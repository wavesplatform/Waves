--- conflicted
+++ resolved
@@ -267,48 +267,13 @@
 
     Observable.fromTry(height).flatMap { h =>
       if (h < fromHeight) {
-<<<<<<< HEAD
-        Observable.raiseError(new IllegalArgumentException("Start height exceeds current blockchain height"))
-=======
         Observable.raiseError(new IllegalArgumentException("Requested start height exceeds current blockchain height"))
->>>>>>> f9b0f48a
       } else {
         val historical = Observable
           .unfoldEval(fromHeight.some)(readBatch)
           .flatMap(Observable.fromIterable)
-<<<<<<< HEAD
-          .map((Historical, _))
-
-        val recent = recentUpdates.map((Recent, _))
-
-        /*
-        Recent events is a buffered stream, so they overlap with historical.
-        Some of the recent events need to be dropped.
-        The construct below is used to get lastHistorical event
-        and, based on it, to decide when to append recent events.
-         */
-        (historical ++ recent)
-          .map { v =>
-            log.info("Events stream: " + v._1.toString + " at " + v._2.toHeight)
-            v
-          }
-          .mapAccumulate(none[BlockchainUpdated]) {
-            case (_, (Historical, ba)) => (Some(ba), Some(ba))
-            case (Some(lastHistorical), (Recent, recentUpdate)) =>
-              if (recentUpdate.toHeight > lastHistorical.toHeight) {
-                (Some(lastHistorical), Some(recentUpdate))
-              } else
-                (Some(lastHistorical), None)
-            case illegalState =>
-              val err = new IllegalStateException(s"Historical and recent state updates are in invalid state: $illegalState")
-              log.error("Historical and recent state updates are in invalid state", err)
-              throw err
-          }
-          .collect { case Some(value) => value }
-=======
 
         historical ++ realTimeUpdatesForCurrentSubscription
->>>>>>> f9b0f48a
       }
     }
   }
