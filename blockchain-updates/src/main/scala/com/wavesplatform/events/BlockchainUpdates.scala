--- conflicted
+++ resolved
@@ -90,13 +90,8 @@
     if (kafkaHeight != 0) {
       val heightToRollbackTo = Math.max(kafkaHeight - 1, 1)
       val sigToRollback = context.blockchain
-<<<<<<< HEAD
         .blockHeader(heightToRollbackTo)
-        .map(_.signature)
-=======
-        .blockInfo(heightToRollbackTo)
         .map(_.id())
->>>>>>> 3cca7732
         .get // guaranteed not to fail by previous checks on heights
 
       log.info(s"Kafka is at $kafkaHeight, while node is at $blockchainHeight. Rolling node back to $heightToRollbackTo")
