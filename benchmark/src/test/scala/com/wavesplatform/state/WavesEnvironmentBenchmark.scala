package com.wavesplatform.state

import cats.Id
import com.typesafe.config.ConfigFactory
import com.wavesplatform.account.{AddressOrAlias, AddressScheme, Alias}
import com.wavesplatform.common.state.ByteStr
import com.wavesplatform.common.utils.{Base58, EitherExt2}
import com.wavesplatform.database.{RDB, RocksDBWriter}
import com.wavesplatform.lang.directives.DirectiveSet
import com.wavesplatform.lang.v1.traits.Environment
import com.wavesplatform.lang.v1.traits.domain.Recipient
import com.wavesplatform.settings.{WavesSettings, loadConfig}
import com.wavesplatform.state.WavesEnvironmentBenchmark.*
import com.wavesplatform.state.bench.DataTestData
import com.wavesplatform.transaction.smart.WavesEnvironment
import monix.eval.Coeval
<<<<<<< HEAD
=======
import org.iq80.leveldb.{DB, Options}
>>>>>>> 40f15b2e
import org.openjdk.jmh.annotations.*
import org.openjdk.jmh.infra.Blackhole
import scodec.bits.BitVector

import java.io.File
import java.util.concurrent.{ThreadLocalRandom, TimeUnit}
import scala.io.Codec

/** Tests over real database. How to test:
  *   1. Download a database 2. Import it:
  *      https://github.com/wavesplatform/Waves/wiki/Export-and-import-of-the-blockchain#import-blocks-from-the-binary-file 3. Run ExtractInfo to
  *      collect queries for tests 4. Make Caches.MaxSize = 1 5. Run this test
  */
@OutputTimeUnit(TimeUnit.NANOSECONDS)
@BenchmarkMode(Array(Mode.AverageTime))
@Threads(1)
@Fork(1)
@Warmup(iterations = 10)
@Measurement(iterations = 10)
class WavesEnvironmentBenchmark {

  @Benchmark
  def resolveAddress_test(st: ResolveAddressSt, bh: Blackhole): Unit = {
    bh.consume(st.environment.resolveAlias(st.aliases.random))
  }

  @Benchmark
  def transactionById_test(st: TransactionByIdSt, bh: Blackhole): Unit = {
    bh.consume(st.environment.transactionById(st.allTxs.random))
  }

  @Benchmark
  def transactionHeightById_test(st: TransactionByIdSt, bh: Blackhole): Unit = {
    bh.consume(st.environment.transactionById(st.allTxs.random))
  }

  @Benchmark
  def accountBalanceOf_waves_test(st: AccountBalanceOfWavesSt, bh: Blackhole): Unit = {
    bh.consume(st.environment.accountBalanceOf(Recipient.Address(ByteStr(st.accounts.random)), None))
  }

  @Benchmark
  def accountBalanceOf_asset_test(st: AccountBalanceOfAssetSt, bh: Blackhole): Unit = {
    bh.consume(st.environment.accountBalanceOf(Recipient.Address(ByteStr(st.accounts.random)), Some(st.assets.random)))
  }

  @Benchmark
  def data_test(st: DataSt, bh: Blackhole): Unit = {
    val x = st.data.random
    bh.consume(st.environment.data(Recipient.Address(x.addr), x.key, x.dataType))
  }

  @Benchmark
  def transferTransactionFromProto(st: TransferFromProtoSt, bh: Blackhole): Unit = {
    bh.consume(st.environment.transferTransactionFromProto(st.transferTxBytes))
  }

}

object WavesEnvironmentBenchmark {

  @State(Scope.Benchmark)
  class ResolveAddressSt extends BaseSt {
    val aliases: Vector[String] = load("resolveAddress", benchSettings.aliasesFile)(x => Alias.fromString(x).explicitGet().name)
  }

  @State(Scope.Benchmark)
  class TransactionByIdSt extends BaseSt {
    val allTxs: Vector[Array[Byte]] = load("transactionById", benchSettings.restTxsFile)(x => Base58.tryDecodeWithLimit(x).get)
  }

  @State(Scope.Benchmark)
  class TransactionHeightByIdSt extends TransactionByIdSt

  @State(Scope.Benchmark)
  class AccountBalanceOfWavesSt extends BaseSt {
    val accounts: Vector[Array[Byte]] = load("accounts", benchSettings.accountsFile)(x => AddressOrAlias.fromString(x).explicitGet().bytes)
  }

  @State(Scope.Benchmark)
  class AccountBalanceOfAssetSt extends AccountBalanceOfWavesSt {
    val assets: Vector[Array[Byte]] = load("assets", benchSettings.assetsFile)(x => Base58.tryDecodeWithLimit(x).get)
  }

  @State(Scope.Benchmark)
  class DataSt extends BaseSt {
    val data: Vector[DataTestData] = load("data", benchSettings.dataFile) { line =>
      DataTestData.codec.decode(BitVector.fromBase64(line).get).require.value
    }
  }

  @State(Scope.Benchmark)
  class TransferFromProtoSt extends BaseSt {
    val transferTxBytesBase58: String =
      "3nec7yqpNKXGsmPw7eTRUi8WPEaRmHfnHHSc8NZJggjsMp7SKGyLNnFk5NmZLTHQXaXqUEiSWqfPaXznZ3Drh" +
        "8siJpCzS9AtSTUKS7yYBFUrj4jeQZM5axqbJHeYgLoDNwCXUcfwNdQ2XfQceSoYx6cEDc4MrXsA4GGnXWvoPD" +
        "TKrX8EQCtcwJ8QbErSZEhK5Gv3EVjrC16i5v92ok9WS"

    val transferTxBytes: Array[Byte] =
      Base58.decode(transferTxBytesBase58)
  }

  @State(Scope.Benchmark)
  class BaseSt {
    protected val benchSettings: Settings = Settings.fromConfig(ConfigFactory.load())
    private val wavesSettings: WavesSettings = {
      val config = loadConfig(ConfigFactory.parseFile(new File(benchSettings.networkConfigFile)))
      WavesSettings.fromRootConfig(config)
    }

    AddressScheme.current = new AddressScheme {
      override val chainId: Byte = wavesSettings.blockchainSettings.addressSchemeCharacter.toByte
    }

    private val rdb: RDB = {
      val dir = new File(wavesSettings.dbSettings.directory)
      if (!dir.isDirectory) throw new IllegalArgumentException(s"Can't find directory at '${wavesSettings.dbSettings.directory}'")
      RDB.open(wavesSettings.dbSettings)
    }

    val environment: Environment[Id] = {
<<<<<<< HEAD
      val state = new RocksDBWriter(rdb, wavesSettings.blockchainSettings, wavesSettings.dbSettings, wavesSettings.enableLightMode)
      new WavesEnvironment(
=======
      val state = LevelDBWriter.readOnly(db, wavesSettings)
      WavesEnvironment(
>>>>>>> 40f15b2e
        AddressScheme.current.chainId,
        Coeval.raiseError(new NotImplementedError("`tx` is not implemented")),
        Coeval(state.height),
        state,
        null,
        DirectiveSet.contractDirectiveSet,
        ByteStr.empty
      )
    }

    @TearDown
    def close(): Unit = {
      rdb.close()
    }

    protected def load[T](label: String, absolutePath: String)(f: String => T): Vector[T] = {
      scala.io.Source
        .fromFile(absolutePath)(Codec.UTF8)
        .getLines()
        .map(f)
        .toVector
    }
  }

  implicit class VectorOps[T](self: Vector[T]) {
    def random: T = self(ThreadLocalRandom.current().nextInt(self.size))
  }

}<|MERGE_RESOLUTION|>--- conflicted
+++ resolved
@@ -14,10 +14,6 @@
 import com.wavesplatform.state.bench.DataTestData
 import com.wavesplatform.transaction.smart.WavesEnvironment
 import monix.eval.Coeval
-<<<<<<< HEAD
-=======
-import org.iq80.leveldb.{DB, Options}
->>>>>>> 40f15b2e
 import org.openjdk.jmh.annotations.*
 import org.openjdk.jmh.infra.Blackhole
 import scodec.bits.BitVector
@@ -139,13 +135,8 @@
     }
 
     val environment: Environment[Id] = {
-<<<<<<< HEAD
       val state = new RocksDBWriter(rdb, wavesSettings.blockchainSettings, wavesSettings.dbSettings, wavesSettings.enableLightMode)
-      new WavesEnvironment(
-=======
-      val state = LevelDBWriter.readOnly(db, wavesSettings)
       WavesEnvironment(
->>>>>>> 40f15b2e
         AddressScheme.current.chainId,
         Coeval.raiseError(new NotImplementedError("`tx` is not implemented")),
         Coeval(state.height),
