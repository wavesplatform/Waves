--- conflicted
+++ resolved
@@ -20,7 +20,6 @@
 import org.openjdk.jmh.annotations._
 import org.openjdk.jmh.infra.Blackhole
 
-import scala.concurrent.duration.Duration
 import scala.io.Codec
 
 /**
@@ -45,11 +44,7 @@
 
   @Benchmark
   def readBlockHeader_test(st: BlocksByIdSt, bh: Blackhole): Unit = {
-<<<<<<< HEAD
-    bh.consume(st.blockHeaderAndSize(st.allBlocks.random).get)
-=======
-    bh.consume(st.db.blockInfo(st.allBlocks.random).get)
->>>>>>> 25ad5537
+    bh.consume(st.db.blockHeader(st.allBlocks.random).get)
   }
 
   @Benchmark
