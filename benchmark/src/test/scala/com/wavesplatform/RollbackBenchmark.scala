package com.wavesplatform

import java.io.File

import com.google.common.primitives.Ints
import com.google.protobuf.ByteString
import com.wavesplatform.account.{Address, AddressScheme, KeyPair}
import com.wavesplatform.block.Block
import com.wavesplatform.common.state.ByteStr
<<<<<<< HEAD
import com.wavesplatform.common.utils._
import com.wavesplatform.database.{openDB, RocksDBWriter}
=======
import com.wavesplatform.common.utils.*
import com.wavesplatform.database.{LevelDBWriter, openDB}
>>>>>>> 573c86c0
import com.wavesplatform.protobuf.transaction.PBRecipients
import com.wavesplatform.state.{Diff, Portfolio}
import com.wavesplatform.transaction.{GenesisTransaction, Proofs, TxDecimals, TxPositiveAmount}
import com.wavesplatform.transaction.Asset.IssuedAsset
import com.wavesplatform.transaction.assets.IssueTransaction
import com.wavesplatform.utils.{NTP, ScorexLogging}
import monix.reactive.Observer

object RollbackBenchmark extends ScorexLogging {
  def main(args: Array[String]): Unit = {
    val settings      = Application.loadApplicationConfig(Some(new File(args(0))))
    val db            = openDB(settings.dbSettings.directory)
    val time          = new NTP(settings.ntpServer)
    val levelDBWriter = RocksDBWriter(db, Observer.stopped, settings)

    val issuer = KeyPair(new Array[Byte](32))

    log.info("Generating addresses")

    val addresses = 1 to 18000 map { i =>
      PBRecipients.toAddress(Ints.toByteArray(i) ++ new Array[Byte](Address.HashLength - 4), AddressScheme.current.chainId).explicitGet()
    }

    log.info("Generating issued assets")

    val assets = 1 to 200 map { i =>
      IssueTransaction(
        1.toByte,
        issuer.publicKey,
        ByteString.copyFromUtf8("asset-" + i),
        ByteString.EMPTY,
        TxPositiveAmount.unsafeFrom(100000e2.toLong),
        TxDecimals.unsafeFrom(2.toByte),
        false,
        None,
        TxPositiveAmount.unsafeFrom(1e8.toLong),
        time.getTimestamp(),
        Proofs(ByteStr(new Array[Byte](64))),
        AddressScheme.current.chainId
      )
    }

    log.info("Building genesis block")
    val genesisBlock = Block
      .buildAndSign(
        1.toByte,
        time.getTimestamp(),
        Block.GenesisReference,
        1000,
        Block.GenesisGenerationSignature,
        GenesisTransaction.create(issuer.publicKey.toAddress, 100000e8.toLong, time.getTimestamp()).explicitGet() +: assets,
        issuer,
        Seq.empty,
        -1
      )
      .explicitGet()

    val map = assets.map(it => IssuedAsset(it.id()) -> 1L).toMap
    val portfolios = for {
      address <- addresses
    } yield address -> Portfolio(assets = map)

    log.info("Appending genesis block")
    levelDBWriter.append(
      Diff(portfolios = portfolios.toMap),
      0,
      0,
      None,
      genesisBlock.header.generationSignature,
      genesisBlock
    )

    val nextBlock =
      Block
        .buildAndSign(2.toByte, time.getTimestamp(), genesisBlock.id(), 1000, Block.GenesisGenerationSignature, Seq.empty, issuer, Seq.empty, -1)
        .explicitGet()
    val nextDiff = Diff(portfolios = addresses.map(_ -> Portfolio(1, assets = Map(IssuedAsset(assets.head.id()) -> 1L))).toMap)

    log.info("Appending next block")
    levelDBWriter.append(nextDiff, 0, 0, None, ByteStr.empty, nextBlock)

    log.info("Rolling back")
    val start = System.nanoTime()
    levelDBWriter.rollbackTo(1)
    val end = System.nanoTime()
    log.info(f"Rollback took ${(end - start) * 1e-6}%.3f ms")
    levelDBWriter.close()
  }
}<|MERGE_RESOLUTION|>--- conflicted
+++ resolved
@@ -7,13 +7,8 @@
 import com.wavesplatform.account.{Address, AddressScheme, KeyPair}
 import com.wavesplatform.block.Block
 import com.wavesplatform.common.state.ByteStr
-<<<<<<< HEAD
-import com.wavesplatform.common.utils._
+import com.wavesplatform.common.utils.*
 import com.wavesplatform.database.{openDB, RocksDBWriter}
-=======
-import com.wavesplatform.common.utils.*
-import com.wavesplatform.database.{LevelDBWriter, openDB}
->>>>>>> 573c86c0
 import com.wavesplatform.protobuf.transaction.PBRecipients
 import com.wavesplatform.state.{Diff, Portfolio}
 import com.wavesplatform.transaction.{GenesisTransaction, Proofs, TxDecimals, TxPositiveAmount}
@@ -25,9 +20,9 @@
 object RollbackBenchmark extends ScorexLogging {
   def main(args: Array[String]): Unit = {
     val settings      = Application.loadApplicationConfig(Some(new File(args(0))))
-    val db            = openDB(settings.dbSettings.directory)
+    val db            = openDB(settings.dbSettings)
     val time          = new NTP(settings.ntpServer)
-    val levelDBWriter = RocksDBWriter(db, Observer.stopped, settings)
+    val rocksDBWriter = RocksDBWriter(db, Observer.stopped, settings)
 
     val issuer = KeyPair(new Array[Byte](32))
 
@@ -77,7 +72,7 @@
     } yield address -> Portfolio(assets = map)
 
     log.info("Appending genesis block")
-    levelDBWriter.append(
+    rocksDBWriter.append(
       Diff(portfolios = portfolios.toMap),
       0,
       0,
@@ -93,13 +88,13 @@
     val nextDiff = Diff(portfolios = addresses.map(_ -> Portfolio(1, assets = Map(IssuedAsset(assets.head.id()) -> 1L))).toMap)
 
     log.info("Appending next block")
-    levelDBWriter.append(nextDiff, 0, 0, None, ByteStr.empty, nextBlock)
+    rocksDBWriter.append(nextDiff, 0, 0, None, ByteStr.empty, nextBlock)
 
     log.info("Rolling back")
     val start = System.nanoTime()
-    levelDBWriter.rollbackTo(1)
+    rocksDBWriter.rollbackTo(1)
     val end = System.nanoTime()
     log.info(f"Rollback took ${(end - start) * 1e-6}%.3f ms")
-    levelDBWriter.close()
+    rocksDBWriter.close()
   }
 }