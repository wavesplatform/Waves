--- conflicted
+++ resolved
@@ -21,12 +21,8 @@
 import scala.util.Random
 
 object ScriptEvaluatorBenchmark {
-<<<<<<< HEAD
+  val version = V1
   val pureEvalContext = PureContext.build(Global, V1).evaluationContext
-=======
-  val version = V1
-  val pureEvalContext = PureContext.build(version).evaluationContext
->>>>>>> 04d85cff
 }
 
 @OutputTimeUnit(TimeUnit.NANOSECONDS)
