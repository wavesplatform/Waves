--- conflicted
+++ resolved
@@ -88,11 +88,7 @@
   @Benchmark
   def addressFromString(st: AddressFromString, bh: Blackhole): Unit = {
     val i = Random.nextInt(100)
-<<<<<<< HEAD
-    bh.consume(eval(st.ctx, st.expr(i), V4))
-=======
-    bh.consume(EvaluatorV2.applyCompleted(st.ctx, st.expr(i), V4, true))
->>>>>>> 61aaf1f6
+    bh.consume(eval(st.ctx, st.expr(i), V4, true))
   }
 }
 
