package com.wavesplatform.lang.v1

import java.util.concurrent.TimeUnit

import cats.Id
import com.wavesplatform.lang.Common
import com.wavesplatform.lang.directives.values.{V1, V3}
import com.wavesplatform.lang.v1.EvaluatorV2Benchmark._
import com.wavesplatform.lang.v1.compiler.Terms.{EXPR, IF, TRUE}
import com.wavesplatform.lang.v1.compiler.TestCompiler
import com.wavesplatform.lang.v1.evaluator.ctx.EvaluationContext
import com.wavesplatform.lang.v1.evaluator.ctx.impl.PureContext
import com.wavesplatform.lang.v1.traits.Environment
import org.openjdk.jmh.annotations._
import org.openjdk.jmh.infra.Blackhole

import scala.annotation.tailrec

object EvaluatorV2Benchmark {
<<<<<<< HEAD
  val pureContext: CTX[Environment]                       = PureContext.build(V1, useNewPowPrecision = true).withEnvironment[Environment]
  val pureEvalContext: EvaluationContext[Environment, Id] = pureContext.evaluationContext(Common.emptyBlockchainEnvironment())
=======
  val pureContext: CTX[Environment]                       = PureContext.build(V1, fixUnicodeFunctions = true, useNewPowPrecision = true).withEnvironment[Environment]
  val pureEvalContext: EvaluationContext[Environment, Id] = pureContext.evaluationContext(Common.emptyBlockchainEnvironment())
  val evaluatorV2: EvaluatorV2                            = new EvaluatorV2(LoggedEvaluationContext(_ => _ => (), pureEvalContext), V1, true)
>>>>>>> 61aaf1f6
}

@OutputTimeUnit(TimeUnit.MILLISECONDS)
@BenchmarkMode(Array(Mode.AverageTime))
@Threads(1)
@Fork(1)
@Warmup(iterations = 10, time = 1)
@Measurement(iterations = 10, time = 1)
class EvaluatorV2Benchmark {
  @Benchmark
  def funcs(st: Funcs, bh: Blackhole): Unit = bh.consume(eval(pureEvalContext, st.expr, V1))

  @Benchmark
  def lets(st: Lets, bh: Blackhole): Unit = bh.consume(eval(pureEvalContext, st.expr, V1))

  @Benchmark
  def custom(st: CustomFunc, bh: Blackhole): Unit = bh.consume(eval(pureEvalContext, st.expr, V1))

  @Benchmark
  def littleCustom(st: LittleCustomFunc, bh: Blackhole): Unit = bh.consume(eval(pureEvalContext, st.expr, V1))

  @Benchmark
  def conditions(st: Conditions, bh: Blackhole): Unit = bh.consume(eval(pureEvalContext, st.expr, V1))
}

@State(Scope.Benchmark)
class Funcs {
  val count = 2000
  val script =
    s"""
       | func a0() = {
       |   1 + 1
       | }
       | ${1 to count map (i => s"func a$i() = a${i - 1}()") mkString "\n"}
       | a$count() == a$count()
      """.stripMargin

  val expr = TestCompiler(V3).compileExpression(script).expr.asInstanceOf[EXPR]
}

@State(Scope.Benchmark)
class Lets {
  val count = 5000
  val script =
    s"""
       | let a0 = 1
       | ${1 to count map (i => s"let a$i = a${i - 1} + 1") mkString "\n"}
       | a$count == a$count
      """.stripMargin

  val expr = TestCompiler(V3).compileExpression(script).expr.asInstanceOf[EXPR]
}

@State(Scope.Benchmark)
class CustomFunc {
  val script =
    s"""
       | func f() = {
       |   let a0 = 0
       |   let b0 = 1
       |   let a1 = b0
       |   let b1 = a0 + b0
       |   let a2 = b1
       |   let b2 = a1 + b1
       |   let a3 = b2
       |   let b3 = a2 + b2
       |   let a4 = b3
       |   let b4 = a3 + b3
       |   let a5 = b4
       |   let b5 = a4 + b4
       |   let a6 = b5
       |   let b6 = a5 + b5
       |   let a7 = b6
       |   let b7 = a6 + b6
       |   let a8 = b7
       |   let b8 = a7 + b7
       |   let a9 = b8
       |   let b9 = a8 + b8
       |   let a10 = b9
       |   let b10 = a9 + b9
       |   let a11 = b10
       |   let b11 = a10 + b10
       |   let a12 = b11
       |   let b12 = a11 + b11
       |   let a13 = b12
       |   let b13 = a12 + b12
       |   let a14 = b13
       |   let b14 = a13 + b13
       |   b14 == 610
       | }
       |
       | f() && f() && f() && f() && f() && f() && f()
      """.stripMargin

  val expr = TestCompiler(V3).compileExpression(script).expr.asInstanceOf[EXPR]
}

@State(Scope.Benchmark)
class LittleCustomFunc {
  val script =
    s"""
       | func f() = {
       |   let a0 = 0
       |   let b0 = 1
       |   let a1 = b0
       |   let b1 = a0 + b0
       |   let a2 = b1
       |   let b2 = a1 + b1
       |   let a3 = b2
       |   let b3 = a2 + b2
       |   let a4 = b3
       |   let b4 = a3 + b3
       |   let a5 = b4
       |   let b5 = a4 + b4
       |   let a6 = b5
       |   let b6 = a5 + b5
       |   let a7 = b6
       |   let b7 = a6 + b6
       |   let a8 = b7
       |   let b8 = a7 + b7
       |   let a9 = b8
       |   let b9 = a8 + b8
       |   let a10 = b9
       |   let b10 = a9 + b9
       |   let a11 = b10
       |   let b11 = a10 + b10
       |   let a12 = b11
       |   let b12 = a11 + b11
       |   let a13 = b12
       |   let b13 = a12 + b12
       |   let a14 = b13
       |   let b14 = a13 + b13
       |   b14 == 610
       | }
       |
       | f()
      """.stripMargin

  val expr = TestCompiler(V3).compileExpression(script).expr.asInstanceOf[EXPR]
}

@State(Scope.Benchmark)
class Conditions {
  @tailrec private def build(r: EXPR, count: Int): EXPR =
    if (count > 0) build(IF(TRUE, TRUE, r), count - 1)
    else r

  val expr = build(TRUE, 11000) // ~ 32 KB
}<|MERGE_RESOLUTION|>--- conflicted
+++ resolved
@@ -17,14 +17,9 @@
 import scala.annotation.tailrec
 
 object EvaluatorV2Benchmark {
-<<<<<<< HEAD
-  val pureContext: CTX[Environment]                       = PureContext.build(V1, useNewPowPrecision = true).withEnvironment[Environment]
-  val pureEvalContext: EvaluationContext[Environment, Id] = pureContext.evaluationContext(Common.emptyBlockchainEnvironment())
-=======
-  val pureContext: CTX[Environment]                       = PureContext.build(V1, fixUnicodeFunctions = true, useNewPowPrecision = true).withEnvironment[Environment]
+  val pureContext: CTX[Environment]                       = PureContext.build(V1, useNewPowPrecision = true, useNewPowPrecision = true).withEnvironment[Environment]
   val pureEvalContext: EvaluationContext[Environment, Id] = pureContext.evaluationContext(Common.emptyBlockchainEnvironment())
   val evaluatorV2: EvaluatorV2                            = new EvaluatorV2(LoggedEvaluationContext(_ => _ => (), pureEvalContext), V1, true)
->>>>>>> 61aaf1f6
 }
 
 @OutputTimeUnit(TimeUnit.MILLISECONDS)
