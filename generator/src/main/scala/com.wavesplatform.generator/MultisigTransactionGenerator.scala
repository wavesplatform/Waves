--- conflicted
+++ resolved
@@ -36,19 +36,7 @@
 
     val res = Range(0, settings.transactions).map { i =>
       val tx = TransferTransactionV2
-<<<<<<< HEAD
-        .create(Waves,
-                bank,
-                owners(1),
-                totalAmountOnNewAccount - 2 * enoughFee - i,
-                System.currentTimeMillis(),
-                Waves,
-                enoughFee,
-                Array.emptyByteArray,
-                Proofs.empty)
-=======
-        .create(None, bank, owners(1), totalAmountOnNewAccount - 2 * enoughFee - i, now + i, None, enoughFee, Array.emptyByteArray, Proofs.empty)
->>>>>>> a7d91188
+        .create(Waves, bank, owners(1), totalAmountOnNewAccount - 2 * enoughFee - i, now + i, Waves, enoughFee, Array.emptyByteArray, Proofs.empty)
         .explicitGet()
       val signatures = owners.map(crypto.sign(_, tx.bodyBytes())).map(ByteStr(_))
       tx.copy(proofs = Proofs(signatures))
