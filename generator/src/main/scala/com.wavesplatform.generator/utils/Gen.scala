package com.wavesplatform.generator.utils

import java.util.concurrent.ThreadLocalRandom

import com.wavesplatform.account.{Address, PrivateKeyAccount}
import com.wavesplatform.common.state.ByteStr
import com.wavesplatform.common.utils.EitherExt2
import com.wavesplatform.generator.utils.Implicits._
import com.wavesplatform.state.{BinaryDataEntry, BooleanDataEntry, DataEntry, IntegerDataEntry, StringDataEntry}
import com.wavesplatform.transaction.AssetId.Waves
import com.wavesplatform.transaction.Transaction
import com.wavesplatform.transaction.smart.script.{Script, ScriptCompiler}
import com.wavesplatform.transaction.transfer.MassTransferTransaction.ParsedTransfer
import com.wavesplatform.transaction.transfer._
import com.wavesplatform.utils.LoggerFacade
import org.slf4j.LoggerFactory
import scorex.crypto.signatures.Curve25519._

object Gen {
  private def random = ThreadLocalRandom.current

  val log = LoggerFacade(LoggerFactory.getLogger("Gen"))

  def script(complexity: Boolean = true): Script = {
    val s = if (complexity) s"""
                               |${(for (b <- 1 to 10) yield {
                                 s"let a$b = blake2b256(base58'') != base58'' && keccak256(base58'') != base58'' && sha256(base58'') != base58'' && sigVerify(base58'333', base58'123', base58'567')"
                               }).mkString("\n")}
                               |
                               |${(for (b <- 1 to 10) yield { s"a$b" }).mkString("&&")} || true
       """.stripMargin
    else
      s"""
        |${recString(10)} || true
      """.stripMargin

    val script = ScriptCompiler(s, isAssetScript = false).explicitGet()

    script._1
  }

  def recString(n: Int): String =
    if (n <= 1) "true"
    else
      s"if (${recString(n - 1)}) then true else false"

  def oracleScript(oracle: PrivateKeyAccount, data: Set[DataEntry[_]]): Script = {
    val conditions =
      data.map {
        case IntegerDataEntry(key, value) => s"""(extract(getInteger(oracle, "$key")) == $value)"""
        case BooleanDataEntry(key, _)     => s"""extract(getBoolean(oracle, "$key"))"""
        case BinaryDataEntry(key, value)  => s"""(extract(getBinary(oracle, "$key")) == $value)"""
        case StringDataEntry(key, value)  => s"""(extract(getString(oracle, "$key")) == "$value")"""
      } reduce [String] { case (l, r) => s"$l && $r " }

    val src =
      s"""
         |let oracle = Address(base58'${oracle.address}')
         |
         |match tx {
         |  case _: SetScriptTransaction => true
         |  case _                       => $conditions
         |}
       """.stripMargin

    val script = ScriptCompiler(src, isAssetScript = false).explicitGet()

    script._1
  }

  def multiSigScript(owners: Seq[PrivateKeyAccount], requiredProofsCount: Int): Script = {
    val accountsWithIndexes = owners.zipWithIndex
    val keyLets =
      accountsWithIndexes map {
        case (acc, i) =>
          s"let accountPK$i = base58'${ByteStr(acc.publicKey).base58}'"
      } mkString "\n"

    val signedLets =
      accountsWithIndexes map {
        case (_, i) =>
          s"let accountSigned$i = if(sigVerify(tx.bodyBytes, tx.proofs[$i], accountPK$i)) then 1 else 0"
      } mkString "\n"

    val proofSum = accountsWithIndexes map {
      case (_, ind) =>
        s"accountSigned$ind"
    } mkString ("let proofSum = ", " + ", "")

    val finalStatement = s"proofSum >= $requiredProofsCount"

    val src =
      s"""
       |$keyLets
       |
       |$signedLets
       |
       |$proofSum
       |
       |$finalStatement
      """.stripMargin

    val (script, _) = ScriptCompiler(src, isAssetScript = false)
      .explicitGet()

    script
  }

  def txs(minFee: Long, maxFee: Long, senderAccounts: Seq[PrivateKeyAccount], recipientGen: Iterator[Address]): Iterator[Transaction] = {
    val senderGen = Iterator.randomContinually(senderAccounts)
    val feeGen    = Iterator.continually(minFee + random.nextLong(maxFee - minFee))
    transfers(senderGen, recipientGen, feeGen)
  }

  def transfers(senderGen: Iterator[PrivateKeyAccount], recipientGen: Iterator[Address], feeGen: Iterator[Long]): Iterator[Transaction] = {
    val now = System.currentTimeMillis()

    senderGen
      .zip(recipientGen)
      .zip(feeGen)
      .zipWithIndex
      .map {
<<<<<<< HEAD
        case ((src, dst), fee) =>
          TransferTransactionV1.selfSigned(Waves, src, dst, fee, System.currentTimeMillis(), Waves, fee, Array.emptyByteArray)
=======
        case (((src, dst), fee), i) =>
          TransferTransactionV1.selfSigned(None, src, dst, fee, now + i, None, fee, Array.emptyByteArray)
>>>>>>> a7d91188
      }
      .collect { case Right(x) => x }
  }

  def massTransfers(senderGen: Iterator[PrivateKeyAccount], recipientGen: Iterator[Address], amountGen: Iterator[Long]): Iterator[Transaction] = {
    val now              = System.currentTimeMillis()
    val transferCountGen = Iterator.continually(random.nextInt(MassTransferTransaction.MaxTransferCount + 1))
    senderGen
      .zip(transferCountGen)
      .zipWithIndex
      .map {
        case ((sender, count), i) =>
          val transfers = List.tabulate(count)(_ => ParsedTransfer(recipientGen.next(), amountGen.next()))
          val fee       = 100000 + count * 50000
<<<<<<< HEAD
          MassTransferTransaction.selfSigned(Waves, sender, transfers, System.currentTimeMillis, fee, Array.emptyByteArray)
=======
          MassTransferTransaction.selfSigned(None, sender, transfers, now + i, fee, Array.emptyByteArray)
>>>>>>> a7d91188
      }
      .collect { case Right(tx) => tx }
  }

  val address: Iterator[Address] = Iterator.continually {
    val pk = Array.fill[Byte](KeyLength)(random.nextInt(Byte.MaxValue).toByte)
    Address.fromPublicKey(pk)
  }

  def address(uniqNumber: Int): Iterator[Address] = Iterator.randomContinually(address.take(uniqNumber).toSeq)

  def address(limitUniqNumber: Option[Int]): Iterator[Address] = limitUniqNumber.map(address(_)).getOrElse(address)

}<|MERGE_RESOLUTION|>--- conflicted
+++ resolved
@@ -120,13 +120,8 @@
       .zip(feeGen)
       .zipWithIndex
       .map {
-<<<<<<< HEAD
-        case ((src, dst), fee) =>
-          TransferTransactionV1.selfSigned(Waves, src, dst, fee, System.currentTimeMillis(), Waves, fee, Array.emptyByteArray)
-=======
         case (((src, dst), fee), i) =>
-          TransferTransactionV1.selfSigned(None, src, dst, fee, now + i, None, fee, Array.emptyByteArray)
->>>>>>> a7d91188
+          TransferTransactionV1.selfSigned(Waves, src, dst, fee, now + i, Waves, fee, Array.emptyByteArray)
       }
       .collect { case Right(x) => x }
   }
@@ -141,11 +136,7 @@
         case ((sender, count), i) =>
           val transfers = List.tabulate(count)(_ => ParsedTransfer(recipientGen.next(), amountGen.next()))
           val fee       = 100000 + count * 50000
-<<<<<<< HEAD
-          MassTransferTransaction.selfSigned(Waves, sender, transfers, System.currentTimeMillis, fee, Array.emptyByteArray)
-=======
-          MassTransferTransaction.selfSigned(None, sender, transfers, now + i, fee, Array.emptyByteArray)
->>>>>>> a7d91188
+          MassTransferTransaction.selfSigned(Waves, sender, transfers, now + i, fee, Array.emptyByteArray)
       }
       .collect { case Right(tx) => tx }
   }
