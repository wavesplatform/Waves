package com.wavesplatform.generator

import java.util.concurrent.ThreadLocalRandom

import cats.Show
import com.wavesplatform.account.PrivateKeyAccount
import com.wavesplatform.common.state.ByteStr
import com.wavesplatform.common.utils.EitherExt2
import com.wavesplatform.generator.utils.Gen
import com.wavesplatform.it.util._
import com.wavesplatform.transaction.AssetId.Waves
import com.wavesplatform.transaction.assets.exchange.{AssetPair, ExchangeTransactionV2, OrderV2}
import com.wavesplatform.transaction.smart.SetScriptTransaction
import com.wavesplatform.transaction.smart.script.Script
import com.wavesplatform.transaction.transfer.TransferTransactionV2
import com.wavesplatform.transaction.{AssetId, Transaction}

import scala.concurrent.duration._

class SmartGenerator(settings: SmartGenerator.Settings, val accounts: Seq[PrivateKeyAccount]) extends TransactionGenerator {
  private def r                                   = ThreadLocalRandom.current
  private def randomFrom[T](c: Seq[T]): Option[T] = if (c.nonEmpty) Some(c(r.nextInt(c.size))) else None

  override def next(): Iterator[Transaction] = {
    generate(settings).toIterator
  }

  private def generate(settings: SmartGenerator.Settings): Seq[Transaction] = {
    val bank = randomFrom(accounts).get

    val fee = 0.005.waves

    val script: Script = Gen.script(settings.complexity)

    val setScripts = Range(0, settings.scripts) flatMap (_ =>
      accounts.map { i =>
        SetScriptTransaction.selfSigned(i, Some(script), 1.waves, System.currentTimeMillis()).explicitGet()
      })

    val now = System.currentTimeMillis()
    val txs = Range(0, settings.transfers).map { i =>
      TransferTransactionV2
<<<<<<< HEAD
        .selfSigned(Waves, bank, bank, 1.waves - 2 * fee, System.currentTimeMillis(), Waves, fee, Array.emptyByteArray)
=======
        .selfSigned(None, bank, bank, 1.waves - 2 * fee, now + i, None, fee, Array.emptyByteArray)
>>>>>>> a7d91188
        .explicitGet()
    }

    val extxs = Range(0, settings.exchange).map { i =>
      val ts = now + i

      val matcher         = randomFrom(accounts).get
      val seller          = randomFrom(accounts).get
      val buyer           = randomFrom(accounts).get
      val asset           = randomFrom(settings.assets.toSeq)
      val tradeAssetIssue = ByteStr.decodeBase58(asset.get).toOption
      val pair            = AssetPair(Waves, AssetId.fromCompatId(tradeAssetIssue))
      val sellOrder       = OrderV2.sell(seller, matcher, pair, 100000000L, 1, ts, ts + 30.days.toMillis, 0.003.waves)
      val buyOrder        = OrderV2.buy(buyer, matcher, pair, 100000000L, 1, ts, ts + 1.day.toMillis, 0.003.waves)

      ExchangeTransactionV2.create(matcher, buyOrder, sellOrder, 100000000, 1, 0.003.waves, 0.003.waves, 0.011.waves, ts).explicitGet()
    }

    setScripts ++ txs ++ extxs
  }

}

object SmartGenerator {
  final case class Settings(scripts: Int, transfers: Int, complexity: Boolean, exchange: Int, assets: Set[String]) {
    require(scripts >= 0)
    require(transfers >= 0)
    require(exchange >= 0)
  }

  object Settings {
    implicit val toPrintable: Show[Settings] = { x =>
      import x._
      s"""
         | set-scripts = $scripts
         | transfers = $transfers
         | complexity = $complexity
         | exchange = $exchange
         | assets = $assets
      """.stripMargin
    }

  }
}<|MERGE_RESOLUTION|>--- conflicted
+++ resolved
@@ -40,11 +40,7 @@
     val now = System.currentTimeMillis()
     val txs = Range(0, settings.transfers).map { i =>
       TransferTransactionV2
-<<<<<<< HEAD
-        .selfSigned(Waves, bank, bank, 1.waves - 2 * fee, System.currentTimeMillis(), Waves, fee, Array.emptyByteArray)
-=======
-        .selfSigned(None, bank, bank, 1.waves - 2 * fee, now + i, None, fee, Array.emptyByteArray)
->>>>>>> a7d91188
+        .selfSigned(Waves, bank, bank, 1.waves - 2 * fee, now + i, Waves, fee, Array.emptyByteArray)
         .explicitGet()
     }
 
