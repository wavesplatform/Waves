package com.wavesplatform.generator

import java.io.IOException
import java.net.InetSocketAddress

import cats.Show
import cats.data._
import cats.implicits._
import com.wavesplatform.generator.Worker.Settings
import com.wavesplatform.network.RawBytes
import com.wavesplatform.network.client.NetworkSender
import com.wavesplatform.utils.ScorexLogging
import io.netty.channel.Channel

import scala.concurrent.duration.FiniteDuration
import scala.concurrent.{ExecutionContext, Future, blocking}
import scala.util.control.NonFatal

class Worker(settings: Settings, sender: NetworkSender, node: InetSocketAddress, generator: TransactionGenerator, initial: List[RawBytes])(
    implicit ec: ExecutionContext)
    extends ScorexLogging {

  private type Result[T] = EitherT[Future, (Int, Throwable), T]

  def run(): Future[Unit] =
    guardedSend(1).leftMap { _ =>
      ()
    }.merge

  private def guardedSend(startStep: Int): Result[Unit] = {
    tryConnect
      .flatTap { ch =>
        initial match {
          case Nil =>
            ().pure[Result]
          case _ =>
            trySend(ch, initial)
              .leftMap(e => -1 -> e)
        }
      }
      .flatMap(sendTransactions(startStep, _))
      .recoverWith {
        case (_, e) if !settings.autoReconnect =>
          log.error("Stopping because autoReconnect is disabled", e)
          EitherT.left(Future.failed(new IOException(s"Errors during sending transactions to $node", e)))

        case (lastStep, NonFatal(e)) if lastStep < settings.iterations =>
          log.error(s"[$node] An error during sending transations, reconnect", e)
          blocking {
            Thread.sleep(settings.reconnectDelay.toMillis)
          }
          guardedSend(lastStep)
      }
  }

  private def tryConnect: Result[Channel] = EitherT {
    sender
      .connect(node)
      .map { x =>
        Right(x)
      }
      .recover {
        case NonFatal(e) => Left(0 -> e)
      }
  }

  private def trySend(channel: Channel, messages: Seq[RawBytes]): EitherT[Future, Throwable, Unit] = EitherT {
    sender
      .send(channel, messages: _*)
      .map { _ =>
        Right(())
      }
      .recover {
        case NonFatal(e) => Left(e)
      }
  }

  private def sendTransactions(startStep: Int, channel: Channel): Result[Unit] = {
    def loop(step: Int): Result[Unit] = {
      log.info(s"[$node] Iteration $step")
<<<<<<< HEAD
      val messages: Seq[RawBytes] = generator.next.map(RawBytes.from).toSeq
=======
      val txs = generator.next().toList
      txs.foreach(println)
      val messages: Seq[RawBytes] = txs.map(RawBytes.from).toSeq
      def trySend: Result[Unit] = EitherT {
        sender
          .send(channel, messages: _*)
          .map { _ =>
            Right(())
          }
          .recover {
            case NonFatal(e) => Left(step -> e)
          }
      }
>>>>>>> c9447805

      def next: Result[Unit] = {
        log.info(s"[$node] ${messages.size} transactions had been sent")
        if (step < settings.iterations) {
          log.info(s"[$node] Sleeping for ${settings.delay}")
          blocking {
            Thread.sleep(settings.delay.toMillis)
          }
          loop(step + 1)
        } else {
          log.info(s"[$node] Done")
          EitherT.right(Future.successful(Right(())))
        }
      }

      trySend(channel, messages)
        .leftMap(e => step -> e)
        .flatMap(_ => next)
    }

    loop(startStep)
  }

}

object Worker {
  case class Settings(autoReconnect: Boolean, iterations: Int, delay: FiniteDuration, reconnectDelay: FiniteDuration)

  object Settings {
    implicit val toPrintable: Show[Settings] = { x =>
      import x._

      s"""number of iterations: $iterations
         |delay between iterations: $delay
         |auto reconnect: ${if (autoReconnect) "enabled" else "disabled"}
         |reconnect delay: $reconnectDelay""".stripMargin
    }
  }
}<|MERGE_RESOLUTION|>--- conflicted
+++ resolved
@@ -78,23 +78,9 @@
   private def sendTransactions(startStep: Int, channel: Channel): Result[Unit] = {
     def loop(step: Int): Result[Unit] = {
       log.info(s"[$node] Iteration $step")
-<<<<<<< HEAD
-      val messages: Seq[RawBytes] = generator.next.map(RawBytes.from).toSeq
-=======
       val txs = generator.next().toList
       txs.foreach(println)
       val messages: Seq[RawBytes] = txs.map(RawBytes.from).toSeq
-      def trySend: Result[Unit] = EitherT {
-        sender
-          .send(channel, messages: _*)
-          .map { _ =>
-            Right(())
-          }
-          .recover {
-            case NonFatal(e) => Left(step -> e)
-          }
-      }
->>>>>>> c9447805
 
       def next: Result[Unit] = {
         log.info(s"[$node] ${messages.size} transactions had been sent")
