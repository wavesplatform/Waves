package com.wavesplatform.generator.config

import com.google.common.base.CaseFormat
import com.typesafe.config.{Config, ConfigRenderOptions}
import com.wavesplatform.generator.Worker
import com.wavesplatform.state.DataEntry
import com.wavesplatform.transaction.{TransactionParser, TransactionParsers}
import net.ceedubs.ficus.Ficus._
import net.ceedubs.ficus.readers.{CollectionReaders, ValueReader}
import play.api.libs.json._

import scala.concurrent.duration.{Duration, FiniteDuration}

<<<<<<< HEAD
trait FicusImplicits {
  implicit val distributionsReader: ValueReader[Map[TransactionParserLite, Double]] = {
=======
  implicit val distributionsReader: ValueReader[Map[TransactionParser, Double]] = {
>>>>>>> 22aa9bce
    val converter                                    = CaseFormat.LOWER_HYPHEN.converterTo(CaseFormat.UPPER_CAMEL)
    def toTxType(key: String): TransactionParser = TransactionParsers.by(converter.convert(key)).get

    CollectionReaders.mapValueReader[Double].map { xs =>
      xs.map {
        case (k, v) =>
          toTxType(k) -> v
      }
    }
  }

  implicit val dataEntryReader: ValueReader[DataEntry[_]] = (config: Config, path: String) =>
    Json.parse(config.getConfig(path).root().render(ConfigRenderOptions.concise())).as[DataEntry[_]]

  implicit val workerSettingsReader: ValueReader[Worker.Settings] = (config: Config, path: String) => {
    def readWaitUtxOrDelay(path: String, default: FiniteDuration): Either[FiniteDuration, FiniteDuration] =
      if (config.hasPath(path)) {
        val value = config.as[String](path)
        if (value == "empty-utx") Right(default)
        else {
          val duration: Duration = Duration(value)
          Left(FiniteDuration(duration.length, duration.unit))
        }
      } else Right(default)

    val utxLimit         = config.as[Int](s"$path.utx-limit")
    val delay            = config.as[FiniteDuration](s"$path.delay")
    val tailInitialDelay = readWaitUtxOrDelay(s"$path.tail-initial-delay", delay)
    val initialDelay     = readWaitUtxOrDelay(s"$path.initial-delay", delay)
    val workingTime      = config.as[FiniteDuration](s"$path.working-time")
    val autoReconnect    = config.as[Boolean](s"$path.auto-reconnect")
    val reconnectDelay   = config.as[FiniteDuration](s"$path.reconnect-delay")

    def readWarmUp(warmUpConfig: Config): Worker.WarmUp = {
      val warmUpStart    = warmUpConfig.as[Int](s"start")
      val warmUpEnd      = warmUpConfig.as[Option[Int]](s"end").getOrElse(utxLimit)
      val warmUpStep     = warmUpConfig.as[Int](s"step")
      val warmUpDuration = warmUpConfig.as[Option[FiniteDuration]](s"duration")
      val warmUpOnce     = warmUpConfig.as[Option[Boolean]](s"once").getOrElse(true)
      Worker.WarmUp(warmUpStart, warmUpEnd, warmUpStep, warmUpDuration, warmUpOnce)
    }

    val warmUp     = readWarmUp(config.getConfig(s"$path.warm-up"))
    val initWarmUp = if (config.hasPath(s"$path.initial-warm-up")) Some(readWarmUp(config.getConfig(s"$path.init-warm-up"))) else None

    Worker.Settings(utxLimit, delay, tailInitialDelay, initialDelay, workingTime, autoReconnect, reconnectDelay, warmUp, initWarmUp)
  }
}<|MERGE_RESOLUTION|>--- conflicted
+++ resolved
@@ -11,12 +11,9 @@
 
 import scala.concurrent.duration.{Duration, FiniteDuration}
 
-<<<<<<< HEAD
 trait FicusImplicits {
-  implicit val distributionsReader: ValueReader[Map[TransactionParserLite, Double]] = {
-=======
+
   implicit val distributionsReader: ValueReader[Map[TransactionParser, Double]] = {
->>>>>>> 22aa9bce
     val converter                                    = CaseFormat.LOWER_HYPHEN.converterTo(CaseFormat.UPPER_CAMEL)
     def toTxType(key: String): TransactionParser = TransactionParsers.by(converter.convert(key)).get
 
