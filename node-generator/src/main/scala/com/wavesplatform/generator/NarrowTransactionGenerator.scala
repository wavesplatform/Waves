--- conflicted
+++ resolved
@@ -47,51 +47,7 @@
   override def next(): Iterator[Transaction] =
     generate(settings.transactions).toIterator
 
-<<<<<<< HEAD
   private[this] def generate(n: Int): Seq[Transaction] = {
-=======
-  //noinspection ScalaStyle,TypeAnnotation
-  private[this] object preconditions {
-    val issueTransactionSender = randomFrom(accounts).get
-
-    val tradeAssetIssue = IssueTransaction
-      .selfSigned(
-        TxVersion.V2,
-        issueTransactionSender,
-        "TRADE".getBytes("UTF-8"),
-        "Waves DEX is the best exchange ever".getBytes("UTF-8"),
-        100000000,
-        2,
-        reissuable = true,
-        fee = 100400000L,
-        timestamp = System.currentTimeMillis(),
-        script = None
-      )
-      .right
-      .get
-
-    val tradeAssetDistribution = {
-      (accounts.toSet - issueTransactionSender).toSeq.map(acc => {
-        TransferTransaction
-          .selfSigned(
-            2.toByte,
-            issueTransactionSender,
-            acc,
-            IssuedAsset(tradeAssetIssue.id()),
-            5,
-            Waves,
-            900000,
-            Array.fill(random.nextInt(100))(random.nextInt().toByte),
-            System.currentTimeMillis()
-          )
-          .right
-          .get
-      })
-    }
-
-    val leaseRecipient = GeneratorSettings.toKeyPair("lease recipient")
-  }
->>>>>>> 22aa9bce
 
     val now = System.currentTimeMillis()
 
@@ -118,7 +74,6 @@
             val amount     = 100000000L + Random.nextInt(Int.MaxValue)
             logOption(
               IssueTransaction
-<<<<<<< HEAD
                 .selfSigned(
                   TxVersion.V2,
                   sender,
@@ -131,9 +86,6 @@
                   100400000L,
                   timestamp
                 )
-=======
-                .selfSigned(TxVersion.V2, sender, name, description, amount, Random.nextInt(9).toByte, reissuable, None, 100400000L, timestamp)
->>>>>>> 22aa9bce
             )
 
           case TransferTransaction =>
@@ -165,7 +117,6 @@
                 assetTx <- randomFrom(reissuableIssueTxs) orElse randomFrom(Universe.IssuedAssets.filter(_.reissuable))
                 sender  <- accountByAddress(assetTx.sender.stringRepr)
                 tx <- logOption(
-<<<<<<< HEAD
                   ReissueTransaction
                     .selfSigned(
                       TxVersion.V2,
@@ -176,17 +127,6 @@
                       100400000L,
                       timestamp
                     )
-=======
-                  ReissueTransaction.selfSigned(
-                    2.toByte,
-                    sender,
-                    IssuedAsset(assetTx.id()),
-                    Random.nextInt(Int.MaxValue),
-                    reissuable = true,
-                    100400000L,
-                    timestamp
-                  )
->>>>>>> 22aa9bce
                 )
               } yield tx
             ).logNone("There is no reissuable assets, may be you need to increase issue transaction's probability or pre-configure them")
@@ -267,7 +207,7 @@
                 tx <- logOption(
                   MassTransferTransaction
                     .selfSigned(
-                      1.toByte,
+                      TxVersion.V1,
                       sender,
                       Asset.fromCompatId(asset),
                       transfers.toList,
@@ -298,7 +238,7 @@
             }
             val size = 128 + data.map(_.toBytes.length).sum
             val fee  = 500000L * (size / 1024 + 1)
-            logOption(DataTransaction.selfSigned(1.toByte, sender, data.toList, fee, timestamp))
+            logOption(DataTransaction.selfSigned(TxVersion.V1, sender, data.toList, fee, timestamp))
 
           case SponsorFeeTransaction =>
             (
@@ -306,7 +246,7 @@
                 assetTx <- randomFrom(validIssueTxs).orElse(randomFrom(Universe.IssuedAssets))
                 sender  <- accountByAddress(assetTx.sender.stringRepr)
                 tx <- logOption(
-                  SponsorFeeTransaction.selfSigned(1.toByte, sender, IssuedAsset(assetTx.id()), Some(Random.nextInt(1000)), 100400000L, timestamp)
+                  SponsorFeeTransaction.selfSigned(TxVersion.V1, sender, IssuedAsset(assetTx.id()), Some(Random.nextInt(1000)), 100400000L, timestamp)
                 )
               } yield tx
             ).logNone("There is no issued assets, may be you need to increase issue transaction's probability or pre-configure them")
@@ -333,7 +273,7 @@
 
             logOption(
               InvokeScriptTransaction.selfSigned(
-                1.toByte,
+                TxVersion.V1,
                 sender,
                 GeneratorSettings.toKeyPair(script.dappAccount).toAddress,
                 maybeFunctionCall,
@@ -349,7 +289,13 @@
               sender <- randomFrom(preconditions.setScriptAccounts)
               script = Gen.script(complexity = false, estimator)
               tx <- logOption(
-                SetScriptTransaction.selfSigned(1.toByte, sender, Some(script), 1400000L + random.nextLong(100), timestamp)
+                SetScriptTransaction.selfSigned(
+                  TxVersion.V1,
+                  sender,
+                  Some(script),
+                  1400000L + random.nextLong(100),
+                  timestamp
+                )
               )
             } yield tx
 
@@ -360,7 +306,14 @@
                 sender  <- preconditions.setScriptAccounts.find(_.stringRepr == assetTx.sender.stringRepr)
                 script = Gen.script(complexity = false, estimator)
                 tx <- logOption(
-                  SetAssetScriptTransaction.selfSigned(1.toByte, sender, IssuedAsset(assetTx.id()), Some(script), 100400000L, timestamp)
+                  SetAssetScriptTransaction.selfSigned(
+                    TxVersion.V1,
+                    sender,
+                    IssuedAsset(assetTx.id()),
+                    Some(script),
+                    100400000L,
+                    timestamp
+                  )
                 )
               } yield tx
             ).logNone("There is no issued smart assets, may be you need to increase issue transaction's probability or pre-configure them")
@@ -433,19 +386,11 @@
     }
   }
 
-<<<<<<< HEAD
   final case class SetScriptSettings(
       richAccount: String,
       accounts: SetScriptSettings.Accounts,
       assets: SetScriptSettings.Assets
   )
-=======
-  final case class Settings(transactions: Int, probabilities: Map[TransactionParser, Double], scripts: Seq[ScriptSettings])
-
-  private val minAliasLength = 4
-  private val maxAliasLength = 30
-  private val aliasAlphabet  = "-.0123456789@_abcdefghijklmnopqrstuvwxyz".toVector
->>>>>>> 22aa9bce
 
   object SetScriptSettings {
     final case class Accounts(balance: Long, scriptFile: String, repeat: Int)
@@ -454,7 +399,7 @@
 
   final case class Settings(
       transactions: Int,
-      probabilities: Map[TransactionParserLite, Double],
+      probabilities: Map[TransactionParser, Double],
       scripts: Seq[ScriptSettings],
       setScript: Option[SetScriptSettings]
   )
@@ -516,7 +461,7 @@
                 .explicitGet()
 
               val Right((script, _)) = ScriptCompiler.compile(new String(Files.readAllBytes(Paths.get(scriptFile))), estimator)
-              val scriptTx           = SetScriptTransaction.selfSigned(account, Some(script), fee, time.correctedTime()).explicitGet()
+              val scriptTx           = SetScriptTransaction.selfSigned(TxVersion.V1, account, Some(script), fee, time.correctedTime()).explicitGet()
 
               (initTxs :+ transferTx, tailInitTxs :+ scriptTx, accounts :+ account)
           }
