package com.wavesplatform.generator

import java.util.concurrent.ThreadLocalRandom

import cats.Show
import com.wavesplatform.account.{AddressScheme, Alias, KeyPair}
import com.wavesplatform.common.state.ByteStr
import com.wavesplatform.common.utils.{Base58, EitherExt2}
import com.wavesplatform.generator.NarrowTransactionGenerator.{ScriptSettings, Settings}
import com.wavesplatform.generator.utils.{Gen, Universe}
import com.wavesplatform.lang.ValidationError
import com.wavesplatform.lang.v1.FunctionHeader
import com.wavesplatform.lang.v1.compiler.Terms
import com.wavesplatform.state.DataEntry.{MaxValueSize, Type}
import com.wavesplatform.state.{BinaryDataEntry, BooleanDataEntry, IntegerDataEntry, StringDataEntry}
import com.wavesplatform.transaction.Asset.{IssuedAsset, Waves}
import com.wavesplatform.transaction._
import com.wavesplatform.transaction.assets._
import com.wavesplatform.transaction.assets.exchange._
import com.wavesplatform.transaction.lease.{LeaseCancelTransaction, LeaseCancelTransactionV2, LeaseTransactionV2}
import com.wavesplatform.transaction.smart.{InvokeScriptTransaction, SetScriptTransaction}
import com.wavesplatform.transaction.transfer.MassTransferTransaction.ParsedTransfer
import com.wavesplatform.transaction.transfer._
import com.wavesplatform.utils.LoggerFacade
import org.slf4j.LoggerFactory

import scala.concurrent.duration._
import scala.util.Random

class NarrowTransactionGenerator(settings: Settings, val accounts: Seq[KeyPair]) extends TransactionGenerator {
  private[this] val log     = LoggerFacade(LoggerFactory.getLogger(getClass))
  private[this] val typeGen = DistributedRandomGenerator(settings.probabilities)

  override def next(): Iterator[Transaction] =
    generate(settings.transactions).toIterator

  def generate(n: Int): Seq[Transaction] = {
    //noinspection ScalaStyle,TypeAnnotation
    object preconditions {
      val issueTransactionSender = randomFrom(accounts).get

      val tradeAssetIssue = IssueTransactionV2
        .selfSigned(
          AddressScheme.current.chainId,
          issueTransactionSender,
          "TRADE".getBytes("UTF-8"),
          "Waves DEX is the best exchange ever".getBytes("UTF-8"),
          100000000,
          2,
          reissuable = false,
          fee = 100400000L,
          timestamp = System.currentTimeMillis(),
          script = None
        )
        .right
        .get

      val tradeAssetDistribution = {
        tradeAssetIssue +: accounts.map(acc => {
          TransferTransactionV2
            .selfSigned(
              IssuedAsset(tradeAssetIssue.id()),
              issueTransactionSender,
              acc,
              5,
              System.currentTimeMillis(),
              Waves,
              900000,
              Array.fill(random.nextInt(100))(random.nextInt().toByte)
            )
            .right
            .get
        })
      }
    }

    val initialTransactions: Seq[Transaction] = preconditions.tradeAssetIssue +: preconditions.tradeAssetDistribution

    val now = System.currentTimeMillis()

    val generated = (0 until (n * 1.2).toInt).foldLeft(
      (
        initialTransactions,
        Seq.empty[IssueTransactionV2],
        Seq.empty[IssueTransactionV2],
        Seq.empty[LeaseTransactionV2],
        Seq.empty[CreateAliasTransaction]
      )
    ) {
      case ((allTxsWithValid, validIssueTxs, reissuableIssueTxs, activeLeaseTransactions, aliases), i) =>
        val moreThanStandardFee = 100000L + 800000

        val ts = now + i

        val tx = typeGen.getRandom match {
          case IssueTransactionV2 =>
            val sender      = randomFrom(accounts).get
            val name        = new Array[Byte](10)
            val description = new Array[Byte](10)
            random.nextBytes(name)
            random.nextBytes(description)
            val reissuable = random.nextBoolean()
            val amount     = 100000000L + Random.nextInt(Int.MaxValue)
            logOption(
              IssueTransactionV2
                .selfSigned(
                  AddressScheme.current.chainId,
                  sender,
                  name,
                  description,
                  amount,
                  Random.nextInt(9).toByte,
                  reissuable,
                  None,
                  100400000L,
                  ts
                )
            )

          case TransferTransactionV2 =>
            (
              for {
                (sender, asset) <- randomSenderAndAsset(validIssueTxs)
                useAlias = random.nextBoolean()
                recipient <- if (useAlias && aliases.nonEmpty) randomFrom(aliases).map(_.alias) else randomFrom(accounts).map(_.toAddress)
                tx <- logOption(
                  TransferTransactionV2
                    .selfSigned(
                      Asset.fromCompatId(asset),
                      sender,
                      recipient,
                      500,
                      ts,
                      Waves,
                      moreThanStandardFee,
                      Array.fill(random.nextInt(100))(random.nextInt().toByte)
                    )
                )
              } yield tx
            ).logNone("There is no issued assets, may be you need to increase issue transaction's probability or pre-configure them")

          case ReissueTransactionV2 =>
<<<<<<< HEAD
            val reissuable = random.nextBoolean()
            randomFrom(reissuableIssueTxs).flatMap(assetTx => {
              val sender = accounts.find(_.stringRepr == assetTx.sender.stringRepr).get
              logOption(
                ReissueTransactionV2.selfSigned(AddressScheme.current.chainId,
                                                sender,
                                                IssuedAsset(assetTx.id()),
                                                Random.nextInt(Int.MaxValue),
                                                reissuable,
                                           100400000L,
                                                ts))
            })
          case BurnTransactionV2 =>
            randomFrom(validIssueTxs).flatMap(assetTx => {
              val sender = accounts.find(_.stringRepr == assetTx.sender.stringRepr).get
              logOption(
                BurnTransactionV2.selfSigned(AddressScheme.current.chainId, sender, IssuedAsset(assetTx.id()), Random.nextInt(1000), 900000L, ts))
            })
=======
            (
              for {
                (assetTx, reissuable) <- randomFrom(reissuableIssueTxs).map((_, random.nextBoolean())) orElse
                  randomFrom(Universe.IssuedAssets.filter(_.reissuable)).map(asset => (asset, asset.reissuable))
                sender <- accountByAddress(assetTx.sender.address)
                fee = assetTx.script.fold(100040000L)(_ => 100840000L)
                tx <- logOption(
                  ReissueTransactionV2
                    .selfSigned(
                      AddressScheme.current.chainId,
                      sender,
                      IssuedAsset(assetTx.id()),
                      Random.nextInt(Int.MaxValue),
                      reissuable,
                      fee,
                      ts
                    )
                )
              } yield tx
            ).logNone("There is no reissuable assets, may be you need to increase issue transaction's probability or pre-configure them")

          case BurnTransactionV2 =>
            (
              for {
                assetTx <- randomFrom(validIssueTxs).orElse(randomFrom(Universe.IssuedAssets))
                sender  <- accountByAddress(assetTx.sender.address)
                tx <- logOption(
                  BurnTransactionV2.selfSigned(
                    AddressScheme.current.chainId,
                    sender,
                    IssuedAsset(assetTx.id()),
                    Random.nextInt(1000),
                    900000L,
                    ts
                  )
                )
              } yield tx
            ).logNone("There is no issued assets, may be you need to increase issue transaction's probability or pre-configure them")

>>>>>>> 09cbc507
          case ExchangeTransactionV1 =>
            for {
              matcher <- randomFrom(accounts)
              seller  <- randomFrom(accounts)
              buyer   <- randomFrom(accounts)
              pair      = AssetPair(Waves, IssuedAsset(preconditions.tradeAssetIssue.id()))
              sellOrder = OrderV1.sell(seller, matcher, pair, 100000000, 1, ts, ts + 30.days.toMillis, moreThanStandardFee * 3)
              buyOrder  = OrderV1.buy(buyer, matcher, pair, 100000000, 1, ts, ts + 1.day.toMillis, moreThanStandardFee * 3)
              tx <- logOption(
                ExchangeTransactionV2.create(matcher, buyOrder, sellOrder, 100000000, 1, 300000, 300000, moreThanStandardFee * 3, ts)
              )
            } yield tx

          case ExchangeTransactionV2 =>
            for {
              matcher <- randomFrom(accounts)
              seller  <- randomFrom(accounts)
              buyer   <- randomFrom(accounts)
              pair      = AssetPair(Waves, IssuedAsset(preconditions.tradeAssetIssue.id()))
              sellOrder = OrderV2.sell(seller, matcher, pair, 100000000, 1, ts, ts + 30.days.toMillis, moreThanStandardFee * 3)
              buyOrder  = OrderV2.buy(buyer, matcher, pair, 100000000, 1, ts, ts + 1.day.toMillis, moreThanStandardFee * 3)
              tx <- logOption(
                ExchangeTransactionV2.create(matcher, buyOrder, sellOrder, 100000000, 1, 300000, 300000, moreThanStandardFee * 3, ts)
              )
            } yield tx

          case LeaseTransactionV2 =>
            (
              for {
                sender <- randomFrom(accounts)
                useAlias = random.nextBoolean()
                recipient <- if (useAlias && aliases.nonEmpty) randomFrom(aliases.filter(_.sender != sender)).map(_.alias)
                else randomFrom(accounts.filter(_ != sender).map(_.toAddress))
                tx <- logOption(LeaseTransactionV2.selfSigned(sender, 1, moreThanStandardFee * 3, ts, recipient))
              } yield tx
            ).logNone("Can't define recipient of transaction, check your configuration")

          case LeaseCancelTransactionV2 =>
<<<<<<< HEAD
            randomFrom(activeLeaseTransactions).flatMap(lease => {
              val sender = accounts.find(_.stringRepr == lease.sender.stringRepr).get
              logOption(LeaseCancelTransactionV2.selfSigned(AddressScheme.current.chainId, sender, lease.id(), moreThanStandardFee * 3, ts))
            })
=======
            (
              for {
                lease  <- randomFrom(activeLeaseTransactions)
                sender <- accountByAddress(lease.sender.address)
                tx     <- logOption(LeaseCancelTransactionV2.selfSigned(AddressScheme.current.chainId, sender, lease.id(), moreThanStandardFee * 3, ts))
              } yield tx
            ).logNone("There is no active lease transactions, may be you need to increase lease transaction's probability")

>>>>>>> 09cbc507
          case CreateAliasTransactionV2 =>
            val sender      = randomFrom(accounts).get
            val aliasString = NarrowTransactionGenerator.generateAlias()
            logOption(CreateAliasTransactionV2.selfSigned(sender, Alias.create(aliasString).explicitGet(), 500000, ts))

          case MassTransferTransaction =>
            (
              for {
                (sender, asset) <- randomSenderAndAsset(validIssueTxs)
                transferCount = random.nextInt(MassTransferTransaction.MaxTransferCount)
                transfers = for (_ <- 0 to transferCount) yield {
                  val useAlias  = random.nextBoolean()
                  val recipient = if (useAlias && aliases.nonEmpty) randomFrom(aliases).map(_.alias).get else randomFrom(accounts).get.toAddress
                  val amount    = random.nextLong(500000)
                  ParsedTransfer(recipient, amount)
                }
                tx <- logOption(
                  MassTransferTransaction
                    .selfSigned(
                      Asset.fromCompatId(asset),
                      sender,
                      transfers.toList,
                      ts,
                      200000 + 50000 * transferCount,
                      Array.fill(random.nextInt(100))(random.nextInt().toByte)
                    )
                )
              } yield tx
            ).logNone("There is no issued assets, may be you need to increase issue transaction's probability or pre-configure them")

          case DataTransaction =>
            val sender = randomFrom(accounts).get
            val count  = random.nextInt(10)

            val data = for {
              _ <- 0 until count
              etype = random.nextInt(Type.maxId)
            } yield etype match {
              case t if t == Type.Integer.id => IntegerDataEntry(Random.nextString(10), random.nextLong)
              case t if t == Type.Boolean.id => BooleanDataEntry(Random.nextString(10), random.nextBoolean)
              case t if t == Type.String.id  => StringDataEntry(Random.nextString(10), random.nextLong.toString)
              case t if t == Type.Binary.id =>
                val size = random.nextInt(MaxValueSize + 1)
                val b    = new Array[Byte](size)
                random.nextBytes(b)
                BinaryDataEntry(Random.nextString(10), ByteStr(b))
            }
            val size = 128 + data.map(_.toBytes.length).sum
            val fee  = 500000 * (size / 1024 + 1)
            logOption(DataTransaction.selfSigned(sender, data.toList, fee, ts))

          case SponsorFeeTransaction =>
<<<<<<< HEAD
            randomFrom(validIssueTxs).flatMap(assetTx => {
              val sender = accounts.find(_.stringRepr == assetTx.sender.stringRepr).get
              logOption(SponsorFeeTransaction.selfSigned(sender, IssuedAsset(assetTx.id()), Some(Random.nextInt(1000)), 100400000L, ts))
            })
=======
            (
              for {
                assetTx <- randomFrom(validIssueTxs).orElse(randomFrom(Universe.IssuedAssets))
                sender  <- accountByAddress(assetTx.sender.address)
                tx      <- logOption(SponsorFeeTransaction.selfSigned(sender, IssuedAsset(assetTx.id()), Some(Random.nextInt(1000)), 100400000L, ts))
              } yield tx
            ).logNone("There is no issued assets, may be you need to increase issue transaction's probability or pre-configure them")
>>>>>>> 09cbc507

          case InvokeScriptTransaction =>
            val script   = randomFrom(settings.scripts).get
            val function = randomFrom(script.functions).get
            val sender   = randomFrom(accounts).get
            val data = for {
              ScriptSettings.Function.Arg(argType, value) <- function.args
            } yield argType.toLowerCase match {
              case "integer" => Terms.CONST_LONG(value.toLong)
              case "string"  => Terms.CONST_STRING(value.toString).explicitGet()
              case "boolean" => Terms.CONST_BOOLEAN(value.toBoolean)
              case "binary"  => Terms.CONST_BYTESTR(Base58.decode(value)).explicitGet()
            }

            val maybeFunctionCall =
              if (function.name.isEmpty) None
              else Some(Terms.FUNCTION_CALL(FunctionHeader.User(function.name), data.toList))

            val asset = randomFrom(Universe.IssuedAssets.filter(a => script.paymentAssets.contains(new String(a.name))))
              .fold(Waves: Asset)(tx => IssuedAsset(tx.id()))

            logOption(
              InvokeScriptTransaction.selfSigned(
                sender,
                GeneratorSettings.toKeyPair(script.dappAccount).toAddress,
                maybeFunctionCall,
                Seq(InvokeScriptTransaction.Payment(random.nextInt(5000), asset)),
                5300000L,
                Waves,
                ts
              )
            )

          case SetScriptTransaction =>
            for {
              sender <- randomFrom(accounts)
              script = Gen.script(complexity = false)
              tx <- logOption(
                SetScriptTransaction.selfSigned(
                  sender,
                  Some(script),
                  1800000L,
                  ts
                )
              )
            } yield tx

          case SetAssetScriptTransaction =>
            (
              for {
                assetTx <- randomFrom(validIssueTxs ++ Universe.IssuedAssets).filter(_.script.isDefined)
                sender  <- accountByAddress(assetTx.sender.address)
                script = Gen.script(complexity = false)
                tx <- logOption(
                  SetAssetScriptTransaction.selfSigned(
                    AddressScheme.current.chainId,
                    sender,
                    IssuedAsset(assetTx.id()),
                    Some(script),
                    100400000L,
                    ts
                  )
                )
              } yield tx
            ).logNone("There is no issued smart assets, may be you need to increase issue transaction's probability or pre-configure them")
        }

        (tx.map(tx => allTxsWithValid :+ tx).getOrElse(allTxsWithValid), tx match {
          case Some(tx: IssueTransactionV2) => validIssueTxs :+ tx
          case _                            => validIssueTxs
        }, tx match {
          case Some(tx: IssueTransactionV2) if tx.reissuable  => reissuableIssueTxs :+ tx
          case Some(tx: ReissueTransaction) if !tx.reissuable => reissuableIssueTxs.filter(_.id() != tx.id())
          case _                                              => reissuableIssueTxs
        }, tx match {
          case Some(tx: LeaseTransactionV2)     => activeLeaseTransactions :+ tx
          case Some(tx: LeaseCancelTransaction) => activeLeaseTransactions.filter(_.id() != tx.leaseId)
          case _                                => activeLeaseTransactions
        }, tx match {
          case Some(tx: CreateAliasTransaction) => aliases :+ tx
          case _                                => aliases
        })
    }

    log.trace(s"Distribution:\n${generated._1.groupBy(_.getClass).mapValues(_.size).mkString("\t", "\n\t", "")}")

    generated._1
  }

  private[this] def random = ThreadLocalRandom.current

  private[this] def randomFrom[T](c: Seq[T]): Option[T] = if (c.nonEmpty) Some(c(random.nextInt(c.size))) else None

  private[this] def logOption[T <: Transaction](txE: Either[ValidationError, T])(implicit m: Manifest[T]): Option[T] = {
    txE match {
      case Left(e) =>
        log.warn(s"${m.runtimeClass.getName}: ${e.toString}")
        None
      case Right(tx) => Some(tx)
    }
  }

  private[this] def accountByAddress(address: String): Option[KeyPair] =
    accounts
      .find(_.address == address)
      .orElse(Universe.Accounts.map(_.keyPair).find(_.address == address))

  private[this] def randomSenderAndAsset(issueTxs: Seq[IssueTransactionV2]): Option[(KeyPair, Option[ByteStr])] =
    if (random.nextBoolean()) {
      (randomFrom(issueTxs) orElse randomFrom(Universe.IssuedAssets)).map { issue =>
        val pk = (accounts ++ Universe.Accounts.map(_.keyPair)).find(_.publicKey == issue.sender).get
        (pk, Some(issue.id()))
      }
    } else randomFrom(accounts).map((_, None))

  private implicit class OptionExt[A](opt: Option[A]) {
    def logNone(msg: => String): Option[A] =
      opt match {
        case None =>
          log.trace(msg)
          None
        case Some(_) => opt
      }
  }
}

object NarrowTransactionGenerator {
  final case class ScriptSettings(dappAccount: String, paymentAssets: Set[String], functions: Seq[ScriptSettings.Function])
  object ScriptSettings {
    final case class Function(name: String, args: Seq[Function.Arg])
    object Function {
      final case class Arg(`type`: String, value: String)
    }
  }

  final case class Settings(transactions: Int, probabilities: Map[TransactionParser, Double], scripts: Seq[ScriptSettings])

  private val minAliasLength = 4
  private val maxAliasLength = 30
  private val aliasAlphabet  = "-.0123456789@_abcdefghijklmnopqrstuvwxyz".toVector

  def generateAlias(): String = {
    val len = Random.nextInt(maxAliasLength - minAliasLength) + minAliasLength
    Random.shuffle(aliasAlphabet).take(len).mkString
  }

  object Settings {
    implicit val toPrintable: Show[Settings] = { x =>
      import x._
      s"""transactions per iteration: $transactions
         |probabilities:
         |  ${probabilities.mkString("\n  ")}""".stripMargin
    }
  }

}<|MERGE_RESOLUTION|>--- conflicted
+++ resolved
@@ -140,31 +140,11 @@
             ).logNone("There is no issued assets, may be you need to increase issue transaction's probability or pre-configure them")
 
           case ReissueTransactionV2 =>
-<<<<<<< HEAD
-            val reissuable = random.nextBoolean()
-            randomFrom(reissuableIssueTxs).flatMap(assetTx => {
-              val sender = accounts.find(_.stringRepr == assetTx.sender.stringRepr).get
-              logOption(
-                ReissueTransactionV2.selfSigned(AddressScheme.current.chainId,
-                                                sender,
-                                                IssuedAsset(assetTx.id()),
-                                                Random.nextInt(Int.MaxValue),
-                                                reissuable,
-                                           100400000L,
-                                                ts))
-            })
-          case BurnTransactionV2 =>
-            randomFrom(validIssueTxs).flatMap(assetTx => {
-              val sender = accounts.find(_.stringRepr == assetTx.sender.stringRepr).get
-              logOption(
-                BurnTransactionV2.selfSigned(AddressScheme.current.chainId, sender, IssuedAsset(assetTx.id()), Random.nextInt(1000), 900000L, ts))
-            })
-=======
             (
               for {
                 (assetTx, reissuable) <- randomFrom(reissuableIssueTxs).map((_, random.nextBoolean())) orElse
                   randomFrom(Universe.IssuedAssets.filter(_.reissuable)).map(asset => (asset, asset.reissuable))
-                sender <- accountByAddress(assetTx.sender.address)
+                sender <- accountByAddress(assetTx.sender.stringRepr)
                 fee = assetTx.script.fold(100040000L)(_ => 100840000L)
                 tx <- logOption(
                   ReissueTransactionV2
@@ -185,7 +165,7 @@
             (
               for {
                 assetTx <- randomFrom(validIssueTxs).orElse(randomFrom(Universe.IssuedAssets))
-                sender  <- accountByAddress(assetTx.sender.address)
+                sender  <- accountByAddress(assetTx.sender.stringRepr)
                 tx <- logOption(
                   BurnTransactionV2.selfSigned(
                     AddressScheme.current.chainId,
@@ -199,7 +179,6 @@
               } yield tx
             ).logNone("There is no issued assets, may be you need to increase issue transaction's probability or pre-configure them")
 
->>>>>>> 09cbc507
           case ExchangeTransactionV1 =>
             for {
               matcher <- randomFrom(accounts)
@@ -238,21 +217,14 @@
             ).logNone("Can't define recipient of transaction, check your configuration")
 
           case LeaseCancelTransactionV2 =>
-<<<<<<< HEAD
-            randomFrom(activeLeaseTransactions).flatMap(lease => {
-              val sender = accounts.find(_.stringRepr == lease.sender.stringRepr).get
-              logOption(LeaseCancelTransactionV2.selfSigned(AddressScheme.current.chainId, sender, lease.id(), moreThanStandardFee * 3, ts))
-            })
-=======
             (
               for {
                 lease  <- randomFrom(activeLeaseTransactions)
-                sender <- accountByAddress(lease.sender.address)
+                sender <- accountByAddress(lease.sender.stringRepr)
                 tx     <- logOption(LeaseCancelTransactionV2.selfSigned(AddressScheme.current.chainId, sender, lease.id(), moreThanStandardFee * 3, ts))
               } yield tx
             ).logNone("There is no active lease transactions, may be you need to increase lease transaction's probability")
 
->>>>>>> 09cbc507
           case CreateAliasTransactionV2 =>
             val sender      = randomFrom(accounts).get
             val aliasString = NarrowTransactionGenerator.generateAlias()
@@ -305,20 +277,13 @@
             logOption(DataTransaction.selfSigned(sender, data.toList, fee, ts))
 
           case SponsorFeeTransaction =>
-<<<<<<< HEAD
-            randomFrom(validIssueTxs).flatMap(assetTx => {
-              val sender = accounts.find(_.stringRepr == assetTx.sender.stringRepr).get
-              logOption(SponsorFeeTransaction.selfSigned(sender, IssuedAsset(assetTx.id()), Some(Random.nextInt(1000)), 100400000L, ts))
-            })
-=======
             (
               for {
                 assetTx <- randomFrom(validIssueTxs).orElse(randomFrom(Universe.IssuedAssets))
-                sender  <- accountByAddress(assetTx.sender.address)
+                sender  <- accountByAddress(assetTx.sender.stringRepr)
                 tx      <- logOption(SponsorFeeTransaction.selfSigned(sender, IssuedAsset(assetTx.id()), Some(Random.nextInt(1000)), 100400000L, ts))
               } yield tx
             ).logNone("There is no issued assets, may be you need to increase issue transaction's probability or pre-configure them")
->>>>>>> 09cbc507
 
           case InvokeScriptTransaction =>
             val script   = randomFrom(settings.scripts).get
@@ -370,7 +335,7 @@
             (
               for {
                 assetTx <- randomFrom(validIssueTxs ++ Universe.IssuedAssets).filter(_.script.isDefined)
-                sender  <- accountByAddress(assetTx.sender.address)
+                sender  <- accountByAddress(assetTx.sender.stringRepr)
                 script = Gen.script(complexity = false)
                 tx <- logOption(
                   SetAssetScriptTransaction.selfSigned(
@@ -423,8 +388,8 @@
 
   private[this] def accountByAddress(address: String): Option[KeyPair] =
     accounts
-      .find(_.address == address)
-      .orElse(Universe.Accounts.map(_.keyPair).find(_.address == address))
+      .find(_.stringRepr == address)
+      .orElse(Universe.Accounts.map(_.keyPair).find(_.stringRepr == address))
 
   private[this] def randomSenderAndAsset(issueTxs: Seq[IssueTransactionV2]): Option[(KeyPair, Option[ByteStr])] =
     if (random.nextBoolean()) {
