package com.wavesplatform.generator

import java.util.concurrent.ThreadLocalRandom

import cats.Show
import com.wavesplatform.account.{AddressScheme, Alias, KeyPair}
import com.wavesplatform.common.state.ByteStr
import com.wavesplatform.common.utils.{Base58, EitherExt2}
import com.wavesplatform.generator.NarrowTransactionGenerator.{ScriptSettings, Settings}
import com.wavesplatform.generator.utils.{Gen, Universe}
import com.wavesplatform.lang.ValidationError
import com.wavesplatform.lang.v1.FunctionHeader
import com.wavesplatform.lang.v1.compiler.Terms
import com.wavesplatform.lang.v1.estimator.ScriptEstimator
import com.wavesplatform.state.DataEntry.{MaxValueSize, Type}
import com.wavesplatform.state.{BinaryDataEntry, BooleanDataEntry, IntegerDataEntry, StringDataEntry}
import com.wavesplatform.transaction.Asset.{IssuedAsset, Waves}
import com.wavesplatform.transaction._
import com.wavesplatform.transaction.assets._
import com.wavesplatform.transaction.assets.exchange._
import com.wavesplatform.transaction.lease.{LeaseCancelTransaction, LeaseTransaction}
import com.wavesplatform.transaction.smart.{InvokeScriptTransaction, SetScriptTransaction}
import com.wavesplatform.transaction.transfer.MassTransferTransaction.ParsedTransfer
import com.wavesplatform.transaction.transfer._
import com.wavesplatform.utils.LoggerFacade
import org.slf4j.LoggerFactory

import scala.concurrent.duration._
import scala.util.Random

//noinspection ScalaStyle
class NarrowTransactionGenerator(settings: Settings, val accounts: Seq[KeyPair], estimator: ScriptEstimator) extends TransactionGenerator {
  private[this] val log     = LoggerFacade(LoggerFactory.getLogger(getClass))
  private[this] val typeGen = DistributedRandomGenerator(settings.probabilities)

  override def next(): Iterator[Transaction] =
    generate(settings.transactions).toIterator

  //noinspection ScalaStyle,TypeAnnotation
  private[this] object preconditions {
    val issueTransactionSender = randomFrom(accounts).get

    val tradeAssetIssue = IssueTransactionV2
      .selfSigned(
        AddressScheme.current.chainId,
        issueTransactionSender,
        "TRADE".getBytes("UTF-8"),
        "Waves DEX is the best exchange ever".getBytes("UTF-8"),
        100000000,
        2,
        reissuable = true,
        fee = 100400000L,
        timestamp = System.currentTimeMillis(),
        script = None
      )
      .right
      .get

    val tradeAssetDistribution = {
      (Universe.Accounts.map(_.keyPair).toSet - issueTransactionSender).toSeq.map(acc => {
        TransferTransaction
          .selfSigned(
            2.toByte,
<<<<<<< HEAD
            IssuedAsset(tradeAssetIssue.id()),
            issueTransactionSender,
            acc,
            tradeAssetIssue.quantity / Universe.Accounts.size,
            System.currentTimeMillis(),
=======
            issueTransactionSender,
            acc,
            IssuedAsset(tradeAssetIssue.id()),
            5,
>>>>>>> 1d2f6e71
            Waves,
            900000,
            Array.fill(random.nextInt(100))(random.nextInt().toByte),
            System.currentTimeMillis()
          )
          .right
          .get
      })
    }

    val leaseRecipient = GeneratorSettings.toKeyPair("lease recipient")
  }

  override def initial: Seq[Transaction] = Seq(preconditions.tradeAssetIssue)

  override def tailInitial: Seq[Transaction] = preconditions.tradeAssetDistribution

  private[this] def generate(n: Int): Seq[Transaction] = {
    val generated = (0 until (n * 1.2).toInt).foldLeft(
      (
        Seq.empty[Transaction],
        Seq[IssueTransactionV2](preconditions.tradeAssetIssue),
        Seq[IssueTransactionV2](preconditions.tradeAssetIssue),
        Universe.Leases,
        Seq.empty[CreateAliasTransaction]
      )
    ) {
      case ((allTxsWithValid, validIssueTxs, reissuableIssueTxs, activeLeaseTransactions, aliases), i) =>
        val timestamp = System.currentTimeMillis() + i

        val tx = typeGen.getRandom match {
          case IssueTransactionV2 =>
            val sender      = randomFrom(accounts).get
            val name        = new Array[Byte](10)
            val description = new Array[Byte](10)
            random.nextBytes(name)
            random.nextBytes(description)
            val reissuable = random.nextBoolean()
            val amount     = 100000000L + Random.nextInt(Int.MaxValue)
            logOption(
              IssueTransactionV2
                .selfSigned(
                  AddressScheme.current.chainId,
                  sender,
                  name,
                  description,
                  amount,
                  Random.nextInt(9).toByte,
                  reissuable,
                  None,
                  100400000L,
                  timestamp
                )
            )

          case TransferTransaction =>
            (
              for {
                (sender, asset) <- randomSenderAndAsset(validIssueTxs)
                useAlias = random.nextBoolean()
                recipient <- if (useAlias && aliases.nonEmpty) randomFrom(aliases).map(_.alias) else randomFrom(accounts).map(_.toAddress)
                tx <- logOption(
                  TransferTransaction
                    .selfSigned(
                      2.toByte,
                      sender,
                      recipient,
                      Asset.fromCompatId(asset),
                      500,
                      Waves,
                      500000L,
                      Array.fill(random.nextInt(100))(random.nextInt().toByte),
                      timestamp
                    )
                )
              } yield tx
            ).logNone("There is no issued assets, may be you need to increase issue transaction's probability or pre-configure them")

          case ReissueTransactionV2 =>
            (
              for {
                assetTx <- randomFrom(reissuableIssueTxs) orElse randomFrom(Universe.IssuedAssets.filter(_.reissuable))
                sender  <- accountByAddress(assetTx.sender.stringRepr)
                tx <- logOption(
                  ReissueTransactionV2
                    .selfSigned(
                      AddressScheme.current.chainId,
                      sender,
                      IssuedAsset(assetTx.id()),
                      Random.nextInt(Int.MaxValue),
                      true,
                      100400000L,
                      timestamp
                    )
                )
              } yield tx
            ).logNone("There is no reissuable assets, may be you need to increase issue transaction's probability or pre-configure them")

          case BurnTransactionV2 =>
            (
              for {
                assetTx <- randomFrom(validIssueTxs).orElse(randomFrom(Universe.IssuedAssets))
                sender  <- accountByAddress(assetTx.sender.stringRepr)
                tx <- logOption(
                  BurnTransactionV2.selfSigned(
                    AddressScheme.current.chainId,
                    sender,
                    IssuedAsset(assetTx.id()),
                    Random.nextInt(1000),
                    500000L,
                    timestamp
                  )
                )
              } yield tx
            ).logNone("There is no issued assets, may be you need to increase issue transaction's probability or pre-configure them")

<<<<<<< HEAD
          case ExchangeTransactionV1 =>
            (
              for {
                matcher <- randomFrom(Universe.Accounts).map(_.keyPair)
                seller  <- randomFrom(Universe.Accounts).map(_.keyPair)
                buyer   <- randomFrom(Universe.Accounts).map(_.keyPair)
                pair  = AssetPair(Waves, IssuedAsset(preconditions.tradeAssetIssue.id()))
                delta = random.nextLong(10000)
                sellOrder = OrderV1.sell(
                  seller,
                  matcher,
                  pair,
                  10000000 + delta,
                  10 + random.nextLong(10),
                  ts,
                  ts + 30.days.toMillis,
                  moreThanStandardFee * 3
                )
                buyOrder = OrderV1.buy(
                  buyer,
                  matcher,
                  pair,
                  10000000 + delta,
                  10,
                  ts,
                  ts + 1.day.toMillis,
                  300000L
                )
                tx <- logOption(
                  ExchangeTransactionV1.create(
                    matcher,
                    buyOrder,
                    sellOrder,
                    10000000 + delta,
                    10,
                    300000,
                    300000,
                    moreThanStandardFee * 3,
                    ts
                  )
                )
              } yield tx
            ).logNone("Can't define seller/matcher/buyer of transaction, check your configuration")

          case ExchangeTransactionV2 =>
            (
              for {
                matcher <- randomFrom(Universe.Accounts).map(_.keyPair)
                seller  <- randomFrom(Universe.Accounts).map(_.keyPair)
                buyer   <- randomFrom(Universe.Accounts).map(_.keyPair)
                pair  = AssetPair(Waves, IssuedAsset(preconditions.tradeAssetIssue.id()))
                delta = random.nextLong(10000)
                sellOrder = OrderV2.sell(
                  seller,
                  matcher,
                  pair,
                  10000000 + delta,
                  10,
                  ts,
                  ts + 30.days.toMillis,
                  300000L
                )
                buyOrder = OrderV2.buy(
                  buyer,
                  matcher,
                  pair,
                  10000000 + delta,
                  10,
                  ts,
                  ts + 1.day.toMillis,
                  300000L
                )
                tx <- logOption(
                  ExchangeTransactionV2
                    .create(
                      matcher,
                      buyOrder,
                      sellOrder,
                      10000000 + delta,
                      10,
                      300000L,
                      300000L,
                      700000L,
                      ts
                    )
=======
          case ExchangeTransaction =>
            (
              for {
                matcher <- randomFrom(accounts)
                seller  <- randomFrom(accounts)
                buyer   <- randomFrom(accounts)
                pair      = AssetPair(Waves, IssuedAsset(preconditions.tradeAssetIssue.id()))
                delta     = random.nextLong(10000)
                sellOrder = Order.sell(Order.V2, seller, matcher, pair, 100000000 + delta, 1, timestamp, timestamp + 30.days.toMillis, 300000L)
                buyOrder  = Order.buy(Order.V2, buyer, matcher, pair, 100000000 + delta, 1, timestamp, timestamp + 1.day.toMillis, 300000L)
                tx <- logOption(
                  ExchangeTransaction.signed(2.toByte, matcher, buyOrder, sellOrder, 100000000L + delta, 1, 300000L, 300000L, 700000L, timestamp)
>>>>>>> 1d2f6e71
                )
              } yield tx
            ).logNone("Can't define seller/matcher/buyer of transaction, check your configuration")

          case LeaseTransaction =>
            (
              for {
                sender <- randomFrom(accounts)
                useAlias = random.nextBoolean()
                recipient <- (if (useAlias && aliases.nonEmpty) randomFrom(aliases.filter(_.sender != sender)).map(_.alias)
                              else randomFrom(accounts.filter(_ != sender).map(_.toAddress))) orElse Some(preconditions.leaseRecipient.toAddress)
                tx <- logOption(LeaseTransaction.selfSigned(2.toByte, sender, recipient, random.nextLong(1, 100), 500000L, timestamp))
              } yield tx
            ).logNone("Can't define recipient of transaction, check your configuration")

          case LeaseCancelTransaction =>
            (
              for {
                lease  <- activeLeaseTransactions.headOption
                sender <- accountByAddress(lease.sender.stringRepr)
                tx     <- logOption(LeaseCancelTransaction.selfSigned(2.toByte, sender, lease.id(), 500000L, timestamp))
              } yield tx
            ).logNone("There is no active lease transactions, may be you need to increase lease transaction's probability")

          case CreateAliasTransaction =>
            val sender      = randomFrom(accounts).get
            val aliasString = NarrowTransactionGenerator.generateAlias()
            logOption(CreateAliasTransaction.selfSigned(Transaction.V2, sender, Alias.create(aliasString).explicitGet(), 500000L, timestamp))

          case MassTransferTransaction =>
            (
              for {
                (sender, asset) <- randomSenderAndAsset(validIssueTxs)
                transferCount = random.nextInt(MassTransferTransaction.MaxTransferCount)
                transfers = for (_ <- 0 until transferCount) yield {
                  val useAlias  = random.nextBoolean()
                  val recipient = if (useAlias && aliases.nonEmpty) randomFrom(aliases).map(_.alias).get else randomFrom(accounts).get.toAddress
                  val amount    = 1000 / (transferCount + 1)
                  ParsedTransfer(recipient, amount)
                }
                tx <- logOption(
                  MassTransferTransaction
                    .selfSigned(
                      Asset.fromCompatId(asset),
                      sender,
                      transfers.toList,
                      timestamp,
                      100000L + 50000L * transferCount + 400000L,
                      Array.fill(random.nextInt(100))(random.nextInt().toByte)
                    )
                )
              } yield tx
            ).logNone("There is no issued assets, may be you need to increase issue transaction's probability or pre-configure them")

          case DataTransaction =>
            val sender = randomFrom(accounts).get
            val count  = random.nextInt(10)

            val data = for {
              _ <- 0 until count
              etype = random.nextInt(Type.maxId)
            } yield etype match {
              case t if t == Type.Integer.id => IntegerDataEntry(Random.nextString(10), random.nextLong)
              case t if t == Type.Boolean.id => BooleanDataEntry(Random.nextString(10), random.nextBoolean)
              case t if t == Type.String.id  => StringDataEntry(Random.nextString(10), random.nextLong.toString)
              case t if t == Type.Binary.id =>
                val size = random.nextInt(MaxValueSize + 1)
                val b    = new Array[Byte](size)
                random.nextBytes(b)
                BinaryDataEntry(Random.nextString(10), ByteStr(b))
            }
            val size = 128 + data.map(_.toBytes.length).sum
            val fee  = 500000L * (size / 1024 + 1)
            logOption(DataTransaction.selfSigned(sender, data.toList, fee, timestamp))

          case SponsorFeeTransaction =>
            (
              for {
                assetTx <- randomFrom(validIssueTxs).orElse(randomFrom(Universe.IssuedAssets))
                sender  <- accountByAddress(assetTx.sender.stringRepr)
                tx <- logOption(
                  SponsorFeeTransaction.selfSigned(sender, IssuedAsset(assetTx.id()), Some(Random.nextInt(1000)), 100400000L, timestamp)
                )
              } yield tx
            ).logNone("There is no issued assets, may be you need to increase issue transaction's probability or pre-configure them")

          case InvokeScriptTransaction =>
            val script   = randomFrom(settings.scripts).get
            val function = randomFrom(script.functions).get
            val sender   = randomFrom(accounts).get
            val data = for {
              ScriptSettings.Function.Arg(argType, value) <- function.args
            } yield argType.toLowerCase match {
              case "integer" => Terms.CONST_LONG(value.toLong)
              case "string"  => Terms.CONST_STRING(value.toString).explicitGet()
              case "boolean" => Terms.CONST_BOOLEAN(value.toBoolean)
              case "binary"  => Terms.CONST_BYTESTR(Base58.decode(value)).explicitGet()
            }

            val maybeFunctionCall =
              if (function.name.isEmpty) None
              else Some(Terms.FUNCTION_CALL(FunctionHeader.User(function.name), data.toList))

            val asset = randomFrom(Universe.IssuedAssets.filter(a => script.paymentAssets.contains(new String(a.name))))
              .fold(Waves: Asset)(tx => IssuedAsset(tx.id()))

            logOption(
              InvokeScriptTransaction.selfSigned(
                sender,
                GeneratorSettings.toKeyPair(script.dappAccount).toAddress,
                maybeFunctionCall,
                Seq(InvokeScriptTransaction.Payment(random.nextInt(5000), asset)),
                5300000L,
                Waves,
                timestamp
              )
            )

          case SetScriptTransaction =>
            for {
              sender <- randomFrom(accounts)
              script = Gen.script(complexity = false, estimator)
              tx <- logOption(
                SetScriptTransaction.selfSigned(
                  sender,
                  Some(script),
                  1400000L + random.nextLong(100),
                  timestamp
                )
              )
            } yield tx

          case SetAssetScriptTransaction =>
            (
              for {
                assetTx <- randomFrom((validIssueTxs ++ Universe.IssuedAssets).filter(_.script.isDefined))
                sender  <- accountByAddress(assetTx.sender.stringRepr)
                script = Gen.script(complexity = false, estimator)
                tx <- logOption(
                  SetAssetScriptTransaction.selfSigned(
                    AddressScheme.current.chainId,
                    sender,
                    IssuedAsset(assetTx.id()),
                    Some(script),
                    100400000L,
                    timestamp
                  )
                )
              } yield tx
            ).logNone("There is no issued smart assets, may be you need to increase issue transaction's probability or pre-configure them")
        }

        (tx.map(tx => allTxsWithValid :+ tx).getOrElse(allTxsWithValid), tx match {
          case Some(tx: IssueTransactionV2) => validIssueTxs :+ tx
          case _                            => validIssueTxs
        }, tx match {
          case Some(tx: IssueTransactionV2) if tx.reissuable  => reissuableIssueTxs :+ tx
          case Some(tx: ReissueTransaction) if !tx.reissuable => reissuableIssueTxs.filter(_.id() != tx.id())
          case _                                              => reissuableIssueTxs
        }, tx match {
          case Some(tx: LeaseTransaction)       => activeLeaseTransactions :+ tx
          case Some(tx: LeaseCancelTransaction) => activeLeaseTransactions.filter(_.id() != tx.leaseId)
          case _                                => activeLeaseTransactions
        }, tx match {
          case Some(tx: CreateAliasTransaction) => aliases :+ tx
          case _                                => aliases
        })
    }

    Universe.Leases = generated._4

    log.trace(s"Distribution:\n${generated._1.groupBy(_.getClass).mapValues(_.size).mkString("\t", "\n\t", "")}")

    generated._1
  }

  private[this] def random = ThreadLocalRandom.current

  private[this] def randomFrom[T](c: Seq[T]): Option[T] = if (c.nonEmpty) Some(c(random.nextInt(c.size))) else None

  private[this] def logOption[T <: Transaction](txE: Either[ValidationError, T])(implicit m: Manifest[T]): Option[T] = {
    txE match {
      case Left(e) =>
        log.warn(s"${m.runtimeClass.getName}: ${e.toString}")
        None
      case Right(tx) => Some(tx)
    }
  }

  private[this] def accountByAddress(address: String): Option[KeyPair] =
    accounts
      .find(_.stringRepr == address)
      .orElse(Universe.Accounts.map(_.keyPair).find(_.stringRepr == address))

  private[this] def randomSenderAndAsset(issueTxs: Seq[IssueTransactionV2]): Option[(KeyPair, Option[ByteStr])] =
    if (random.nextBoolean()) {
      (randomFrom(issueTxs) orElse randomFrom(Universe.IssuedAssets)).map { issue =>
        val pk = (accounts ++ Universe.Accounts.map(_.keyPair)).find(_.publicKey == issue.sender).get
        (pk, Some(issue.id()))
      }
    } else randomFrom(accounts).map((_, None))

  private implicit class OptionExt[A](opt: Option[A]) {
    def logNone(msg: => String): Option[A] =
      opt match {
        case None =>
          log.warn(msg)
          None
        case Some(_) => opt
      }
  }
}

object NarrowTransactionGenerator {
  final case class ScriptSettings(dappAccount: String, paymentAssets: Set[String], functions: Seq[ScriptSettings.Function])
  object ScriptSettings {
    final case class Function(name: String, args: Seq[Function.Arg])
    object Function {
      final case class Arg(`type`: String, value: String)
    }
  }

  final case class Settings(transactions: Int, probabilities: Map[TransactionParserLite, Double], scripts: Seq[ScriptSettings])

  private val minAliasLength = 4
  private val maxAliasLength = 30
  private val aliasAlphabet  = "-.0123456789@_abcdefghijklmnopqrstuvwxyz".toVector

  def generateAlias(): String = {
    val len = Random.nextInt(maxAliasLength - minAliasLength) + minAliasLength
    Random.shuffle(aliasAlphabet).take(len).mkString
  }

  object Settings {
    implicit val toPrintable: Show[Settings] = { x =>
      import x._
      s"""transactions per iteration: $transactions
         |probabilities:
         |  ${probabilities.mkString("\n  ")}""".stripMargin
    }
  }

}<|MERGE_RESOLUTION|>--- conflicted
+++ resolved
@@ -61,18 +61,10 @@
         TransferTransaction
           .selfSigned(
             2.toByte,
-<<<<<<< HEAD
-            IssuedAsset(tradeAssetIssue.id()),
-            issueTransactionSender,
-            acc,
-            tradeAssetIssue.quantity / Universe.Accounts.size,
-            System.currentTimeMillis(),
-=======
             issueTransactionSender,
             acc,
             IssuedAsset(tradeAssetIssue.id()),
-            5,
->>>>>>> 1d2f6e71
+            tradeAssetIssue.quantity / Universe.Accounts.size,
             Waves,
             900000,
             Array.fill(random.nextInt(100))(random.nextInt().toByte),
@@ -91,6 +83,9 @@
   override def tailInitial: Seq[Transaction] = preconditions.tradeAssetDistribution
 
   private[this] def generate(n: Int): Seq[Transaction] = {
+
+    val now = System.currentTimeMillis()
+
     val generated = (0 until (n * 1.2).toInt).foldLeft(
       (
         Seq.empty[Transaction],
@@ -101,7 +96,8 @@
       )
     ) {
       case ((allTxsWithValid, validIssueTxs, reissuableIssueTxs, activeLeaseTransactions, aliases), i) =>
-        val timestamp = System.currentTimeMillis() + i
+
+        val timestamp = now + i
 
         val tx = typeGen.getRandom match {
           case IssueTransactionV2 =>
@@ -189,106 +185,18 @@
               } yield tx
             ).logNone("There is no issued assets, may be you need to increase issue transaction's probability or pre-configure them")
 
-<<<<<<< HEAD
-          case ExchangeTransactionV1 =>
+          case ExchangeTransaction =>
             (
               for {
                 matcher <- randomFrom(Universe.Accounts).map(_.keyPair)
                 seller  <- randomFrom(Universe.Accounts).map(_.keyPair)
                 buyer   <- randomFrom(Universe.Accounts).map(_.keyPair)
-                pair  = AssetPair(Waves, IssuedAsset(preconditions.tradeAssetIssue.id()))
-                delta = random.nextLong(10000)
-                sellOrder = OrderV1.sell(
-                  seller,
-                  matcher,
-                  pair,
-                  10000000 + delta,
-                  10 + random.nextLong(10),
-                  ts,
-                  ts + 30.days.toMillis,
-                  moreThanStandardFee * 3
-                )
-                buyOrder = OrderV1.buy(
-                  buyer,
-                  matcher,
-                  pair,
-                  10000000 + delta,
-                  10,
-                  ts,
-                  ts + 1.day.toMillis,
-                  300000L
-                )
-                tx <- logOption(
-                  ExchangeTransactionV1.create(
-                    matcher,
-                    buyOrder,
-                    sellOrder,
-                    10000000 + delta,
-                    10,
-                    300000,
-                    300000,
-                    moreThanStandardFee * 3,
-                    ts
-                  )
-                )
-              } yield tx
-            ).logNone("Can't define seller/matcher/buyer of transaction, check your configuration")
-
-          case ExchangeTransactionV2 =>
-            (
-              for {
-                matcher <- randomFrom(Universe.Accounts).map(_.keyPair)
-                seller  <- randomFrom(Universe.Accounts).map(_.keyPair)
-                buyer   <- randomFrom(Universe.Accounts).map(_.keyPair)
-                pair  = AssetPair(Waves, IssuedAsset(preconditions.tradeAssetIssue.id()))
-                delta = random.nextLong(10000)
-                sellOrder = OrderV2.sell(
-                  seller,
-                  matcher,
-                  pair,
-                  10000000 + delta,
-                  10,
-                  ts,
-                  ts + 30.days.toMillis,
-                  300000L
-                )
-                buyOrder = OrderV2.buy(
-                  buyer,
-                  matcher,
-                  pair,
-                  10000000 + delta,
-                  10,
-                  ts,
-                  ts + 1.day.toMillis,
-                  300000L
-                )
-                tx <- logOption(
-                  ExchangeTransactionV2
-                    .create(
-                      matcher,
-                      buyOrder,
-                      sellOrder,
-                      10000000 + delta,
-                      10,
-                      300000L,
-                      300000L,
-                      700000L,
-                      ts
-                    )
-=======
-          case ExchangeTransaction =>
-            (
-              for {
-                matcher <- randomFrom(accounts)
-                seller  <- randomFrom(accounts)
-                buyer   <- randomFrom(accounts)
                 pair      = AssetPair(Waves, IssuedAsset(preconditions.tradeAssetIssue.id()))
                 delta     = random.nextLong(10000)
                 sellOrder = Order.sell(Order.V2, seller, matcher, pair, 100000000 + delta, 1, timestamp, timestamp + 30.days.toMillis, 300000L)
                 buyOrder  = Order.buy(Order.V2, buyer, matcher, pair, 100000000 + delta, 1, timestamp, timestamp + 1.day.toMillis, 300000L)
                 tx <- logOption(
                   ExchangeTransaction.signed(2.toByte, matcher, buyOrder, sellOrder, 100000000L + delta, 1, 300000L, 300000L, 700000L, timestamp)
->>>>>>> 1d2f6e71
                 )
               } yield tx
             ).logNone("Can't define seller/matcher/buyer of transaction, check your configuration")
