--- conflicted
+++ resolved
@@ -1,11 +1,6 @@
 package com.wavesplatform.it.sync
 
-<<<<<<< HEAD
-
 import com.wavesplatform.account.KeyPair
-=======
-import com.wavesplatform.account.PrivateKeyAccount
->>>>>>> c3a64a05
 import com.wavesplatform.transaction.{Asset, DataTransaction}
 import com.wavesplatform.transaction.assets.exchange.{AssetPair, ExchangeTransactionV2, Order}
 import com.wavesplatform.utils.Time
@@ -167,11 +162,7 @@
              time: Time,
              matcherFeeOrder1: Asset,
              matcherFeeOrder2: Asset,
-<<<<<<< HEAD
              accounts: KeyPair*): (Order, Order) = {
-=======
-             accounts: PrivateKeyAccount*): (Order, Order) = {
->>>>>>> c3a64a05
 
     val buyer               = accounts.head // first one
     val seller              = accounts.tail.head // second one
