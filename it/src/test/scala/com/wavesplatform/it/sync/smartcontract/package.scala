--- conflicted
+++ resolved
@@ -2,10 +2,6 @@
 
 
 import com.wavesplatform.account.KeyPair
-<<<<<<< HEAD
-=======
-import com.wavesplatform.transaction.Asset.Waves
->>>>>>> 8f2f5848
 import com.wavesplatform.transaction.{Asset, DataTransaction}
 import com.wavesplatform.transaction.assets.exchange.{AssetPair, ExchangeTransactionV2, Order}
 import com.wavesplatform.utils.Time
@@ -143,23 +139,10 @@
     tx
   }
 
-<<<<<<< HEAD
   def orders(pair: AssetPair, ord1Ver: Byte, ord2Ver: Byte, fee: Long, time: Time, accounts: PrivateKeyAccount*): (Order, Order) = {
     val buyer               = accounts.head // first one
     val seller              = accounts.tail.head // second one
     val matcher             = accounts.last
-=======
-  def orders(pair: AssetPair,
-             ord1Ver: Byte,
-             ord2Ver: Byte,
-             fee: Long,
-             time: Time,
-             buyer: KeyPair,
-             seller: KeyPair,
-             matcher: KeyPair,
-             matcherFeeOrder1: Asset = Waves,
-             matcherFeeOrder2: Asset = Waves): (Order, Order) = {
->>>>>>> 8f2f5848
     val ts                  = time.correctedTime()
     val expirationTimestamp = ts + Order.MaxLiveTime
     val buyPrice            = 1 * Order.PriceConstant
@@ -173,7 +156,6 @@
     (buy, sell)
   }
 
-<<<<<<< HEAD
   def orders(pair: AssetPair,
              ord1Ver: Byte,
              ord2Ver: Byte,
@@ -199,6 +181,4 @@
     (buy, sell)
   }
 
-=======
->>>>>>> 8f2f5848
 }