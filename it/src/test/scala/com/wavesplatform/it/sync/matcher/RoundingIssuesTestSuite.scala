package com.wavesplatform.it.sync.matcher

import com.typesafe.config.Config
import com.wavesplatform.it.api.LevelResponse
import com.wavesplatform.it.api.SyncHttpApi._
import com.wavesplatform.it.api.SyncMatcherHttpApi._
import com.wavesplatform.it.matcher.MatcherSuiteBase
import com.wavesplatform.it.sync.matcher.config.MatcherPriceAssetConfig._
import com.wavesplatform.transaction.assets.exchange.OrderType

import scala.concurrent.duration._

class RoundingIssuesTestSuite extends MatcherSuiteBase {

  override protected def nodeConfigs: Seq[Config] = Configs

  Seq(IssueUsdTx, IssueEthTx, IssueBtcTx).map(createSignedIssueRequest).map(matcherNode.signedIssue).foreach { tx =>
    matcherNode.waitForTransaction(tx.id)
  }

<<<<<<< HEAD
  Seq(
    aliceNode.transfer(aliceNode.address, aliceAcc.address, defaultAssetQuantity, 100000, Some(UsdId.toString), None, 2),
    aliceNode.transfer(aliceNode.address, aliceAcc.address, defaultAssetQuantity, 100000, Some(EthId.toString), None, 2),
    bobNode.transfer(bobNode.address, bobAcc.address, defaultAssetQuantity, 100000, Some(BtcId.toString), None, 2)
  ).foreach { tx =>
    matcherNode.waitForTransaction(tx.id)
=======
  override protected def beforeAll(): Unit = {
    super.beforeAll()
    Seq(IssueUsdTx, IssueEthTx, IssueBtcTx).map(createSignedIssueRequest).map(matcherNode.signedIssue).foreach { x =>
      matcherNode.waitForTransaction(x.id)
    }
>>>>>>> 7e15ef32
  }

  "should correctly fill an order with small amount" in {
    val aliceBalanceBefore = matcherNode.accountBalances(aliceAcc.address)._1
    val bobBalanceBefore   = matcherNode.accountBalances(bobAcc.address)._1

    val counter   = matcherNode.prepareOrder(aliceAcc, wavesUsdPair, OrderType.BUY, 3100000000L, 238)
    val counterId = matcherNode.placeOrder(counter).message.id

    val submitted   = matcherNode.prepareOrder(bobAcc, wavesUsdPair, OrderType.SELL, 425532L, 235)
    val submittedId = matcherNode.placeOrder(submitted).message.id

    val filledAmount = 420169L
    matcherNode.waitOrderStatusAndAmount(wavesUsdPair, submittedId, "Filled", Some(filledAmount), 1.minute)
    matcherNode.waitOrderStatusAndAmount(wavesUsdPair, counterId, "PartiallyFilled", Some(filledAmount), 1.minute)

    matcherNode.cancelOrder(aliceAcc, wavesUsdPair, counterId)
    val tx = matcherNode.transactionsByOrder(counterId).head

    matcherNode.waitForTransaction(tx.id)
    val rawExchangeTx = matcherNode.rawTransactionInfo(tx.id)

    (rawExchangeTx \ "price").as[Long] shouldBe counter.price
    (rawExchangeTx \ "amount").as[Long] shouldBe filledAmount
    (rawExchangeTx \ "buyMatcherFee").as[Long] shouldBe 40L
    (rawExchangeTx \ "sellMatcherFee").as[Long] shouldBe 296219L

    val aliceBalanceAfter = matcherNode.accountBalances(aliceAcc.address)._1
    val bobBalanceAfter   = matcherNode.accountBalances(bobAcc.address)._1

    (aliceBalanceAfter - aliceBalanceBefore) shouldBe (-40L + 420169L)
    (bobBalanceAfter - bobBalanceBefore) shouldBe (-296219L - 420169L)
  }

  "reserved balance should not be negative" in {
    val counter   = matcherNode.prepareOrder(bobAcc, ethBtcPair, OrderType.BUY, 923431000L, 31887L)
    val counterId = matcherNode.placeOrder(counter).message.id

    val submitted   = matcherNode.prepareOrder(aliceAcc, ethBtcPair, OrderType.SELL, 223345000L, 31887L)
    val submittedId = matcherNode.placeOrder(submitted).message.id

    val filledAmount = 223344937L
    matcherNode.waitOrderStatusAndAmount(ethBtcPair, submittedId, "Filled", Some(filledAmount), 1.minute)
    matcherNode.waitOrderStatusAndAmount(ethBtcPair, counterId, "PartiallyFilled", Some(filledAmount), 1.minute)

    withClue("Alice's reserved balance before cancel")(matcherNode.reservedBalance(aliceAcc) shouldBe empty)

    matcherNode.cancelOrder(bobAcc, ethBtcPair, counterId)
    val tx = matcherNode.transactionsByOrder(counterId).head

    matcherNode.waitForTransaction(tx.id)

    withClue("Bob's reserved balance after cancel")(matcherNode.reservedBalance(bobAcc) shouldBe empty)
  }

  "should correctly fill 2 counter orders" in {
    val counter1 = matcherNode.prepareOrder(bobAcc, wavesUsdPair, OrderType.SELL, 98333333L, 60L)
    matcherNode.placeOrder(counter1).message.id

    val counter2   = matcherNode.prepareOrder(bobAcc, wavesUsdPair, OrderType.SELL, 100000000L, 70L)
    val counter2Id = matcherNode.placeOrder(counter2).message.id

    val submitted   = matcherNode.prepareOrder(aliceAcc, wavesUsdPair, OrderType.BUY, 100000000L, 1000L)
    val submittedId = matcherNode.placeOrder(submitted).message.id

    matcherNode.waitOrderStatusAndAmount(wavesUsdPair, counter2Id, "PartiallyFilled", Some(2857143L), 1.minute)
    matcherNode.waitOrderStatusAndAmount(wavesUsdPair, submittedId, "Filled", Some(99523810L), 1.minute)

    withClue("orderBook check") {
      val ob = matcherNode.orderBook(wavesUsdPair)
      ob.bids shouldBe empty
      ob.asks shouldBe List(LevelResponse(97142857L, 70L)) // = 100000000 - 2857143
    }
  }

}<|MERGE_RESOLUTION|>--- conflicted
+++ resolved
@@ -14,24 +14,18 @@
 
   override protected def nodeConfigs: Seq[Config] = Configs
 
-  Seq(IssueUsdTx, IssueEthTx, IssueBtcTx).map(createSignedIssueRequest).map(matcherNode.signedIssue).foreach { tx =>
-    matcherNode.waitForTransaction(tx.id)
-  }
-
-<<<<<<< HEAD
-  Seq(
-    aliceNode.transfer(aliceNode.address, aliceAcc.address, defaultAssetQuantity, 100000, Some(UsdId.toString), None, 2),
-    aliceNode.transfer(aliceNode.address, aliceAcc.address, defaultAssetQuantity, 100000, Some(EthId.toString), None, 2),
-    bobNode.transfer(bobNode.address, bobAcc.address, defaultAssetQuantity, 100000, Some(BtcId.toString), None, 2)
-  ).foreach { tx =>
-    matcherNode.waitForTransaction(tx.id)
-=======
   override protected def beforeAll(): Unit = {
     super.beforeAll()
-    Seq(IssueUsdTx, IssueEthTx, IssueBtcTx).map(createSignedIssueRequest).map(matcherNode.signedIssue).foreach { x =>
-      matcherNode.waitForTransaction(x.id)
+    Seq(IssueUsdTx, IssueEthTx, IssueBtcTx).map(createSignedIssueRequest).map(matcherNode.signedIssue).foreach { tx =>
+      matcherNode.waitForTransaction(tx.id)
     }
->>>>>>> 7e15ef32
+    Seq(
+      aliceNode.transfer(aliceNode.address, aliceAcc.address, defaultAssetQuantity, 100000, Some(UsdId.toString), None, 2),
+      aliceNode.transfer(aliceNode.address, aliceAcc.address, defaultAssetQuantity, 100000, Some(EthId.toString), None, 2),
+      bobNode.transfer(bobNode.address, bobAcc.address, defaultAssetQuantity, 100000, Some(BtcId.toString), None, 2)
+    ).foreach { tx =>
+      matcherNode.waitForTransaction(tx.id)
+    }
   }
 
   "should correctly fill an order with small amount" in {
@@ -48,10 +42,8 @@
     matcherNode.waitOrderStatusAndAmount(wavesUsdPair, submittedId, "Filled", Some(filledAmount), 1.minute)
     matcherNode.waitOrderStatusAndAmount(wavesUsdPair, counterId, "PartiallyFilled", Some(filledAmount), 1.minute)
 
+    val tx = matcherNode.waitOrderInBlockchain(counterId).head
     matcherNode.cancelOrder(aliceAcc, wavesUsdPair, counterId)
-    val tx = matcherNode.transactionsByOrder(counterId).head
-
-    matcherNode.waitForTransaction(tx.id)
     val rawExchangeTx = matcherNode.rawTransactionInfo(tx.id)
 
     (rawExchangeTx \ "price").as[Long] shouldBe counter.price
@@ -79,10 +71,8 @@
 
     withClue("Alice's reserved balance before cancel")(matcherNode.reservedBalance(aliceAcc) shouldBe empty)
 
+    matcherNode.waitOrderInBlockchain(counterId)
     matcherNode.cancelOrder(bobAcc, ethBtcPair, counterId)
-    val tx = matcherNode.transactionsByOrder(counterId).head
-
-    matcherNode.waitForTransaction(tx.id)
 
     withClue("Bob's reserved balance after cancel")(matcherNode.reservedBalance(bobAcc) shouldBe empty)
   }
