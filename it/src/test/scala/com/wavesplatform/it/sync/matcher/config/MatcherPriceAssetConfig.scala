package com.wavesplatform.it.sync.matcher.config

import com.typesafe.config.Config
import com.typesafe.config.ConfigFactory.{empty, parseString}
<<<<<<< HEAD
import com.wavesplatform.account.{AddressScheme, PrivateKeyAccount}
import com.wavesplatform.api.http.assets.SignedIssueV2Request
=======
import com.wavesplatform.account.PrivateKeyAccount
>>>>>>> d16ecb12
import com.wavesplatform.it.NodeConfigs.Default
import com.wavesplatform.it.sync.CustomFeeTransactionSuite.defaultAssetQuantity
import com.wavesplatform.it.sync.matcher.config.MatcherDefaultConfig._
import com.wavesplatform.it.util._
import com.wavesplatform.transaction.assets.IssueTransactionV2
import com.wavesplatform.transaction.assets.exchange.AssetPair

import scala.util.Random

// TODO: Make it trait
object MatcherPriceAssetConfig {

  private val _Configs: Seq[Config] = (Default.last +: Random.shuffle(Default.init).take(3))
    .zip(Seq(matcherConfig.withFallback(minerDisabled), minerDisabled, minerDisabled, empty()))
    .map { case (n, o) => o.withFallback(n) }

  private val aliceSeed = _Configs(1).getString("account-seed")
  private val bobSeed   = _Configs(2).getString("account-seed")
  private val alicePk   = PrivateKeyAccount.fromSeed(aliceSeed).right.get
  private val bobPk     = PrivateKeyAccount.fromSeed(bobSeed).right.get

  val Decimals: Byte = 2

  val usdAssetName = "USD-X"
  val wctAssetName = "WCT-X"
  val ethAssetName = "ETH-X"
  val btcAssetName = "BTC-X"

  val IssueUsdTx: IssueTransactionV2 = IssueTransactionV2
    .selfSigned(
      2,
      AddressScheme.current.chainId,
      sender = alicePk,
      name = usdAssetName.getBytes(),
      description = "asset description".getBytes(),
      quantity = defaultAssetQuantity,
      decimals = Decimals,
      reissuable = false,
      script = None,
      fee = 1.waves,
      timestamp = System.currentTimeMillis()
    )
    .right
    .get

  val IssueWctTx: IssueTransactionV2 = IssueTransactionV2
    .selfSigned(
      2,
      AddressScheme.current.chainId,
      sender = bobPk,
      name = wctAssetName.getBytes(),
      description = "asset description".getBytes(),
      quantity = defaultAssetQuantity,
      decimals = Decimals,
      reissuable = false,
      script = None,
      fee = 1.waves,
      timestamp = System.currentTimeMillis()
    )
    .right
    .get

  val IssueEthTx: IssueTransactionV2 = IssueTransactionV2
    .selfSigned(
      2,
      AddressScheme.current.chainId,
      sender = alicePk,
      name = ethAssetName.getBytes(),
      description = "asset description".getBytes(),
      quantity = defaultAssetQuantity,
      decimals = 8,
      reissuable = false,
      script = None,
      fee = 1.waves,
      timestamp = System.currentTimeMillis()
    )
    .right
    .get

  val IssueBtcTx: IssueTransactionV2 = IssueTransactionV2
    .selfSigned(
      2,
      AddressScheme.current.chainId,
      sender = bobPk,
      name = btcAssetName.getBytes(),
      description = "asset description".getBytes(),
      quantity = defaultAssetQuantity,
      decimals = 8,
      reissuable = false,
      script = None,
      fee = 1.waves,
      timestamp = System.currentTimeMillis()
    )
    .right
    .get

  val BtcId = IssueBtcTx.id()
  val EthId = IssueEthTx.id()
  val UsdId = IssueUsdTx.id()
  val WctId = IssueWctTx.id()

  val wctUsdPair = AssetPair(
    amountAsset = Some(WctId),
    priceAsset = Some(UsdId)
  )

  val wctWavesPair = AssetPair(
    amountAsset = Some(WctId),
    priceAsset = None
  )

  val ethWavesPair = AssetPair(
    amountAsset = Some(EthId),
    priceAsset = None
  )

  val ethBtcPair = AssetPair(
    amountAsset = Some(EthId),
    priceAsset = Some(BtcId)
  )

  val wavesUsdPair = AssetPair(
    amountAsset = None,
    priceAsset = Some(UsdId)
  )

  val ethUsdPair = AssetPair(
    amountAsset = Some(EthId),
    priceAsset = Some(UsdId)
  )

  val wavesBtcPair = AssetPair(
    amountAsset = None,
    priceAsset = Some(BtcId)
  )

  val orderLimit = 10

  private val updatedMatcherConfig = parseString(s"""waves.matcher {
                                                    |  price-assets = [ "$UsdId", "$BtcId", "WAVES" ]
                                                    |  rest-order-limit = $orderLimit
                                                    |}""".stripMargin)

  val Configs: Seq[Config] = _Configs.map(updatedMatcherConfig.withFallback(_))

<<<<<<< HEAD
  def createSignedIssueRequest(tx: IssueTransactionV2): SignedIssueV2Request = {
    import tx._
    SignedIssueV2Request(
      2,
      Base58.encode(tx.sender.publicKey),
      new String(name),
      new String(description),
      quantity,
      decimals,
      reissuable,
      fee,
      timestamp,
      tx.proofs.base58().toList,
      tx.script.map(_.bytes().base58)
    )
  }

=======
>>>>>>> d16ecb12
}<|MERGE_RESOLUTION|>--- conflicted
+++ resolved
@@ -2,12 +2,7 @@
 
 import com.typesafe.config.Config
 import com.typesafe.config.ConfigFactory.{empty, parseString}
-<<<<<<< HEAD
 import com.wavesplatform.account.{AddressScheme, PrivateKeyAccount}
-import com.wavesplatform.api.http.assets.SignedIssueV2Request
-=======
-import com.wavesplatform.account.PrivateKeyAccount
->>>>>>> d16ecb12
 import com.wavesplatform.it.NodeConfigs.Default
 import com.wavesplatform.it.sync.CustomFeeTransactionSuite.defaultAssetQuantity
 import com.wavesplatform.it.sync.matcher.config.MatcherDefaultConfig._
@@ -152,25 +147,4 @@
                                                     |}""".stripMargin)
 
   val Configs: Seq[Config] = _Configs.map(updatedMatcherConfig.withFallback(_))
-
-<<<<<<< HEAD
-  def createSignedIssueRequest(tx: IssueTransactionV2): SignedIssueV2Request = {
-    import tx._
-    SignedIssueV2Request(
-      2,
-      Base58.encode(tx.sender.publicKey),
-      new String(name),
-      new String(description),
-      quantity,
-      decimals,
-      reissuable,
-      fee,
-      timestamp,
-      tx.proofs.base58().toList,
-      tx.script.map(_.bytes().base58)
-    )
-  }
-
-=======
->>>>>>> d16ecb12
 }