package com.wavesplatform.it.sync.network

import java.nio.charset.StandardCharsets

import com.typesafe.config.Config
import com.wavesplatform.account.Address
import com.wavesplatform.it.api.SyncHttpApi._
import com.wavesplatform.it.api.AsyncNetworkApi._
import com.wavesplatform.it.transactions.BaseTransactionSuite
import com.wavesplatform.network.{RawBytes, TransactionSpec}
import com.wavesplatform.common.utils.EitherExt2
<<<<<<< HEAD
import com.wavesplatform.transaction.AssetId.Waves
import com.wavesplatform.transaction.transfer._
import org.scalatest._
import org.scalatest.concurrent.{IntegrationPatience, ScalaFutures}
=======
import com.wavesplatform.it.NodeConfigs
import com.wavesplatform.transaction.transfer._
import org.scalatest._
import com.wavesplatform.it.sync._
>>>>>>> a7d91188

import scala.concurrent.duration._
import scala.language.postfixOps

class SimpleTransactionsSuite extends BaseTransactionSuite with Matchers {
  override protected def nodeConfigs: Seq[Config] =
    NodeConfigs.newBuilder
      .overrideBase(_.quorum(0))
      .withDefault(entitiesNumber = 1)
      .buildNonConflicting()

  private def node = nodes.head

  test("valid tx send by network to node should be in blockchain") {
    val tx = TransferTransactionV1
<<<<<<< HEAD
      .selfSigned(Waves, node.privateKey, Address.fromString(node.address).explicitGet(), 1L, System.currentTimeMillis(), Waves, 100000L, Array())
=======
      .selfSigned(None, node.privateKey, Address.fromString(node.address).explicitGet(), 1L, System.currentTimeMillis(), None, minFee, Array())
>>>>>>> a7d91188
      .right
      .get

    node.sendByNetwork(RawBytes.from(tx))
    node.waitForTransaction(tx.id().base58)

  }

  test("invalid tx send by network to node should be not in UTX or blockchain") {
    val tx = TransferTransactionV1
      .selfSigned(Waves,
                  node.privateKey,
                  Address.fromString(node.address).explicitGet(),
                  1L,
                  System.currentTimeMillis() + (1 days).toMillis,
<<<<<<< HEAD
                  Waves,
                  100000L,
=======
                  None,
                  minFee,
>>>>>>> a7d91188
                  Array())
      .right
      .get

    node.sendByNetwork(RawBytes.from(tx))
    val maxHeight = nodes.map(_.height).max
    nodes.waitForHeight(maxHeight + 1)
    node.ensureTxDoesntExist(tx.id().base58)
  }

  test("should blacklist senders of non-parsable transactions") {
    val blacklistBefore = node.blacklistedPeers
    node.sendByNetwork(RawBytes(TransactionSpec.messageCode, "foobar".getBytes(StandardCharsets.UTF_8)))
    node.waitForBlackList(blacklistBefore.size)
  }
}<|MERGE_RESOLUTION|>--- conflicted
+++ resolved
@@ -4,22 +4,16 @@
 
 import com.typesafe.config.Config
 import com.wavesplatform.account.Address
+import com.wavesplatform.common.utils.EitherExt2
+import com.wavesplatform.it.NodeConfigs
+import com.wavesplatform.it.api.AsyncNetworkApi._
 import com.wavesplatform.it.api.SyncHttpApi._
-import com.wavesplatform.it.api.AsyncNetworkApi._
+import com.wavesplatform.it.sync._
 import com.wavesplatform.it.transactions.BaseTransactionSuite
 import com.wavesplatform.network.{RawBytes, TransactionSpec}
-import com.wavesplatform.common.utils.EitherExt2
-<<<<<<< HEAD
 import com.wavesplatform.transaction.AssetId.Waves
 import com.wavesplatform.transaction.transfer._
 import org.scalatest._
-import org.scalatest.concurrent.{IntegrationPatience, ScalaFutures}
-=======
-import com.wavesplatform.it.NodeConfigs
-import com.wavesplatform.transaction.transfer._
-import org.scalatest._
-import com.wavesplatform.it.sync._
->>>>>>> a7d91188
 
 import scala.concurrent.duration._
 import scala.language.postfixOps
@@ -35,11 +29,7 @@
 
   test("valid tx send by network to node should be in blockchain") {
     val tx = TransferTransactionV1
-<<<<<<< HEAD
-      .selfSigned(Waves, node.privateKey, Address.fromString(node.address).explicitGet(), 1L, System.currentTimeMillis(), Waves, 100000L, Array())
-=======
-      .selfSigned(None, node.privateKey, Address.fromString(node.address).explicitGet(), 1L, System.currentTimeMillis(), None, minFee, Array())
->>>>>>> a7d91188
+      .selfSigned(Waves, node.privateKey, Address.fromString(node.address).explicitGet(), 1L, System.currentTimeMillis(), Waves, minFee, Array())
       .right
       .get
 
@@ -55,13 +45,8 @@
                   Address.fromString(node.address).explicitGet(),
                   1L,
                   System.currentTimeMillis() + (1 days).toMillis,
-<<<<<<< HEAD
                   Waves,
-                  100000L,
-=======
-                  None,
                   minFee,
->>>>>>> a7d91188
                   Array())
       .right
       .get
