package com.wavesplatform.it.sync

import com.wavesplatform.crypto
import com.wavesplatform.it.api.SyncHttpApi._
import com.wavesplatform.it.transactions.BaseTransactionSuite
import com.wavesplatform.it.util._
import com.wavesplatform.lang.v1.compiler.CompilerV1
import com.wavesplatform.lang.v1.parser.Parser
import com.wavesplatform.state._
import com.wavesplatform.utils.dummyTypeCheckerContext
import org.scalatest.CancelAfterFailure
import play.api.libs.json.JsNumber
import scorex.account.PrivateKeyAccount
import scorex.transaction.Proofs
import scorex.transaction.transfer._
import scorex.transaction.smart.SetScriptTransaction
import scorex.transaction.smart.script.v1.ScriptV1
import scorex.transaction.transfer.MassTransferTransaction.Transfer

import scala.concurrent.duration._

class SetScriptTransactionSuite extends BaseTransactionSuite with CancelAfterFailure {
  private def pkFromAddress(address: String) = PrivateKeyAccount.fromSeed(sender.seed(address)).right.get

  private val fourthAddress: String = sender.createAddress()

  private val acc0 = pkFromAddress(firstAddress)
  private val acc1 = pkFromAddress(secondAddress)
  private val acc2 = pkFromAddress(thirdAddress)
  private val acc3 = pkFromAddress(fourthAddress)

  private val transferAmount: Long = 1.waves
  private val fee: Long            = 0.001.waves

  test("setup acc0 with 1 waves") {
    val tx =
      TransferTransactionV2
        .selfSigned(
          version = 2,
          assetId = None,
          sender = sender.privateKey,
          recipient = acc0,
          amount = 3 * transferAmount + 3 * (0.00001.waves + 0.00002.waves), // Script fee
          timestamp = System.currentTimeMillis(),
          feeAssetId = None,
          feeAmount = fee,
          attachment = Array.emptyByteArray
        )
        .explicitGet()

    val transferId = sender
      .signedBroadcast(tx.json() + ("type" -> JsNumber(TransferTransactionV2.typeId.toInt)))
      .id
    nodes.waitForHeightAriseAndTxPresent(transferId)
  }

  test("set acc0 as 2of2 multisig") {
    val scriptText = {
      val untyped = Parser(s"""

        let A = base58'${ByteStr(acc1.publicKey)}'
        let B = base58'${ByteStr(acc2.publicKey)}'

        let AC = sigVerify(tx.bodyBytes,tx.proofs[0],A)
        let BC = sigVerify(tx.bodyBytes,tx.proofs[1],B)

         AC && BC

      """.stripMargin).get.value
      CompilerV1(dummyTypeCheckerContext, untyped).explicitGet()
    }

    val script = ScriptV1(scriptText).explicitGet()
    val setScriptTransaction = SetScriptTransaction
      .selfSigned(SetScriptTransaction.supportedVersions.head, acc0, Some(script), fee, System.currentTimeMillis())
      .explicitGet()

    val setScriptId = sender
      .signedBroadcast(setScriptTransaction.json() + ("type" -> JsNumber(SetScriptTransaction.typeId.toInt)))
      .id

    nodes.waitForHeightAriseAndTxPresent(setScriptId)

    val acc0ScriptInfo = sender.addressScriptInfo(acc0.address)

    acc0ScriptInfo.script.isEmpty shouldBe false
    acc0ScriptInfo.scriptText.isEmpty shouldBe false
  }

  test("can't send from acc0 using old pk") {
    val tx =
      TransferTransactionV2
        .selfSigned(
          version = 2,
          assetId = None,
          sender = acc0,
          recipient = acc3,
          amount = transferAmount,
          timestamp = System.currentTimeMillis(),
          feeAssetId = None,
          feeAmount = fee + 0.00001.waves + 0.00002.waves,
          attachment = Array.emptyByteArray
        )
        .explicitGet()
    assertBadRequest(sender.signedBroadcast(tx.json() + ("type" -> JsNumber(TransferTransactionV2.typeId.toInt))))
  }

  test("can send from acc0 using multisig of acc1 and acc2") {
    val unsigned =
      TransferTransactionV2
        .create(
          version = 2,
          assetId = None,
          sender = acc0,
          recipient = acc3,
          amount = transferAmount,
          timestamp = System.currentTimeMillis(),
          feeAssetId = None,
          feeAmount = fee + 0.004.waves,
          attachment = Array.emptyByteArray,
          proofs = Proofs.empty
        )
        .explicitGet()
    val sig1 = ByteStr(crypto.sign(acc1, unsigned.bodyBytes()))
    val sig2 = ByteStr(crypto.sign(acc2, unsigned.bodyBytes()))

    val signed = unsigned.copy(proofs = Proofs(Seq(sig1, sig2)))

    val versionedTransferId =
      sender.signedBroadcast(signed.json() + ("type" -> JsNumber(TransferTransactionV2.typeId.toInt))).id

    nodes.waitForHeightAriseAndTxPresent(versionedTransferId)
  }

  test("can clear script at acc0") {
    val unsigned = SetScriptTransaction
      .create(
        version = SetScriptTransaction.supportedVersions.head,
        sender = acc0,
        script = None,
        fee = fee + 0.004.waves,
        timestamp = System.currentTimeMillis(),
        proofs = Proofs.empty
      )
      .explicitGet()
    val sig1 = ByteStr(crypto.sign(acc1, unsigned.bodyBytes()))
    val sig2 = ByteStr(crypto.sign(acc2, unsigned.bodyBytes()))

    val signed = unsigned.copy(proofs = Proofs(Seq(sig1, sig2)))
    val clearScriptId = sender
      .signedBroadcast(signed.json() + ("type" -> JsNumber(SetScriptTransaction.typeId.toInt)))
      .id

    nodes.waitForHeightAriseAndTxPresent(clearScriptId)
  }

  test("can send using old pk of acc0") {
    val tx =
      TransferTransactionV2
        .selfSigned(
          version = 2,
          assetId = None,
          sender = acc0,
          recipient = acc3,
          amount = transferAmount,
          timestamp = System.currentTimeMillis(),
          feeAssetId = None,
          feeAmount = fee + 0.004.waves,
          attachment = Array.emptyByteArray
        )
        .explicitGet()
    val txId = sender.signedBroadcast(tx.json() + ("type" -> JsNumber(TransferTransactionV2.typeId.toInt))).id
    nodes.waitForHeightAriseAndTxPresent(txId)
  }
<<<<<<< HEAD
=======

  test("make masstransfer after some height") {
    val heightBefore = sender.height

    val scriptText = {
      val untyped = Parser(s"""
        let A = base58'${ByteStr(acc3.publicKey)}'

        let AC = sigVerify(tx.bodyBytes,tx.proofs[0],A)
        let heightVerification = if (height > $heightBefore + 10) then true else false

        AC && heightVerification
        """.stripMargin).get.value
      CompilerV1(dummyTypeCheckerContext, untyped).explicitGet()
    }

    val script = ScriptV1(scriptText).explicitGet()
    val setScriptTransaction = SetScriptTransaction
      .selfSigned(SetScriptTransaction.supportedVersions.head, acc0, Some(script), fee, System.currentTimeMillis())
      .explicitGet()

    val setScriptId = sender
      .signedBroadcast(setScriptTransaction.json() + ("type" -> JsNumber(SetScriptTransaction.typeId.toInt)))
      .id

    nodes.waitForHeightAriseAndTxPresent(setScriptId)

    sender.addressScriptInfo(firstAddress).scriptText.isEmpty shouldBe false

    val transfers =
      MassTransferTransaction.parseTransfersList(List(Transfer(thirdAddress, transferAmount), Transfer(secondAddress, transferAmount))).right.get

    val massTransferFee = 0.004.waves + 0.0005.waves * 4

    val unsigned =
      MassTransferTransaction
        .create(1, None, acc0, transfers, System.currentTimeMillis(), massTransferFee, Array.emptyByteArray, Proofs.empty)
        .explicitGet()

    val notarySig = ByteStr(crypto.sign(acc3, unsigned.bodyBytes()))

    val signed = unsigned.copy(proofs = Proofs(Seq(notarySig)))

    assertBadRequestAndResponse(sender.signedBroadcast(signed.json() + ("type" -> JsNumber(MassTransferTransaction.typeId.toInt))),
                                "Reason: TransactionNotAllowedByScript")

    sender.waitForHeight(heightBefore + 11, 2.minutes)

    val massTransferID = sender.signedBroadcast(signed.json() + ("type" -> JsNumber(MassTransferTransaction.typeId.toInt))).id

    nodes.waitForHeightAriseAndTxPresent(massTransferID)
  }
>>>>>>> 4c1504f9
}<|MERGE_RESOLUTION|>--- conflicted
+++ resolved
@@ -172,8 +172,6 @@
     val txId = sender.signedBroadcast(tx.json() + ("type" -> JsNumber(TransferTransactionV2.typeId.toInt))).id
     nodes.waitForHeightAriseAndTxPresent(txId)
   }
-<<<<<<< HEAD
-=======
 
   test("make masstransfer after some height") {
     val heightBefore = sender.height
@@ -226,5 +224,4 @@
 
     nodes.waitForHeightAriseAndTxPresent(massTransferID)
   }
->>>>>>> 4c1504f9
 }