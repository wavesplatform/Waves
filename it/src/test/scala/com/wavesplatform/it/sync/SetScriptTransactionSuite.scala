--- conflicted
+++ resolved
@@ -172,59 +172,4 @@
     val txId = sender.signedBroadcast(tx.json() + ("type" -> JsNumber(TransferTransactionV2.typeId.toInt))).id
     nodes.waitForHeightAriseAndTxPresent(txId)
   }
-<<<<<<< HEAD
-=======
-
-  test("make masstransfer after some height") {
-    val heightBefore = sender.height
-
-    val scriptText = {
-      val untyped = Parser(s"""
-        let A = base58'${ByteStr(acc3.publicKey)}'
-
-        let AC = sigVerify(tx.bodyBytes,tx.proofs[0],A)
-        let heightVerification = if (height > $heightBefore + 10) then true else false
-
-        AC && heightVerification
-        """.stripMargin).get.value
-      CompilerV1(dummyTypeCheckerContext, untyped).explicitGet()
-    }
-
-    val script = ScriptV1(scriptText).explicitGet()
-    val setScriptTransaction = SetScriptTransaction
-      .selfSigned(SetScriptTransaction.supportedVersions.head, acc0, Some(script), fee, System.currentTimeMillis())
-      .explicitGet()
-
-    val setScriptId = sender
-      .signedBroadcast(setScriptTransaction.json() + ("type" -> JsNumber(SetScriptTransaction.typeId.toInt)))
-      .id
-
-    nodes.waitForHeightAriseAndTxPresent(setScriptId)
-
-    sender.addressScriptInfo(firstAddress).scriptText.isEmpty shouldBe false
-
-    val transfers =
-      MassTransferTransaction.parseTransfersList(List(Transfer(thirdAddress, transferAmount), Transfer(secondAddress, transferAmount))).right.get
-
-    val massTransferFee = 0.004.waves + 0.0005.waves * 4
-
-    val unsigned =
-      MassTransferTransaction
-        .create(1, None, acc0, transfers, System.currentTimeMillis(), massTransferFee, Array.emptyByteArray, Proofs.empty)
-        .explicitGet()
-
-    val notarySig = ByteStr(crypto.sign(acc3, unsigned.bodyBytes()))
-
-    val signed = unsigned.copy(proofs = Proofs(Seq(notarySig)))
-
-    assertBadRequestAndResponse(sender.signedBroadcast(signed.json() + ("type" -> JsNumber(MassTransferTransaction.typeId.toInt))),
-                                "Reason: TransactionNotAllowedByScript")
-
-    sender.waitForHeight(heightBefore + 11, 2.minutes)
-
-    val massTransferID = sender.signedBroadcast(signed.json() + ("type" -> JsNumber(MassTransferTransaction.typeId.toInt))).id
-
-    nodes.waitForHeightAriseAndTxPresent(massTransferID)
-  }
->>>>>>> 4c1504f9
 }