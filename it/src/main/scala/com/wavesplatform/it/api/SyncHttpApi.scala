--- conflicted
+++ resolved
@@ -101,13 +101,9 @@
 
     def ensureTxDoesntExist(txId: String): Unit =
       Await.result(async(n).ensureTxDoesntExist(txId), RequestAwaitTime)
-<<<<<<< HEAD
     
     def waitForTransaction(txId: String, retryInterval: FiniteDuration = 1.second): Transaction =
       Await.result(async(n).waitForTransaction(txId), RequestAwaitTime)
-  }
-=======
->>>>>>> 3895faf7
 
     def createAddress(): String =
       Await.result(async(n).createAddress, RequestAwaitTime)
