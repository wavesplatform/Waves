package com.wavesplatform.it.api

import java.net.InetSocketAddress
import java.util.concurrent.TimeoutException

import akka.http.scaladsl.model.StatusCodes.{BadRequest, NotFound}
import com.wavesplatform.api.http.AddressApiRoute
import com.wavesplatform.api.http.assets.{SignedIssueV1Request, SignedIssueV2Request}
import com.wavesplatform.features.api.ActivationStatus
import com.wavesplatform.http.DebugMessage
import com.wavesplatform.it.Node
import com.wavesplatform.state.DataEntry
import com.wavesplatform.transaction.transfer.MassTransferTransaction.Transfer
import org.asynchttpclient.Response
import org.scalactic.source.Position
import org.scalatest.{Assertion, Assertions, Matchers}
import play.api.libs.json.Json.parse
import play.api.libs.json._

import scala.concurrent.ExecutionContext.Implicits.global
import scala.concurrent.duration._
import scala.concurrent.{Await, Awaitable, Future}
import scala.util._
import scala.util.control.NonFatal

object SyncHttpApi extends Assertions {
  case class ErrorMessage(error: Int, message: String)
  implicit val errorMessageFormat: Format[ErrorMessage] = Json.format

  case class NotFoundErrorMessage(status: String, details: String)

  object NotFoundErrorMessage {
    implicit val format: Format[NotFoundErrorMessage] = Json.format
  }

  def assertBadRequest[R](f: => R, expectedStatusCode: Int = 400): Assertion = Try(f) match {
    case Failure(UnexpectedStatusCodeException(_, statusCode, _)) => Assertions.assert(statusCode == expectedStatusCode)
    case Failure(e)                                               => Assertions.fail(e)
    case _                                                        => Assertions.fail("Expecting bad request")
  }

  def assertBadRequestAndResponse[R](f: => R, errorRegex: String): Assertion = Try(f) match {
    case Failure(UnexpectedStatusCodeException(_, statusCode, responseBody)) =>
      Assertions.assert(statusCode == BadRequest.intValue && responseBody.replace("\n", "").matches(s".*$errorRegex.*"),
                        s"\nexpected '$errorRegex'\nactual '$responseBody'")
    case Failure(e) => Assertions.fail(e)
    case _          => Assertions.fail("Expecting bad request")
  }

  def assertBadRequestAndMessage[R](f: => R, errorMessage: String, expectedStatusCode: Int = BadRequest.intValue): Assertion = Try(f) match {
    case Failure(e @ UnexpectedStatusCodeException(_, statusCode, responseBody)) =>
      Assertions.assert(statusCode == expectedStatusCode && parse(responseBody).as[ErrorMessage].message.contains(errorMessage))
    case Failure(e) => Assertions.fail(e)
    case Success(s) => Assertions.fail(s"Expecting bad request but handle $s")
  }

  def assertNotFoundAndMessage[R](f: => R, errorMessage: String): Assertion = Try(f) match {
    case Failure(UnexpectedStatusCodeException(_, statusCode, responseBody)) =>
      Assertions.assert(statusCode == NotFound.intValue && parse(responseBody).as[NotFoundErrorMessage].details.contains(errorMessage))
    case Failure(e) => Assertions.fail(e)
    case _          => Assertions.fail(s"Expecting not found error")
  }

  val RequestAwaitTime = 50.seconds

  def sync[A](awaitable: Awaitable[A], atMost: Duration = RequestAwaitTime) =
    try Await.result(awaitable, atMost)
    catch {
      case usce: UnexpectedStatusCodeException => throw usce
      case te: TimeoutException                => throw te
      case NonFatal(cause)                     => throw new Exception(cause)
    }

  implicit class NodeExtSync(n: Node) extends Assertions with Matchers {
    import com.wavesplatform.it.api.AsyncHttpApi.{NodeAsyncHttpApi => async}

<<<<<<< HEAD
    private def maybeWaitForTransaction(tx: Transaction, wait: Boolean = false): Transaction = {
=======
    private def maybeWaitForTransaction(tx: Transaction, wait: Boolean): Transaction = {
>>>>>>> 0b95af9b
      if (wait) waitForTransaction(tx.id)
      tx
    }

    def get(path: String): Response =
      sync(async(n).get(path))

    def utx = sync(async(n).utx)

    def utxSize = sync(async(n).utxSize)

    def printDebugMessage(db: DebugMessage): Response =
      sync(async(n).printDebugMessage(db))

    def activationStatus: ActivationStatus =
      sync(async(n).activationStatus)

    def seed(address: String): String =
      sync(async(n).seed(address))

    def postJson[A: Writes](path: String, body: A): Response =
      sync(async(n).postJson(path, body))

    def postJsonWithApiKey[A: Writes](path: String, body: A): Response =
      sync(async(n).postJsonWithApiKey(path, body))

    def accountBalances(acc: String): (Long, Long) =
      sync(async(n).accountBalances(acc))

    def balanceDetails(acc: String): BalanceDetails = sync(async(n).balanceDetails(acc))

    def assertBalances(acc: String, balance: Long)(implicit pos: Position): Unit =
      sync(async(n).assertBalances(acc, balance, effectiveBalance = balance))

    def assertBalances(acc: String, balance: Long, effectiveBalance: Long)(implicit pos: Position): Unit =
      sync(async(n).assertBalances(acc, balance, effectiveBalance))

    def assertAssetBalance(acc: String, assetIdString: String, balance: Long)(implicit pos: Position): Unit =
      sync(async(n).assertAssetBalance(acc, assetIdString, balance))

    def assetBalance(address: String, asset: String): AssetBalance =
      sync(async(n).assetBalance(address, asset))

    def assetsDetails(assetId: String, fullInfo: Boolean = false): AssetInfo =
      sync(async(n).assetsDetails(assetId, fullInfo))

    def addressScriptInfo(address: String): AddressApiRoute.AddressScriptInfo =
      sync(async(n).scriptInfo(address))

    def assetsBalance(address: String): FullAssetsInfo =
      sync(async(n).assetsBalance(address))

    def issue(sourceAddress: String,
              name: String,
              description: String,
              quantity: Long,
              decimals: Byte,
              reissuable: Boolean,
              fee: Long,
              version: Byte = 1,
              script: Option[String] = None,
              waitForTx: Boolean = false): Transaction = {
      maybeWaitForTransaction(sync(async(n).issue(sourceAddress, name, description, quantity, decimals, reissuable, fee, version, script)), waitForTx)
    }

    def reissue(sourceAddress: String, assetId: String, quantity: Long, reissuable: Boolean, fee: Long): Transaction =
      sync(async(n).reissue(sourceAddress, assetId, quantity, reissuable, fee))

    def payment(sourceAddress: String, recipient: String, amount: Long, fee: Long): Transaction =
      sync(async(n).payment(sourceAddress, recipient, amount, fee))

    def transactionInfo(txId: String): TransactionInfo =
      sync(async(n).transactionInfo(txId))

    def transactionsByAddress(address: String, limit: Int): Seq[Seq[TransactionInfo]] =
      sync(async(n).transactionsByAddress(address, limit))

    def scriptCompile(code: String): CompiledScript =
      sync(async(n).scriptCompile(code))

    def burn(sourceAddress: String, assetId: String, quantity: Long, fee: Long, waitForTx: Boolean = false): Transaction = {
      maybeWaitForTransaction(sync(async(n).burn(sourceAddress, assetId, quantity, fee)), waitForTx)
    }

    def getAddresses: Seq[String] = sync(async(n).getAddresses)

    def burn(sourceAddress: String, assetId: String, quantity: Long, fee: Long, version: String): Transaction =
      if (Option(version).nonEmpty) burnV2(sourceAddress, assetId, quantity, fee, version) else burn(sourceAddress, assetId, quantity, fee)

    def burnV2(sourceAddress: String, assetId: String, quantity: Long, fee: Long, version: String): Transaction = {
      signAndBroadcast(
        Json.obj("type" -> 6, "quantity" -> quantity, "assetId" -> assetId, "sender" -> sourceAddress, "fee" -> fee, "version" -> version))
    }

    def sponsorAsset(sourceAddress: String, assetId: String, baseFee: Long, fee: Long, waitForTx: Boolean = false): Transaction = {
      maybeWaitForTransaction(sync(async(n).sponsorAsset(sourceAddress, assetId, baseFee, fee)), waitForTx)
    }

    def cancelSponsorship(sourceAddress: String, assetId: String, fee: Long): Transaction =
      sync(async(n).cancelSponsorship(sourceAddress, assetId, fee))

    def sign(jsObject: JsObject): JsObject =
      sync(async(n).sign(jsObject))

    def createAlias(targetAddress: String, alias: String, fee: Long): Transaction =
      sync(async(n).createAlias(targetAddress, alias, fee))

    def aliasByAddress(targetAddress: String): Seq[String] =
      sync(async(n).aliasByAddress(targetAddress))

    def transfer(sourceAddress: String,
                 recipient: String,
                 amount: Long,
                 fee: Long,
                 assetId: Option[String] = None,
                 feeAssetId: Option[String] = None,
                 version: Byte = 1,
                 waitForTx: Boolean = false): Transaction = {
      maybeWaitForTransaction(sync(async(n).transfer(sourceAddress, recipient, amount, fee, assetId, feeAssetId, version)), waitForTx)
    }

    def massTransfer(sourceAddress: String,
                     transfers: List[Transfer],
                     fee: Long,
                     assetId: Option[String] = None,
                     waitForTx: Boolean = false): Transaction = {
      maybeWaitForTransaction(sync(async(n).massTransfer(sourceAddress, transfers, fee, assetId)), waitForTx)
    }

    def lease(sourceAddress: String, recipient: String, leasingAmount: Long, leasingFee: Long, version: Byte = 1): Transaction =
      sync(async(n).lease(sourceAddress, recipient, leasingAmount, leasingFee))

    def putData(sourceAddress: String, data: List[DataEntry[_]], fee: Long): Transaction =
      sync(async(n).putData(sourceAddress, data, fee))

    def getData(sourceAddress: String): List[DataEntry[_]] =
      sync(async(n).getData(sourceAddress))

    def getData(sourceAddress: String, key: String): DataEntry[_] =
      sync(async(n).getData(sourceAddress, key))

    def broadcastRequest[A: Writes](req: A): Transaction =
      sync(async(n).broadcastRequest(req))

    def activeLeases(sourceAddress: String): Seq[Transaction] =
      sync(async(n).activeLeases(sourceAddress))

    def cancelLease(sourceAddress: String, leaseId: String, fee: Long, version: Byte = 1): Transaction =
      sync(async(n).cancelLease(sourceAddress, leaseId, fee))

    def signedBroadcast(tx: JsObject, waitForTx: Boolean = false): Transaction = {
      maybeWaitForTransaction(sync(async(n).signedBroadcast(tx)), waitForTx)
    }

    def signedIssue(tx: SignedIssueV1Request): Transaction =
      sync(async(n).signedIssue(tx))

    def signedIssue(tx: SignedIssueV2Request): Transaction =
      sync(async(n).signedIssue(tx))

    def ensureTxDoesntExist(txId: String): Unit =
      sync(async(n).ensureTxDoesntExist(txId))

    def createAddress(): String =
      sync(async(n).createAddress)

    def rawTransactionInfo(txId: String): JsValue =
      sync(async(n).rawTransactionInfo(txId))

    def waitForTransaction(txId: String, retryInterval: FiniteDuration = 1.second): TransactionInfo =
      sync(async(n).waitForTransaction(txId, retryInterval))

    def signAndBroadcast(tx: JsObject, waitForTx: Boolean = false): Transaction = {
      maybeWaitForTransaction(sync(async(n).signAndBroadcast(tx)), waitForTx)
    }

    def waitForHeight(expectedHeight: Int, requestAwaitTime: FiniteDuration = RequestAwaitTime): Int =
      sync(async(n).waitForHeight(expectedHeight), requestAwaitTime)

    def debugMinerInfo(): Seq[State] =
      sync(async(n).debugMinerInfo())

    def debugStateAt(height: Long): Map[String, Long] = sync(async(n).debugStateAt(height))

    def height: Int =
      sync(async(n).height)

    def blockAt(height: Int): Block = sync(async(n).blockAt(height))

    def blockSeq(fromHeight: Int, toHeight: Int) = sync(async(n).blockSeq(fromHeight, toHeight))

    def blockHeadersSeq(fromHeight: Int, toHeight: Int) = sync(async(n).blockHeadersSeq(fromHeight, toHeight))

    def rollback(to: Int, returnToUTX: Boolean = true): Unit =
      sync(async(n).rollback(to, returnToUTX))

    def findTransactionInfo(txId: String): Option[TransactionInfo] = sync(async(n).findTransactionInfo(txId))

    def connectedPeers: Seq[Peer] = (Json.parse(get("/peers/connected").getResponseBody) \ "peers").as[Seq[Peer]]

    def calculateFee(tx: JsObject): FeeInfo =
      sync(async(n).calculateFee(tx))

    def blacklistedPeers: Seq[BlacklistedPeer] =
      sync(async(n).blacklistedPeers)

    def waitForBlackList(blackList: Int): Seq[BlacklistedPeer] =
      sync(async(n).waitForBlackList(blackList))

    def status(): Status =
      sync(async(n).status)

    def waitForPeers(targetPeersCount: Int, requestAwaitTime: FiniteDuration = RequestAwaitTime): Seq[Peer] =
      sync(async(n).waitForPeers(targetPeersCount), requestAwaitTime)

    def connect(address: InetSocketAddress): Unit =
      sync(async(n).connect(address))

    def setAssetScript(assetId: String, sender: String, fee: Long, script: Option[String] = None, waitForTx: Boolean = false): Transaction = {
      maybeWaitForTransaction(sync(async(n).setAssetScript(assetId, sender, fee, script)), waitForTx)
    }
  }

  implicit class NodesExtSync(nodes: Seq[Node]) {

    import com.wavesplatform.it.api.AsyncHttpApi.{NodesAsyncHttpApi => async}

    private val TxInBlockchainAwaitTime = 8 * nodes.head.blockDelay
    private val ConditionAwaitTime      = 5.minutes

    def height(implicit pos: Position): Seq[Int] =
      sync(async(nodes).height, TxInBlockchainAwaitTime)

    def waitForHeightAriseAndTxPresent(transactionId: String)(implicit pos: Position): Unit =
      sync(async(nodes).waitForHeightAriseAndTxPresent(transactionId), TxInBlockchainAwaitTime)

    def waitForTransaction(transactionId: String)(implicit pos: Position): Unit =
      sync(async(nodes).waitForTransaction(transactionId), TxInBlockchainAwaitTime)

    def waitForHeightArise(): Int =
      sync(async(nodes).waitForHeightArise(), TxInBlockchainAwaitTime)

    def waitForSameBlockHeadesAt(height: Int, retryInterval: FiniteDuration = 5.seconds): Boolean =
      sync(async(nodes).waitForSameBlockHeadesAt(height, retryInterval), ConditionAwaitTime)

    def waitFor[A](desc: String)(retryInterval: FiniteDuration)(request: Node => A, cond: Iterable[A] => Boolean): Boolean =
      sync(async(nodes).waitFor(desc)(retryInterval)((n: Node) => Future(request(n))(scala.concurrent.ExecutionContext.Implicits.global), cond),
           ConditionAwaitTime)

    def rollback(height: Int, returnToUTX: Boolean = true): Unit = {
      sync(
        Future.traverse(nodes) { node =>
          com.wavesplatform.it.api.AsyncHttpApi.NodeAsyncHttpApi(node).rollback(height, returnToUTX)
        },
        ConditionAwaitTime
      )
    }

    def waitForHeight(height: Int): Unit = {
      sync(
        Future.traverse(nodes) { node =>
          com.wavesplatform.it.api.AsyncHttpApi.NodeAsyncHttpApi(node).waitForHeight(height)
        },
        ConditionAwaitTime
      )
    }
  }

}<|MERGE_RESOLUTION|>--- conflicted
+++ resolved
@@ -74,11 +74,7 @@
   implicit class NodeExtSync(n: Node) extends Assertions with Matchers {
     import com.wavesplatform.it.api.AsyncHttpApi.{NodeAsyncHttpApi => async}
 
-<<<<<<< HEAD
-    private def maybeWaitForTransaction(tx: Transaction, wait: Boolean = false): Transaction = {
-=======
     private def maybeWaitForTransaction(tx: Transaction, wait: Boolean): Transaction = {
->>>>>>> 0b95af9b
       if (wait) waitForTransaction(tx.id)
       tx
     }
@@ -249,7 +245,7 @@
       sync(async(n).rawTransactionInfo(txId))
 
     def waitForTransaction(txId: String, retryInterval: FiniteDuration = 1.second): TransactionInfo =
-      sync(async(n).waitForTransaction(txId, retryInterval))
+      sync(async(n).waitForTransaction(txId))
 
     def signAndBroadcast(tx: JsObject, waitForTx: Boolean = false): Transaction = {
       maybeWaitForTransaction(sync(async(n).signAndBroadcast(tx)), waitForTx)
