--- conflicted
+++ resolved
@@ -27,14 +27,10 @@
   "com.github.jnr" % "jnr-posix" % "3.0.27",
   "com.github.jnr" % "jnr-unixsocket" % "0.8",
   "com.github.jnr" % "jnr-x86asm" % "1.0.2",
-<<<<<<< HEAD
   "com.github.mpilquist" % "simulacrum_2.12" % "0.10.0",
-  "com.github.pathikrit" % "better-files_2.12" % "2.17.1",
-=======
->>>>>>> 3a6729e1
   "com.github.swagger-akka-http" % "swagger-akka-http_2.12" % "0.9.1",
   "com.google.code.findbugs" % "annotations" % "2.0.1",
-  "com.google.guava" % "guava" % "19.0",
+  "com.google.guava" % "guava" % "20.0",
   "com.h2database" % "h2-mvstore" % "1.4.194",
   "com.iheart" % "ficus_2.12" % "1.4.0",
   "com.ning" % "async-http-client" % "1.9.11",
@@ -70,10 +66,10 @@
   "io.netty" % "netty-handler" % "4.0.44.Final",
   "io.netty" % "netty-transport" % "4.0.44.Final",
   "io.netty" % "netty-transport-native-epoll" % "4.0.44.Final",
-  "io.swagger" % "swagger-annotations" % "1.5.12",
-  "io.swagger" % "swagger-core" % "1.5.12",
-  "io.swagger" % "swagger-jaxrs" % "1.5.12",
-  "io.swagger" % "swagger-models" % "1.5.12",
+  "io.swagger" % "swagger-annotations" % "1.5.13",
+  "io.swagger" % "swagger-core" % "1.5.13",
+  "io.swagger" % "swagger-jaxrs" % "1.5.13",
+  "io.swagger" % "swagger-models" % "1.5.13",
   "io.swagger" % "swagger-scala-module_2.12" % "1.0.3",
   "javax.annotation" % "javax.annotation-api" % "1.2",
   "javax.inject" % "javax.inject" % "1",
@@ -129,8 +125,7 @@
   "org.scalatest" % "scalatest_2.12" % "3.0.1",
   "org.scalaz" % "scalaz-core_2.12" % "7.2.8",
   "org.scorexfoundation" % "scrypto_2.12" % "1.2.0",
-  "org.slf4j" % "slf4j-api" % "1.7.24",
-<<<<<<< HEAD
+  "org.slf4j" % "slf4j-api" % "1.7.25",
   "org.typelevel" % "catalysts-macros_2.12" % "0.0.5",
   "org.typelevel" % "catalysts-platform_2.12" % "0.0.5",
   "org.typelevel" % "cats-core_2.12" % "0.9.0",
@@ -143,14 +138,8 @@
   "org.typelevel" % "cats_2.12" % "0.9.0",
   "org.typelevel" % "discipline_2.12" % "0.7.2",
   "org.typelevel" % "machinist_2.12" % "0.6.1",
-=======
->>>>>>> 3a6729e1
   "org.typelevel" % "macro-compat_2.12" % "1.1.1",
   "org.whispersystems" % "curve25519-java" % "0.3.0",
   "org.yaml" % "snakeyaml" % "1.17"
 )
-<<<<<<< HEAD
-// LIBRARY_DEPENDENCIES_HASH ab575693301e8c19224006ab73db427b98b286e4
-=======
-// LIBRARY_DEPENDENCIES_HASH b810da802a48fbf6e26db0f139bd57b5e5ea8a2b
->>>>>>> 3a6729e1
+// LIBRARY_DEPENDENCIES_HASH 65f091755031e3a875b63618d19d131805cb48ff