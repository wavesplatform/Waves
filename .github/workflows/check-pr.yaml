--- conflicted
+++ resolved
@@ -16,11 +16,7 @@
           gpg-private-key: ${{ secrets.OSSRH_GPG_KEY }}
           gpg-passphrase: ${{ secrets.OSSRH_GPG_PASSPHRASE }}
       - name: Check PR
-<<<<<<< HEAD
-        run: sbt -J-XX:+UnlockExperimentalVMOptions -J-XX:+UseZGC --mem 4096 --batch ";checkPR;completeQaseRun"
-=======
         run: sbt -J-Xlog:gc*=debug:file=./gc.log --mem 8096 --batch ";checkPR;completeQaseRun"
->>>>>>> 1fa15130
         env:
           QASE_ENABLE: true
           QASE_RUN_NAME: checkPR
@@ -59,17 +55,7 @@
         run: |
           version=$(echo ${{ github.base_ref }} | awk -F '[-\.]' '{print $2"."$3}')
           pr_number=${{ github.event.number }}
-<<<<<<< HEAD
           sbt -Dproject.version=$version-$pr_number-SNAPSHOT --mem 4096 --batch publishSigned
-      - name: Save crash data
-        uses: actions/upload-artifact@v4
-        if: failure()
-        with:
-          if-no-files-found: ignore
-          name: crashes
-          path: |
-=======
-          sbt -Dproject.version=$sbt_version-$pr_number-SNAPSHOT --mem 4096 --batch publishSigned
       - name: Save debug data
         uses: actions/upload-artifact@v4
         if: always()
@@ -78,6 +64,5 @@
           name: debug-data
           path: |
             gc.log
->>>>>>> 1fa15130
             hs*.log
             core*