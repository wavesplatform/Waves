package com.wavesplatform.matcher.model

import akka.actor.{ActorRef, ActorSystem, Props}
import com.wavesplatform.account.Address
import com.wavesplatform.common.state.ByteStr
import com.wavesplatform.matcher.queue.QueueEventWithMeta
import com.wavesplatform.matcher.{AddressActor, TestOrderDB}
import com.wavesplatform.utils.Time

import scala.collection.mutable
import scala.concurrent.Future
import scala.concurrent.duration._

class OrderHistoryStub(system: ActorSystem, time: Time) {
  private val refs   = mutable.AnyRefMap.empty[Address, ActorRef]
  private val orders = mutable.AnyRefMap.empty[ByteStr, Address]

  private def actorFor(lo: LimitOrder): ActorRef =
    refs.getOrElseUpdate(
      lo.order.sender,
      system.actorOf(
        Props(
          new AddressActor(
            lo.order.sender,
            _ => 0L,
            5.seconds,
            time,
            new TestOrderDB(100),
            _ => false,
<<<<<<< HEAD
            e => Future.successful(QueueEventWithMeta(0, 0, e))
=======
            e => Future.successful(Some(QueueEventWithMeta(0, 0, e))),
>>>>>>> ae152a0b
          )))
    )

  def ref(sender: Address): ActorRef  = refs(sender)
  def ref(orderId: ByteStr): ActorRef = refs(orders(orderId))

  def process(event: Events.Event): Unit = event match {
    case oa: Events.OrderAdded =>
      orders += oa.order.order.id() -> oa.order.order.sender
      actorFor(oa.order) ! oa

    case ox: Events.OrderExecuted =>
      orders += ox.submitted.order.id() -> ox.submitted.order.sender
      orders += ox.counter.order.id()   -> ox.counter.order.sender
      actorFor(ox.counter) ! ox
      actorFor(ox.submitted) ! ox

    case oc: Events.OrderCanceled =>
      actorFor(oc.limitOrder) ! oc
  }

  def processAll(events: Events.Event*): Unit = events.foreach(process)
}<|MERGE_RESOLUTION|>--- conflicted
+++ resolved
@@ -27,11 +27,7 @@
             time,
             new TestOrderDB(100),
             _ => false,
-<<<<<<< HEAD
-            e => Future.successful(QueueEventWithMeta(0, 0, e))
-=======
             e => Future.successful(Some(QueueEventWithMeta(0, 0, e))),
->>>>>>> ae152a0b
           )))
     )
 
