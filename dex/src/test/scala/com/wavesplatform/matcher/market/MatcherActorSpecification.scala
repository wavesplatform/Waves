--- conflicted
+++ resolved
@@ -12,13 +12,10 @@
 import com.wavesplatform.matcher.market.MatcherActorSpecification.{DeletingActor, FailAtStartActor, NothingDoActor, RecoveringActor, _}
 import com.wavesplatform.matcher.market.OrderBookActor.{OrderBookRecovered, OrderBookSnapshotUpdateCompleted}
 import com.wavesplatform.matcher.model.{Events, ExchangeTransactionCreator, OrderBook}
-<<<<<<< HEAD
 import com.wavesplatform.matcher.queue.QueueEventWithMeta
 import com.wavesplatform.matcher.settings.MatchingRules
-import com.wavesplatform.matcher.{MatcherTestData, SnapshotUtils}
-=======
+import com.wavesplatform.matcher.MatcherTestData
 import com.wavesplatform.matcher.queue.{QueueEvent, QueueEventWithMeta}
->>>>>>> cbc0337c
 import com.wavesplatform.state.{AssetDescription, Blockchain}
 import com.wavesplatform.transaction.Asset
 import com.wavesplatform.transaction.Asset.IssuedAsset
@@ -436,31 +433,16 @@
                            addressActor: ActorRef = TestProbe().ref,
                            snapshotStoreActor: ActorRef = emptySnapshotStoreActor): TestActorRef[MatcherActor] = {
     val txFactory = new ExchangeTransactionCreator(EmptyBlockchain, MatcherAccount, matcherSettings).createTransaction _
-<<<<<<< HEAD
-    waitInitialization(
-      TestActorRef(
-        new MatcherActor(
-          matcherSettings,
-          doNothingOnRecovery,
-          ob,
-          (assetPair, matcher) =>
-            OrderBookActor.props(matcher, addressActor, assetPair, _ => {}, _ => {}, matcherSettings, txFactory, ntpTime, MatchingRules.DefaultNel),
-          blockchain.assetDescription
-        )
-      ))
-=======
     TestActorRef(
       new MatcherActor(
         matcherSettings,
-        apdb,
-        doNothingOnRecovery,
-        ob,
-        (assetPair, matcher) =>
-          OrderBookActor.props(matcher, addressActor, snapshotStoreActor, assetPair, _ => {}, _ => {}, matcherSettings, txFactory, ntpTime),
+        apdb,  doNothingOnRecovery,
+          ob,
+          (assetPair, matcher) =>
+            OrderBookActor.props(matcher, addressActor, snapshotStoreActor, assetPair, _ => {}, _ => {}, matcherSettings, txFactory, ntpTime, MatchingRules.DefaultNel),
         blockchain.assetDescription
       )
     )
->>>>>>> cbc0337c
   }
 
   private def mkAssetPairsDB: AssetPairsDB               = AssetPairsDB(db)
