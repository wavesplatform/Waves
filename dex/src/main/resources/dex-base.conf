waves.matcher {
  # Matcher's account address
  account = ""

  # Matcher's directories
  matcher-directory = ${waves.directory}"/matcher"
  data-directory = ${waves.matcher.matcher-directory}"/data"
  journal-directory = ${waves.matcher.matcher-directory}"/journal"
  snapshots-directory = ${waves.matcher.matcher-directory}"/snapshots"

  # Matcher REST API bind address
  bind-address = "127.0.0.1"

  # Matcher REST API port
  port = 6886

  # Base fee for the exchange transaction
  exchange-tx-base-fee = 300000

  # Settings for matcher's fee in order
  order-fee {
    # Standart fee in waves or fixed asset and fee or percent fee in asset of the pair
    mode = "waves" # | "fixed" | "percent"

    # Has additional change for matcher and assets scripts
    waves {
      # Absolute
      base-fee = 300000
    }

    fixed {
      # Fixed fee asset
      asset = "WAVES" # | "some issued asset (base58)"

      # Minimum allowed order fee for fixed mode
      min-fee = 300000
    }

    percent {
      # Asset type for fee
      asset-type = "amount" # | "price" | "spending" | "receiving"

      # In percents
      min-fee = 0.1
    }
  }

  # Price and fee deviations (in percents)
  max-price-deviations {
    # Enable/disable deviations checks
    enable = no
    # Max price deviation IN FAVOR of the client
    profit = 1000000
    # Max price deviation AGAINST the client
    loss = 1000000
    # Max fee deviation from the market price
    fee = 1000000
  }

  # Whitelist of the asset pairs. Empty whitelist means that all pairs are allowed
  #
  # allowed-asset-pairs = [
  #  "WAVES-8LQW8f7P5d5PZM7GtZEBgaqRPGSzS3DfPuiXrURJ4AJS"
  # ]
  allowed-asset-pairs = []

  # Enable/disable orders of version 3
  allow-order-v3 = no

  # Restrictions for the orders. Empty list means that there are no restrictions on the orders
  #
  #  Default values for the pairs:
  #
  #   min-amount = 0.00000001,
  #   max-amount = 1000000000
  #   step-size  = 0.00000001
  #   min-price  = 0.00000001,
  #   max-price  = 1000000
  #   tick-size  = 0.00000001
  #   merge-small-prices = no
  #
  # Example:
  #
  # order-restrictions = [
  #   {
  #     pair = "WAVES-8LQW8f7P5d5PZM7GtZEBgaqRPGSzS3DfPuiXrURJ4AJS",
  #     min-amount = 0.001,
  #     max-amount = 1000000
  #     step-size = 0.001
  #     min-price = 0.001,
  #     max-price = 100000,
  #     tick-size = 0.002,
  #     merge-small-prices = yes
  #   },
  #   ...
  # ]
  order-restrictions = []

  # Disable charging of additional fee for new orders from scripted accounts or for smart assets
  disable-extra-fee-for-script = no

  # Snapshots creation interval (in events)
  snapshots-interval = 1000000

  # Make snapshots after recovery at start
  make-snapshots-at-start = no

  # Maximum time to recover all order books from snapshots
  snapshots-loading-timeout = 10m

  # Maximum time to recover events those observed at start
  start-events-processing-timeout = 20m

  # Maximum allowed amount of orders retrieved via REST
  rest-order-limit = 100

  # Base assets used as price assets
  price-assets: []

  # Blacklisted assets id
  blacklisted-assets: []

  # Blacklisted assets name
  blacklisted-names: []

  # Blacklisted addresses
  blacklisted-addresses: []

  # Whitelist of the asset pairs. Empty whitelist means that all pairs are allowed
  #
  # allowed-asset-pairs = [
  #  "WAVES-8LQW8f7P5d5PZM7GtZEBgaqRPGSzS3DfPuiXrURJ4AJS"
  # ]
  allowed-asset-pairs: []

  # Cache for /matcher/orderbook/{amountAsset}/{priceAsset}?depth=N
  order-book-snapshot-http-cache {
    # A timeout to store cache
    cache-timeout = 5s

    # Cache for these depths. When ?depth=3 is requested, returned a cache for depth of 10
    depth-ranges = [10, 100]
  }

  # Interval to buffer balance changes before process them
  balance-watching-buffer-interval = 5s

  # Queue for events (order was added, order was cancelled)
  events-queue {
    # Store events locally in LevelDB
    type = "local" # Other possible values: kafka

    local {
      # If "no" - no events will be written to the queue. Useful for debugging
      enable-storing = yes

      # Interval between reads from the disk
      polling-interval = 20ms

      # Max elements per poll
      max-elements-per-poll = 100

      # Clean old records before start consuming
      clean-before-consume = yes
    }

    kafka {
      # Kafka servers in format: host1:port1,host2:port2,...
      servers = ""

      # Where events should be written and read from
      topic = "dex-events"

      # For different matchers connected to the same topic should be different groups
      group = "0"

      # Consumer-related settings
      consumer {
        # Buffer for polled events
        buffer-size = 100

        # Recovery settings (see akka.stream.scaladsl.Restart for detailed information)

        # Initial duration before consumer start after fail
        min-backoff = 3s

        # Maximum duration before consumer start after fail
        max-backoff = 10s
      }

      # Producer-related settings
      producer {
        # If "no" - no events will be written to the queue. Useful for debugging
        enable = yes

        # Buffer for pushed events
        buffer-size = 100
      }
    }
  }

<<<<<<< HEAD
  # Postgres connection settings
  postgres {
    server-name = "localhost"
    port-number = 5435
    user = "user"
    password = "user"
    data-source-class-name = "org.postgresql.ds.PGSimpleDataSource"
  }

  # History of the orders and their events, uses Postgres
  #
  #  Defaults:
  #
  #  batch-linger-ms = 1000
  #  batch-entries   = 10000
  #
  order-history {
    # Enable/disable order history
    enabled = no

    # Time for delay between batches
    orders-batch-linger-ms = 1000
    # Etries count for the batch
    orders-batch-entries = 10000

    events-batch-linger-ms = 1000
    events-batch-entries = 10000
=======
  # Settings for transaction broadcaster
  exchange-transaction-broadcast {
    # Broadcast exchange transactions until they are confirmed by blockchain.
    # If "no", a transaction will be broadcasted once.
    broadcast-until-confirmed = no

    # When broadcast-until-confirmed = yes
    # * Bettween checks;
    # * A transaction will not be sent more frequently than this interval.
    interval = 1 minute

    # When broadcast-until-confirmed = yes
    # Not sended transaction:
    # * Will be removed from queue after this timeout;
    # * A warning will be loggeg.
    max-pending-time = 15 minutes
>>>>>>> ae152a0b
  }
}

include "dex-local.conf"<|MERGE_RESOLUTION|>--- conflicted
+++ resolved
@@ -199,7 +199,24 @@
     }
   }
 
-<<<<<<< HEAD
+  # Settings for transaction broadcaster
+  exchange-transaction-broadcast {
+    # Broadcast exchange transactions until they are confirmed by blockchain.
+    # If "no", a transaction will be broadcasted once.
+    broadcast-until-confirmed = no
+
+    # When broadcast-until-confirmed = yes
+    # * Bettween checks;
+    # * A transaction will not be sent more frequently than this interval.
+    interval = 1 minute
+
+    # When broadcast-until-confirmed = yes
+    # Not sended transaction:
+    # * Will be removed from queue after this timeout;
+    # * A warning will be loggeg.
+    max-pending-time = 15 minutes
+  }
+
   # Postgres connection settings
   postgres {
     server-name = "localhost"
@@ -227,24 +244,6 @@
 
     events-batch-linger-ms = 1000
     events-batch-entries = 10000
-=======
-  # Settings for transaction broadcaster
-  exchange-transaction-broadcast {
-    # Broadcast exchange transactions until they are confirmed by blockchain.
-    # If "no", a transaction will be broadcasted once.
-    broadcast-until-confirmed = no
-
-    # When broadcast-until-confirmed = yes
-    # * Bettween checks;
-    # * A transaction will not be sent more frequently than this interval.
-    interval = 1 minute
-
-    # When broadcast-until-confirmed = yes
-    # Not sended transaction:
-    # * Will be removed from queue after this timeout;
-    # * A warning will be loggeg.
-    max-pending-time = 15 minutes
->>>>>>> ae152a0b
   }
 }
 
