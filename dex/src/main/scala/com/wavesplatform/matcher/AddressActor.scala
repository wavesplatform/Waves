package com.wavesplatform.matcher

import java.time.{Instant, Duration => JDuration}

import akka.actor.{Actor, Cancellable}
import akka.pattern.pipe
import com.wavesplatform.account.Address
import com.wavesplatform.common.state.ByteStr
import com.wavesplatform.matcher.Matcher.StoreEvent
import com.wavesplatform.matcher.OrderDB.orderInfoOrdering
import com.wavesplatform.matcher.api.NotImplemented
import com.wavesplatform.matcher.error.MatcherError
import com.wavesplatform.matcher.model.Events.{OrderAdded, OrderCanceled, OrderExecuted}
import com.wavesplatform.matcher.model.{LimitOrder, OrderInfo, OrderStatus, OrderValidator}
import com.wavesplatform.matcher.queue.QueueEvent
import com.wavesplatform.transaction.Asset
import com.wavesplatform.transaction.assets.exchange.AssetPair.assetIdStr
import com.wavesplatform.transaction.assets.exchange.{AssetPair, Order}
import com.wavesplatform.utils.{LoggerFacade, ScorexLogging, Time}
import org.slf4j.LoggerFactory

import scala.collection.immutable.Queue
import scala.collection.mutable.{AnyRefMap => MutableMap}
import scala.concurrent.duration._
import scala.concurrent.{Future, Promise}
import scala.util.{Failure, Success}

class AddressActor(
    owner: Address,
    spendableBalance: Asset => Long,
    cancelTimeout: FiniteDuration,
    time: Time,
    orderDB: OrderDB,
    hasOrder: Order.Id => Boolean,
    storeEvent: StoreEvent,
) extends Actor
    with ScorexLogging {

  import AddressActor._
  import context.dispatcher

  protected override def log = LoggerFacade(LoggerFactory.getLogger(s"AddressActor[$owner]"))

  private val pendingCancellation = MutableMap.empty[ByteStr, Promise[Resp]]
  private val pendingPlacement    = MutableMap.empty[ByteStr, Promise[Resp]]

  private val activeOrders  = MutableMap.empty[Order.Id, LimitOrder]
  private val openVolume    = MutableMap.empty[Asset, Long].withDefaultValue(0L)
  private val expiration    = MutableMap.empty[ByteStr, Cancellable]
  private var latestOrderTs = 0L

  private def reserve(limitOrder: LimitOrder): Unit = {
    activeOrders += limitOrder.order.id() -> limitOrder
    for ((assetId, b) <- limitOrder.requiredBalance if b != 0) {
      val prevReserved    = openVolume(assetId)
      val updatedReserved = prevReserved + b
      log.trace(s"id=${limitOrder.order.id()}: $prevReserved + $b = $updatedReserved of ${assetIdStr(assetId)}")
      openVolume += assetId -> updatedReserved
    }
  }

  private def release(orderId: ByteStr): Unit =
    for (limitOrder <- activeOrders.get(orderId); (assetId, b) <- limitOrder.requiredBalance if b != 0) {
      val prevReserved    = openVolume(assetId)
      val updatedReserved = prevReserved - b
      log.trace(s"id=${limitOrder.order.id()}: $prevReserved - $b = $updatedReserved of ${assetIdStr(assetId)}")
      openVolume += assetId -> updatedReserved
    }

  private def updateTimestamp(newTimestamp: Long): Unit = if (newTimestamp > latestOrderTs) {
    latestOrderTs = newTimestamp
  }

  private def tradableBalance(assetId: Asset): Long = spendableBalance(assetId) - openVolume(assetId)

  private val validator =
    OrderValidator.accountStateAware(owner,
                                     tradableBalance,
                                     activeOrders.size,
                                     id => activeOrders.contains(id) || orderDB.containsInfo(id) || hasOrder(id)) _

  private def handleCommands: Receive = {
    case evt: BalanceUpdated =>
      val toCancel = ordersToDelete(toSpendable(evt))
      if (toCancel.nonEmpty) {
        log.debug(s"Canceling: $toCancel")
        toCancel.foreach { x =>
          storeCanceled(x.assetPair, x.orderId)
        }
      }

    case PlaceOrder(o) =>
      pendingPlacement
        .get(o.id())
        .fold {
          log.debug(s"New order: ${o.json()}")
          validator(o) match {
            case Left(error) => Future.successful(api.OrderRejected(error))
            case Right(_) =>
              updateTimestamp(o.timestamp)
              reserve(LimitOrder(o))
              storePlaced(o)
          }
        }(_.future) pipeTo sender()

    case CancelOrder(id) =>
      pendingCancellation
        .get(id)
        .fold(activeOrders.get(id) match {
          case Some(lo) => storeCanceled(lo.order.assetPair, lo.order.id())
          case None =>
            val reason = orderDB.status(id) match {
              case OrderStatus.NotFound     => MatcherError.OrderNotFound(id)
              case OrderStatus.Cancelled(_) => MatcherError.OrderCanceled(id)
              case OrderStatus.Filled(_)    => MatcherError.OrderFull(id)
            }

            Future.successful(api.OrderCancelRejected(reason))
        })(_.future) pipeTo sender()

    case CancelAllOrders(maybePair, _) =>
      val batchCancelFutures = for {
        lo <- activeOrders.values
        if maybePair.forall(_ == lo.order.assetPair)
      } yield {
        val id = lo.order.id()
        val f  = pendingCancellation.get(id).fold(storeCanceled(lo.order.assetPair, id))(_.future)
        f.map(id -> _)
      }

      Future.sequence(batchCancelFutures).map(_.toMap).map(api.BatchCancelCompleted).pipeTo(sender())

    case CancelExpiredOrder(id) =>
      expiration.remove(id)
      for (lo <- activeOrders.get(id)) {
        if ((lo.order.expiration - time.correctedTime()).max(0L).millis <= ExpirationThreshold) {
          log.trace(s"Order $id expired, storing cancel event")
          storeCanceled(lo.order.assetPair, lo.order.id())
        } else {
          scheduleExpiration(lo.order)
        }
      }
  }

  private def store(id: ByteStr, event: QueueEvent, eventCache: MutableMap[ByteStr, Promise[Resp]], error: Resp): Future[Resp] = {
    val promisedResponse = Promise[api.WrappedMatcherResponse]
    eventCache += id -> promisedResponse
    storeEvent(event).transformWith {
      case Failure(e) =>
        log.error(s"Error persisting $event", e)
        Future.successful(error)
      case Success(r) =>
        r match {
          case None    => promisedResponse.tryComplete(Success(NotImplemented(MatcherError.FeatureDisabled)))
          case Some(x) => log.info(s"Stored $x")
        }
        promisedResponse.future
    }
  }

  private def storeCanceled(assetPair: AssetPair, id: ByteStr): Future[Resp] =
    store(id, QueueEvent.Canceled(assetPair, id), pendingCancellation, api.OrderCancelRejected(MatcherError.CanNotPersistEvent))
  private def storePlaced(order: Order): Future[Resp] = {
    import com.wavesplatform.matcher.error._
    store(order.id(), QueueEvent.Placed(order), pendingPlacement, api.OrderRejected(MatcherError.CanNotPersistEvent))
  }

  private def confirmPlacement(order: Order): Unit = for (p <- pendingPlacement.remove(order.id())) {
    log.trace(s"Confirming placement for ${order.id()}")
    p.success(api.OrderAccepted(order))
  }

  private def handleStatusRequests: Receive = {
    case GetOrderStatus(orderId) =>
      sender() ! activeOrders.get(orderId).fold[OrderStatus](orderDB.status(orderId))(activeStatus)
    case GetOrders(maybePair, onlyActive) =>
      log.trace(s"Loading ${if (onlyActive) "active" else "all"} ${maybePair.fold("")(_.toString + " ")}orders")
      val matchingActiveOrders = (for {
        lo <- activeOrders.values
        if maybePair.forall(_ == lo.order.assetPair)
      } yield
        lo.order
          .id() -> OrderInfo(lo.order.orderType, lo.order.amount, lo.order.price, lo.order.timestamp, activeStatus(lo), lo.order.assetPair)).toSeq.sorted

      log.trace(s"Collected ${matchingActiveOrders.length} active orders")

      sender() ! (if (onlyActive) matchingActiveOrders else orderDB.loadRemainingOrders(owner, maybePair, matchingActiveOrders))
    case GetTradableBalance(pair) =>
      sender() ! Set(pair.amountAsset, pair.priceAsset).map(id => id -> tradableBalance(id)).toMap
    case GetReservedBalance =>
      sender() ! openVolume.filter(_._2 > 0).toMap
  }

  private def handleExecutionEvents: Receive = {
    case OrderAdded(submitted, _) if submitted.order.sender.toAddress == owner =>
      log.trace(s"OrderAdded(${submitted.order.id()})")
      updateTimestamp(submitted.order.timestamp)
      release(submitted.order.id())
      handleOrderAdded(submitted)

    case e @ OrderExecuted(submitted, counter, _) =>
      log.trace(s"OrderExecuted(${submitted.order.id()}, ${counter.order.id()}), amount=${e.executedAmount}")
      handleOrderExecuted(e.submittedRemaining)
      handleOrderExecuted(e.counterRemaining)

<<<<<<< HEAD
    case OrderCanceled(lo, unmatchable, _) =>
=======
    case OrderCanceled(lo, unmatchable) =>
      val id = lo.order.id()
>>>>>>> ae152a0b
      // submitted order gets canceled if it cannot be matched with the best counter order (e.g. due to rounding issues)
      confirmPlacement(lo.order)
      pendingCancellation.remove(id).foreach(_.success(api.OrderCanceled(id)))
      val isActive = activeOrders.contains(id)
      log.trace(s"OrderCanceled($id, system=$unmatchable, isActive=$isActive)")
      if (isActive) {
        release(id)
        handleOrderTerminated(lo, OrderStatus.finalStatus(lo, unmatchable))
      }
  }

  private def scheduleExpiration(order: Order): Unit = {
    val timeToExpiration = (order.expiration - time.correctedTime()).max(0L)
    log.trace(s"Order ${order.id()} will expire in ${JDuration.ofMillis(timeToExpiration)}, at ${Instant.ofEpochMilli(order.expiration)}")
    expiration +=
      order.id() -> context.system.scheduler.scheduleOnce(timeToExpiration.millis, self, CancelExpiredOrder(order.id()))
  }

  private def handleOrderAdded(lo: LimitOrder): Unit = {
    orderDB.saveOrder(lo.order)
    reserve(lo)
    confirmPlacement(lo.order)
    scheduleExpiration(lo.order)
  }

  private def handleOrderExecuted(remaining: LimitOrder): Unit = if (remaining.order.sender.toAddress == owner) {
    updateTimestamp(remaining.order.timestamp)
    release(remaining.order.id())
    if (remaining.isValid) {
      handleOrderAdded(remaining)
    } else {
      confirmPlacement(remaining.order)
      val actualFilledAmount = remaining.order.amount - remaining.amount
      handleOrderTerminated(remaining, OrderStatus.Filled(actualFilledAmount))
    }
  }

  private def handleOrderTerminated(lo: LimitOrder, status: OrderStatus.Final): Unit = {
    log.trace(s"Order ${lo.order.id()} terminated: $status")
    orderDB.saveOrder(lo.order)
    pendingCancellation.remove(lo.order.id()).foreach(_.success(api.OrderCancelRejected(MatcherError.OrderFinalized(lo.order.id()))))
    expiration.remove(lo.order.id()).foreach(_.cancel())
    activeOrders.remove(lo.order.id())
    orderDB.saveOrderInfo(
      lo.order.id(),
      owner,
      OrderInfo(lo.order.orderType, lo.order.amount, lo.order.price, lo.order.timestamp, status, lo.order.assetPair)
    )
  }

  def receive: Receive = handleCommands orElse handleExecutionEvents orElse handleStatusRequests

  private type SpendableBalance = Map[Asset, Long]

  /**
    * @param initBalance Contains only changed assets
    */
  private def ordersToDelete(initBalance: SpendableBalance): Queue[QueueEvent.Canceled] = {
    def keepChanged(requiredBalance: Map[Asset, Long]) = requiredBalance.filter {
      case (requiredAssetId, _) => initBalance.contains(requiredAssetId)
    }

    // Now a user can have 100 active transaction maximum - easy to traverse.
    val (_, r) = activeOrders.values.toSeq
      .sortBy(_.order.timestamp)(Ordering[Long]) // Will cancel newest orders first
      .view
      .map { lo =>
        (lo.order.id(), lo.order.assetPair, keepChanged(lo.requiredBalance))
      }
      .foldLeft((initBalance, Queue.empty[QueueEvent.Canceled])) {
        case ((restBalance, toDelete), (id, assetPair, requiredBalance)) =>
          remove(restBalance, requiredBalance) match {
            case Some(updatedRestBalance) => (updatedRestBalance, toDelete)
            case None =>
              val updatedToDelete = if (pendingCancellation.contains(id)) toDelete else toDelete.enqueue(QueueEvent.Canceled(assetPair, id))
              (restBalance, updatedToDelete)
          }
      }
    r
  }

  private def toSpendable(event: BalanceUpdated): SpendableBalance = {
    val r: SpendableBalance = event.changedAssets.map(x => x -> spendableBalance(x))(collection.breakOut)
    r.withDefaultValue(0)
  }

  private def remove(from: SpendableBalance, xs: SpendableBalance): Option[SpendableBalance] =
    xs.foldLeft[Option[SpendableBalance]](Some(from)) {
      case (None, _)      => None
      case (curr, (_, 0)) => curr
      case (Some(curr), (assetId, amount)) =>
        val updatedAmount = curr.getOrElse(assetId, 0L) - amount
        if (updatedAmount < 0) None
        else Some(curr.updated(assetId, updatedAmount))
    }
}

object AddressActor {
  private val ExpirationThreshold = 50.millis

  private type Resp = api.WrappedMatcherResponse

  private def activeStatus(lo: LimitOrder): OrderStatus =
    if (lo.amount == lo.order.amount) OrderStatus.Accepted else OrderStatus.PartiallyFilled(lo.order.amount - lo.amount)

  sealed trait Command

  case class GetOrderStatus(orderId: ByteStr)                             extends Command
  case class GetOrders(assetPair: Option[AssetPair], onlyActive: Boolean) extends Command
  case class GetTradableBalance(assetPair: AssetPair)                     extends Command
  case object GetReservedBalance                                          extends Command
  case class PlaceOrder(order: Order) extends Command {
    override lazy val toString = s"PlaceOrder(${order.id()},${order.sender},${order.assetPair},${order.orderType},${order.price},${order.amount})"
  }
  case class CancelOrder(orderId: ByteStr)                             extends Command
  case class CancelAllOrders(pair: Option[AssetPair], timestamp: Long) extends Command
  case class BalanceUpdated(changedAssets: Set[Asset])                 extends Command

  private case class CancelExpiredOrder(orderId: ByteStr)
}<|MERGE_RESOLUTION|>--- conflicted
+++ resolved
@@ -203,12 +203,8 @@
       handleOrderExecuted(e.submittedRemaining)
       handleOrderExecuted(e.counterRemaining)
 
-<<<<<<< HEAD
     case OrderCanceled(lo, unmatchable, _) =>
-=======
-    case OrderCanceled(lo, unmatchable) =>
       val id = lo.order.id()
->>>>>>> ae152a0b
       // submitted order gets canceled if it cannot be matched with the best counter order (e.g. due to rounding issues)
       confirmPlacement(lo.order)
       pendingCancellation.remove(id).foreach(_.success(api.OrderCanceled(id)))
