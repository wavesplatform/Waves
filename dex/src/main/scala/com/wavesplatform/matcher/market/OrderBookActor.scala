package com.wavesplatform.matcher.market

import akka.actor.{ActorRef, Props}
import akka.persistence._
import com.wavesplatform.common.state.ByteStr
import com.wavesplatform.matcher.api._
import com.wavesplatform.matcher.market.MatcherActor.{ForceStartOrderBook, OrderBookCreated, SaveSnapshot}
import com.wavesplatform.matcher.market.OrderBookActor._
import com.wavesplatform.matcher.model.Events.{Event, ExchangeTransactionCreated, OrderAdded}
import com.wavesplatform.matcher.model.ExchangeTransactionCreator.CreateTransaction
import com.wavesplatform.matcher.model._
import com.wavesplatform.matcher.queue.{QueueEvent, QueueEventWithMeta}
import com.wavesplatform.matcher.settings.MatcherSettings
import com.wavesplatform.metrics.TimerExt
import com.wavesplatform.transaction.assets.exchange._
import com.wavesplatform.utils.{LoggerFacade, ScorexLogging, Time}
import kamon.Kamon
import org.slf4j.LoggerFactory
import play.api.libs.json._

class OrderBookActor(owner: ActorRef,
                     addressActor: ActorRef,
                     assetPair: AssetPair,
                     updateSnapshot: OrderBook.AggregatedSnapshot => Unit,
                     updateMarketStatus: MarketStatus => Unit,
                     createTransaction: CreateTransaction,
                     time: Time,
                     normalizedTickSize: Option[Long] = None)
    extends PersistentActor
    with ScorexLogging {

  override def persistenceId: String = OrderBookActor.name(assetPair)

  protected override val log = LoggerFacade(LoggerFactory.getLogger(s"OrderBookActor[$assetPair]"))

  private var savingSnapshot          = Option.empty[QueueEventWithMeta.Offset]
  private var lastSavedSnapshotOffset = Option.empty[QueueEventWithMeta.Offset]
  private var lastProcessedOffset     = Option.empty[QueueEventWithMeta.Offset]

  private val addTimer    = Kamon.timer("matcher.orderbook.add").refine("pair" -> assetPair.toString)
  private val cancelTimer = Kamon.timer("matcher.orderbook.cancel").refine("pair" -> assetPair.toString)
  private var orderBook   = OrderBook.empty

  private var lastTrade = Option.empty[LastTrade]

  private def fullCommands: Receive = executeCommands orElse snapshotsCommands

  private def executeCommands: Receive = {
    case request: QueueEventWithMeta =>
<<<<<<< HEAD
      if (request.offset <= lastProcessedOffset) sender() ! AlreadyProcessed
      else {
        lastProcessedOffset = request.offset
        request.event match {
          case x: QueueEvent.Placed   => onAddOrder(request, x.order)
          case x: QueueEvent.Canceled => onCancelOrder(request, x.orderId)
          case _: QueueEvent.OrderBookDeleted =>
            sender() ! GetOrderBookResponse(OrderBookResult(time.correctedTime(), assetPair, Seq(), Seq()))
            updateSnapshot(OrderBook.AggregatedSnapshot())
            processEvents(orderBook.cancelAll(request.timestamp))
            context.stop(self)
        }
=======
      lastProcessedOffset match {
        case Some(lastProcessed) if request.offset <= lastProcessed => sender() ! AlreadyProcessed
        case _ =>
          lastProcessedOffset = Some(request.offset)
          request.event match {
            case x: QueueEvent.Placed   => onAddOrder(request, x.order)
            case x: QueueEvent.Canceled => onCancelOrder(request, x.orderId)
            case _: QueueEvent.OrderBookDeleted =>
              sender() ! GetOrderBookResponse(OrderBookResult(time.correctedTime(), assetPair, Seq(), Seq()))
              updateSnapshot(OrderBook.AggregatedSnapshot())
              processEvents(orderBook.cancelAll())
              context.stop(self)
          }
>>>>>>> ae152a0b
      }
    case ForceStartOrderBook(p) if p == assetPair =>
      sender() ! OrderBookCreated(assetPair)
  }

  private def snapshotsCommands: Receive = {
    case SaveSnapshotSuccess(metadata) =>
      val snapshotOffsetId = savingSnapshot.getOrElse(throw new IllegalStateException("Impossible"))
      log.info(s"Snapshot has been saved at offset $snapshotOffsetId: $metadata")
      owner ! OrderBookSnapshotUpdated(assetPair, snapshotOffsetId)
      lastSavedSnapshotOffset = Some(snapshotOffsetId)
      savingSnapshot = None

    case SaveSnapshotFailure(metadata, reason) =>
      savingSnapshot = None
      log.error(s"Failed to save snapshot: $metadata", reason)

    case SaveSnapshot(globalEventNr) =>
      if (savingSnapshot.isEmpty && lastSavedSnapshotOffset.getOrElse(-1L) < globalEventNr) {
        log.debug(s"About to save snapshot $orderBook")
        saveSnapshotAt(globalEventNr)
        savingSnapshot = Some(globalEventNr)
      }
  }

  private def processEvents(events: Iterable[Event]): Unit = {
    events.foreach { e =>
      e match {
        case Events.OrderAdded(order, _) =>
          log.info(s"OrderAdded(${order.order.id()}, amount=${order.amount})")
        case x @ Events.OrderExecuted(submitted, counter, timestamp) =>
          log.info(s"OrderExecuted(s=${submitted.order.idStr()}, c=${counter.order.idStr()}, amount=${x.executedAmount})")
          lastTrade = Some(LastTrade(counter.price, x.executedAmount, x.submitted.order.orderType))
          createTransaction(submitted, counter, timestamp) match {
            case Right(tx) => context.system.eventStream.publish(ExchangeTransactionCreated(tx))
            case Left(ex) =>
              log.warn(s"""Can't create tx: $ex
                          |o1: (amount=${submitted.amount}, fee=${submitted.fee}): ${Json.prettyPrint(submitted.order.json())}
                          |o2: (amount=${counter.amount}, fee=${counter.fee}): ${Json.prettyPrint(counter.order.json())}""".stripMargin)
          }
        case Events.OrderCanceled(order, unmatchable, _) =>
          log.info(s"OrderCanceled(${order.order.idStr()}, system=$unmatchable)")
      }

      addressActor ! e
    }

    updateMarketStatus(MarketStatus(lastTrade, orderBook.bestBid, orderBook.bestAsk))
    updateSnapshot(orderBook.aggregatedSnapshot)
  }

<<<<<<< HEAD
  private def onCancelOrder(request: QueueEventWithMeta, orderIdToCancel: ByteStr): Unit =
    cancelTimer.measure(orderBook.cancel(orderIdToCancel, request.timestamp) match {
=======
  private def onCancelOrder(event: QueueEventWithMeta, orderIdToCancel: ByteStr): Unit =
    cancelTimer.measure(orderBook.cancel(orderIdToCancel) match {
>>>>>>> ae152a0b
      case Some(cancelEvent) =>
        processEvents(List(cancelEvent))
      case None =>
        log.warn(s"Error applying $event: order not found")
    })

  private def onAddOrder(eventWithMeta: QueueEventWithMeta, order: Order): Unit = addTimer.measure {
    log.trace(s"Applied $eventWithMeta, trying to match ...")
    processEvents(orderBook.add(order, eventWithMeta.timestamp, normalizedTickSize))
  }

  override def receiveCommand: Receive = fullCommands

  override def receiveRecover: Receive = {
    case RecoveryCompleted =>
      lastProcessedOffset match {
        case None    => log.debug("Recovery completed")
        case Some(x) => log.debug(s"Recovery completed at $x: $orderBook")
      }
      processEvents(orderBook.allOrders.map(OrderAdded))
      updateMarketStatus(MarketStatus(lastTrade, orderBook.bestBid, orderBook.bestAsk))
      updateSnapshot(orderBook.aggregatedSnapshot)
      owner ! OrderBookRecovered(assetPair, lastSavedSnapshotOffset)

    case SnapshotOffer(_, snapshot: Snapshot) =>
      log.debug(s"Recovering from Snapshot(eventNr=${snapshot.eventNr})")
      orderBook = OrderBook(snapshot.orderBook)
<<<<<<< HEAD
      lastProcessedOffset = snapshot.eventNr
      lastSavedSnapshotOffset = lastProcessedOffset
      processEvents(orderBook.allOrders.map(lo => OrderAdded(lo, lo.order.timestamp)).toSeq)
=======
      lastSavedSnapshotOffset = snapshot.eventNr
      lastProcessedOffset = lastSavedSnapshotOffset
>>>>>>> ae152a0b
  }

  override def preRestart(reason: Throwable, message: Option[Any]): Unit = {
    log.warn(s"Restarting actor because of $message", reason)
    super.preRestart(reason, message)
  }

  private def saveSnapshotAt(globalEventNr: QueueEventWithMeta.Offset): Unit = {
    log.trace(s"Saving snapshot. Global seqNr=$globalEventNr, local seqNr=$lastProcessedOffset")
    saveSnapshot(Snapshot(Some(globalEventNr), orderBook.snapshot))
  }
}

object OrderBookActor {
  def props(parent: ActorRef,
            addressActor: ActorRef,
            assetPair: AssetPair,
            updateSnapshot: OrderBook.AggregatedSnapshot => Unit,
            updateMarketStatus: MarketStatus => Unit,
            settings: MatcherSettings,
            createTransaction: CreateTransaction,
            time: Time,
            normalizedTickSize: Option[Long] = None): Props =
    Props(
      new OrderBookActor(parent,
                         addressActor,
                         assetPair,
                         updateSnapshot,
                         updateMarketStatus,

                         createTransaction,
                         time,
                         normalizedTickSize))

  def name(assetPair: AssetPair): String = assetPair.toString

  case class MarketStatus(
      lastTrade: Option[LastTrade],
      bestBid: Option[LevelAgg],
      bestAsk: Option[LevelAgg],
  )

  object MarketStatus {
    implicit val fmt: Writes[MarketStatus] = { ms =>
      Json.obj(
        "lastPrice"  -> ms.lastTrade.map(_.price),
        "lastAmount" -> ms.lastTrade.map(_.amount),
        "lastSide"   -> ms.lastTrade.map(_.side.toString),
        "bid"        -> ms.bestBid.map(_.price),
        "bidAmount"  -> ms.bestBid.map(_.amount),
        "ask"        -> ms.bestAsk.map(_.price),
        "askAmount"  -> ms.bestAsk.map(_.amount)
      )
    }
  }

  case class LastTrade(price: Long, amount: Long, side: OrderType)
  case class Snapshot(eventNr: Option[Long], orderBook: OrderBook.Snapshot)

  // Internal messages
  case class OrderBookRecovered(assetPair: AssetPair, eventNr: Option[Long])
  case class OrderBookSnapshotUpdated(assetPair: AssetPair, eventNr: Long)
}<|MERGE_RESOLUTION|>--- conflicted
+++ resolved
@@ -47,20 +47,6 @@
 
   private def executeCommands: Receive = {
     case request: QueueEventWithMeta =>
-<<<<<<< HEAD
-      if (request.offset <= lastProcessedOffset) sender() ! AlreadyProcessed
-      else {
-        lastProcessedOffset = request.offset
-        request.event match {
-          case x: QueueEvent.Placed   => onAddOrder(request, x.order)
-          case x: QueueEvent.Canceled => onCancelOrder(request, x.orderId)
-          case _: QueueEvent.OrderBookDeleted =>
-            sender() ! GetOrderBookResponse(OrderBookResult(time.correctedTime(), assetPair, Seq(), Seq()))
-            updateSnapshot(OrderBook.AggregatedSnapshot())
-            processEvents(orderBook.cancelAll(request.timestamp))
-            context.stop(self)
-        }
-=======
       lastProcessedOffset match {
         case Some(lastProcessed) if request.offset <= lastProcessed => sender() ! AlreadyProcessed
         case _ =>
@@ -71,10 +57,9 @@
             case _: QueueEvent.OrderBookDeleted =>
               sender() ! GetOrderBookResponse(OrderBookResult(time.correctedTime(), assetPair, Seq(), Seq()))
               updateSnapshot(OrderBook.AggregatedSnapshot())
-              processEvents(orderBook.cancelAll())
+              processEvents(orderBook.cancelAll(request.timestamp))
               context.stop(self)
           }
->>>>>>> ae152a0b
       }
     case ForceStartOrderBook(p) if p == assetPair =>
       sender() ! OrderBookCreated(assetPair)
@@ -126,13 +111,8 @@
     updateSnapshot(orderBook.aggregatedSnapshot)
   }
 
-<<<<<<< HEAD
-  private def onCancelOrder(request: QueueEventWithMeta, orderIdToCancel: ByteStr): Unit =
-    cancelTimer.measure(orderBook.cancel(orderIdToCancel, request.timestamp) match {
-=======
   private def onCancelOrder(event: QueueEventWithMeta, orderIdToCancel: ByteStr): Unit =
-    cancelTimer.measure(orderBook.cancel(orderIdToCancel) match {
->>>>>>> ae152a0b
+    cancelTimer.measure(orderBook.cancel(orderIdToCancel, event.timestamp) match {
       case Some(cancelEvent) =>
         processEvents(List(cancelEvent))
       case None =>
@@ -152,7 +132,8 @@
         case None    => log.debug("Recovery completed")
         case Some(x) => log.debug(s"Recovery completed at $x: $orderBook")
       }
-      processEvents(orderBook.allOrders.map(OrderAdded))
+
+      processEvents(orderBook.allOrders.map(lo => OrderAdded(lo, lo.order.timestamp)))
       updateMarketStatus(MarketStatus(lastTrade, orderBook.bestBid, orderBook.bestAsk))
       updateSnapshot(orderBook.aggregatedSnapshot)
       owner ! OrderBookRecovered(assetPair, lastSavedSnapshotOffset)
@@ -160,14 +141,8 @@
     case SnapshotOffer(_, snapshot: Snapshot) =>
       log.debug(s"Recovering from Snapshot(eventNr=${snapshot.eventNr})")
       orderBook = OrderBook(snapshot.orderBook)
-<<<<<<< HEAD
-      lastProcessedOffset = snapshot.eventNr
-      lastSavedSnapshotOffset = lastProcessedOffset
-      processEvents(orderBook.allOrders.map(lo => OrderAdded(lo, lo.order.timestamp)).toSeq)
-=======
       lastSavedSnapshotOffset = snapshot.eventNr
       lastProcessedOffset = lastSavedSnapshotOffset
->>>>>>> ae152a0b
   }
 
   override def preRestart(reason: Throwable, message: Option[Any]): Unit = {
@@ -191,16 +166,7 @@
             createTransaction: CreateTransaction,
             time: Time,
             normalizedTickSize: Option[Long] = None): Props =
-    Props(
-      new OrderBookActor(parent,
-                         addressActor,
-                         assetPair,
-                         updateSnapshot,
-                         updateMarketStatus,
-
-                         createTransaction,
-                         time,
-                         normalizedTickSize))
+    Props(new OrderBookActor(parent, addressActor, assetPair, updateSnapshot, updateMarketStatus, createTransaction, time, normalizedTickSize))
 
   def name(assetPair: AssetPair): String = assetPair.toString
 
