--- conflicted
+++ resolved
@@ -112,11 +112,7 @@
   }
 
   private def onCancelOrder(event: QueueEventWithMeta, orderIdToCancel: ByteStr): Unit =
-<<<<<<< HEAD
-    cancelTimer.measure(orderBook.cancel(orderIdToCancel, normalizedTickSize) match {
-=======
-    cancelTimer.measure(orderBook.cancel(orderIdToCancel, event.timestamp) match {
->>>>>>> 0f18ece3
+    cancelTimer.measure(orderBook.cancel(orderIdToCancel, event.timestamp, normalizedTickSize) match {
       case Some(cancelEvent) =>
         processEvents(List(cancelEvent))
       case None =>
