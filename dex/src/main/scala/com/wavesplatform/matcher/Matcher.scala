--- conflicted
+++ resolved
@@ -80,7 +80,6 @@
     orderBooksSnapshotCache.invalidate(assetPair)
   }
 
-<<<<<<< HEAD
   private def orderBookProps(pair: AssetPair, matcherActor: ActorRef): Props = {
 
     val normalizedTickSize = settings.orderRestrictions.get(pair).withFilter(_.mergeSmallPrices).map { restrictions =>
@@ -100,26 +99,13 @@
       pair,
       updateOrderBookCache(pair),
       marketStatuses.put(pair, _),
-      tx => exchangeTxPool.execute(() => context.addToUtx(tx)),
+      tx => exchangeTxPool.execute(() => context.utx.putIfNew(tx).map(r => if (r._1) context.broadcastTx(tx))),
       settings,
       transactionCreator.createTransaction,
       context.time,
       normalizedTickSize
     )
   }
-=======
-  private def orderBookProps(pair: AssetPair, matcherActor: ActorRef): Props = OrderBookActor.props(
-    matcherActor,
-    addressActors,
-    pair,
-    updateOrderBookCache(pair),
-    marketStatuses.put(pair, _),
-    tx => exchangeTxPool.execute(() => context.utx.putIfNew(tx).map(r => if (r._1) context.broadcastTx(tx))),
-    settings,
-    transactionCreator.createTransaction,
-    context.time
-  )
->>>>>>> 41a3779e
 
   private val matcherQueue: MatcherQueue = settings.eventsQueue.tpe match {
     case "local" =>
