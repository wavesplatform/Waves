--- conflicted
+++ resolved
@@ -4,17 +4,10 @@
 
 import scala.util.Try
 
-<<<<<<< HEAD
-final case class ByteStr(arr: Array[Byte]) {
+case class ByteStr(arr: Array[Byte]) {
   private[this] lazy val base58: String = Base58.encode(arr)
   lazy val base64Raw: String            = Base64.encode(arr)
   lazy val base64: String               = "base64:" + base64Raw
-=======
-case class ByteStr(arr: Array[Byte]) {
-  lazy val base58: String    = Base58.encode(arr)
-  lazy val base64Raw: String = Base64.encode(arr)
-  lazy val base64: String    = "base64:" + base64Raw
->>>>>>> 38109b16
   lazy val trim: String = (if (arr.length < 1024) {
                              base58.take(7)
                            } else {
@@ -92,15 +85,11 @@
   def fill(size: Int)(b: Int): ByteStr = ByteStr(Array.fill(size)(b.toByte))
 
   def decodeBase58(s: String): Try[ByteStr] = Base58.tryDecodeWithLimit(s).map { bs =>
-    new ByteStr(bs) {
-      override lazy val base58: String = s // Optimization
-    }
+    ByteStr(bs)
   }
 
   def decodeBase64(s: String): Try[ByteStr] = Base64.tryDecode(s).map { bs =>
-    new ByteStr(bs) {
-      override lazy val base64: String = s
-    }
+    ByteStr(bs)
   }
 
   implicit val byteStrOrdering: Ordering[ByteStr] = (x, y) => compare(x.arr, y.arr)
