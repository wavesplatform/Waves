package com.wavesplatform.lang.v1.traits.domain

import com.wavesplatform.common.state.ByteStr
import com.wavesplatform.lang.v1.compiler.Terms.EVALUATED
import com.wavesplatform.lang.v1.traits.domain.{Burn => BurnAction}

case class TransferItem(recipient: Recipient, amount: Long)

trait Tx
sealed trait PseudoTx

object Tx {
  case class ScriptTransfer(
      assetId: Option[ByteStr],
      sender: Recipient.Address,
      senderPk: ByteStr,
      recipient: Recipient.Address,
      amount: Long,
      timestamp: Long,
      id: ByteStr
  ) extends PseudoTx

  case class ReissuePseudoTx(
      reissue: Reissue,
      sender: Recipient.Address,
      senderPk: ByteStr,
      txId: ByteStr,
      timestamp: Long
  ) extends PseudoTx

  case class BurnPseudoTx(
      burn: BurnAction,
      sender: Recipient.Address,
      senderPk: ByteStr,
      txId: ByteStr,
      timestamp: Long
  ) extends PseudoTx

  case class SponsorFeePseudoTx(
      sponsorFee: SponsorFee,
      sender: Recipient.Address,
      senderPk: ByteStr,
      txId: ByteStr,
      timestamp: Long
  ) extends PseudoTx

  case class Header(id: ByteStr, fee: Long, timestamp: Long, version: Long)
  case class Proven(h: Header, sender: Recipient.Address, bodyBytes: ByteStr, senderPk: ByteStr, proofs: IndexedSeq[ByteStr])
  case class TransferItem(recipient: Recipient, amount: Long)
  case class Pmt(asset: Option[ByteStr], amount: Long)

  case class Genesis(header: Header, amount: Long, recipient: Recipient) extends Tx

  case class Payment(p: Proven, amount: Long, recipient: Recipient) extends Tx

  case class Transfer(p: Proven, feeAssetId: Option[ByteStr], assetId: Option[ByteStr], amount: Long, recipient: Recipient, attachment: ByteStr)
      extends Tx

  case class Issue(p: Proven, quantity: Long, name: ByteStr, description: ByteStr, reissuable: Boolean, decimals: Long, script: Option[ByteStr])
      extends Tx
  case class ReIssue(p: Proven, quantity: Long, assetId: ByteStr, reissuable: Boolean) extends Tx
  case class Burn(p: Proven, quantity: Long, assetId: ByteStr)                         extends Tx

  case class CI(
      p: Proven,
      dAppAddressOrAlias: Recipient,
      payments: AttachedPayments,
      feeAssetId: Option[ByteStr],
      funcName: Option[String],
      funcArgs: List[EVALUATED]
  ) extends Tx

  case class Lease(p: Proven, amount: Long, recipient: Recipient) extends Tx

  case class LeaseCancel(p: Proven, leaseId: ByteStr) extends Tx

  case class CreateAlias(p: Proven, alias: String) extends Tx

  case class SetScript(p: Proven, script: Option[ByteStr]) extends Tx

  case class SetAssetScript(p: Proven, assetId: ByteStr, script: Option[ByteStr]) extends Tx

  case class MassTransfer(
      p: Proven,
      assetId: Option[ByteStr],
      transferCount: Long,
      totalAmount: Long,
      transfers: IndexedSeq[TransferItem],
      attachment: ByteStr
  ) extends Tx

  case class Sponsorship(p: Proven, assetId: ByteStr, minSponsoredAssetFee: Option[Long]) extends Tx

  case class Exchange(p: Proven, amount: Long, price: Long, buyMatcherFee: Long, sellMatcherFee: Long, buyOrder: Ord, sellOrder: Ord) extends Tx
<<<<<<< HEAD

  case class Data(p: Proven, data: IndexedSeq[DataItem[_]]) extends Tx

  case class UpdateAssetInfo(p: Proven, assetId: ByteStr, name: String, description: String) extends Tx

=======
  case class Data(p: Proven, data: IndexedSeq[DataOp])                                                                                extends Tx
  case class UpdateAssetInfo(p: Proven, assetId: ByteStr, name: String, description: String)                                          extends Tx
>>>>>>> 74cc050a
}<|MERGE_RESOLUTION|>--- conflicted
+++ resolved
@@ -92,14 +92,6 @@
   case class Sponsorship(p: Proven, assetId: ByteStr, minSponsoredAssetFee: Option[Long]) extends Tx
 
   case class Exchange(p: Proven, amount: Long, price: Long, buyMatcherFee: Long, sellMatcherFee: Long, buyOrder: Ord, sellOrder: Ord) extends Tx
-<<<<<<< HEAD
-
-  case class Data(p: Proven, data: IndexedSeq[DataItem[_]]) extends Tx
-
-  case class UpdateAssetInfo(p: Proven, assetId: ByteStr, name: String, description: String) extends Tx
-
-=======
   case class Data(p: Proven, data: IndexedSeq[DataOp])                                                                                extends Tx
   case class UpdateAssetInfo(p: Proven, assetId: ByteStr, name: String, description: String)                                          extends Tx
->>>>>>> 74cc050a
 }