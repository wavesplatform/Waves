--- conflicted
+++ resolved
@@ -17,11 +17,6 @@
 }
 
 object ScriptEstimator {
-<<<<<<< HEAD
-  val all: List[ScriptEstimator] =
-    List(ScriptEstimatorV1, ScriptEstimatorV2, ScriptEstimatorV3(overhead = false))
-=======
   def all(fixOverflow: Boolean): List[ScriptEstimator] =
-    List(ScriptEstimatorV1, ScriptEstimatorV2, ScriptEstimatorV3(fixOverflow))
->>>>>>> c0e79db2
+    List(ScriptEstimatorV1, ScriptEstimatorV2, ScriptEstimatorV3(fixOverflow, overhead = false))
 }