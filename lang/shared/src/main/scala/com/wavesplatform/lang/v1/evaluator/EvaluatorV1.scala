--- conflicted
+++ resolved
@@ -144,45 +144,7 @@
   }
 
   def apply[A <: EVALUATED](c: EvaluationContext[C, F], expr: EXPR): F[Either[ExecutionError, A]] =
-<<<<<<< HEAD
-    ap(c, expr, _ => _ => ())
-
-  def evalWithLogging(c: EvaluationContext[C, F], evalC: EvalM[F, C, EVALUATED]): (Log[F], F[Either[ExecutionError, EVALUATED]]) = {
-    val log = ListBuffer[LogItem[F]]()
-    val llc = (str: String) => (v: LetExecResult[F]) => { log.append((str, v)) ; () }
-    val lec = LoggedEvaluationContext(llc, c)
-    val res = evalC.run(lec).value._2
-    (log.toList, res)
-  }
-
-  def evalWithLogging(
-    ctx:   Either[ExecutionError, EvaluationContext[C, F]],
-    evalC: EvalM[F, C, EVALUATED]
-  ): (Log[F], F[Either[ExecutionError, EVALUATED]]) = {
-    val log = ListBuffer[LogItem[F]]()
-    val llc = (str: String) => (v: LetExecResult[F]) => { log.append((str, v)) ; () }
-    val res = ctx
-      .map(LoggedEvaluationContext(llc, _))
-      .flatTraverse(evalC.run(_).value._2)
-
-    (log.toList, res)
-  }
-
-  private def ap[A <: EVALUATED](
-    c: EvaluationContext[C, F],
-    expr: EXPR,
-    llc: LetLogCallback[F]
-  ): F[Either[ExecutionError, A]] = {
-    val lec = LoggedEvaluationContext(llc, c)
-    evalExpr(expr)
-      .map(_.asInstanceOf[A])
-      .run(lec)
-      .value
-      ._2
-  }
-=======
     applyWithLogging[A](c, expr).map(_.bimap(_._1, _._1))
->>>>>>> 6d5d069c
 
   def applyWithCtx(c: EvaluationContext[C, F], expr: EXPR): F[Either[ExecutionError, (EvaluationContext[C, F], EVALUATED)]] =
     evalExprWithCtx(expr)
