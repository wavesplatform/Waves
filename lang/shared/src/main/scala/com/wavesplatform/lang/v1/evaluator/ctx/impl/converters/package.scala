package com.wavesplatform.lang.v1.evaluator.ctx.impl

import cats.implicits._
import cats.{Eval, Monad}
import com.wavesplatform.common.state.ByteStr
import com.wavesplatform.common.utils.EitherExt2
import com.wavesplatform.lang.ExecutionError
import com.wavesplatform.lang.v1.compiler.Terms._

package object converters {

  implicit def c(b: ByteStr): EVALUATED                = CONST_BYTESTR(b).explicitGet()
  implicit def c(b: String): EVALUATED                 = CONST_STRING(b).explicitGet()
  implicit def c(b: Long): EVALUATED                   = CONST_LONG(b)
  implicit def c(b: Boolean): EVALUATED                = CONST_BOOLEAN(b)
<<<<<<< HEAD
  implicit def c(is: IndexedSeq[EVALUATED]): EVALUATED = ARR(is).explicitGet()
  implicit def c(is: Seq[EVALUATED]): EVALUATED        = ARR(is.toIndexedSeq).explicitGet()
=======
  implicit def c(is: IndexedSeq[EVALUATED]): EVALUATED = ARR(is, false).explicitGet
  implicit def c(is: Seq[EVALUATED]): EVALUATED        = ARR(is.toIndexedSeq, false).explicitGet
>>>>>>> 4348b1f7

  implicit def fromOptionBV(v: Option[ByteStr]): EVALUATED = v.flatMap(CONST_BYTESTR(_).toOption).getOrElse(unit)
  implicit def fromOptionL(v: Option[Long]): EVALUATED     = v.map(CONST_LONG).getOrElse(unit)
  implicit def fromOptionS(v: Option[String]): EVALUATED   = v.flatMap(CONST_STRING(_).toOption).getOrElse(unit)
  implicit def fromOptionB(v: Option[Boolean]): EVALUATED  = v.map(CONST_BOOLEAN).getOrElse(unit)
  implicit def fromOptionCO(v: Option[CaseObj]): EVALUATED = v.getOrElse(unit)

  implicit def pure[F[_]: Monad, A <: EVALUATED](
    v: Either[ExecutionError, A]
  ): F[Either[ExecutionError, EVALUATED]] =
    v.asInstanceOf[Either[ExecutionError, EVALUATED]].pure[F]

  implicit def pureEval[F[_], A <: EVALUATED](
    v: Eval[Either[ExecutionError, A]]
  )(implicit m: Monad[F]): Eval[F[Either[ExecutionError, EVALUATED]]] =
    v.map(ei => pure(ei)(m).asInstanceOf[F[Either[ExecutionError, EVALUATED]]])
}<|MERGE_RESOLUTION|>--- conflicted
+++ resolved
@@ -13,13 +13,8 @@
   implicit def c(b: String): EVALUATED                 = CONST_STRING(b).explicitGet()
   implicit def c(b: Long): EVALUATED                   = CONST_LONG(b)
   implicit def c(b: Boolean): EVALUATED                = CONST_BOOLEAN(b)
-<<<<<<< HEAD
-  implicit def c(is: IndexedSeq[EVALUATED]): EVALUATED = ARR(is).explicitGet()
-  implicit def c(is: Seq[EVALUATED]): EVALUATED        = ARR(is.toIndexedSeq).explicitGet()
-=======
   implicit def c(is: IndexedSeq[EVALUATED]): EVALUATED = ARR(is, false).explicitGet
   implicit def c(is: Seq[EVALUATED]): EVALUATED        = ARR(is.toIndexedSeq, false).explicitGet
->>>>>>> 4348b1f7
 
   implicit def fromOptionBV(v: Option[ByteStr]): EVALUATED = v.flatMap(CONST_BYTESTR(_).toOption).getOrElse(unit)
   implicit def fromOptionL(v: Option[Long]): EVALUATED     = v.map(CONST_LONG).getOrElse(unit)
