package com.wavesplatform.lang.v1.repl.node

import com.wavesplatform.common.state.ByteStr
import com.wavesplatform.lang.ValidationError
import com.wavesplatform.lang.script.Script
import com.wavesplatform.lang.v1.compiler.Terms.EVALUATED
import com.wavesplatform.lang.v1.traits.Environment.InputEntity
import com.wavesplatform.lang.v1.traits.domain.Recipient.Address
import com.wavesplatform.lang.v1.traits.domain.{BlockInfo, Recipient, ScriptAssetInfo, Tx}
import com.wavesplatform.lang.v1.traits.{DataType, Environment}
import monix.eval.Coeval

<<<<<<< HEAD
import scala.concurrent.Future

object ErrorMessageEnvironment extends Environment[Future] {
  lazy val unavailable = throw new BlockchainUnavailableException()
  override def chainId: Byte                                                                                           = 0
  override def height: Future[Long]                                                                                    = unavailable
  override def inputEntity: InputEntity                                                                                = unavailable
  override def tthis: Environment.Tthis                                                                                = unavailable
  override def transactionById(id: Array[Byte]): Future[Option[Tx]]                                                    = unavailable
  override def transferTransactionById(id: Array[Byte]): Future[Option[Tx.Transfer]]                                   = unavailable
  override def transactionHeightById(id: Array[Byte]): Future[Option[Long]]                                            = unavailable
  override def assetInfoById(d: Array[Byte]): Future[Option[ScriptAssetInfo]]                                          = unavailable
  override def lastBlockOpt(): Future[Option[BlockInfo]]                                                               = unavailable
  override def blockInfoByHeight(height: Int): Future[Option[BlockInfo]]                                               = unavailable
  override def data(addressOrAlias: Recipient, key: String, dataType: DataType): Future[Option[Any]]                   = unavailable
  override def hasData(addressOrAlias: Recipient): Future[Boolean]                                                     = unavailable
  override def resolveAlias(name: String): Future[Either[String, Recipient.Address]]                                   = unavailable
  override def accountBalanceOf(addressOrAlias: Recipient, assetId: Option[Array[Byte]]): Future[Either[String, Long]] = unavailable
  override def accountWavesBalanceOf(addressOrAlias: Recipient): Future[Either[String, Environment.BalanceDetails]]    = unavailable
  override def multiPaymentAllowed: Boolean                                                                            = unavailable
  override def txId: ByteStr                                                                                           = unavailable
  override def transferTransactionFromProto(b: Array[Byte]): Future[Option[Tx.Transfer]]                               = unavailable
  override def addressFromString(address: String): Either[String, Recipient.Address]                                   = unavailable
  override def accountScript(addressOrAlias: Recipient): Future[Option[Script]]                                        = unavailable
  override def callScript(dApp: Address, func: String, args: List[EVALUATED], payments: Seq[(Option[Array[Byte]], Long)], availableComplexity: Int, reentrant: Boolean): Coeval[Future[(Either[ValidationError, EVALUATED], Int)]] = unavailable
=======
case class ErrorMessageEnvironment[F[_]](message: String) extends Environment[F] {
  lazy val unavailable                                                                                            = throw new BlockchainUnavailableException(message)
  override def chainId: Byte                                                                                      = 0
  override def height: F[Long]                                                                                    = unavailable
  override def inputEntity: InputEntity                                                                           = unavailable
  override def tthis: Environment.Tthis                                                                           = unavailable
  override def transactionById(id: Array[Byte]): F[Option[Tx]]                                                    = unavailable
  override def transferTransactionById(id: Array[Byte]): F[Option[Tx.Transfer]]                                   = unavailable
  override def transactionHeightById(id: Array[Byte]): F[Option[Long]]                                            = unavailable
  override def assetInfoById(d: Array[Byte]): F[Option[ScriptAssetInfo]]                                          = unavailable
  override def lastBlockOpt(): F[Option[BlockInfo]]                                                               = unavailable
  override def blockInfoByHeight(height: Int): F[Option[BlockInfo]]                                               = unavailable
  override def data(addressOrAlias: Recipient, key: String, dataType: DataType): F[Option[Any]]                   = unavailable
  override def hasData(addressOrAlias: Recipient): F[Boolean]                                                     = unavailable
  override def resolveAlias(name: String): F[Either[String, Recipient.Address]]                                   = unavailable
  override def accountBalanceOf(addressOrAlias: Recipient, assetId: Option[Array[Byte]]): F[Either[String, Long]] = unavailable
  override def accountWavesBalanceOf(addressOrAlias: Recipient): F[Either[String, Environment.BalanceDetails]]    = unavailable
  override def multiPaymentAllowed: Boolean                                                                       = unavailable
  override def txId: ByteStr                                                                                      = unavailable
  override def transferTransactionFromProto(b: Array[Byte]): F[Option[Tx.Transfer]]                               = unavailable
  override def addressFromString(address: String): Either[String, Recipient.Address]                              = unavailable
  override def accountScript(addressOrAlias: Recipient): F[Option[Script]]                                        = unavailable
  override def callScript(
      dApp: Address,
      func: String,
      args: List[EVALUATED],
      payments: Seq[(Option[Array[Byte]], Long)],
      availableComplexity: Int
  ): Coeval[F[(Either[ValidationError, EVALUATED], Int)]] = unavailable
>>>>>>> f87d95da
}

case class BlockchainUnavailableException(message: String) extends RuntimeException {
  override def toString: String = message
}<|MERGE_RESOLUTION|>--- conflicted
+++ resolved
@@ -10,33 +10,6 @@
 import com.wavesplatform.lang.v1.traits.{DataType, Environment}
 import monix.eval.Coeval
 
-<<<<<<< HEAD
-import scala.concurrent.Future
-
-object ErrorMessageEnvironment extends Environment[Future] {
-  lazy val unavailable = throw new BlockchainUnavailableException()
-  override def chainId: Byte                                                                                           = 0
-  override def height: Future[Long]                                                                                    = unavailable
-  override def inputEntity: InputEntity                                                                                = unavailable
-  override def tthis: Environment.Tthis                                                                                = unavailable
-  override def transactionById(id: Array[Byte]): Future[Option[Tx]]                                                    = unavailable
-  override def transferTransactionById(id: Array[Byte]): Future[Option[Tx.Transfer]]                                   = unavailable
-  override def transactionHeightById(id: Array[Byte]): Future[Option[Long]]                                            = unavailable
-  override def assetInfoById(d: Array[Byte]): Future[Option[ScriptAssetInfo]]                                          = unavailable
-  override def lastBlockOpt(): Future[Option[BlockInfo]]                                                               = unavailable
-  override def blockInfoByHeight(height: Int): Future[Option[BlockInfo]]                                               = unavailable
-  override def data(addressOrAlias: Recipient, key: String, dataType: DataType): Future[Option[Any]]                   = unavailable
-  override def hasData(addressOrAlias: Recipient): Future[Boolean]                                                     = unavailable
-  override def resolveAlias(name: String): Future[Either[String, Recipient.Address]]                                   = unavailable
-  override def accountBalanceOf(addressOrAlias: Recipient, assetId: Option[Array[Byte]]): Future[Either[String, Long]] = unavailable
-  override def accountWavesBalanceOf(addressOrAlias: Recipient): Future[Either[String, Environment.BalanceDetails]]    = unavailable
-  override def multiPaymentAllowed: Boolean                                                                            = unavailable
-  override def txId: ByteStr                                                                                           = unavailable
-  override def transferTransactionFromProto(b: Array[Byte]): Future[Option[Tx.Transfer]]                               = unavailable
-  override def addressFromString(address: String): Either[String, Recipient.Address]                                   = unavailable
-  override def accountScript(addressOrAlias: Recipient): Future[Option[Script]]                                        = unavailable
-  override def callScript(dApp: Address, func: String, args: List[EVALUATED], payments: Seq[(Option[Array[Byte]], Long)], availableComplexity: Int, reentrant: Boolean): Coeval[Future[(Either[ValidationError, EVALUATED], Int)]] = unavailable
-=======
 case class ErrorMessageEnvironment[F[_]](message: String) extends Environment[F] {
   lazy val unavailable                                                                                            = throw new BlockchainUnavailableException(message)
   override def chainId: Byte                                                                                      = 0
@@ -65,8 +38,7 @@
       args: List[EVALUATED],
       payments: Seq[(Option[Array[Byte]], Long)],
       availableComplexity: Int
-  ): Coeval[F[(Either[ValidationError, EVALUATED], Int)]] = unavailable
->>>>>>> f87d95da
+  , reentrant: Boolean): Coeval[F[(Either[ValidationError, EVALUATED], Int)]] = unavailable
 }
 
 case class BlockchainUnavailableException(message: String) extends RuntimeException {
