package com.wavesplatform.lang.directives.values
import com.wavesplatform.lang.directives.{DirectiveDictionary, DirectiveKey}

sealed abstract class StdLibVersion(id: Int) extends DirectiveValue(id.toString, id) with Product with Serializable with Ordered[StdLibVersion] {
  override val value: Any        = id
  override def key: DirectiveKey = DirectiveKey.STDLIB_VERSION

  override def compare(that: StdLibVersion): Int = id compare that.id
}
case object V1 extends StdLibVersion(1)
case object V2 extends StdLibVersion(2)
case object V3 extends StdLibVersion(3)
case object V4 extends StdLibVersion(4)
case object V5 extends StdLibVersion(5)
case object V6 extends StdLibVersion(6)
case object V7 extends StdLibVersion(7)

object StdLibVersion {
  implicit object VersionDic extends DirectiveDictionary[StdLibVersion] {
    override val default: StdLibVersion       = V3
<<<<<<< HEAD
    override val all: Iterable[StdLibVersion] = Seq(V1, V2, V3, V4, V5, V6)
    val latest                                = all.last
=======
    override val all: Iterable[StdLibVersion] = Seq(V1, V2, V3, V4, V5, V6, V7)
>>>>>>> b0fad2a0
  }
}<|MERGE_RESOLUTION|>--- conflicted
+++ resolved
@@ -18,11 +18,7 @@
 object StdLibVersion {
   implicit object VersionDic extends DirectiveDictionary[StdLibVersion] {
     override val default: StdLibVersion       = V3
-<<<<<<< HEAD
-    override val all: Iterable[StdLibVersion] = Seq(V1, V2, V3, V4, V5, V6)
+    override val all: Iterable[StdLibVersion] = Seq(V1, V2, V3, V4, V5, V6, V7)
     val latest                                = all.last
-=======
-    override val all: Iterable[StdLibVersion] = Seq(V1, V2, V3, V4, V5, V6, V7)
->>>>>>> b0fad2a0
   }
 }