package com.wavesplatform.lang.v1.traits.domain

import com.wavesplatform.common.state.ByteStr
import com.wavesplatform.lang.v1.traits.domain.Recipient.Address
import scorex.crypto.hash.Blake2b256

sealed trait CallableAction

case class AssetTransfer(
    recipient: Address,
    amount: Long,
    assetId: Option[ByteStr]
) extends CallableAction

case class Issue(
    id: ByteStr,
    compiledScript: Option[ByteStr],
    decimals: Int,
    description: String,
    isReissuable: Boolean,
    name: String,
    quantity: Long,
    nonce: Long
) extends CallableAction

object Issue {
  import com.wavesplatform.lang.utils.Serialize._
  import java.io.ByteArrayOutputStream

  def create( compiledScript: Option[ByteStr],
              decimals: Int,
              description: String,
              isReissuable: Boolean,
              name: String,
              quantity: Long,
              nonce: Long,
              patent: ByteStr) = {
    val out = new ByteArrayOutputStream()
    out.writeString(name)
    out.writeString(description)
    out.writeInt(decimals)
    out.writeLong(quantity)
    out.writeShort((if(isReissuable) { 1 } else { 0 }))
<<<<<<< HEAD
    out.writeLong(0l) // Nonce
    Issue(ByteStr(Blake2b256.hash(out.toByteArray)),
          compiledScript,
          decimals: Int,
          description: String,
          isReissuable: Boolean,
          name: String,
          quantity: Long,
          nonce: Long)
=======
    out.writeLong(0L) // Nonce
    ByteStr(Blake2b256.hash(out.toByteArray))
>>>>>>> 420bd0d0
  }
}

case class Reissue(
    assetId: ByteStr,
    isReissuable: Boolean,
    quantity: Long
) extends CallableAction

case class Burn(
    assetId: ByteStr,
    quantity: Long
) extends CallableAction

sealed trait DataItem[T] extends CallableAction {
  val key: String
  val value: T
}

object DataItem {
  case class Lng(k: String, v: Long)     extends DataItem[Long]    { val key = k; val value = v }
  case class Bool(k: String, v: Boolean) extends DataItem[Boolean] { val key = k; val value = v }
  case class Bin(k: String, v: ByteStr)  extends DataItem[ByteStr] { val key = k; val value = v }
  case class Str(k: String, v: String)   extends DataItem[String]  { val key = k; val value = v }
  case class Delete(k: String)           extends DataItem[Null]    { val key = k; val value = null }
}<|MERGE_RESOLUTION|>--- conflicted
+++ resolved
@@ -41,8 +41,7 @@
     out.writeInt(decimals)
     out.writeLong(quantity)
     out.writeShort((if(isReissuable) { 1 } else { 0 }))
-<<<<<<< HEAD
-    out.writeLong(0l) // Nonce
+    out.writeLong(nonce)
     Issue(ByteStr(Blake2b256.hash(out.toByteArray)),
           compiledScript,
           decimals: Int,
@@ -51,10 +50,6 @@
           name: String,
           quantity: Long,
           nonce: Long)
-=======
-    out.writeLong(0L) // Nonce
-    ByteStr(Blake2b256.hash(out.toByteArray))
->>>>>>> 420bd0d0
   }
 }
 
