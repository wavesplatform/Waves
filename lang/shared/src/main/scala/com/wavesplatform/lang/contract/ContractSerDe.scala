package com.wavesplatform.lang.contract

import java.io.ByteArrayOutputStream
import java.nio.ByteBuffer

import cats.implicits._
import com.wavesplatform.lang.contract.DApp._
import com.wavesplatform.lang.utils.Serialize._
import com.wavesplatform.lang.v1.ContractLimits
import com.wavesplatform.lang.v1.Serde
import com.wavesplatform.lang.v1.Serde.desAux
import com.wavesplatform.lang.v1.compiler.Terms.{DECLARATION, FUNC}
import monix.eval.Coeval

import scala.util.Try

object ContractSerDe {

  val CALL_ANNO: Int = 1
  val VER_ANNO: Int  = 3

  def serialize(c: DApp): Array[Byte] = {
    val out = new ByteArrayOutputStream()

    out.writeInt(0)
    out.writeInt(c.decs.size)
    c.decs.foreach(dec => serializeDeclaration(out, dec))
    out.writeInt(c.callableFuncs.size)
    c.callableFuncs.foreach(cFunc => serializeAnnotatedFunction(out, cFunc.u, cFunc.annotation.invocationArgName))

    c.defaultFuncOpt match {
      case None =>
        out.writeInt(0)
      case Some(df) =>
        out.writeInt(1)
        serializeAnnotatedFunction(out, df.u, df.annotation.invocationArgName)
    }

    c.verifierFuncOpt match {
      case None =>
        out.writeInt(0)
      case Some(vf) =>
        out.writeInt(1)
        serializeAnnotatedFunction(out, vf.u, vf.annotation.invocationArgName)
    }

    out.toByteArray
  }

  def deserialize(arr: Array[Byte]): Either[String, DApp] = {
    val bb = ByteBuffer.wrap(arr)
    for {
<<<<<<< HEAD
      _    <- tryEi(bb.getInt())
      decs <- deserializeList[DECLARATION](bb, deserializeDeclaration)
      callableFuncs  <- deserializeList(bb, deserializeCallableFunction)
      _   = Either.cond(bb.getInt ==0,(),"Incorrect byte, must be 0")
      verifierFuncOpt   <- deserializeOption(bb, deserializeVerifierFunction)
    } yield DApp(decs, callableFuncs, verifierFuncOpt)
=======
      _               <- tryEi(bb.getInt())
      decs            <- deserializeList[DECLARATION](bb, deserializeDeclaration)
      callableFuncs   <- deserializeList(bb, deserializeCallableFunction)
      defaultFuncOpt  <- deserializeOption(bb, deserializeDefaultFunction)
      verifierFuncOpt <- deserializeOption(bb, deserializeVerifierFunction)
    } yield DApp(decs, callableFuncs, defaultFuncOpt, verifierFuncOpt)
>>>>>>> 146a056e
  }

  private def serializeDeclaration(out: ByteArrayOutputStream, dec: DECLARATION): Unit = {
    Serde.serializeDeclaration(out, dec, Serde.serAux(out, Coeval.now(()), _)).value
  }

  private def deserializeDeclaration(bb: ByteBuffer): Either[String, DECLARATION] = {
    val decType = bb.get()
    Serde.deserializeDeclaration(bb, desAux(bb), decType).attempt.value.leftMap(_.getMessage)
  }

  private[lang] def serializeAnnotation(out: ByteArrayOutputStream, invocationName: String): Unit = {
    out.writeString(invocationName)
  }

  private[lang] def serializeAnnotatedFunction(out: ByteArrayOutputStream, func: FUNC, annotationInvocName: String): Unit = {
    serializeAnnotation(out, annotationInvocName)
    serializeDeclaration(out, func)
  }

  private[lang] def deserializeCallableAnnotation(bb: ByteBuffer): Either[String, CallableAnnotation] =
    tryEi(CallableAnnotation(bb.getString))

  private[lang] def deserializeCallableFunction(bb: ByteBuffer): Either[String, CallableFunction] = {
    for {
      ca <- deserializeCallableAnnotation(bb)
      cf <- deserializeDeclaration(bb).map(_.asInstanceOf[FUNC])
      _ <- Either.cond(
        cf.name.getBytes().size <= ContractLimits.MaxAnnotatedFunctionNameInBytes,
        (),
        s"Callable function name (${cf.name}) longer than limit ${ContractLimits.MaxAnnotatedFunctionNameInBytes}"
      )
    } yield CallableFunction(ca, cf)
  }

  private[lang] def deserializeVerifiableAnnotation(bb: ByteBuffer): Either[String, VerifierAnnotation] =
    tryEi(VerifierAnnotation(bb.getString))

  private def deserializeVerifierFunction(bb: ByteBuffer): Either[String, VerifierFunction] = {
    for {
      a <- deserializeVerifiableAnnotation(bb)
      f <- deserializeDeclaration(bb).map(_.asInstanceOf[FUNC])
    } yield VerifierFunction(a, f)
  }

  private[lang] def deserializeList[A](bb: ByteBuffer, df: ByteBuffer => Either[String, A]): Either[String, List[A]] =
    (1 to bb.getInt).toList
      .traverse[({ type L[B] = Either[String, B] })#L, A](_ => df(bb))

  private[lang] def deserializeOption[A](bb: ByteBuffer, df: ByteBuffer => Either[String, A]): Either[String, Option[A]] = {
    tryEi(bb.getInt > 0)
      .flatMap {
        case true  => df(bb).map(_.some)
        case false => Right(None)
      }
  }

  private[lang] def deserializeFromArray[A](bb: ByteBuffer, df: Array[Byte] => Either[String, A]): Either[String, A] = {
    tryEi {
      val len = bb.getInt()
      val arr = new Array[Byte](len)
      bb.get(arr, bb.arrayOffset(), len)
      arr
    } flatMap df
  }

  private[lang] def tryEi[A](f: => A): Either[String, A] = Try(f).toEither.leftMap { e =>
    if (e.getMessage != null) e.getMessage else e.toString
  }
}<|MERGE_RESOLUTION|>--- conflicted
+++ resolved
@@ -28,13 +28,7 @@
     out.writeInt(c.callableFuncs.size)
     c.callableFuncs.foreach(cFunc => serializeAnnotatedFunction(out, cFunc.u, cFunc.annotation.invocationArgName))
 
-    c.defaultFuncOpt match {
-      case None =>
-        out.writeInt(0)
-      case Some(df) =>
-        out.writeInt(1)
-        serializeAnnotatedFunction(out, df.u, df.annotation.invocationArgName)
-    }
+    out.writeInt(0)
 
     c.verifierFuncOpt match {
       case None =>
@@ -50,21 +44,12 @@
   def deserialize(arr: Array[Byte]): Either[String, DApp] = {
     val bb = ByteBuffer.wrap(arr)
     for {
-<<<<<<< HEAD
-      _    <- tryEi(bb.getInt())
-      decs <- deserializeList[DECLARATION](bb, deserializeDeclaration)
-      callableFuncs  <- deserializeList(bb, deserializeCallableFunction)
-      _   = Either.cond(bb.getInt ==0,(),"Incorrect byte, must be 0")
-      verifierFuncOpt   <- deserializeOption(bb, deserializeVerifierFunction)
-    } yield DApp(decs, callableFuncs, verifierFuncOpt)
-=======
       _               <- tryEi(bb.getInt())
       decs            <- deserializeList[DECLARATION](bb, deserializeDeclaration)
       callableFuncs   <- deserializeList(bb, deserializeCallableFunction)
-      defaultFuncOpt  <- deserializeOption(bb, deserializeDefaultFunction)
+      _               <- Either.cond(bb.getInt == 0, (), "Incorrect byte, must be 0")
       verifierFuncOpt <- deserializeOption(bb, deserializeVerifierFunction)
-    } yield DApp(decs, callableFuncs, defaultFuncOpt, verifierFuncOpt)
->>>>>>> 146a056e
+    } yield DApp(decs, callableFuncs, verifierFuncOpt)
   }
 
   private def serializeDeclaration(out: ByteArrayOutputStream, dec: DECLARATION): Unit = {
