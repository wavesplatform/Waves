package com.wavesplatform.lang.v1.estimator.v3

import cats.implicits.*
import cats.{Id, Monad}
import com.wavesplatform.lang.v1.FunctionHeader
import com.wavesplatform.lang.v1.FunctionHeader.User
import com.wavesplatform.lang.v1.compiler.Terms.*
import com.wavesplatform.lang.v1.estimator.v3.EstimatorContext.EvalM
import com.wavesplatform.lang.v1.estimator.v3.EstimatorContext.Lenses.*
import com.wavesplatform.lang.v1.estimator.{EstimationError, ScriptEstimator}
import com.wavesplatform.lang.v1.task.imports.*
import monix.eval.Coeval

import scala.util.Try

case class ScriptEstimatorV3(fixOverflow: Boolean, overhead: Boolean, letFixes: Boolean) extends ScriptEstimator {
  private val overheadCost: Long = if (overhead) 1 else 0

  override val version: Int = 3

  override def apply(
      vars: Set[String],
      funcs: Map[FunctionHeader, Coeval[Long]],
      expr: EXPR
  ): Either[String, Long] =
    estimate(funcs, expr, globalDeclarationsMode = false)._2

  def globalDeclarationsCosts(
      funcs: Map[FunctionHeader, Coeval[Long]],
      expr: EXPR
  ): Either[EstimationError, GlobalDeclarationsCosts] = {
    val result = estimate(funcs, expr, globalDeclarationsMode = true)
    result._2.map(_ => GlobalDeclarationsCosts(result._1.globalLetsCosts, result._1.globalFunctionsCosts))
  }

  private def estimate(
      funcs: Map[FunctionHeader, Coeval[Long]],
      expr: EXPR,
      globalDeclarationsMode: Boolean
  ): (EstimatorContext, Either[EstimationError, Long]) = {
    val ctxFuncs = funcs.view.mapValues((_, Set[String]())).toMap
<<<<<<< HEAD
    evalExpr(expr, Set()).run(EstimatorContext(ctxFuncs)).value._2
  }

  private def evalExpr(t: EXPR, activeFuncArgs: Set[String]): EvalM[Long] =
=======
    evalExpr(expr, globalDeclarationsMode).run(EstimatorContext(ctxFuncs)).value
  }

  private def evalExpr(t: EXPR, globalDeclarationsMode: Boolean = false): EvalM[Long] =
>>>>>>> bb7a1957
    if (Thread.currentThread().isInterrupted)
      raiseError("Script estimation was interrupted")
    else
      t match {
<<<<<<< HEAD
        case LET_BLOCK(let, inner)       => evalLetBlock(let, inner, activeFuncArgs)
        case BLOCK(let: LET, inner)      => evalLetBlock(let, inner, activeFuncArgs)
        case BLOCK(f: FUNC, inner)       => evalFuncBlock(f, inner, activeFuncArgs)
        case BLOCK(_: FAILED_DEC, _)     => const(0)
        case REF(str)                    => evalRef(str, activeFuncArgs)
        case _: EVALUATED                => const(overheadCost)
        case IF(cond, t1, t2)            => evalIF(cond, t1, t2, activeFuncArgs)
        case GETTER(expr, _)             => evalGetter(expr, activeFuncArgs)
        case FUNCTION_CALL(header, args) => evalFuncCall(header, args, activeFuncArgs)
        case _: FAILED_EXPR              => const(0)
=======
        case LET_BLOCK(let, inner)       => evalLetBlock(let, inner, globalDeclarationsMode)
        case BLOCK(let: LET, inner)      => evalLetBlock(let, inner, globalDeclarationsMode)
        case BLOCK(f: FUNC, inner)       => evalFuncBlock(f, inner, globalDeclarationsMode)
        case BLOCK(_: FAILED_DEC, _)     => zero
        case REF(str)                    => markRef(str)
        case _: EVALUATED                => const(overheadCost)
        case IF(cond, t1, t2)            => evalIF(cond, t1, t2)
        case GETTER(expr, _)             => evalGetter(expr)
        case FUNCTION_CALL(header, args) => evalFuncCall(header, args)
        case _: FAILED_EXPR              => zero
>>>>>>> bb7a1957
      }

  private def evalHoldingFuncs(expr: EXPR, activeFuncArgs: Set[String]): EvalM[Long] =
    for {
      startCtx <- get[Id, EstimatorContext, EstimationError]
      cost     <- evalExpr(expr, activeFuncArgs)
      _        <- update(funcs.set(_)(startCtx.funcs))
    } yield cost

<<<<<<< HEAD
  private def evalLetBlock(let: LET, inner: EXPR, activeFuncArgs: Set[String]): EvalM[Long] =
    for {
      startCtx <- get[Id, EstimatorContext, EstimationError]
      letEval = evalHoldingFuncs(let.value, activeFuncArgs)
      _            <- beforeNextExprEval(let, letEval)
      nextExprCost <- evalExpr(inner, activeFuncArgs)
      nextExprCtx  <- get[Id, EstimatorContext, EstimationError]
      _            <- afterNextExprEval(let, startCtx)
      letCost      <- if (nextExprCtx.usedRefs.contains(let.name)) letEval else const(0L)
      result       <- sum(nextExprCost, letCost)
    } yield result

  private def beforeNextExprEval(let: LET, eval: EvalM[Long]): EvalM[Unit] =
    for {
      cost <- local(eval)
      _ <- update(ctx =>
        usedRefs
          .modify(ctx)(_ - let.name)
          .copy(refsCosts = ctx.refsCosts + (let.name -> cost))
      )
    } yield ()

  private def afterNextExprEval(let: LET, startCtx: EstimatorContext): EvalM[Unit] =
    update(ctx =>
      usedRefs
        .modify(ctx)(r => if (startCtx.usedRefs.contains(let.name)) r + let.name else r - let.name)
        .copy(refsCosts =
          if (startCtx.refsCosts.contains(let.name))
            ctx.refsCosts + (let.name -> startCtx.refsCosts(let.name))
          else
            ctx.refsCosts - let.name
        )
    )

  private def evalFuncBlock(func: FUNC, inner: EXPR, activeFuncArgs: Set[String]): EvalM[Long] =
    for {
      startCtx <- get[Id, EstimatorContext, EstimationError]
      _ <-
        if (fixOverflow && startCtx.funcs.contains(FunctionHeader.User(func.name)))
          raiseError(s"Function '${func.name}${func.args.mkString("(", ", ", ")")}' shadows preceding declaration"): EvalM[Long]
        else const(0L)
      (funcCost, usedRefsInBody) <- withUsedRefs(evalHoldingFuncs(func.body, activeFuncArgs ++ func.args))
      _ <- update(
        (funcs ~ usedRefs).modify(_) { case (funcs, _) =>
          (
            funcs + ((FunctionHeader.User(func.name), (Coeval.now(funcCost), usedRefsInBody))),
            startCtx.usedRefs
          )
        }
      )
      nextCost <- evalExpr(inner, activeFuncArgs)
    } yield nextCost

  private def evalIF(cond: EXPR, ifTrue: EXPR, ifFalse: EXPR, activeFuncArgs: Set[String]): EvalM[Long] =
=======
  private def evalLetBlock(let: LET, inner: EXPR, globalDeclarationsMode: Boolean): EvalM[Long] =
    for {
      startCtx <- get[Id, EstimatorContext, EstimationError]
      overlap = startCtx.usedRefs.contains(let.name)
      _ <- update(usedRefs.modify(_)(_ - let.name))
      letEval = evalHoldingFuncs(let.value)
      _        <- if (globalDeclarationsMode) saveGlobalLetCost(let) else doNothing
      nextCost <- evalExpr(inner, globalDeclarationsMode)
      ctx      <- get[Id, EstimatorContext, EstimationError]
      letCost  <- if (ctx.usedRefs.contains(let.name)) letEval else zero
      _        <- update(usedRefs.modify(_)(r => if (overlap) r + let.name else r - let.name))
      result   <- sum(nextCost, letCost)
    } yield result

  private def saveGlobalLetCost(let: LET): EvalM[Unit] = {
    val costEvaluation =
      for {
        startCtx    <- get[Id, EstimatorContext, EstimationError]
        bodyCost    <- evalExpr(let.value)
        bodyEvalCtx <- get[Id, EstimatorContext, EstimationError]
        usedRefs = bodyEvalCtx.usedRefs diff startCtx.usedRefs
        letCosts <- usedRefs.toSeq.traverse(bodyEvalCtx.globalLetEvals.getOrElse(_, zero))
      } yield bodyCost + letCosts.sum
    for {
      cost <- local(costEvaluation)
      _ <- update(ctx =>
        ctx.copy(
          globalLetEvals = ctx.globalLetEvals + (let.name   -> costEvaluation),
          globalLetsCosts = ctx.globalLetsCosts + (let.name -> cost)
        )
      )
    } yield ()
  }

  private def evalFuncBlock(func: FUNC, inner: EXPR, globalDeclarationsMode: Boolean): EvalM[Long] =
    for {
      startCtx    <- get[Id, EstimatorContext, EstimationError]
      _           <- checkShadowing(func, startCtx)
      funcCost    <- evalHoldingFuncs(func.body)
      bodyEvalCtx <- get[Id, EstimatorContext, EstimationError]
      refsUsedInBody = bodyEvalCtx.usedRefs diff startCtx.usedRefs
      _        <- if (globalDeclarationsMode) saveGlobalFuncCost(func.name, funcCost, bodyEvalCtx, refsUsedInBody) else doNothing
      _        <- handleUsedRefs(func.name, funcCost, startCtx, refsUsedInBody)
      nextCost <- evalExpr(inner, globalDeclarationsMode)
    } yield nextCost

  private def checkShadowing(func: FUNC, startCtx: EstimatorContext): EvalM[Any] =
    if (fixOverflow && startCtx.funcs.contains(FunctionHeader.User(func.name)))
      raiseError(s"Function '${func.name}${func.args.mkString("(", ", ", ")")}' shadows preceding declaration")
    else
      doNothing

  private def saveGlobalFuncCost(name: String, funcCost: Long, ctx: EstimatorContext, refsUsedInBody: Set[String]): EvalM[Unit] =
    for {
      letCosts <- local(refsUsedInBody.toSeq.traverse(ctx.globalLetEvals.getOrElse(_, zero)))
      totalCost = math.max(1, funcCost + letCosts.sum)
      _ <- set[Id, EstimatorContext, EstimationError](ctx.copy(globalFunctionsCosts = ctx.globalFunctionsCosts + (name -> totalCost)))
    } yield ()

  private def handleUsedRefs(name: String, cost: Long, ctx: EstimatorContext, refsUsedInBody: Set[String]): EvalM[Unit] =
    update(
      (funcs ~ usedRefs).modify(_) { case (funcs, _) =>
        (
          funcs + (User(name) -> (Coeval.now(cost), refsUsedInBody)),
          ctx.usedRefs
        )
      }
    )

  private def evalIF(cond: EXPR, ifTrue: EXPR, ifFalse: EXPR): EvalM[Long] =
>>>>>>> bb7a1957
    for {
      cond  <- evalHoldingFuncs(cond, activeFuncArgs)
      right <- evalHoldingFuncs(ifTrue, activeFuncArgs)
      left  <- evalHoldingFuncs(ifFalse, activeFuncArgs)
      r1    <- sum(cond, Math.max(right, left))
      r2    <- sum(r1, overheadCost)
    } yield r2

  private def evalRef(key: String, activeFuncArgs: Set[String]): EvalM[Long] =
    if (activeFuncArgs.contains(key) && letFixes)
      const(overheadCost)
    else
      update(usedRefs.modify(_)(_ + key)).map(_ => overheadCost)

  private def evalGetter(expr: EXPR, activeFuncArgs: Set[String]): EvalM[Long] =
    evalExpr(expr, activeFuncArgs).flatMap(sum(_, overheadCost))

  private def evalFuncCall(header: FunctionHeader, args: List[EXPR], activeFuncArgs: Set[String]): EvalM[Long] =
    for {
      ctx <- get[Id, EstimatorContext, EstimationError]
      (bodyCost, bodyUsedRefs) <- funcs
        .get(ctx)
        .get(header)
        .map(const)
        .getOrElse(
          raiseError[Id, EstimatorContext, EstimationError, (Coeval[Long], Set[String])](s"function '$header' not found")
        )
      _ <- update(
        (funcs ~ usedRefs).modify(_) { case (funcs, usedRefs) =>
          (
            funcs + ((header, (bodyCost, Set[String]()))),
            usedRefs ++ bodyUsedRefs
          )
        }
      )
      (argsCosts, argsUsedRefs) <- withUsedRefs(args.traverse(evalHoldingFuncs(_, activeFuncArgs)))
      argsCostsSum              <- argsCosts.foldM(0L)(sum)
      bodyCostV = bodyCost.value()
      correctedBodyCost =
        if (!overhead && !letFixes && bodyCostV == 0) 1
        else if (letFixes && bodyCostV == 0 && isBlankFunc(bodyUsedRefs ++ argsUsedRefs, ctx.refsCosts)) 1
        else bodyCostV
      result <- sum(argsCostsSum, correctedBodyCost)
    } yield result

  private def isBlankFunc(usedRefs: Set[String], refsCosts: Map[String, Long]): Boolean =
    !usedRefs.exists(refsCosts.get(_).exists(_ > 0))

  private def withUsedRefs[A](eval: EvalM[A]): EvalM[(A, Set[String])] =
    for {
      ctxBefore <- get[Id, EstimatorContext, EstimationError]
      result    <- eval
      ctxAfter  <- get[Id, EstimatorContext, EstimationError]
    } yield (result, ctxAfter.usedRefs diff ctxBefore.usedRefs)

  private def update(f: EstimatorContext => EstimatorContext): EvalM[Unit] =
    modify[Id, EstimatorContext, EstimationError](f)

  private def const[A](a: A): EvalM[A] =
    Monad[EvalM].pure(a)

  private val doNothing: EvalM[Any] =
    const(())

  private val zero: EvalM[Long] =
    const(0L)

  private def sum(a: Long, b: Long): EvalM[Long] = {
    def r = if (fixOverflow) Math.addExact(a, b) else a + b
    liftEither(Try(r).toEither.leftMap(_ => "Illegal script"))
  }
}

object ScriptEstimatorV3 {
  val latest = ScriptEstimatorV3(fixOverflow = true, overhead = false, letFixes = true)
}<|MERGE_RESOLUTION|>--- conflicted
+++ resolved
@@ -39,44 +39,24 @@
       globalDeclarationsMode: Boolean
   ): (EstimatorContext, Either[EstimationError, Long]) = {
     val ctxFuncs = funcs.view.mapValues((_, Set[String]())).toMap
-<<<<<<< HEAD
-    evalExpr(expr, Set()).run(EstimatorContext(ctxFuncs)).value._2
-  }
-
-  private def evalExpr(t: EXPR, activeFuncArgs: Set[String]): EvalM[Long] =
-=======
-    evalExpr(expr, globalDeclarationsMode).run(EstimatorContext(ctxFuncs)).value
-  }
-
-  private def evalExpr(t: EXPR, globalDeclarationsMode: Boolean = false): EvalM[Long] =
->>>>>>> bb7a1957
+    evalExpr(expr, Set(), globalDeclarationsMode).run(EstimatorContext(ctxFuncs)).value
+  }
+
+  private def evalExpr(t: EXPR, activeFuncArgs: Set[String], globalDeclarationsMode: Boolean = false): EvalM[Long] =
     if (Thread.currentThread().isInterrupted)
       raiseError("Script estimation was interrupted")
     else
       t match {
-<<<<<<< HEAD
-        case LET_BLOCK(let, inner)       => evalLetBlock(let, inner, activeFuncArgs)
-        case BLOCK(let: LET, inner)      => evalLetBlock(let, inner, activeFuncArgs)
-        case BLOCK(f: FUNC, inner)       => evalFuncBlock(f, inner, activeFuncArgs)
-        case BLOCK(_: FAILED_DEC, _)     => const(0)
+        case LET_BLOCK(let, inner)       => evalLetBlock(let, inner, activeFuncArgs, globalDeclarationsMode)
+        case BLOCK(let: LET, inner)      => evalLetBlock(let, inner, activeFuncArgs, globalDeclarationsMode)
+        case BLOCK(f: FUNC, inner)       => evalFuncBlock(f, inner, activeFuncArgs, globalDeclarationsMode)
+        case BLOCK(_: FAILED_DEC, _)     => zero
         case REF(str)                    => evalRef(str, activeFuncArgs)
         case _: EVALUATED                => const(overheadCost)
         case IF(cond, t1, t2)            => evalIF(cond, t1, t2, activeFuncArgs)
         case GETTER(expr, _)             => evalGetter(expr, activeFuncArgs)
         case FUNCTION_CALL(header, args) => evalFuncCall(header, args, activeFuncArgs)
-        case _: FAILED_EXPR              => const(0)
-=======
-        case LET_BLOCK(let, inner)       => evalLetBlock(let, inner, globalDeclarationsMode)
-        case BLOCK(let: LET, inner)      => evalLetBlock(let, inner, globalDeclarationsMode)
-        case BLOCK(f: FUNC, inner)       => evalFuncBlock(f, inner, globalDeclarationsMode)
-        case BLOCK(_: FAILED_DEC, _)     => zero
-        case REF(str)                    => markRef(str)
-        case _: EVALUATED                => const(overheadCost)
-        case IF(cond, t1, t2)            => evalIF(cond, t1, t2)
-        case GETTER(expr, _)             => evalGetter(expr)
-        case FUNCTION_CALL(header, args) => evalFuncCall(header, args)
         case _: FAILED_EXPR              => zero
->>>>>>> bb7a1957
       }
 
   private def evalHoldingFuncs(expr: EXPR, activeFuncArgs: Set[String]): EvalM[Long] =
@@ -86,18 +66,38 @@
       _        <- update(funcs.set(_)(startCtx.funcs))
     } yield cost
 
-<<<<<<< HEAD
-  private def evalLetBlock(let: LET, inner: EXPR, activeFuncArgs: Set[String]): EvalM[Long] =
+  private def evalLetBlock(let: LET, inner: EXPR, activeFuncArgs: Set[String], globalDeclarationsMode: Boolean): EvalM[Long] =
     for {
       startCtx <- get[Id, EstimatorContext, EstimationError]
       letEval = evalHoldingFuncs(let.value, activeFuncArgs)
+      _            <- if (globalDeclarationsMode) saveGlobalLetCost(let, activeFuncArgs) else doNothing
       _            <- beforeNextExprEval(let, letEval)
-      nextExprCost <- evalExpr(inner, activeFuncArgs)
+      nextExprCost <- evalExpr(inner, activeFuncArgs, globalDeclarationsMode)
       nextExprCtx  <- get[Id, EstimatorContext, EstimationError]
       _            <- afterNextExprEval(let, startCtx)
       letCost      <- if (nextExprCtx.usedRefs.contains(let.name)) letEval else const(0L)
       result       <- sum(nextExprCost, letCost)
     } yield result
+
+  private def saveGlobalLetCost(let: LET, activeFuncArgs: Set[String]): EvalM[Unit] = {
+    val costEvaluation =
+      for {
+        startCtx    <- get[Id, EstimatorContext, EstimationError]
+        bodyCost    <- evalExpr(let.value, activeFuncArgs)
+        bodyEvalCtx <- get[Id, EstimatorContext, EstimationError]
+        usedRefs = bodyEvalCtx.usedRefs diff startCtx.usedRefs
+        letCosts <- usedRefs.toSeq.traverse(bodyEvalCtx.globalLetEvals.getOrElse(_, zero))
+      } yield bodyCost + letCosts.sum
+    for {
+      cost <- local(costEvaluation)
+      _ <- update(ctx =>
+        ctx.copy(
+          globalLetEvals = ctx.globalLetEvals + (let.name   -> costEvaluation),
+          globalLetsCosts = ctx.globalLetsCosts + (let.name -> cost)
+        )
+      )
+    } yield ()
+  }
 
   private def beforeNextExprEval(let: LET, eval: EvalM[Long]): EvalM[Unit] =
     for {
@@ -121,71 +121,15 @@
         )
     )
 
-  private def evalFuncBlock(func: FUNC, inner: EXPR, activeFuncArgs: Set[String]): EvalM[Long] =
-    for {
-      startCtx <- get[Id, EstimatorContext, EstimationError]
-      _ <-
-        if (fixOverflow && startCtx.funcs.contains(FunctionHeader.User(func.name)))
-          raiseError(s"Function '${func.name}${func.args.mkString("(", ", ", ")")}' shadows preceding declaration"): EvalM[Long]
-        else const(0L)
-      (funcCost, usedRefsInBody) <- withUsedRefs(evalHoldingFuncs(func.body, activeFuncArgs ++ func.args))
-      _ <- update(
-        (funcs ~ usedRefs).modify(_) { case (funcs, _) =>
-          (
-            funcs + ((FunctionHeader.User(func.name), (Coeval.now(funcCost), usedRefsInBody))),
-            startCtx.usedRefs
-          )
-        }
-      )
-      nextCost <- evalExpr(inner, activeFuncArgs)
-    } yield nextCost
-
-  private def evalIF(cond: EXPR, ifTrue: EXPR, ifFalse: EXPR, activeFuncArgs: Set[String]): EvalM[Long] =
-=======
-  private def evalLetBlock(let: LET, inner: EXPR, globalDeclarationsMode: Boolean): EvalM[Long] =
-    for {
-      startCtx <- get[Id, EstimatorContext, EstimationError]
-      overlap = startCtx.usedRefs.contains(let.name)
-      _ <- update(usedRefs.modify(_)(_ - let.name))
-      letEval = evalHoldingFuncs(let.value)
-      _        <- if (globalDeclarationsMode) saveGlobalLetCost(let) else doNothing
-      nextCost <- evalExpr(inner, globalDeclarationsMode)
-      ctx      <- get[Id, EstimatorContext, EstimationError]
-      letCost  <- if (ctx.usedRefs.contains(let.name)) letEval else zero
-      _        <- update(usedRefs.modify(_)(r => if (overlap) r + let.name else r - let.name))
-      result   <- sum(nextCost, letCost)
-    } yield result
-
-  private def saveGlobalLetCost(let: LET): EvalM[Unit] = {
-    val costEvaluation =
-      for {
-        startCtx    <- get[Id, EstimatorContext, EstimationError]
-        bodyCost    <- evalExpr(let.value)
-        bodyEvalCtx <- get[Id, EstimatorContext, EstimationError]
-        usedRefs = bodyEvalCtx.usedRefs diff startCtx.usedRefs
-        letCosts <- usedRefs.toSeq.traverse(bodyEvalCtx.globalLetEvals.getOrElse(_, zero))
-      } yield bodyCost + letCosts.sum
-    for {
-      cost <- local(costEvaluation)
-      _ <- update(ctx =>
-        ctx.copy(
-          globalLetEvals = ctx.globalLetEvals + (let.name   -> costEvaluation),
-          globalLetsCosts = ctx.globalLetsCosts + (let.name -> cost)
-        )
-      )
-    } yield ()
-  }
-
-  private def evalFuncBlock(func: FUNC, inner: EXPR, globalDeclarationsMode: Boolean): EvalM[Long] =
-    for {
-      startCtx    <- get[Id, EstimatorContext, EstimationError]
-      _           <- checkShadowing(func, startCtx)
-      funcCost    <- evalHoldingFuncs(func.body)
-      bodyEvalCtx <- get[Id, EstimatorContext, EstimationError]
-      refsUsedInBody = bodyEvalCtx.usedRefs diff startCtx.usedRefs
-      _        <- if (globalDeclarationsMode) saveGlobalFuncCost(func.name, funcCost, bodyEvalCtx, refsUsedInBody) else doNothing
-      _        <- handleUsedRefs(func.name, funcCost, startCtx, refsUsedInBody)
-      nextCost <- evalExpr(inner, globalDeclarationsMode)
+  private def evalFuncBlock(func: FUNC, inner: EXPR, activeFuncArgs: Set[String], globalDeclarationsMode: Boolean): EvalM[Long] =
+    for {
+      startCtx                   <- get[Id, EstimatorContext, EstimationError]
+      _                          <- checkShadowing(func, startCtx)
+      (funcCost, refsUsedInBody) <- withUsedRefs(evalHoldingFuncs(func.body, activeFuncArgs ++ func.args))
+      bodyEvalCtx                <- get[Id, EstimatorContext, EstimationError]
+      _                          <- if (globalDeclarationsMode) saveGlobalFuncCost(func.name, funcCost, bodyEvalCtx, refsUsedInBody) else doNothing
+      _                          <- handleUsedRefs(func.name, funcCost, startCtx, refsUsedInBody)
+      nextCost                   <- evalExpr(inner, activeFuncArgs, globalDeclarationsMode)
     } yield nextCost
 
   private def checkShadowing(func: FUNC, startCtx: EstimatorContext): EvalM[Any] =
@@ -211,8 +155,7 @@
       }
     )
 
-  private def evalIF(cond: EXPR, ifTrue: EXPR, ifFalse: EXPR): EvalM[Long] =
->>>>>>> bb7a1957
+  private def evalIF(cond: EXPR, ifTrue: EXPR, ifFalse: EXPR, activeFuncArgs: Set[String]): EvalM[Long] =
     for {
       cond  <- evalHoldingFuncs(cond, activeFuncArgs)
       right <- evalHoldingFuncs(ifTrue, activeFuncArgs)
