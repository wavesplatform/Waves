package com.wavesplatform.lang.v1.evaluator.ctx.impl.waves

import cats.implicits._
import cats.{Id, Monad}
import com.wavesplatform.common.state.ByteStr
import com.wavesplatform.common.utils.EitherExt2
import com.wavesplatform.lang.ExecutionError
import com.wavesplatform.lang.directives.values._
import com.wavesplatform.lang.v1.FunctionHeader
import com.wavesplatform.lang.v1.compiler.Terms
import com.wavesplatform.lang.v1.compiler.Terms._
import com.wavesplatform.lang.v1.compiler.Types.{BOOLEAN, BYTESTR, LIST, LONG, STRING, UNION, UNIT, optionLong}
import com.wavesplatform.lang.v1.evaluator.FunctionIds._
import com.wavesplatform.lang.v1.evaluator.ctx.impl.converters._
import com.wavesplatform.lang.v1.evaluator.ctx.impl.waves.Bindings.{scriptTransfer => _, _}
import com.wavesplatform.lang.v1.evaluator.ctx.impl.waves.Types.{addressOrAliasType, addressType, commonDataEntryType, optionAddress, _}
import com.wavesplatform.lang.v1.evaluator.ctx.impl.{EnvironmentFunctions, PureContext, notImplemented, unit}
import com.wavesplatform.lang.v1.evaluator.ctx.{BaseFunction, NativeFunction, UserFunction}
import com.wavesplatform.lang.v1.evaluator.{ContextfulNativeFunction, ContextfulUserFunction}
import com.wavesplatform.lang.v1.traits.domain.{Issue, Recipient}
import com.wavesplatform.lang.v1.traits.{DataType, Environment}

object Functions {
  private def getDataFromStateF(name: String, internalName: Short, dataType: DataType, selfCall: Boolean): BaseFunction[Environment] = {
    val resultType = UNION(dataType.innerType, UNIT)
    val args =
      if (selfCall)
        Seq(("key", STRING))
      else
        Seq(("addressOrAlias", addressOrAliasType), ("key", STRING))

    NativeFunction.withEnvironment[Environment](
      name,
      Map[StdLibVersion, Long](V1 -> 100L, V2 -> 100L, V3 -> 100L, V4 -> 10L, V5 -> 10L),
      internalName,
      UNION(dataType.innerType, UNIT),
      args: _*
    ) {
      def getData[F[_]: Monad](env: Environment[F], addressOrAlias: CaseObj, key: String) = {
        val environmentFunctions = new EnvironmentFunctions[F](env)
        environmentFunctions
          .getData(addressOrAlias, key, dataType)
          .map(_.flatMap {
            case None => Right(unit)
            case Some(a) =>
              a match {
                case b: ByteStr => CONST_BYTESTR(b)
                case b: Long    => Right(CONST_LONG(b))
                case b: String  => CONST_STRING(b)
                case b: Boolean => Right(CONST_BOOLEAN(b))
              }
          })
      }

      new ContextfulNativeFunction[Environment](name, resultType, args) {
        override def ev[F[_]: Monad](input: (Environment[F], List[Terms.EVALUATED])): F[Either[ExecutionError, EVALUATED]] = {
          val (env, args) = input
          (env.tthis, args) match {
            case (address: Recipient.Address, CONST_STRING(key) :: Nil) if selfCall =>
              getData(env, Bindings.senderObject(address), key)
            case (_, (addressOrAlias: CaseObj) :: CONST_STRING(key) :: Nil) =>
              getData(env, addressOrAlias, key)
            case (_, xs) =>
              notImplemented[F, EVALUATED](s"$name(s: String)", xs)
          }
        }
      }
    }
  }

  val getIntegerFromStateF: BaseFunction[Environment] = getDataFromStateF("getInteger", DATA_LONG_FROM_STATE, DataType.Long, selfCall = false)
  val getBooleanFromStateF: BaseFunction[Environment] = getDataFromStateF("getBoolean", DATA_BOOLEAN_FROM_STATE, DataType.Boolean, selfCall = false)
  val getBinaryFromStateF: BaseFunction[Environment]  = getDataFromStateF("getBinary", DATA_BYTES_FROM_STATE, DataType.ByteArray, selfCall = false)
  val getStringFromStateF: BaseFunction[Environment]  = getDataFromStateF("getString", DATA_STRING_FROM_STATE, DataType.String, selfCall = false)

  val getIntegerFromStateSelfF: BaseFunction[Environment] = getDataFromStateF("getInteger", DATA_LONG_FROM_STATE_SELF, DataType.Long, selfCall = true)
  val getBooleanFromStateSelfF: BaseFunction[Environment] = getDataFromStateF("getBoolean", DATA_BOOLEAN_FROM_STATE_SELF, DataType.Boolean, selfCall = true)
  val getBinaryFromStateSelfF: BaseFunction[Environment]  = getDataFromStateF("getBinary", DATA_BYTES_FROM_STATE_SELF, DataType.ByteArray, selfCall = true)
  val getStringFromStateSelfF: BaseFunction[Environment]  = getDataFromStateF("getString", DATA_STRING_FROM_STATE_SELF, DataType.String, selfCall = true)

  private def getDataFromArrayF(name: String, internalName: Short, dataType: DataType, version: StdLibVersion): BaseFunction[Environment] =
    NativeFunction(
      name,
      10,
      internalName,
      UNION(dataType.innerType, UNIT),
      ("data", LIST(commonDataEntryType(version))),
      ("key", STRING)
    ) {
      case ARR(data: IndexedSeq[CaseObj] @unchecked) :: CONST_STRING(key: String) :: Nil =>
        val entryValue = data
          .find(entry => Right(entry.fields("key")) == CONST_STRING(key))
          .map(_.fields("value"))
        val result: Either[ExecutionError, EVALUATED] = entryValue match {
          case Some(n: CONST_LONG) if dataType == DataType.Long         => n.asRight[ExecutionError]
          case Some(b: CONST_BOOLEAN) if dataType == DataType.Boolean   => b.asRight[ExecutionError]
          case Some(b: CONST_BYTESTR) if dataType == DataType.ByteArray => b.asRight[ExecutionError]
          case Some(s: CONST_STRING) if dataType == DataType.String     => s.asRight[ExecutionError]
          case _                                                        => unit.asRight[ExecutionError]
        }
        result
      case xs => notImplemented[Id, EVALUATED](s"$name(s: String)", xs)
    }

  def getIntegerFromArrayF(v: StdLibVersion): BaseFunction[Environment] = getDataFromArrayF("getInteger", DATA_LONG_FROM_ARRAY, DataType.Long, v)
  def getBooleanFromArrayF(v: StdLibVersion): BaseFunction[Environment] =
    getDataFromArrayF("getBoolean", DATA_BOOLEAN_FROM_ARRAY, DataType.Boolean, v)
  def getBinaryFromArrayF(v: StdLibVersion): BaseFunction[Environment] = getDataFromArrayF("getBinary", DATA_BYTES_FROM_ARRAY, DataType.ByteArray, v)
  def getStringFromArrayF(v: StdLibVersion): BaseFunction[Environment] = getDataFromArrayF("getString", DATA_STRING_FROM_ARRAY, DataType.String, v)

  private def getDataByIndexF(name: String, dataType: DataType, version: StdLibVersion): BaseFunction[Environment] =
    UserFunction(
      name,
      Map[StdLibVersion, Long](V1 -> 30L, V2 -> 30L, V3 -> 30L, V4 -> 4L),
      UNION(dataType.innerType, UNIT),
      ("@data", LIST(commonDataEntryType(version))),
      ("@index", LONG)
    ) {
      LET_BLOCK(
        LET("@val", GETTER(FUNCTION_CALL(PureContext.getElement, List(REF("@data"), REF("@index"))), "value")),
        IF(
          FUNCTION_CALL(
            FunctionHeader.Native(ISINSTANCEOF),
            List(REF("@val"), CONST_STRING(dataType.innerType.name).explicitGet())
          ),
          REF("@val"),
          REF("unit")
        )
      )
    }

  def getIntegerByIndexF(v: StdLibVersion): BaseFunction[Environment] = getDataByIndexF("getInteger", DataType.Long, v)
  def getBooleanByIndexF(v: StdLibVersion): BaseFunction[Environment] = getDataByIndexF("getBoolean", DataType.Boolean, v)
  def getBinaryByIndexF(v: StdLibVersion): BaseFunction[Environment]  = getDataByIndexF("getBinary", DataType.ByteArray, v)
  def getStringByIndexF(v: StdLibVersion): BaseFunction[Environment]  = getDataByIndexF("getString", DataType.String, v)

  private def secureHashExpr(xs: EXPR, version: StdLibVersion): EXPR =
    FUNCTION_CALL(
      FunctionHeader.Native(if (version >= V4) KECCAK256_LIM else KECCAK256),
      List(
        FUNCTION_CALL(
          FunctionHeader.Native(if (version >= V4) BLAKE256_LIM else BLAKE256),
          List(xs)
        )
      )
    )

  def addressFromPublicKeyF(version: StdLibVersion): BaseFunction[Environment] =
    UserFunction.withEnvironment[Environment](
      name = "addressFromPublicKey",
      internalName = "addressFromPublicKey",
      Map[StdLibVersion, Long](V1 -> 82L, V2 -> 82L, V3 -> 82L, V4 -> 63L),
      addressType,
      ("@publicKey", BYTESTR)
    )(
      new ContextfulUserFunction[Environment] {
        override def apply[F[_]: Monad](env: Environment[F]): EXPR =
          FUNCTION_CALL(
            FunctionHeader.User("Address"),
            List(
              LET_BLOCK(
                LET(
                  "@afpk_withoutChecksum",
                  FUNCTION_CALL(
                    PureContext.sumByteStr,
                    List(
                      CONST_BYTESTR(ByteStr.fromBytes(EnvironmentFunctions.AddressVersion, env.chainId)).explicitGet(),
                      // publicKeyHash
                      FUNCTION_CALL(
                        PureContext.takeBytes,
                        List(
                          secureHashExpr(REF("@publicKey"), version),
                          CONST_LONG(EnvironmentFunctions.HashLength)
                        )
                      )
                    )
                  )
                ),
                // bytes
                FUNCTION_CALL(
                  PureContext.sumByteStr,
                  List(
                    REF("@afpk_withoutChecksum"),
                    FUNCTION_CALL(
                      PureContext.takeBytes,
                      List(
                        secureHashExpr(REF("@afpk_withoutChecksum"), version),
                        CONST_LONG(EnvironmentFunctions.ChecksumLength)
                      )
                    )
                  )
                )
              )
            )
          )
      }
    )

  private def removePrefixExpr(str: EXPR, prefix: String): EXPR = IF(
    FUNCTION_CALL(
      PureContext.eq,
      List(
        FUNCTION_CALL(PureContext.takeString, List(str, CONST_LONG(prefix.length))),
        CONST_STRING(prefix).explicitGet()
      )
    ),
    FUNCTION_CALL(PureContext.dropString, List(str, CONST_LONG(prefix.length))),
    str
  )

  private def verifyAddressChecksumExpr(addressBytes: EXPR, version: StdLibVersion): EXPR = FUNCTION_CALL(
    PureContext.eq,
    List(
      // actual checksum
      FUNCTION_CALL(PureContext.takeRightBytes, List(addressBytes, CONST_LONG(EnvironmentFunctions.ChecksumLength))),
      // generated checksum
      FUNCTION_CALL(
        PureContext.takeBytes,
        List(
          secureHashExpr(
            FUNCTION_CALL(PureContext.dropRightBytes, List(addressBytes, CONST_LONG(EnvironmentFunctions.ChecksumLength))),
            version
          ),
          CONST_LONG(EnvironmentFunctions.ChecksumLength)
        )
      )
    )
  )

  def addressFromStringF(version: StdLibVersion): BaseFunction[Environment] =
    UserFunction.withEnvironment("addressFromString", 124, optionAddress, ("@string", STRING)) {
      new ContextfulUserFunction[Environment] {
        override def apply[F[_]: Monad](env: Environment[F]): EXPR =
          LET_BLOCK(
            LET(
              "@afs_addrBytes",
              FUNCTION_CALL(FunctionHeader.Native(FROMBASE58), List(removePrefixExpr(REF("@string"), EnvironmentFunctions.AddressPrefix)))
            ),
            IF(
              FUNCTION_CALL(
                PureContext.eq,
                List(
                  FUNCTION_CALL(PureContext.sizeBytes, List(REF("@afs_addrBytes"))),
                  CONST_LONG(EnvironmentFunctions.AddressLength)
                )
              ),
              IF(
                // version
                FUNCTION_CALL(
                  PureContext.eq,
                  List(
                    FUNCTION_CALL(PureContext.takeBytes, List(REF("@afs_addrBytes"), CONST_LONG(1))),
                    CONST_BYTESTR(ByteStr.fromBytes(EnvironmentFunctions.AddressVersion)).explicitGet()
                  )
                ),
                IF(
                  // networkByte
                  FUNCTION_CALL(
                    PureContext.eq,
                    List(
                      FUNCTION_CALL(
                        PureContext.takeBytes,
                        List(
                          FUNCTION_CALL(PureContext.dropBytes, List(REF("@afs_addrBytes"), CONST_LONG(1))),
                          CONST_LONG(1)
                        )
                      ),
                      CONST_BYTESTR(ByteStr.fromBytes(env.chainId)).explicitGet()
                    )
                  ),
                  IF(
                    verifyAddressChecksumExpr(REF("@afs_addrBytes"), version),
                    FUNCTION_CALL(FunctionHeader.User("Address"), List(REF("@afs_addrBytes"))),
                    REF("unit")
                  ),
                  REF("unit")
                ),
                REF("unit")
              ),
              REF("unit")
            )
          )
      }
    }

  val addressFromStringV4: BaseFunction[Environment] =
    NativeFunction.withEnvironment[Environment](
      "addressFromString",
      1,
      ADDRESSFROMSTRING_NATIVE,
      optionAddress,
      ("@string", STRING)
    ) {
      new ContextfulNativeFunction[Environment]("addressFromString", optionAddress, Seq(("@string", STRING))) {
        override def ev[F[_]: Monad](input: (Environment[F], List[EVALUATED])): F[Either[ExecutionError, EVALUATED]] =
          input match {
            case (env, CONST_STRING(address) :: Nil) =>
              env
                .addressFromString(address)
                .fold(
                  _ => unit,
                  address => CaseObj(addressType, Map("bytes" -> CONST_BYTESTR(address.bytes).explicitGet())): EVALUATED
                )
                .asRight[ExecutionError]
                .pure[F]
            case (_, other) =>
              notImplemented[F, EVALUATED](s"addressFromString(a: String)", other)
          }
      }
    }

  val addressFromRecipientF: BaseFunction[Environment] =
    NativeFunction.withEnvironment[Environment](
      "addressFromRecipient",
      Map[StdLibVersion, Long](V1 -> 100L, V2 -> 100L, V3 -> 100L, V4 -> 5L),
      ADDRESSFROMRECIPIENT,
      addressType,
      ("AddressOrAlias", addressOrAliasType)
    ) {
      new ContextfulNativeFunction[Environment]("addressFromRecipient", addressType, Seq(("AddressOrAlias", addressOrAliasType))) {
        override def ev[F[_]: Monad](input: (Environment[F], List[EVALUATED])): F[Either[ExecutionError, EVALUATED]] = {
          input match {
            case (_, (c @ CaseObj(`addressType`, _)) :: Nil) => (c: EVALUATED).asRight[ExecutionError].pure[F]
            case (env, CaseObj(`aliasType`, fields) :: Nil) =>
              new EnvironmentFunctions(env)
                .addressFromAlias(fields("alias").asInstanceOf[CONST_STRING].s)
                .map(_.map(resolved => CaseObj(addressType, Map("bytes" -> CONST_BYTESTR(resolved.bytes).explicitGet()))))
            case (_, xs) => notImplemented[F, EVALUATED](s"addressFromRecipient(a: AddressOrAlias)", xs)
          }
        }
      }
    }

  val stringFromAddressF: BaseFunction[Environment] =
    NativeFunction(
      "toString",
      10,
      ADDRESSTOSTRING,
      STRING,
      ("Address", addressType)
    ) {
      case CaseObj(`addressType`, fields) :: Nil =>
        CONST_STRING(fields("bytes").asInstanceOf[CONST_BYTESTR].bs.toString)
          .asInstanceOf[Either[ExecutionError, EVALUATED]]
      case xs => notImplemented[Id, EVALUATED](s"toString(a: Address)", xs)
    }

  private def caseObjToRecipient(c: CaseObj): Recipient = c.caseType.name match {
    case addressType.name => Recipient.Address(c.fields("bytes").asInstanceOf[CONST_BYTESTR].bs)
    case aliasType.name   => Recipient.Alias(c.fields("alias").asInstanceOf[CONST_STRING].s)
    case _                => ???
  }

  val assetBalanceF: BaseFunction[Environment] =
    NativeFunction.withEnvironment[Environment](
      "assetBalance",
      Map[StdLibVersion, Long](V1 -> 100L, V2 -> 100L, V3 -> 100L, V4 -> 10L),
      ACCOUNTASSETBALANCE,
      LONG,
      ("addressOrAlias", addressOrAliasType),
      ("assetId", UNION(UNIT, BYTESTR))
    ) {
      new ContextfulNativeFunction[Environment]("assetBalance", LONG, Seq(("addressOrAlias", addressOrAliasType), ("assetId", UNION(UNIT, BYTESTR)))) {
        override def ev[F[_]: Monad](input: (Environment[F], List[EVALUATED])): F[Either[ExecutionError, EVALUATED]] =
          input match {
            case (env, (c: CaseObj) :: u :: Nil) if u == unit =>
              env.accountBalanceOf(caseObjToRecipient(c), None).map(_.map(CONST_LONG))

            case (env, (c: CaseObj) :: CONST_BYTESTR(assetId: ByteStr) :: Nil) =>
              env.accountBalanceOf(caseObjToRecipient(c), Some(assetId.arr)).map(_.map(CONST_LONG))

            case (_, xs) => notImplemented[F, EVALUATED](s"assetBalance(a: Address|Alias, u: ByteVector|Unit)", xs)
          }
      }
    }

  val assetBalanceV4F: BaseFunction[Environment] = {
    val args = Seq(("addressOrAlias", addressOrAliasType), ("assetId", BYTESTR))
    NativeFunction.withEnvironment[Environment](
      "assetBalance",
      10,
      ACCOUNTASSETONLYBALANCE,
      LONG,
      args: _*
    ) {
      new ContextfulNativeFunction[Environment]("assetBalance", LONG, args) {
        override def ev[F[_]: Monad](input: (Environment[F], List[EVALUATED])): F[Either[ExecutionError, EVALUATED]] = {
          val (env, args) = input
          (env.tthis, args) match {
            case (_, (c: CaseObj) :: CONST_BYTESTR(assetId: ByteStr) :: Nil) =>
              env.accountBalanceOf(caseObjToRecipient(c), Some(assetId.arr)).map(_.map(CONST_LONG))
            case (_, xs) =>
              notImplemented[F, EVALUATED](s"assetBalance(a: Address|Alias, u: ByteVector)", xs)
          }
        }
      }
    }
  }

  val wavesBalanceV4F: BaseFunction[Environment] = {
    val args = Seq(("addressOrAlias", addressOrAliasType))
    NativeFunction.withEnvironment[Environment](
      "wavesBalance",
<<<<<<< HEAD
      Map[StdLibVersion, Long](V1 -> 100L, V2 -> 100L, V3 -> 100L, V4 -> 10L, V5 -> 10L),
=======
      10,
>>>>>>> 0d6fc207
      ACCOUNTWAVESBALANCE,
      balanceDetailsType,
      args: _*
    ) {
      def wavesBalance[F[_]: Monad](env: Environment[F], recipient: Recipient): F[Either[String, EVALUATED]] = {
        env
          .accountWavesBalanceOf(recipient)
          .map(
            _.map(
              b =>
                CaseObj(
                  balanceDetailsType,
                  Map(
                    "available"  -> CONST_LONG(b.available),
                    "regular"    -> CONST_LONG(b.regular),
                    "generating" -> CONST_LONG(b.generating),
                    "effective"  -> CONST_LONG(b.effective)
                  )
                )
            )
          )
      }

      new ContextfulNativeFunction[Environment]("wavesBalance", LONG, args) {
        override def ev[F[_]: Monad](input: (Environment[F], List[EVALUATED])): F[Either[ExecutionError, EVALUATED]] = {
          val (env, args) = input
          (env.tthis, args) match {
            case (_, (c: CaseObj) :: Nil) =>
              wavesBalance(env, caseObjToRecipient(c))
            case (_, xs) =>
              notImplemented[F, EVALUATED](s"wavesBalance(a: Address|Alias)", xs)
          }
        }
      }
    }
  }

  def assetInfoF(version: StdLibVersion): BaseFunction[Environment] =
    NativeFunction.withEnvironment[Environment](
      "assetInfo",
      Map[StdLibVersion, Long](V1 -> 100L, V2 -> 100L, V3 -> 100L, V4 -> 15L),
      GETASSETINFOBYID,
      optionAsset(version),
      ("id", BYTESTR)
    ) {
      new ContextfulNativeFunction[Environment]("assetInfo", optionAsset(version), Seq(("id", BYTESTR))) {
        override def ev[F[_]: Monad](input: (Environment[F], List[EVALUATED])): F[Either[ExecutionError, EVALUATED]] =
          input match {
            case (env, CONST_BYTESTR(id: ByteStr) :: Nil) =>
              env
                .assetInfoById(id.arr)
                .map(_.map(buildAssetInfo(_, version)) match {
                  case Some(result) => result.asRight[String]
                  case _            => unit.asRight[String]
                })
            case (_, xs) => notImplemented[F, EVALUATED](s"assetInfo(u: ByteVector)", xs)
          }
      }
    }

  val wavesBalanceF: BaseFunction[Environment] =
    UserFunction("wavesBalance", 109, LONG, ("@addressOrAlias", addressOrAliasType)) {
      FUNCTION_CALL(assetBalanceF.header, List(REF("@addressOrAlias"), REF("unit")))
    }

  val txHeightByIdF: BaseFunction[Environment] =
    NativeFunction.withEnvironment[Environment](
      "transactionHeightById",
      Map[StdLibVersion, Long](V1 -> 100L, V2 -> 100L, V3 -> 100L, V4 -> 20L),
      TRANSACTIONHEIGHTBYID,
      optionLong,
      ("id", BYTESTR)
    ) {
      new ContextfulNativeFunction[Environment]("transactionHeightById", optionLong, Seq(("id", BYTESTR))) {
        override def ev[F[_]: Monad](input: (Environment[F], List[EVALUATED])): F[Either[ExecutionError, EVALUATED]] =
          input match {
            case (env, CONST_BYTESTR(id: ByteStr) :: Nil) =>
              env
                .transactionHeightById(id.arr)
                .map(fromOptionL)
                .map(_.asRight[String])
            case (_, xs) => notImplemented[F, EVALUATED](s"transactionHeightById(u: ByteVector)", xs)
          }
      }
    }

  def blockInfoByHeightF(version: StdLibVersion): BaseFunction[Environment] =
    NativeFunction.withEnvironment[Environment](
      "blockInfoByHeight",
      Map[StdLibVersion, Long](V1 -> 100L, V2 -> 100L, V3 -> 100L, V4 -> 5L),
      BLOCKINFOBYHEIGHT,
      UNION(UNIT, blockInfo(version)),
      ("height", LONG)
    ) {
      new ContextfulNativeFunction[Environment]("blockInfoByHeight", UNION(UNIT, blockInfo(version)), Seq(("height", LONG))) {
        override def ev[F[_]: Monad](input: (Environment[F], List[EVALUATED])): F[Either[ExecutionError, EVALUATED]] =
          input match {
            case (env, CONST_LONG(height: Long) :: Nil) =>
              env
                .blockInfoByHeight(height.toInt)
                .map(v => fromOptionCO(v.map(bi => Bindings.buildBlockInfo(bi, version))))
                .map(_.asRight[ExecutionError])
            case (_, xs) => notImplemented[F, EVALUATED](s"blockInfoByHeight(u: Int)", xs)
          }
      }
    }

  private def withExtract[C[_[_]]](f: BaseFunction[C], version: StdLibVersion): BaseFunction[C] = {
    val args = f.signature.args.zip(f.args).map {
      case ((name, ty), _) => ("@" ++ name, ty)
    }
    UserFunction(
      f.name ++ ExtractedFuncPostfix,
      ExtractedFuncPrefix ++ f.header.toString,
      f.costByLibVersionMap,
      f.signature.result.asInstanceOf[UNION].typeList.find(_ != UNIT).get,
      args: _*
    ) {
      val extractF = if (version >= V4) PureContext.value else PureContext.extract
      FUNCTION_CALL(extractF, List(FUNCTION_CALL(f.header, args.map(a => REF(a._1)).toList)))
    }
  }

  def extractedFuncs(v: StdLibVersion): Array[BaseFunction[Environment]] =
    Array(
      getIntegerFromStateF,
      getBooleanFromStateF,
      getBinaryFromStateF,
      getStringFromStateF,
      getIntegerFromArrayF(v),
      getBooleanFromArrayF(v),
      getBinaryFromArrayF(v),
      getStringFromArrayF(v),
      getIntegerByIndexF(v),
      getBooleanByIndexF(v),
      getBinaryByIndexF(v),
      getStringByIndexF(v),
      if (v >= V4) addressFromStringV4 else addressFromStringF(v)
    ).map(withExtract(_, v))

  def extractedStateSelfFuncs(v: StdLibVersion): Array[BaseFunction[Environment]] =
    Array(
      getIntegerFromStateSelfF,
      getBooleanFromStateSelfF,
      getBinaryFromStateSelfF,
      getStringFromStateSelfF
    ).map(withExtract(_, v))

  def txByIdF(proofsEnabled: Boolean, version: StdLibVersion): BaseFunction[Environment] =
    NativeFunction.withEnvironment[Environment](
      "transactionById",
      100,
      GETTRANSACTIONBYID,
      txByIdReturnType(proofsEnabled, version),
      ("id", BYTESTR)
    ) {
      new ContextfulNativeFunction[Environment]("transactionById", txByIdReturnType(proofsEnabled, version), Seq(("id", BYTESTR))) {
        override def ev[F[_]: Monad](input: (Environment[F], List[EVALUATED])): F[Either[ExecutionError, EVALUATED]] =
          input match {
            case (env, CONST_BYTESTR(id: ByteStr) :: Nil) =>
              env
                .transactionById(id.arr)
                .map(_.map(transactionObject(_, proofsEnabled, version)))
                .map(fromOptionCO)
                .map(_.asRight[String])
            case (_, xs) => notImplemented[F, EVALUATED](s"transactionById(u: ByteVector)", xs)
          }
      }
    }

  def transferTxByIdF(proofsEnabled: Boolean, version: StdLibVersion): BaseFunction[Environment] =
    NativeFunction.withEnvironment[Environment](
      "transferTransactionById",
      Map[StdLibVersion, Long](V1 -> 100L, V2 -> 100L, V3 -> 100L, V4 -> 60L),
      TRANSFERTRANSACTIONBYID,
      UNION(buildTransferTransactionType(proofsEnabled, version), UNIT),
      ("id", BYTESTR)
    ) {
      new ContextfulNativeFunction[Environment](
        "transferTransactionById",
        UNION(buildTransferTransactionType(proofsEnabled, version), UNIT),
        Seq(("id", BYTESTR))
      ) {
        override def ev[F[_]: Monad](input: (Environment[F], List[EVALUATED])): F[Either[ExecutionError, EVALUATED]] =
          input match {
            case (env, CONST_BYTESTR(id: ByteStr) :: Nil) =>
              env
                .transferTransactionById(id.arr)
                .map(_.map(transactionObject(_, proofsEnabled, version)))
                .map(fromOptionCO)
                .map(_.asRight[String])

            case (_, xs) => notImplemented[F, EVALUATED](s"transferTransactionById(u: ByteVector)", xs)
          }
      }
    }

  val calculateAssetIdF: BaseFunction[Environment] =
    NativeFunction.withEnvironment[Environment](
      "calculateAssetId",
      10,
      CALCULATE_ASSET_ID,
      BYTESTR,
      ("issue", issueActionType)
    ) {
      new ContextfulNativeFunction[Environment]("calculateAssetId", BYTESTR, Seq(("issue", issueActionType))) {
        override def ev[F[_]: Monad](input: (Environment[F], List[EVALUATED])): F[Either[ExecutionError, EVALUATED]] =
          input match {
            case (env, CaseObj(`issueActionType`, fields) :: Nil) =>
              val MaxAssetNameLength        = 16
              val MaxAssetDescriptionLength = 1000
              // This constants are dublicate of IssueTransaction.* but need to limit of hash calculating complexity and dom't relate with consensus.
              // Consensus check it in InvokeScriptTransactionDiff.

              val name        = fields(FieldNames.IssueName).asInstanceOf[CONST_STRING].s
              val description = fields(FieldNames.IssueDescription).asInstanceOf[CONST_STRING].s

              (if (description.getBytes("UTF-8").length > MaxAssetDescriptionLength)
                 Left(s"Description length should not exceed $MaxAssetDescriptionLength")
               else if (name.getBytes("UTF-8").length > MaxAssetNameLength)
                 Left(s"Name length should not exceed $MaxAssetNameLength")
               else
                 CONST_BYTESTR(
                   Issue.calculateId(
                     decimals = fields(FieldNames.IssueDecimals).asInstanceOf[CONST_LONG].t.toInt,
                     description = description,
                     isReissuable = fields(FieldNames.IssueIsReissuable).asInstanceOf[CONST_BOOLEAN].b,
                     name = name,
                     quantity = fields(FieldNames.IssueQuantity).asInstanceOf[CONST_LONG].t,
                     nonce = fields(FieldNames.IssueNonce).asInstanceOf[CONST_LONG].t,
                     parent = env.txId
                   )
                 ): Either[String, EVALUATED]).pure[F]

            case (env, xs) => notImplemented[F, EVALUATED](s"calculateAssetId(i: Issue)", xs)
          }
      }
    }

  def transactionFromProtoBytesF(proofsEnabled: Boolean, version: StdLibVersion): BaseFunction[Environment] =
    NativeFunction.withEnvironment[Environment](
      "transferTransactionFromProto",
      5,
      TRANSFER_TRANSACTION_FROM_PROTO,
      UNION(buildTransferTransactionType(proofsEnabled, version), UNIT),
      ("bytes", BYTESTR)
    ) {
      new ContextfulNativeFunction[Environment](
        "transferTransactionFromProto",
        UNION(buildTransferTransactionType(proofsEnabled, version), UNIT),
        Seq(("bytes", BYTESTR))
      ) {
        override def ev[F[_]: Monad](input: (Environment[F], List[EVALUATED])): F[Either[ExecutionError, EVALUATED]] =
          input match {
            case (env, List(CONST_BYTESTR(bytes))) =>
              env
                .transferTransactionFromProto(bytes.arr)
                .map(
                  tx =>
                    (tx.map(transactionObject(_, proofsEnabled, version)): EVALUATED)
                      .asRight[ExecutionError]
                )

            case (_, xs) => notImplemented[F, EVALUATED](s"transferTransactionFromProto(bytes: ByteVector)", xs)
          }
      }
    }

  val simplifiedIssueActionConstructor: BaseFunction[Environment] =
    NativeFunction(
      "Issue",
      1,
      SIMPLIFIED_ISSUE_ACTION_CONSTRUCTOR,
      issueActionType,
      FieldNames.IssueName         -> STRING,
      FieldNames.IssueDescription  -> STRING,
      FieldNames.IssueQuantity     -> LONG,
      FieldNames.IssueDecimals     -> LONG,
      FieldNames.IssueIsReissuable -> BOOLEAN
    ) { args =>
      val typedArgs = (issueActionType.fields.map(_._1) zip (args ::: List(unit, CONST_LONG(0)))).toMap
      Right(CaseObj(issueActionType, typedArgs))
    }

  val detailedIssueActionConstructor: BaseFunction[Environment] =
    NativeFunction(
      "Issue",
      1,
      DETAILED_ISSUE_ACTION_CONSTRUCTOR,
      issueActionType,
      FieldNames.IssueName         -> STRING,
      FieldNames.IssueDescription  -> STRING,
      FieldNames.IssueQuantity     -> LONG,
      FieldNames.IssueDecimals     -> LONG,
      FieldNames.IssueIsReissuable -> BOOLEAN,
      FieldNames.IssueScriptField  -> UNION(issueScriptType, UNIT),
      FieldNames.IssueNonce        -> LONG
    ) { args =>
      val typedArgs = (issueActionType.fields.map(_._1) zip args).toMap
      Right(CaseObj(issueActionType, typedArgs))
    }
}<|MERGE_RESOLUTION|>--- conflicted
+++ resolved
@@ -401,11 +401,7 @@
     val args = Seq(("addressOrAlias", addressOrAliasType))
     NativeFunction.withEnvironment[Environment](
       "wavesBalance",
-<<<<<<< HEAD
-      Map[StdLibVersion, Long](V1 -> 100L, V2 -> 100L, V3 -> 100L, V4 -> 10L, V5 -> 10L),
-=======
       10,
->>>>>>> 0d6fc207
       ACCOUNTWAVESBALANCE,
       balanceDetailsType,
       args: _*
