package com.wavesplatform.lang.v1.evaluator.ctx.impl.waves

import cats.implicits._
import cats.{Id, Monad}
import com.wavesplatform.common.state.ByteStr
import com.wavesplatform.common.utils.EitherExt2
import com.wavesplatform.lang.ExecutionError
import com.wavesplatform.lang.directives.values._
import com.wavesplatform.lang.v1.FunctionHeader
import com.wavesplatform.lang.v1.compiler.Terms
import com.wavesplatform.lang.v1.compiler.Terms._
import com.wavesplatform.lang.v1.compiler.Types._
import com.wavesplatform.lang.v1.evaluator.FunctionIds._
import com.wavesplatform.lang.v1.evaluator.ctx.impl.converters._
import com.wavesplatform.lang.v1.evaluator.ctx.impl.waves.Bindings.{scriptTransfer => _, _}
import com.wavesplatform.lang.v1.evaluator.ctx.impl.waves.Types.{addressOrAliasType, addressType, commonDataEntryType, optionAddress, _}
import com.wavesplatform.lang.v1.evaluator.ctx.impl.{EnvironmentFunctions, PureContext, notImplemented, unit}
import com.wavesplatform.lang.v1.evaluator.ctx.{BaseFunction, NativeFunction, UserFunction}
import com.wavesplatform.lang.v1.evaluator.{ContextfulNativeFunction, ContextfulUserFunction}
import com.wavesplatform.lang.v1.traits.domain.{Issue, Lease, Recipient}
import com.wavesplatform.lang.v1.traits.{DataType, Environment}
import monix.eval.Coeval

object Functions {
  private def getDataFromStateF(name: String, internalName: Short, dataType: DataType): BaseFunction[Environment] = {
    val resultType = UNION(dataType.innerType, UNIT)
    val args = Seq(("addressOrAlias", addressOrAliasType), ("key", STRING))
    NativeFunction.withEnvironment[Environment](
      name,
      Map[StdLibVersion, Long](V1 -> 100L, V2 -> 100L, V3 -> 100L, V4 -> 10L),
      internalName,
      UNION(dataType.innerType, UNIT),
      ("addressOrAlias", addressOrAliasType),
      ("key", STRING)
    ) {
      new ContextfulNativeFunction[Environment](name, resultType, args) {
        override def ev[F[_]: Monad](input: (Environment[F], List[Terms.EVALUATED])): F[Either[ExecutionError, EVALUATED]] =
          input match {
            case (env, (addressOrAlias: CaseObj) :: CONST_STRING(key) :: Nil) =>
              val environmentFunctions = new EnvironmentFunctions[F](env)
              environmentFunctions
                .getData(addressOrAlias, key, dataType)
                .map(_.flatMap {
                  case None => Right(unit)
                  case Some(a) =>
                    a match {
                      case b: ByteStr => CONST_BYTESTR(b)
                      case b: Long    => Right(CONST_LONG(b))
                      case b: String  => CONST_STRING(b)
                      case b: Boolean => Right(CONST_BOOLEAN(b))
                    }
                })

            case (_, xs) => notImplemented[F, EVALUATED](s"$name(s: String)", xs)
          }
      }
    }
  }

  val getIntegerFromStateF: BaseFunction[Environment] = getDataFromStateF("getInteger", DATA_LONG_FROM_STATE, DataType.Long)
  val getBooleanFromStateF: BaseFunction[Environment] = getDataFromStateF("getBoolean", DATA_BOOLEAN_FROM_STATE, DataType.Boolean)
  val getBinaryFromStateF: BaseFunction[Environment]  = getDataFromStateF("getBinary", DATA_BYTES_FROM_STATE, DataType.ByteArray)
  val getStringFromStateF: BaseFunction[Environment]  = getDataFromStateF("getString", DATA_STRING_FROM_STATE, DataType.String)

  private def getDataFromArrayF(name: String, internalName: Short, dataType: DataType, version: StdLibVersion): BaseFunction[Environment] =
    NativeFunction(
      name,
      10,
      internalName,
      UNION(dataType.innerType, UNIT),
      ("data", LIST(commonDataEntryType(version))),
      ("key", STRING)
    ) {
      case ARR(data: IndexedSeq[CaseObj] @unchecked) :: CONST_STRING(key: String) :: Nil =>
        val entryValue = data
          .find(entry => Right(entry.fields("key")) == CONST_STRING(key))
          .map(_.fields("value"))
        val result: Either[ExecutionError, EVALUATED] = entryValue match {
          case Some(n: CONST_LONG) if dataType == DataType.Long         => n.asRight[ExecutionError]
          case Some(b: CONST_BOOLEAN) if dataType == DataType.Boolean   => b.asRight[ExecutionError]
          case Some(b: CONST_BYTESTR) if dataType == DataType.ByteArray => b.asRight[ExecutionError]
          case Some(s: CONST_STRING) if dataType == DataType.String     => s.asRight[ExecutionError]
          case _                                                        => unit.asRight[ExecutionError]
        }
        result
      case xs => notImplemented[Id, EVALUATED](s"$name(s: String)", xs)
    }

  def getIntegerFromArrayF(v: StdLibVersion): BaseFunction[Environment] = getDataFromArrayF("getInteger", DATA_LONG_FROM_ARRAY, DataType.Long, v)
  def getBooleanFromArrayF(v: StdLibVersion): BaseFunction[Environment] =
    getDataFromArrayF("getBoolean", DATA_BOOLEAN_FROM_ARRAY, DataType.Boolean, v)
  def getBinaryFromArrayF(v: StdLibVersion): BaseFunction[Environment] = getDataFromArrayF("getBinary", DATA_BYTES_FROM_ARRAY, DataType.ByteArray, v)
  def getStringFromArrayF(v: StdLibVersion): BaseFunction[Environment] = getDataFromArrayF("getString", DATA_STRING_FROM_ARRAY, DataType.String, v)

  private def getDataByIndexF(name: String, dataType: DataType, version: StdLibVersion): BaseFunction[Environment] =
    UserFunction(
      name,
      Map[StdLibVersion, Long](V1 -> 30L, V2 -> 30L, V3 -> 30L, V4 -> 4L),
      UNION(dataType.innerType, UNIT),
      ("@data", LIST(commonDataEntryType(version))),
      ("@index", LONG)
    ) {
      LET_BLOCK(
        LET("@val", GETTER(FUNCTION_CALL(PureContext.getElement, List(REF("@data"), REF("@index"))), "value")),
        IF(
          FUNCTION_CALL(
            FunctionHeader.Native(ISINSTANCEOF),
            List(REF("@val"), CONST_STRING(dataType.innerType.name).explicitGet())
          ),
          REF("@val"),
          REF("unit")
        )
      )
    }

  def getIntegerByIndexF(v: StdLibVersion): BaseFunction[Environment] = getDataByIndexF("getInteger", DataType.Long, v)
  def getBooleanByIndexF(v: StdLibVersion): BaseFunction[Environment] = getDataByIndexF("getBoolean", DataType.Boolean, v)
  def getBinaryByIndexF(v: StdLibVersion): BaseFunction[Environment]  = getDataByIndexF("getBinary", DataType.ByteArray, v)
  def getStringByIndexF(v: StdLibVersion): BaseFunction[Environment]  = getDataByIndexF("getString", DataType.String, v)

  private def secureHashExpr(xs: EXPR, version: StdLibVersion): EXPR =
    FUNCTION_CALL(
      FunctionHeader.Native(if (version >= V4) KECCAK256_LIM else KECCAK256),
      List(
        FUNCTION_CALL(
          FunctionHeader.Native(if (version >= V4) BLAKE256_LIM else BLAKE256),
          List(xs)
        )
      )
    )

  def addressFromPublicKeyF(version: StdLibVersion): BaseFunction[Environment] =
    UserFunction.withEnvironment[Environment](
      name = "addressFromPublicKey",
      internalName = "addressFromPublicKey",
      Map[StdLibVersion, Long](V1 -> 82L, V2 -> 82L, V3 -> 82L, V4 -> 63L),
      addressType,
      ("@publicKey", BYTESTR)
    )(
      new ContextfulUserFunction[Environment] {
        override def apply[F[_]: Monad](env: Environment[F]): EXPR =
          FUNCTION_CALL(
            FunctionHeader.User("Address"),
            List(
              LET_BLOCK(
                LET(
                  "@afpk_withoutChecksum",
                  FUNCTION_CALL(
                    PureContext.sumByteStr,
                    List(
                      CONST_BYTESTR(ByteStr.fromBytes(EnvironmentFunctions.AddressVersion, env.chainId)).explicitGet(),
                      // publicKeyHash
                      FUNCTION_CALL(
                        PureContext.takeBytes,
                        List(
                          secureHashExpr(REF("@publicKey"), version),
                          CONST_LONG(EnvironmentFunctions.HashLength)
                        )
                      )
                    )
                  )
                ),
                // bytes
                FUNCTION_CALL(
                  PureContext.sumByteStr,
                  List(
                    REF("@afpk_withoutChecksum"),
                    FUNCTION_CALL(
                      PureContext.takeBytes,
                      List(
                        secureHashExpr(REF("@afpk_withoutChecksum"), version),
                        CONST_LONG(EnvironmentFunctions.ChecksumLength)
                      )
                    )
                  )
                )
              )
            )
          )
      }
    )

  private def removePrefixExpr(str: EXPR, prefix: String): EXPR = IF(
    FUNCTION_CALL(
      PureContext.eq,
      List(
        FUNCTION_CALL(PureContext.takeString, List(str, CONST_LONG(prefix.length))),
        CONST_STRING(prefix).explicitGet()
      )
    ),
    FUNCTION_CALL(PureContext.dropString, List(str, CONST_LONG(prefix.length))),
    str
  )

  private def verifyAddressChecksumExpr(addressBytes: EXPR, version: StdLibVersion): EXPR = FUNCTION_CALL(
    PureContext.eq,
    List(
      // actual checksum
      FUNCTION_CALL(PureContext.takeRightBytes, List(addressBytes, CONST_LONG(EnvironmentFunctions.ChecksumLength))),
      // generated checksum
      FUNCTION_CALL(
        PureContext.takeBytes,
        List(
          secureHashExpr(
            FUNCTION_CALL(PureContext.dropRightBytes, List(addressBytes, CONST_LONG(EnvironmentFunctions.ChecksumLength))),
            version
          ),
          CONST_LONG(EnvironmentFunctions.ChecksumLength)
        )
      )
    )
  )

  def addressFromStringF(version: StdLibVersion): BaseFunction[Environment] =
    UserFunction.withEnvironment("addressFromString", 124, optionAddress, ("@string", STRING)) {
      new ContextfulUserFunction[Environment] {
        override def apply[F[_]: Monad](env: Environment[F]): EXPR =
          LET_BLOCK(
            LET(
              "@afs_addrBytes",
              FUNCTION_CALL(FunctionHeader.Native(FROMBASE58), List(removePrefixExpr(REF("@string"), EnvironmentFunctions.AddressPrefix)))
            ),
            IF(
              FUNCTION_CALL(
                PureContext.eq,
                List(
                  FUNCTION_CALL(PureContext.sizeBytes, List(REF("@afs_addrBytes"))),
                  CONST_LONG(EnvironmentFunctions.AddressLength)
                )
              ),
              IF(
                // version
                FUNCTION_CALL(
                  PureContext.eq,
                  List(
                    FUNCTION_CALL(PureContext.takeBytes, List(REF("@afs_addrBytes"), CONST_LONG(1))),
                    CONST_BYTESTR(ByteStr.fromBytes(EnvironmentFunctions.AddressVersion)).explicitGet()
                  )
                ),
                IF(
                  // networkByte
                  FUNCTION_CALL(
                    PureContext.eq,
                    List(
                      FUNCTION_CALL(
                        PureContext.takeBytes,
                        List(
                          FUNCTION_CALL(PureContext.dropBytes, List(REF("@afs_addrBytes"), CONST_LONG(1))),
                          CONST_LONG(1)
                        )
                      ),
                      CONST_BYTESTR(ByteStr.fromBytes(env.chainId)).explicitGet()
                    )
                  ),
                  IF(
                    verifyAddressChecksumExpr(REF("@afs_addrBytes"), version),
                    FUNCTION_CALL(FunctionHeader.User("Address"), List(REF("@afs_addrBytes"))),
                    REF("unit")
                  ),
                  REF("unit")
                ),
                REF("unit")
              ),
              REF("unit")
            )
          )
      }
    }

  val addressFromStringV4: BaseFunction[Environment] =
    NativeFunction.withEnvironment[Environment](
      "addressFromString",
      1,
      ADDRESSFROMSTRING_NATIVE,
      optionAddress,
      ("@string", STRING)
    ) {
    new ContextfulNativeFunction[Environment]("addressFromString", optionAddress, Seq(("@string", STRING))) {
      override def ev[F[_]: Monad](input: (Environment[F], List[EVALUATED])): F[Either[ExecutionError, EVALUATED]] =
        input match {
          case (env, CONST_STRING(address) :: Nil) =>
            env.addressFromString(address)
              .fold(
                _ => unit,
                address => CaseObj(addressType, Map("bytes" -> CONST_BYTESTR(address.bytes).explicitGet())): EVALUATED
              )
              .asRight[ExecutionError].pure[F]
          case (_, other) =>
            notImplemented[F, EVALUATED](s"addressFromString(a: String)", other)
        }
    }
  }

  val addressFromRecipientF: BaseFunction[Environment] =
    NativeFunction.withEnvironment[Environment](
      "addressFromRecipient",
      Map[StdLibVersion, Long](V1 -> 100L, V2 -> 100L, V3 -> 100L, V4 -> 5L),
      ADDRESSFROMRECIPIENT,
      addressType,
      ("AddressOrAlias", addressOrAliasType)
    ) {
      new ContextfulNativeFunction[Environment]("addressFromRecipient", addressType, Seq(("AddressOrAlias", addressOrAliasType))) {
        override def ev[F[_]: Monad](input: (Environment[F], List[EVALUATED])): F[Either[ExecutionError, EVALUATED]] = {
          input match {
            case (_, (c @ CaseObj(`addressType`, _)) :: Nil) => (c: EVALUATED).asRight[ExecutionError].pure[F]
            case (env, CaseObj(`aliasType`, fields) :: Nil) =>
              new EnvironmentFunctions(env)
                .addressFromAlias(fields("alias").asInstanceOf[CONST_STRING].s)
                .map(_.map(resolved => CaseObj(addressType, Map("bytes" -> CONST_BYTESTR(resolved.bytes).explicitGet()))))
            case (_, xs) => notImplemented[F, EVALUATED](s"addressFromRecipient(a: AddressOrAlias)", xs)
          }
        }
      }
    }

  val stringFromAddressF: BaseFunction[Environment] =
    NativeFunction(
      "toString",
      10,
      ADDRESSTOSTRING,
      STRING,
      ("Address", addressType)
    ) {
      case CaseObj(`addressType`, fields) :: Nil =>
        CONST_STRING(fields("bytes").asInstanceOf[CONST_BYTESTR].bs.toString)
          .asInstanceOf[Either[ExecutionError, EVALUATED]]
      case xs => notImplemented[Id, EVALUATED](s"toString(a: Address)", xs)
    }

  private def caseObjToRecipient(c: CaseObj): Recipient = c.caseType.name match {
    case addressType.name => Recipient.Address(c.fields("bytes").asInstanceOf[CONST_BYTESTR].bs)
    case aliasType.name   => Recipient.Alias(c.fields("alias").asInstanceOf[CONST_STRING].s)
    case t                => throw new IllegalArgumentException(s"Unexpected recipient type $t")
  }

  val assetBalanceF: BaseFunction[Environment] =
    NativeFunction.withEnvironment[Environment](
      "assetBalance",
      Map[StdLibVersion, Long](V1 -> 100L, V2 -> 100L, V3 -> 100L, V4 -> 10L),
      ACCOUNTASSETBALANCE,
      LONG,
      ("addressOrAlias", addressOrAliasType),
      ("assetId", UNION(UNIT, BYTESTR))
    ) {
      new ContextfulNativeFunction[Environment]("assetBalance", LONG, Seq(("addressOrAlias", addressOrAliasType),("assetId", UNION(UNIT, BYTESTR)))) {
        override def ev[F[_]: Monad](input: (Environment[F], List[EVALUATED])): F[Either[ExecutionError, EVALUATED]] =
          input match {
            case (env, (c: CaseObj) :: u :: Nil) if u == unit =>
              env.accountBalanceOf(caseObjToRecipient(c), None).map(_.map(CONST_LONG))

            case (env, (c: CaseObj) :: CONST_BYTESTR(assetId: ByteStr) :: Nil) =>
              env.accountBalanceOf(caseObjToRecipient(c), Some(assetId.arr)).map(_.map(CONST_LONG))

            case (_, xs) => notImplemented[F, EVALUATED](s"assetBalance(a: Address|Alias, u: ByteVector|Unit)", xs)
          }
      }
    }

  val assetBalanceV4F: BaseFunction[Environment] =
    NativeFunction.withEnvironment[Environment](
      "assetBalance",
      10,
      ACCOUNTASSETONLYBALANCE,
      LONG,
      ("addressOrAlias", addressOrAliasType),
      ("assetId", BYTESTR)
    ) {
      new ContextfulNativeFunction[Environment]("assetBalance", LONG, Seq(("addressOrAlias", addressOrAliasType),("assetId", BYTESTR))) {
        override def ev[F[_]: Monad](input: (Environment[F], List[EVALUATED])): F[Either[ExecutionError, EVALUATED]] =
          input match {
            case (env, (c: CaseObj) :: CONST_BYTESTR(assetId: ByteStr) :: Nil) =>
              env.accountBalanceOf(caseObjToRecipient(c), Some(assetId.arr)).map(_.map(CONST_LONG))

            case (_, xs) => notImplemented[F, EVALUATED](s"assetBalance(a: Address|Alias, u: ByteVector)", xs)
          }
      }
    }


  val wavesBalanceV4F: BaseFunction[Environment] =
    NativeFunction.withEnvironment[Environment](
      "wavesBalance",
      10,
      ACCOUNTWAVESBALANCE,
      balanceDetailsType,
      ("addressOrAlias", addressOrAliasType)
    ) {
      new ContextfulNativeFunction[Environment]("wavesBalance", LONG, Seq(("addressOrAlias", addressOrAliasType))) {
        override def ev[F[_]: Monad](input: (Environment[F], List[EVALUATED])): F[Either[ExecutionError, EVALUATED]] =
          input match {
            case (env, (c: CaseObj) :: Nil) =>
              env.accountWavesBalanceOf(caseObjToRecipient(c)).map(_.map(b => CaseObj(balanceDetailsType, Map(
                "available" -> CONST_LONG(b.available),
                "regular" -> CONST_LONG(b.regular),
                "generating" -> CONST_LONG(b.generating),
                "effective" -> CONST_LONG(b.effective)
                ))))

            case (_, xs) => notImplemented[F, EVALUATED](s"wavesBalance(a: Address|Alias)", xs)
          }
      }
    }


  def assetInfoF(version: StdLibVersion): BaseFunction[Environment] =
    NativeFunction.withEnvironment[Environment](
      "assetInfo",
      Map[StdLibVersion, Long](V1 -> 100L, V2 -> 100L, V3 -> 100L, V4 -> 15L),
      GETASSETINFOBYID,
      optionAsset(version),
      ("id", BYTESTR)
    ) {
      new ContextfulNativeFunction[Environment]("assetInfo", optionAsset(version), Seq(("id", BYTESTR))) {
        override def ev[F[_]: Monad](input: (Environment[F], List[EVALUATED])): F[Either[ExecutionError, EVALUATED]] =
          input match {
            case (env, CONST_BYTESTR(id: ByteStr) :: Nil) =>
              env
                .assetInfoById(id.arr)
                .map(_.map(buildAssetInfo(_, version)) match {
                  case Some(result) => result.asRight[String]
                  case _            => unit.asRight[String]
                })
            case (_, xs) => notImplemented[F, EVALUATED](s"assetInfo(u: ByteVector)", xs)
          }
      }
    }

  val wavesBalanceF: BaseFunction[Environment] =
    UserFunction("wavesBalance", 109, LONG, ("@addressOrAlias", addressOrAliasType)) {
      FUNCTION_CALL(assetBalanceF.header, List(REF("@addressOrAlias"), REF("unit")))
    }

  val txHeightByIdF: BaseFunction[Environment] =
    NativeFunction.withEnvironment[Environment](
      "transactionHeightById",
      Map[StdLibVersion, Long](V1 -> 100L, V2 -> 100L, V3 -> 100L, V4 -> 20L),
      TRANSACTIONHEIGHTBYID,
      optionLong,
      ("id", BYTESTR)
    ) {
      new ContextfulNativeFunction[Environment]("transactionHeightById", optionLong, Seq(("id", BYTESTR))) {
        override def ev[F[_]: Monad](input: (Environment[F], List[EVALUATED])): F[Either[ExecutionError, EVALUATED]] =
          input match {
            case (env, CONST_BYTESTR(id: ByteStr) :: Nil) =>
              env
                .transactionHeightById(id.arr)
                .map(fromOptionL)
                .map(_.asRight[String])
            case (_, xs) => notImplemented[F, EVALUATED](s"transactionHeightById(u: ByteVector)", xs)
          }
      }
    }

  def blockInfoByHeightF(version: StdLibVersion): BaseFunction[Environment] =
    NativeFunction.withEnvironment[Environment](
      "blockInfoByHeight",
      Map[StdLibVersion, Long](V1 -> 100L, V2 -> 100L, V3 -> 100L, V4 -> 5L),
      BLOCKINFOBYHEIGHT,
      UNION(UNIT, blockInfo(version)),
      ("height", LONG)
    ) {
      new ContextfulNativeFunction[Environment]("blockInfoByHeight", UNION(UNIT, blockInfo(version)), Seq(("height", LONG))) {
        override def ev[F[_]: Monad](input: (Environment[F], List[EVALUATED])): F[Either[ExecutionError, EVALUATED]] =
          input match {
            case (env, CONST_LONG(height: Long) :: Nil) =>
              env
                .blockInfoByHeight(height.toInt)
                .map(v => fromOptionCO(v.map(bi => Bindings.buildBlockInfo(bi, version))))
                .map(_.asRight[ExecutionError])
            case (_, xs) => notImplemented[F, EVALUATED](s"blockInfoByHeight(u: Int)", xs)
          }
      }
    }

  def callDAppF(version: StdLibVersion): BaseFunction[Environment] =
    NativeFunction.withEnvironment[Environment](
      "Invoke",
      Map[StdLibVersion, Long](V4 -> 30L),
      CALLDAPP,
      ANY,
      ("dapp", addressOrAliasType),
      ("name", optionString),
      ("args", LIST(ANY)),
      ("payments", listPayment)
    ) {
<<<<<<< HEAD
      new ContextfulNativeFunction[Environment](
        "Invoke",
        ANY,
        Seq(("dapp", BYTESTR), ("name", STRING), ("args", LIST(ANY)), ("payments", listPayment))
      ) {
        override def ev[F[_]: Monad](input: (Environment[F], List[EVALUATED])): F[Either[ExecutionError, EVALUATED]] =
          evaluateExtended(input._1, input._2, 0).value().map(_._1)

        override def evaluateExtended[F[_]: Monad](env: Environment[F], args: List[EVALUATED], availableComplexity: Int): Coeval[F[(Either[ExecutionError, EVALUATED], Int)]] = {
          val dappBytes = args match {
            case (dapp: CaseObj) :: _ if dapp.caseType == addressType =>
              dapp.fields("bytes") match {
                case CONST_BYTESTR(d) => d.pure[F]
                case _                => ???
              }
            case (dapp: CaseObj) :: _ if dapp.caseType == aliasType =>
              dapp.fields("alias") match {
                case CONST_STRING(a) => env.resolveAlias(a).map(_.explicitGet().bytes)
              }
            case _ => ???
          }
          val name = args match {
            case _ :: CONST_STRING(name) :: _ => name
            case _ :: CaseObj(UNIT, _) :: _   => "default"
            case _                            => ???
          }
          args match {
            case _ :: _ :: ARR(args) :: ARR(payments) :: Nil =>
              env
                .callScript(
                  Recipient.Address(dappBytes.asInstanceOf[ByteStr]),
                  name,
                  args.toList,
                  payments.map {
                    case p: CaseObj if p.caseType == paymentType =>
                      List("assetId", "amount").map(p.fields) match {
                        case List(CONST_BYTESTR(a), CONST_LONG(v)) => (Some(a.arr), v)
                        case List(CaseObj(UNIT, _), CONST_LONG(v)) => (None, v)
                      }
                    case _ => ???
                  },
                  availableComplexity
                )
                .map(_.map { case (result, complexity) => (result.leftMap(_.toString), complexity) })
            case xs =>
              val err = notImplemented[F, EVALUATED](s"Invoke(dapp: Address, function: String, args: List[Any], payments: List[Payment])", xs)
              Coeval.now(err.map((_, 0)))
          }
=======
      new ContextfulNativeFunction[Environment]("Invoke", ANY, Seq(("dapp", BYTESTR), ("name", STRING), ("args", LIST(ANY)), ("payments", listPayment))) {
        override def ev[F[_]: Monad](input: (Environment[F], List[EVALUATED])): F[Either[ExecutionError, EVALUATED]] = {
          for {
            dappBytes <- input match {
              case (env, (dapp: CaseObj) :: _) if dapp.caseType == addressType =>
                dapp.fields("bytes") match {
                  case CONST_BYTESTR(d) => d.pure[F]
                  case a => throw new IllegalArgumentException(s"Unexpected address bytes $a")
                }
              case (env, (dapp: CaseObj) :: _) if dapp.caseType == aliasType =>
                dapp.fields("alias") match {
                  case CONST_STRING(a) => env.resolveAlias(a).map(_.explicitGet().bytes)
                }
              case (_, args) => throw new IllegalArgumentException(s"Unexpected recipient args $args")
            }
            name = input match {
              case (_, _ :: CONST_STRING(name) :: _) => name
              case (_, _ :: CaseObj(UNIT, _) :: _) => "default"
              case (_, args) => throw new IllegalArgumentException(s"Unexpected input args $args")
            }
            result <- input match {
              case (env,  _ :: _ :: ARR(args) :: ARR(payments) :: Nil) =>
                env
                  .callScript(Recipient.Address(dappBytes), name, args.toList, (payments.map {
                    case (p: CaseObj) if p.caseType == paymentType => List("assetId", "amount").map(p.fields) match {
                      case List(CONST_BYTESTR(a), CONST_LONG(v)) => (Some(a.arr), v)
                      case List(CaseObj(UNIT, _), CONST_LONG(v)) => (None, v)
                    }
                    case arg => throw new IllegalArgumentException(s"Unexpected payment arg $arg")
                  }))
                  .map(_.leftMap(_.toString))
              case (_, xs) => notImplemented[F, EVALUATED](s"Invoke(dapp: Address, function: String, args: List[Any], payments: List[Payment])", xs)
            }
          } yield result
>>>>>>> d8c50b00
        }
      }
    }

  private def withExtract[C[_[_]]](f: BaseFunction[C], version: StdLibVersion): BaseFunction[C] = {
    val args = f.signature.args.zip(f.args).map {
      case ((name, ty), _) => ("@" ++ name, ty)
    }
    UserFunction(
      f.name ++ ExtractedFuncPostfix,
      ExtractedFuncPrefix ++ f.header.toString,
      f.costByLibVersionMap,
      f.signature.result.asInstanceOf[UNION].typeList.find(_ != UNIT).get,
      args: _*
    ) {
      val extractF = if (version >= V4) PureContext.value else PureContext.extract
      FUNCTION_CALL(extractF, List(FUNCTION_CALL(f.header, args.map(a => REF(a._1)).toList)))
    }
  }

  def extractedFuncs(v: StdLibVersion): Array[BaseFunction[Environment]] =
    Array(
      getIntegerFromStateF,
      getBooleanFromStateF,
      getBinaryFromStateF,
      getStringFromStateF,
      getIntegerFromArrayF(v),
      getBooleanFromArrayF(v),
      getBinaryFromArrayF(v),
      getStringFromArrayF(v),
      getIntegerByIndexF(v),
      getBooleanByIndexF(v),
      getBinaryByIndexF(v),
      getStringByIndexF(v),
      if (v >= V4) addressFromStringV4 else addressFromStringF(v)
    ).map(withExtract(_, v))

  def txByIdF(proofsEnabled: Boolean, version: StdLibVersion): BaseFunction[Environment] =
    NativeFunction.withEnvironment[Environment](
      "transactionById",
      100,
      GETTRANSACTIONBYID,
      txByIdReturnType(proofsEnabled, version),
      ("id", BYTESTR)
    ) {
      new ContextfulNativeFunction[Environment]( "transactionById", txByIdReturnType(proofsEnabled, version), Seq(("id", BYTESTR))) {
        override def ev[F[_]: Monad](input: (Environment[F], List[EVALUATED])): F[Either[ExecutionError, EVALUATED]] =
          input match {
            case (env, CONST_BYTESTR(id: ByteStr) :: Nil) =>
              env
                .transactionById(id.arr)
                .map(_.map(transactionObject(_, proofsEnabled, version)))
                .map(fromOptionCO)
                .map(_.asRight[String])
            case (_, xs) => notImplemented[F, EVALUATED](s"transactionById(u: ByteVector)", xs)
          }
      }
    }

  def transferTxByIdF(proofsEnabled: Boolean, version: StdLibVersion): BaseFunction[Environment] =
    NativeFunction.withEnvironment[Environment](
      "transferTransactionById",
      Map[StdLibVersion, Long](V1 -> 100L, V2 -> 100L, V3 -> 100L, V4 -> 60L),
      TRANSFERTRANSACTIONBYID,
      UNION(buildTransferTransactionType(proofsEnabled, version), UNIT),
      ("id", BYTESTR)
    ) {
      new ContextfulNativeFunction[Environment]("transferTransactionById", UNION(buildTransferTransactionType(proofsEnabled, version), UNIT), Seq(("id", BYTESTR))) {
        override def ev[F[_]: Monad](input: (Environment[F], List[EVALUATED])): F[Either[ExecutionError, EVALUATED]] =
          input match {
            case (env, CONST_BYTESTR(id: ByteStr) :: Nil) =>
              env
                .transferTransactionById(id.arr)
                .map(_.map(transactionObject(_, proofsEnabled, version)))
                .map(fromOptionCO)
                .map(_.asRight[String])

            case (_, xs) => notImplemented[F, EVALUATED](s"transferTransactionById(u: ByteVector)", xs)
          }
      }
    }

  val calculateAssetIdF: BaseFunction[Environment] =
    NativeFunction.withEnvironment[Environment](
      "calculateAssetId",
      10,
      CALCULATE_ASSET_ID,
      BYTESTR,
      ("issue", issueActionType)
    ) {
      new ContextfulNativeFunction[Environment]("calculateAssetId", BYTESTR, Seq(("issue", issueActionType))) {
        override def ev[F[_]: Monad](input: (Environment[F], List[EVALUATED])): F[Either[ExecutionError, EVALUATED]] =
          input match {
            case (env, CaseObj(`issueActionType`, fields) :: Nil) =>
              val MaxAssetNameLength        = 16
              val MaxAssetDescriptionLength = 1000
              // This constants are dublicate of IssueTransaction.* but need to limit of hash calculating complexity and dom't relate with consensus.
              // Consensus check it in InvokeScriptTransactionDiff.

              val name        = fields(FieldNames.IssueName).asInstanceOf[CONST_STRING].s
              val description = fields(FieldNames.IssueDescription).asInstanceOf[CONST_STRING].s

              (if (description.getBytes("UTF-8").length > MaxAssetDescriptionLength)
                 Left(s"Description length should not exceed $MaxAssetDescriptionLength")
               else if (name.getBytes("UTF-8").length > MaxAssetNameLength)
                 Left(s"Name length should not exceed $MaxAssetNameLength")
               else
                 CONST_BYTESTR(Issue.calculateId(
                   decimals     = fields(FieldNames.IssueDecimals).asInstanceOf[CONST_LONG].t.toInt,
                   description  = description,
                   isReissuable = fields(FieldNames.IssueIsReissuable).asInstanceOf[CONST_BOOLEAN].b,
                   name         = name,
                   quantity     = fields(FieldNames.IssueQuantity).asInstanceOf[CONST_LONG].t,
                   nonce        = fields(FieldNames.IssueNonce).asInstanceOf[CONST_LONG].t,
                   parent       = env.txId
                )):Either[String, EVALUATED]
              ).pure[F]

            case (env, xs) => notImplemented[F, EVALUATED](s"calculateAssetId(i: Issue)", xs)
          }
      }
    }

  def transactionFromProtoBytesF(proofsEnabled: Boolean, version: StdLibVersion): BaseFunction[Environment] =
    NativeFunction.withEnvironment[Environment](
      "transferTransactionFromProto",
      5,
      TRANSFER_TRANSACTION_FROM_PROTO,
      UNION(buildTransferTransactionType(proofsEnabled, version), UNIT),
      ("bytes", BYTESTR)
    ) {
      new ContextfulNativeFunction[Environment](
        "transferTransactionFromProto",
        UNION(buildTransferTransactionType(proofsEnabled, version), UNIT),
        Seq(("bytes", BYTESTR))
      ) {
        override def ev[F[_] : Monad](input: (Environment[F], List[EVALUATED])): F[Either[ExecutionError, EVALUATED]] =
          input match {
            case (env, List(CONST_BYTESTR(bytes))) =>
              env.transferTransactionFromProto(bytes.arr).map(tx =>
                (tx.map(transactionObject(_, proofsEnabled, version)): EVALUATED)
                  .asRight[ExecutionError])

            case (_, xs) => notImplemented[F, EVALUATED](s"transferTransactionFromProto(bytes: ByteVector)", xs)
          }
      }
    }

  val simplifiedIssueActionConstructor: BaseFunction[Environment] =
    NativeFunction(
      "Issue", 1, SIMPLIFIED_ISSUE_ACTION_CONSTRUCTOR, issueActionType,
      FieldNames.IssueName -> STRING,
      FieldNames.IssueDescription -> STRING,
      FieldNames.IssueQuantity -> LONG,
      FieldNames.IssueDecimals -> LONG,
      FieldNames.IssueIsReissuable -> BOOLEAN,
    ) {
      args =>
        val typedArgs = (issueActionType.fields.map(_._1) zip (args ::: List(unit, CONST_LONG(0)))).toMap
        Right(CaseObj(issueActionType, typedArgs))
    }

  val detailedIssueActionConstructor: BaseFunction[Environment] =
    NativeFunction(
      "Issue", 1, DETAILED_ISSUE_ACTION_CONSTRUCTOR, issueActionType,
      FieldNames.IssueName -> STRING,
      FieldNames.IssueDescription -> STRING,
      FieldNames.IssueQuantity -> LONG,
      FieldNames.IssueDecimals -> LONG,
      FieldNames.IssueIsReissuable -> BOOLEAN,
      FieldNames.IssueScriptField -> UNION(issueScriptType, UNIT),
      FieldNames.IssueNonce -> LONG,
    ) {
      args =>
        val typedArgs = (issueActionType.fields.map(_._1) zip args).toMap
        Right(CaseObj(issueActionType, typedArgs))
    }

  val simplifiedLeaseActionConstructor: BaseFunction[Environment] =
    NativeFunction(
      "Lease",
      1,
      SIMPLIFIED_LEASE_ACTION_CONSTRUCTOR,
      leaseActionType,
      FieldNames.LeaseRecipient -> addressOrAliasType,
      FieldNames.LeaseAmount    -> LONG
    ) { args =>
      val typedArgs = (leaseActionType.fields.map(_._1) zip args ::: List(CONST_LONG(0))).toMap
      Right(CaseObj(leaseActionType, typedArgs))
    }

  val detailedLeaseActionConstructor: BaseFunction[Environment] =
    NativeFunction(
      "Lease",
      1,
      DETAILED_LEASE_ACTION_CONSTRUCTOR,
      leaseActionType,
      FieldNames.LeaseRecipient -> addressOrAliasType,
      FieldNames.LeaseAmount    -> LONG,
      FieldNames.LeaseNonce     -> LONG
    ) { args =>
      val typedArgs = (leaseActionType.fields.map(_._1) zip args).toMap
      Right(CaseObj(leaseActionType, typedArgs))
    }

  val calculateLeaseId: BaseFunction[Environment] =
    NativeFunction.withEnvironment[Environment](
      "calculateLeaseId",
      1,
      CALCULATE_LEASE_ID,
      BYTESTR,
      ("lease", leaseActionType)
    ) {
      val AddressLength  = 26
      val MaxAliasLength = 30
      new ContextfulNativeFunction[Environment]("calculateLeaseId", BYTESTR, Seq(("lease", leaseActionType))) {
        override def ev[F[_]: Monad](input: (Environment[F], List[EVALUATED])): F[Either[ExecutionError, EVALUATED]] =
          input match {
            case (env, CaseObj(`leaseActionType`, fields) :: Nil) =>
              val recipient = caseObjToRecipient(fields(FieldNames.LeaseRecipient).asInstanceOf[CaseObj])
              val r = recipient match {
                case Recipient.Address(bytes) if bytes.arr.length > AddressLength =>
                  Left(s"Address bytes length=${bytes.arr.length} exceeds limit=$AddressLength")
                case Recipient.Alias(name) if name.length > MaxAliasLength =>
                  Left(s"Alias name length=${name.length} exceeds limit=$MaxAliasLength")
                case _ =>
                  CONST_BYTESTR(
                    Lease.calculateId(
                      Lease(
                        recipient,
                        fields(FieldNames.LeaseAmount).asInstanceOf[CONST_LONG].t,
                        fields(FieldNames.LeaseNonce).asInstanceOf[CONST_LONG].t
                      ),
                      env.txId
                    )
                  )
              }
              r.pure[F]
            case (_, xs) => notImplemented[F, EVALUATED](s"calculateLeaseId(l: Lease)", xs)
          }
      }
    }
}<|MERGE_RESOLUTION|>--- conflicted
+++ resolved
@@ -483,7 +483,6 @@
       ("args", LIST(ANY)),
       ("payments", listPayment)
     ) {
-<<<<<<< HEAD
       new ContextfulNativeFunction[Environment](
         "Invoke",
         ANY,
@@ -497,18 +496,18 @@
             case (dapp: CaseObj) :: _ if dapp.caseType == addressType =>
               dapp.fields("bytes") match {
                 case CONST_BYTESTR(d) => d.pure[F]
-                case _                => ???
+                case a => throw new IllegalArgumentException(s"Unexpected address bytes $a")
               }
             case (dapp: CaseObj) :: _ if dapp.caseType == aliasType =>
               dapp.fields("alias") match {
                 case CONST_STRING(a) => env.resolveAlias(a).map(_.explicitGet().bytes)
               }
-            case _ => ???
+            case (_, args) => throw new IllegalArgumentException(s"Unexpected recipient args $args")
           }
           val name = args match {
             case _ :: CONST_STRING(name) :: _ => name
             case _ :: CaseObj(UNIT, _) :: _   => "default"
-            case _                            => ???
+            case (_                            , args) => throw new IllegalArgumentException(s"Unexpected input args $args")
           }
           args match {
             case _ :: _ :: ARR(args) :: ARR(payments) :: Nil =>
@@ -523,7 +522,7 @@
                         case List(CONST_BYTESTR(a), CONST_LONG(v)) => (Some(a.arr), v)
                         case List(CaseObj(UNIT, _), CONST_LONG(v)) => (None, v)
                       }
-                    case _ => ???
+                    case arg => throw new IllegalArgumentException(s"Unexpected payment arg $arg")
                   },
                   availableComplexity
                 )
@@ -532,42 +531,6 @@
               val err = notImplemented[F, EVALUATED](s"Invoke(dapp: Address, function: String, args: List[Any], payments: List[Payment])", xs)
               Coeval.now(err.map((_, 0)))
           }
-=======
-      new ContextfulNativeFunction[Environment]("Invoke", ANY, Seq(("dapp", BYTESTR), ("name", STRING), ("args", LIST(ANY)), ("payments", listPayment))) {
-        override def ev[F[_]: Monad](input: (Environment[F], List[EVALUATED])): F[Either[ExecutionError, EVALUATED]] = {
-          for {
-            dappBytes <- input match {
-              case (env, (dapp: CaseObj) :: _) if dapp.caseType == addressType =>
-                dapp.fields("bytes") match {
-                  case CONST_BYTESTR(d) => d.pure[F]
-                  case a => throw new IllegalArgumentException(s"Unexpected address bytes $a")
-                }
-              case (env, (dapp: CaseObj) :: _) if dapp.caseType == aliasType =>
-                dapp.fields("alias") match {
-                  case CONST_STRING(a) => env.resolveAlias(a).map(_.explicitGet().bytes)
-                }
-              case (_, args) => throw new IllegalArgumentException(s"Unexpected recipient args $args")
-            }
-            name = input match {
-              case (_, _ :: CONST_STRING(name) :: _) => name
-              case (_, _ :: CaseObj(UNIT, _) :: _) => "default"
-              case (_, args) => throw new IllegalArgumentException(s"Unexpected input args $args")
-            }
-            result <- input match {
-              case (env,  _ :: _ :: ARR(args) :: ARR(payments) :: Nil) =>
-                env
-                  .callScript(Recipient.Address(dappBytes), name, args.toList, (payments.map {
-                    case (p: CaseObj) if p.caseType == paymentType => List("assetId", "amount").map(p.fields) match {
-                      case List(CONST_BYTESTR(a), CONST_LONG(v)) => (Some(a.arr), v)
-                      case List(CaseObj(UNIT, _), CONST_LONG(v)) => (None, v)
-                    }
-                    case arg => throw new IllegalArgumentException(s"Unexpected payment arg $arg")
-                  }))
-                  .map(_.leftMap(_.toString))
-              case (_, xs) => notImplemented[F, EVALUATED](s"Invoke(dapp: Address, function: String, args: List[Any], payments: List[Payment])", xs)
-            }
-          } yield result
->>>>>>> d8c50b00
         }
       }
     }
