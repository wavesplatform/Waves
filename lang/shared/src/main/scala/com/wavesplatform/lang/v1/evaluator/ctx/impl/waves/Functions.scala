package com.wavesplatform.lang.v1.evaluator.ctx.impl.waves

import cats.syntax.applicative.*
import cats.syntax.either.*
import cats.syntax.functor.*
import cats.{Id, Monad}
import com.wavesplatform.common.state.ByteStr
import com.wavesplatform.common.utils.EitherExt2
<<<<<<< HEAD
import com.wavesplatform.lang.{AlwaysRejectError, ExecutionError, CommonError}
import com.wavesplatform.lang.directives.values._
import com.wavesplatform.lang.v1.compiler.Terms
import com.wavesplatform.lang.v1.compiler.Terms._
import com.wavesplatform.lang.v1.compiler.Types._
import com.wavesplatform.lang.v1.evaluator.FunctionIds._
import com.wavesplatform.lang.v1.evaluator.ctx.impl.converters._
import com.wavesplatform.lang.v1.evaluator.ctx.impl.waves.Bindings.{scriptTransfer => _, _}
import com.wavesplatform.lang.v1.evaluator.ctx.impl.waves.Types.{addressOrAliasType, addressType, commonDataEntryType, optionAddress, _}
=======
import com.wavesplatform.lang.directives.values.*
import com.wavesplatform.lang.v1.FunctionHeader.{Native, User}
import com.wavesplatform.lang.v1.compiler.Terms.*
import com.wavesplatform.lang.v1.compiler.Types.*
import com.wavesplatform.lang.v1.evaluator.FunctionIds.*
import com.wavesplatform.lang.v1.evaluator.ctx.impl.converters.*
import com.wavesplatform.lang.v1.evaluator.ctx.impl.waves.Bindings.{scriptTransfer as _, *}
import com.wavesplatform.lang.v1.evaluator.ctx.impl.waves.Types.{addressOrAliasType, addressType, commonDataEntryType, optionAddress, *}
>>>>>>> 03403f62
import com.wavesplatform.lang.v1.evaluator.ctx.impl.{EnvironmentFunctions, PureContext, notImplemented, unit}
import com.wavesplatform.lang.v1.evaluator.ctx.{BaseFunction, NativeFunction, UserFunction}
import com.wavesplatform.lang.v1.evaluator.{ContextfulNativeFunction, ContextfulUserFunction, FunctionIds}
import com.wavesplatform.lang.v1.traits.domain.{Issue, Lease, Recipient}
import com.wavesplatform.lang.v1.traits.{DataType, Environment}
import com.wavesplatform.lang.v1.{BaseGlobal, FunctionHeader}
import com.wavesplatform.lang.{CoevalF, ExecutionError}
import monix.eval.Coeval
import shapeless.Coproduct.unsafeGet

object Functions {
  private def getDataFromStateF(name: String, internalName: Short, dataType: DataType, selfCall: Boolean): BaseFunction[Environment] = {
    val resultType = UNION(dataType.innerType, UNIT)
    val args =
      if (selfCall)
        Seq(("key", STRING))
      else
        Seq(("addressOrAlias", addressOrAliasType), ("key", STRING))

    NativeFunction.withEnvironment[Environment](
      name,
      Map[StdLibVersion, Long](V1 -> 100L, V2 -> 100L, V3 -> 100L, V4 -> 10L),
      internalName,
      UNION(dataType.innerType, UNIT),
      args*
    ) {
      def getData[F[_]: Monad](env: Environment[F], addressOrAlias: CaseObj, key: String) = {
        val environmentFunctions = new EnvironmentFunctions[F](env)
        environmentFunctions
          .getData(addressOrAlias, key, dataType)
          .map(_.flatMap {
            case None => Right(unit)
            case Some(a) =>
              (a: @unchecked) match {
                case b: ByteStr => CONST_BYTESTR(b)
                case b: Long    => Right(CONST_LONG(b))
                case b: String  => CONST_STRING(b)
                case b: Boolean => Right(CONST_BOOLEAN(b))
              }
          })
      }

      new ContextfulNativeFunction.Simple[Environment](name, resultType, args) {
        override def evaluate[F[_]: Monad](env: Environment[F], args: List[EVALUATED]): F[Either[ExecutionError, EVALUATED]] = {
          (unsafeGet(env.tthis), args) match {
            case (address: Recipient.Address, CONST_STRING(key) :: Nil) if selfCall =>
              getData(env, Bindings.senderObject(address), key)
            case (_, (addressOrAlias: CaseObj) :: CONST_STRING(key) :: Nil) =>
              getData(env, addressOrAlias, key)
            case (_, xs) =>
              notImplemented[F, EVALUATED](s"$name(s: String)", xs)
          }
        }
      }
    }
  }

  val getIntegerFromStateF: BaseFunction[Environment] = getDataFromStateF("getInteger", DATA_LONG_FROM_STATE, DataType.Long, selfCall = false)
  val getBooleanFromStateF: BaseFunction[Environment] = getDataFromStateF("getBoolean", DATA_BOOLEAN_FROM_STATE, DataType.Boolean, selfCall = false)
  val getBinaryFromStateF: BaseFunction[Environment]  = getDataFromStateF("getBinary", DATA_BYTES_FROM_STATE, DataType.ByteArray, selfCall = false)
  val getStringFromStateF: BaseFunction[Environment]  = getDataFromStateF("getString", DATA_STRING_FROM_STATE, DataType.String, selfCall = false)

  val getIntegerFromStateSelfF: BaseFunction[Environment] = getDataFromStateF("getInteger", DATA_LONG_FROM_STATE_SELF, DataType.Long, selfCall = true)
  val getBooleanFromStateSelfF: BaseFunction[Environment] =
    getDataFromStateF("getBoolean", DATA_BOOLEAN_FROM_STATE_SELF, DataType.Boolean, selfCall = true)
  val getBinaryFromStateSelfF: BaseFunction[Environment] =
    getDataFromStateF("getBinary", DATA_BYTES_FROM_STATE_SELF, DataType.ByteArray, selfCall = true)
  val getStringFromStateSelfF: BaseFunction[Environment] =
    getDataFromStateF("getString", DATA_STRING_FROM_STATE_SELF, DataType.String, selfCall = true)

  val isDataStorageUntouchedF: BaseFunction[Environment] = {
    val name       = "isDataStorageUntouched"
    val resultType = BOOLEAN
    val arg        = ("addressOrAlias", addressOrAliasType)
    NativeFunction.withEnvironment[Environment](
      name,
      Map[StdLibVersion, Long](V5 -> 10L),
      IS_UNTOUCHED,
      resultType,
      arg
    ) {
      new ContextfulNativeFunction.Simple[Environment](name, resultType, List(arg)) {
        override def evaluate[F[_]: Monad](env: Environment[F], args: List[EVALUATED]): F[Either[ExecutionError, EVALUATED]] =
          args match {
            case (addressOrAlias: CaseObj) :: Nil =>
              val environmentFunctions = new EnvironmentFunctions[F](env)
              environmentFunctions
                .hasData(addressOrAlias)
                .map(_.map(v => CONST_BOOLEAN(!v)))

            case xs => notImplemented[F, EVALUATED](s"$name(s: AddressOrAlias)", xs)
          }
      }
    }
  }

  private def getDataFromArrayF(name: String, internalName: Short, dataType: DataType, version: StdLibVersion): BaseFunction[Environment] =
    NativeFunction(
      name,
      10,
      internalName,
      UNION(dataType.innerType, UNIT),
      ("data", LIST(commonDataEntryType(version))),
      ("key", STRING)
    ) {
      case ARR(data: IndexedSeq[CaseObj] @unchecked) :: CONST_STRING(key: String) :: Nil =>
        val entryValue = data
          .find(entry => Right(entry.fields("key")) == CONST_STRING(key))
          .map(_.fields("value"))
        val result: Either[ExecutionError, EVALUATED] = entryValue match {
          case Some(n: CONST_LONG) if dataType == DataType.Long         => n.asRight[ExecutionError]
          case Some(b: CONST_BOOLEAN) if dataType == DataType.Boolean   => b.asRight[ExecutionError]
          case Some(b: CONST_BYTESTR) if dataType == DataType.ByteArray => b.asRight[ExecutionError]
          case Some(s: CONST_STRING) if dataType == DataType.String     => s.asRight[ExecutionError]
          case _                                                        => unit.asRight[ExecutionError]
        }
        result
      case xs => notImplemented[Id, EVALUATED](s"$name(s: String)", xs)
    }

  def getIntegerFromArrayF(v: StdLibVersion): BaseFunction[Environment] = getDataFromArrayF("getInteger", DATA_LONG_FROM_ARRAY, DataType.Long, v)
  def getBooleanFromArrayF(v: StdLibVersion): BaseFunction[Environment] =
    getDataFromArrayF("getBoolean", DATA_BOOLEAN_FROM_ARRAY, DataType.Boolean, v)
  def getBinaryFromArrayF(v: StdLibVersion): BaseFunction[Environment] = getDataFromArrayF("getBinary", DATA_BYTES_FROM_ARRAY, DataType.ByteArray, v)
  def getStringFromArrayF(v: StdLibVersion): BaseFunction[Environment] = getDataFromArrayF("getString", DATA_STRING_FROM_ARRAY, DataType.String, v)

  private def getDataByIndexF(name: String, dataType: DataType, version: StdLibVersion): BaseFunction[Environment] =
    UserFunction(
      name,
      Map[StdLibVersion, Long](V1 -> 30L, V2 -> 30L, V3 -> 30L, V4 -> 4L),
      UNION(dataType.innerType, UNIT),
      ("@data", LIST(commonDataEntryType(version))),
      ("@index", LONG)
    ) {
      LET_BLOCK(
        LET("@val", GETTER(FUNCTION_CALL(PureContext.getElement, List(REF("@data"), REF("@index"))), "value")),
        IF(
          FUNCTION_CALL(
            FunctionHeader.Native(ISINSTANCEOF),
            List(REF("@val"), CONST_STRING(dataType.innerType.name).explicitGet())
          ),
          REF("@val"),
          REF("unit")
        )
      )
    }

  def getIntegerByIndexF(v: StdLibVersion): BaseFunction[Environment] = getDataByIndexF("getInteger", DataType.Long, v)
  def getBooleanByIndexF(v: StdLibVersion): BaseFunction[Environment] = getDataByIndexF("getBoolean", DataType.Boolean, v)
  def getBinaryByIndexF(v: StdLibVersion): BaseFunction[Environment]  = getDataByIndexF("getBinary", DataType.ByteArray, v)
  def getStringByIndexF(v: StdLibVersion): BaseFunction[Environment]  = getDataByIndexF("getString", DataType.String, v)

  private def secureHashExpr(xs: EXPR, version: StdLibVersion): EXPR =
    FUNCTION_CALL(
      FunctionHeader.Native(if (version >= V4) KECCAK256_LIM else KECCAK256),
      List(
        FUNCTION_CALL(
          FunctionHeader.Native(if (version >= V4) BLAKE256_LIM else BLAKE256),
          List(xs)
        )
      )
    )

  def addressFromPublicKeyF(version: StdLibVersion): BaseFunction[Environment] =
    UserFunction.withEnvironment[Environment](
      name = "addressFromPublicKey",
      internalName = "addressFromPublicKey",
      Map[StdLibVersion, Long](V1 -> 82L, V2 -> 82L, V3 -> 82L, V4 -> 63L),
      addressType,
      ("@publicKey", BYTESTR)
    )(
      new ContextfulUserFunction[Environment] {
        override def apply[F[_]: Monad](env: Environment[F], startArgs: List[EXPR]): EXPR =
          FUNCTION_CALL(
            FunctionHeader.User("Address"),
            List(
              LET_BLOCK(
                LET(
                  "@afpk_withoutChecksum",
                  FUNCTION_CALL(
                    PureContext.sumByteStr,
                    List(
                      CONST_BYTESTR(ByteStr.fromBytes(EnvironmentFunctions.AddressVersion, env.chainId)).explicitGet(),
                      // publicKeyHash
                      FUNCTION_CALL(
                        Native(FunctionIds.TAKE_BYTES),
                        List(
                          secureHashExpr(REF("@publicKey"), version),
                          CONST_LONG(EnvironmentFunctions.HashLength)
                        )
                      )
                    )
                  )
                ),
                // bytes
                FUNCTION_CALL(
                  PureContext.sumByteStr,
                  List(
                    REF("@afpk_withoutChecksum"),
                    FUNCTION_CALL(
                      Native(FunctionIds.TAKE_BYTES),
                      List(
                        secureHashExpr(REF("@afpk_withoutChecksum"), version),
                        CONST_LONG(EnvironmentFunctions.ChecksumLength)
                      )
                    )
                  )
                )
              )
            )
          )
      }
    )

  val addressFromPublicKeyNative: BaseFunction[Environment] =
    NativeFunction.withEnvironment[Environment](
      "addressFromPublicKey",
      Map[StdLibVersion, Long](V6 -> 1L),
      ADDRESSFROMPUBLICKEY_NATIVE,
      addressType,
      ("publicKey", BYTESTR)
    ) {
      new ContextfulNativeFunction.Simple[Environment]("addressFromPublicKey", addressType, Seq(("AddressOrAlias", addressOrAliasType))) {
        override def evaluate[F[_]: Monad](env: Environment[F], args: List[EVALUATED]): F[Either[ExecutionError, EVALUATED]] = {
          (env, args) match {
            case (env, CONST_BYTESTR(publicKey) :: Nil) =>
              env
                .addressFromPublicKey(publicKey)
                .map(address => CaseObj(addressType, Map("bytes" -> CONST_BYTESTR(address.bytes).explicitGet())): EVALUATED)
                .pure[F]
            case (_, xs) => notImplemented[F, EVALUATED](s"addressFromPublicKey(publicKey: ByteVector)", xs)
          }
        }
      }
    }

  private def removePrefixExpr(str: EXPR, prefix: String): EXPR = IF(
    FUNCTION_CALL(
      PureContext.eq,
      List(
        FUNCTION_CALL(Native(FunctionIds.TAKE_STRING), List(str, CONST_LONG(prefix.length))),
        CONST_STRING(prefix).explicitGet()
      )
    ),
    FUNCTION_CALL(Native(FunctionIds.DROP_STRING), List(str, CONST_LONG(prefix.length))),
    str
  )

  private def verifyAddressChecksumExpr(addressBytes: EXPR, version: StdLibVersion): EXPR = FUNCTION_CALL(
    PureContext.eq,
    List(
      // actual checksum
      FUNCTION_CALL(
        if (version >= V6) Native(FunctionIds.TAKE_RIGHT_BYTES) else User("takeRightBytes"),
        List(addressBytes, CONST_LONG(EnvironmentFunctions.ChecksumLength))
      ),
      // generated checksum
      FUNCTION_CALL(
        Native(FunctionIds.TAKE_BYTES),
        List(
          secureHashExpr(
            FUNCTION_CALL(
              if (version >= V6) Native(FunctionIds.DROP_RIGHT_BYTES) else User("dropRightBytes"),
              List(addressBytes, CONST_LONG(EnvironmentFunctions.ChecksumLength))
            ),
            version
          ),
          CONST_LONG(EnvironmentFunctions.ChecksumLength)
        )
      )
    )
  )

  def addressFromStringF(version: StdLibVersion): BaseFunction[Environment] =
    UserFunction.withEnvironment("addressFromString", 124, optionAddress, ("@string", STRING)) {
      new ContextfulUserFunction[Environment] {
        override def apply[F[_]: Monad](env: Environment[F], startArgs: List[EXPR]): EXPR =
          LET_BLOCK(
            LET(
              "@afs_addrBytes",
              FUNCTION_CALL(FunctionHeader.Native(FROMBASE58), List(removePrefixExpr(REF("@string"), EnvironmentFunctions.AddressPrefix)))
            ),
            IF(
              FUNCTION_CALL(
                PureContext.eq,
                List(
                  FUNCTION_CALL(PureContext.sizeBytes, List(REF("@afs_addrBytes"))),
                  CONST_LONG(EnvironmentFunctions.AddressLength)
                )
              ),
              IF(
                // version
                FUNCTION_CALL(
                  PureContext.eq,
                  List(
                    FUNCTION_CALL(Native(FunctionIds.TAKE_BYTES), List(REF("@afs_addrBytes"), CONST_LONG(1))),
                    CONST_BYTESTR(ByteStr.fromBytes(EnvironmentFunctions.AddressVersion)).explicitGet()
                  )
                ),
                IF(
                  // networkByte
                  FUNCTION_CALL(
                    PureContext.eq,
                    List(
                      FUNCTION_CALL(
                        Native(FunctionIds.TAKE_BYTES),
                        List(
                          FUNCTION_CALL(Native(FunctionIds.DROP_BYTES), List(REF("@afs_addrBytes"), CONST_LONG(1))),
                          CONST_LONG(1)
                        )
                      ),
                      CONST_BYTESTR(ByteStr.fromBytes(env.chainId)).explicitGet()
                    )
                  ),
                  IF(
                    verifyAddressChecksumExpr(REF("@afs_addrBytes"), version),
                    FUNCTION_CALL(FunctionHeader.User("Address"), List(REF("@afs_addrBytes"))),
                    REF("unit")
                  ),
                  REF("unit")
                ),
                REF("unit")
              ),
              REF("unit")
            )
          )
      }
    }

  val addressFromStringV4: BaseFunction[Environment] =
    NativeFunction.withEnvironment[Environment](
      "addressFromString",
      1,
      ADDRESSFROMSTRING_NATIVE,
      optionAddress,
      ("@string", STRING)
    ) {
      new ContextfulNativeFunction.Simple[Environment]("addressFromString", optionAddress, Seq(("@string", STRING))) {
        override def evaluate[F[_]: Monad](env: Environment[F], args: List[EVALUATED]): F[Either[ExecutionError, EVALUATED]] =
          args match {
            case CONST_STRING(address) :: Nil =>
              env
                .addressFromString(address)
                .fold(
                  _ => unit,
                  address => CaseObj(addressType, Map("bytes" -> CONST_BYTESTR(address.bytes).explicitGet())): EVALUATED
                )
                .asRight[ExecutionError]
                .pure[F]
            case other =>
              notImplemented[F, EVALUATED](s"addressFromString(a: String)", other)
          }
      }
    }

  val addressFromRecipientF: BaseFunction[Environment] =
    NativeFunction.withEnvironment[Environment](
      "addressFromRecipient",
      Map[StdLibVersion, Long](V1 -> 100L, V2 -> 100L, V3 -> 100L, V4 -> 5L),
      ADDRESSFROMRECIPIENT,
      addressType,
      ("AddressOrAlias", addressOrAliasType)
    ) {
      new ContextfulNativeFunction.Simple[Environment]("addressFromRecipient", addressType, Seq(("AddressOrAlias", addressOrAliasType))) {
        override def evaluate[F[_]: Monad](env: Environment[F], args: List[EVALUATED]): F[Either[ExecutionError, EVALUATED]] = {
          args match {
            case (c @ CaseObj(`addressType`, _)) :: Nil =>
              (c: EVALUATED).asRight[ExecutionError].pure[F]
            case CaseObj(`aliasType`, fields) :: Nil =>
              new EnvironmentFunctions(env)
                .addressFromAlias(fields("alias").asInstanceOf[CONST_STRING].s)
                .map(_.map(resolved => CaseObj(addressType, Map("bytes" -> CONST_BYTESTR(resolved.bytes).explicitGet()))))
            case xs =>
              notImplemented[F, EVALUATED](s"addressFromRecipient(a: AddressOrAlias)", xs)
          }
        }
      }
    }

  val stringFromAddressF: BaseFunction[Environment] =
    NativeFunction(
      "toString",
      Map(V3 -> 10L, V4 -> 10L, V5 -> 10L, V6 -> 1L),
      ADDRESSTOSTRING,
      STRING,
      ("Address", addressType)
    ) {
      case CaseObj(`addressType`, fields) :: Nil =>
        CONST_STRING(fields("bytes").asInstanceOf[CONST_BYTESTR].bs.toString)
          .asInstanceOf[Either[ExecutionError, EVALUATED]]
      case xs => notImplemented[Id, EVALUATED](s"toString(a: Address)", xs)
    }

  private def caseObjToRecipient(c: CaseObj): Recipient = c.caseType.name match {
    case addressType.name => Recipient.Address(c.fields("bytes").asInstanceOf[CONST_BYTESTR].bs)
    case aliasType.name   => Recipient.Alias(c.fields("alias").asInstanceOf[CONST_STRING].s)
    case t                => throw new IllegalArgumentException(s"Unexpected recipient type $t")
  }

  val assetBalanceF: BaseFunction[Environment] =
    NativeFunction.withEnvironment[Environment](
      "assetBalance",
      Map[StdLibVersion, Long](V1 -> 100L, V2 -> 100L, V3 -> 100L, V4 -> 10L),
      ACCOUNTASSETBALANCE,
      LONG,
      ("addressOrAlias", addressOrAliasType),
      ("assetId", UNION(UNIT, BYTESTR))
    ) {
<<<<<<< HEAD
      new ContextfulNativeFunction[Environment]("assetBalance", LONG, Seq(("addressOrAlias", addressOrAliasType), ("assetId", UNION(UNIT, BYTESTR)))) {
        override def ev[F[_]: Monad](input: (Environment[F], List[EVALUATED])): F[Either[ExecutionError, EVALUATED]] =
          input match {
            case (env, (c: CaseObj) :: u :: Nil) if u == unit =>
              env.accountBalanceOf(caseObjToRecipient(c), None).map(_.map(CONST_LONG).leftMap(CommonError))

            case (env, (c: CaseObj) :: CONST_BYTESTR(assetId: ByteStr) :: Nil) =>
              env.accountBalanceOf(caseObjToRecipient(c), Some(assetId.arr)).map(_.map(CONST_LONG).leftMap(CommonError))

            case (_, xs) => notImplemented[F, EVALUATED](s"assetBalance(a: Address|Alias, u: ByteVector|Unit)", xs)
=======
      new ContextfulNativeFunction.Simple[Environment](
        "assetBalance",
        LONG,
        Seq(("addressOrAlias", addressOrAliasType), ("assetId", UNION(UNIT, BYTESTR)))
      ) {
        override def evaluate[F[_]: Monad](env: Environment[F], args: List[EVALUATED]): F[Either[ExecutionError, EVALUATED]] =
          args match {
            case (c: CaseObj) :: u :: Nil if u == unit =>
              env.accountBalanceOf(caseObjToRecipient(c), None).map(_.map(CONST_LONG))
            case (c: CaseObj) :: CONST_BYTESTR(assetId: ByteStr) :: Nil =>
              env.accountBalanceOf(caseObjToRecipient(c), Some(assetId.arr)).map(_.map(CONST_LONG))
            case xs =>
              notImplemented[F, EVALUATED](s"assetBalance(a: Address|Alias, u: ByteVector|Unit)", xs)
>>>>>>> 03403f62
          }
      }
    }

  val assetBalanceV4F: BaseFunction[Environment] =
    NativeFunction.withEnvironment[Environment](
      "assetBalance",
      10,
      ACCOUNTASSETONLYBALANCE,
      LONG,
      ("addressOrAlias", addressOrAliasType),
      ("assetId", BYTESTR)
    ) {
<<<<<<< HEAD
      new ContextfulNativeFunction[Environment]("assetBalance", LONG, Seq(("addressOrAlias", addressOrAliasType), ("assetId", BYTESTR))) {
        override def ev[F[_]: Monad](input: (Environment[F], List[EVALUATED])): F[Either[ExecutionError, EVALUATED]] =
          input match {
            case (env, (c: CaseObj) :: CONST_BYTESTR(assetId: ByteStr) :: Nil) =>
              env.accountBalanceOf(caseObjToRecipient(c), Some(assetId.arr)).map(_.map(CONST_LONG).leftMap(CommonError))

            case (_, xs) => notImplemented[F, EVALUATED](s"assetBalance(a: Address|Alias, u: ByteVector)", xs)
=======
      new ContextfulNativeFunction.Simple[Environment]("assetBalance", LONG, Seq(("addressOrAlias", addressOrAliasType), ("assetId", BYTESTR))) {
        override def evaluate[F[_]: Monad](env: Environment[F], args: List[EVALUATED]): F[Either[ExecutionError, EVALUATED]] =
          args match {
            case (c: CaseObj) :: CONST_BYTESTR(assetId: ByteStr) :: Nil =>
              env.accountBalanceOf(caseObjToRecipient(c), Some(assetId.arr)).map(_.map(CONST_LONG))
            case xs =>
              notImplemented[F, EVALUATED](s"assetBalance(a: Address|Alias, u: ByteVector)", xs)
>>>>>>> 03403f62
          }
      }
    }

  val wavesBalanceV4F: BaseFunction[Environment] =
    NativeFunction.withEnvironment[Environment](
      "wavesBalance",
      10,
      ACCOUNTWAVESBALANCE,
      balanceDetailsType,
      ("addressOrAlias", addressOrAliasType)
    ) {
      new ContextfulNativeFunction.Simple[Environment]("wavesBalance", LONG, Seq(("addressOrAlias", addressOrAliasType))) {
        override def evaluate[F[_]: Monad](env: Environment[F], args: List[EVALUATED]): F[Either[ExecutionError, EVALUATED]] =
          args match {
            case (c: CaseObj) :: Nil =>
              env
                .accountWavesBalanceOf(caseObjToRecipient(c))
                .map(
                  _.map(
                    b =>
                      CaseObj(
                        balanceDetailsType,
                        Map(
                          "available"  -> CONST_LONG(b.available),
                          "regular"    -> CONST_LONG(b.regular),
                          "generating" -> CONST_LONG(b.generating),
                          "effective"  -> CONST_LONG(b.effective)
                        )
<<<<<<< HEAD
                      )
                  ).leftMap(CommonError)
=======
                    )
                  )
>>>>>>> 03403f62
                )

            case xs => notImplemented[F, EVALUATED](s"wavesBalance(a: Address|Alias)", xs)
          }
      }
    }

  def assetInfoF(version: StdLibVersion): BaseFunction[Environment] =
    NativeFunction.withEnvironment[Environment](
      "assetInfo",
      Map[StdLibVersion, Long](V1 -> 100L, V2 -> 100L, V3 -> 100L, V4 -> 15L),
      GETASSETINFOBYID,
      optionAsset(version),
      ("id", BYTESTR)
    ) {
      new ContextfulNativeFunction.Simple[Environment]("assetInfo", optionAsset(version), Seq(("id", BYTESTR))) {
        override def evaluate[F[_]: Monad](env: Environment[F], args: List[EVALUATED]): F[Either[ExecutionError, EVALUATED]] =
          args match {
            case CONST_BYTESTR(id: ByteStr) :: Nil =>
              env
                .assetInfoById(id.arr)
                .map(_.map(buildAssetInfo(_, version)) match {
                  case Some(result) => result.asRight[ExecutionError]
                  case _            => unit.asRight[ExecutionError]
                })
            case xs =>
              notImplemented[F, EVALUATED](s"assetInfo(u: ByteVector)", xs)
          }
      }
    }

  val wavesBalanceF: BaseFunction[Environment] =
    UserFunction("wavesBalance", 109, LONG, ("@addressOrAlias", addressOrAliasType)) {
      FUNCTION_CALL(assetBalanceF.header, List(REF("@addressOrAlias"), REF("unit")))
    }

  val txHeightByIdF: BaseFunction[Environment] =
    NativeFunction.withEnvironment[Environment](
      "transactionHeightById",
      Map[StdLibVersion, Long](V1 -> 100L, V2 -> 100L, V3 -> 100L, V4 -> 20L),
      TRANSACTIONHEIGHTBYID,
      optionLong,
      ("id", BYTESTR)
    ) {
      new ContextfulNativeFunction.Simple[Environment]("transactionHeightById", optionLong, Seq(("id", BYTESTR))) {
        override def evaluate[F[_]: Monad](env: Environment[F], args: List[EVALUATED]): F[Either[ExecutionError, EVALUATED]] =
          args match {
            case CONST_BYTESTR(id: ByteStr) :: Nil =>
              env
                .transactionHeightById(id.arr)
                .map(fromOptionL)
<<<<<<< HEAD
                .map(_.asRight[ExecutionError])
            case (_, xs) => notImplemented[F, EVALUATED](s"transactionHeightById(u: ByteVector)", xs)
=======
                .map(_.asRight[String])
            case xs =>
              notImplemented[F, EVALUATED](s"transactionHeightById(u: ByteVector)", xs)
>>>>>>> 03403f62
          }
      }
    }

  def blockInfoByHeightF(version: StdLibVersion): BaseFunction[Environment] =
    NativeFunction.withEnvironment[Environment](
      "blockInfoByHeight",
      Map[StdLibVersion, Long](V1 -> 100L, V2 -> 100L, V3 -> 100L, V4 -> 5L),
      BLOCKINFOBYHEIGHT,
      UNION(UNIT, blockInfo(version)),
      ("height", LONG)
    ) {
      new ContextfulNativeFunction.Simple[Environment]("blockInfoByHeight", UNION(UNIT, blockInfo(version)), Seq(("height", LONG))) {
        override def evaluate[F[_]: Monad](env: Environment[F], args: List[EVALUATED]): F[Either[ExecutionError, EVALUATED]] =
          args match {
            case CONST_LONG(height: Long) :: Nil =>
              env
                .blockInfoByHeight(height.toInt)
                .map(v => fromOptionCO(v.map(bi => Bindings.buildBlockInfo(bi, version))))
                .map(_.asRight[ExecutionError])
            case xs =>
              notImplemented[F, EVALUATED](s"blockInfoByHeight(u: Int)", xs)
          }
      }
    }

  def callDAppF(reentrant: Boolean): BaseFunction[Environment] = {
    val (id, name) = if (reentrant) (CALLDAPPREENTRANT, "reentrantInvoke") else (CALLDAPP, "invoke")
    NativeFunction.withEnvironment[Environment](
      name,
      Map[StdLibVersion, Long](V5 -> 75L),
      id,
      ANY,
      ("dapp", addressOrAliasType),
      ("name", optionString),
      ("args", LIST(ANY)),
      ("payments", listPayment)
    ) {
      new ContextfulNativeFunction.Extended[Environment](
        name,
        ANY,
        Seq(("dapp", BYTESTR), ("name", STRING), ("args", LIST(ANY)), ("payments", listPayment))
      ) {
        override def evaluate[F[_]: Monad](
            env: Environment[F],
            args: List[EVALUATED],
            availableComplexity: Int
        )(implicit m: Monad[CoevalF[F, *]]): Coeval[F[(Either[ExecutionError, EVALUATED], Int)]] = {
          val dAppBytes = args match {
            case (dApp: CaseObj) :: _ if dApp.caseType == addressType =>
              dApp.fields("bytes") match {
                case CONST_BYTESTR(d) => d.pure[F]
                case a                => throw new IllegalArgumentException(s"Unexpected address bytes $a")
              }
            case (dApp: CaseObj) :: _ if dApp.caseType == aliasType =>
              (dApp.fields("alias"): @unchecked) match {
                case CONST_STRING(a) => env.resolveAlias(a).map(_.explicitGet().bytes)
              }
            case args => throw new IllegalArgumentException(s"Unexpected recipient args $args")
          }
          val name = args match {
            case _ :: CONST_STRING(name) :: _ => name
            case _ :: CaseObj(UNIT, _) :: _   => "default"
            case args                         => throw new IllegalArgumentException(s"Unexpected input args $args")
          }
          args match {
            case _ :: _ :: ARR(args) :: ARR(payments) :: Nil =>
              env
                .callScript(
                  Recipient.Address(dAppBytes.asInstanceOf[ByteStr]),
                  name,
                  args.toList,
                  payments.map {
                    case p: CaseObj if p.caseType == paymentType =>
                      (List("assetId", "amount").map(p.fields): @unchecked) match {
                        case CONST_BYTESTR(a) :: CONST_LONG(v) :: Nil => (Some(a.arr), v)
                        case CaseObj(UNIT, _) :: CONST_LONG(v) :: Nil => (None, v)
                      }
                    case arg => throw new IllegalArgumentException(s"Unexpected payment arg $arg")
                  },
                  availableComplexity,
                  reentrant
                )
<<<<<<< HEAD
                .map(_.map { case (result, spentComplexity) =>
                  val mappedError = result.leftMap {
                    case reject: AlwaysRejectError => reject
                    case other                     => CommonError(other.toString)
                  }
                  (mappedError, spentComplexity)
                })
=======
                .map(_.map { case (result, complexity) => (result.leftMap(_.toString), availableComplexity - complexity) })
>>>>>>> 03403f62
            case xs =>
              val err = notImplemented[F, EVALUATED](s"invoke(dApp: Address, function: String, args: List[Any], payments: List[Payment])", xs)
              Coeval.now(err.map((_, 0)))
          }
        }
      }
    }
  }

  private def withExtract[C[_[_]]](f: BaseFunction[C], version: StdLibVersion): BaseFunction[C] = {
    val args = f.signature.args.zip(f.args).map {
      case ((name, ty), _) => ("@" ++ name, ty)
    }
    UserFunction(
      f.name ++ ExtractedFuncPostfix,
      ExtractedFuncPrefix ++ f.header.toString,
      f.costByLibVersionMap,
      f.signature.result.asInstanceOf[UNION].typeList.find(_ != UNIT).get,
      args*
    ) {
      val extractF = if (version >= V4) PureContext.value else PureContext.extract
      FUNCTION_CALL(extractF, List(FUNCTION_CALL(f.header, args.map(a => REF(a._1)).toList)))
    }
  }

  def extractedFuncs(v: StdLibVersion): Array[BaseFunction[Environment]] =
    Array(
      getIntegerFromStateF,
      getBooleanFromStateF,
      getBinaryFromStateF,
      getStringFromStateF,
      getIntegerFromArrayF(v),
      getBooleanFromArrayF(v),
      getBinaryFromArrayF(v),
      getStringFromArrayF(v),
      getIntegerByIndexF(v),
      getBooleanByIndexF(v),
      getBinaryByIndexF(v),
      getStringByIndexF(v),
      if (v >= V4) addressFromStringV4 else addressFromStringF(v)
    ).map(withExtract(_, v))

  def extractedStateSelfFuncs(v: StdLibVersion): Array[BaseFunction[Environment]] =
    Array(
      getIntegerFromStateSelfF,
      getBooleanFromStateSelfF,
      getBinaryFromStateSelfF,
      getStringFromStateSelfF
    ).map(withExtract(_, v))

  def txByIdF(proofsEnabled: Boolean, version: StdLibVersion): BaseFunction[Environment] =
    NativeFunction.withEnvironment[Environment](
      "transactionById",
      100,
      GETTRANSACTIONBYID,
      txByIdReturnType(proofsEnabled, version),
      ("id", BYTESTR)
    ) {
      new ContextfulNativeFunction.Simple[Environment]("transactionById", txByIdReturnType(proofsEnabled, version), Seq(("id", BYTESTR))) {
        override def evaluate[F[_]: Monad](env: Environment[F], args: List[EVALUATED]): F[Either[ExecutionError, EVALUATED]] =
          args match {
            case CONST_BYTESTR(id: ByteStr) :: Nil =>
              env
                .transactionById(id.arr)
                .map(_.map(transactionObject(_, proofsEnabled, version)))
                .map(fromOptionCO)
<<<<<<< HEAD
                .map(_.asRight[ExecutionError])
            case (_, xs) => notImplemented[F, EVALUATED](s"transactionById(u: ByteVector)", xs)
=======
                .map(_.asRight[String])
            case xs =>
              notImplemented[F, EVALUATED](s"transactionById(u: ByteVector)", xs)
>>>>>>> 03403f62
          }
      }
    }

  def transferTxByIdF(proofsEnabled: Boolean, version: StdLibVersion): BaseFunction[Environment] =
    NativeFunction.withEnvironment[Environment](
      "transferTransactionById",
      Map[StdLibVersion, Long](V3 -> 100L, V4 -> 60L),
      TRANSFERTRANSACTIONBYID,
      UNION(buildTransferTransactionType(proofsEnabled), UNIT),
      ("id", BYTESTR)
    ) {
      new ContextfulNativeFunction.Simple[Environment](
        "transferTransactionById",
        UNION(buildTransferTransactionType(proofsEnabled), UNIT),
        Seq(("id", BYTESTR))
      ) {
        override def evaluate[F[_]: Monad](env: Environment[F], args: List[EVALUATED]): F[Either[ExecutionError, EVALUATED]] =
          args match {
            case CONST_BYTESTR(id: ByteStr) :: Nil =>
              env
                .transferTransactionById(id.arr)
                .map(_.filter(version >= V6 || _.p.h.version > 0).map(transactionObject(_, proofsEnabled, version)))
                .map(fromOptionCO)
<<<<<<< HEAD
                .map(_.asRight[ExecutionError])

            case (_, xs) => notImplemented[F, EVALUATED](s"transferTransactionById(u: ByteVector)", xs)
=======
                .map(_.asRight[String])
            case xs =>
              notImplemented[F, EVALUATED](s"transferTransactionById(u: ByteVector)", xs)
>>>>>>> 03403f62
          }
      }
    }

  val calculateAssetIdF: BaseFunction[Environment] =
    NativeFunction.withEnvironment[Environment](
      "calculateAssetId",
      10,
      CALCULATE_ASSET_ID,
      BYTESTR,
      ("issue", issueActionType)
    ) {
      new ContextfulNativeFunction.Simple[Environment]("calculateAssetId", BYTESTR, Seq(("issue", issueActionType))) {
        override def evaluate[F[_]: Monad](env: Environment[F], args: List[EVALUATED]): F[Either[ExecutionError, EVALUATED]] =
          args match {
            case CaseObj(`issueActionType`, fields) :: Nil =>
              val MaxAssetNameLength        = 16
              val MaxAssetDescriptionLength = 1000
              // This constants are dublicate of IssueTransaction.* but need to limit of hash calculating complexity and dom't relate with consensus.
              // Consensus check it in InvokeScriptTransactionDiff.

              val name        = fields(FieldNames.IssueName).asInstanceOf[CONST_STRING].s
              val description = fields(FieldNames.IssueDescription).asInstanceOf[CONST_STRING].s

              (if (description.getBytes("UTF-8").length > MaxAssetDescriptionLength)
                 Left(CommonError(s"Description length should not exceed $MaxAssetDescriptionLength"))
               else if (name.getBytes("UTF-8").length > MaxAssetNameLength)
                 Left(CommonError(s"Name length should not exceed $MaxAssetNameLength"))
               else
                 CONST_BYTESTR(
                   Issue.calculateId(
                     decimals = fields(FieldNames.IssueDecimals).asInstanceOf[CONST_LONG].t.toInt,
                     description = description,
                     isReissuable = fields(FieldNames.IssueIsReissuable).asInstanceOf[CONST_BOOLEAN].b,
                     name = name,
                     quantity = fields(FieldNames.IssueQuantity).asInstanceOf[CONST_LONG].t,
                     nonce = fields(FieldNames.IssueNonce).asInstanceOf[CONST_LONG].t,
                     parent = env.txId
                   )
                 ): Either[ExecutionError, EVALUATED]).pure[F]

            case xs => notImplemented[F, EVALUATED](s"calculateAssetId(i: Issue)", xs)
          }
      }
    }

  def transactionFromProtoBytesF(proofsEnabled: Boolean, version: StdLibVersion): BaseFunction[Environment] =
    NativeFunction.withEnvironment[Environment](
      "transferTransactionFromProto",
      5,
      TRANSFER_TRANSACTION_FROM_PROTO,
      UNION(buildTransferTransactionType(proofsEnabled), UNIT),
      ("bytes", BYTESTR)
    ) {
      new ContextfulNativeFunction.Simple[Environment](
        "transferTransactionFromProto",
        UNION(buildTransferTransactionType(proofsEnabled), UNIT),
        Seq(("bytes", BYTESTR))
      ) {
        override def evaluate[F[_]: Monad](env: Environment[F], args: List[EVALUATED]): F[Either[ExecutionError, EVALUATED]] =
          args match {
            case List(CONST_BYTESTR(bytes)) =>
              env
                .transferTransactionFromProto(bytes.arr)
                .map(
                  tx =>
                    (tx.map(transactionObject(_, proofsEnabled, version)): EVALUATED)
                      .asRight[ExecutionError]
                )

            case xs => notImplemented[F, EVALUATED](s"transferTransactionFromProto(bytes: ByteVector)", xs)
          }
      }
    }

  val simplifiedIssueActionConstructor: BaseFunction[Environment] =
    NativeFunction(
      "Issue",
      1,
      SIMPLIFIED_ISSUE_ACTION_CONSTRUCTOR,
      issueActionType,
      FieldNames.IssueName         -> STRING,
      FieldNames.IssueDescription  -> STRING,
      FieldNames.IssueQuantity     -> LONG,
      FieldNames.IssueDecimals     -> LONG,
      FieldNames.IssueIsReissuable -> BOOLEAN
    ) { args =>
      val typedArgs = (issueActionType.fields.map(_._1) zip (args ::: List(unit, CONST_LONG(0)))).toMap
      Right(CaseObj(issueActionType, typedArgs))
    }

  val detailedIssueActionConstructor: BaseFunction[Environment] =
    NativeFunction(
      "Issue",
      1,
      DETAILED_ISSUE_ACTION_CONSTRUCTOR,
      issueActionType,
      FieldNames.IssueName         -> STRING,
      FieldNames.IssueDescription  -> STRING,
      FieldNames.IssueQuantity     -> LONG,
      FieldNames.IssueDecimals     -> LONG,
      FieldNames.IssueIsReissuable -> BOOLEAN,
      FieldNames.IssueScriptField  -> UNION(issueScriptType, UNIT),
      FieldNames.IssueNonce        -> LONG
    ) { args =>
      val typedArgs = (issueActionType.fields.map(_._1) zip args).toMap
      Right(CaseObj(issueActionType, typedArgs))
    }

  val simplifiedLeaseActionConstructor: BaseFunction[Environment] =
    NativeFunction(
      "Lease",
      1,
      SIMPLIFIED_LEASE_ACTION_CONSTRUCTOR,
      leaseActionType,
      FieldNames.LeaseRecipient -> addressOrAliasType,
      FieldNames.LeaseAmount    -> LONG
    ) { args =>
      val typedArgs = (leaseActionType.fields.map(_._1) zip args ::: List(CONST_LONG(0))).toMap
      Right(CaseObj(leaseActionType, typedArgs))
    }

  val detailedLeaseActionConstructor: BaseFunction[Environment] =
    NativeFunction(
      "Lease",
      1,
      DETAILED_LEASE_ACTION_CONSTRUCTOR,
      leaseActionType,
      FieldNames.LeaseRecipient -> addressOrAliasType,
      FieldNames.LeaseAmount    -> LONG,
      FieldNames.LeaseNonce     -> LONG
    ) { args =>
      val typedArgs = (leaseActionType.fields.map(_._1) zip args).toMap
      Right(CaseObj(leaseActionType, typedArgs))
    }

  val calculateLeaseId: BaseFunction[Environment] =
    NativeFunction.withEnvironment[Environment](
      "calculateLeaseId",
      1,
      CALCULATE_LEASE_ID,
      BYTESTR,
      ("lease", leaseActionType)
    ) {
      val AddressLength  = 26
      val MaxAliasLength = 30
      new ContextfulNativeFunction.Simple[Environment]("calculateLeaseId", BYTESTR, Seq(("lease", leaseActionType))) {
        override def evaluate[F[_]: Monad](env: Environment[F], args: List[EVALUATED]): F[Either[ExecutionError, EVALUATED]] =
          args match {
            case CaseObj(`leaseActionType`, fields) :: Nil =>
              val recipient = caseObjToRecipient(fields(FieldNames.LeaseRecipient).asInstanceOf[CaseObj])
              val r = recipient match {
                case Recipient.Address(bytes) if bytes.arr.length > AddressLength =>
                  Left(CommonError(s"Address bytes length=${bytes.arr.length} exceeds limit=$AddressLength"): ExecutionError)
                case Recipient.Alias(name) if name.length > MaxAliasLength =>
                  Left(CommonError(s"Alias name length=${name.length} exceeds limit=$MaxAliasLength"): ExecutionError)
                case _ =>
                  CONST_BYTESTR(
                    Lease.calculateId(
                      Lease(
                        recipient,
                        fields(FieldNames.LeaseAmount).asInstanceOf[CONST_LONG].t,
                        fields(FieldNames.LeaseNonce).asInstanceOf[CONST_LONG].t
                      ),
                      env.txId
                    )
                  )
              }
              r.pure[F]
            case xs => notImplemented[F, EVALUATED](s"calculateLeaseId(l: Lease)", xs)
          }
      }
    }

  def accountScriptHashF(global: BaseGlobal): BaseFunction[Environment] = {
    val name    = "scriptHash"
    val resType = UNION(BYTESTR, UNIT)
    val arg     = ("account", addressOrAliasType)
    NativeFunction.withEnvironment[Environment](
      name,
      200,
      ACCOUNTSCRIPTHASH,
      resType,
      arg
    ) {
      new ContextfulNativeFunction.Simple[Environment](
        name,
        resType,
        Seq(arg)
      ) {
        override def evaluate[F[_]: Monad](env: Environment[F], args: List[EVALUATED]): F[Either[ExecutionError, EVALUATED]] =
          args match {
            case List(addr: CaseObj) =>
              env
                .accountScript(caseObjToRecipient(addr))
                .map(
                  _.map(si => CONST_BYTESTR(ByteStr(global.blake2b256(si.bytes().arr))))
                    .getOrElse(Right(unit))
                )

            case xs =>
              notImplemented[F, EVALUATED](s"scriptHash(account: AddressOrAlias))", xs)
          }
      }
    }
  }

}<|MERGE_RESOLUTION|>--- conflicted
+++ resolved
@@ -6,7 +6,14 @@
 import cats.{Id, Monad}
 import com.wavesplatform.common.state.ByteStr
 import com.wavesplatform.common.utils.EitherExt2
-<<<<<<< HEAD
+import com.wavesplatform.lang.directives.values.*
+import com.wavesplatform.lang.v1.FunctionHeader.{Native, User}
+import com.wavesplatform.lang.v1.compiler.Terms.*
+import com.wavesplatform.lang.v1.compiler.Types.*
+import com.wavesplatform.lang.v1.evaluator.FunctionIds.*
+import com.wavesplatform.lang.v1.evaluator.ctx.impl.converters.*
+import com.wavesplatform.lang.v1.evaluator.ctx.impl.waves.Bindings.{scriptTransfer as _, *}
+import com.wavesplatform.lang.v1.evaluator.ctx.impl.waves.Types.{addressOrAliasType, addressType, commonDataEntryType, optionAddress, *}
 import com.wavesplatform.lang.{AlwaysRejectError, ExecutionError, CommonError}
 import com.wavesplatform.lang.directives.values._
 import com.wavesplatform.lang.v1.compiler.Terms
@@ -16,16 +23,6 @@
 import com.wavesplatform.lang.v1.evaluator.ctx.impl.converters._
 import com.wavesplatform.lang.v1.evaluator.ctx.impl.waves.Bindings.{scriptTransfer => _, _}
 import com.wavesplatform.lang.v1.evaluator.ctx.impl.waves.Types.{addressOrAliasType, addressType, commonDataEntryType, optionAddress, _}
-=======
-import com.wavesplatform.lang.directives.values.*
-import com.wavesplatform.lang.v1.FunctionHeader.{Native, User}
-import com.wavesplatform.lang.v1.compiler.Terms.*
-import com.wavesplatform.lang.v1.compiler.Types.*
-import com.wavesplatform.lang.v1.evaluator.FunctionIds.*
-import com.wavesplatform.lang.v1.evaluator.ctx.impl.converters.*
-import com.wavesplatform.lang.v1.evaluator.ctx.impl.waves.Bindings.{scriptTransfer as _, *}
-import com.wavesplatform.lang.v1.evaluator.ctx.impl.waves.Types.{addressOrAliasType, addressType, commonDataEntryType, optionAddress, *}
->>>>>>> 03403f62
 import com.wavesplatform.lang.v1.evaluator.ctx.impl.{EnvironmentFunctions, PureContext, notImplemented, unit}
 import com.wavesplatform.lang.v1.evaluator.ctx.{BaseFunction, NativeFunction, UserFunction}
 import com.wavesplatform.lang.v1.evaluator.{ContextfulNativeFunction, ContextfulUserFunction, FunctionIds}
@@ -434,18 +431,6 @@
       ("addressOrAlias", addressOrAliasType),
       ("assetId", UNION(UNIT, BYTESTR))
     ) {
-<<<<<<< HEAD
-      new ContextfulNativeFunction[Environment]("assetBalance", LONG, Seq(("addressOrAlias", addressOrAliasType), ("assetId", UNION(UNIT, BYTESTR)))) {
-        override def ev[F[_]: Monad](input: (Environment[F], List[EVALUATED])): F[Either[ExecutionError, EVALUATED]] =
-          input match {
-            case (env, (c: CaseObj) :: u :: Nil) if u == unit =>
-              env.accountBalanceOf(caseObjToRecipient(c), None).map(_.map(CONST_LONG).leftMap(CommonError))
-
-            case (env, (c: CaseObj) :: CONST_BYTESTR(assetId: ByteStr) :: Nil) =>
-              env.accountBalanceOf(caseObjToRecipient(c), Some(assetId.arr)).map(_.map(CONST_LONG).leftMap(CommonError))
-
-            case (_, xs) => notImplemented[F, EVALUATED](s"assetBalance(a: Address|Alias, u: ByteVector|Unit)", xs)
-=======
       new ContextfulNativeFunction.Simple[Environment](
         "assetBalance",
         LONG,
@@ -454,12 +439,11 @@
         override def evaluate[F[_]: Monad](env: Environment[F], args: List[EVALUATED]): F[Either[ExecutionError, EVALUATED]] =
           args match {
             case (c: CaseObj) :: u :: Nil if u == unit =>
-              env.accountBalanceOf(caseObjToRecipient(c), None).map(_.map(CONST_LONG))
+              env.accountBalanceOf(caseObjToRecipient(c), None).map(_.map(CONST_LONG).leftMap(CommonError))
             case (c: CaseObj) :: CONST_BYTESTR(assetId: ByteStr) :: Nil =>
-              env.accountBalanceOf(caseObjToRecipient(c), Some(assetId.arr)).map(_.map(CONST_LONG))
+              env.accountBalanceOf(caseObjToRecipient(c), Some(assetId.arr)).map(_.map(CONST_LONG).leftMap(CommonError))
             case xs =>
               notImplemented[F, EVALUATED](s"assetBalance(a: Address|Alias, u: ByteVector|Unit)", xs)
->>>>>>> 03403f62
           }
       }
     }
@@ -473,23 +457,13 @@
       ("addressOrAlias", addressOrAliasType),
       ("assetId", BYTESTR)
     ) {
-<<<<<<< HEAD
-      new ContextfulNativeFunction[Environment]("assetBalance", LONG, Seq(("addressOrAlias", addressOrAliasType), ("assetId", BYTESTR))) {
-        override def ev[F[_]: Monad](input: (Environment[F], List[EVALUATED])): F[Either[ExecutionError, EVALUATED]] =
-          input match {
-            case (env, (c: CaseObj) :: CONST_BYTESTR(assetId: ByteStr) :: Nil) =>
+      new ContextfulNativeFunction.Simple[Environment]("assetBalance", LONG, Seq(("addressOrAlias", addressOrAliasType), ("assetId", BYTESTR))) {
+        override def evaluate[F[_]: Monad](env: Environment[F], args: List[EVALUATED]): F[Either[ExecutionError, EVALUATED]] =
+          args match {
+            case (c: CaseObj) :: CONST_BYTESTR(assetId: ByteStr) :: Nil =>
               env.accountBalanceOf(caseObjToRecipient(c), Some(assetId.arr)).map(_.map(CONST_LONG).leftMap(CommonError))
-
-            case (_, xs) => notImplemented[F, EVALUATED](s"assetBalance(a: Address|Alias, u: ByteVector)", xs)
-=======
-      new ContextfulNativeFunction.Simple[Environment]("assetBalance", LONG, Seq(("addressOrAlias", addressOrAliasType), ("assetId", BYTESTR))) {
-        override def evaluate[F[_]: Monad](env: Environment[F], args: List[EVALUATED]): F[Either[ExecutionError, EVALUATED]] =
-          args match {
-            case (c: CaseObj) :: CONST_BYTESTR(assetId: ByteStr) :: Nil =>
-              env.accountBalanceOf(caseObjToRecipient(c), Some(assetId.arr)).map(_.map(CONST_LONG))
             case xs =>
               notImplemented[F, EVALUATED](s"assetBalance(a: Address|Alias, u: ByteVector)", xs)
->>>>>>> 03403f62
           }
       }
     }
@@ -519,13 +493,8 @@
                           "generating" -> CONST_LONG(b.generating),
                           "effective"  -> CONST_LONG(b.effective)
                         )
-<<<<<<< HEAD
-                      )
+                    )
                   ).leftMap(CommonError)
-=======
-                    )
-                  )
->>>>>>> 03403f62
                 )
 
             case xs => notImplemented[F, EVALUATED](s"wavesBalance(a: Address|Alias)", xs)
@@ -577,14 +546,9 @@
               env
                 .transactionHeightById(id.arr)
                 .map(fromOptionL)
-<<<<<<< HEAD
                 .map(_.asRight[ExecutionError])
-            case (_, xs) => notImplemented[F, EVALUATED](s"transactionHeightById(u: ByteVector)", xs)
-=======
-                .map(_.asRight[String])
             case xs =>
               notImplemented[F, EVALUATED](s"transactionHeightById(u: ByteVector)", xs)
->>>>>>> 03403f62
           }
       }
     }
@@ -668,17 +632,13 @@
                   availableComplexity,
                   reentrant
                 )
-<<<<<<< HEAD
                 .map(_.map { case (result, spentComplexity) =>
                   val mappedError = result.leftMap {
                     case reject: AlwaysRejectError => reject
                     case other                     => CommonError(other.toString)
                   }
-                  (mappedError, spentComplexity)
+                  (mappedError, availableComplexity - spentComplexity)
                 })
-=======
-                .map(_.map { case (result, complexity) => (result.leftMap(_.toString), availableComplexity - complexity) })
->>>>>>> 03403f62
             case xs =>
               val err = notImplemented[F, EVALUATED](s"invoke(dApp: Address, function: String, args: List[Any], payments: List[Payment])", xs)
               Coeval.now(err.map((_, 0)))
@@ -745,14 +705,9 @@
                 .transactionById(id.arr)
                 .map(_.map(transactionObject(_, proofsEnabled, version)))
                 .map(fromOptionCO)
-<<<<<<< HEAD
                 .map(_.asRight[ExecutionError])
-            case (_, xs) => notImplemented[F, EVALUATED](s"transactionById(u: ByteVector)", xs)
-=======
-                .map(_.asRight[String])
             case xs =>
               notImplemented[F, EVALUATED](s"transactionById(u: ByteVector)", xs)
->>>>>>> 03403f62
           }
       }
     }
@@ -777,15 +732,9 @@
                 .transferTransactionById(id.arr)
                 .map(_.filter(version >= V6 || _.p.h.version > 0).map(transactionObject(_, proofsEnabled, version)))
                 .map(fromOptionCO)
-<<<<<<< HEAD
                 .map(_.asRight[ExecutionError])
-
-            case (_, xs) => notImplemented[F, EVALUATED](s"transferTransactionById(u: ByteVector)", xs)
-=======
-                .map(_.asRight[String])
             case xs =>
               notImplemented[F, EVALUATED](s"transferTransactionById(u: ByteVector)", xs)
->>>>>>> 03403f62
           }
       }
     }
