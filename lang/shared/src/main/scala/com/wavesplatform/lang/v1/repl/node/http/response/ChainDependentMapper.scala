--- conflicted
+++ resolved
@@ -6,11 +6,7 @@
 import com.wavesplatform.common.state.ByteStr
 import com.wavesplatform.lang.v1.repl.global
 import com.wavesplatform.lang.v1.repl.node.http.response.model._
-<<<<<<< HEAD
 import com.wavesplatform.lang.v1.traits.domain.Recipient.{Address, Alias}
-=======
-import com.wavesplatform.lang.v1.traits.domain.Recipient.Address
->>>>>>> cc77f57d
 import com.wavesplatform.lang.v1.traits.domain.Tx.{Header, Proven, Transfer}
 import com.wavesplatform.lang.v1.traits.domain._
 
@@ -21,11 +17,7 @@
       tx.feeAssetId.map(_.byteStr),
       tx.assetId.map(_.byteStr),
       tx.amount,
-<<<<<<< HEAD
       tx.recipient,
-      tx.attachment.byteStr
-=======
-      Address(tx.recipient.byteStr),
       (tx.attachment match {
         case ANothing => EmptyAttachment
         case AStr(v) => StringValue(v)
@@ -33,7 +25,6 @@
         case ABytes(v) => ByteStrValue(v.byteStr)
         case AInt(v) => IntValue(v)
       })
->>>>>>> cc77f57d
     )
 
   def toRideModelO(tx: TransferTransaction): Option[Transfer] =
@@ -104,7 +95,6 @@
 
     ByteStr(bytes)
   }
-<<<<<<< HEAD
 
   private val typeId: Byte = 4
 
@@ -140,6 +130,4 @@
 
   private def serializeArray(b: Array[Byte]): Array[Byte] =
     bytes(b.length.toShort) ++ b
-=======
->>>>>>> cc77f57d
 }