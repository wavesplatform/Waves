--- conflicted
+++ resolved
@@ -137,12 +137,8 @@
         case (buildingExpr, (letName, letValue)) =>
           BLOCK(LET(letName, letValue.value.value.explicitGet()), buildingExpr)
       }
-<<<<<<< HEAD
-    EvaluatorV2.applyLimited(exprWithLets, limit, ctx, version, continuationFirstStepMode)
-=======
     EvaluatorV2
-      .applyLimited(exprWithLets, limit, ctx, version)
->>>>>>> f4c9fe59
+      .applyLimited(exprWithLets, limit, ctx, version, continuationFirstStepMode)
       .flatMap {
         case (expr, unusedComplexity, log) =>
           val result =
