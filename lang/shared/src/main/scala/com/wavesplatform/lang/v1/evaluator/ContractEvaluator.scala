package com.wavesplatform.lang.v1.evaluator

import cats.Id
import cats.implicits._
import com.wavesplatform.common.state.ByteStr
import com.wavesplatform.common.utils.EitherExt2
import com.wavesplatform.lang.ExecutionError
import com.wavesplatform.lang.contract.DApp
import com.wavesplatform.lang.contract.DApp.VerifierFunction
import com.wavesplatform.lang.directives.values.StdLibVersion
import com.wavesplatform.lang.v1.FunctionHeader
import com.wavesplatform.lang.v1.compiler.Terms._
import com.wavesplatform.lang.v1.evaluator.ctx.impl.waves.Bindings
import com.wavesplatform.lang.v1.evaluator.ctx.{EvaluationContext, LazyVal}
import com.wavesplatform.lang.v1.traits.Environment
import com.wavesplatform.lang.v1.traits.domain.{AttachedPayments, Recipient}

object ContractEvaluator {

  val DEFAULT_FUNC_NAME = "default"

  case class Invocation(
      funcCall: FUNCTION_CALL,
      caller: Recipient.Address,
      callerPk: ByteStr,
      payments: AttachedPayments,
      dappAddress: ByteStr,
      transactionId: ByteStr,
      fee: Long,
      feeAssetId: Option[ByteStr]
  )

  private def buildExprFromInvocation(c: DApp, i: Invocation, version: StdLibVersion): Either[String, EXPR] = {
    val functionName = i.funcCall.function.funcName

    val contractFuncAndCallOpt = c.callableFuncs.find(_.u.name == functionName).map((_, i.funcCall))

    contractFuncAndCallOpt match {
      case None =>
        val otherFuncs = c.decs.filter(_.isInstanceOf[FUNC]).map(_.asInstanceOf[FUNC].name)
        val message =
          if (otherFuncs contains functionName)
            s"function '$functionName exists in the script but is not marked as @Callable, therefore cannot not be invoked"
          else s"@Callable function '$functionName' doesn't exist in the script"
        message.asLeft[EXPR]

      case Some((f, fc)) =>
        val takingArgsNumber = f.u.args.size
        val passedArgsNumber = fc.args.size
        if (takingArgsNumber == passedArgsNumber) {
          foldDeclarations(
            c.decs,
            BLOCK(
              LET(f.annotation.invocationArgName, Bindings.buildInvocation(i, version)),
              BLOCK(f.u, fc)
            )
          ).asRight[ExecutionError]
        } else {
          s"function '$functionName takes $takingArgsNumber args but $passedArgsNumber were(was) given"
            .asLeft[EXPR]
        }
    }
  }

  private def foldDeclarations(dec: List[DECLARATION], block: BLOCK) =
    dec.foldRight(block)((d, e) => BLOCK(d, e))

  def verify(
      decls: List[DECLARATION],
      v: VerifierFunction,
      ctx: EvaluationContext[Environment, Id],
      evaluate: (EvaluationContext[Environment, Id], EXPR) => Either[(ExecutionError, Log[Id]), (EVALUATED, Log[Id])],
      entity: CaseObj
  ): Either[(ExecutionError, Log[Id]), (EVALUATED, Log[Id])] = {
    val verifierBlock =
      BLOCK(
        LET(v.annotation.invocationArgName, entity),
        BLOCK(v.u, FUNCTION_CALL(FunctionHeader.User(v.u.name), List(entity)))
      )

    evaluate(ctx, foldDeclarations(decls, verifierBlock))
  }

  def apply(
      ctx: EvaluationContext[Environment, Id],
      dApp: DApp,
      i: Invocation,
      version: StdLibVersion
  ): Either[(ExecutionError, Log[Id]), (ScriptResult, Log[Id])] =
    for {
      expr              <- buildExprFromInvocation(dApp, i, version).leftMap((_, Nil))
      (evaluation, log) <- EvaluatorV1().applyWithLogging[EVALUATED](ctx, expr)
      result            <- ScriptResult.fromObj(ctx, i.transactionId, evaluation, version).leftMap((_, log))
    } yield (result, log)

  def applyV2(
      ctx: EvaluationContext[Environment, Id],
      freezingLets: Map[String, LazyVal[Id]],
      dApp: DApp,
      i: Invocation,
      version: StdLibVersion,
      limit: Int
  ): Either[(ExecutionError, Log[Id]), (ScriptResult, Log[Id])] =
    buildExprFromInvocation(dApp, i, version)
      .leftMap((_, Nil))
      .flatMap(applyV2(ctx, freezingLets, _, version, i.transactionId, limit))

  def applyV2(
      ctx: EvaluationContext[Environment, Id],
      freezingLets: Map[String, LazyVal[Id]],
      expr: EXPR,
      version: StdLibVersion,
      transactionId: ByteStr,
      limit: Int
  ): Either[(ExecutionError, Log[Id]), (ScriptResult, Log[Id])] = {
<<<<<<< HEAD
    val exprWithLets = freezingLets.to(LazyList).foldLeft(expr) {
      case (buildingExpr, (letName, letValue)) =>
        BLOCK(LET(letName, letValue.value.value.explicitGet()), buildingExpr)
    }
    val log       = ListBuffer[LogItem[Id]]()
    val loggedCtx = LoggedEvaluationContext[Environment, Id](name => value => log.append((name, value)), ctx)
    val evaluator = new EvaluatorV2(loggedCtx, version)
    Try(evaluator(exprWithLets, limit)).toEither
      .leftMap(_.getMessage)
=======
    val exprWithLets =
      freezingLets.foldLeft(expr) {
        case (buildingExpr, (letName, letValue)) =>
          BLOCK(LET(letName, letValue.value.value.explicitGet()), buildingExpr)
      }
    EvaluatorV2.applyLimited(exprWithLets, limit, ctx, version)
>>>>>>> 6d5d069c
      .flatMap {
        case (expr, unusedComplexity, log) =>
          val result =
            expr match {
              case value: EVALUATED => ScriptResult.fromObj(ctx, transactionId, value, version)
              case expr: EXPR       => Right(IncompleteResult(expr, unusedComplexity))
            }
        result.bimap((_, log), (_, log))
      }
   }
}<|MERGE_RESOLUTION|>--- conflicted
+++ resolved
@@ -113,24 +113,12 @@
       transactionId: ByteStr,
       limit: Int
   ): Either[(ExecutionError, Log[Id]), (ScriptResult, Log[Id])] = {
-<<<<<<< HEAD
-    val exprWithLets = freezingLets.to(LazyList).foldLeft(expr) {
-      case (buildingExpr, (letName, letValue)) =>
-        BLOCK(LET(letName, letValue.value.value.explicitGet()), buildingExpr)
-    }
-    val log       = ListBuffer[LogItem[Id]]()
-    val loggedCtx = LoggedEvaluationContext[Environment, Id](name => value => log.append((name, value)), ctx)
-    val evaluator = new EvaluatorV2(loggedCtx, version)
-    Try(evaluator(exprWithLets, limit)).toEither
-      .leftMap(_.getMessage)
-=======
     val exprWithLets =
       freezingLets.foldLeft(expr) {
         case (buildingExpr, (letName, letValue)) =>
           BLOCK(LET(letName, letValue.value.value.explicitGet()), buildingExpr)
       }
     EvaluatorV2.applyLimited(exprWithLets, limit, ctx, version)
->>>>>>> 6d5d069c
       .flatMap {
         case (expr, unusedComplexity, log) =>
           val result =
