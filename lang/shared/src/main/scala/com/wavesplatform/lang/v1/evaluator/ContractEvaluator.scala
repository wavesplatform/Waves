package com.wavesplatform.lang.v1.evaluator

import cats.Id
import cats.implicits._
import com.wavesplatform.common.state.ByteStr
import com.wavesplatform.common.utils.EitherExt2
import com.wavesplatform.lang.ExecutionError
import com.wavesplatform.lang.contract.DApp
import com.wavesplatform.lang.contract.DApp.VerifierFunction
import com.wavesplatform.lang.directives.values.StdLibVersion
import com.wavesplatform.lang.v1.FunctionHeader
import com.wavesplatform.lang.v1.compiler.Terms._
import com.wavesplatform.lang.v1.evaluator.ctx.impl.waves.Bindings
<<<<<<< HEAD
import com.wavesplatform.lang.v1.evaluator.ctx.{EvaluationContext, LazyVal, LoggedEvaluationContext}
=======
import com.wavesplatform.lang.v1.evaluator.ctx.{EvaluationContext, LazyVal}
>>>>>>> 685f2f2a
import com.wavesplatform.lang.v1.traits.Environment
import com.wavesplatform.lang.v1.traits.domain.{AttachedPayments, Recipient}

import scala.collection.mutable.ListBuffer
import scala.util.Try

object ContractEvaluator {

  val DEFAULT_FUNC_NAME = "default"

  case class Invocation(
      funcCall: FUNCTION_CALL,
      caller: Recipient.Address,
      callerPk: ByteStr,
      payments: AttachedPayments,
      dappAddress: ByteStr,
      transactionId: ByteStr,
      fee: Long,
      feeAssetId: Option[ByteStr]
  )

  private def buildExprFromInvocation(c: DApp, i: Invocation, version: StdLibVersion): Either[String, EXPR] = {
    val functionName = i.funcCall.function.funcName

    val contractFuncAndCallOpt = c.callableFuncs.find(_.u.name == functionName).map((_, i.funcCall))

    contractFuncAndCallOpt match {
      case None =>
        val otherFuncs = c.decs.filter(_.isInstanceOf[FUNC]).map(_.asInstanceOf[FUNC].name)
        val message =
          if (otherFuncs contains functionName)
            s"function '$functionName exists in the script but is not marked as @Callable, therefore cannot not be invoked"
          else s"@Callable function '$functionName' doesn't exist in the script"
        message.asLeft[EXPR]

      case Some((f, fc)) =>
        val takingArgsNumber = f.u.args.size
        val passedArgsNumber = fc.args.size
        if (takingArgsNumber == passedArgsNumber) {
          foldDeclarations(
            c.decs,
            BLOCK(
              LET(f.annotation.invocationArgName, Bindings.buildInvocation(i, version)),
              BLOCK(f.u, fc)
            )
          ).asRight[ExecutionError]
        } else {
          s"function '$functionName takes $takingArgsNumber args but $passedArgsNumber were(was) given"
            .asLeft[EXPR]
        }
    }
  }

<<<<<<< HEAD
  private def withDecls(dec: List[DECLARATION], block: BLOCK): EvalM[Id, Environment, EVALUATED] =
    EvaluatorV1().evalExpr(foldDeclarations(dec, block))

  private def foldDeclarations(dec: List[DECLARATION], block: BLOCK) =
    dec.foldRight(block)((d, e) => BLOCK(d, e))
=======
  private def foldDeclarations(dec: List[DECLARATION], block: BLOCK) =
    dec.foldRight(block)((d, e) => BLOCK(d, e))

  def verify(
      decls: List[DECLARATION],
      v: VerifierFunction,
      ctx: EvaluationContext[Environment, Id],
      evaluate: (EvaluationContext[Environment, Id], EXPR) => Either[(ExecutionError, Log[Id]), (EVALUATED, Log[Id])],
      entity: CaseObj
  ): Either[(ExecutionError, Log[Id]), (EVALUATED, Log[Id])] = {
    val verifierBlock =
      BLOCK(
        LET(v.annotation.invocationArgName, entity),
        BLOCK(v.u, FUNCTION_CALL(FunctionHeader.User(v.u.name), List(entity)))
      )
>>>>>>> 685f2f2a

    evaluate(ctx, foldDeclarations(decls, verifierBlock))
  }

  def apply(
      ctx: EvaluationContext[Environment, Id],
      dApp: DApp,
      i: Invocation,
      version: StdLibVersion
  ): Either[(ExecutionError, Log[Id]), (ScriptResult, Log[Id])] =
    for {
      expr              <- buildExprFromInvocation(dApp, i, version).leftMap((_, Nil))
      (evaluation, log) <- EvaluatorV1().applyWithLogging[EVALUATED](ctx, expr)
      result            <- ScriptResult.fromObj(ctx, i.transactionId, evaluation, version).leftMap((_, log))
    } yield (result, log)

  def applyV2(
      ctx: EvaluationContext[Environment, Id],
      freezingLets: Map[String, LazyVal[Id]],
      dApp: DApp,
      i: Invocation,
      version: StdLibVersion,
      limit: Int
  ): Either[(ExecutionError, Log[Id]), (ScriptResult, Log[Id])] =
    buildExprFromInvocation(dApp, i, version)
      .leftMap((_, Nil))
      .flatMap(applyV2(ctx, freezingLets, _, version, i.transactionId, limit))

<<<<<<< HEAD
  def apply(
      ctx: EvaluationContext[Environment, Id],
      dApp: DApp,
      i: Invocation,
      version: StdLibVersion
  ): Either[(ExecutionError, Log[Id]), (ScriptResult, Log[Id])] =
    for {
      expr <- buildExprFromInvocation(dApp, i, version).leftMap((_, Nil))
      (log, evaluation) = EvaluatorV1().applyWithLogging[EVALUATED](ctx, expr)
      result <- evaluation.flatMap(r => ScriptResult.fromObj(ctx, i.transactionId, r, version)).leftMap((_, log))
    } yield (result, log)

  def applyV2(
      ctx: EvaluationContext[Environment, Id],
      freezingLets: Map[String, LazyVal[Id]],
      dApp: DApp,
      i: Invocation,
      version: StdLibVersion,
      limit: Int
  ): Either[(ExecutionError, Log[Id]), (ScriptResult, Log[Id])] =
    buildExprFromInvocation(dApp, i, version)
      .leftMap((_, Nil))
      .flatMap(applyV2(ctx, freezingLets, _, version, i.transactionId, limit))

=======
>>>>>>> 685f2f2a
  def applyV2(
      ctx: EvaluationContext[Environment, Id],
      freezingLets: Map[String, LazyVal[Id]],
      expr: EXPR,
      version: StdLibVersion,
      transactionId: ByteStr,
      limit: Int
  ): Either[(ExecutionError, Log[Id]), (ScriptResult, Log[Id])] = {
<<<<<<< HEAD
    val exprWithLets = freezingLets.toStream.foldLeft(expr) {
      case (buildingExpr, (letName, letValue)) =>
        BLOCK(LET(letName, letValue.value.value.explicitGet()), buildingExpr)
    }
    val log       = ListBuffer[LogItem[Id]]()
    val loggedCtx = LoggedEvaluationContext[Environment, Id](name => value => log.append((name, value)), ctx)
    val evaluator = new EvaluatorV2(loggedCtx, version)
    Try(evaluator(exprWithLets, limit)).toEither
      .leftMap(_.getMessage)
      .flatMap {
        case (value: EVALUATED, _)          => ScriptResult.fromObj(ctx, transactionId, value, version)
        case (expr: EXPR, unusedComplexity) => Right(IncompleteResult(expr, unusedComplexity))
      }
      .bimap((_, log.toList), (_, log.toList))
  }
=======
    val exprWithLets =
      freezingLets.foldLeft(expr) {
        case (buildingExpr, (letName, letValue)) =>
          BLOCK(LET(letName, letValue.value.value.explicitGet()), buildingExpr)
      }
    EvaluatorV2.applyLimited(exprWithLets, limit, ctx, version)
      .flatMap {
        case (expr, unusedComplexity, log) =>
          val result =
            expr match {
              case value: EVALUATED => ScriptResult.fromObj(ctx, transactionId, value, version)
              case expr: EXPR       => Right(IncompleteResult(expr, unusedComplexity))
            }
        result.bimap((_, log), (_, log))
      }
   }
>>>>>>> 685f2f2a
}<|MERGE_RESOLUTION|>--- conflicted
+++ resolved
@@ -11,11 +11,7 @@
 import com.wavesplatform.lang.v1.FunctionHeader
 import com.wavesplatform.lang.v1.compiler.Terms._
 import com.wavesplatform.lang.v1.evaluator.ctx.impl.waves.Bindings
-<<<<<<< HEAD
 import com.wavesplatform.lang.v1.evaluator.ctx.{EvaluationContext, LazyVal, LoggedEvaluationContext}
-=======
-import com.wavesplatform.lang.v1.evaluator.ctx.{EvaluationContext, LazyVal}
->>>>>>> 685f2f2a
 import com.wavesplatform.lang.v1.traits.Environment
 import com.wavesplatform.lang.v1.traits.domain.{AttachedPayments, Recipient}
 
@@ -69,13 +65,6 @@
     }
   }
 
-<<<<<<< HEAD
-  private def withDecls(dec: List[DECLARATION], block: BLOCK): EvalM[Id, Environment, EVALUATED] =
-    EvaluatorV1().evalExpr(foldDeclarations(dec, block))
-
-  private def foldDeclarations(dec: List[DECLARATION], block: BLOCK) =
-    dec.foldRight(block)((d, e) => BLOCK(d, e))
-=======
   private def foldDeclarations(dec: List[DECLARATION], block: BLOCK) =
     dec.foldRight(block)((d, e) => BLOCK(d, e))
 
@@ -91,7 +80,6 @@
         LET(v.annotation.invocationArgName, entity),
         BLOCK(v.u, FUNCTION_CALL(FunctionHeader.User(v.u.name), List(entity)))
       )
->>>>>>> 685f2f2a
 
     evaluate(ctx, foldDeclarations(decls, verifierBlock))
   }
@@ -120,33 +108,6 @@
       .leftMap((_, Nil))
       .flatMap(applyV2(ctx, freezingLets, _, version, i.transactionId, limit))
 
-<<<<<<< HEAD
-  def apply(
-      ctx: EvaluationContext[Environment, Id],
-      dApp: DApp,
-      i: Invocation,
-      version: StdLibVersion
-  ): Either[(ExecutionError, Log[Id]), (ScriptResult, Log[Id])] =
-    for {
-      expr <- buildExprFromInvocation(dApp, i, version).leftMap((_, Nil))
-      (log, evaluation) = EvaluatorV1().applyWithLogging[EVALUATED](ctx, expr)
-      result <- evaluation.flatMap(r => ScriptResult.fromObj(ctx, i.transactionId, r, version)).leftMap((_, log))
-    } yield (result, log)
-
-  def applyV2(
-      ctx: EvaluationContext[Environment, Id],
-      freezingLets: Map[String, LazyVal[Id]],
-      dApp: DApp,
-      i: Invocation,
-      version: StdLibVersion,
-      limit: Int
-  ): Either[(ExecutionError, Log[Id]), (ScriptResult, Log[Id])] =
-    buildExprFromInvocation(dApp, i, version)
-      .leftMap((_, Nil))
-      .flatMap(applyV2(ctx, freezingLets, _, version, i.transactionId, limit))
-
-=======
->>>>>>> 685f2f2a
   def applyV2(
       ctx: EvaluationContext[Environment, Id],
       freezingLets: Map[String, LazyVal[Id]],
@@ -155,23 +116,6 @@
       transactionId: ByteStr,
       limit: Int
   ): Either[(ExecutionError, Log[Id]), (ScriptResult, Log[Id])] = {
-<<<<<<< HEAD
-    val exprWithLets = freezingLets.toStream.foldLeft(expr) {
-      case (buildingExpr, (letName, letValue)) =>
-        BLOCK(LET(letName, letValue.value.value.explicitGet()), buildingExpr)
-    }
-    val log       = ListBuffer[LogItem[Id]]()
-    val loggedCtx = LoggedEvaluationContext[Environment, Id](name => value => log.append((name, value)), ctx)
-    val evaluator = new EvaluatorV2(loggedCtx, version)
-    Try(evaluator(exprWithLets, limit)).toEither
-      .leftMap(_.getMessage)
-      .flatMap {
-        case (value: EVALUATED, _)          => ScriptResult.fromObj(ctx, transactionId, value, version)
-        case (expr: EXPR, unusedComplexity) => Right(IncompleteResult(expr, unusedComplexity))
-      }
-      .bimap((_, log.toList), (_, log.toList))
-  }
-=======
     val exprWithLets =
       freezingLets.foldLeft(expr) {
         case (buildingExpr, (letName, letValue)) =>
@@ -188,5 +132,4 @@
         result.bimap((_, log), (_, log))
       }
    }
->>>>>>> 685f2f2a
 }