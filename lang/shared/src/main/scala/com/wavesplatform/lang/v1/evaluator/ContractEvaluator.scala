--- conflicted
+++ resolved
@@ -108,20 +108,12 @@
       i: Invocation,
       version: StdLibVersion,
       limit: Int,
-<<<<<<< HEAD
-      overhead: Boolean
-=======
       correctFunctionCallScope: Boolean
->>>>>>> ac8a3fe3
   ): Coeval[Either[(ExecutionError, Int, Log[Id]), (ScriptResult, Log[Id])]] =
     Coeval
       .now(buildExprFromInvocation(dApp, i, version).leftMap((_, limit, Nil)))
       .flatMap {
-<<<<<<< HEAD
-        case Right(value) => applyV2Coeval(ctx, value, version, i.transactionId, limit, overhead)
-=======
         case Right(value) => applyV2Coeval(ctx, value, version, i.transactionId, limit, correctFunctionCallScope)
->>>>>>> ac8a3fe3
         case Left(error)  => Coeval.now(Left(error))
       }
 
@@ -131,17 +123,10 @@
       version: StdLibVersion,
       transactionId: ByteStr,
       limit: Int,
-<<<<<<< HEAD
-      overhead: Boolean
-  ): Coeval[Either[(ExecutionError, Int, Log[Id]), (ScriptResult, Log[Id])]] =
-    EvaluatorV2
-      .applyLimitedCoeval(expr, limit, ctx, version, overhead)
-=======
       correctFunctionCallScope: Boolean
   ): Coeval[Either[(ExecutionError, Int, Log[Id]), (ScriptResult, Log[Id])]] =
     EvaluatorV2
       .applyLimitedCoeval(expr, limit, ctx, version, correctFunctionCallScope)
->>>>>>> ac8a3fe3
       .map(_.flatMap {
         case (expr, unusedComplexity, log) =>
           val result =
