package com.wavesplatform.lang.v1.traits

import com.wavesplatform.common.state.ByteStr
import com.wavesplatform.lang.v1.traits.domain._
import shapeless._

import scala.language.higherKinds

object Environment {
  import io.circe.{Decoder, HCursor}

  case class BalanceDetails(available: Long, regular: Long, generating: Long, effective: Long)

  implicit val BalanceDetailsDecoder: Decoder[BalanceDetails] = (c: HCursor) =>
    for {
      available <- c.downField("available").as[Long]
      regular <- c.downField("regular").as[Long]
      generating <- c.downField("generating").as[Long]
      effective <- c.downField("effective").as[Long]
    } yield BalanceDetails(available, regular, generating, effective)

  type InputEntity = Tx :+: Ord :+: PseudoTx :+: CNil
}

trait Environment[F[_]] {
  def chainId: Byte
  def inputEntity: Environment.InputEntity
  def tthis: Recipient.Address
  def height: F[Long]
  def transactionById(id: Array[Byte]): F[Option[Tx]]
  def transferTransactionById(id: Array[Byte]): F[Option[Tx.Transfer]]
  def transactionHeightById(id: Array[Byte]): F[Option[Long]]
  def assetInfoById(id: Array[Byte]): F[Option[ScriptAssetInfo]]
  def lastBlockOpt(): F[Option[BlockInfo]]
  def blockInfoByHeight(height: Int): F[Option[BlockInfo]]
  def data(addressOrAlias: Recipient, key: String, dataType: DataType): F[Option[Any]]
  def resolveAlias(name: String): F[Either[String, Recipient.Address]]
  def accountBalanceOf(addressOrAlias: Recipient, assetId: Option[Array[Byte]]): F[Either[String, Long]]
<<<<<<< HEAD
  def dAppAlias: Boolean = false
=======
  def accountWavesBalanceOf(addressOrAlias: Recipient): F[Either[String, Environment.BalanceDetails]]
  def multiPaymentAllowed: Boolean
  def txId: ByteStr
  def transferTransactionFromProto(b: Array[Byte]): F[Option[Tx.Transfer]]
>>>>>>> 4348b1f7
}<|MERGE_RESOLUTION|>--- conflicted
+++ resolved
@@ -36,12 +36,9 @@
   def data(addressOrAlias: Recipient, key: String, dataType: DataType): F[Option[Any]]
   def resolveAlias(name: String): F[Either[String, Recipient.Address]]
   def accountBalanceOf(addressOrAlias: Recipient, assetId: Option[Array[Byte]]): F[Either[String, Long]]
-<<<<<<< HEAD
-  def dAppAlias: Boolean = false
-=======
   def accountWavesBalanceOf(addressOrAlias: Recipient): F[Either[String, Environment.BalanceDetails]]
   def multiPaymentAllowed: Boolean
   def txId: ByteStr
   def transferTransactionFromProto(b: Array[Byte]): F[Option[Tx.Transfer]]
->>>>>>> 4348b1f7
+  def dAppAlias: Boolean = false
 }