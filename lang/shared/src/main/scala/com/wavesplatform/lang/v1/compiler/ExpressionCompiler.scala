package com.wavesplatform.lang.v1.compiler

import cats.implicits._
import cats.{Id, Show}
import com.wavesplatform.common.state.ByteStr
import com.wavesplatform.lang.v1.compiler.CompilationError._
import com.wavesplatform.lang.v1.compiler.CompilerContext._
import com.wavesplatform.lang.v1.compiler.Terms._
import com.wavesplatform.lang.v1.compiler.Types._
import com.wavesplatform.lang.v1.evaluator.EvaluatorV1._
import com.wavesplatform.lang.v1.evaluator.ctx._
import com.wavesplatform.lang.v1.evaluator.ctx.impl.PureContext
import com.wavesplatform.lang.v1.parser.BinaryOperation._
import com.wavesplatform.lang.v1.parser.Expressions.{
  BINARY_OP,
  CompositePattern,
  ConstsPat,
  MATCH_CASE,
  ObjPat,
  PART,
  Pos,
  Single,
  TuplePat,
  TypedVar
}
import com.wavesplatform.lang.v1.parser.{BinaryOperation, Expressions, Parser}
import com.wavesplatform.lang.v1.task.imports._
import com.wavesplatform.lang.v1.{BaseGlobal, ContractLimits, FunctionHeader}

import java.nio.charset.StandardCharsets
import scala.util.Try

object ExpressionCompiler {
  private val global: BaseGlobal = com.wavesplatform.lang.Global

  case class CompilationStepResultExpr(
      ctx: CompilerContext,
      expr: Terms.EXPR,
      t: FINAL,
      parseNodeExpr: Expressions.EXPR,
      errors: Iterable[CompilationError] = Iterable.empty
  )

  case class CompilationStepResultDec(
      ctx: CompilerContext,
      dec: Terms.DECLARATION,
      t: FINAL,
      parseNodeExpr: Expressions.Declaration,
      errors: Iterable[CompilationError] = Iterable.empty
  )

  def compile(input: String, ctx: CompilerContext, allowIllFormedStrings: Boolean = false): Either[String, (EXPR, FINAL)] = {
    Parser.parseExpr(input) match {
      case fastparse.Parsed.Success(xs, _) => ExpressionCompiler(ctx, xs, allowIllFormedStrings)
      case f: fastparse.Parsed.Failure     => Left(f.toString)
    }
  }

  def compileBoolean(input: String, ctx: CompilerContext): Either[String, EXPR] = {
    compile(input, ctx).flatMap {
      case (expr, BOOLEAN) => Right(expr)
      case _               => Left("Script should return boolean")
    }
  }

  def compileUntyped(input: String, ctx: CompilerContext): Either[String, EXPR] = {
    compile(input, ctx)
      .map { case (expr, _) => expr }
  }

  def compileWithParseResult(
      input: String,
      ctx: CompilerContext,
      saveExprContext: Boolean = true
  ): Either[String, (EXPR, Expressions.SCRIPT, Iterable[CompilationError])] = {
    val res = Parser.parseExpressionWithErrorRecovery(input)
    res match {
      case Right((parseResult, removedCharPosOpt)) =>
        compileExprWithCtx(parseResult.expr, saveExprContext, allowIllFormedStrings = false)
          .run(ctx)
          .value
          ._2
          .map { compRes =>
            val errorList =
              compRes.errors ++
                (if (compRes.t equivalent BOOLEAN) Nil else List(Generic(0, 0, "Script should return boolean"))) ++
                (if (removedCharPosOpt.isEmpty)
                   Nil
                 else
                   List(
                     Generic(
                       removedCharPosOpt.get.start,
                       removedCharPosOpt.get.end,
                       "Parsing failed. Some chars was removed as result of recovery process."
                     )
                   ))
            (compRes.expr, parseResult.copy(expr = compRes.parseNodeExpr), errorList)
          }
          .leftMap(e => s"Compilation failed: ${Show[CompilationError].show(e)}")

      case Left(error) => Left(error.toString)
    }
  }

  def compileDecls(input: String, ctx: CompilerContext): Either[String, EXPR] = {
    val adjustedDecls = s"$input\n${PureContext.unitVarName}"
    compileUntyped(adjustedDecls, ctx)
  }

  private def compileExpr(expr: Expressions.EXPR): CompileM[(Terms.EXPR, FINAL, Expressions.EXPR)] =
    compileExprWithCtx(expr, allowIllFormedStrings = false).map(r => (r.expr, r.t, r.parseNodeExpr))

<<<<<<< HEAD
  private def compileExprWithCtx(expr: Expressions.EXPR,
                                 saveExprContext: Boolean = false,
                                 allowIllFormedStrings: Boolean): CompileM[CompilationStepResultExpr] = {
=======
  private def compileExprWithCtx(
      expr: Expressions.EXPR,
      saveExprContext: Boolean = false,
      allowIllFormedStrings: Boolean
  ): CompileM[CompilationStepResultExpr] = {
>>>>>>> 24da809b
    get[Id, CompilerContext, CompilationError].flatMap { ctx =>
      def adjustByteStr(expr: Expressions.CONST_BYTESTR, b: ByteStr) =
        CONST_BYTESTR(b)
          .leftMap(CompilationError.Generic(expr.position.start, expr.position.end, _))
          .map(CompilationStepResultExpr(ctx, _, BYTESTR, expr))
          .recover { case err => CompilationStepResultExpr(ctx, FAILED_EXPR(), NOTHING, expr, List(err)) }

      def adjustStr(expr: Expressions.CONST_STRING, str: String): Either[CompilationError, CompilationStepResultExpr] =
        CONST_STRING(str)
          .filterOrElse(_ => allowIllFormedStrings || !global.isIllFormed(str), s"String '$str' contains ill-formed characters")
          .leftMap(CompilationError.Generic(expr.position.start, expr.position.end, _))
          .map(CompilationStepResultExpr(ctx, _, STRING, expr))
          .recover { case err => CompilationStepResultExpr(ctx, FAILED_EXPR(), NOTHING, expr, List(err)) }

      expr match {
        case x: Expressions.CONST_LONG    => CompilationStepResultExpr(ctx, CONST_LONG(x.value): EXPR, LONG: FINAL, x: Expressions.EXPR).pure[CompileM]
        case x: Expressions.CONST_BYTESTR => handlePart(x.value).flatMap(b => liftEither(adjustByteStr(x, b)))
        case x: Expressions.CONST_STRING  => handlePart(x.value).flatMap(s => liftEither(adjustStr(x, s)))
        case x: Expressions.TRUE          => CompilationStepResultExpr(ctx, TRUE: EXPR, BOOLEAN: FINAL, x: Expressions.EXPR).pure[CompileM]
        case x: Expressions.FALSE         => CompilationStepResultExpr(ctx, FALSE: EXPR, BOOLEAN: FINAL, x: Expressions.EXPR).pure[CompileM]

        case x: Expressions.INVALID =>
          CompilationStepResultExpr(
            ctx,
            FAILED_EXPR(): EXPR,
            NOTHING,
            x: Expressions.EXPR,
            List(Generic(x.position.start, x.position.end, x.message))
          ).pure[CompileM]

        case Expressions.GETTER(p, ref, field, _, _, c)     => compileGetter(p, field, ref, saveExprContext, allowIllFormedStrings, c)
        case Expressions.BLOCK(p, dec, body, _, _)          => compileBlock(p, dec, body, saveExprContext, allowIllFormedStrings)
        case Expressions.IF(p, cond, ifTrue, ifFalse, _, _) => compileIf(p, cond, ifTrue, ifFalse, saveExprContext, allowIllFormedStrings)
        case Expressions.REF(p, key, _, _)                  => compileRef(p, key, saveExprContext)
        case Expressions.FUNCTION_CALL(p, name, args, _, _) => compileFunctionCall(p, name, args, saveExprContext, allowIllFormedStrings)
        case Expressions.MATCH(p, ex, cases, _, _)          => compileMatch(p, ex, cases.toList, saveExprContext, allowIllFormedStrings)
        case Expressions.FOLD(p, limit, list, acc, f, _, _) => compileFold(p, limit, list, acc, f.key)
        case Expressions.GENERIC_FUNCTION_CALL(p, e, name, t, _, _) =>
          compileGenericFunctionCall(p, e, name, t, saveExprContext, allowIllFormedStrings)
        case Expressions.BINARY_OP(p, a, op, b, _, _) =>
          op match {
            case AND_OP => compileIf(p, a, b, Expressions.FALSE(p), saveExprContext, allowIllFormedStrings)
            case OR_OP  => compileIf(p, a, Expressions.TRUE(p), b, saveExprContext, allowIllFormedStrings)
            case _      => compileFunctionCall(p, PART.VALID(p, BinaryOperation.opsToFunctions(op)), List(a, b), saveExprContext, allowIllFormedStrings)
          }
      }
    }
  }

  private def compileIf(
      p: Pos,
      condExpr: Expressions.EXPR,
      ifTrueExpr: Expressions.EXPR,
      ifFalseExpr: Expressions.EXPR,
      saveExprContext: Boolean,
      allowIllFormedStrings: Boolean
  ): CompileM[CompilationStepResultExpr] =
    for {
      condWithErr <- local {
        compileExprWithCtx(condExpr, saveExprContext, allowIllFormedStrings).map { condCompRes =>
          val error = Some(UnexpectedType(p.start, p.end, BOOLEAN.toString, condCompRes.t.toString)).filter(_ => !(condCompRes.t equivalent BOOLEAN))
          (condCompRes, error)
        }
      }
      ifTrue  <- local(compileExprWithCtx(ifTrueExpr, saveExprContext, allowIllFormedStrings))
      ifFalse <- local(compileExprWithCtx(ifFalseExpr, saveExprContext, allowIllFormedStrings))

      ctx = ifFalse.ctx
      t   = TypeInferrer.findCommonType(ifTrue.t, ifFalse.t, mergeTuples = false)
      parseNodeExpr = Expressions.IF(
        p,
        condWithErr._1.parseNodeExpr,
        ifTrue.parseNodeExpr,
        ifFalse.parseNodeExpr,
        ctxOpt = saveExprContext.toOption(ctx.getSimpleContext())
      )
      errorList = condWithErr._1.errors ++ ifTrue.errors ++ ifFalse.errors

      result = if (condWithErr._2.isEmpty) {
        CompilationStepResultExpr(
          ctx,
          IF(condWithErr._1.expr, ifTrue.expr, ifFalse.expr),
          t,
          parseNodeExpr.copy(resultType = Some(t)),
          errorList
        )
      } else {
        CompilationStepResultExpr(ctx, FAILED_EXPR(), NOTHING, parseNodeExpr, errorList ++ condWithErr._2.map(List(_)).get)
      }
    } yield result

  private def flatSingle(
      pos: Pos,
      typeDefs: Map[String, FINAL],
      expectedTypes: List[String],
      varName: Option[String],
      typeName: String
  ): Either[CompilationError, List[FINAL]] =
    typeDefs.get(typeName) match {
      case Some(UNION(unionTypes, _)) => Right(unionTypes)
      case Some(realType)             => Right(List(realType))
      case None =>
        Left {
          TypeNotFound(pos.start, pos.end, typeName, expectedTypes, varName)
        }
    }

  private def findGenericType(p: Pos, t: String): Either[CompilationError, FINAL => FINAL] =
    t match {
      case "List" => Right(LIST)
      case _      => Left(GenericTypeNotFound(p.start, p.end, t))
    }

  private def compileMatch(
      p: Pos,
      expr: Expressions.EXPR,
      cases: List[Expressions.MATCH_CASE],
      saveExprContext: Boolean,
      allowIllFormedStrings: Boolean
  ): CompileM[CompilationStepResultExpr] =
    for {
      ctx <- get[Id, CompilerContext, CompilationError]
      _ <- {
        val types = ctx.predefTypes.keySet
        val typeNamedCases =
          cases.collect {
            case MATCH_CASE(_, TypedVar(Some(PART.VALID(_, name)), _), _, _, _) if types.contains(name) => name
          }

        Either
          .cond(
            typeNamedCases.isEmpty,
            (),
            TypeNamedCases(p.start, p.end, typeNamedCases)
          )
          .toCompileM
      }
      _ <- {
        val defaultCasesCount = cases.count {
          case MATCH_CASE(_, TypedVar(_, t), _, _, _) => t.isEmpty
          case _                                      => false
        }
        Either
          .cond(
            defaultCasesCount < 2,
            (),
            MultipleDefaultCases(p.start, p.end, defaultCasesCount)
          )
          .toCompileM
      }
      typedExpr <- compileExprWithCtx(expr, saveExprContext, allowIllFormedStrings)
      exprTypes = typedExpr.t
      tmpArgId  = ctx.tmpArgsIdx
      refTmpKey = "$match" + tmpArgId
      _ <- set[Id, CompilerContext, CompilationError](ctx.copy(tmpArgsIdx = tmpArgId + 1))
      allowShadowVarName = typedExpr.expr match {
        case REF(k) => Some(k)
        case _      => None
      }
      matchTypes <- cases.traverse {
        case MATCH_CASE(_, TypedVar(_, t), _, _, _)  => handleCompositeType(p, t, Some(exprTypes), allowShadowVarName)
        case MATCH_CASE(_, ObjPat(_, t, _), _, _, _) => handleCompositeType(p, t, Some(exprTypes), allowShadowVarName)
        case _                                       => (NOTHING: FINAL).pure[CompileM]
      }
      defaultType = exprTypes match {
        case ANY          => ANY
        case UNION(tl, _) => UNION(tl.filter(t => !matchTypes.contains(t)), None)
        case _            => NOTHING
      }
      ifCasesWithErr <- inspectFlat[Id, CompilerContext, CompilationError, Expressions.EXPR](
        updatedCtx => {
          val ref = Expressions.REF(p, PART.VALID(p, refTmpKey), ctxOpt = saveExprContext.toOption(updatedCtx.getSimpleContext()))
          mkIfCases(cases, matchTypes, ref, defaultType, allowShadowVarName, updatedCtx).toCompileM
        }
      ).handleError()
      compiledMatch <- compileLetBlock(
        p,
        Expressions.LET(p, PART.VALID(p, refTmpKey), expr),
        ifCasesWithErr._1.getOrElse(
          Expressions.INVALID(
            p,
            ifCasesWithErr._2.map(e => Show[CompilationError].show(e)).mkString("\n"),
            ctxOpt = saveExprContext.toOption(ctx.getSimpleContext())
          )
        ),
        saveExprContext,
        allowIllFormedStrings
      )
      checktypes = if (matchTypes.contains(LIST(ANY))) {
        (matchTypes.filter(_ != LIST(ANY)), UNION.create((exprTypes match {
          case ANY => List(ANY)
          case t   => t.typeList
        }).filter {
          case LIST(_) => false
          case _       => true
        }))
      } else {
        (matchTypes, exprTypes)
      }
      matchedTypesUnion = UNION.create(checktypes._1)
      checkWithErr <- Either
        .cond(
          (cases.last.pattern.isRest && (checktypes._2 >= matchedTypesUnion)) || (checktypes._2 equivalent matchedTypesUnion),
          (),
          MatchNotExhaustive(p.start, p.end, exprTypes.typeList, matchTypes)
        )
        .toCompileM
        .handleError()
      _ <- set[Id, CompilerContext, CompilationError](ctx.copy(tmpArgsIdx = tmpArgId))

      errorList = ifCasesWithErr._2 ++ compiledMatch.errors ++ checkWithErr._2

      result = if (errorList.isEmpty) {
        compiledMatch.copy(errors = compiledMatch.errors ++ typedExpr.errors)
      } else {
        CompilationStepResultExpr(
          ctx,
          FAILED_EXPR(),
          NOTHING,
          Expressions.MATCH(p, typedExpr.parseNodeExpr, cases, ctxOpt = saveExprContext.toOption(ctx.getSimpleContext())),
          errorList ++ typedExpr.errors
        )
      }
    } yield result

  private def exprContainsRef(expr: Expressions.EXPR, ref: String): Boolean =
    expr match {
      case Expressions.GETTER(_, expr, _, _, _, _) =>
        exprContainsRef(expr, ref)

      case Expressions.BLOCK(_, decl, body, _, _) =>
        val refIsOverlappedByDecl =
          decl.name match {
            case PART.VALID(_, name) if name == ref => true
            case _                                  => false
          }
        if (refIsOverlappedByDecl) false
        else {
          val declContainsRef =
            decl match {
              case Expressions.LET(_, _, value, _, _) =>
                exprContainsRef(value, ref)
              case Expressions.FUNC(_, expr, _, args) =>
                val refIsOverlappedByArg =
                  args.exists {
                    case (PART.VALID(_, name), _) if name == ref => true
                    case _                                       => false
                  }
                if (!refIsOverlappedByArg) exprContainsRef(expr, ref)
                else false
            }
          declContainsRef || exprContainsRef(body, ref)
        }

      case Expressions.IF(_, cond, ifTrue, ifFalse, _, _) =>
        exprContainsRef(cond, ref) ||
          exprContainsRef(ifTrue, ref) ||
          exprContainsRef(ifFalse, ref)

      case Expressions.FUNCTION_CALL(_, _, args, _, _) =>
        args.exists(exprContainsRef(_, ref))

      case Expressions.REF(_, PART.VALID(_, name), _, _) if name == ref =>
        true

      case BINARY_OP(_, a, _, b, _, _) =>
        exprContainsRef(a, ref) || exprContainsRef(b, ref)

      case Expressions.MATCH(_, matchingExpr, cases, _, _) =>
        exprContainsRef(matchingExpr, ref) ||
          cases.exists {
            case MATCH_CASE(_, TypedVar(Some(PART.VALID(_, varName)), _), caseExpr, _, _) if varName != ref =>
              exprContainsRef(caseExpr, ref)
            case MATCH_CASE(_, TypedVar(None, _), caseExpr, _, _) =>
              exprContainsRef(caseExpr, ref)
            case _ => false
          }

      case _ => false
    }

  def compileBlock(
      pos: Expressions.Pos,
      declaration: Expressions.Declaration,
      expr: Expressions.EXPR,
      saveExprContext: Boolean,
      allowIllFormedStrings: Boolean
  ): CompileM[CompilationStepResultExpr] =
    declaration match {
      case l: Expressions.LET  => compileLetBlock(pos, l, expr, saveExprContext, allowIllFormedStrings)
      case f: Expressions.FUNC => compileFuncBlock(pos, f, expr, saveExprContext, allowIllFormedStrings)
    }

  private def validateShadowing(p: Pos, dec: Expressions.Declaration, allowedExceptions: List[String] = List.empty): CompileM[String] = {
    for {
      ctx <- get[Id, CompilerContext, CompilationError]
      letName <- handlePart(dec.name)
        .ensureOr(n => AlreadyDefined(p.start, p.end, n, isFunction = false))(
          n => !ctx.varDefs.contains(n) || dec.allowShadowing || allowedExceptions.contains(n)
        )
        .ensureOr(n => AlreadyDefined(p.start, p.end, n, isFunction = true))(n => !ctx.functionDefs.contains(n))
    } yield letName
  }

  private def checkDeclarationNameSize(p: Pos, decl: Expressions.Declaration): CompileM[String] =
    handlePart(decl.name).ensure(
      TooLongDeclarationName(p.start, p.end, decl)
    )(
      _.getBytes(StandardCharsets.UTF_8).length <= ContractLimits.MaxDeclarationNameInBytes
    )

  def compileLet(p: Pos, let: Expressions.LET, saveExprContext: Boolean, allowIllFormedStrings: Boolean): CompileM[CompilationStepResultDec] =
    for {
      _              <- checkDeclarationNameSize(p, let)
      letNameWithErr <- validateShadowing(p, let).handleError()
      compiledLet    <- compileExprWithCtx(let.value, saveExprContext, allowIllFormedStrings)
      ctx            <- get[Id, CompilerContext, CompilationError]

      letType       = let.types.getOrElse(compiledLet.t)
      errorList     = letNameWithErr._2
      parseNodeDecl = let.copy(value = compiledLet.parseNodeExpr)

      result = if (errorList.isEmpty) {
        CompilationStepResultDec(ctx, LET(letNameWithErr._1.get, compiledLet.expr), letType, parseNodeDecl, compiledLet.errors)
      } else {
        CompilationStepResultDec(ctx, FAILED_DEC(), letType, parseNodeDecl, errorList ++ compiledLet.errors)
      }
    } yield result

  def compileFunc(
      p: Pos,
      func: Expressions.FUNC,
      saveExprContext: Boolean,
      annListVars: List[String] = List.empty,
      allowIllFormedStrings: Boolean
  ): CompileM[(CompilationStepResultDec, List[(String, FINAL)])] = {
    for {
      _               <- checkDeclarationNameSize(p, func)
      funcNameWithErr <- validateShadowing(p, func, annListVars).handleError()
      argsWithErr <- func.args.toList
        .pure[CompileM]
        .ensure(BadFunctionSignatureSameArgNames(p.start, p.end, funcNameWithErr._1.getOrElse("NO_NAME"))) { l =>
          val names = l.map(_._1)
          names.toSet.size == names.size
        }
        .handleError()
      ctx <- get[Id, CompilerContext, CompilationError]
      argTypesWithErr <- func.args.toList
        .traverse {
          case (argName, argType) =>
            for {
              name        <- handlePart(argName)
              handledType <- handleCompositeType(p, argType, None, Some(name))
            } yield (name, VariableInfo(argName.position, handledType))
        }
        .handleError()
      compiledFuncBody <- local {
        val newArgs: VariableTypes = argTypesWithErr._1.getOrElse(List.empty).toMap
        modify[Id, CompilerContext, CompilationError](vars.modify(_)(_ ++ newArgs))
          .flatMap(_ => compileExprWithCtx(func.expr, saveExprContext, allowIllFormedStrings))
      }

      errorList     = funcNameWithErr._2 ++ argsWithErr._2 ++ argTypesWithErr._2
      parseNodeDecl = func.copy(expr = compiledFuncBody.parseNodeExpr)

      result = if (errorList.isEmpty) {
        CompilationStepResultDec(
          ctx,
          FUNC(funcNameWithErr._1.get, argTypesWithErr._1.get.map(_._1), compiledFuncBody.expr),
          compiledFuncBody.t,
          parseNodeDecl,
          compiledFuncBody.errors
        )
      } else {
        CompilationStepResultDec(ctx, FAILED_DEC(), compiledFuncBody.t, parseNodeDecl, errorList ++ compiledFuncBody.errors)
      }
    } yield (result, argTypesWithErr._1.map(_.map(nameAnfInfo => (nameAnfInfo._1, nameAnfInfo._2.vType))).getOrElse(List.empty))
  }

  def updateCtx(letName: String, letType: Types.FINAL, p: Pos): CompileM[Unit] =
    modify[Id, CompilerContext, CompilationError](vars.modify(_)(_ + (letName -> VariableInfo(p, letType))))

  def updateCtx(funcName: String, typeSig: FunctionTypeSignature, p: Pos): CompileM[Unit] =
    modify[Id, CompilerContext, CompilationError](functions.modify(_)(_ + (funcName -> FunctionInfo(p, List(typeSig)))))

  private def compileLetBlock(
      p: Pos,
      let: Expressions.LET,
      body: Expressions.EXPR,
      saveExprContext: Boolean,
      allowIllFormedStrings: Boolean
  ): CompileM[CompilationStepResultExpr] =
    for {
      compLetResult <- compileLet(p, let, saveExprContext, allowIllFormedStrings)
      letName = compLetResult.dec.name
      compiledBody <- local {
        updateCtx(letName, compLetResult.t, let.position)
          .flatMap(_ => compileExprWithCtx(body, saveExprContext, allowIllFormedStrings))
      }

      parseNodeExpr = Expressions.BLOCK(
        p,
        compLetResult.parseNodeExpr,
        compiledBody.parseNodeExpr,
        compiledBody.parseNodeExpr.resultType,
        ctxOpt = saveExprContext.toOption(compiledBody.ctx.getSimpleContext())
      )
      result = if (!compLetResult.dec.isItFailed) {
        LET_BLOCK(compLetResult.dec.asInstanceOf[LET], compiledBody.expr)
      } else {
        FAILED_EXPR()
      }
    } yield CompilationStepResultExpr(compiledBody.ctx, result, compiledBody.t, parseNodeExpr, compLetResult.errors ++ compiledBody.errors)

  private def compileFuncBlock(
      p: Pos,
      func: Expressions.FUNC,
      body: Expressions.EXPR,
      saveExprContext: Boolean,
      allowIllFormedStrings: Boolean
  ): CompileM[CompilationStepResultExpr] = {
    for {
      compFuncRes <- compileFunc(p, func, saveExprContext, allowIllFormedStrings = allowIllFormedStrings)
      (compFuncStepRes, argTypes) = compFuncRes
      funcname                    = compFuncStepRes.dec.name
      typeSig                     = FunctionTypeSignature(compFuncStepRes.t, argTypes, FunctionHeader.User(funcname))
      compiledBody <- local {
        updateCtx(funcname, typeSig, func.position)
          .flatMap(_ => compileExprWithCtx(body, saveExprContext, allowIllFormedStrings))
      }

      expr = BLOCK(compFuncStepRes.dec, compiledBody.expr)
      parseNodeExpr = Expressions.BLOCK(
        p,
        compFuncStepRes.parseNodeExpr,
        compiledBody.parseNodeExpr,
        compiledBody.parseNodeExpr.resultType,
        ctxOpt = saveExprContext.toOption(compFuncStepRes.ctx.getSimpleContext())
      )
    } yield CompilationStepResultExpr(compiledBody.ctx, expr, compiledBody.t, parseNodeExpr, compFuncStepRes.errors ++ compiledBody.errors)
  }

  private def compileGetter(
      p: Pos,
      fieldPart: PART[String],
      refExpr: Expressions.EXPR,
      saveExprContext: Boolean,
      allowIllFormedStrings: Boolean,
      checkObjectType: Boolean
  ): CompileM[CompilationStepResultExpr] =
    for {
      ctx           <- get[Id, CompilerContext, CompilationError]
      fieldWithErr  <- handlePart(fieldPart).handleError()
      compiledRef   <- compileExprWithCtx(refExpr, saveExprContext, allowIllFormedStrings)
      getterWithErr <- mkGetter(p, ctx, compiledRef.t, fieldWithErr._1.getOrElse("NO_NAME"), compiledRef.expr, checkObjectType).toCompileM.handleError()

      errorList     = fieldWithErr._2 ++ getterWithErr._2
      parseNodeExpr = Expressions.GETTER(p, compiledRef.parseNodeExpr, fieldPart, ctxOpt = saveExprContext.toOption(ctx.getSimpleContext()))

      result = if (errorList.isEmpty) {
        val (ctx, expr, t) = getterWithErr._1.get
        CompilationStepResultExpr(ctx, expr, t, parseNodeExpr.copy(resultType = Some(t)), compiledRef.errors)
      } else {
        CompilationStepResultExpr(ctx, FAILED_EXPR(), NOTHING, parseNodeExpr, errorList ++ compiledRef.errors)
      }
    } yield result

  private def compileFunctionCall(
      p: Pos,
      namePart: PART[String],
      args: List[Expressions.EXPR],
      saveExprContext: Boolean,
      allowIllFormedStrings: Boolean
  ): CompileM[CompilationStepResultExpr] =
    for {
      ctx         <- get[Id, CompilerContext, CompilationError]
      nameWithErr <- handlePart(namePart).handleError()
      name = nameWithErr._1.getOrElse("NO_NAME")
      signatures   <- get[Id, CompilerContext, CompilationError].map(_.functionTypeSignaturesByName(name))
      compiledArgs <- args.traverse(arg => compileExprWithCtx(arg, saveExprContext, allowIllFormedStrings))
      funcCallWithErr <- (signatures match {
        case Nil           => FunctionNotFound(p.start, p.end, name, compiledArgs.map(_.t.toString)).asLeft[(EXPR, FINAL)]
        case single :: Nil => matchFuncOverload(p, name, args, compiledArgs, ctx.predefTypes, single)
        case many =>
          val matchedSigs = many
            .map(matchFuncOverload(p, name, args, compiledArgs, ctx.predefTypes, _))
            .collect({ case Right(ex) => ex })

          matchedSigs match {
            case Nil         => OverloadNotFound(p.start, p.end, name, compiledArgs.map(_.t.toString)).asLeft[(EXPR, FINAL)]
            case call :: Nil => call.asRight[CompilationError]
            case _           => AmbiguousOverloading(p.start, p.end, name, signatures).asLeft[(EXPR, FINAL)]
          }
      }).toCompileM.handleError()

      errorList    = nameWithErr._2 ++ funcCallWithErr._2
      argErrorList = compiledArgs.flatMap(_.errors)
      parseNodeExpr = Expressions.FUNCTION_CALL(
        p,
        namePart,
        compiledArgs.map(_.parseNodeExpr),
        ctxOpt = saveExprContext.toOption(ctx.getSimpleContext())
      )

      result = if (errorList.isEmpty) {
        val (expr, t) = funcCallWithErr._1.get
        CompilationStepResultExpr(ctx, expr, t, parseNodeExpr, argErrorList)
      } else {
        CompilationStepResultExpr(ctx, FAILED_EXPR(), NOTHING, parseNodeExpr, errorList ++ argErrorList)
      }
    } yield result

  private def compileGenericFunctionCall(
      p: Pos,
      e: Expressions.EXPR,
      namePart: PART[String],
      rawType: Expressions.Type,
      saveExprContext: Boolean,
      allowIllFormedStrings: Boolean
  ): CompileM[CompilationStepResultExpr] =
    for {
      ctx         <- get[Id, CompilerContext, CompilationError]
      name        <- handlePart(namePart)
      handledType <- handleCompositeType(p, rawType, None, None)
      handledExpr <- compileExprWithCtx(e, saveExprContext, allowIllFormedStrings)
    } yield TypeCast(p, name, handledExpr, handledType)

  private def compileRef(p: Pos, keyPart: PART[String], saveExprContext: Boolean): CompileM[CompilationStepResultExpr] =
    for {
      keyWithErr <- handlePart(keyPart).handleError()
      ctx        <- get[Id, CompilerContext, CompilationError]
      typeWithErr = ctx
        .resolveVar(keyWithErr._1.getOrElse(""))
        .fold[(Option[FINAL], Iterable[CompilationError])]((None, List(DefNotFound(p.start, p.end, keyWithErr._1.getOrElse("")))))(
          info => (Some(info.vType), List.empty)
        )

      errorList = keyWithErr._2 ++ typeWithErr._2

      result = if (errorList.isEmpty) {
        CompilationStepResultExpr(
          ctx,
          REF(keyWithErr._1.get),
          typeWithErr._1.get,
          Expressions.REF(p, keyPart, None, ctxOpt = saveExprContext.toOption(ctx.getSimpleContext()))
        )
      } else {
        CompilationStepResultExpr(
          ctx,
          FAILED_EXPR(),
          NOTHING,
          Expressions.REF(p, keyPart, ctxOpt = saveExprContext.toOption(ctx.getSimpleContext())),
          errorList
        )
      }
    } yield result

  private def compileFold(
      p: Pos,
      limit: Int,
      list: Expressions.EXPR,
      acc: Expressions.EXPR,
      func: PART[String]
  ): CompileM[CompilationStepResultExpr] =
    for {
      (list, listType, _) <- compileExpr(list)
      listInnerType <- (listType match {
        case list: LIST => Right(list.innerType)
        case other      => Left(Generic(p.start, p.end, s"FOLD first argument should be List[T], but $other found"))
      }).toCompileM
      (acc, accType, accRaw) <- compileExpr(acc)
      funcName               <- handlePart(func)
      ctx                    <- get[Id, CompilerContext, CompilationError]
      function <- ctx
        .functionTypeSignaturesByName(funcName)
        .collectFirst {
          case s @ FunctionTypeSignature(_, Seq((_, type1: FINAL), (_, type2: FINAL)), _) if type1 >= accType && type2 >= listInnerType =>
            Right(s)
        }
        .getOrElse {
          val accTypeStr       = if (accType == NOTHING) ANY else accType
          val listInnerTypeStr = if (listInnerType == NOTHING) ANY else listInnerType
          Left(Generic(p.start, p.end, s"Can't find suitable function $funcName(a: $accTypeStr, b: $listInnerTypeStr) for FOLD"))
        }
        .toCompileM
      r <- Right(CompilerMacro.unwrapFold(limit, list, acc, function.header)).toCompileM
    } yield CompilationStepResultExpr(ctx, r, function.args.head._2.asInstanceOf[FINAL], accRaw)

  private def matchFuncOverload(
      p: Pos,
      funcName: String,
      funcArgs: List[Expressions.EXPR],
      resolvedArgs: List[CompilationStepResultExpr],
      predefTypes: Map[String, FINAL],
      f: FunctionTypeSignature
  ): Either[CompilationError, (EXPR, FINAL)] = {
    val argTypes = f.args
    if (funcArgs.lengthCompare(argTypes.size) != 0)
      Left(WrongArgumentsNumber(p.start, p.end, funcName, argTypes.size, funcArgs.size))
    else {
      val typedExpressionArgumentsAndTypedPlaceholders = resolvedArgs.zip(argTypes)

      val typePairs = typedExpressionArgumentsAndTypedPlaceholders.map { case (typedExpr, tph) => (typedExpr.t, tph._2) }
      for {
        resolvedTypeParams <- TypeInferrer(typePairs, predefTypes).leftMap(Generic(p.start, p.end, _))
        args = typedExpressionArgumentsAndTypedPlaceholders.map(_._1.expr)
        resultType <- Try(toFinal(f.result, resolvedTypeParams)).toEither
          .leftMap(e => CompilationError.Generic(0, 0, s"Base error: ${e.getMessage}"))
      } yield {
        (FUNCTION_CALL(f.header, args): EXPR, resultType)
      }
    }
  }

  def mkIf(p: Pos, cond: EXPR, ifTrue: (EXPR, FINAL), ifFalse: (EXPR, FINAL)): Either[CompilationError, (EXPR, FINAL)] = {
    val t = TypeInferrer.findCommonType(ifTrue._2, ifFalse._2)
    (IF(cond, ifTrue._1, ifFalse._1), t).asRight
  }

  def mkIfCases(
      cases: List[MATCH_CASE],
      caseTypes: List[FINAL],
      refTmp: Expressions.REF,
      defaultType: FINAL,
      allowShadowVarName: Option[String],
      ctx: CompilerContext
  ): Either[CompilationError, Expressions.EXPR] = {

    def resolveFieldType(p: Pos, field: String, t: Single): Either[CompilationError, Option[FINAL]] =
      handleCompositeType(p, t, None, allowShadowVarName)
        .run(ctx)
        .value
        ._2
        .map(_.asInstanceOf[CASETYPEREF].fields.find(_._1 == field).map(_._2))

    def f(mc: MATCH_CASE, caseType: FINAL, further: Expressions.EXPR): Either[CompilationError, Expressions.EXPR] = {
      val blockWithNewVarE = mc.pattern match {
        case TypedVar(None, _) | ConstsPat(_, _) => mc.expr.asRight[CompilationError]
        case TypedVar(Some(nv), _) =>
          val allowShadowing = nv match {
            case PART.VALID(_, x) => allowShadowVarName.contains(x)
            case _                => false
          }
          val t = caseType match {
            case UNION(Seq(), _) =>
              defaultType match {
                case UNION(Seq(t), _) => t
                case _                => defaultType
              }
            case _ => caseType
          }
          Expressions.BLOCK(mc.position, Expressions.LET(mc.position, nv, refTmp, Some(t), allowShadowing), mc.expr).asRight[CompilationError]
        case p: CompositePattern =>
          val newRef = p.caseType.fold(refTmp)(t => refTmp.copy(resultType = Some(caseType)))
          val exprE = p.subpatterns.foldRight(mc.expr.asRight[CompilationError]) { (pa, nextExprE) =>
            (nextExprE, pa) match {
              case (Right(nextExpr), (TypedVar(Some(nv), t), path)) =>
                val (field, objType) = path.head
                for {
                  resolvedField     <- handlePart(field).run(ctx).value._2
                  resolvedFieldType <- objType.flatTraverse(resolveFieldType(nv.position, resolvedField, _))
                  typeFromContext   <- handleCompositeType(nv.position, t, None, allowShadowVarName).run(ctx).value._2
                } yield {
                  val resolvedType = resolvedFieldType.fold(typeFromContext)(t => UNION.reduce(UNION(t, typeFromContext)))
                  val accs         = mkGet(path, newRef, nv.position)
                  val allowShadowing = nv match {
                    case PART.VALID(_, x) => allowShadowVarName.contains(x)
                    case _                => false
                  }
                  Expressions.BLOCK(mc.position, Expressions.LET(nv.position, nv, accs, Some(resolvedType), allowShadowing), nextExpr)
                }
              case _ => nextExprE
            }
          }
          exprE.map(
            expr =>
              p.caseType.fold(expr) { _ =>
                val let = Expressions.LET(p.position, newRef.key, newRef, Some(caseType), allowShadowing = true)
                Expressions.BLOCK(p.position, let, expr)
              }
          )
      }

      def isInst(matchType: String): Expressions.EXPR =
        Expressions
          .FUNCTION_CALL(
            mc.position,
            PART.VALID(mc.position, "_isInstanceOf"),
            List(refTmp, Expressions.CONST_STRING(mc.position, PART.VALID(mc.position, matchType)))
          )

      blockWithNewVarE.flatMap { blockWithNewVar =>
        (mc.pattern, caseType.unfold) match {
          case (_: TypedVar, ANY)           => Right(blockWithNewVar)
          case (_: TypedVar, UNION(Nil, _)) => Right(blockWithNewVar)
          case (_: TypedVar, UNION(types, _)) =>
            for {
              cases <- types.map(_.name) match {
                case hType :: tTypes =>
                  val typeIf =
                    tTypes.foldLeft(isInst(hType))((other, matchType) => BINARY_OP(mc.position, isInst(matchType), BinaryOperation.OR_OP, other))
                  Right(Expressions.IF(mc.position, typeIf, blockWithNewVar, further))
                case Nil => ???
              }
            } yield cases
          case (_: TypedVar, t) =>
            Right(Expressions.IF(mc.position, isInst(t.name), blockWithNewVar, further))

          case (ConstsPat(consts, _), _) =>
            val cond = consts
              .map(c => BINARY_OP(mc.position, c, BinaryOperation.EQ_OP, refTmp))
              .reduceRight((c, r) => BINARY_OP(mc.position, c, BinaryOperation.OR_OP, r))
            Right(Expressions.IF(mc.position, cond, blockWithNewVar, further))

          case (p: CompositePattern, _) =>
            val pos        = p.position
            val newRef     = p.caseType.fold(refTmp)(t => refTmp.copy(resultType = Some(caseType)))
            val conditions = makeConditionsFromCompositePattern(p, newRef)
            val cond = if (conditions.isEmpty) {
              Expressions.TRUE(pos): Expressions.EXPR
            } else {
              conditions.reduceRight { (c, r) =>
                BINARY_OP(pos, c, BinaryOperation.AND_OP, r): Expressions.EXPR
              }
            }
<<<<<<< HEAD
          }
          Right(
            Expressions.IF(
              mc.position,
              p.caseType.fold(cond)(
                t =>
                  BINARY_OP(
                    pos,
                    Expressions.FUNCTION_CALL(pos, PART.VALID(pos, "_isInstanceOf"), List(refTmp, Expressions.CONST_STRING(pos, t.name))),
                    BinaryOperation.AND_OP,
                    Expressions.BLOCK(pos, Expressions.LET(pos, newRef.key, newRef, Some(caseType), true), cond)
                )
              ),
              blockWithNewVar,
              further
=======
            val checkingCond =
              if (p.isInstanceOf[TuplePat]) {
                val (resolvedTypes, size) = resolveTypesFromCompositePattern(p)
                if (p.patternsWithFields.size == size) {
                  val typeChecks =
                    resolvedTypes
                      .map(t => Expressions.FUNCTION_CALL(pos, PART.VALID(pos, "_isInstanceOf"), List(refTmp, Expressions.CONST_STRING(pos, t))))
                      .reduceLeft[Expressions.EXPR] { case (c, r) => BINARY_OP(pos, c, BinaryOperation.OR_OP, r) }
                  BINARY_OP(pos, cond, BinaryOperation.AND_OP, typeChecks)
                } else
                  cond
              } else
                cond
            Right(
              Expressions.IF(
                mc.position,
                p.caseType.fold(checkingCond)(
                  t =>
                    BINARY_OP(
                      pos,
                      Expressions.FUNCTION_CALL(pos, PART.VALID(pos, "_isInstanceOf"), List(refTmp, Expressions.CONST_STRING(pos, t.name))),
                      BinaryOperation.AND_OP,
                      Expressions.BLOCK(pos, Expressions.LET(pos, newRef.key, newRef, Some(caseType), true), checkingCond)
                    )
                ),
                blockWithNewVar,
                further
              )
>>>>>>> 24da809b
            )
        }
      }
    }

    val default: Either[CompilationError, Expressions.EXPR] = Right {
      val pos = cases.head.position
      Expressions.FUNCTION_CALL(
        pos,
        PART.VALID(pos, "throw"),
        List(Expressions.CONST_STRING(pos, PART.VALID(pos, "Match error")))
      )
    }

    (cases zip caseTypes).foldRight(default) {
      case ((mc, caseType), furtherEi) =>
        furtherEi match {
          case Right(further) => f(mc, caseType, further)
          case Left(e)        => Left(e)
        }
    }
  }

  private def mkGet(path: Seq[(PART[String], Option[Single])], ref: Expressions.EXPR, pos: Pos): Expressions.EXPR =
    path.map(_._1).foldRight(ref) { (field, exp) =>
      Expressions.GETTER(pos, exp, field, checkObjectType = false)
    }

  private def makeConditionsFromCompositePattern(p: CompositePattern, newRef: Expressions.REF): Seq[Expressions.EXPR] =
    p.subpatterns collect {
      case (pat @ TypedVar(_, Expressions.Union(types)), path) if types.nonEmpty =>
        val pos = pat.position
        val v   = mkGet(path, newRef, pos)
        types
          .map {
            case Expressions.Single(t, None) =>
              Expressions.FUNCTION_CALL(pos, PART.VALID(pos, "_isInstanceOf"), List(v, Expressions.CONST_STRING(pos, t))): Expressions.EXPR
            case Expressions.Single(PART.VALID(pos, "List"), Some(PART.VALID(_, Expressions.AnyType(_)))) =>
              val t = PART.VALID(pos, "List[Any]")
              Expressions.FUNCTION_CALL(
                pos,
                PART.VALID(pos, "_isInstanceOf"),
                List(v, Expressions.CONST_STRING(pos, t))
              ): Expressions.EXPR
            case _ => ???
          }
          .reduceRight[Expressions.EXPR] { (c, r) =>
            BINARY_OP(pos, c, BinaryOperation.OR_OP, r)
          }
      case (pat @ TypedVar(_, Expressions.Single(PART.VALID(_, "List"), Some(PART.VALID(_, Expressions.AnyType(_))))), path) =>
        val pos = pat.position
        val v   = mkGet(path, newRef, pos)
        val t   = PART.VALID(pos, "List[Any]")
        Expressions.FUNCTION_CALL(pos, PART.VALID(pos, "_isInstanceOf"), List(v, Expressions.CONST_STRING(pos, t))): Expressions.EXPR
      case (pat @ TypedVar(_, Expressions.Single(t, None)), path) =>
        val pos = pat.position
        val v   = mkGet(path, newRef, pos)
        Expressions.FUNCTION_CALL(pos, PART.VALID(pos, "_isInstanceOf"), List(v, Expressions.CONST_STRING(pos, t))): Expressions.EXPR
      case (TypedVar(_, Expressions.Single(_, _)), _) => ???
      case (pat @ ConstsPat(consts, _), path) =>
        val pos = pat.position
        val v   = mkGet(path, newRef, pos)
        consts
          .map { c =>
            BINARY_OP(pos, c, BinaryOperation.EQ_OP, v)
          }
          .reduceRight[BINARY_OP] { (c, r) =>
            BINARY_OP(pos, c, BinaryOperation.OR_OP, r)
          }
    }

  private def resolveTypesFromCompositePattern(p: CompositePattern): (Seq[PART[String]], Int) = {
    val rawTypes = p.patternsWithFields.collect {
      case (_, TypedVar(_, Expressions.Union(types))) if types.nonEmpty =>
        types
          .map {
            case Expressions.Single(t, None) =>
              List(t)
            case Expressions.Single(PART.VALID(pos, "List"), Some(PART.VALID(_, Expressions.AnyType(_)))) =>
              val t = PART.VALID(pos, "List[Any]")
              List(t)
            case _ => ???
          }
          .reduceRight[Seq[PART[String]]] { (ct, rt) =>
            rt ++ ct
          }
      case (_, pat @ TypedVar(_, Expressions.Single(PART.VALID(_, "List"), Some(PART.VALID(_, Expressions.AnyType(_)))))) =>
        val pos = pat.position
        val t   = PART.VALID(pos, "List[Any]")
        List(t)
      case (_, TypedVar(_, Expressions.Single(t, None))) =>
        List(t)
      case (_, TypedVar(_, Expressions.Single(_, _))) => ???
      case (_, pat @ ConstsPat(consts, _)) =>
        val pos = pat.position
        consts
          .map { c =>
            val t = c match {
              case e: Expressions.INVALID => PART.INVALID(pos, e.message)
              case a                      => a.resultType.map(t => PART.VALID(pos, t.name)).getOrElse(PART.VALID(pos, "Any"))
            }
            List(t)
          }
          .reduceRight[Seq[PART[String]]] { (ct, rt) =>
            rt ++ ct
          }
      case (_, c: TuplePat) =>
        resolveTypesFromCompositePattern(c)._1
      case (_, c: ObjPat) =>
        Seq(c.objType.name)
    }
    val resolvedType =
      regroup(rawTypes).map {
        _.toList
          .traverse {
            case PART.VALID(_, v) => Right(v)
            case invalid          => Left(invalid)
          }
          .fold(identity, types => PART.VALID(p.position, if (types.size == 1) types.head else types.mkString("(", ", ", ")")))
      }.distinct
    (resolvedType, rawTypes.size)
  }

  private def mkGetter(
      p: Pos,
      ctx: CompilerContext,
      objectType: FINAL,
      fieldName: String,
      expr: EXPR,
      checkObjectType: Boolean
  ): Either[CompilationError, (CompilerContext, GETTER, FINAL)] = {
    lazy val err =
      FieldNotFound(p.start, p.end, fieldName, objectType.name)
        .asLeft[(CompilerContext, GETTER, FINAL)]

    val getter = GETTER(expr, fieldName)
    objectType.typeList
      .traverse(_.fields.find(_._1 == fieldName).map(_._2))
      .map(TypeInferrer.findCommonType)
      .fold(err)(t => if (t == NOTHING && checkObjectType) err else Right((ctx, getter, t)))
  }

  private def handleCompositeType(
      pos: Pos,
      t: Expressions.Type,
      expectedType: Option[FINAL],
      varName: Option[String]
  ): CompileM[FINAL] =
    t match {
      case Expressions.Single(name, parameter) =>
        for {
          ctx              <- get[Id, CompilerContext, CompilationError]
          handledName      <- handlePart(name)
          handledParameter <- parameter.traverse(handlePart)
          expectedTypes = expectedType.fold(ctx.predefTypes.keys.toList)(_.typeList.map(_.name))
          parameter <- handledParameter.traverse(handleCompositeType(pos, _, expectedType, varName))
          t <- liftEither[Id, CompilerContext, CompilationError, FINAL](
            parameter.fold(flatSingle(pos, ctx.predefTypes, expectedTypes, varName, handledName).map(v => UNION.reduce(UNION.create(v, None)))) { p =>
              for {
                typeConstr <- findGenericType(pos, handledName)
              } yield typeConstr(p)
            }
          )
        } yield t
      case Expressions.Union(types) =>
        types.toList
          .traverse(handleCompositeType(pos, _, expectedType, varName))
          .map { types =>
            val union = UNION.create(types)
            if (union.typeList.isEmpty) union else UNION.reduce(union)
          }
      case Expressions.Tuple(types) =>
        types.toList
          .traverse(handleCompositeType(pos, _, expectedType, varName))
          .map(types => TUPLE(types))
      case Expressions.AnyType(pos) => (ANY: FINAL).pure[CompileM]
    }

  def handlePart[T](part: PART[T]): CompileM[T] = part match {
    case PART.VALID(_, x)         => x.pure[CompileM]
    case PART.INVALID(p, message) => raiseError(Generic(p.start, p.end, message))
  }

  implicit class RichBoolean(val b: Boolean) extends AnyVal {
    final def toOption[A](a: => A): Option[A] = if (b) Some(a) else None
  }

  def apply(c: CompilerContext, expr: Expressions.EXPR, allowIllFormedStrings: Boolean = false): Either[String, (EXPR, FINAL)] =
    applyWithCtx(c, expr, allowIllFormedStrings).map(r => (r._2, r._3))

  def applyWithCtx(
      c: CompilerContext,
      expr: Expressions.EXPR,
      allowIllFormedStrings: Boolean = false
  ): Either[String, (CompilerContext, EXPR, FINAL)] =
    compileExprWithCtx(expr, allowIllFormedStrings = allowIllFormedStrings)
      .run(c)
      .value
      ._2
      .leftMap(e => s"Compilation failed: ${Show[CompilationError].show(e)}")
      .flatMap(
        res =>
          Either.cond(
            res.errors.isEmpty,
            (res.ctx, res.expr, res.t),
            s"Compilation failed: [${res.errors.map(e => Show[CompilationError].show(e)).mkString("; ")}]"
        )
      )
}<|MERGE_RESOLUTION|>--- conflicted
+++ resolved
@@ -110,17 +110,9 @@
   private def compileExpr(expr: Expressions.EXPR): CompileM[(Terms.EXPR, FINAL, Expressions.EXPR)] =
     compileExprWithCtx(expr, allowIllFormedStrings = false).map(r => (r.expr, r.t, r.parseNodeExpr))
 
-<<<<<<< HEAD
   private def compileExprWithCtx(expr: Expressions.EXPR,
                                  saveExprContext: Boolean = false,
                                  allowIllFormedStrings: Boolean): CompileM[CompilationStepResultExpr] = {
-=======
-  private def compileExprWithCtx(
-      expr: Expressions.EXPR,
-      saveExprContext: Boolean = false,
-      allowIllFormedStrings: Boolean
-  ): CompileM[CompilationStepResultExpr] = {
->>>>>>> 24da809b
     get[Id, CompilerContext, CompilationError].flatMap { ctx =>
       def adjustByteStr(expr: Expressions.CONST_BYTESTR, b: ByteStr) =
         CONST_BYTESTR(b)
@@ -846,23 +838,6 @@
                 BINARY_OP(pos, c, BinaryOperation.AND_OP, r): Expressions.EXPR
               }
             }
-<<<<<<< HEAD
-          }
-          Right(
-            Expressions.IF(
-              mc.position,
-              p.caseType.fold(cond)(
-                t =>
-                  BINARY_OP(
-                    pos,
-                    Expressions.FUNCTION_CALL(pos, PART.VALID(pos, "_isInstanceOf"), List(refTmp, Expressions.CONST_STRING(pos, t.name))),
-                    BinaryOperation.AND_OP,
-                    Expressions.BLOCK(pos, Expressions.LET(pos, newRef.key, newRef, Some(caseType), true), cond)
-                )
-              ),
-              blockWithNewVar,
-              further
-=======
             val checkingCond =
               if (p.isInstanceOf[TuplePat]) {
                 val (resolvedTypes, size) = resolveTypesFromCompositePattern(p)
@@ -886,14 +861,12 @@
                       Expressions.FUNCTION_CALL(pos, PART.VALID(pos, "_isInstanceOf"), List(refTmp, Expressions.CONST_STRING(pos, t.name))),
                       BinaryOperation.AND_OP,
                       Expressions.BLOCK(pos, Expressions.LET(pos, newRef.key, newRef, Some(caseType), true), checkingCond)
-                    )
-                ),
-                blockWithNewVar,
-                further
-              )
->>>>>>> 24da809b
+                )
+              ),
+              blockWithNewVar,
+              further
             )
-        }
+          )}
       }
     }
 
