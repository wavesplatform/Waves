package com.wavesplatform.lang.v1.compiler

import java.nio.charset.StandardCharsets

import cats.implicits._
import cats.{Id, Show}
import com.wavesplatform.common.state.ByteStr
import com.wavesplatform.lang.v1.compiler.CompilationError._
import com.wavesplatform.lang.v1.compiler.CompilerContext._
import com.wavesplatform.lang.v1.compiler.Terms._
import com.wavesplatform.lang.v1.compiler.Types._
import com.wavesplatform.lang.v1.evaluator.EvaluatorV1._
import com.wavesplatform.lang.v1.evaluator.ctx._
import com.wavesplatform.lang.v1.evaluator.ctx.impl.PureContext
import com.wavesplatform.lang.v1.parser.BinaryOperation._
import com.wavesplatform.lang.v1.parser.Expressions.{BINARY_OP, CompositePattern, ConstsPat, MATCH_CASE, ObjPat, PART, Pos, Single, TuplePat, TypedVar}
import com.wavesplatform.lang.v1.parser.{BinaryOperation, Expressions, Parser}
import com.wavesplatform.lang.v1.task.imports._
import com.wavesplatform.lang.v1.{BaseGlobal, ContractLimits, FunctionHeader}

import scala.util.Try

object ExpressionCompiler {
  private val global: BaseGlobal = com.wavesplatform.lang.Global

  case class CompilationStepResultExpr(
      ctx: CompilerContext,
      expr: Terms.EXPR,
      t: FINAL,
      parseNodeExpr: Expressions.EXPR,
      errors: Iterable[CompilationError] = Iterable.empty
  )

  case class CompilationStepResultDec(
      ctx: CompilerContext,
      dec: Terms.DECLARATION,
      t: FINAL,
      parseNodeExpr: Expressions.Declaration,
      errors: Iterable[CompilationError] = Iterable.empty
  )

  def compile(input: String, ctx: CompilerContext, allowIllFormedStrings: Boolean = false): Either[String, (EXPR, FINAL)] = {
    Parser.parseExpr(input) match {
      case fastparse.Parsed.Success(xs, _) => ExpressionCompiler(ctx, xs, allowIllFormedStrings)
      case f: fastparse.Parsed.Failure     => Left(f.toString)
    }
  }

  def compileBoolean(input: String, ctx: CompilerContext): Either[String, EXPR] = {
    compile(input, ctx).flatMap {
      case (expr, BOOLEAN) => Right(expr)
      case _               => Left("Script should return boolean")
    }
  }

  def compileUntyped(input: String, ctx: CompilerContext): Either[String, EXPR] = {
    compile(input, ctx)
      .map { case (expr, _) => expr }
  }

  def compileWithParseResult(
      input: String,
      ctx: CompilerContext,
      saveExprContext: Boolean = true
  ): Either[String, (EXPR, Expressions.SCRIPT, Iterable[CompilationError])] = {
    val res = Parser.parseExpressionWithErrorRecovery(input)
    res match {
      case Right((parseResult, removedCharPosOpt)) =>
        compileExprWithCtx(parseResult.expr, saveExprContext, allowIllFormedStrings = false)
          .run(ctx)
          .value
          ._2
          .map { compRes =>
            val errorList =
              compRes.errors ++
                (if (compRes.t equivalent BOOLEAN) Nil else List(Generic(0, 0, "Script should return boolean"))) ++
                (if (removedCharPosOpt.isEmpty)
                   Nil
                 else
                   List(
                     Generic(
                       removedCharPosOpt.get.start,
                       removedCharPosOpt.get.end,
                       "Parsing failed. Some chars was removed as result of recovery process."
                     )
                   ))
            (compRes.expr, parseResult.copy(expr = compRes.parseNodeExpr), errorList)
          }
          .leftMap(e => s"Compilation failed: ${Show[CompilationError].show(e)}")

      case Left(error) => Left(error.toString)
    }
  }

  def compileDecls(input: String, ctx: CompilerContext): Either[String, EXPR] = {
    val adjustedDecls = s"$input\n${PureContext.unitVarName}"
    compileUntyped(adjustedDecls, ctx)
  }

  private def compileExpr(expr: Expressions.EXPR): CompileM[(Terms.EXPR, FINAL, Expressions.EXPR)] =
    compileExprWithCtx(expr, allowIllFormedStrings = false).map(r => (r.expr, r.t, r.parseNodeExpr))

  private def compileExprWithCtx(expr: Expressions.EXPR,
                                 saveExprContext: Boolean = false,
                                 allowIllFormedStrings: Boolean): CompileM[CompilationStepResultExpr] = {
    get[Id, CompilerContext, CompilationError].flatMap { ctx =>
      def adjustByteStr(expr: Expressions.CONST_BYTESTR, b: ByteStr) =
        CONST_BYTESTR(b)
          .leftMap(CompilationError.Generic(expr.position.start, expr.position.end, _))
          .map(CompilationStepResultExpr(ctx, _, BYTESTR, expr))
          .recover { case err => CompilationStepResultExpr(ctx, FAILED_EXPR(), NOTHING, expr, List(err)) }

      def adjustStr(expr: Expressions.CONST_STRING, str: String): Either[CompilationError, CompilationStepResultExpr] =
        CONST_STRING(str)
          .filterOrElse(_ => allowIllFormedStrings || !global.isIllFormed(str), s"String '$str' contains ill-formed characters")
          .leftMap(CompilationError.Generic(expr.position.start, expr.position.end, _))
          .map(CompilationStepResultExpr(ctx, _, STRING, expr))
          .recover { case err => CompilationStepResultExpr(ctx, FAILED_EXPR(), NOTHING, expr, List(err)) }

      expr match {
        case x: Expressions.CONST_LONG    => CompilationStepResultExpr(ctx, CONST_LONG(x.value): EXPR, LONG: FINAL, x: Expressions.EXPR).pure[CompileM]
        case x: Expressions.CONST_BYTESTR => handlePart(x.value).flatMap(b => liftEither(adjustByteStr(x, b)))
        case x: Expressions.CONST_STRING  => handlePart(x.value).flatMap(s => liftEither(adjustStr(x, s)))
        case x: Expressions.TRUE          => CompilationStepResultExpr(ctx, TRUE: EXPR, BOOLEAN: FINAL, x: Expressions.EXPR).pure[CompileM]
        case x: Expressions.FALSE         => CompilationStepResultExpr(ctx, FALSE: EXPR, BOOLEAN: FINAL, x: Expressions.EXPR).pure[CompileM]

        case x: Expressions.INVALID =>
          CompilationStepResultExpr(
            ctx,
            FAILED_EXPR(): EXPR,
            NOTHING,
            x: Expressions.EXPR,
            List(Generic(x.position.start, x.position.end, x.message))
          ).pure[CompileM]

        case Expressions.GETTER(p, ref, field, _, _, c)     => compileGetter(p, field, ref, saveExprContext, allowIllFormedStrings, c)
        case Expressions.BLOCK(p, dec, body, _, _)          => compileBlock(p, dec, body, saveExprContext, allowIllFormedStrings)
        case Expressions.IF(p, cond, ifTrue, ifFalse, _, _) => compileIf(p, cond, ifTrue, ifFalse, saveExprContext, allowIllFormedStrings)
        case Expressions.REF(p, key, _, _)                  => compileRef(p, key, saveExprContext)
        case Expressions.FUNCTION_CALL(p, name, args, _, _) => compileFunctionCall(p, name, args, saveExprContext, allowIllFormedStrings)
        case Expressions.MATCH(p, ex, cases, _, _)          => compileMatch(p, ex, cases.toList, saveExprContext, allowIllFormedStrings)
        case Expressions.FOLD(p, limit, list, acc, f, _, _) => compileFold(p, limit, list, acc, f.key)
        case Expressions.GENERIC_FUNCTION_CALL(p, e, name, t, _, _) =>
          compileGenericFunctionCall(p, e, name, t, saveExprContext, allowIllFormedStrings)
        case Expressions.BINARY_OP(p, a, op, b, _, _) =>
          op match {
            case AND_OP => compileIf(p, a, b, Expressions.FALSE(p), saveExprContext, allowIllFormedStrings)
            case OR_OP  => compileIf(p, a, Expressions.TRUE(p), b, saveExprContext, allowIllFormedStrings)
            case _      => compileFunctionCall(p, PART.VALID(p, BinaryOperation.opsToFunctions(op)), List(a, b), saveExprContext, allowIllFormedStrings)
          }
      }
    }
  }

  private def compileIf(
      p: Pos,
      condExpr: Expressions.EXPR,
      ifTrueExpr: Expressions.EXPR,
      ifFalseExpr: Expressions.EXPR,
      saveExprContext: Boolean,
      allowIllFormedStrings: Boolean
  ): CompileM[CompilationStepResultExpr] =
    for {
      condWithErr <- local {
        compileExprWithCtx(condExpr, saveExprContext, allowIllFormedStrings).map { condCompRes =>
          val error = Some(UnexpectedType(p.start, p.end, BOOLEAN.toString, condCompRes.t.toString)).filter(_ => !(condCompRes.t equivalent BOOLEAN))
          (condCompRes, error)
        }
      }
      ifTrue  <- local(compileExprWithCtx(ifTrueExpr, saveExprContext, allowIllFormedStrings))
      ifFalse <- local(compileExprWithCtx(ifFalseExpr, saveExprContext, allowIllFormedStrings))

      ctx = ifFalse.ctx
      t   = TypeInferrer.findCommonType(ifTrue.t, ifFalse.t, mergeTuples = false)
      parseNodeExpr = Expressions.IF(
        p,
        condWithErr._1.parseNodeExpr,
        ifTrue.parseNodeExpr,
        ifFalse.parseNodeExpr,
        ctxOpt = saveExprContext.toOption(ctx.getSimpleContext())
      )
      errorList = condWithErr._1.errors ++ ifTrue.errors ++ ifFalse.errors

      result = if (condWithErr._2.isEmpty) {
        CompilationStepResultExpr(
          ctx,
          IF(condWithErr._1.expr, ifTrue.expr, ifFalse.expr),
          t,
          parseNodeExpr.copy(resultType = Some(t)),
          errorList
        )
      } else {
        CompilationStepResultExpr(ctx, FAILED_EXPR(), NOTHING, parseNodeExpr, errorList ++ condWithErr._2.map(List(_)).get)
      }
    } yield result

  private def flatSingle(
      pos: Pos,
      typeDefs: Map[String, FINAL],
      expectedTypes: List[String],
      varName: Option[String],
      typeName: String
  ): Either[CompilationError, List[FINAL]] =
    typeDefs.get(typeName) match {
      case Some(UNION(unionTypes, _)) => Right(unionTypes)
      case Some(realType)             => Right(List(realType))
      case None =>
        Left {
          TypeNotFound(pos.start, pos.end, typeName, expectedTypes, varName)
        }
    }

  private def findGenericType(p: Pos, t: String): Either[CompilationError, FINAL => FINAL] =
    t match {
      case "List" => Right(LIST)
      case _      => Left(GenericTypeNotFound(p.start, p.end, t))
    }

  private def compileMatch(
      p: Pos,
      expr: Expressions.EXPR,
      cases: List[Expressions.MATCH_CASE],
      saveExprContext: Boolean,
      allowIllFormedStrings: Boolean
  ): CompileM[CompilationStepResultExpr] =
    for {
      ctx <- get[Id, CompilerContext, CompilationError]
      _ <- {
        val types = ctx.predefTypes.keySet
        val typeNamedCases =
          cases.collect {
            case MATCH_CASE(_, TypedVar(Some(PART.VALID(_, name)), _), _, _, _) if types.contains(name) => name
          }

        Either
          .cond(
            typeNamedCases.isEmpty,
            (),
            TypeNamedCases(p.start, p.end, typeNamedCases)
          )
          .toCompileM
      }
      _ <- {
        val defaultCasesCount = cases.count {
          case MATCH_CASE(_, TypedVar(_, t), _, _, _) => t.isEmpty
          case _                                      => false
        }
        Either
          .cond(
            defaultCasesCount < 2,
            (),
            MultipleDefaultCases(p.start, p.end, defaultCasesCount)
          )
          .toCompileM
      }
      typedExpr <- compileExprWithCtx(expr, saveExprContext, allowIllFormedStrings)
      exprTypes = typedExpr.t
      tmpArgId  = ctx.tmpArgsIdx
      refTmpKey = "$match" + tmpArgId
      _ <- set[Id, CompilerContext, CompilationError](ctx.copy(tmpArgsIdx = tmpArgId + 1))
      allowShadowVarName = typedExpr.expr match {
        case REF(k) => Some(k)
        case _      => None
      }
      matchTypes <- cases.traverse {
        case MATCH_CASE(_, TypedVar(_, t), _, _, _)  => handleCompositeType(p, t, Some(exprTypes), allowShadowVarName)
        case MATCH_CASE(_, ObjPat(_, t, _), _, _, _) => handleCompositeType(p, t, Some(exprTypes), allowShadowVarName)
        case _                                       => (NOTHING: FINAL).pure[CompileM]
      }
      defaultType = exprTypes match {
        case ANY          => ANY
        case UNION(tl, _) => UNION(tl.filter(t => !matchTypes.contains(t)), None)
        case _            => NOTHING
      }
      ifCasesWithErr <- inspectFlat[Id, CompilerContext, CompilationError, Expressions.EXPR](
        updatedCtx => {
          val ref = Expressions.REF(p, PART.VALID(p, refTmpKey), ctxOpt = saveExprContext.toOption(updatedCtx.getSimpleContext()))
          mkIfCases(cases, matchTypes, ref, defaultType, allowShadowVarName, updatedCtx).toCompileM
        }
      ).handleError()
      compiledMatch <- compileLetBlock(
        p,
        Expressions.LET(p, PART.VALID(p, refTmpKey), expr),
        ifCasesWithErr._1.getOrElse(
          Expressions.INVALID(
            p,
            ifCasesWithErr._2.map(e => Show[CompilationError].show(e)).mkString("\n"),
            ctxOpt = saveExprContext.toOption(ctx.getSimpleContext())
          )
        ),
        saveExprContext,
        allowIllFormedStrings
      )
      checktypes = if (matchTypes.contains(LIST(ANY))) {
        (matchTypes.filter(_ != LIST(ANY)), UNION.create((exprTypes match {
          case ANY => List(ANY)
          case t   => t.typeList
        }).filter {
          case LIST(_) => false
          case _       => true
        }))
      } else {
        (matchTypes, exprTypes)
      }
      matchedTypesUnion = UNION.create(checktypes._1)
      checkWithErr <- Either
        .cond(
          (cases.last.pattern.isRest && (checktypes._2 >= matchedTypesUnion)) || (checktypes._2 equivalent matchedTypesUnion),
          (),
          MatchNotExhaustive(p.start, p.end, exprTypes.typeList, matchTypes)
        )
        .toCompileM
        .handleError()
      _ <- set[Id, CompilerContext, CompilationError](ctx.copy(tmpArgsIdx = tmpArgId))

      errorList = ifCasesWithErr._2 ++ compiledMatch.errors ++ checkWithErr._2

      result = if (errorList.isEmpty) {
        compiledMatch.copy(errors = compiledMatch.errors ++ typedExpr.errors)
      } else {
        CompilationStepResultExpr(
          ctx,
          FAILED_EXPR(),
          NOTHING,
          Expressions.MATCH(p, typedExpr.parseNodeExpr, cases, ctxOpt = saveExprContext.toOption(ctx.getSimpleContext())),
          errorList ++ typedExpr.errors
        )
      }
    } yield result

  private def exprContainsRef(expr: Expressions.EXPR, ref: String): Boolean =
    expr match {
      case Expressions.GETTER(_, expr, _, _, _, _) =>
        exprContainsRef(expr, ref)

      case Expressions.BLOCK(_, decl, body, _, _) =>
        val refIsOverlappedByDecl =
          decl.name match {
            case PART.VALID(_, name) if name == ref => true
            case _                                  => false
          }
        if (refIsOverlappedByDecl) false
        else {
          val declContainsRef =
            decl match {
              case Expressions.LET(_, _, value, _, _) =>
                exprContainsRef(value, ref)
              case Expressions.FUNC(_, expr, _, args) =>
                val refIsOverlappedByArg =
                  args.exists {
                    case (PART.VALID(_, name), _) if name == ref => true
                    case _                                       => false
                  }
                if (!refIsOverlappedByArg) exprContainsRef(expr, ref)
                else false
            }
          declContainsRef || exprContainsRef(body, ref)
        }

      case Expressions.IF(_, cond, ifTrue, ifFalse, _, _) =>
        exprContainsRef(cond, ref) ||
          exprContainsRef(ifTrue, ref) ||
          exprContainsRef(ifFalse, ref)

      case Expressions.FUNCTION_CALL(_, _, args, _, _) =>
        args.exists(exprContainsRef(_, ref))

      case Expressions.REF(_, PART.VALID(_, name), _, _) if name == ref =>
        true

      case BINARY_OP(_, a, _, b, _, _) =>
        exprContainsRef(a, ref) || exprContainsRef(b, ref)

      case Expressions.MATCH(_, matchingExpr, cases, _, _) =>
        exprContainsRef(matchingExpr, ref) ||
          cases.exists {
            case MATCH_CASE(_, TypedVar(Some(PART.VALID(_, varName)), _), caseExpr, _, _) if varName != ref =>
              exprContainsRef(caseExpr, ref)
            case MATCH_CASE(_, TypedVar(None, _), caseExpr, _, _) =>
              exprContainsRef(caseExpr, ref)
            case _ => false
          }

      case _ => false
    }

  def compileBlock(
      pos: Expressions.Pos,
      declaration: Expressions.Declaration,
      expr: Expressions.EXPR,
      saveExprContext: Boolean,
      allowIllFormedStrings: Boolean
  ): CompileM[CompilationStepResultExpr] =
    declaration match {
      case l: Expressions.LET  => compileLetBlock(pos, l, expr, saveExprContext, allowIllFormedStrings)
      case f: Expressions.FUNC => compileFuncBlock(pos, f, expr, saveExprContext, allowIllFormedStrings)
    }

  private def validateShadowing(p: Pos, dec: Expressions.Declaration, allowedExceptions: List[String] = List.empty): CompileM[String] = {
    for {
      ctx <- get[Id, CompilerContext, CompilationError]
      letName <- handlePart(dec.name)
        .ensureOr(n => AlreadyDefined(p.start, p.end, n, isFunction = false))(
          n => !ctx.varDefs.contains(n) || dec.allowShadowing || allowedExceptions.contains(n)
        )
        .ensureOr(n => AlreadyDefined(p.start, p.end, n, isFunction = true))(n => !ctx.functionDefs.contains(n))
    } yield letName
  }

  private def checkDeclarationNameSize(p: Pos, decl: Expressions.Declaration): CompileM[String] =
    handlePart(decl.name).ensure(
      TooLongDeclarationName(p.start, p.end, decl)
    )(
      _.getBytes(StandardCharsets.UTF_8).length <= ContractLimits.MaxDeclarationNameInBytes
    )

  def compileLet(p: Pos, let: Expressions.LET, saveExprContext: Boolean, allowIllFormedStrings: Boolean): CompileM[CompilationStepResultDec] =
    for {
      _              <- checkDeclarationNameSize(p, let)
      letNameWithErr <- validateShadowing(p, let).handleError()
      compiledLet    <- compileExprWithCtx(let.value, saveExprContext, allowIllFormedStrings)
      ctx            <- get[Id, CompilerContext, CompilationError]

      letType       = let.types.getOrElse(compiledLet.t)
      errorList     = letNameWithErr._2
      parseNodeDecl = let.copy(value = compiledLet.parseNodeExpr)

      result = if (errorList.isEmpty) {
        CompilationStepResultDec(ctx, LET(letNameWithErr._1.get, compiledLet.expr), letType, parseNodeDecl, compiledLet.errors)
      } else {
        CompilationStepResultDec(ctx, FAILED_DEC(), letType, parseNodeDecl, errorList ++ compiledLet.errors)
      }
    } yield result

  def compileFunc(
      p: Pos,
      func: Expressions.FUNC,
      saveExprContext: Boolean,
      annListVars: List[String] = List.empty,
      allowIllFormedStrings: Boolean
  ): CompileM[(CompilationStepResultDec, List[(String, FINAL)])] = {
    for {
      _               <- checkDeclarationNameSize(p, func)
      funcNameWithErr <- validateShadowing(p, func, annListVars).handleError()
      argsWithErr <- func.args.toList
        .pure[CompileM]
        .ensure(BadFunctionSignatureSameArgNames(p.start, p.end, funcNameWithErr._1.getOrElse("NO_NAME"))) { l =>
          val names = l.map(_._1)
          names.toSet.size == names.size
        }
        .handleError()
      ctx <- get[Id, CompilerContext, CompilationError]
      argTypesWithErr <- func.args.toList
        .traverse {
          case (argName, argType) =>
            for {
              name        <- handlePart(argName)
              handledType <- handleCompositeType(p, argType, None, Some(name))
            } yield (name, VariableInfo(argName.position, handledType))
        }
        .handleError()
      compiledFuncBody <- local {
        val newArgs: VariableTypes = argTypesWithErr._1.getOrElse(List.empty).toMap
        modify[Id, CompilerContext, CompilationError](vars.modify(_)(_ ++ newArgs))
          .flatMap(_ => compileExprWithCtx(func.expr, saveExprContext, allowIllFormedStrings))
      }

      errorList     = funcNameWithErr._2 ++ argsWithErr._2 ++ argTypesWithErr._2
      parseNodeDecl = func.copy(expr = compiledFuncBody.parseNodeExpr)

      result = if (errorList.isEmpty) {
        CompilationStepResultDec(
          ctx,
          FUNC(funcNameWithErr._1.get, argTypesWithErr._1.get.map(_._1), compiledFuncBody.expr),
          compiledFuncBody.t,
          parseNodeDecl,
          compiledFuncBody.errors
        )
      } else {
        CompilationStepResultDec(ctx, FAILED_DEC(), compiledFuncBody.t, parseNodeDecl, errorList ++ compiledFuncBody.errors)
      }
    } yield (result, argTypesWithErr._1.map(_.map(nameAnfInfo => (nameAnfInfo._1, nameAnfInfo._2.vType))).getOrElse(List.empty))
  }

  def updateCtx(letName: String, letType: Types.FINAL, p: Pos): CompileM[Unit] =
    modify[Id, CompilerContext, CompilationError](vars.modify(_)(_ + (letName -> VariableInfo(p, letType))))

  def updateCtx(funcName: String, typeSig: FunctionTypeSignature, p: Pos): CompileM[Unit] =
    modify[Id, CompilerContext, CompilationError](functions.modify(_)(_ + (funcName -> FunctionInfo(p, List(typeSig)))))

  private def compileLetBlock(
      p: Pos,
      let: Expressions.LET,
      body: Expressions.EXPR,
      saveExprContext: Boolean,
      allowIllFormedStrings: Boolean
  ): CompileM[CompilationStepResultExpr] =
    for {
      compLetResult <- compileLet(p, let, saveExprContext, allowIllFormedStrings)
      letName = compLetResult.dec.name
      compiledBody <- local {
        updateCtx(letName, compLetResult.t, let.position)
          .flatMap(_ => compileExprWithCtx(body, saveExprContext, allowIllFormedStrings))
      }

      parseNodeExpr = Expressions.BLOCK(
        p,
        compLetResult.parseNodeExpr,
        compiledBody.parseNodeExpr,
        compiledBody.parseNodeExpr.resultType,
        ctxOpt = saveExprContext.toOption(compiledBody.ctx.getSimpleContext())
      )
      result = if (!compLetResult.dec.isItFailed) {
        LET_BLOCK(compLetResult.dec.asInstanceOf[LET], compiledBody.expr)
      } else {
        FAILED_EXPR()
      }
    } yield CompilationStepResultExpr(compiledBody.ctx, result, compiledBody.t, parseNodeExpr, compLetResult.errors ++ compiledBody.errors)

  private def compileFuncBlock(
      p: Pos,
      func: Expressions.FUNC,
      body: Expressions.EXPR,
      saveExprContext: Boolean,
      allowIllFormedStrings: Boolean
  ): CompileM[CompilationStepResultExpr] = {
    for {
      compFuncRes <- compileFunc(p, func, saveExprContext, allowIllFormedStrings = allowIllFormedStrings)
      (compFuncStepRes, argTypes) = compFuncRes
      funcname                    = compFuncStepRes.dec.name
      typeSig                     = FunctionTypeSignature(compFuncStepRes.t, argTypes, FunctionHeader.User(funcname))
      compiledBody <- local {
        updateCtx(funcname, typeSig, func.position)
          .flatMap(_ => compileExprWithCtx(body, saveExprContext, allowIllFormedStrings))
      }

      expr = BLOCK(compFuncStepRes.dec, compiledBody.expr)
      parseNodeExpr = Expressions.BLOCK(
        p,
        compFuncStepRes.parseNodeExpr,
        compiledBody.parseNodeExpr,
        compiledBody.parseNodeExpr.resultType,
        ctxOpt = saveExprContext.toOption(compFuncStepRes.ctx.getSimpleContext())
      )
    } yield CompilationStepResultExpr(compiledBody.ctx, expr, compiledBody.t, parseNodeExpr, compFuncStepRes.errors ++ compiledBody.errors)
  }

  private def compileGetter(
      p: Pos,
      fieldPart: PART[String],
      refExpr: Expressions.EXPR,
      saveExprContext: Boolean,
      allowIllFormedStrings: Boolean,
      checkObjectType: Boolean
  ): CompileM[CompilationStepResultExpr] =
    for {
      ctx          <- get[Id, CompilerContext, CompilationError]
      fieldWithErr <- handlePart(fieldPart).handleError()
      compiledRef  <- compileExprWithCtx(refExpr, saveExprContext, allowIllFormedStrings)
      getterWithErr <- mkGetter(p, ctx, compiledRef.t, fieldWithErr._1.getOrElse("NO_NAME"), compiledRef.expr, checkObjectType).toCompileM
        .handleError()

      errorList     = fieldWithErr._2 ++ getterWithErr._2
      parseNodeExpr = Expressions.GETTER(p, compiledRef.parseNodeExpr, fieldPart, ctxOpt = saveExprContext.toOption(ctx.getSimpleContext()))

      result = if (errorList.isEmpty) {
        val (ctx, expr, t) = getterWithErr._1.get
        CompilationStepResultExpr(ctx, expr, t, parseNodeExpr.copy(resultType = Some(t)), compiledRef.errors)
      } else {
        CompilationStepResultExpr(ctx, FAILED_EXPR(), NOTHING, parseNodeExpr, errorList ++ compiledRef.errors)
      }
    } yield result

  private def compileFunctionCall(
      p: Pos,
      namePart: PART[String],
      args: List[Expressions.EXPR],
      saveExprContext: Boolean,
      allowIllFormedStrings: Boolean
  ): CompileM[CompilationStepResultExpr] =
    for {
      ctx         <- get[Id, CompilerContext, CompilationError]
      nameWithErr <- handlePart(namePart).handleError()
      name = nameWithErr._1.getOrElse("NO_NAME")
      signatures   <- get[Id, CompilerContext, CompilationError].map(_.functionTypeSignaturesByName(name))
      compiledArgs <- args.traverse(arg => compileExprWithCtx(arg, saveExprContext, allowIllFormedStrings))
      funcCallWithErr <- (signatures match {
        case Nil           => FunctionNotFound(p.start, p.end, name, compiledArgs.map(_.t.toString)).asLeft[(EXPR, FINAL)]
        case single :: Nil => matchFuncOverload(p, name, args, compiledArgs, ctx.predefTypes, single)
        case many =>
          val matchedSigs = many
            .map(matchFuncOverload(p, name, args, compiledArgs, ctx.predefTypes, _))
            .collect({ case Right(ex) => ex })

          matchedSigs match {
            case Nil         => OverloadNotFound(p.start, p.end, name, compiledArgs.map(_.t.toString)).asLeft[(EXPR, FINAL)]
            case call :: Nil => call.asRight[CompilationError]
            case _           => AmbiguousOverloading(p.start, p.end, name, signatures).asLeft[(EXPR, FINAL)]
          }
      }).toCompileM.handleError()

      errorList    = nameWithErr._2 ++ funcCallWithErr._2
      argErrorList = compiledArgs.flatMap(_.errors)
      parseNodeExpr = Expressions.FUNCTION_CALL(
        p,
        namePart,
        compiledArgs.map(_.parseNodeExpr),
        ctxOpt = saveExprContext.toOption(ctx.getSimpleContext())
      )

      result = if (errorList.isEmpty) {
        val (expr, t) = funcCallWithErr._1.get
        CompilationStepResultExpr(ctx, expr, t, parseNodeExpr, argErrorList)
      } else {
        CompilationStepResultExpr(ctx, FAILED_EXPR(), NOTHING, parseNodeExpr, errorList ++ argErrorList)
      }
    } yield result

  private def compileGenericFunctionCall(
      p: Pos,
      e: Expressions.EXPR,
      namePart: PART[String],
      rawType: Expressions.Type,
      saveExprContext: Boolean,
      allowIllFormedStrings: Boolean
  ): CompileM[CompilationStepResultExpr] =
    for {
      ctx         <- get[Id, CompilerContext, CompilationError]
      name        <- handlePart(namePart)
      handledType <- handleCompositeType(p, rawType, None, None)
      handledExpr <- compileExprWithCtx(e, saveExprContext, allowIllFormedStrings)
    } yield TypeCast(p, name, handledExpr, handledType)

  private def compileRef(p: Pos, keyPart: PART[String], saveExprContext: Boolean): CompileM[CompilationStepResultExpr] =
    for {
      keyWithErr <- handlePart(keyPart).handleError()
      ctx        <- get[Id, CompilerContext, CompilationError]
      typeWithErr = ctx
        .resolveVar(keyWithErr._1.getOrElse(""))
        .fold[(Option[FINAL], Iterable[CompilationError])]((None, List(DefNotFound(p.start, p.end, keyWithErr._1.getOrElse("")))))(
          info => (Some(info.vType), List.empty)
        )

      errorList = keyWithErr._2 ++ typeWithErr._2

      result = if (errorList.isEmpty) {
        CompilationStepResultExpr(
          ctx,
          REF(keyWithErr._1.get),
          typeWithErr._1.get,
          Expressions.REF(p, keyPart, None, ctxOpt = saveExprContext.toOption(ctx.getSimpleContext()))
        )
      } else {
        CompilationStepResultExpr(
          ctx,
          FAILED_EXPR(),
          NOTHING,
          Expressions.REF(p, keyPart, ctxOpt = saveExprContext.toOption(ctx.getSimpleContext())),
          errorList
        )
      }
    } yield result

  private def compileFold(
      p: Pos,
      limit: Int,
      list: Expressions.EXPR,
      acc: Expressions.EXPR,
      func: PART[String]
  ): CompileM[CompilationStepResultExpr] =
    for {
      (list, listType, _) <- compileExpr(list)
      listInnerType <- (listType match {
        case list: LIST => Right(list.innerType)
        case other      => Left(Generic(p.start, p.end, s"FOLD first argument should be List[T], but $other found"))
      }).toCompileM
      (acc, accType, accRaw) <- compileExpr(acc)
      funcName               <- handlePart(func)
      ctx                    <- get[Id, CompilerContext, CompilationError]
      function <- ctx
        .functionTypeSignaturesByName(funcName)
        .collectFirst {
          case s @ FunctionTypeSignature(_, Seq((_, type1: FINAL), (_, type2: FINAL)), _) if type1 >= accType && type2 >= listInnerType =>
            Right(s)
        }
        .getOrElse {
          val accTypeStr       = if (accType == NOTHING) ANY else accType
          val listInnerTypeStr = if (listInnerType == NOTHING) ANY else listInnerType
          Left(Generic(p.start, p.end, s"Can't find suitable function $funcName(a: $accTypeStr, b: $listInnerTypeStr) for FOLD"))
        }
        .toCompileM
      r <- Right(CompilerMacro.unwrapFold(limit, list, acc, function.header)).toCompileM
    } yield CompilationStepResultExpr(ctx, r, function.args.head._2.asInstanceOf[FINAL], accRaw)

  private def matchFuncOverload(
      p: Pos,
      funcName: String,
      funcArgs: List[Expressions.EXPR],
      resolvedArgs: List[CompilationStepResultExpr],
      predefTypes: Map[String, FINAL],
      f: FunctionTypeSignature
  ): Either[CompilationError, (EXPR, FINAL)] = {
    val argTypes = f.args
    if (funcArgs.lengthCompare(argTypes.size) != 0)
      Left(WrongArgumentsNumber(p.start, p.end, funcName, argTypes.size, funcArgs.size))
    else {
      val typedExpressionArgumentsAndTypedPlaceholders = resolvedArgs.zip(argTypes)

      val typePairs = typedExpressionArgumentsAndTypedPlaceholders.map { case (typedExpr, tph) => (typedExpr.t, tph._2) }
      for {
        resolvedTypeParams <- TypeInferrer(typePairs, predefTypes).leftMap(Generic(p.start, p.end, _))
        args = typedExpressionArgumentsAndTypedPlaceholders.map(_._1.expr)
        resultType <- Try(toFinal(f.result, resolvedTypeParams)).toEither
          .leftMap(e => CompilationError.Generic(0, 0, s"Base error: ${e.getMessage}"))
      } yield {
        (FUNCTION_CALL(f.header, args): EXPR, resultType)
      }
    }
  }

  def mkIf(p: Pos, cond: EXPR, ifTrue: (EXPR, FINAL), ifFalse: (EXPR, FINAL)): Either[CompilationError, (EXPR, FINAL)] = {
    val t = TypeInferrer.findCommonType(ifTrue._2, ifFalse._2)
    (IF(cond, ifTrue._1, ifFalse._1), t).asRight
  }

  def mkIfCases(
      cases: List[MATCH_CASE],
      caseTypes: List[FINAL],
      refTmp: Expressions.REF,
      defaultType: FINAL,
      allowShadowVarName: Option[String],
      ctx: CompilerContext
  ): Either[CompilationError, Expressions.EXPR] = {

    def resolveFieldType(p: Pos, field: String, t: Single): Either[CompilationError, Option[FINAL]] =
      handleCompositeType(p, t, None, allowShadowVarName)
        .run(ctx)
        .value
        ._2
        .map(_.asInstanceOf[CASETYPEREF].fields.find(_._1 == field).map(_._2))

    def f(mc: MATCH_CASE, caseType: FINAL, further: Expressions.EXPR): Either[CompilationError, Expressions.EXPR] = {
      val blockWithNewVarE = mc.pattern match {
        case TypedVar(None, _) | ConstsPat(_, _) => mc.expr.asRight[CompilationError]
        case TypedVar(Some(nv), _) =>
          val allowShadowing = nv match {
            case PART.VALID(_, x) => allowShadowVarName.contains(x)
            case _                => false
          }
          val t = caseType match {
            case UNION(Seq(), _) =>
              defaultType match {
                case UNION(Seq(t), _) => t
                case _                => defaultType
              }
            case _ => caseType
          }
          Expressions.BLOCK(mc.position, Expressions.LET(mc.position, nv, refTmp, Some(t), allowShadowing), mc.expr).asRight[CompilationError]
        case p: CompositePattern =>
          val newRef = p.caseType.fold(refTmp)(t => refTmp.copy(resultType = Some(caseType)))
          val exprE = p.subpatterns.foldRight(mc.expr.asRight[CompilationError]) { (pa, nextExprE) =>
            (nextExprE, pa) match {
              case (Right(nextExpr), (TypedVar(Some(nv), t), path)) =>
                val (field, objType) = path.head
                for {
                  resolvedField     <- handlePart(field).run(ctx).value._2
                  resolvedFieldType <- objType.flatTraverse(resolveFieldType(nv.position, resolvedField, _))
                  typeFromContext   <- handleCompositeType(nv.position, t, None, allowShadowVarName).run(ctx).value._2
                } yield {
                  val resolvedType = resolvedFieldType.fold(typeFromContext)(t => UNION.reduce(UNION(t, typeFromContext)))
                  val accs         = mkGet(path, newRef, nv.position)
                  val allowShadowing = nv match {
                    case PART.VALID(_, x) => allowShadowVarName.contains(x)
                    case _                => false
                  }
                  Expressions.BLOCK(mc.position, Expressions.LET(nv.position, nv, accs, Some(resolvedType), allowShadowing), nextExpr)
                }
              case _ => nextExprE
            }
          }
          exprE.map(
            expr =>
              p.caseType.fold(expr) { _ =>
                val let = Expressions.LET(p.position, newRef.key, newRef, Some(caseType), allowShadowing = true)
                Expressions.BLOCK(p.position, let, expr)
            }
          )
      }

      def isInst(matchType: String): Expressions.EXPR =
        Expressions
          .FUNCTION_CALL(
            mc.position,
            PART.VALID(mc.position, "_isInstanceOf"),
            List(refTmp, Expressions.CONST_STRING(mc.position, PART.VALID(mc.position, matchType)))
          )

      blockWithNewVarE.flatMap { blockWithNewVar =>
        (mc.pattern, caseType.unfold) match {
          case (_: TypedVar, ANY)           => Right(blockWithNewVar)
          case (_: TypedVar, UNION(Nil, _)) => Right(blockWithNewVar)
          case (_: TypedVar, UNION(types, _)) =>
            for {
              cases <- types.map(_.name) match {
                case hType :: tTypes =>
                  val typeIf =
                    tTypes.foldLeft(isInst(hType))((other, matchType) => BINARY_OP(mc.position, isInst(matchType), BinaryOperation.OR_OP, other))
                  Right(Expressions.IF(mc.position, typeIf, blockWithNewVar, further))
                case Nil => ???
              }
            } yield cases
          case (_: TypedVar, t) =>
            Right(Expressions.IF(mc.position, isInst(t.name), blockWithNewVar, further))

          case (ConstsPat(consts, _), _) =>
            val cond = consts
              .map(c => BINARY_OP(mc.position, c, BinaryOperation.EQ_OP, refTmp))
              .reduceRight((c, r) => BINARY_OP(mc.position, c, BinaryOperation.OR_OP, r))
            Right(Expressions.IF(mc.position, cond, blockWithNewVar, further))

          case (p: CompositePattern, _) =>
            val pos        = p.position
            val newRef     = p.caseType.fold(refTmp)(t => refTmp.copy(resultType = Some(caseType)))
            val conditions = makeConditionsFromCompositePattern(p, newRef)
            val cond = if (conditions.isEmpty) {
              Expressions.TRUE(pos): Expressions.EXPR
            } else {
              conditions.reduceRight { (c, r) =>
                BINARY_OP(pos, c, BinaryOperation.AND_OP, r): Expressions.EXPR
              }
            }
            val checkingCond =
              if (p.isInstanceOf[TuplePat]) {
                val (resolvedTypes, size) = resolveTypesFromCompositePattern(p)
                if (p.patternsWithFields.size == size) {
                  val typeChecks =
                    resolvedTypes
                      .map(t => Expressions.FUNCTION_CALL(pos, PART.VALID(pos, "_isInstanceOf"), List(refTmp, Expressions.CONST_STRING(pos, t))))
                      .reduceLeft[Expressions.EXPR] { case (c, r) => BINARY_OP(pos, c, BinaryOperation.OR_OP, r) }
                  BINARY_OP(pos, cond, BinaryOperation.AND_OP, typeChecks)
                } else {
                  val size        = Expressions.CONST_LONG(pos, p.patternsWithFields.size)
                  val getSize     = Expressions.FUNCTION_CALL(pos, PART.VALID(pos, "size"), List(refTmp))
                  val compareSize = BINARY_OP(pos, getSize, BinaryOperation.EQ_OP, size)
                  BINARY_OP(pos, cond, BinaryOperation.AND_OP, compareSize)
                }
              } else
                cond
            Right(
              Expressions.IF(
                mc.position,
                p.caseType.fold(checkingCond)(
                  t =>
                    BINARY_OP(
                      pos,
                      Expressions.FUNCTION_CALL(pos, PART.VALID(pos, "_isInstanceOf"), List(refTmp, Expressions.CONST_STRING(pos, t.name))),
                      BinaryOperation.AND_OP,
                      Expressions.BLOCK(pos, Expressions.LET(pos, newRef.key, newRef, Some(caseType), true), checkingCond)
<<<<<<< HEAD
                  )
                ),
                blockWithNewVar,
                further
              )
=======
                )
              ),
              blockWithNewVar,
              further
>>>>>>> acd24557
            )
          )}
      }
    }

    val default: Either[CompilationError, Expressions.EXPR] = Right {
      val pos = cases.head.position
      Expressions.FUNCTION_CALL(
        pos,
        PART.VALID(pos, "throw"),
        List(Expressions.CONST_STRING(pos, PART.VALID(pos, "Match error")))
      )
    }

    (cases zip caseTypes).foldRight(default) {
      case ((mc, caseType), furtherEi) =>
        furtherEi match {
          case Right(further) => f(mc, caseType, further)
          case Left(e)        => Left(e)
        }
    }
  }

  private def mkGet(path: Seq[(PART[String], Option[Single])], ref: Expressions.EXPR, pos: Pos): Expressions.EXPR =
    path.map(_._1).foldRight(ref) { (field, exp) =>
      Expressions.GETTER(pos, exp, field, checkObjectType = false)
    }

  private def makeConditionsFromCompositePattern(p: CompositePattern, newRef: Expressions.REF): Seq[Expressions.EXPR] =
    p.subpatterns collect {
      case (pat @ TypedVar(_, Expressions.Union(types)), path) if types.nonEmpty =>
        val pos = pat.position
        val v   = mkGet(path, newRef, pos)
        types
          .map {
            case Expressions.Single(t, None) =>
              Expressions.FUNCTION_CALL(pos, PART.VALID(pos, "_isInstanceOf"), List(v, Expressions.CONST_STRING(pos, t))): Expressions.EXPR
            case Expressions.Single(PART.VALID(pos, "List"), Some(PART.VALID(_, Expressions.AnyType(_)))) =>
              val t = PART.VALID(pos, "List[Any]")
              Expressions.FUNCTION_CALL(
                pos,
                PART.VALID(pos, "_isInstanceOf"),
                List(v, Expressions.CONST_STRING(pos, t))
              ): Expressions.EXPR
            case _ => ???
          }
          .reduceRight[Expressions.EXPR] { (c, r) =>
            BINARY_OP(pos, c, BinaryOperation.OR_OP, r)
          }
      case (pat @ TypedVar(_, Expressions.Single(PART.VALID(_, "List"), Some(PART.VALID(_, Expressions.AnyType(_))))), path) =>
        val pos = pat.position
        val v   = mkGet(path, newRef, pos)
        val t   = PART.VALID(pos, "List[Any]")
        Expressions.FUNCTION_CALL(pos, PART.VALID(pos, "_isInstanceOf"), List(v, Expressions.CONST_STRING(pos, t))): Expressions.EXPR
      case (pat @ TypedVar(_, Expressions.Single(t, None)), path) =>
        val pos = pat.position
        val v   = mkGet(path, newRef, pos)
        Expressions.FUNCTION_CALL(pos, PART.VALID(pos, "_isInstanceOf"), List(v, Expressions.CONST_STRING(pos, t))): Expressions.EXPR
      case (TypedVar(_, Expressions.Single(_, _)), _) => ???
      case (pat @ ConstsPat(consts, _), path) =>
        val pos = pat.position
        val v   = mkGet(path, newRef, pos)
        consts
          .map { c =>
            BINARY_OP(pos, c, BinaryOperation.EQ_OP, v)
          }
          .reduceRight[BINARY_OP] { (c, r) =>
            BINARY_OP(pos, c, BinaryOperation.OR_OP, r)
          }
    }

  private def resolveTypesFromCompositePattern(p: CompositePattern): (Seq[PART[String]], Int) = {
    val rawTypes = p.patternsWithFields.collect {
      case (_, TypedVar(_, Expressions.Union(types))) if types.nonEmpty =>
        types
          .map {
            case Expressions.Single(t, None) =>
              List(t)
            case Expressions.Single(PART.VALID(pos, "List"), Some(PART.VALID(_, Expressions.AnyType(_)))) =>
              val t = PART.VALID(pos, "List[Any]")
              List(t)
            case _ => ???
          }
          .reduceRight[Seq[PART[String]]] { (ct, rt) =>
            rt ++ ct
          }
      case (_, pat @ TypedVar(_, Expressions.Single(PART.VALID(_, "List"), Some(PART.VALID(_, Expressions.AnyType(_)))))) =>
        val pos = pat.position
        val t   = PART.VALID(pos, "List[Any]")
        List(t)
      case (_, TypedVar(_, Expressions.Single(t, None))) =>
        List(t)
      case (_, TypedVar(_, Expressions.Single(_, _))) => ???
      case (_, pat @ ConstsPat(consts, _)) =>
        val pos = pat.position
        consts
          .map { c =>
            val t = c match {
              case e: Expressions.INVALID => PART.INVALID(pos, e.message)
              case a                      => a.resultType.map(t => PART.VALID(pos, t.name)).getOrElse(PART.VALID(pos, "Any"))
            }
            List(t)
          }
          .reduceRight[Seq[PART[String]]] { (ct, rt) =>
            rt ++ ct
          }
      case (_, c: TuplePat) =>
        resolveTypesFromCompositePattern(c)._1
      case (_, c: ObjPat) =>
        Seq(c.objType.name)
    }
    val resolvedType =
      regroup(rawTypes).map {
        _.toList
          .traverse {
            case PART.VALID(_, v) => Right(v)
            case invalid          => Left(invalid)
          }
          .fold(identity, types => PART.VALID(p.position, if (types.size == 1) types.head else types.mkString("(", ", ", ")")))
      }.distinct
    (resolvedType, rawTypes.size)
  }

  private def mkGetter(
      p: Pos,
      ctx: CompilerContext,
      objectType: FINAL,
      fieldName: String,
      expr: EXPR,
      checkObjectType: Boolean
  ): Either[CompilationError, (CompilerContext, GETTER, FINAL)] = {
    lazy val err =
      FieldNotFound(p.start, p.end, fieldName, objectType.name)
        .asLeft[(CompilerContext, GETTER, FINAL)]

    val getter = GETTER(expr, fieldName)
    objectType.typeList
      .traverse(_.fields.find(_._1 == fieldName).map(_._2))
      .map(TypeInferrer.findCommonType)
      .fold(err)(t => if (t == NOTHING && checkObjectType) err else Right((ctx, getter, t)))
  }

  private def handleCompositeType(
      pos: Pos,
      t: Expressions.Type,
      expectedType: Option[FINAL],
      varName: Option[String]
  ): CompileM[FINAL] =
    t match {
      case Expressions.Single(name, parameter) =>
        for {
          ctx              <- get[Id, CompilerContext, CompilationError]
          handledName      <- handlePart(name)
          handledParameter <- parameter.traverse(handlePart)
          expectedTypes = expectedType.fold(ctx.predefTypes.keys.toList)(_.typeList.map(_.name))
          parameter <- handledParameter.traverse(handleCompositeType(pos, _, expectedType, varName))
          t <- liftEither[Id, CompilerContext, CompilationError, FINAL](
            parameter.fold(flatSingle(pos, ctx.predefTypes, expectedTypes, varName, handledName).map(v => UNION.reduce(UNION.create(v, None)))) { p =>
              for {
                typeConstr <- findGenericType(pos, handledName)
              } yield typeConstr(p)
            }
          )
        } yield t
      case Expressions.Union(types) =>
        types.toList
          .traverse(handleCompositeType(pos, _, expectedType, varName))
          .map { types =>
            val union = UNION.create(types)
            if (union.typeList.isEmpty) union else UNION.reduce(union)
          }
      case Expressions.Tuple(types) =>
        types.toList
          .traverse(handleCompositeType(pos, _, expectedType, varName))
          .map(types => TUPLE(types))
      case Expressions.AnyType(pos) => (ANY: FINAL).pure[CompileM]
    }

  def handlePart[T](part: PART[T]): CompileM[T] = part match {
    case PART.VALID(_, x)         => x.pure[CompileM]
    case PART.INVALID(p, message) => raiseError(Generic(p.start, p.end, message))
  }

  implicit class RichBoolean(val b: Boolean) extends AnyVal {
    final def toOption[A](a: => A): Option[A] = if (b) Some(a) else None
  }

  def apply(c: CompilerContext, expr: Expressions.EXPR, allowIllFormedStrings: Boolean = false): Either[String, (EXPR, FINAL)] =
    applyWithCtx(c, expr, allowIllFormedStrings).map(r => (r._2, r._3))

  def applyWithCtx(
      c: CompilerContext,
      expr: Expressions.EXPR,
      allowIllFormedStrings: Boolean = false
  ): Either[String, (CompilerContext, EXPR, FINAL)] =
    compileExprWithCtx(expr, allowIllFormedStrings = allowIllFormedStrings)
      .run(c)
      .value
      ._2
      .leftMap(e => s"Compilation failed: ${Show[CompilationError].show(e)}")
      .flatMap(
        res =>
          Either.cond(
            res.errors.isEmpty,
            (res.ctx, res.expr, res.t),
            s"Compilation failed: [${res.errors.map(e => Show[CompilationError].show(e)).mkString("; ")}]"
        )
      )
}<|MERGE_RESOLUTION|>--- conflicted
+++ resolved
@@ -856,18 +856,11 @@
                       Expressions.FUNCTION_CALL(pos, PART.VALID(pos, "_isInstanceOf"), List(refTmp, Expressions.CONST_STRING(pos, t.name))),
                       BinaryOperation.AND_OP,
                       Expressions.BLOCK(pos, Expressions.LET(pos, newRef.key, newRef, Some(caseType), true), checkingCond)
-<<<<<<< HEAD
                   )
                 ),
                 blockWithNewVar,
                 further
-              )
-=======
-                )
-              ),
-              blockWithNewVar,
-              further
->>>>>>> acd24557
+
             )
           )}
       }
