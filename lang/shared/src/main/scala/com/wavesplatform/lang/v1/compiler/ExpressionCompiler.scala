package com.wavesplatform.lang.v1.compiler

import cats.{Id, Show}
import cats.implicits._
import com.wavesplatform.common.state.ByteStr
import com.wavesplatform.lang.v1.FunctionHeader
import com.wavesplatform.lang.v1.compiler.CompilationError._
import com.wavesplatform.lang.v1.compiler.CompilerContext._
import com.wavesplatform.lang.v1.compiler.Terms._
import com.wavesplatform.lang.v1.compiler.Types.{FINAL, _}
import com.wavesplatform.lang.v1.evaluator.ctx._
import com.wavesplatform.lang.v1.evaluator.ctx.impl.PureContext
import com.wavesplatform.lang.v1.parser.BinaryOperation._
import com.wavesplatform.lang.v1.parser.Expressions.{BINARY_OP, MATCH_CASE, PART, Pos, TypeParam}
import com.wavesplatform.lang.v1.parser.{BinaryOperation, Expressions, Parser, Parser2}
import com.wavesplatform.lang.v1.task.TaskM
import com.wavesplatform.lang.v1.task.imports._

import scala.util.{Failure, Success}

object ExpressionCompiler {

  case class CompilationStepResultExpr(
      ctx: CompilerContext,
      expr: Terms.EXPR,
      t: FINAL,
      parseNodeExpr: Expressions.EXPR,
      errors: Iterable[CompilationError] = Iterable.empty
  )

  case class CompilationStepResultDec(
      ctx: CompilerContext,
      dec: Terms.DECLARATION,
      t: FINAL,
      parseNodeExpr: Expressions.Declaration,
      errors: Iterable[CompilationError] = Iterable.empty
  )

  def compile(input: String, ctx: CompilerContext): Either[String, EXPR] = {
    Parser.parseExpr(input) match {
      case fastparse.core.Parsed.Success(xs, _) =>
        ExpressionCompiler(ctx, xs) match {
          case Left(err)              => Left(err.toString)
          case Right((expr, BOOLEAN)) => Right(expr)
          case Right((_, _))          => Left("Script should return boolean")
        }
      case f @ fastparse.core.Parsed.Failure(_, _, _) => Left(f.toString)
    }
  }

  def compileWithParseResult(input: String, ctx: CompilerContext): Either[String, (EXPR, Expressions.EXPR, Iterable[CompilationError])] = {
    Parser2.parseExpression(input) match {
      case Success(parseResult) =>
        compileExprWithCtx(parseResult)
          .run(ctx)
          .value
          ._2
          .map(compRes => (compRes.expr, compRes.parseNodeExpr, compRes.errors))
          .leftMap(e => s"Compilation failed: ${Show[CompilationError].show(e)}")

      case Failure(error) => Left(error.toString)
    }
  }

  def compileDecls(input: String, ctx: CompilerContext): Either[String, EXPR] = {
    val adjustedDecls = s"$input\n${PureContext.unitVarName}"
    Parser.parseExpr(adjustedDecls) match {
      case fastparse.core.Parsed.Success(xs, _)       => ExpressionCompiler(ctx, xs).map(_._1)
      case f @ fastparse.core.Parsed.Failure(_, _, _) => Left(f.toString)
    }
  }

  def compileExpr(expr: Expressions.EXPR): CompileM[(Terms.EXPR, FINAL, Expressions.EXPR)] =
    compileExprWithCtx(expr).map(r => (r.expr, r.t, r.parseNodeExpr))

<<<<<<< HEAD
  def compileExprWithCtx(expr: Expressions.EXPR): CompileM[CompilationStepResultExpr] = {
    get[CompilerContext, CompilationError].flatMap { ctx =>
      // TODO MAP ERROR TO RESULT
=======
  def compileExprWithCtx(expr: Expressions.EXPR): CompileM[(CompilerContext, Terms.EXPR, FINAL)] = {
    get[Id, CompilerContext, CompilationError].flatMap { ctx =>

>>>>>>> c0148889
      def adjustByteStr(expr: Expressions.CONST_BYTESTR, b: ByteStr) =
        CONST_BYTESTR(b)
          .leftMap(CompilationError.Generic(expr.position.start, expr.position.end, _))
          .map(CompilationStepResultExpr(ctx, _, BYTESTR, expr))

      // TODO MAP ERROR TO RESULT
      def adjustStr(expr: Expressions.CONST_STRING, str: String) =
        CONST_STRING(str)
          .leftMap(CompilationError.Generic(expr.position.start, expr.position.end, _))
          .map(CompilationStepResultExpr(ctx, _, STRING, expr))

      expr match {
        case x: Expressions.CONST_LONG                   => CompilationStepResultExpr(ctx, CONST_LONG(x.value): EXPR, LONG: FINAL, x: Expressions.EXPR).pure[CompileM]
        case x: Expressions.CONST_BYTESTR                => handlePart(x.value).flatMap(b => liftEither(adjustByteStr(x, b)))
        case x: Expressions.CONST_STRING                 => handlePart(x.value).flatMap(s => liftEither(adjustStr(x, s)))
        case x: Expressions.TRUE                         => CompilationStepResultExpr(ctx, TRUE: EXPR, BOOLEAN: FINAL, x: Expressions.EXPR).pure[CompileM]
        case x: Expressions.FALSE                        => CompilationStepResultExpr(ctx, FALSE: EXPR, BOOLEAN: FINAL, x: Expressions.EXPR).pure[CompileM]
        case Expressions.GETTER(p, ref, field, _)        => compileGetter(p, field, ref)
        case Expressions.BLOCK(p, dec, body, _)          => compileBlock(p, dec, body)
        case Expressions.IF(p, cond, ifTrue, ifFalse, _) => compileIf(p, cond, ifTrue, ifFalse)
        case Expressions.REF(p, key, _)                  => compileRef(p, key)
        case Expressions.FUNCTION_CALL(p, name, args, _) => compileFunctionCall(p, name, args)
        case Expressions.MATCH(p, ex, cases, _)          => compileMatch(p, ex, cases.toList)
        case Expressions.INVALID(p, message, _)          => raiseError(Generic(p.start, p.end, message))
        case Expressions.BINARY_OP(p, a, op, b, _) =>
          op match {
            case AND_OP => compileIf(p, a, b, Expressions.FALSE(p))
            case OR_OP  => compileIf(p, a, Expressions.TRUE(p), b)
            case _      => compileFunctionCall(p, PART.VALID(p, BinaryOperation.opsToFunctions(op)), List(a, b))
          }
      }
    }
  }

  // TODO check context
  private def compileIf(
      p: Pos,
      condExpr: Expressions.EXPR,
      ifTrueExpr: Expressions.EXPR,
      ifFalseExpr: Expressions.EXPR
  ): CompileM[CompilationStepResultExpr] =
    for {
      condWithErr <- local {
        compileExprWithCtx(condExpr).map { condCompRes =>
          val error = Some(UnexpectedType(p.start, p.end, BOOLEAN.toString, condCompRes.t.toString)).filter(_ => !(condCompRes.t equivalent BOOLEAN))
          (condCompRes, error)
        }
      }
      ifTrue  <- local(compileExprWithCtx(ifTrueExpr))
      ifFalse <- local(compileExprWithCtx(ifFalseExpr))

      t             = TypeInferrer.findCommonType(ifTrue.t, ifFalse.t)
      parseNodeExpr = Expressions.IF(p, condWithErr._1.parseNodeExpr, ifTrue.parseNodeExpr, ifFalse.parseNodeExpr)
      errorList     = condWithErr._1.errors ++ ifTrue.errors ++ ifFalse.errors

      result = if (condWithErr._2.isEmpty) {
        CompilationStepResultExpr(
          ifFalse.ctx,
          IF(condWithErr._1.expr, ifTrue.expr, ifFalse.expr),
          t,
          parseNodeExpr.copy(resultType = Some(t)),
          errorList
        )
      } else {
        CompilationStepResultExpr(ifFalse.ctx, FAILED_EXPR(), NOTHING, parseNodeExpr, errorList ++ condWithErr._2.map(List(_)).get)
      }
<<<<<<< HEAD
    } yield result
=======
      ifTrue     <- local(compileExpr(ifTrueExpr))
      ifFalse    <- local(compileExpr(ifFalseExpr))
      compiledIf <- liftEither[Id, CompilerContext, CompilationError, (EXPR, FINAL)](mkIf(p, cond._1, ifTrue, ifFalse))
    } yield compiledIf
>>>>>>> c0148889

  private def flat(
      pos: Pos,
      typeDefs: Map[String, FINAL],
      definedTypes: List[String],
      expectedTypes: List[String] = List(),
      varName: Option[String] = None
  ): Either[CompilationError, List[FINAL]] =
    definedTypes.flatTraverse(flatSingle(pos, typeDefs, definedTypes, expectedTypes, varName, _))

  private def flatSingle(
      pos: Pos,
      typeDefs: Map[String, FINAL],
      definedTypesStr: List[String],
      expectedTypes: List[String],
      varName: Option[String],
      typeName: String
  ): Either[CompilationError, List[FINAL]] =
    typeDefs.get(typeName) match {
      case Some(UNION(unionTypes, _)) => Right(unionTypes)
      case Some(realType)             => Right(List(realType))
      case None =>
        Left {
          val messageTypes =
            if (expectedTypes.nonEmpty) expectedTypes
            else definedTypesStr
          TypeNotFound(pos.start, pos.end, typeName, messageTypes, varName)
        }
    }

  private def genericFlat(
      pos: Pos,
      typeDefs: Map[String, FINAL],
      definedTypes: List[(String, Option[String])],
      expectedTypes: List[String] = List(),
      varName: Option[String] = None
  ): Either[CompilationError, List[FINAL]] = {
    def f(t: String) = flatSingle(pos, typeDefs, definedTypes.map(_.toString), expectedTypes, varName, t)
    definedTypes.flatTraverse {
      case (typeName, typeParamO) =>
        typeParamO.fold(f(typeName))(
          paramName =>
            for {
              typeConstr <- findGenericType(pos, typeName)
              typeParam  <- f(paramName)
            } yield List(typeConstr(UNION.reduce(UNION.create(typeParam))))
        )
    }
  }

  private def findGenericType(p: Pos, t: String): Either[CompilationError, FINAL => FINAL] =
    t match {
      case "List" => Right(LIST)
      case _      => Left(GenericTypeNotFound(p.start, p.end, t))
    }

  private def compileMatch(
      p: Pos,
      expr: Expressions.EXPR,
      cases: List[Expressions.MATCH_CASE]
  ): CompileM[CompilationStepResultExpr] =
    for {
<<<<<<< HEAD
      ctx       <- get[CompilerContext, CompilationError]
      typedExpr <- compileExprWithCtx(expr)
      exprTypesWithErr <- (typedExpr.t match {
        case u: UNION => u.pure[CompileM]
        case _        => raiseError[CompilerContext, CompilationError, UNION](MatchOnlyUnion(p.start, p.end))
      }).handleError()
      exprTypes = exprTypesWithErr._1.getOrElse(NOTHING)
      tmpArgId  = ctx.tmpArgsIdx
      refTmpKey = "$match" + tmpArgId
      _ <- set[CompilerContext, CompilationError](ctx.copy(tmpArgsIdx = tmpArgId + 1))
      allowShadowVarName = typedExpr.expr match {
        case REF(k) => Some(k)
        case _      => None
      }
      ifCasesWithErr <- inspectFlat[CompilerContext, CompilationError, Expressions.EXPR](
=======
      ctx       <- get[Id, CompilerContext, CompilationError]
      typedExpr <- compileExpr(expr)
      exprTypes <- typedExpr._2 match {
        case u: UNION => u.pure[CompileM]
        case _        => raiseError[Id, CompilerContext, CompilationError, UNION](MatchOnlyUnion(p.start, p.end))
      }
      tmpArgId  = ctx.tmpArgsIdx
      refTmpKey = "$match" + tmpArgId
      _ <- set[Id, CompilerContext, CompilationError](ctx.copy(tmpArgsIdx = tmpArgId + 1))
      allowShadowVarName = typedExpr._1 match {
        case REF(k) => Some(k)
        case _      => None
      }
      ifCases <- inspectFlat[Id, CompilerContext, CompilationError, Expressions.EXPR](
>>>>>>> c0148889
        updatedCtx =>
          mkIfCases(
            updatedCtx,
            cases,
            Expressions.REF(p, PART.VALID(p, refTmpKey)),
            allowShadowVarName,
            exprTypes
          ).toCompileM
      ).handleError()
      compiledMatch <- compileLetBlock(
        p,
        Expressions.LET(p, PART.VALID(p, refTmpKey), expr, Seq.empty),
        ifCasesWithErr._1.getOrElse(Expressions.INVALID(p, ifCasesWithErr._2.map(e => Show[CompilationError].show(e)).mkString_("\n")))
      )
      checkWithErr <- cases
        .flatMap(_.types)
        .traverse[CompileM, String](handlePart)
        .flatMap(tl => liftEither(flat(p, ctx.predefTypes, tl)))
        .map(t => UNION.create(t))
        .flatMap(matchedTypes => {
          Either
            .cond(
              (cases.last.types.isEmpty && (exprTypes >= matchedTypes)) || (exprTypes equivalent matchedTypes),
              (),
              MatchNotExhaustive(p.start, p.end, exprTypes.typeList, matchedTypes.typeList)
            )
            .toCompileM
        })
<<<<<<< HEAD
        .handleError()
      _ <- set[CompilerContext, CompilationError](ctx.copy(tmpArgsIdx = tmpArgId))
=======
      _ <- set[Id, CompilerContext, CompilationError](ctx.copy(tmpArgsIdx = tmpArgId))
>>>>>>> c0148889

      errorList = exprTypesWithErr._2 ++ ifCasesWithErr._2 ++ checkWithErr._2

      result = if (errorList.isEmpty) {
        compiledMatch.copy(errors = compiledMatch.errors ++ typedExpr.errors)
      } else {
        CompilationStepResultExpr(ctx, FAILED_EXPR(), NOTHING, Expressions.MATCH(p, typedExpr.parseNodeExpr, cases), errorList ++ typedExpr.errors)
      }

    } yield result

  def compileBlock(
      pos: Expressions.Pos,
      declaration: Expressions.Declaration,
      expr: Expressions.EXPR
  ): CompileM[CompilationStepResultExpr] =
    declaration match {
      case l: Expressions.LET  => compileLetBlock(pos, l, expr)
      case f: Expressions.FUNC => compileFuncBlock(pos, f, expr)
    }

  private def handleTypeUnion(types: List[String], f: FINAL, ctx: CompilerContext) =
    if (types.isEmpty) f else UNION.create(types.map(ctx.predefTypes))

  private def validateShadowing(p: Pos, dec: Expressions.Declaration, allowedExceptions: List[String] = List.empty): CompileM[String] = {
    for {
      ctx <- get[Id, CompilerContext, CompilationError]
      letName <- handlePart(dec.name)
        .ensureOr(n => AlreadyDefined(p.start, p.end, n, isFunction = false))(
          n => !ctx.varDefs.contains(n) || dec.allowShadowing || allowedExceptions.contains(n)
        )
        .ensureOr(n => AlreadyDefined(p.start, p.end, n, isFunction = true))(n => !ctx.functionDefs.contains(n))
    } yield letName
  }

  def compileLet(p: Pos, let: Expressions.LET): CompileM[CompilationStepResultDec] =
    for {
<<<<<<< HEAD
      letNameWithErr <- validateShadowing(p, let).handleError()
      compiledLet    <- compileExprWithCtx(let.value)
      ctx            <- get[CompilerContext, CompilationError]
      letTypesWithErr <- let.types.toList
=======
      letName     <- validateShadowing(p, let)
      compiledLet <- compileExpr(let.value)
      ctx         <- get[Id, CompilerContext, CompilationError]
      letTypes <- let.types.toList
>>>>>>> c0148889
        .traverse[CompileM, String](handlePart)
        .ensure(NonExistingType(p.start, p.end, letNameWithErr._1.getOrElse("NO_NAME"), ctx.predefTypes.keys.toList))(
          _.forall(ctx.predefTypes.contains)
        )
        .handleError()

      typeUnion     = handleTypeUnion(letTypesWithErr._1.getOrElse(List.empty), compiledLet.t, ctx)
      errorList     = letNameWithErr._2 ++ letTypesWithErr._2
      parseNodeDecl = let.copy(value = compiledLet.parseNodeExpr)

      result = if (errorList.isEmpty) {
        CompilationStepResultDec(ctx, LET(letNameWithErr._1.get, compiledLet.expr), typeUnion, parseNodeDecl, compiledLet.errors)
      } else {
        CompilationStepResultDec(ctx, FAILED_DEC(), typeUnion, parseNodeDecl, errorList ++ compiledLet.errors)
      }
    } yield result

  def compileFunc(
      p: Pos,
      func: Expressions.FUNC,
      annListVars: List[String] = List.empty
  ): CompileM[(CompilationStepResultDec, List[(String, FINAL)])] = {
    for {
      funcNameWithErr <- validateShadowing(p, func, annListVars).handleError()
      argsWithErr <- func.args.toList
        .pure[CompileM]
        .ensure(BadFunctionSignatureSameArgNames(p.start, p.end, funcNameWithErr._1.getOrElse("NO_NAME"))) { l =>
          val names = l.map(_._1)
          names.toSet.size == names.size
        }
<<<<<<< HEAD
        .handleError()
      ctx <- get[CompilerContext, CompilationError]
      argTypesWithErr <- func.args.toList
        .traverse {
          case (argName, argType) =>
            for {
              name <- handlePart(argName)
              typeDecls <- argType.toList
                .traverse(handleGenericPart)
                .ensure(NonExistingType(p.start, p.end, funcNameWithErr._1.getOrElse("NO_NAME"), ctx.predefTypes.keys.toList))(_.forall {
                  case (t, param) => param.fold(ctx.predefTypes.contains(t))(ctx.predefTypes.contains)
                })
              types <- liftEither(genericFlat(p, ctx.predefTypes, typeDecls))
              union = UNION.reduce(UNION.create(types))
            } yield (name, union)
        }
        .handleError()
      compiledFuncBody <- local {
        val newArgs: VariableTypes = argTypesWithErr._1.getOrElse(List.empty).toMap
        modify[CompilerContext, CompilationError](vars.modify(_)(_ ++ newArgs))
          .flatMap(_ => compileExprWithCtx(func.expr))
=======
      ctx <- get[Id, CompilerContext, CompilationError]
      argTypes <- func.args.toList.traverse {
        case (argName, argType) =>
          for {
            name      <- handlePart(argName)
            typeDecls <- argType.toList
              .traverse(handleGenericPart)
              .ensure(NonExistingType(p.start, p.end, funcName, ctx.predefTypes.keys.toList))(_.forall {
                case (t, param) => param.fold(ctx.predefTypes.contains(t))(ctx.predefTypes.contains)
              })
            types     <- liftEither[Id, CompilerContext, CompilationError, List[FINAL]](genericFlat(p, ctx.predefTypes, typeDecls))
            union = UNION.reduce(UNION.create(types))
          } yield (name, union)
      }
      compiledFuncBody <- local {
        val newArgs: VariableTypes = argTypes.toMap
        modify[Id, CompilerContext, CompilationError](vars.modify(_)(_ ++ newArgs))
          .flatMap(_ => compileExpr(func.expr))
>>>>>>> c0148889
      }

      errorList     = funcNameWithErr._2 ++ argsWithErr._2 ++ argTypesWithErr._2
      parseNodeDecl = func.copy(expr = compiledFuncBody.parseNodeExpr)

      result = if (errorList.isEmpty) {
        CompilationStepResultDec(
          ctx,
          FUNC(funcNameWithErr._1.get, argTypesWithErr._1.get.map(_._1), compiledFuncBody.expr),
          compiledFuncBody.t,
          parseNodeDecl,
          compiledFuncBody.errors
        )
      } else {
        CompilationStepResultDec(ctx, FAILED_DEC(), compiledFuncBody.t, parseNodeDecl, errorList ++ compiledFuncBody.errors)
      }
    } yield (result, argTypesWithErr._1.getOrElse(List.empty))
  }

  def updateCtx(letName: String, letType: Types.FINAL, p: Pos): CompileM[Unit] =
    modify[Id, CompilerContext, CompilationError](vars.modify(_)(_ + (letName -> letType)))

  def updateCtx(funcName: String, typeSig: FunctionTypeSignature): CompileM[Unit] =
    modify[Id, CompilerContext, CompilationError](functions.modify(_)(_ + (funcName -> List(typeSig))))

  private def compileLetBlock(
      p: Pos,
      let: Expressions.LET,
      body: Expressions.EXPR
  ): CompileM[CompilationStepResultExpr] =
    for {
      compLetResult <- compileLet(p, let)
      letName = compLetResult.dec.name
      compiledBody <- local {
        updateCtx(letName, compLetResult.t, p)
          .flatMap(_ => compileExprWithCtx(body))
      }

      parseNodeExpr = Expressions.BLOCK(p, compLetResult.parseNodeExpr, compiledBody.parseNodeExpr, compiledBody.parseNodeExpr.resultType)
      result = if (!compLetResult.dec.isItFailed) {
        LET_BLOCK(compLetResult.dec.asInstanceOf[LET], compiledBody.expr)
      } else {
        FAILED_EXPR()
      }
    } yield CompilationStepResultExpr(compiledBody.ctx, result, compiledBody.t, parseNodeExpr, compLetResult.errors ++ compiledBody.errors)

  private def compileFuncBlock(
      p: Pos,
      func: Expressions.FUNC,
      body: Expressions.EXPR
  ): CompileM[CompilationStepResultExpr] = {
    for {
      compFuncRes <- compileFunc(p, func)
      (compFuncStepRes, argTypes) = compFuncRes
      funcname                    = compFuncStepRes.dec.name
      typeSig                     = FunctionTypeSignature(compFuncStepRes.t, argTypes, FunctionHeader.User(funcname))
      compiledBody <- local {
        updateCtx(funcname, typeSig)
          .flatMap(_ => compileExprWithCtx(body))
      }

      expr          = BLOCK(compFuncStepRes.dec, compiledBody.expr)
      parseNodeExpr = Expressions.BLOCK(p, compFuncStepRes.parseNodeExpr, compiledBody.parseNodeExpr, compiledBody.parseNodeExpr.resultType)
    } yield CompilationStepResultExpr(compiledBody.ctx, expr, compiledBody.t, parseNodeExpr, compFuncStepRes.errors ++ compiledBody.errors)
  }

  private def compileGetter(
      p: Pos,
      fieldPart: PART[String],
      refExpr: Expressions.EXPR
  ): CompileM[CompilationStepResultExpr] =
    for {
<<<<<<< HEAD
      ctx           <- get[CompilerContext, CompilationError]
      fieldWithErr  <- handlePart(fieldPart).handleError()
      compiledRef   <- compileExprWithCtx(refExpr)
      getterWithErr <- mkGetter(p, ctx, compiledRef.t.typeList, fieldWithErr._1.getOrElse("NO_NAME"), compiledRef.expr).toCompileM.handleError()

      errorList     = fieldWithErr._2 ++ getterWithErr._2
      parseNodeExpr = Expressions.GETTER(p, compiledRef.parseNodeExpr, fieldPart)

      result = if (errorList.isEmpty) {
        val (ctx, expr, t) = getterWithErr._1.get
        CompilationStepResultExpr(ctx, expr, t, parseNodeExpr.copy(resultType = Some(t)), compiledRef.errors)
      } else {
        CompilationStepResultExpr(ctx, FAILED_EXPR(), NOTHING, parseNodeExpr, errorList ++ compiledRef.errors)
      }
=======
      ctx         <- get[Id, CompilerContext, CompilationError]
      field       <- handlePart(fieldPart)
      compiledRef <- compileExprWithCtx(refExpr)
      result      <- mkGetter(p, ctx, compiledRef._3.typeList, field, compiledRef._2).toCompileM
>>>>>>> c0148889
    } yield result

  private def compileFunctionCall(
      p: Pos,
      namePart: PART[String],
      args: List[Expressions.EXPR]
  ): CompileM[CompilationStepResultExpr] =
    for {
<<<<<<< HEAD
      ctx         <- get[CompilerContext, CompilationError]
      nameWithErr <- handlePart(namePart).handleError()
      name = nameWithErr._1.getOrElse("NO_NAME")
      signatures   <- get[CompilerContext, CompilationError].map(_.functionTypeSignaturesByName(name))
      compiledArgs <- args.traverse(compileExprWithCtx)
      funcCallWithErr <- (signatures match {
        case Nil           => FunctionNotFound(p.start, p.end, name, compiledArgs.map(_.t.toString)).asLeft[(EXPR, FINAL)]
=======
      ctx          <- get[Id, CompilerContext, CompilationError]
      name         <- handlePart(namePart)
      signatures   <- get[Id, CompilerContext, CompilationError].map(_.functionTypeSignaturesByName(name))
      compiledArgs <- args.traverse(compileExpr)
      result <- (signatures match {
        case Nil           => FunctionNotFound(p.start, p.end, name, compiledArgs.map(_._2.toString)).asLeft[(EXPR, FINAL)]
>>>>>>> c0148889
        case single :: Nil => matchFuncOverload(p, name, args, compiledArgs, ctx.predefTypes, single)
        case many =>
          val matchedSigs = many
            .map(matchFuncOverload(p, name, args, compiledArgs, ctx.predefTypes, _))
            .collect({ case Right(ex) => ex })

          matchedSigs match {
            case Nil         => OverloadNotFound(p.start, p.end, name, compiledArgs.map(_.t.toString)).asLeft[(EXPR, FINAL)]
            case call :: Nil => call.asRight[CompilationError]
            case _           => AmbiguousOverloading(p.start, p.end, name, signatures).asLeft[(EXPR, FINAL)]
          }
      }).toCompileM.handleError()

      errorList     = nameWithErr._2 ++ funcCallWithErr._2
      argErrorList  = compiledArgs.flatMap(_.errors)
      parseNodeExpr = Expressions.FUNCTION_CALL(p, namePart, compiledArgs.map(_.parseNodeExpr))

      result = if (errorList.isEmpty) {
        val (expr, t) = funcCallWithErr._1.get
        CompilationStepResultExpr(ctx, expr, t, parseNodeExpr.copy(resultType = Some(t)), argErrorList)
      } else {
        CompilationStepResultExpr(ctx, FAILED_EXPR(), NOTHING, parseNodeExpr, errorList ++ argErrorList)
      }
    } yield result

  private def compileRef(p: Pos, keyPart: PART[String]): CompileM[CompilationStepResultExpr] =
    for {
<<<<<<< HEAD
      keyWithErr <- handlePart(keyPart).handleError()
      ctx        <- get[CompilerContext, CompilationError]
      typeWithErr = ctx.varDefs
        .get(keyWithErr._1.getOrElse(""))
        .fold[(Option[FINAL], Iterable[CompilationError])]((None, List(DefNotFound(p.start, p.end, keyWithErr._1.getOrElse("")))))(
          t => (Some(t), List.empty)
=======
      key <- handlePart(keyPart)
      ctx <- get[Id, CompilerContext, CompilationError]
      result <- ctx.varDefs
        .get(key)
        .fold(raiseError[Id, CompilerContext, CompilationError, (CompilerContext, EXPR, FINAL)](DefNotFound(p.start, p.end, key)))(t =>
          (ctx, REF(key): EXPR, t).pure[CompileM]
>>>>>>> c0148889
        )

      errorList = keyWithErr._2 ++ typeWithErr._2

      result = if (errorList.isEmpty) {
        CompilationStepResultExpr(ctx, REF(keyWithErr._1.get), typeWithErr._1.get, Expressions.REF(p, keyPart, Some(typeWithErr._1.get)))
      } else {
        CompilationStepResultExpr(ctx, FAILED_EXPR(), NOTHING, Expressions.REF(p, keyPart), errorList)
      }
    } yield result

  private def matchFuncOverload(
      p: Pos,
      funcName: String,
      funcArgs: List[Expressions.EXPR],
      resolvedArgs: List[CompilationStepResultExpr],
      predefTypes: Map[String, FINAL],
      f: FunctionTypeSignature
  ): Either[CompilationError, (EXPR, FINAL)] = {
    val argTypes = f.args
    if (funcArgs.lengthCompare(argTypes.size) != 0)
      Left(WrongArgumentsNumber(p.start, p.end, funcName, argTypes.size, funcArgs.size))
    else {
      val typedExpressionArgumentsAndTypedPlaceholders = resolvedArgs.zip(argTypes)

      val typePairs = typedExpressionArgumentsAndTypedPlaceholders.map { case (typedExpr, tph) => (typedExpr.t, tph._2) }
      for {
        resolvedTypeParams <- TypeInferrer(typePairs, predefTypes).leftMap(Generic(p.start, p.end, _))
        args = typedExpressionArgumentsAndTypedPlaceholders.map(_._1.expr)
      } yield {
        val resultType = toFinal(f.result, resolvedTypeParams)
        (FUNCTION_CALL(f.header, args): EXPR, resultType)
      }
    }
  }

  def mkIf(p: Pos, cond: EXPR, ifTrue: (EXPR, FINAL), ifFalse: (EXPR, FINAL)): Either[CompilationError, (EXPR, FINAL)] = {
    val t = TypeInferrer.findCommonType(ifTrue._2, ifFalse._2)
    (IF(cond, ifTrue._1, ifFalse._1), t).asRight
  }

  def mkIfCases(
      ctx: CompilerContext,
      cases: List[MATCH_CASE],
      refTmp: Expressions.REF,
      allowShadowVarName: Option[String],
      exprTypes: FINAL
  ): Either[CompilationError, Expressions.EXPR] = {

    def f(mc: MATCH_CASE, further: Expressions.EXPR): Either[CompilationError, Expressions.EXPR] = {
      val blockWithNewVar = mc.newVarName.fold(mc.expr) { nv =>
        val allowShadowing = nv match {
          case PART.VALID(_, x) => allowShadowVarName.contains(x)
          case _                => false
        }
        Expressions.BLOCK(mc.position, Expressions.LET(mc.position, nv, refTmp, mc.types, allowShadowing), mc.expr)
      }
      mc.types.toList match {
        case Nil => Right(blockWithNewVar)
        case types =>
          def isInst(matchType: String): Expressions.EXPR =
            Expressions
              .FUNCTION_CALL(
                mc.position,
                PART.VALID(mc.position, PureContext._isInstanceOf.name),
                List(refTmp, Expressions.CONST_STRING(mc.position, PART.VALID(mc.position, matchType)))
              )

          for {
            types <- flat(
              pos = mc.position,
              typeDefs = ctx.predefTypes,
              definedTypes = types.map(_.asInstanceOf[PART.VALID[String]].v),
              expectedTypes = exprTypes.typeList.map(_.name),
              allowShadowVarName
            )
            cases <- types.map(_.name) match {
              case hType :: tTypes =>
                val typeIf =
                  tTypes.foldLeft(isInst(hType))((other, matchType) => BINARY_OP(mc.position, isInst(matchType), BinaryOperation.OR_OP, other))
                Right(Expressions.IF(mc.position, typeIf, blockWithNewVar, further))
              case Nil => ???
            }
          } yield cases
      }
    }

    val default: Either[CompilationError, Expressions.EXPR] = Right(
      Expressions.FUNCTION_CALL(cases.head.position, PART.VALID(cases.head.position, "throw"), List.empty)
    )

    cases.foldRight(default) {
      case (mc, furtherEi) =>
        furtherEi match {
          case Right(further) => f(mc, further)
          case Left(e)        => Left(e)
        }
    }
  }

  private def mkGetter(
      p: Pos,
      ctx: CompilerContext,
      types: List[FINAL],
      fieldName: String,
      expr: EXPR
  ): Either[CompilationError, (CompilerContext, GETTER, FINAL)] = {

    lazy val errMsg =
      if (types.length == 1) types.head.toString
      else s"""Union(${types.mkString("|")})"""

    lazy val err =
      FieldNotFound(p.start, p.end, fieldName, errMsg)
        .asLeft[(CompilerContext, GETTER, FINAL)]

    val getter = GETTER(expr, fieldName)

    types
      .traverse(_.fields.find(_._1 == fieldName).map(_._2))
      .map(TypeInferrer.findCommonType)
      .fold(err)(t => Right((ctx, getter, t)))
  }

  private def handleGenericPart(
      decl: (PART[String], TypeParam)
  ): TaskM[CompilerContext, CompilationError, (String, Option[String])] =
    for {
      t1 <- handlePart(decl._1)
      t2 <- decl._2.traverse(handlePart)
    } yield (t1, t2)

  def handlePart[T](part: PART[T]): CompileM[T] = part match {
    case PART.VALID(_, x)         => x.pure[CompileM]
    case PART.INVALID(p, message) => raiseError(Generic(p.start, p.end, message))
  }

  def apply(c: CompilerContext, expr: Expressions.EXPR): Either[String, (EXPR, FINAL)] =
    applyWithCtx(c, expr).map(r => (r._2, r._3))

  def applyWithCtx(
      c: CompilerContext,
      expr: Expressions.EXPR
  ): Either[String, (CompilerContext, EXPR, FINAL)] =
    compileExprWithCtx(expr)
      .run(c)
      .value
      ._2
      .leftMap(e => s"Compilation failed. ${Show[CompilationError].show(e)}")
      .flatMap(
        res =>
          Either.cond(res.errors.isEmpty, (res.ctx, res.expr, res.t), s"Compilation failed: ${res.errors.map(e => Show[CompilationError].show(e))}")
      )
}<|MERGE_RESOLUTION|>--- conflicted
+++ resolved
@@ -1,7 +1,8 @@
 package com.wavesplatform.lang.v1.compiler
 
-import cats.{Id, Show}
+import cats.Show
 import cats.implicits._
+import cats.Id
 import com.wavesplatform.common.state.ByteStr
 import com.wavesplatform.lang.v1.FunctionHeader
 import com.wavesplatform.lang.v1.compiler.CompilationError._
@@ -73,15 +74,9 @@
   def compileExpr(expr: Expressions.EXPR): CompileM[(Terms.EXPR, FINAL, Expressions.EXPR)] =
     compileExprWithCtx(expr).map(r => (r.expr, r.t, r.parseNodeExpr))
 
-<<<<<<< HEAD
   def compileExprWithCtx(expr: Expressions.EXPR): CompileM[CompilationStepResultExpr] = {
-    get[CompilerContext, CompilationError].flatMap { ctx =>
+    get[Id, CompilerContext, CompilationError].flatMap { ctx =>
       // TODO MAP ERROR TO RESULT
-=======
-  def compileExprWithCtx(expr: Expressions.EXPR): CompileM[(CompilerContext, Terms.EXPR, FINAL)] = {
-    get[Id, CompilerContext, CompilationError].flatMap { ctx =>
-
->>>>>>> c0148889
       def adjustByteStr(expr: Expressions.CONST_BYTESTR, b: ByteStr) =
         CONST_BYTESTR(b)
           .leftMap(CompilationError.Generic(expr.position.start, expr.position.end, _))
@@ -148,14 +143,7 @@
       } else {
         CompilationStepResultExpr(ifFalse.ctx, FAILED_EXPR(), NOTHING, parseNodeExpr, errorList ++ condWithErr._2.map(List(_)).get)
       }
-<<<<<<< HEAD
     } yield result
-=======
-      ifTrue     <- local(compileExpr(ifTrueExpr))
-      ifFalse    <- local(compileExpr(ifFalseExpr))
-      compiledIf <- liftEither[Id, CompilerContext, CompilationError, (EXPR, FINAL)](mkIf(p, cond._1, ifTrue, ifFalse))
-    } yield compiledIf
->>>>>>> c0148889
 
   private def flat(
       pos: Pos,
@@ -218,38 +206,21 @@
       cases: List[Expressions.MATCH_CASE]
   ): CompileM[CompilationStepResultExpr] =
     for {
-<<<<<<< HEAD
-      ctx       <- get[CompilerContext, CompilationError]
+      ctx       <- get[Id, CompilerContext, CompilationError]
       typedExpr <- compileExprWithCtx(expr)
       exprTypesWithErr <- (typedExpr.t match {
         case u: UNION => u.pure[CompileM]
-        case _        => raiseError[CompilerContext, CompilationError, UNION](MatchOnlyUnion(p.start, p.end))
+        case _        => raiseError[Id, CompilerContext, CompilationError, UNION](MatchOnlyUnion(p.start, p.end))
       }).handleError()
       exprTypes = exprTypesWithErr._1.getOrElse(NOTHING)
       tmpArgId  = ctx.tmpArgsIdx
       refTmpKey = "$match" + tmpArgId
-      _ <- set[CompilerContext, CompilationError](ctx.copy(tmpArgsIdx = tmpArgId + 1))
+      _ <- set[Id, CompilerContext, CompilationError](ctx.copy(tmpArgsIdx = tmpArgId + 1))
       allowShadowVarName = typedExpr.expr match {
         case REF(k) => Some(k)
         case _      => None
       }
-      ifCasesWithErr <- inspectFlat[CompilerContext, CompilationError, Expressions.EXPR](
-=======
-      ctx       <- get[Id, CompilerContext, CompilationError]
-      typedExpr <- compileExpr(expr)
-      exprTypes <- typedExpr._2 match {
-        case u: UNION => u.pure[CompileM]
-        case _        => raiseError[Id, CompilerContext, CompilationError, UNION](MatchOnlyUnion(p.start, p.end))
-      }
-      tmpArgId  = ctx.tmpArgsIdx
-      refTmpKey = "$match" + tmpArgId
-      _ <- set[Id, CompilerContext, CompilationError](ctx.copy(tmpArgsIdx = tmpArgId + 1))
-      allowShadowVarName = typedExpr._1 match {
-        case REF(k) => Some(k)
-        case _      => None
-      }
-      ifCases <- inspectFlat[Id, CompilerContext, CompilationError, Expressions.EXPR](
->>>>>>> c0148889
+      ifCasesWithErr <- inspectFlat[Id, CompilerContext, CompilationError, Expressions.EXPR](
         updatedCtx =>
           mkIfCases(
             updatedCtx,
@@ -278,12 +249,8 @@
             )
             .toCompileM
         })
-<<<<<<< HEAD
         .handleError()
-      _ <- set[CompilerContext, CompilationError](ctx.copy(tmpArgsIdx = tmpArgId))
-=======
       _ <- set[Id, CompilerContext, CompilationError](ctx.copy(tmpArgsIdx = tmpArgId))
->>>>>>> c0148889
 
       errorList = exprTypesWithErr._2 ++ ifCasesWithErr._2 ++ checkWithErr._2
 
@@ -321,17 +288,10 @@
 
   def compileLet(p: Pos, let: Expressions.LET): CompileM[CompilationStepResultDec] =
     for {
-<<<<<<< HEAD
       letNameWithErr <- validateShadowing(p, let).handleError()
       compiledLet    <- compileExprWithCtx(let.value)
-      ctx            <- get[CompilerContext, CompilationError]
+      ctx            <- get[Id, CompilerContext, CompilationError]
       letTypesWithErr <- let.types.toList
-=======
-      letName     <- validateShadowing(p, let)
-      compiledLet <- compileExpr(let.value)
-      ctx         <- get[Id, CompilerContext, CompilationError]
-      letTypes <- let.types.toList
->>>>>>> c0148889
         .traverse[CompileM, String](handlePart)
         .ensure(NonExistingType(p.start, p.end, letNameWithErr._1.getOrElse("NO_NAME"), ctx.predefTypes.keys.toList))(
           _.forall(ctx.predefTypes.contains)
@@ -362,9 +322,8 @@
           val names = l.map(_._1)
           names.toSet.size == names.size
         }
-<<<<<<< HEAD
         .handleError()
-      ctx <- get[CompilerContext, CompilationError]
+      ctx <- get[Id, CompilerContext, CompilationError]
       argTypesWithErr <- func.args.toList
         .traverse {
           case (argName, argType) =>
@@ -375,35 +334,15 @@
                 .ensure(NonExistingType(p.start, p.end, funcNameWithErr._1.getOrElse("NO_NAME"), ctx.predefTypes.keys.toList))(_.forall {
                   case (t, param) => param.fold(ctx.predefTypes.contains(t))(ctx.predefTypes.contains)
                 })
-              types <- liftEither(genericFlat(p, ctx.predefTypes, typeDecls))
+              types <- liftEither[Id, CompilerContext, CompilationError, List[FINAL]](genericFlat(p, ctx.predefTypes, typeDecls))
               union = UNION.reduce(UNION.create(types))
             } yield (name, union)
         }
         .handleError()
       compiledFuncBody <- local {
         val newArgs: VariableTypes = argTypesWithErr._1.getOrElse(List.empty).toMap
-        modify[CompilerContext, CompilationError](vars.modify(_)(_ ++ newArgs))
+        modify[Id, CompilerContext, CompilationError](vars.modify(_)(_ ++ newArgs))
           .flatMap(_ => compileExprWithCtx(func.expr))
-=======
-      ctx <- get[Id, CompilerContext, CompilationError]
-      argTypes <- func.args.toList.traverse {
-        case (argName, argType) =>
-          for {
-            name      <- handlePart(argName)
-            typeDecls <- argType.toList
-              .traverse(handleGenericPart)
-              .ensure(NonExistingType(p.start, p.end, funcName, ctx.predefTypes.keys.toList))(_.forall {
-                case (t, param) => param.fold(ctx.predefTypes.contains(t))(ctx.predefTypes.contains)
-              })
-            types     <- liftEither[Id, CompilerContext, CompilationError, List[FINAL]](genericFlat(p, ctx.predefTypes, typeDecls))
-            union = UNION.reduce(UNION.create(types))
-          } yield (name, union)
-      }
-      compiledFuncBody <- local {
-        val newArgs: VariableTypes = argTypes.toMap
-        modify[Id, CompilerContext, CompilationError](vars.modify(_)(_ ++ newArgs))
-          .flatMap(_ => compileExpr(func.expr))
->>>>>>> c0148889
       }
 
       errorList     = funcNameWithErr._2 ++ argsWithErr._2 ++ argTypesWithErr._2
@@ -476,8 +415,7 @@
       refExpr: Expressions.EXPR
   ): CompileM[CompilationStepResultExpr] =
     for {
-<<<<<<< HEAD
-      ctx           <- get[CompilerContext, CompilationError]
+      ctx           <- get[Id, CompilerContext, CompilationError]
       fieldWithErr  <- handlePart(fieldPart).handleError()
       compiledRef   <- compileExprWithCtx(refExpr)
       getterWithErr <- mkGetter(p, ctx, compiledRef.t.typeList, fieldWithErr._1.getOrElse("NO_NAME"), compiledRef.expr).toCompileM.handleError()
@@ -491,12 +429,6 @@
       } else {
         CompilationStepResultExpr(ctx, FAILED_EXPR(), NOTHING, parseNodeExpr, errorList ++ compiledRef.errors)
       }
-=======
-      ctx         <- get[Id, CompilerContext, CompilationError]
-      field       <- handlePart(fieldPart)
-      compiledRef <- compileExprWithCtx(refExpr)
-      result      <- mkGetter(p, ctx, compiledRef._3.typeList, field, compiledRef._2).toCompileM
->>>>>>> c0148889
     } yield result
 
   private def compileFunctionCall(
@@ -505,22 +437,13 @@
       args: List[Expressions.EXPR]
   ): CompileM[CompilationStepResultExpr] =
     for {
-<<<<<<< HEAD
-      ctx         <- get[CompilerContext, CompilationError]
+      ctx         <- get[Id, CompilerContext, CompilationError]
       nameWithErr <- handlePart(namePart).handleError()
       name = nameWithErr._1.getOrElse("NO_NAME")
-      signatures   <- get[CompilerContext, CompilationError].map(_.functionTypeSignaturesByName(name))
+      signatures   <- get[Id, CompilerContext, CompilationError].map(_.functionTypeSignaturesByName(name))
       compiledArgs <- args.traverse(compileExprWithCtx)
       funcCallWithErr <- (signatures match {
         case Nil           => FunctionNotFound(p.start, p.end, name, compiledArgs.map(_.t.toString)).asLeft[(EXPR, FINAL)]
-=======
-      ctx          <- get[Id, CompilerContext, CompilationError]
-      name         <- handlePart(namePart)
-      signatures   <- get[Id, CompilerContext, CompilationError].map(_.functionTypeSignaturesByName(name))
-      compiledArgs <- args.traverse(compileExpr)
-      result <- (signatures match {
-        case Nil           => FunctionNotFound(p.start, p.end, name, compiledArgs.map(_._2.toString)).asLeft[(EXPR, FINAL)]
->>>>>>> c0148889
         case single :: Nil => matchFuncOverload(p, name, args, compiledArgs, ctx.predefTypes, single)
         case many =>
           val matchedSigs = many
@@ -548,21 +471,12 @@
 
   private def compileRef(p: Pos, keyPart: PART[String]): CompileM[CompilationStepResultExpr] =
     for {
-<<<<<<< HEAD
       keyWithErr <- handlePart(keyPart).handleError()
-      ctx        <- get[CompilerContext, CompilationError]
+      ctx        <- get[Id, CompilerContext, CompilationError]
       typeWithErr = ctx.varDefs
         .get(keyWithErr._1.getOrElse(""))
         .fold[(Option[FINAL], Iterable[CompilationError])]((None, List(DefNotFound(p.start, p.end, keyWithErr._1.getOrElse("")))))(
           t => (Some(t), List.empty)
-=======
-      key <- handlePart(keyPart)
-      ctx <- get[Id, CompilerContext, CompilationError]
-      result <- ctx.varDefs
-        .get(key)
-        .fold(raiseError[Id, CompilerContext, CompilationError, (CompilerContext, EXPR, FINAL)](DefNotFound(p.start, p.end, key)))(t =>
-          (ctx, REF(key): EXPR, t).pure[CompileM]
->>>>>>> c0148889
         )
 
       errorList = keyWithErr._2 ++ typeWithErr._2
