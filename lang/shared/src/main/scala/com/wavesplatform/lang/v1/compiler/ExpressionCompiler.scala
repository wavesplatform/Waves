--- conflicted
+++ resolved
@@ -286,19 +286,10 @@
         case UNION(tl, _) => UNION(tl.filter(t => !matchTypes.contains(t)), None)
         case _            => NOTHING
       }
-<<<<<<< HEAD
       ifCasesWithErr <- inspectFlat[Id, CompilerContext, CompilationError, Expressions.EXPR](updatedCtx => {
-        val ref = Expressions.REF(p, PART.VALID(p, refTmpKey), ctxOpt = saveExprContext.toOption(updatedCtx.getSimpleContext()))
+        val ref = Expressions.REF(p, PART.VALID(p, refTmpKey), ctxOpt = saveExprContext.toOption(updatedCtx))
         mkIfCases(cases, matchTypes, ref, defaultType, allowShadowVarName, updatedCtx).toCompileM
       }).handleError()
-=======
-      ifCasesWithErr <- inspectFlat[Id, CompilerContext, CompilationError, Expressions.EXPR](
-        updatedCtx => {
-          val ref = Expressions.REF(p, PART.VALID(p, refTmpKey), ctxOpt = saveExprContext.toOption(updatedCtx))
-          mkIfCases(cases, matchTypes, ref, defaultType, allowShadowVarName, updatedCtx).toCompileM
-        }
-      ).handleError()
->>>>>>> 78e37d99
       compiledMatch <- compileLetBlock(
         p,
         Expressions.LET(p, PART.VALID(p, refTmpKey), expr),
@@ -340,7 +331,6 @@
 
       errorList = ifCasesWithErr._2 ++ compiledMatch.errors ++ checkWithErr._2
 
-<<<<<<< HEAD
       result =
         if (errorList.isEmpty) {
           compiledMatch.copy(errors = compiledMatch.errors ++ typedExpr.errors)
@@ -349,23 +339,10 @@
             ctx,
             FAILED_EXPR(),
             NOTHING,
-            Expressions.MATCH(p, typedExpr.parseNodeExpr, cases, ctxOpt = saveExprContext.toOption(ctx.getSimpleContext())),
+            Expressions.MATCH(p, typedExpr.parseNodeExpr, cases, ctxOpt = saveExprContext.toOption(ctx)),
             errorList ++ typedExpr.errors
           )
         }
-=======
-      result = if (errorList.isEmpty) {
-        compiledMatch.copy(errors = compiledMatch.errors ++ typedExpr.errors)
-      } else {
-        CompilationStepResultExpr(
-          ctx,
-          FAILED_EXPR(),
-          NOTHING,
-          Expressions.MATCH(p, typedExpr.parseNodeExpr, cases, ctxOpt = saveExprContext.toOption(ctx)),
-          errorList ++ typedExpr.errors
-        )
-      }
->>>>>>> 78e37d99
     } yield result
 
   private def exprContainsRef(expr: Expressions.EXPR, ref: String): Boolean =
@@ -688,42 +665,23 @@
 
       errorList = keyWithErr._2 ++ typeWithErr._2
 
-<<<<<<< HEAD
       result =
         if (errorList.isEmpty) {
           CompilationStepResultExpr(
             ctx,
             REF(keyWithErr._1.get),
             typeWithErr._1.get,
-            Expressions.REF(p, keyPart, typeWithErr._1, saveExprContext.toOption(ctx.getSimpleContext()))
+            Expressions.REF(p, keyPart, typeWithErr._1, saveExprContext.toOption(ctx))
           )
         } else {
           CompilationStepResultExpr(
             ctx,
             FAILED_EXPR(),
             NOTHING,
-            Expressions.REF(p, keyPart, ctxOpt = saveExprContext.toOption(ctx.getSimpleContext())),
+            Expressions.REF(p, keyPart, ctxOpt = saveExprContext.toOption(ctx)),
             errorList
           )
         }
-=======
-      result = if (errorList.isEmpty) {
-        CompilationStepResultExpr(
-          ctx,
-          REF(keyWithErr._1.get),
-          typeWithErr._1.get,
-          Expressions.REF(p, keyPart, typeWithErr._1, saveExprContext.toOption(ctx))
-        )
-      } else {
-        CompilationStepResultExpr(
-          ctx,
-          FAILED_EXPR(),
-          NOTHING,
-          Expressions.REF(p, keyPart, ctxOpt = saveExprContext.toOption(ctx)),
-          errorList
-        )
-      }
->>>>>>> 78e37d99
     } yield result
 
   private def compileFold(fold: Expressions.FOLD): CompileM[CompilationStepResultExpr] =
