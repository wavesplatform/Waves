package com.wavesplatform.lang.v1.compiler

import java.nio.charset.StandardCharsets

import cats.implicits._
import cats.{Id, Show}
import com.wavesplatform.common.state.ByteStr
import com.wavesplatform.lang.v1.compiler.CompilationError._
import com.wavesplatform.lang.v1.compiler.CompilerContext._
import com.wavesplatform.lang.v1.compiler.Terms._
import com.wavesplatform.lang.v1.compiler.Types._
import com.wavesplatform.lang.v1.evaluator.EvaluatorV1._
import com.wavesplatform.lang.v1.evaluator.ctx._
import com.wavesplatform.lang.v1.evaluator.ctx.impl.PureContext
import com.wavesplatform.lang.v1.parser.BinaryOperation._
import com.wavesplatform.lang.v1.parser.Expressions.{BINARY_OP, CompositePattern, ConstsPat, MATCH_CASE, ObjPat, PART, Pos, Single, TuplePat, TypedVar}
import com.wavesplatform.lang.v1.parser.{BinaryOperation, Expressions, Parser}
import com.wavesplatform.lang.v1.task.imports._
import com.wavesplatform.lang.v1.{BaseGlobal, ContractLimits, FunctionHeader}

import scala.util.Try

object ExpressionCompiler {
  private val global: BaseGlobal = com.wavesplatform.lang.Global

  case class CompilationStepResultExpr(
      ctx: CompilerContext,
      expr: Terms.EXPR,
      t: FINAL,
      parseNodeExpr: Expressions.EXPR,
      errors: Iterable[CompilationError] = Iterable.empty
  )

  case class CompilationStepResultDec(
      ctx: CompilerContext,
      dec: Terms.DECLARATION,
      t: FINAL,
      parseNodeExpr: Expressions.Declaration,
      errors: Iterable[CompilationError] = Iterable.empty
  )

  def compile(input: String, ctx: CompilerContext, allowIllFormedStrings: Boolean = false): Either[String, (EXPR, FINAL)] = {
    Parser.parseExpr(input) match {
      case fastparse.Parsed.Success(xs, _) => ExpressionCompiler(ctx, xs, allowIllFormedStrings)
      case f: fastparse.Parsed.Failure     => Left(f.toString)
    }
  }

  def compileBoolean(input: String, ctx: CompilerContext): Either[String, EXPR] = {
    compile(input, ctx).flatMap {
      case (expr, BOOLEAN) => Right(expr)
      case _               => Left("Script should return boolean")
    }
  }

  def compileUntyped(input: String, ctx: CompilerContext): Either[String, EXPR] = {
    compile(input, ctx)
      .map { case (expr, _) => expr }
  }

  def compileWithParseResult(
      input: String,
      ctx: CompilerContext,
      saveExprContext: Boolean = true
  ): Either[String, (EXPR, Expressions.SCRIPT, Iterable[CompilationError])] = {
    val res = Parser.parseExpressionWithErrorRecovery(input)
    res match {
      case Right((parseResult, removedCharPosOpt)) =>
        compileExprWithCtx(parseResult.expr, saveExprContext, allowIllFormedStrings = false)
          .run(ctx)
          .value
          ._2
          .map { compRes =>
            val errorList =
              compRes.errors ++
                (if (compRes.t equivalent BOOLEAN) Nil else List(Generic(0, 0, "Script should return boolean"))) ++
                (if (removedCharPosOpt.isEmpty)
                   Nil
                 else
                   List(
                     Generic(
                       removedCharPosOpt.get.start,
                       removedCharPosOpt.get.end,
                       "Parsing failed. Some chars was removed as result of recovery process."
                     )
                   ))
            (compRes.expr, parseResult.copy(expr = compRes.parseNodeExpr), errorList)
          }
          .leftMap(e => s"Compilation failed: ${Show[CompilationError].show(e)}")

      case Left(error) => Left(error.toString)
    }
  }

  def compileDecls(input: String, ctx: CompilerContext): Either[String, EXPR] = {
    val adjustedDecls = s"$input\n${PureContext.unitVarName}"
    compileUntyped(adjustedDecls, ctx)
  }

  private def compileExpr(expr: Expressions.EXPR): CompileM[(Terms.EXPR, FINAL, Expressions.EXPR)] =
    compileExprWithCtx(expr, allowIllFormedStrings = false).map(r => (r.expr, r.t, r.parseNodeExpr))

  private def compileExprWithCtx(expr: Expressions.EXPR,
                                 saveExprContext: Boolean = false,
                                 allowIllFormedStrings: Boolean): CompileM[CompilationStepResultExpr] = {
    get[Id, CompilerContext, CompilationError].flatMap { ctx =>
      def adjustByteStr(expr: Expressions.CONST_BYTESTR, b: ByteStr) =
        CONST_BYTESTR(b)
          .leftMap(CompilationError.Generic(expr.position.start, expr.position.end, _))
          .map(CompilationStepResultExpr(ctx, _, BYTESTR, expr))
          .recover { case err => CompilationStepResultExpr(ctx, FAILED_EXPR(), NOTHING, expr, List(err)) }

      def adjustStr(expr: Expressions.CONST_STRING, str: String): Either[CompilationError, CompilationStepResultExpr] =
        CONST_STRING(str)
          .filterOrElse(_ => allowIllFormedStrings || !global.isIllFormed(str), s"String '$str' contains ill-formed characters")
          .leftMap(CompilationError.Generic(expr.position.start, expr.position.end, _))
          .map(CompilationStepResultExpr(ctx, _, STRING, expr))
          .recover { case err => CompilationStepResultExpr(ctx, FAILED_EXPR(), NOTHING, expr, List(err)) }

      expr match {
        case x: Expressions.CONST_LONG    => CompilationStepResultExpr(ctx, CONST_LONG(x.value): EXPR, LONG: FINAL, x: Expressions.EXPR).pure[CompileM]
        case x: Expressions.CONST_BYTESTR => handlePart(x.value).flatMap(b => liftEither(adjustByteStr(x, b)))
        case x: Expressions.CONST_STRING  => handlePart(x.value).flatMap(s => liftEither(adjustStr(x, s)))
        case x: Expressions.TRUE          => CompilationStepResultExpr(ctx, TRUE: EXPR, BOOLEAN: FINAL, x: Expressions.EXPR).pure[CompileM]
        case x: Expressions.FALSE         => CompilationStepResultExpr(ctx, FALSE: EXPR, BOOLEAN: FINAL, x: Expressions.EXPR).pure[CompileM]

        case x: Expressions.INVALID =>
          CompilationStepResultExpr(
            ctx,
            FAILED_EXPR(): EXPR,
            NOTHING,
            x: Expressions.EXPR,
            List(Generic(x.position.start, x.position.end, x.message))
          ).pure[CompileM]

        case Expressions.GETTER(p, ref, field, _, _, c)        => compileGetter(p, field, ref, saveExprContext, allowIllFormedStrings, c)
        case Expressions.BLOCK(p, dec, body, _, _)             => compileBlock(p, dec, body, saveExprContext, allowIllFormedStrings)
        case Expressions.IF(p, cond, ifTrue, ifFalse, _, _)    => compileIf(p, cond, ifTrue, ifFalse, saveExprContext, allowIllFormedStrings)
        case Expressions.REF(p, key, _, _)                     => compileRef(p, key, saveExprContext)
        case Expressions.FUNCTION_CALL(p, name, args, _, _)    => compileFunctionCall(p, name, args, saveExprContext, allowIllFormedStrings)
        case Expressions.MATCH(p, ex, cases, _, _)             => compileMatch(p, ex, cases.toList, saveExprContext, allowIllFormedStrings)
        case Expressions.FOLD(p, limit, list, acc, f, n, _, _) => compileFold(p, limit, list, acc, f.key, n)
        case Expressions.GENERIC_FUNCTION_CALL(p, e, name, t, _, _) =>
          compileGenericFunctionCall(p, e, name, t, saveExprContext, allowIllFormedStrings)
        case Expressions.BINARY_OP(p, a, op, b, _, _) =>
          op match {
            case AND_OP => compileIf(p, a, b, Expressions.FALSE(p), saveExprContext, allowIllFormedStrings)
            case OR_OP  => compileIf(p, a, Expressions.TRUE(p), b, saveExprContext, allowIllFormedStrings)
            case _      => compileFunctionCall(p, PART.VALID(p, BinaryOperation.opsToFunctions(op)), List(a, b), saveExprContext, allowIllFormedStrings)
          }
      }
    }
  }

  private def compileIf(
      p: Pos,
      condExpr: Expressions.EXPR,
      ifTrueExpr: Expressions.EXPR,
      ifFalseExpr: Expressions.EXPR,
      saveExprContext: Boolean,
      allowIllFormedStrings: Boolean
  ): CompileM[CompilationStepResultExpr] =
    for {
      condWithErr <- local {
        compileExprWithCtx(condExpr, saveExprContext, allowIllFormedStrings).map { condCompRes =>
          val error = Some(UnexpectedType(p.start, p.end, BOOLEAN.toString, condCompRes.t.toString)).filter(_ => !(condCompRes.t equivalent BOOLEAN))
          (condCompRes, error)
        }
      }
      ifTrue  <- local(compileExprWithCtx(ifTrueExpr, saveExprContext, allowIllFormedStrings))
      ifFalse <- local(compileExprWithCtx(ifFalseExpr, saveExprContext, allowIllFormedStrings))

      ctx = ifFalse.ctx
      t   = TypeInferrer.findCommonType(ifTrue.t, ifFalse.t, mergeTuples = false)
      parseNodeExpr = Expressions.IF(
        p,
        condWithErr._1.parseNodeExpr,
        ifTrue.parseNodeExpr,
        ifFalse.parseNodeExpr,
        ctxOpt = saveExprContext.toOption(ctx.getSimpleContext())
      )
      errorList = condWithErr._1.errors ++ ifTrue.errors ++ ifFalse.errors

      result = if (condWithErr._2.isEmpty) {
        CompilationStepResultExpr(
          ctx,
          IF(condWithErr._1.expr, ifTrue.expr, ifFalse.expr),
          t,
          parseNodeExpr.copy(resultType = Some(t)),
          errorList
        )
      } else {
        CompilationStepResultExpr(ctx, FAILED_EXPR(), NOTHING, parseNodeExpr, errorList ++ condWithErr._2.map(List(_)).get)
      }
    } yield result

  private def flatSingle(
      pos: Pos,
      typeDefs: Map[String, FINAL],
      expectedTypes: List[String],
      varName: Option[String],
      typeName: String
  ): Either[CompilationError, List[FINAL]] =
    typeDefs.get(typeName) match {
      case Some(UNION(unionTypes, _)) => Right(unionTypes)
      case Some(realType)             => Right(List(realType))
      case None =>
        Left {
          TypeNotFound(pos.start, pos.end, typeName, expectedTypes, varName)
        }
    }

  private def findGenericType(p: Pos, t: String): Either[CompilationError, FINAL => FINAL] =
    t match {
      case "List" => Right(LIST)
      case _      => Left(GenericTypeNotFound(p.start, p.end, t))
    }

  private def compileMatch(
      p: Pos,
      expr: Expressions.EXPR,
      cases: List[Expressions.MATCH_CASE],
      saveExprContext: Boolean,
      allowIllFormedStrings: Boolean
  ): CompileM[CompilationStepResultExpr] =
    for {
      ctx <- get[Id, CompilerContext, CompilationError]
      _ <- {
        val types = ctx.predefTypes.keySet
        val typeNamedCases =
          cases.collect {
            case MATCH_CASE(_, TypedVar(Some(PART.VALID(_, name)), _), _, _, _) if types.contains(name) => name
          }

        Either
          .cond(
            typeNamedCases.isEmpty,
            (),
            TypeNamedCases(p.start, p.end, typeNamedCases)
          )
          .toCompileM
      }
      _ <- {
        val defaultCasesCount = cases.count {
          case MATCH_CASE(_, TypedVar(_, t), _, _, _) => t.isEmpty
          case _                                      => false
        }
        Either
          .cond(
            defaultCasesCount < 2,
            (),
            MultipleDefaultCases(p.start, p.end, defaultCasesCount)
          )
          .toCompileM
      }
      typedExpr <- compileExprWithCtx(expr, saveExprContext, allowIllFormedStrings)
      exprTypes = typedExpr.t
      tmpArgId  = ctx.tmpArgsIdx
      refTmpKey = "$match" + tmpArgId
      _ <- set[Id, CompilerContext, CompilationError](ctx.copy(tmpArgsIdx = tmpArgId + 1))
      allowShadowVarName = typedExpr.expr match {
        case REF(k) => Some(k)
        case _      => None
      }
      matchTypes <- cases.traverse {
        case MATCH_CASE(_, TypedVar(_, t), _, _, _)  => handleCompositeType(p, t, Some(exprTypes), allowShadowVarName)
        case MATCH_CASE(_, ObjPat(_, t, _), _, _, _) => handleCompositeType(p, t, Some(exprTypes), allowShadowVarName)
        case _                                       => (NOTHING: FINAL).pure[CompileM]
      }
      defaultType = exprTypes match {
        case ANY          => ANY
        case UNION(tl, _) => UNION(tl.filter(t => !matchTypes.contains(t)), None)
        case _            => NOTHING
      }
      ifCasesWithErr <- inspectFlat[Id, CompilerContext, CompilationError, Expressions.EXPR](
        updatedCtx => {
          val ref = Expressions.REF(p, PART.VALID(p, refTmpKey), ctxOpt = saveExprContext.toOption(updatedCtx.getSimpleContext()))
          mkIfCases(cases, matchTypes, ref, defaultType, allowShadowVarName, updatedCtx).toCompileM
        }
      ).handleError()
      compiledMatch <- compileLetBlock(
        p,
        Expressions.LET(p, PART.VALID(p, refTmpKey), expr),
        ifCasesWithErr._1.getOrElse(
          Expressions.INVALID(
            p,
            ifCasesWithErr._2.map(e => Show[CompilationError].show(e)).mkString("\n"),
            ctxOpt = saveExprContext.toOption(ctx.getSimpleContext())
          )
        ),
        saveExprContext,
        allowIllFormedStrings
      )
      checktypes = if (matchTypes.contains(LIST(ANY))) {
        (matchTypes.filter(_ != LIST(ANY)), UNION.create((exprTypes match {
          case ANY => List(ANY)
          case t   => t.typeList
        }).filter {
          case LIST(_) => false
          case _       => true
        }))
      } else {
        (matchTypes, exprTypes)
      }
      matchedTypesUnion = UNION.create(checktypes._1)
      checkWithErr <- Either
        .cond(
          (cases.last.pattern.isRest && (checktypes._2 >= matchedTypesUnion)) || (checktypes._2 equivalent matchedTypesUnion),
          (),
          MatchNotExhaustive(p.start, p.end, exprTypes.typeList, matchTypes)
        )
        .toCompileM
        .handleError()
      _ <- set[Id, CompilerContext, CompilationError](ctx.copy(tmpArgsIdx = tmpArgId))

      errorList = ifCasesWithErr._2 ++ compiledMatch.errors ++ checkWithErr._2

      result = if (errorList.isEmpty) {
        compiledMatch.copy(errors = compiledMatch.errors ++ typedExpr.errors)
      } else {
        CompilationStepResultExpr(
          ctx,
          FAILED_EXPR(),
          NOTHING,
          Expressions.MATCH(p, typedExpr.parseNodeExpr, cases, ctxOpt = saveExprContext.toOption(ctx.getSimpleContext())),
          errorList ++ typedExpr.errors
        )
      }
    } yield result

  private def exprContainsRef(expr: Expressions.EXPR, ref: String): Boolean =
    expr match {
      case Expressions.GETTER(_, expr, _, _, _, _) =>
        exprContainsRef(expr, ref)

      case Expressions.BLOCK(_, decl, body, _, _) =>
        val refIsOverlappedByDecl =
          decl.name match {
            case PART.VALID(_, name) if name == ref => true
            case _                                  => false
          }
        if (refIsOverlappedByDecl) false
        else {
          val declContainsRef =
            decl match {
              case Expressions.LET(_, _, value, _, _) =>
                exprContainsRef(value, ref)
              case Expressions.FUNC(_, expr, _, args) =>
                val refIsOverlappedByArg =
                  args.exists {
                    case (PART.VALID(_, name), _) if name == ref => true
                    case _                                       => false
                  }
                if (!refIsOverlappedByArg) exprContainsRef(expr, ref)
                else false
            }
          declContainsRef || exprContainsRef(body, ref)
        }

      case Expressions.IF(_, cond, ifTrue, ifFalse, _, _) =>
        exprContainsRef(cond, ref) ||
          exprContainsRef(ifTrue, ref) ||
          exprContainsRef(ifFalse, ref)

      case Expressions.FUNCTION_CALL(_, _, args, _, _) =>
        args.exists(exprContainsRef(_, ref))

      case Expressions.REF(_, PART.VALID(_, name), _, _) if name == ref =>
        true

      case BINARY_OP(_, a, _, b, _, _) =>
        exprContainsRef(a, ref) || exprContainsRef(b, ref)

      case Expressions.MATCH(_, matchingExpr, cases, _, _) =>
        exprContainsRef(matchingExpr, ref) ||
          cases.exists {
            case MATCH_CASE(_, TypedVar(Some(PART.VALID(_, varName)), _), caseExpr, _, _) if varName != ref =>
              exprContainsRef(caseExpr, ref)
            case MATCH_CASE(_, TypedVar(None, _), caseExpr, _, _) =>
              exprContainsRef(caseExpr, ref)
            case _ => false
          }

      case _ => false
    }

  def compileBlock(
      pos: Expressions.Pos,
      declaration: Expressions.Declaration,
      expr: Expressions.EXPR,
      saveExprContext: Boolean,
      allowIllFormedStrings: Boolean
  ): CompileM[CompilationStepResultExpr] =
    declaration match {
      case l: Expressions.LET  => compileLetBlock(pos, l, expr, saveExprContext, allowIllFormedStrings)
      case f: Expressions.FUNC => compileFuncBlock(pos, f, expr, saveExprContext, allowIllFormedStrings)
    }

  private def validateShadowing(p: Pos, dec: Expressions.Declaration, allowedExceptions: List[String] = List.empty): CompileM[String] = {
    for {
      ctx <- get[Id, CompilerContext, CompilationError]
      letName <- handlePart(dec.name)
        .ensureOr(n => AlreadyDefined(p.start, p.end, n, isFunction = false))(
          n => !ctx.varDefs.contains(n) || dec.allowShadowing || allowedExceptions.contains(n)
        )
        .ensureOr(n => AlreadyDefined(p.start, p.end, n, isFunction = true))(n => !ctx.functionDefs.contains(n))
    } yield letName
  }

  private def checkDeclarationNameSize(p: Pos, decl: Expressions.Declaration): CompileM[String] =
    handlePart(decl.name).ensure(
      TooLongDeclarationName(p.start, p.end, decl)
    )(
      _.getBytes(StandardCharsets.UTF_8).length <= ContractLimits.MaxDeclarationNameInBytes
    )

  def compileLet(p: Pos, let: Expressions.LET, saveExprContext: Boolean, allowIllFormedStrings: Boolean): CompileM[CompilationStepResultDec] =
    for {
      _              <- checkDeclarationNameSize(p, let)
      letNameWithErr <- validateShadowing(p, let).handleError()
      compiledLet    <- compileExprWithCtx(let.value, saveExprContext, allowIllFormedStrings)
      ctx            <- get[Id, CompilerContext, CompilationError]

      letType       = let.types.getOrElse(compiledLet.t)
      errorList     = letNameWithErr._2
      parseNodeDecl = let.copy(value = compiledLet.parseNodeExpr)

      result = if (errorList.isEmpty) {
        CompilationStepResultDec(ctx, LET(letNameWithErr._1.get, compiledLet.expr), letType, parseNodeDecl, compiledLet.errors)
      } else {
        CompilationStepResultDec(ctx, FAILED_DEC(), letType, parseNodeDecl, errorList ++ compiledLet.errors)
      }
    } yield result

  def compileFunc(
      p: Pos,
      func: Expressions.FUNC,
      saveExprContext: Boolean,
      annListVars: List[String] = List.empty,
      allowIllFormedStrings: Boolean
  ): CompileM[(CompilationStepResultDec, List[(String, FINAL)])] = {
    for {
      _               <- checkDeclarationNameSize(p, func)
      funcNameWithErr <- validateShadowing(p, func, annListVars).handleError()
      argsWithErr <- func.args.toList
        .pure[CompileM]
        .ensure(BadFunctionSignatureSameArgNames(p.start, p.end, funcNameWithErr._1.getOrElse("NO_NAME"))) { l =>
          val names = l.map(_._1)
          names.toSet.size == names.size
        }
        .handleError()
      ctx <- get[Id, CompilerContext, CompilationError]
      argTypesWithErr <- func.args.toList
        .traverse {
          case (argName, argType) =>
            for {
              name        <- handlePart(argName)
              handledType <- handleCompositeType(p, argType, None, Some(name))
            } yield (name, VariableInfo(argName.position, handledType))
        }
        .handleError()
      compiledFuncBody <- local {
        val newArgs: VariableTypes = argTypesWithErr._1.getOrElse(List.empty).toMap
        modify[Id, CompilerContext, CompilationError](vars.modify(_)(_ ++ newArgs))
          .flatMap(_ => compileExprWithCtx(func.expr, saveExprContext, allowIllFormedStrings))
      }

      errorList     = funcNameWithErr._2 ++ argsWithErr._2 ++ argTypesWithErr._2
      parseNodeDecl = func.copy(expr = compiledFuncBody.parseNodeExpr)

      result = if (errorList.isEmpty) {
        CompilationStepResultDec(
          ctx,
          FUNC(funcNameWithErr._1.get, argTypesWithErr._1.get.map(_._1), compiledFuncBody.expr),
          compiledFuncBody.t,
          parseNodeDecl,
          compiledFuncBody.errors
        )
      } else {
        CompilationStepResultDec(ctx, FAILED_DEC(), compiledFuncBody.t, parseNodeDecl, errorList ++ compiledFuncBody.errors)
      }
    } yield (result, argTypesWithErr._1.map(_.map(nameAnfInfo => (nameAnfInfo._1, nameAnfInfo._2.vType))).getOrElse(List.empty))
  }

  def updateCtx(letName: String, letType: Types.FINAL, p: Pos): CompileM[Unit] =
    modify[Id, CompilerContext, CompilationError](vars.modify(_)(_ + (letName -> VariableInfo(p, letType))))

  def updateCtx(funcName: String, typeSig: FunctionTypeSignature, p: Pos): CompileM[Unit] =
    modify[Id, CompilerContext, CompilationError](functions.modify(_)(_ + (funcName -> FunctionInfo(p, List(typeSig)))))

  private def compileLetBlock(
      p: Pos,
      let: Expressions.LET,
      body: Expressions.EXPR,
      saveExprContext: Boolean,
      allowIllFormedStrings: Boolean
  ): CompileM[CompilationStepResultExpr] =
    for {
      compLetResult <- compileLet(p, let, saveExprContext, allowIllFormedStrings)
      letName = compLetResult.dec.name
      compiledBody <- local {
        updateCtx(letName, compLetResult.t, let.position)
          .flatMap(_ => compileExprWithCtx(body, saveExprContext, allowIllFormedStrings))
      }

      parseNodeExpr = Expressions.BLOCK(
        p,
        compLetResult.parseNodeExpr,
        compiledBody.parseNodeExpr,
        compiledBody.parseNodeExpr.resultType,
        ctxOpt = saveExprContext.toOption(compiledBody.ctx.getSimpleContext())
      )
      result = if (!compLetResult.dec.isItFailed) {
        LET_BLOCK(compLetResult.dec.asInstanceOf[LET], compiledBody.expr)
      } else {
        FAILED_EXPR()
      }
    } yield CompilationStepResultExpr(compiledBody.ctx, result, compiledBody.t, parseNodeExpr, compLetResult.errors ++ compiledBody.errors)

  private def compileFuncBlock(
      p: Pos,
      func: Expressions.FUNC,
      body: Expressions.EXPR,
      saveExprContext: Boolean,
      allowIllFormedStrings: Boolean
  ): CompileM[CompilationStepResultExpr] = {
    for {
      compFuncRes <- compileFunc(p, func, saveExprContext, allowIllFormedStrings = allowIllFormedStrings)
      (compFuncStepRes, argTypes) = compFuncRes
      funcname                    = compFuncStepRes.dec.name
      typeSig                     = FunctionTypeSignature(compFuncStepRes.t, argTypes, FunctionHeader.User(funcname))
      compiledBody <- local {
        updateCtx(funcname, typeSig, func.position)
          .flatMap(_ => compileExprWithCtx(body, saveExprContext, allowIllFormedStrings))
      }

      expr = BLOCK(compFuncStepRes.dec, compiledBody.expr)
      parseNodeExpr = Expressions.BLOCK(
        p,
        compFuncStepRes.parseNodeExpr,
        compiledBody.parseNodeExpr,
        compiledBody.parseNodeExpr.resultType,
        ctxOpt = saveExprContext.toOption(compFuncStepRes.ctx.getSimpleContext())
      )
    } yield CompilationStepResultExpr(compiledBody.ctx, expr, compiledBody.t, parseNodeExpr, compFuncStepRes.errors ++ compiledBody.errors)
  }

  private def compileGetter(
      p: Pos,
      fieldPart: PART[String],
      refExpr: Expressions.EXPR,
      saveExprContext: Boolean,
      allowIllFormedStrings: Boolean,
      checkObjectType: Boolean
  ): CompileM[CompilationStepResultExpr] =
    for {
      ctx          <- get[Id, CompilerContext, CompilationError]
      fieldWithErr <- handlePart(fieldPart).handleError()
      compiledRef  <- compileExprWithCtx(refExpr, saveExprContext, allowIllFormedStrings)
      getterWithErr <- mkGetter(p, ctx, compiledRef.t, fieldWithErr._1.getOrElse("NO_NAME"), compiledRef.expr, checkObjectType).toCompileM
        .handleError()

      errorList     = fieldWithErr._2 ++ getterWithErr._2
      parseNodeExpr = Expressions.GETTER(p, compiledRef.parseNodeExpr, fieldPart, ctxOpt = saveExprContext.toOption(ctx.getSimpleContext()))

      result = if (errorList.isEmpty) {
        val (ctx, expr, t) = getterWithErr._1.get
        CompilationStepResultExpr(ctx, expr, t, parseNodeExpr.copy(resultType = Some(t)), compiledRef.errors)
      } else {
        CompilationStepResultExpr(ctx, FAILED_EXPR(), NOTHING, parseNodeExpr, errorList ++ compiledRef.errors)
      }
    } yield result

  private def compileFunctionCall(
      p: Pos,
      namePart: PART[String],
      args: List[Expressions.EXPR],
      saveExprContext: Boolean,
      allowIllFormedStrings: Boolean
  ): CompileM[CompilationStepResultExpr] =
    for {
      ctx         <- get[Id, CompilerContext, CompilationError]
      nameWithErr <- handlePart(namePart).handleError()
      name = nameWithErr._1.getOrElse("NO_NAME")
      signatures   <- get[Id, CompilerContext, CompilationError].map(_.functionTypeSignaturesByName(name))
      compiledArgs <- args.traverse(arg => compileExprWithCtx(arg, saveExprContext, allowIllFormedStrings))
      funcCallWithErr <- (signatures match {
        case Nil           => FunctionNotFound(p.start, p.end, name, compiledArgs.map(_.t.toString)).asLeft[(EXPR, FINAL)]
        case single :: Nil => matchFuncOverload(p, name, args, compiledArgs, ctx.predefTypes, single)
        case many =>
          val matchedSigs = many
            .map(matchFuncOverload(p, name, args, compiledArgs, ctx.predefTypes, _))
            .collect({ case Right(ex) => ex })

          matchedSigs match {
            case Nil         => OverloadNotFound(p.start, p.end, name, compiledArgs.map(_.t.toString)).asLeft[(EXPR, FINAL)]
            case call :: Nil => call.asRight[CompilationError]
            case _           => AmbiguousOverloading(p.start, p.end, name, signatures).asLeft[(EXPR, FINAL)]
          }
      }).toCompileM.handleError()

      errorList    = nameWithErr._2 ++ funcCallWithErr._2
      argErrorList = compiledArgs.flatMap(_.errors)
      parseNodeExpr = Expressions.FUNCTION_CALL(
        p,
        namePart,
        compiledArgs.map(_.parseNodeExpr),
        ctxOpt = saveExprContext.toOption(ctx.getSimpleContext())
      )

      result = if (errorList.isEmpty) {
        val (expr, t) = funcCallWithErr._1.get
        CompilationStepResultExpr(ctx, expr, t, parseNodeExpr, argErrorList)
      } else {
        CompilationStepResultExpr(ctx, FAILED_EXPR(), NOTHING, parseNodeExpr, errorList ++ argErrorList)
      }
    } yield result

  private def compileGenericFunctionCall(
      p: Pos,
      e: Expressions.EXPR,
      namePart: PART[String],
      rawType: Expressions.Type,
      saveExprContext: Boolean,
      allowIllFormedStrings: Boolean
  ): CompileM[CompilationStepResultExpr] =
    for {
      ctx         <- get[Id, CompilerContext, CompilationError]
      name        <- handlePart(namePart)
      handledType <- handleCompositeType(p, rawType, None, None)
      handledExpr <- compileExprWithCtx(e, saveExprContext, allowIllFormedStrings)
    } yield TypeCast(p, name, handledExpr, handledType)

  private def compileRef(p: Pos, keyPart: PART[String], saveExprContext: Boolean): CompileM[CompilationStepResultExpr] =
    for {
      keyWithErr <- handlePart(keyPart).handleError()
      ctx        <- get[Id, CompilerContext, CompilationError]
      typeWithErr = ctx
        .resolveVar(keyWithErr._1.getOrElse(""))
        .fold[(Option[FINAL], Iterable[CompilationError])]((None, List(DefNotFound(p.start, p.end, keyWithErr._1.getOrElse("")))))(
          info => (Some(info.vType), List.empty)
        )

      errorList = keyWithErr._2 ++ typeWithErr._2

      result = if (errorList.isEmpty) {
        CompilationStepResultExpr(
          ctx,
          REF(keyWithErr._1.get),
          typeWithErr._1.get,
          Expressions.REF(p, keyPart, None, ctxOpt = saveExprContext.toOption(ctx.getSimpleContext()))
        )
      } else {
        CompilationStepResultExpr(
          ctx,
          FAILED_EXPR(),
          NOTHING,
          Expressions.REF(p, keyPart, ctxOpt = saveExprContext.toOption(ctx.getSimpleContext())),
          errorList
        )
      }
    } yield result

  private def compileFold(
      p: Pos,
      limit: Int,
      list: Expressions.EXPR,
      acc: Expressions.EXPR,
      func: PART[String],
      isNative: Boolean
  ): CompileM[CompilationStepResultExpr] =
    for {
      (compiledList, listType, _) <- compileExpr(list)
      name = if (isNative) s"fold_$limit" else s"FOLD<$limit>"
      listInnerType <- (listType match {
        case list: LIST => Right(list.innerType)
        case other      => Left(Generic(p.start, p.end, s"First $name argument should be List[A], but $other found"))
      }).toCompileM
      (compiledAcc, accType, accRaw) <- compileExpr(acc)
      funcName                       <- handlePart(func)
      ctx                            <- get[Id, CompilerContext, CompilationError]
      compiledFunc <- ctx
        .functionTypeSignaturesByName(funcName)
        .collectFirst {
          case s @ FunctionTypeSignature(_, Seq((_, type1: FINAL), (_, type2: FINAL)), _) if type1 >= accType && type2 >= listInnerType =>
            Right(s)
        }
        .getOrElse {
          val accTypeStr       = if (accType == NOTHING) ANY else accType
          val listInnerTypeStr = if (listInnerType == NOTHING) ANY else listInnerType
          Left(Generic(p.start, p.end, s"Can't find suitable function $funcName(a: $accTypeStr, b: $listInnerTypeStr) for $name"))
        }
        .toCompileM
<<<<<<< HEAD
      resultType = compiledFunc.args.head._2.asInstanceOf[FINAL]
      compiledFold <- if (isNative)
        compileFunctionCall(
          p,
          PART.VALID(p, s"fold_$limit"),
          List(list, acc, Expressions.CONST_STRING(p, func)),
          saveExprContext = false,
          allowIllFormedStrings = false
        ).map(_.copy(t = resultType))
      else {
        val unwrapped = CompilerMacro.unwrapFold(limit, compiledList, compiledAcc, compiledFunc.header)
        CompilationStepResultExpr(ctx, unwrapped, resultType, accRaw)
          .asRight[CompilationError]
          .toCompileM
      }
    } yield compiledFold
=======
      _ <- set[Id, CompilerContext, CompilationError](ctx.copy(foldIdx = ctx.foldIdx + 1))
      r <- Right(CompilerMacro.unwrapFold(ctx.foldIdx, limit, list, acc, function.header)).toCompileM
    } yield CompilationStepResultExpr(ctx, r, function.args.head._2.asInstanceOf[FINAL], accRaw)
>>>>>>> 196097fb

  private def matchFuncOverload(
      p: Pos,
      funcName: String,
      funcArgs: List[Expressions.EXPR],
      resolvedArgs: List[CompilationStepResultExpr],
      predefTypes: Map[String, FINAL],
      f: FunctionTypeSignature
  ): Either[CompilationError, (EXPR, FINAL)] = {
    val argTypes = f.args
    if (funcArgs.lengthCompare(argTypes.size) != 0)
      Left(WrongArgumentsNumber(p.start, p.end, funcName, argTypes.size, funcArgs.size))
    else {
      val typedExpressionArgumentsAndTypedPlaceholders = resolvedArgs.zip(argTypes)

      val typePairs = typedExpressionArgumentsAndTypedPlaceholders.map { case (typedExpr, tph) => (typedExpr.t, tph._2) }
      for {
        resolvedTypeParams <- TypeInferrer(typePairs, predefTypes).leftMap(Generic(p.start, p.end, _))
        args = typedExpressionArgumentsAndTypedPlaceholders.map(_._1.expr)
        resultType <- Try(toFinal(f.result, resolvedTypeParams)).toEither
          .leftMap(e => CompilationError.Generic(0, 0, s"Base error: ${e.getMessage}"))
      } yield {
        (FUNCTION_CALL(f.header, args): EXPR, resultType)
      }
    }
  }

  def mkIf(p: Pos, cond: EXPR, ifTrue: (EXPR, FINAL), ifFalse: (EXPR, FINAL)): Either[CompilationError, (EXPR, FINAL)] = {
    val t = TypeInferrer.findCommonType(ifTrue._2, ifFalse._2)
    (IF(cond, ifTrue._1, ifFalse._1), t).asRight
  }

  def mkIfCases(
      cases: List[MATCH_CASE],
      caseTypes: List[FINAL],
      refTmp: Expressions.REF,
      defaultType: FINAL,
      allowShadowVarName: Option[String],
      ctx: CompilerContext
  ): Either[CompilationError, Expressions.EXPR] = {

    def resolveFieldType(p: Pos, field: String, t: Single): Either[CompilationError, Option[FINAL]] =
      handleCompositeType(p, t, None, allowShadowVarName)
        .run(ctx)
        .value
        ._2
        .map(_.asInstanceOf[CASETYPEREF].fields.find(_._1 == field).map(_._2))

    def f(mc: MATCH_CASE, caseType: FINAL, further: Expressions.EXPR): Either[CompilationError, Expressions.EXPR] = {
      val blockWithNewVarE = mc.pattern match {
        case TypedVar(None, _) | ConstsPat(_, _) => mc.expr.asRight[CompilationError]
        case TypedVar(Some(nv), _) =>
          val allowShadowing = nv match {
            case PART.VALID(_, x) => allowShadowVarName.contains(x)
            case _                => false
          }
          val t = caseType match {
            case UNION(Seq(), _) =>
              defaultType match {
                case UNION(Seq(t), _) => t
                case _                => defaultType
              }
            case _ => caseType
          }
          Expressions.BLOCK(mc.position, Expressions.LET(mc.position, nv, refTmp, Some(t), allowShadowing), mc.expr).asRight[CompilationError]
        case p: CompositePattern =>
          val newRef = p.caseType.fold(refTmp)(t => refTmp.copy(resultType = Some(caseType)))
          val exprE = p.subpatterns.foldRight(mc.expr.asRight[CompilationError]) { (pa, nextExprE) =>
            (nextExprE, pa) match {
              case (Right(nextExpr), (TypedVar(Some(nv), t), path)) =>
                val (field, objType) = path.head
                for {
                  resolvedField     <- handlePart(field).run(ctx).value._2
                  resolvedFieldType <- objType.flatTraverse(resolveFieldType(nv.position, resolvedField, _))
                  typeFromContext   <- handleCompositeType(nv.position, t, None, allowShadowVarName).run(ctx).value._2
                } yield {
                  val resolvedType = resolvedFieldType.fold(typeFromContext)(t => UNION.reduce(UNION(t, typeFromContext)))
                  val accs         = mkGet(path, newRef, nv.position)
                  val allowShadowing = nv match {
                    case PART.VALID(_, x) => allowShadowVarName.contains(x)
                    case _                => false
                  }
                  Expressions.BLOCK(mc.position, Expressions.LET(nv.position, nv, accs, Some(resolvedType), allowShadowing), nextExpr)
                }
              case _ => nextExprE
            }
          }
          exprE.map(
            expr =>
              p.caseType.fold(expr) { _ =>
                val let = Expressions.LET(p.position, newRef.key, newRef, Some(caseType), allowShadowing = true)
                Expressions.BLOCK(p.position, let, expr)
            }
          )
      }

      def isInst(matchType: String): Expressions.EXPR =
        Expressions
          .FUNCTION_CALL(
            mc.position,
            PART.VALID(mc.position, "_isInstanceOf"),
            List(refTmp, Expressions.CONST_STRING(mc.position, PART.VALID(mc.position, matchType)))
          )

      blockWithNewVarE.flatMap { blockWithNewVar =>
        (mc.pattern, caseType.unfold) match {
          case (_: TypedVar, ANY)           => Right(blockWithNewVar)
          case (_: TypedVar, UNION(Nil, _)) => Right(blockWithNewVar)
          case (_: TypedVar, UNION(types, _)) =>
            for {
              cases <- types.map(_.name) match {
                case hType :: tTypes =>
                  val typeIf =
                    tTypes.foldLeft(isInst(hType))((other, matchType) => BINARY_OP(mc.position, isInst(matchType), BinaryOperation.OR_OP, other))
                  Right(Expressions.IF(mc.position, typeIf, blockWithNewVar, further))
                case Nil => ???
              }
            } yield cases
          case (_: TypedVar, t) =>
            Right(Expressions.IF(mc.position, isInst(t.name), blockWithNewVar, further))

          case (ConstsPat(consts, _), _) =>
            val cond = consts
              .map(c => BINARY_OP(mc.position, c, BinaryOperation.EQ_OP, refTmp))
              .reduceRight((c, r) => BINARY_OP(mc.position, c, BinaryOperation.OR_OP, r))
            Right(Expressions.IF(mc.position, cond, blockWithNewVar, further))

          case (p: CompositePattern, _) =>
            val pos        = p.position
            val newRef     = p.caseType.fold(refTmp)(t => refTmp.copy(resultType = Some(caseType)))
            val conditions = makeConditionsFromCompositePattern(p, newRef)
            val cond = if (conditions.isEmpty) {
              Expressions.TRUE(pos): Expressions.EXPR
            } else {
              conditions.reduceRight { (c, r) =>
                BINARY_OP(pos, c, BinaryOperation.AND_OP, r): Expressions.EXPR
              }
            }
            val checkingCond =
              if (p.isInstanceOf[TuplePat]) {
                val (resolvedTypes, size) = resolveTypesFromCompositePattern(p)
                if (p.patternsWithFields.size == size) {
                  val typeChecks =
                    resolvedTypes
                      .map(t => Expressions.FUNCTION_CALL(pos, PART.VALID(pos, "_isInstanceOf"), List(refTmp, Expressions.CONST_STRING(pos, t))))
                      .reduceLeft[Expressions.EXPR] { case (c, r) => BINARY_OP(pos, c, BinaryOperation.OR_OP, r) }
                  BINARY_OP(pos, cond, BinaryOperation.AND_OP, typeChecks)
                } else {
                  val size        = Expressions.CONST_LONG(pos, p.patternsWithFields.size)
                  val getSize     = Expressions.FUNCTION_CALL(pos, PART.VALID(pos, "size"), List(refTmp))
                  val compareSize = BINARY_OP(pos, getSize, BinaryOperation.EQ_OP, size)
                  BINARY_OP(pos, cond, BinaryOperation.AND_OP, compareSize)
                }
              } else
                cond
            Right(
              Expressions.IF(
                mc.position,
                p.caseType.fold(checkingCond)(
                  t =>
                    BINARY_OP(
                      pos,
                      Expressions.FUNCTION_CALL(pos, PART.VALID(pos, "_isInstanceOf"), List(refTmp, Expressions.CONST_STRING(pos, t.name))),
                      BinaryOperation.AND_OP,
                      Expressions.BLOCK(pos, Expressions.LET(pos, newRef.key, newRef, Some(caseType), true), checkingCond)
                )
                ),
                blockWithNewVar,
                further
              )
            )
        }
      }
    }

    val default: Either[CompilationError, Expressions.EXPR] = Right {
      val pos = cases.head.position
      Expressions.FUNCTION_CALL(
        pos,
        PART.VALID(pos, "throw"),
        List(Expressions.CONST_STRING(pos, PART.VALID(pos, "Match error")))
      )
    }

    (cases zip caseTypes).foldRight(default) {
      case ((mc, caseType), furtherEi) =>
        furtherEi match {
          case Right(further) => f(mc, caseType, further)
          case Left(e)        => Left(e)
        }
    }
  }

  private def mkGet(path: Seq[(PART[String], Option[Single])], ref: Expressions.EXPR, pos: Pos): Expressions.EXPR =
    path.map(_._1).foldRight(ref) { (field, exp) =>
      Expressions.GETTER(pos, exp, field, checkObjectType = false)
    }

  private def makeConditionsFromCompositePattern(p: CompositePattern, newRef: Expressions.REF): Seq[Expressions.EXPR] =
    p.subpatterns collect {
      case (pat @ TypedVar(_, Expressions.Union(types)), path) if types.nonEmpty =>
        val pos = pat.position
        val v   = mkGet(path, newRef, pos)
        types
          .map {
            case Expressions.Single(t, None) =>
              Expressions.FUNCTION_CALL(pos, PART.VALID(pos, "_isInstanceOf"), List(v, Expressions.CONST_STRING(pos, t))): Expressions.EXPR
            case Expressions.Single(PART.VALID(pos, "List"), Some(PART.VALID(_, Expressions.AnyType(_)))) =>
              val t = PART.VALID(pos, "List[Any]")
              Expressions.FUNCTION_CALL(
                pos,
                PART.VALID(pos, "_isInstanceOf"),
                List(v, Expressions.CONST_STRING(pos, t))
              ): Expressions.EXPR
            case _ => ???
          }
          .reduceRight[Expressions.EXPR] { (c, r) =>
            BINARY_OP(pos, c, BinaryOperation.OR_OP, r)
          }
      case (pat @ TypedVar(_, Expressions.Single(PART.VALID(_, "List"), Some(PART.VALID(_, Expressions.AnyType(_))))), path) =>
        val pos = pat.position
        val v   = mkGet(path, newRef, pos)
        val t   = PART.VALID(pos, "List[Any]")
        Expressions.FUNCTION_CALL(pos, PART.VALID(pos, "_isInstanceOf"), List(v, Expressions.CONST_STRING(pos, t))): Expressions.EXPR
      case (pat @ TypedVar(_, Expressions.Single(t, None)), path) =>
        val pos = pat.position
        val v   = mkGet(path, newRef, pos)
        Expressions.FUNCTION_CALL(pos, PART.VALID(pos, "_isInstanceOf"), List(v, Expressions.CONST_STRING(pos, t))): Expressions.EXPR
      case (TypedVar(_, Expressions.Single(_, _)), _) => ???
      case (pat @ ConstsPat(consts, _), path) =>
        val pos = pat.position
        val v   = mkGet(path, newRef, pos)
        consts
          .map { c =>
            BINARY_OP(pos, c, BinaryOperation.EQ_OP, v)
          }
          .reduceRight[BINARY_OP] { (c, r) =>
            BINARY_OP(pos, c, BinaryOperation.OR_OP, r)
          }
    }

  private def resolveTypesFromCompositePattern(p: CompositePattern): (Seq[PART[String]], Int) = {
    val rawTypes = p.patternsWithFields.collect {
      case (_, TypedVar(_, Expressions.Union(types))) if types.nonEmpty =>
        types
          .map {
            case Expressions.Single(t, None) =>
              List(t)
            case Expressions.Single(PART.VALID(pos, "List"), Some(PART.VALID(_, Expressions.AnyType(_)))) =>
              val t = PART.VALID(pos, "List[Any]")
              List(t)
            case _ => ???
          }
          .reduceRight[Seq[PART[String]]] { (ct, rt) =>
            rt ++ ct
          }
      case (_, pat @ TypedVar(_, Expressions.Single(PART.VALID(_, "List"), Some(PART.VALID(_, Expressions.AnyType(_)))))) =>
        val pos = pat.position
        val t   = PART.VALID(pos, "List[Any]")
        List(t)
      case (_, TypedVar(_, Expressions.Single(t, None))) =>
        List(t)
      case (_, TypedVar(_, Expressions.Single(_, _))) => ???
      case (_, pat @ ConstsPat(consts, _)) =>
        val pos = pat.position
        consts
          .map { c =>
            val t = c match {
              case e: Expressions.INVALID => PART.INVALID(pos, e.message)
              case a                      => a.resultType.map(t => PART.VALID(pos, t.name)).getOrElse(PART.VALID(pos, "Any"))
            }
            List(t)
          }
          .reduceRight[Seq[PART[String]]] { (ct, rt) =>
            rt ++ ct
          }
      case (_, c: TuplePat) =>
        resolveTypesFromCompositePattern(c)._1
      case (_, c: ObjPat) =>
        Seq(c.objType.name)
    }
    val resolvedType =
      regroup(rawTypes).map {
        _.toList
          .traverse {
            case PART.VALID(_, v) => Right(v)
            case invalid          => Left(invalid)
          }
          .fold(identity, types => PART.VALID(p.position, if (types.size == 1) types.head else types.mkString("(", ", ", ")")))
      }.distinct
    (resolvedType, rawTypes.size)
  }

  private def mkGetter(
      p: Pos,
      ctx: CompilerContext,
      objectType: FINAL,
      fieldName: String,
      expr: EXPR,
      checkObjectType: Boolean
  ): Either[CompilationError, (CompilerContext, GETTER, FINAL)] = {
    lazy val err =
      FieldNotFound(p.start, p.end, fieldName, objectType.name)
        .asLeft[(CompilerContext, GETTER, FINAL)]

    val getter = GETTER(expr, fieldName)
    objectType.typeList
      .traverse(_.fields.find(_._1 == fieldName).map(_._2))
      .map(TypeInferrer.findCommonType)
      .fold(err)(t => if (t == NOTHING && checkObjectType) err else Right((ctx, getter, t)))
  }

  private def handleCompositeType(
      pos: Pos,
      t: Expressions.Type,
      expectedType: Option[FINAL],
      varName: Option[String]
  ): CompileM[FINAL] =
    t match {
      case Expressions.Single(name, parameter) =>
        for {
          ctx              <- get[Id, CompilerContext, CompilationError]
          handledName      <- handlePart(name)
          handledParameter <- parameter.traverse(handlePart)
          expectedTypes = expectedType.fold(ctx.predefTypes.keys.toList)(_.typeList.map(_.name))
          parameter <- handledParameter.traverse(handleCompositeType(pos, _, expectedType, varName))
          t <- liftEither[Id, CompilerContext, CompilationError, FINAL](
            parameter.fold(flatSingle(pos, ctx.predefTypes, expectedTypes, varName, handledName).map(v => UNION.reduce(UNION.create(v, None)))) { p =>
              for {
                typeConstr <- findGenericType(pos, handledName)
              } yield typeConstr(p)
            }
          )
        } yield t
      case Expressions.Union(types) =>
        types.toList
          .traverse(handleCompositeType(pos, _, expectedType, varName))
          .map { types =>
            val union = UNION.create(types)
            if (union.typeList.isEmpty) union else UNION.reduce(union)
          }
      case Expressions.Tuple(types) =>
        types.toList
          .traverse(handleCompositeType(pos, _, expectedType, varName))
          .map(types => TUPLE(types))
      case Expressions.AnyType(pos) => (ANY: FINAL).pure[CompileM]
    }

  def handlePart[T](part: PART[T]): CompileM[T] = part match {
    case PART.VALID(_, x)         => x.pure[CompileM]
    case PART.INVALID(p, message) => raiseError(Generic(p.start, p.end, message))
  }

  implicit class RichBoolean(val b: Boolean) extends AnyVal {
    final def toOption[A](a: => A): Option[A] = if (b) Some(a) else None
  }

  def apply(c: CompilerContext, expr: Expressions.EXPR, allowIllFormedStrings: Boolean = false): Either[String, (EXPR, FINAL)] =
    applyWithCtx(c, expr, allowIllFormedStrings).map(r => (r._2, r._3))

  def applyWithCtx(
      c: CompilerContext,
      expr: Expressions.EXPR,
      allowIllFormedStrings: Boolean = false
  ): Either[String, (CompilerContext, EXPR, FINAL)] =
    compileExprWithCtx(expr, allowIllFormedStrings = allowIllFormedStrings)
      .run(c)
      .value
      ._2
      .leftMap(e => s"Compilation failed: ${Show[CompilationError].show(e)}")
      .flatMap(
        res =>
          Either.cond(
            res.errors.isEmpty,
            (res.ctx, res.expr, res.t),
            s"Compilation failed: [${res.errors.map(e => Show[CompilationError].show(e)).mkString("; ")}]"
        )
      )
}<|MERGE_RESOLUTION|>--- conflicted
+++ resolved
@@ -691,7 +691,7 @@
           Left(Generic(p.start, p.end, s"Can't find suitable function $funcName(a: $accTypeStr, b: $listInnerTypeStr) for $name"))
         }
         .toCompileM
-<<<<<<< HEAD
+      _ <- set[Id, CompilerContext, CompilationError](ctx.copy(foldIdx = ctx.foldIdx + 1))
       resultType = compiledFunc.args.head._2.asInstanceOf[FINAL]
       compiledFold <- if (isNative)
         compileFunctionCall(
@@ -702,17 +702,12 @@
           allowIllFormedStrings = false
         ).map(_.copy(t = resultType))
       else {
-        val unwrapped = CompilerMacro.unwrapFold(limit, compiledList, compiledAcc, compiledFunc.header)
+        val unwrapped = CompilerMacro.unwrapFold(ctx.foldIdx, limit, compiledList, compiledAcc, compiledFunc.header)
         CompilationStepResultExpr(ctx, unwrapped, resultType, accRaw)
           .asRight[CompilationError]
           .toCompileM
       }
     } yield compiledFold
-=======
-      _ <- set[Id, CompilerContext, CompilationError](ctx.copy(foldIdx = ctx.foldIdx + 1))
-      r <- Right(CompilerMacro.unwrapFold(ctx.foldIdx, limit, list, acc, function.header)).toCompileM
-    } yield CompilationStepResultExpr(ctx, r, function.args.head._2.asInstanceOf[FINAL], accRaw)
->>>>>>> 196097fb
 
   private def matchFuncOverload(
       p: Pos,
