--- conflicted
+++ resolved
@@ -671,27 +671,16 @@
       func: PART[String]
   ): CompileM[CompilationStepResultExpr] =
     for {
-<<<<<<< HEAD
-      (compiledList, listType, _) <- compileExpr(list)
+      (compiledList, listType, _, compileListErrors) <- compileExpr(list)
       name = s"FOLD<$limit>"
-=======
-      (list, listType, _, compileListErrors) <- compileExpr(list)
->>>>>>> 61aaf1f6
       listInnerType <- (listType match {
         case list: LIST => Right(list.innerType)
         case other      => Left(Generic(p.start, p.end, s"First $name argument should be List[A], but $other found"))
       }).toCompileM
-<<<<<<< HEAD
-      (compiledAcc, accType, accRaw) <- compileExpr(acc)
+      (compiledAcc, accType, accRaw, compileAccErrors) <- compileExpr(acc)
       funcName                       <- handlePart(func)
       ctx                            <- get[Id, CompilerContext, CompilationError]
       compiledFunc <- ctx
-=======
-      (acc, accType, accRaw, compileAccErrors) <- compileExpr(acc)
-      funcName                                 <- handlePart(func)
-      ctx                                      <- get[Id, CompilerContext, CompilationError]
-      function <- ctx
->>>>>>> 61aaf1f6
         .functionTypeSignaturesByName(funcName)
         .collectFirst {
           case s @ FunctionTypeSignature(_, Seq((_, type1: FINAL), (_, type2: FINAL)), _) if type1 >= accType && type2 >= listInnerType =>
@@ -704,19 +693,14 @@
         }
         .toCompileM
       _ <- set[Id, CompilerContext, CompilationError](ctx.copy(foldIdx = ctx.foldIdx + 1))
-<<<<<<< HEAD
       resultType = compiledFunc.args.head._2.asInstanceOf[FINAL]
       compiledFold <- {
         val unwrapped = CompilerMacro.unwrapFold(ctx.foldIdx, limit, compiledList, compiledAcc, compiledFunc.header)
-        CompilationStepResultExpr(ctx, unwrapped, resultType, accRaw)
+        CompilationStepResultExpr(ctx, unwrapped, resultType, accRaw, compileListErrors ++ compileAccErrors)
           .asRight[CompilationError]
           .toCompileM
       }
     } yield compiledFold
-=======
-      r <- Right(CompilerMacro.unwrapFold(ctx.foldIdx, limit, list, acc, function.header)).toCompileM
-    } yield CompilationStepResultExpr(ctx, r, function.args.head._2.asInstanceOf[FINAL], accRaw, compileListErrors ++ compileAccErrors)
->>>>>>> 61aaf1f6
 
   private def matchFuncOverload(
       p: Pos,
@@ -882,11 +866,7 @@
                       Expressions.FUNCTION_CALL(pos, PART.VALID(pos, IsInstanceOf), List(refTmp, Expressions.CONST_STRING(pos, t.name))),
                       BinaryOperation.AND_OP,
                       Expressions.BLOCK(pos, Expressions.LET(pos, newRef.key, newRef, Some(caseType), true), checkingCond)
-<<<<<<< HEAD
-                )
-=======
                     )
->>>>>>> 61aaf1f6
                 ),
                 blockWithNewVar,
                 further
