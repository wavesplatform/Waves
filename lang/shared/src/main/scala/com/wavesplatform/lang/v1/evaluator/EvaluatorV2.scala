package com.wavesplatform.lang.v1.evaluator

import cats.Id
import cats.implicits._
import com.wavesplatform.lang.ExecutionError
import com.wavesplatform.lang.directives.values.StdLibVersion
import com.wavesplatform.lang.v1.FunctionHeader
import com.wavesplatform.lang.v1.compiler.Terms._
import com.wavesplatform.lang.v1.compiler.Types.CASETYPEREF
import com.wavesplatform.lang.v1.evaluator.EvaluatorV2.EvaluationException
import com.wavesplatform.lang.v1.evaluator.ctx.{EvaluationContext, LoggedEvaluationContext, NativeFunction, UserFunction}
import com.wavesplatform.lang.v1.traits.Environment
import monix.eval.Coeval

import scala.annotation.tailrec
import scala.collection.mutable.ListBuffer

class EvaluatorV2(
    val ctx: LoggedEvaluationContext[Environment, Id],
    val stdLibVersion: StdLibVersion,
    val checkConstructorArgsTypes: Boolean = false
) {
  def apply(expr: EXPR, limit: Int): (EXPR, Int) =
    applyCoeval(expr, limit).value()

  def applyCoeval(expr: EXPR, limit: Int): Coeval[(EXPR, Int)] = {
    var ref = expr.deepCopy.value
    root(ref, v => Coeval.delay { ref = v }, limit, Nil)
      .map((ref, _))
  }

  private def root(
      expr: EXPR,
      update: EXPR => Coeval[Unit],
      limit: Int,
      parentBlocks: List[BLOCK_DEF]
  ): Coeval[Int] = {
    def evaluateFunctionArgs(fc: FUNCTION_CALL): Coeval[Int] =
      Coeval.defer {
        fc.args.indices
          .to(LazyList)
          .foldM(limit) {
            case (unused, argIndex) =>
              if (unused <= 0)
                Coeval.now(unused)
              else
                root(
                  expr = fc.args(argIndex),
                  update = argValue => Coeval.delay(fc.args = fc.args.updated(argIndex, argValue)),
                  limit = unused,
                  parentBlocks
                )
          }
      }

    def evaluateNativeFunction(fc: FUNCTION_CALL, limit: Int): Coeval[Int] = {
      val function =
        ctx.ec.functions
          .getOrElse(fc.function, throw EvaluationException(s"function '${fc.function}' not found", limit))
          .asInstanceOf[NativeFunction[Environment]]
      val cost = function.costByLibVersion(stdLibVersion).toInt
      if (limit < cost)
        Coeval.now(limit)
      else {
        function.ev
          .evaluateExtended[Id](ctx.ec.environment, fc.args.asInstanceOf[List[EVALUATED]], limit - cost)
          .flatMap {
            case (result, additionalComplexity) =>
              val totalCost        = cost + additionalComplexity
              val unusedComplexity = limit - totalCost
              result.fold(
                error => throw EvaluationException(error, unusedComplexity),
                evaluated => update(evaluated).map(_ => unusedComplexity)
              )
          }
      }
    }

    def evaluateUserFunction(fc: FUNCTION_CALL, limit: Int, name: String, startArgs: List[EXPR]): Option[Coeval[Int]] = {
      ctx.ec.functions
        .get(fc.function)
        .map(_.asInstanceOf[UserFunction[Environment]])
        .map(f => FUNC(f.name, f.args.toList, f.ev[Id](ctx.ec.environment, startArgs)))
        .orElse(findUserFunction(name, parentBlocks))
        .map { signature =>
          val argsWithExpr =
            (signature.args zip fc.args)
              .foldRight(signature.body.deepCopy.value) {
                case ((argName, argValue), argsWithExpr) =>
                  BLOCK(LET(argName, argValue), argsWithExpr)
              }
          update(argsWithExpr)
            .flatMap(
              _ => root(argsWithExpr, update, limit, parentBlocks)
            )
        }
    }

    def evaluateConstructor(fc: FUNCTION_CALL, limit: Int, name: String): Coeval[Int] =
      for {
        objectType <- ctx.ec.typeDefs.get(name) match {
          case Some(caseType: CASETYPEREF) => Coeval.now(caseType)
          case _                           => Coeval.raiseError(new NoSuchElementException(s"Function or type '$name' not found"))
        }
        passedArgs = fc.args.asInstanceOf[List[EVALUATED]]
        _ <- Coeval(if (checkConstructorArgsTypes) doCheckConstructorArgsTypes(objectType, passedArgs, limit) else ())
        fields = objectType.fields.map(_._1) zip passedArgs
        r <- root(CaseObj(objectType, fields.toMap), update, limit, parentBlocks)
      } yield r

    def doCheckConstructorArgsTypes(objectType: CASETYPEREF, passedArgs: List[EVALUATED], limit: Int): Unit = {
      def str[T](l: List[T]) = l.mkString("(", ", ", ")")

      if (objectType.fields.size != passedArgs.size)
        throw EvaluationException(s"Constructor ${objectType.name} expected ${objectType.fields.size} args, but ${str(passedArgs)} was passed", limit)
      else {
        val fieldTypes      = objectType.fields.map(_._2)
        val passedArgsTypes = passedArgs.map(_.getType)
        if (!(fieldTypes zip passedArgsTypes).forall { case (fieldType, passedType) => fieldType >= passedType })
          throw EvaluationException(s"Passed args ${str(passedArgs)} are unsuitable for constructor ${objectType.name}${str(fieldTypes)}", limit)
      }
    }

    expr match {
      case b: BLOCK_DEF =>
        Coeval.defer(
          root(
            expr = b.body,
            update = {
              case ev: EVALUATED => Coeval.defer(update(ev))
              case nonEvaluated  => Coeval.delay(b.body = nonEvaluated)
            },
            limit = limit,
            parentBlocks = b :: parentBlocks
          )
        )
      case g: GETTER =>
        Coeval.defer(
          root(
            expr = g.expr,
            update = v => Coeval.delay(g.expr = v),
            limit = limit,
            parentBlocks = parentBlocks
          ).flatMap { unused =>
            g.expr match {
              case co: CaseObj if unused > 0 =>
                update(co.fields(g.field)).map(_ => unused - 1)
              case _: CaseObj =>
                Coeval.now(unused)
              case ev: EVALUATED =>
                throw EvaluationException(s"GETTER of non-case-object $ev", unused)
              case _ =>
                Coeval.now(unused)
            }
          }
        )
      case i: IF =>
        Coeval.defer(
          root(
            expr = i.cond,
            update = v => Coeval.delay(i.cond = v),
            limit = limit,
            parentBlocks = parentBlocks
          ).flatMap { unused =>
            i.cond match {
              case TRUE | FALSE if unused <= 0 =>
                Coeval.now(unused)
              case TRUE if unused > 0 =>
                update(i.ifTrue).flatMap(
                  _ =>
                    root(
                      expr = i.ifTrue,
                      update = update,
                      limit = unused - 1,
                      parentBlocks = parentBlocks
                    )
                )
              case FALSE if unused > 0 =>
                update(i.ifFalse).flatMap(
                  _ =>
                    root(
                      expr = i.ifFalse,
                      update = update,
                      limit = unused - 1,
                      parentBlocks = parentBlocks
                    )
                )
              case _: EVALUATED => throw EvaluationException("Non-boolean result in cond", unused)
              case _            => Coeval.now(unused)
            }
          }
        )

      case REF(key) =>
        Coeval.defer {
          visitRef(key, update, limit, parentBlocks)
            .orElse(findGlobalVar(key, update, limit))
            .getOrElse(throw EvaluationException(s"A definition of '$key' not found", limit))
        }

      case fc: FUNCTION_CALL =>
        val startArgs = fc.args
        evaluateFunctionArgs(fc)
          .flatMap { unusedArgsComplexity =>
            val argsEvaluated = fc.args.forall(_.isInstanceOf[EVALUATED])
            if (argsEvaluated && unusedArgsComplexity > 0)
              fc.function match {
                case FunctionHeader.Native(_) =>
                  evaluateNativeFunction(fc, unusedArgsComplexity)
                case FunctionHeader.User(_, name) =>
                  evaluateUserFunction(fc, unusedArgsComplexity, name, startArgs)
                    .getOrElse(evaluateConstructor(fc, unusedArgsComplexity, name))
              } else
              Coeval.now(unusedArgsComplexity)
          }

      case evaluated: EVALUATED =>
        update(evaluated).map(_ => limit)

      case f: FAILED_EXPR => throw EvaluationException(s"Unexpected $f", limit)
    }
  }

  @tailrec
  private def visitRef(key: String, update: EVALUATED => Coeval[Unit], limit: Int, parentBlocks: List[BLOCK_DEF]): Option[Coeval[Int]] =
    parentBlocks match {
      case LET_BLOCK(l @ LET(`key`, _), _) :: nextParentBlocks => Some(evaluateRef(update, limit, l, nextParentBlocks))
      case BLOCK(l @ LET(`key`, _), _) :: nextParentBlocks     => Some(evaluateRef(update, limit, l, nextParentBlocks))
      case _ :: nextParentBlocks                               => visitRef(key, update, limit, nextParentBlocks)
      case Nil                                                 => None
    }

  private def evaluateRef(
      update: EVALUATED => Coeval[Unit],
      limit: Int,
      let: LET,
      nextParentBlocks: List[BLOCK_DEF]
  ): Coeval[Int] = {
    root(
      expr = let.value,
      update = v =>
        Coeval
          .delay(let.value = v)
          .map(
            _ =>
              let.value match {
                case e: EVALUATED => ctx.log(let, Right(e))
                case _            =>
              }
          ),
      limit = limit,
      parentBlocks = nextParentBlocks
    ).flatMap { unused =>
        let.value match {
          case ev: EVALUATED if unused > 0 => update(ev).map(_ => unused - 1)
          case _                           => Coeval.now(unused)
        }
      }
      .onErrorHandle { e =>
        val error = if (e.getMessage != null) e.getMessage else e.toString
        ctx.log(let, Left(error))
        throw if (e.isInstanceOf[EvaluationException])
          e
        else
          EvaluationException(e.getMessage, limit)
      }
  }

  private def findGlobalVar(key: String, update: EVALUATED => Coeval[Unit], limit: Int): Option[Coeval[Int]] =
    ctx.ec.letDefs
      .get(key)
      .map { v =>
        val globalValue = v.value.value.fold(e => throw EvaluationException(e, limit), identity)
        update(globalValue).map(_ => limit - 1)
      }

  @tailrec
  private def findUserFunction(name: String, parentBlocks: List[BLOCK_DEF]): Option[FUNC] =
    parentBlocks match {
      case (_: LET_BLOCK) :: xs                  => findUserFunction(name, xs)
      case BLOCK(f @ FUNC(`name`, _, _), _) :: _ => Some(f)
      case _ :: xs                               => findUserFunction(name, xs)
      case Nil                                   => None
    }
}

object EvaluatorV2 {
<<<<<<< HEAD
  def applyLimited(
      expr: EXPR,
      limit: Int,
      ctx: EvaluationContext[Environment, Id],
      stdLibVersion: StdLibVersion,
      checkConstructorArgsTypes: Boolean = false
  ): Either[(ExecutionError, Log[Id]), (EXPR, Int, Log[Id])] =
    applyLimitedCoeval(expr, limit, ctx, stdLibVersion, checkConstructorArgsTypes)
      .value()
      .leftMap { case (e, _, unused) => (e, unused) }

=======
>>>>>>> 2b8d94e2
  def applyLimitedCoeval(
      expr: EXPR,
      limit: Int,
      ctx: EvaluationContext[Environment, Id],
      stdLibVersion: StdLibVersion,
      checkConstructorArgsTypes: Boolean = false
  ): Coeval[Either[(ExecutionError, Int, Log[Id]), (EXPR, Int, Log[Id])]] = {
    val log       = ListBuffer[LogItem[Id]]()
    val loggedCtx = LoggedEvaluationContext[Environment, Id](name => value => log.append((name, value)), ctx)
    val evaluator = new EvaluatorV2(loggedCtx, stdLibVersion, checkConstructorArgsTypes)
    evaluator
      .applyCoeval(expr, limit)
      .redeem(
        {
          case e: EvaluationException => Left((e.getMessage, e.unusedComplexity, log.toList))
          case e                      => Left((e.getMessage, limit, log.toList))
        }, { case (expr, unused)      => Right((expr, unused, log.toList)) }
      )
  }

  def applyOrDefault(
      ctx: EvaluationContext[Environment, Id],
      expr: EXPR,
      stdLibVersion: StdLibVersion,
      complexityLimit: Int,
      handleExpr: EXPR => Either[ExecutionError, EVALUATED]
  ): (Log[Id], Int, Either[ExecutionError, EVALUATED]) =
    EvaluatorV2
      .applyLimitedCoeval(expr, complexityLimit, ctx, stdLibVersion)
      .value()
      .fold(
        { case (error, complexity, log) => (log, complexity, Left(error)) }, {
          case (expr, complexity, log) =>
            expr match {
              case evaluated: EVALUATED => (log, complexity, Right(evaluated))
              case expr: EXPR           => (log, complexity, handleExpr(expr))
            }
        }
      )

  def applyCompleted(
      ctx: EvaluationContext[Environment, Id],
      expr: EXPR,
      stdLibVersion: StdLibVersion
  ): (Log[Id], Int, Either[ExecutionError, EVALUATED]) =
    applyOrDefault(ctx, expr, stdLibVersion, Int.MaxValue, expr => Left(s"Unexpected incomplete evaluation result $expr"))

  case class EvaluationException(message: String, unusedComplexity: Int) extends RuntimeException(message)
}<|MERGE_RESOLUTION|>--- conflicted
+++ resolved
@@ -285,7 +285,6 @@
 }
 
 object EvaluatorV2 {
-<<<<<<< HEAD
   def applyLimited(
       expr: EXPR,
       limit: Int,
@@ -297,8 +296,6 @@
       .value()
       .leftMap { case (e, _, unused) => (e, unused) }
 
-=======
->>>>>>> 2b8d94e2
   def applyLimitedCoeval(
       expr: EXPR,
       limit: Int,
