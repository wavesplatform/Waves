package com.wavesplatform.lang.v1

import com.wavesplatform.lang.v1.evaluator.ctx.impl.crypto.RSA.DigestAlgorithm
import com.wavesplatform.lang.ValidationError.ScriptParseError
import com.wavesplatform.lang.contract.{ContractSerDe, DApp}
import com.wavesplatform.lang.directives.values.{Expression, StdLibVersion, DApp => DAppType}
import com.wavesplatform.lang.script.{ContractScript, Script}
import com.wavesplatform.lang.utils
import com.wavesplatform.lang.v1.compiler.Terms.EXPR
import com.wavesplatform.lang.v1.compiler.{CompilerContext, ContractCompiler, ExpressionCompiler, Terms}

/**
  * This is a hack class for IDEA. The Global class is in JS/JVM modules.
  * And IDEA can't find the Global class in the "shared" module, but it must!
  */
trait BaseGlobal {
  val MaxBase58Bytes   = 64
  val MaxBase58String  = 100
  val MaxBase64Bytes   = 32 * 1024
  val MaxBase64String  = 44 * 1024
  val MaxLiteralLength = 12 * 1024
  val MaxAddressLength = 36

  def base58Encode(input: Array[Byte]): Either[String, String]
  def base58Decode(input: String, limit: Int = MaxLiteralLength): Either[String, Array[Byte]]

  def base64Encode(input: Array[Byte]): Either[String, String]
  def base64Decode(input: String, limit: Int = MaxLiteralLength): Either[String, Array[Byte]]

  val hex : Array[Char] = Array('0', '1', '2', '3', '4', '5', '6', '7', '8', '9', 'a', 'b', 'c', 'd', 'e', 'f')
  def base16Encode(input: Array[Byte]): Either[String, String] = {
    val output = new StringBuilder(input.size * 2)
    for (b <- input) {
       output.append(hex((b >> 4) & 0xf))
       output.append(hex(b & 0xf))
    }
    Right(output.result)
  }

  def base16Dig(c: Char): Either[String, Byte] = {
    if ('0' <= c && c <= '9') {
      Right((c - '0').toByte)
    } else if ('a' <= c && c <= 'f') {
      Right((10 + (c - 'a')).toByte)
    } else if ('A' <= c && c <= 'F') {
      Right((10 + (c - 'A')).toByte)
    } else {
      Left(s"$c isn't base16/hex digit")
    }
  }

  def base16Decode(input: String, limit: Int = MaxLiteralLength): Either[String, Array[Byte]] = {
    val size = input.size
    if(size % 2 == 1) {
      Left("Need internal bytes number")
    } else {
      val bytes = new Array[Byte](size / 2)
      for( i <- 0 to size/2-1 ) {
        (base16Dig(input(i*2)), base16Dig(input(i*2 + 1))) match {
          case (Right(h), Right(l)) => bytes(i) = ((16:Byte)*h + l).toByte
          case (Left(e),_) => return Left(e)
          case (_,Left(e)) => return Left(e)
        }
      }
      Right(bytes)
    }
  }


  def curve25519verify(message: Array[Byte], sig: Array[Byte], pub: Array[Byte]): Boolean

  def rsaVerify(alg: DigestAlgorithm, message: Array[Byte], sig: Array[Byte], pub: Array[Byte]): Boolean

  def keccak256(message: Array[Byte]): Array[Byte]
  def blake2b256(message: Array[Byte]): Array[Byte]
  def sha256(message: Array[Byte]): Array[Byte]

  def secureHash(a: Array[Byte]): Array[Byte] = keccak256(blake2b256(a))

  def checksum(arr: Array[Byte]): Array[Byte] = secureHash(arr).take(4)

  def serializeExpression(expr: EXPR, stdLibVersion: StdLibVersion): Array[Byte] = {
    val s = Array(stdLibVersion.id.toByte) ++ Serde.serialize(expr)
    s ++ checksum(s)
  }

  def serializeContract(c: DApp, stdLibVersion: StdLibVersion): Array[Byte] = {
    val s = Array(0: Byte, DAppType.id.toByte, stdLibVersion.id.toByte) ++ ContractSerDe.serialize(c)
    s ++ checksum(s)
  }

  def compileExpression(input: String,
                        context: CompilerContext,
                        restrictToLetBlockOnly: Boolean,
                        stdLibVersion: StdLibVersion): Either[String, (Array[Byte], Terms.EXPR, Long)] =
    for {
      ex <- ExpressionCompiler.compile(input, context)
      illegalBlockVersionUsage = restrictToLetBlockOnly && com.wavesplatform.lang.v1.compiler.сontainsBlockV2(ex)
      _ <- Either.cond(!illegalBlockVersionUsage, (), "UserFunctions are only enabled in STDLIB_VERSION >= 3")
      x = serializeExpression(ex, stdLibVersion)

      vars  = utils.varNames(stdLibVersion, Expression)
      costs = utils.functionCosts(stdLibVersion)
      complexity <- ScriptEstimator(vars, costs, ex)
    } yield (x, ex, complexity)

  def compileContract(input: String, ctx: CompilerContext, stdLibVersion: StdLibVersion): Either[String, (Array[Byte], DApp, Long)] =
    for {
      dapp       <- ContractCompiler.compile(input, ctx)
      complexity <- ContractScript.estimateComplexity(stdLibVersion, dapp)
    } yield (serializeContract(dapp, stdLibVersion), dapp, complexity._2)

  def decompile(compiledCode: String): Either[ScriptParseError, String] = {
    Script.fromBase64String(compiledCode, checkComplexity = false).right.map { script =>
      val (scriptText, _) = Script.decompile(script)
      scriptText
    }
  }

<<<<<<< HEAD
  // Math functions

  def pow(b: Long, bp: Long, e: Long, ep: Long, rp: Long, round: BaseGlobal.Rounds) : Either[String, Long]
  def log(b: Long, bp: Long, e: Long, ep: Long, rp: Long, round: BaseGlobal.Rounds) : Either[String, Long]
}

object BaseGlobal {
  sealed trait Rounds
  case class RoundDown() extends Rounds
  case class RoundUp() extends Rounds
  case class RoundHalfUp() extends Rounds
  case class RoundHalfEven() extends Rounds
  case class RoundCeiling() extends Rounds
  case class RoundFloor() extends Rounds
=======
  def merkleVerify(rootBytes: Array[Byte], proofBytes: Array[Byte], valueBytes: Array[Byte]): Boolean
>>>>>>> 3cbf3329
}<|MERGE_RESOLUTION|>--- conflicted
+++ resolved
@@ -117,7 +117,8 @@
     }
   }
 
-<<<<<<< HEAD
+  def merkleVerify(rootBytes: Array[Byte], proofBytes: Array[Byte], valueBytes: Array[Byte]): Boolean
+
   // Math functions
 
   def pow(b: Long, bp: Long, e: Long, ep: Long, rp: Long, round: BaseGlobal.Rounds) : Either[String, Long]
@@ -132,7 +133,4 @@
   case class RoundHalfEven() extends Rounds
   case class RoundCeiling() extends Rounds
   case class RoundFloor() extends Rounds
-=======
-  def merkleVerify(rootBytes: Array[Byte], proofBytes: Array[Byte], valueBytes: Array[Byte]): Boolean
->>>>>>> 3cbf3329
 }