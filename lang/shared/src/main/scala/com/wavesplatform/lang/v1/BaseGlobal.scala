package com.wavesplatform.lang.v1

<<<<<<< HEAD
import cats.implicits._
import com.softwaremill.sttp.SttpBackend
=======
import java.math.RoundingMode

import com.wavesplatform.lang.v1.evaluator.ctx.impl.crypto.RSA.DigestAlgorithm
>>>>>>> 81c091f4
import com.wavesplatform.lang.ValidationError.ScriptParseError
import com.wavesplatform.lang.contract.meta.{Dic, MetaMapper}
import com.wavesplatform.lang.contract.{ContractSerDe, DApp}
import com.wavesplatform.lang.directives.values.{Expression, StdLibVersion, DApp => DAppType}
import com.wavesplatform.lang.script.ContractScript.ContractScriptImpl
import com.wavesplatform.lang.script.{ContractScript, Script}
import com.wavesplatform.lang.utils
import com.wavesplatform.lang.v1.compiler.Terms.EXPR
import com.wavesplatform.lang.v1.compiler.{CompilerContext, ContractCompiler, ExpressionCompiler, Terms}
import com.wavesplatform.lang.v1.estimator.ScriptEstimator
import com.wavesplatform.lang.v1.evaluator.ctx.impl.crypto.RSA.DigestAlgorithm

import scala.concurrent.{ExecutionContext, Future}

/**
  * This is a hack class for IDEA. The Global class is in JS/JVM modules.
  * And IDEA can't find the Global class in the "shared" module, but it must!
  */
trait BaseGlobal {
  val MaxBase58Bytes   = 64
  val MaxBase58String  = 100
  val MaxBase64Bytes   = 32 * 1024
  val MaxBase64String  = 44 * 1024
  val MaxLiteralLength = 12 * 1024
  val MaxAddressLength = 36
  val MaxByteStrSizeForVerifyFuncs = 32 * 1024

  def base58Encode(input: Array[Byte]): Either[String, String]
  def base58Decode(input: String, limit: Int = MaxLiteralLength): Either[String, Array[Byte]]

  def base64Encode(input: Array[Byte]): Either[String, String]
  def base64Decode(input: String, limit: Int = MaxLiteralLength): Either[String, Array[Byte]]

  val hex : Array[Char] = Array('0', '1', '2', '3', '4', '5', '6', '7', '8', '9', 'a', 'b', 'c', 'd', 'e', 'f')
  def base16Encode(input: Array[Byte]): Either[String, String] = {
    val output = new StringBuilder(input.size * 2)
    for (b <- input) {
       output.append(hex((b >> 4) & 0xf))
       output.append(hex(b & 0xf))
    }
    Right(output.result)
  }

  def base16Dig(c: Char): Either[String, Byte] = {
    if ('0' <= c && c <= '9') {
      Right((c - '0').toByte)
    } else if ('a' <= c && c <= 'f') {
      Right((10 + (c - 'a')).toByte)
    } else if ('A' <= c && c <= 'F') {
      Right((10 + (c - 'A')).toByte)
    } else {
      Left(s"$c isn't base16/hex digit")
    }
  }

  def base16Decode(input: String): Either[String, Array[Byte]] = {
    val size = input.size
    if(size % 2 == 1) {
      Left("Need internal bytes number")
    } else {
      val bytes = new Array[Byte](size / 2)
      for( i <- 0 to size/2-1 ) {
        (base16Dig(input(i*2)), base16Dig(input(i*2 + 1))) match {
          case (Right(h), Right(l)) => bytes(i) = ((16:Byte)*h + l).toByte
          case (Left(e),_) => return Left(e)
          case (_,Left(e)) => return Left(e)
        }
      }
      Right(bytes)
    }
  }


  def curve25519verify(message: Array[Byte], sig: Array[Byte], pub: Array[Byte]): Boolean

  def rsaVerify(alg: DigestAlgorithm, message: Array[Byte], sig: Array[Byte], pub: Array[Byte]): Boolean

  def keccak256(message: Array[Byte]): Array[Byte]
  def blake2b256(message: Array[Byte]): Array[Byte]
  def sha256(message: Array[Byte]): Array[Byte]

  def secureHash(a: Array[Byte]): Array[Byte] = keccak256(blake2b256(a))

  def checksum(arr: Array[Byte]): Array[Byte] = secureHash(arr).take(4)

  def serializeExpression(expr: EXPR, stdLibVersion: StdLibVersion): Array[Byte] = {
    val s = Array(stdLibVersion.id.toByte) ++ Serde.serialize(expr)
    s ++ checksum(s)
  }

  def serializeContract(c: DApp, stdLibVersion: StdLibVersion): Either[String, Array[Byte]] =
    ContractSerDe.serialize(c)
      .map(Array(0: Byte, DAppType.id.toByte, stdLibVersion.id.toByte) ++ _)
      .map(r => r ++ checksum(r))

  val compileExpression =
    compile(_, _, _, _, _, ExpressionCompiler.compile)

  val compileDecls =
    compile(_, _, _, _, _, ExpressionCompiler.compileDecls)

  private def compile(
    input:         String,
    context:       CompilerContext,
    letBlockOnly:  Boolean,
    stdLibVersion: StdLibVersion,
    estimator:     ScriptEstimator,
    compiler:      (String, CompilerContext) => Either[String, EXPR]
  ): Either[String, (Array[Byte], Terms.EXPR, Long)] =
    for {
      ex <- compiler(input, context)
      illegalBlockVersionUsage = letBlockOnly && com.wavesplatform.lang.v1.compiler.сontainsBlockV2(ex)
      _ <- Either.cond(!illegalBlockVersionUsage, (), "UserFunctions are only enabled in STDLIB_VERSION >= 3")
      x = serializeExpression(ex, stdLibVersion)

      vars  = utils.varNames(stdLibVersion, Expression)
      costs = utils.functionCosts(stdLibVersion)
      complexity <- estimator(vars, costs, ex)
    } yield (x, ex, complexity)

  type ContractInfo = (Array[Byte], DApp, Long, Map[String, Long])

  def compileContract(
    input:         String,
    ctx:           CompilerContext,
    stdLibVersion: StdLibVersion,
    estimator:     ScriptEstimator
  ): Either[String, ContractInfo] =
    for {
      dapp       <- ContractCompiler.compile(input, ctx)
      complexity <- ContractScript.estimateComplexity(stdLibVersion, dapp, estimator)
      bytes      <- serializeContract(dapp, stdLibVersion)
    } yield (bytes, dapp, complexity._1, complexity._2)

  def decompile(compiledCode: String): Either[ScriptParseError, (String, Dic)] =
    for {
      script <- Script.fromBase64String(compiledCode.trim)
      meta   <- scriptMeta(script)
    } yield (Script.decompile(script)._1, meta)

  def scriptMeta(compiledCode: String): Either[ScriptParseError, Dic] =
    for {
      script <- Script.fromBase64String(compiledCode.trim)
      meta   <- scriptMeta(script)
    } yield meta

  def scriptMeta(script: Script): Either[ScriptParseError, Dic] =
    script match {
      case ContractScriptImpl(_, dApp) => MetaMapper.dicFromProto(dApp).leftMap(ScriptParseError)
      case _                           => Right(Dic(Map()))
    }

  def merkleVerify(rootBytes: Array[Byte], proofBytes: Array[Byte], valueBytes: Array[Byte]): Boolean

  // Math functions

  def pow(b: Long, bp: Long, e: Long, ep: Long, rp: Long, round: BaseGlobal.Rounds) : Either[String, Long]
  def log(b: Long, bp: Long, e: Long, ep: Long, rp: Long, round: BaseGlobal.Rounds) : Either[String, Long]

<<<<<<< HEAD
  implicit val sttpBackend: SttpBackend[Future, Nothing]
  implicit val fastRunExecutionContext: ExecutionContext
=======
  import RoundingMode._

  protected def roundMode(round: BaseGlobal.Rounds) : RoundingMode =
    round match {
      case BaseGlobal.RoundUp()       => UP
      case BaseGlobal.RoundHalfUp()   => HALF_UP
      case BaseGlobal.RoundHalfDown() => HALF_DOWN
      case BaseGlobal.RoundDown()     => DOWN
      case BaseGlobal.RoundHalfEven() => HALF_EVEN
      case BaseGlobal.RoundCeiling()  => CEILING
      case BaseGlobal.RoundFloor()    => FLOOR
    }
>>>>>>> 81c091f4
}

object BaseGlobal {
  sealed trait Rounds
  case class RoundDown() extends Rounds
  case class RoundUp() extends Rounds
  case class RoundHalfDown() extends Rounds
  case class RoundHalfUp() extends Rounds
  case class RoundHalfEven() extends Rounds
  case class RoundCeiling() extends Rounds
  case class RoundFloor() extends Rounds
}<|MERGE_RESOLUTION|>--- conflicted
+++ resolved
@@ -1,13 +1,9 @@
 package com.wavesplatform.lang.v1
 
-<<<<<<< HEAD
+import java.math.RoundingMode
+
 import cats.implicits._
 import com.softwaremill.sttp.SttpBackend
-=======
-import java.math.RoundingMode
-
-import com.wavesplatform.lang.v1.evaluator.ctx.impl.crypto.RSA.DigestAlgorithm
->>>>>>> 81c091f4
 import com.wavesplatform.lang.ValidationError.ScriptParseError
 import com.wavesplatform.lang.contract.meta.{Dic, MetaMapper}
 import com.wavesplatform.lang.contract.{ContractSerDe, DApp}
@@ -167,10 +163,6 @@
   def pow(b: Long, bp: Long, e: Long, ep: Long, rp: Long, round: BaseGlobal.Rounds) : Either[String, Long]
   def log(b: Long, bp: Long, e: Long, ep: Long, rp: Long, round: BaseGlobal.Rounds) : Either[String, Long]
 
-<<<<<<< HEAD
-  implicit val sttpBackend: SttpBackend[Future, Nothing]
-  implicit val fastRunExecutionContext: ExecutionContext
-=======
   import RoundingMode._
 
   protected def roundMode(round: BaseGlobal.Rounds) : RoundingMode =
@@ -183,7 +175,9 @@
       case BaseGlobal.RoundCeiling()  => CEILING
       case BaseGlobal.RoundFloor()    => FLOOR
     }
->>>>>>> 81c091f4
+
+  implicit val sttpBackend: SttpBackend[Future, Nothing]
+  implicit val fastRunExecutionContext: ExecutionContext
 }
 
 object BaseGlobal {
