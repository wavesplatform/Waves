package com.wavesplatform.lang.v1

import cats.implicits._
import com.wavesplatform.lang.ValidationError.ScriptParseError
import com.wavesplatform.lang.contract.meta.{FunctionSignatures, MetaMapper, ParsedMeta}
import com.wavesplatform.lang.contract.{ContractSerDe, DApp}
import com.wavesplatform.lang.directives.values.{Expression, StdLibVersion, V1, V2, DApp => DAppType}
import com.wavesplatform.lang.script.ContractScript.ContractScriptImpl
import com.wavesplatform.lang.script.v1.ExprScript
import com.wavesplatform.lang.script.{ContractScript, Script}
import com.wavesplatform.lang.utils
import com.wavesplatform.lang.v1.BaseGlobal.{ArrayView, DAppInfo}
import com.wavesplatform.lang.v1.compiler.CompilationError.Generic
import com.wavesplatform.lang.v1.compiler.Terms.EXPR
import com.wavesplatform.lang.v1.compiler.Types.FINAL
import com.wavesplatform.lang.v1.compiler.{CompilationError, CompilerContext, ContractCompiler, ExpressionCompiler}
import com.wavesplatform.lang.v1.estimator.v2.ScriptEstimatorV2
import com.wavesplatform.lang.v1.estimator.{ScriptEstimator, ScriptEstimatorV1}
import com.wavesplatform.lang.v1.evaluator.ctx.impl.Rounding
import com.wavesplatform.lang.v1.evaluator.ctx.impl.crypto.RSA.DigestAlgorithm
import com.wavesplatform.lang.v1.parser.Expressions
import com.wavesplatform.lang.v1.parser.Expressions.Pos.AnyPos
import com.wavesplatform.lang.v1.repl.node.http.response.model.NodeResponse

import scala.annotation.tailrec
import scala.concurrent.Future
import scala.util.Random

/**
  * This is a hack class for IDEA. The Global class is in JS/JVM modules.
  * And IDEA can't find the Global class in the "shared" module, but it must!
  */
trait BaseGlobal {
  val MaxBase16Bytes               = 8 * 1024
  val MaxBase16String              = 32 * 1024
  val MaxBase58Bytes               = 64
  val MaxBase58String              = 100
  val MaxBase64Bytes               = 32 * 1024
  val MaxBase64String              = 44 * 1024
  val MaxLiteralLength             = 12 * 1024
  val MaxAddressLength             = 36
  val MaxByteStrSizeForVerifyFuncs = 32 * 1024

  val LetBlockVersions = Set[StdLibVersion](V1, V2)

  def base58Encode(input: Array[Byte]): Either[String, String]
  def base58Decode(input: String, limit: Int = MaxLiteralLength): Either[String, Array[Byte]]

  def base64Encode(input: Array[Byte]): Either[String, String]
  def base64Decode(input: String, limit: Int = MaxLiteralLength): Either[String, Array[Byte]]

  def base16Encode(input: Array[Byte], checkLength: Boolean): Either[String, String] =
    if (checkLength && input.length > MaxBase16Bytes)
      Left(s"Base16 encode input length=${input.length} should not exceed $MaxBase16Bytes")
    else
      base16EncodeImpl(input)

  def base16Decode(input: String, checkLength: Boolean): Either[String, Array[Byte]] =
    if (checkLength && input.length > MaxBase16String)
      Left(s"Base16 decode input length=${input.length} should not exceed $MaxBase16String")
    else
      base16DecodeImpl(input)

  protected def base16EncodeImpl(input: Array[Byte]): Either[String, String]

  protected def base16DecodeImpl(input: String): Either[String, Array[Byte]]

  def curve25519verify(message: Array[Byte], sig: Array[Byte], pub: Array[Byte]): Boolean

  def rsaVerify(alg: DigestAlgorithm, message: Array[Byte], sig: Array[Byte], pub: Array[Byte]): Either[String, Boolean]

  def keccak256(message: Array[Byte]): Array[Byte]
  def blake2b256(message: Array[Byte]): Array[Byte]
  def sha256(message: Array[Byte]): Array[Byte]

  def secureHash(a: Array[Byte]): Array[Byte] = keccak256(blake2b256(a))

  def checksum(arr: Array[Byte]): Array[Byte] = secureHash(arr).take(4)

  def serializeExpression(expr: EXPR, stdLibVersion: StdLibVersion): Array[Byte] = {
    val s = Array(stdLibVersion.id.toByte) ++ Serde.serialize(expr)
    s ++ checksum(s)
  }

  def serializeContract(c: DApp, stdLibVersion: StdLibVersion): Either[String, Array[Byte]] =
    ContractSerDe
      .serialize(c)
      .map(Array(0: Byte, DAppType.id.toByte, stdLibVersion.id.toByte) ++ _)
      .map(r => r ++ checksum(r))

  def parseAndCompileExpression(
      input: String,
      context: CompilerContext,
      letBlockOnly: Boolean,
      stdLibVersion: StdLibVersion,
      estimator: ScriptEstimator
  ): Either[String, (Array[Byte], Long, Expressions.SCRIPT, Iterable[CompilationError])] = {
    (for {
      compRes <- ExpressionCompiler.compileWithParseResult(input, context)
      (compExpr, exprScript, compErrorList) = compRes
      illegalBlockVersionUsage              = letBlockOnly && com.wavesplatform.lang.v1.compiler.containsBlockV2(compExpr)
      _ <- Either.cond(!illegalBlockVersionUsage, (), "UserFunctions are only enabled in STDLIB_VERSION >= 3")
      bytes = if (compErrorList.isEmpty) serializeExpression(compExpr, stdLibVersion) else Array.empty[Byte]

      vars  = utils.varNames(stdLibVersion, Expression)
      costs = utils.functionCosts(stdLibVersion)
      complexity <- if (compErrorList.isEmpty) estimator(vars, costs, compExpr) else Either.right(0L)
    } yield (bytes, complexity, exprScript, compErrorList))
      .recover {
        case e => (Array.empty, 0, Expressions.SCRIPT(AnyPos, Expressions.INVALID(AnyPos, "Unknown error.")), List(Generic(0, 0, e)))
      }
  }

  def parseAndCompileContract(
      input: String,
      ctx: CompilerContext,
      stdLibVersion: StdLibVersion,
      estimator: ScriptEstimator
  ): Either[String, (Array[Byte], (Long, Map[String, Long]), Expressions.DAPP, Iterable[CompilationError])] = {
    (for {
      compRes <- ContractCompiler.compileWithParseResult(input, ctx, stdLibVersion)
      (compDAppOpt, exprDApp, compErrorList) = compRes
      complexityWithMap <- if (compDAppOpt.nonEmpty && compErrorList.isEmpty)
        ContractScript.estimateComplexity(stdLibVersion, compDAppOpt.get, estimator)
      else Right((0L, Map.empty[String, Long]))
      bytes <- if (compDAppOpt.nonEmpty && compErrorList.isEmpty) serializeContract(compDAppOpt.get, stdLibVersion) else Right(Array.empty[Byte])
    } yield (bytes, complexityWithMap, exprDApp, compErrorList))
      .recover {
        case e => (Array.empty, (0, Map.empty), Expressions.DAPP(AnyPos, List.empty, List.empty), List(Generic(0, 0, e)))
      }
  }

  val compileExpression =
    compile(_, _, _, _, ExpressionCompiler.compileBoolean)

  val compileDecls =
    compile(_, _, _, _, ExpressionCompiler.compileDecls)

  private def compile(
      input: String,
      context: CompilerContext,
      version: StdLibVersion,
      estimator: ScriptEstimator,
      compiler: (String, CompilerContext) => Either[String, EXPR]
  ): Either[String, (Array[Byte], EXPR, Long)] =
    for {
      expr <- compiler(input, context)
      bytes = serializeExpression(expr, version)
      _ <- ExprScript.validateBytes(bytes)
      complexity <- ExprScript.estimateExact(expr, version, estimator)
    } yield (bytes, expr, complexity)

  def checkExpr(
      expr: EXPR,
      complexity: Long,
      version: StdLibVersion,
      isAsset: Boolean,
      estimator: ScriptEstimator
  ): Either[String, Unit] =
    for {
      _ <- if (estimator == ScriptEstimatorV2)
        ExprScript.estimate(expr, version, ScriptEstimatorV1, !isAsset)
      else
        Right(())
      _ <- ExprScript.checkComplexity(version, complexity, !isAsset)
      illegalBlockVersionUsage = LetBlockVersions.contains(version) &&
        com.wavesplatform.lang.v1.compiler.containsBlockV2(expr)
      _ <- Either.cond(
        !illegalBlockVersionUsage,
        (),
        "UserFunctions are only enabled in STDLIB_VERSION >= 3"
      )
    } yield ()

  def compileContract(
      input: String,
      ctx: CompilerContext,
      stdLibVersion: StdLibVersion,
      estimator: ScriptEstimator
  ): Either[String, DAppInfo] =
    for {
      dApp                                   <- ContractCompiler.compile(input, ctx, stdLibVersion)
      userFunctionComplexities               <- ContractScript.estimateUserFunctions(stdLibVersion, dApp, estimator)
      globalVariableComplexities             <- ContractScript.estimateGlobalVariables(stdLibVersion, dApp, estimator)
      (maxComplexity, annotatedComplexities) <- ContractScript.estimateComplexityExact(stdLibVersion, dApp, estimator)
      (verifierComplexity, callableComplexities) = dApp.verifierFuncOpt.fold(
        (0L, annotatedComplexities)
      )(v => (annotatedComplexities(v.u.name), annotatedComplexities - v.u.name))
      bytes <- serializeContract(dApp, stdLibVersion)
      _ <- ContractScript.validateBytes(bytes)
    } yield DAppInfo(
      bytes,
      dApp,
      maxComplexity,
      annotatedComplexities,
      verifierComplexity,
      callableComplexities,
      userFunctionComplexities.toMap,
      globalVariableComplexities.toMap
    )

  def checkContract(
      version: StdLibVersion,
      dApp: DApp,
      maxComplexity: (String, Long),
      complexities: Map[String, Long],
      estimator: ScriptEstimator
  ): Either[String, Unit] =
    for {
      _ <-
        if (estimator == ScriptEstimatorV2)
          ContractScript.estimateComplexity(version, dApp, ScriptEstimatorV1)
        else
          Right(())
      _ <- ContractScript.checkComplexity(version, dApp, maxComplexity, complexities, useReducedVerifierLimit = true)
    } yield ()

  def decompile(compiledCode: String): Either[ScriptParseError, String] =
      Script.fromBase64String(compiledCode.trim)
        .map(script => Script.decompile(script)._1)

  def dAppFuncTypes(compiledCode: String): Either[ScriptParseError, FunctionSignatures] =
    for {
      script <- Script.fromBase64String(compiledCode.trim)
      result <- dAppFuncTypes(script)
    } yield result

  def dAppFuncTypes(script: Script): Either[ScriptParseError, FunctionSignatures] =
    script match {
      case ContractScriptImpl(_, dApp) =>
        MetaMapper.dicFromProto(dApp).bimap(ScriptParseError, combineMetaWithDApp(_, dApp))
      case _ => Left(ScriptParseError("Expected DApp"))
    }

  private def combineMetaWithDApp(meta: ParsedMeta, dApp: DApp): FunctionSignatures = {
    val argTypesWithFuncName =
      meta.callableFuncTypes.fold(List.empty[(String, List[(String, FINAL)])])(
        types =>
          (types zip dApp.callableFuncs)
            .map { case (argTypes, func) =>
              func.u.name -> (func.u.args zip argTypes)
            }
      )
    FunctionSignatures(meta.version, argTypesWithFuncName)
  }

  def merkleVerify(rootBytes: Array[Byte], proofBytes: Array[Byte], valueBytes: Array[Byte]): Boolean

  // Math functions

<<<<<<< HEAD
  def pow(b: Long, bp: Long, e: Long, ep: Long, rp: Long, round: BaseGlobal.Rounds): Either[String, Long]
  def log(b: Long, bp: Long, e: Long, ep: Long, rp: Long, round: BaseGlobal.Rounds): Either[String, Long]
  def powBigInt(b: BigInt, bp: Long, e: BigInt, ep: Long, rp: Long, round: BaseGlobal.Rounds): Either[String, BigInt]
  def logBigInt(b: BigInt, bp: Long, e: BigInt, ep: Long, rp: Long, round: BaseGlobal.Rounds): Either[String, BigInt]

  import RoundingMode._

  protected def roundMode(round: BaseGlobal.Rounds): RoundingMode =
    round match {
      case BaseGlobal.RoundUp()       => UP
      case BaseGlobal.RoundHalfUp()   => HALF_UP
      case BaseGlobal.RoundHalfDown() => HALF_DOWN
      case BaseGlobal.RoundDown()     => DOWN
      case BaseGlobal.RoundHalfEven() => HALF_EVEN
      case BaseGlobal.RoundCeiling()  => CEILING
      case BaseGlobal.RoundFloor()    => FLOOR
    }
=======
  def pow(b: Long, bp: Long, e: Long, ep: Long, rp: Long, round: Rounding): Either[String, Long]
  def log(b: Long, bp: Long, e: Long, ep: Long, rp: Long, round: Rounding): Either[String, Long]
>>>>>>> 1109bb7e

  def requestNode(url: String): Future[NodeResponse]

  def groth16Verify(verifyingKey: Array[Byte], proof: Array[Byte], inputs: Array[Byte]): Boolean

  def bn256Groth16Verify(verifyingKey: Array[Byte], proof: Array[Byte], inputs: Array[Byte]): Boolean

  def ecrecover(messageHash: Array[Byte], signature: Array[Byte]): Array[Byte]

  def median[@specialized T](seq: Array[T])(implicit num: Integral[T]): T = {
    import num._
    @tailrec
    def findKMedianInPlace(arr: ArrayView[T], k: Int)(implicit choosePivot: ArrayView[T] => T): T = {
      val a = choosePivot(arr)
      val (s, b) = arr partitionInPlace (a >)
      if (s.size == k) a
      // The following test is used to avoid infinite repetition
      else if (s.isEmpty) {
        val (s, b) = arr partitionInPlace (a ==)
        if (s.size > k) a
        else findKMedianInPlace(b, k - s.size)
      } else if (s.size < k) findKMedianInPlace(b, k - s.size)
      else findKMedianInPlace(s, k)
    }

    val pivot =
      (arr: ArrayView[T]) => arr(Random.nextInt(arr.size))

    if (seq.length % 2 == 1)
      findKMedianInPlace(ArrayView[T](seq), (seq.size - 1) / 2)(pivot)
    else {
      val r1 = findKMedianInPlace(ArrayView[T](seq), seq.size / 2 - 1)(pivot)
      val r2 = findKMedianInPlace(ArrayView[T](seq), seq.size / 2)(pivot)
      // save Math.floorDiv(r1 + r2, 2) semantic and avoid overflow
      if(num.sign(r1) == num.sign(r2)) {
        if(r1 < r2) {
          num.abs(r2-r1)/num.fromInt(2) + r1
        } else {
          num.abs(r1-r2)/num.fromInt(2) + r2
        }
      } else {
        val d = r1 + r2
        val two = num.fromInt(2)
        if(d >= num.zero || d % two == 0) {   // handle Long.MinValue for T=Long
          d/two
        } else {
          (d-num.one)/two
        }
      }
    }
  }
}

object BaseGlobal {
<<<<<<< HEAD
  sealed trait Rounds
  case class RoundDown()     extends Rounds
  case class RoundUp()       extends Rounds
  case class RoundHalfDown() extends Rounds
  case class RoundHalfUp()   extends Rounds
  case class RoundHalfEven() extends Rounds
  case class RoundCeiling()  extends Rounds
  case class RoundFloor()    extends Rounds

  private case class ArrayView[@specialized T](arr: Array[T], from: Int, until: Int)(implicit num: Integral[T]) {
    def apply(n: Int): T =
=======
  private case class ArrayView(arr: Array[Long], from: Int, until: Int) {
    def apply(n: Int): Long =
>>>>>>> 1109bb7e
      if (from + n < until) arr(from + n)
      else throw new ArrayIndexOutOfBoundsException(n)

    def partitionInPlace(p: T => Boolean): (ArrayView[T], ArrayView[T]) = {
      var upper = until - 1
      var lower = from
      while (lower < upper) {
        while (lower < until && p(arr(lower))) lower += 1
        while (upper >= from && !p(arr(upper))) upper -= 1
        if (lower < upper) { val tmp = arr(lower); arr(lower) = arr(upper); arr(upper) = tmp }
      }
      (copy(until = lower), copy(from = lower))
    }

    def size: Int = until - from
    def isEmpty: Boolean = size <= 0
  }

  private object ArrayView {
    def apply[@specialized T](arr: Array[T])(implicit num: Integral[T]) =
      new ArrayView(arr, 0, arr.length)
  }

  case class DAppInfo(
      bytes: Array[Byte],
      dApp: DApp,
      maxComplexity: (String, Long),
      annotatedComplexities: Map[String, Long],
      verifierComplexity: Long,
      callableComplexities: Map[String, Long],
      userFunctionComplexities: Map[String, Long],
      globalVariableComplexities: Map[String, Long]
  )
}<|MERGE_RESOLUTION|>--- conflicted
+++ resolved
@@ -248,28 +248,10 @@
 
   // Math functions
 
-<<<<<<< HEAD
-  def pow(b: Long, bp: Long, e: Long, ep: Long, rp: Long, round: BaseGlobal.Rounds): Either[String, Long]
-  def log(b: Long, bp: Long, e: Long, ep: Long, rp: Long, round: BaseGlobal.Rounds): Either[String, Long]
-  def powBigInt(b: BigInt, bp: Long, e: BigInt, ep: Long, rp: Long, round: BaseGlobal.Rounds): Either[String, BigInt]
-  def logBigInt(b: BigInt, bp: Long, e: BigInt, ep: Long, rp: Long, round: BaseGlobal.Rounds): Either[String, BigInt]
-
-  import RoundingMode._
-
-  protected def roundMode(round: BaseGlobal.Rounds): RoundingMode =
-    round match {
-      case BaseGlobal.RoundUp()       => UP
-      case BaseGlobal.RoundHalfUp()   => HALF_UP
-      case BaseGlobal.RoundHalfDown() => HALF_DOWN
-      case BaseGlobal.RoundDown()     => DOWN
-      case BaseGlobal.RoundHalfEven() => HALF_EVEN
-      case BaseGlobal.RoundCeiling()  => CEILING
-      case BaseGlobal.RoundFloor()    => FLOOR
-    }
-=======
   def pow(b: Long, bp: Long, e: Long, ep: Long, rp: Long, round: Rounding): Either[String, Long]
   def log(b: Long, bp: Long, e: Long, ep: Long, rp: Long, round: Rounding): Either[String, Long]
->>>>>>> 1109bb7e
+  def powBigInt(b: BigInt, bp: Long, e: BigInt, ep: Long, rp: Long, round: Rounding): Either[String, BigInt]
+  def logBigInt(b: BigInt, bp: Long, e: BigInt, ep: Long, rp: Long, round: Rounding): Either[String, BigInt]
 
   def requestNode(url: String): Future[NodeResponse]
 
@@ -324,22 +306,9 @@
 }
 
 object BaseGlobal {
-<<<<<<< HEAD
-  sealed trait Rounds
-  case class RoundDown()     extends Rounds
-  case class RoundUp()       extends Rounds
-  case class RoundHalfDown() extends Rounds
-  case class RoundHalfUp()   extends Rounds
-  case class RoundHalfEven() extends Rounds
-  case class RoundCeiling()  extends Rounds
-  case class RoundFloor()    extends Rounds
 
   private case class ArrayView[@specialized T](arr: Array[T], from: Int, until: Int)(implicit num: Integral[T]) {
     def apply(n: Int): T =
-=======
-  private case class ArrayView(arr: Array[Long], from: Int, until: Int) {
-    def apply(n: Int): Long =
->>>>>>> 1109bb7e
       if (from + n < until) arr(from + n)
       else throw new ArrayIndexOutOfBoundsException(n)
 
