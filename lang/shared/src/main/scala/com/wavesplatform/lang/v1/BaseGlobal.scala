--- conflicted
+++ resolved
@@ -13,16 +13,10 @@
 import com.wavesplatform.lang.utils
 import com.wavesplatform.lang.v1.compiler.Terms.EXPR
 import com.wavesplatform.lang.v1.compiler.{CompilerContext, ContractCompiler, ExpressionCompiler, Terms}
-<<<<<<< HEAD
-import cats.implicits._
-import com.wavesplatform.lang.contract.meta.{Dic, MetaMapper}
-import com.wavesplatform.lang.v1.parser.Expressions
-=======
 import com.wavesplatform.lang.v1.estimator.ScriptEstimator
 import com.wavesplatform.lang.v1.evaluator.ctx.impl.crypto.RSA.DigestAlgorithm
 
 import scala.concurrent.Future
->>>>>>> 6cfda9ac
 
 /**
   * This is a hack class for IDEA. The Global class is in JS/JVM modules.
@@ -105,20 +99,6 @@
       .map(Array(0: Byte, DAppType.id.toByte, stdLibVersion.id.toByte) ++ _)
       .map(r => r ++ checksum(r))
 
-<<<<<<< HEAD
-  def compileExpression(input: String,
-                        context: CompilerContext,
-                        restrictToLetBlockOnly: Boolean,
-                        stdLibVersion: StdLibVersion,
-                        isDecl: Boolean
-                       ): Either[String, (Array[Byte], (Terms.EXPR, Expressions.EXPR), Long)] = {
-    val compiler =
-      if (isDecl) ExpressionCompiler.compileDecls _
-      else ExpressionCompiler.compile _
-    for {
-      compilationRes <- compiler(input, context)
-      illegalBlockVersionUsage = restrictToLetBlockOnly && com.wavesplatform.lang.v1.compiler.сontainsBlockV2(compilationRes._1)
-=======
   val compileExpression =
     compile(_, _, _, _, _, ExpressionCompiler.compile)
 
@@ -136,20 +116,13 @@
     for {
       ex <- compiler(input, context)
       illegalBlockVersionUsage = letBlockOnly && com.wavesplatform.lang.v1.compiler.сontainsBlockV2(ex)
->>>>>>> 6cfda9ac
       _ <- Either.cond(!illegalBlockVersionUsage, (), "UserFunctions are only enabled in STDLIB_VERSION >= 3")
-      serializedExpr = serializeExpression(compilationRes._1, stdLibVersion)
+      x = serializeExpression(ex, stdLibVersion)
 
       vars  = utils.varNames(stdLibVersion, Expression)
       costs = utils.functionCosts(stdLibVersion)
-<<<<<<< HEAD
-      complexity <- ScriptEstimator(vars, costs, compilationRes._1)
-    } yield (serializedExpr, compilationRes, complexity)
-  }
-=======
       complexity <- estimator(vars, costs, ex)
     } yield (x, ex, complexity)
->>>>>>> 6cfda9ac
 
   type ContractInfo = (Array[Byte], DApp, Long, Map[String, Long])
 
