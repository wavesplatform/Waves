package com.wavesplatform.lang.v1

import cats.syntax.either.*
import com.wavesplatform.lang.ValidationError.ScriptParseError
import com.wavesplatform.lang.contract.DApp
import com.wavesplatform.lang.contract.meta.{FunctionSignatures, MetaMapper, ParsedMeta}
import com.wavesplatform.lang.contract.serialization.{ContractSerDeV1, ContractSerDeV2}
import com.wavesplatform.lang.directives.values.{Account, Call, Expression, ScriptType, StdLibVersion, V1, V2, V6, DApp as DAppType}
import com.wavesplatform.lang.script.ContractScript.ContractScriptImpl
import com.wavesplatform.lang.script.v1.ExprScript
import com.wavesplatform.lang.script.{ContractScript, Script}
import com.wavesplatform.lang.utils
import com.wavesplatform.lang.v1.BaseGlobal.{ArrayView, DAppInfo}
import com.wavesplatform.lang.v1.compiler.CompilationError.Generic
import com.wavesplatform.lang.v1.compiler.ScriptResultSource.CallableFunction
import com.wavesplatform.lang.v1.compiler.Terms.EXPR
import com.wavesplatform.lang.v1.compiler.Types.FINAL
import com.wavesplatform.lang.v1.compiler.{CompilationError, CompilerContext, ContractCompiler, ExpressionCompiler}
import com.wavesplatform.lang.v1.estimator.v2.ScriptEstimatorV2
import com.wavesplatform.lang.v1.estimator.v3.DAppEstimation
import com.wavesplatform.lang.v1.estimator.{ScriptEstimator, ScriptEstimatorV1}
import com.wavesplatform.lang.v1.evaluator.ctx.impl.Rounding
import com.wavesplatform.lang.v1.evaluator.ctx.impl.Rounding.*
import com.wavesplatform.lang.v1.evaluator.ctx.impl.crypto.RSA.DigestAlgorithm
import com.wavesplatform.lang.v1.parser.Expressions
import com.wavesplatform.lang.v1.parser.Expressions.Pos.AnyPos
import com.wavesplatform.lang.v1.serialization.{SerdeV1, SerdeV2}

import scala.annotation.tailrec
import scala.util.Random

/** This is a hack class for IDEA. The Global class is in JS/JVM modules. And IDEA can't find the Global class in the "shared" module, but it should!
  */
trait BaseGlobal {
  val MaxBase16Bytes: Int               = 8 * 1024
  val MaxBase16String: Int              = 32 * 1024
  val MaxBase58Bytes                    = 64
  val MaxBase58String                   = 100
  val MaxBase64Bytes: Int               = 32 * 1024
  val MaxBase64String: Int              = 44 * 1024
  val MaxLiteralLength: Int             = 12 * 1024
  val MaxAddressLength                  = 36
  val MaxByteStrSizeForVerifyFuncs: Int = 32 * 1024

  val LetBlockVersions: Set[StdLibVersion] = Set[StdLibVersion](V1, V2)

  def base58Encode(input: Array[Byte]): Either[String, String]
  def base58Decode(input: String, limit: Int = MaxLiteralLength): Either[String, Array[Byte]]

  def base64Encode(input: Array[Byte]): Either[String, String]
  def base64Decode(input: String, limit: Int = MaxLiteralLength): Either[String, Array[Byte]]

  def base16Encode(input: Array[Byte], checkLength: Boolean): Either[String, String] =
    if (checkLength && input.length > MaxBase16Bytes)
      Left(s"Base16 encode input length=${input.length} should not exceed $MaxBase16Bytes")
    else
      base16EncodeImpl(input)

  def base16Decode(input: String, checkLength: Boolean): Either[String, Array[Byte]] =
    if (checkLength && input.length > MaxBase16String)
      Left(s"Base16 decode input length=${input.length} should not exceed $MaxBase16String")
    else
      base16DecodeImpl(input)

  protected def base16EncodeImpl(input: Array[Byte]): Either[String, String]

  protected def base16DecodeImpl(input: String): Either[String, Array[Byte]]

  def curve25519verify(message: Array[Byte], sig: Array[Byte], pub: Array[Byte]): Boolean

  def rsaVerify(alg: DigestAlgorithm, message: Array[Byte], sig: Array[Byte], pub: Array[Byte]): Either[String, Boolean]

  def keccak256(message: Array[Byte]): Array[Byte]
  def blake2b256(message: Array[Byte]): Array[Byte]
  def sha256(message: Array[Byte]): Array[Byte]

  def secureHash(a: Array[Byte]): Array[Byte] = keccak256(blake2b256(a))

  def checksum(arr: Array[Byte]): Array[Byte] = secureHash(arr).take(4)

  def serializeExpression(expr: EXPR, stdLibVersion: StdLibVersion): Array[Byte] = {
    val serialized = if (stdLibVersion < V6) {
      stdLibVersion.id.toByte +: SerdeV1.serialize(expr)
    } else {
      Array(stdLibVersion.id.toByte, Expression.id.toByte) ++ SerdeV2.serialize(expr)
    }

    serialized ++ checksum(serialized)
  }

  def serializeContract(c: DApp, stdLibVersion: StdLibVersion): Either[String, Array[Byte]] = {
    val serialized = if (stdLibVersion < V6) {
      ContractSerDeV1
        .serialize(c)
        .map(Array(0: Byte, DAppType.id.toByte, stdLibVersion.id.toByte) ++ _)
    } else {
      ContractSerDeV2
        .serialize(c)
        .map(Array(stdLibVersion.id.toByte, DAppType.id.toByte) ++ _)
    }

    serialized.map(r => r ++ checksum(r))
  }

  def parseAndCompileExpression(
      input: String,
      offset: Int,
      context: CompilerContext,
      letBlockOnly: Boolean,
      stdLibVersion: StdLibVersion,
      estimator: ScriptEstimator
  ): Either[String, (Array[Byte], Long, Expressions.SCRIPT, Iterable[CompilationError])] = {
    (for {
      compRes <- ExpressionCompiler.compileWithParseResult(input, offset, context)
      (compExpr, exprScript, compErrorList) = compRes
      illegalBlockVersionUsage              = letBlockOnly && com.wavesplatform.lang.v1.compiler.containsBlockV2(compExpr)
      _ <- Either.cond(!illegalBlockVersionUsage, (), "UserFunctions are only enabled in STDLIB_VERSION >= 3").leftMap((_, 0, 0))
      bytes = if (compErrorList.isEmpty) serializeExpression(compExpr, stdLibVersion) else Array.empty[Byte]

      vars  = utils.varNames(stdLibVersion, Expression)
      costs = utils.functionCosts(stdLibVersion, DAppType)
      complexity <- if (compErrorList.isEmpty) estimator(vars, costs, compExpr).leftMap((_, 0, 0)) else Either.right(0L)
    } yield (bytes, complexity, exprScript, compErrorList))
      .recover { case (e, start, end) =>
        (Array.empty[Byte], 0L, Expressions.SCRIPT(AnyPos, Expressions.INVALID(AnyPos, "Unknown error.")), List(Generic(start, end, e)))
      }
      .leftMap(_._1)
  }

  def parseAndCompileContract(
      input: String,
      offset: Int,
      ctx: CompilerContext,
      stdLibVersion: StdLibVersion,
      estimator: ScriptEstimator,
      needCompaction: Boolean,
      removeUnusedCode: Boolean
  ): Either[String, (Array[Byte], (Long, Map[String, Long]), Expressions.DAPP, Iterable[CompilationError])] = {
    val start = System.currentTimeMillis()
    (for {
<<<<<<< HEAD
      compRes <- ContractCompiler.compileWithParseResult(input, ctx, stdLibVersion, needCompaction, removeUnusedCode)
      compileWithParseResultT                = System.currentTimeMillis()
=======
      compRes <- ContractCompiler.compileWithParseResult(input, offset, ctx, stdLibVersion, needCompaction, removeUnusedCode)
>>>>>>> ebc61b02
      (compDAppOpt, exprDApp, compErrorList) = compRes
      complexityWithMap <-
        if (compDAppOpt.nonEmpty && compErrorList.isEmpty)
          ContractScript.estimateFully(stdLibVersion, compDAppOpt.get, estimator).map(de => (de.maxAnnotatedComplexity._2, de.annotatedComplexities)).leftMap((_, 0, 0))
        else Right((0L, Map.empty[String, Long]))
      complexityWithMapT = System.currentTimeMillis()
      bytes <-
        if (compDAppOpt.nonEmpty && compErrorList.isEmpty) serializeContract(compDAppOpt.get, stdLibVersion).leftMap((_, 0, 0))
        else Right(Array.empty[Byte])
      bytesT = System.currentTimeMillis()
    } yield {
      println(s"parseAndCompile: ${(compileWithParseResultT - start) / 1000d}s")
      println(s"estimate: ${(complexityWithMapT - compileWithParseResultT) / 1000d}s")
      println(s"serialize: ${(bytesT - complexityWithMapT) / 1000d}s")
      (bytes, complexityWithMap, exprDApp, compErrorList)
    })
      .recover { case (e, start, end) =>
        (Array.empty[Byte], (0L, Map.empty[String, Long]), Expressions.DAPP(AnyPos, List.empty, List.empty), List(Generic(start, end, e)))
      }
      .leftMap(_._1)
  }

  val compileExpression: (String, CompilerContext, StdLibVersion, ScriptType, ScriptEstimator) => Either[String, (Array[Byte], EXPR, Long)] =
    compile(_, _, _, _, _, ExpressionCompiler.compileBoolean)

  val compileFreeCall: (String, CompilerContext, StdLibVersion, ScriptType, ScriptEstimator) => Either[String, (Array[Byte], EXPR, Long)] =
    (input, ctx, version, scriptType, estimator) =>
      compile(input, ctx, version, scriptType, estimator, ContractCompiler.compileFreeCall(_, _, version))

  val compileDecls: (String, CompilerContext, StdLibVersion, ScriptType, ScriptEstimator) => Either[String, (Array[Byte], EXPR, Long)] =
    compile(_, _, _, _, _, ExpressionCompiler.compileDecls)

  private def compile(
      input: String,
      context: CompilerContext,
      version: StdLibVersion,
      scriptType: ScriptType,
      estimator: ScriptEstimator,
      compiler: (String, CompilerContext) => Either[String, EXPR]
  ): Either[String, (Array[Byte], EXPR, Long)] = {
    val isFreeCall = scriptType == Call
    for {
      expr <- if (isFreeCall) ContractCompiler.compileFreeCall(input, context, version) else compiler(input, context)
      bytes = serializeExpression(expr, version)
      _          <- ExprScript.validateBytes(bytes, isFreeCall)
      complexity <- ExprScript.estimate(expr, version, isFreeCall, estimator, scriptType == Account)
    } yield (bytes, expr, complexity)
  }

  def checkExpr(
      expr: EXPR,
      complexity: Long,
      version: StdLibVersion,
      scriptType: ScriptType,
      estimator: ScriptEstimator
  ): Either[String, Unit] =
    for {
      _ <-
        if (estimator == ScriptEstimatorV2)
          ExprScript.estimate(expr, version, scriptType == Call, ScriptEstimatorV1, scriptType == Account)
        else
          Right(())
      _ <- ExprScript.checkComplexity(version, complexity, scriptType == Account, scriptType == Call)
      illegalBlockVersionUsage = LetBlockVersions.contains(version) &&
        com.wavesplatform.lang.v1.compiler.containsBlockV2(expr)
      _ <- Either.cond(
        !illegalBlockVersionUsage,
        (),
        "UserFunctions are only enabled in STDLIB_VERSION >= 3"
      )
    } yield ()

  def compileContract(
      input: String,
      ctx: CompilerContext,
      version: StdLibVersion,
      estimator: ScriptEstimator,
      needCompaction: Boolean,
      removeUnusedCode: Boolean
  ): Either[String, DAppInfo] = {
    val start = System.currentTimeMillis()
    for {
      dApp  <- ContractCompiler.compile(input, ctx, version, CallableFunction, needCompaction, removeUnusedCode)
      compileEnd = System.currentTimeMillis()
      bytes <- serializeContract(dApp, version)
      _     <- ContractScript.validateBytes(bytes)
      serializeEnd = System.currentTimeMillis()
      de @ DAppEstimation(annotatedComplexities, globalLetsCosts, globalFunctionsCosts) <- ContractScript.estimateFully(version, dApp, estimator)
      _ <- ContractScript.checkComplexity(version, dApp, de.maxAnnotatedComplexity, annotatedComplexities, useReducedVerifierLimit = true)
      estimateEnd = System.currentTimeMillis()
      (verifierComplexity, callableComplexities) = dApp.verifierFuncOpt.fold(
        (0L, annotatedComplexities)
      )(v => (annotatedComplexities(v.u.name), annotatedComplexities - v.u.name))
    } yield {
      println(s"compile: ${(compileEnd - start) / 1000d}s")
      println(s"serialize: ${(serializeEnd - compileEnd) / 1000d}s")
      println(s"estimate: ${(estimateEnd - serializeEnd) / 1000d}s")
      println()
      DAppInfo(
        bytes,
        dApp,
        de.maxAnnotatedComplexity,
        annotatedComplexities,
        verifierComplexity,
        callableComplexities,
        globalFunctionsCosts,
        globalLetsCosts
      )
    }
  }

  def checkContract(
      version: StdLibVersion,
      dApp: DApp,
      maxComplexity: (String, Long),
      complexities: Map[String, Long],
      estimator: ScriptEstimator
  ): Either[String, Unit] =
    for {
      _ <-
        if (estimator == ScriptEstimatorV2)
          ContractScript.estimateComplexity(version, dApp, ScriptEstimatorV1, fixEstimateOfVerifier = true)
        else
          Right(())
      _ <- ContractScript.checkComplexity(version, dApp, maxComplexity, complexities, useReducedVerifierLimit = true)
    } yield ()

  def decompile(compiledCode: String): Either[ScriptParseError, String] =
    Script
      .fromBase64String(compiledCode.trim)
      .map(script => Script.decompile(script)._1)

  def dAppFuncTypes(script: Script): Either[ScriptParseError, FunctionSignatures] =
    script match {
      case ContractScriptImpl(_, dApp) => dAppFuncTypes(dApp)
      case _                           => Left(ScriptParseError("Expected DApp"))
    }

  def dAppFuncTypes(dApp: DApp): Either[ScriptParseError, FunctionSignatures] =
    MetaMapper.dicFromProto(dApp).bimap(ScriptParseError, combineMetaWithDApp(_, dApp))

  private def combineMetaWithDApp(meta: ParsedMeta, dApp: DApp): FunctionSignatures = {
    val argTypesWithFuncName =
      meta.callableFuncTypes.fold(List.empty[(String, List[(String, FINAL)])])(types =>
        (types zip dApp.callableFuncs)
          .map { case (argTypes, func) =>
            func.u.name -> (func.u.args zip argTypes)
          }
      )
    FunctionSignatures(meta.version, argTypesWithFuncName.toMap)
  }

  def merkleVerify(rootBytes: Array[Byte], proofBytes: Array[Byte], valueBytes: Array[Byte]): Boolean

  // Math functions

  def pow(b: Long, bp: Int, e: Long, ep: Int, rp: Int, round: Rounding, useNewPrecision: Boolean): Either[String, Long]
  def log(b: Long, bp: Long, e: Long, ep: Long, rp: Long, round: Rounding): Either[String, Long]
  def powBigInt(b: BigInt, bp: Long, e: BigInt, ep: Long, rp: Long, round: Rounding, useNewPrecision: Boolean): Either[String, BigInt]
  def logBigInt(b: BigInt, bp: Long, e: BigInt, ep: Long, rp: Long, round: Rounding): Either[String, BigInt]

  def divide(a: BigInt, b: BigInt, rounding: Rounding): Either[String, BigInt] = {
    val sign                  = a.sign * b.sign
    val (division, remainder) = a.abs /% b.abs
    rounding match {
      case Down => Right(division * sign)
      case Up   => Right((division + remainder.sign) * sign)
      case HalfUp =>
        val x = b.abs - remainder * 2
        if (x <= 0) {
          Right((division + 1) * sign)
        } else {
          Right(division * sign)
        }
      case HalfDown =>
        val x = b.abs - remainder * 2
        if (x < 0) {
          Right((division + 1) * sign)
        } else {
          Right(division * sign)
        }
      case HalfEven =>
        val x = b.abs - remainder * 2
        if (x < 0) {
          Right((division + 1) * sign)
        } else if (x > 0) {
          Right(division * sign)
        } else {
          Right((division + division % 2) * sign)
        }
      case Ceiling =>
        Right((if (sign > 0) {
                 division + remainder.sign
               } else {
                 division
               }) * sign)
      case Floor =>
        Right((if (sign < 0) {
                 division + remainder.sign
               } else {
                 division
               }) * sign)
      case _ =>
        Left(s"unsupported rounding $rounding")
    }
  }

  def groth16Verify(verifyingKey: Array[Byte], proof: Array[Byte], inputs: Array[Byte]): Boolean

  def bn256Groth16Verify(verifyingKey: Array[Byte], proof: Array[Byte], inputs: Array[Byte]): Boolean

  def ecrecover(messageHash: Array[Byte], signature: Array[Byte]): Array[Byte]

  def median[@specialized T](seq: Array[T])(implicit num: Integral[T]): T = {
    import num.*
    @tailrec
    def findKMedianInPlace(arr: ArrayView[T], k: Int)(implicit choosePivot: ArrayView[T] => T): T = {
      val a      = choosePivot(arr)
      val (s, b) = arr partitionInPlace (a > _)
      if (s.size == k) a
      // The following test is used to avoid infinite repetition
      else if (s.isEmpty) {
        val (s, b) = arr partitionInPlace (a == _)
        if (s.size > k) a
        else findKMedianInPlace(b, k - s.size)
      } else if (s.size < k) findKMedianInPlace(b, k - s.size)
      else findKMedianInPlace(s, k)
    }

    val pivot =
      (arr: ArrayView[T]) => arr(Random.nextInt(arr.size))

    if (seq.length % 2 == 1)
      findKMedianInPlace(ArrayView[T](seq), (seq.size - 1) / 2)(pivot)
    else {
      val r1 = findKMedianInPlace(ArrayView[T](seq), seq.size / 2 - 1)(pivot)
      val r2 = findKMedianInPlace(ArrayView[T](seq), seq.size / 2)(pivot)
      // save Math.floorDiv(r1 + r2, 2) semantic and avoid overflow
      if (num.sign(r1) == num.sign(r2)) {
        if (r1 < r2) {
          num.abs(r2 - r1) / num.fromInt(2) + r1
        } else {
          num.abs(r1 - r2) / num.fromInt(2) + r2
        }
      } else {
        val d   = r1 + r2
        val two = num.fromInt(2)
        if (d >= num.zero || d % two == 0) { // handle Long.MinValue for T=Long
          d / two
        } else {
          (d - num.one) / two
        }
      }
    }
  }

  def isIllFormed(s: String): Boolean
}

object BaseGlobal {

  private case class ArrayView[@specialized T](arr: Array[T], from: Int, until: Int)(implicit num: Integral[T]) {
    def apply(n: Int): T =
      if (from + n < until) arr(from + n)
      else throw new ArrayIndexOutOfBoundsException(n)

    def partitionInPlace(p: T => Boolean): (ArrayView[T], ArrayView[T]) = {
      var upper = until - 1
      var lower = from
      while (lower < upper) {
        while (lower < until && p(arr(lower))) lower += 1
        while (upper >= from && !p(arr(upper))) upper -= 1
        if (lower < upper) { val tmp = arr(lower); arr(lower) = arr(upper); arr(upper) = tmp }
      }
      (copy(until = lower), copy(from = lower))
    }

    def size: Int        = until - from
    def isEmpty: Boolean = size <= 0
  }

  private object ArrayView {
    def apply[@specialized T](arr: Array[T])(implicit num: Integral[T]) =
      new ArrayView(arr, 0, arr.length)
  }

  case class DAppInfo(
      bytes: Array[Byte],
      dApp: DApp,
      maxComplexity: (String, Long),
      annotatedComplexities: Map[String, Long],
      verifierComplexity: Long,
      callableComplexities: Map[String, Long],
      userFunctionComplexities: Map[String, Long],
      globalVariableComplexities: Map[String, Long]
  )
}<|MERGE_RESOLUTION|>--- conflicted
+++ resolved
@@ -136,30 +136,21 @@
       needCompaction: Boolean,
       removeUnusedCode: Boolean
   ): Either[String, (Array[Byte], (Long, Map[String, Long]), Expressions.DAPP, Iterable[CompilationError])] = {
-    val start = System.currentTimeMillis()
-    (for {
-<<<<<<< HEAD
-      compRes <- ContractCompiler.compileWithParseResult(input, ctx, stdLibVersion, needCompaction, removeUnusedCode)
-      compileWithParseResultT                = System.currentTimeMillis()
-=======
+    val result = for {
       compRes <- ContractCompiler.compileWithParseResult(input, offset, ctx, stdLibVersion, needCompaction, removeUnusedCode)
->>>>>>> ebc61b02
       (compDAppOpt, exprDApp, compErrorList) = compRes
       complexityWithMap <-
         if (compDAppOpt.nonEmpty && compErrorList.isEmpty)
-          ContractScript.estimateFully(stdLibVersion, compDAppOpt.get, estimator).map(de => (de.maxAnnotatedComplexity._2, de.annotatedComplexities)).leftMap((_, 0, 0))
+          ContractScript
+            .estimateFully(stdLibVersion, compDAppOpt.get, estimator)
+            .map(de => (de.maxAnnotatedComplexity._2, de.annotatedComplexities))
+            .leftMap((_, 0, 0))
         else Right((0L, Map.empty[String, Long]))
-      complexityWithMapT = System.currentTimeMillis()
       bytes <-
         if (compDAppOpt.nonEmpty && compErrorList.isEmpty) serializeContract(compDAppOpt.get, stdLibVersion).leftMap((_, 0, 0))
         else Right(Array.empty[Byte])
-      bytesT = System.currentTimeMillis()
-    } yield {
-      println(s"parseAndCompile: ${(compileWithParseResultT - start) / 1000d}s")
-      println(s"estimate: ${(complexityWithMapT - compileWithParseResultT) / 1000d}s")
-      println(s"serialize: ${(bytesT - complexityWithMapT) / 1000d}s")
-      (bytes, complexityWithMap, exprDApp, compErrorList)
-    })
+    } yield (bytes, complexityWithMap, exprDApp, compErrorList)
+    result
       .recover { case (e, start, end) =>
         (Array.empty[Byte], (0L, Map.empty[String, Long]), Expressions.DAPP(AnyPos, List.empty, List.empty), List(Generic(start, end, e)))
       }
@@ -223,37 +214,26 @@
       estimator: ScriptEstimator,
       needCompaction: Boolean,
       removeUnusedCode: Boolean
-  ): Either[String, DAppInfo] = {
-    val start = System.currentTimeMillis()
+  ): Either[String, DAppInfo] =
     for {
       dApp  <- ContractCompiler.compile(input, ctx, version, CallableFunction, needCompaction, removeUnusedCode)
-      compileEnd = System.currentTimeMillis()
       bytes <- serializeContract(dApp, version)
       _     <- ContractScript.validateBytes(bytes)
-      serializeEnd = System.currentTimeMillis()
       de @ DAppEstimation(annotatedComplexities, globalLetsCosts, globalFunctionsCosts) <- ContractScript.estimateFully(version, dApp, estimator)
       _ <- ContractScript.checkComplexity(version, dApp, de.maxAnnotatedComplexity, annotatedComplexities, useReducedVerifierLimit = true)
-      estimateEnd = System.currentTimeMillis()
       (verifierComplexity, callableComplexities) = dApp.verifierFuncOpt.fold(
         (0L, annotatedComplexities)
       )(v => (annotatedComplexities(v.u.name), annotatedComplexities - v.u.name))
-    } yield {
-      println(s"compile: ${(compileEnd - start) / 1000d}s")
-      println(s"serialize: ${(serializeEnd - compileEnd) / 1000d}s")
-      println(s"estimate: ${(estimateEnd - serializeEnd) / 1000d}s")
-      println()
-      DAppInfo(
-        bytes,
-        dApp,
-        de.maxAnnotatedComplexity,
-        annotatedComplexities,
-        verifierComplexity,
-        callableComplexities,
-        globalFunctionsCosts,
-        globalLetsCosts
-      )
-    }
-  }
+    } yield DAppInfo(
+      bytes,
+      dApp,
+      de.maxAnnotatedComplexity,
+      annotatedComplexities,
+      verifierComplexity,
+      callableComplexities,
+      globalFunctionsCosts,
+      globalLetsCosts
+    )
 
   def checkContract(
       version: StdLibVersion,
