--- conflicted
+++ resolved
@@ -272,7 +272,6 @@
         case xs => notImplemented[Id, EVALUATED](s"checkMerkleProof(merkleRoot: ByteVector, merkleProof: ByteVector, valueBytes: ByteVector)", xs)
       }
 
-<<<<<<< HEAD
     val createMerkleRootF: BaseFunction[NoContext] =
       NativeFunction(
         "createMerkleRoot",
@@ -288,29 +287,9 @@
                 case CONST_BYTESTR(v) => v.size == 32
                 case _                => false
               })) {
-            CONST_BYTESTR(ByteStr(createRoot(value.arr, Math.toIntExact(index), proof.map({
+            CONST_BYTESTR(ByteStr(createRoot(value.arr, Math.toIntExact(index), proof.reverse.map({
               case CONST_BYTESTR(v) => v.arr
               case _                => throw (new Exception("Expect ByteStr"))
-=======
-  val createMerkleRootF: BaseFunction[NoContext] =
-    NativeFunction(
-      "createMerkleRoot",
-      30,
-      CREATE_MERKLE_ROOT,
-      BYTESTR,
-      ("merkleProof", LIST(BYTESTR)),
-      ("valueBytes", BYTESTR),
-      ("index", LONG)
-    ) {
-        case xs@(ARR(proof) :: CONST_BYTESTR(value) :: CONST_LONG(index) :: Nil) =>
-          if(value.size == 32 && proof.length <= 16 && proof.forall({
-              case CONST_BYTESTR(v) => v.size == 32
-              case _ => false
-            })) {
-            CONST_BYTESTR(ByteStr(createRoot(value.arr, Math.toIntExact(index), proof.reverse.map({
-               case CONST_BYTESTR(v) => v.arr
-               case _ => throw(new Exception("Expect ByteStr"))
->>>>>>> a5cbeab2
             }))))
           } else {
             notImplemented[Id, EVALUATED](s"createMerkleRoot(merkleProof: ByteVector, valueBytes: ByteVector)", xs)
