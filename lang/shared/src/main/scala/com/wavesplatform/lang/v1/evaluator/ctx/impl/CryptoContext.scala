package com.wavesplatform.lang.v1.evaluator.ctx.impl

import cats.Eval
import cats.data.EitherT
import cats.syntax.either._
import com.wavesplatform.common.crypto.RSA.DigestAlgorithm
import com.wavesplatform.common.state.ByteStr
import com.wavesplatform.lang.directives.values.{StdLibVersion, V3}
import com.wavesplatform.lang.v1.compiler.Terms.{CONST_BOOLEAN, CONST_BYTESTR, CONST_STRING, CaseObj}
import com.wavesplatform.lang.v1.compiler.Types.{BOOLEAN, BYTESTR, CASETYPEREF, FINAL, STRING, UNION}
import com.wavesplatform.lang.v1.compiler.{CompilerContext, Terms}
import com.wavesplatform.lang.v1.evaluator.FunctionIds._
import com.wavesplatform.lang.v1.evaluator.ctx.{BaseFunction, EvaluationContext, LazyVal, NativeFunction}
import com.wavesplatform.lang.v1.{BaseGlobal, CTX}
import com.wavesplatform.lang.directives.values._

object CryptoContext {

<<<<<<< HEAD
=======
  private val none   = CASETYPEREF("NOALG", List.empty)
  private val md2    = CASETYPEREF("MD2", List.empty)
  private val md5    = CASETYPEREF("MD5", List.empty)
  private val sha1   = CASETYPEREF("SHA1", List.empty)
  private val sha224 = CASETYPEREF("SHA224", List.empty)
  private val sha256 = CASETYPEREF("SHA256", List.empty)
  private val sha384 = CASETYPEREF("SHA384", List.empty)
  private val sha512 = CASETYPEREF("SHA512", List.empty)

  private val digestAlgorithmType =
    UNION(none, md2, md5, sha1, sha224, sha256, sha384, sha512)

  private def algFromCO(obj: Terms.CaseObj): Either[String, DigestAlgorithm] = {
    import com.wavesplatform.common.crypto.RSA._
    obj match {
      case CaseObj(`none`, _)   => Right(NONE)
      case CaseObj(`md2`, _)    => Right(MD2)
      case CaseObj(`md5`, _)    => Right(MD5)
      case CaseObj(`sha1`, _)   => Right(SHA1)
      case CaseObj(`sha224`, _) => Right(SHA224)
      case CaseObj(`sha256`, _) => Right(SHA256)
      case CaseObj(`sha384`, _) => Right(SHA384)
      case CaseObj(`sha512`, _) => Right(SHA512)
      case _                    => Left("Unknown digest type")
    }
  }

  private def digestAlgValue(tpe: CASETYPEREF): LazyVal = LazyVal(EitherT(Eval.always(CaseObj(tpe, Map.empty).asRight[String])))

>>>>>>> 95526904
  def build(global: BaseGlobal, version: StdLibVersion): CTX = {
    def hashFunction(name: String, internalName: Short, cost: Long, docString: String)(h: Array[Byte] => Array[Byte]): BaseFunction =
      NativeFunction(name, cost, internalName, BYTESTR, docString, ("bytes", BYTESTR, "value")) {
        case CONST_BYTESTR(m: ByteStr) :: Nil => Right(CONST_BYTESTR(ByteStr(h(m.arr))))
        case _                                => ???
      }

    val keccak256F: BaseFunction  = hashFunction("keccak256", KECCAK256, 10, "256 bit Keccak/SHA-3/TIPS-202")(global.keccak256)
    val blake2b256F: BaseFunction = hashFunction("blake2b256", BLAKE256, 10, "256 bit BLAKE")(global.blake2b256)
    val sha256F: BaseFunction     = hashFunction("sha256", SHA256, 10, "256 bit SHA-2")(global.sha256)

    val sigVerifyF: BaseFunction =
      NativeFunction("sigVerify",
                     100,
                     SIGVERIFY,
                     BOOLEAN,
                     "check signature",
                     ("message", BYTESTR, "value"),
                     ("sig", BYTESTR, "signature"),
                     ("pub", BYTESTR, "public key")) {
        case CONST_BYTESTR(m: ByteStr) :: CONST_BYTESTR(s: ByteStr) :: CONST_BYTESTR(p: ByteStr) :: Nil =>
          Right(CONST_BOOLEAN(global.curve25519verify(m.arr, s.arr, p.arr)))
        case _ => ???
      }

    val rsaVerifyF: BaseFunction =
      NativeFunction(
        "rsaVerify",
        100,
        RSAVERIFY,
        BOOLEAN,
        "check RSA signature",
        ("digest", digestAlgorithmType, "digest algorithm"),
        ("message", BYTESTR, "value"),
        ("sig", BYTESTR, "signature"),
        ("pub", BYTESTR, "public key")
      ) {
        case (digestAlg: CaseObj) :: CONST_BYTESTR(m: ByteStr) :: CONST_BYTESTR(s: ByteStr) :: CONST_BYTESTR(p: ByteStr) :: Nil =>
          algFromCO(digestAlg) map { alg =>
            CONST_BOOLEAN(global.rsaVerify(alg, m.arr, s.arr, p.arr))
          }
        case _ => ???
      }

    def toBase58StringF: BaseFunction = NativeFunction("toBase58String", 10, TOBASE58, STRING, "Base58 encode", ("bytes", BYTESTR, "value")) {
      case CONST_BYTESTR(bytes: ByteStr) :: Nil => global.base58Encode(bytes.arr).map(CONST_STRING)
      case xs                                   => notImplemented("toBase58String(bytes: byte[])", xs)
    }

    def fromBase58StringF: BaseFunction =
      NativeFunction("fromBase58String", 10, FROMBASE58, BYTESTR, "Base58 decode", ("str", STRING, "base58 encoded string")) {
        case CONST_STRING(str: String) :: Nil => global.base58Decode(str, global.MaxBase58String).map(x => CONST_BYTESTR(ByteStr(x)))
        case xs                               => notImplemented("fromBase58String(str: String)", xs)
      }

    def toBase64StringF: BaseFunction = NativeFunction("toBase64String", 10, TOBASE64, STRING, "Base64 encode", ("bytes", BYTESTR, "value")) {
      case CONST_BYTESTR(bytes: ByteStr) :: Nil => global.base64Encode(bytes.arr).map(CONST_STRING)
      case xs                                   => notImplemented("toBase64String(bytes: byte[])", xs)
    }

    def fromBase64StringF: BaseFunction =
      NativeFunction("fromBase64String", 10, FROMBASE64, BYTESTR, "Base64 decode", ("str", STRING, "base64 encoded string")) {
        case CONST_STRING(str: String) :: Nil => global.base64Decode(str, global.MaxBase64String).map(x => CONST_BYTESTR(ByteStr(x)))
        case xs                               => notImplemented("fromBase64String(str: String)", xs)
      }

<<<<<<< HEAD
    def toBase16StringF: BaseFunction = NativeFunction("toBase16String", 10, TOBASE16, STRING, "Base16 encode", ("bytes", BYTESTR, "value")) {
      case CONST_BYTESTR(bytes: ByteStr) :: Nil => global.base16Encode(bytes.arr).map(CONST_STRING)
      case xs                                         => notImplemented("toBase16String(bytes: byte[])", xs)
    }

    def fromBase16StringF: BaseFunction =
      NativeFunction("fromBase16String", 10, FROMBASE16, BYTESTR, "Base16 decode", ("str", STRING, "base16 encoded string")) {
        case CONST_STRING(str: String) :: Nil => global.base16Decode(str, global.MaxBase64String).map(x => CONST_BYTESTR(ByteStr(x)))
        case xs                               => notImplemented("fromBase16String(str: String)", xs)
      }
 
    CTX(
      Seq.empty,
      Map.empty,
      Array(keccak256F, blake2b256F, sha256F, sigVerifyF, toBase58StringF, fromBase58StringF, toBase64StringF, fromBase64StringF) ++
          (version match {
            case V1 | V2 => Array[BaseFunction]()
            case V3 => Array(toBase16StringF, fromBase16StringF)
          })
=======
    val v1Functions =
      Array(
        keccak256F,
        blake2b256F,
        sha256F,
        sigVerifyF,
        toBase58StringF,
        fromBase58StringF,
        toBase64StringF,
        fromBase64StringF
      )

    val v3Types = List(
      sha1,
      sha224,
      sha256,
      sha384,
      sha512,
      digestAlgorithmType
    )

    val v3Vars: Map[String, ((FINAL, String), LazyVal)] = Map(
      ("NOALG", ((none, "NONE digest algorithm"), digestAlgValue(none))),
      ("MD2", ((md2, "MD2 digest algorithm"), digestAlgValue(md2))),
      ("MD5", ((md5, "MD5 digest algorithm"), digestAlgValue(md5))),
      ("SHA1", ((sha1, "SHA1 digest algorithm"), digestAlgValue(sha1))),
      ("SHA224", ((sha224, "SHA224 digest algorithm"), digestAlgValue(sha224))),
      ("SHA256", ((sha256, "SHA256 digest algorithm"), digestAlgValue(sha256))),
      ("SHA384", ((sha384, "SHA384 digest algorithm"), digestAlgValue(sha384))),
      ("SHA512", ((sha512, "SHA512 digest algorithm"), digestAlgValue(sha512)))
>>>>>>> 95526904
    )

    val v3Functions = Array(rsaVerifyF)

    version match {
      case V3 => CTX(v3Types, v3Vars, v1Functions ++ v3Functions)
      case _  => CTX(List.empty, Map.empty, v1Functions)
    }
  }

  def evalContext(global: BaseGlobal, version: StdLibVersion): EvaluationContext   = build(global, version).evaluationContext
  def compilerContext(global: BaseGlobal, version: StdLibVersion): CompilerContext = build(global, version).compilerContext
}<|MERGE_RESOLUTION|>--- conflicted
+++ resolved
@@ -16,8 +16,6 @@
 
 object CryptoContext {
 
-<<<<<<< HEAD
-=======
   private val none   = CASETYPEREF("NOALG", List.empty)
   private val md2    = CASETYPEREF("MD2", List.empty)
   private val md5    = CASETYPEREF("MD5", List.empty)
@@ -47,7 +45,6 @@
 
   private def digestAlgValue(tpe: CASETYPEREF): LazyVal = LazyVal(EitherT(Eval.always(CaseObj(tpe, Map.empty).asRight[String])))
 
->>>>>>> 95526904
   def build(global: BaseGlobal, version: StdLibVersion): CTX = {
     def hashFunction(name: String, internalName: Short, cost: Long, docString: String)(h: Array[Byte] => Array[Byte]): BaseFunction =
       NativeFunction(name, cost, internalName, BYTESTR, docString, ("bytes", BYTESTR, "value")) {
@@ -114,7 +111,6 @@
         case xs                               => notImplemented("fromBase64String(str: String)", xs)
       }
 
-<<<<<<< HEAD
     def toBase16StringF: BaseFunction = NativeFunction("toBase16String", 10, TOBASE16, STRING, "Base16 encode", ("bytes", BYTESTR, "value")) {
       case CONST_BYTESTR(bytes: ByteStr) :: Nil => global.base16Encode(bytes.arr).map(CONST_STRING)
       case xs                                         => notImplemented("toBase16String(bytes: byte[])", xs)
@@ -126,15 +122,6 @@
         case xs                               => notImplemented("fromBase16String(str: String)", xs)
       }
  
-    CTX(
-      Seq.empty,
-      Map.empty,
-      Array(keccak256F, blake2b256F, sha256F, sigVerifyF, toBase58StringF, fromBase58StringF, toBase64StringF, fromBase64StringF) ++
-          (version match {
-            case V1 | V2 => Array[BaseFunction]()
-            case V3 => Array(toBase16StringF, fromBase16StringF)
-          })
-=======
     val v1Functions =
       Array(
         keccak256F,
@@ -165,15 +152,14 @@
       ("SHA256", ((sha256, "SHA256 digest algorithm"), digestAlgValue(sha256))),
       ("SHA384", ((sha384, "SHA384 digest algorithm"), digestAlgValue(sha384))),
       ("SHA512", ((sha512, "SHA512 digest algorithm"), digestAlgValue(sha512)))
->>>>>>> 95526904
     )
 
-    val v3Functions = Array(rsaVerifyF)
+    val v3Functions = Array(rsaVerifyF, toBase16StringF, fromBase16StringF)
 
     version match {
-      case V3 => CTX(v3Types, v3Vars, v1Functions ++ v3Functions)
-      case _  => CTX(List.empty, Map.empty, v1Functions)
-    }
+            case V1 | V2 => CTX(Seq.empty, Map.empty, v1Functions)
+            case V3 => CTX(v3Types, v3Vars, v1Functions ++ v3Functions)
+          }
   }
 
   def evalContext(global: BaseGlobal, version: StdLibVersion): EvaluationContext   = build(global, version).evaluationContext
