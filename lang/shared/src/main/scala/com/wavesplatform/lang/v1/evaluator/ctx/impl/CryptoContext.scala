package com.wavesplatform.lang.v1.evaluator.ctx.impl

import cats.implicits._
import cats.{Id, Monad}
import com.wavesplatform.common.merkle.Merkle.createRoot
import com.wavesplatform.common.state.ByteStr
import com.wavesplatform.lang.ExecutionError
import com.wavesplatform.lang.directives.values.{StdLibVersion, V3, _}
import com.wavesplatform.lang.v1.compiler.Terms._
import com.wavesplatform.lang.v1.compiler.Types._
import com.wavesplatform.lang.v1.compiler.{CompilerContext, Terms}
import com.wavesplatform.lang.v1.evaluator.Contextful.NoContext
import com.wavesplatform.lang.v1.evaluator.ContextfulVal
import com.wavesplatform.lang.v1.evaluator.FunctionIds._
import com.wavesplatform.lang.v1.evaluator.ctx.impl.crypto.RSA.DigestAlgorithm
import com.wavesplatform.lang.v1.evaluator.ctx.{BaseFunction, EvaluationContext, NativeFunction}
import com.wavesplatform.lang.v1.{BaseGlobal, CTX}

import scala.util.Try

object CryptoContext {

  private val none    = CASETYPEREF("NoAlg", List.empty)
  private val md5     = CASETYPEREF("Md5", List.empty)
  private val sha1    = CASETYPEREF("Sha1", List.empty)
  private val sha224  = CASETYPEREF("Sha224", List.empty)
  private val sha256  = CASETYPEREF("Sha256", List.empty)
  private val sha384  = CASETYPEREF("Sha384", List.empty)
  private val sha512  = CASETYPEREF("Sha512", List.empty)
  private val sha3224 = CASETYPEREF("Sha3224", List.empty)
  private val sha3256 = CASETYPEREF("Sha3256", List.empty)
  private val sha3384 = CASETYPEREF("Sha3384", List.empty)
  private val sha3512 = CASETYPEREF("Sha3512", List.empty)

  private val digestAlgorithmType =
    UNION(none, md5, sha1, sha224, sha256, sha384, sha512, sha3224, sha3256, sha3384, sha3512)

  private def algFromCO(obj: Terms.CaseObj): Either[String, DigestAlgorithm] = {
    import com.wavesplatform.lang.v1.evaluator.ctx.impl.crypto.RSA._
    obj match {
      case CaseObj(`none`, _)    => Right(NONE)
      case CaseObj(`md5`, _)     => Right(MD5)
      case CaseObj(`sha1`, _)    => Right(SHA1)
      case CaseObj(`sha224`, _)  => Right(SHA224)
      case CaseObj(`sha256`, _)  => Right(SHA256)
      case CaseObj(`sha384`, _)  => Right(SHA384)
      case CaseObj(`sha512`, _)  => Right(SHA512)
      case CaseObj(`sha3224`, _) => Right(SHA3224)
      case CaseObj(`sha3256`, _) => Right(SHA3256)
      case CaseObj(`sha3384`, _) => Right(SHA3384)
      case CaseObj(`sha3512`, _) => Right(SHA3512)
      case _                     => Left("Unknown digest type")
    }
  }

  private def digestAlgValue(tpe: CASETYPEREF): ContextfulVal[NoContext] =
    ContextfulVal.pure(CaseObj(tpe, Map.empty))

  def build(global: BaseGlobal, version: StdLibVersion): CTX[NoContext] = {
    def lgen(
        lim: Array[Int],
        name: ((Int, Int)) => (String, Short),
        complexity: Int => Int,
        check: Int => List[EVALUATED] => Either[ExecutionError, Unit],
        ret: TYPE,
        args: (String, TYPE)*
    )(body: List[EVALUATED] => Either[ExecutionError, EVALUATED]): Array[BaseFunction[NoContext]] = {
      lim.zipWithIndex.map { n =>
        val (sname, iname) = name(n)
        NativeFunction[NoContext](sname, complexity(n._1), iname, ret, args: _*) { a =>
          check(n._1)(a).flatMap(_ => body(a))
        }
      }
    }

    def hashFunction(name: String, internalName: Short, cost: Long)(h: Array[Byte] => Array[Byte]): BaseFunction[NoContext] =
      NativeFunction(name, cost, internalName, BYTESTR, ("bytes", BYTESTR)) {
        case CONST_BYTESTR(m: ByteStr) :: Nil => CONST_BYTESTR(ByteStr(h(m.arr)))
        case xs                               => notImplemented[Id, EVALUATED](s"$name(bytes: ByteVector)", xs)
      }

    val keccak256F: BaseFunction[NoContext] = hashFunction("keccak256", KECCAK256, (if (version < V4) {
                                                                                      10
                                                                                    } else {
                                                                                      200
                                                                                    }))(global.keccak256)
    val blake2b256F: BaseFunction[NoContext] = hashFunction("blake2b256", BLAKE256, (if (version < V4) {
                                                                                       10
                                                                                     } else {
                                                                                       200
                                                                                     }))(global.blake2b256)
    val sha256F: BaseFunction[NoContext] = hashFunction("sha256", SHA256, (if (version < V4) {
                                                                             10
                                                                           } else {
                                                                             200
                                                                           }))(global.sha256)

    def hashLimFunction(lim: Array[Int], name: String, internalName: Short, costs: Int => Int)(
        h: Array[Byte] => Array[Byte]
    ): Array[BaseFunction[NoContext]] =
      lgen(
        lim,
        (n => (s"${name}_${n._1}Kb", (internalName + n._2).toShort)),
        costs,
        (n => {
          case CONST_BYTESTR(msg: ByteStr) :: _ => Either.cond(msg.size <= n * 1024, (), s"Invalid message size = ${msg.size} bytes, must be not greater than $n KB")
          case xs                               => notImplemented[Id, Unit](s"${name}_${n}Kb(bytes: ByteVector)", xs)
        }),
        BYTESTR,
        ("bytes", BYTESTR)
      ) {
        case CONST_BYTESTR(m: ByteStr) :: Nil => CONST_BYTESTR(ByteStr(h(m.arr)))
        case xs                               => notImplemented[Id, EVALUATED](s"${name}_NKb(bytes: ByteVector)", xs)
      }

    val keccak256F_lim: Array[BaseFunction[NoContext]] = hashLimFunction(Array(16, 32, 64, 128), "keccak256", KECCAK256_LIM, ({
      case 16  => 10
      case 32  => 25
      case 64  => 50
      case 128 => 100
    }))(global.keccak256)
    val blake2b256F_lim: Array[BaseFunction[NoContext]] = hashLimFunction(Array(16, 32, 64, 128), "blake2b256", BLAKE256_LIM, ({
      case 16  => 10
      case 32  => 25
      case 64  => 50
      case 128 => 100
    }))(global.blake2b256)
    val sha256F_lim: Array[BaseFunction[NoContext]] = hashLimFunction(Array(16, 32, 64, 128), "sha256", SHA256_LIM, ({
      case 16  => 10
      case 32  => 25
      case 64  => 50
      case 128 => 100
    }))(global.sha256)

    val sigVerifyL: Array[BaseFunction[NoContext]] = lgen(
      Array(16, 32, 64, 128),
      (n => (s"sigVerify_${n._1}Kb", (SIGVERIFY_LIM + n._2).toShort)),
      ({
        case 16  => 100
        case 32  => 110
        case 64  => 125
        case 128 => 150
      }),
      (n => {
        case CONST_BYTESTR(msg: ByteStr) :: _ => Either.cond(msg.size <= n * 1024, (), s"Invalid message size = ${msg.size} bytes, must be not greater than $n KB")
        case xs                               => notImplemented[Id, Unit](s"sigVerify_${n}Kb(message: ByteVector, sig: ByteVector, pub: ByteVector)", xs)
      }),
      BOOLEAN,
      ("message", BYTESTR),
      ("sig", BYTESTR),
      ("pub", BYTESTR)
    ) {
      case CONST_BYTESTR(msg: ByteStr) :: CONST_BYTESTR(sig: ByteStr) :: CONST_BYTESTR(pub: ByteStr) :: Nil =>
        Right(CONST_BOOLEAN(global.curve25519verify(msg.arr, sig.arr, pub.arr)))
      case xs => notImplemented[Id, EVALUATED](s"sigVerify(message: ByteVector, sig: ByteVector, pub: ByteVector)", xs)
    }

    def sigVerifyF(contextVer: StdLibVersion): BaseFunction[NoContext] = {
      val lim = if (version < V4) {
        global.MaxByteStrSizeForVerifyFuncs
      } else {
        global.MaxByteStrSizeForVerifyFuncs_V4
      }
      NativeFunction("sigVerify", (if (version < V4) {
                                     100
                                   } else {
                                     200
                                   }), SIGVERIFY, BOOLEAN, ("message", BYTESTR), ("sig", BYTESTR), ("pub", BYTESTR)) {
        case CONST_BYTESTR(msg: ByteStr) :: CONST_BYTESTR(sig: ByteStr) :: CONST_BYTESTR(pub: ByteStr) :: Nil
            if (contextVer != V1 && contextVer != V2 && msg.size > lim) =>
          Left(s"Invalid message size = ${msg.size} bytes, must be not greater than ${lim / 1024} KB")
        case CONST_BYTESTR(msg: ByteStr) :: CONST_BYTESTR(sig: ByteStr) :: CONST_BYTESTR(pub: ByteStr) :: Nil =>
          Right(CONST_BOOLEAN(global.curve25519verify(msg.arr, sig.arr, pub.arr)))
        case xs => notImplemented[Id, EVALUATED](s"sigVerify(message: ByteVector, sig: ByteVector, pub: ByteVector)", xs)
      }
    }

    val rsaVerifyF: BaseFunction[NoContext] = {
      val lim = if (version < V4) {
        global.MaxByteStrSizeForVerifyFuncs
      } else {
        global.MaxByteStrSizeForVerifyFuncs_V4
      }
      NativeFunction(
        "rsaVerify",
        (if (version < V4) {
           300
         } else {
           1000
         }),
        RSAVERIFY,
        BOOLEAN,
        ("digest", digestAlgorithmType),
        ("message", BYTESTR),
        ("sig", BYTESTR),
        ("pub", BYTESTR)
      ) {
        case (digestAlg: CaseObj) :: CONST_BYTESTR(msg: ByteStr) :: CONST_BYTESTR(sig: ByteStr) :: CONST_BYTESTR(pub: ByteStr) :: Nil
            if (msg.size > lim) =>
          Left(s"Invalid message size = ${msg.size} bytes, must be not greater than ${lim / 1024} KB")
        case (digestAlg: CaseObj) :: CONST_BYTESTR(msg: ByteStr) :: CONST_BYTESTR(sig: ByteStr) :: CONST_BYTESTR(pub: ByteStr) :: Nil =>
          algFromCO(digestAlg) flatMap { alg =>
            Try(global.rsaVerify(alg, msg.arr, sig.arr, pub.arr)).toEither
              .bimap(_ => "Illegal input params", CONST_BOOLEAN)
          }
        case xs => notImplemented[Id, EVALUATED](s"rsaVerify(digest: DigestAlgorithmType, message: ByteVector, sig: ByteVector, pub: ByteVector)", xs)
      }
    }

    val rsaVerifyL: Array[BaseFunction[NoContext]] = lgen(
      Array(16, 32, 64, 128),
      (n => (s"rsaVerify_${n._1}Kb", (RSAVERIFY_LIM + n._2).toShort)),
      ({
        case 16  => 500
        case 32  => 550
        case 64  => 625
        case 128 => 750
      }),
      (n => {
        case _ :: CONST_BYTESTR(msg: ByteStr) :: _ => Either.cond(msg.size <= n * 1024, (), s"Invalid message size = ${msg.size} bytes, must be not greater than $n KB")
        case xs =>
          notImplemented[Id, Unit](s"rsaVerify_${n}Kb(digest: DigestAlgorithmType, message: ByteVector, sig: ByteVector, pub: ByteVector)", xs)
      }),
      BOOLEAN,
      ("digest", digestAlgorithmType),
      ("message", BYTESTR),
      ("sig", BYTESTR),
      ("pub", BYTESTR)
    ) {
      case (digestAlg: CaseObj) :: CONST_BYTESTR(msg: ByteStr) :: CONST_BYTESTR(sig: ByteStr) :: CONST_BYTESTR(pub: ByteStr) :: Nil =>
        algFromCO(digestAlg) flatMap { alg =>
          Try(global.rsaVerify(alg, msg.arr, sig.arr, pub.arr)).toEither
            .bimap(_ => "Illegal input params", CONST_BOOLEAN)
        }
      case xs => notImplemented[Id, EVALUATED](s"rsaVerify(digest: DigestAlgorithmType, message: ByteVector, sig: ByteVector, pub: ByteVector)", xs)
    }

    def toBase58StringF: BaseFunction[NoContext] = NativeFunction("toBase58String", 10, TOBASE58, STRING, ("bytes", BYTESTR)) {
      case CONST_BYTESTR(bytes: ByteStr) :: Nil => global.base58Encode(bytes.arr).flatMap(CONST_STRING(_, reduceLimit = version >= V4))
      case xs                                   => notImplemented[Id, EVALUATED]("toBase58String(bytes: ByteVector)", xs)
    }

    def fromBase58StringF: BaseFunction[NoContext] =
      NativeFunction("fromBase58String", 10, FROMBASE58, BYTESTR, ("str", STRING)) {
        case CONST_STRING(str: String) :: Nil => global.base58Decode(str, global.MaxBase58String).flatMap(x => CONST_BYTESTR(ByteStr(x)))
        case xs                               => notImplemented[Id, EVALUATED]("fromBase58String(str: String)", xs)
      }

    def toBase64StringF: BaseFunction[NoContext] = NativeFunction("toBase64String", 10, TOBASE64, STRING, ("bytes", BYTESTR)) {
      case CONST_BYTESTR(bytes: ByteStr) :: Nil => global.base64Encode(bytes.arr).flatMap(CONST_STRING(_, reduceLimit = version >= V4))
      case xs                                   => notImplemented[Id, EVALUATED]("toBase64String(bytes: ByteVector)", xs)
    }

    def fromBase64StringF: BaseFunction[NoContext] =
      NativeFunction("fromBase64String", 10, FROMBASE64, BYTESTR, ("str", STRING)) {
        case CONST_STRING(str: String) :: Nil => global.base64Decode(str, global.MaxBase64String).flatMap(x => CONST_BYTESTR(ByteStr(x)))
        case xs                               => notImplemented[Id, EVALUATED]("fromBase64String(str: String)", xs)
      }

    val checkMerkleProofF: BaseFunction[NoContext] =
      NativeFunction(
        "checkMerkleProof",
        30,
        CHECK_MERKLE_PROOF,
        BOOLEAN,
        ("merkleRoot", BYTESTR),
        ("merkleProof", BYTESTR),
        ("valueBytes", BYTESTR)
      ) {
        case CONST_BYTESTR(root) :: CONST_BYTESTR(proof) :: CONST_BYTESTR(value) :: Nil =>
          Right(CONST_BOOLEAN(global.merkleVerify(root.arr, proof.arr, value.arr)))
        case xs => notImplemented[Id, EVALUATED](s"checkMerkleProof(merkleRoot: ByteVector, merkleProof: ByteVector, valueBytes: ByteVector)", xs)
      }

    val createMerkleRootF: BaseFunction[NoContext] =
      NativeFunction(
        "createMerkleRoot",
        30,
        CREATE_MERKLE_ROOT,
        BYTESTR,
        ("merkleProof", LIST(BYTESTR)),
        ("valueBytes", BYTESTR),
        ("index", LONG)
      ) {
        case xs @ (ARR(proof) :: CONST_BYTESTR(value) :: CONST_LONG(index) :: Nil) =>
          if (value.size == 32 && proof.length <= 16 && proof.forall({
                case CONST_BYTESTR(v) => v.size == 32
                case _                => false
              })) {
            CONST_BYTESTR(ByteStr(createRoot(value.arr, Math.toIntExact(index), proof.reverse.map({
              case CONST_BYTESTR(v) => v.arr
              case _                => throw (new Exception("Expect ByteStr"))
            }))))
          } else {
            notImplemented[Id, EVALUATED](s"createMerkleRoot(merkleProof: ByteVector, valueBytes: ByteVector)", xs)
          }
        case xs => notImplemented[Id, EVALUATED](s"createMerkleRoot(merkleProof: ByteVector, valueBytes: ByteVector)", xs)
      }

    def toBase16StringF(checkLength: Boolean): BaseFunction[NoContext] = NativeFunction("toBase16String", 10, TOBASE16, STRING, ("bytes", BYTESTR)) {
      case CONST_BYTESTR(bytes: ByteStr) :: Nil => global.base16Encode(bytes.arr, checkLength).flatMap(CONST_STRING(_))
      case xs                                   => notImplemented[Id, EVALUATED]("toBase16String(bytes: ByteVector)", xs)
    }

    def fromBase16StringF(checkLength: Boolean): BaseFunction[NoContext] =
      NativeFunction("fromBase16String", 10, FROMBASE16, BYTESTR, ("str", STRING)) {
        case CONST_STRING(str: String) :: Nil => global.base16Decode(str, checkLength).flatMap(x => CONST_BYTESTR(ByteStr(x)))
        case xs                               => notImplemented[Id, EVALUATED]("fromBase16String(str: String)", xs)
      }

    val bls12Groth16VerifyL: Array[BaseFunction[NoContext]] = lgen(
      (1 to 15).toArray,
      (n => (s"groth16Verify_${n._1}inputs", (BLS12_GROTH16_VERIFY_LIM + n._2).toShort)),
      ({ n =>
        Array(1200, 1300, 1400, 1500, 1600, 1700, 1800, 1900, 2000, 2100, 2200, 2300, 2400, 2500, 2600)(n - 1)
      }),
      (n => {
        case _ :: _ :: CONST_BYTESTR(inputs: ByteStr) :: _ =>
          Either.cond(inputs.size <= n * 32, (), s"Invalid inputs size ${inputs.size} bytes, must be not greater than ${n * 32} bytes")
        case xs => notImplemented[Id, Unit](s"groth16Verify_${n}inputs(vk:ByteVector, proof:ByteVector, inputs:ByteVector)", xs)
      }),
      BOOLEAN,
      ("verifying key", BYTESTR),
      ("proof", BYTESTR),
      ("inputs", BYTESTR)
    ) {
      case CONST_BYTESTR(vk: ByteStr) :: CONST_BYTESTR(proof: ByteStr) :: CONST_BYTESTR(inputs: ByteStr) :: Nil =>
        if (inputs.size > 512)
          Left(s"Invalid inputs size ${inputs.size} bytes, must be not greater than 512 bytes")
        else if (inputs.size % 32 != 0)
          Left(s"Invalid inputs size ${inputs.size} bytes, must be a multiple of 32 bytes")
        else if (proof.size != 192)
          Left(s"Invalid proof size ${proof.size} bytes, must be equal to 192 bytes")
        else if (vk.size != 48 * (8 + inputs.size / 32))
          Left(s"Invalid vk size ${vk.size} bytes, must be equal to ${(8 + inputs.size / 32) * 48} bytes for ${inputs.size / 32} inputs")
        else
          Right(CONST_BOOLEAN(global.groth16Verify(vk.arr, proof.arr, inputs.arr)))
      case xs => notImplemented[Id, EVALUATED]("groth16Verify(vk:ByteVector, proof:ByteVector, inputs:ByteVector)", xs)
    }

    val bls12Groth16VerifyF: BaseFunction[NoContext] =
      NativeFunction(
        "groth16Verify",
        2700,
        BLS12_GROTH16_VERIFY,
        BOOLEAN,
        ("verifying key", BYTESTR),
        ("proof", BYTESTR),
        ("inputs", BYTESTR)
      ) {
        case CONST_BYTESTR(vk: ByteStr) :: CONST_BYTESTR(proof: ByteStr) :: CONST_BYTESTR(inputs: ByteStr) :: Nil =>
          if (inputs.size > 512)
            Left(s"Invalid inputs size ${inputs.size} bytes, must be not greater than 512 bytes")
          else if (inputs.size % 32 != 0)
            Left(s"Invalid inputs size ${inputs.size} bytes, must be a multiple of 32 bytes")
          else if (proof.size != 192)
            Left(s"Invalid proof size ${proof.size} bytes, must be equal to 192 bytes")
          else if (vk.size != 48 * (8 + inputs.size / 32))
            Left(s"Invalid vk size ${vk.size} bytes, must be equal to ${(8 + inputs.size / 32) * 48} bytes for ${inputs.size / 32} inputs")
          else
            Right(CONST_BOOLEAN(global.groth16Verify(vk.arr, proof.arr, inputs.arr)))
        case xs => notImplemented[Id, EVALUATED]("groth16Verify(vk:ByteVector, proof:ByteVector, inputs:ByteVector)", xs)
      }

    val ecrecover: BaseFunction[NoContext] =
      NativeFunction(
        "ecrecover",
        70,
        ECRECOVER,
        BYTESTR,
        ("message hash", BYTESTR),
        ("signature", BYTESTR)
      ) {
        case CONST_BYTESTR(messageHash: ByteStr) :: CONST_BYTESTR(signature: ByteStr) :: Nil =>
          if (messageHash.size != 32)
            Left(s"Invalid message hash size ${messageHash.size} bytes, must be equal to 32 bytes")
          else if (signature.size > 65)
            Left(s"Invalid signature size ${signature.size} bytes, must not be greater than 65 bytes")
          else if (signature.isEmpty)
            Left(s"Signature must not be empty")
          else
            CONST_BYTESTR(ByteStr(global.ecrecover(messageHash.arr, signature.arr)))
        case xs => notImplemented[Id, EVALUATED]("ecrecover(messageHash:ByteVector, signature:ByteVector)", xs)

      }

    val v1Functions =
      Array(
        keccak256F,
        blake2b256F,
        sha256F,
        sigVerifyF(version),
        toBase58StringF,
        fromBase58StringF,
        toBase64StringF,
        fromBase64StringF
      )

    val v3Types = List(
      none,
      md5,
      sha1,
      sha224,
      sha256,
      sha384,
      sha512,
      sha3224,
      sha3256,
      sha3384,
      sha3512,
      digestAlgorithmType
    )

    val v3Vars: Map[String, (FINAL, ContextfulVal[NoContext])] =
      Map(
        ("NOALG", (none, digestAlgValue(none))),
        ("MD5", (md5, digestAlgValue(md5))),
        ("SHA1", (sha1, digestAlgValue(sha1))),
        ("SHA224", (sha224, digestAlgValue(sha224))),
        ("SHA256", (sha256, digestAlgValue(sha256))),
        ("SHA384", (sha384, digestAlgValue(sha384))),
        ("SHA512", (sha512, digestAlgValue(sha512))),
        ("SHA3224", (sha3224, digestAlgValue(sha3224))),
        ("SHA3256", (sha3256, digestAlgValue(sha3256))),
        ("SHA3384", (sha3384, digestAlgValue(sha3384))),
        ("SHA3512", (sha3512, digestAlgValue(sha3512)))
      )

    val v3Functions =
      Array(
        rsaVerifyF,
        checkMerkleProofF,
        toBase16StringF(checkLength = false),
        fromBase16StringF(checkLength = false)
      )

    val v4Functions =
      Array(
<<<<<<< HEAD
        bls12Groth16VerifyF,
        createMerkleRootF, // new in V4
        rsaVerifyF,
        toBase16StringF(checkLength = true),
        fromBase16StringF(checkLength = true) // from V3
=======
        bls12Groth16VerifyF, createMerkleRootF, ecrecover, // new in V4
        rsaVerifyF, toBase16StringF(checkLength = true), fromBase16StringF(checkLength = true) // from V3
>>>>>>> 12551d23
      ) ++ sigVerifyL ++ rsaVerifyL ++ keccak256F_lim ++ blake2b256F_lim ++ sha256F_lim ++ bls12Groth16VerifyL

    val fromV1Ctx = CTX[NoContext](Seq(), Map(), v1Functions)
    val fromV3Ctx = fromV1Ctx |+| CTX[NoContext](v3Types, v3Vars, v3Functions)
    val fromV4Ctx = fromV1Ctx |+| CTX[NoContext](v3Types, v3Vars, v4Functions)

    version match {
      case V1 | V2      => fromV1Ctx
      case V3           => fromV3Ctx
      case v if v >= V4 => fromV4Ctx
    }
  }

  def evalContext[F[_]: Monad](global: BaseGlobal, version: StdLibVersion): EvaluationContext[NoContext, F] =
    build(global, version).evaluationContext[F]

  def compilerContext(global: BaseGlobal, version: StdLibVersion): CompilerContext =
    build(global, version).compilerContext
}<|MERGE_RESOLUTION|>--- conflicted
+++ resolved
@@ -436,16 +436,11 @@
 
     val v4Functions =
       Array(
-<<<<<<< HEAD
         bls12Groth16VerifyF,
-        createMerkleRootF, // new in V4
+        createMerkleRootF, ecrecover,// new in V4
         rsaVerifyF,
         toBase16StringF(checkLength = true),
         fromBase16StringF(checkLength = true) // from V3
-=======
-        bls12Groth16VerifyF, createMerkleRootF, ecrecover, // new in V4
-        rsaVerifyF, toBase16StringF(checkLength = true), fromBase16StringF(checkLength = true) // from V3
->>>>>>> 12551d23
       ) ++ sigVerifyL ++ rsaVerifyL ++ keccak256F_lim ++ blake2b256F_lim ++ sha256F_lim ++ bls12Groth16VerifyL
 
     val fromV1Ctx = CTX[NoContext](Seq(), Map(), v1Functions)
