package com.wavesplatform.lang.v1.evaluator.ctx.impl

import cats.implicits._
import cats.{Id, Monad}
import cats.implicits._
import com.wavesplatform.common.state.ByteStr
import com.wavesplatform.common.merkle.Merkle.createRoot
import com.wavesplatform.lang.directives.values.{StdLibVersion, V3, _}
import com.wavesplatform.lang.v1.compiler.Terms._
import com.wavesplatform.lang.v1.compiler.Types._
import com.wavesplatform.lang.v1.compiler.{CompilerContext, Terms}
import com.wavesplatform.lang.v1.evaluator.Contextful.NoContext
import com.wavesplatform.lang.v1.evaluator.ContextfulVal
import com.wavesplatform.lang.v1.evaluator.FunctionIds._
import com.wavesplatform.lang.v1.evaluator.ctx.impl.crypto.RSA.DigestAlgorithm
import com.wavesplatform.lang.v1.evaluator.ctx.{BaseFunction, EvaluationContext, NativeFunction}
import com.wavesplatform.lang.v1.{BaseGlobal, CTX}
import com.wavesplatform.lang.ExecutionError

import scala.util.Try

object CryptoContext {

  private val none    = CASETYPEREF("NoAlg", List.empty)
  private val md5     = CASETYPEREF("Md5", List.empty)
  private val sha1    = CASETYPEREF("Sha1", List.empty)
  private val sha224  = CASETYPEREF("Sha224", List.empty)
  private val sha256  = CASETYPEREF("Sha256", List.empty)
  private val sha384  = CASETYPEREF("Sha384", List.empty)
  private val sha512  = CASETYPEREF("Sha512", List.empty)
  private val sha3224 = CASETYPEREF("Sha3224", List.empty)
  private val sha3256 = CASETYPEREF("Sha3256", List.empty)
  private val sha3384 = CASETYPEREF("Sha3384", List.empty)
  private val sha3512 = CASETYPEREF("Sha3512", List.empty)

  private val digestAlgorithmType =
    UNION(none, md5, sha1, sha224, sha256, sha384, sha512, sha3224, sha3256, sha3384, sha3512)

  private def algFromCO(obj: Terms.CaseObj): Either[String, DigestAlgorithm] = {
    import com.wavesplatform.lang.v1.evaluator.ctx.impl.crypto.RSA._
    obj match {
      case CaseObj(`none`, _)    => Right(NONE)
      case CaseObj(`md5`, _)     => Right(MD5)
      case CaseObj(`sha1`, _)    => Right(SHA1)
      case CaseObj(`sha224`, _)  => Right(SHA224)
      case CaseObj(`sha256`, _)  => Right(SHA256)
      case CaseObj(`sha384`, _)  => Right(SHA384)
      case CaseObj(`sha512`, _)  => Right(SHA512)
      case CaseObj(`sha3224`, _) => Right(SHA3224)
      case CaseObj(`sha3256`, _) => Right(SHA3256)
      case CaseObj(`sha3384`, _) => Right(SHA3384)
      case CaseObj(`sha3512`, _) => Right(SHA3512)
      case _                     => Left("Unknown digest type")
    }
  }

  private def digestAlgValue(tpe: CASETYPEREF): ContextfulVal[NoContext] =
    ContextfulVal.pure(CaseObj(tpe, Map.empty))

  def build(global: BaseGlobal, version: StdLibVersion): CTX[NoContext] = {
    def lgen(lim: Array[Int], name: ((Int,Int)) => (String, Short), complexity: Int => Int, check: Int => List[EVALUATED] => Either[ExecutionError, Unit], ret: TYPE, args: (String, TYPE)*)(body: List[EVALUATED] => Either[ExecutionError, EVALUATED]) : Array[BaseFunction[NoContext]] = {
      lim.zipWithIndex.map { n =>
        val (sname,iname) = name(n)
        NativeFunction[NoContext](sname,
                       complexity(n._1),
                       iname,
                       ret,
                       args : _*) { a =>
                          check(n._1)(a).flatMap(_ => body(a))
                       }
      }
    }

    def hashFunction(name: String, internalName: Short, cost: Long)(h: Array[Byte] => Array[Byte]): BaseFunction[NoContext] =
      NativeFunction(name, cost, internalName, BYTESTR, ("bytes", BYTESTR)) {
        case CONST_BYTESTR(m: ByteStr) :: Nil => CONST_BYTESTR(ByteStr(h(m.arr)))
        case xs                               => notImplemented[Id, EVALUATED](s"$name(bytes: ByteVector)", xs)
      }

    val keccak256F: BaseFunction[NoContext]  = hashFunction("keccak256", KECCAK256, (if(version < V4) { 10 } else { 200 }))(global.keccak256)
    val blake2b256F: BaseFunction[NoContext] = hashFunction("blake2b256", BLAKE256, (if(version < V4) { 10 } else { 200 }))(global.blake2b256)
    val sha256F: BaseFunction[NoContext]     = hashFunction("sha256", SHA256, (if(version < V4) { 10 } else { 200 }))(global.sha256)

    def hashLimFunction(lim: Array[Int], name: String, internalName: Short, costs: Int => Int)(h: Array[Byte] => Array[Byte]): Array[BaseFunction[NoContext]] =
      lgen(lim, (n => (s"${name}_${n._1}Kb", (internalName + n._2).toShort)), costs, (n => {
                                                            case CONST_BYTESTR(msg: ByteStr) :: _ => Either.cond(msg.size <= n*1024, (), s"Invalid message size, must be not greater than $n Kb")
                                                            case xs => notImplemented[Id, Unit](s"${name}_${n}Kb(bytes: ByteVector)", xs)
                                                          }), BYTESTR, ("bytes", BYTESTR)) {
        case CONST_BYTESTR(m: ByteStr) :: Nil => CONST_BYTESTR(ByteStr(h(m.arr)))
        case xs                               => notImplemented[Id, EVALUATED](s"${name}_NKb(bytes: ByteVector)", xs)
      }

    val keccak256F_lim: Array[BaseFunction[NoContext]]  = hashLimFunction(Array(16,32,64,128), "keccak256", KECCAK256_LIM, ({ case 16 => 10
                                                                                                                              case 32 => 25
                                                                                                                              case 64 => 50
                                                                                                                              case 128 => 100 }))(global.keccak256)
    val blake2b256F_lim: Array[BaseFunction[NoContext]]  = hashLimFunction(Array(16,32,64,128), "blake2b256", BLAKE256_LIM, ({ case 16 => 10
                                                                                                                               case 32 => 25
                                                                                                                               case 64 => 50
                                                                                                                               case 128 => 100 }))(global.blake2b256)
    val sha256F_lim: Array[BaseFunction[NoContext]]  = hashLimFunction(Array(16,32,64,128), "sha256", SHA256_LIM, ({ case 16 => 10
                                                                                                                     case 32 => 25
                                                                                                                     case 64 => 50
                                                                                                                     case 128 => 100 }))(global.sha256)

    val sigVerifyL: Array[BaseFunction[NoContext]] = lgen(Array(16,32,64,128),
                                                         (n => (s"sigVerify_${n._1}Kb", (SIGVERIFY_LIM + n._2).toShort)),
                                                         ({ case 16 => 100
                                                            case 32 => 110
                                                            case 64 => 125
                                                            case 128 => 150
                                                         }),
                                                         (n => {
                                                            case CONST_BYTESTR(msg: ByteStr) :: _ => Either.cond(msg.size <= n*1024, (), s"Invalid message size, must be not greater than $n Kb")
                                                            case xs => notImplemented[Id, Unit](s"sigVerify_${n}Kb(message: ByteVector, sig: ByteVector, pub: ByteVector)", xs)
                                                          }),
                                                        BOOLEAN,
                                                        ("message", BYTESTR),
                                                        ("sig", BYTESTR),
                                                        ("pub", BYTESTR)) {
        case CONST_BYTESTR(msg: ByteStr) :: CONST_BYTESTR(sig: ByteStr) :: CONST_BYTESTR(pub: ByteStr) :: Nil =>
          Right(CONST_BOOLEAN(global.curve25519verify(msg.arr, sig.arr, pub.arr)))
        case xs => notImplemented[Id, EVALUATED](s"sigVerify(message: ByteVector, sig: ByteVector, pub: ByteVector)", xs)
    }


    def sigVerifyF(contextVer: StdLibVersion): BaseFunction[NoContext] = {
      val lim = if(version < V4) { global.MaxByteStrSizeForVerifyFuncs } else { global.MaxByteStrSizeForVerifyFuncs_V4 }
      NativeFunction("sigVerify",
                     (if(version < V4) { 100 } else { 200 }),
                     SIGVERIFY,
                     BOOLEAN,
                     ("message", BYTESTR),
                     ("sig", BYTESTR),
                     ("pub", BYTESTR)) {
        case CONST_BYTESTR(msg: ByteStr) :: CONST_BYTESTR(sig: ByteStr) :: CONST_BYTESTR(pub: ByteStr) :: Nil
            if (contextVer != V1 && contextVer != V2 && msg.size > lim) =>
          Left(s"Invalid message size, must be not greater than ${lim / 1024} KB")
        case CONST_BYTESTR(msg: ByteStr) :: CONST_BYTESTR(sig: ByteStr) :: CONST_BYTESTR(pub: ByteStr) :: Nil =>
          Right(CONST_BOOLEAN(global.curve25519verify(msg.arr, sig.arr, pub.arr)))
        case xs => notImplemented[Id, EVALUATED](s"sigVerify(message: ByteVector, sig: ByteVector, pub: ByteVector)", xs)
      }
    }

    val rsaVerifyF: BaseFunction[NoContext] = {
      val lim = if(version < V4) { global.MaxByteStrSizeForVerifyFuncs } else { global.MaxByteStrSizeForVerifyFuncs_V4 }
      NativeFunction(
        "rsaVerify",
        (if(version < V4) { 300 } else { 1000 }),
        RSAVERIFY,
        BOOLEAN,
        ("digest", digestAlgorithmType),
        ("message", BYTESTR),
        ("sig", BYTESTR),
        ("pub", BYTESTR)
      ) {
        case (digestAlg: CaseObj) :: CONST_BYTESTR(msg: ByteStr) :: CONST_BYTESTR(sig: ByteStr) :: CONST_BYTESTR(pub: ByteStr) :: Nil
            if (msg.size > lim) =>
          Left(s"Invalid message size, must be not greater than ${lim / 1024} KB")
        case (digestAlg: CaseObj) :: CONST_BYTESTR(msg: ByteStr) :: CONST_BYTESTR(sig: ByteStr) :: CONST_BYTESTR(pub: ByteStr) :: Nil =>
          algFromCO(digestAlg) flatMap { alg =>
            Try(global.rsaVerify(alg, msg.arr, sig.arr, pub.arr))
              .toEither
              .bimap(_ => "Illegal input params", CONST_BOOLEAN)
          }
        case xs => notImplemented[Id, EVALUATED](s"rsaVerify(digest: DigestAlgorithmType, message: ByteVector, sig: ByteVector, pub: ByteVector)", xs)
      }
    }

    val rsaVerifyL: Array[BaseFunction[NoContext]] = lgen(Array(16,32,64,128),
                                                         (n => (s"rsaVerify_${n._1}Kb", (RSAVERIFY_LIM + n._2).toShort)),
                                                         ({ case 16 => 500
                                                            case 32 => 550
                                                            case 64 => 625
                                                            case 128 => 750
                                                         }),
                                                         (n => {
                                                            case _ :: CONST_BYTESTR(msg: ByteStr) :: _ => Either.cond(msg.size <= n*1024, (), s"Invalid message size, must be not greater than $n Kb")
                                                            case xs => notImplemented[Id, Unit](s"rsaVerify_${n}Kb(digest: DigestAlgorithmType, message: ByteVector, sig: ByteVector, pub: ByteVector)", xs)
                                                          }),
                                                        BOOLEAN,
                                                        ("digest", digestAlgorithmType),
                                                        ("message", BYTESTR),
                                                        ("sig", BYTESTR),
                                                        ("pub", BYTESTR)) {
        case (digestAlg: CaseObj) :: CONST_BYTESTR(msg: ByteStr) :: CONST_BYTESTR(sig: ByteStr) :: CONST_BYTESTR(pub: ByteStr) :: Nil =>
          algFromCO(digestAlg) flatMap { alg =>
            Try(global.rsaVerify(alg, msg.arr, sig.arr, pub.arr))
              .toEither
              .bimap(_ => "Illegal input params", CONST_BOOLEAN)
          }
        case xs => notImplemented[Id, EVALUATED](s"rsaVerify(digest: DigestAlgorithmType, message: ByteVector, sig: ByteVector, pub: ByteVector)", xs)
      }

    def toBase58StringF: BaseFunction[NoContext] = NativeFunction("toBase58String", 10, TOBASE58, STRING, ("bytes", BYTESTR)) {
      case CONST_BYTESTR(bytes: ByteStr) :: Nil => global.base58Encode(bytes.arr).flatMap(CONST_STRING(_))
      case xs                                   => notImplemented[Id, EVALUATED]("toBase58String(bytes: ByteVector)", xs)
    }

    def fromBase58StringF: BaseFunction[NoContext] =
      NativeFunction("fromBase58String", 10, FROMBASE58, BYTESTR, ("str", STRING)) {
        case CONST_STRING(str: String) :: Nil => global.base58Decode(str, global.MaxBase58String).flatMap(x => CONST_BYTESTR(ByteStr(x)))
        case xs                               => notImplemented[Id, EVALUATED]("fromBase58String(str: String)", xs)
      }

    def toBase64StringF: BaseFunction[NoContext] = NativeFunction("toBase64String", 10, TOBASE64, STRING, ("bytes", BYTESTR)) {
      case CONST_BYTESTR(bytes: ByteStr) :: Nil => global.base64Encode(bytes.arr).flatMap(CONST_STRING(_))
      case xs                                   => notImplemented[Id, EVALUATED]("toBase64String(bytes: ByteVector)", xs)
    }

    def fromBase64StringF: BaseFunction[NoContext] =
      NativeFunction("fromBase64String", 10, FROMBASE64, BYTESTR, ("str", STRING)) {
        case CONST_STRING(str: String) :: Nil => global.base64Decode(str, global.MaxBase64String).flatMap(x => CONST_BYTESTR(ByteStr(x)))
        case xs                               => notImplemented[Id, EVALUATED]("fromBase64String(str: String)", xs)
      }

    val checkMerkleProofF: BaseFunction[NoContext] =
      NativeFunction(
        "checkMerkleProof",
        30,
        CHECK_MERKLE_PROOF,
        BOOLEAN,
        ("merkleRoot", BYTESTR),
        ("merkleProof", BYTESTR),
        ("valueBytes", BYTESTR)
      ) {
        case CONST_BYTESTR(root) :: CONST_BYTESTR(proof) :: CONST_BYTESTR(value) :: Nil =>
          Right(CONST_BOOLEAN(global.merkleVerify(root.arr, proof.arr, value.arr)))
        case xs => notImplemented[Id, EVALUATED](s"checkMerkleProof(merkleRoot: ByteVector, merkleProof: ByteVector, valueBytes: ByteVector)", xs)
      }

  val createMerkleRootF: BaseFunction[NoContext] =
    NativeFunction(
      "createMerkleRoot",
      30,
      CREATE_MERKLE_ROOT,
      BYTESTR,
      ("merkleProof", LIST(BYTESTR)),
      ("valueBytes", BYTESTR),
      ("index", LONG)
    ) {
        case xs@(ARR(proof) :: CONST_BYTESTR(value) :: CONST_LONG(index) :: Nil) =>
          if(value.size == 32 && proof.length <= 16 && proof.forall({
              case CONST_BYTESTR(v) => v.size == 32
              case _ => false
            })) {
<<<<<<< HEAD
            CONST_BYTESTR(createRoot(value, Math.toIntExact(index), proof.reverse.map({
=======
            CONST_BYTESTR(ByteStr(createRoot(value.arr, Math.toIntExact(index), proof.map({
>>>>>>> 83c5927c
               case CONST_BYTESTR(v) => v.arr
               case _ => throw(new Exception("Expect ByteStr"))
            }))))
          } else {
            notImplemented[Id, EVALUATED](s"createMerkleRoot(merkleProof: ByteVector, valueBytes: ByteVector)", xs)
          }
        case xs => notImplemented[Id, EVALUATED](s"createMerkleRoot(merkleProof: ByteVector, valueBytes: ByteVector)", xs)
    }

    def toBase16StringF(checkLength: Boolean): BaseFunction[NoContext] = NativeFunction("toBase16String", 10, TOBASE16, STRING, ("bytes", BYTESTR)) {
      case CONST_BYTESTR(bytes: ByteStr) :: Nil => global.base16Encode(bytes.arr, checkLength).flatMap(CONST_STRING(_))
      case xs                                   => notImplemented[Id, EVALUATED]("toBase16String(bytes: ByteVector)", xs)
    }

    def fromBase16StringF(checkLength: Boolean): BaseFunction[NoContext] =
      NativeFunction("fromBase16String", 10, FROMBASE16, BYTESTR, ("str", STRING)) {
        case CONST_STRING(str: String) :: Nil => global.base16Decode(str, checkLength).flatMap(x => CONST_BYTESTR(ByteStr(x)))
        case xs                               => notImplemented[Id, EVALUATED]("fromBase16String(str: String)", xs)
      }

    val bls12Groth16VerifyL: Array[BaseFunction[NoContext]] = lgen((1 to 15).toArray,
                                                         (n => (s"groth16Verify_${n._1}inputs", (BLS12_GROTH16_VERIFY_LIM + n._2).toShort)),
                                                         ({ n =>
                                                           Array(1200, 1300, 1400, 1500, 1600, 1700, 1800, 1900, 2000, 2100, 2200, 2300, 2400, 2500, 2600)(n-1)
                                                         }),
                                                         (n => {
                                                            case _ :: _ :: CONST_BYTESTR(inputs: ByteStr) :: _ => Either.cond(inputs.size <= n*32, (), s"Invalid inputs size ${inputs.size} bytes, must be not greater than ${n*32} bytes")
                                                            case xs => notImplemented[Id, Unit](s"groth16Verify_${n}inputs(vk:ByteVector, proof:ByteVector, inputs:ByteVector)", xs)
                                                          }),
                                                        BOOLEAN,
                                                        ("verifying key", BYTESTR),
                                                        ("proof", BYTESTR),
                                                        ("inputs", BYTESTR)) {
        case CONST_BYTESTR(vk:ByteStr) :: CONST_BYTESTR(proof:ByteStr) :: CONST_BYTESTR(inputs:ByteStr) :: Nil =>
          if (inputs.size > 512)
            Left(s"Invalid inputs size ${inputs.size} bytes, must be not greater than 512 bytes")
          else if (inputs.size % 32 != 0)
            Left(s"Invalid inputs size ${inputs.size} bytes, must be a multiple of 32 bytes")
          else if (proof.size != 192)
            Left(s"Invalid proof size ${proof.size} bytes, must be equal to 192 bytes")
          else if (vk.size != 48 * (8 + inputs.size / 32))
            Left(s"Invalid vk size ${vk.size} bytes, must be equal to ${(8 + inputs.size/32)*48} bytes for ${inputs.size/32} inputs")
          else
            Right(CONST_BOOLEAN(global.groth16Verify(vk.arr, proof.arr, inputs.arr)))
        case xs => notImplemented[Id, EVALUATED]("groth16Verify(vk:ByteVector, proof:ByteVector, inputs:ByteVector)", xs)
      }


    val bls12Groth16VerifyF: BaseFunction[NoContext] =
      NativeFunction(
        "groth16Verify",
        2700,
        BLS12_GROTH16_VERIFY,
        BOOLEAN,
        ("verifying key", BYTESTR),
        ("proof", BYTESTR),
        ("inputs", BYTESTR)
      ) {
        case CONST_BYTESTR(vk:ByteStr) :: CONST_BYTESTR(proof:ByteStr) :: CONST_BYTESTR(inputs:ByteStr) :: Nil =>
          if (inputs.size > 512)
            Left(s"Invalid inputs size ${inputs.size} bytes, must be not greater than 512 bytes")
          else if (inputs.size % 32 != 0)
            Left(s"Invalid inputs size ${inputs.size} bytes, must be a multiple of 32 bytes")
          else if (proof.size != 192)
            Left(s"Invalid proof size ${proof.size} bytes, must be equal to 192 bytes")
          else if (vk.size != 48 * (8 + inputs.size / 32))
            Left(s"Invalid vk size ${vk.size} bytes, must be equal to ${(8 + inputs.size/32)*48} bytes for ${inputs.size/32} inputs")
          else
            Right(CONST_BOOLEAN(global.groth16Verify(vk.arr, proof.arr, inputs.arr)))
        case xs => notImplemented[Id, EVALUATED]("groth16Verify(vk:ByteVector, proof:ByteVector, inputs:ByteVector)", xs)
      }

    val v1Functions =
      Array(
        keccak256F,
        blake2b256F,
        sha256F,
        sigVerifyF(version),
        toBase58StringF,
        fromBase58StringF,
        toBase64StringF,
        fromBase64StringF
      )

    val v3Types = List(
      none,
      md5,
      sha1,
      sha224,
      sha256,
      sha384,
      sha512,
      sha3224,
      sha3256,
      sha3384,
      sha3512,
      digestAlgorithmType
    )

    val v3Vars: Map[String, (FINAL, ContextfulVal[NoContext])] =
      Map(
        ("NOALG",   (none,    digestAlgValue(none))),
        ("MD5",     (md5,     digestAlgValue(md5))),
        ("SHA1",    (sha1,    digestAlgValue(sha1))),
        ("SHA224",  (sha224,  digestAlgValue(sha224))),
        ("SHA256",  (sha256,  digestAlgValue(sha256))),
        ("SHA384",  (sha384,  digestAlgValue(sha384))),
        ("SHA512",  (sha512,  digestAlgValue(sha512))),
        ("SHA3224", (sha3224, digestAlgValue(sha3224))),
        ("SHA3256", (sha3256, digestAlgValue(sha3256))),
        ("SHA3384", (sha3384, digestAlgValue(sha3384))),
        ("SHA3512", (sha3512, digestAlgValue(sha3512)))
      )

    val v3Functions =
      Array(
        rsaVerifyF,
        checkMerkleProofF,
        toBase16StringF(checkLength = false),
        fromBase16StringF(checkLength = false)
      )

    val v4Functions =
      Array(
        bls12Groth16VerifyF, createMerkleRootF,  // new in V4
        rsaVerifyF, toBase16StringF(checkLength = true), fromBase16StringF(checkLength = true) // from V3
        ) ++ sigVerifyL ++ rsaVerifyL ++ keccak256F_lim ++ blake2b256F_lim ++ sha256F_lim ++ bls12Groth16VerifyL

    val fromV1Ctx = CTX[NoContext](Seq(), Map(), v1Functions)
    val fromV3Ctx = fromV1Ctx |+| CTX[NoContext](v3Types, v3Vars, v3Functions)
    val fromV4Ctx = fromV1Ctx |+| CTX[NoContext](v3Types, v3Vars, v4Functions)

    version match {
      case V1 | V2      => fromV1Ctx
      case V3           => fromV3Ctx
      case v if v >= V4 => fromV4Ctx
    }
  }

  def evalContext[F[_]: Monad](global: BaseGlobal, version: StdLibVersion): EvaluationContext[NoContext, F] =
    build(global, version).evaluationContext[F]

  def compilerContext(global: BaseGlobal, version: StdLibVersion): CompilerContext =
    build(global, version).compilerContext
}<|MERGE_RESOLUTION|>--- conflicted
+++ resolved
@@ -244,11 +244,7 @@
               case CONST_BYTESTR(v) => v.size == 32
               case _ => false
             })) {
-<<<<<<< HEAD
-            CONST_BYTESTR(createRoot(value, Math.toIntExact(index), proof.reverse.map({
-=======
             CONST_BYTESTR(ByteStr(createRoot(value.arr, Math.toIntExact(index), proof.map({
->>>>>>> 83c5927c
                case CONST_BYTESTR(v) => v.arr
                case _ => throw(new Exception("Expect ByteStr"))
             }))))
