--- conflicted
+++ resolved
@@ -6,11 +6,7 @@
 import com.wavesplatform.lang.v1.compiler.Terms.DECLARATION
 import com.wavesplatform.lang.v1.compiler.Types._
 import com.wavesplatform.lang.v1.compiler.{CompilationError, Terms}
-<<<<<<< HEAD
 import com.wavesplatform.lang.v1.evaluator.ctx.impl.waves.Types
-=======
-import com.wavesplatform.lang.v1.evaluator.ctx.impl.waves.{Types, WavesContext}
->>>>>>> d9aff144
 import com.wavesplatform.protobuf.dapp.DAppMeta
 
 case class DApp(
@@ -51,12 +47,8 @@
   }
 
   case class VerifierAnnotation(invocationArgName: String) extends Annotation {
-<<<<<<< HEAD
-    lazy val dic = Map(invocationArgName -> Types.verifierInput)
-=======
     override def dic(version: StdLibVersion): Map[String, FINAL] =
-      Map(invocationArgName -> WavesContext.verifierInput)
->>>>>>> d9aff144
+      Map(invocationArgName -> Types.verifierInput)
   }
 
   sealed trait AnnotatedFunction {
