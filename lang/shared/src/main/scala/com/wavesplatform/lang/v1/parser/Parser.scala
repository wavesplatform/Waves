package com.wavesplatform.lang.v1.parser

import cats.instances.either.*
import cats.instances.list.*
import cats.syntax.either.*
import cats.syntax.traverse.*
import com.wavesplatform.common.state.ByteStr
import com.wavesplatform.lang.v1.evaluator.ctx.impl.PureContext.MaxListLengthV4
import com.wavesplatform.lang.v1.parser.BinaryOperation.*
import com.wavesplatform.lang.v1.parser.Expressions.*
import com.wavesplatform.lang.v1.parser.Expressions.PART.VALID
import com.wavesplatform.lang.v1.parser.Expressions.Pos.AnyPos
import com.wavesplatform.lang.v1.parser.Parser.*
import com.wavesplatform.lang.v1.parser.UnaryOperation.*
import com.wavesplatform.lang.v1.{ContractLimits, compiler}
import fastparse.*
import fastparse.MultiLineWhitespace.*
import fastparse.Parsed.Failure

import scala.annotation.tailrec

class Parser(implicit offset: Int) {

  private val Global                                        = com.wavesplatform.lang.hacks.Global // Hack for IDEA
  implicit def hack(p: fastparse.P[Any]): fastparse.P[Unit] = p.map(_ => ())

<<<<<<< HEAD
=======
  val keywords       = Set("let", "strict", "base58", "base64", "true", "false", "if", "then", "else", "match", "case", "func")
  val excludeInError = Set('(', ')', ':', ']', '[', '=')

>>>>>>> e70cfe8c
  def lowerChar[A: P]          = CharIn("a-z")
  def upperChar[A: P]          = CharIn("A-Z")
  def nonLatinChar[A: P]       = (CharPred(_.isLetter) ~~/ Fail).opaque("only latin charset for definitions")
  def char[A: P]               = lowerChar | upperChar | nonLatinChar
  def digit[A: P]              = CharIn("0-9")
  def spaces[A: P]             = CharIn(" \t\n\r")
  def unicodeSymbolP[A: P]     = P("\\u" ~/ Pass ~~ (char | digit).repX(0, "", 4))
  def notEndOfString[A: P]     = CharPred(_ != '\"')
  def specialSymbols[A: P]     = P("\\" ~~ AnyChar)
  def comment[A: P]: P[Unit]   = P("#" ~~ CharPred(_ != '\n').repX).rep
  def directive[A: P]: P[Unit] = P("{-#" ~ CharPred(el => el != '\n' && el != '#').rep ~ "#-}").rep(0, comment).map(_ => ())

  def unusedText[A: P] = comment ~ directive ~ comment

  def escapedUnicodeSymbolP[A: P]: P[(Int, String, Int)] = P(Index ~~ (NoCut(unicodeSymbolP) | specialSymbols).! ~~ Index)
  def stringP[A: P]: P[EXPR] =
    P(Index ~~ "\"" ~/ Pass ~~ (escapedUnicodeSymbolP | notEndOfString).!.repX ~~ "\"" ~~ Index)
      .map { case (start, xs, end) =>
        var errors         = Vector.empty[String]
        val consumedString = new StringBuilder

        xs.foreach { x =>
          if (x.startsWith("\\u")) {
            if (x.length == 6) {
              val hexCode = x.drop(2)
              try {
                val int           = Integer.parseInt(hexCode, 16)
                val unicodeSymbol = new String(Character.toChars(int))
                consumedString.append(unicodeSymbol)
              } catch {
                case _: NumberFormatException =>
                  consumedString.append(x)
                  errors :+= s"can't parse '$hexCode' as HEX string in '$x'"
                case _: IllegalArgumentException =>
                  consumedString.append(x)
                  errors :+= s"invalid UTF-8 symbol: '$x'"
              }
            } else {
              consumedString.append(x)
              errors :+= s"incomplete UTF-8 symbol definition: '$x'"
            }
          } else if (x.startsWith("\\")) {
            if (x.length == 2) {
              consumedString.append(x(1) match {
                case 'b'  => "\b"
                case 'f'  => "\f"
                case 'n'  => "\n"
                case 'r'  => "\r"
                case 't'  => "\t"
                case '\\' => "\\"
                case '"'  => "\""
                case _ =>
                  errors :+= s"""unknown escaped symbol: '$x'. The valid are \b, \f, \n, \r, \t"""
                  x
              })
            } else {
              consumedString.append(x)
              errors :+= s"""invalid escaped symbol: '$x'. The valid are \b, \f, \n, \r, \t"""
            }
          } else {
            consumedString.append(x)
          }
        }

        val r =
          if (errors.isEmpty) PART.VALID(Pos(start + 1, end - 1), consumedString.toString)
          else PART.INVALID(Pos(start + 1, end - 1), errors.mkString(";"))
        (Pos(start, end), r)
      }
      .map(posAndVal => CONST_STRING(posAndVal._1, posAndVal._2))

  def correctVarName[A: P]: P[PART[String]] =
    (Index ~~ (char ~~ (digit | char).repX()).! ~~ Index)
      .filter { case (_, x, _) => !keywords.contains(x) }
      .map { case (start, x, end) => PART.VALID(Pos(start, end), x) }

  def declNameP[A: P](check: Boolean = false): P[Unit] = {
    def symbolsForError   = CharPred(c => !c.isWhitespace && !excludeInError.contains(c))
    def checkedUnderscore = ("_" ~~/ !"_".repX(1)).opaque("not more than 1 underscore in a row")

    def onlyChar = {
      def error = ((digit | symbolsForError) ~~ &(digit | char) ~~/ Fail).opaque("""character or "_" at start of the definition""")
      if (check) char | error else char
    }
    def charOrDigit = {
      def error = (symbolsForError ~~ &(digit | char) ~~/ Fail).opaque("""character, digit or "_" for the definition""")
      def r     = checkedUnderscore | digit | char
      if (check) r | error else r
    }
    checkedUnderscore.? ~~ onlyChar ~~ charOrDigit.repX() ~~ checkedUnderscore.?
  }

  def correctLFunName[A: P]: P[PART[String]] =
    (Index ~~ declNameP().! ~~ Index)
      .filter { case (_, x, _) => !keywords.contains(x) }
      .map { case (start, x, end) => PART.VALID(Pos(start, end), x) }

  def genericVarName(namePx: fastparse.P[Any] => P[Unit])(implicit c: fastparse.P[Any]): P[PART[String]] = {
    def nameP(implicit c: fastparse.P[Any]) = namePx(c)
    (Index ~~ nameP.! ~~ Index).map { case (start, x, end) =>
      if (keywords.contains(x)) PART.INVALID(Pos(start, end), s"keywords are restricted: $x")
      else PART.VALID(Pos(start, end), x)
    }
  }

  def anyVarName(check: Boolean = false)(implicit c: fastparse.P[Any]): P[PART[String]] = {
    def nameP(implicit c: fastparse.P[Any]): P[Unit] = declNameP(check)
    genericVarName(nameP(_))
  }

  def invalid[A: P]: P[INVALID] = {
    import fastparse.NoWhitespace.*
    P(Index ~~ CharPred(_ != '\n').rep(1) ~~ Index)
      .map { case (start, end) =>
        INVALID(Pos(start, end), "can't parse the expression")
      }
  }

  def border[A: P]: P[Unit] = CharIn(" \t\n\r({")

  def numberP[A: P]: P[CONST_LONG] =
    P(Index ~~ (CharIn("+\\-").? ~~ digit.repX(1)).! ~~ ("_" ~~ digit.repX(1).!).repX(0) ~~ Index)
      .map({ case (start, x1, x2, end) => CONST_LONG(Pos(start, end), x2.foldLeft(x1)(_ ++ _).toLong) })

  def trueP[A: P]: P[TRUE]        = P(Index ~~ "true".! ~~ !(char | digit) ~~ Index).map { case (start, _, end) => TRUE(Pos(start, end)) }
  def falseP[A: P]: P[FALSE]      = P(Index ~~ "false".! ~~ !(char | digit) ~~ Index).map { case (start, _, end) => FALSE(Pos(start, end)) }
  def curlyBracesP[A: P]: P[EXPR] = P("{" ~ comment ~ baseExpr ~ comment ~/ "}")

  def lfunP[A: P]: P[REF] = P(correctLFunName).map { x =>
    REF(Pos(x.position.start, x.position.end), x)
  }

  def ifP[A: P]: P[IF] = {
    def optionalPart(keyword: String, branch: String): P[EXPR] = (Index ~ (keyword ~/ Index ~ baseExpr.?).?)
      .map { case (ifTruePos, ifTrueRaw) =>
        ifTrueRaw
          .map { case (pos, expr) => expr.getOrElse(INVALID(Pos(pos, pos), s"expected a $branch branch's expression")) }
          .getOrElse(INVALID(Pos(ifTruePos, ifTruePos), s"expected a $branch branch"))
      }

    def thenPart[AA: P] = optionalPart("then", "true")
    def elsePart[AA: P] = optionalPart("else", "false")

    P(Index ~~ "if" ~~ &(border) ~/ Index ~ baseExpr.? ~ thenPart ~ elsePart ~~ Index)
      .map { case (start, condPos, condRaw, ifTrue, ifFalse, end) =>
        val cond = condRaw.getOrElse(INVALID(Pos(condPos, condPos), "expected a condition"))
        IF(Pos(start, end), cond, ifTrue, ifFalse)
      }
  }

  def functionCallArgs[A: P]: P[Seq[EXPR]] = comment ~ baseExpr.rep(0, comment ~ "," ~ comment) ~ comment

  def functionCallOrRef[A: P]: P[EXPR] = (Index ~~ lfunP ~~ P("(" ~ functionCallArgs.opaque("""")"""") ~/ ")").? ~~ Index).map {
    case (start, REF(_, functionName, _, _), Some(args), accessEnd) => FUNCTION_CALL(Pos(start, accessEnd), functionName, args.toList)
    case (_, id, None, _)                                           => id
  }

  def foldMacroP[A: P]: P[EXPR] =
    (Index ~~ P("FOLD<") ~~ Index ~~ digit.repX(1).! ~~ Index ~~ ">(" ~/ baseExpr ~ "," ~ baseExpr ~ "," ~ lfunP ~/ ")" ~~ Index)
      .map { case (start, limStart, limit, limEnd, list, acc, f, end) =>
        val lim = limit.toInt
        if (lim < 1)
          INVALID(Pos(limStart, limEnd), "FOLD limit should be natural")
        else if (lim > MaxListLengthV4)
          INVALID(Pos(limStart, limEnd), s"List size limit in FOLD is too big, $lim must be less or equal $MaxListLengthV4")
        else
          FOLD(Pos(start, end), lim, list, acc, f)
      }

  def list[A: P]: P[EXPR] = (Index ~~ P("[") ~/ functionCallArgs ~ P("]") ~~ Index).map { case (s, e, f) =>
    val pos = Pos(s, f)
    e.foldRight(REF(pos, PART.VALID(pos, "nil")): EXPR) { (v, l) =>
      FUNCTION_CALL(pos, PART.VALID(pos, "cons"), List(v, l))
    }
  }

  def bracedArgs[A: P]: P[Seq[EXPR]] =
    comment ~ baseExpr.rep(
      sep = comment ~ "," ~ comment,
      max = ContractLimits.MaxTupleSize
    ) ~ comment

  def bracesOrTuple[A: P]: P[EXPR] = (Index ~~ "(" ~ bracedArgs ~/ ")" ~~ Index).map {
    case (_, Seq(expr), _) => expr
    case (s, elements, f) =>
      FUNCTION_CALL(
        Pos(s, f),
        PART.VALID(Pos(s, f), s"${compiler.TuplePrefix}${elements.length}"),
        elements.toList
      )
  }

  def extractableAtom[A: P]: P[EXPR] = P(
    curlyBracesP | bracesOrTuple |
      byteVectorP | stringP | numberP | trueP | falseP | list |
      functionCallOrRef
  )

  def singleTypeP[A: P]: P[Single] = (anyVarName() ~~ ("[" ~~ Index ~ unionTypeP ~ Index ~~/ "]").?).map { case (t, param) =>
    Single(t, param.map { case (start, param, end) => VALID(Pos(start, end), param) })
  }

  def unionTypeP[A: P]: P[Type] =
    (Index ~ P("Any") ~ Index).map { case (start, end) => AnyType(Pos(start, end)) } | P(singleTypeP | tupleTypeP)
      .rep(1, comment ~ "|" ~ comment)
      .map(Union(_))

  def tupleTypeP[A: P]: P[Tuple] =
    ("(" ~
      P(unionTypeP).rep(
        ContractLimits.MinTupleSize,
        comment ~ "," ~ comment,
        ContractLimits.MaxTupleSize
      )
      ~/ ")")
      .map(Tuple)

  def funcP(implicit c: fastparse.P[Any]): P[FUNC] = {
    def funcName       = anyVarName(check = true)
    def funcKWAndName  = "func" ~~ ((&(spaces) ~ funcName) | (&(spaces | "(") ~~/ Fail).opaque("function name"))
    def argWithType    = anyVarName(check = true) ~/ ":" ~/ unionTypeP ~ comment
    def args(min: Int) = "(" ~ comment ~ argWithType.rep(min, "," ~ comment) ~ ")" ~ comment
    def funcBody       = singleBaseExpr
    def correctFunc    = Index ~~ funcKWAndName ~ comment ~/ args(min = 0) ~ ("=" ~ funcBody | "=" ~/ Fail.opaque("function body")) ~~ Index
    def noKeyword = {
      def noArgs      = "(" ~ comment ~ ")" ~ comment
      def validName   = NoCut(funcName).filter(_.isInstanceOf[VALID[_]])
      def argsOrEqual = (NoCut(args(min = 1)) ~ "=".?) | (noArgs ~ "=" ~~ !"=")
      (validName ~ comment ~ argsOrEqual ~/ funcBody.? ~~ Fail)
        .asInstanceOf[P[Nothing]]
        .opaque(""""func" keyword""")
    }
    (noKeyword | correctFunc)
      .map { case (start, name, args, expr, end) => FUNC(Pos(start, end), expr, name, args) }
  }

  def annotationP[A: P]: P[ANNOTATION] =
    (Index ~~ "@" ~ anyVarName() ~ comment ~ "(" ~ comment ~ anyVarName().rep(0, ",") ~ comment ~/ ")" ~~ Index).map {
      case (start, name: PART[String], args: Seq[PART[String]], end) => ANNOTATION(Pos(start, end), name, args)
    }

  def annotatedFunc[A: P]: P[ANNOTATEDFUNC] = (Index ~~ annotationP.rep(1) ~ comment ~ funcP ~~ Index).map { case (start, as, f, end) =>
    ANNOTATEDFUNC(Pos(start, end), as, f)
  }

  def matchCaseP(implicit c: fastparse.P[Any]): P[MATCH_CASE] = {
    def checkForGenericAndGetLastPos(t: Type): Either[INVALID, Option[Pos]] =
      t match {
        case Single(VALID(position, Type.ListTypeName), Some(VALID(_, AnyType(_)))) => Right(Some(position))
        case Single(name, parameter) =>
          parameter
            .toLeft(Some(name.position))
            .leftMap {
              case VALID(position, _)              => INVALID(position, s"Unexpected generic match type: only List[Any] is allowed")
              case PART.INVALID(position, message) => INVALID(position, message)
            }
        case Union(types) =>
          types
            .traverse(checkForGenericAndGetLastPos)
            .map(_.lastOption.flatten)
        case Tuple(types) =>
          types
            .traverse(checkForGenericAndGetLastPos)
            .map(_.lastOption.flatten)
        case AnyType(pos) => Right(Some(pos))
      }

    def restMatchCaseInvalidP(implicit c: fastparse.P[Any]): P[String] = P((!P("=>") ~~ AnyChar.!).repX.map(_.mkString))
    def varDefP(implicit c: fastparse.P[Any]): P[Option[PART[String]]] = (NoCut(anyVarName()) ~~ !("'" | "(")).map(Some(_)) | P("_").!.map(_ => None)

    def typesDefP(implicit c: fastparse.P[Any]) =
      (
        ":" ~ comment ~
          (unionTypeP | (Index ~~ restMatchCaseInvalidP ~~ Index).map { case (start, _, end) =>
            Single(PART.INVALID(Pos(start, end), "the type for variable should be specified: `case varName: Type => expr`"), None)
          })
      ).?.map(_.getOrElse(Union(Seq())))

    def pattern(implicit c: fastparse.P[Any]): P[Pattern] =
      (varDefP ~ comment ~ typesDefP).map { case (v, t) => TypedVar(v, t) } |
        (Index ~ "(" ~ pattern.rep(min = 2, sep = ",") ~/ ")" ~ Index).map(p => TuplePat(p._2, Pos(p._1, p._3))) |
        (Index ~ anyVarName() ~ "(" ~ (anyVarName() ~ "=" ~ pattern).rep(sep = ",") ~ ")" ~ Index)
          .map(p => ObjPat(p._3.map(kp => (PART.toOption(kp._1).get, kp._2)).toMap, Single(p._2, None), Pos(p._1, p._4))) |
        (Index ~ baseExpr.rep(min = 1, sep = "|") ~ Index).map(p => ConstsPat(p._2, Pos(p._1, p._3)))

    def checkPattern(p: Pattern): Either[INVALID, Option[Pos]] =
      p match {
        case TypedVar(_, t)    => checkForGenericAndGetLastPos(t)
        case ConstsPat(_, pos) => Right(Some(pos))
        case TuplePat(ps, pos) =>
          ps.toList traverse checkPattern map { _ =>
            Some(pos)
          }
        case ObjPat(ps, _, pos) =>
          ps.values.toList traverse checkPattern map { _ =>
            Some(pos)
          }
      }

    P(
      Index ~~ "case" ~~ &(border) ~ comment ~/ (
        pattern |
          (Index ~~ restMatchCaseInvalidP ~~ Index).map { case (start, _, end) =>
            TypedVar(
              Some(PART.INVALID(Pos(start, end), "invalid syntax, should be: `case varName: Type => expr` or `case _ => expr`")),
              Union(Seq())
            )
          }
      ) ~ comment ~ "=>" ~/ baseExpr.? ~~ Index
    ).map { case (caseStart, p, e, end) =>
      checkPattern(p)
        .fold(
          error => MATCH_CASE(error.position, pattern = p, expr = error),
          { pos =>
            val cPos      = Pos(caseStart, end)
            val exprStart = pos.fold(caseStart)(_.end)
            MATCH_CASE(
              cPos,
              pattern = p,
              expr = e.getOrElse(INVALID(Pos(exprStart, end), "expected expression"))
            )
          }
        )
    }
  }

  def matchP[A: P]: P[EXPR] =
    P(Index ~~ "match" ~~ &(border) ~/ baseExpr ~ "{" ~ comment ~ matchCaseP.rep(0, comment) ~ comment ~ "}" ~~ Index)
      .map {
        case (start, _, Nil, end)   => INVALID(Pos(start, end), "pattern matching requires case branches")
        case (start, e, cases, end) => MATCH(Pos(start, end), e, cases.toList)
      }

  def accessOrName(implicit c: fastparse.P[Any]): P[PART[String]] = {
    def nameP(implicit c: fastparse.P[Any]) = (char | "_") ~~ ("_".? ~~ (digit | char)).repX()
    genericVarName(nameP(_))
  }

  def genericMethodName(implicit c: fastparse.P[Any]): P[PART[String]] =
    accessOrName.filter {
      case VALID(_, name) if GenericMethod.KnownMethods.contains(name) => true
      case _                                                           => false
    }

  def accessP[A: P]: P[(Int, Accessor, Int)] = P(
    (("" ~ comment ~ Index ~ "." ~/ comment ~ getterOrOOPCall) ~~ Index) | (Index ~~ "[" ~/ baseExpr.map(ListIndex) ~ "]" ~~ Index)
  )

  def getterOrOOPCall[A: P]: P[Accessor] =
    (genericMethodName ~~/ ("[" ~ unionTypeP ~/ "]")).map { case (name, tpe) =>
      GenericMethod(name, tpe)
    } | (accessOrName.map(Getter) ~/ comment ~~ ("(" ~/ comment ~ functionCallArgs.opaque("""")"""") ~ comment ~/ ")").?).map {
      case (g @ Getter(name), args) =>
        args.fold(g: Accessor)(Method(name, _))
    }

  def maybeAccessP[A: P]: P[EXPR] =
    P(Index ~~ extractableAtom ~~ Index ~~ accessP.repX)
      .map { case (start, obj, _, accessors) =>
        accessors.foldLeft(obj) { case (e, (accessStart, a, accessEnd)) =>
          a match {
            case Getter(n)           => GETTER(Pos(start, accessEnd), e, n)
            case Method(n, args)     => FUNCTION_CALL(Pos(start, accessEnd), n, e :: args.toList)
            case ListIndex(index)    => FUNCTION_CALL(Pos(start, accessEnd), PART.VALID(Pos(accessStart, accessEnd), "getElement"), List(e, index))
            case GenericMethod(n, t) => GENERIC_FUNCTION_CALL(Pos(start, accessEnd), e, n, t)
          }
        }
      }

  def byteVectorP[A: P]: P[EXPR] =
    P(Index ~~ "base" ~~ ("58" | "64" | "16").! ~~ "'" ~/ Pass ~~ CharPred(_ != '\'').repX.! ~~ "'" ~~ Index)
      .map { case (start, base, xs, end) =>
        val innerStart = start + 8
        val innerEnd   = end - 1
        val decoded = base match {
          case "16" => Global.base16Decode(xs, checkLength = false)
          case "58" => Global.base58Decode(xs)
          case "64" => Global.base64Decode(xs)
        }
        decoded match {
          case Left(err) => CONST_BYTESTR(Pos(start, end), PART.INVALID(Pos(innerStart, innerEnd), err))
          case Right(r)  => CONST_BYTESTR(Pos(start, end), PART.VALID(Pos(innerStart, innerEnd), ByteStr(r)))
        }
      }

  private def destructuredTupleValuesP[A: P]: P[Seq[(Int, PART[String])]] =
    "(" ~
      (Index ~ anyVarName(check = true)).rep(
        ContractLimits.MinTupleSize,
        comment ~ "," ~ comment,
        ContractLimits.MaxTupleSize
      ) ~/
      ")"

  private def letNameP[A: P]: P[Seq[(Int, PART[String])]] =
    (Index ~ anyVarName(check = true)).map(Seq(_))

  def variableDefP[A: P](key: String): P[Seq[LET]] = {
    def letNames      = destructuredTupleValuesP | letNameP
    def letKWAndNames = key ~~ ((&(spaces) ~ comment ~ letNames ~ comment) | (&(spaces) ~~/ Fail).opaque("variable name"))
    def noKeyword     = NoCut(letNames).filter(_.exists(_._2.isInstanceOf[VALID[_]])) ~ "=" ~~ !"=" ~/ baseExpr ~~ Fail
    def noKeywordP    = noKeyword.opaque(""""let" or "strict" keyword""").asInstanceOf[P[Nothing]]
    def correctLets   = P(Index ~~ letKWAndNames ~/ ("=" ~ baseExpr | "=" ~/ Fail.opaque("let body")) ~~ Index)
    (correctLets | noKeywordP)
      .map { case (start, names, value, end) =>
        val pos = Pos(start, end)
        if (names.length == 1)
          singleLet(pos, names, value)
        else
          desugaredMultipleLets(pos, names, value)
      }
  }

  private def singleLet(pos: Pos, names: Seq[(Int, PART[String])], value: EXPR) =
    names.map { case (_, name) => LET(pos, name, value) }

  private def desugaredMultipleLets[A: P](pos: Pos, names: Seq[(Int, PART[String])], value: EXPR) = {
    val exprRefName = "$t0" + s"${pos.start}${pos.end}"
    val exprRef     = LET(pos, VALID(pos, exprRefName), value)
    val tupleValues =
      names.zipWithIndex
        .map { case ((nameStart, name), i) =>
          val namePos = Pos(nameStart, nameStart)
          val getter = GETTER(
            namePos,
            REF(namePos, VALID(namePos, exprRefName)),
            VALID(namePos, s"_${i + 1}")
          )
          LET(pos, name, getter)
        }
    exprRef +: tupleValues
  }

// Hack to force parse of "\n". Otherwise it is treated as a separator
  def newLineSep(implicit c: fastparse.P[Any]) = {
    P(CharsWhileIn(" \t\r").repX ~~ "\n").repX(1)
  }

  def strictLetBlockP[A: P]: P[EXPR] = {
    P(
      Index ~~
        variableDefP("strict") ~/
        Pass ~~
        (
          ("" ~ ";") ~/ (baseExpr | invalid).? |
            newLineSep ~/ (baseExpr | invalid).? |
            (Index ~~ CharPred(_ != '\n').repX).map(pos => Some(INVALID(Pos(pos, pos), "expected ';'")))
        ) ~~
        Index
    ).map { case (start, varNames, body, end) =>
      val blockPos = Pos(start, end)
      Macro.unwrapStrict(blockPos, varNames, body.getOrElse(INVALID(Pos(end, end), "expected a body")))
    }
  }

  private def block(alternative: => Option[P[EXPR]])(implicit c: fastparse.P[Any]): P[EXPR] = {
    def spaceBetween = ("" ~ ";") | newLineSep
    def notFound     = ("" ~~/ Fail).opaque("expression")
    def expr         = (spaceBetween ~ baseExpr) | alternative.getOrElse(notFound)
    P(Index ~~ declaration.rep(1) ~~/ expr ~~ Index)
      .map { case (start, declarations, body, end) =>
        declarations.flatten.reverse
          .foldLeft(body) { (acc, l) => BLOCK(Pos(start, end), l, acc) }
      }
  }

  def baseAtom[A: P](epn: fastparse.P[Any] => P[EXPR]) = {
    def ep[AA: P](implicit c: fastparse.P[Any]) = epn(c)
    comment ~ P(foldMacroP | ifP | matchP | ep | maybeAccessP) ~ comment
  }

  def baseExpr[A: P] = P(strictLetBlockP | binaryOp(baseAtom(block(None)(_))(_), opsByPriority))

  def singleBaseAtom[A: P] =
    comment ~
      P(foldMacroP | ifP | matchP | maybeAccessP) ~
      comment

  def singleBaseExpr[A: P] = P(binaryOp(singleBaseAtom(_), opsByPriority))

  def declaration[A: P] = P(variableDefP("let") | funcP.map(Seq(_)))

  def revp[A, B](l: A, s: Seq[(B, A)], o: Seq[(A, B)] = Seq.empty): (Seq[(A, B)], A) = {
    s.foldLeft((o, l)) { (acc, op) =>
      (acc, op) match { case ((o, l), (b, a)) => ((l, b) +: o) -> a }
    }
  }

  def binaryOp(atomA: fastparse.P[Any] => P[EXPR], rest: List[Either[List[BinaryOperation], List[BinaryOperation]]])(implicit
      c: fastparse.P[Any]
  ): P[EXPR] = {
    def atom(implicit c: fastparse.P[Any]) = atomA(c)
    rest match {
      case Nil => unaryOp(atom(_), unaryOps)
      case Left(kinds) :: restOps =>
        def operand(implicit c: fastparse.P[Any]) = binaryOp(atom(_), restOps)
        val kindc = kinds
          .map(o => { implicit c: fastparse.P[Any] =>
            o.parser
          })
          .reduce((plc, prc) => {
            def pl(implicit c: fastparse.P[Any]) = plc(c)
            def pr(implicit c: fastparse.P[Any]) = prc(c);
            { implicit c: fastparse.P[Any] =>
              P(pl | pr)
            }
          })
        def operator(implicit c: fastparse.P[Any]) = kindc(c)
        def error(implicit c: fastparse.P[Any])    = Index.map(i => INVALID(Pos(i, i), "expected a second operator"))
        def spacesOpt[A: P]                        = CharIn(" \t").repX()
        def newLines[A: P]                         = CharIn("\n\r").repX(1)
        val parser = P(Index ~~ operand ~~ P(!(newLines ~~ spacesOpt ~~ numberP) ~ operator ~ (NoCut(operand) | error)).rep)
        parser.map { case (start, left: EXPR, r: Seq[(BinaryOperation, EXPR)]) =>
          r.foldLeft(left) { case (acc, (currKind, currOperand)) => currKind.expr(start, currOperand.position.end + offset, acc, currOperand) }
        }
      case Right(kinds) :: restOps =>
        def operand(implicit c: fastparse.P[Any]) = binaryOp(atom(_), restOps)
        val kindc = kinds
          .map(o => { implicit c: fastparse.P[Any] =>
            o.parser
          })
          .reduce((plc, prc) => {
            def pl(implicit c: fastparse.P[Any]) = plc(c)
            def pr(implicit c: fastparse.P[Any]) = prc(c);
            { implicit c: fastparse.P[Any] =>
              P(pl | pr)
            }
          })
        def kind(implicit c: fastparse.P[Any]) = kindc(c)
        P(Index ~~ operand ~ P(kind ~ (NoCut(operand) | Index.map(i => INVALID(Pos(i, i), "expected a second operator")))).rep).map {
          case (start, left: EXPR, r: Seq[(BinaryOperation, EXPR)]) =>
            val (ops, s) = revp(left, r)
            ops.foldLeft(s) { case (acc, (currOperand, currKind)) => currKind.expr(start, currOperand.position.end + offset, currOperand, acc) }
        }
    }
  }

  def unaryOp(atom: fastparse.P[Any] => P[EXPR], ops: List[UnaryOperation])(implicit c: fastparse.P[Any]): P[EXPR] =
    ops.foldRight(atom) { case (op, accc) =>
      def acc(implicit c: fastparse.P[Any]) = accc(c);
      { implicit c: fastparse.P[Any] =>
        (Index ~~ op.parser.map(_ => ()) ~ P(unaryOp(atom, ops)) ~~ Index).map { case (start, expr, end) =>
          op.expr(start, end, expr)
        } | acc
      }
    }(c)

  def parseExpr(str: String): Parsed[EXPR] = {
    def expr[A: P] = P(Start ~ unusedText ~ (baseExpr | invalid | ("" ~/ Fail).opaque("result expression")) ~ End)
    parse(str, expr(_), verboseFailures = true)
  }

  def parseReplExpr(str: String): Parsed[EXPR] = {
    def unit[A: P]     = Pass(REF(AnyPos, VALID(AnyPos, "unit")))
    def replAtom[A: P] = baseAtom(block(Some(unit))(_))
    def replExpr[A: P] = binaryOp(baseAtom(replAtom(_))(_), opsByPriority)
    parse(str, replExpr(_), verboseFailures = true)
  }

  def parseContract(str: String): Parsed[DAPP] = {
    def contract[A: P] =
      P(Start ~ unusedText ~ declaration.rep ~ comment ~ annotatedFunc.rep ~ declaration.rep ~ End ~~ Index)
        .map { case (ds, fs, t, end) =>
          (DAPP(Pos(0, end), ds.flatten.toList, fs.toList), t)
        }

    parse(str, contract(_), verboseFailures = true) match {
      case Parsed.Success((s, t), _) if (t.nonEmpty) =>
        def contract[A: P] = P(Start ~ unusedText ~ declaration.rep ~ comment ~ annotatedFunc.rep ~ !declaration.rep(1) ~ End ~~ Index)
        parse(str, contract(_)) match {
          case Parsed.Failure(_, o, e) =>
            Parsed.Failure(s"Local functions should be defined before @Callable one: ${str.substring(o)}", o, e)
          case _ => throw new Exception("Parser error")
        }
      case Parsed.Success((s, _), v) => Parsed.Success(s, v)
      case f: Parsed.Failure         => Parsed.Failure(f.label, f.index, f.extra)
    }
  }

  type RemovedCharPos = Pos

  def parseExpressionWithErrorRecovery(scriptStr: String): Either[(String, Int, Int), (SCRIPT, Option[RemovedCharPos])] = {
    def parse(str: String): Either[Parsed.Failure, SCRIPT] =
      parseExpr(str) match {
        case Parsed.Success(resExpr, _) => Right(SCRIPT(resExpr.position, resExpr))
        case f: Parsed.Failure          => Left(f)
      }

    parseWithError[SCRIPT](
      new StringBuilder(scriptStr),
      parse,
      SCRIPT(Pos(0, scriptStr.length - 1), INVALID(Pos(0, scriptStr.length - 1), "Parsing failed. Unknown error."))
    ).map { exprAndErrorIndexes =>
      val removedCharPosOpt = if (exprAndErrorIndexes._2.isEmpty) None else Some(Pos(exprAndErrorIndexes._2.min, exprAndErrorIndexes._2.max))
      (exprAndErrorIndexes._1, removedCharPosOpt)
    }
  }

  def parseDAPPWithErrorRecovery(scriptStr: String): Either[(String, Int, Int), (DAPP, Option[RemovedCharPos])] = {
    def parse(str: String): Either[Parsed.Failure, DAPP] =
      parseContract(str) match {
        case Parsed.Success(resDAPP, _) => Right(resDAPP)
        case f: Parsed.Failure          => Left(f)
      }

    parseWithError[DAPP](
      new StringBuilder(scriptStr),
      parse,
      DAPP(Pos(0, scriptStr.length - 1), Nil, Nil)
    ).map { dAppAndErrorIndexes =>
      val removedCharPosOpt = if (dAppAndErrorIndexes._2.isEmpty) None else Some(Pos(dAppAndErrorIndexes._2.min, dAppAndErrorIndexes._2.max))
      (dAppAndErrorIndexes._1, removedCharPosOpt)
    }
  }

  private def parseWithError[T](
      source: StringBuilder,
      parse: String => Either[Parsed.Failure, T],
      defaultResult: T
  ): Either[(String, Int, Int), (T, Iterable[Int])] =
    parse(source.toString())
      .map((_, Nil))
      .leftFlatMap {
        case failure: Parsed.Failure =>
          val lastRemovedCharPos = clearChar(source, failure.index - 1)
          val baseErrorIndexes   = Set(failure.index, lastRemovedCharPos)
          if (lastRemovedCharPos > 0)
            parseWithError(source, parse, defaultResult)
              .map { case (parsed, errorIndexes) => (parsed, baseErrorIndexes ++ errorIndexes) }
          else
            Right((defaultResult, baseErrorIndexes))
        case _ =>
          Left(("Unknown parsing error.", 0, 0))
      }

  @tailrec
  private def clearChar(source: StringBuilder, pos: Int): Int =
    if (pos >= 0)
      if (" \n\r".contains(source.charAt(pos)))
        clearChar(source, pos - 1)
      else {
        source.setCharAt(pos, ' ')
        pos
      }
    else
      0

  private val moveRightKeywords =
    Seq(""""func"""", """"let"""", " expression", "1 underscore", "end-of-input", "latin charset", "definition")

  private def errorPosition(input: String, f: Failure): (Int, Int) =
    if (moveRightKeywords.exists(f.label.contains)) {
      val lastSpace = input.indexWhere(_.isWhitespace, f.index)
      val end       = if (lastSpace == -1) f.index else lastSpace
      (f.index - offset, end - offset)
    } else {
      val start =
        if (input(f.index - 1).isWhitespace)
          input.lastIndexWhere(!_.isWhitespace, f.index - 1)
        else
          input.lastIndexWhere(_.isWhitespace, f.index - 1) + 1
      (start - offset, f.index - offset)
    }

  private def errorWithPosition(input: String, f: Failure): (String, Int, Int) = {
    val (start, end) = errorPosition(input, f)
    val expectation =
      if (f.label == "end-of-input" || f.label.contains("|") || f.label.contains("~"))
        "illegal expression"
      else
        s"expected ${f.label}"
    (s"Parse error: $expectation in $start-$end", start, end)
  }

  def toString(input: String, f: Failure): String =
    errorWithPosition(input, f)._1
}

object Parser {
  private val defaultParser                       = new Parser()(0)
  def parseExpr(str: String): Parsed[EXPR]        = defaultParser.parseExpr(str)
  def parseReplExpr(str: String): Parsed[EXPR]    = defaultParser.parseReplExpr(str)
  def parseContract(str: String): Parsed[DAPP]    = defaultParser.parseContract(str)
  def toString(input: String, f: Failure): String = defaultParser.toString(input, f)
  def parseExpressionWithErrorRecovery(str: String): Either[(String, Int, Int), (SCRIPT, Option[Pos])] =
    defaultParser.parseExpressionWithErrorRecovery(str)
  def parseDAPPWithErrorRecovery(str: String): Either[(String, Int, Int), (DAPP, Option[Pos])] =
    defaultParser.parseDAPPWithErrorRecovery(str)

  sealed trait Accessor
  case class Method(name: PART[String], args: Seq[EXPR])     extends Accessor
  case class Getter(name: PART[String])                      extends Accessor
  case class ListIndex(index: EXPR)                          extends Accessor
  case class GenericMethod(name: PART[String], `type`: Type) extends Accessor

  object GenericMethod {
    val ExactAs                   = "exactAs"
    val As                        = "as"
    val KnownMethods: Set[String] = Set(ExactAs, As)
  }

  val keywords = Set("let", "strict", "base58", "base64", "true", "false", "if", "then", "else", "match", "case", "func")
}<|MERGE_RESOLUTION|>--- conflicted
+++ resolved
@@ -24,12 +24,9 @@
   private val Global                                        = com.wavesplatform.lang.hacks.Global // Hack for IDEA
   implicit def hack(p: fastparse.P[Any]): fastparse.P[Unit] = p.map(_ => ())
 
-<<<<<<< HEAD
-=======
   val keywords       = Set("let", "strict", "base58", "base64", "true", "false", "if", "then", "else", "match", "case", "func")
   val excludeInError = Set('(', ')', ':', ']', '[', '=')
 
->>>>>>> e70cfe8c
   def lowerChar[A: P]          = CharIn("a-z")
   def upperChar[A: P]          = CharIn("A-Z")
   def nonLatinChar[A: P]       = (CharPred(_.isLetter) ~~/ Fail).opaque("only latin charset for definitions")
