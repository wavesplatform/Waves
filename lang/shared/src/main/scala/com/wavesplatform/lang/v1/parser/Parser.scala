--- conflicted
+++ resolved
@@ -251,15 +251,9 @@
     def argWithType(implicit c: fastparse.P[Any]) = anyVarName ~/ ":" ~ unionTypeP ~ comment
     def args(implicit c: fastparse.P[Any])        = "(" ~ comment ~ argWithType.rep(0, "," ~ comment) ~ ")" ~ comment
     def funcHeader(implicit c: fastparse.P[Any]) =
-<<<<<<< HEAD
       Index ~~ "func" ~~ &(spaces) ~ funcname ~ comment ~/ args ~ "=" ~ P(singleBaseExpr | ("{" ~ comment ~ baseExpr ~ "}")) ~~ Index
-    funcHeader.map {
-      case (start, name, args, expr, end) => FUNC(Pos(start, end), expr, name, args)
-=======
-      Index ~~ "func" ~ funcname ~ comment ~ args ~ "=" ~ P(singleBaseExpr | ("{" ~ comment ~ baseExpr ~ "}")) ~~ Index
     funcHeader.map { case (start, name, args, expr, end) =>
       FUNC(Pos(start, end), expr, name, args)
->>>>>>> 29cd170b
     }
   }
 
@@ -375,17 +369,10 @@
   )
 
   def functionCallOrGetter[A: P]: P[Accessor] =
-<<<<<<< HEAD
-    (genericMethodName ~~/ ("[" ~ unionTypeP ~ "]")).map {
-      case (name, tpe) => GenericMethod(name, tpe)
-    } | (accessOrName.map(Getter) ~/ comment ~~ ("(" ~/ comment ~ functionCallArgs ~/ comment ~ ")").?).map {
-      case (g @ Getter(name), args) => args.fold(g: Accessor)(Method(name, _))
-=======
     (genericMethodName ~~/ ("[" ~ unionTypeP ~ "]")).map { case (name, tpe) =>
       GenericMethod(name, tpe)
-    } | (accessorName.map(Getter) ~/ comment ~~ ("(" ~/ comment ~ functionCallArgs ~/ comment ~ ")").?).map { case (g @ Getter(name), args) =>
+    } | (accessOrName.map(Getter) ~/ comment ~~ ("(" ~/ comment ~ functionCallArgs ~/ comment ~ ")").?).map { case (g @ Getter(name), args) =>
       args.fold(g: Accessor)(Method(name, _))
->>>>>>> 29cd170b
     }
 
   def maybeAccessP[A: P]: P[EXPR] =
@@ -431,37 +418,8 @@
 
   def variableDefP[A: P](key: String): P[Seq[LET]] =
     P(
-<<<<<<< HEAD
-      Index ~~ key ~~ &(spaces) ~/ comment ~ (destructuredTupleValuesP | letNameP) ~ comment ~ Index ~ ("=" ~/ Index ~ baseExpr.?).? ~~ Index
-    ).map {
-      case (start, names, valuePos, valueRaw, end) =>
-        val value = extractValue(valuePos, valueRaw)
-        val pos   = Pos(start, end)
-        if (names.length == 1)
-          names.map {
-            case (nameStart, nameRaw) =>
-              val name = extractName(Pos(nameStart, nameStart), nameRaw)
-              LET(pos, name, value)
-          } else {
-          val exprRefName = "$t0" + s"${pos.start}${pos.end}"
-          val exprRef     = LET(pos, VALID(pos, exprRefName), value)
-          val tupleValues =
-            names.zipWithIndex
-              .map {
-                case ((nameStart, nameRaw), i) =>
-                  val namePos = Pos(nameStart, nameStart)
-                  val name    = extractName(namePos, nameRaw)
-                  val getter = GETTER(
-                    namePos,
-                    REF(namePos, VALID(namePos, exprRefName)),
-                    VALID(namePos, s"_${i + 1}")
-                  )
-                  LET(pos, name, getter)
-              }
-          exprRef +: tupleValues
-=======
       Index ~~ key ~~ &(
-        CharIn(" \t\n\r")
+        spaces
       ) ~/ comment ~ (destructuredTupleValuesP | letNameP) ~ comment ~ Index ~ ("=" ~/ Index ~ baseExpr.?).? ~~ Index
     ).map { case (start, names, valuePos, valueRaw, end) =>
       val value = extractValue(valuePos, valueRaw)
@@ -470,7 +428,6 @@
         names.map { case (nameStart, nameRaw) =>
           val name = extractName(Pos(nameStart, nameStart), nameRaw)
           LET(pos, name, value)
->>>>>>> 29cd170b
         }
       else {
         val exprRefName = "$t0" + s"${pos.start}${pos.end}"
