--- conflicted
+++ resolved
@@ -93,21 +93,12 @@
     .filter { case (_, x, _) => !keywords.contains(x) }
     .map { case (start, x, end) => PART.VALID(Pos(start, end), x) }
 
-<<<<<<< HEAD
-  def anyVarName[_:P]: P[PART[String]] = (Index ~~ (char ~~ (digit | char).repX()).! ~~ Index).map {
-=======
   def genericVarName(nameP: P[Unit]): P[PART[String]] = (Index ~~ nameP.! ~~ Index).map {
->>>>>>> 2eec55bd
     case (start, x, end) =>
       if (keywords.contains(x)) PART.INVALID(Pos(start, end), s"keywords are restricted: $x")
       else PART.VALID(Pos(start, end), x)
   }
 
-<<<<<<< HEAD
-  def invalid[_:P]: P[INVALID] = {
-    import fastparse.NoWhitespace._
-    P(Index ~~ CharPred(_ != '\n').rep(1) ~~ Index)
-=======
   val anyVarName: P[PART[String]] = genericVarName(char ~~ (digit | char).repX())
 
   val invalid: P[INVALID] = {
@@ -118,7 +109,6 @@
 
     import White._
     P(Index ~~ CharPred(_ != '\n').rep(min = 1) ~~ Index)
->>>>>>> 2eec55bd
       .map {
         case (start, end) => INVALID(Pos(start, end), "can't parse the expression")
       }
@@ -130,16 +120,9 @@
     P(Index ~~ (CharIn("+\\-").? ~~ digit.repX(1)).! ~~ ("_" ~~ digit.repX(1).!).repX(0) ~~ Index)
       .map({ case (start, x1, x2, end) => CONST_LONG(Pos(start, end), x2.foldLeft(x1)(_ ++ _).toLong) })
 
-<<<<<<< HEAD
-  def trueP[_:P]: P[TRUE]        = P(Index ~~ "true".! ~~ !(char | digit) ~~ Index).map { case (start, _, end) => TRUE(Pos(start, end)) }
-  def falseP[_:P]: P[FALSE]      = P(Index ~~ "false".! ~~ !(char | digit) ~~ Index).map { case (start, _, end) => FALSE(Pos(start, end)) }
-  def bracesP[_:P]: P[EXPR]      = P("(" ~ baseExpr ~ ")")
-  def curlyBracesP[_:P]: P[EXPR] = P("{" ~ baseExpr ~ "}")
-=======
   val trueP: P[TRUE]        = P(Index ~~ "true".! ~~ !(char | digit) ~~ Index).map { case (start, _, end) => TRUE(Pos(start, end)) }
   val falseP: P[FALSE]      = P(Index ~~ "false".! ~~ !(char | digit) ~~ Index).map { case (start, _, end) => FALSE(Pos(start, end)) }
   val curlyBracesP: P[EXPR] = P("{" ~ baseExpr ~ "}")
->>>>>>> 2eec55bd
 
   def refP[_:P]: P[REF] = P(correctVarName).map { x =>
     REF(Pos(x.position.start, x.position.end), x)
@@ -197,10 +180,6 @@
       }
   }
 
-<<<<<<< HEAD
-  def extractableAtom[_:P]: P[EXPR] = P(
-    curlyBracesP | bracesP |
-=======
   val bracedArgs: P[Seq[EXPR]] =
     comment ~ baseExpr.rep(
       sep = comment ~ "," ~ comment,
@@ -219,7 +198,6 @@
 
   val extractableAtom: P[EXPR] = P(
     curlyBracesP | bracesOrTuple |
->>>>>>> 2eec55bd
       byteVectorP | stringP | numberP | trueP | falseP | list |
       maybeFunctionCallP
   )
@@ -229,17 +207,6 @@
   case class Getter(name: PART[String])                  extends Accessor
   case class ListIndex(index: EXPR)                      extends Accessor
 
-<<<<<<< HEAD
-  def typesP[_:P]: P[Seq[PART[String]]] = anyVarName.rep(1, comment ~ "|" ~ comment)
-  def genericTypesP[_:P]: P[Seq[(PART[String], Option[PART[String]])]] =
-    (anyVarName ~~ ("[" ~~ anyVarName ~~ "]").?).rep(1, comment ~ "|" ~ comment)
-
-  def funcP(implicit c: fastparse.P[Any]): P[FUNC] = {
-    def funcname(implicit c: fastparse.P[Any])    = anyVarName
-    def argWithType(implicit c: fastparse.P[Any]) = anyVarName ~ ":" ~ genericTypesP ~ comment
-    def args(implicit c: fastparse.P[Any])        = "(" ~ comment ~ argWithType.rep(sep = "," ~ comment) ~ ")" ~ comment
-    def funcHeader(implicit c: fastparse.P[Any])  = Index ~~ "func" ~ funcname ~ comment ~ args ~ "=" ~ P(singleBaseExpr | ("{" ~ baseExpr ~ "}")) ~~ Index
-=======
   val singleTypeP: P[Single] = (anyVarName ~~ ("[" ~~ anyVarName ~~ "]").?).map { case (t, param) => Single(t, param) }
   val unionTypeP: P[Union]   = P(singleTypeP | tupleTypeP).rep(min = 1, sep = comment ~ "|" ~ comment).map(Union)
   val tupleTypeP: P[Tuple] =
@@ -252,12 +219,11 @@
       ~ ")")
       .map(Tuple)
 
-  val funcP: P[FUNC] = {
-    val funcname    = anyVarName
-    val argWithType = anyVarName ~ ":" ~ unionTypeP ~ comment
-    val args        = "(" ~ comment ~ argWithType.rep(sep = "," ~ comment) ~ ")" ~ comment
-    val funcHeader  = Index ~~ "func" ~ funcname ~ comment ~ args ~ "=" ~ P(singleBaseExpr | ("{" ~ baseExpr ~ "}")) ~~ Index
->>>>>>> 2eec55bd
+  def funcP(implicit c: fastparse.P[Any]): P[FUNC] = {
+    def funcname(implicit c: fastparse.P[Any])    = anyVarName
+    def argWithType(implicit c: fastparse.P[Any]) = anyVarName ~ ":" ~ unionTypeP ~ comment
+    def args(implicit c: fastparse.P[Any])        = "(" ~ comment ~ argWithType.rep(sep = "," ~ comment) ~ ")" ~ comment
+    def funcHeader(implicit c: fastparse.P[Any])  = Index ~~ "func" ~ funcname ~ comment ~ args ~ "=" ~ P(singleBaseExpr | ("{" ~ baseExpr ~ "}")) ~~ Index
     funcHeader.map {
       case (start, name, args, expr, end) => FUNC(Pos(start, end), expr, name, args)
     }
@@ -271,11 +237,6 @@
     case (start, as, f, end) => ANNOTATEDFUNC(Pos(start, end), as, f)
   }
 
-<<<<<<< HEAD
-  def matchCaseP(implicit c: fastparse.P[Any]): P[MATCH_CASE] = {
-    def restMatchCaseInvalidP(implicit c: fastparse.P[Any]): P[String] = P((!"=>" ~~ AnyChar.!).repX.map(_.mkString))
-    def varDefP(implicit c: fastparse.P[Any]): P[Option[PART[String]]] = anyVarName.map(Some(_)) | "_".!.map(_ => None)
-=======
   val matchCaseP: P[MATCH_CASE] = {
     def checkForGenericAndGetLastPos(t: Type): Either[INVALID, Option[Pos]] =
       t match {
@@ -294,7 +255,6 @@
 
     val restMatchCaseInvalidP: P[String] = P((!"=>" ~~ AnyChars(1).!).repX.map(_.mkString))
     val varDefP: P[Option[PART[String]]] = anyVarName.map(Some(_)) | "_".!.map(_ => None)
->>>>>>> 2eec55bd
 
     def typesDefP(implicit c: fastparse.P[Any]) = (
       ":" ~ comment ~
@@ -339,15 +299,10 @@
         case (start, e, cases, end) => MATCH(Pos(start, end), e, cases.toList)
       }
 
-<<<<<<< HEAD
-  def accessP[_:P]: P[(Int, Accessor, Int)] = P(
-    (("" ~ comment ~ Index ~ "." ~/ comment ~ (anyVarName.map(Getter) ~/ comment ~~ ("(" ~/ comment ~ functionCallArgs ~/ comment ~ ")").?).map {
-=======
   val accessorName: P[PART[String]] = genericVarName((char | "_") ~~ (digit | char).repX())
 
   val accessP: P[(Int, Accessor, Int)] = P(
     (("" ~ comment ~ Index ~ "." ~/ comment ~ (accessorName.map(Getter) ~/ comment ~~ ("(" ~/ comment ~ functionCallArgs ~/ comment ~ ")").?).map {
->>>>>>> 2eec55bd
       case ((g @ Getter(name)), args) => args.fold(g: Accessor)(a => Method(name, a))
     }) ~~ Index) | (Index ~~ "[" ~/ baseExpr.map(ListIndex) ~ "]" ~~ Index)
   )
@@ -383,10 +338,6 @@
           }
       }
 
-<<<<<<< HEAD
-  def letP[_:P]: P[LET] =
-    P(Index ~~ "let" ~~ &(CharIn(" \t\n\r")) ~/ comment ~ Index ~ anyVarName.? ~ comment ~ Index ~ ("=" ~/ Index ~ baseExpr.?).? ~~ Index)
-=======
   private val destructuredTupleValuesP: P[Seq[(Int, Option[PART[String]])]] =
     P("(") ~
       (Index ~ anyVarName.?).rep(
@@ -401,7 +352,6 @@
 
   val letP: P[Seq[LET]] =
     P(Index ~~ "let" ~~ &(CharIn(" \t\n\r")) ~/ comment ~ (destructuredTupleValuesP | letNameP) ~ comment ~ Index ~ ("=" ~/ Index ~ baseExpr.?).? ~~ Index)
->>>>>>> 2eec55bd
       .map {
         case (start, names, valuePos, valueRaw, end) =>
           val value = extractValue(valuePos, valueRaw)
@@ -430,12 +380,6 @@
           }
       }
 
-<<<<<<< HEAD
-  def block[_:P]: P[EXPR] = blockOr(INVALID(_, "expected ';'"))
-
-  private def blockOr(otherExpr: Pos => EXPR)(implicit c: fastparse.P[Any]): P[EXPR] = {
-    def declaration(implicit c: fastparse.P[Any]) = letP | funcP
-=======
   private def extractName(
     namePos: Pos,
     nameRaw: Option[PART[String]]
@@ -450,11 +394,10 @@
       .map { case (pos, expr) => expr.getOrElse(INVALID(Pos(pos, pos), "expected a value's expression")) }
       .getOrElse(INVALID(Pos(valuePos, valuePos), "expected a value"))
 
-  val block: P[EXPR] = blockOr(INVALID(_, "expected ';'"))
-
-  private def blockOr(otherExpr: Pos => EXPR): P[EXPR] = {
-    val declaration = letP | funcP.map(Seq(_))
->>>>>>> 2eec55bd
+  def block[_:P]: P[EXPR] = blockOr(INVALID(_, "expected ';'"))
+
+  private def blockOr(otherExpr: Pos => EXPR)(implicit c: fastparse.P[Any]): P[EXPR] = {
+    def declaration(implicit c: fastparse.P[Any]) = letP | funcP.map(Seq(_))
 
     // Hack to force parse of "\n". Otherwise it is treated as a separator
     def newLineSep(implicit c: fastparse.P[Any]) = {
@@ -498,11 +441,7 @@
 
   def singleBaseExpr[_:P] = P(binaryOp(singleBaseAtom(_), opsByPriority))
 
-<<<<<<< HEAD
-  def declaration[_:P] = P(letP | funcP)
-=======
-  val declaration = P(letP | funcP.map(Seq(_)))
->>>>>>> 2eec55bd
+  def declaration[_:P] = P(letP | funcP.map(Seq(_)))
 
   def revp[A, B](l: A, s: Seq[(B, A)], o: Seq[(A, B)] = Seq.empty): (Seq[(A, B)], A) = {
     s.foldLeft((o, l)) { (acc, op) =>
@@ -565,11 +504,7 @@
   def parseContract(str: String): Parsed[DAPP] = {
     def contract[_:P] = P(Start ~ unusedText ~ (declaration.rep) ~ comment ~ (annotatedFunc.rep) ~ declaration.rep ~ End ~~ Index)
       .map {
-<<<<<<< HEAD
-        case (ds, fs, t, end) => (DAPP(Pos(0, end), ds.toList, fs.toList), t)
-=======
-        case (ds, fs, end) => DAPP(Pos(0, end), ds.flatten.toList, fs.toList)
->>>>>>> 2eec55bd
+        case (ds, fs, t, end) => (DAPP(Pos(0, end), ds.flatten.toList, fs.toList), t)
       }
     parse(str, contract(_)) match {
       case Parsed.Success((s, t), _) if(t.nonEmpty) =>
