--- conflicted
+++ resolved
@@ -19,7 +19,6 @@
   import White._
   import fastparse.noApi._
 
-<<<<<<< HEAD
   val keywords           = Set("let", "base58", "base64", "true", "false", "if", "then", "else", "match", "case", "func")
   val lowerChar          = CharIn('a' to 'z')
   val upperChar          = CharIn('A' to 'Z')
@@ -30,18 +29,6 @@
   val specialSymbols     = P("\\" ~~ AnyChar)
   val comment: P[Unit]   = P("#" ~~ CharPred(_ != '\n').repX).rep.map(_ => ())
   val directive: P[Unit] = P("{-#" ~ CharPred(el => el != '\n' && el != '#').rep ~ "#-}").rep(sep = comment).map(_ => ())
-=======
-  val keywords         = Set("let", "base58", "base64", "base16", "true", "false", "if", "then", "else", "match", "case", "func")
-  val lowerChar        = CharIn('a' to 'z')
-  val upperChar        = CharIn('A' to 'Z')
-  val char             = lowerChar | upperChar
-  val digit            = CharIn('0' to '9')
-  val unicodeSymbolP   = P("\\u" ~/ Pass ~~ (char | digit).repX(min = 0, max = 4))
-  val notEndOfString   = CharPred(_ != '\"')
-  val specialSymbols   = P("\\" ~~ AnyChar)
-  val comment: P[Unit] = P("#" ~~ CharPred(_ != '\n').repX).rep.map(_ => ())
-  val directive: P[Unit] = P("{-#" ~ CharPred(el => el != '\n' &&  el != '#').rep ~ "#-}").rep.map(_ => ())
->>>>>>> 04d85cff
 
   val unusedText = comment ~ directive ~ comment
 
