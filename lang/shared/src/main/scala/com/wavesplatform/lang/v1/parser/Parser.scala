package com.wavesplatform.lang.v1.parser

import cats.instances.either.*
import cats.instances.list.*
import cats.syntax.either.*
import cats.syntax.traverse.*
import com.wavesplatform.common.state.ByteStr
import com.wavesplatform.lang.v1.evaluator.ctx.impl.PureContext.MaxListLengthV4
import com.wavesplatform.lang.v1.parser.BinaryOperation.*
import com.wavesplatform.lang.v1.parser.Expressions.*
import com.wavesplatform.lang.v1.parser.Expressions.PART.VALID
import com.wavesplatform.lang.v1.parser.Expressions.Pos.AnyPos
import com.wavesplatform.lang.v1.parser.Parser.*
import com.wavesplatform.lang.v1.parser.UnaryOperation.*
import com.wavesplatform.lang.v1.{ContractLimits, compiler}
import fastparse.*
import fastparse.MultiLineWhitespace.*
import fastparse.Parsed.Failure

import scala.annotation.tailrec

class Parser(implicit offset: Int) {

  private val Global                                        = com.wavesplatform.lang.hacks.Global // Hack for IDEA
  implicit def hack(p: fastparse.P[Any]): fastparse.P[Unit] = p.map(_ => ())

<<<<<<< HEAD
  val keywords       = Set("let", "strict", "base58", "base64", "true", "false", "if", "then", "else", "match", "case", "func")
  val excludeInError = Set('(', ')', ':', ']', '[', '=')
=======
  val keywords = Set("let", "strict", "base58", "base64", "true", "false", "if", "then", "else", "match", "case", "func")
  val exclude  = Set('(', ')', ':', ']', '[', '=', ',', ';')
>>>>>>> ebc61b02

  def lowerChar[A: P]          = CharIn("a-z")
  def upperChar[A: P]          = CharIn("A-Z")
  def nonLatinChar[A: P]       = (CharPred(_.isLetter) ~~/ Fail).opaque("only latin charset for definitions")
  def char[A: P]               = lowerChar | upperChar | nonLatinChar
  def digit[A: P]              = CharIn("0-9")
  def spaces[A: P]             = CharIn(" \t\n\r")
  def unicodeSymbolP[A: P]     = P("\\u" ~/ Pass ~~ (char | digit).repX(0, "", 4))
  def notEndOfString[A: P]     = CharPred(_ != '\"')
  def specialSymbols[A: P]     = P("\\" ~~ AnyChar)
  def comment[A: P]: P[Unit]   = P("#" ~~ CharPred(_ != '\n').repX).rep
  def directive[A: P]: P[Unit] = P("{-#" ~ CharPred(el => el != '\n' && el != '#').rep ~ "#-}").rep(0, comment).map(_ => ())

  def unusedText[A: P] = comment ~ directive ~ comment

  def escapedUnicodeSymbolP[A: P]: P[(Int, String, Int)] = P(Index ~~ (NoCut(unicodeSymbolP) | specialSymbols).! ~~ Index)
  def stringP[A: P]: P[EXPR] =
    P(Index ~~ "\"" ~/ Pass ~~ (escapedUnicodeSymbolP | notEndOfString).!.repX ~~ "\"" ~~ Index)
      .map { case (start, xs, end) =>
        var errors         = Vector.empty[String]
        val consumedString = new StringBuilder

        xs.foreach { x =>
          if (x.startsWith("\\u")) {
            if (x.length == 6) {
              val hexCode = x.drop(2)
              try {
                val int           = Integer.parseInt(hexCode, 16)
                val unicodeSymbol = new String(Character.toChars(int))
                consumedString.append(unicodeSymbol)
              } catch {
                case _: NumberFormatException =>
                  consumedString.append(x)
                  errors :+= s"can't parse '$hexCode' as HEX string in '$x'"
                case _: IllegalArgumentException =>
                  consumedString.append(x)
                  errors :+= s"invalid UTF-8 symbol: '$x'"
              }
            } else {
              consumedString.append(x)
              errors :+= s"incomplete UTF-8 symbol definition: '$x'"
            }
          } else if (x.startsWith("\\")) {
            if (x.length == 2) {
              consumedString.append(x(1) match {
                case 'b'  => "\b"
                case 'f'  => "\f"
                case 'n'  => "\n"
                case 'r'  => "\r"
                case 't'  => "\t"
                case '\\' => "\\"
                case '"'  => "\""
                case _ =>
                  errors :+= s"""unknown escaped symbol: '$x'. The valid are \b, \f, \n, \r, \t"""
                  x
              })
            } else {
              consumedString.append(x)
              errors :+= s"""invalid escaped symbol: '$x'. The valid are \b, \f, \n, \r, \t"""
            }
          } else {
            consumedString.append(x)
          }
        }

        val r =
          if (errors.isEmpty) PART.VALID(Pos(start + 1, end - 1), consumedString.toString)
          else PART.INVALID(Pos(start + 1, end - 1), errors.mkString(";"))
        (Pos(start, end), r)
      }
      .map(posAndVal => CONST_STRING(posAndVal._1, posAndVal._2))

  def correctVarName[A: P]: P[PART[String]] =
    (Index ~~ (char ~~ (digit | char).repX()).! ~~ Index)
      .filter { case (_, x, _) => !keywords.contains(x) }
      .map { case (start, x, end) => PART.VALID(Pos(start, end), x) }

  def declNameP[A: P](check: Boolean = false): P[Unit] = {
<<<<<<< HEAD
    def symbolsForError   = CharPred(c => !c.isWhitespace && !excludeInError.contains(c))
=======
    def symbolsForError   = CharPred(c => !c.isWhitespace && !exclude.contains(c))
>>>>>>> ebc61b02
    def checkedUnderscore = ("_" ~~/ !"_".repX(1)).opaque("not more than 1 underscore in a row")

    def onlyChar = {
      def error = ((digit | symbolsForError) ~~ &(digit | char) ~~/ Fail).opaque("""character or "_" at start of the definition""")
      if (check) char | error else char
    }
    def charOrDigit = {
      def error = (symbolsForError ~~ &(digit | char) ~~/ Fail).opaque("""character, digit or "_" for the definition""")
      def r     = checkedUnderscore | digit | char
      if (check) r | error else r
    }
    checkedUnderscore.? ~~ onlyChar ~~ charOrDigit.repX() ~~ checkedUnderscore.?
  }

  def correctLFunName[A: P]: P[PART[String]] =
    (Index ~~ declNameP().! ~~ Index)
      .filter { case (_, x, _) => !keywords.contains(x) }
      .map { case (start, x, end) => PART.VALID(Pos(start, end), x) }

  def genericVarName(namePx: fastparse.P[Any] => P[Unit])(implicit c: fastparse.P[Any]): P[PART[String]] = {
    def nameP(implicit c: fastparse.P[Any]) = namePx(c)
    (Index ~~ nameP.! ~~ Index).map { case (start, x, end) =>
      if (keywords.contains(x)) PART.INVALID(Pos(start, end), s"keywords are restricted: $x")
      else PART.VALID(Pos(start, end), x)
    }
  }

  def anyVarName(check: Boolean = false)(implicit c: fastparse.P[Any]): P[PART[String]] = {
    def nameP(implicit c: fastparse.P[Any]): P[Unit] = declNameP(check)
    genericVarName(nameP(_))
  }

  def invalid[A: P]: P[INVALID] = {
    import fastparse.NoWhitespace.*
    P(Index ~~ CharPred(_ != '\n').rep(1) ~~ Index)
      .map { case (start, end) =>
        INVALID(Pos(start, end), "can't parse the expression")
      }
  }

  def border[A: P]: P[Unit] = CharIn(" \t\n\r({")

  def numberP[A: P]: P[CONST_LONG] =
    P(Index ~~ (CharIn("+\\-").? ~~ digit.repX(1)).! ~~ ("_" ~~ digit.repX(1).!).repX(0) ~~ Index)
      .map({ case (start, x1, x2, end) => CONST_LONG(Pos(start, end), x2.foldLeft(x1)(_ ++ _).toLong) })

  def trueP[A: P]: P[TRUE]        = P(Index ~~ "true".! ~~ !(char | digit) ~~ Index).map { case (start, _, end) => TRUE(Pos(start, end)) }
  def falseP[A: P]: P[FALSE]      = P(Index ~~ "false".! ~~ !(char | digit) ~~ Index).map { case (start, _, end) => FALSE(Pos(start, end)) }
  def curlyBracesP[A: P]: P[EXPR] = P("{" ~ comment ~ baseExpr ~ comment ~/ "}")

  def lfunP[A: P]: P[REF] = P(correctLFunName).map { x =>
    REF(Pos(x.position.start, x.position.end), x)
  }

  def ifP[A: P]: P[IF] = {
    def optionalPart(keyword: String, branch: String): P[EXPR] = (Index ~ (keyword ~/ Index ~ baseExpr.?).?)
      .map { case (ifTruePos, ifTrueRaw) =>
        ifTrueRaw
          .map { case (pos, expr) => expr.getOrElse(INVALID(Pos(pos, pos), s"expected a $branch branch's expression")) }
          .getOrElse(INVALID(Pos(ifTruePos, ifTruePos), s"expected a $branch branch"))
      }

    def thenPart[AA: P] = optionalPart("then", "true")
    def elsePart[AA: P] = optionalPart("else", "false")

    P(Index ~~ "if" ~~ &(border) ~/ Index ~ baseExpr.? ~ thenPart ~ elsePart ~~ Index)
      .map { case (start, condPos, condRaw, ifTrue, ifFalse, end) =>
        val cond = condRaw.getOrElse(INVALID(Pos(condPos, condPos), "expected a condition"))
        IF(Pos(start, end), cond, ifTrue, ifFalse)
      }
  }

  def functionCallArgs[A: P]: P[Seq[EXPR]] = comment ~ baseExpr.rep(0, comment ~ "," ~ comment) ~ comment

  def functionCallOrRef[A: P]: P[EXPR] = (Index ~~ lfunP ~~ P("(" ~ functionCallArgs.opaque("""")"""") ~/ ")").? ~~ Index).map {
    case (start, REF(_, functionName, _, _), Some(args), accessEnd) => FUNCTION_CALL(Pos(start, accessEnd), functionName, args.toList)
    case (_, id, None, _)                                           => id
  }

  def foldMacroP[A: P]: P[EXPR] =
    (Index ~~ P("FOLD<") ~~ Index ~~ digit.repX(1).! ~~ Index ~~ ">(" ~/ baseExpr ~ "," ~ baseExpr ~ "," ~ lfunP ~/ ")" ~~ Index)
      .map { case (start, limStart, limit, limEnd, list, acc, f, end) =>
        val lim = limit.toInt
        if (lim < 1)
          INVALID(Pos(limStart, limEnd), "FOLD limit should be natural")
        else if (lim > MaxListLengthV4)
          INVALID(Pos(limStart, limEnd), s"List size limit in FOLD is too big, $lim must be less or equal $MaxListLengthV4")
        else
          FOLD(Pos(start, end), lim, list, acc, f)
      }

  def list[A: P]: P[EXPR] = (Index ~~ P("[") ~/ functionCallArgs ~ P("]") ~~ Index).map { case (s, e, f) =>
    val pos = Pos(s, f)
    e.foldRight(REF(pos, PART.VALID(pos, "nil")): EXPR) { (v, l) =>
      FUNCTION_CALL(pos, PART.VALID(pos, "cons"), List(v, l))
    }
  }

  def bracedArgs[A: P]: P[Seq[EXPR]] =
    comment ~ baseExpr.rep(
      sep = comment ~ "," ~ comment,
      max = ContractLimits.MaxTupleSize
    ) ~ comment

  def bracesOrTuple[A: P]: P[EXPR] = (Index ~~ "(" ~ bracedArgs ~/ ")" ~~ Index).map {
    case (_, Seq(expr), _) => expr
    case (s, elements, f) =>
      FUNCTION_CALL(
        Pos(s, f),
        PART.VALID(Pos(s, f), s"${compiler.TuplePrefix}${elements.length}"),
        elements.toList
      )
  }

  def extractableAtom[A: P]: P[EXPR] = P(
    curlyBracesP | bracesOrTuple |
      byteVectorP | stringP | numberP | trueP | falseP | list |
      functionCallOrRef
  )

  def singleTypeP[A: P]: P[Single] = (anyVarName() ~~ ("[" ~~ Index ~ unionTypeP ~ Index ~~/ "]").?).map { case (t, param) =>
    Single(t, param.map { case (start, param, end) => VALID(Pos(start, end), param) })
  }

  def unionTypeP[A: P]: P[Type] =
    (Index ~ P("Any") ~ Index).map { case (start, end) => AnyType(Pos(start, end)) } | P(singleTypeP | tupleTypeP)
      .rep(1, comment ~ "|" ~ comment)
      .map(Union(_))

  def tupleTypeP[A: P]: P[Tuple] =
    ("(" ~
      P(unionTypeP).rep(
        ContractLimits.MinTupleSize,
        comment ~ "," ~ comment,
        ContractLimits.MaxTupleSize
      )
      ~/ ")")
      .map(Tuple)

  def funcP(implicit c: fastparse.P[Any]): P[FUNC] = {
    def funcName       = anyVarName(check = true)
    def funcKWAndName  = "func" ~~ ((&(spaces) ~ funcName) | (&(spaces | "(") ~~/ Fail).opaque("function name"))
    def argWithType    = anyVarName(check = true) ~/ ":" ~/ unionTypeP ~ comment
    def args(min: Int) = "(" ~ comment ~ argWithType.rep(min, "," ~ comment) ~ ")" ~ comment
    def funcBody       = singleBaseExpr
    def correctFunc    = Index ~~ funcKWAndName ~ comment ~/ args(min = 0) ~ ("=" ~ funcBody | "=" ~/ Fail.opaque("function body")) ~~ Index
    def noKeyword = {
      def noArgs      = "(" ~ comment ~ ")" ~ comment
      def validName   = NoCut(funcName).filter(_.isInstanceOf[VALID[_]])
      def argsOrEqual = (NoCut(args(min = 1)) ~ "=".?) | (noArgs ~ "=" ~~ !"=")
      (validName ~ comment ~ argsOrEqual ~/ funcBody.? ~~ Fail)
        .asInstanceOf[P[Nothing]]
        .opaque(""""func" keyword""")
    }
    (noKeyword | correctFunc)
      .map { case (start, name, args, expr, end) => FUNC(Pos(start, end), expr, name, args) }
  }

  def annotationP[A: P]: P[ANNOTATION] =
    (Index ~~ "@" ~ anyVarName() ~ comment ~ "(" ~ comment ~ anyVarName().rep(0, ",") ~ comment ~/ ")" ~~ Index).map {
      case (start, name: PART[String], args: Seq[PART[String]], end) => ANNOTATION(Pos(start, end), name, args)
    }

  def annotatedFunc[A: P]: P[ANNOTATEDFUNC] = (Index ~~ annotationP.rep(1) ~ comment ~ funcP ~~ Index).map { case (start, as, f, end) =>
    ANNOTATEDFUNC(Pos(start, end), as, f)
  }

  def matchCaseP(implicit c: fastparse.P[Any]): P[MATCH_CASE] = {
    def checkForGenericAndGetLastPos(t: Type): Either[INVALID, Option[Pos]] =
      t match {
        case Single(VALID(position, Type.ListTypeName), Some(VALID(_, AnyType(_)))) => Right(Some(position))
        case Single(name, parameter) =>
          parameter
            .toLeft(Some(name.position))
            .leftMap {
              case VALID(position, _)              => INVALID(position, s"Unexpected generic match type: only List[Any] is allowed")
              case PART.INVALID(position, message) => INVALID(position, message)
            }
        case Union(types) =>
          types
            .traverse(checkForGenericAndGetLastPos)
            .map(_.lastOption.flatten)
        case Tuple(types) =>
          types
            .traverse(checkForGenericAndGetLastPos)
            .map(_.lastOption.flatten)
        case AnyType(pos) => Right(Some(pos))
      }

    def restMatchCaseInvalidP(implicit c: fastparse.P[Any]): P[String] = P((!P("=>") ~~ AnyChar.!).repX.map(_.mkString))
    def varDefP(implicit c: fastparse.P[Any]): P[Option[PART[String]]] = (NoCut(anyVarName()) ~~ !("'" | "(")).map(Some(_)) | P("_").!.map(_ => None)

    def typesDefP(implicit c: fastparse.P[Any]) =
      (
        ":" ~ comment ~
          (unionTypeP | (Index ~~ restMatchCaseInvalidP ~~ Index).map { case (start, _, end) =>
            Single(PART.INVALID(Pos(start, end), "the type for variable should be specified: `case varName: Type => expr`"), None)
          })
      ).?.map(_.getOrElse(Union(Seq())))

    def pattern(implicit c: fastparse.P[Any]): P[Pattern] =
      (varDefP ~ comment ~ typesDefP).map { case (v, t) => TypedVar(v, t) } |
        (Index ~ "(" ~ pattern.rep(min = 2, sep = ",") ~/ ")" ~ Index).map(p => TuplePat(p._2, Pos(p._1, p._3))) |
        (Index ~ anyVarName() ~ "(" ~ (anyVarName() ~ "=" ~ pattern).rep(sep = ",") ~ ")" ~ Index)
          .map(p => ObjPat(p._3.map(kp => (PART.toOption(kp._1).get, kp._2)).toMap, Single(p._2, None), Pos(p._1, p._4))) |
        (Index ~ baseExpr.rep(min = 1, sep = "|") ~ Index).map(p => ConstsPat(p._2, Pos(p._1, p._3)))

    def checkPattern(p: Pattern): Either[INVALID, Option[Pos]] =
      p match {
        case TypedVar(_, t)    => checkForGenericAndGetLastPos(t)
        case ConstsPat(_, pos) => Right(Some(pos))
        case TuplePat(ps, pos) =>
          ps.toList traverse checkPattern map { _ =>
            Some(pos)
          }
        case ObjPat(ps, _, pos) =>
          ps.values.toList traverse checkPattern map { _ =>
            Some(pos)
          }
      }

    P(
      Index ~~ "case" ~~ &(border) ~ comment ~/ (
        pattern |
          (Index ~~ restMatchCaseInvalidP ~~ Index).map { case (start, _, end) =>
            TypedVar(
              Some(PART.INVALID(Pos(start, end), "invalid syntax, should be: `case varName: Type => expr` or `case _ => expr`")),
              Union(Seq())
            )
          }
      ) ~ comment ~ "=>" ~/ baseExpr.? ~~ Index
    ).map { case (caseStart, p, e, end) =>
      checkPattern(p)
        .fold(
          error => MATCH_CASE(error.position, pattern = p, expr = error),
          { pos =>
            val cPos      = Pos(caseStart, end)
            val exprStart = pos.fold(caseStart)(_.end)
            MATCH_CASE(
              cPos,
              pattern = p,
              expr = e.getOrElse(INVALID(Pos(exprStart, end), "expected expression"))
            )
          }
        )
    }
  }

  def matchP[A: P]: P[EXPR] =
    P(Index ~~ "match" ~~ &(border) ~/ baseExpr ~ "{" ~ comment ~ matchCaseP.rep(0, comment) ~ comment ~ "}" ~~ Index)
      .map {
        case (start, _, Nil, end)   => INVALID(Pos(start, end), "pattern matching requires case branches")
        case (start, e, cases, end) => MATCH(Pos(start, end), e, cases.toList)
      }

  def accessOrName(implicit c: fastparse.P[Any]): P[PART[String]] = {
    def nameP(implicit c: fastparse.P[Any]) = (char | "_") ~~ ("_".? ~~ (digit | char)).repX()
    genericVarName(nameP(_))
  }

  def genericMethodName(implicit c: fastparse.P[Any]): P[PART[String]] =
    accessOrName.filter {
      case VALID(_, name) if GenericMethod.KnownMethods.contains(name) => true
      case _                                                           => false
    }

  def accessP[A: P]: P[(Int, Accessor, Int)] = P(
    (("" ~ comment ~ Index ~ "." ~/ comment ~ getterOrOOPCall) ~~ Index) | (Index ~~ "[" ~/ baseExpr.map(ListIndex) ~ "]" ~~ Index)
  )

  def getterOrOOPCall[A: P]: P[Accessor] =
    (genericMethodName ~~/ ("[" ~ unionTypeP ~/ "]")).map { case (name, tpe) =>
      GenericMethod(name, tpe)
    } | (accessOrName.map(Getter) ~/ comment ~~ ("(" ~/ comment ~ functionCallArgs.opaque("""")"""") ~ comment ~/ ")").?).map {
      case (g @ Getter(name), args) =>
        args.fold(g: Accessor)(Method(name, _))
    }

  def maybeAccessP[A: P]: P[EXPR] =
    P(Index ~~ extractableAtom ~~ Index ~~ accessP.repX)
      .map { case (start, obj, _, accessors) =>
        accessors.foldLeft(obj) { case (e, (accessStart, a, accessEnd)) =>
          a match {
            case Getter(n)           => GETTER(Pos(start, accessEnd), e, n)
            case Method(n, args)     => FUNCTION_CALL(Pos(start, accessEnd), n, e :: args.toList)
            case ListIndex(index)    => FUNCTION_CALL(Pos(start, accessEnd), PART.VALID(Pos(accessStart, accessEnd), "getElement"), List(e, index))
            case GenericMethod(n, t) => GENERIC_FUNCTION_CALL(Pos(start, accessEnd), e, n, t)
          }
        }
      }

  def byteVectorP[A: P]: P[EXPR] =
    P(Index ~~ "base" ~~ ("58" | "64" | "16").! ~~ "'" ~/ Pass ~~ CharPred(_ != '\'').repX.! ~~ "'" ~~ Index)
      .map { case (start, base, xs, end) =>
        val innerStart = start + 8
        val innerEnd   = end - 1
        val decoded = base match {
          case "16" => Global.base16Decode(xs, checkLength = false)
          case "58" => Global.base58Decode(xs)
          case "64" => Global.base64Decode(xs)
        }
        decoded match {
          case Left(err) => CONST_BYTESTR(Pos(start, end), PART.INVALID(Pos(innerStart, innerEnd), err))
          case Right(r)  => CONST_BYTESTR(Pos(start, end), PART.VALID(Pos(innerStart, innerEnd), ByteStr(r)))
        }
      }

  private def destructuredTupleValuesP[A: P]: P[Seq[(Int, PART[String])]] =
    "(" ~
      (Index ~ anyVarName(check = true)).rep(
        ContractLimits.MinTupleSize,
        comment ~ "," ~ comment,
        ContractLimits.MaxTupleSize
      ) ~/
      ")"

  private def letNameP[A: P]: P[Seq[(Int, PART[String])]] =
    (Index ~ anyVarName(check = true)).map(Seq(_))

  def variableDefP[A: P](key: String): P[Seq[LET]] = {
    def letNames      = destructuredTupleValuesP | letNameP
    def letKWAndNames = key ~~ ((&(spaces) ~ comment ~ letNames ~ comment) | (&(spaces) ~~/ Fail).opaque("variable name"))
    def noKeyword     = NoCut(letNames).filter(_.exists(_._2.isInstanceOf[VALID[_]])) ~ "=" ~~ !"=" ~/ baseExpr ~~ Fail
    def noKeywordP    = noKeyword.opaque(""""let" or "strict" keyword""").asInstanceOf[P[Nothing]]
    def correctLets   = P(Index ~~ letKWAndNames ~/ ("=" ~ baseExpr | "=" ~/ Fail.opaque("let body")) ~~ Index)
    (correctLets | noKeywordP)
      .map { case (start, names, value, end) =>
        val pos = Pos(start, end)
        if (names.length == 1)
          singleLet(pos, names, value)
        else
          desugaredMultipleLets(pos, names, value)
      }
  }

  private def singleLet(pos: Pos, names: Seq[(Int, PART[String])], value: EXPR) =
    names.map { case (_, name) => LET(pos, name, value) }

  private def desugaredMultipleLets[A: P](pos: Pos, names: Seq[(Int, PART[String])], value: EXPR) = {
    val exprRefName = "$t0" + s"${pos.start}${pos.end}"
    val exprRef     = LET(pos, VALID(pos, exprRefName), value)
    val tupleValues =
      names.zipWithIndex
        .map { case ((nameStart, name), i) =>
          val namePos = Pos(nameStart, nameStart)
          val getter = GETTER(
            namePos,
            REF(namePos, VALID(namePos, exprRefName)),
            VALID(namePos, s"_${i + 1}")
          )
          LET(pos, name, getter)
        }
    exprRef +: tupleValues
  }

// Hack to force parse of "\n". Otherwise it is treated as a separator
  def newLineSep(implicit c: fastparse.P[Any]) = {
    P(CharsWhileIn(" \t\r").repX ~~ "\n").repX(1)
  }

  def strictLetBlockP[A: P]: P[EXPR] = {
    P(
      Index ~~
        variableDefP("strict") ~/
        Pass ~~
        (
          ("" ~ ";") ~/ (baseExpr | invalid).? |
            newLineSep ~/ (baseExpr | invalid).? |
            (Index ~~ CharPred(_ != '\n').repX).map(pos => Some(INVALID(Pos(pos, pos), "expected ';'")))
        ) ~~
        Index
    ).map { case (start, varNames, body, end) =>
      val blockPos = Pos(start, end)
      Macro.unwrapStrict(blockPos, varNames, body.getOrElse(INVALID(Pos(end, end), "expected a body")))
    }
  }

  private def block(alternative: => Option[P[EXPR]])(implicit c: fastparse.P[Any]): P[EXPR] = {
    def spaceBetween = ("" ~ ";") | newLineSep
    def notFound     = ("" ~~/ Fail).opaque("expression")
    def expr         = (spaceBetween ~ baseExpr) | alternative.getOrElse(notFound)
    P(Index ~~ declaration.rep(1) ~~/ expr ~~ Index)
      .map { case (start, declarations, body, end) =>
        declarations.flatten.reverse
          .foldLeft(body) { (acc, l) => BLOCK(Pos(start, end), l, acc) }
      }
  }

  def baseAtom[A: P](epn: fastparse.P[Any] => P[EXPR]) = {
    def ep[AA: P](implicit c: fastparse.P[Any]) = epn(c)
    comment ~ P(foldMacroP | ifP | matchP | ep | maybeAccessP) ~ comment
  }

  def baseExpr[A: P] = P(strictLetBlockP | binaryOp(baseAtom(block(None)(_))(_), opsByPriority))

  def singleBaseAtom[A: P] =
    comment ~
      P(foldMacroP | ifP | matchP | maybeAccessP) ~
      comment

  def singleBaseExpr[A: P] = P(binaryOp(singleBaseAtom(_), opsByPriority))

  def declaration[A: P] = P(variableDefP("let") | funcP.map(Seq(_)))

  def revp[A, B](l: A, s: Seq[(B, A)], o: Seq[(A, B)] = Seq.empty): (Seq[(A, B)], A) = {
    s.foldLeft((o, l)) { (acc, op) =>
      (acc, op) match { case ((o, l), (b, a)) => ((l, b) +: o) -> a }
    }
  }

  def binaryOp(atomA: fastparse.P[Any] => P[EXPR], rest: List[Either[List[BinaryOperation], List[BinaryOperation]]])(implicit
      c: fastparse.P[Any]
  ): P[EXPR] = {
    def atom(implicit c: fastparse.P[Any]) = atomA(c)
    rest match {
      case Nil => unaryOp(atom(_), unaryOps)
      case Left(kinds) :: restOps =>
        def operand(implicit c: fastparse.P[Any]) = binaryOp(atom(_), restOps)
        val kindc = kinds
          .map(o => { implicit c: fastparse.P[Any] =>
            o.parser
          })
          .reduce((plc, prc) => {
            def pl(implicit c: fastparse.P[Any]) = plc(c)
            def pr(implicit c: fastparse.P[Any]) = prc(c);
            { implicit c: fastparse.P[Any] =>
              P(pl | pr)
            }
          })
        def operator(implicit c: fastparse.P[Any]) = kindc(c)
        def error(implicit c: fastparse.P[Any])    = Index.map(i => INVALID(Pos(i, i), "expected a second operator"))
        def spacesOpt[A: P]                        = CharIn(" \t").repX()
        def newLines[A: P]                         = CharIn("\n\r").repX(1)
        val parser = P(Index ~~ operand ~~ P(!(newLines ~~ spacesOpt ~~ numberP) ~ operator ~ (NoCut(operand) | error)).rep)
        parser.map { case (start, left: EXPR, r: Seq[(BinaryOperation, EXPR)]) =>
          r.foldLeft(left) { case (acc, (currKind, currOperand)) => currKind.expr(start, currOperand.position.end + offset, acc, currOperand) }
        }
      case Right(kinds) :: restOps =>
        def operand(implicit c: fastparse.P[Any]) = binaryOp(atom(_), restOps)
        val kindc = kinds
          .map(o => { implicit c: fastparse.P[Any] =>
            o.parser
          })
          .reduce((plc, prc) => {
            def pl(implicit c: fastparse.P[Any]) = plc(c)
            def pr(implicit c: fastparse.P[Any]) = prc(c);
            { implicit c: fastparse.P[Any] =>
              P(pl | pr)
            }
          })
        def kind(implicit c: fastparse.P[Any]) = kindc(c)
        P(Index ~~ operand ~ P(kind ~ (NoCut(operand) | Index.map(i => INVALID(Pos(i, i), "expected a second operator")))).rep).map {
          case (start, left: EXPR, r: Seq[(BinaryOperation, EXPR)]) =>
            val (ops, s) = revp(left, r)
            ops.foldLeft(s) { case (acc, (currOperand, currKind)) => currKind.expr(start, currOperand.position.end + offset, currOperand, acc) }
        }
    }
  }

  def unaryOp(atom: fastparse.P[Any] => P[EXPR], ops: List[UnaryOperation])(implicit c: fastparse.P[Any]): P[EXPR] =
    ops.foldRight(atom) { case (op, accc) =>
      def acc(implicit c: fastparse.P[Any]) = accc(c);
      { implicit c: fastparse.P[Any] =>
        (Index ~~ op.parser.map(_ => ()) ~ P(unaryOp(atom, ops)) ~~ Index).map { case (start, expr, end) =>
          op.expr(start, end, expr)
        } | acc
      }
    }(c)

  def parseExpr(str: String): Parsed[EXPR] = {
    def expr[A: P] = P(Start ~ unusedText ~ (baseExpr | invalid | ("" ~/ Fail).opaque("result expression")) ~ End)
    parse(str, expr(_), verboseFailures = true)
  }

  def parseReplExpr(str: String): Parsed[EXPR] = {
    def unit[A: P]     = Pass(REF(AnyPos, VALID(AnyPos, "unit")))
    def replAtom[A: P] = baseAtom(block(Some(unit))(_))
    def replExpr[A: P] = binaryOp(baseAtom(replAtom(_))(_), opsByPriority)
    parse(str, replExpr(_), verboseFailures = true)
  }

  def parseContract(str: String): Parsed[DAPP] = {
    def contract[A: P] =
      P(Start ~ unusedText ~ declaration.rep ~ comment ~ annotatedFunc.rep ~ declaration.rep ~ End ~~ Index)
        .map { case (ds, fs, t, end) =>
          (DAPP(Pos(0, end), ds.flatten.toList, fs.toList), t)
        }

    parse(str, contract(_), verboseFailures = true) match {
      case Parsed.Success((s, t), _) if (t.nonEmpty) =>
        def contract[A: P] = P(Start ~ unusedText ~ declaration.rep ~ comment ~ annotatedFunc.rep ~ !declaration.rep(1) ~ End ~~ Index)
        parse(str, contract(_)) match {
          case Parsed.Failure(_, o, e) =>
            Parsed.Failure(s"Local functions should be defined before @Callable one: ${str.substring(o)}", o, e)
          case _ => throw new Exception("Parser error")
        }
      case Parsed.Success((s, _), v) => Parsed.Success(s, v)
      case f: Parsed.Failure         => Parsed.Failure(f.label, f.index, f.extra)
    }
  }

  type RemovedCharPos = Pos

  def parseExpressionWithErrorRecovery(scriptStr: String): Either[(String, Int, Int), (SCRIPT, Option[RemovedCharPos])] = {
    def parse(str: String): Either[Parsed.Failure, SCRIPT] =
      parseExpr(str) match {
        case Parsed.Success(resExpr, _) => Right(SCRIPT(resExpr.position, resExpr))
        case f: Parsed.Failure          => Left(f)
      }

    parseWithError[SCRIPT](
      new StringBuilder(scriptStr),
      parse,
      SCRIPT(Pos(0, scriptStr.length - 1), INVALID(Pos(0, scriptStr.length - 1), "Parsing failed. Unknown error."))
    ).map { exprAndErrorIndexes =>
      val removedCharPosOpt = if (exprAndErrorIndexes._2.isEmpty) None else Some(Pos(exprAndErrorIndexes._2.min, exprAndErrorIndexes._2.max))
      (exprAndErrorIndexes._1, removedCharPosOpt)
    }
  }

  def parseDAPPWithErrorRecovery(scriptStr: String): Either[(String, Int, Int), (DAPP, Option[RemovedCharPos])] = {
    def parse(str: String): Either[Parsed.Failure, DAPP] =
      parseContract(str) match {
        case Parsed.Success(resDAPP, _) => Right(resDAPP)
        case f: Parsed.Failure          => Left(f)
      }

    parseWithError[DAPP](
      new StringBuilder(scriptStr),
      parse,
      DAPP(Pos(0, scriptStr.length - 1), Nil, Nil)
    ).map { dAppAndErrorIndexes =>
      val removedCharPosOpt = if (dAppAndErrorIndexes._2.isEmpty) None else Some(Pos(dAppAndErrorIndexes._2.min, dAppAndErrorIndexes._2.max))
      (dAppAndErrorIndexes._1, removedCharPosOpt)
    }
  }

  private def parseWithError[T](
      source: StringBuilder,
      parse: String => Either[Parsed.Failure, T],
      defaultResult: T
  ): Either[(String, Int, Int), (T, Iterable[Int])] =
    parse(source.toString())
      .map((_, Nil))
      .leftFlatMap {
        case failure: Parsed.Failure =>
          val lastRemovedCharPos = clearChar(source, failure.index - 1)
          val baseErrorIndexes   = Set(failure.index, lastRemovedCharPos)
          if (lastRemovedCharPos > 0)
            parseWithError(source, parse, defaultResult)
              .map { case (parsed, errorIndexes) => (parsed, baseErrorIndexes ++ errorIndexes) }
          else
            Right((defaultResult, baseErrorIndexes))
        case _ =>
          Left(("Unknown parsing error.", 0, 0))
      }

  @tailrec
  private def clearChar(source: StringBuilder, pos: Int): Int =
    if (pos >= 0)
      if (" \n\r".contains(source.charAt(pos)))
        clearChar(source, pos - 1)
      else {
        source.setCharAt(pos, ' ')
        pos
      }
    else
      0

  private val moveRightKeywords =
    Seq(""""func"""", """"let"""", " expression", "1 underscore", "end-of-input", "latin charset", "definition")

  private def errorPosition(input: String, f: Failure): (Int, Int) =
    if (moveRightKeywords.exists(f.label.contains)) {
      val lastSpace = input.indexWhere(_.isWhitespace, f.index)
      val end       = if (lastSpace == -1) f.index else lastSpace
      (f.index - offset, end - offset)
    } else {
      val start =
        if (input(f.index - 1).isWhitespace)
          input.lastIndexWhere(!_.isWhitespace, f.index - 1)
        else
          input.lastIndexWhere(_.isWhitespace, f.index - 1) + 1
      (start - offset, f.index - offset)
    }

  private def errorWithPosition(input: String, f: Failure): (String, Int, Int) = {
    val (start, end) = errorPosition(input, f)
    val expectation =
      if (f.label == "end-of-input" || f.label.contains("|") || f.label.contains("~"))
        "illegal expression"
      else
        s"expected ${f.label}"
    (s"Parse error: $expectation in $start-$end", start, end)
  }

  def toString(input: String, f: Failure): String =
    errorWithPosition(input, f)._1
}

object Parser {
  private val defaultParser                       = new Parser()(0)
  def parseExpr(str: String): Parsed[EXPR]        = defaultParser.parseExpr(str)
  def parseReplExpr(str: String): Parsed[EXPR]    = defaultParser.parseReplExpr(str)
  def parseContract(str: String): Parsed[DAPP]    = defaultParser.parseContract(str)
  def toString(input: String, f: Failure): String = defaultParser.toString(input, f)
  def parseExpressionWithErrorRecovery(str: String): Either[(String, Int, Int), (SCRIPT, Option[Pos])] =
    defaultParser.parseExpressionWithErrorRecovery(str)
  def parseDAPPWithErrorRecovery(str: String): Either[(String, Int, Int), (DAPP, Option[Pos])] =
    defaultParser.parseDAPPWithErrorRecovery(str)

  sealed trait Accessor
  case class Method(name: PART[String], args: Seq[EXPR])     extends Accessor
  case class Getter(name: PART[String])                      extends Accessor
  case class ListIndex(index: EXPR)                          extends Accessor
  case class GenericMethod(name: PART[String], `type`: Type) extends Accessor

  object GenericMethod {
    val ExactAs                   = "exactAs"
    val As                        = "as"
    val KnownMethods: Set[String] = Set(ExactAs, As)
  }

  val keywords = Set("let", "strict", "base58", "base64", "true", "false", "if", "then", "else", "match", "case", "func")
}<|MERGE_RESOLUTION|>--- conflicted
+++ resolved
@@ -24,13 +24,8 @@
   private val Global                                        = com.wavesplatform.lang.hacks.Global // Hack for IDEA
   implicit def hack(p: fastparse.P[Any]): fastparse.P[Unit] = p.map(_ => ())
 
-<<<<<<< HEAD
   val keywords       = Set("let", "strict", "base58", "base64", "true", "false", "if", "then", "else", "match", "case", "func")
-  val excludeInError = Set('(', ')', ':', ']', '[', '=')
-=======
-  val keywords = Set("let", "strict", "base58", "base64", "true", "false", "if", "then", "else", "match", "case", "func")
-  val exclude  = Set('(', ')', ':', ']', '[', '=', ',', ';')
->>>>>>> ebc61b02
+  val excludeInError = Set('(', ')', ':', ']', '[', '=', ',', ';')
 
   def lowerChar[A: P]          = CharIn("a-z")
   def upperChar[A: P]          = CharIn("A-Z")
@@ -109,11 +104,7 @@
       .map { case (start, x, end) => PART.VALID(Pos(start, end), x) }
 
   def declNameP[A: P](check: Boolean = false): P[Unit] = {
-<<<<<<< HEAD
     def symbolsForError   = CharPred(c => !c.isWhitespace && !excludeInError.contains(c))
-=======
-    def symbolsForError   = CharPred(c => !c.isWhitespace && !exclude.contains(c))
->>>>>>> ebc61b02
     def checkedUnderscore = ("_" ~~/ !"_".repX(1)).opaque("not more than 1 underscore in a row")
 
     def onlyChar = {
