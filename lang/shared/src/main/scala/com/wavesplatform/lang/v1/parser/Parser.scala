--- conflicted
+++ resolved
@@ -176,23 +176,10 @@
   }
 
   def foldP[_: P]: P[EXPR] =
-<<<<<<< HEAD
     (Index ~~ P("fold_") ~~ digit.repX(1).! ~~ "(" ~/ baseExpr ~ "," ~ baseExpr ~ "," ~ refP ~ ")" ~~ Index)
       .map {
         case (start, limit, list, acc, f, end) =>
           FOLD(Pos(start, end), limit.toInt, list, acc, f)
-=======
-    (Index ~~ P("FOLD<") ~~ Index ~~ digit.repX(1).! ~~ Index ~~ ">(" ~/ baseExpr ~ "," ~ baseExpr ~ "," ~ refP ~ ")" ~~ Index)
-      .map {
-        case (start, limStart, limit, limEnd, list, acc, f, end) =>
-          val lim = limit.toInt
-          if (lim < 1)
-            INVALID(Pos(limStart, limEnd), "FOLD limit should be natural")
-          else if (lim > MaxListLengthV4)
-            INVALID(Pos(limStart, limEnd), s"List size limit in FOLD is too big, $lim must be less or equal $MaxListLengthV4")
-          else
-            FOLD(Pos(start, end), lim, list, acc, f)
->>>>>>> 3e7c1c48
       }
 
   def list[_: P]: P[EXPR] = (Index ~~ P("[") ~ functionCallArgs ~ P("]") ~~ Index).map {
