package com.wavesplatform.lang.v1.evaluator.ctx.impl.waves

import com.wavesplatform.common.state.ByteStr
import com.wavesplatform.lang.v1.compiler.Terms._
import com.wavesplatform.lang.v1.evaluator.ctx.impl.converters
import com.wavesplatform.lang.v1.traits.domain.Tx._
import com.wavesplatform.lang.v1.traits.domain._

object Bindings {

  import converters._

  private def combine(m0: Map[String, EVALUATED], m1: Map[String, EVALUATED]*) = m1.toList.fold(m0)(_ ++ _)

  import Types._

  private def headerPart(tx: Header): Map[String, EVALUATED] = Map(
    "id"        -> tx.id,
    "fee"       -> tx.fee,
    "timestamp" -> tx.timestamp,
    "version"   -> tx.version,
  )

  private def proofsPart(existingProofs: IndexedSeq[ByteStr]) =
    "proofs" -> ARR((existingProofs ++ Seq.fill(8 - existingProofs.size)(ByteStr.empty)).map(CONST_BYTESTR).toIndexedSeq)

  private def provenTxPart(tx: Proven, proofsEnabled: Boolean): Map[String, EVALUATED] = {
    val commonPart = combine(Map(
                               "sender"          -> senderObject(tx.sender),
                               "senderPublicKey" -> tx.senderPk,
                               "bodyBytes"       -> tx.bodyBytes
                             ),
                             headerPart(tx.h))

    if (proofsEnabled) combine(commonPart, Map(proofsPart(tx.proofs)))
    else commonPart
  }
  def mapRecipient(r: Recipient) =
    "recipient" -> (r match {
      case Recipient.Alias(name) => CaseObj(aliasType.typeRef, Map("alias" -> name))
      case x: Recipient.Address  => senderObject(x)
    })

  def assetPair(ap: APair): CaseObj =
    CaseObj(
      assetPairType.typeRef,
      Map(
        "amountAsset" -> fromOptionBV(ap.amountAsset),
        "priceAsset"  -> ap.priceAsset
      )
    )

  def ordType(o: OrdType): CaseObj =
    CaseObj((o match {
      case OrdType.Buy  => buyType
      case OrdType.Sell => sellType
    }).typeRef, Map.empty)

  def buildPayment(mpmt: Option[Tx.Pmt]): CaseObj = mpmt match {
    case None => com.wavesplatform.lang.v1.evaluator.ctx.impl.unit
    case Some(pmt) =>
      CaseObj(
        paymentType.typeRef,
        Map(
          "amount" -> CONST_LONG(pmt.amount),
          "assetId" -> (pmt.asset match {
            case None                 => com.wavesplatform.lang.v1.evaluator.ctx.impl.unit
            case Some(asset: ByteStr) => CONST_BYTESTR(asset)
          })
        )
      )

  }

  def orderObject(ord: Ord, proofsEnabled: Boolean): CaseObj =
    CaseObj(
      buildOrderType(proofsEnabled).typeRef,
      Map(
        "id"                -> ord.id,
        "sender"            -> senderObject(ord.sender),
        "senderPublicKey"   -> ord.senderPublicKey,
        "matcherPublicKey"  -> ord.matcherPublicKey,
        "assetPair"         -> assetPair(ord.assetPair),
        "orderType"         -> ordType(ord.orderType),
        "amount"            -> ord.amount,
        "price"             -> ord.price,
        "timestamp"         -> ord.timestamp,
        "expiration"        -> ord.expiration,
        "matcherFee"        -> ord.matcherFee,
        "bodyBytes"         -> ord.bodyBytes,
        "matcherFeeAssetId" -> ord.matcherFeeAssetId,
        proofsPart(ord.proofs)
      )
    )

<<<<<<< HEAD
  def buildInvocation(caller: Recipient.Address, payment: Option[Pmt], dappAddress: Recipient.Address) =
=======
  def buildInvocation(caller: Recipient.Address, callerPk: ByteStr, payment: Option[Pmt], contractAddress: Recipient.Address) =
>>>>>>> 133229ff
    CaseObj(
      invocationType.typeRef,
      Map(
        "caller"          -> mapRecipient(caller)._2,
        "callerPublicKey" -> callerPk,
        "payment"         -> buildPayment(payment)
      )
    )

  def senderObject(sender: Recipient.Address): CaseObj = CaseObj(addressType.typeRef, Map("bytes" -> sender.bytes))

  def scriptTransfer(ct: ScriptTransfer): CaseObj =
    transactionObject(
      Transfer(
        Proven(h = Header(id = ct.id, fee = 0, timestamp = ct.timestamp, version = 0),
               sender = ct.sender,
               bodyBytes = ByteStr.empty,
               senderPk = ByteStr.empty,
               proofs = IndexedSeq.empty),
        feeAssetId = None,
        assetId = ct.assetId,
        amount = ct.amount,
        recipient = ct.recipient,
        attachment = ByteStr.empty
      ),
      false
    )

  def transactionObject(tx: Tx, proofsEnabled: Boolean): CaseObj =
    tx match {
      case Tx.Genesis(h, amount, recipient) =>
        CaseObj(genesisTransactionType.typeRef, Map("amount" -> CONST_LONG(amount)) ++ headerPart(h) + mapRecipient(recipient))
      case Tx.Payment(p, amount, recipient) =>
        CaseObj(buildPaymentTransactionType(proofsEnabled).typeRef,
                Map("amount" -> CONST_LONG(amount)) ++ provenTxPart(p, proofsEnabled) + mapRecipient(recipient))
      case Tx.Transfer(p, feeAssetId, assetId, amount, recipient, attachment) =>
        CaseObj(
          buildTransferTransactionType(proofsEnabled).typeRef,
          combine(
            Map(
              "amount"     -> amount,
              "feeAssetId" -> feeAssetId,
              "assetId"    -> assetId,
              "attachment" -> attachment
            ),
            provenTxPart(p, proofsEnabled) + mapRecipient(recipient)
          )
        )
      case Issue(p, quantity, name, description, reissuable, decimals, scriptOpt) =>
        CaseObj(
          buildIssueTransactionType(proofsEnabled).typeRef,
          combine(
            Map(
              "quantity"    -> quantity,
              "name"        -> name,
              "description" -> description,
              "reissuable"  -> reissuable,
              "decimals"    -> decimals,
              "script"      -> scriptOpt
            ),
            provenTxPart(p, proofsEnabled)
          )
        )
      case ReIssue(p, quantity, assetId, reissuable) =>
        CaseObj(
          buildReissueTransactionType(proofsEnabled).typeRef,
          combine(Map(
                    "quantity"   -> quantity,
                    "assetId"    -> assetId,
                    "reissuable" -> reissuable,
                  ),
                  provenTxPart(p, proofsEnabled))
        )
      case Burn(p, quantity, assetId) =>
        CaseObj(
          buildBurnTransactionType(proofsEnabled).typeRef,
          combine(Map(
                    "quantity" -> quantity,
                    "assetId"  -> assetId
                  ),
                  provenTxPart(p, proofsEnabled))
        )
      case CI(p, address, maybePayment, feeAssetId) =>
        CaseObj(
          buildInvokeScriptTransactionType(proofsEnabled).typeRef,
          combine(Map(
                    "dappAddress" -> mapRecipient(address)._2,
                    "payment"     -> buildPayment(maybePayment),
                    "feeAssetId"     -> feeAssetId
                  ),
                  provenTxPart(p, proofsEnabled))
        )

      case Lease(p, amount, recipient) =>
        CaseObj(
          buildLeaseTransactionType(proofsEnabled).typeRef,
          combine(Map("amount" -> amount), provenTxPart(p, proofsEnabled) + mapRecipient(recipient))
        )
      case LeaseCancel(p, leaseId) =>
        CaseObj(
          buildLeaseCancelTransactionType(proofsEnabled).typeRef,
          combine(Map(
                    "leaseId" -> leaseId,
                  ),
                  provenTxPart(p, proofsEnabled))
        )
      case CreateAlias(p, alias) =>
        CaseObj(buildCreateAliasTransactionType(proofsEnabled).typeRef,
                combine(Map(
                          "alias" -> alias,
                        ),
                        provenTxPart(p, proofsEnabled)))
      case MassTransfer(p, assetId, transferCount, totalAmount, transfers, attachment) =>
        CaseObj(
          buildMassTransferTransactionType(proofsEnabled).typeRef,
          combine(
            Map(
              "transfers" -> transfers
                .map(bv => CaseObj(transfer.typeRef, Map(mapRecipient(bv.recipient), "amount" -> bv.amount))),
              "assetId"       -> assetId,
              "transferCount" -> transferCount,
              "totalAmount"   -> totalAmount,
              "attachment"    -> attachment
            ),
            provenTxPart(p, proofsEnabled)
          )
        )
      case SetScript(p, scriptOpt) =>
        CaseObj(buildSetScriptTransactionType(proofsEnabled).typeRef, Map("script" -> fromOptionBV(scriptOpt)) ++ provenTxPart(p, proofsEnabled))
      case SetAssetScript(p, assetId, scriptOpt) =>
        CaseObj(
          buildSetAssetScriptTransactionType(proofsEnabled).typeRef,
          combine(Map("script" -> fromOptionBV(scriptOpt), "assetId" -> assetId), provenTxPart(p, proofsEnabled))
        )
      case Sponsorship(p, assetId, minSponsoredAssetFee) =>
        CaseObj(
          buildSponsorFeeTransactionType(proofsEnabled).typeRef,
          combine(Map("assetId" -> assetId, "minSponsoredAssetFee" -> minSponsoredAssetFee), provenTxPart(p, proofsEnabled))
        )
      case Data(p, data) =>
        def mapValue(e: Any): EVALUATED = e match {
          case s: String  => c(s)
          case s: Boolean => c(s)
          case s: Long    => c(s)
          case s: ByteStr => c(s)
          case _          => ???
        }

        CaseObj(
          buildDataTransactionType(proofsEnabled).typeRef,
          combine(Map("data" -> data.map(e => CaseObj(dataEntryType.typeRef, Map("key" -> CONST_STRING(e.key), "value" -> mapValue(e.value))))),
                  provenTxPart(p, proofsEnabled))
        )
      case Exchange(p, amount, price, buyMatcherFee, sellMatcherFee, buyOrder, sellOrder) =>
        CaseObj(
          buildExchangeTransactionType(proofsEnabled).typeRef,
          combine(
            Map(
              "buyOrder"       -> orderObject(buyOrder, proofsEnabled),
              "sellOrder"      -> orderObject(sellOrder, proofsEnabled),
              "amount"         -> amount,
              "price"          -> price,
              "buyMatcherFee"  -> buyMatcherFee,
              "sellMatcherFee" -> sellMatcherFee,
            ),
            provenTxPart(p, proofsEnabled)
          )
        )
    }

}<|MERGE_RESOLUTION|>--- conflicted
+++ resolved
@@ -93,11 +93,7 @@
       )
     )
 
-<<<<<<< HEAD
-  def buildInvocation(caller: Recipient.Address, payment: Option[Pmt], dappAddress: Recipient.Address) =
-=======
-  def buildInvocation(caller: Recipient.Address, callerPk: ByteStr, payment: Option[Pmt], contractAddress: Recipient.Address) =
->>>>>>> 133229ff
+  def buildInvocation(caller: Recipient.Address, callerPk: ByteStr, payment: Option[Pmt], dappAddress: Recipient.Address) =
     CaseObj(
       invocationType.typeRef,
       Map(
