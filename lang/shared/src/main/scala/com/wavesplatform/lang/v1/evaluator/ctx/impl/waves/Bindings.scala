package com.wavesplatform.lang.v1.evaluator.ctx.impl.waves

import com.wavesplatform.common.state.ByteStr
import com.wavesplatform.common.utils.EitherExt2
import com.wavesplatform.lang.v1.evaluator.ctx.impl.unit
import com.wavesplatform.lang.directives.values.{StdLibVersion, V3, V4}
import com.wavesplatform.lang.v1.compiler.Terms._
import com.wavesplatform.lang.v1.compiler.Types.CASETYPEREF
import com.wavesplatform.lang.v1.evaluator.ContractEvaluator.Invocation
import com.wavesplatform.lang.v1.evaluator.ctx.impl.converters
import com.wavesplatform.lang.v1.traits.domain.Tx._
import com.wavesplatform.lang.v1.traits.domain._

object Bindings {

  import converters._

  private def combine(m0: Map[String, EVALUATED], m1: Map[String, EVALUATED]*) = m1.toList.fold(m0)(_ ++ _)

  import Types._

  private def headerPart(tx: Header): Map[String, EVALUATED] = Map(
    "id"        -> tx.id,
    "fee"       -> tx.fee,
    "timestamp" -> tx.timestamp,
    "version"   -> tx.version,
  )

  private def proofsPart(existingProofs: IndexedSeq[ByteStr]) =
<<<<<<< HEAD
    "proofs" ->  ARR((existingProofs ++ IndexedSeq.fill(8 - existingProofs.size)(ByteStr.empty)).map(b => CONST_BYTESTR(b).explicitGet())).explicitGet()
=======
    "proofs" -> ARR(existingProofs.map(b => CONST_BYTESTR(b).explicitGet) ++ Seq.fill(8 - existingProofs.size)(CONST_BYTESTR(ByteStr.empty).explicitGet), false).explicitGet

  private def provenTxPart(tx: Proven, proofsEnabled: Boolean, version: StdLibVersion): Map[String, EVALUATED] = {
    val limit =
      if (version >= V4) CONST_BYTESTR.NoLimit
      else CONST_BYTESTR.DataTxSize
>>>>>>> 4348b1f7

    val commonPart = combine(Map(
                               "sender"          -> senderObject(tx.sender),
                               "senderPublicKey" -> tx.senderPk,
                               "bodyBytes"       -> CONST_BYTESTR(tx.bodyBytes, limit).explicitGet()
                             ),
                             headerPart(tx.h))

    if (proofsEnabled) combine(commonPart, Map(proofsPart(tx.proofs)))
    else commonPart
  }
  def mapRecipient(r: Recipient) =
    "recipient" -> (r match {
      case Recipient.Alias(name) => CaseObj(aliasType, Map("alias" -> name))
      case x: Recipient.Address  => senderObject(x)
    })

  def assetPair(ap: APair): CaseObj =
    CaseObj(
      assetPairType,
      Map(
        "amountAsset" -> fromOptionBV(ap.amountAsset),
        "priceAsset"  -> ap.priceAsset
      )
    )

  def ordType(o: OrdType): CaseObj =
    CaseObj((o match {
      case OrdType.Buy  => buyType
      case OrdType.Sell => sellType
    }), Map.empty)

  private def buildPayments(payments: AttachedPayments): (String, EVALUATED) =
    payments match {
      case AttachedPayments.Single(p) => "payment"  -> fromOptionCO(p.map(mapPayment))
      case AttachedPayments.Multi(p)  => "payments" -> ARR(p.map(mapPayment).toVector, false).explicitGet
    }

  private def mapPayment(payment: (Long, Option[ByteStr])): CaseObj = {
    val (amount, asset) = payment
    CaseObj(
      paymentType,
      Map(
        "amount" -> CONST_LONG(amount),
        "assetId" -> (asset match {
          case None                 => unit
          case Some(asset: ByteStr) => CONST_BYTESTR(asset).explicitGet()
        })
      )
    )
  }

  def orderObject(ord: Ord, proofsEnabled: Boolean, version: StdLibVersion = V3): CaseObj =
    CaseObj(
      buildOrderType(proofsEnabled),
      combine(
        Map(
          "id"                -> ord.id,
          "sender"            -> senderObject(ord.sender),
          "senderPublicKey"   -> ord.senderPublicKey,
          "matcherPublicKey"  -> ord.matcherPublicKey,
          "assetPair"         -> assetPair(ord.assetPair),
          "orderType"         -> ordType(ord.orderType),
          "amount"            -> ord.amount,
          "price"             -> ord.price,
          "timestamp"         -> ord.timestamp,
          "expiration"        -> ord.expiration,
          "matcherFee"        -> ord.matcherFee,
          "bodyBytes"         -> ord.bodyBytes,
          "matcherFeeAssetId" -> ord.matcherFeeAssetId
        ),
        if (proofsEnabled || version != V3) Map(proofsPart(ord.proofs)) else Map.empty
      )
    )

  def buildInvocation(i: Invocation, version: StdLibVersion): CaseObj = {
    val fields: Map[String, EVALUATED] = Map(
      "caller"          -> mapRecipient(i.caller)._2,
      "callerPublicKey" -> i.callerPk,
      "transactionId"   -> i.transactionId,
      "fee"             -> i.fee,
      "feeAssetId"      -> i.feeAssetId
    )
    CaseObj(invocationType(version), fields + buildPayments(i.payments))
  }

  def senderObject(sender: Recipient.Address): CaseObj = CaseObj(addressType, Map("bytes" -> sender.bytes))

  def scriptTransfer(ct: ScriptTransfer, version: StdLibVersion): CaseObj =
    transferTransactionObject(
      Transfer(
        Proven(h = Header(id = ct.id, fee = 0, timestamp = ct.timestamp, version = 0),
               sender = ct.sender,
               bodyBytes = ByteStr.empty,
               senderPk = ct.senderPk,
               proofs = IndexedSeq.empty),
        feeAssetId = None,
        assetId = ct.assetId,
        amount = ct.amount,
        recipient = ct.recipient,
        attachment = ByteStrValue(ByteStr.empty)
      ),
      proofsEnabled = false,
      version
    )

  def mapReissuePseudoTx(r: ReissuePseudoTx, version: StdLibVersion): CaseObj =
    reissueTransactionObject(
      proofsEnabled = false,
      Proven(
        h = Header(id = r.txId, fee = 0, timestamp = r.timestamp, version = 0),
        sender = r.sender,
        bodyBytes = ByteStr.empty,
        senderPk = r.senderPk,
        proofs = IndexedSeq.empty
      ),
      r.reissue.quantity,
      r.reissue.assetId,
      r.reissue.isReissuable,
      version
    )

  def mapBurnPseudoTx(b: BurnPseudoTx, version: StdLibVersion): CaseObj =
    burnTransactionObject(
      proofsEnabled = false,
      Proven(
        h = Header(id = b.txId, fee = 0, timestamp = b.timestamp, version = 0),
        sender = b.sender,
        bodyBytes = ByteStr.empty,
        senderPk = b.senderPk,
        proofs = IndexedSeq.empty
      ),
      b.burn.quantity,
      b.burn.assetId,
      version
    )

  def mapSponsorFeePseudoTx(s: SponsorFeePseudoTx, version: StdLibVersion): CaseObj =
    sponsorshipTransactionObject(
      proofsEnabled = false,
      Proven(
        h = Header(id = s.txId, fee = 0, timestamp = s.timestamp, version = 0),
        sender = s.sender,
        bodyBytes = ByteStr.empty,
        senderPk = s.senderPk,
        proofs = IndexedSeq.empty
      ),
      s.sponsorFee.assetId,
      s.sponsorFee.minSponsoredAssetFee,
      version
    )

  def transactionObject(tx: Tx, proofsEnabled: Boolean, version: StdLibVersion = V3): CaseObj =
    tx match {
      case Tx.Genesis(h, amount, recipient) =>
        CaseObj(genesisTransactionType, Map("amount" -> CONST_LONG(amount)) ++ headerPart(h) + mapRecipient(recipient))
      case Tx.Payment(p, amount, recipient) =>
        CaseObj(buildPaymentTransactionType(proofsEnabled),
                Map("amount" -> CONST_LONG(amount)) ++ provenTxPart(p, proofsEnabled, version) + mapRecipient(recipient))
      case transfer: Tx.Transfer => transferTransactionObject(transfer, proofsEnabled, version)
      case Tx.Issue(p, quantity, name, description, reissuable, decimals, scriptOpt) =>
        CaseObj(
          buildIssueTransactionType(proofsEnabled, version),
          combine(
            Map(
              "quantity"    -> quantity,
              "name"        -> (if (version >= V4) name.toUTF8String else name),
              "description" -> (if (version >= V4) description.toUTF8String else description),
              "reissuable"  -> reissuable,
              "decimals"    -> decimals,
              "script"      -> scriptOpt
            ),
            provenTxPart(p, proofsEnabled, version)
          )
        )
      case ReIssue(p, quantity, assetId, reissuable) =>
        reissueTransactionObject(proofsEnabled, p, quantity, assetId, reissuable, version)
      case Tx.Burn(p, quantity, assetId) =>
        burnTransactionObject(proofsEnabled, p, quantity, assetId, version)
      case CI(p, addressOrAlias, payments, feeAssetId, funcName, funcArgs) =>
        CaseObj(
          buildInvokeScriptTransactionType(proofsEnabled, version),
          combine(
            Map(
              "dApp"       -> mapRecipient(addressOrAlias)._2,
              "feeAssetId" -> feeAssetId,
              "function"   -> funcName,
              "args"       -> funcArgs
            ),
            Map(buildPayments(payments)),
            provenTxPart(p, proofsEnabled, version)
          )
        )

      case Lease(p, amount, recipient) =>
        CaseObj(
          buildLeaseTransactionType(proofsEnabled),
          combine(Map("amount" -> amount), provenTxPart(p, proofsEnabled, version) + mapRecipient(recipient))
        )
      case LeaseCancel(p, leaseId) =>
        CaseObj(
          buildLeaseCancelTransactionType(proofsEnabled),
          combine(Map(
                    "leaseId" -> leaseId,
                  ),
                  provenTxPart(p, proofsEnabled, version))
        )
      case CreateAlias(p, alias) =>
        CaseObj(buildCreateAliasTransactionType(proofsEnabled),
                combine(Map(
                          "alias" -> alias,
                        ),
                        provenTxPart(p, proofsEnabled, version)))
      case MassTransfer(p, assetId, transferCount, totalAmount, transfers, attachment) =>
        CaseObj(
          buildMassTransferTransactionType(proofsEnabled, version),
          combine(
            Map(
              "transfers" -> transfers
                .map(bv => CaseObj(transfer, Map(mapRecipient(bv.recipient), "amount" -> bv.amount))),
              "assetId"       -> assetId,
              "transferCount" -> transferCount,
              "totalAmount"   -> totalAmount,
              "attachment"    -> attachment.evaluated
            ),
            provenTxPart(p, proofsEnabled, version)
          )
        )
      case SetScript(p, scriptOpt) =>
        CaseObj(buildSetScriptTransactionType(proofsEnabled), Map("script" -> fromOptionBV(scriptOpt)) ++ provenTxPart(p, proofsEnabled, version))
      case SetAssetScript(p, assetId, scriptOpt) =>
        CaseObj(
          buildSetAssetScriptTransactionType(proofsEnabled),
          combine(Map("script" -> fromOptionBV(scriptOpt), "assetId" -> assetId), provenTxPart(p, proofsEnabled, version))
        )
      case Sponsorship(p, assetId, minSponsoredAssetFee) =>
        sponsorshipTransactionObject(proofsEnabled, p, assetId, minSponsoredAssetFee, version)
      case Data(p, data) =>
        def mapValue(e: Any): (EVALUATED, CASETYPEREF) =
          e match {
            case s: String  => (c(s), stringDataEntry)
            case s: Boolean => (c(s), booleanDataEntry)
            case s: Long    => (c(s), intDataEntry)
            case s: ByteStr => (c(s), binaryDataEntry)
            case _          => ???
         }

        def mapDataEntry(d: DataItem[_]): EVALUATED =
          d match {
            case DataItem.Delete(key) =>
              CaseObj(deleteDataEntry, Map("key" -> CONST_STRING(key).explicitGet()))
            case writeItem =>
              val (entryValue, entryType) = mapValue(writeItem.value)
              val fields = Map("key" -> CONST_STRING(writeItem.key).explicitGet(), "value" -> entryValue)
              if (version >= V4)
                CaseObj(entryType, fields)
              else
                CaseObj(genericDataEntry, fields)
          }

        CaseObj(
          buildDataTransactionType(proofsEnabled, version),
          combine(
            Map("data" -> data.map(mapDataEntry)),
            provenTxPart(p, proofsEnabled, version)
          )
        )
      case Exchange(p, amount, price, buyMatcherFee, sellMatcherFee, buyOrder, sellOrder) =>
        CaseObj(
          buildExchangeTransactionType(proofsEnabled),
          combine(
            Map(
              "buyOrder"       -> orderObject(buyOrder, proofsEnabled, version),
              "sellOrder"      -> orderObject(sellOrder, proofsEnabled, version),
              "amount"         -> amount,
              "price"          -> price,
              "buyMatcherFee"  -> buyMatcherFee,
              "sellMatcherFee" -> sellMatcherFee,
            ),
            provenTxPart(p, proofsEnabled, version)
          )
        )
      case UpdateAssetInfo(p, assetId, name, description) =>
        CaseObj(
          buildUpdateAssetInfoTransactionType(proofsEnabled),
          combine(
            Map(
              "assetId" -> assetId,
              "name" -> name,
              "description" -> description
            ),
            provenTxPart(p, proofsEnabled, version)
          )
        )
    }

  private def reissueTransactionObject(
    proofsEnabled: Boolean,
    p: Proven,
    quantity: Long,
    assetId: ByteStr,
    reissuable: Boolean,
    version: StdLibVersion
  ): CaseObj =
    CaseObj(
      buildReissueTransactionType(proofsEnabled),
      combine(
        Map(
          "quantity" -> quantity,
          "assetId" -> assetId,
          "reissuable" -> reissuable,
        ),
        provenTxPart(p, proofsEnabled, version)
      )
    )

  private def burnTransactionObject(
    proofsEnabled: Boolean,
    p: Proven,
    quantity: Long,
    assetId: ByteStr,
    version: StdLibVersion
  ): CaseObj =
    CaseObj(
      buildBurnTransactionType(proofsEnabled),
      combine(
        Map(
          "quantity" -> quantity,
          "assetId"  -> assetId
        ),
        provenTxPart(p, proofsEnabled, version)
      )
    )

  private def sponsorshipTransactionObject(
    proofsEnabled: Boolean,
    p: Proven,
    assetId: ByteStr,
    minSponsoredAssetFee: Option[Long],
    version: StdLibVersion
  ) =
    CaseObj(
      buildSponsorFeeTransactionType(proofsEnabled),
      combine(Map("assetId" -> assetId, "minSponsoredAssetFee" -> minSponsoredAssetFee), provenTxPart(p, proofsEnabled, version))
    )

  def transferTransactionObject(tx: Tx.Transfer, proofsEnabled: Boolean, version: StdLibVersion): CaseObj =
    CaseObj(
      buildTransferTransactionType(proofsEnabled, version),
      combine(
        Map(
          "amount"     -> tx.amount,
          "feeAssetId" -> tx.feeAssetId,
          "assetId"    -> tx.assetId,
          "attachment" -> tx.attachment.evaluated
        ),
        provenTxPart(tx.p, proofsEnabled, version) + mapRecipient(tx.recipient)
      )
    )

  def buildAssetInfo(sAInfo: ScriptAssetInfo, version: StdLibVersion) = {
    val commonFields: Map[String, EVALUATED] =
      Map(
        "id"              -> sAInfo.id,
        "quantity"        -> sAInfo.quantity,
        "decimals"        -> sAInfo.decimals.toLong,
        "issuer"          -> mapRecipient(sAInfo.issuer)._2,
        "issuerPublicKey" -> sAInfo.issuerPk,
        "reissuable"      -> sAInfo.reissuable,
        "scripted"        -> sAInfo.scripted
      )

    val versionDepField: Map[String, EVALUATED] =
      if (version >= V4)
        Map("minSponsoredFee" -> sAInfo.minSponsoredFee, "name" -> sAInfo.name, "description" -> sAInfo.description)
      else
        Map("sponsored" -> sAInfo.minSponsoredFee.isDefined)

    CaseObj(
      assetType(version),
      commonFields ++ versionDepField
    )
  }

  def buildBlockInfo(blockInf: BlockInfo, version: StdLibVersion) = {
    val commonFields: Map[String, EVALUATED] =
      Map(
        "timestamp"           -> blockInf.timestamp,
        "height"              -> blockInf.height.toLong,
        "baseTarget"          -> blockInf.baseTarget,
        "generationSignature" -> blockInf.generationSignature,
        "generator"           -> CaseObj(addressType, Map("bytes" -> blockInf.generator)),
        "generatorPublicKey"  -> blockInf.generatorPublicKey
      )

    val vrfFieldOpt: Map[String, EVALUATED] =
      if (version >= V4) Map[String, EVALUATED]("vrf" -> blockInf.vrf)
      else Map()

    CaseObj(blockInfo(version), commonFields ++ vrfFieldOpt)
  }
}<|MERGE_RESOLUTION|>--- conflicted
+++ resolved
@@ -27,16 +27,12 @@
   )
 
   private def proofsPart(existingProofs: IndexedSeq[ByteStr]) =
-<<<<<<< HEAD
-    "proofs" ->  ARR((existingProofs ++ IndexedSeq.fill(8 - existingProofs.size)(ByteStr.empty)).map(b => CONST_BYTESTR(b).explicitGet())).explicitGet()
-=======
     "proofs" -> ARR(existingProofs.map(b => CONST_BYTESTR(b).explicitGet) ++ Seq.fill(8 - existingProofs.size)(CONST_BYTESTR(ByteStr.empty).explicitGet), false).explicitGet
 
   private def provenTxPart(tx: Proven, proofsEnabled: Boolean, version: StdLibVersion): Map[String, EVALUATED] = {
     val limit =
       if (version >= V4) CONST_BYTESTR.NoLimit
       else CONST_BYTESTR.DataTxSize
->>>>>>> 4348b1f7
 
     val commonPart = combine(Map(
                                "sender"          -> senderObject(tx.sender),
