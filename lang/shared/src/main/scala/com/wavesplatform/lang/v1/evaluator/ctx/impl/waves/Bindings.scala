--- conflicted
+++ resolved
@@ -1,4 +1,3 @@
-<<<<<<< HEAD
 package com.wavesplatform.lang.v1.evaluator.ctx.impl.waves
 
 import com.wavesplatform.common.state.ByteStr
@@ -94,13 +93,24 @@
       )
     )
 
-  def buildInvocation(caller: Recipient.Address, callerPk: ByteStr, payment: Option[Pmt], dappAddress: Recipient.Address) =
+  def buildInvocation(
+                       caller:        Recipient.Address,
+                       callerPk:      ByteStr,
+                       payment:       Option[Pmt],
+                       dappAddress:   Recipient.Address,
+                       transactionId: ByteStr,
+                       fee:           Long,
+                       feeAssetId:    Option[ByteStr]
+                     ) =
     CaseObj(
       invocationType,
       Map(
         "caller"          -> mapRecipient(caller)._2,
         "callerPublicKey" -> callerPk,
-        "payment"         -> buildPayment(payment)
+        "payment"         -> buildPayment(payment),
+        "transactionId"   -> transactionId,
+        "fee"             -> fee,
+        "feeAssetId"      -> feeAssetId
       )
     )
 
@@ -177,16 +187,16 @@
                   ),
                   provenTxPart(p, proofsEnabled))
         )
-      case CI(p, address, maybePayment, feeAssetId, funcName, funcArgs) =>
+      case CI(p, addressOrAlias, maybePayment, feeAssetId, funcName, funcArgs) =>
         CaseObj(
           buildInvokeScriptTransactionType(proofsEnabled),
           combine(
             Map(
-              "dappAddress" -> mapRecipient(address)._2,
-              "payment"     -> buildPayment(maybePayment),
-              "feeAssetId"  -> feeAssetId,
-              "function"    -> funcName,
-              "args"        -> funcArgs
+              "dApp"       -> mapRecipient(addressOrAlias)._2,
+              "payment"    -> buildPayment(maybePayment),
+              "feeAssetId" -> feeAssetId,
+              "function"   -> funcName,
+              "args"       -> funcArgs
             ),
             provenTxPart(p, proofsEnabled)
           )
@@ -281,301 +291,6 @@
         "sponsored"   -> sAInfo.sponsored
       )
     )
-}
-=======
-package com.wavesplatform.lang.v1.evaluator.ctx.impl.waves
-
-import com.wavesplatform.common.state.ByteStr
-import com.wavesplatform.lang.v1.compiler.Terms._
-import com.wavesplatform.lang.v1.evaluator.ctx.impl.converters
-import com.wavesplatform.lang.v1.traits.domain.Tx._
-import com.wavesplatform.lang.v1.traits.domain._
-
-object Bindings {
-
-  import converters._
-
-  private def combine(m0: Map[String, EVALUATED], m1: Map[String, EVALUATED]*) = m1.toList.fold(m0)(_ ++ _)
-
-  import Types._
-
-  private def headerPart(tx: Header): Map[String, EVALUATED] = Map(
-    "id"        -> tx.id,
-    "fee"       -> tx.fee,
-    "timestamp" -> tx.timestamp,
-    "version"   -> tx.version,
-  )
-
-  private def proofsPart(existingProofs: IndexedSeq[ByteStr]) =
-    "proofs" -> ARR((existingProofs ++ Seq.fill(8 - existingProofs.size)(ByteStr.empty)).map(CONST_BYTESTR).toIndexedSeq)
-
-  private def provenTxPart(tx: Proven, proofsEnabled: Boolean): Map[String, EVALUATED] = {
-    val commonPart = combine(Map(
-                               "sender"          -> senderObject(tx.sender),
-                               "senderPublicKey" -> tx.senderPk,
-                               "bodyBytes"       -> tx.bodyBytes
-                             ),
-                             headerPart(tx.h))
-
-    if (proofsEnabled) combine(commonPart, Map(proofsPart(tx.proofs)))
-    else commonPart
-  }
-  def mapRecipient(r: Recipient) =
-    "recipient" -> (r match {
-      case Recipient.Alias(name) => CaseObj(aliasType, Map("alias" -> name))
-      case x: Recipient.Address  => senderObject(x)
-    })
-
-  def assetPair(ap: APair): CaseObj =
-    CaseObj(
-      assetPairType,
-      Map(
-        "amountAsset" -> fromOptionBV(ap.amountAsset),
-        "priceAsset"  -> ap.priceAsset
-      )
-    )
-
-  def ordType(o: OrdType): CaseObj =
-    CaseObj((o match {
-      case OrdType.Buy  => buyType
-      case OrdType.Sell => sellType
-    }), Map.empty)
-
-  def buildPayment(mpmt: Option[Tx.Pmt]): CaseObj = mpmt match {
-    case None => com.wavesplatform.lang.v1.evaluator.ctx.impl.unit
-    case Some(pmt) =>
-      CaseObj(
-        paymentType,
-        Map(
-          "amount" -> CONST_LONG(pmt.amount),
-          "assetId" -> (pmt.asset match {
-            case None                 => com.wavesplatform.lang.v1.evaluator.ctx.impl.unit
-            case Some(asset: ByteStr) => CONST_BYTESTR(asset)
-          })
-        )
-      )
-
-  }
-
-  def orderObject(ord: Ord, proofsEnabled: Boolean): CaseObj =
-    CaseObj(
-      buildOrderType(proofsEnabled),
-      Map(
-        "id"                -> ord.id,
-        "sender"            -> senderObject(ord.sender),
-        "senderPublicKey"   -> ord.senderPublicKey,
-        "matcherPublicKey"  -> ord.matcherPublicKey,
-        "assetPair"         -> assetPair(ord.assetPair),
-        "orderType"         -> ordType(ord.orderType),
-        "amount"            -> ord.amount,
-        "price"             -> ord.price,
-        "timestamp"         -> ord.timestamp,
-        "expiration"        -> ord.expiration,
-        "matcherFee"        -> ord.matcherFee,
-        "bodyBytes"         -> ord.bodyBytes,
-        "matcherFeeAssetId" -> ord.matcherFeeAssetId,
-        proofsPart(ord.proofs)
-      )
-    )
-
-  def buildInvocation(
-                       caller:        Recipient.Address,
-                       callerPk:      ByteStr,
-                       payment:       Option[Pmt],
-                       dappAddress:   Recipient.Address,
-                       transactionId: ByteStr,
-                       fee:           Long,
-                       feeAssetId:    Option[ByteStr]
-                     ) =
-    CaseObj(
-      invocationType,
-      Map(
-        "caller"          -> mapRecipient(caller)._2,
-        "callerPublicKey" -> callerPk,
-        "payment"         -> buildPayment(payment),
-        "transactionId"   -> transactionId,
-        "fee"             -> fee,
-        "feeAssetId"      -> feeAssetId
-      )
-    )
-
-  def senderObject(sender: Recipient.Address): CaseObj = CaseObj(addressType, Map("bytes" -> sender.bytes))
-
-  def scriptTransfer(ct: ScriptTransfer): CaseObj =
-    transactionObject(
-      Transfer(
-        Proven(h = Header(id = ct.id, fee = 0, timestamp = ct.timestamp, version = 0),
-               sender = ct.sender,
-               bodyBytes = ByteStr.empty,
-               senderPk = ByteStr.empty,
-               proofs = IndexedSeq.empty),
-        feeAssetId = None,
-        assetId = ct.assetId,
-        amount = ct.amount,
-        recipient = ct.recipient,
-        attachment = ByteStr.empty
-      ),
-      false
-    )
-
-  def transactionObject(tx: Tx, proofsEnabled: Boolean): CaseObj =
-    tx match {
-      case Tx.Genesis(h, amount, recipient) =>
-        CaseObj(genesisTransactionType, Map("amount" -> CONST_LONG(amount)) ++ headerPart(h) + mapRecipient(recipient))
-      case Tx.Payment(p, amount, recipient) =>
-        CaseObj(buildPaymentTransactionType(proofsEnabled),
-                Map("amount" -> CONST_LONG(amount)) ++ provenTxPart(p, proofsEnabled) + mapRecipient(recipient))
-      case Tx.Transfer(p, feeAssetId, assetId, amount, recipient, attachment) =>
-        CaseObj(
-          buildTransferTransactionType(proofsEnabled),
-          combine(
-            Map(
-              "amount"     -> amount,
-              "feeAssetId" -> feeAssetId,
-              "assetId"    -> assetId,
-              "attachment" -> attachment
-            ),
-            provenTxPart(p, proofsEnabled) + mapRecipient(recipient)
-          )
-        )
-      case Issue(p, quantity, name, description, reissuable, decimals, scriptOpt) =>
-        CaseObj(
-          buildIssueTransactionType(proofsEnabled),
-          combine(
-            Map(
-              "quantity"    -> quantity,
-              "name"        -> name,
-              "description" -> description,
-              "reissuable"  -> reissuable,
-              "decimals"    -> decimals,
-              "script"      -> scriptOpt
-            ),
-            provenTxPart(p, proofsEnabled)
-          )
-        )
-      case ReIssue(p, quantity, assetId, reissuable) =>
-        CaseObj(
-          buildReissueTransactionType(proofsEnabled),
-          combine(Map(
-                    "quantity"   -> quantity,
-                    "assetId"    -> assetId,
-                    "reissuable" -> reissuable,
-                  ),
-                  provenTxPart(p, proofsEnabled))
-        )
-      case Burn(p, quantity, assetId) =>
-        CaseObj(
-          buildBurnTransactionType(proofsEnabled),
-          combine(Map(
-                    "quantity" -> quantity,
-                    "assetId"  -> assetId
-                  ),
-                  provenTxPart(p, proofsEnabled))
-        )
-      case CI(p, addressOrAlias, maybePayment, feeAssetId, funcName, funcArgs) =>
-        CaseObj(
-          buildInvokeScriptTransactionType(proofsEnabled),
-          combine(
-            Map(
-              "dApp"       -> mapRecipient(addressOrAlias)._2,
-              "payment"    -> buildPayment(maybePayment),
-              "feeAssetId" -> feeAssetId,
-              "function"   -> funcName,
-              "args"       -> funcArgs
-            ),
-            provenTxPart(p, proofsEnabled)
-          )
-        )
-
-      case Lease(p, amount, recipient) =>
-        CaseObj(
-          buildLeaseTransactionType(proofsEnabled),
-          combine(Map("amount" -> amount), provenTxPart(p, proofsEnabled) + mapRecipient(recipient))
-        )
-      case LeaseCancel(p, leaseId) =>
-        CaseObj(
-          buildLeaseCancelTransactionType(proofsEnabled),
-          combine(Map(
-                    "leaseId" -> leaseId,
-                  ),
-                  provenTxPart(p, proofsEnabled))
-        )
-      case CreateAlias(p, alias) =>
-        CaseObj(buildCreateAliasTransactionType(proofsEnabled),
-                combine(Map(
-                          "alias" -> alias,
-                        ),
-                        provenTxPart(p, proofsEnabled)))
-      case MassTransfer(p, assetId, transferCount, totalAmount, transfers, attachment) =>
-        CaseObj(
-          buildMassTransferTransactionType(proofsEnabled),
-          combine(
-            Map(
-              "transfers" -> transfers
-                .map(bv => CaseObj(transfer, Map(mapRecipient(bv.recipient), "amount" -> bv.amount))),
-              "assetId"       -> assetId,
-              "transferCount" -> transferCount,
-              "totalAmount"   -> totalAmount,
-              "attachment"    -> attachment
-            ),
-            provenTxPart(p, proofsEnabled)
-          )
-        )
-      case SetScript(p, scriptOpt) =>
-        CaseObj(buildSetScriptTransactionType(proofsEnabled), Map("script" -> fromOptionBV(scriptOpt)) ++ provenTxPart(p, proofsEnabled))
-      case SetAssetScript(p, assetId, scriptOpt) =>
-        CaseObj(
-          buildSetAssetScriptTransactionType(proofsEnabled),
-          combine(Map("script" -> fromOptionBV(scriptOpt), "assetId" -> assetId), provenTxPart(p, proofsEnabled))
-        )
-      case Sponsorship(p, assetId, minSponsoredAssetFee) =>
-        CaseObj(
-          buildSponsorFeeTransactionType(proofsEnabled),
-          combine(Map("assetId" -> assetId, "minSponsoredAssetFee" -> minSponsoredAssetFee), provenTxPart(p, proofsEnabled))
-        )
-      case Data(p, data) =>
-        def mapValue(e: Any): EVALUATED = e match {
-          case s: String  => c(s)
-          case s: Boolean => c(s)
-          case s: Long    => c(s)
-          case s: ByteStr => c(s)
-          case _          => ???
-        }
-
-        CaseObj(
-          buildDataTransactionType(proofsEnabled),
-          combine(Map("data" -> data.map(e => CaseObj(dataEntryType, Map("key" -> CONST_STRING(e.key), "value" -> mapValue(e.value))))),
-                  provenTxPart(p, proofsEnabled))
-        )
-      case Exchange(p, amount, price, buyMatcherFee, sellMatcherFee, buyOrder, sellOrder) =>
-        CaseObj(
-          buildExchangeTransactionType(proofsEnabled),
-          combine(
-            Map(
-              "buyOrder"       -> orderObject(buyOrder, proofsEnabled),
-              "sellOrder"      -> orderObject(sellOrder, proofsEnabled),
-              "amount"         -> amount,
-              "price"          -> price,
-              "buyMatcherFee"  -> buyMatcherFee,
-              "sellMatcherFee" -> sellMatcherFee,
-            ),
-            provenTxPart(p, proofsEnabled)
-          )
-        )
-    }
-
-  def buildAssetInfo(sAInfo: ScriptAssetInfo) =
-    CaseObj(
-      assetType,
-      Map(
-        "totalAmount" -> sAInfo.totalAmount,
-        "decimals"    -> sAInfo.decimals.toLong,
-        "issuer"      -> sAInfo.issuer,
-        "reissuable"  -> sAInfo.reissuable,
-        "scripted"    -> sAInfo.scripted,
-        "sponsored"   -> sAInfo.sponsored
-      )
-    )
 
   def buildLastBlockInfo(blockInf: BlockInfo) =
     CaseObj(
@@ -586,5 +301,4 @@
         "generationSignature" -> blockInf.generationSignature
       )
     )
-}
->>>>>>> 146a056e
+}