package com.wavesplatform.lang.v1.evaluator.ctx.impl.waves

object FieldNames {
  val WriteSet       = "WriteSet"
  val ScriptTransfer = "ScriptTransfer"
  val TransferSet    = "TransferSet"
  val ScriptResult   = "ScriptResult"
  val Transfers      = "transfers"
  val ScriptTransferSet    = "transferSet"
  val Data           = "data"
  val ScriptWriteSet       = "writeSet"

  val DataEntry    = "DataEntry"
  val BooleanEntry = "BooleanEntry"
  val StringEntry  = "StringEntry"
  val BinaryEntry  = "BinaryEntry"
<<<<<<< HEAD
  val IntEntry     = "IntEntry"
  val DeleteEntry  = "DeleteEntry"
=======
  val IntegerEntry = "IntegerEntry"
>>>>>>> 6a3880fb

  val Recipient      = "recipient"
  val Amount         = "amount"
  val Asset          = "asset"
  val Key            = "key"
  val Value          = "value"

  val IssueScript = "Script"
  val Issue = "Issue"
  val IssueName         = "name"
  val IssueQuantity     = "quantity"
  val IssueDecimals     = "decimals"
  val IssueDescription  = "description"
  val IssueScriptField  = "compiledScript"
  val IssueIsReissuable = "isReissuable"

  val Reissue = "Reissue"
  val ReissueAssetId      = "assetId"
  val ReissueQuantity     = "quantity"
  val ReissueIsReissuable = "isReissuable"

  val Burn = "Burn"
  val BurnAssetId  = "assetId"
  val BurnQuantity = "quantity"
}<|MERGE_RESOLUTION|>--- conflicted
+++ resolved
@@ -14,12 +14,8 @@
   val BooleanEntry = "BooleanEntry"
   val StringEntry  = "StringEntry"
   val BinaryEntry  = "BinaryEntry"
-<<<<<<< HEAD
-  val IntEntry     = "IntEntry"
+  val IntegerEntry = "IntegerEntry"
   val DeleteEntry  = "DeleteEntry"
-=======
-  val IntegerEntry = "IntegerEntry"
->>>>>>> 6a3880fb
 
   val Recipient      = "recipient"
   val Amount         = "amount"
