package com.wavesplatform.lang.v1.compiler

import java.nio.charset.StandardCharsets

import cats.Eval
import cats.implicits._
import com.wavesplatform.common.state.ByteStr
import com.wavesplatform.common.utils._
import com.wavesplatform.lang.ExecutionError
import com.wavesplatform.lang.v1.ContractLimits._
import com.wavesplatform.lang.v1.FunctionHeader
import com.wavesplatform.lang.v1.compiler.Types.{BOOLEAN, BYTESTR, CASETYPEREF, LIST, LONG, NOTHING, REAL, STRING, TUPLE}
import com.wavesplatform.lang.v1.evaluator.ctx.impl.PureContext.MaxListLengthV4
import monix.eval.Coeval

object Terms {
  val DataTxMaxBytes: Int       = 150 * 1024     // should be the same as DataTransaction.MaxBytes
  val DataTxMaxProtoBytes: Int  = 165947         // depends from DataTransaction.MaxProtoBytes
  val DataEntryValueMax: Int    = Short.MaxValue // should be the same as DataEntry.MaxValueSize

  sealed abstract class DECLARATION {
    def name: String
    def toStr: Coeval[String]
    def deepCopy: Eval[DECLARATION]
    override def toString: String = toStr()
    def isItFailed: Boolean       = false
  }
  case class FAILED_DEC() extends DECLARATION {
    def name                         = "NO_NAME"
    def toStr: Coeval[String]        = Coeval.now("Error")
    override def isItFailed: Boolean = true

    override def deepCopy: Eval[DECLARATION] =
      Eval.now(this)
  }
  case class LET(name: String, var value: EXPR) extends DECLARATION {
    def toStr: Coeval[String] =
      for {
        e <- value.toStr
      } yield "LET(" ++ name ++ "," ++ e ++ ")"

    override def deepCopy: Eval[LET] =
      value.deepCopy.map(LET(name, _))
  }
  case class FUNC(name: String, args: List[String], body: EXPR) extends DECLARATION {
    def toStr: Coeval[String] =
      for {
        e <- body.toStr
      } yield "FUNC(" ++ name ++ "," ++ args.toString ++ "," ++ e ++ ")"

    def deepCopy: Eval[FUNC] =
      body.deepCopy.map(FUNC(name, args, _))
  }

  sealed abstract class EXPR {
    def toStr: Coeval[String]
    def deepCopy: Eval[EXPR]
    override def toString: String = toStr()
    def isItFailed: Boolean       = false
  }

  case class FAILED_EXPR() extends EXPR {
    def toStr: Coeval[String]        = Coeval.now("error")
    override def isItFailed: Boolean = true

    override def deepCopy: Eval[EXPR] =
      Eval.now(this)
  }

  case class GETTER(var expr: EXPR, field: String) extends EXPR {
    def toStr: Coeval[String] =
      for {
        e <- expr.toStr
      } yield "GETTER(" ++ e ++ "," ++ field ++ ")"

    override def deepCopy: Eval[EXPR] =
      expr.deepCopy.map(GETTER(_, field))
  }

  sealed trait BLOCK_DEF {
    val dec: DECLARATION
    var body: EXPR
  }

  @Deprecated
  case class LET_BLOCK(let: LET, var body: EXPR) extends EXPR with BLOCK_DEF {
    def toStr: Coeval[String] =
      for {
        e <- let.toStr
        b <- body.toStr
      } yield "LET_BLOCK(" ++ e ++ "," ++ b ++ ")"

    override val dec: DECLARATION = let

    override def deepCopy: Eval[EXPR] =
      for {
        l <- let.deepCopy
        b <- body.deepCopy
      } yield LET_BLOCK(l, b)
  }

  case class BLOCK(dec: DECLARATION, var body: EXPR) extends EXPR with BLOCK_DEF {
    def toStr: Coeval[String] =
      for {
        e <- dec.toStr
        b <- body.toStr
      } yield "BLOCK(" ++ e ++ "," ++ b ++ ")"

    override def deepCopy: Eval[EXPR] =
      for {
        l <- dec.deepCopy
        b <- body.deepCopy
      } yield BLOCK(l, b)
  }

  case class IF(var cond: EXPR, ifTrue: EXPR, ifFalse: EXPR) extends EXPR {
    def toStr: Coeval[String] =
      for {
        c <- cond.toStr
        t <- ifTrue.toStr
        f <- ifFalse.toStr
      } yield "IF(" ++ c ++ "," ++ t ++ "," ++ f ++ ")"

    override def deepCopy: Eval[EXPR] =
      for {
        c <- cond.deepCopy
        t <- ifTrue.deepCopy
        f <- ifFalse.deepCopy
      } yield IF(c, t, f)
  }
  case class REF(key: String) extends EXPR {
    override def toString: String = "REF(" ++ key ++ ")"
    def toStr: Coeval[String]     = Coeval.now(toString)

    override def deepCopy: Eval[EXPR] =
      Eval.now(this)
  }
  case class FUNCTION_CALL(function: FunctionHeader, var args: List[EXPR]) extends EXPR {
    def toStr: Coeval[String] =
      for {
        e <- args.map(_.toStr).sequence
      } yield "FUNCTION_CALL(" ++ function.toString ++ "," ++ e.toString ++ ")"

    override def deepCopy: Eval[EXPR] =
      Eval.defer(args.traverse(_.deepCopy)).map(FUNCTION_CALL(function, _))
  }

  sealed trait EVALUATED extends EXPR {
    def prettyString(level: Int): String = toString
    def toStr: Coeval[String]            = Coeval.now(toString)
    def weight: Long
    var wasLogged: Boolean = false

    val getType: REAL // used for _isInstanceOf and therefore for match

    override def deepCopy: Eval[EXPR] =
      Eval.now(this)
  }
  case class CONST_LONG(t: Long) extends EVALUATED {
    override def toString: String = t.toString
    override val weight: Long     = 8L
    override val getType: REAL = LONG
}

  class CONST_BYTESTR private (val bs: ByteStr) extends EVALUATED {
    override def toString: String = bs.toString
    override def prettyString(level: Int): String = {
      if (bs.size > 1024) {
        "base64'" ++ Base64.encode(bs.arr) ++ "'"
      } else {
        "base58'" ++ Base58.encode(bs.arr) ++ "'"
      }
    }
    override val weight: Long = bs.size

    override val getType: REAL = BYTESTR

    override def equals(obj: Any): Boolean =
      obj match {
        case CONST_BYTESTR(`bs`) => true
        case _                   => false
      }

    override def hashCode(): Int = bs.hashCode
  }

  object CONST_BYTESTR {
    sealed abstract class Limit(val value: Int)
    case object DataEntrySize   extends Limit(DataEntryValueMax)
    case object DataTxSize      extends Limit(DataTxMaxBytes)
    case object NoLimit         extends Limit(Int.MaxValue)

    def apply(bs: ByteStr, limit: Limit = DataEntrySize): Either[ExecutionError, EVALUATED] =
      Either.cond(
        bs.size <= limit.value,
        new CONST_BYTESTR(bs),
        s"ByteStr size=${bs.size} exceeds ${limit.value} bytes"
      )

    def unapply(arg: CONST_BYTESTR): Option[ByteStr] =
      Some(arg.bs)
  }

  class CONST_STRING private (val s: String) extends EVALUATED {
    override def toString: String                 = s
    override def prettyString(level: Int): String = "\"" ++ escape(s) ++ "\""
    override val weight: Long                     = s.getBytes.length

    override  val getType: REAL = STRING

    override def equals(obj: Any): Boolean =
      obj match {
        case CONST_STRING(`s`) => true
        case _                 => false
      }

    override def hashCode(): Int = s.hashCode
  }
  object CONST_STRING {
    def apply(s: String, reduceLimit: Boolean = true): Either[ExecutionError, EVALUATED] = {
      val limit =
        if (reduceLimit) DataEntryValueMax
        else DataTxMaxBytes

      val actualSize = s.getBytes(StandardCharsets.UTF_8).length

      Either.cond(
        actualSize <= limit,
        new CONST_STRING(s),
        s"String size=$actualSize exceeds $limit bytes"
      )
    }

    def unapply(arg: CONST_STRING): Option[String] =
      Some(arg.s)
  }

  private def escape(s: String): String = {
    // Simple and very naive implementation based on
    // https://github.com/linkedin/dustjs/blob/3fc12efd153433a21fd79ac81e8c5f5d6f273a1c/dist/dust-core.js#L1099

    // Note this might not be the most efficient since Scala.js compiles this to a bunch of .split and .join calls
    s.replace("\\", "\\\\")
      .replace("/", "\\/")
      .replace("'", "\\'")
      .replace("\"", "\\\"")
      .replace("\n", "\\n")
      .replace("\r", "\\r")
      .replace("\t", "\\t")
      .replace("\b", "\\b")
      .replace("\f", "\\f")
      .replace("\u2028", "\\u2028")
      .replace("\u2029", "\\u2029")
  }

  case class CONST_BOOLEAN(b: Boolean) extends EVALUATED {
    override def toString: String = b.toString
    override val weight: Long     = 1L

    override val getType: REAL = BOOLEAN
  }

  lazy val TRUE: CONST_BOOLEAN  = CONST_BOOLEAN(true)
  lazy val FALSE: CONST_BOOLEAN = CONST_BOOLEAN(false)

  case class CaseObj private (caseType: CASETYPEREF, fields: Map[String, EVALUATED]) extends EVALUATED {
    override def toString: String = TermPrinter.string(this)

    override def prettyString(depth: Int): String = TermPrinter.indentObjString(this, depth)

    override val weight: Long = OBJ_WEIGHT + FIELD_WEIGHT * fields.size + fields.map(_._2.weight).sum

    override val getType: REAL =
      if (caseType.name == runtimeTupleType.name)
        TUPLE(fields.toSeq.sortBy(_._1).map(_._2.getType).toList)
      else
        caseType
  }

  object CaseObj {
    def apply(caseType: CASETYPEREF, fields: Map[String, EVALUATED]): CaseObj = {
      val obj = new CaseObj(caseType, fields)
      if (obj.weight > MaxWeight) {
        throw new Exception(s"the object ${caseType.name} is too heavy. Actual weight: ${obj.weight}, limit: $MaxWeight")
      } else {
        obj
      }
    }
  }

  abstract case class ARR private (xs: IndexedSeq[EVALUATED]) extends EVALUATED {
    override def toString: String = TermPrinter.string(this)

    val elementsWeightSum: Long =
      weight - EMPTYARR_WEIGHT - ELEM_WEIGHT * xs.size

    override val getType: REAL = LIST(NOTHING) // currently should not be used
  }

  object ARR {
    def apply(xs: IndexedSeq[EVALUATED], mweight: Long, limited: Boolean): Either[ExecutionError, ARR] =
      if (limited && xs.size > MaxListLengthV4) {
        Left(s"List size should not exceed $MaxListLengthV4")
      } else {
        Either.cond(
          mweight <= MaxWeight,
          new { override val weight: Long = mweight } with ARR(xs),
          s"The list is too heavy. Actual weight: ${mweight}, limit: ${MaxWeight}"
        )
      }

    def apply(xs: IndexedSeq[EVALUATED], limited: Boolean): Either[ExecutionError, ARR] = {
      val weight = EMPTYARR_WEIGHT + ELEM_WEIGHT * xs.size + xs.map(_.weight).sum
      ARR(xs, weight, limited)
    }
  }

<<<<<<< HEAD
  case class FAIL(reason: String) extends EVALUATED {
    def weight: Long = 0
  }
=======
  val runtimeTupleType: CASETYPEREF = CASETYPEREF("Tuple", Nil)
>>>>>>> 2eec55bd

  implicit val orderingConstLong: Ordering[CONST_LONG] =
    (a, b) => a.t compare b.t
}<|MERGE_RESOLUTION|>--- conflicted
+++ resolved
@@ -315,13 +315,12 @@
     }
   }
 
-<<<<<<< HEAD
   case class FAIL(reason: String) extends EVALUATED {
     def weight: Long = 0
-  }
-=======
+    override val getType: REAL = NOTHING
+  }
+
   val runtimeTupleType: CASETYPEREF = CASETYPEREF("Tuple", Nil)
->>>>>>> 2eec55bd
 
   implicit val orderingConstLong: Ordering[CONST_LONG] =
     (a, b) => a.t compare b.t
