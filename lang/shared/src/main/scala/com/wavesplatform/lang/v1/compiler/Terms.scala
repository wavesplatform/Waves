package com.wavesplatform.lang.v1.compiler

import java.nio.charset.StandardCharsets

import cats.Eval
import cats.instances.list._
import cats.syntax.traverse._
import com.wavesplatform.common.state.ByteStr
import com.wavesplatform.common.utils._
import com.wavesplatform.lang.{ExecutionError, CommonError}
import com.wavesplatform.lang.v1.ContractLimits._
import com.wavesplatform.lang.v1.FunctionHeader
import com.wavesplatform.lang.v1.compiler.Types._
import com.wavesplatform.lang.v1.evaluator.ctx.impl.PureContext.MaxListLengthV4
import monix.eval.Coeval

object Terms {
  val DataTxMaxBytes: Int       = 150 * 1024     // should be the same as DataTransaction.MaxBytes
  val DataTxMaxProtoBytes: Int  = 165947         // depends from DataTransaction.MaxProtoBytes
  val DataEntryValueMax: Int    = Short.MaxValue // should be the same as DataEntry.MaxValueSize

  sealed abstract class DECLARATION {
    def name: String
    def toStr: Coeval[String]
    def deepCopy: Eval[DECLARATION]
    override def toString: String = toStr()
    def isItFailed: Boolean       = false
  }
  case class FAILED_DEC() extends DECLARATION {
    def name                         = "NO_NAME"
    def toStr: Coeval[String]        = Coeval.now("Error")
    override def isItFailed: Boolean = true

    override def deepCopy: Eval[DECLARATION] =
      Eval.now(this)
  }
  case class LET(name: String, var value: EXPR) extends DECLARATION {
    def toStr: Coeval[String] =
      for {
        e <- value.toStr
      } yield "LET(" ++ name ++ "," ++ e ++ ")"

    override def deepCopy: Eval[LET] =
      value.deepCopy.map(LET(name, _))
  }
  case class FUNC(name: String, args: List[String], body: EXPR) extends DECLARATION {
    def toStr: Coeval[String] =
      for {
        e <- body.toStr
      } yield "FUNC(" ++ name ++ "," ++ args.toString ++ "," ++ e ++ ")"

    def deepCopy: Eval[FUNC] =
      body.deepCopy.map(FUNC(name, args, _))
  }

  sealed abstract class EXPR {
    def toStr: Coeval[String]
    def deepCopy: Eval[EXPR]
    override def toString: String = toStr()
    def isItFailed: Boolean       = false
  }

  case class FAILED_EXPR() extends EXPR {
    def toStr: Coeval[String]        = Coeval.now("error")
    override def isItFailed: Boolean = true

    override def deepCopy: Eval[EXPR] =
      Eval.now(this)
  }

  case class GETTER(var expr: EXPR, field: String) extends EXPR {
    def toStr: Coeval[String] =
      for {
        e <- expr.toStr
      } yield "GETTER(" ++ e ++ "," ++ field ++ ")"

    override def deepCopy: Eval[EXPR] =
      expr.deepCopy.map(GETTER(_, field))
  }

  sealed trait BLOCK_DEF {
    val dec: DECLARATION
    var body: EXPR
  }

  @Deprecated
  case class LET_BLOCK(let: LET, var body: EXPR) extends EXPR with BLOCK_DEF {
    def toStr: Coeval[String] =
      for {
        e <- let.toStr
        b <- body.toStr
      } yield "LET_BLOCK(" ++ e ++ "," ++ b ++ ")"

    override val dec: DECLARATION = let

    override def deepCopy: Eval[EXPR] =
      for {
        l <- let.deepCopy
        b <- body.deepCopy
      } yield LET_BLOCK(l, b)
  }

  case class BLOCK(dec: DECLARATION, var body: EXPR) extends EXPR with BLOCK_DEF {
    def toStr: Coeval[String] =
      for {
        e <- dec.toStr
        b <- body.toStr
      } yield "BLOCK(" ++ e ++ "," ++ b ++ ")"

    override def deepCopy: Eval[EXPR] =
      for {
        l <- dec.deepCopy
        b <- body.deepCopy
      } yield BLOCK(l, b)
  }

  case class IF(var cond: EXPR, ifTrue: EXPR, ifFalse: EXPR) extends EXPR {
    def toStr: Coeval[String] =
      for {
        c <- cond.toStr
        t <- ifTrue.toStr
        f <- ifFalse.toStr
      } yield "IF(" ++ c ++ "," ++ t ++ "," ++ f ++ ")"

    override def deepCopy: Eval[EXPR] =
      for {
        c <- cond.deepCopy
        t <- ifTrue.deepCopy
        f <- ifFalse.deepCopy
      } yield IF(c, t, f)
  }
  case class REF(key: String) extends EXPR {
    override def toString: String = "REF(" ++ key ++ ")"
    def toStr: Coeval[String]     = Coeval.now(toString)

    override def deepCopy: Eval[EXPR] =
      Eval.now(this)
  }
  case class FUNCTION_CALL(function: FunctionHeader, var args: List[EXPR]) extends EXPR {
    def toStr: Coeval[String] =
      for {
        e <- args.map(_.toStr).sequence
      } yield "FUNCTION_CALL(" ++ function.toString ++ "," ++ e.toString ++ ")"

    override def deepCopy: Eval[EXPR] =
      Eval.defer(args.traverse(_.deepCopy)).map(FUNCTION_CALL(function, _))
  }

  sealed trait EVALUATED extends EXPR {
    def prettyString(level: Int): String = toString
    def toStr: Coeval[String]            = Coeval.now(toString)
    def weight: Long
    val getType: REAL // used for _isInstanceOf and therefore for match

    override def deepCopy: Eval[EXPR] =
      Eval.now(this)
  }

  case class CONST_LONG(t: Long) extends EVALUATED {
    override def toString: String = t.toString
    override val weight: Long     = 8L
    override val getType: REAL = LONG
  }
  case class CONST_BIGINT(t: BigInt) extends EVALUATED {
    override def toString: String = t.toString
    override val weight: Long     = 64L
    override val getType: REAL = BIGINT
  }

  class CONST_BYTESTR private (val bs: ByteStr) extends EVALUATED {
    override def toString: String = bs.toString
    override def prettyString(level: Int): String = {
      if (bs.size > 1024) {
        "base64'" ++ Base64.encode(bs.arr) ++ "'"
      } else {
        "base58'" ++ Base58.encode(bs.arr) ++ "'"
      }
    }
    override val weight: Long = bs.size

    override val getType: REAL = BYTESTR

    override def equals(obj: Any): Boolean =
      obj match {
        case CONST_BYTESTR(`bs`) => true
        case _                   => false
      }

    override def hashCode(): Int = bs.hashCode
  }

  object CONST_BYTESTR {
    sealed abstract class Limit(val value: Int)
    case object DataEntrySize   extends Limit(DataEntryValueMax)
    case object DataTxSize      extends Limit(DataTxMaxBytes)
    case object NoLimit         extends Limit(Int.MaxValue)

    def apply(bs: ByteStr, limit: Limit = DataEntrySize): Either[CommonError, EVALUATED] =
      Either.cond(
        bs.size <= limit.value,
        new CONST_BYTESTR(bs),
        s"ByteStr size=${bs.size} exceeds ${limit.value} bytes"
      )

    def unapply(arg: CONST_BYTESTR): Option[ByteStr] =
      Some(arg.bs)
  }

  class CONST_STRING private (val s: String, bytesLength: Int) extends EVALUATED {
    override def toString: String                 = s
    override def prettyString(level: Int): String = "\"" ++ escape(s) ++ "\""
    override lazy val weight: Long                = bytesLength

    override val getType: REAL = STRING

    override def equals(obj: Any): Boolean =
      obj match {
        case CONST_STRING(`s`) => true
        case _                 => false
      }

    override def hashCode(): Int = s.hashCode
  }

  object CONST_STRING {
<<<<<<< HEAD
    def apply(s: String, reduceLimit: Boolean = true): Either[CommonError, CONST_STRING] = {
=======
    def apply(s: String, reduceLimit: Boolean = true, bytesLength: Option[Int] = None): Either[ExecutionError, CONST_STRING] = {
>>>>>>> 03403f62
      val limit =
        if (reduceLimit) DataEntryValueMax
        else DataTxMaxBytes

      val actualSize = bytesLength.getOrElse(s.getBytes(StandardCharsets.UTF_8).length)

      Either.cond(
        actualSize <= limit,
        new CONST_STRING(s, actualSize),
        s"String size=$actualSize exceeds $limit bytes"
      )
    }

    def unapply(arg: CONST_STRING): Option[String] =
      Some(arg.s)
  }

  private def escape(s: String): String = {
    // Simple and very naive implementation based on
    // https://github.com/linkedin/dustjs/blob/3fc12efd153433a21fd79ac81e8c5f5d6f273a1c/dist/dust-core.js#L1099

    // Note this might not be the most efficient since Scala.js compiles this to a bunch of .split and .join calls
    s.replace("\\", "\\\\")
      .replace("/", "\\/")
      .replace("'", "\\'")
      .replace("\"", "\\\"")
      .replace("\n", "\\n")
      .replace("\r", "\\r")
      .replace("\t", "\\t")
      .replace("\b", "\\b")
      .replace("\f", "\\f")
      .replace("\u2028", "\\u2028")
      .replace("\u2029", "\\u2029")
  }

  case class CONST_BOOLEAN(b: Boolean) extends EVALUATED {
    override def toString: String = b.toString
    override val weight: Long     = 1L

    override val getType: REAL = BOOLEAN
  }

  lazy val TRUE: CONST_BOOLEAN  = CONST_BOOLEAN(true)
  lazy val FALSE: CONST_BOOLEAN = CONST_BOOLEAN(false)

  case class CaseObj private (caseType: CASETYPEREF, fields: Map[String, EVALUATED]) extends EVALUATED {
    override def toString: String = TermPrinter.string(this)

    override def prettyString(depth: Int): String = TermPrinter.indentObjString(this, depth)

    override val weight: Long = OBJ_WEIGHT + FIELD_WEIGHT * fields.size + fields.map(_._2.weight).sum

    override val getType: REAL =
      if (caseType.name == runtimeTupleType.name)
        TUPLE(fields.toSeq.sortBy(_._1).map(_._2.getType).toList)
      else
        caseType
  }

  object CaseObj {
    def apply(caseType: CASETYPEREF, fields: Map[String, EVALUATED]): CaseObj = {
      val obj = new CaseObj(caseType, fields)
      if (obj.weight > MaxWeight) {
        throw new Exception(s"the object ${caseType.name} is too heavy. Actual weight: ${obj.weight}, limit: $MaxWeight")
      } else {
        obj
      }
    }
  }

  abstract case class ARR private (xs: IndexedSeq[EVALUATED]) extends EVALUATED {
    override def toString: String = TermPrinter.string(this)

    lazy val elementsWeightSum: Long =
      weight - EMPTYARR_WEIGHT - ELEM_WEIGHT * xs.size

    override val getType: REAL = LIST(ANY)
  }

  object ARR {
    def apply(xs: IndexedSeq[EVALUATED], mweight: Long, limited: Boolean): Either[ExecutionError, ARR] =
      if (limited && xs.size > MaxListLengthV4) {
        Left(s"List size should not exceed $MaxListLengthV4")
      } else {
        Either.cond(
          mweight <= MaxWeight,
          new ARR(xs) { override val weight: Long = mweight },
          s"The list is too heavy. Actual weight: $mweight, limit: $MaxWeight"
        )
      }

    def apply(xs: IndexedSeq[EVALUATED], limited: Boolean): Either[ExecutionError, ARR] = {
      val weight = EMPTYARR_WEIGHT + ELEM_WEIGHT * xs.size + xs.map(_.weight).sum
      ARR(xs, weight, limited)
    }
  }

  case class FAIL(reason: String) extends EVALUATED {
    override def toString: String = "Evaluation failed: " ++ reason
    def weight: Long = 0
    override val getType: REAL = NOTHING
  }

  val runtimeTupleType: CASETYPEREF = CASETYPEREF("Tuple", Nil)

  implicit val orderingConstLong: Ordering[CONST_LONG] =
    (a, b) => a.t compare b.t

  implicit val orderingConstBigInt: Ordering[CONST_BIGINT] =
    (a, b) => a.t compare b.t
}<|MERGE_RESOLUTION|>--- conflicted
+++ resolved
@@ -223,11 +223,7 @@
   }
 
   object CONST_STRING {
-<<<<<<< HEAD
-    def apply(s: String, reduceLimit: Boolean = true): Either[CommonError, CONST_STRING] = {
-=======
-    def apply(s: String, reduceLimit: Boolean = true, bytesLength: Option[Int] = None): Either[ExecutionError, CONST_STRING] = {
->>>>>>> 03403f62
+    def apply(s: String, reduceLimit: Boolean = true, bytesLength: Option[Int] = None): Either[CommonError, CONST_STRING] = {
       val limit =
         if (reduceLimit) DataEntryValueMax
         else DataTxMaxBytes
