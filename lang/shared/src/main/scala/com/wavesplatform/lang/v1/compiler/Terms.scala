package com.wavesplatform.lang.v1.compiler

import com.wavesplatform.common.state.ByteStr
import com.wavesplatform.lang.v1.FunctionHeader
import com.wavesplatform.lang.v1.compiler.Types.CASETYPEREF
import monix.eval.Coeval
import cats.implicits._
import com.wavesplatform.lang.ExecutionError

object Terms {
  private val DATA_TX_BYTES_MAX = 150 * 1024 // should be the same as DataTransaction.MAX_BYTES

  sealed abstract class DECLARATION {
    def toStr: Coeval[String]
    override def toString: String = toStr()
  }
  case class LET(name: String, value: EXPR)                     extends DECLARATION {
    def toStr: Coeval[String] = for {
      e <- value.toStr
    } yield "LET(" ++ name.toString ++ "," ++ e ++ ")"
  }
  case class FUNC(name: String, args: List[String], body: EXPR) extends DECLARATION {
    def toStr: Coeval[String] = for {
      e <- body.toStr
    } yield "FUNC(" ++ name.toString ++ "," ++ args.toString ++ "," ++ e ++ ")"
  }

  sealed abstract class EXPR {
    def toStr: Coeval[String]
    override def toString: String = toStr()
  }
  case class GETTER(expr: EXPR, field: String)                         extends EXPR {
    def toStr: Coeval[String] = for {
      e <- expr.toStr
    } yield "GETTER(" ++ e ++ "," ++ field.toString ++ ")"
  }
  @Deprecated
  case class LET_BLOCK(let: LET, body: EXPR)                           extends EXPR {
    def toStr: Coeval[String] = for {
      e <- let.toStr
      b <- body.toStr
    } yield "LET_BLOCK(" ++ e ++ "," ++ b ++ ")"
  }
  case class BLOCK(dec: DECLARATION, body: EXPR)                       extends EXPR {
    def toStr: Coeval[String] = for {
      e <- dec.toStr
      b <- body.toStr
    } yield "BLOCK(" ++ e ++ "," ++ b ++ ")"
  }
  case class IF(cond: EXPR, ifTrue: EXPR, ifFalse: EXPR)               extends EXPR {
    def toStr: Coeval[String] = for {
      c <- cond.toStr
      t <- ifTrue.toStr
      f <- ifFalse.toStr
    } yield "IF(" ++ c ++ "," ++ t ++ "," ++ f ++ ")"
  }
  case class REF(key: String)                                          extends EXPR {
    override def toString: String = "REF(" ++ key.toString ++ ")"
    def toStr: Coeval[String] = Coeval.now(toString)
  }
  case class FUNCTION_CALL(function: FunctionHeader, args: List[EXPR]) extends EXPR {
    def toStr: Coeval[String] = for {
      e <- args.map(_.toStr).sequence
    } yield "FUNCTION_CALL(" ++ function.toString ++ "," ++ e.toString ++ ")"
  }

  sealed trait EVALUATED extends EXPR {
    def prettyString(level: Int) : String = toString
    def toStr: Coeval[String] = Coeval.now(toString)
  }
<<<<<<< HEAD
  case class CONST_LONG(t: Long)        extends EVALUATED { override def toString: String = t.toString  }

  case class CONST_BYTESTR private (bs: ByteStr) extends EVALUATED {
    override def toString: String = bs.toString
  }
  object CONST_BYTESTR {
    def apply(bs: ByteStr): Either[ExecutionError, CONST_BYTESTR] =
      Either.cond(
        bs.size <= DATA_TX_BYTES_MAX,
        new CONST_BYTESTR(bs),
        s"ByteStr exceeds $DATA_TX_BYTES_MAX bytes"
      )
  }

  case class CONST_STRING private (s: String) extends EVALUATED {
    override def toString: String = s
  }
  object CONST_STRING {
    def apply(s: String): Either[ExecutionError, CONST_STRING] =
      Either.cond(
        s.getBytes.length <= DATA_TX_BYTES_MAX,
        new CONST_STRING(s),
        s"String exceeds $DATA_TX_BYTES_MAX bytes"
      )
  }


=======
  case class CONST_LONG(t: Long)        extends EVALUATED { override def toString: String = t.toString                 }
  case class CONST_BYTESTR(bs: ByteStr) extends EVALUATED {
    import com.wavesplatform.common.utils.{Base58, Base64}
    override def toString: String = bs.toString
    override def prettyString(level: Int) : String = {
      if(bs.size > 1024) {
        "base64'" ++ Base64.encode(bs) ++ "'"
      } else {
        "base58'" ++ Base58.encode(bs) ++ "'"
      }
    }

  }

  def escape(s: String): String = {
    // Simple and very naive implementation based on
    // https://github.com/linkedin/dustjs/blob/3fc12efd153433a21fd79ac81e8c5f5d6f273a1c/dist/dust-core.js#L1099

    // Note this might not be the most efficient since Scala.js compiles this to a bunch of .split and .join calls
    s.replace("\\", "\\\\")
     .replace("/", "\\/")
     .replace("'", "\\'")
     .replace("\"", "\\\"")
     .replace("\n", "\\n")
     .replace("\r", "\\r")
     .replace("\t", "\\t")
     .replace("\b", "\\b")
     .replace("\f", "\\f")
     .replace("\u2028", "\\u2028")
     .replace("\u2029", "\\u2029")
  }
  case class CONST_STRING(s: String)    extends EVALUATED {
    override def toString: String = s
    override def prettyString(level: Int) : String = "\"" ++ escape(s) ++ "\""
  }

>>>>>>> 80bcbdef
  case class CONST_BOOLEAN(b: Boolean)  extends EVALUATED { override def toString: String = if (b) "TRUE" else "FALSE" }

  lazy val TRUE  = CONST_BOOLEAN(true)
  lazy val FALSE = CONST_BOOLEAN(false)

  case class CaseObj(caseType: CASETYPEREF, fields: Map[String, EVALUATED]) extends EVALUATED {
    override def toString: String = TermPrinter.string(this)

    override def prettyString(depth: Int): String = TermPrinter.indentObjString(this, depth)
  }

  case class ARR(xs: IndexedSeq[EVALUATED]) extends EVALUATED {
    override def toString: String = TermPrinter.string(this)
  }
}<|MERGE_RESOLUTION|>--- conflicted
+++ resolved
@@ -5,6 +5,7 @@
 import com.wavesplatform.lang.v1.compiler.Types.CASETYPEREF
 import monix.eval.Coeval
 import cats.implicits._
+import com.wavesplatform.common.utils._
 import com.wavesplatform.lang.ExecutionError
 
 object Terms {
@@ -68,38 +69,9 @@
     def prettyString(level: Int) : String = toString
     def toStr: Coeval[String] = Coeval.now(toString)
   }
-<<<<<<< HEAD
   case class CONST_LONG(t: Long)        extends EVALUATED { override def toString: String = t.toString  }
 
   case class CONST_BYTESTR private (bs: ByteStr) extends EVALUATED {
-    override def toString: String = bs.toString
-  }
-  object CONST_BYTESTR {
-    def apply(bs: ByteStr): Either[ExecutionError, CONST_BYTESTR] =
-      Either.cond(
-        bs.size <= DATA_TX_BYTES_MAX,
-        new CONST_BYTESTR(bs),
-        s"ByteStr exceeds $DATA_TX_BYTES_MAX bytes"
-      )
-  }
-
-  case class CONST_STRING private (s: String) extends EVALUATED {
-    override def toString: String = s
-  }
-  object CONST_STRING {
-    def apply(s: String): Either[ExecutionError, CONST_STRING] =
-      Either.cond(
-        s.getBytes.length <= DATA_TX_BYTES_MAX,
-        new CONST_STRING(s),
-        s"String exceeds $DATA_TX_BYTES_MAX bytes"
-      )
-  }
-
-
-=======
-  case class CONST_LONG(t: Long)        extends EVALUATED { override def toString: String = t.toString                 }
-  case class CONST_BYTESTR(bs: ByteStr) extends EVALUATED {
-    import com.wavesplatform.common.utils.{Base58, Base64}
     override def toString: String = bs.toString
     override def prettyString(level: Int) : String = {
       if(bs.size > 1024) {
@@ -109,6 +81,14 @@
       }
     }
 
+  }
+  object CONST_BYTESTR {
+    def apply(bs: ByteStr): Either[ExecutionError, CONST_BYTESTR] =
+      Either.cond(
+        bs.size <= DATA_TX_BYTES_MAX,
+        new CONST_BYTESTR(bs),
+        s"ByteStr exceeds $DATA_TX_BYTES_MAX bytes"
+      )
   }
 
   def escape(s: String): String = {
@@ -128,12 +108,19 @@
      .replace("\u2028", "\\u2028")
      .replace("\u2029", "\\u2029")
   }
-  case class CONST_STRING(s: String)    extends EVALUATED {
+  case class CONST_STRING private (s: String)    extends EVALUATED {
     override def toString: String = s
     override def prettyString(level: Int) : String = "\"" ++ escape(s) ++ "\""
   }
+  object CONST_STRING {
+    def apply(s: String): Either[ExecutionError, CONST_STRING] =
+      Either.cond(
+        s.getBytes.length <= DATA_TX_BYTES_MAX,
+        new CONST_STRING(s),
+        s"String exceeds $DATA_TX_BYTES_MAX bytes"
+      )
+  }
 
->>>>>>> 80bcbdef
   case class CONST_BOOLEAN(b: Boolean)  extends EVALUATED { override def toString: String = if (b) "TRUE" else "FALSE" }
 
   lazy val TRUE  = CONST_BOOLEAN(true)
