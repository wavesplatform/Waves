--- conflicted
+++ resolved
@@ -12,13 +12,6 @@
 import com.wavesplatform.lang.v1.compiler.Types.CASETYPEREF
 import com.wavesplatform.lang.v1.evaluator.ctx.impl.PureContext.MaxListLengthV4
 import monix.eval.Coeval
-<<<<<<< HEAD
-import cats.implicits._
-import com.wavesplatform.common.utils._
-import com.wavesplatform.lang.ExecutionError
-import com.wavesplatform.lang.v1.ContractLimits._
-=======
->>>>>>> 4348b1f7
 
 object Terms {
   val DataTxMaxBytes: Int       = 150 * 1024     // should be the same as DataTransaction.MaxBytes
@@ -153,16 +146,6 @@
   }
 
   sealed trait EVALUATED extends EXPR {
-<<<<<<< HEAD
-    def prettyString(level: Int) : String = toString
-    def toStr: Coeval[String] = Coeval.now(toString)
-    def weight: Long
-  }
-
-  case class CONST_LONG(t: Long) extends EVALUATED {
-    override def toString: String = t.toString
-    override val weight: Long = 8l
-=======
     def prettyString(level: Int): String = toString
     def toStr: Coeval[String]            = Coeval.now(toString)
     def weight: Long
@@ -174,7 +157,6 @@
   case class CONST_LONG(t: Long) extends EVALUATED {
     override def toString: String = t.toString
     override val weight: Long     = 8L
->>>>>>> 4348b1f7
   }
 
   class CONST_BYTESTR private (val bs: ByteStr) extends EVALUATED {
@@ -187,8 +169,7 @@
       }
     }
     override val weight: Long = bs.size
-<<<<<<< HEAD
-=======
+    override val weight: Long = bs.size
 
     override def equals(obj: Any): Boolean =
       obj match {
@@ -197,7 +178,6 @@
       }
 
     override def hashCode(): Int = bs.hashCode
->>>>>>> 4348b1f7
   }
 
   object CONST_BYTESTR {
@@ -222,25 +202,6 @@
     override def prettyString(level: Int): String = "\"" ++ escape(s) ++ "\""
     override val weight: Long                     = s.getBytes.length
 
-<<<<<<< HEAD
-    // Note this might not be the most efficient since Scala.js compiles this to a bunch of .split and .join calls
-    s.replace("\\", "\\\\")
-     .replace("/", "\\/")
-     .replace("'", "\\'")
-     .replace("\"", "\\\"")
-     .replace("\n", "\\n")
-     .replace("\r", "\\r")
-     .replace("\t", "\\t")
-     .replace("\b", "\\b")
-     .replace("\f", "\\f")
-     .replace("\u2028", "\\u2028")
-     .replace("\u2029", "\\u2029")
-  }
-  case class CONST_STRING private (s: String)    extends EVALUATED {
-    override def toString: String = s
-    override def prettyString(level: Int) : String = "\"" ++ escape(s) ++ "\""
-    override val weight: Long = s.getBytes.size
-=======
     override def equals(obj: Any): Boolean =
       obj match {
         case CONST_STRING(`s`) => true
@@ -248,7 +209,6 @@
       }
 
     override def hashCode(): Int = s.hashCode
->>>>>>> 4348b1f7
   }
   object CONST_STRING {
     def apply(s: String, reduceLimit: Boolean = true): Either[ExecutionError, EVALUATED] = {
@@ -269,16 +229,9 @@
       Some(arg.s)
   }
 
-<<<<<<< HEAD
-  case class CONST_BOOLEAN(b: Boolean)  extends EVALUATED {
-    override def toString: String = b.toString
-    override val weight: Long = 1l
-  }
-=======
   private def escape(s: String): String = {
     // Simple and very naive implementation based on
     // https://github.com/linkedin/dustjs/blob/3fc12efd153433a21fd79ac81e8c5f5d6f273a1c/dist/dust-core.js#L1099
->>>>>>> 4348b1f7
 
     // Note this might not be the most efficient since Scala.js compiles this to a bunch of .split and .join calls
     s.replace("\\", "\\\\")
@@ -294,8 +247,6 @@
       .replace("\u2029", "\\u2029")
   }
 
-<<<<<<< HEAD
-=======
   case class CONST_BOOLEAN(b: Boolean) extends EVALUATED {
     override def toString: String = b.toString
     override val weight: Long     = 1L
@@ -304,29 +255,12 @@
   lazy val TRUE: CONST_BOOLEAN  = CONST_BOOLEAN(true)
   lazy val FALSE: CONST_BOOLEAN = CONST_BOOLEAN(false)
 
->>>>>>> 4348b1f7
   case class CaseObj private (caseType: CASETYPEREF, fields: Map[String, EVALUATED]) extends EVALUATED {
     override def toString: String = TermPrinter.string(this)
 
     override def prettyString(depth: Int): String = TermPrinter.indentObjString(this, depth)
 
     override val weight: Long = OBJ_WEIGHT + FIELD_WEIGHT * fields.size + fields.map(_._2.weight).sum
-<<<<<<< HEAD
-  }
-
-  object CaseObj {
-    def apply(caseType: CASETYPEREF, fields: Map[String, EVALUATED]): CaseObj = {
-      val obj = new CaseObj(caseType, fields)
-      if (obj.weight > MaxWeight) {
-        throw new Exception(s"the object ${caseType.name} is too heavy. Actual weight: ${obj.weight}, limit: ${MaxWeight}")
-      } else {
-        obj
-      }
-    }
-  }
-
-  abstract case class ARR(xs: IndexedSeq[EVALUATED]) extends EVALUATED {
-=======
   }
 
   object CaseObj {
@@ -341,7 +275,6 @@
   }
 
   abstract case class ARR private (xs: IndexedSeq[EVALUATED]) extends EVALUATED {
->>>>>>> 4348b1f7
     override def toString: String = TermPrinter.string(this)
 
     val elementsWeightSum: Long =
@@ -366,26 +299,10 @@
     }
   }
 
-<<<<<<< HEAD
-  object ARR {
-    def apply(xs: IndexedSeq[EVALUATED], mweight: Long): Either[ExecutionError, ARR] =
-      if (mweight > MaxWeight) {
-        Left(s"the list is too heavy. Actual weight: ${mweight}, limit: ${MaxWeight}")
-      } else {
-        Right(new ARR(xs) { override val weight: Long = mweight })
-      }
- 
-    def apply(xs: IndexedSeq[EVALUATED]): Either[ExecutionError, ARR] = {
-      val weight =  EMPTYARR_WEIGHT + ELEM_WEIGHT * xs.size + xs.map(_.weight).sum
-      ARR(xs, weight)
-    }
-  }
-
   case class FAIL(reason: String) extends EVALUATED {
     def weight: Long = 0
   }
-=======
+
   implicit val orderingConstLong: Ordering[CONST_LONG] =
     (a, b) => a.t compare b.t
->>>>>>> 4348b1f7
 }