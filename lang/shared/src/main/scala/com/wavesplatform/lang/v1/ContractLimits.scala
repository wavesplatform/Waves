package com.wavesplatform.lang.v1

import com.wavesplatform.lang.directives.values.*
import com.wavesplatform.lang.v1.compiler.Terms

//noinspection ScalaStyle
object ContractLimits {
  val MaxComplexityByVersion: StdLibVersion => Int = {
    case V1 | V2 => 2000
    case _       => 4000
  }

  val MaxCallableComplexityByVersion: StdLibVersion => Int = {
    case V1 | V2 | V3 | V4 => 4000
    case V5                => 10000
    case _                 => 52000
  }

  val MaxTotalInvokeComplexity: StdLibVersion => Int = {
    case v @ (V1 | V2 | V3 | V4) => MaxComplexityByVersion(v) * (MaxAttachedPaymentAmount + MaxCallableActionsAmount(V4) + 1)
    case V5                      => 26000
    case _                       => 52000
  }

  val MaxSyncDAppCalls: StdLibVersion => Int =
    _ => 100

  // used after activation of BlockV5
  val MaxAccountVerifierComplexityByVersion: StdLibVersion => Int =
    _ => 2000

  val FailFreeInvokeComplexity = 1000
  val FreeVerifierComplexity   = 200

<<<<<<< HEAD
  val MaxExprSizeInBytes     = 8 * 1024
  val MaxContractSizeInBytes = 32 * 1024
  val MaxContractSizeInBytesV6 = 160 * 1024
=======
  val MaxExprSizeInBytes: Int     = 8 * 1024
  val MaxContractSizeInBytes: Int = 32 * 1024
>>>>>>> 2e2b3295

  val MaxContractMetaSizeInBytes = 1024

  // As in Scala
  val MaxInvokeScriptArgs       = 22
  val MaxDeclarationNameInBytes = 255

  // Data	0.001 per kilobyte, rounded up, fee for CI is 0.005
  val MaxInvokeScriptSizeInBytes: Int = 5 * 1024
  val MaxWriteSetSizeInBytes: Int     = 5 * 1024

  // noinspection ScalaUnusedSymbol
  def MaxWriteSetSize(v: StdLibVersion): Int = 100

  val MaxTotalWriteSetSizeInBytes: Int = 15 * 1024

  // should conform DataEntry limits
  val MaxKeySizeInBytesByVersion: StdLibVersion => Int =
    v => if (v >= V4) 400 else 100

  // Mass Transfer	0.001 + 0.0005*N, rounded up to 0.001, fee for CI is 0.005
  def MaxCallableActionsAmount(v: StdLibVersion): Int =
    if (v < V5) 10
    else 30

  val MaxAttachedPaymentAmount   = 2
  val MaxAttachedPaymentAmountV5 = 10

  // Data weight related constants
  val OBJ_WEIGHT      = 40L
  val FIELD_WEIGHT    = 30L
  val EMPTYARR_WEIGHT = 20L
  val ELEM_WEIGHT     = 20L
  val MaxWeight: Long =
    Terms.DataTxMaxProtoBytes * 2L +                                          // bodyBytes and data
      32L + 8L + 8L + 8L +                                                    // header
      OBJ_WEIGHT + FIELD_WEIGHT + 32L +                                       // address object
      EMPTYARR_WEIGHT + (ELEM_WEIGHT + 64L) * 8L +                            // proofs
      EMPTYARR_WEIGHT + (ELEM_WEIGHT + OBJ_WEIGHT + FIELD_WEIGHT * 2L) * 100L // Data entries

  val MaxCmpWeight = 13000

  val MinTupleSize = 2
  val MaxTupleSize = 22
}<|MERGE_RESOLUTION|>--- conflicted
+++ resolved
@@ -3,7 +3,6 @@
 import com.wavesplatform.lang.directives.values.*
 import com.wavesplatform.lang.v1.compiler.Terms
 
-//noinspection ScalaStyle
 object ContractLimits {
   val MaxComplexityByVersion: StdLibVersion => Int = {
     case V1 | V2 => 2000
@@ -32,14 +31,9 @@
   val FailFreeInvokeComplexity = 1000
   val FreeVerifierComplexity   = 200
 
-<<<<<<< HEAD
-  val MaxExprSizeInBytes     = 8 * 1024
-  val MaxContractSizeInBytes = 32 * 1024
-  val MaxContractSizeInBytesV6 = 160 * 1024
-=======
   val MaxExprSizeInBytes: Int     = 8 * 1024
   val MaxContractSizeInBytes: Int = 32 * 1024
->>>>>>> 2e2b3295
+  val MaxContractSizeInBytesV6 = 160 * 1024
 
   val MaxContractMetaSizeInBytes = 1024
 
@@ -47,7 +41,7 @@
   val MaxInvokeScriptArgs       = 22
   val MaxDeclarationNameInBytes = 255
 
-  // Data	0.001 per kilobyte, rounded up, fee for CI is 0.005
+  // Data 0.001 per kilobyte, rounded up, fee for CI is 0.005
   val MaxInvokeScriptSizeInBytes: Int = 5 * 1024
   val MaxWriteSetSizeInBytes: Int     = 5 * 1024
 
