package com.wavesplatform.lang.v1.evaluator.ctx.impl.waves

import com.wavesplatform.lang.directives.values.{StdLibVersion, V3, V4}
import com.wavesplatform.lang.v1.compiler.Types._
import com.wavesplatform.lang.v1.traits.domain.AttachedPayments._

object Types {

  lazy val addressType        = CASETYPEREF("Address", List("bytes" -> BYTESTR))
  lazy val aliasType          = CASETYPEREF("Alias", List("alias" -> STRING))
  lazy val addressOrAliasType = UNION(addressType, aliasType)

  val blockHeader = CASETYPEREF(
    "BlockHeader",
    List(
      "timestamp"                      -> LONG,
      "version"                        -> LONG,
      "reference"                      -> BYTESTR,
      "generator"                      -> BYTESTR,
      "generatorPublicKey"             -> BYTESTR,
      "signature"                      -> BYTESTR,
      "baseTarget"                     -> LONG,
      "generationSignature"            -> BYTESTR,
      "transactionCount"               -> LONG,
      "featureVotes"                   -> LIST(LONG)
    )
  )

  val assetType = CASETYPEREF(
    "Asset",
    List(
      "id"              -> BYTESTR,
      "quantity"        -> LONG,
      "decimals"        -> LONG,
      "issuer"          -> addressType,
      "issuerPublicKey" -> BYTESTR,
      "reissuable"      -> BOOLEAN,
      "scripted"        -> BOOLEAN,
      "sponsored"       -> BOOLEAN
    )
  )

  val blockInfo = CASETYPEREF(
    "BlockInfo",
    List(
      "timestamp"           -> LONG,
      "height"              -> LONG,
      "baseTarget"          -> LONG,
      "generationSignature" -> BYTESTR,
      "generator"           -> addressType,
      "generatorPublicKey"  -> BYTESTR
    )
  )

  val optionAsset = UNION(assetType, UNIT)

  val transfer = CASETYPEREF("Transfer", List("recipient" -> addressOrAliasType, "amount" -> LONG))

  val optionAddress = UNION(addressType, UNIT)
  val listTransfers = LIST(transfer)
  val paymentType   = CASETYPEREF("AttachedPayment", List("assetId" -> optionByteVector, "amount" -> LONG))

  val optionPayment = UNION(paymentType, UNIT)
  val listPayment   = LIST(paymentType)

<<<<<<< HEAD
  lazy val verifierInput = UNION.create(
    buildOrderType(true) :: buildActiveTransactionTypes(true, V3),
    Some("VerifierInput")
  )

  val invocationType =
=======
  def invocationType(v: StdLibVersion) =
>>>>>>> d9aff144
    CASETYPEREF(
      "Invocation",
      payments(v.supportsMultiPayment) ::
      List(
        "caller"          -> addressType,
        "callerPublicKey" -> BYTESTR,
        "transactionId"   -> BYTESTR,
        "fee"             -> LONG,
        "feeAssetId"      -> optionByteVector
      )
    )

<<<<<<< HEAD
  private val dataEntryValueType = UNION(LONG, BOOLEAN, BYTESTR, STRING)

  val dataEntryType = CASETYPEREF("DataEntry", List("key" -> STRING, "value" -> dataEntryValueType))

  val writeSetType =
    CASETYPEREF(
      FieldNames.WriteSet,
      List(FieldNames.Data -> LIST(dataEntryType))
    )

  private val scriptTransfer =
    CASETYPEREF(
      FieldNames.ScriptTransfer,
      List("recipient" -> addressOrAliasType, "amount" -> LONG, "asset" -> optionByteVector)
    )

  val scriptTransferSetType =
    CASETYPEREF(
      FieldNames.TransferSet,
      List(FieldNames.Transfers -> LIST(scriptTransfer))
    )

  val scriptResultType =
    CASETYPEREF(
      FieldNames.ScriptResult,
      List(FieldNames.ScriptWriteSet -> writeSetType, FieldNames.ScriptTransferSet -> scriptTransferSetType)
    )

  val dAppTypes = List(
    writeSetType,
    paymentType,
    scriptTransfer,
    scriptTransferSetType,
    scriptResultType,
    invocationType,
    assetType,
    blockInfo
  )
=======
  private def payments(multiPaymentAllowed: Boolean) =
    if (multiPaymentAllowed) "payments" -> listPayment
    else "payment" -> optionPayment
>>>>>>> d9aff144

  private val header = List(
    "id"        -> BYTESTR,
    "fee"       -> LONG,
    "timestamp" -> LONG,
    "version"   -> LONG,
  )
  private lazy val proven = List(
    "sender"          -> addressType,
    "senderPublicKey" -> BYTESTR,
    "bodyBytes"       -> BYTESTR
  )

  private val proofs = "proofs" -> listByteVector

  val genesisTransactionType = CASETYPEREF(
    "GenesisTransaction",
    List("amount" -> LONG, "recipient" -> addressOrAliasType) ++ header
  )

  def anyTransactionType(proofsEnabled: Boolean, version: StdLibVersion): UNION =
    UNION(
      buildObsoleteTransactionTypes(proofsEnabled) ++ buildActiveTransactionTypes(proofsEnabled, version)
    )

  def txByIdReturnType(proofsEnabled: Boolean, version: StdLibVersion): UNION =
    UNION.create(UNIT +: anyTransactionType(proofsEnabled, version).typeList)

  def buildTransferTransactionType(proofsEnabled: Boolean) = {
    CASETYPEREF(
      "TransferTransaction",
      addProofsIfNeeded(
        List(
          "feeAssetId" -> optionByteVector,
          "amount"     -> LONG,
          "assetId"    -> optionByteVector,
          "recipient"  -> addressOrAliasType,
          "attachment" -> BYTESTR
        ) ++ header ++ proven,
        proofsEnabled
      )
    )
  }

  def addProofsIfNeeded(commonFields: List[(String, FINAL)], proofsEnabled: Boolean): List[(String, FINAL)] = {
    if (proofsEnabled) commonFields :+ proofs
    else commonFields
  }

  def buildIssueTransactionType(proofsEnabled: Boolean) = CASETYPEREF(
    "IssueTransaction",
    addProofsIfNeeded(
      List(
        "quantity"    -> LONG,
        "name"        -> BYTESTR,
        "description" -> BYTESTR,
        "reissuable"  -> BOOLEAN,
        "decimals"    -> LONG,
        "script"      -> optionByteVector
      ) ++ header ++ proven,
      proofsEnabled
    )
  )

  def buildInvokeScriptTransactionType(proofsEnabled: Boolean, version: StdLibVersion) =
    CASETYPEREF(
      "InvokeScriptTransaction",
      addProofsIfNeeded(
        List(
          "dApp"       -> addressOrAliasType,
          "feeAssetId" -> optionByteVector,
          "function"   -> STRING,
          "args"       -> LIST(UNION(LONG, STRING, BOOLEAN, BYTESTR))
        ) ++ header ++ proven :+ payments(version.supportsMultiPayment),
        proofsEnabled
      )
    )

  def buildReissueTransactionType(proofsEnabled: Boolean) = CASETYPEREF(
    "ReissueTransaction",
    addProofsIfNeeded(
      List(
        "quantity"   -> LONG,
        "assetId"    -> BYTESTR,
        "reissuable" -> BOOLEAN,
      ) ++ header ++ proven,
      proofsEnabled
    )
  )

  def buildBurnTransactionType(proofsEnabled: Boolean) = CASETYPEREF(
    "BurnTransaction",
    addProofsIfNeeded(
      List(
        "quantity" -> LONG,
        "assetId"  -> BYTESTR
      ) ++ header ++ proven,
      proofsEnabled
    )
  )

  def buildSetAssetScriptTransactionType(proofsEnabled: Boolean) = CASETYPEREF(
    "SetAssetScriptTransaction",
    addProofsIfNeeded(
      List(
        "script"  -> optionByteVector,
        "assetId" -> BYTESTR
      ) ++ header ++ proven,
      proofsEnabled
    )
  )

  def buildLeaseTransactionType(proofsEnabled: Boolean) = CASETYPEREF(
    "LeaseTransaction",
    addProofsIfNeeded(
      List(
        "amount"    -> LONG,
        "recipient" -> addressOrAliasType,
      ) ++ header ++ proven,
      proofsEnabled
    )
  )

  def buildLeaseCancelTransactionType(proofsEnabled: Boolean) = CASETYPEREF(
    "LeaseCancelTransaction",
    addProofsIfNeeded(
      List(
        "leaseId" -> BYTESTR,
      ) ++ header ++ proven,
      proofsEnabled
    )
  )

  def buildCreateAliasTransactionType(proofsEnabled: Boolean) = CASETYPEREF(
    "CreateAliasTransaction",
    addProofsIfNeeded(
      List(
        "alias" -> STRING,
      ) ++ header ++ proven,
      proofsEnabled
    )
  )

  def buildPaymentTransactionType(proofsEnabled: Boolean) = {
    CASETYPEREF(
      "PaymentTransaction",
      addProofsIfNeeded(
        List(
          "amount"    -> LONG,
          "recipient" -> addressOrAliasType
        ) ++ header ++ proven,
        proofsEnabled
      )
    )
  }

  def buildSponsorFeeTransactionType(proofsEnabled: Boolean) = CASETYPEREF(
    "SponsorFeeTransaction",
    addProofsIfNeeded(
      List(
        "assetId"              -> BYTESTR,
        "minSponsoredAssetFee" -> optionLong
      ) ++ header ++ proven,
      proofsEnabled
    )
  )

  val buyType  = CASETYPEREF("Buy", List.empty)
  val sellType = CASETYPEREF("Sell", List.empty)

  val ordTypeType = UNION(buyType, sellType)

  val assetPairType = CASETYPEREF("AssetPair", List("amountAsset" -> optionByteVector, "priceAsset" -> optionByteVector))

  def buildOrderType(proofsEnabled: Boolean) = {
    CASETYPEREF(
      "Order",
      addProofsIfNeeded(
        List(
          "id"                -> BYTESTR,
          "matcherPublicKey"  -> BYTESTR,
          "assetPair"         -> assetPairType,
          "orderType"         -> ordTypeType,
          "price"             -> LONG,
          "amount"            -> LONG,
          "timestamp"         -> LONG,
          "expiration"        -> LONG,
          "matcherFee"        -> LONG,
          "matcherFeeAssetId" -> optionByteVector
        ) ++ proven,
        proofsEnabled
      )
    )
  }
  def buildExchangeTransactionType(proofsEnabled: Boolean) = CASETYPEREF(
    "ExchangeTransaction",
    addProofsIfNeeded(
      List(
        "buyOrder"       -> buildOrderType(proofsEnabled),
        "sellOrder"      -> buildOrderType(proofsEnabled),
        "price"          -> LONG,
        "amount"         -> LONG,
        "buyMatcherFee"  -> LONG,
        "sellMatcherFee" -> LONG
      ) ++ header ++ proven,
      proofsEnabled
    )
  )


  def buildDataTransactionType(proofsEnabled: Boolean) = CASETYPEREF(
    "DataTransaction",
    addProofsIfNeeded(List("data" -> LIST(dataEntryType)) ++ header ++ proven, proofsEnabled)
  )

  def buildMassTransferTransactionType(proofsEnabled: Boolean) = CASETYPEREF(
    "MassTransferTransaction",
    addProofsIfNeeded(
      List(
        "feeAssetId"    -> optionByteVector,
        "assetId"       -> optionByteVector,
        "totalAmount"   -> LONG,
        "transfers"     -> listTransfers,
        "transferCount" -> LONG,
        "attachment"    -> BYTESTR
      ) ++ header ++ proven,
      proofsEnabled
    )
  )

  def buildSetScriptTransactionType(proofsEnabled: Boolean) = CASETYPEREF(
    "SetScriptTransaction",
    addProofsIfNeeded(
      List(
        "script" -> optionByteVector
      ) ++ header ++ proven,
      proofsEnabled
    )
  )

  def buildObsoleteTransactionTypes(proofsEnabled: Boolean): List[CASETYPEREF] = {
    List(genesisTransactionType, buildPaymentTransactionType(proofsEnabled))
  }

  def buildAssetSupportedTransactions(proofsEnabled: Boolean, v: StdLibVersion) =
    List(
      buildReissueTransactionType(proofsEnabled),
      buildBurnTransactionType(proofsEnabled),
      buildMassTransferTransactionType(proofsEnabled),
      buildExchangeTransactionType(proofsEnabled),
      buildTransferTransactionType(proofsEnabled),
      buildSetAssetScriptTransactionType(proofsEnabled)
    ) ++ (if (v >= V3) List(buildInvokeScriptTransactionType(proofsEnabled, v)) else List.empty)

  def buildActiveTransactionTypes(proofsEnabled: Boolean, v: StdLibVersion): List[CASETYPEREF] = {
    buildAssetSupportedTransactions(proofsEnabled, v) ++
      List(
        buildIssueTransactionType(proofsEnabled),
        buildLeaseTransactionType(proofsEnabled),
        buildLeaseCancelTransactionType(proofsEnabled),
        buildCreateAliasTransactionType(proofsEnabled),
        buildSetScriptTransactionType(proofsEnabled),
        buildSponsorFeeTransactionType(proofsEnabled),
        buildDataTransactionType(proofsEnabled)
      )
  }

  def buildWavesTypes(proofsEnabled: Boolean, v: StdLibVersion): Seq[FINAL] = {
    val activeTxTypes                       = buildActiveTransactionTypes(proofsEnabled, v)
    val obsoleteTxTypes                     = buildObsoleteTransactionTypes(proofsEnabled)
    val transactionsCommonType              = UNION.create(activeTxTypes, Some("Transaction"))
    val transactionTypes: List[CASETYPEREF] = obsoleteTxTypes ++ activeTxTypes

    Seq(
      addressType,
      aliasType,
      transfer,
      assetPairType,
      dataEntryType,
      buildOrderType(proofsEnabled),
      transactionsCommonType
    ) ++
      transactionTypes ++
      (if (v == V4) List(blockHeader) else Nil)
  }
}<|MERGE_RESOLUTION|>--- conflicted
+++ resolved
@@ -63,16 +63,12 @@
   val optionPayment = UNION(paymentType, UNIT)
   val listPayment   = LIST(paymentType)
 
-<<<<<<< HEAD
   lazy val verifierInput = UNION.create(
     buildOrderType(true) :: buildActiveTransactionTypes(true, V3),
     Some("VerifierInput")
   )
 
-  val invocationType =
-=======
   def invocationType(v: StdLibVersion) =
->>>>>>> d9aff144
     CASETYPEREF(
       "Invocation",
       payments(v.supportsMultiPayment) ::
@@ -85,7 +81,6 @@
       )
     )
 
-<<<<<<< HEAD
   private val dataEntryValueType = UNION(LONG, BOOLEAN, BYTESTR, STRING)
 
   val dataEntryType = CASETYPEREF("DataEntry", List("key" -> STRING, "value" -> dataEntryValueType))
@@ -114,21 +109,21 @@
       List(FieldNames.ScriptWriteSet -> writeSetType, FieldNames.ScriptTransferSet -> scriptTransferSetType)
     )
 
-  val dAppTypes = List(
-    writeSetType,
-    paymentType,
-    scriptTransfer,
-    scriptTransferSetType,
-    scriptResultType,
-    invocationType,
-    assetType,
-    blockInfo
-  )
-=======
+  def dAppTypes(version: StdLibVersion) =
+    List(
+      writeSetType,
+      paymentType,
+      scriptTransfer,
+      scriptTransferSetType,
+      scriptResultType,
+      invocationType(version),
+      assetType,
+      blockInfo
+    )
+
   private def payments(multiPaymentAllowed: Boolean) =
     if (multiPaymentAllowed) "payments" -> listPayment
     else "payment" -> optionPayment
->>>>>>> d9aff144
 
   private val header = List(
     "id"        -> BYTESTR,
