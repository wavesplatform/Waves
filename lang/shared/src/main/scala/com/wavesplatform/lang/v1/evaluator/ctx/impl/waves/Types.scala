--- conflicted
+++ resolved
@@ -217,23 +217,16 @@
   }
 
   private val callableV5ReturnType = {
-    val actions = LIST(UNION.create(commonDataEntryType(V5) :: deleteDataEntry :: scriptTransfer :: callableV4Actions))
+    val actions = LIST(UNION.create(commonDataEntryType(V5) :: scriptTransfer :: callableV4Actions ::: callableV5Actions))
     UNION(actions, TUPLE(List(actions, ANY)))
   }
-
-  private val callableV5ReturnType =
-    LIST(UNION.create(commonDataEntryType(V5) :: scriptTransfer :: callableV4Actions ::: callableV5Actions))
 
   def callableReturnType(v: StdLibVersion): Either[ExecutionError, FINAL] =
     v match {
       case V3 => Right(callableV3ReturnType)
       case V4 => Right(callableV4ReturnType)
       case V5 => Right(callableV5ReturnType)
-<<<<<<< HEAD
       case v  => Left(s"DApp is not supported for $v")
-=======
-      case v       => Left(s"DApp is not supported for $v")
->>>>>>> 40bda671
     }
 
   private def payments(multiPaymentAllowed: Boolean) =
