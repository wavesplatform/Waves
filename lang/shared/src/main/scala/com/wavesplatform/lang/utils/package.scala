--- conflicted
+++ resolved
@@ -49,13 +49,8 @@
         val ctx = Coeval.evalOnce(
           Monoid.combineAll(
             Seq(
-<<<<<<< HEAD
-              PureContext.build(ds.stdLibVersion),
-              CryptoContext.build(Global, ds.stdLibVersion),
-=======
               PureContext.build(version),
               CryptoContext.build(Global, version),
->>>>>>> 95526904
               WavesContext.build(ds, environment)
             )
           )
