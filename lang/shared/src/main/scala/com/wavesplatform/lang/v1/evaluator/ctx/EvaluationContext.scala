--- conflicted
+++ resolved
@@ -1,11 +1,8 @@
 package com.wavesplatform.lang.v1.evaluator.ctx
 
 import cats.*
-<<<<<<< HEAD
-=======
 import cats.syntax.functor.*
 import com.wavesplatform.lang.ExecutionError
->>>>>>> 573c86c0
 import com.wavesplatform.lang.v1.FunctionHeader
 import com.wavesplatform.lang.v1.compiler.Terms.LET
 import com.wavesplatform.lang.v1.compiler.Types.FINAL
@@ -30,33 +27,17 @@
     )
 }
 
-<<<<<<< HEAD
 trait LoggedEvaluationContext[C[_[_]], F[_]] {
   def ec: EvaluationContext[C, F]
   def log(let: LET, result: LetExecResult[F]): Unit
 }
 
-case class EnabledLogEvaluationContext[C[_[_]], F[_]](l: LetLogCallback[F], ec: EvaluationContext[C, F]) extends LoggedEvaluationContext[C, F] {
-  val loggedLets: util.IdentityHashMap[LET, Unit] = new util.IdentityHashMap()
-
-  override def log(let: LET, result: LetExecResult[F]): Unit =
-    loggedLets.computeIfAbsent(let, _ => l(let.name)(result))
-}
-
-object EnabledLogEvaluationContext {
-  class Lenses[F[_], C[_[_]]] {
-    val types: Lens[EnabledLogEvaluationContext[C, F], Map[String, FINAL]] =
-      lens[EnabledLogEvaluationContext[C, F]] >> Symbol("ec") >> Symbol("typeDefs")
-    val lets: Lens[EnabledLogEvaluationContext[C, F], Map[String, LazyVal[F]]] =
-      lens[EnabledLogEvaluationContext[C, F]] >> Symbol("ec") >> Symbol("letDefs")
-    val funcs: Lens[EnabledLogEvaluationContext[C, F], Map[FunctionHeader, BaseFunction[C]]] =
-      lens[EnabledLogEvaluationContext[C, F]] >> Symbol("ec") >> Symbol("functions")
-=======
-case class LoggedEvaluationContext[C[_[_]], F[_]: Monad](l: LetLogCallback[F], ec: EvaluationContext[C, F]) {
+case class EnabledLogEvaluationContext[C[_[_]], F[_]: Monad](l: LetLogCallback[F], ec: EvaluationContext[C, F])
+    extends LoggedEvaluationContext[C, F] {
   val loggedLets: util.IdentityHashMap[LET, Unit]          = new util.IdentityHashMap()
   val loggedErrors: collection.mutable.Set[ExecutionError] = collection.mutable.Set()
 
-  def log(let: LET, result: LetExecResult[F]): F[Unit] = {
+  override def log(let: LET, result: LetExecResult[F]): Unit = {
     result.map {
       case Left(err) if !loggedErrors.contains(err) =>
         loggedErrors.addOne(err)
@@ -70,13 +51,14 @@
     loggedLets.computeIfAbsent(let, _ => l(let.name)(result))
 }
 
-object LoggedEvaluationContext {
-  class Lenses[F[_]: Monad, C[_[_]]] {
-    val types: Lens[LoggedEvaluationContext[C, F], Map[String, FINAL]]     = lens[LoggedEvaluationContext[C, F]] >> Symbol("ec") >> Symbol("typeDefs")
-    val lets: Lens[LoggedEvaluationContext[C, F], Map[String, LazyVal[F]]] = lens[LoggedEvaluationContext[C, F]] >> Symbol("ec") >> Symbol("letDefs")
-    val funcs: Lens[LoggedEvaluationContext[C, F], Map[FunctionHeader, BaseFunction[C]]] =
-      lens[LoggedEvaluationContext[C, F]] >> Symbol("ec") >> Symbol("functions")
->>>>>>> 573c86c0
+object EnabledLogEvaluationContext {
+  class Lenses[F[_], C[_[_]]] {
+    val types: Lens[EnabledLogEvaluationContext[C, F], Map[String, FINAL]] =
+      lens[EnabledLogEvaluationContext[C, F]] >> Symbol("ec") >> Symbol("typeDefs")
+    val lets: Lens[EnabledLogEvaluationContext[C, F], Map[String, LazyVal[F]]] =
+      lens[EnabledLogEvaluationContext[C, F]] >> Symbol("ec") >> Symbol("letDefs")
+    val funcs: Lens[EnabledLogEvaluationContext[C, F], Map[FunctionHeader, BaseFunction[C]]] =
+      lens[EnabledLogEvaluationContext[C, F]] >> Symbol("ec") >> Symbol("functions")
   }
 }
 
