package com.wavesplatform.lang.v1.evaluator.ctx

import cats.*
import cats.syntax.functor.*
import com.wavesplatform.lang.ExecutionError
import com.wavesplatform.lang.v1.FunctionHeader
import com.wavesplatform.lang.v1.compiler.Terms.LET
import com.wavesplatform.lang.v1.compiler.Types.FINAL
import com.wavesplatform.lang.v1.evaluator.Contextful.NoContext
import com.wavesplatform.lang.v1.evaluator.{Contextful, LetExecResult, LetLogCallback}
import shapeless.{Lens, lens}

import java.util

case class EvaluationContext[C[_[_]], F[_]](
    environment: C[F],
    typeDefs: Map[String, FINAL],
    letDefs: Map[String, LazyVal[F]],
    functions: Map[FunctionHeader, BaseFunction[C]]
) {
  def mapK[G[_]: Monad](f: F ~> G): EvaluationContext[C, G] =
    EvaluationContext(
      environment.asInstanceOf[C[G]],
      typeDefs,
      letDefs.view.mapValues(_.mapK(f)).toMap,
      functions
    )
}

case class LoggedEvaluationContext[C[_[_]], F[_]: Monad](l: LetLogCallback[F], ec: EvaluationContext[C, F]) {
  val loggedLets: util.IdentityHashMap[LET, Unit]          = new util.IdentityHashMap()
  val loggedErrors: collection.mutable.Set[ExecutionError] = collection.mutable.Set()

<<<<<<< HEAD
  def log(let: LET, result: LetExecResult[F]): Unit = {}
//    loggedLets.computeIfAbsent(let, _ => l(let.name)(result))
=======
  def log(let: LET, result: LetExecResult[F]): F[Unit] = {
    result.map {
      case Left(err) if !loggedErrors.contains(err) =>
        loggedErrors.addOne(err)
        add(let, result)
      case Left(_) => ()
      case _       => add(let, result)
    }
  }

  private def add(let: LET, result: LetExecResult[F]): Unit =
    loggedLets.computeIfAbsent(let, _ => l(let.name)(result))
>>>>>>> deb8ae33
}

object LoggedEvaluationContext {
  class Lenses[F[_]: Monad, C[_[_]]] {
    val types: Lens[LoggedEvaluationContext[C, F], Map[String, FINAL]]     = lens[LoggedEvaluationContext[C, F]] >> Symbol("ec") >> Symbol("typeDefs")
    val lets: Lens[LoggedEvaluationContext[C, F], Map[String, LazyVal[F]]] = lens[LoggedEvaluationContext[C, F]] >> Symbol("ec") >> Symbol("letDefs")
    val funcs: Lens[LoggedEvaluationContext[C, F], Map[FunctionHeader, BaseFunction[C]]] =
      lens[LoggedEvaluationContext[C, F]] >> Symbol("ec") >> Symbol("functions")
  }
}

object EvaluationContext {

  val empty = EvaluationContext(Contextful.empty[Id], Map.empty, Map.empty, Map.empty)

  implicit def monoid[F[_], C[_[_]]]: Monoid[EvaluationContext[C, F]] = new Monoid[EvaluationContext[C, F]] {
    override val empty: EvaluationContext[C, F] = EvaluationContext.empty.asInstanceOf[EvaluationContext[C, F]]

    override def combine(x: EvaluationContext[C, F], y: EvaluationContext[C, F]): EvaluationContext[C, F] =
      EvaluationContext(
        environment = y.environment,
        typeDefs = x.typeDefs ++ y.typeDefs,
        letDefs = x.letDefs ++ y.letDefs,
        functions = x.functions ++ y.functions
      )
  }

  def build[F[_], C[_[_]]](
      environment: C[F],
      typeDefs: Map[String, FINAL],
      letDefs: Map[String, LazyVal[F]],
      functions: Seq[BaseFunction[C]]
  ): EvaluationContext[C, F] = {
    if (functions.distinct.size != functions.size) {
      val dups = functions.groupBy(_.header).filter(_._2.size != 1)
      throw new Exception(s"Duplicate runtime functions names: $dups")
    }
    EvaluationContext(environment, typeDefs, letDefs, functions.map(f => f.header -> f).toMap)
  }

  def build(
      typeDefs: Map[String, FINAL],
      letDefs: Map[String, LazyVal[Id]],
      functions: Seq[BaseFunction[NoContext]] = Seq()
  ): EvaluationContext[NoContext, Id] = {
    if (functions.distinct.size != functions.size) {
      val dups = functions.groupBy(_.header).filter(_._2.size != 1)
      throw new Exception(s"Duplicate runtime functions names: $dups")
    }
    EvaluationContext[NoContext, Id](Contextful.empty[Id], typeDefs, letDefs, functions.map(f => f.header -> f).toMap)
  }
}<|MERGE_RESOLUTION|>--- conflicted
+++ resolved
@@ -31,10 +31,6 @@
   val loggedLets: util.IdentityHashMap[LET, Unit]          = new util.IdentityHashMap()
   val loggedErrors: collection.mutable.Set[ExecutionError] = collection.mutable.Set()
 
-<<<<<<< HEAD
-  def log(let: LET, result: LetExecResult[F]): Unit = {}
-//    loggedLets.computeIfAbsent(let, _ => l(let.name)(result))
-=======
   def log(let: LET, result: LetExecResult[F]): F[Unit] = {
     result.map {
       case Left(err) if !loggedErrors.contains(err) =>
@@ -45,9 +41,8 @@
     }
   }
 
-  private def add(let: LET, result: LetExecResult[F]): Unit =
-    loggedLets.computeIfAbsent(let, _ => l(let.name)(result))
->>>>>>> deb8ae33
+  private def add(let: LET, result: LetExecResult[F]): Unit = {}
+//    loggedLets.computeIfAbsent(let, _ => l(let.name)(result))
 }
 
 object LoggedEvaluationContext {
