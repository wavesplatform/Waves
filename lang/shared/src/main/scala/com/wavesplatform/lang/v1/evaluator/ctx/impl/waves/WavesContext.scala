package com.wavesplatform.lang.v1.evaluator.ctx.impl.waves

import cats.syntax.semigroup._
import com.wavesplatform.lang.directives.DirectiveSet
import com.wavesplatform.lang.directives.values._
import com.wavesplatform.lang.v1.evaluator.ctx.BaseFunction
import com.wavesplatform.lang.v1.evaluator.ctx.impl.waves.Functions.{addressFromStringF, _}
import com.wavesplatform.lang.v1.evaluator.ctx.impl.waves.Types._
import com.wavesplatform.lang.v1.evaluator.ctx.impl.waves.Vals._
import com.wavesplatform.lang.v1.traits._
import com.wavesplatform.lang.v1.{BaseGlobal, CTX}

object WavesContext {
  def build(global: BaseGlobal, ds: DirectiveSet): CTX[Environment] =
    invariableCtx |+| variableCtxCache(global, ds)

  private val commonFunctions =
    Array(
      txHeightByIdF,
      getIntegerFromStateF,
      getBooleanFromStateF,
      getBinaryFromStateF,
      getStringFromStateF,
      addressFromRecipientF
    )

  private val balanceV123Functions =
    Array(
      assetBalanceF,
      wavesBalanceF
    )

  private val balanceV4Functions =
    Array(
      assetBalanceV4F,
      wavesBalanceV4F
    )

  private val invariableCtx =
    CTX(Seq(), Map(height), commonFunctions)

  private val ctxCache = scala.collection.mutable.AnyRefMap.empty[(BaseGlobal, DirectiveSet), CTX[Environment]]

  private def variableCtxCache(global: BaseGlobal, ds: DirectiveSet) =
    ctxCache.getOrElse((global, ds), ctxCache.synchronized {
      ctxCache.getOrElseUpdate((global, ds), variableCtx(global, ds))
    })

  private def variableCtx(global: BaseGlobal, ds: DirectiveSet): CTX[Environment] = {
    val isTokenContext = ds.scriptType == Asset
    val proofsEnabled  = !isTokenContext
    val version        = ds.stdLibVersion
    CTX(
      variableTypes(version, proofsEnabled),
      variableVars(isTokenContext, version, ds.contentType, proofsEnabled),
      variableFuncs(global, version, ds.scriptType, ds.contentType, proofsEnabled)
    )
  }

  private def fromV3Funcs(proofsEnabled: Boolean, v: StdLibVersion) =
    extractedFuncs(v) ++ Array(
      assetInfoF(v),
      blockInfoByHeightF(v),
      transferTxByIdF(proofsEnabled, v),
      stringFromAddressF
    )

  private def fromV4Funcs(proofsEnabled: Boolean, version: StdLibVersion) =
    fromV3Funcs(proofsEnabled, version) ++ Array(
      calculateAssetIdF,
      transactionFromProtoBytesF(proofsEnabled, version),
      simplifiedIssueActionConstructor,
      detailedIssueActionConstructor
    ) ++ balanceV4Functions

  private def fromV5Funcs(proofsEnabled: Boolean, version: StdLibVersion, contentType: ContentType, scriptType: ScriptType) = {
    val v5Funcs = Array(
      simplifiedLeaseActionConstructor,
      detailedLeaseActionConstructor,
      calculateLeaseId,
      isDataStorageUntouchedF
<<<<<<< HEAD
    )

    val dAppFuncs =
      if (contentType == DApp)
        Array(callDAppF(version, reentrant = false), callDAppF(version, reentrant = true))
      else
        Array[BaseFunction[Environment]]()

    val accountFuncs =
      if (scriptType == Account)
        selfCallFunctions(V5)
      else
        Array[BaseFunction[Environment]]()

    fromV4Funcs(proofsEnabled, version) ++ v5Funcs ++ dAppFuncs ++ accountFuncs
  }
=======
    ) ++ (if (contentType == DApp)
            Array(
              callDAppF(reentrant = false),
              callDAppF(reentrant = true)
            )
          else Array())
>>>>>>> c66f70d6

  private def selfCallFunctions(v: StdLibVersion) =
    Array(
      getIntegerFromStateSelfF,
      getBooleanFromStateSelfF,
      getBinaryFromStateSelfF,
      getStringFromStateSelfF
    ) ++ extractedStateSelfFuncs(v)

  private def variableFuncs(global: BaseGlobal, version: StdLibVersion, scriptType: ScriptType, contentType: ContentType, proofsEnabled: Boolean) = {
    val commonFuncs =
      Array(
        getIntegerFromArrayF(version),
        getBooleanFromArrayF(version),
        getBinaryFromArrayF(version),
        getStringFromArrayF(version),
        getIntegerByIndexF(version),
        getBooleanByIndexF(version),
        getBinaryByIndexF(version),
        getStringByIndexF(version),
        addressFromPublicKeyF(version),
        if (version >= V4) addressFromStringV4 else addressFromStringF(version)
      ) ++ (if (version >= V5) Array(accountScriptHashF(global)) else Array())

    val versionSpecificFuncs =
      version match {
        case V1 | V2 => Array(txByIdF(proofsEnabled, version)) ++ balanceV123Functions
        case V3      => fromV3Funcs(proofsEnabled, version) ++ balanceV123Functions
        case V4      => fromV4Funcs(proofsEnabled, version)
        case V5      => fromV5Funcs(proofsEnabled, version, contentType, scriptType)
        case V6      => fromV5Funcs(proofsEnabled, version, contentType, scriptType)
      }
    commonFuncs ++ versionSpecificFuncs
  }

  private def variableVars(
      isTokenContext: Boolean,
      version: StdLibVersion,
      contentType: ContentType,
      proofsEnabled: Boolean
  ) = {
    val txVal = tx(isTokenContext, version, proofsEnabled)
    version match {
      case V1 => Map(txVal)
      case V2 => Map(sell, buy, txVal)
      case _ =>
        val `this` = if (isTokenContext) assetThis(version) else accountThis
        val txO    = if (contentType == Expression) Map(txVal) else Map()
        val common = Map(sell, buy, lastBlock(version), `this`)
        common ++ txO
    }
  }

  private def variableTypes(version: StdLibVersion, proofsEnabled: Boolean) =
    buildWavesTypes(proofsEnabled, version) ++
      (if (version >= V3) dAppTypes(version) else Nil)
}<|MERGE_RESOLUTION|>--- conflicted
+++ resolved
@@ -79,12 +79,11 @@
       detailedLeaseActionConstructor,
       calculateLeaseId,
       isDataStorageUntouchedF
-<<<<<<< HEAD
     )
 
     val dAppFuncs =
       if (contentType == DApp)
-        Array(callDAppF(version, reentrant = false), callDAppF(version, reentrant = true))
+        Array(callDAppF(reentrant = false), callDAppF(reentrant = true))
       else
         Array[BaseFunction[Environment]]()
 
@@ -96,14 +95,6 @@
 
     fromV4Funcs(proofsEnabled, version) ++ v5Funcs ++ dAppFuncs ++ accountFuncs
   }
-=======
-    ) ++ (if (contentType == DApp)
-            Array(
-              callDAppF(reentrant = false),
-              callDAppF(reentrant = true)
-            )
-          else Array())
->>>>>>> c66f70d6
 
   private def selfCallFunctions(v: StdLibVersion) =
     Array(
