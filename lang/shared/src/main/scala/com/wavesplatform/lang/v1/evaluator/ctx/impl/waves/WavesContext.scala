package com.wavesplatform.lang.v1.evaluator.ctx.impl.waves

import cats.Eval
import cats.implicits._
import com.wavesplatform.common.state.ByteStr
import com.wavesplatform.common.utils.EitherExt2
import com.wavesplatform.lang.directives.DirectiveSet
import com.wavesplatform.lang.directives.values._
import com.wavesplatform.lang.v1.compiler.Terms._
import com.wavesplatform.lang.v1.compiler.Types.{BYTESTR, LONG, STRING, _}
import com.wavesplatform.lang.v1.evaluator.FunctionIds._
import com.wavesplatform.lang.v1.evaluator.ctx._
import com.wavesplatform.lang.v1.evaluator.ctx.impl.{EnvironmentFunctions, PureContext, _}
import com.wavesplatform.lang.v1.traits._
import com.wavesplatform.lang.v1.traits.domain.{OrdType, Recipient}
import com.wavesplatform.lang.v1.{CTX, FunctionHeader}

object WavesContext {

  import Bindings._
  import Types._
  import com.wavesplatform.lang.v1.evaluator.ctx.impl.converters._

  lazy val writeSetType = CASETYPEREF(FieldNames.WriteSet, List(FieldNames.Data -> LIST(dataEntryType)))
  val scriptTransfer =
    CASETYPEREF(FieldNames.ScriptTransfer, List("recipient" -> addressOrAliasType, "amount" -> LONG, "asset" -> optionByteVector))
  lazy val scriptTransferSetType = CASETYPEREF(FieldNames.TransferSet, List(FieldNames.Transfers -> LIST(scriptTransfer)))
  lazy val scriptResultType =
    CASETYPEREF(FieldNames.ScriptResult, List(FieldNames.ScriptWriteSet -> writeSetType, FieldNames.ScriptTransferSet -> scriptTransferSetType))

  def build(ds: DirectiveSet, env: Environment): CTX = {

    val version = ds.stdLibVersion
    val isTokenContext = ds.scriptType match {
      case Account => false
      case Asset   => true
    }
    val environmentFunctions = new EnvironmentFunctions(env)

    val proofsEnabled = !isTokenContext

    def getDataFromStateF(name: String, internalName: Short, dataType: DataType): BaseFunction =
      NativeFunction(
        name,
        100,
        internalName,
        UNION(dataType.innerType, UNIT),
        "get data from the account state",
        ("addressOrAlias", addressOrAliasType, "account"),
        ("key", STRING, "key")
      ) {
        case (addressOrAlias: CaseObj) :: CONST_STRING(k) :: Nil =>
          environmentFunctions.getData(addressOrAlias, k, dataType).flatMap {
            case None => Right(unit)
            case Some(a) =>
              a match {
                case b: ByteStr => CONST_BYTESTR(b)
                case b: Long    => Right(CONST_LONG(b))
                case b: String  => CONST_STRING(b)
                case b: Boolean => Right(CONST_BOOLEAN(b))
              }
          }
        case _ => ???
      }

    val getIntegerFromStateF: BaseFunction = getDataFromStateF("getInteger", DATA_LONG_FROM_STATE, DataType.Long)
    val getBooleanFromStateF: BaseFunction = getDataFromStateF("getBoolean", DATA_BOOLEAN_FROM_STATE, DataType.Boolean)
    val getBinaryFromStateF: BaseFunction  = getDataFromStateF("getBinary", DATA_BYTES_FROM_STATE, DataType.ByteArray)
    val getStringFromStateF: BaseFunction  = getDataFromStateF("getString", DATA_STRING_FROM_STATE, DataType.String)

    def getDataFromArrayF(name: String, internalName: Short, dataType: DataType): BaseFunction =
      NativeFunction(
        name,
        10,
        internalName,
        UNION(dataType.innerType, UNIT),
        "Find and extract data by key",
        ("data", LIST(dataEntryType), "DataEntry vector, usually tx.data"),
        ("key", STRING, "key")
      ) {
        case ARR(data: IndexedSeq[CaseObj] @unchecked) :: CONST_STRING(key: String) :: Nil =>
          val entryValue = data
            .find(entry => Right(entry.fields("key")) == CONST_STRING(key))
            .map(_.fields("value"))
          entryValue match {
            case Some(n: CONST_LONG) if dataType == DataType.Long         => Right(n)
            case Some(b: CONST_BOOLEAN) if dataType == DataType.Boolean   => Right(b)
            case Some(b: CONST_BYTESTR) if dataType == DataType.ByteArray => Right(b)
            case Some(s: CONST_STRING) if dataType == DataType.String     => Right(s)
            case _                                                        => Right(unit)
          }
        case _ => ???
      }

    val getIntegerFromArrayF: BaseFunction = getDataFromArrayF("getInteger", DATA_LONG_FROM_ARRAY, DataType.Long)
    val getBooleanFromArrayF: BaseFunction = getDataFromArrayF("getBoolean", DATA_BOOLEAN_FROM_ARRAY, DataType.Boolean)
    val getBinaryFromArrayF: BaseFunction  = getDataFromArrayF("getBinary", DATA_BYTES_FROM_ARRAY, DataType.ByteArray)
    val getStringFromArrayF: BaseFunction  = getDataFromArrayF("getString", DATA_STRING_FROM_ARRAY, DataType.String)

    def getDataByIndexF(name: String, dataType: DataType): BaseFunction =
      UserFunction(
        name,
        30,
        UNION(dataType.innerType, UNIT),
        "Extract data by index",
        ("@data", LIST(dataEntryType), "DataEntry vector, usually tx.data"),
        ("@index", LONG, "index")
      ) {
        LET_BLOCK(
          LET("@val", GETTER(FUNCTION_CALL(PureContext.getElement, List(REF("@data"), REF("@index"))), "value")),
          IF(
            FUNCTION_CALL(
              PureContext._isInstanceOf,
              List(REF("@val"), CONST_STRING(dataType.innerType.name).explicitGet())
            ),
            REF("@val"),
            REF("unit")
          )
        )
      }

    val getIntegerByIndexF: BaseFunction = getDataByIndexF("getInteger", DataType.Long)
    val getBooleanByIndexF: BaseFunction = getDataByIndexF("getBoolean", DataType.Boolean)
    val getBinaryByIndexF: BaseFunction  = getDataByIndexF("getBinary", DataType.ByteArray)
    val getStringByIndexF: BaseFunction  = getDataByIndexF("getString", DataType.String)

    def withExtract(f: BaseFunction) = {
      val args = f.signature.args.zip(f.argsDoc).map {
        case ((name, ty), (_name, doc)) => ("@" ++ name, ty, doc)
      }
      UserFunction(
        f.name ++ "Value",
        "@extr" ++ f.header.toString,
        f.costByLibVersion,
        f.signature.result.asInstanceOf[UNION].typeList.find(_ != UNIT).get,
        f.docString ++ " (fail on error)",
        args: _*
      ) {
        FUNCTION_CALL(PureContext.extract, List(FUNCTION_CALL(f.header, args.map(a => REF(a._1)).toList)))
      }
    }

    def secureHashExpr(xs: EXPR): EXPR = FUNCTION_CALL(
      FunctionHeader.Native(KECCAK256),
      List(
        FUNCTION_CALL(
          FunctionHeader.Native(BLAKE256),
          List(xs)
        )
      )
    )

    lazy val addressFromPublicKeyF: BaseFunction =
      UserFunction("addressFromPublicKey", 82, addressType, "Convert public key to account address", ("@publicKey", BYTESTR, "public key")) {

        FUNCTION_CALL(
          FunctionHeader.User("Address"),
          List(
            LET_BLOCK(
              LET(
                "@afpk_withoutChecksum",
                FUNCTION_CALL(
                  PureContext.sumByteStr,
                  List(
                    CONST_BYTESTR(ByteStr.fromBytes(EnvironmentFunctions.AddressVersion, env.chainId)).explicitGet(),
                    // publicKeyHash
                    FUNCTION_CALL(
                      PureContext.takeBytes,
                      List(
                        secureHashExpr(REF("@publicKey")),
                        CONST_LONG(EnvironmentFunctions.HashLength)
                      )
                    )
                  )
                )
              ),
              // bytes
              FUNCTION_CALL(
                PureContext.sumByteStr,
                List(
                  REF("@afpk_withoutChecksum"),
                  FUNCTION_CALL(
                    PureContext.takeBytes,
                    List(
                      secureHashExpr(REF("@afpk_withoutChecksum")),
                      CONST_LONG(EnvironmentFunctions.ChecksumLength)
                    )
                  )
                )
              )
            )
          )
        )
      }

    def removePrefixExpr(str: EXPR, prefix: String): EXPR = IF(
      FUNCTION_CALL(
        PureContext.eq,
        List(
          FUNCTION_CALL(PureContext.takeString, List(str, CONST_LONG(prefix.length))),
          CONST_STRING(prefix).explicitGet()
        )
      ),
      FUNCTION_CALL(PureContext.dropString, List(str, CONST_LONG(prefix.length))),
      str
    )

    def verifyAddressChecksumExpr(addressBytes: EXPR): EXPR = FUNCTION_CALL(
      PureContext.eq,
      List(
        // actual checksum
        FUNCTION_CALL(PureContext.takeRightBytes, List(addressBytes, CONST_LONG(EnvironmentFunctions.ChecksumLength))),
        // generated checksum
        FUNCTION_CALL(
          PureContext.takeBytes,
          List(
            secureHashExpr(FUNCTION_CALL(PureContext.dropRightBytes, List(addressBytes, CONST_LONG(EnvironmentFunctions.ChecksumLength)))),
            CONST_LONG(EnvironmentFunctions.ChecksumLength)
          )
        )
      )
    )

    lazy val addressFromStringF: BaseFunction =
      UserFunction("addressFromString", 124, optionAddress, "Decode account address", ("@string", STRING, "string address representation")) {

        LET_BLOCK(
          LET("@afs_addrBytes",
              FUNCTION_CALL(FunctionHeader.Native(FROMBASE58), List(removePrefixExpr(REF("@string"), EnvironmentFunctions.AddressPrefix)))),
          IF(
            FUNCTION_CALL(
              PureContext.eq,
              List(
                FUNCTION_CALL(PureContext.sizeBytes, List(REF("@afs_addrBytes"))),
                CONST_LONG(EnvironmentFunctions.AddressLength)
              )
            ),
            IF(
              // version
              FUNCTION_CALL(
                PureContext.eq,
                List(
                  FUNCTION_CALL(PureContext.takeBytes, List(REF("@afs_addrBytes"), CONST_LONG(1))),
                  CONST_BYTESTR(ByteStr.fromBytes(EnvironmentFunctions.AddressVersion)).explicitGet()
                )
              ),
              IF(
                // networkByte
                FUNCTION_CALL(
                  PureContext.eq,
                  List(
                    FUNCTION_CALL(
                      PureContext.takeBytes,
                      List(
                        FUNCTION_CALL(PureContext.dropBytes, List(REF("@afs_addrBytes"), CONST_LONG(1))),
                        CONST_LONG(1)
                      )
                    ),
                    CONST_BYTESTR(ByteStr.fromBytes(env.chainId)).explicitGet()
                  )
                ),
                IF(
                  verifyAddressChecksumExpr(REF("@afs_addrBytes")),
                  FUNCTION_CALL(FunctionHeader.User("Address"), List(REF("@afs_addrBytes"))),
                  REF("unit")
                ),
                REF("unit")
              ),
              REF("unit")
            ),
            REF("unit")
          )
        )
      }

    val addressFromRecipientF: BaseFunction =
      NativeFunction(
        "addressFromRecipient",
        100,
        ADDRESSFROMRECIPIENT,
        addressType,
        "Extract address or lookup alias",
        ("AddressOrAlias", addressOrAliasType, "address or alias, usually tx.recipient")
      ) {
        case (c @ CaseObj(`addressType`, _)) :: Nil => Right(c)
        case CaseObj(`aliasType`, fields) :: Nil =>
          environmentFunctions
            .addressFromAlias(fields("alias").asInstanceOf[CONST_STRING].s)
            .map(resolved => CaseObj(addressType, Map("bytes" -> CONST_BYTESTR(resolved.bytes).explicitGet())))
        case _ => ???
      }

    val stringFromAddressF: BaseFunction =
      NativeFunction(
        "toString",
        10,
        ADDRESSTOSTRING,
        STRING,
        "Convert address bytes to string",
        ("Address", addressType, "address")
      ) {
        case CaseObj(`addressType`, fields) :: Nil => CONST_STRING(fields("bytes").asInstanceOf[CONST_BYTESTR].bs.toString)
        case _                                     => ???
      }

    val inputEntityCoeval: Eval[Either[String, CaseObj]] = {
      Eval.later(
        env.inputEntity
          .eliminate(
            tx => transactionObject(tx, proofsEnabled, version).asRight[String],
            _.eliminate(
              o => orderObject(o, proofsEnabled, version).asRight[String],
              _.eliminate(
                o => Bindings.scriptTransfer(o).asRight[String],
                _ => "Expected Transaction or Order".asLeft[CaseObj]
              )
            )
          ))
    }

<<<<<<< HEAD
    val heightCoeval: Eval[Either[String, CONST_LONG]] = Eval.later(Right(CONST_LONG(env.height)))
    val thisCoeval: Eval[Either[String, CaseObj]]      = Eval.later(Right(Bindings.senderObject(env.tthis)))
    val lastBlockCoeval: Eval[Either[String, CaseObj]] = Eval.later(Right(Bindings.buildLastBlockInfo(env.lastBlockOpt().get)))
=======
    val heightCoeval:      Eval[Either[String, CONST_LONG]] = Eval.later(Right(CONST_LONG(env.height)))
    val accountThisCoeval: Eval[Either[String, CaseObj]]    = Eval.later(Right(Bindings.senderObject(env.tthis)))
    val assetThisCoeval:   Eval[Either[String, CaseObj]]    = Eval.later(Right(buildAssetInfo(env.assetInfoById(env.tthis.bytes).get)))
    val lastBlockCoeval:   Eval[Either[String, CaseObj]]    = Eval.later(Right(Bindings.buildLastBlockInfo(env.lastBlockOpt().get)))
>>>>>>> 3dd04a3c

    val anyTransactionType =
      UNION(
        (buildObsoleteTransactionTypes(proofsEnabled) ++
          buildActiveTransactionTypes(proofsEnabled, version)))

    val txByIdF: BaseFunction = {
      val returnType = com.wavesplatform.lang.v1.compiler.Types.UNION.create(UNIT +: anyTransactionType.typeList)
      NativeFunction("transactionById", 100, GETTRANSACTIONBYID, returnType, "Lookup transaction", ("id", BYTESTR, "transaction Id")) {
        case CONST_BYTESTR(id: ByteStr) :: Nil =>
          val maybeDomainTx: Option[CaseObj] = env.transactionById(id.arr).map(transactionObject(_, proofsEnabled, version))
          Right(fromOptionCO(maybeDomainTx))
        case _ => ???
      }
    }

    val transferTxByIdF: BaseFunction =
      NativeFunction(
        "transferTransactionById",
        100,
        TRANSFERTRANSACTIONBYID,
        UNION(buildTransferTransactionType(proofsEnabled), UNIT),
        "Lookup transfer transaction",
        ("id", BYTESTR, "transfer transaction id")
      ) {
        case CONST_BYTESTR(id: ByteStr) :: Nil =>
          val transferTxO = env.transferTransactionById(id.arr).map(transactionObject(_, proofsEnabled, version))
          Right(fromOptionCO(transferTxO))

        case _ => ???
      }

    def caseObjToRecipient(c: CaseObj): Recipient = c.caseType.name match {
      case addressType.name => Recipient.Address(c.fields("bytes").asInstanceOf[CONST_BYTESTR].bs)
      case aliasType.name   => Recipient.Alias(c.fields("alias").asInstanceOf[CONST_STRING].s)
      case _                => ???
    }

    val assetBalanceF: BaseFunction =
      NativeFunction(
        "assetBalance",
        100,
        ACCOUNTASSETBALANCE,
        LONG,
        "get asset balance for account",
        ("addressOrAlias", addressOrAliasType, "account"),
        ("assetId", UNION(UNIT, BYTESTR), "assetId (WAVES if none)")
      ) {
        case (c: CaseObj) :: u :: Nil if u == unit => env.accountBalanceOf(caseObjToRecipient(c), None).map(CONST_LONG)
        case (c: CaseObj) :: CONST_BYTESTR(assetId: ByteStr) :: Nil =>
          env.accountBalanceOf(caseObjToRecipient(c), Some(assetId.arr)).map(CONST_LONG)

        case _ => ???
      }

    val assetInfoF: BaseFunction =
      NativeFunction(
        "assetInfo",
        100,
        GETASSETINFOBYID,
        optionAsset,
        "get asset info by id",
        ("id", BYTESTR, "asset Id")
      ) {
        case CONST_BYTESTR(id: ByteStr) :: Nil =>
          env.assetInfoById(id.arr).map(buildAssetInfo(_)) match {
            case Some(result) => Right(result)
            case _            => Right(unit)
          }
        case _ => ???
      }

    val wavesBalanceF: UserFunction =
      UserFunction("wavesBalance", 109, LONG, "get WAVES balance for account", ("@addressOrAlias", addressOrAliasType, "account")) {
        FUNCTION_CALL(assetBalanceF.header, List(REF("@addressOrAlias"), REF("unit")))

      }

    val txHeightByIdF: BaseFunction = NativeFunction(
      "transactionHeightById",
      100,
      TRANSACTIONHEIGHTBYID,
      optionLong,
      "get height when transaction was stored to blockchain",
      ("id", BYTESTR, "transaction Id")
    ) {
      case CONST_BYTESTR(id: ByteStr) :: Nil => Right(fromOptionL(env.transactionHeightById(id.arr).map(_.toLong)))
      case _                                 => ???
    }

    val blockInfoByHeightF: BaseFunction = NativeFunction(
      "blockInfoByHeight",
      100,
      BLOCKINFOBYHEIGHT,
      UNION(UNIT, blockInfo),
      "lookup block by height and return info if it exists",
      ("height", LONG, "block height")
    ) {
      case CONST_LONG(height: Long) :: Nil => Right(env.blockInfoByHeight(height.toInt).map(Bindings.buildLastBlockInfo))
      case _                               => ???
    }

    val sellOrdTypeCoeval: Eval[Either[String, CaseObj]] = Eval.always(Right(ordType(OrdType.Sell)))
    val buyOrdTypeCoeval: Eval[Either[String, CaseObj]]  = Eval.always(Right(ordType(OrdType.Buy)))

    val scriptInputType =
      if (isTokenContext)
        UNION(buildAssetSupportedTransactions(proofsEnabled, version))
      else
        UNION((buildOrderType(proofsEnabled) :: buildActiveTransactionTypes(proofsEnabled, version)))

    val commonVars = Map(
      ("height", ((com.wavesplatform.lang.v1.compiler.Types.LONG, "Current blockchain height"), LazyVal(EitherT(heightCoeval)))),
    )

    val txVar   = ("tx", ((scriptInputType, "Processing transaction"), LazyVal(EitherT(inputEntityCoeval))))

    lazy val accountThisVar = ("this", ((addressType, "Script address"), LazyVal(EitherT(accountThisCoeval))))
    lazy val assetThisVar   = ("this", ((assetType,   "Asset info"),     LazyVal(EitherT(assetThisCoeval))))
    lazy val thisVar = ds.scriptType match {
      case Account => accountThisVar
      case Asset   => assetThisVar
    }

    val vars = Map(
      1 -> Map(txVar),
      2 -> Map(
        ("Sell", ((ordTypeType, "Sell OrderType"), LazyVal(EitherT(sellOrdTypeCoeval)))),
        ("Buy", ((ordTypeType, "Buy OrderType"), LazyVal(EitherT(buyOrdTypeCoeval)))),
        txVar
      ),
      3 -> {
        val v3Part1: Map[String, ((FINAL, String), LazyVal)] = Map(
          ("Sell", ((sellType, "Sell OrderType"), LazyVal(EitherT(sellOrdTypeCoeval)))),
          ("Buy", ((buyType, "Buy OrderType"), LazyVal(EitherT(buyOrdTypeCoeval)))),
          ("lastBlock", ((blockInfo, "Last block info"), LazyVal(EitherT(lastBlockCoeval))))
        )
        val v3Part2: Map[String, ((FINAL, String), LazyVal)] = if (ds.contentType == Expression) Map(txVar, thisVar) else Map(thisVar)
        (v3Part1 ++ v3Part2)
      }
    )

    lazy val functions = Array(
      txHeightByIdF,
      getIntegerFromStateF,
      getBooleanFromStateF,
      getBinaryFromStateF,
      getStringFromStateF,
      getIntegerFromArrayF,
      getBooleanFromArrayF,
      getBinaryFromArrayF,
      getStringFromArrayF,
      getIntegerByIndexF,
      getBooleanByIndexF,
      getBinaryByIndexF,
      getStringByIndexF,
      addressFromPublicKeyF,
      addressFromStringF,
      addressFromRecipientF,
      assetBalanceF,
      wavesBalanceF
    )

    val types = buildWavesTypes(proofsEnabled, version)

    CTX(
      types ++ (if (version == V3) {
                  List(writeSetType, paymentType, scriptTransfer, scriptTransferSetType, scriptResultType, invocationType, assetType, blockInfo)
                } else List.empty),
      commonVars ++ vars(version.id),
      functions ++ (
        version match {
          case V1 | V2 => List(txByIdF)
          case V3 =>
            List(
              getIntegerFromStateF,
              getBooleanFromStateF,
              getBinaryFromStateF,
              getStringFromStateF,
              getIntegerFromArrayF,
              getBooleanFromArrayF,
              getBinaryFromArrayF,
              getStringFromArrayF,
              getIntegerByIndexF,
              getBooleanByIndexF,
              getBinaryByIndexF,
              getStringByIndexF,
              addressFromStringF
            ).map(withExtract) ::: List(assetInfoF, blockInfoByHeightF, transferTxByIdF, stringFromAddressF)
        }
      )
    )
  }

  val verifierInput = UNION.create((buildOrderType(true) :: buildActiveTransactionTypes(true, V3)), Some("VerifierInput"))
}<|MERGE_RESOLUTION|>--- conflicted
+++ resolved
@@ -1,6 +1,7 @@
 package com.wavesplatform.lang.v1.evaluator.ctx.impl.waves
 
 import cats.Eval
+import cats.data.EitherT
 import cats.implicits._
 import com.wavesplatform.common.state.ByteStr
 import com.wavesplatform.common.utils.EitherExt2
@@ -318,16 +319,10 @@
           ))
     }
 
-<<<<<<< HEAD
-    val heightCoeval: Eval[Either[String, CONST_LONG]] = Eval.later(Right(CONST_LONG(env.height)))
-    val thisCoeval: Eval[Either[String, CaseObj]]      = Eval.later(Right(Bindings.senderObject(env.tthis)))
-    val lastBlockCoeval: Eval[Either[String, CaseObj]] = Eval.later(Right(Bindings.buildLastBlockInfo(env.lastBlockOpt().get)))
-=======
     val heightCoeval:      Eval[Either[String, CONST_LONG]] = Eval.later(Right(CONST_LONG(env.height)))
     val accountThisCoeval: Eval[Either[String, CaseObj]]    = Eval.later(Right(Bindings.senderObject(env.tthis)))
     val assetThisCoeval:   Eval[Either[String, CaseObj]]    = Eval.later(Right(buildAssetInfo(env.assetInfoById(env.tthis.bytes).get)))
     val lastBlockCoeval:   Eval[Either[String, CaseObj]]    = Eval.later(Right(Bindings.buildLastBlockInfo(env.lastBlockOpt().get)))
->>>>>>> 3dd04a3c
 
     val anyTransactionType =
       UNION(
@@ -336,7 +331,12 @@
 
     val txByIdF: BaseFunction = {
       val returnType = com.wavesplatform.lang.v1.compiler.Types.UNION.create(UNIT +: anyTransactionType.typeList)
-      NativeFunction("transactionById", 100, GETTRANSACTIONBYID, returnType, "Lookup transaction", ("id", BYTESTR, "transaction Id")) {
+      NativeFunction("transactionById",
+                     100,
+                     GETTRANSACTIONBYID,
+                     returnType,
+                     "Lookup transaction",
+                     ("id", BYTESTR, "transaction Id")) {
         case CONST_BYTESTR(id: ByteStr) :: Nil =>
           val maybeDomainTx: Option[CaseObj] = env.transactionById(id.arr).map(transactionObject(_, proofsEnabled, version))
           Right(fromOptionCO(maybeDomainTx))
@@ -430,8 +430,8 @@
       case _                               => ???
     }
 
-    val sellOrdTypeCoeval: Eval[Either[String, CaseObj]] = Eval.always(Right(ordType(OrdType.Sell)))
-    val buyOrdTypeCoeval: Eval[Either[String, CaseObj]]  = Eval.always(Right(ordType(OrdType.Buy)))
+    val sellOrdTypeCoeval: Eval[Either[String, CaseObj]]  = Eval.always(Right(ordType(OrdType.Sell)))
+    val buyOrdTypeCoeval:  Eval[Either[String, CaseObj]]  = Eval.always(Right(ordType(OrdType.Buy)))
 
     val scriptInputType =
       if (isTokenContext)
