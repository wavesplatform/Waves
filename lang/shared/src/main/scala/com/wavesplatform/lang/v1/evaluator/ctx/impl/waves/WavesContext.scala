--- conflicted
+++ resolved
@@ -54,14 +54,12 @@
     } yield DirectiveSet(version, scriptType, contentType)
 
   private val variableCtxCache: Map[DirectiveSet, CTX[Environment]] =
-    allDirectives
-      .collect { case Right(ds) => (ds, variableCtx(ds)) }
-      .toMap
+    allDirectives.collect { case Right(ds) => (ds, variableCtx(ds)) }.toMap
 
   private def variableCtx(ds: DirectiveSet): CTX[Environment] = {
-    val isTokenContext = ds.scriptType  == Asset
-    val proofsEnabled = !isTokenContext
-    val version       = ds.stdLibVersion
+    val isTokenContext = ds.scriptType == Asset
+    val proofsEnabled  = !isTokenContext
+    val version        = ds.stdLibVersion
     CTX(
       variableTypes(version, proofsEnabled),
       variableVars(isTokenContext, version, ds.contentType, proofsEnabled),
@@ -88,18 +86,11 @@
       balanceV4Functions
 
   private def fromV5Funcs(proofsEnabled: Boolean, version: StdLibVersion) =
-    fromV4Funcs(proofsEnabled, version)
-
-<<<<<<< HEAD
-  private def variableFuncs(version: StdLibVersion, scriptType: ScriptType, proofsEnabled: Boolean) = {
-=======
-  private def fromV5Funcs(proofsEnabled: Boolean, version: StdLibVersion) =
     fromV4Funcs(proofsEnabled, version) ++ Array(
       callDAppF(version)
     )
 
-  private def variableFuncs(version: StdLibVersion, c: ContentType, proofsEnabled: Boolean) = {
->>>>>>> 1755f525
+  private def variableFuncs(version: StdLibVersion, scriptType: ScriptType, proofsEnabled: Boolean) = {
     val commonFuncs =
       Array(
         getIntegerFromArrayF(version),
@@ -116,20 +107,12 @@
 
     val versionSpecificFuncs =
       version match {
-<<<<<<< HEAD
         case V1 | V2                     => Array(txByIdF(proofsEnabled, version)) ++ balanceV123Functions
         case V3                          => fromV3Funcs(proofsEnabled, version) ++ balanceV123Functions
         case V4                          => fromV4Funcs(proofsEnabled, version)
         case V5 if scriptType == Account => fromV5Funcs(proofsEnabled, version) ++ selfCallFunctions(V5)
         case V5                          => fromV5Funcs(proofsEnabled, version)
       }
-=======
-        case V1 | V2 => Array(txByIdF(proofsEnabled, version)) ++ balanceV123Functions
-        case V3      => fromV3Funcs(proofsEnabled, version) ++ balanceV123Functions
-        case V4      => fromV4Funcs(proofsEnabled, version) ++ balanceV4Functions
-        case V5      => fromV5Funcs(proofsEnabled, version) ++ balanceV4Functions
-     }
->>>>>>> 1755f525
     commonFuncs ++ versionSpecificFuncs
   }
 
