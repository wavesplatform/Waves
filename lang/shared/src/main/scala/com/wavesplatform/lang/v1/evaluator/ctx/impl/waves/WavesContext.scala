package com.wavesplatform.lang.v1.evaluator.ctx.impl.waves

import cats.implicits._
import com.wavesplatform.lang.directives.values._
import com.wavesplatform.lang.directives.{DirectiveDictionary, DirectiveSet}
import com.wavesplatform.lang.v1.CTX
import com.wavesplatform.lang.v1.evaluator.ctx.impl.waves.Functions.{addressFromStringF, _}
import com.wavesplatform.lang.v1.evaluator.ctx.impl.waves.Types._
import com.wavesplatform.lang.v1.evaluator.ctx.impl.waves.Vals._
import com.wavesplatform.lang.v1.traits._

object WavesContext {
  def build(ds: DirectiveSet): CTX[Environment] =
    invariableCtx |+| variableCtxCache(ds)

  private val commonFunctions =
    Array(
      txHeightByIdF,
      getIntegerFromStateF,
      getBooleanFromStateF,
      getBinaryFromStateF,
      getStringFromStateF,
      addressFromRecipientF
    )

  private val balanceV123Functions =
    Array(
      assetBalanceF,
      wavesBalanceF
    )

  private val balanceV4Functions =
    Array(
      assetBalanceV4F,
      wavesBalanceV4F
    )

  private def selfCallFunctions(v: StdLibVersion) =
    Array(
      getIntegerFromStateSelfF,
      getBooleanFromStateSelfF,
      getBinaryFromStateSelfF,
      getStringFromStateSelfF
    ) ++ extractedStateSelfFuncs(v)

  private val invariableCtx =
    CTX(Seq(), Map(height), commonFunctions)

  private val allDirectives =
    for {
      version     <- DirectiveDictionary[StdLibVersion].all
      scriptType  <- DirectiveDictionary[ScriptType].all
      contentType <- DirectiveDictionary[ContentType].all
    } yield DirectiveSet(version, scriptType, contentType)

  private val variableCtxCache: Map[DirectiveSet, CTX[Environment]] =
    allDirectives.collect { case Right(ds) => (ds, variableCtx(ds)) }.toMap

  private def variableCtx(ds: DirectiveSet): CTX[Environment] = {
    val isTokenContext = ds.scriptType == Asset
    val proofsEnabled  = !isTokenContext
    val version        = ds.stdLibVersion
    CTX(
      variableTypes(version, proofsEnabled),
      variableVars(isTokenContext, version, ds.contentType, proofsEnabled),
      variableFuncs(version, ds.scriptType, proofsEnabled)
    )
  }

  private def fromV3Funcs(proofsEnabled: Boolean, v: StdLibVersion) =
    extractedFuncs(v) ++ Array(
      assetInfoF(v),
      blockInfoByHeightF(v),
      transferTxByIdF(proofsEnabled, v),
      stringFromAddressF
    )

  private def fromV4Funcs(proofsEnabled: Boolean, version: StdLibVersion) =
    fromV3Funcs(proofsEnabled, version) ++
      Array(
        calculateAssetIdF,
        transactionFromProtoBytesF(proofsEnabled, version),
        simplifiedIssueActionConstructor,
        detailedIssueActionConstructor
      ) ++
      balanceV4Functions

  private def fromV5Funcs(proofsEnabled: Boolean, version: StdLibVersion) =
    fromV4Funcs(proofsEnabled, version) ++ Array(
<<<<<<< HEAD
      simplifiedLeaseActionConstructor,
      detailedLeaseActionConstructor,
      calculateLeaseId
=======
      callDAppF(version)
>>>>>>> 40bda671
    )

  private def variableFuncs(version: StdLibVersion, scriptType: ScriptType, proofsEnabled: Boolean) = {
    val commonFuncs =
      Array(
        getIntegerFromArrayF(version),
        getBooleanFromArrayF(version),
        getBinaryFromArrayF(version),
        getStringFromArrayF(version),
        getIntegerByIndexF(version),
        getBooleanByIndexF(version),
        getBinaryByIndexF(version),
        getStringByIndexF(version),
        addressFromPublicKeyF(version),
        if (version >= V4) addressFromStringV4 else addressFromStringF(version)
      )

    val versionSpecificFuncs =
      version match {
        case V1 | V2                     => Array(txByIdF(proofsEnabled, version)) ++ balanceV123Functions
        case V3                          => fromV3Funcs(proofsEnabled, version) ++ balanceV123Functions
        case V4                          => fromV4Funcs(proofsEnabled, version)
        case V5 if scriptType == Account => fromV5Funcs(proofsEnabled, version) ++ selfCallFunctions(V5)
        case V5                          => fromV5Funcs(proofsEnabled, version)
      }
    commonFuncs ++ versionSpecificFuncs
  }

  private def variableVars(
      isTokenContext: Boolean,
      version: StdLibVersion,
      contentType: ContentType,
      proofsEnabled: Boolean
  ) = {
    val txVal = tx(isTokenContext, version, proofsEnabled)
    version match {
      case V1 => Map(txVal)
      case V2 => Map(sell, buy, txVal)
      case V3 | V4 | V5 =>
        val `this` = if (isTokenContext) assetThis(version) else accountThis
        val txO    = if (contentType == Expression) Map(txVal) else Map()
        val common = Map(sell, buy, lastBlock(version), `this`)
        common ++ txO
    }
  }

  private def variableTypes(version: StdLibVersion, proofsEnabled: Boolean) =
    buildWavesTypes(proofsEnabled, version) ++
      (if (version >= V3) dAppTypes(version) else Nil)
}<|MERGE_RESOLUTION|>--- conflicted
+++ resolved
@@ -87,13 +87,10 @@
 
   private def fromV5Funcs(proofsEnabled: Boolean, version: StdLibVersion) =
     fromV4Funcs(proofsEnabled, version) ++ Array(
-<<<<<<< HEAD
       simplifiedLeaseActionConstructor,
       detailedLeaseActionConstructor,
-      calculateLeaseId
-=======
+      calculateLeaseId,
       callDAppF(version)
->>>>>>> 40bda671
     )
 
   private def variableFuncs(version: StdLibVersion, scriptType: ScriptType, proofsEnabled: Boolean) = {
