--- conflicted
+++ resolved
@@ -21,10 +21,7 @@
       getBooleanFromStateF,
       getBinaryFromStateF,
       getStringFromStateF,
-<<<<<<< HEAD
-=======
       addressFromPublicKeyF,
->>>>>>> affcb395
       addressFromRecipientF,
       )
 
