--- conflicted
+++ resolved
@@ -57,15 +57,9 @@
     allDirectives.collect { case Right(ds) => (ds, variableCtx(ds)) }.toMap
 
   private def variableCtx(ds: DirectiveSet): CTX[Environment] = {
-<<<<<<< HEAD
     val isTokenContext = ds.scriptType == Asset
     val proofsEnabled  = !isTokenContext
     val version        = ds.stdLibVersion
-=======
-    val isTokenContext = ds.scriptType  == Asset
-    val proofsEnabled = !isTokenContext
-    val version       = ds.stdLibVersion
->>>>>>> 8ff7a57e
     CTX(
       variableTypes(version, proofsEnabled),
       variableVars(isTokenContext, version, ds.contentType, proofsEnabled),
@@ -82,21 +76,6 @@
     )
 
   private def fromV4Funcs(proofsEnabled: Boolean, version: StdLibVersion) =
-<<<<<<< HEAD
-    fromV3Funcs(proofsEnabled, version) ++ Array(
-      calculateAssetIdF,
-      transactionFromProtoBytesF(proofsEnabled, version),
-      simplifiedIssueActionConstructor,
-      detailedIssueActionConstructor
-    ) ++ balanceV4Functions
-
-  private def fromV5Funcs(proofsEnabled: Boolean, version: StdLibVersion) =
-    fromV4Funcs(proofsEnabled, version) ++ Array(
-      simplifiedLeaseActionConstructor,
-      detailedLeaseActionConstructor,
-      calculateLeaseId
-    )
-=======
     fromV3Funcs(proofsEnabled, version) ++
       Array(
         calculateAssetIdF,
@@ -107,8 +86,11 @@
       balanceV4Functions
 
   private def fromV5Funcs(proofsEnabled: Boolean, version: StdLibVersion) =
-    fromV4Funcs(proofsEnabled, version)
->>>>>>> 8ff7a57e
+    fromV4Funcs(proofsEnabled, version) ++ Array(
+      simplifiedLeaseActionConstructor,
+      detailedLeaseActionConstructor,
+      calculateLeaseId
+    )
 
   private def variableFuncs(version: StdLibVersion, scriptType: ScriptType, proofsEnabled: Boolean) = {
     val commonFuncs =
@@ -127,18 +109,11 @@
 
     val versionSpecificFuncs =
       version match {
-<<<<<<< HEAD
-        case V1 | V2 => Array(txByIdF(proofsEnabled, version)) ++ balanceV123Functions
-        case V3      => fromV3Funcs(proofsEnabled, version) ++ balanceV123Functions
-        case V4      => fromV4Funcs(proofsEnabled, version)
-        case V5      => fromV5Funcs(proofsEnabled, version)
-=======
         case V1 | V2                     => Array(txByIdF(proofsEnabled, version)) ++ balanceV123Functions
         case V3                          => fromV3Funcs(proofsEnabled, version) ++ balanceV123Functions
         case V4                          => fromV4Funcs(proofsEnabled, version)
         case V5 if scriptType == Account => fromV5Funcs(proofsEnabled, version) ++ selfCallFunctions(V5)
         case V5                          => fromV5Funcs(proofsEnabled, version)
->>>>>>> 8ff7a57e
       }
     commonFuncs ++ versionSpecificFuncs
   }
