--- conflicted
+++ resolved
@@ -40,7 +40,20 @@
     )
     override val containsBlockV2: Coeval[Boolean] = Coeval.evalOnce(true)
 
-<<<<<<< HEAD
+    override val containsArray: Boolean = {
+      val declExprs = expr.decs.map {
+        case l: LET        => l.value
+        case f: FUNC       => f.body
+        case _: FAILED_DEC => FAILED_EXPR()
+      }
+      val callableExprs = expr.callableFuncs.map(_.u.body)
+      val verifierExpr  = expr.verifierFuncOpt.map(_.u.body).toList
+
+      (verifierExpr ::: declExprs ::: callableExprs)
+        .exists(com.wavesplatform.lang.v1.compiler.containsArray)
+    }
+  }
+
   private def estimateAnnotatedFunctions(
       version: StdLibVersion,
       dApp: DApp,
@@ -78,7 +91,9 @@
   def estimateComplexity(
       version: StdLibVersion,
       dApp: DApp,
-      estimator: ScriptEstimator
+      estimator: ScriptEstimator,
+      useContractVerifierLimit: Boolean = true,
+      checkLimit: Boolean = true
   ): Either[String, (Long, Map[String, Long])] =
     for {
       (maxComplexity, complexities) <- estimateComplexityExact(version, dApp, estimator)
@@ -96,6 +111,27 @@
       s"Contract function (${maxComplexity._1}) is too complex: ${maxComplexity._2} > $limit"
     )
   }
+
+  private def estimateVerifier(
+    version: StdLibVersion,
+    dApp: DApp,
+    estimator: ScriptEstimator,
+    useContractVerifierLimit: Boolean
+ ): Either[String, Option[(String, Long)]] =
+    dApp.verifierFuncOpt
+      .traverse(
+        func => {
+          val limit =
+            if (useContractVerifierLimit) MaxAccountVerifierComplexityByVersion(version)
+            else MaxComplexityByVersion(version)
+          estimateAnnotatedFunction(version, dApp, estimator, func)
+            .ensureOr(
+              complexity => s"Contract verifier is too complex: ${complexity._2} > $limit"
+            )(
+              _._2 <= limit
+            )
+        }
+      )
 
   def estimateComplexityExact(
       version: StdLibVersion,
@@ -119,90 +155,6 @@
       funcExpr: FUNC
   ): EXPR = {
     val callingFuncExpr =
-=======
-    override val containsArray: Boolean = {
-      val declExprs = expr.decs.map {
-        case l: LET        => l.value
-        case f: FUNC       => f.body
-        case _: FAILED_DEC => FAILED_EXPR()
-      }
-      val callableExprs = expr.callableFuncs.map(_.u.body)
-      val verifierExpr  = expr.verifierFuncOpt.map(_.u.body).toList
-
-      (verifierExpr ::: declExprs ::: callableExprs)
-        .exists(com.wavesplatform.lang.v1.compiler.containsArray)
-    }
-  }
-
-  def estimateComplexity(
-      version: StdLibVersion,
-      contract: DApp,
-      estimator: ScriptEstimator,
-      useContractVerifierLimit: Boolean = true,
-      checkLimit: Boolean = true
-  ): Either[String, (Long, Map[String, Long])] =
-    for {
-      cbf <- estimateComplexityByFunction(version, contract, estimator, useContractVerifierLimit)
-      max = cbf.maximumOption(_._2 compareTo _._2)
-      limit = MaxComplexityByVersion(version)
-      _ <- max.fold(().asRight[String])(
-        m => {
-          Either.cond(
-            !(checkLimit && m._2 > limit),
-            (),
-            s"Contract function (${m._1}) is too complex: ${m._2} > $limit"
-          )
-        }
-      )
-    } yield (max.map(_._2).getOrElse(0L), cbf.toMap)
-
-  private def estimateComplexityByFunction(
-      version: StdLibVersion,
-      dApp: DApp,
-      estimator: ScriptEstimator,
-      useContractVerifierLimit: Boolean
-  ): Either[String, List[(String, Long)]] =
-    for {
-      callableComplexities <- dApp.callableFuncs.traverse(estimateAnnotatedFunction(version, dApp, estimator, _))
-      verifierComplexity   <- estimateVerifier(version, dApp, estimator, useContractVerifierLimit)
-    } yield callableComplexities ++ verifierComplexity
-
-  private def estimateVerifier(
-      version: StdLibVersion,
-      dApp: DApp,
-      estimator: ScriptEstimator,
-      useContractVerifierLimit: Boolean
-  ): Either[String, Option[(String, Long)]] =
-    dApp.verifierFuncOpt
-      .traverse(
-        func => {
-          val limit =
-            if (useContractVerifierLimit) MaxAccountVerifierComplexityByVersion(version)
-            else MaxComplexityByVersion(version)
-          estimateAnnotatedFunction(version, dApp, estimator, func)
-            .ensureOr(
-              complexity => s"Contract verifier is too complex: ${complexity._2} > $limit"
-            )(
-              _._2 <= limit
-            )
-        }
-      )
-
-  private def estimateAnnotatedFunction(
-      version: StdLibVersion,
-      dApp: DApp,
-      estimator: ScriptEstimator,
-      func: AnnotatedFunction
-  ): Either[String, (String, Long)] =
-    estimator(
-      varNames(version, DAppType),
-      functionCosts(DirectiveSet(version, Account, DAppType).explicitGet()),
-      constructExprFromFuncAndContext(dApp.decs, func.annotation.invocationArgName, func.u)
-    ).map((func.u.name, _))
-
-  private def constructExprFromFuncAndContext(dec: List[DECLARATION], annotationArgName: String, funcExpr: FUNC): EXPR = {
-    val funcWithAnnotationContext =
->>>>>>> 4348b1f7
       BLOCK(
         funcExpr,
         FUNCTION_CALL(FunctionHeader.User(funcExpr.name), List.fill(funcExpr.args.size)(TRUE))
