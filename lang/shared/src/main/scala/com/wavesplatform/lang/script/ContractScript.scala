--- conflicted
+++ resolved
@@ -82,27 +82,6 @@
       version: StdLibVersion,
       dApp: DApp,
       estimator: ScriptEstimator,
-<<<<<<< HEAD
-      useContractVerifierLimit: Boolean = true,
-      checkLimit: Boolean = true,
-      allowContinuation: Boolean = false
-  ): Either[String, (Long, Map[String, Long])] =
-    for {
-      cbf <- estimateComplexityByFunction(version, contract, estimator, useContractVerifierLimit)
-      max = cbf.maximumOption(_._2 compareTo _._2)
-      limit = if (allowContinuation)
-        MaxComplexityByVersion(version) * MaxContinuationSteps
-      else
-        MaxComplexityByVersion(version)
-      _ <- max.fold(().asRight[String])(
-        m => {
-          Either.cond(
-            !(checkLimit && m._2 > limit),
-            (),
-            s"Contract function (${m._1}) is too complex: ${m._2} > $limit"
-          )
-        }
-=======
       functions: List[(Option[String], DECLARATION)]
   ): Either[String, List[(String, Long)]] =
     functions.traverse {
@@ -135,7 +114,6 @@
       annotationArgNameOpt.fold(declExpr)(
         annotationArgName =>
           BLOCK(LET(annotationArgName, TRUE), declExpr)
->>>>>>> 685f2f2a
       )
     dec.foldRight(funcWithContext)((declaration, expr) => BLOCK(declaration, expr))
   }
