package com.wavesplatform.lang.script

import cats.implicits._
import com.wavesplatform.common.state.ByteStr
import com.wavesplatform.common.utils.EitherExt2
import com.wavesplatform.lang.contract.DApp
import com.wavesplatform.lang.directives.DirectiveSet
import com.wavesplatform.lang.directives.values.{Account, StdLibVersion, DApp => DAppType}
import com.wavesplatform.lang.utils._
import com.wavesplatform.lang.v1.ContractLimits.{MaxComplexityByVersion, MaxContractSizeInBytes}
import com.wavesplatform.lang.v1.compiler.Terms._
import com.wavesplatform.lang.v1.estimator.ScriptEstimator
import com.wavesplatform.lang.v1.{BaseGlobal, FunctionHeader}
import monix.eval.Coeval

object ContractScript {

  private val Global: BaseGlobal = com.wavesplatform.lang.Global // Hack for IDEA

  private def validateBytes(bs: Array[Byte]): Either[String, Unit] =
    Either.cond(
      bs.length <= MaxContractSizeInBytes,
      (),
      s"Script is too large: ${bs.length} bytes > $MaxContractSizeInBytes bytes"
    )

  def apply(version: StdLibVersion, contract: DApp): Either[String, Script] =
    ContractScriptImpl(version, contract)
      .asRight[String]
      .flatTap(s => validateBytes(s.bytes().arr))

  case class ContractScriptImpl(stdLibVersion: StdLibVersion, expr: DApp) extends Script {
    override type Expr = DApp
    override val bytes: Coeval[ByteStr] = Coeval.fromTry(
      Global
        .serializeContract(expr, stdLibVersion)
        .bimap(new RuntimeException(_), ByteStr(_))
        .toTry
    )
    override val containsBlockV2: Coeval[Boolean] = Coeval.evalOnce(true)

    override val containsArray: Boolean = {
      val declExprs = expr.decs.map {
        case l: LET        => l.value
        case f: FUNC       => f.body
        case _: FAILED_DEC => FAILED_EXPR()
      }
      val callableExprs = expr.callableFuncs.map(_.u.body)
      val verifierExpr  = expr.verifierFuncOpt.map(_.u.body).toList

      (verifierExpr ::: declExprs ::: callableExprs)
        .exists(com.wavesplatform.lang.v1.compiler.containsArray)
    }
  }

  def estimateComplexityByFunction(
      version: StdLibVersion,
      contract: DApp,
      estimator: ScriptEstimator
  ): Either[String, List[(String, Long)]] =
    (contract.callableFuncs.map(func => (func.annotation.invocationArgName, func.u)) ++
      contract.verifierFuncOpt.map(func => (func.annotation.invocationArgName, func.u)))
      .traverse {
        case (annotationArgName, funcExpr) =>
          estimator(
            varNames(version, DAppType),
            functionCosts(DirectiveSet(version, Account, DAppType).explicitGet()),
            constructExprFromFuncAndContext(contract.decs, annotationArgName, funcExpr)
          ).map((funcExpr.name, _))
      }

  def estimateComplexity(
<<<<<<< HEAD
    version:   StdLibVersion,
    contract:  DApp,
    estimator: ScriptEstimator,
    checkLimit: Boolean = true
=======
      version: StdLibVersion,
      contract: DApp,
      estimator: ScriptEstimator
>>>>>>> 9c152257
  ): Either[String, (Long, Map[String, Long])] =
    for {
      cbf <- estimateComplexityByFunction(version, contract, estimator)
      max = cbf.maximumOption(_._2 compareTo _._2)
<<<<<<< HEAD
      _   <- max.fold(().asRight[String])(m =>
        Either.cond(
          !(checkLimit && m._2 > MaxComplexityByVersion(version)),
          (),
          s"Contract function (${m._1}) is too complex: ${m._2} > ${MaxComplexityByVersion(version)}"
        )
=======
      _ <- max.fold(().asRight[String])(
        m =>
          Either.cond(
            m._2 <= MaxComplexityByVersion(version),
            (),
            s"Contract function (${m._1}) is too complex: ${m._2} > ${MaxComplexityByVersion(version)}"
          )
>>>>>>> 9c152257
      )
    } yield (max.map(_._2).getOrElse(0L), cbf.toMap)

  private def constructExprFromFuncAndContext(dec: List[DECLARATION], annotationArgName: String, funcExpr: FUNC): EXPR = {
    val funcWithAnnotationContext =
      BLOCK(
        LET(annotationArgName, TRUE),
        BLOCK(
          funcExpr,
          FUNCTION_CALL(FunctionHeader.User(funcExpr.name), List.fill(funcExpr.args.size)(TRUE))
        )
      )
    val res = dec.foldRight(funcWithAnnotationContext)((d, e) => BLOCK(d, e))
    res
  }
}<|MERGE_RESOLUTION|>--- conflicted
+++ resolved
@@ -70,36 +70,21 @@
       }
 
   def estimateComplexity(
-<<<<<<< HEAD
-    version:   StdLibVersion,
-    contract:  DApp,
-    estimator: ScriptEstimator,
-    checkLimit: Boolean = true
-=======
       version: StdLibVersion,
       contract: DApp,
-      estimator: ScriptEstimator
->>>>>>> 9c152257
+      estimator: ScriptEstimator,
+    checkLimit: Boolean = true
   ): Either[String, (Long, Map[String, Long])] =
     for {
       cbf <- estimateComplexityByFunction(version, contract, estimator)
       max = cbf.maximumOption(_._2 compareTo _._2)
-<<<<<<< HEAD
-      _   <- max.fold(().asRight[String])(m =>
-        Either.cond(
-          !(checkLimit && m._2 > MaxComplexityByVersion(version)),
-          (),
-          s"Contract function (${m._1}) is too complex: ${m._2} > ${MaxComplexityByVersion(version)}"
-        )
-=======
       _ <- max.fold(().asRight[String])(
         m =>
           Either.cond(
-            m._2 <= MaxComplexityByVersion(version),
+            !(checkLimit && m._2 > MaxComplexityByVersion(version)),
             (),
             s"Contract function (${m._1}) is too complex: ${m._2} > ${MaxComplexityByVersion(version)}"
           )
->>>>>>> 9c152257
       )
     } yield (max.map(_._2).getOrElse(0L), cbf.toMap)
 
