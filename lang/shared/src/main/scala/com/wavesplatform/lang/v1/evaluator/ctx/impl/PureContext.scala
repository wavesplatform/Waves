--- conflicted
+++ resolved
@@ -4,11 +4,7 @@
 import java.nio.charset.StandardCharsets.UTF_8
 import java.nio.{BufferUnderflowException, ByteBuffer}
 
-<<<<<<< HEAD
 import cats.Id
-=======
-import cats.data.EitherT
->>>>>>> d9aff144
 import cats.implicits._
 import cats.kernel.Monoid
 import com.wavesplatform.common.state.ByteStr
@@ -82,15 +78,11 @@
     case _                      => Left(defaultThrowMessage)
   }
 
-<<<<<<< HEAD
-  lazy val throwNoMessage: BaseFunction[NoContext] = UserFunction("throw", Map[StdLibVersion, Long](V1 -> 2, V2 -> 2, V3 -> 1), NOTHING) {
-=======
-  lazy val throwNoMessage: BaseFunction = UserFunction(
+  lazy val throwNoMessage: BaseFunction[NoContext] = UserFunction(
     "throw",
     Map[StdLibVersion, Long](V1 -> 2, V2 -> 2, V3 -> 1, V4 -> 1),
     NOTHING
   ) {
->>>>>>> d9aff144
     FUNCTION_CALL(throwWithMessage, List(CONST_STRING(defaultThrowMessage).explicitGet()))
   }
 
@@ -544,23 +536,13 @@
       case xs              => notImplemented[Id](s"size(arr: Array)", xs)
     }
 
-<<<<<<< HEAD
   lazy val uMinus: BaseFunction[NoContext] =
-    UserFunction("-", Map[StdLibVersion, Long](V1 -> 9, V2 -> 9, V3 -> 1), LONG, ("@n", LONG)) {
-      FUNCTION_CALL(subLong, List(CONST_LONG(0), REF("@n")))
-    }
-
-  lazy val uNot: BaseFunction[NoContext] =
-    UserFunction("!", Map[StdLibVersion, Long](V1 -> 11, V2 -> 11, V3 -> 1), BOOLEAN, ("@p", BOOLEAN)) {
-=======
-  lazy val uMinus: BaseFunction =
     UserFunction("-", Map[StdLibVersion, Long](V1 -> 9, V2 -> 9, V3 -> 1, V4 -> 1), LONG, ("@n", LONG)) {
       FUNCTION_CALL(subLong, List(CONST_LONG(0), REF("@n")))
     }
 
-  lazy val uNot: BaseFunction =
+  lazy val uNot: BaseFunction[NoContext] =
     UserFunction("!", Map[StdLibVersion, Long](V1 -> 11, V2 -> 11, V3 -> 1, V4 -> 1), BOOLEAN, ("@p", BOOLEAN)) {
->>>>>>> d9aff144
       IF(REF("@p"), FALSE, TRUE)
     }
 
@@ -633,7 +615,6 @@
 
   lazy val unitVarName = "unit"
 
-<<<<<<< HEAD
   private def singleObj(
     ty: CASETYPEREF,
     v: Map[String,EVALUATED] = Map.empty
@@ -653,24 +634,6 @@
     )
 
   private lazy val ctx: CTX[NoContext] = CTX[NoContext](
-=======
-  private def singleObj(ty: CASETYPEREF, v: Map[String,EVALUATED] = Map.empty) = {
-    ty -> LazyVal(EitherT.pure(CaseObj(ty, v)))
-  }
-
-  private lazy val vars: Map[String, (FINAL, LazyVal)] = Map(
-    (unitVarName, (UNIT, LazyVal(EitherT.pure(unit)))),
-    ("UP", singleObj(roundUp)),
-    ("HALFUP", singleObj(roundHalfUp)),
-    ("HALFDOWN", singleObj(roundHalfDown)),
-    ("DOWN", singleObj(roundDown)),
-    ("HALFEVEN", singleObj(roundHalfEven)),
-    ("CEILING", singleObj(roundCeiling)),
-    ("FLOOR", singleObj(roundFloor))
-  )
-
-  private lazy val ctx = CTX(
->>>>>>> d9aff144
     Seq(
       UNIT,
       LONG,
