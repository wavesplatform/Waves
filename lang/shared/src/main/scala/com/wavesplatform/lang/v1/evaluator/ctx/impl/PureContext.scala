package com.wavesplatform.lang.v1.evaluator.ctx.impl

import java.nio.charset.StandardCharsets.UTF_8
import java.nio.charset.{MalformedInputException, StandardCharsets}
import java.nio.{BufferUnderflowException, ByteBuffer}

import cats.implicits._
import cats.{Id, Monad}
import com.google.common.annotations.VisibleForTesting
import com.wavesplatform.common.state.ByteStr
import com.wavesplatform.common.utils.EitherExt2
import com.wavesplatform.lang.{CoevalF, ExecutionError}
import com.wavesplatform.lang.directives.DirectiveDictionary
import com.wavesplatform.lang.directives.values._
import com.wavesplatform.lang.utils.getDecompilerContext
import com.wavesplatform.lang.v1.ContractLimits._
import com.wavesplatform.lang.v1.FunctionHeader.{Native, User}
import com.wavesplatform.lang.v1.compiler.Terms
import com.wavesplatform.lang.v1.compiler.Terms._
import com.wavesplatform.lang.v1.compiler.Types._
import com.wavesplatform.lang.v1.evaluator.Contextful.NoContext
import com.wavesplatform.lang.v1.evaluator.FunctionIds._
import com.wavesplatform.lang.v1.evaluator.ctx._
import com.wavesplatform.lang.v1.evaluator.{ContextfulNativeFunction, ContextfulUserFunction, ContextfulVal, InternalCall}
import com.wavesplatform.lang.v1.parser.BinaryOperation
import com.wavesplatform.lang.v1.parser.BinaryOperation._
import com.wavesplatform.lang.v1.{BaseGlobal, CTX, FunctionHeader}
import monix.eval.Coeval

import scala.annotation.tailrec
import scala.collection.mutable.ArrayBuffer
import scala.util.{Success, Try}

object PureContext {
  private val global: BaseGlobal = com.wavesplatform.lang.Global

  implicit def intToLong(num: Int): Long = num.toLong

  private val defaultThrowMessage = "Explicit script termination"

  val BigIntMax: BigInt = BigInt(2).pow(511) - 1
  val BigIntMin: BigInt = -BigIntMax - 1
  val MaxListLengthV4   = 1000

  // As an optimization, JVM might throw an ArithmeticException with empty stack trace and null message.
  // The workaround below retrows an exception with the message explicitly set.
  lazy val divLong: BaseFunction[NoContext] =
    createTryOp(DIV_OP, LONG, LONG, DIV_LONG) { (a, b) =>
      try Math.floorDiv(a, b)
      catch { case _: ArithmeticException => throw new ArithmeticException("/ by zero") }
    }
  lazy val modLong: BaseFunction[NoContext] =
    createTryOp(MOD_OP, LONG, LONG, MOD_LONG) { (a, b) =>
      try Math.floorMod(a, b)
      catch { case _: ArithmeticException => throw new ArithmeticException("/ by zero") }
    }

  lazy val mulLong: BaseFunction[NoContext] =
    createTryOp(MUL_OP, LONG, LONG, MUL_LONG)((a, b) => Math.multiplyExact(a, b))
  lazy val sumLong: BaseFunction[NoContext] =
    createTryOp(SUM_OP, LONG, LONG, SUM_LONG)((a, b) => Math.addExact(a, b))
  lazy val subLong: BaseFunction[NoContext] =
    createTryOp(SUB_OP, LONG, LONG, SUB_LONG)((a, b) => Math.subtractExact(a, b))

  lazy val sumString: BaseFunction[NoContext] =
    createRawOp(
      SUM_OP,
      STRING,
      STRING,
      SUM_STRING,
      Map[StdLibVersion, Long](V1 -> 10L, V2 -> 10L, V3 -> 10L, V4 -> 20L, V5 -> 20L, V6 -> 1L)
    ) {
      case (s1 @ CONST_STRING(a), s2 @ CONST_STRING(b)) =>
        val sumWeight = (s1.weight + s2.weight).toInt
        if (sumWeight <= Terms.DataEntryValueMax) {
          CONST_STRING(a + b, bytesLength = Some(sumWeight))
        } else {
          Left(s"String size = $sumWeight exceeds ${Terms.DataEntryValueMax} bytes")
        }
      case args =>
        Left(s"Unexpected args $args for string concatenation operator")
    }

  lazy val sumByteStr: BaseFunction[NoContext] =
    createRawOp(
      SUM_OP,
      BYTESTR,
      BYTESTR,
      SUM_BYTES,
      Map[StdLibVersion, Long](V1 -> 10L, V2 -> 10L, V3 -> 10L, V4 -> 2L)
    ) {
      case (CONST_BYTESTR(a), CONST_BYTESTR(b)) =>
        if (a.arr.length + b.arr.length <= Terms.DataEntryValueMax) {
          CONST_BYTESTR(a ++ b)
        } else {
          Left(s"ByteVector size = ${a.arr.length + b.arr.length} bytes exceeds ${Terms.DataEntryValueMax}")
        }
      case args =>
        Left(s"Unexpected args $args for bytes concatenation operator")
    }
  lazy val ge: BaseFunction[NoContext] = createOp(GE_OP, LONG, BOOLEAN, GE_LONG)(_ >= _)
  lazy val gt: BaseFunction[NoContext] =
    createOp(GT_OP, LONG, BOOLEAN, GT_LONG)(_ > _)
  lazy val geBigInt: BaseFunction[NoContext] = bigIntConditionOp(GE_OP, GE_BIGINT)(_ >= _)
  lazy val gtBigInt: BaseFunction[NoContext] = bigIntConditionOp(GT_OP, GT_BIGINT)(_ > _)

  lazy val eq: BaseFunction[NoContext] =
    NativeFunction(EQ_OP.func, 1, EQ, BOOLEAN, ("a", TYPEPARAM('T')), ("b", TYPEPARAM('T'))) {
      case a :: b :: Nil =>
        Either.cond(b.weight <= MaxCmpWeight || a.weight <= MaxCmpWeight, CONST_BOOLEAN(a == b), "Comparable value too heavy.")
      case xs => notImplemented[Id, EVALUATED](s"${EQ_OP.func}(a: T, b: T)", xs)
    }

  lazy val ne: BaseFunction[NoContext] =
    UserFunction(NE_OP.func, Map[StdLibVersion, Long](V1 -> 26, V2 -> 26, V3 -> 1, V4 -> 1), BOOLEAN, ("@a", TYPEPARAM('T')), ("@b", TYPEPARAM('T'))) {
      FUNCTION_CALL(uNot, List(FUNCTION_CALL(eq, List(REF("@a"), REF("@b")))))
    }

  lazy val intToBigInt: BaseFunction[NoContext] =
    NativeFunction("toBigInt", 1, TO_BIGINT, BIGINT, ("n", LONG)) {
      case CONST_LONG(n) :: Nil => Right(CONST_BIGINT(BigInt(n)))
      case xs                   => notImplemented[Id, EVALUATED]("toBigInt(n: Int)", xs)
    }

  lazy val bigIntToInt: BaseFunction[NoContext] =
    NativeFunction("toInt", 1, BIGINT_TO_INT, LONG, ("n", BIGINT)) {
      case CONST_BIGINT(n) :: Nil =>
        Either.cond(Long.MaxValue >= n && n >= Long.MinValue, CONST_LONG(n.toLong), s"toInt: BigInt $n out of integers range")
      case xs => notImplemented[Id, EVALUATED]("toBigInt(n: Int)", xs)
    }

  lazy val bigIntToString: BaseFunction[NoContext] =
    NativeFunction("toString", Map(V5 -> 65L, V6 -> 1L), BIGINT_TO_STRING, STRING, ("n", BIGINT)) {
      case CONST_BIGINT(n) :: Nil => CONST_STRING(n.toString)
      case xs                     => notImplemented[Id, EVALUATED]("toString(n: BigInt)", xs)
    }

  lazy val stringToBigInt: BaseFunction[NoContext] =
    NativeFunction("parseBigIntValue", 65, STRING_TO_BIGINT, BIGINT, ("n", STRING)) {
      case CONST_STRING(n) :: Nil =>
        Either
          .cond(n.length <= 155, BigInt(n), s"String too long for 512-bits big integers (${n.length} when max is 155)")
          .filterOrElse(v => v <= BigIntMax && v >= BigIntMin, "Value too big for 512-bits big integer")
          .map(CONST_BIGINT.apply)
      case xs => notImplemented[Id, EVALUATED]("parseBigIntValue(n: String)", xs)
    }

  lazy val stringToBigIntOpt: BaseFunction[NoContext] =
    NativeFunction("parseBigInt", 65, STRING_TO_BIGINTOPT, UNION(BIGINT, UNIT), ("n", STRING)) {
      case CONST_STRING(n) :: Nil =>
        Right((if (n.length <= 155) {
                 try {
                   val v = BigInt(n)
                   if (v <= BigIntMax && v >= BigIntMin) {
                     CONST_BIGINT(v)
                   } else {
                     unit
                   }
                 } catch {
                   case e: java.lang.NumberFormatException => unit
                 }
               } else {
                 unit
               }))
      case xs => notImplemented[Id, EVALUATED]("parseBigInt(n: String)", xs)
    }

  lazy val bigIntToBytes: BaseFunction[NoContext] =
    NativeFunction("toBytes", 65, BIGINT_TO_BYTES, BYTESTR, ("n", BIGINT)) {
      case CONST_BIGINT(n) :: Nil => CONST_BYTESTR(ByteStr(n.toByteArray))
      case xs                     => notImplemented[Id, EVALUATED]("toBytes(n: BigInt)", xs)
    }

  lazy val bytesToBigIntLim: BaseFunction[NoContext] =
    NativeFunction("toBigInt", 65, BYTES_TO_BIGINT_LIM, BIGINT, ("n", BYTESTR), ("off", LONG), ("size", LONG)) {
      case CONST_BYTESTR(ByteStr(n)) :: CONST_LONG(off) :: CONST_LONG(s) :: Nil =>
        Either.cond(
          off >= 0 && off <= n.length && s <= 64 && s > 0,
          CONST_BIGINT(BigInt(n.slice(off.toInt, (off + s).toInt))),
          s"ByteStr too long ($s > 64 bytes)"
        )
      case xs => notImplemented[Id, EVALUATED]("toBigInt(n: ByteStr, offset: Int, size: Int)", xs)
    }

  lazy val bytesToBigInt: BaseFunction[NoContext] =
    NativeFunction("toBigInt", 65, BYTES_TO_BIGINT, BIGINT, ("n", BYTESTR)) {
      case CONST_BYTESTR(ByteStr(n)) :: Nil =>
        Either.cond(n.length <= 64, CONST_BIGINT(BigInt(n)), s"Too big ByteVector for BigInt (${n.length} > 64 bytes)")
      case xs => notImplemented[Id, EVALUATED]("toBigInt(n: ByteStr)", xs)
    }

  def bigIntArithmeticOp(op: BinaryOperation, func: Short, complexity: Map[StdLibVersion, Long])(
      body: (BigInt, BigInt) => BigInt
  ): BaseFunction[NoContext] = {
    createRawOp(
      op,
      BIGINT,
      BIGINT,
      func,
      complexity
    ) {
      case (CONST_BIGINT(a), CONST_BIGINT(b)) =>
        Try(body(a, b)).toEither
          .leftMap(_.getMessage)
          .filterOrElse(
            r => r >= BigIntMin && r <= BigIntMax,
            s"$a ${op.func} $b is out of range."
          )
          .map(CONST_BIGINT)
      case args =>
        Left(s"Unexpected args $args for BigInt operator '${op.func}'")
    }
  }

  lazy val sumToBigInt: BaseFunction[NoContext] = bigIntArithmeticOp(SUM_OP, SUM_BIGINT, Map[StdLibVersion, Long](V5 -> 8L)) { _ + _ }
  lazy val subToBigInt: BaseFunction[NoContext] = bigIntArithmeticOp(SUB_OP, SUB_BIGINT, Map[StdLibVersion, Long](V5 -> 8L)) { _ - _ }
  lazy val mulToBigInt: BaseFunction[NoContext] = bigIntArithmeticOp(MUL_OP, MUL_BIGINT, Map[StdLibVersion, Long](V5 -> 64L)) { _ * _ }
  lazy val divToBigInt: BaseFunction[NoContext] = bigIntArithmeticOp(DIV_OP, DIV_BIGINT, Map[StdLibVersion, Long](V5 -> 64L)) { _ / _ }
  lazy val modToBigInt: BaseFunction[NoContext] = bigIntArithmeticOp(MOD_OP, MOD_BIGINT, Map[StdLibVersion, Long](V5 -> 64L)) { _ % _ }

  lazy val negativeBigInt: BaseFunction[NoContext] =
    NativeFunction("-", 8, UMINUS_BIGINT, BIGINT, ("n", BIGINT)) {
      case CONST_BIGINT(n) :: Nil => Either.cond(n != BigIntMin, CONST_BIGINT(-n), s"Positive BigInt overflow")
      case xs                     => notImplemented[Id, EVALUATED]("-(n: BigInt)", xs)
    }

  lazy val throwWithMessage: BaseFunction[NoContext] = NativeFunction("throw", 1, THROW, NOTHING, ("err", STRING)) {
    case CONST_STRING(s) :: Nil => Left(s)
    case _                      => Left(defaultThrowMessage)
  }

  lazy val throwNoMessage: BaseFunction[NoContext] = UserFunction(
    "throw",
    Map[StdLibVersion, Long](V1 -> 2, V2 -> 2, V3 -> 1, V4 -> 1),
    NOTHING
  ) {
    FUNCTION_CALL(throwWithMessage, List(CONST_STRING(defaultThrowMessage).explicitGet()))
  }

  lazy val extract: BaseFunction[NoContext] =
    UserFunction.deprecated(
      "extract",
      13,
      TYPEPARAM('T'),
      ("@a", PARAMETERIZEDUNION(List(TYPEPARAM('T'), UNIT)))
    ) {
      IF(
        FUNCTION_CALL(eq, List(REF("@a"), REF("unit"))),
        FUNCTION_CALL(throwWithMessage, List(CONST_STRING("extract() called on unit value").explicitGet())),
        REF("@a")
      )
    }

  lazy val value: BaseFunction[NoContext] =
    UserFunction.withEnvironment[NoContext](
      "value",
      "value",
      Map[StdLibVersion, Long](V1 -> 13, V2 -> 13, V3 -> 13, V4 -> 2),
      TYPEPARAM('T'),
      ("@a", PARAMETERIZEDUNION(List(TYPEPARAM('T'), UNIT)): TYPE)
    ) {
      new ContextfulUserFunction[NoContext] {
        override def apply[F[_]: Monad](env: NoContext[F], startArgs: List[EXPR]): EXPR = {
          lazy val errorMessageDetails = {
            val ctx = getDecompilerContext(DirectiveDictionary[StdLibVersion].all.last, Expression)
            def functionName(h: FunctionHeader) =
              h match {
                case Native(id) => ctx.opCodes.get(id).orElse(ctx.binaryOps.get(id)).getOrElse(id.toString)
                case u: User    => u.name
              }
            startArgs.head match {
              case GETTER(_, field)         => s" while accessing field '$field'"
              case REF(key)                 => s" by reference '$key'"
              case FUNCTION_CALL(header, _) => s" on function '${functionName(header)}' call"
              case LET_BLOCK(_, _)          => " after let block evaluation"
              case BLOCK(_, _)              => " after block evaluation"
              case IF(_, _, _)              => " after condition evaluation"
              case _                        => ""
            }
          }
          IF(
            FUNCTION_CALL(PureContext.eq, List(REF("@a"), REF("unit"))),
            FUNCTION_CALL(throwWithMessage, List(CONST_STRING(s"value() called on unit value$errorMessageDetails").explicitGet())),
            REF("@a")
          )
        }
      }
    }

  lazy val valueOrElse: BaseFunction[NoContext] =
    UserFunction(
      "valueOrElse",
      2,
      TYPEPARAM('T'),
      ("@value", PARAMETERIZEDUNION(List(TYPEPARAM('T'), UNIT))),
      ("@alternative", TYPEPARAM('T'))
    ) {
      IF(
        FUNCTION_CALL(eq, List(REF("@value"), REF("unit"))),
        REF("@alternative"),
        REF("@value")
      )
    }

  lazy val valueOrErrorMessage: BaseFunction[NoContext] =
    UserFunction(
      "valueOrErrorMessage",
      Map[StdLibVersion, Long](V1 -> 13, V2 -> 13, V3 -> 13, V4 -> 2),
      TYPEPARAM('T'),
      ("@a", PARAMETERIZEDUNION(List(TYPEPARAM('T'), UNIT))),
      ("@msg", STRING)
    ) {
      IF(
        FUNCTION_CALL(eq, List(REF("@a"), REF("unit"))),
        FUNCTION_CALL(throwWithMessage, List(REF("@msg"))),
        REF("@a")
      )
    }

  lazy val isDefined: BaseFunction[NoContext] =
    UserFunction(
      "isDefined",
      Map[StdLibVersion, Long](V1 -> 35, V2 -> 35, V3 -> 1, V4 -> 1),
      BOOLEAN,
      ("@a", PARAMETERIZEDUNION(List(TYPEPARAM('T'), UNIT)))
    ) {
      FUNCTION_CALL(ne, List(REF("@a"), REF("unit")))
    }

  def fraction(fixLimitCheck: Boolean): BaseFunction[NoContext] =
    NativeFunction(
      "fraction",
      Map[StdLibVersion, Long](V1 -> 1, V2 -> 1, V3 -> 1, V4 -> 1, V5 -> 14, V6 -> 1),
      FRACTION,
      LONG,
      ("value", LONG),
      ("numerator", LONG),
      ("denominator", LONG)
    ) {
      case CONST_LONG(v) :: CONST_LONG(n) :: CONST_LONG(d) :: Nil =>
        val (checkMax, checkMin) =
          if (fixLimitCheck)
            ((_: BigInt) <= Long.MaxValue, (_: BigInt) >= Long.MinValue)
          else
            ((_: BigInt) < Long.MaxValue, (_: BigInt) > Long.MinValue)
        for {
          _ <- Either.cond(d != 0, (), "Fraction: division by zero")
          result = BigInt(v) * n / d
          _ <- Either.cond(checkMax(result), (), s"Long overflow: value `$result` greater than 2^63-1")
          _ <- Either.cond(checkMin(result), (), s"Long overflow: value `$result` less than -2^63-1")
        } yield CONST_LONG(result.toLong)
      case xs => notImplemented[Id, EVALUATED]("fraction(value: Int, numerator: Int, denominator: Int)", xs)
    }

  def fractionIntRounds(roundTypes: UNION): BaseFunction[NoContext] =
    UserFunction(
      "fraction",
      Map(V5 -> 17L, V6 -> 4L),
      LONG,
      ("@value", LONG),
      ("@numerator", LONG),
      ("@denominator", LONG),
      ("@round", roundTypes)
    ) {
      val r = FUNCTION_CALL(
        Native(FRACTION_BIGINT_ROUNDS),
        List(
          FUNCTION_CALL(Native(TO_BIGINT), List(REF("@value"))),
          FUNCTION_CALL(Native(TO_BIGINT), List(REF("@numerator"))),
          FUNCTION_CALL(Native(TO_BIGINT), List(REF("@denominator"))),
          REF("@round")
        )
      )
      FUNCTION_CALL(Native(BIGINT_TO_INT), List(r))
    }

  val fractionIntRoundsNative: BaseFunction[NoContext] =
    NativeFunction(
      "fraction",
      1L,
      FRACTION_ROUNDS,
      LONG,
      ("value", LONG),
      ("numerator", LONG),
      ("denominator", LONG),
      ("round", UNION(fromV5RoundTypes))
    ) {
      case CONST_LONG(v) :: CONST_LONG(n) :: CONST_LONG(d) :: (r: CaseObj) :: Nil =>
        for {
          _ <- Either.cond(d != 0, (), "Fraction: division by zero")
          r <- global.divide(BigInt(v) * BigInt(n), d, Rounding.byValue(r))
          _ <- Either.cond(r.isValidLong, (), s"Fraction result $r out of integers range")
        } yield CONST_LONG(r.longValue)
      case xs =>
        notImplemented[Id, EVALUATED](
          "fraction(value: Int, numerator: Int, denominator: Int, round: Ceiling|Down|Floor|HalfEven|HalfUp)",
          xs
        )
    }

  val fractionBigInt: BaseFunction[NoContext] =
    NativeFunction(
      "fraction",
      Map(V5 -> 128L, V6 -> 1L),
      FRACTION_BIGINT,
      BIGINT,
      ("value", BIGINT),
      ("numerator", BIGINT),
      ("denominator", BIGINT)
    ) {
      case CONST_BIGINT(v) :: CONST_BIGINT(n) :: CONST_BIGINT(d) :: Nil =>
        for {
          _ <- Either.cond(d != 0, (), "Fraction: division by zero")
          result = v * n / d
          _ <- Either.cond(result <= BigIntMax, (), s"Long overflow: value `$result` greater than 2^511-1")
          _ <- Either.cond(result >= BigIntMin, (), s"Long overflow: value `$result` less than -2^511")
        } yield CONST_BIGINT(result)
      case xs => notImplemented[Id, EVALUATED]("fraction(value: BigInt, numerator: BigInt, denominator: BigInt)", xs)
    }

  def fractionBigIntRounds(roundTypes: UNION): BaseFunction[NoContext] =
    NativeFunction(
      "fraction",
      Map(V5 -> 128L, V6 -> 1L),
      FRACTION_BIGINT_ROUNDS,
      BIGINT,
      ("value", BIGINT),
      ("numerator", BIGINT),
      ("denominator", BIGINT),
      ("round", roundTypes)
    ) {
      case CONST_BIGINT(v) :: CONST_BIGINT(n) :: CONST_BIGINT(d) :: (r: CaseObj) :: Nil =>
        for {
          _ <- Either.cond(d != 0, (), "Fraction: division by zero")
          r <- global.divide(v * n, d, Rounding.byValue(r))
          _ <- Either.cond(r <= BigIntMax, (), s"Long overflow: value `$r` greater than 2^511-1")
          _ <- Either.cond(r >= BigIntMin, (), s"Long overflow: value `$r` less than -2^511")
        } yield CONST_BIGINT(r)
      case xs =>
        notImplemented[Id, EVALUATED](
          "fraction(value: BigInt, numerator: BigInt, denominator: BigInt, round: Ceiling|Down|Floor|HalfEven|HalfUp)",
          xs
        )
    }

  lazy val _isInstanceOf: BaseFunction[NoContext] =
    NativeFunction("_isInstanceOf", 1, ISINSTANCEOF, BOOLEAN, ("obj", TYPEPARAM('T')), ("of", STRING)) {
      case (value: EVALUATED) :: CONST_STRING(expectedType) :: Nil =>
        Right(CONST_BOOLEAN(value.getType.name == expectedType))
      case _ =>
        Right(FALSE)
    }

  lazy val sizeBytes: BaseFunction[NoContext] = NativeFunction("size", 1, SIZE_BYTES, LONG, ("byteVector", BYTESTR)) {
    case CONST_BYTESTR(bv) :: Nil => Right(CONST_LONG(bv.arr.length))
    case xs                       => notImplemented[Id, EVALUATED]("size(byteVector: ByteVector)", xs)
  }

  lazy val toBytesBoolean: BaseFunction[NoContext] =
    NativeFunction("toBytes", 1, BOOLEAN_TO_BYTES, BYTESTR, ("b", BOOLEAN)) {
      case TRUE :: Nil  => CONST_BYTESTR(ByteStr.fromBytes(1))
      case FALSE :: Nil => CONST_BYTESTR(ByteStr.fromBytes(0))
      case xs           => notImplemented[Id, EVALUATED]("toBytes(b: Boolean)", xs)
    }

  lazy val toBytesLong: BaseFunction[NoContext] = NativeFunction("toBytes", 1, LONG_TO_BYTES, BYTESTR, ("n", LONG)) {
    case CONST_LONG(n) :: Nil => CONST_BYTESTR(ByteStr.fromLong(n))
    case xs                   => notImplemented[Id, EVALUATED]("toBytes(u: Int)", xs)
  }

  lazy val toBytesString: BaseFunction[NoContext] =
    NativeFunction(
      "toBytes",
      Map[StdLibVersion, Long](V1 -> 1L, V2 -> 1L, V3 -> 1L, V4 -> 8L),
      STRING_TO_BYTES,
      BYTESTR,
      ("s", STRING)
    ) {
      case CONST_STRING(s) :: Nil => CONST_BYTESTR(ByteStr(s.getBytes(StandardCharsets.UTF_8)))
      case xs                     => notImplemented[Id, EVALUATED]("toBytes(s: String)", xs)
    }

  lazy val sizeString: BaseFunction[NoContext] = NativeFunction("size", 1, SIZE_STRING, LONG, ("xs", STRING)) {
    case CONST_STRING(bv) :: Nil => Right(CONST_LONG(bv.length.toLong))
    case xs                      => notImplemented[Id, EVALUATED]("size(xs: String)", xs)
  }

  lazy val sizeStringFixed: BaseFunction[NoContext] = NativeFunction("size", 1, SIZE_STRING, LONG, ("xs", STRING)) {
    case CONST_STRING(bv) :: Nil => Right(CONST_LONG(bv.codePointCount(0, bv.length).toLong))
    case xs                      => notImplemented[Id, EVALUATED]("size(xs: String)", xs)
  }

  lazy val toStringBoolean: BaseFunction[NoContext] =
    NativeFunction("toString", 1, BOOLEAN_TO_STRING, STRING, ("b", BOOLEAN)) {
      case TRUE :: Nil  => CONST_STRING("true")
      case FALSE :: Nil => CONST_STRING("false")
      case xs           => notImplemented[Id, EVALUATED]("toString(b: Boolean)", xs)
    }

  lazy val toStringLong: BaseFunction[NoContext] = NativeFunction("toString", 1, LONG_TO_STRING, STRING, ("n", LONG)) {
    case CONST_LONG(n) :: Nil => CONST_STRING(n.toString)
    case xs                   => notImplemented[Id, EVALUATED]("toString(u: Int)", xs)
  }

  lazy val takeBytes: BaseFunction[NoContext] =
    NativeFunction(
      "take",
      Map[StdLibVersion, Long](V1 -> 1L, V2 -> 1L, V3 -> 1L, V4 -> 6L),
      TAKE_BYTES,
      BYTESTR,
      ("xs", BYTESTR),
      ("number", LONG)
    ) {
      case CONST_BYTESTR(xs) :: CONST_LONG(number) :: Nil => CONST_BYTESTR(xs.take(number))
      case xs                                             => notImplemented[Id, EVALUATED]("take(xs: ByteVector, number: Int)", xs)
    }

  lazy val dropBytes: BaseFunction[NoContext] =
    NativeFunction(
      "drop",
      Map[StdLibVersion, Long](V1 -> 1L, V2 -> 1L, V3 -> 1L, V4 -> 6L),
      DROP_BYTES,
      BYTESTR,
      ("xs", BYTESTR),
      ("number", LONG)
    ) {
      case CONST_BYTESTR(xs) :: CONST_LONG(number) :: Nil => CONST_BYTESTR(xs.drop(number))
      case xs                                             => notImplemented[Id, EVALUATED]("drop(xs: ByteVector, number: Int)", xs)
    }

  lazy val dropRightBytes: BaseFunction[NoContext] =
    UserFunction(
      "dropRight",
      "dropRightBytes",
      Map[StdLibVersion, Long](V1 -> 19L, V2 -> 19L, V3 -> 19L, V4 -> 6L),
      BYTESTR,
      ("@xs", BYTESTR),
      ("@number", LONG)
    ) {
      FUNCTION_CALL(
        takeBytes,
        List(
          REF("@xs"),
          FUNCTION_CALL(
            subLong,
            List(
              FUNCTION_CALL(sizeBytes, List(REF("@xs"))),
              REF("@number")
            )
          )
        )
      )
    }

  lazy val takeRightBytes: BaseFunction[NoContext] =
    UserFunction(
      "takeRight",
      "takeRightBytes",
      Map[StdLibVersion, Long](V1 -> 19L, V2 -> 19L, V3 -> 19L, V4 -> 6L),
      BYTESTR,
      ("@xs", BYTESTR),
      ("@number", LONG)
    ) {
      FUNCTION_CALL(
        dropBytes,
        List(
          REF("@xs"),
          FUNCTION_CALL(
            subLong,
            List(
              FUNCTION_CALL(sizeBytes, List(REF("@xs"))),
              REF("@number")
            )
          )
        )
      )
    }

  private def trimLongToInt(x: Long): Int = Math.toIntExact(Math.max(Math.min(x, Int.MaxValue), Int.MinValue))

  lazy val takeString: BaseFunction[NoContext] =
    NativeFunction(
      "take",
      Map[StdLibVersion, Long](V1 -> 1L, V2 -> 1L, V3 -> 1L, V4 -> 20L),
      TAKE_STRING,
      STRING,
      ("xs", STRING),
      ("number", LONG)
    ) {
      case CONST_STRING(xs) :: CONST_LONG(number) :: Nil => CONST_STRING(xs.take(trimLongToInt(number)))
      case xs                                            => notImplemented[Id, EVALUATED]("take(xs: String, number: Int)", xs)
    }

  lazy val takeStringFixed: BaseFunction[NoContext] =
    NativeFunction(
      "take",
      Map[StdLibVersion, Long](V1 -> 1L, V2 -> 1L, V3 -> 1L, V4 -> 20L, V5 -> 20L),
      TAKE_STRING,
      STRING,
      ("xs", STRING),
      ("number", LONG)
    ) {
      case CONST_STRING(xs) :: CONST_LONG(number) :: Nil =>
        val correctedNumber = number.max(0).min(xs.codePointCount(0, xs.length))
        CONST_STRING(xs.take(xs.offsetByCodePoints(0, trimLongToInt(correctedNumber))))
      case xs =>
        notImplemented[Id, EVALUATED]("take(xs: String, number: Int)", xs)
    }

  def listConstructor(checkSize: Boolean): NativeFunction[NoContext] =
    NativeFunction(
      "cons",
      Map[StdLibVersion, Long](V1 -> 2L, V2 -> 2L, V3 -> 2L, V4 -> 1L),
      CREATE_LIST,
      PARAMETERIZEDLIST(PARAMETERIZEDUNION(List(TYPEPARAM('A'), TYPEPARAM('B')))),
      ("head", TYPEPARAM('A')),
      ("tail", PARAMETERIZEDLIST(TYPEPARAM('B')))
    ) {
      case h :: (a @ ARR(t)) :: Nil => ARR(h +: t, h.weight + a.weight + ELEM_WEIGHT, checkSize)
      case xs                       => notImplemented[Id, EVALUATED]("cons(head: T, tail: LIST[T]", xs)
    }

  lazy val listAppend: NativeFunction[NoContext] =
    NativeFunction(
      LIST_APPEND_OP.func,
      1,
      APPEND_LIST,
      PARAMETERIZEDLIST(PARAMETERIZEDUNION(List(TYPEPARAM('A'), TYPEPARAM('B')))),
      ("list", PARAMETERIZEDLIST(TYPEPARAM('A'))),
      ("element", TYPEPARAM('B'))
    ) {
      case (a @ ARR(list)) :: element :: Nil => ARR(list :+ element, a.weight + element.weight + ELEM_WEIGHT, true)
      case xs                                => notImplemented[Id, EVALUATED](s"list: List[T] ${LIST_APPEND_OP.func} value: T", xs)
    }

  lazy val listConcat: NativeFunction[NoContext] =
    NativeFunction(
      LIST_CONCAT_OP.func,
      4,
      CONCAT_LIST,
      PARAMETERIZEDLIST(PARAMETERIZEDUNION(List(TYPEPARAM('A'), TYPEPARAM('B')))),
      ("list1", PARAMETERIZEDLIST(TYPEPARAM('A'))),
      ("list2", PARAMETERIZEDLIST(TYPEPARAM('B')))
    ) {
      case (a1 @ ARR(l1)) :: (a2 @ ARR(l2)) :: Nil => ARR(l1 ++ l2, a1.weight + a2.weight - EMPTYARR_WEIGHT, true)
      case xs                                      => notImplemented[Id, EVALUATED](s"list1: List[T] ${LIST_CONCAT_OP.func} list2: List[T]", xs)
    }

  lazy val dropString: BaseFunction[NoContext] =
    NativeFunction(
      "drop",
      Map[StdLibVersion, Long](V1 -> 1L, V2 -> 1L, V3 -> 1L, V4 -> 20L),
      DROP_STRING,
      STRING,
      ("xs", STRING),
      ("number", LONG)
    ) {
      case CONST_STRING(xs) :: CONST_LONG(number) :: Nil => CONST_STRING(xs.drop(trimLongToInt(number)))
      case xs                                            => notImplemented[Id, EVALUATED]("drop(xs: String, number: Int)", xs)
    }

  lazy val dropStringFixed: BaseFunction[NoContext] =
    NativeFunction(
      "drop",
      Map[StdLibVersion, Long](V1 -> 1L, V2 -> 1L, V3 -> 1L, V4 -> 20L, V5 -> 20L),
      DROP_STRING,
      STRING,
      ("xs", STRING),
      ("number", LONG)
    ) {
      case CONST_STRING(xs) :: CONST_LONG(number) :: Nil =>
        val correctedNumber = number.max(0).min(xs.codePointCount(0, xs.length))
        CONST_STRING(xs.drop(xs.offsetByCodePoints(0, trimLongToInt(correctedNumber))))
      case xs =>
        notImplemented[Id, EVALUATED]("drop(xs: String, number: Int)", xs)
    }

  lazy val takeRightString: BaseFunction[NoContext] =
    UserFunction(
      "takeRight",
      Map[StdLibVersion, Long](V1 -> 19L, V2 -> 19L, V3 -> 19L, V4 -> 20L),
      STRING,
      ("@xs", STRING),
      ("@number", LONG)
    ) {
      FUNCTION_CALL(
        dropString,
        List(
          REF("@xs"),
          FUNCTION_CALL(
            subLong,
            List(
              FUNCTION_CALL(sizeString, List(REF("@xs"))),
              REF("@number")
            )
          )
        )
      )
    }

  lazy val takeRightStringFixed: BaseFunction[NoContext] =
    UserFunction(
      "takeRight",
      Map[StdLibVersion, Long](V1 -> 19L, V2 -> 19L, V3 -> 19L, V4 -> 20L, V5 -> 20L),
      STRING,
      ("@xs", STRING),
      ("@number", LONG)
    ) {
      FUNCTION_CALL(
        dropStringFixed,
        List(
          REF("@xs"),
          FUNCTION_CALL(
            subLong,
            List(
              FUNCTION_CALL(sizeStringFixed, List(REF("@xs"))),
              REF("@number")
            )
          )
        )
      )
    }

  lazy val dropRightString: BaseFunction[NoContext] =
    UserFunction(
      "dropRight",
      Map[StdLibVersion, Long](V1 -> 19L, V2 -> 19L, V3 -> 19L, V4 -> 20L),
      STRING,
      ("@xs", STRING),
      ("@number", LONG)
    ) {
      FUNCTION_CALL(
        takeString,
        List(
          REF("@xs"),
          FUNCTION_CALL(
            subLong,
            List(
              FUNCTION_CALL(sizeString, List(REF("@xs"))),
              REF("@number")
            )
          )
        )
      )
    }

  lazy val dropRightStringFixed: BaseFunction[NoContext] =
    UserFunction(
      "dropRight",
      Map[StdLibVersion, Long](V1 -> 19L, V2 -> 19L, V3 -> 19L, V4 -> 20L, V5 -> 20L),
      STRING,
      ("@xs", STRING),
      ("@number", LONG)
    ) {
      FUNCTION_CALL(
        takeStringFixed,
        List(
          REF("@xs"),
          FUNCTION_CALL(
            subLong,
            List(
              FUNCTION_CALL(sizeStringFixed, List(REF("@xs"))),
              REF("@number")
            )
          )
        )
      )
    }

  val UTF8Decoder = UTF_8.newDecoder

  def toUtf8String(reduceLimit: Boolean): BaseFunction[NoContext] =
    NativeFunction(
      "toUtf8String",
      Map[StdLibVersion, Long](V1 -> 20L, V2 -> 20L, V3 -> 20L, V4 -> 7L),
      UTF8STRING,
      STRING,
      ("u", BYTESTR)
    ) {
      case CONST_BYTESTR(u) :: Nil =>
        Try(ByteBuffer.wrap(u.arr))
          .map(UTF8Decoder.decode)
          .toEither
          .map(_.toString)
          .flatMap(CONST_STRING(_, reduceLimit))
          .leftMap {
            case _: MalformedInputException => "Input contents invalid UTF8 sequence"
            case e                          => e.toString
          }
      case xs => notImplemented[Id, EVALUATED]("toUtf8String(u: ByteVector)", xs)
    }

  lazy val toLong: BaseFunction[NoContext] =
    NativeFunction("toInt", Map[StdLibVersion, Long](V1 -> 10L, V2 -> 10L, V3 -> 10L, V4 -> 1L), BININT, LONG, ("bin", BYTESTR)) {
      case CONST_BYTESTR(u) :: Nil =>
        Try(CONST_LONG(ByteBuffer.wrap(u.arr).getLong())).toEither.left.map {
          case _: BufferUnderflowException => "Buffer underflow"
          case e                           => e.toString
        }
      case xs => notImplemented[Id, EVALUATED]("toInt(u: ByteVector)", xs)
    }

  lazy val toLongOffset: BaseFunction[NoContext] =
    NativeFunction("toInt", Map[StdLibVersion, Long](V1 -> 10L, V2 -> 10L, V3 -> 10L, V4 -> 1L), BININT_OFF, LONG, ("bin", BYTESTR), ("offset", LONG)) {
      case CONST_BYTESTR(ByteStr(u)) :: CONST_LONG(o) :: Nil =>
        if (o >= 0 && o <= u.size - 8) {
          Try(CONST_LONG(ByteBuffer.wrap(u).getLong(o.toInt))).toEither.left.map {
            case _: BufferUnderflowException => "Buffer underflow"
            case e                           => e.toString
          }
        } else {
          Left("IndexOutOfBounds")
        }
      case xs => notImplemented[Id, EVALUATED]("toInt(u: ByteVector, off: Int)", xs)
    }

  lazy val indexOf: BaseFunction[NoContext] =
    NativeFunction(
      "indexOf",
      Map[StdLibVersion, Long](V1 -> 20L, V2 -> 20L, V3 -> 20L, V4 -> 3L),
      INDEXOF,
      optionLong,
      ("str", STRING),
      ("substr", STRING)
    ) {
      case CONST_STRING(m) :: CONST_STRING(sub) :: Nil =>
        Right({
          val i = m.indexOf(sub)
          if (i != -1) {
            CONST_LONG(i.toLong)
          } else {
            unit
          }
        })
      case xs => notImplemented[Id, EVALUATED]("indexOf(str: String, substr: String)", xs)
    }

  lazy val indexOfFixed: BaseFunction[NoContext] =
    NativeFunction(
      "indexOf",
      Map[StdLibVersion, Long](V1 -> 20L, V2 -> 20L, V3 -> 20L, V4 -> 3L, V5 -> 3L),
      INDEXOF,
      optionLong,
      ("str", STRING),
      ("substr", STRING)
    ) {
      case CONST_STRING(m) :: CONST_STRING(sub) :: Nil =>
        Right {
          val i = m.indexOf(sub)
          if (!global.isIllFormed(sub) && i != -1)
            CONST_LONG(m.codePointCount(0, i).toLong)
          else
            unit
        }
      case xs => notImplemented[Id, EVALUATED]("indexOf(str: String, substr: String)", xs)
    }

  lazy val indexOfN: BaseFunction[NoContext] =
    NativeFunction(
      "indexOf",
      Map[StdLibVersion, Long](V1 -> 20L, V2 -> 20L, V3 -> 20L, V4 -> 3L),
      INDEXOFN,
      optionLong,
      ("str", STRING),
      ("substr", STRING),
      ("offset", LONG)
    ) {
      case CONST_STRING(m) :: CONST_STRING(sub) :: CONST_LONG(off) :: Nil =>
        Right(if (off >= 0 && off <= m.length) {
          val i = m.indexOf(sub, off.toInt)
          if (i != -1) {
            CONST_LONG(i.toLong)
          } else {
            unit
          }
        } else {
          unit
        })
      case xs => notImplemented[Id, EVALUATED]("indexOf(str: String, substr: String, offset: Int)", xs)
    }

  lazy val indexOfNFixed: BaseFunction[NoContext] =
    NativeFunction(
      "indexOf",
      Map[StdLibVersion, Long](V1 -> 20L, V2 -> 20L, V3 -> 20L, V4 -> 3L, V5 -> 3L),
      INDEXOFN,
      optionLong,
      ("str", STRING),
      ("substr", STRING),
      ("offset", LONG)
    ) {
      case CONST_STRING(m) :: CONST_STRING(sub) :: CONST_LONG(off) :: Nil =>
        val l = m.codePointCount(0, m.length)
        Right(if (!global.isIllFormed(sub) && off >= 0 && off <= l) {
          val i = m.indexOf(sub, m.offsetByCodePoints(0, off.toInt))
          if (i != -1) {
            CONST_LONG(m.codePointCount(0, i).toLong)
          } else {
            unit
          }
        } else {
          unit
        })
      case xs => notImplemented[Id, EVALUATED]("indexOf(str: String, substr: String, offset: Int)", xs)
    }

  lazy val lastIndexOf: BaseFunction[NoContext] =
    NativeFunction(
      "lastIndexOf",
      Map[StdLibVersion, Long](V1 -> 20L, V2 -> 20L, V3 -> 20L, V4 -> 3L),
      LASTINDEXOF,
      optionLong,
      ("str", STRING),
      ("substr", STRING)
    ) {
      case CONST_STRING(m) :: CONST_STRING(sub) :: Nil =>
        Right({
          val i = m.lastIndexOf(sub)
          if (i != -1) {
            CONST_LONG(i.toLong)
          } else {
            unit
          }
        })
      case xs => notImplemented[Id, EVALUATED]("lastIndexOf(str: String, substr: String)", xs)
    }

  lazy val lastIndexOfFixed: BaseFunction[NoContext] =
    NativeFunction(
      "lastIndexOf",
      Map[StdLibVersion, Long](V1 -> 20L, V2 -> 20L, V3 -> 20L, V4 -> 3L, V5 -> 3L),
      LASTINDEXOF,
      optionLong,
      ("str", STRING),
      ("substr", STRING)
    ) {
      case CONST_STRING(m) :: CONST_STRING(sub) :: Nil =>
        Right({
          val i = m.lastIndexOf(sub)
          if (!global.isIllFormed(sub) && i != -1) {
            CONST_LONG(m.codePointCount(0, i).toLong)
          } else {
            unit
          }
        })
      case xs => notImplemented[Id, EVALUATED]("lastIndexOf(str: String, substr: String)", xs)
    }

  lazy val lastIndexOfWithOffset: BaseFunction[NoContext] =
    NativeFunction(
      "lastIndexOf",
      Map[StdLibVersion, Long](V1 -> 20L, V2 -> 20L, V3 -> 20L, V4 -> 3L),
      LASTINDEXOFN,
      optionLong,
      ("str", STRING),
      ("substr", STRING),
      ("offset", LONG)
    ) {
      case CONST_STRING(m) :: CONST_STRING(sub) :: CONST_LONG(off) :: Nil =>
        Right(if (off >= 0) {
          val offset = Math.min(off, Int.MaxValue.toLong).toInt
          val i      = m.lastIndexOf(sub, offset)
          if (i != -1) {
            CONST_LONG(i.toLong)
          } else {
            unit
          }
        } else {
          unit
        })
      case xs => notImplemented[Id, EVALUATED]("lastIndexOf(str: String, substr: String, offset: Int)", xs)
    }

  lazy val lastIndexOfWithOffsetFixed: BaseFunction[NoContext] =
    NativeFunction(
      "lastIndexOf",
      Map[StdLibVersion, Long](V1 -> 20L, V2 -> 20L, V3 -> 20L, V4 -> 3L, V5 -> 3L),
      LASTINDEXOFN,
      optionLong,
      ("str", STRING),
      ("substr", STRING),
      ("offset", LONG)
    ) {
      case CONST_STRING(m) :: CONST_STRING(sub) :: CONST_LONG(off) :: Nil =>
        Right(if (off >= 0) {
          val offset = Math.min(off, m.codePointCount(0, m.length)).toInt
          val i      = m.lastIndexOf(sub, m.offsetByCodePoints(0, offset))
          if (!global.isIllFormed(sub) && i != -1) {
            CONST_LONG(m.codePointCount(0, i).toLong)
          } else {
            unit
          }
        } else {
          unit
        })
      case xs => notImplemented[Id, EVALUATED]("lastIndexOf(str: String, substr: String, offset: Int)", xs)
    }

  lazy val splitStr: BaseFunction[NoContext] =
    NativeFunction("split", Map(V3 -> 100L, V4 -> 75L, V5 -> 75L, V6 -> 51L), SPLIT, listString, ("str", STRING), ("separator", STRING)) {
      case CONST_STRING(str) :: CONST_STRING(sep) :: Nil =>
        ARR(split(str, sep, unicode = false).toIndexedSeq, limited = true)
      case xs =>
        notImplemented[Id, EVALUATED]("split(str: String, separator: String)", xs)
    }

  def splitStrFixedF(id: Short, inputLimit: Int, outputLimit: Int, v6Complexity: Long): BaseFunction[NoContext] = {
    val name = if (id == SPLIT) "split" else s"split_${v6Complexity}C"
    NativeFunction(name, Map(V3 -> 100L, V4 -> 75L, V5 -> 75L, V6 -> v6Complexity), id, listString, ("str", STRING), ("separator", STRING)) {
      case (s @ CONST_STRING(str)) :: CONST_STRING(sep) :: Nil =>
        if (s.weight > inputLimit)
          Left(s"Input string size = ${s.weight} bytes exceeds limit = $inputLimit for $name")
        else {
          val result = split(str, sep, unicode = true).toIndexedSeq
          if (result.size > outputLimit)
            Left(s"Output list size = ${result.size} exceeds limit = $outputLimit for $name")
          else
            ARR(result, limited = true)
        }
      case xs =>
        notImplemented[Id, EVALUATED](s"$name(str: String, separator: String)", xs)
    }
  }

  val splitStrFixed = splitStrFixedF(SPLIT, DataEntryValueMax, MaxListLengthV4, 51)
  val splitStr1C    = splitStrFixedF(SPLIT1C, 500, 20, 1)
  val splitStr4C    = splitStrFixedF(SPLIT4C, 6000, 100, 4)

  private def split(str: String, sep: String, unicode: Boolean): Iterable[CONST_STRING] = {
    if (str == "") listWithEmptyStr
    else if (unicode && global.isIllFormed(sep)) List(CONST_STRING(str).explicitGet())
    else if (sep == "")
      if (unicode) {
        (1 to str.codePointCount(0, str.length))
          .map(i => CONST_STRING(str.substring(str.offsetByCodePoints(0, i - 1), str.offsetByCodePoints(0, i))).explicitGet())
      } else {
        (1 to str.length)
          .map(i => CONST_STRING(String.valueOf(str.charAt(i - 1))).explicitGet())
      } else splitRec(str, sep)
  }

  private val listWithEmptyStr = List(CONST_STRING("").explicitGet())

  @tailrec private def splitRec(
      str: String,
      sep: String,
      offset: Int = 0,
      splitted: ArrayBuffer[CONST_STRING] = ArrayBuffer()
  ): ArrayBuffer[CONST_STRING] = {
    val index = str.indexOf(sep, offset)
    if (index == -1) splitted += CONST_STRING(str.substring(offset, str.length)).explicitGet()
    else
      splitRec(
        str,
        sep,
        index + sep.length,
        splitted += CONST_STRING(str.substring(offset, index)).explicitGet()
      )
  }

  def makeStringF(id: Short, complexityV6: Long, inputLimit: Int, outputLimit: Int): BaseFunction[NoContext] = {
    val name = if (inputLimit == MaxListLengthV4) "makeString" else s"makeString_${complexityV6}C"
    NativeFunction(name, Map(V4 -> 30L, V5 -> 30L, V6 -> complexityV6), id, STRING, ("list", LIST(STRING)), ("separator", STRING)) {
      case (arr: ARR) :: CONST_STRING(separator) :: Nil =>
        if (arr.xs.length > inputLimit)
          Left(s"Input list size = ${arr.xs.length} for $name should not exceed $inputLimit")
        else {
          val separatorStringSize =
            if (arr.xs.length > 1) (arr.xs.length - 1) * separator.length
            else 0
          val expectedStringSize = arr.elementsWeightSum + separatorStringSize
          if (expectedStringSize <= outputLimit)
            CONST_STRING(arr.xs.mkString(separator))
          else
            Left(s"Constructing string size = $expectedStringSize bytes will exceed $outputLimit")
        }
      case xs =>
        notImplemented[Id, EVALUATED](s"$name(list: List[String], separator: String)", xs)
    }
  }

  val makeString: BaseFunction[NoContext]   = makeStringF(MAKESTRING, 11, MaxListLengthV4, DataEntryValueMax)
  val makeString1C: BaseFunction[NoContext] = makeStringF(MAKESTRING1C, 1, 70, 500)
  val makeString2C: BaseFunction[NoContext] = makeStringF(MAKESTRING2C, 2, 100, 6000)

  lazy val contains: BaseFunction[NoContext] =
    UserFunction(
      "contains",
      3,
      BOOLEAN,
      ("@source", STRING),
      ("@substr", STRING)
    ) {
      FUNCTION_CALL(
        User("isDefined"),
        List(
          FUNCTION_CALL(
            Native(INDEXOF),
            List(REF("@source"), REF("@substr"))
          )
        )
      )
    }

  lazy val parseInt: BaseFunction[NoContext] =
    NativeFunction("parseInt", Map[StdLibVersion, Long](V1 -> 20L, V2 -> 20L, V3 -> 20L, V4 -> 2L), PARSEINT, optionLong, ("str", STRING)) {
      case CONST_STRING(u) :: Nil => Try(CONST_LONG(u.toLong)).orElse(Success(unit)).toEither.left.map(_.toString)
      case xs                     => notImplemented[Id, EVALUATED]("parseInt(str: String)", xs)
    }

  lazy val parseIntVal: BaseFunction[NoContext] =
    UserFunction(
      "parseIntValue",
      Map[StdLibVersion, Long](V1 -> 20L, V2 -> 20L, V3 -> 20L, V4 -> 2L),
      LONG,
      ("str", STRING)
    ) {
      val parseO = FUNCTION_CALL(Native(PARSEINT), List(REF("str")))
      FUNCTION_CALL(
        User("valueOrErrorMessage"),
        List(parseO, CONST_STRING("Error while parsing string to integer").explicitGet())
      )
    }

  def createRawOp(op: BinaryOperation, t: TYPE, r: TYPE, func: Short, complexity: Int = 1)(
      body: (EVALUATED, EVALUATED) => Either[String, EVALUATED]
  ): BaseFunction[NoContext] =
    NativeFunction(opsToFunctions(op), complexity, func, r, ("a", t), ("b", t)) {
      case a :: b :: Nil => body(a, b)
      case xs            => notImplemented[Id, EVALUATED](s"${opsToFunctions(op)}(a: ${t.toString}, b: ${t.toString})", xs)
    }

  def createRawOp(op: BinaryOperation, t: TYPE, r: TYPE, func: Short, complexity: Map[StdLibVersion, Long])(
      body: (EVALUATED, EVALUATED) => Either[String, EVALUATED]
  ): BaseFunction[NoContext] =
    NativeFunction(opsToFunctions(op), complexity, func, r, ("a", t), ("b", t)) {
      case a :: b :: Nil => body(a, b)
      case xs            => notImplemented[Id, EVALUATED](s"${opsToFunctions(op)}(a: ${t.toString}, b: ${t.toString})", xs)
    }

  def createOp(op: BinaryOperation, t: TYPE, r: TYPE, func: Short, complexity: Int = 1)(
      body: (Long, Long) => Boolean
  ): BaseFunction[NoContext] =
    NativeFunction(opsToFunctions(op), complexity, func, r, ("a", t), ("b", t)) {
      case CONST_LONG(a) :: CONST_LONG(b) :: Nil => Right(CONST_BOOLEAN(body(a, b)))
      case xs                                    => notImplemented[Id, EVALUATED](s"${opsToFunctions(op)}(a: ${t.toString}, b: ${t.toString})", xs)
    }

  def createTryOp(op: BinaryOperation, t: TYPE, r: TYPE, func: Short, complicity: Int = 1)(
      body: (Long, Long) => Long
  ): BaseFunction[NoContext] =
    NativeFunction(opsToFunctions(op), complicity, func, r, ("a", t), ("b", t)) {
      case CONST_LONG(a) :: CONST_LONG(b) :: Nil =>
        try {
          Right(CONST_LONG(body(a, b)))
        } catch {
          case e: Throwable => Left(e.getMessage)
        }
      case xs => notImplemented[Id, EVALUATED](s"${opsToFunctions(op)}(a: ${t.toString}, b: ${t.toString})", xs)
    }

  def bigIntConditionOp(op: BinaryOperation, func: Short, complexity: Int = 8)(
      body: (BigInt, BigInt) => Boolean
  ): BaseFunction[NoContext] =
    NativeFunction(opsToFunctions(op), complexity, func, BOOLEAN, ("a", BIGINT), ("b", BIGINT)) {
      case CONST_BIGINT(a) :: CONST_BIGINT(b) :: Nil => Try(body(a, b)).toEither.bimap(_.getMessage, CONST_BOOLEAN)
      case xs                                        => notImplemented[Id, EVALUATED](s"${opsToFunctions(op)}(a: BIGINT, b: BIGINT)", xs)
    }

  lazy val getElement: BaseFunction[NoContext] =
    NativeFunction(
      "getElement",
      2,
      GET_LIST,
      TYPEPARAM('T'),
      ("arr", PARAMETERIZEDLIST(TYPEPARAM('T'))),
      ("pos", LONG)
    ) {
      case ARR(arr) :: CONST_LONG(pos) :: Nil =>
        Try(arr(pos.toInt)).toEither.left.map({
          case e: java.lang.IndexOutOfBoundsException => s"Index $pos out of bounds for length ${arr.size}"
          case e: Throwable                           => e.toString
        })
      case xs => notImplemented[Id, EVALUATED](s"getElement(arr: Array, pos: Int)", xs)
    }

  lazy val getListSize: BaseFunction[NoContext] =
    NativeFunction("size", 2, SIZE_LIST, LONG, ("arr", PARAMETERIZEDLIST(TYPEPARAM('T')))) {
      case ARR(arr) :: Nil => Right(CONST_LONG(arr.size.toLong))
      case xs              => notImplemented[Id, EVALUATED](s"size(arr: Array)", xs)
    }

  lazy val listMax: BaseFunction[NoContext] =
    NativeFunction("max", 3, MAX_LIST, LONG, ("list", PARAMETERIZEDLIST(LONG))) {
      case ARR(list) :: Nil =>
        Either.cond(
          list.nonEmpty,
          list.asInstanceOf[IndexedSeq[CONST_LONG]].max,
          "Can't find max for empty list"
        )
      case xs =>
        notImplemented[Id, EVALUATED]("max(list: List[Int])", xs)
    }

  lazy val listMin: BaseFunction[NoContext] =
    NativeFunction("min", 3, MIN_LIST, LONG, ("list", PARAMETERIZEDLIST(LONG))) {
      case ARR(list) :: Nil =>
        Either.cond(
          list.nonEmpty,
          list.asInstanceOf[IndexedSeq[CONST_LONG]].min,
          "Can't find min for empty list"
        )
      case xs =>
        notImplemented[Id, EVALUATED]("min(list: List[Int])", xs)
    }

  lazy val listBigIntMax: BaseFunction[NoContext] =
    NativeFunction("max", 192, MAX_LIST_BIGINT, BIGINT, ("list", PARAMETERIZEDLIST(BIGINT))) {
      case ARR(list) :: Nil =>
        Either.cond(
          list.nonEmpty,
          list.asInstanceOf[IndexedSeq[CONST_BIGINT]].max,
          "Can't find max for empty list"
        )
      case xs =>
        notImplemented[Id, EVALUATED]("max(list: List[BigInt])", xs)
    }

  lazy val listBigIntMin: BaseFunction[NoContext] =
    NativeFunction("min", 192, MIN_LIST_BIGINT, BIGINT, ("list", PARAMETERIZEDLIST(BIGINT))) {
      case ARR(list) :: Nil =>
        Either.cond(
          list.nonEmpty,
          list.asInstanceOf[IndexedSeq[CONST_BIGINT]].min,
          "Can't find min for empty list"
        )
      case xs =>
        notImplemented[Id, EVALUATED]("min(list: List[BigInt])", xs)
    }

  lazy val listIndexOf: BaseFunction[NoContext] =
    NativeFunction(
      "indexOf",
      5,
      INDEX_OF_LIST,
      optionLong,
      ("list", PARAMETERIZEDLIST(TYPEPARAM('T'))),
      ("element", TYPEPARAM('T'))
    ) {
      case ARR(list) :: element :: Nil =>
        genericListIndexOf(element, list.indexOf, list.indexWhere)
      case xs =>
        notImplemented[Id, EVALUATED]("indexOf(list: List[T], element: T)", xs)
    }

  lazy val listLastIndexOf: BaseFunction[NoContext] =
    NativeFunction(
      "lastIndexOf",
      5,
      LAST_INDEX_OF_LIST,
      optionLong,
      ("list", PARAMETERIZEDLIST(TYPEPARAM('T'))),
      ("element", TYPEPARAM('T'))
    ) {
      case ARR(list) :: element :: Nil =>
        genericListIndexOf(element, list.lastIndexOf(_), list.lastIndexWhere)
      case xs =>
        notImplemented[Id, EVALUATED]("lastIndexOf(list: List[T], element: T)", xs)
    }

  lazy val listRemoveByIndex: BaseFunction[NoContext] =
    NativeFunction(
      "removeByIndex",
      7,
      REMOVE_BY_INDEX_OF_LIST,
      PARAMETERIZEDLIST(TYPEPARAM('T')),
      ("list", PARAMETERIZEDLIST(TYPEPARAM('T'))),
      ("index", LONG)
    ) {
      case ARR(list) :: CONST_LONG(index) :: Nil =>
        if (list.isEmpty)
          Left("Can't remove an element from empty list")
        else if (index < 0)
          Left(s"Index of the removing element should be positive, but $index was passed")
        else if (index >= list.size)
          Left(s"Index of the removing element should be lower than list size = ${list.length}, but $index was passed")
        else
          ARR(list.take(index.toInt) ++ list.drop(index.toInt + 1), limited = true)
      case xs =>
        notImplemented[Id, EVALUATED]("removeByIndex(list: List[T], index: Int)", xs)
    }

  @VisibleForTesting
  private[v1] def genericListIndexOf(
      element: EVALUATED,
      indexOf: EVALUATED => Int,
      indexWhere: (EVALUATED => Boolean) => Int
  ): Either[String, EVALUATED] =
    if (element.weight <= MaxCmpWeight)
      Right {
        val i = indexOf(element)
        if (i != -1) CONST_LONG(i.toLong) else unit
      } else
      Try {
        indexWhere { listElement =>
          if (listElement.weight > MaxCmpWeight)
            throw new RuntimeException(
              s"Both element to search for `$element` " +
                s"and list element `$listElement` " +
                s"are too heavy to compare"
            )
          listElement == element
        }
      }.toEither
        .bimap(
          _.getMessage,
          index => if (index != -1) CONST_LONG(index.toLong) else unit
        )

  lazy val listContains: BaseFunction[NoContext] =
    UserFunction(
      "containsElement",
      5,
      BOOLEAN,
      ("@list", PARAMETERIZEDLIST(TYPEPARAM('T'))),
      ("@element", TYPEPARAM('T'))
    ) {
      val index = FUNCTION_CALL(Native(INDEX_OF_LIST), List(REF("@list"), REF("@element")))
      FUNCTION_CALL(User("!="), List(index, unit))
    }

  def createTupleN(resultSize: Int): NativeFunction[NoContext] = {
    val typeParams =
      ('A'.toInt until 'A'.toInt + resultSize).map(t => TYPEPARAM(t.toByte)).toList

    NativeFunction(
      s"_Tuple$resultSize",
      1,
      (CREATE_TUPLE + resultSize - 2).toShort,
      PARAMETERIZEDTUPLE(typeParams),
      typeParams.mapWithIndex { case (typeParam, i) => (s"element${i + 1}", typeParam) }: _*
    ) {
      case elements if elements.length == resultSize =>
        val fields = elements.mapWithIndex { case (element, i) => (s"_${i + 1}", element) }.toMap
        Right(CaseObj(runtimeTupleType, fields))
      case xs =>
        notImplemented[Id, EVALUATED](typeParams.map(_.char).mkString("(", ", ", ")"), xs)
    }
  }

  lazy val uMinus: BaseFunction[NoContext] =
    UserFunction("-", Map[StdLibVersion, Long](V1 -> 9, V2 -> 9, V3 -> 1, V4 -> 1), LONG, ("@n", LONG)) {
      FUNCTION_CALL(subLong, List(CONST_LONG(0), REF("@n")))
    }

  lazy val uNot: BaseFunction[NoContext] =
    UserFunction("!", Map[StdLibVersion, Long](V1 -> 11, V2 -> 11, V3 -> 1, V4 -> 1), BOOLEAN, ("@p", BOOLEAN)) {
      IF(REF("@p"), FALSE, TRUE)
    }

  def pow(roundTypes: UNION): BaseFunction[NoContext] = {
    NativeFunction("pow",
                   Map(V3 -> 100L, V4 -> 100L, V5 -> 100L, V6 -> 28L),
                   POW,
                   LONG,
                   ("base", LONG),
                   ("bp", LONG),
                   ("exponent", LONG),
                   ("ep", LONG),
                   ("rp", LONG),
                   ("round", roundTypes)) {
      case CONST_LONG(b) :: CONST_LONG(bp) :: CONST_LONG(e) :: CONST_LONG(ep) :: CONST_LONG(rp) :: round :: Nil =>
        if (bp < 0
            || bp > 8
            || ep < 0
            || ep > 8
            || rp < 0
            || rp > 8) {
          Left("pow: scale out of range 0-8")
        } else {
          global.pow(b, bp.toInt, e, ep.toInt, rp.toInt, Rounding.byValue(round)).map(CONST_LONG)
        }
      case xs => notImplemented[Id, EVALUATED]("pow(base: Int, bp: Int, exponent: Int, ep: Int, rp: Int, round: Rounds)", xs)
    }
  }

  val sqrtInt: BaseFunction[NoContext] =
    UserFunction("sqrt", 2, LONG, ("@number", LONG), ("@precision", LONG), ("@resultPrecision", LONG), ("@round", UNION(fromV5RoundTypes))) {
      FUNCTION_CALL(
        Native(POW),
        List(
          REF("@number"),
          REF("@precision"),
          CONST_LONG(5),
          CONST_LONG(1),
          REF("@resultPrecision"),
          REF("@round")
        )
      )
    }

  def log(roundTypes: UNION): BaseFunction[NoContext] = {
    NativeFunction("log", 100, LOG, LONG, ("base", LONG), ("bp", LONG), ("exponent", LONG), ("ep", LONG), ("rp", LONG), ("round", roundTypes)) {
      case CONST_LONG(b) :: CONST_LONG(bp) :: CONST_LONG(e) :: CONST_LONG(ep) :: CONST_LONG(rp) :: round :: Nil =>
        if (bp < 0
            || bp > 8
            || ep < 0
            || ep > 8
            || rp < 0
            || rp > 8) {
          Left("log: scale out of range 0-8")
        } else {
          global.log(b, bp, e, ep, rp, Rounding.byValue(round)).map(CONST_LONG)
        }
      case xs => notImplemented[Id, EVALUATED]("log(exponent: Int, ep: Int, base: Int, bp: Int, rp: Int, round: Rounds)", xs)
    }
  }

  def powBigInt(roundTypes: UNION): BaseFunction[NoContext] =
    NativeFunction(
      "pow",
      Map(V5 -> 200L, V6 -> 270L),
      POW_BIGINT,
      BIGINT,
      ("base", BIGINT),
      ("bp", LONG),
      ("exponent", BIGINT),
      ("ep", LONG),
      ("rp", LONG),
      ("round", roundTypes)
    ) {
      case CONST_BIGINT(b) :: CONST_LONG(bp) :: CONST_BIGINT(e) :: CONST_LONG(ep) :: CONST_LONG(rp) :: round :: Nil =>
        if (bp < 0
            || bp > 18
            || ep < 0
            || ep > 18
            || rp < 0
            || rp > 18) {
          Left("pow: scale out of range 0-18")
        } else {
          global
            .powBigInt(b, bp, e, ep, rp, Rounding.byValue(round))
            .filterOrElse(v => v <= BigIntMax && v >= BigIntMin, "Result out of 512-bit range")
            .bimap(e => s"$e on BigInt pow calculation", CONST_BIGINT)
        }
      case xs => notImplemented[Id, EVALUATED]("pow(base: BigInt, bp: Int, exponent:Big Int, ep: Int, rp: Int, round: Rounds)", xs)
    }

  val sqrtBigInt: BaseFunction[NoContext] =
    UserFunction(
      "sqrt",
      "sqrtBigInt",
      5,
      BIGINT,
      ("@number", BIGINT),
      ("@precision", LONG),
      ("@resultPrecision", LONG),
      ("@round", UNION(fromV5RoundTypes))
    ) {
      FUNCTION_CALL(
        Native(POW_BIGINT),
        List(
          REF("@number"),
          REF("@precision"),
          CONST_BIGINT(5),
          CONST_LONG(1),
          REF("@resultPrecision"),
          REF("@round")
        )
      )
    }

  def logBigInt(roundTypes: UNION): BaseFunction[NoContext] =
    NativeFunction(
      "log",
      200,
      LOG_BIGINT,
      BIGINT,
      ("base", BIGINT),
      ("bp", LONG),
      ("exponent", BIGINT),
      ("ep", LONG),
      ("rp", LONG),
      ("round", roundTypes)
    ) {
      case CONST_BIGINT(b) :: CONST_LONG(bp) :: CONST_BIGINT(e) :: CONST_LONG(ep) :: CONST_LONG(rp) :: round :: Nil =>
        val r =
          if (bp < 0
              || bp > 18
              || ep < 0
              || ep > 18
              || rp < 0
              || rp > 18) {
            Left("Scale out of range 0-18")
          } else {
            global.logBigInt(b, bp, e, ep, rp, Rounding.byValue(round)).map(CONST_BIGINT)
          }
        r.leftMap(e => s"$e on BigInt log calculation")
      case xs => notImplemented[Id, EVALUATED]("log(exponent: BigInt, ep: Int, base:Big Int, bp: Int, rp: Int, round: Rounds)", xs)
    }

  val getListMedian: BaseFunction[NoContext] =
    NativeFunction("median", 20, MEDIAN_LIST, LONG, ("arr", PARAMETERIZEDLIST(LONG))) {
      case xs @ ARR(arr) :: Nil =>
        if (arr.headOption.forall(_.isInstanceOf[CONST_LONG])) {
          if (arr.nonEmpty)
            Right(CONST_LONG(global.median(arr.asInstanceOf[IndexedSeq[CONST_LONG]].map(_.t).toArray)))
          else
            Left(s"Can't find median for empty list")
        } else {
          notImplemented[Id, EVALUATED](s"median(arr: List[Int])", xs)
        }
      case xs => notImplemented[Id, EVALUATED](s"median(arr: List[Int])", xs)
    }

  val getBigIntListMedian: BaseFunction[NoContext] =
    NativeFunction("median", 20 * 8, MEDIAN_LISTBIGINT, BIGINT, ("arr", PARAMETERIZEDLIST(BIGINT))) {
      case xs @ ARR(arr) :: Nil =>
        if (arr.headOption.forall(_.isInstanceOf[CONST_BIGINT])) {
          if (arr.nonEmpty)
            Right(CONST_BIGINT(global.median(arr.asInstanceOf[IndexedSeq[CONST_BIGINT]].map(_.t).toArray)))
          else
            Left(s"Can't find median for empty list of BigInt")
        } else {
          notImplemented[Id, EVALUATED](s"median(arr: List[BigInt])", xs)
        }
      case xs => notImplemented[Id, EVALUATED](s"median(arr: List[BigInt])", xs)
    }

  private def fold(index: Int, limit: Int, complexity: Long): BaseFunction[NoContext] =
    NativeFunction.withEnvironment[NoContext](
      s"fold_$limit",
      Map[StdLibVersion, Long](V5 -> complexity),
      (FOLD + index).toShort,
      TYPEPARAM('B'),
      ("list", PARAMETERIZEDLIST(TYPEPARAM('A'))),
      ("accumulator", TYPEPARAM('B')),
      ("function", STRING)
    ) {
      new ContextfulNativeFunction.Extended[NoContext](
        s"fold_$limit",
        TYPEPARAM('B'),
        Nil
      ) {
        override def evaluate[F[_]: Monad](
            env: NoContext[F],
            args: List[EVALUATED],
            availableComplexity: Int,
            evaluateUserFunction: InternalCall[F]
        )(implicit m: Monad[CoevalF[F, *]]): Coeval[F[(Either[ExecutionError, EVALUATED], Int)]] =
          args match {
            case ARR(list) :: accumulator :: CONST_STRING(function) :: Nil =>
              if (list.size > limit) {
                val err = s"List with size ${list.size} was passed to function fold_$limit requiring max size $limit".asLeft[EVALUATED].pure[F]
                Coeval.now(err.map((_, 0)))
              } else
                list
                  .foldLeft(
                    Coeval((accumulator.asRight[ExecutionError], availableComplexity).pure[F])
                  )(
                    (result, element) =>
                      m.flatMap(result) {
                        case (Right(value), complexity) => evaluateUserFunction(function, List(value, element), complexity)
                        case (error, complexity)        => Coeval((error, complexity).pure[F])
                      }
                  )
            case xs =>
              val err = notImplemented[F, EVALUATED](s"fold_$limit(list: List[A], accumulator: B, function: String)", xs)
              Coeval.now(err.map((_, 0)))
          }
      }
    }

  val folds: Array[(Int, BaseFunction[NoContext])] =
    Array((20, 3), (50, 7), (100, 9), (200, 20), (500, 56), (1000, 115))
      .zipWithIndex
      .map { case ((limit, complexity), index) => (limit, fold(index, limit, complexity)) }

  val sizeTuple: BaseFunction[NoContext] = {
    val genericTupleType =
      (MinTupleSize to MaxTupleSize)
        .map(('A' to 'Z').take)
        .map(t => PARAMETERIZEDTUPLE(t.map(b => TYPEPARAM(b.toByte)).toList))
        .toList
    NativeFunction("size", 1, SIZE_TUPLE, LONG, ("tuple", PARAMETERIZEDUNION(genericTupleType))) {
      case CaseObj(`runtimeTupleType`, fields) :: Nil => Right(CONST_LONG(fields.size))
      case xs                                         => notImplemented[Id, EVALUATED](s"size(t: Tuple)", xs)
    }
  }

  val unitVarName = "unit"

  private val nil: (String, (LIST, ContextfulVal[NoContext])) =
    ("nil", (LIST(NOTHING), ContextfulVal.pure[NoContext](ARR(IndexedSeq.empty[EVALUATED], EMPTYARR_WEIGHT, limited = false).explicitGet())))

  private val commonVars: Map[String, (FINAL, ContextfulVal[NoContext])] =
    Map(
      (unitVarName, (UNIT, ContextfulVal.pure(unit)))
    )

  private val v1V2Vars: Map[String, (FINAL, ContextfulVal[NoContext])] = commonVars ++ Rounding.all.map(_.definition)
  private val v3V4Vars: Map[String, (FINAL, ContextfulVal[NoContext])] = v1V2Vars + nil
  private val v5Vars: Map[String, (FINAL, ContextfulVal[NoContext])]   = commonVars ++ Rounding.fromV5.map(_.definition) + nil

  private val commonTypes: Seq[REAL] =
    Seq(
      UNIT,
      LONG,
      BOOLEAN,
      BYTESTR,
      STRING
    )

  private val allRoundTypes: List[CASETYPEREF]         = Rounding.all.map(_.`type`)
  private lazy val fromV5RoundTypes: List[CASETYPEREF] = Rounding.fromV5.map(_.`type`)

  private val v1v2v3v4Types: Seq[REAL] = commonTypes ++ allRoundTypes
  private val v5Types: Seq[REAL]       = commonTypes ++ fromV5RoundTypes ++ Seq(BIGINT)

  private val operators: Array[BaseFunction[NoContext]] =
    Array(
      mulLong,
      divLong,
      modLong,
      sumLong,
      subLong,
      sumString,
      sumByteStr,
      eq,
      ne,
      ge,
      gt,
      getElement,
      getListSize,
      uMinus,
      uNot
    )

  private val commonFunctions =
    Array(
      sizeBytes,
      toBytesBoolean,
      toBytesLong,
      toBytesString,
      takeBytes,
      dropBytes,
      takeRightBytes,
      dropRightBytes,
      toStringBoolean,
      toStringLong,
      isDefined,
      throwWithMessage,
      _isInstanceOf,
      throwNoMessage
    ) ++ operators

  private val v1V2V3CommonFunctionsFixed =
    commonFunctions ++
      Array(
        extract,
        fraction(fixLimitCheck = false),
        takeStringFixed,
        dropRightStringFixed,
        sizeStringFixed,
        dropStringFixed,
        takeRightStringFixed
      )

  private val v1V2V3CommonFunctionsUnfixed =
    commonFunctions ++
      Array(
        extract,
        fraction(fixLimitCheck = false),
        takeString,
        dropRightString,
        sizeString,
        dropString,
        takeRightString
      )

  private def v1V2V3CommonFunctions(fixUnicodeFunctions: Boolean) =
    if (fixUnicodeFunctions) v1V2V3CommonFunctionsFixed else v1V2V3CommonFunctionsUnfixed

  private val fromV3V4Functions =
    Array(
      value,
      valueOrErrorMessage,
      toLong,
      toLongOffset,
      parseInt,
      parseIntVal
    )

  private val v3V4Functions =
    Array(
      pow(UNION(allRoundTypes)),
      log(UNION(allRoundTypes))
    )

  private val v3FunctionsUnfixed =
    Array(
      indexOf,
      indexOfN,
      lastIndexOf,
      lastIndexOfWithOffset,
      splitStr
    )

  private val v3FunctionFixed =
    Array(
      indexOfFixed,
      indexOfNFixed,
      lastIndexOfFixed,
      lastIndexOfWithOffsetFixed,
      splitStrFixed
    )

  private def v3Functions(fixUnicodeFunctions: Boolean) =
    v1V2V3CommonFunctions(fixUnicodeFunctions) ++
      fromV3V4Functions ++
      v3V4Functions ++
      Array(
        toUtf8String(reduceLimit = false),
        listConstructor(checkSize = false)
      ) ++ (if (fixUnicodeFunctions) v3FunctionFixed else v3FunctionsUnfixed)

  private val v4V5Functions =
    commonFunctions ++
      fromV3V4Functions ++
      Array(
        contains,
        valueOrElse,
        listAppend,
        listConcat,
        toUtf8String(reduceLimit = true),
        listConstructor(checkSize = true),
        getListMedian,
        listIndexOf,
        listLastIndexOf,
        listRemoveByIndex,
        listContains,
        listMin,
        listMax,
        makeString
      ) ++ (MinTupleSize to MaxTupleSize).map(i => createTupleN(i))

  private val v4FunctionsUnfixed =
    v4V5Functions ++
      v3V4Functions ++
      Array(
        indexOf,
        indexOfN,
        lastIndexOf,
        lastIndexOfWithOffset,
        splitStr,
        sizeString,
        takeString,
        dropRightString,
        dropString,
        takeRightString,
        fraction(fixLimitCheck = false)
      )

  private val v4FunctionsFixed =
    v4V5Functions ++
      v3V4Functions ++
      Array(
        indexOfFixed,
        indexOfNFixed,
        lastIndexOfFixed,
        lastIndexOfWithOffsetFixed,
        splitStrFixed,
        sizeStringFixed,
        takeStringFixed,
        dropRightStringFixed,
        dropStringFixed,
        takeRightStringFixed,
        fraction(fixLimitCheck = false)
      )

  private def v4Functions(fixUnicodeFunctions: Boolean) =
    if (fixUnicodeFunctions) v4FunctionsFixed else v4FunctionsUnfixed

  private val fromV5Functions =
    v4V5Functions ++
      Array(
        indexOfFixed,
        indexOfNFixed,
        lastIndexOfFixed,
        lastIndexOfWithOffsetFixed,
        splitStrFixed,
        sizeStringFixed,
        takeStringFixed,
        dropRightStringFixed,
        dropStringFixed,
        takeRightStringFixed,
        intToBigInt,
        bigIntToInt,
        bigIntToString,
        stringToBigInt,
        stringToBigIntOpt,
        bigIntToBytes,
        bytesToBigInt,
        bytesToBigIntLim,
        sumToBigInt,
        subToBigInt,
        mulToBigInt,
        divToBigInt,
        modToBigInt,
        geBigInt,
        gtBigInt,
        listBigIntMax,
        listBigIntMin,
        fractionBigInt,
        fractionBigIntRounds(UNION(fromV5RoundTypes)),
        negativeBigInt,
        getBigIntListMedian,
        powBigInt(UNION(fromV5RoundTypes)),
        logBigInt(UNION(fromV5RoundTypes)),
        pow(UNION(fromV5RoundTypes)),
        log(UNION(fromV5RoundTypes)),
        fraction(fixLimitCheck = true),
      )

  private val v5Functions =
    fromV5Functions :+ fractionIntRounds(UNION(fromV5RoundTypes))

  private val v6Functions =
<<<<<<< HEAD
    fromV5Functions ++ Array(sizeTuple, makeString1C, makeString2C, splitStr1C, splitStr4C, sqrtInt, sqrtBigInt, fractionIntRoundsNative)
=======
    v5Functions ++ folds.map(_._2) ++ Array(sizeTuple)
>>>>>>> 9ece7b04

  private def v1V2Ctx(fixUnicodeFunctions: Boolean) =
    CTX[NoContext](
      v1v2v3v4Types,
      v1V2Vars,
      v1V2V3CommonFunctions(fixUnicodeFunctions)
    )

  private def v3Ctx(fixUnicodeFunctions: Boolean) =
    CTX[NoContext](
      v1v2v3v4Types,
      v3V4Vars,
      v3Functions(fixUnicodeFunctions)
    )

  private def v4Ctx(fixUnicodeFunctions: Boolean) =
    CTX[NoContext](
      v1v2v3v4Types,
      v3V4Vars,
      v4Functions(fixUnicodeFunctions)
    )

  private val v1V2CtxFixed = v1V2Ctx(true)
  private val v3CtxFixed   = v3Ctx(true)
  private val v4CtxFixed   = v4Ctx(true)

  private val v1V2CtxUnfixed = v1V2Ctx(false)
  private val v3CtxUnfixed   = v3Ctx(false)
  private val v4CtxUnfixed   = v4Ctx(false)

  private val v5Ctx =
    CTX[NoContext](
      v5Types,
      v5Vars,
      v5Functions
    )

  private val v6Ctx =
    CTX[NoContext](
      v5Types,
      v5Vars,
      v6Functions
    )

  def build(version: StdLibVersion, fixUnicodeFunctions: Boolean): CTX[NoContext] =
    version match {
      case V1 | V2 if fixUnicodeFunctions => v1V2CtxFixed
      case V3 if fixUnicodeFunctions      => v3CtxFixed
      case V4 if fixUnicodeFunctions      => v4CtxFixed
      case V1 | V2                        => v1V2CtxUnfixed
      case V3                             => v3CtxUnfixed
      case V4                             => v4CtxUnfixed
      case V5                             => v5Ctx
      case V6                             => v6Ctx
    }
}<|MERGE_RESOLUTION|>--- conflicted
+++ resolved
@@ -1826,11 +1826,7 @@
     fromV5Functions :+ fractionIntRounds(UNION(fromV5RoundTypes))
 
   private val v6Functions =
-<<<<<<< HEAD
-    fromV5Functions ++ Array(sizeTuple, makeString1C, makeString2C, splitStr1C, splitStr4C, sqrtInt, sqrtBigInt, fractionIntRoundsNative)
-=======
-    v5Functions ++ folds.map(_._2) ++ Array(sizeTuple)
->>>>>>> 9ece7b04
+    fromV5Functions ++ folds.map(_._2) ++ Array(sizeTuple, makeString1C, makeString2C, splitStr1C, splitStr4C, sqrtInt, sqrtBigInt, fractionIntRoundsNative)
 
   private def v1V2Ctx(fixUnicodeFunctions: Boolean) =
     CTX[NoContext](
