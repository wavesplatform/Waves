--- conflicted
+++ resolved
@@ -57,11 +57,7 @@
   lazy val sumByteStr: BaseFunction[NoContext] =
     createRawOp(SUM_OP, BYTESTR, BYTESTR, SUM_BYTES, 10) {
       case (CONST_BYTESTR(a), CONST_BYTESTR(b)) =>
-<<<<<<< HEAD
-        if (a.length + b.length <= Terms.DATA_ENTRY_VALUE_MAX) {
-=======
-        if(a.arr.length + b.arr.length <= MaxStringResult) {
->>>>>>> 3ced03fd
+        if (a.arr.length + b.arr.length <= Terms.DATA_ENTRY_VALUE_MAX) {
           CONST_BYTESTR(a ++ b)
         } else {
           Left("ByteVector is too large")
