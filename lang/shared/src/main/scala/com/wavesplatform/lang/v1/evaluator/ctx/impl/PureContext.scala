--- conflicted
+++ resolved
@@ -1986,8 +1986,7 @@
     fromV5Functions(useNewPowPrecision) ++ takeDropBytesBeforeV6 ++ takeDropStringFixedBeforeV6 :+ fractionIntRounds(UNION(fromV5RoundTypes))
 
   private val v6Functions =
-<<<<<<< HEAD
-    fromV5Functions(true) ++ folds.map(_._2) ++
+    fromV5Functions(true) ++ folds.map(_._2) ++ Array(sizeTuple, makeString1C, makeString2C, splitStr1C, splitStr4C, sqrtInt, sqrtBigInt, fractionIntRoundsNative, _getType) ++
       Array(
         sizeTuple,
         makeString1C,
@@ -2006,9 +2005,6 @@
         dropRightStringFromV6,
         takeRightStringFromV6
       )
-=======
-    fromV5Functions(true) ++ folds.map(_._2) ++ Array(sizeTuple, makeString1C, makeString2C, splitStr1C, splitStr4C, sqrtInt, sqrtBigInt, fractionIntRoundsNative, _getType)
->>>>>>> de512a1d
 
   private def v1V2Ctx(fixUnicodeFunctions: Boolean) =
     CTX[NoContext](
