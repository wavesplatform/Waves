--- conflicted
+++ resolved
@@ -1516,11 +1516,8 @@
       takeStringV5,
       dropRightStringV5,
       dropStringV5,
-      takeRightStringV5
-    )
-
-  private val v5Functions =
-    v4Functions ++ Array(
+      takeRightStringV5,
+
       intToBigInt,
       bigIntToInt,
       bigIntToString,
@@ -1569,11 +1566,7 @@
 
   private val v5Ctx =
     CTX[NoContext](
-<<<<<<< HEAD
       (commonTypes :+ BIGINT),
-=======
-      commonTypes,
->>>>>>> e3786afa
       v3V4Vars,
       v5Functions
     )
