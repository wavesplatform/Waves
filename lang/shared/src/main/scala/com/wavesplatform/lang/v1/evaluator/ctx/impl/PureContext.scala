--- conflicted
+++ resolved
@@ -1834,11 +1834,7 @@
     fromV5Functions(useNewPowPrecision) :+ fractionIntRounds(UNION(fromV5RoundTypes))
 
   private val v6Functions =
-<<<<<<< HEAD
-    v5Functions ++ Array(sizeTuple, _getType)
-=======
-    fromV5Functions(true) ++ folds.map(_._2) ++ Array(sizeTuple, makeString1C, makeString2C, splitStr1C, splitStr4C, sqrtInt, sqrtBigInt, fractionIntRoundsNative)
->>>>>>> b986e71d
+    fromV5Functions(true) ++ folds.map(_._2) ++ Array(sizeTuple, makeString1C, makeString2C, splitStr1C, splitStr4C, sqrtInt, sqrtBigInt, fractionIntRoundsNative, _getType)
 
   private def v1V2Ctx(fixUnicodeFunctions: Boolean) =
     CTX[NoContext](
