package com.wavesplatform.lang.v1.evaluator.ctx.impl

import java.nio.charset.StandardCharsets.UTF_8
import java.nio.charset.{MalformedInputException, StandardCharsets}
import java.nio.{BufferUnderflowException, ByteBuffer}

import cats.implicits.*
import cats.{Id, Monad}
import com.google.common.annotations.VisibleForTesting
import com.wavesplatform.common.state.ByteStr
import com.wavesplatform.common.utils.EitherExt2
import com.wavesplatform.lang.{ExecutionError, CommonError}
import com.wavesplatform.lang.directives.DirectiveDictionary
import com.wavesplatform.lang.directives.values.*
import com.wavesplatform.lang.utils.getDecompilerContext
import com.wavesplatform.lang.v1.ContractLimits.*
import com.wavesplatform.lang.v1.FunctionHeader.{Native, User}
import com.wavesplatform.lang.v1.compiler.Terms
import com.wavesplatform.lang.v1.compiler.Terms.CONST_BYTESTR.NoLimit
import com.wavesplatform.lang.v1.compiler.Terms.*
import com.wavesplatform.lang.v1.compiler.Types.*
import com.wavesplatform.lang.v1.evaluator.Contextful.NoContext
import com.wavesplatform.lang.v1.evaluator.FunctionIds.*
import com.wavesplatform.lang.v1.evaluator.ctx.*
import com.wavesplatform.lang.v1.evaluator.{ContextfulUserFunction, ContextfulVal}
import com.wavesplatform.lang.v1.parser.BinaryOperation
import com.wavesplatform.lang.v1.parser.BinaryOperation.*
import com.wavesplatform.lang.v1.{BaseGlobal, CTX, FunctionHeader, compiler}

import scala.annotation.tailrec
import scala.collection.mutable.ArrayBuffer
import scala.util.{Success, Try}

object PureContext {
  private val global: BaseGlobal = com.wavesplatform.lang.Global

  implicit def intToLong(num: Int): Long  = num.toLong
  private def trimLongToInt(x: Long): Int = Math.toIntExact(Math.max(Math.min(x, Int.MaxValue), Int.MinValue))

  private val defaultThrowMessage = "Explicit script termination"

  val BigIntMax: BigInt = BigInt(2).pow(511) - 1
  val BigIntMin: BigInt = -BigIntMax - 1
  val MaxListLengthV4   = 1000

  // As an optimization, JVM might throw an ArithmeticException with empty stack trace and null message.
  // The workaround below retrows an exception with the message explicitly set.
  lazy val divLong: BaseFunction[NoContext] =
    createTryOp(DIV_OP, LONG, LONG, DIV_LONG) { (a, b) =>
      try Math.floorDiv(a, b)
      catch { case _: ArithmeticException => throw new ArithmeticException("/ by zero") }
    }
  lazy val modLong: BaseFunction[NoContext] =
    createTryOp(MOD_OP, LONG, LONG, MOD_LONG) { (a, b) =>
      try Math.floorMod(a, b)
      catch { case _: ArithmeticException => throw new ArithmeticException("/ by zero") }
    }

  lazy val mulLong: BaseFunction[NoContext] =
    createTryOp(MUL_OP, LONG, LONG, MUL_LONG)((a, b) => Math.multiplyExact(a, b))
  lazy val sumLong: BaseFunction[NoContext] =
    createTryOp(SUM_OP, LONG, LONG, SUM_LONG)((a, b) => Math.addExact(a, b))
  lazy val subLong: BaseFunction[NoContext] =
    createTryOp(SUB_OP, LONG, LONG, SUB_LONG)((a, b) => Math.subtractExact(a, b))

  lazy val sumString: BaseFunction[NoContext] =
    createRawOp(
      SUM_OP,
      STRING,
      STRING,
      SUM_STRING,
      Map[StdLibVersion, Long](V1 -> 10L, V2 -> 10L, V3 -> 10L, V4 -> 20L, V5 -> 20L, V6 -> 1L)
    ) {
      case (s1 @ CONST_STRING(a), s2 @ CONST_STRING(b)) =>
        val sumWeight = (s1.weight + s2.weight).toInt
        if (sumWeight <= Terms.DataEntryValueMax) {
          CONST_STRING(a + b, bytesLength = Some(sumWeight))
        } else {
          Left(s"String size = $sumWeight exceeds ${Terms.DataEntryValueMax} bytes")
        }
      case args =>
        Left(s"Unexpected args $args for string concatenation operator")
    }

  lazy val sumByteStr: BaseFunction[NoContext] =
    createRawOp(
      SUM_OP,
      BYTESTR,
      BYTESTR,
      SUM_BYTES,
      Map[StdLibVersion, Long](V1 -> 10L, V2 -> 10L, V3 -> 10L, V4 -> 2L)
    ) {
      case (CONST_BYTESTR(a), CONST_BYTESTR(b)) =>
        if (a.arr.length + b.arr.length <= Terms.DataEntryValueMax) {
          CONST_BYTESTR(a ++ b)
        } else {
          Left(s"ByteVector size = ${a.arr.length + b.arr.length} bytes exceeds ${Terms.DataEntryValueMax}")
        }
      case args =>
        Left(s"Unexpected args $args for bytes concatenation operator")
    }
  lazy val ge: BaseFunction[NoContext] = createOp(GE_OP, LONG, BOOLEAN, GE_LONG)(_ >= _)
  lazy val gt: BaseFunction[NoContext] =
    createOp(GT_OP, LONG, BOOLEAN, GT_LONG)(_ > _)
  lazy val geBigInt: BaseFunction[NoContext] = bigIntConditionOp(GE_OP, GE_BIGINT)(_ >= _)
  lazy val gtBigInt: BaseFunction[NoContext] = bigIntConditionOp(GT_OP, GT_BIGINT)(_ > _)

  lazy val eq: BaseFunction[NoContext] =
    NativeFunction(EQ_OP.func, 1, EQ, BOOLEAN, ("a", TYPEPARAM('T')), ("b", TYPEPARAM('T'))) {
      case a :: b :: Nil =>
        Either.cond(b.weight <= MaxCmpWeight || a.weight <= MaxCmpWeight, CONST_BOOLEAN(a == b), "Comparable value too heavy.")
      case xs => notImplemented[Id, EVALUATED](s"${EQ_OP.func}(a: T, b: T)", xs)
    }

  lazy val ne: BaseFunction[NoContext] =
    UserFunction(
      NE_OP.func,
      Map[StdLibVersion, Long](V1 -> 26, V2 -> 26, V3 -> 1, V4 -> 1),
      BOOLEAN,
      ("@a", TYPEPARAM('T')),
      ("@b", TYPEPARAM('T'))
    ) {
      FUNCTION_CALL(uNot, List(FUNCTION_CALL(eq, List(REF("@a"), REF("@b")))))
    }

  lazy val intToBigInt: BaseFunction[NoContext] =
    NativeFunction("toBigInt", 1, TO_BIGINT, BIGINT, ("n", LONG)) {
      case CONST_LONG(n) :: Nil => Right(CONST_BIGINT(BigInt(n)))
      case xs                   => notImplemented[Id, EVALUATED]("toBigInt(n: Int)", xs)
    }

  lazy val bigIntToInt: BaseFunction[NoContext] =
    NativeFunction("toInt", 1, BIGINT_TO_INT, LONG, ("n", BIGINT)) {
      case CONST_BIGINT(n) :: Nil =>
        Either.cond(Long.MaxValue >= n && n >= Long.MinValue, CONST_LONG(n.toLong), s"toInt: BigInt $n out of integers range")
      case xs => notImplemented[Id, EVALUATED]("toBigInt(n: Int)", xs)
    }

  lazy val bigIntToString: BaseFunction[NoContext] =
    NativeFunction("toString", Map(V5 -> 65L, V6 -> 1L), BIGINT_TO_STRING, STRING, ("n", BIGINT)) {
      case CONST_BIGINT(n) :: Nil => CONST_STRING(n.toString)
      case xs                     => notImplemented[Id, EVALUATED]("toString(n: BigInt)", xs)
    }

  lazy val stringToBigInt: BaseFunction[NoContext] =
    NativeFunction("parseBigIntValue", 65, STRING_TO_BIGINT, BIGINT, ("n", STRING)) {
      case CONST_STRING(n) :: Nil =>
        Either
          .cond(n.length <= 155, BigInt(n), s"String too long for 512-bits big integers (${n.length} when max is 155)")
          .filterOrElse(v => v <= BigIntMax && v >= BigIntMin, "Value too big for 512-bits big integer")
          .map(CONST_BIGINT.apply)
          .leftMap(CommonError)
      case xs => notImplemented[Id, EVALUATED]("parseBigIntValue(n: String)", xs)
    }

  lazy val stringToBigIntOpt: BaseFunction[NoContext] =
    NativeFunction("parseBigInt", 65, STRING_TO_BIGINTOPT, UNION(BIGINT, UNIT), ("n", STRING)) {
      case CONST_STRING(n) :: Nil =>
        Right((if (n.length <= 155) {
                 try {
                   val v = BigInt(n)
                   if (v <= BigIntMax && v >= BigIntMin) {
                     CONST_BIGINT(v)
                   } else {
                     unit
                   }
                 } catch {
                   case e: java.lang.NumberFormatException => unit
                 }
               } else {
                 unit
               }))
      case xs => notImplemented[Id, EVALUATED]("parseBigInt(n: String)", xs)
    }

  lazy val bigIntToBytes: BaseFunction[NoContext] =
    NativeFunction("toBytes", 65, BIGINT_TO_BYTES, BYTESTR, ("n", BIGINT)) {
      case CONST_BIGINT(n) :: Nil => CONST_BYTESTR(ByteStr(n.toByteArray))
      case xs                     => notImplemented[Id, EVALUATED]("toBytes(n: BigInt)", xs)
    }

  lazy val bytesToBigIntLim: BaseFunction[NoContext] =
    NativeFunction("toBigInt", 65, BYTES_TO_BIGINT_LIM, BIGINT, ("n", BYTESTR), ("off", LONG), ("size", LONG)) {
      case CONST_BYTESTR(ByteStr(n)) :: CONST_LONG(off) :: CONST_LONG(s) :: Nil =>
        Either.cond(
          off >= 0 && off <= n.length && s <= 64 && s > 0,
          CONST_BIGINT(BigInt(n.slice(off.toInt, (off + s).toInt))),
          s"ByteStr too long ($s > 64 bytes)"
        )
      case xs => notImplemented[Id, EVALUATED]("toBigInt(n: ByteStr, offset: Int, size: Int)", xs)
    }

  lazy val bytesToBigInt: BaseFunction[NoContext] =
    NativeFunction("toBigInt", 65, BYTES_TO_BIGINT, BIGINT, ("n", BYTESTR)) {
      case CONST_BYTESTR(ByteStr(n)) :: Nil =>
        Either.cond(n.length <= 64, CONST_BIGINT(BigInt(n)), s"Too big ByteVector for BigInt (${n.length} > 64 bytes)")
      case xs => notImplemented[Id, EVALUATED]("toBigInt(n: ByteStr)", xs)
    }

  def bigIntArithmeticOp(op: BinaryOperation, func: Short, complexity: Map[StdLibVersion, Long])(
      body: (BigInt, BigInt) => BigInt
  ): BaseFunction[NoContext] = {
    createRawOp(
      op,
      BIGINT,
      BIGINT,
      func,
      complexity
    ) {
      case (CONST_BIGINT(a), CONST_BIGINT(b)) =>
        Try(body(a, b)).toEither
          .leftMap(_.getMessage)
          .filterOrElse(
            r => r >= BigIntMin && r <= BigIntMax,
            s"$a ${op.func} $b is out of range."
          )
          .map(CONST_BIGINT)
          .leftMap(CommonError)
      case args =>
        Left(s"Unexpected args $args for BigInt operator '${op.func}'")
    }
  }

  lazy val sumToBigInt: BaseFunction[NoContext] = bigIntArithmeticOp(SUM_OP, SUM_BIGINT, Map[StdLibVersion, Long](V5 -> 8L)) { _ + _ }
  lazy val subToBigInt: BaseFunction[NoContext] = bigIntArithmeticOp(SUB_OP, SUB_BIGINT, Map[StdLibVersion, Long](V5 -> 8L)) { _ - _ }
  lazy val mulToBigInt: BaseFunction[NoContext] = bigIntArithmeticOp(MUL_OP, MUL_BIGINT, Map[StdLibVersion, Long](V5 -> 64L)) { _ * _ }
  lazy val divToBigInt: BaseFunction[NoContext] = bigIntArithmeticOp(DIV_OP, DIV_BIGINT, Map[StdLibVersion, Long](V5 -> 64L)) { _ / _ }
  lazy val modToBigInt: BaseFunction[NoContext] = bigIntArithmeticOp(MOD_OP, MOD_BIGINT, Map[StdLibVersion, Long](V5 -> 64L)) { _ % _ }

  lazy val negativeBigInt: BaseFunction[NoContext] =
    NativeFunction("-", 8, UMINUS_BIGINT, BIGINT, ("n", BIGINT)) {
      case CONST_BIGINT(n) :: Nil => Either.cond(n != BigIntMin, CONST_BIGINT(-n), s"Positive BigInt overflow")
      case xs                     => notImplemented[Id, EVALUATED]("-(n: BigInt)", xs)
    }

  lazy val throwWithMessage: BaseFunction[NoContext] = NativeFunction("throw", 1, THROW, NOTHING, ("err", STRING)) {
    case CONST_STRING(s) :: Nil => Left(s)
    case _                      => Left(defaultThrowMessage)
  }

  lazy val throwNoMessage: BaseFunction[NoContext] = UserFunction(
    "throw",
    Map[StdLibVersion, Long](V1 -> 2, V2 -> 2, V3 -> 1, V4 -> 1),
    NOTHING
  ) {
    FUNCTION_CALL(throwWithMessage, List(CONST_STRING(defaultThrowMessage).explicitGet()))
  }

  lazy val extract: BaseFunction[NoContext] =
    UserFunction.deprecated(
      "extract",
      13,
      TYPEPARAM('T'),
      ("@a", PARAMETERIZEDUNION(List(TYPEPARAM('T'), UNIT)))
    ) {
      IF(
        FUNCTION_CALL(eq, List(REF("@a"), REF("unit"))),
        FUNCTION_CALL(throwWithMessage, List(CONST_STRING("extract() called on unit value").explicitGet())),
        REF("@a")
      )
    }

  lazy val value: BaseFunction[NoContext] =
    UserFunction.withEnvironment[NoContext](
      "value",
      "value",
      Map[StdLibVersion, Long](V1 -> 13, V2 -> 13, V3 -> 13, V4 -> 2),
      TYPEPARAM('T'),
      ("@a", PARAMETERIZEDUNION(List(TYPEPARAM('T'), UNIT)): TYPE)
    ) {
      new ContextfulUserFunction[NoContext] {
        override def apply[F[_]: Monad](env: NoContext[F], startArgs: List[EXPR]): EXPR = {
          lazy val errorMessageDetails = {
            val ctx = getDecompilerContext(DirectiveDictionary[StdLibVersion].all.last, Expression)
            def functionName(h: FunctionHeader) =
              h match {
                case Native(id) => ctx.opCodes.get(id).orElse(ctx.binaryOps.get(id)).getOrElse(id.toString)
                case u: User    => u.name
              }
            startArgs.head match {
              case GETTER(_, field)         => s" while accessing field '$field'"
              case REF(key)                 => s" by reference '$key'"
              case FUNCTION_CALL(header, _) => s" on function '${functionName(header)}' call"
              case LET_BLOCK(_, _)          => " after let block evaluation"
              case BLOCK(_, _)              => " after block evaluation"
              case IF(_, _, _)              => " after condition evaluation"
              case _                        => ""
            }
          }
          IF(
            FUNCTION_CALL(PureContext.eq, List(REF("@a"), REF("unit"))),
            FUNCTION_CALL(throwWithMessage, List(CONST_STRING(s"value() called on unit value$errorMessageDetails").explicitGet())),
            REF("@a")
          )
        }
      }
    }

  lazy val valueOrElse: BaseFunction[NoContext] =
    UserFunction(
      "valueOrElse",
      2,
      TYPEPARAM('T'),
      ("@value", PARAMETERIZEDUNION(List(TYPEPARAM('T'), UNIT))),
      ("@alternative", TYPEPARAM('T'))
    ) {
      IF(
        FUNCTION_CALL(eq, List(REF("@value"), REF("unit"))),
        REF("@alternative"),
        REF("@value")
      )
    }

  lazy val valueOrErrorMessage: BaseFunction[NoContext] =
    UserFunction(
      "valueOrErrorMessage",
      Map[StdLibVersion, Long](V1 -> 13, V2 -> 13, V3 -> 13, V4 -> 2),
      TYPEPARAM('T'),
      ("@a", PARAMETERIZEDUNION(List(TYPEPARAM('T'), UNIT))),
      ("@msg", STRING)
    ) {
      IF(
        FUNCTION_CALL(eq, List(REF("@a"), REF("unit"))),
        FUNCTION_CALL(throwWithMessage, List(REF("@msg"))),
        REF("@a")
      )
    }

  lazy val isDefined: BaseFunction[NoContext] =
    UserFunction(
      "isDefined",
      Map[StdLibVersion, Long](V1 -> 35, V2 -> 35, V3 -> 1, V4 -> 1),
      BOOLEAN,
      ("@a", PARAMETERIZEDUNION(List(TYPEPARAM('T'), UNIT)))
    ) {
      FUNCTION_CALL(ne, List(REF("@a"), REF("unit")))
    }

  def fraction(fixLimitCheck: Boolean): BaseFunction[NoContext] =
    NativeFunction(
      "fraction",
      Map[StdLibVersion, Long](V1 -> 1, V2 -> 1, V3 -> 1, V4 -> 1, V5 -> 14, V6 -> 1),
      FRACTION,
      LONG,
      ("value", LONG),
      ("numerator", LONG),
      ("denominator", LONG)
    ) {
      case CONST_LONG(v) :: CONST_LONG(n) :: CONST_LONG(d) :: Nil =>
        val (checkMax, checkMin) =
          if (fixLimitCheck)
            ((_: BigInt) <= Long.MaxValue, (_: BigInt) >= Long.MinValue)
          else
            ((_: BigInt) < Long.MaxValue, (_: BigInt) > Long.MinValue)
        val r = for {
          _ <- Either.cond(d != 0, (), "Fraction: division by zero")
          result = BigInt(v) * n / d
          _ <- Either.cond(checkMax(result), (), s"Long overflow: value `$result` greater than 2^63-1")
          _ <- Either.cond(checkMin(result), (), s"Long overflow: value `$result` less than -2^63-1")
        } yield CONST_LONG(result.toLong)
        r.leftMap(CommonError)
      case xs => notImplemented[Id, EVALUATED]("fraction(value: Int, numerator: Int, denominator: Int)", xs)
    }

  def fractionIntRounds(roundTypes: UNION): BaseFunction[NoContext] =
    UserFunction(
      "fraction",
      Map(V5 -> 17L, V6 -> 4L),
      LONG,
      ("@value", LONG),
      ("@numerator", LONG),
      ("@denominator", LONG),
      ("@round", roundTypes)
    ) {
      val r = FUNCTION_CALL(
        Native(FRACTION_BIGINT_ROUNDS),
        List(
          FUNCTION_CALL(Native(TO_BIGINT), List(REF("@value"))),
          FUNCTION_CALL(Native(TO_BIGINT), List(REF("@numerator"))),
          FUNCTION_CALL(Native(TO_BIGINT), List(REF("@denominator"))),
          REF("@round")
        )
      )
      FUNCTION_CALL(Native(BIGINT_TO_INT), List(r))
    }

  val fractionIntRoundsNative: BaseFunction[NoContext] =
    NativeFunction(
      "fraction",
      1L,
      FRACTION_ROUNDS,
      LONG,
      ("value", LONG),
      ("numerator", LONG),
      ("denominator", LONG),
      ("round", UNION(fromV5RoundTypes))
    ) {
      case CONST_LONG(v) :: CONST_LONG(n) :: CONST_LONG(d) :: (r: CaseObj) :: Nil =>
        for {
          _ <- Either.cond(d != 0, (), "Fraction: division by zero")
          r <- global.divide(BigInt(v) * BigInt(n), d, Rounding.byValue(r))
          _ <- Either.cond(r.isValidLong, (), s"Fraction result $r out of integers range")
        } yield CONST_LONG(r.longValue)
      case xs =>
        notImplemented[Id, EVALUATED](
          "fraction(value: Int, numerator: Int, denominator: Int, round: Ceiling|Down|Floor|HalfEven|HalfUp)",
          xs
        )
    }

  val fractionBigInt: BaseFunction[NoContext] =
    NativeFunction(
      "fraction",
      Map(V5 -> 128L, V6 -> 1L),
      FRACTION_BIGINT,
      BIGINT,
      ("value", BIGINT),
      ("numerator", BIGINT),
      ("denominator", BIGINT)
    ) {
      case CONST_BIGINT(v) :: CONST_BIGINT(n) :: CONST_BIGINT(d) :: Nil =>
        val r = for {
          _ <- Either.cond(d != 0, (), "Fraction: division by zero")
          result = v * n / d
          _ <- Either.cond(result <= BigIntMax, (), s"Long overflow: value `$result` greater than 2^511-1")
          _ <- Either.cond(result >= BigIntMin, (), s"Long overflow: value `$result` less than -2^511")
        } yield CONST_BIGINT(result)
        r.leftMap(CommonError)
      case xs => notImplemented[Id, EVALUATED]("fraction(value: BigInt, numerator: BigInt, denominator: BigInt)", xs)
    }

  def fractionBigIntRounds(roundTypes: UNION): BaseFunction[NoContext] =
    NativeFunction(
      "fraction",
      Map(V5 -> 128L, V6 -> 1L),
      FRACTION_BIGINT_ROUNDS,
      BIGINT,
      ("value", BIGINT),
      ("numerator", BIGINT),
      ("denominator", BIGINT),
      ("round", roundTypes)
    ) {
      case CONST_BIGINT(v) :: CONST_BIGINT(n) :: CONST_BIGINT(d) :: (round: CaseObj) :: Nil =>
        val r = for {
          _ <- Either.cond(d != 0, (), "Fraction: division by zero")
          r <- global.divide(v * n, d, Rounding.byValue(round))
          _ <- Either.cond(r <= BigIntMax, (), s"Long overflow: value `$r` greater than 2^511-1")
          _ <- Either.cond(r >= BigIntMin, (), s"Long overflow: value `$r` less than -2^511")
        } yield CONST_BIGINT(r)
        r.leftMap(CommonError)
      case xs =>
        notImplemented[Id, EVALUATED](
          "fraction(value: BigInt, numerator: BigInt, denominator: BigInt, round: Ceiling|Down|Floor|HalfEven|HalfUp)",
          xs
        )
    }

  lazy val _isInstanceOf: BaseFunction[NoContext] =
    NativeFunction(compiler.IsInstanceOf, 1, ISINSTANCEOF, BOOLEAN, ("obj", TYPEPARAM('T')), ("of", STRING)) {
      case (value: EVALUATED) :: CONST_STRING(expectedType) :: Nil =>
        Right(CONST_BOOLEAN(value.getType.name == expectedType))
      case _ =>
        Right(FALSE)
    }

  lazy val _getType: BaseFunction[NoContext] =
    NativeFunction(compiler.GetType, 1, GET_TYPE, BOOLEAN, ("obj", TYPEPARAM('T'))) {
      case (value: EVALUATED) :: Nil =>
        CONST_STRING(value.getType.name)
      case xs =>
        notImplemented[Id, EVALUATED]("_getType(obj: T)", xs)
    }

  lazy val sizeBytes: BaseFunction[NoContext] = NativeFunction("size", 1, SIZE_BYTES, LONG, ("byteVector", BYTESTR)) {
    case CONST_BYTESTR(bv) :: Nil => Right(CONST_LONG(bv.arr.length))
    case xs                       => notImplemented[Id, EVALUATED]("size(byteVector: ByteVector)", xs)
  }

  lazy val toBytesBoolean: BaseFunction[NoContext] =
    NativeFunction("toBytes", 1, BOOLEAN_TO_BYTES, BYTESTR, ("b", BOOLEAN)) {
      case TRUE :: Nil  => CONST_BYTESTR(ByteStr.fromBytes(1))
      case FALSE :: Nil => CONST_BYTESTR(ByteStr.fromBytes(0))
      case xs           => notImplemented[Id, EVALUATED]("toBytes(b: Boolean)", xs)
    }

  lazy val toBytesLong: BaseFunction[NoContext] = NativeFunction("toBytes", 1, LONG_TO_BYTES, BYTESTR, ("n", LONG)) {
    case CONST_LONG(n) :: Nil => CONST_BYTESTR(ByteStr.fromLong(n))
    case xs                   => notImplemented[Id, EVALUATED]("toBytes(u: Int)", xs)
  }

  lazy val toBytesString: BaseFunction[NoContext] =
    NativeFunction(
      "toBytes",
      Map[StdLibVersion, Long](V1 -> 1L, V2 -> 1L, V3 -> 1L, V4 -> 8L),
      STRING_TO_BYTES,
      BYTESTR,
      ("s", STRING)
    ) {
      case CONST_STRING(s) :: Nil => CONST_BYTESTR(ByteStr(s.getBytes(StandardCharsets.UTF_8)))
      case xs                     => notImplemented[Id, EVALUATED]("toBytes(s: String)", xs)
    }

  lazy val sizeString: BaseFunction[NoContext] = NativeFunction("size", 1, SIZE_STRING, LONG, ("xs", STRING)) {
    case CONST_STRING(bv) :: Nil => Right(CONST_LONG(bv.length.toLong))
    case xs                      => notImplemented[Id, EVALUATED]("size(xs: String)", xs)
  }

  lazy val sizeStringFixed: BaseFunction[NoContext] = NativeFunction("size", 1, SIZE_STRING, LONG, ("xs", STRING)) {
    case CONST_STRING(bv) :: Nil => Right(CONST_LONG(bv.codePointCount(0, bv.length).toLong))
    case xs                      => notImplemented[Id, EVALUATED]("size(xs: String)", xs)
  }

  lazy val toStringBoolean: BaseFunction[NoContext] =
    NativeFunction("toString", 1, BOOLEAN_TO_STRING, STRING, ("b", BOOLEAN)) {
      case TRUE :: Nil  => CONST_STRING("true")
      case FALSE :: Nil => CONST_STRING("false")
      case xs           => notImplemented[Id, EVALUATED]("toString(b: Boolean)", xs)
    }

  lazy val toStringLong: BaseFunction[NoContext] = NativeFunction("toString", 1, LONG_TO_STRING, STRING, ("n", LONG)) {
    case CONST_LONG(n) :: Nil => CONST_STRING(n.toString)
    case xs                   => notImplemented[Id, EVALUATED]("toString(u: Int)", xs)
  }

  private def takeBytes(checkLimits: Boolean): BaseFunction[NoContext] =
    NativeFunction(
      "take",
      Map[StdLibVersion, Long](V1 -> 1L, V2 -> 1L, V3 -> 1L, V4 -> 6L),
      TAKE_BYTES,
      BYTESTR,
      ("xs", BYTESTR),
      ("number", LONG)
    ) {
      case CONST_BYTESTR(xs) :: CONST_LONG(number) :: Nil =>
        val limit = Terms.DataTxMaxProtoBytes
        if (checkLimits) {
          if (number < 0)
            Left(s"Unexpected negative number = $number passed to take()")
          else if (number > limit)
            Left(s"Number = $number passed to take() exceeds ByteVector limit = $limit")
          else
            CONST_BYTESTR(xs.take(number.toInt), NoLimit)
        } else
          CONST_BYTESTR(xs.take(number.toInt))
      case xs =>
        notImplemented[Id, EVALUATED]("take(xs: ByteVector, number: Int)", xs)
    }

  private def dropBytes(checkLimits: Boolean): BaseFunction[NoContext] =
    NativeFunction(
      "drop",
      Map[StdLibVersion, Long](V1 -> 1L, V2 -> 1L, V3 -> 1L, V4 -> 6L),
      DROP_BYTES,
      BYTESTR,
      ("xs", BYTESTR),
      ("number", LONG)
    ) {
      case CONST_BYTESTR(xs) :: CONST_LONG(number) :: Nil =>
        val limit = Terms.DataTxMaxProtoBytes
        if (checkLimits) {
          if (number < 0)
            Left(s"Unexpected negative number = $number passed to drop()")
          else if (number > limit)
            Left(s"Number = $number passed to drop() exceeds ByteVector limit = $limit")
          else
            CONST_BYTESTR(xs.drop(number.toInt), NoLimit)
        } else
          CONST_BYTESTR(xs.drop(number.toInt))
      case xs =>
        notImplemented[Id, EVALUATED]("drop(xs: ByteVector, number: Int)", xs)
    }

  private val dropBytesBeforeV6 = dropBytes(checkLimits = false)
  private val dropBytesFromV6   = dropBytes(checkLimits = true)
  private val takeBytesBeforeV6 = takeBytes(checkLimits = false)
  private val takeBytesFromV6   = takeBytes(checkLimits = true)

  private val dropRightBytesBeforeV6: BaseFunction[NoContext] =
    UserFunction(
      "dropRight",
      "dropRightBytes",
      Map[StdLibVersion, Long](V1 -> 19L, V2 -> 19L, V3 -> 19L, V4 -> 6L),
      BYTESTR,
      ("@xs", BYTESTR),
      ("@number", LONG)
    ) {
      FUNCTION_CALL(
        takeBytesBeforeV6,
        List(
          REF("@xs"),
          FUNCTION_CALL(
            subLong,
            List(
              FUNCTION_CALL(sizeBytes, List(REF("@xs"))),
              REF("@number")
            )
          )
        )
      )
    }

  private val takeRightBytesBeforeV6: BaseFunction[NoContext] =
    UserFunction(
      "takeRight",
      "takeRightBytes",
      Map[StdLibVersion, Long](V1 -> 19L, V2 -> 19L, V3 -> 19L, V4 -> 6L),
      BYTESTR,
      ("@xs", BYTESTR),
      ("@number", LONG)
    ) {
      FUNCTION_CALL(
        dropBytesBeforeV6,
        List(
          REF("@xs"),
          FUNCTION_CALL(
            subLong,
            List(
              FUNCTION_CALL(sizeBytes, List(REF("@xs"))),
              REF("@number")
            )
          )
        )
      )
    }

  private val takeRightBytesFromV6: BaseFunction[NoContext] =
    NativeFunction(
      "takeRight",
      6,
      TAKE_RIGHT_BYTES,
      BYTESTR,
      ("xs", BYTESTR),
      ("number", LONG)
    ) {
      case CONST_BYTESTR(xs) :: CONST_LONG(number) :: Nil =>
        val limit = Terms.DataTxMaxProtoBytes
        if (number < 0)
          Left(s"Unexpected negative number = $number passed to takeRight()")
        else if (number > limit)
          Left(s"Number = $number passed to takeRight() exceeds ByteVector limit = $limit")
        else
          CONST_BYTESTR(xs.takeRight(number.toInt), NoLimit)
      case xs =>
        notImplemented[Id, EVALUATED]("takeRight(xs: ByteVector, number: Int)", xs)
    }

  private val dropRightBytesFromV6: BaseFunction[NoContext] =
    NativeFunction(
      "dropRight",
      6,
      DROP_RIGHT_BYTES,
      BYTESTR,
      ("xs", BYTESTR),
      ("number", LONG)
    ) {
      case CONST_BYTESTR(xs) :: CONST_LONG(number) :: Nil =>
        val limit = Terms.DataTxMaxProtoBytes
        if (number < 0)
          Left(s"Unexpected negative number = $number passed to dropRight()")
        else if (number > limit)
          Left(s"Number = $number passed to dropRight() exceeds ByteVector limit = $limit")
        else
          CONST_BYTESTR(xs.dropRight(number.toInt), NoLimit)
      case xs =>
        notImplemented[Id, EVALUATED]("dropRight(xs: ByteVector, number: Int)", xs)
    }

  private val takeStringBeforeV6: BaseFunction[NoContext] =
    NativeFunction(
      "take",
      Map[StdLibVersion, Long](V1 -> 1L, V2 -> 1L, V3 -> 1L, V4 -> 20L),
      TAKE_STRING,
      STRING,
      ("xs", STRING),
      ("number", LONG)
    ) {
      case CONST_STRING(xs) :: CONST_LONG(number) :: Nil => CONST_STRING(xs.take(trimLongToInt(number)))
      case xs                                            => notImplemented[Id, EVALUATED]("take(xs: String, number: Int)", xs)
    }

  private def takeStringFixed(checkLimits: Boolean): BaseFunction[NoContext] =
    NativeFunction(
      "take",
      Map[StdLibVersion, Long](V1 -> 1L, V2 -> 1L, V3 -> 1L, V4 -> 20L, V5 -> 20L),
      TAKE_STRING,
      STRING,
      ("xs", STRING),
      ("number", LONG)
    ) {
      case CONST_STRING(xs) :: CONST_LONG(number) :: Nil =>
        val limit = Terms.DataEntryValueMax
        if (checkLimits) {
          if (number < 0)
            Left(s"Unexpected negative number = $number passed to take()")
          else if (number > limit)
            Left(s"Number = $number passed to take() exceeds String limit = $limit")
          else {
            val correctedNumber = number.max(0).min(xs.codePointCount(0, xs.length))
            CONST_STRING(xs.take(xs.offsetByCodePoints(0, trimLongToInt(correctedNumber))))
          }
        } else {
          val correctedNumber = number.max(0).min(xs.codePointCount(0, xs.length))
          CONST_STRING(xs.take(xs.offsetByCodePoints(0, trimLongToInt(correctedNumber))))
        }
      case xs =>
        notImplemented[Id, EVALUATED]("take(xs: String, number: Int)", xs)
    }

  private val takeStringFixedBeforeV6 = takeStringFixed(checkLimits = false)
  private val takeStringFixedFromV6   = takeStringFixed(checkLimits = true)

  def listConstructor(checkSize: Boolean): NativeFunction[NoContext] =
    NativeFunction(
      "cons",
      Map[StdLibVersion, Long](V1 -> 2L, V2 -> 2L, V3 -> 2L, V4 -> 1L),
      CREATE_LIST,
      PARAMETERIZEDLIST(PARAMETERIZEDUNION(List(TYPEPARAM('A'), TYPEPARAM('B')))),
      ("head", TYPEPARAM('A')),
      ("tail", PARAMETERIZEDLIST(TYPEPARAM('B')))
    ) {
      case h :: (a @ ARR(t)) :: Nil => ARR(h +: t, h.weight + a.weight + ELEM_WEIGHT, checkSize)
      case xs                       => notImplemented[Id, EVALUATED]("cons(head: T, tail: LIST[T]", xs)
    }

  lazy val listAppend: NativeFunction[NoContext] =
    NativeFunction(
      LIST_APPEND_OP.func,
      1,
      APPEND_LIST,
      PARAMETERIZEDLIST(PARAMETERIZEDUNION(List(TYPEPARAM('A'), TYPEPARAM('B')))),
      ("list", PARAMETERIZEDLIST(TYPEPARAM('A'))),
      ("element", TYPEPARAM('B'))
    ) {
      case (a @ ARR(list)) :: element :: Nil => ARR(list :+ element, a.weight + element.weight + ELEM_WEIGHT, true)
      case xs                                => notImplemented[Id, EVALUATED](s"list: List[T] ${LIST_APPEND_OP.func} value: T", xs)
    }

  lazy val listConcat: NativeFunction[NoContext] =
    NativeFunction(
      LIST_CONCAT_OP.func,
      4,
      CONCAT_LIST,
      PARAMETERIZEDLIST(PARAMETERIZEDUNION(List(TYPEPARAM('A'), TYPEPARAM('B')))),
      ("list1", PARAMETERIZEDLIST(TYPEPARAM('A'))),
      ("list2", PARAMETERIZEDLIST(TYPEPARAM('B')))
    ) {
      case (a1 @ ARR(l1)) :: (a2 @ ARR(l2)) :: Nil => ARR(l1 ++ l2, a1.weight + a2.weight - EMPTYARR_WEIGHT, true)
      case xs                                      => notImplemented[Id, EVALUATED](s"list1: List[T] ${LIST_CONCAT_OP.func} list2: List[T]", xs)
    }

  private val dropStringBeforeV6: BaseFunction[NoContext] =
    NativeFunction(
      "drop",
      Map[StdLibVersion, Long](V1 -> 1L, V2 -> 1L, V3 -> 1L, V4 -> 20L),
      DROP_STRING,
      STRING,
      ("xs", STRING),
      ("number", LONG)
    ) {
      case CONST_STRING(xs) :: CONST_LONG(number) :: Nil => CONST_STRING(xs.drop(trimLongToInt(number)))
      case xs                                            => notImplemented[Id, EVALUATED]("drop(xs: String, number: Int)", xs)
    }

  private def dropStringFixed(checkLimits: Boolean): BaseFunction[NoContext] =
    NativeFunction(
      "drop",
      Map[StdLibVersion, Long](V1 -> 1L, V2 -> 1L, V3 -> 1L, V4 -> 20L, V5 -> 20L),
      DROP_STRING,
      STRING,
      ("xs", STRING),
      ("number", LONG)
    ) {
      case CONST_STRING(xs) :: CONST_LONG(number) :: Nil =>
        val limit = Terms.DataEntryValueMax
        if (checkLimits) {
          if (number < 0)
            Left(s"Unexpected negative number = $number passed to drop()")
          else if (number > limit)
            Left(s"Number = $number passed to drop() exceeds String limit = $limit")
          else {
            val correctedNumber = number.max(0).min(xs.codePointCount(0, xs.length))
            CONST_STRING(xs.drop(xs.offsetByCodePoints(0, trimLongToInt(correctedNumber))))
          }
        } else {
          val correctedNumber = number.max(0).min(xs.codePointCount(0, xs.length))
          CONST_STRING(xs.drop(xs.offsetByCodePoints(0, trimLongToInt(correctedNumber))))
        }
      case xs =>
        notImplemented[Id, EVALUATED]("drop(xs: String, number: Int)", xs)
    }

  private val dropStringFixedBeforeV6 = dropStringFixed(checkLimits = false)
  private val dropStringFixedFromV6   = dropStringFixed(checkLimits = true)

  private val takeRightStringBeforeV6: BaseFunction[NoContext] =
    UserFunction(
      "takeRight",
      Map[StdLibVersion, Long](V1 -> 19L, V2 -> 19L, V3 -> 19L, V4 -> 20L),
      STRING,
      ("@xs", STRING),
      ("@number", LONG)
    ) {
      FUNCTION_CALL(
        dropStringBeforeV6,
        List(
          REF("@xs"),
          FUNCTION_CALL(
            subLong,
            List(
              FUNCTION_CALL(sizeString, List(REF("@xs"))),
              REF("@number")
            )
          )
        )
      )
    }

  private val takeRightStringFixedBeforeV6: BaseFunction[NoContext] =
    UserFunction(
      "takeRight",
      Map[StdLibVersion, Long](V1 -> 19L, V2 -> 19L, V3 -> 19L, V4 -> 20L, V5 -> 20L),
      STRING,
      ("@xs", STRING),
      ("@number", LONG)
    ) {
      FUNCTION_CALL(
        dropStringFixedBeforeV6,
        List(
          REF("@xs"),
          FUNCTION_CALL(
            subLong,
            List(
              FUNCTION_CALL(sizeStringFixed, List(REF("@xs"))),
              REF("@number")
            )
          )
        )
      )
    }

  private val takeRightStringFromV6: BaseFunction[NoContext] =
    NativeFunction(
      "takeRight",
      20L,
      TAKE_RIGHT_STRING,
      STRING,
      ("xs", STRING),
      ("number", LONG)
    ) {
      case CONST_STRING(xs) :: CONST_LONG(number) :: Nil =>
        val limit = Terms.DataEntryValueMax
        if (number < 0)
          Left(s"Unexpected negative number = $number passed to takeRight()")
        else if (number > limit)
          Left(s"Number = $number passed to takeRight() exceeds String limit = $limit")
        else {
          val correctedNumber = number.max(0).min(xs.codePointCount(0, xs.length))
          CONST_STRING(xs.takeRight(xs.offsetByCodePoints(0, trimLongToInt(correctedNumber))))
        }
      case xs =>
        notImplemented[Id, EVALUATED]("takeRight(xs: String, number: Int)", xs)
    }

  private val dropRightStringBeforeV6: BaseFunction[NoContext] =
    UserFunction(
      "dropRight",
      Map[StdLibVersion, Long](V1 -> 19L, V2 -> 19L, V3 -> 19L, V4 -> 20L),
      STRING,
      ("@xs", STRING),
      ("@number", LONG)
    ) {
      FUNCTION_CALL(
        takeStringBeforeV6,
        List(
          REF("@xs"),
          FUNCTION_CALL(
            subLong,
            List(
              FUNCTION_CALL(sizeString, List(REF("@xs"))),
              REF("@number")
            )
          )
        )
      )
    }

  private val dropRightStringFixedBeforeV6: BaseFunction[NoContext] =
    UserFunction(
      "dropRight",
      Map[StdLibVersion, Long](V1 -> 19L, V2 -> 19L, V3 -> 19L, V4 -> 20L, V5 -> 20L),
      STRING,
      ("@xs", STRING),
      ("@number", LONG)
    ) {
      FUNCTION_CALL(
        takeStringFixedBeforeV6,
        List(
          REF("@xs"),
          FUNCTION_CALL(
            subLong,
            List(
              FUNCTION_CALL(sizeStringFixed, List(REF("@xs"))),
              REF("@number")
            )
          )
        )
      )
    }

  private val dropRightStringFromV6: BaseFunction[NoContext] =
    NativeFunction(
      "dropRight",
      20L,
      DROP_RIGHT_STRING,
      STRING,
      ("xs", STRING),
      ("number", LONG)
    ) {
      case CONST_STRING(xs) :: CONST_LONG(number) :: Nil =>
        val limit = Terms.DataEntryValueMax
        if (number < 0)
          Left(s"Unexpected negative number = $number passed to dropRight()")
        else if (number > limit)
          Left(s"Number = $number passed to dropRight() exceeds String limit = $limit")
        else {
          val correctedNumber = number.max(0).min(xs.codePointCount(0, xs.length))
          CONST_STRING(xs.dropRight(xs.offsetByCodePoints(0, trimLongToInt(correctedNumber))))
        }
      case xs =>
        notImplemented[Id, EVALUATED]("dropRight(xs: String, number: Int)", xs)
    }

  val UTF8Decoder = UTF_8.newDecoder

  def toUtf8String(reduceLimit: Boolean): BaseFunction[NoContext] =
    NativeFunction(
      "toUtf8String",
      Map[StdLibVersion, Long](V1 -> 20L, V2 -> 20L, V3 -> 20L, V4 -> 7L),
      UTF8STRING,
      STRING,
      ("u", BYTESTR)
    ) {
      case CONST_BYTESTR(u) :: Nil =>
        Try(ByteBuffer.wrap(u.arr))
          .map(UTF8Decoder.decode)
          .toEither
          .map(_.toString)
          .flatMap(CONST_STRING(_, reduceLimit))
          .leftMap {
            case _: MalformedInputException => "Input contents invalid UTF8 sequence"
            case e                          => e.toString
          }
      case xs => notImplemented[Id, EVALUATED]("toUtf8String(u: ByteVector)", xs)
    }

  lazy val toLong: BaseFunction[NoContext] =
    NativeFunction("toInt", Map[StdLibVersion, Long](V1 -> 10L, V2 -> 10L, V3 -> 10L, V4 -> 1L), BININT, LONG, ("bin", BYTESTR)) {
      case CONST_BYTESTR(u) :: Nil =>
        Try(CONST_LONG(ByteBuffer.wrap(u.arr).getLong())).toEither.left.map {
          case _: BufferUnderflowException => "Buffer underflow"
          case e                           => e.toString
        }
      case xs => notImplemented[Id, EVALUATED]("toInt(u: ByteVector)", xs)
    }

  lazy val toLongOffset: BaseFunction[NoContext] =
    NativeFunction(
      "toInt",
      Map[StdLibVersion, Long](V1 -> 10L, V2 -> 10L, V3 -> 10L, V4 -> 1L),
      BININT_OFF,
      LONG,
      ("bin", BYTESTR),
      ("offset", LONG)
    ) {
      case CONST_BYTESTR(ByteStr(u)) :: CONST_LONG(o) :: Nil =>
        if (o >= 0 && o <= u.size - 8) {
          Try(CONST_LONG(ByteBuffer.wrap(u).getLong(o.toInt))).toEither.left.map {
            case _: BufferUnderflowException => "Buffer underflow"
            case e                           => e.toString
          }
        } else {
          Left("IndexOutOfBounds")
        }
      case xs => notImplemented[Id, EVALUATED]("toInt(u: ByteVector, off: Int)", xs)
    }

  lazy val indexOf: BaseFunction[NoContext] =
    NativeFunction(
      "indexOf",
      Map[StdLibVersion, Long](V1 -> 20L, V2 -> 20L, V3 -> 20L, V4 -> 3L),
      INDEXOF,
      optionLong,
      ("str", STRING),
      ("substr", STRING)
    ) {
      case CONST_STRING(m) :: CONST_STRING(sub) :: Nil =>
        Right({
          val i = m.indexOf(sub)
          if (i != -1) {
            CONST_LONG(i.toLong)
          } else {
            unit
          }
        })
      case xs => notImplemented[Id, EVALUATED]("indexOf(str: String, substr: String)", xs)
    }

  lazy val indexOfFixed: BaseFunction[NoContext] =
    NativeFunction(
      "indexOf",
      Map[StdLibVersion, Long](V1 -> 20L, V2 -> 20L, V3 -> 20L, V4 -> 3L, V5 -> 3L),
      INDEXOF,
      optionLong,
      ("str", STRING),
      ("substr", STRING)
    ) {
      case CONST_STRING(m) :: CONST_STRING(sub) :: Nil =>
        Right {
          val i = m.indexOf(sub)
          if (!global.isIllFormed(sub) && i != -1)
            CONST_LONG(m.codePointCount(0, i).toLong)
          else
            unit
        }
      case xs => notImplemented[Id, EVALUATED]("indexOf(str: String, substr: String)", xs)
    }

  lazy val indexOfN: BaseFunction[NoContext] =
    NativeFunction(
      "indexOf",
      Map[StdLibVersion, Long](V1 -> 20L, V2 -> 20L, V3 -> 20L, V4 -> 3L),
      INDEXOFN,
      optionLong,
      ("str", STRING),
      ("substr", STRING),
      ("offset", LONG)
    ) {
      case CONST_STRING(m) :: CONST_STRING(sub) :: CONST_LONG(off) :: Nil =>
        Right(if (off >= 0 && off <= m.length) {
          val i = m.indexOf(sub, off.toInt)
          if (i != -1) {
            CONST_LONG(i.toLong)
          } else {
            unit
          }
        } else {
          unit
        })
      case xs => notImplemented[Id, EVALUATED]("indexOf(str: String, substr: String, offset: Int)", xs)
    }

  lazy val indexOfNFixed: BaseFunction[NoContext] =
    NativeFunction(
      "indexOf",
      Map[StdLibVersion, Long](V1 -> 20L, V2 -> 20L, V3 -> 20L, V4 -> 3L, V5 -> 3L),
      INDEXOFN,
      optionLong,
      ("str", STRING),
      ("substr", STRING),
      ("offset", LONG)
    ) {
      case CONST_STRING(m) :: CONST_STRING(sub) :: CONST_LONG(off) :: Nil =>
        val l = m.codePointCount(0, m.length)
        Right(if (!global.isIllFormed(sub) && off >= 0 && off <= l) {
          val i = m.indexOf(sub, m.offsetByCodePoints(0, off.toInt))
          if (i != -1) {
            CONST_LONG(m.codePointCount(0, i).toLong)
          } else {
            unit
          }
        } else {
          unit
        })
      case xs => notImplemented[Id, EVALUATED]("indexOf(str: String, substr: String, offset: Int)", xs)
    }

  lazy val lastIndexOf: BaseFunction[NoContext] =
    NativeFunction(
      "lastIndexOf",
      Map[StdLibVersion, Long](V1 -> 20L, V2 -> 20L, V3 -> 20L, V4 -> 3L),
      LASTINDEXOF,
      optionLong,
      ("str", STRING),
      ("substr", STRING)
    ) {
      case CONST_STRING(m) :: CONST_STRING(sub) :: Nil =>
        Right({
          val i = m.lastIndexOf(sub)
          if (i != -1) {
            CONST_LONG(i.toLong)
          } else {
            unit
          }
        })
      case xs => notImplemented[Id, EVALUATED]("lastIndexOf(str: String, substr: String)", xs)
    }

  lazy val lastIndexOfFixed: BaseFunction[NoContext] =
    NativeFunction(
      "lastIndexOf",
      Map[StdLibVersion, Long](V1 -> 20L, V2 -> 20L, V3 -> 20L, V4 -> 3L, V5 -> 3L),
      LASTINDEXOF,
      optionLong,
      ("str", STRING),
      ("substr", STRING)
    ) {
      case CONST_STRING(m) :: CONST_STRING(sub) :: Nil =>
        Right({
          val i = m.lastIndexOf(sub)
          if (!global.isIllFormed(sub) && i != -1) {
            CONST_LONG(m.codePointCount(0, i).toLong)
          } else {
            unit
          }
        })
      case xs => notImplemented[Id, EVALUATED]("lastIndexOf(str: String, substr: String)", xs)
    }

  lazy val lastIndexOfWithOffset: BaseFunction[NoContext] =
    NativeFunction(
      "lastIndexOf",
      Map[StdLibVersion, Long](V1 -> 20L, V2 -> 20L, V3 -> 20L, V4 -> 3L),
      LASTINDEXOFN,
      optionLong,
      ("str", STRING),
      ("substr", STRING),
      ("offset", LONG)
    ) {
      case CONST_STRING(m) :: CONST_STRING(sub) :: CONST_LONG(off) :: Nil =>
        Right(if (off >= 0) {
          val offset = Math.min(off, Int.MaxValue.toLong).toInt
          val i      = m.lastIndexOf(sub, offset)
          if (i != -1) {
            CONST_LONG(i.toLong)
          } else {
            unit
          }
        } else {
          unit
        })
      case xs => notImplemented[Id, EVALUATED]("lastIndexOf(str: String, substr: String, offset: Int)", xs)
    }

  lazy val lastIndexOfWithOffsetFixed: BaseFunction[NoContext] =
    NativeFunction(
      "lastIndexOf",
      Map[StdLibVersion, Long](V1 -> 20L, V2 -> 20L, V3 -> 20L, V4 -> 3L, V5 -> 3L),
      LASTINDEXOFN,
      optionLong,
      ("str", STRING),
      ("substr", STRING),
      ("offset", LONG)
    ) {
      case CONST_STRING(m) :: CONST_STRING(sub) :: CONST_LONG(off) :: Nil =>
        Right(if (off >= 0) {
          val offset = Math.min(off, m.codePointCount(0, m.length)).toInt
          val i      = m.lastIndexOf(sub, m.offsetByCodePoints(0, offset))
          if (!global.isIllFormed(sub) && i != -1) {
            CONST_LONG(m.codePointCount(0, i).toLong)
          } else {
            unit
          }
        } else {
          unit
        })
      case xs => notImplemented[Id, EVALUATED]("lastIndexOf(str: String, substr: String, offset: Int)", xs)
    }

  lazy val splitStr: BaseFunction[NoContext] =
    NativeFunction("split", Map(V3 -> 100L, V4 -> 75L, V5 -> 75L, V6 -> 51L), SPLIT, listString, ("str", STRING), ("separator", STRING)) {
      case CONST_STRING(str) :: CONST_STRING(sep) :: Nil =>
        ARR(split(str, sep, unicode = false).toIndexedSeq, limited = true)
      case xs =>
        notImplemented[Id, EVALUATED]("split(str: String, separator: String)", xs)
    }

  def splitStrFixedF(id: Short, inputLimit: Int, outputLimit: Int, v6Complexity: Long): BaseFunction[NoContext] = {
    val name = if (id == SPLIT) "split" else s"split_${v6Complexity}C"
    NativeFunction(name, Map(V3 -> 100L, V4 -> 75L, V5 -> 75L, V6 -> v6Complexity), id, listString, ("str", STRING), ("separator", STRING)) {
      case (s @ CONST_STRING(str)) :: CONST_STRING(sep) :: Nil =>
        if (s.weight > inputLimit)
          Left(s"Input string size = ${s.weight} bytes exceeds limit = $inputLimit for $name")
        else {
          val result = split(str, sep, unicode = true).toIndexedSeq
          if (result.size > outputLimit)
            Left(s"Output list size = ${result.size} exceeds limit = $outputLimit for $name")
          else
            ARR(result, limited = true)
        }
      case xs =>
        notImplemented[Id, EVALUATED](s"$name(str: String, separator: String)", xs)
    }
  }

  val splitStrFixed = splitStrFixedF(SPLIT, DataEntryValueMax, MaxListLengthV4, 51)
  val splitStrV6    = splitStrFixedF(SPLIT, 500, 20, 1)
  val splitStr4C    = splitStrFixedF(SPLIT4C, 6000, 100, 4)
  val splitStr51C   = splitStrFixedF(SPLIT51C, DataEntryValueMax, MaxListLengthV4, 51)

  private def split(str: String, sep: String, unicode: Boolean): Iterable[CONST_STRING] = {
    if (str == "") listWithEmptyStr
    else if (unicode && global.isIllFormed(sep)) List(CONST_STRING(str).explicitGet())
    else if (sep == "")
      if (unicode) {
        (1 to str.codePointCount(0, str.length))
          .map(i => CONST_STRING(str.substring(str.offsetByCodePoints(0, i - 1), str.offsetByCodePoints(0, i))).explicitGet())
      } else {
        (1 to str.length)
          .map(i => CONST_STRING(String.valueOf(str.charAt(i - 1))).explicitGet())
      }
    else splitRec(str, sep)
  }

  private val listWithEmptyStr = List(CONST_STRING("").explicitGet())

  @tailrec private def splitRec(
      str: String,
      sep: String,
      offset: Int = 0,
      splitted: ArrayBuffer[CONST_STRING] = ArrayBuffer()
  ): ArrayBuffer[CONST_STRING] = {
    val index = str.indexOf(sep, offset)
    if (index == -1) splitted += CONST_STRING(str.substring(offset, str.length)).explicitGet()
    else
      splitRec(
        str,
        sep,
        index + sep.length,
        splitted += CONST_STRING(str.substring(offset, index)).explicitGet()
      )
  }

  def makeStringF(id: Short, complexityV6: Long, inputLimit: Int, outputLimit: Int, rejectNonStrings: Boolean): BaseFunction[NoContext] = {
    val name = if (id == MAKESTRING) "makeString" else s"makeString_${complexityV6}C"
    NativeFunction(name, Map(V4 -> 30L, V5 -> 30L, V6 -> complexityV6), id, STRING, ("list", LIST(STRING)), ("separator", STRING)) {
      case (arr: ARR) :: CONST_STRING(separator) :: Nil =>
        if (arr.xs.length > inputLimit)
          Left(s"Input list size = ${arr.xs.length} for $name should not exceed $inputLimit")
        else {
          val separatorStringSize =
            if (arr.xs.length > 1) (arr.xs.length - 1) * separator.length
            else 0
          val expectedStringSize = arr.elementsWeightSum + separatorStringSize
          if (rejectNonStrings && arr.xs.exists(!_.isInstanceOf[CONST_STRING]))
            Left("makeString only accepts strings")
          else if (expectedStringSize > outputLimit)
            Left(s"Constructing string size = $expectedStringSize bytes will exceed $outputLimit")
          else
            CONST_STRING(arr.xs.mkString(separator))
        }
      case xs =>
        notImplemented[Id, EVALUATED](s"$name(list: List[String], separator: String)", xs)
    }
  }

  val makeString: BaseFunction[NoContext]        = makeStringF(MAKESTRING, 11, MaxListLengthV4, DataEntryValueMax, rejectNonStrings = false)
  val makeString_V6: BaseFunction[NoContext]     = makeStringF(MAKESTRING, 1, 70, 500, rejectNonStrings = true)
  val makeString_V6_2C: BaseFunction[NoContext]  = makeStringF(MAKESTRING2C, 2, 100, 6000, rejectNonStrings = true)
  val makeString_V6_11C: BaseFunction[NoContext] = makeStringF(MAKESTRING11C, 11, MaxListLengthV4, DataEntryValueMax, rejectNonStrings = true)

  lazy val contains: BaseFunction[NoContext] =
    UserFunction(
      "contains",
      3,
      BOOLEAN,
      ("@source", STRING),
      ("@substr", STRING)
    ) {
      FUNCTION_CALL(
        User("isDefined"),
        List(
          FUNCTION_CALL(
            Native(INDEXOF),
            List(REF("@source"), REF("@substr"))
          )
        )
      )
    }

  lazy val parseInt: BaseFunction[NoContext] =
    NativeFunction("parseInt", Map[StdLibVersion, Long](V1 -> 20L, V2 -> 20L, V3 -> 20L, V4 -> 2L), PARSEINT, optionLong, ("str", STRING)) {
      case CONST_STRING(u) :: Nil => Try(CONST_LONG(u.toLong)).orElse(Success(unit)).toEither.left.map(_.toString)
      case xs                     => notImplemented[Id, EVALUATED]("parseInt(str: String)", xs)
    }

  lazy val parseIntVal: BaseFunction[NoContext] =
    UserFunction(
      "parseIntValue",
      Map[StdLibVersion, Long](V1 -> 20L, V2 -> 20L, V3 -> 20L, V4 -> 2L),
      LONG,
      ("str", STRING)
    ) {
      val parseO = FUNCTION_CALL(Native(PARSEINT), List(REF("str")))
      FUNCTION_CALL(
        User("valueOrErrorMessage"),
        List(parseO, CONST_STRING("Error while parsing string to integer").explicitGet())
      )
    }

  def createRawOp(op: BinaryOperation, t: TYPE, r: TYPE, func: Short, complexity: Int = 1)(
      body: (EVALUATED, EVALUATED) => Either[ExecutionError, EVALUATED]
  ): BaseFunction[NoContext] =
    NativeFunction(opsToFunctions(op), complexity, func, r, ("a", t), ("b", t)) {
      case a :: b :: Nil => body(a, b)
      case xs            => notImplemented[Id, EVALUATED](s"${opsToFunctions(op)}(a: ${t.toString}, b: ${t.toString})", xs)
    }

  def createRawOp(op: BinaryOperation, t: TYPE, r: TYPE, func: Short, complexity: Map[StdLibVersion, Long])(
      body: (EVALUATED, EVALUATED) => Either[ExecutionError, EVALUATED]
  ): BaseFunction[NoContext] =
    NativeFunction(opsToFunctions(op), complexity, func, r, ("a", t), ("b", t)) {
      case a :: b :: Nil => body(a, b)
      case xs            => notImplemented[Id, EVALUATED](s"${opsToFunctions(op)}(a: ${t.toString}, b: ${t.toString})", xs)
    }

  def createOp(op: BinaryOperation, t: TYPE, r: TYPE, func: Short, complexity: Int = 1)(
      body: (Long, Long) => Boolean
  ): BaseFunction[NoContext] =
    NativeFunction(opsToFunctions(op), complexity, func, r, ("a", t), ("b", t)) {
      case CONST_LONG(a) :: CONST_LONG(b) :: Nil => Right(CONST_BOOLEAN(body(a, b)))
      case xs                                    => notImplemented[Id, EVALUATED](s"${opsToFunctions(op)}(a: ${t.toString}, b: ${t.toString})", xs)
    }

  def createTryOp(op: BinaryOperation, t: TYPE, r: TYPE, func: Short, complicity: Int = 1)(
      body: (Long, Long) => Long
  ): BaseFunction[NoContext] =
    NativeFunction(opsToFunctions(op), complicity, func, r, ("a", t), ("b", t)) {
      case CONST_LONG(a) :: CONST_LONG(b) :: Nil =>
        try {
          Right(CONST_LONG(body(a, b)))
        } catch {
          case e: Throwable => Left(e.getMessage)
        }
      case xs => notImplemented[Id, EVALUATED](s"${opsToFunctions(op)}(a: ${t.toString}, b: ${t.toString})", xs)
    }

  def bigIntConditionOp(op: BinaryOperation, func: Short, complexity: Int = 8)(
      body: (BigInt, BigInt) => Boolean
  ): BaseFunction[NoContext] =
    NativeFunction(opsToFunctions(op), complexity, func, BOOLEAN, ("a", BIGINT), ("b", BIGINT)) {
      case CONST_BIGINT(a) :: CONST_BIGINT(b) :: Nil => Try(body(a, b)).toEither.bimap(_.getMessage, CONST_BOOLEAN)
      case xs                                        => notImplemented[Id, EVALUATED](s"${opsToFunctions(op)}(a: BIGINT, b: BIGINT)", xs)
    }

  lazy val getElement: BaseFunction[NoContext] =
    NativeFunction(
      "getElement",
      2,
      GET_LIST,
      TYPEPARAM('T'),
      ("arr", PARAMETERIZEDLIST(TYPEPARAM('T'))),
      ("pos", LONG)
    ) {
      case ARR(arr) :: CONST_LONG(pos) :: Nil =>
        Try(arr(pos.toInt)).toEither.left.map({
          case e: java.lang.IndexOutOfBoundsException => s"Index $pos out of bounds for length ${arr.size}"
          case e: Throwable                           => e.toString
        })
      case xs => notImplemented[Id, EVALUATED](s"getElement(arr: Array, pos: Int)", xs)
    }

  lazy val getListSize: BaseFunction[NoContext] =
    NativeFunction("size", 2, SIZE_LIST, LONG, ("arr", PARAMETERIZEDLIST(TYPEPARAM('T')))) {
      case ARR(arr) :: Nil => Right(CONST_LONG(arr.size.toLong))
      case xs              => notImplemented[Id, EVALUATED](s"size(arr: Array)", xs)
    }

  lazy val listMax: BaseFunction[NoContext] =
    NativeFunction("max", 3, MAX_LIST, LONG, ("list", PARAMETERIZEDLIST(LONG))) {
      case ARR(list) :: Nil =>
        Either.cond(
          list.nonEmpty,
          list.asInstanceOf[IndexedSeq[CONST_LONG]].max,
          "Can't find max for empty list"
        )
      case xs =>
        notImplemented[Id, EVALUATED]("max(list: List[Int])", xs)
    }

  lazy val listMin: BaseFunction[NoContext] =
    NativeFunction("min", 3, MIN_LIST, LONG, ("list", PARAMETERIZEDLIST(LONG))) {
      case ARR(list) :: Nil =>
        Either.cond(
          list.nonEmpty,
          list.asInstanceOf[IndexedSeq[CONST_LONG]].min,
          "Can't find min for empty list"
        )
      case xs =>
        notImplemented[Id, EVALUATED]("min(list: List[Int])", xs)
    }

  lazy val listBigIntMax: BaseFunction[NoContext] =
    NativeFunction("max", 192, MAX_LIST_BIGINT, BIGINT, ("list", PARAMETERIZEDLIST(BIGINT))) {
      case ARR(list) :: Nil =>
        Either.cond(
          list.nonEmpty,
          list.asInstanceOf[IndexedSeq[CONST_BIGINT]].max,
          "Can't find max for empty list"
        )
      case xs =>
        notImplemented[Id, EVALUATED]("max(list: List[BigInt])", xs)
    }

  lazy val listBigIntMin: BaseFunction[NoContext] =
    NativeFunction("min", 192, MIN_LIST_BIGINT, BIGINT, ("list", PARAMETERIZEDLIST(BIGINT))) {
      case ARR(list) :: Nil =>
        Either.cond(
          list.nonEmpty,
          list.asInstanceOf[IndexedSeq[CONST_BIGINT]].min,
          "Can't find min for empty list"
        )
      case xs =>
        notImplemented[Id, EVALUATED]("min(list: List[BigInt])", xs)
    }

  lazy val listIndexOf: BaseFunction[NoContext] =
    NativeFunction(
      "indexOf",
      5,
      INDEX_OF_LIST,
      optionLong,
      ("list", PARAMETERIZEDLIST(TYPEPARAM('T'))),
      ("element", TYPEPARAM('T'))
    ) {
      case ARR(list) :: element :: Nil =>
        genericListIndexOf(element, list.indexOf, list.indexWhere)
      case xs =>
        notImplemented[Id, EVALUATED]("indexOf(list: List[T], element: T)", xs)
    }

  lazy val listLastIndexOf: BaseFunction[NoContext] =
    NativeFunction(
      "lastIndexOf",
      5,
      LAST_INDEX_OF_LIST,
      optionLong,
      ("list", PARAMETERIZEDLIST(TYPEPARAM('T'))),
      ("element", TYPEPARAM('T'))
    ) {
      case ARR(list) :: element :: Nil =>
        genericListIndexOf(element, list.lastIndexOf(_), list.lastIndexWhere)
      case xs =>
        notImplemented[Id, EVALUATED]("lastIndexOf(list: List[T], element: T)", xs)
    }

  lazy val listRemoveByIndex: BaseFunction[NoContext] =
    NativeFunction(
      "removeByIndex",
      7,
      REMOVE_BY_INDEX_OF_LIST,
      PARAMETERIZEDLIST(TYPEPARAM('T')),
      ("list", PARAMETERIZEDLIST(TYPEPARAM('T'))),
      ("index", LONG)
    ) {
      case ARR(list) :: CONST_LONG(index) :: Nil =>
        if (list.isEmpty)
          Left("Can't remove an element from empty list")
        else if (index < 0)
          Left(s"Index of the removing element should be positive, but $index was passed")
        else if (index >= list.size)
          Left(s"Index of the removing element should be lower than list size = ${list.length}, but $index was passed")
        else
          ARR(list.take(index.toInt) ++ list.drop(index.toInt + 1), limited = true)
      case xs =>
        notImplemented[Id, EVALUATED]("removeByIndex(list: List[T], index: Int)", xs)
    }

  @VisibleForTesting
  private[v1] def genericListIndexOf(
      element: EVALUATED,
      indexOf: EVALUATED => Int,
      indexWhere: (EVALUATED => Boolean) => Int
  ): Either[ExecutionError, EVALUATED] =
    if (element.weight <= MaxCmpWeight)
      Right {
        val i = indexOf(element)
        if (i != -1) CONST_LONG(i.toLong) else unit
      }
    else
      Try {
        indexWhere { listElement =>
          if (listElement.weight > MaxCmpWeight)
            throw new RuntimeException(
              s"Both element to search for `$element` " +
                s"and list element `$listElement` " +
                s"are too heavy to compare"
            )
          listElement == element
        }
      }.toEither
        .bimap(
          _.getMessage,
          index => if (index != -1) CONST_LONG(index.toLong) else unit
        )

  lazy val listContains: BaseFunction[NoContext] =
    UserFunction(
      "containsElement",
      5,
      BOOLEAN,
      ("@list", PARAMETERIZEDLIST(TYPEPARAM('T'))),
      ("@element", TYPEPARAM('T'))
    ) {
      val index = FUNCTION_CALL(Native(INDEX_OF_LIST), List(REF("@list"), REF("@element")))
      FUNCTION_CALL(User("!="), List(index, unit))
    }

  def createTupleN(resultSize: Int): NativeFunction[NoContext] = {
    val typeParams =
      ('A'.toInt until 'A'.toInt + resultSize).map(t => TYPEPARAM(t.toByte)).toList

    NativeFunction(
      s"${compiler.TuplePrefix}$resultSize",
      1,
      (CREATE_TUPLE + resultSize - 2).toShort,
      PARAMETERIZEDTUPLE(typeParams),
      typeParams.mapWithIndex { case (typeParam, i) => (s"element${i + 1}", typeParam) }*
    ) {
      case elements if elements.length == resultSize =>
        val fields = elements.mapWithIndex { case (element, i) => (s"_${i + 1}", element) }.toMap
        Right(CaseObj(runtimeTupleType, fields))
      case xs =>
        notImplemented[Id, EVALUATED](typeParams.map(_.char).mkString("(", ", ", ")"), xs)
    }
  }

  lazy val uMinus: BaseFunction[NoContext] =
    UserFunction("-", Map[StdLibVersion, Long](V1 -> 9, V2 -> 9, V3 -> 1, V4 -> 1), LONG, ("@n", LONG)) {
      FUNCTION_CALL(subLong, List(CONST_LONG(0), REF("@n")))
    }

  lazy val uNot: BaseFunction[NoContext] =
    UserFunction("!", Map[StdLibVersion, Long](V1 -> 11, V2 -> 11, V3 -> 1, V4 -> 1), BOOLEAN, ("@p", BOOLEAN)) {
      IF(REF("@p"), FALSE, TRUE)
    }

  def pow(roundTypes: UNION, useNewPrecision: Boolean): BaseFunction[NoContext] = {
    NativeFunction(
      "pow",
      Map(V3 -> 100L, V4 -> 100L, V5 -> 100L, V6 -> 28L),
      POW,
      LONG,
      ("base", LONG),
      ("bp", LONG),
      ("exponent", LONG),
      ("ep", LONG),
      ("rp", LONG),
      ("round", roundTypes)
    ) {
      case CONST_LONG(b) :: CONST_LONG(bp) :: CONST_LONG(e) :: CONST_LONG(ep) :: CONST_LONG(rp) :: round :: Nil =>
        if (
          bp < 0
          || bp > 8
          || ep < 0
          || ep > 8
          || rp < 0
          || rp > 8
        ) {
          Left("pow: scale out of range 0-8")
        } else {
<<<<<<< HEAD
          global.pow(b, bp, e, ep, rp, Rounding.byValue(round), useNewPrecision).map(CONST_LONG).leftMap(CommonError)
=======
          global.pow(b, bp.toInt, e, ep.toInt, rp.toInt, Rounding.byValue(round), useNewPrecision).map(CONST_LONG)
>>>>>>> 03403f62
        }
      case xs => notImplemented[Id, EVALUATED]("pow(base: Int, bp: Int, exponent: Int, ep: Int, rp: Int, round: Rounds)", xs)
    }
  }

  val sqrtInt: BaseFunction[NoContext] =
    UserFunction("sqrt", 2, LONG, ("@number", LONG), ("@precision", LONG), ("@resultPrecision", LONG), ("@round", UNION(fromV5RoundTypes))) {
      FUNCTION_CALL(
        Native(POW),
        List(
          REF("@number"),
          REF("@precision"),
          CONST_LONG(5),
          CONST_LONG(1),
          REF("@resultPrecision"),
          REF("@round")
        )
      )
    }

  def log(roundTypes: UNION): BaseFunction[NoContext] = {
    NativeFunction("log", 100, LOG, LONG, ("base", LONG), ("bp", LONG), ("exponent", LONG), ("ep", LONG), ("rp", LONG), ("round", roundTypes)) {
      case CONST_LONG(b) :: CONST_LONG(bp) :: CONST_LONG(e) :: CONST_LONG(ep) :: CONST_LONG(rp) :: round :: Nil =>
<<<<<<< HEAD
        if (bp < 0
            || bp > 8
            || ep < 0
            || ep > 8
            || rp < 0
            || rp > 8) {
          Left(CommonError("log: scale out of range 0-8"))
=======
        if (
          bp < 0
          || bp > 8
          || ep < 0
          || ep > 8
          || rp < 0
          || rp > 8
        ) {
          Left("log: scale out of range 0-8")
>>>>>>> 03403f62
        } else {
          global.log(b, bp, e, ep, rp, Rounding.byValue(round)).map(CONST_LONG).leftMap(CommonError)
        }
      case xs => notImplemented[Id, EVALUATED]("log(exponent: Int, ep: Int, base: Int, bp: Int, rp: Int, round: Rounds)", xs)
    }
  }

  def powBigInt(roundTypes: UNION, useNewPrecision: Boolean): BaseFunction[NoContext] =
    NativeFunction(
      "pow",
      Map(V5 -> 200L, V6 -> 270L),
      POW_BIGINT,
      BIGINT,
      ("base", BIGINT),
      ("bp", LONG),
      ("exponent", BIGINT),
      ("ep", LONG),
      ("rp", LONG),
      ("round", roundTypes)
    ) {
      case CONST_BIGINT(b) :: CONST_LONG(bp) :: CONST_BIGINT(e) :: CONST_LONG(ep) :: CONST_LONG(rp) :: round :: Nil =>
        if (
          bp < 0
          || bp > 18
          || ep < 0
          || ep > 18
          || rp < 0
          || rp > 18
        ) {
          Left("pow: scale out of range 0-18")
        } else {
          global
            .powBigInt(b, bp, e, ep, rp, Rounding.byValue(round), useNewPrecision)
            .filterOrElse(v => v <= BigIntMax && v >= BigIntMin, "Result out of 512-bit range")
            .bimap(e => s"$e on BigInt pow calculation", CONST_BIGINT)
        }
      case xs => notImplemented[Id, EVALUATED]("pow(base: BigInt, bp: Int, exponent:Big Int, ep: Int, rp: Int, round: Rounds)", xs)
    }

  val sqrtBigInt: BaseFunction[NoContext] =
    UserFunction(
      "sqrt",
      "sqrtBigInt",
      5,
      BIGINT,
      ("@number", BIGINT),
      ("@precision", LONG),
      ("@resultPrecision", LONG),
      ("@round", UNION(fromV5RoundTypes))
    ) {
      FUNCTION_CALL(
        Native(POW_BIGINT),
        List(
          REF("@number"),
          REF("@precision"),
          CONST_BIGINT(5),
          CONST_LONG(1),
          REF("@resultPrecision"),
          REF("@round")
        )
      )
    }

  def logBigInt(roundTypes: UNION): BaseFunction[NoContext] =
    NativeFunction(
      "log",
      200,
      LOG_BIGINT,
      BIGINT,
      ("base", BIGINT),
      ("bp", LONG),
      ("exponent", BIGINT),
      ("ep", LONG),
      ("rp", LONG),
      ("round", roundTypes)
    ) {
      case CONST_BIGINT(b) :: CONST_LONG(bp) :: CONST_BIGINT(e) :: CONST_LONG(ep) :: CONST_LONG(rp) :: round :: Nil =>
        val r =
          if (
            bp < 0
            || bp > 18
            || ep < 0
            || ep > 18
            || rp < 0
            || rp > 18
          ) {
            Left("Scale out of range 0-18")
          } else {
            global.logBigInt(b, bp, e, ep, rp, Rounding.byValue(round)).map(CONST_BIGINT)
          }
        r.leftMap(e => s"$e on BigInt log calculation")
      case xs => notImplemented[Id, EVALUATED]("log(exponent: BigInt, ep: Int, base:Big Int, bp: Int, rp: Int, round: Rounds)", xs)
    }

  val getListMedian: BaseFunction[NoContext] =
    NativeFunction("median", 20, MEDIAN_LIST, LONG, ("arr", PARAMETERIZEDLIST(LONG))) {
      case xs @ ARR(arr) :: Nil =>
        if (arr.headOption.forall(_.isInstanceOf[CONST_LONG])) {
          if (arr.nonEmpty)
            Right(CONST_LONG(global.median(arr.asInstanceOf[IndexedSeq[CONST_LONG]].map(_.t).toArray)))
          else
            Left(s"Can't find median for empty list")
        } else {
          notImplemented[Id, EVALUATED](s"median(arr: List[Int])", xs)
        }
      case xs => notImplemented[Id, EVALUATED](s"median(arr: List[Int])", xs)
    }

  val getBigIntListMedian: BaseFunction[NoContext] =
    NativeFunction("median", 20 * 8, MEDIAN_LISTBIGINT, BIGINT, ("arr", PARAMETERIZEDLIST(BIGINT))) {
      case xs @ ARR(arr) :: Nil =>
        if (arr.headOption.forall(_.isInstanceOf[CONST_BIGINT])) {
          if (arr.nonEmpty)
            Right(CONST_BIGINT(global.median(arr.asInstanceOf[IndexedSeq[CONST_BIGINT]].map(_.t).toArray)))
          else
            Left(s"Can't find median for empty list of BigInt")
        } else {
          notImplemented[Id, EVALUATED](s"median(arr: List[BigInt])", xs)
        }
      case xs => notImplemented[Id, EVALUATED](s"median(arr: List[BigInt])", xs)
    }

  val sizeTuple: BaseFunction[NoContext] = {
    val genericTupleType =
      (MinTupleSize to MaxTupleSize)
        .map(('A' to 'Z').take)
        .map(t => PARAMETERIZEDTUPLE(t.map(b => TYPEPARAM(b.toByte)).toList))
        .toList
    NativeFunction("size", 1, SIZE_TUPLE, LONG, ("tuple", PARAMETERIZEDUNION(genericTupleType))) {
      case CaseObj(`runtimeTupleType`, fields) :: Nil => Right(CONST_LONG(fields.size))
      case xs                                         => notImplemented[Id, EVALUATED](s"size(t: Tuple)", xs)
    }
  }

  val unitVarName = "unit"

  private val nil: (String, (LIST, ContextfulVal[NoContext])) =
    ("nil", (LIST(NOTHING), ContextfulVal.pure[NoContext](ARR(IndexedSeq.empty[EVALUATED], EMPTYARR_WEIGHT, limited = false).explicitGet())))

  private val commonVars: Map[String, (FINAL, ContextfulVal[NoContext])] =
    Map(
      (unitVarName, (UNIT, ContextfulVal.pure(unit)))
    )

  private val v1V2Vars: Map[String, (FINAL, ContextfulVal[NoContext])] = commonVars ++ Rounding.all.map(_.definition)
  private val v3V4Vars: Map[String, (FINAL, ContextfulVal[NoContext])] = v1V2Vars + nil
  private val v5Vars: Map[String, (FINAL, ContextfulVal[NoContext])]   = commonVars ++ Rounding.fromV5.map(_.definition) + nil

  private val commonTypes: Seq[REAL] =
    Seq(
      UNIT,
      LONG,
      BOOLEAN,
      BYTESTR,
      STRING
    )

  private val allRoundTypes: List[CASETYPEREF]         = Rounding.all.map(_.`type`)
  private lazy val fromV5RoundTypes: List[CASETYPEREF] = Rounding.fromV5.map(_.`type`)

  private val v1v2v3v4Types: Seq[REAL] = commonTypes ++ allRoundTypes
  private val v5Types: Seq[REAL]       = commonTypes ++ fromV5RoundTypes ++ Seq(BIGINT)

  private val operators: Array[BaseFunction[NoContext]] =
    Array(
      mulLong,
      divLong,
      modLong,
      sumLong,
      subLong,
      sumString,
      sumByteStr,
      eq,
      ne,
      ge,
      gt,
      getElement,
      getListSize,
      uMinus,
      uNot
    )

  private val commonFunctions =
    Array(
      sizeBytes,
      toBytesBoolean,
      toBytesLong,
      toBytesString,
      toStringBoolean,
      toStringLong,
      isDefined,
      throwWithMessage,
      _isInstanceOf,
      throwNoMessage
    ) ++ operators

  private val takeDropBytesBeforeV6 =
    Array(
      takeBytesBeforeV6,
      dropBytesBeforeV6,
      takeRightBytesBeforeV6,
      dropRightBytesBeforeV6
    )

  private val takeDropStringUnfixedBeforeV6 =
    Array(
      takeStringBeforeV6,
      dropStringBeforeV6,
      dropRightStringBeforeV6,
      takeRightStringBeforeV6
    )

  private val takeDropStringFixedBeforeV6 =
    Array(
      takeStringFixedBeforeV6,
      dropStringFixedBeforeV6,
      dropRightStringFixedBeforeV6,
      takeRightStringFixedBeforeV6
    )

  private val v1V2V3CommonFunctionsFixed =
    commonFunctions ++
      takeDropBytesBeforeV6 ++
      takeDropStringFixedBeforeV6 ++
      Array(
        extract,
        fraction(fixLimitCheck = false),
        sizeStringFixed
      )

  private val v1V2V3CommonFunctionsUnfixed =
    commonFunctions ++
      takeDropBytesBeforeV6 ++
      takeDropStringUnfixedBeforeV6 ++
      Array(
        extract,
        fraction(fixLimitCheck = false),
        sizeString
      )

  private def v1V2V3CommonFunctions(fixUnicodeFunctions: Boolean) =
    if (fixUnicodeFunctions) v1V2V3CommonFunctionsFixed else v1V2V3CommonFunctionsUnfixed

  private val fromV3Functions =
    Array(
      value,
      valueOrErrorMessage,
      toLong,
      toLongOffset,
      parseInt,
      parseIntVal
    )

  private def v3V4Functions(useNewPowPrecision: Boolean) =
    Array(
      pow(UNION(allRoundTypes), useNewPowPrecision),
      log(UNION(allRoundTypes))
    )

  private val v3FunctionsUnfixed =
    Array(
      indexOf,
      indexOfN,
      lastIndexOf,
      lastIndexOfWithOffset,
      splitStr
    )

  private val v3FunctionFixed =
    Array(
      indexOfFixed,
      indexOfNFixed,
      lastIndexOfFixed,
      lastIndexOfWithOffsetFixed,
      splitStrFixed
    )

  private def v3Functions(useNewPowPrecision: Boolean) =
    v1V2V3CommonFunctions(useNewPowPrecision) ++
      fromV3Functions ++
      v3V4Functions(useNewPowPrecision) ++
      Array(
        toUtf8String(reduceLimit = false),
        listConstructor(checkSize = false)
      ) ++ (if (useNewPowPrecision) v3FunctionFixed else v3FunctionsUnfixed)

  private val fromV4Functions =
    commonFunctions ++
      fromV3Functions ++
      Array(
        contains,
        valueOrElse,
        listAppend,
        listConcat,
        toUtf8String(reduceLimit = true),
        listConstructor(checkSize = true),
        getListMedian,
        listIndexOf,
        listLastIndexOf,
        listRemoveByIndex,
        listContains,
        listMin,
        listMax
      ) ++ (MinTupleSize to MaxTupleSize).map(i => createTupleN(i))

  private def v4FunctionsUnfixed =
    fromV4Functions ++
      takeDropBytesBeforeV6 ++
      takeDropStringUnfixedBeforeV6 ++
      v3V4Functions(useNewPowPrecision = false) ++
      Array(
        indexOf,
        indexOfN,
        lastIndexOf,
        lastIndexOfWithOffset,
        splitStr,
        sizeString,
        fraction(fixLimitCheck = false),
        makeString
      )

  private def v4FunctionsFixed =
    fromV4Functions ++
      takeDropBytesBeforeV6 ++
      takeDropStringFixedBeforeV6 ++
      v3V4Functions(useNewPowPrecision = true) ++
      Array(
        indexOfFixed,
        indexOfNFixed,
        lastIndexOfFixed,
        lastIndexOfWithOffsetFixed,
        splitStrFixed,
        sizeStringFixed,
        fraction(fixLimitCheck = false),
        makeString
      )

  private def v4Functions(useNewPowPrecision: Boolean) =
    if (useNewPowPrecision) v4FunctionsFixed else v4FunctionsUnfixed

  private def fromV5Functions(useNewPowPrecision: Boolean) =
    fromV4Functions ++
      Array(
        indexOfFixed,
        indexOfNFixed,
        lastIndexOfFixed,
        lastIndexOfWithOffsetFixed,
        sizeStringFixed,
        intToBigInt,
        bigIntToInt,
        bigIntToString,
        stringToBigInt,
        stringToBigIntOpt,
        bigIntToBytes,
        bytesToBigInt,
        bytesToBigIntLim,
        sumToBigInt,
        subToBigInt,
        mulToBigInt,
        divToBigInt,
        modToBigInt,
        geBigInt,
        gtBigInt,
        listBigIntMax,
        listBigIntMin,
        fractionBigInt,
        fractionBigIntRounds(UNION(fromV5RoundTypes)),
        negativeBigInt,
        getBigIntListMedian,
        powBigInt(UNION(fromV5RoundTypes), useNewPowPrecision),
        logBigInt(UNION(fromV5RoundTypes)),
        pow(UNION(fromV5RoundTypes), useNewPowPrecision),
        log(UNION(fromV5RoundTypes)),
        fraction(fixLimitCheck = true)
      )

  private def v5Functions(useNewPowPrecision: Boolean) =
    fromV5Functions(useNewPowPrecision) ++
      takeDropBytesBeforeV6 ++
      takeDropStringFixedBeforeV6 :+
      fractionIntRounds(UNION(fromV5RoundTypes)) :+
      makeString :+
      splitStrFixed

  private val v6Functions =
    fromV5Functions(true) ++
      Array(
        sizeTuple,
        makeString_V6,
        makeString_V6_2C,
        makeString_V6_11C,
        splitStrV6,
        splitStr4C,
        splitStr51C,
        sqrtInt,
        sqrtBigInt,
        fractionIntRoundsNative,
        takeBytesFromV6,
        dropBytesFromV6,
        dropRightBytesFromV6,
        takeRightBytesFromV6,
        dropStringFixedFromV6,
        takeStringFixedFromV6,
        dropRightStringFromV6,
        takeRightStringFromV6,
        _getType
      )

  private def v1V2Ctx(fixUnicodeFunctions: Boolean) =
    CTX[NoContext](
      v1v2v3v4Types,
      v1V2Vars,
      v1V2V3CommonFunctions(fixUnicodeFunctions)
    )

  private def v3Ctx(useNewPowPrecision: Boolean) =
    CTX[NoContext](
      v1v2v3v4Types,
      v3V4Vars,
      v3Functions(useNewPowPrecision)
    )

  private def v4Ctx(useNewPowPrecision: Boolean) =
    CTX[NoContext](
      v1v2v3v4Types,
      v3V4Vars,
      v4Functions(useNewPowPrecision)
    )

  private def v5Ctx(useNewPowPrecision: Boolean) =
    CTX[NoContext](
      v5Types,
      v5Vars,
      v5Functions(useNewPowPrecision)
    )

  private[this] val v6Ctx =
    CTX[NoContext](
      v5Types,
      v5Vars,
      v6Functions
    )

  def build(version: StdLibVersion, useNewPowPrecision: Boolean): CTX[NoContext] =
    version match {
      case V1 | V2 => v1V2Ctx(useNewPowPrecision)
      case V3      => v3Ctx(useNewPowPrecision)
      case V4      => v4Ctx(useNewPowPrecision)
      case V5      => v5Ctx(useNewPowPrecision)
      case V6      => v6Ctx
    }
}<|MERGE_RESOLUTION|>--- conflicted
+++ resolved
@@ -1558,11 +1558,7 @@
         ) {
           Left("pow: scale out of range 0-8")
         } else {
-<<<<<<< HEAD
-          global.pow(b, bp, e, ep, rp, Rounding.byValue(round), useNewPrecision).map(CONST_LONG).leftMap(CommonError)
-=======
-          global.pow(b, bp.toInt, e, ep.toInt, rp.toInt, Rounding.byValue(round), useNewPrecision).map(CONST_LONG)
->>>>>>> 03403f62
+          global.pow(b, bp.toInt, e, ep.toInt, rp.toInt, Rounding.byValue(round), useNewPrecision).map(CONST_LONG).leftMap(CommonError)
         }
       case xs => notImplemented[Id, EVALUATED]("pow(base: Int, bp: Int, exponent: Int, ep: Int, rp: Int, round: Rounds)", xs)
     }
@@ -1586,15 +1582,6 @@
   def log(roundTypes: UNION): BaseFunction[NoContext] = {
     NativeFunction("log", 100, LOG, LONG, ("base", LONG), ("bp", LONG), ("exponent", LONG), ("ep", LONG), ("rp", LONG), ("round", roundTypes)) {
       case CONST_LONG(b) :: CONST_LONG(bp) :: CONST_LONG(e) :: CONST_LONG(ep) :: CONST_LONG(rp) :: round :: Nil =>
-<<<<<<< HEAD
-        if (bp < 0
-            || bp > 8
-            || ep < 0
-            || ep > 8
-            || rp < 0
-            || rp > 8) {
-          Left(CommonError("log: scale out of range 0-8"))
-=======
         if (
           bp < 0
           || bp > 8
@@ -1603,8 +1590,7 @@
           || rp < 0
           || rp > 8
         ) {
-          Left("log: scale out of range 0-8")
->>>>>>> 03403f62
+          Left(CommonError("log: scale out of range 0-8"))
         } else {
           global.log(b, bp, e, ep, rp, Rounding.byValue(round)).map(CONST_LONG).leftMap(CommonError)
         }
