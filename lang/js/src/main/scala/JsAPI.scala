import cats.kernel.Monoid
import com.wavesplatform.DocSource
import com.wavesplatform.common.utils.EitherExt2
import com.wavesplatform.lang.contract.DApp
import com.wavesplatform.lang.contract.meta.RecKeyValueFolder
import com.wavesplatform.lang.directives.Directive.extractDirectives
import com.wavesplatform.lang.directives.values.{DApp => DAppType, _}
import com.wavesplatform.lang.directives.{DirectiveDictionary, DirectiveParser, DirectiveSet}
import com.wavesplatform.lang.script.ScriptPreprocessor
import com.wavesplatform.lang.v1.FunctionHeader.{Native, User}
import com.wavesplatform.lang.v1.compiler.Terms._
import com.wavesplatform.lang.v1.compiler.Types._
import com.wavesplatform.lang.v1.evaluator.ctx.impl.waves.WavesContext
import com.wavesplatform.lang.v1.evaluator.ctx.impl.{CryptoContext, PureContext}
import com.wavesplatform.lang.v1.repl.Repl
import com.wavesplatform.lang.v1.repl.node.http.NodeConnectionSettings
import com.wavesplatform.lang.v1.traits.Environment
import com.wavesplatform.lang.v1.{CTX, ContractLimits}
import com.wavesplatform.lang.v2.estimator.ScriptEstimatorV2
import com.wavesplatform.lang.{Global, Version}

import scala.concurrent.ExecutionContext.Implicits.global
import scala.concurrent.Future
import scala.scalajs.js
import scala.scalajs.js.Dynamic.{literal => jObj}
import scala.scalajs.js.JSConverters._
import scala.scalajs.js.annotation.JSExportTopLevel
import scala.scalajs.js.{Any, Dictionary, Promise, UndefOr}

object JsAPI {
  private def toJs(ast: EXPR): js.Object = {
    def r(expr: EXPR): js.Object = {
      expr match {
        case CONST_LONG(t)      => jObj.applyDynamic("apply")("type" -> "LONG", "value"    -> t)
        case GETTER(ref, field) => jObj.applyDynamic("apply")("type" -> "GETTER", "ref"    -> r(ref), "field" -> field)
        case CONST_BYTESTR(bs)  => jObj.applyDynamic("apply")("type" -> "BYTESTR", "value" -> bs.arr.toJSArray)
        case CONST_STRING(s)    => jObj.applyDynamic("apply")("type" -> "STRING", "value"  -> s)
        case LET_BLOCK(let, body) =>
          jObj.applyDynamic("apply")("type" -> "BLOCK", "let" -> jObj("name" -> let.name, "value" -> r(let.value)), "body" -> r(body))
        case IF(cond, ifTrue, ifFalse) =>
          jObj.applyDynamic("apply")("type" -> "IF", "condition" -> r(cond), "true" -> r(ifTrue), "false" -> r(ifFalse))
        case REF(key)         => jObj.applyDynamic("apply")("type" -> "REF", "key"    -> key)
        case CONST_BOOLEAN(b) => jObj.applyDynamic("apply")("type" -> "BOOL", "value" -> b)
        case FUNCTION_CALL(function, args) =>
          jObj.applyDynamic("apply")("type" -> "CALL", "name" -> (function match {
            case Native(name)          => name.toString()
            case User(internalName, _) => internalName
          }), "args" -> args.map(r).toJSArray)
        case t => jObj.applyDynamic("apply")("[not_supported]stringRepr" -> t.toString)
      }
    }

    r(ast)
  }

  private def toJs(c: DApp): js.Object = {
    toJs(TRUE) // later
  }

  private def wavesContext(v: StdLibVersion, isTokenContext: Boolean, isContract: Boolean) =
    WavesContext.build(
      DirectiveSet(v, ScriptType.isAssetScript(isTokenContext), if (isContract) DAppType else Expression)
        .explicitGet()
    )

  private def cryptoContext(version: StdLibVersion) = CryptoContext.build(Global, version).withEnvironment[Environment]
  private def pureContext(version: StdLibVersion)   = PureContext.build(Global, version).withEnvironment[Environment]
  private val letBLockVersions: Set[StdLibVersion]  = Set(V1, V2)

  private def typeRepr(t: TYPE): js.Any = t match {
    case UNION(l, _) => l.map(typeRepr).toJSArray
    case CASETYPEREF(name, fields) =>
      js.Dynamic.literal("typeName" -> name, "fields" -> fields.map(f => js.Dynamic.literal("name" -> f._1, "type" -> typeRepr(f._2))).toJSArray)
    case LIST(t) => js.Dynamic.literal("listOf" -> typeRepr(t))
    case t       => t.toString
  }

  private val fullContractContext: CTX[Environment] =
    buildContractContext(V3)

  private def buildScriptContext(v: StdLibVersion, isTokenContext: Boolean, isContract: Boolean): CTX[Environment] =
    Monoid.combineAll(Seq(pureContext(v), cryptoContext(v), wavesContext(v, isTokenContext, isContract)))

  private def buildContractContext(v: StdLibVersion): CTX[Environment] =
    Monoid.combineAll(Seq(pureContext(v), cryptoContext(v), wavesContext(v, false, true)))

  @JSExportTopLevel("getTypes")
  def getTypes(ver: Int = 2, isTokenContext: Boolean = false, isContract: Boolean = false): js.Array[js.Object with js.Dynamic] =
    buildScriptContext(DirectiveDictionary[StdLibVersion].idMap(ver), isTokenContext, isContract).types
      .map(v => js.Dynamic.literal("name" -> v.name, "type" -> typeRepr(v)))
      .toJSArray

  @JSExportTopLevel("getVarsDoc")
  def getVarsDoc(ver: Int = 2, isTokenContext: Boolean = false, isContract: Boolean = false): js.Array[js.Object with js.Dynamic] =
    buildScriptContext(DirectiveDictionary[StdLibVersion].idMap(ver), isTokenContext, isContract).vars
      .map(
        v =>
          js.Dynamic.literal(
            "name" -> v._1,
            "type" -> typeRepr(v._2._1),
            "doc"  -> DocSource.varData((v._1, ver))
          )
      )
      .toJSArray

  @JSExportTopLevel("getFunctionsDoc")
  def getFunctionsDoc(ver: Int = 2, isTokenContext: Boolean = false, isContract: Boolean = false): js.Array[js.Object with js.Dynamic] =
    buildScriptContext(DirectiveDictionary[StdLibVersion].idMap(ver), isTokenContext, isContract).functions
      .map(f => {
        val (funcDoc, paramsDoc) = DocSource.funcData((f.name, f.signature.args.map(_._2.toString).toList, ver))
        js.Dynamic.literal(
          "name"       -> f.name,
          "doc"        -> funcDoc,
          "resultType" -> typeRepr(f.signature.result),
          "args" -> (f.args, f.signature.args, paramsDoc).zipped.toList.map { arg =>
            js.Dynamic.literal("name" -> arg._1, "type" -> typeRepr(arg._2._2), "doc" -> arg._3)
          }.toJSArray
        )
      })
      .toJSArray

  @JSExportTopLevel("contractLimits")
  def contractLimits(): js.Dynamic = {
    js.Dynamic.literal(
      "MaxComplexityByVersion"     -> ((ver: Int) => ContractLimits.MaxComplexityByVersion(DirectiveDictionary[StdLibVersion].idMap(ver))),
      "MaxExprSizeInBytes"         -> ContractLimits.MaxExprSizeInBytes,
      "MaxContractSizeInBytes"     -> ContractLimits.MaxContractSizeInBytes,
      "MaxInvokeScriptArgs"        -> ContractLimits.MaxInvokeScriptArgs,
      "MaxInvokeScriptSizeInBytes" -> ContractLimits.MaxInvokeScriptSizeInBytes,
      "MaxWriteSetSizeInBytes"     -> ContractLimits.MaxWriteSetSizeInBytes,
      "MaxPaymentAmount"           -> ContractLimits.MaxTransferPaymentAmount,
      "MaxAttachedPaymentAmount"   -> ContractLimits.MaxAttachedPaymentAmount
    )
  }

  @JSExportTopLevel("scriptInfo")
  def scriptInfo(input: String): js.Dynamic = {
    val info = DirectiveParser(input)
      .flatMap(extractDirectives)
      .map {
        case DirectiveSet(ver, scriptType, contentType, imports) =>
          js.Dynamic.literal(
            "stdLibVersion" -> ver.id,
            "contentType"   -> contentType.id,
            "scriptType"    -> scriptType.id,
            "imports"       -> imports.fileNames.toJSArray
          )
      }
    info.fold(
      err => js.Dynamic.literal("error" -> err),
      identity
    )
  }

  @JSExportTopLevel("compile")
  def compile(
      input: String,
      libraries: Dictionary[String] = Dictionary.empty
  ): js.Dynamic = {
    val r = for {
      directives  <- DirectiveParser(input)
      ds          <- extractDirectives(directives)
      linkedInput <- ScriptPreprocessor(input, libraries.toMap, ds.imports)
      compiled    <- compileScript(ds, linkedInput)
    } yield compiled
    r.fold(
      e => js.Dynamic.literal("error" -> e),
      identity
    )
  }

  val estimator = ScriptEstimatorV2

  private def compileScript(ds: DirectiveSet, input: String) = {
    val ver = ds.stdLibVersion
    ds.contentType match {
      case Expression =>
        val ctx = buildScriptContext(ver, ds.scriptType == Asset, ds.contentType == DAppType)
        Global
          .compileExpression(input, ctx.compilerContext, letBLockVersions.contains(ver), ver, estimator)
          .map {
            case (bytes, ast, complexity) =>
              js.Dynamic.literal(
                "result"     -> Global.toBuffer(bytes),
                "ast"        -> toJs(ast),
                "complexity" -> complexity
              )
          }
      case Library =>
        val ctx = buildScriptContext(ver, ds.scriptType == Asset, ds.contentType == DAppType)
        Global
          .compileDecls(input, ctx.compilerContext, letBLockVersions.contains(ver), ver, estimator)
          .map {
            case (bytes, ast, complexity) =>
              js.Dynamic.literal(
                "result"     -> Global.toBuffer(bytes),
                "ast"        -> toJs(ast),
                "complexity" -> complexity
              )
          }
      case DAppType =>
        // Just ignore stdlib version here
        Global
          .compileContract(input, fullContractContext.compilerContext, ver, estimator)
          .map {
            case (bytes, ast, complexity, complexityByFunc) =>
              js.Dynamic.literal(
                "result"           -> Global.toBuffer(bytes),
                "ast"              -> toJs(ast),
                "complexity"       -> complexity,
                "complexityByFunc" -> complexityByFunc.toJSDictionary
              )
          }
    }
  }

  @JSExportTopLevel("decompile")
  def decompile(input: String): js.Dynamic =
    Global
      .decompile(input)
      .fold(
        err => js.Dynamic.literal("error" -> err.m), {
          case (scriptText, meta) =>
            jObj(
              "result" -> scriptText,
              "meta"   -> metaConverter.foldRoot(meta)
            )
        }
      )

  lazy val metaConverter: RecKeyValueFolder[Any, js.Object with js.Dynamic] =
    RecKeyValueFolder(
      Any.fromString,
      _.toJSArray,
      js.Dynamic.literal.applyDynamic("apply")(_: _*)
    )

  @JSExportTopLevel("nodeVersion")
  def nodeVersion(): js.Dynamic = js.Dynamic.literal("version" -> Version.VersionString)

  @JSExportTopLevel("repl")
  def repl(settings: UndefOr[NodeConnectionSettings]): js.Dynamic = asJs(Repl(settings.toOption))

  private def asJs(repl: Repl): js.Dynamic =
    jObj(
      "evaluate"  -> (repl.execute _ andThen mapResult),
      "info"      -> repl.info _,
      "totalInfo" -> repl.totalInfo _,
      "clear"     -> repl.clear _
    )

<<<<<<< HEAD
  private def mapResult(eval: Either[String, String]): js.Dynamic =
    eval.fold(
      e => jObj("error"  -> e),
      r => jObj("result" -> r)
    )
=======
  private def mapResult(eval: Future[Either[String, String]]): Promise[js.Object with js.Dynamic] =
    eval
      .map(_.fold(
        e => jObj("error" -> e),
        r => jObj("result" -> r)
      ))
      .toJSPromise
>>>>>>> c0148889
}<|MERGE_RESOLUTION|>--- conflicted
+++ resolved
@@ -43,8 +43,8 @@
         case CONST_BOOLEAN(b) => jObj.applyDynamic("apply")("type" -> "BOOL", "value" -> b)
         case FUNCTION_CALL(function, args) =>
           jObj.applyDynamic("apply")("type" -> "CALL", "name" -> (function match {
-            case Native(name)          => name.toString()
-            case User(internalName, _) => internalName
+            case Native(name) => name.toString()
+            case User(internalName, _)   => internalName
           }), "args" -> args.map(r).toJSArray)
         case t => jObj.applyDynamic("apply")("[not_supported]stringRepr" -> t.toString)
       }
@@ -93,14 +93,11 @@
   @JSExportTopLevel("getVarsDoc")
   def getVarsDoc(ver: Int = 2, isTokenContext: Boolean = false, isContract: Boolean = false): js.Array[js.Object with js.Dynamic] =
     buildScriptContext(DirectiveDictionary[StdLibVersion].idMap(ver), isTokenContext, isContract).vars
-      .map(
-        v =>
-          js.Dynamic.literal(
-            "name" -> v._1,
-            "type" -> typeRepr(v._2._1),
-            "doc"  -> DocSource.varData((v._1, ver))
-          )
-      )
+      .map(v => js.Dynamic.literal(
+        "name" -> v._1,
+        "type" -> typeRepr(v._2._1),
+        "doc"  -> DocSource.varData((v._1, ver))
+      ))
       .toJSArray
 
   @JSExportTopLevel("getFunctionsDoc")
@@ -109,12 +106,13 @@
       .map(f => {
         val (funcDoc, paramsDoc) = DocSource.funcData((f.name, f.signature.args.map(_._2.toString).toList, ver))
         js.Dynamic.literal(
-          "name"       -> f.name,
-          "doc"        -> funcDoc,
+          "name" -> f.name,
+          "doc" -> funcDoc,
           "resultType" -> typeRepr(f.signature.result),
-          "args" -> (f.args, f.signature.args, paramsDoc).zipped.toList.map { arg =>
-            js.Dynamic.literal("name" -> arg._1, "type" -> typeRepr(arg._2._2), "doc" -> arg._3)
-          }.toJSArray
+          "args" -> (f.args, f.signature.args, paramsDoc).zipped.toList
+            .map { arg =>
+              js.Dynamic.literal("name" -> arg._1, "type" -> typeRepr(arg._2._2), "doc" -> arg._3)
+            }.toJSArray
         )
       })
       .toJSArray
@@ -154,8 +152,8 @@
 
   @JSExportTopLevel("compile")
   def compile(
-      input: String,
-      libraries: Dictionary[String] = Dictionary.empty
+    input:     String,
+    libraries: Dictionary[String] = Dictionary.empty
   ): js.Dynamic = {
     val r = for {
       directives  <- DirectiveParser(input)
@@ -176,38 +174,35 @@
     ds.contentType match {
       case Expression =>
         val ctx = buildScriptContext(ver, ds.scriptType == Asset, ds.contentType == DAppType)
-        Global
-          .compileExpression(input, ctx.compilerContext, letBLockVersions.contains(ver), ver, estimator)
+        Global.compileExpression(input, ctx.compilerContext, letBLockVersions.contains(ver), ver, estimator)
           .map {
             case (bytes, ast, complexity) =>
               js.Dynamic.literal(
-                "result"     -> Global.toBuffer(bytes),
-                "ast"        -> toJs(ast),
+                "result" -> Global.toBuffer(bytes),
+                "ast" -> toJs(ast),
                 "complexity" -> complexity
               )
           }
       case Library =>
         val ctx = buildScriptContext(ver, ds.scriptType == Asset, ds.contentType == DAppType)
-        Global
-          .compileDecls(input, ctx.compilerContext, letBLockVersions.contains(ver), ver, estimator)
+        Global.compileDecls(input, ctx.compilerContext, letBLockVersions.contains(ver), ver, estimator)
           .map {
             case (bytes, ast, complexity) =>
               js.Dynamic.literal(
-                "result"     -> Global.toBuffer(bytes),
-                "ast"        -> toJs(ast),
+                "result" -> Global.toBuffer(bytes),
+                "ast" -> toJs(ast),
                 "complexity" -> complexity
               )
           }
       case DAppType =>
         // Just ignore stdlib version here
-        Global
-          .compileContract(input, fullContractContext.compilerContext, ver, estimator)
+        Global.compileContract(input, fullContractContext.compilerContext, ver, estimator)
           .map {
             case (bytes, ast, complexity, complexityByFunc) =>
               js.Dynamic.literal(
-                "result"           -> Global.toBuffer(bytes),
-                "ast"              -> toJs(ast),
-                "complexity"       -> complexity,
+                "result" -> Global.toBuffer(bytes),
+                "ast" -> toJs(ast),
+                "complexity" -> complexity,
                 "complexityByFunc" -> complexityByFunc.toJSDictionary
               )
           }
@@ -216,15 +211,14 @@
 
   @JSExportTopLevel("decompile")
   def decompile(input: String): js.Dynamic =
-    Global
-      .decompile(input)
+    Global.decompile(input)
       .fold(
-        err => js.Dynamic.literal("error" -> err.m), {
-          case (scriptText, meta) =>
-            jObj(
-              "result" -> scriptText,
-              "meta"   -> metaConverter.foldRoot(meta)
-            )
+        err => js.Dynamic.literal("error" -> err.m),
+        { case (scriptText, meta) =>
+          jObj(
+            "result" -> scriptText,
+            "meta"   -> metaConverter.foldRoot(meta)
+          )
         }
       )
 
@@ -249,13 +243,6 @@
       "clear"     -> repl.clear _
     )
 
-<<<<<<< HEAD
-  private def mapResult(eval: Either[String, String]): js.Dynamic =
-    eval.fold(
-      e => jObj("error"  -> e),
-      r => jObj("result" -> r)
-    )
-=======
   private def mapResult(eval: Future[Either[String, String]]): Promise[js.Object with js.Dynamic] =
     eval
       .map(_.fold(
@@ -263,5 +250,4 @@
         r => jObj("result" -> r)
       ))
       .toJSPromise
->>>>>>> c0148889
 }