import JsApiUtils._
import com.wavesplatform.DocSource
import com.wavesplatform.lang._
import com.wavesplatform.lang.directives.Directive.extractDirectives
import com.wavesplatform.lang.directives.values._
import com.wavesplatform.lang.directives.{DirectiveDictionary, DirectiveParser, DirectiveSet}
import com.wavesplatform.lang.v1.ContractLimits

import scala.scalajs.js
import scala.scalajs.js.Dynamic.{literal => jObj}
import scala.scalajs.js.JSConverters._
import scala.scalajs.js.annotation.JSExportTopLevel
import scala.scalajs.js.{Any, Dictionary}

object JsAPI {

<<<<<<< HEAD
  private def wavesContext(v: StdLibVersion, isTokenContext: Boolean, isContract: Boolean): CTX[Environment] =
    wavesContext(v, ScriptType.isAssetScript(isTokenContext), isContract)

  private def wavesContext(v: StdLibVersion, scriptType: ScriptType, isContract: Boolean): CTX[Environment] =
    WavesContext.build(
      Global,
      DirectiveSet(v, scriptType, if (isContract) DAppType else Expression)
        .explicitGet()
    )

  private def cryptoContext(version: StdLibVersion) = CryptoContext.build(Global, version).withEnvironment[Environment]
  private def pureContext(version: StdLibVersion) =
    PureContext.build(version, useNewPowPrecision = true).withEnvironment[Environment]

  private val fullDAppContext: Map[StdLibVersion, CTX[Environment]] =
    DirectiveDictionary[StdLibVersion].all
      .filter(_ >= V3)
      .map(v => (v, buildContractContext(v)))
      .toMap

  private def buildScriptContext(v: StdLibVersion, isTokenContext: Boolean, isContract: Boolean): CTX[Environment] =
    Monoid.combineAll(Seq(pureContext(v), cryptoContext(v), wavesContext(v, isTokenContext, isContract)))

  private def buildScriptContext(v: StdLibVersion, scriptType: ScriptType, isContract: Boolean): CTX[Environment] =
    Monoid.combineAll(Seq(pureContext(v), cryptoContext(v), wavesContext(v, scriptType, isContract)))

  private def buildContractContext(v: StdLibVersion): CTX[Environment] =
    Monoid.combineAll(Seq(pureContext(v), cryptoContext(v), wavesContext(v, false, true)))

  private val allEstimators: Seq[ScriptEstimator] = ScriptEstimator.all(fixOverflow = true)

=======
>>>>>>> 61aaf1f6
  @JSExportTopLevel("getTypes")
  def getTypes(ver: Int = 2, isTokenContext: Boolean = false, isContract: Boolean = false): js.Array[js.Object with js.Dynamic] =
    API
      .allTypes(ver, isTokenContext, isContract)
      .map(v => js.Dynamic.literal("name" -> v.name, "type" -> typeRepr(v)))
      .toJSArray

  @JSExportTopLevel("getVarsDoc")
  def getVarsDoc(ver: Int = 2, isTokenContext: Boolean = false, isContract: Boolean = false): js.Array[js.Object with js.Dynamic] =
<<<<<<< HEAD
    buildScriptContext(DirectiveDictionary[StdLibVersion].idMap(ver), isTokenContext, isContract).vars
      .map(v =>
        js.Dynamic.literal(
          "name" -> v._1,
          "type" -> typeRepr(v._2._1),
          "doc"  -> DocSource.varData((v._1, ver))
        )
      )
=======
    API
      .allVars(ver, isTokenContext, isContract)
      .map {
        case (name, ft) =>
          js.Dynamic.literal(
            "name" -> name,
            "type" -> typeRepr(ft),
            "doc"  -> DocSource.varData((name, ver))
          )
      }
>>>>>>> 61aaf1f6
      .toJSArray

  @JSExportTopLevel("getFunctionsDoc")
  def getFunctionsDoc(ver: Int = 2, isTokenContext: Boolean = false, isContract: Boolean = false): js.Array[js.Object with js.Dynamic] =
<<<<<<< HEAD
    buildScriptContext(DirectiveDictionary[StdLibVersion].idMap(ver), isTokenContext, isContract).functions
      .flatMap(f => {
        DocSource.funcData
          .get((f.name, f.signature.args.map(_._2.toString).toList, ver))
          .map { case (funcDoc, paramsDoc, _) =>
            js.Dynamic.literal(
              "name"       -> f.name,
              "doc"        -> funcDoc,
              "resultType" -> typeRepr(f.signature.result),
              "args" -> (f.args zip f.signature.args zip paramsDoc).map { arg =>
                js.Dynamic.literal("name" -> arg._1._1, "type" -> typeRepr(arg._1._2._2), "doc" -> arg._2)
              }.toJSArray
            )
          }
      })
=======
    API
      .allFunctions(ver, isTokenContext, isContract)
      .map {
        case (name, args, signature) =>
          val (funcDoc, paramsDoc, _) = DocSource.funcData((name, signature.args.map(_._2.toString).toList, ver))
          js.Dynamic.literal(
            "name"       -> name,
            "doc"        -> funcDoc,
            "resultType" -> typeRepr(signature.result),
            "args" -> (args zip signature.args zip paramsDoc).map { arg =>
              js.Dynamic.literal("name" -> arg._1._1, "type" -> typeRepr(arg._1._2._2), "doc" -> arg._2)
            }.toJSArray
          )
      }
>>>>>>> 61aaf1f6
      .toJSArray

  @JSExportTopLevel("contractLimits")
  def contractLimits(): js.Dynamic = {
    import ContractLimits._
    js.Dynamic.literal(
      "MaxComplexityByVersion"                -> ((ver: Int) => MaxComplexityByVersion(DirectiveDictionary[StdLibVersion].idMap(ver))),
      "MaxAssetVerifierComplexityByVersion"   -> ((ver: Int) => MaxComplexityByVersion(DirectiveDictionary[StdLibVersion].idMap(ver))),
      "MaxAccountVerifierComplexityByVersion" -> ((ver: Int) => MaxAccountVerifierComplexityByVersion(DirectiveDictionary[StdLibVersion].idMap(ver))),
      "MaxCallableComplexityByVersion"        -> ((ver: Int) => MaxCallableComplexityByVersion(DirectiveDictionary[StdLibVersion].idMap(ver))),
      "MaxExprSizeInBytes"                    -> MaxExprSizeInBytes,
      "MaxContractSizeInBytes"                -> MaxContractSizeInBytes,
      "MaxInvokeScriptArgs"                   -> MaxInvokeScriptArgs,
      "MaxInvokeScriptSizeInBytes"            -> MaxInvokeScriptSizeInBytes,
      "MaxWriteSetSizeInBytes"                -> MaxWriteSetSizeInBytes,
      "MaxPaymentAmount"                      -> MaxCallableActionsAmountBeforeV6(V4),
      "MaxAttachedPaymentAmount"              -> MaxAttachedPaymentAmount
    )
  }

  @JSExportTopLevel("scriptInfo")
  def scriptInfo(input: String): js.Dynamic = {
    val info = DirectiveParser(input)
      .flatMap(v => extractDirectives(v))
      .map { case DirectiveSet(ver, scriptType, contentType, imports) =>
        js.Dynamic.literal(
          "stdLibVersion" -> ver.id,
          "contentType"   -> contentType.id,
          "scriptType"    -> scriptType.id,
          "imports"       -> imports.fileNames.toJSArray
        )
      }
    info.fold(
      err => js.Dynamic.literal("error" -> err),
      identity
    )
  }

  @JSExportTopLevel("parseAndCompile")
  def parseAndCompile(
      input: String,
      estimatorVersion: Int,
      needCompaction: Boolean = false,
      removeUnusedCode: Boolean = false,
      libraries: Dictionary[String] = Dictionary.empty
  ): js.Dynamic =
    API
      .parseAndCompile(input, estimatorVersion, needCompaction, removeUnusedCode, libraries.toMap)
      .fold(
        e => js.Dynamic.literal("error" -> e), {
          case CompileAndParseResult.Expression(bytes, complexity, expr, errors) =>
            js.Dynamic.literal(
              "result"     -> Global.toBuffer(bytes),
              "complexity" -> complexity.toDouble,
              "exprAst"    -> expressionScriptToJs(expr),
              "errorList"  -> errors.map(compilationErrToJs).toJSArray
            )
          case CompileAndParseResult.Contract(bytes, verifierComplexity, callableComplexities, expr, errors) =>
            js.Dynamic.literal(
              "result"           -> Global.toBuffer(bytes),
              "complexity"       -> verifierComplexity.toDouble,
              "complexityByFunc" -> callableComplexities.view.mapValues(_.toDouble).toMap.toJSDictionary,
              "dAppAst"          -> dAppToJs(expr),
              "errorList"        -> errors.map(compilationErrToJs).toJSArray
            )
          case CompileAndParseResult.Library(bytes, complexity, expr) =>
            js.Dynamic.literal(
              "result"     -> Global.toBuffer(bytes),
              "ast"        -> toJs(expr),
              "complexity" -> complexity.toDouble
            )
        }
      )
<<<<<<< HEAD
      directives  <- DirectiveParser(input)
      ds          <- extractDirectives(directives)
      linkedInput <- ScriptPreprocessor(input, libraries.toMap, ds.imports)
      compiled    <- parseAndCompileScript(ds, linkedInput, allEstimators.toIndexedSeq(estimatorVer - 1), needCompaction, removeUnusedCode)
    } yield compiled
    r.fold(
      e => js.Dynamic.literal("error" -> e),
      identity
    )
  }

  private def parseAndCompileScript(
      ds: DirectiveSet,
      input: String,
      estimator: ScriptEstimator,
      needCompaction: Boolean,
      removeUnusedCode: Boolean
  ) = {
    val stdLibVer = ds.stdLibVersion
    val isAsset   = ds.scriptType == Asset
    ds.contentType match {
      case Expression =>
        val ctx = buildScriptContext(stdLibVer, isAsset, ds.contentType == DAppType)
        Global
          .parseAndCompileExpression(
            input,
            ctx.compilerContext,
            Global.LetBlockVersions.contains(stdLibVer),
            stdLibVer,
            estimator
          )
          .map { case (bytes, complexity, exprScript, compErrorList) =>
            js.Dynamic.literal(
              "result"     -> Global.toBuffer(bytes),
              "complexity" -> complexity.toDouble,
              "exprAst"    -> expressionScriptToJs(exprScript),
              "errorList"  -> compErrorList.map(compilationErrToJs).toJSArray
            )
          }
      case Library =>
        val ctx = buildScriptContext(stdLibVer, isAsset, ds.contentType == DAppType)
        Global
          .compileDecls(input, ctx.compilerContext, stdLibVer, ds.scriptType, estimator)
          .map { case (bytes, ast, complexity) =>
            js.Dynamic.literal(
              "result"     -> Global.toBuffer(bytes),
              "ast"        -> toJs(ast),
              "complexity" -> complexity.toDouble
            )
          }
      case DAppType =>
        Global
          .parseAndCompileContract(input, fullDAppContext(ds.stdLibVersion).compilerContext, stdLibVer, estimator, needCompaction, removeUnusedCode)
          .map { case (bytes, complexityWithMap, exprDApp, compErrorList) =>
            js.Dynamic.literal(
              "result"           -> Global.toBuffer(bytes),
              "complexity"       -> complexityWithMap._1.toDouble,
              "complexityByFunc" -> complexityWithMap._2.view.mapValues(_.toDouble).toMap.toJSDictionary,
              "dAppAst"          -> dAppToJs(exprDApp),
              "errorList"        -> compErrorList.map(compilationErrToJs).toJSArray
            )
          }
    }
  }
=======
>>>>>>> 61aaf1f6

  @JSExportTopLevel("compile")
  def compile(
      input: String,
      estimatorVersion: Int,
      needCompaction: Boolean = false,
      removeUnusedCode: Boolean = false,
      libraries: Dictionary[String] = Dictionary.empty
  ): js.Dynamic =
    API
      .compile(input, estimatorVersion, needCompaction, removeUnusedCode, libraries.toMap)
      .fold(
        e => js.Dynamic.literal("error" -> e), {
          case CompileResult.Expression(bytes, complexity, expr, error) =>
            val resultFields: Seq[(String, Any)] = Seq(
              "result"     -> Global.toBuffer(bytes),
              "ast"        -> toJs(expr),
              "complexity" -> complexity.toDouble
            )
            val errorFieldOpt: Seq[(String, Any)] =
              error
                .fold(
                  error => Seq("error" -> error),
                  _ => Seq()
                )
            js.Dynamic.literal.applyDynamic("apply")(resultFields ++ errorFieldOpt: _*)
          case CompileResult.Library(bytes, complexity, expr) =>
            js.Dynamic.literal(
              "result"     -> Global.toBuffer(bytes),
              "ast"        -> toJs(expr),
              "complexity" -> complexity.toDouble
            )
          case CompileResult.DApp(di, error) =>
            val compactNameToOriginalName: Map[String, String] =
                di.dApp.meta.compactNameAndOriginalNamePairList.map(pair => pair.compactName -> pair.originalName).toMap

<<<<<<< HEAD
  private def compileScript(
      ds: DirectiveSet,
      input: String,
      estimator: ScriptEstimator,
      needCompaction: Boolean,
      removeUnusedCode: Boolean
  ): Either[String, js.Object with js.Dynamic] = {
    val version = ds.stdLibVersion
    val isAsset = ds.scriptType == Asset
    ds.contentType match {
      case Expression =>
        val ctx = buildScriptContext(version, ds.scriptType, ds.contentType == DAppType)
        Global
          .compileExpression(input, ctx.compilerContext, version, ds.scriptType, estimator)
          .map { case (bytes, expr, complexity) =>
            val resultFields: Seq[(String, Any)] = Seq(
              "result"     -> Global.toBuffer(bytes),
              "ast"        -> toJs(expr),
              "complexity" -> complexity.toDouble
            )
            val errorFieldOpt: Seq[(String, Any)] =
              Global
                .checkExpr(expr, complexity, version, ds.scriptType, estimator)
=======
              val resultFields: Seq[(String, Any)] = Seq(
              "result"               -> Global.toBuffer(di.bytes),
              "ast"                  -> toJs(di.dApp),
              "complexity"           -> di.maxComplexity._2.toDouble,
              "verifierComplexity"   -> di.verifierComplexity.toDouble,
              "callableComplexities" -> di.callableComplexities.view.mapValues(_.toDouble).toMap.toJSDictionary,
              "userFunctionComplexities" -> di.userFunctionComplexities.map {
                  case (name, complexity) =>
                    compactNameToOriginalName.getOrElse(name, name) -> complexity.toDouble
                }.toJSDictionary,
              "globalVariableComplexities" -> di.globalVariableComplexities.map {
                  case (name, complexity) =>
                    compactNameToOriginalName.getOrElse(name, name) -> complexity.toDouble
                }.toJSDictionary
            )
            val errorFieldOpt: Seq[(String, Any)] = {
              error
>>>>>>> 61aaf1f6
                .fold(
                  error => Seq("error" -> error),
                  _ => Seq()
                )
<<<<<<< HEAD
            js.Dynamic.literal.applyDynamic("apply")((resultFields ++ errorFieldOpt)*)
          }
      case Library =>
        val ctx = buildScriptContext(version, isAsset, ds.contentType == DAppType)
        Global
          .compileDecls(input, ctx.compilerContext, version, ds.scriptType, estimator)
          .map { case (bytes, expr, complexity) =>
            js.Dynamic.literal(
              "result"     -> Global.toBuffer(bytes),
              "ast"        -> toJs(expr),
              "complexity" -> complexity.toDouble
            )
          }
      case DAppType =>
        // Just ignore stdlib version here
        Global
          .compileContract(input, fullDAppContext(ds.stdLibVersion).compilerContext, version, estimator, needCompaction, removeUnusedCode)
          .map {
            case DAppInfo(
                  bytes,
                  dApp,
                  maxComplexityFunc @ (_, maxComplexity),
                  annotatedComplexities,
                  verifierComplexity,
                  callableComplexities,
                  userFunctionComplexities,
                  globalVariableComplexities
                ) =>
              val resultFields: Seq[(String, Any)] = Seq(
                "result"                     -> Global.toBuffer(bytes),
                "ast"                        -> toJs(dApp),
                "complexity"                 -> maxComplexity.toDouble,
                "verifierComplexity"         -> verifierComplexity.toDouble,
                "callableComplexities"       -> callableComplexities.view.mapValues(_.toDouble).toMap.toJSDictionary,
                "userFunctionComplexities"   -> userFunctionComplexities.view.mapValues(_.toDouble).toMap.toJSDictionary,
                "globalVariableComplexities" -> globalVariableComplexities.view.mapValues(_.toDouble).toMap.toJSDictionary
              )
              val errorFieldOpt: Seq[(String, Any)] = {
                Global
                  .checkContract(version, dApp, maxComplexityFunc, annotatedComplexities, estimator)
                  .fold(
                    error => Seq("error" -> error),
                    _ => Seq()
                  )
              }
              js.Dynamic.literal.applyDynamic("apply")((resultFields ++ errorFieldOpt)*)
          }
    }
  }
=======
            }
            js.Dynamic.literal.applyDynamic("apply")(resultFields ++ errorFieldOpt: _*)
        }
      )
>>>>>>> 61aaf1f6

  @JSExportTopLevel("decompile")
  def decompile(input: String): js.Dynamic =
    Global
      .decompile(input)
      .fold(
        err => jObj("error" -> err.m),
        scriptText => jObj("result" -> scriptText)
      )

  @JSExportTopLevel("nodeVersion")
  def nodeVersion(): js.Dynamic = js.Dynamic.literal("version" -> Version.VersionString)
}<|MERGE_RESOLUTION|>--- conflicted
+++ resolved
@@ -1,53 +1,19 @@
-import JsApiUtils._
+import JsApiUtils.*
 import com.wavesplatform.DocSource
-import com.wavesplatform.lang._
+import com.wavesplatform.lang.*
 import com.wavesplatform.lang.directives.Directive.extractDirectives
-import com.wavesplatform.lang.directives.values._
+import com.wavesplatform.lang.directives.values.*
 import com.wavesplatform.lang.directives.{DirectiveDictionary, DirectiveParser, DirectiveSet}
 import com.wavesplatform.lang.v1.ContractLimits
 
 import scala.scalajs.js
-import scala.scalajs.js.Dynamic.{literal => jObj}
-import scala.scalajs.js.JSConverters._
+import scala.scalajs.js.Dynamic.literal as jObj
+import scala.scalajs.js.JSConverters.*
 import scala.scalajs.js.annotation.JSExportTopLevel
 import scala.scalajs.js.{Any, Dictionary}
 
 object JsAPI {
 
-<<<<<<< HEAD
-  private def wavesContext(v: StdLibVersion, isTokenContext: Boolean, isContract: Boolean): CTX[Environment] =
-    wavesContext(v, ScriptType.isAssetScript(isTokenContext), isContract)
-
-  private def wavesContext(v: StdLibVersion, scriptType: ScriptType, isContract: Boolean): CTX[Environment] =
-    WavesContext.build(
-      Global,
-      DirectiveSet(v, scriptType, if (isContract) DAppType else Expression)
-        .explicitGet()
-    )
-
-  private def cryptoContext(version: StdLibVersion) = CryptoContext.build(Global, version).withEnvironment[Environment]
-  private def pureContext(version: StdLibVersion) =
-    PureContext.build(version, useNewPowPrecision = true).withEnvironment[Environment]
-
-  private val fullDAppContext: Map[StdLibVersion, CTX[Environment]] =
-    DirectiveDictionary[StdLibVersion].all
-      .filter(_ >= V3)
-      .map(v => (v, buildContractContext(v)))
-      .toMap
-
-  private def buildScriptContext(v: StdLibVersion, isTokenContext: Boolean, isContract: Boolean): CTX[Environment] =
-    Monoid.combineAll(Seq(pureContext(v), cryptoContext(v), wavesContext(v, isTokenContext, isContract)))
-
-  private def buildScriptContext(v: StdLibVersion, scriptType: ScriptType, isContract: Boolean): CTX[Environment] =
-    Monoid.combineAll(Seq(pureContext(v), cryptoContext(v), wavesContext(v, scriptType, isContract)))
-
-  private def buildContractContext(v: StdLibVersion): CTX[Environment] =
-    Monoid.combineAll(Seq(pureContext(v), cryptoContext(v), wavesContext(v, false, true)))
-
-  private val allEstimators: Seq[ScriptEstimator] = ScriptEstimator.all(fixOverflow = true)
-
-=======
->>>>>>> 61aaf1f6
   @JSExportTopLevel("getTypes")
   def getTypes(ver: Int = 2, isTokenContext: Boolean = false, isContract: Boolean = false): js.Array[js.Object with js.Dynamic] =
     API
@@ -57,68 +23,38 @@
 
   @JSExportTopLevel("getVarsDoc")
   def getVarsDoc(ver: Int = 2, isTokenContext: Boolean = false, isContract: Boolean = false): js.Array[js.Object with js.Dynamic] =
-<<<<<<< HEAD
-    buildScriptContext(DirectiveDictionary[StdLibVersion].idMap(ver), isTokenContext, isContract).vars
-      .map(v =>
+    API
+      .allVars(ver, isTokenContext, isContract)
+      .map { case (name, ft) =>
         js.Dynamic.literal(
-          "name" -> v._1,
-          "type" -> typeRepr(v._2._1),
-          "doc"  -> DocSource.varData((v._1, ver))
+          "name" -> name,
+          "type" -> typeRepr(ft),
+          "doc"  -> DocSource.varData((name, ver))
         )
-      )
-=======
-    API
-      .allVars(ver, isTokenContext, isContract)
-      .map {
-        case (name, ft) =>
-          js.Dynamic.literal(
-            "name" -> name,
-            "type" -> typeRepr(ft),
-            "doc"  -> DocSource.varData((name, ver))
-          )
       }
->>>>>>> 61aaf1f6
       .toJSArray
 
   @JSExportTopLevel("getFunctionsDoc")
   def getFunctionsDoc(ver: Int = 2, isTokenContext: Boolean = false, isContract: Boolean = false): js.Array[js.Object with js.Dynamic] =
-<<<<<<< HEAD
-    buildScriptContext(DirectiveDictionary[StdLibVersion].idMap(ver), isTokenContext, isContract).functions
-      .flatMap(f => {
-        DocSource.funcData
-          .get((f.name, f.signature.args.map(_._2.toString).toList, ver))
-          .map { case (funcDoc, paramsDoc, _) =>
-            js.Dynamic.literal(
-              "name"       -> f.name,
-              "doc"        -> funcDoc,
-              "resultType" -> typeRepr(f.signature.result),
-              "args" -> (f.args zip f.signature.args zip paramsDoc).map { arg =>
-                js.Dynamic.literal("name" -> arg._1._1, "type" -> typeRepr(arg._1._2._2), "doc" -> arg._2)
-              }.toJSArray
-            )
-          }
-      })
-=======
     API
       .allFunctions(ver, isTokenContext, isContract)
-      .map {
-        case (name, args, signature) =>
-          val (funcDoc, paramsDoc, _) = DocSource.funcData((name, signature.args.map(_._2.toString).toList, ver))
-          js.Dynamic.literal(
-            "name"       -> name,
-            "doc"        -> funcDoc,
-            "resultType" -> typeRepr(signature.result),
-            "args" -> (args zip signature.args zip paramsDoc).map { arg =>
-              js.Dynamic.literal("name" -> arg._1._1, "type" -> typeRepr(arg._1._2._2), "doc" -> arg._2)
-            }.toJSArray
-          )
+      .map { case (name, args, signature) =>
+        val (funcDoc, paramsDoc, _) = DocSource.funcData((name, signature.args.map(_._2.toString).toList, ver))
+
+        js.Dynamic.literal(
+          "name"       -> name,
+          "doc"        -> funcDoc,
+          "resultType" -> typeRepr(signature.result),
+          "args" -> (args zip signature.args zip paramsDoc).map { arg =>
+            js.Dynamic.literal("name" -> arg._1._1, "type" -> typeRepr(arg._1._2._2), "doc" -> arg._2)
+          }.toJSArray
+        )
       }
->>>>>>> 61aaf1f6
       .toJSArray
 
   @JSExportTopLevel("contractLimits")
   def contractLimits(): js.Dynamic = {
-    import ContractLimits._
+    import ContractLimits.*
     js.Dynamic.literal(
       "MaxComplexityByVersion"                -> ((ver: Int) => MaxComplexityByVersion(DirectiveDictionary[StdLibVersion].idMap(ver))),
       "MaxAssetVerifierComplexityByVersion"   -> ((ver: Int) => MaxComplexityByVersion(DirectiveDictionary[StdLibVersion].idMap(ver))),
@@ -163,7 +99,8 @@
     API
       .parseAndCompile(input, estimatorVersion, needCompaction, removeUnusedCode, libraries.toMap)
       .fold(
-        e => js.Dynamic.literal("error" -> e), {
+        e => js.Dynamic.literal("error" -> e),
+        {
           case CompileAndParseResult.Expression(bytes, complexity, expr, errors) =>
             js.Dynamic.literal(
               "result"     -> Global.toBuffer(bytes),
@@ -187,73 +124,6 @@
             )
         }
       )
-<<<<<<< HEAD
-      directives  <- DirectiveParser(input)
-      ds          <- extractDirectives(directives)
-      linkedInput <- ScriptPreprocessor(input, libraries.toMap, ds.imports)
-      compiled    <- parseAndCompileScript(ds, linkedInput, allEstimators.toIndexedSeq(estimatorVer - 1), needCompaction, removeUnusedCode)
-    } yield compiled
-    r.fold(
-      e => js.Dynamic.literal("error" -> e),
-      identity
-    )
-  }
-
-  private def parseAndCompileScript(
-      ds: DirectiveSet,
-      input: String,
-      estimator: ScriptEstimator,
-      needCompaction: Boolean,
-      removeUnusedCode: Boolean
-  ) = {
-    val stdLibVer = ds.stdLibVersion
-    val isAsset   = ds.scriptType == Asset
-    ds.contentType match {
-      case Expression =>
-        val ctx = buildScriptContext(stdLibVer, isAsset, ds.contentType == DAppType)
-        Global
-          .parseAndCompileExpression(
-            input,
-            ctx.compilerContext,
-            Global.LetBlockVersions.contains(stdLibVer),
-            stdLibVer,
-            estimator
-          )
-          .map { case (bytes, complexity, exprScript, compErrorList) =>
-            js.Dynamic.literal(
-              "result"     -> Global.toBuffer(bytes),
-              "complexity" -> complexity.toDouble,
-              "exprAst"    -> expressionScriptToJs(exprScript),
-              "errorList"  -> compErrorList.map(compilationErrToJs).toJSArray
-            )
-          }
-      case Library =>
-        val ctx = buildScriptContext(stdLibVer, isAsset, ds.contentType == DAppType)
-        Global
-          .compileDecls(input, ctx.compilerContext, stdLibVer, ds.scriptType, estimator)
-          .map { case (bytes, ast, complexity) =>
-            js.Dynamic.literal(
-              "result"     -> Global.toBuffer(bytes),
-              "ast"        -> toJs(ast),
-              "complexity" -> complexity.toDouble
-            )
-          }
-      case DAppType =>
-        Global
-          .parseAndCompileContract(input, fullDAppContext(ds.stdLibVersion).compilerContext, stdLibVer, estimator, needCompaction, removeUnusedCode)
-          .map { case (bytes, complexityWithMap, exprDApp, compErrorList) =>
-            js.Dynamic.literal(
-              "result"           -> Global.toBuffer(bytes),
-              "complexity"       -> complexityWithMap._1.toDouble,
-              "complexityByFunc" -> complexityWithMap._2.view.mapValues(_.toDouble).toMap.toJSDictionary,
-              "dAppAst"          -> dAppToJs(exprDApp),
-              "errorList"        -> compErrorList.map(compilationErrToJs).toJSArray
-            )
-          }
-    }
-  }
-=======
->>>>>>> 61aaf1f6
 
   @JSExportTopLevel("compile")
   def compile(
@@ -263,11 +133,14 @@
       removeUnusedCode: Boolean = false,
       libraries: Dictionary[String] = Dictionary.empty
   ): js.Dynamic =
-    API
-      .compile(input, estimatorVersion, needCompaction, removeUnusedCode, libraries.toMap)
+    (for {
+      estimator <- API.estimatorByVersion(estimatorVersion)
+      result    <- API.compile(input, estimator, needCompaction, removeUnusedCode, libraries.toMap)
+    } yield result)
       .fold(
-        e => js.Dynamic.literal("error" -> e), {
-          case CompileResult.Expression(bytes, complexity, expr, error) =>
+        e => js.Dynamic.literal("error" -> e),
+        {
+          case CompileResult.Expression(_, bytes, complexity, expr, error, _) =>
             val resultFields: Seq[(String, Any)] = Seq(
               "result"     -> Global.toBuffer(bytes),
               "ast"        -> toJs(expr),
@@ -280,119 +153,39 @@
                   _ => Seq()
                 )
             js.Dynamic.literal.applyDynamic("apply")(resultFields ++ errorFieldOpt: _*)
-          case CompileResult.Library(bytes, complexity, expr) =>
+          case CompileResult.Library(_, bytes, complexity, expr) =>
             js.Dynamic.literal(
               "result"     -> Global.toBuffer(bytes),
               "ast"        -> toJs(expr),
               "complexity" -> complexity.toDouble
             )
-          case CompileResult.DApp(di, error) =>
+          case CompileResult.DApp(_, di, error) =>
             val compactNameToOriginalName: Map[String, String] =
-                di.dApp.meta.compactNameAndOriginalNamePairList.map(pair => pair.compactName -> pair.originalName).toMap
-
-<<<<<<< HEAD
-  private def compileScript(
-      ds: DirectiveSet,
-      input: String,
-      estimator: ScriptEstimator,
-      needCompaction: Boolean,
-      removeUnusedCode: Boolean
-  ): Either[String, js.Object with js.Dynamic] = {
-    val version = ds.stdLibVersion
-    val isAsset = ds.scriptType == Asset
-    ds.contentType match {
-      case Expression =>
-        val ctx = buildScriptContext(version, ds.scriptType, ds.contentType == DAppType)
-        Global
-          .compileExpression(input, ctx.compilerContext, version, ds.scriptType, estimator)
-          .map { case (bytes, expr, complexity) =>
+              di.dApp.meta.compactNameAndOriginalNamePairList.map(pair => pair.compactName -> pair.originalName).toMap
+
             val resultFields: Seq[(String, Any)] = Seq(
-              "result"     -> Global.toBuffer(bytes),
-              "ast"        -> toJs(expr),
-              "complexity" -> complexity.toDouble
-            )
-            val errorFieldOpt: Seq[(String, Any)] =
-              Global
-                .checkExpr(expr, complexity, version, ds.scriptType, estimator)
-=======
-              val resultFields: Seq[(String, Any)] = Seq(
               "result"               -> Global.toBuffer(di.bytes),
               "ast"                  -> toJs(di.dApp),
               "complexity"           -> di.maxComplexity._2.toDouble,
               "verifierComplexity"   -> di.verifierComplexity.toDouble,
               "callableComplexities" -> di.callableComplexities.view.mapValues(_.toDouble).toMap.toJSDictionary,
-              "userFunctionComplexities" -> di.userFunctionComplexities.map {
-                  case (name, complexity) =>
-                    compactNameToOriginalName.getOrElse(name, name) -> complexity.toDouble
-                }.toJSDictionary,
-              "globalVariableComplexities" -> di.globalVariableComplexities.map {
-                  case (name, complexity) =>
-                    compactNameToOriginalName.getOrElse(name, name) -> complexity.toDouble
-                }.toJSDictionary
+              "userFunctionComplexities" -> di.userFunctionComplexities.map { case (name, complexity) =>
+                compactNameToOriginalName.getOrElse(name, name) -> complexity.toDouble
+              }.toJSDictionary,
+              "globalVariableComplexities" -> di.globalVariableComplexities.map { case (name, complexity) =>
+                compactNameToOriginalName.getOrElse(name, name) -> complexity.toDouble
+              }.toJSDictionary
             )
             val errorFieldOpt: Seq[(String, Any)] = {
               error
->>>>>>> 61aaf1f6
                 .fold(
                   error => Seq("error" -> error),
                   _ => Seq()
                 )
-<<<<<<< HEAD
+            }
             js.Dynamic.literal.applyDynamic("apply")((resultFields ++ errorFieldOpt)*)
-          }
-      case Library =>
-        val ctx = buildScriptContext(version, isAsset, ds.contentType == DAppType)
-        Global
-          .compileDecls(input, ctx.compilerContext, version, ds.scriptType, estimator)
-          .map { case (bytes, expr, complexity) =>
-            js.Dynamic.literal(
-              "result"     -> Global.toBuffer(bytes),
-              "ast"        -> toJs(expr),
-              "complexity" -> complexity.toDouble
-            )
-          }
-      case DAppType =>
-        // Just ignore stdlib version here
-        Global
-          .compileContract(input, fullDAppContext(ds.stdLibVersion).compilerContext, version, estimator, needCompaction, removeUnusedCode)
-          .map {
-            case DAppInfo(
-                  bytes,
-                  dApp,
-                  maxComplexityFunc @ (_, maxComplexity),
-                  annotatedComplexities,
-                  verifierComplexity,
-                  callableComplexities,
-                  userFunctionComplexities,
-                  globalVariableComplexities
-                ) =>
-              val resultFields: Seq[(String, Any)] = Seq(
-                "result"                     -> Global.toBuffer(bytes),
-                "ast"                        -> toJs(dApp),
-                "complexity"                 -> maxComplexity.toDouble,
-                "verifierComplexity"         -> verifierComplexity.toDouble,
-                "callableComplexities"       -> callableComplexities.view.mapValues(_.toDouble).toMap.toJSDictionary,
-                "userFunctionComplexities"   -> userFunctionComplexities.view.mapValues(_.toDouble).toMap.toJSDictionary,
-                "globalVariableComplexities" -> globalVariableComplexities.view.mapValues(_.toDouble).toMap.toJSDictionary
-              )
-              val errorFieldOpt: Seq[(String, Any)] = {
-                Global
-                  .checkContract(version, dApp, maxComplexityFunc, annotatedComplexities, estimator)
-                  .fold(
-                    error => Seq("error" -> error),
-                    _ => Seq()
-                  )
-              }
-              js.Dynamic.literal.applyDynamic("apply")((resultFields ++ errorFieldOpt)*)
-          }
-    }
-  }
-=======
-            }
-            js.Dynamic.literal.applyDynamic("apply")(resultFields ++ errorFieldOpt: _*)
         }
       )
->>>>>>> 61aaf1f6
 
   @JSExportTopLevel("decompile")
   def decompile(input: String): js.Dynamic =
