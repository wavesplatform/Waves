import cats.kernel.Monoid
import com.wavesplatform.DocSource
import com.wavesplatform.common.utils.EitherExt2
import com.wavesplatform.lang.contract.DApp
import com.wavesplatform.lang.contract.meta.RecKeyValueFolder
import com.wavesplatform.lang.directives.Directive.extractDirectives
import com.wavesplatform.lang.directives.values.{DApp => DAppType, _}
import com.wavesplatform.lang.directives.{DirectiveDictionary, DirectiveParser, DirectiveSet}
import com.wavesplatform.lang.script.ScriptPreprocessor
import com.wavesplatform.lang.v1.FunctionHeader.{Native, User}
import com.wavesplatform.lang.v1.compiler.Terms._
import com.wavesplatform.lang.v1.compiler.Types._
import com.wavesplatform.lang.v1.evaluator.ctx.impl.waves.WavesContext
import com.wavesplatform.lang.v1.evaluator.ctx.impl.{CryptoContext, PureContext}
import com.wavesplatform.lang.v1.repl.Repl
<<<<<<< HEAD
import com.wavesplatform.lang.v1.repl.node.http.NodeConnectionSettings
import com.wavesplatform.lang.v1.traits.Environment
=======
import com.wavesplatform.lang.v1.repl.http.NodeConnectionSettings
import com.wavesplatform.lang.v1.traits.domain._
import com.wavesplatform.lang.v1.traits.{DataType, Environment}
>>>>>>> d9aff144
import com.wavesplatform.lang.v1.{CTX, ContractLimits}
import com.wavesplatform.lang.v2.estimator.ScriptEstimatorV2
import com.wavesplatform.lang.{Global, Version}

import scala.concurrent.ExecutionContext.Implicits.global
import scala.concurrent.Future
import scala.scalajs.js
import scala.scalajs.js.Dynamic.{literal => jObj}
import scala.scalajs.js.JSConverters._
import scala.scalajs.js.annotation.JSExportTopLevel
import scala.scalajs.js.{Any, Dictionary, Promise, UndefOr}

object JsAPI {
  private def toJs(ast: EXPR): js.Object = {
    def r(expr: EXPR): js.Object = {
      expr match {
        case CONST_LONG(t)      => jObj.applyDynamic("apply")("type" -> "LONG", "value"    -> t)
        case GETTER(ref, field) => jObj.applyDynamic("apply")("type" -> "GETTER", "ref"    -> r(ref), "field" -> field)
        case CONST_BYTESTR(bs)  => jObj.applyDynamic("apply")("type" -> "BYTESTR", "value" -> bs.arr.toJSArray)
        case CONST_STRING(s)    => jObj.applyDynamic("apply")("type" -> "STRING", "value"  -> s)
        case LET_BLOCK(let, body) =>
          jObj.applyDynamic("apply")("type" -> "BLOCK", "let" -> jObj("name" -> let.name, "value" -> r(let.value)), "body" -> r(body))
        case IF(cond, ifTrue, ifFalse) =>
          jObj.applyDynamic("apply")("type" -> "IF", "condition" -> r(cond), "true" -> r(ifTrue), "false" -> r(ifFalse))
        case REF(key)         => jObj.applyDynamic("apply")("type" -> "REF", "key"    -> key)
        case CONST_BOOLEAN(b) => jObj.applyDynamic("apply")("type" -> "BOOL", "value" -> b)
        case FUNCTION_CALL(function, args) =>
          jObj.applyDynamic("apply")("type" -> "CALL", "name" -> (function match {
            case Native(name) => name.toString()
            case User(internalName, _)   => internalName
          }), "args" -> args.map(r).toJSArray)
        case t => jObj.applyDynamic("apply")("[not_supported]stringRepr" -> t.toString)
      }
    }

    r(ast)
  }

  private def toJs(c: DApp): js.Object = {
    toJs(TRUE) // later
  }

  private def wavesContext(v: StdLibVersion, isTokenContext: Boolean, isContract: Boolean) =
    WavesContext.build(
      DirectiveSet(v, ScriptType.isAssetScript(isTokenContext), if (isContract) DAppType else Expression)
<<<<<<< HEAD
        .explicitGet()
=======
        .explicitGet(),
      new Environment {
        override def height: Long                                                                                    = 0
        override def chainId: Byte                                                                                   = 1: Byte
        override def inputEntity: Environment.InputEntity                                                            = null
        override def transactionById(id: Array[Byte]): Option[Tx]                                                    = ???
        override def transferTransactionById(id: Array[Byte]): Option[Tx]                                            = ???
        override def transactionHeightById(id: Array[Byte]): Option[Long]                                            = ???
        override def assetInfoById(id: Array[Byte]): Option[ScriptAssetInfo]                                         = ???
        override def lastBlockOpt(): Option[BlockInfo]                                                               = ???
        override def blockInfoByHeight(height: Int): Option[BlockInfo]                                               = ???
        override def data(addressOrAlias: Recipient, key: String, dataType: DataType): Option[Any]                   = ???
        override def accountBalanceOf(addressOrAlias: Recipient, assetId: Option[Array[Byte]]): Either[String, Long] = ???
        override def resolveAlias(name: String): Either[String, Recipient.Address]                                   = ???
        override def blockHeaderParser(bytes: Array[Byte]): Option[BlockHeader]                                      = ???
        override def tthis: Recipient.Address                                                                        = ???
        override def multiPaymentAllowed: Boolean                                                                    = ???
      }
>>>>>>> d9aff144
    )

  private def cryptoContext(version: StdLibVersion) = CryptoContext.build(Global, version).withEnvironment[Environment]
  private def pureContext(version: StdLibVersion)   = PureContext.build(Global, version).withEnvironment[Environment]
  private val letBLockVersions: Set[StdLibVersion]  = Set(V1, V2)

  private def typeRepr(t: TYPE): js.Any = t match {
    case UNION(l, _) => l.map(typeRepr).toJSArray
    case CASETYPEREF(name, fields) =>
      js.Dynamic.literal("typeName" -> name, "fields" -> fields.map(f => js.Dynamic.literal("name" -> f._1, "type" -> typeRepr(f._2))).toJSArray)
    case LIST(t) => js.Dynamic.literal("listOf" -> typeRepr(t))
    case t       => t.toString
  }

  private val fullContractContext: CTX[Environment] =
    buildContractContext(V3)

  private def buildScriptContext(v: StdLibVersion, isTokenContext: Boolean, isContract: Boolean): CTX[Environment] =
    Monoid.combineAll(Seq(pureContext(v), cryptoContext(v), wavesContext(v, isTokenContext, isContract)))

  private def buildContractContext(v: StdLibVersion): CTX[Environment] =
    Monoid.combineAll(Seq(pureContext(v), cryptoContext(v), wavesContext(v, false, true)))

  @JSExportTopLevel("getTypes")
  def getTypes(ver: Int = 2, isTokenContext: Boolean = false, isContract: Boolean = false): js.Array[js.Object with js.Dynamic] =
    buildScriptContext(DirectiveDictionary[StdLibVersion].idMap(ver), isTokenContext, isContract).types
      .map(v => js.Dynamic.literal("name" -> v.name, "type" -> typeRepr(v)))
      .toJSArray

  @JSExportTopLevel("getVarsDoc")
  def getVarsDoc(ver: Int = 2, isTokenContext: Boolean = false, isContract: Boolean = false): js.Array[js.Object with js.Dynamic] =
    buildScriptContext(DirectiveDictionary[StdLibVersion].idMap(ver), isTokenContext, isContract).vars
      .map(v => js.Dynamic.literal(
        "name" -> v._1,
        "type" -> typeRepr(v._2._1),
        "doc"  -> DocSource.varData((v._1, ver))
      ))
      .toJSArray

  @JSExportTopLevel("getFunctionsDoc")
  def getFunctionsDoc(ver: Int = 2, isTokenContext: Boolean = false, isContract: Boolean = false): js.Array[js.Object with js.Dynamic] =
    buildScriptContext(DirectiveDictionary[StdLibVersion].idMap(ver), isTokenContext, isContract).functions
      .map(f => {
        val (funcDoc, paramsDoc) = DocSource.funcData((f.name, f.signature.args.map(_._2.toString).toList, ver))
        js.Dynamic.literal(
          "name" -> f.name,
          "doc" -> funcDoc,
          "resultType" -> typeRepr(f.signature.result),
          "args" -> (f.args, f.signature.args, paramsDoc).zipped.toList
            .map { arg =>
              js.Dynamic.literal("name" -> arg._1, "type" -> typeRepr(arg._2._2), "doc" -> arg._3)
            }.toJSArray
        )
      })
      .toJSArray

  @JSExportTopLevel("contractLimits")
  def contractLimits(): js.Dynamic = {
    js.Dynamic.literal(
      "MaxComplexityByVersion"     -> ((ver: Int) => ContractLimits.MaxComplexityByVersion(DirectiveDictionary[StdLibVersion].idMap(ver))),
      "MaxExprSizeInBytes"         -> ContractLimits.MaxExprSizeInBytes,
      "MaxContractSizeInBytes"     -> ContractLimits.MaxContractSizeInBytes,
      "MaxInvokeScriptArgs"        -> ContractLimits.MaxInvokeScriptArgs,
      "MaxInvokeScriptSizeInBytes" -> ContractLimits.MaxInvokeScriptSizeInBytes,
      "MaxWriteSetSizeInBytes"     -> ContractLimits.MaxWriteSetSizeInBytes,
      "MaxPaymentAmount"           -> ContractLimits.MaxTransferPaymentAmount,
      "MaxAttachedPaymentAmount"   -> ContractLimits.MaxAttachedPaymentAmount
    )
  }

  @JSExportTopLevel("scriptInfo")
  def scriptInfo(input: String): js.Dynamic = {
    val info = DirectiveParser(input)
      .flatMap(extractDirectives)
      .map {
        case DirectiveSet(ver, scriptType, contentType, imports) =>
          js.Dynamic.literal(
            "stdLibVersion" -> ver.id,
            "contentType"   -> contentType.id,
            "scriptType"    -> scriptType.id,
            "imports"       -> imports.fileNames.toJSArray
          )
      }
    info.fold(
      err => js.Dynamic.literal("error" -> err),
      identity
    )
  }

  @JSExportTopLevel("compile")
  def compile(
    input:     String,
    libraries: Dictionary[String] = Dictionary.empty
  ): js.Dynamic = {
    val r = for {
      directives  <- DirectiveParser(input)
      ds          <- extractDirectives(directives)
      linkedInput <- ScriptPreprocessor(input, libraries.toMap, ds.imports)
      compiled    <- compileScript(ds, linkedInput)
    } yield compiled
    r.fold(
      e => js.Dynamic.literal("error" -> e),
      identity
    )
  }

  val estimator = ScriptEstimatorV2

  private def compileScript(ds: DirectiveSet, input: String) = {
    val ver = ds.stdLibVersion
    ds.contentType match {
      case Expression =>
        val ctx = buildScriptContext(ver, ds.scriptType == Asset, ds.contentType == DAppType)
        Global.compileExpression(input, ctx.compilerContext, letBLockVersions.contains(ver), ver, estimator)
          .map {
            case (bytes, ast, complexity) =>
              js.Dynamic.literal(
                "result" -> Global.toBuffer(bytes),
                "ast" -> toJs(ast),
                "complexity" -> complexity
              )
          }
      case Library =>
        val ctx = buildScriptContext(ver, ds.scriptType == Asset, ds.contentType == DAppType)
        Global.compileDecls(input, ctx.compilerContext, letBLockVersions.contains(ver), ver, estimator)
          .map {
            case (bytes, ast, complexity) =>
              js.Dynamic.literal(
                "result" -> Global.toBuffer(bytes),
                "ast" -> toJs(ast),
                "complexity" -> complexity
              )
          }
      case DAppType =>
        // Just ignore stdlib version here
        Global.compileContract(input, fullContractContext.compilerContext, ver, estimator)
          .map {
            case (bytes, ast, complexity, complexityByFunc) =>
              js.Dynamic.literal(
                "result" -> Global.toBuffer(bytes),
                "ast" -> toJs(ast),
                "complexity" -> complexity,
                "complexityByFunc" -> complexityByFunc.toJSDictionary
              )
          }
    }
  }

  @JSExportTopLevel("decompile")
  def decompile(input: String): js.Dynamic =
    Global.decompile(input)
      .fold(
        err => js.Dynamic.literal("error" -> err.m),
        { case (scriptText, meta) =>
          jObj(
            "result" -> scriptText,
            "meta"   -> metaConverter.foldRoot(meta)
          )
        }
      )

  lazy val metaConverter: RecKeyValueFolder[Any, js.Object with js.Dynamic] =
    RecKeyValueFolder(
      Any.fromString,
      _.toJSArray,
      js.Dynamic.literal.applyDynamic("apply")(_: _*)
    )

  @JSExportTopLevel("nodeVersion")
  def nodeVersion(): js.Dynamic = js.Dynamic.literal("version" -> Version.VersionString)

  @JSExportTopLevel("repl")
  def repl(settings: UndefOr[NodeConnectionSettings]): js.Dynamic = asJs(Repl(settings.toOption))

  private def asJs(repl: Repl): js.Dynamic =
    jObj(
      "evaluate"  -> (repl.execute _ andThen mapResult),
      "info"      -> repl.info _,
      "totalInfo" -> repl.totalInfo _,
      "clear"     -> repl.clear _
    )

  private def mapResult(eval: Future[Either[String, String]]): Promise[js.Object with js.Dynamic] =
    eval
      .map(_.fold(
        e => jObj("error" -> e),
        r => jObj("result" -> r)
      ))
      .toJSPromise
}<|MERGE_RESOLUTION|>--- conflicted
+++ resolved
@@ -13,14 +13,8 @@
 import com.wavesplatform.lang.v1.evaluator.ctx.impl.waves.WavesContext
 import com.wavesplatform.lang.v1.evaluator.ctx.impl.{CryptoContext, PureContext}
 import com.wavesplatform.lang.v1.repl.Repl
-<<<<<<< HEAD
 import com.wavesplatform.lang.v1.repl.node.http.NodeConnectionSettings
 import com.wavesplatform.lang.v1.traits.Environment
-=======
-import com.wavesplatform.lang.v1.repl.http.NodeConnectionSettings
-import com.wavesplatform.lang.v1.traits.domain._
-import com.wavesplatform.lang.v1.traits.{DataType, Environment}
->>>>>>> d9aff144
 import com.wavesplatform.lang.v1.{CTX, ContractLimits}
 import com.wavesplatform.lang.v2.estimator.ScriptEstimatorV2
 import com.wavesplatform.lang.{Global, Version}
@@ -66,28 +60,7 @@
   private def wavesContext(v: StdLibVersion, isTokenContext: Boolean, isContract: Boolean) =
     WavesContext.build(
       DirectiveSet(v, ScriptType.isAssetScript(isTokenContext), if (isContract) DAppType else Expression)
-<<<<<<< HEAD
         .explicitGet()
-=======
-        .explicitGet(),
-      new Environment {
-        override def height: Long                                                                                    = 0
-        override def chainId: Byte                                                                                   = 1: Byte
-        override def inputEntity: Environment.InputEntity                                                            = null
-        override def transactionById(id: Array[Byte]): Option[Tx]                                                    = ???
-        override def transferTransactionById(id: Array[Byte]): Option[Tx]                                            = ???
-        override def transactionHeightById(id: Array[Byte]): Option[Long]                                            = ???
-        override def assetInfoById(id: Array[Byte]): Option[ScriptAssetInfo]                                         = ???
-        override def lastBlockOpt(): Option[BlockInfo]                                                               = ???
-        override def blockInfoByHeight(height: Int): Option[BlockInfo]                                               = ???
-        override def data(addressOrAlias: Recipient, key: String, dataType: DataType): Option[Any]                   = ???
-        override def accountBalanceOf(addressOrAlias: Recipient, assetId: Option[Array[Byte]]): Either[String, Long] = ???
-        override def resolveAlias(name: String): Either[String, Recipient.Address]                                   = ???
-        override def blockHeaderParser(bytes: Array[Byte]): Option[BlockHeader]                                      = ???
-        override def tthis: Recipient.Address                                                                        = ???
-        override def multiPaymentAllowed: Boolean                                                                    = ???
-      }
->>>>>>> d9aff144
     )
 
   private def cryptoContext(version: StdLibVersion) = CryptoContext.build(Global, version).withEnvironment[Environment]
