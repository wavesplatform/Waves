import JsApiUtils._
import cats.kernel.Monoid
import com.wavesplatform.DocSource
import com.wavesplatform.common.utils.EitherExt2
<<<<<<< HEAD
import com.wavesplatform.lang.contract.DApp
=======
>>>>>>> 4348b1f7
import com.wavesplatform.lang.contract.meta.RecKeyValueFolder
import com.wavesplatform.lang.directives.Directive.extractDirectives
import com.wavesplatform.lang.directives.values.{DApp => DAppType, _}
import com.wavesplatform.lang.directives.{DirectiveDictionary, DirectiveParser, DirectiveSet}
import com.wavesplatform.lang.script.ScriptPreprocessor
import com.wavesplatform.lang.v1.estimator.v2.ScriptEstimatorV2
import com.wavesplatform.lang.v1.evaluator.ctx.impl.waves.WavesContext
import com.wavesplatform.lang.v1.evaluator.ctx.impl.{CryptoContext, PureContext}
import com.wavesplatform.lang.v1.repl.Repl
import com.wavesplatform.lang.v1.repl.node.http.NodeConnectionSettings
import com.wavesplatform.lang.v1.traits.Environment
import com.wavesplatform.lang.v1.{CTX, ContractLimits}
<<<<<<< HEAD
import com.wavesplatform.lang.v2.estimator.ScriptEstimatorV2
=======
>>>>>>> 4348b1f7
import com.wavesplatform.lang.{Global, Version}

import scala.concurrent.ExecutionContext.Implicits.global
import scala.concurrent.Future
import scala.scalajs.js
import scala.scalajs.js.Dynamic.{literal => jObj}
import scala.scalajs.js.JSConverters._
import scala.scalajs.js.annotation.JSExportTopLevel
import scala.scalajs.js.{Any, Dictionary, Promise, UndefOr}

object JsAPI {
<<<<<<< HEAD
  private def toJs(ast: EXPR): js.Object = {
    def r(expr: EXPR): js.Object = {
      expr match {
        case CONST_LONG(t)      => jObj.applyDynamic("apply")("type" -> "LONG", "value"    -> t)
        case GETTER(ref, field) => jObj.applyDynamic("apply")("type" -> "GETTER", "ref"    -> r(ref), "field" -> field)
        case CONST_BYTESTR(bs)  => jObj.applyDynamic("apply")("type" -> "BYTESTR", "value" -> bs.arr.toJSArray)
        case CONST_STRING(s)    => jObj.applyDynamic("apply")("type" -> "STRING", "value"  -> s)
        case LET_BLOCK(let, body) =>
          jObj.applyDynamic("apply")("type" -> "BLOCK", "let" -> jObj("name" -> let.name, "value" -> r(let.value)), "body" -> r(body))
        case IF(cond, ifTrue, ifFalse) =>
          jObj.applyDynamic("apply")("type" -> "IF", "condition" -> r(cond), "true" -> r(ifTrue), "false" -> r(ifFalse))
        case REF(key)         => jObj.applyDynamic("apply")("type" -> "REF", "key"    -> key)
        case CONST_BOOLEAN(b) => jObj.applyDynamic("apply")("type" -> "BOOL", "value" -> b)
        case FUNCTION_CALL(function, args) =>
          jObj.applyDynamic("apply")("type" -> "CALL", "name" -> (function match {
            case Native(name)          => name.toString()
            case User(internalName, _) => internalName
          }), "args" -> args.map(r).toJSArray)
        case t => jObj.applyDynamic("apply")("[not_supported]stringRepr" -> t.toString)
      }
    }

    r(ast)
  }

  private def toJs(c: DApp): js.Object = {
    toJs(TRUE) // later
  }
=======
>>>>>>> 4348b1f7

  private def wavesContext(v: StdLibVersion, isTokenContext: Boolean, isContract: Boolean) =
    WavesContext.build(
      DirectiveSet(v, ScriptType.isAssetScript(isTokenContext), if (isContract) DAppType else Expression)
        .explicitGet()
    )

  private def cryptoContext(version: StdLibVersion) = CryptoContext.build(Global, version).withEnvironment[Environment]
  private def pureContext(version: StdLibVersion)   = PureContext.build(Global, version).withEnvironment[Environment]

  private val fullDAppContext: Map[StdLibVersion, CTX[Environment]] =
    DirectiveDictionary[StdLibVersion].all
      .filter(_ >= V3)
      .map(v => (v, buildContractContext(v)))
      .toMap

  private def buildScriptContext(v: StdLibVersion, isTokenContext: Boolean, isContract: Boolean): CTX[Environment] =
    Monoid.combineAll(Seq(pureContext(v), cryptoContext(v), wavesContext(v, isTokenContext, isContract)))

  private def buildContractContext(v: StdLibVersion): CTX[Environment] =
    Monoid.combineAll(Seq(pureContext(v), cryptoContext(v), wavesContext(v, false, true)))

  @JSExportTopLevel("getTypes")
  def getTypes(ver: Int = 2, isTokenContext: Boolean = false, isContract: Boolean = false): js.Array[js.Object with js.Dynamic] =
    buildScriptContext(DirectiveDictionary[StdLibVersion].idMap(ver), isTokenContext, isContract).types
      .map(v => js.Dynamic.literal("name" -> v.name, "type" -> typeRepr(v)))
      .toJSArray

  @JSExportTopLevel("getVarsDoc")
  def getVarsDoc(ver: Int = 2, isTokenContext: Boolean = false, isContract: Boolean = false): js.Array[js.Object with js.Dynamic] =
    buildScriptContext(DirectiveDictionary[StdLibVersion].idMap(ver), isTokenContext, isContract).vars
      .map(
        v =>
          js.Dynamic.literal(
            "name" -> v._1,
            "type" -> typeRepr(v._2._1),
            "doc"  -> DocSource.varData((v._1, ver))
          )
      )
      .toJSArray

  @JSExportTopLevel("getFunctionsDoc")
  def getFunctionsDoc(ver: Int = 2, isTokenContext: Boolean = false, isContract: Boolean = false): js.Array[js.Object with js.Dynamic] =
    buildScriptContext(DirectiveDictionary[StdLibVersion].idMap(ver), isTokenContext, isContract).functions
      .map(f => {
        val (funcDoc, paramsDoc) = DocSource.funcData((f.name, f.signature.args.map(_._2.toString).toList, ver))
        js.Dynamic.literal(
          "name"       -> f.name,
          "doc"        -> funcDoc,
          "resultType" -> typeRepr(f.signature.result),
          "args" -> (f.args, f.signature.args, paramsDoc).zipped.toList.map { arg =>
            js.Dynamic.literal("name" -> arg._1, "type" -> typeRepr(arg._2._2), "doc" -> arg._3)
          }.toJSArray
        )
      })
      .toJSArray

  @JSExportTopLevel("contractLimits")
  def contractLimits(): js.Dynamic = {
    import ContractLimits._
    js.Dynamic.literal(
      "MaxComplexityByVersion"                -> ((ver: Int) => MaxComplexityByVersion(DirectiveDictionary[StdLibVersion].idMap(ver))),
      "MaxAccountVerifierComplexityByVersion" -> ((ver: Int) => MaxAccountVerifierComplexityByVersion(DirectiveDictionary[StdLibVersion].idMap(ver))),
      "MaxExprSizeInBytes"                    -> MaxExprSizeInBytes,
      "MaxContractSizeInBytes"                -> MaxContractSizeInBytes,
      "MaxInvokeScriptArgs"                   -> MaxInvokeScriptArgs,
      "MaxInvokeScriptSizeInBytes"            -> MaxInvokeScriptSizeInBytes,
      "MaxWriteSetSizeInBytes"                -> MaxWriteSetSizeInBytes,
      "MaxPaymentAmount"                      -> MaxCallableActionsAmount,
      "MaxAttachedPaymentAmount"              -> MaxAttachedPaymentAmount
    )
  }

  @JSExportTopLevel("scriptInfo")
  def scriptInfo(input: String): js.Dynamic = {
    val info = DirectiveParser(input)
      .flatMap(v => extractDirectives(v))
      .map {
        case DirectiveSet(ver, scriptType, contentType, imports) =>
          js.Dynamic.literal(
            "stdLibVersion" -> ver.id,
            "contentType"   -> contentType.id,
            "scriptType"    -> scriptType.id,
            "imports"       -> imports.fileNames.toJSArray
          )
      }
    info.fold(
      err => js.Dynamic.literal("error" -> err),
      identity
    )
  }

  @JSExportTopLevel("parseAndCompile")
  def parseAndCompile(
      input: String,
      libraries: Dictionary[String] = Dictionary.empty
  ): js.Dynamic = {
    val r = for {
      directives  <- DirectiveParser(input)
      ds          <- extractDirectives(directives)
      linkedInput <- ScriptPreprocessor(input, libraries.toMap, ds.imports)
      compiled    <- parseAndCompileScript(ds, linkedInput)
    } yield compiled
    r.fold(
      e => js.Dynamic.literal("error" -> e),
      identity
    )
  }

  private def parseAndCompileScript(ds: DirectiveSet, input: String) = {
    val stdLibVer = ds.stdLibVersion
    val isAsset = ds.scriptType == Asset
    ds.contentType match {
      case Expression =>
        val ctx = buildScriptContext(stdLibVer, isAsset, ds.contentType == DAppType)
        Global
          .parseAndCompileExpression(input, ctx.compilerContext, letBLockVersions.contains(stdLibVer), stdLibVer, estimator)
          .map {
            case (bytes, complexity, exprScript, compErrorList) =>
              js.Dynamic.literal(
                "result"     -> Global.toBuffer(bytes),
                "complexity" -> complexity,
                "exprAst"    -> expressionScriptToJs(exprScript),
                "errorList"  -> compErrorList.map(compilationErrToJs).toJSArray
              )
          }
      case Library =>
        val ctx = buildScriptContext(stdLibVer, isAsset, ds.contentType == DAppType)
        Global
          .compileDecls(input, ctx.compilerContext, letBLockVersions.contains(stdLibVer), stdLibVer, isAsset, estimator)
          .map {
            case (bytes, ast, complexity) =>
              js.Dynamic.literal(
                "result"     -> Global.toBuffer(bytes),
                "ast"        -> toJs(ast),
                "complexity" -> complexity
              )
          }
      case DAppType =>
        Global
          .parseAndCompileContract(input, fullDAppContext(ds.stdLibVersion).compilerContext, stdLibVer, estimator)
          .map {
            case (bytes, complexityWithMap, exprDApp, compErrorList) =>
              js.Dynamic.literal(
                "result"           -> Global.toBuffer(bytes),
                "complexity"       -> complexityWithMap._1,
                "complexityByFunc" -> complexityWithMap._2.toJSDictionary,
                "dAppAst"          -> dAppToJs(exprDApp),
                "errorList"        -> compErrorList.map(compilationErrToJs).toJSArray
              )
          }
    }
  }

  @JSExportTopLevel("compile")
  def compile(
      input: String,
      libraries: Dictionary[String] = Dictionary.empty
  ): js.Dynamic = {
    val r = for {
      directives  <- DirectiveParser(input)
      ds          <- extractDirectives(directives)
      linkedInput <- ScriptPreprocessor(input, libraries.toMap, ds.imports)
      compiled    <- compileScript(ds, linkedInput)
    } yield compiled
    r.fold(
      e => js.Dynamic.literal("error" -> e),
      identity
    )
  }

  val estimator = ScriptEstimatorV2

<<<<<<< HEAD
  private def compileScript(ds: DirectiveSet, input: String): Either[String, js.Object with js.Dynamic] = {
    val version = ds.stdLibVersion
    ds.contentType match {
      case Expression =>
        val ctx = buildScriptContext(version, ds.scriptType == Asset, ds.contentType == DAppType)
        Global.compileExpression(input, ctx.compilerContext, version, estimator)
          .map {
            case (bytes, expr, complexity) =>
              val resultFields: Seq[(String, Any)] = Seq(
                "result"     -> Global.toBuffer(bytes),
                "ast"        -> toJs(expr),
=======
  private def compileScript(ds: DirectiveSet, input: String) = {
    val ver = ds.stdLibVersion
    val isAsset = ds.scriptType == Asset
    ds.contentType match {
      case Expression =>
        val ctx = buildScriptContext(ver, isAsset, ds.contentType == DAppType)
        Global
          .compileExpression(input, ctx.compilerContext, letBLockVersions.contains(ver), ver, isAsset, estimator)
          .map {
            case (bytes, ast, complexity) =>
              js.Dynamic.literal(
                "result"     -> Global.toBuffer(bytes),
                "ast"        -> toJs(ast),
>>>>>>> 4348b1f7
                "complexity" -> complexity
              )
              val errorFieldOpt: Seq[(String, Any)] =
                Global.checkExpr(expr, complexity, version)
                  .fold(
                    error => Seq("error" -> error),
                    _     => Seq()
                  )
              js.Dynamic.literal.applyDynamic("apply")(resultFields ++ errorFieldOpt: _*)
          }
      case Library =>
<<<<<<< HEAD
        val ctx = buildScriptContext(version, ds.scriptType == Asset, ds.contentType == DAppType)
        Global.compileDecls(input, ctx.compilerContext, version, estimator)
=======
        val ctx = buildScriptContext(ver, isAsset, ds.contentType == DAppType)
        Global
          .compileDecls(input, ctx.compilerContext, letBLockVersions.contains(ver), ver, isAsset, estimator)
>>>>>>> 4348b1f7
          .map {
            case (bytes, expr, complexity) =>
              js.Dynamic.literal(
                "result"     -> Global.toBuffer(bytes),
<<<<<<< HEAD
                "ast"        -> toJs(expr),
=======
                "ast"        -> toJs(ast),
>>>>>>> 4348b1f7
                "complexity" -> complexity
              )
          }
      case DAppType =>
        // Just ignore stdlib version here
<<<<<<< HEAD
        Global.compileContract(input, fullContractContext.compilerContext, version, estimator)
          .map {
            case (bytes, dApp, maxComplexityFunc @ (_, maxComplexity), complexityByFunc) =>
              val resultFields: Seq[(String, Any)] = Seq(
                "result"           -> Global.toBuffer(bytes),
                "ast"              -> toJs(dApp),
                "complexity"       -> maxComplexity,
=======
        Global
          .compileContract(input, fullDAppContext(ds.stdLibVersion).compilerContext, ver, estimator)
          .map {
            case (bytes, ast, complexity, complexityByFunc) =>
              js.Dynamic.literal(
                "result"           -> Global.toBuffer(bytes),
                "ast"              -> toJs(ast),
                "complexity"       -> complexity,
>>>>>>> 4348b1f7
                "complexityByFunc" -> complexityByFunc.toJSDictionary
              )
              val errorFieldOpt: Seq[(String, Any)] =
                Global.checkContract(dApp, maxComplexityFunc, version)
                  .fold(
                    error => Seq("error" -> error),
                    _     => Seq()
                  )
              js.Dynamic.literal.applyDynamic("apply")(resultFields ++ errorFieldOpt: _*)

          }
    }
  }

  @JSExportTopLevel("decompile")
  def decompile(input: String): js.Dynamic =
    Global
      .decompile(input)
      .fold(
        err => js.Dynamic.literal("error" -> err.m), {
          case (scriptText, meta) =>
            jObj(
              "result" -> scriptText,
              "meta"   -> metaConverter.foldRoot(meta)
            )
        }
      )

  lazy val metaConverter: RecKeyValueFolder[Any, js.Object with js.Dynamic] =
    RecKeyValueFolder(
      Any.fromString,
      _.toJSArray,
      js.Dynamic.literal.applyDynamic("apply")(_: _*)
    )

  @JSExportTopLevel("nodeVersion")
  def nodeVersion(): js.Dynamic = js.Dynamic.literal("version" -> Version.VersionString)

  @JSExportTopLevel("repl")
  def repl(settings: UndefOr[NodeConnectionSettings]): js.Dynamic = asJs(Repl(settings.toOption))

  private def asJs(repl: Repl): js.Dynamic =
    jObj(
      "evaluate"    -> (repl.execute _ andThen mapResult),
      "info"        -> repl.info _,
      "totalInfo"   -> repl.totalInfo _,
      "clear"       -> repl.clear _,
      "reconfigure" -> (repl.reconfigure _ andThen asJs)
    )

  private def mapResult(eval: Future[Either[String, String]]): Promise[js.Object with js.Dynamic] =
    eval
      .map(
        _.fold(
          e => jObj("error"  -> e),
          r => jObj("result" -> r)
        )
      )
      .toJSPromise

}<|MERGE_RESOLUTION|>--- conflicted
+++ resolved
@@ -2,10 +2,7 @@
 import cats.kernel.Monoid
 import com.wavesplatform.DocSource
 import com.wavesplatform.common.utils.EitherExt2
-<<<<<<< HEAD
 import com.wavesplatform.lang.contract.DApp
-=======
->>>>>>> 4348b1f7
 import com.wavesplatform.lang.contract.meta.RecKeyValueFolder
 import com.wavesplatform.lang.directives.Directive.extractDirectives
 import com.wavesplatform.lang.directives.values.{DApp => DAppType, _}
@@ -18,10 +15,6 @@
 import com.wavesplatform.lang.v1.repl.node.http.NodeConnectionSettings
 import com.wavesplatform.lang.v1.traits.Environment
 import com.wavesplatform.lang.v1.{CTX, ContractLimits}
-<<<<<<< HEAD
-import com.wavesplatform.lang.v2.estimator.ScriptEstimatorV2
-=======
->>>>>>> 4348b1f7
 import com.wavesplatform.lang.{Global, Version}
 
 import scala.concurrent.ExecutionContext.Implicits.global
@@ -33,37 +26,6 @@
 import scala.scalajs.js.{Any, Dictionary, Promise, UndefOr}
 
 object JsAPI {
-<<<<<<< HEAD
-  private def toJs(ast: EXPR): js.Object = {
-    def r(expr: EXPR): js.Object = {
-      expr match {
-        case CONST_LONG(t)      => jObj.applyDynamic("apply")("type" -> "LONG", "value"    -> t)
-        case GETTER(ref, field) => jObj.applyDynamic("apply")("type" -> "GETTER", "ref"    -> r(ref), "field" -> field)
-        case CONST_BYTESTR(bs)  => jObj.applyDynamic("apply")("type" -> "BYTESTR", "value" -> bs.arr.toJSArray)
-        case CONST_STRING(s)    => jObj.applyDynamic("apply")("type" -> "STRING", "value"  -> s)
-        case LET_BLOCK(let, body) =>
-          jObj.applyDynamic("apply")("type" -> "BLOCK", "let" -> jObj("name" -> let.name, "value" -> r(let.value)), "body" -> r(body))
-        case IF(cond, ifTrue, ifFalse) =>
-          jObj.applyDynamic("apply")("type" -> "IF", "condition" -> r(cond), "true" -> r(ifTrue), "false" -> r(ifFalse))
-        case REF(key)         => jObj.applyDynamic("apply")("type" -> "REF", "key"    -> key)
-        case CONST_BOOLEAN(b) => jObj.applyDynamic("apply")("type" -> "BOOL", "value" -> b)
-        case FUNCTION_CALL(function, args) =>
-          jObj.applyDynamic("apply")("type" -> "CALL", "name" -> (function match {
-            case Native(name)          => name.toString()
-            case User(internalName, _) => internalName
-          }), "args" -> args.map(r).toJSArray)
-        case t => jObj.applyDynamic("apply")("[not_supported]stringRepr" -> t.toString)
-      }
-    }
-
-    r(ast)
-  }
-
-  private def toJs(c: DApp): js.Object = {
-    toJs(TRUE) // later
-  }
-=======
->>>>>>> 4348b1f7
 
   private def wavesContext(v: StdLibVersion, isTokenContext: Boolean, isContract: Boolean) =
     WavesContext.build(
@@ -237,33 +199,19 @@
 
   val estimator = ScriptEstimatorV2
 
-<<<<<<< HEAD
   private def compileScript(ds: DirectiveSet, input: String): Either[String, js.Object with js.Dynamic] = {
     val version = ds.stdLibVersion
+    val isAsset = ds.scriptType == Asset
     ds.contentType match {
       case Expression =>
-        val ctx = buildScriptContext(version, ds.scriptType == Asset, ds.contentType == DAppType)
-        Global.compileExpression(input, ctx.compilerContext, version, estimator)
+        val ctx = buildScriptContext(version, isAsset, ds.contentType == DAppType)
+        Global
+          .compileExpression(input, ctx.compilerContext, version, isAsset, estimator)
           .map {
             case (bytes, expr, complexity) =>
               val resultFields: Seq[(String, Any)] = Seq(
                 "result"     -> Global.toBuffer(bytes),
                 "ast"        -> toJs(expr),
-=======
-  private def compileScript(ds: DirectiveSet, input: String) = {
-    val ver = ds.stdLibVersion
-    val isAsset = ds.scriptType == Asset
-    ds.contentType match {
-      case Expression =>
-        val ctx = buildScriptContext(ver, isAsset, ds.contentType == DAppType)
-        Global
-          .compileExpression(input, ctx.compilerContext, letBLockVersions.contains(ver), ver, isAsset, estimator)
-          .map {
-            case (bytes, ast, complexity) =>
-              js.Dynamic.literal(
-                "result"     -> Global.toBuffer(bytes),
-                "ast"        -> toJs(ast),
->>>>>>> 4348b1f7
                 "complexity" -> complexity
               )
               val errorFieldOpt: Seq[(String, Any)] =
@@ -275,46 +223,27 @@
               js.Dynamic.literal.applyDynamic("apply")(resultFields ++ errorFieldOpt: _*)
           }
       case Library =>
-<<<<<<< HEAD
-        val ctx = buildScriptContext(version, ds.scriptType == Asset, ds.contentType == DAppType)
-        Global.compileDecls(input, ctx.compilerContext, version, estimator)
-=======
-        val ctx = buildScriptContext(ver, isAsset, ds.contentType == DAppType)
-        Global
-          .compileDecls(input, ctx.compilerContext, letBLockVersions.contains(ver), ver, isAsset, estimator)
->>>>>>> 4348b1f7
+        val ctx = buildScriptContext(version, isAsset, ds.contentType == DAppType)
+        Global
+          .compileDecls(input, ctx.compilerContext, version, isAsset, estimator)
           .map {
             case (bytes, expr, complexity) =>
               js.Dynamic.literal(
                 "result"     -> Global.toBuffer(bytes),
-<<<<<<< HEAD
                 "ast"        -> toJs(expr),
-=======
-                "ast"        -> toJs(ast),
->>>>>>> 4348b1f7
                 "complexity" -> complexity
               )
           }
       case DAppType =>
         // Just ignore stdlib version here
-<<<<<<< HEAD
-        Global.compileContract(input, fullContractContext.compilerContext, version, estimator)
+        Global
+          .compileContract(input, fullDAppContext(ds.stdLibVersion).compilerContext, version, estimator)
           .map {
             case (bytes, dApp, maxComplexityFunc @ (_, maxComplexity), complexityByFunc) =>
               val resultFields: Seq[(String, Any)] = Seq(
                 "result"           -> Global.toBuffer(bytes),
                 "ast"              -> toJs(dApp),
                 "complexity"       -> maxComplexity,
-=======
-        Global
-          .compileContract(input, fullDAppContext(ds.stdLibVersion).compilerContext, ver, estimator)
-          .map {
-            case (bytes, ast, complexity, complexityByFunc) =>
-              js.Dynamic.literal(
-                "result"           -> Global.toBuffer(bytes),
-                "ast"              -> toJs(ast),
-                "complexity"       -> complexity,
->>>>>>> 4348b1f7
                 "complexityByFunc" -> complexityByFunc.toJSDictionary
               )
               val errorFieldOpt: Seq[(String, Any)] =
