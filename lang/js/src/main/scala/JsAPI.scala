import cats.kernel.Monoid
import com.wavesplatform.lang.Version
import com.wavesplatform.common.utils.EitherExt2
import com.wavesplatform.lang.Global
import com.wavesplatform.lang.contract.DApp
import com.wavesplatform.lang.contract.meta.{Chain, Dic, RecKeyValue, RecKeyValueFolder, Single}
import com.wavesplatform.lang.directives.Directive.extractDirectives
import com.wavesplatform.lang.directives.values.{DApp => DAppType, _}
import com.wavesplatform.lang.directives.{DirectiveDictionary, DirectiveParser, DirectiveSet}
import com.wavesplatform.lang.v1.FunctionHeader.{Native, User}
import com.wavesplatform.lang.v1.compiler.Terms._
import com.wavesplatform.lang.v1.compiler.Types._
import com.wavesplatform.lang.v1.evaluator.ctx.impl.waves.WavesContext
import com.wavesplatform.lang.v1.evaluator.ctx.impl.{CryptoContext, PureContext}
import com.wavesplatform.lang.v1.traits.domain.{BlockInfo, Recipient, ScriptAssetInfo, Tx}
import com.wavesplatform.lang.v1.traits.{DataType, Environment}
import com.wavesplatform.lang.v1.{CTX, ContractLimits}

import scala.scalajs.js
import scala.scalajs.js.Any
import scala.scalajs.js.Dynamic.{literal => jObj}
import scala.scalajs.js.JSConverters._
import scala.scalajs.js.annotation.JSExportTopLevel

object JsAPI {
  private def toJs(ast: EXPR): js.Object = {
    def r(expr: EXPR): js.Object = {
      expr match {
        case CONST_LONG(t)      => jObj.applyDynamic("apply")("type" -> "LONG", "value"    -> t)
        case GETTER(ref, field) => jObj.applyDynamic("apply")("type" -> "GETTER", "ref"    -> r(ref), "field" -> field)
        case CONST_BYTESTR(bs)  => jObj.applyDynamic("apply")("type" -> "BYTESTR", "value" -> bs.arr.toJSArray)
        case CONST_STRING(s)    => jObj.applyDynamic("apply")("type" -> "STRING", "value"  -> s)
        case LET_BLOCK(let, body) =>
          jObj.applyDynamic("apply")("type" -> "BLOCK", "let" -> jObj("name" -> let.name, "value" -> r(let.value)), "body" -> r(body))
        case IF(cond, ifTrue, ifFalse) =>
          jObj.applyDynamic("apply")("type" -> "IF", "condition" -> r(cond), "true" -> r(ifTrue), "false" -> r(ifFalse))
        case REF(key)         => jObj.applyDynamic("apply")("type" -> "REF", "key"    -> key)
        case CONST_BOOLEAN(b) => jObj.applyDynamic("apply")("type" -> "BOOL", "value" -> b)
        case FUNCTION_CALL(function, args) =>
          jObj.applyDynamic("apply")("type" -> "CALL", "name" -> (function match {
            case Native(name) => name.toString()
            case User(name)   => name
          }), "args" -> args.map(r).toJSArray)
        case t => jObj.applyDynamic("apply")("[not_supported]stringRepr" -> t.toString)
      }
    }

    r(ast)
  }

  private def toJs(c: DApp): js.Object = {
    toJs(TRUE) // later
  }

  private def wavesContext(v: StdLibVersion, isTokenContext: Boolean, isContract: Boolean) =
    WavesContext.build(
      DirectiveSet(v, ScriptType.isAssetScript(isTokenContext), if (isContract) DAppType else Expression)
        .explicitGet(),
      new Environment {
        override def height: Long                                                                                    = 0
        override def chainId: Byte                                                                                   = 1: Byte
        override def inputEntity: Environment.InputEntity                                                            = null
        override def transactionById(id: Array[Byte]): Option[Tx]                                                    = ???
        override def transferTransactionById(id: Array[Byte]): Option[Tx]                                            = ???
        override def transactionHeightById(id: Array[Byte]): Option[Long]                                            = ???
        override def assetInfoById(id: Array[Byte]): Option[ScriptAssetInfo]                                         = ???
        override def lastBlockOpt(): Option[BlockInfo]                                                               = ???
        override def blockInfoByHeight(height: Int): Option[BlockInfo]                                               = ???
        override def data(addressOrAlias: Recipient, key: String, dataType: DataType): Option[Any]                   = ???
        override def accountBalanceOf(addressOrAlias: Recipient, assetId: Option[Array[Byte]]): Either[String, Long] = ???
        override def resolveAlias(name: String): Either[String, Recipient.Address]                                   = ???
        override def tthis: Recipient.Address                                                                        = ???
      }
    )

  private def cryptoContext(version: StdLibVersion) = CryptoContext.build(Global, version)
  private def pureContext(version: StdLibVersion)   = PureContext.build(Global, version)
  private val letBLockVersions: Set[StdLibVersion]  = Set(V1, V2)

  private def typeRepr(t: TYPE): js.Any = t match {
    case UNION(l, _) => l.map(typeRepr).toJSArray
    case CASETYPEREF(name, fields) =>
      js.Dynamic.literal("typeName" -> name, "fields" -> fields.map(f => js.Dynamic.literal("name" -> f._1, "type" -> typeRepr(f._2))).toJSArray)
    case LIST(t) => js.Dynamic.literal("listOf" -> typeRepr(t))
    case t       => t.toString
  }

  private val fullContractContext: CTX =
    buildContractContext(V3)

  private def buildScriptContext(v: StdLibVersion, isTokenContext: Boolean, isContract: Boolean): CTX = {
    Monoid.combineAll(Seq(pureContext(v), cryptoContext(v), wavesContext(v, isTokenContext, isContract)))
  }

  private def buildContractContext(v: StdLibVersion): CTX = {
    Monoid.combineAll(Seq(pureContext(v), cryptoContext(v), wavesContext(v, false, true)))
  }

  @JSExportTopLevel("getTypes")
  def getTypes(ver: Int = 2, isTokenContext: Boolean = false, isContract: Boolean = false): js.Array[js.Object with js.Dynamic] =
    buildScriptContext(DirectiveDictionary[StdLibVersion].idMap(ver), isTokenContext, isContract).types
      .map(v => js.Dynamic.literal("name" -> v.name, "type" -> typeRepr(v)))
      .toJSArray

  @JSExportTopLevel("getVarsDoc")
  def getVarsDoc(ver: Int = 2, isTokenContext: Boolean = false, isContract: Boolean = false): js.Array[js.Object with js.Dynamic] =
    buildScriptContext(DirectiveDictionary[StdLibVersion].idMap(ver), isTokenContext, isContract).vars
      .map(v => js.Dynamic.literal("name" -> v._1, "type" -> typeRepr(v._2._1._1), "doc" -> v._2._1._2))
      .toJSArray

  @JSExportTopLevel("getFunctionsDoc")
  def getFunctionsDoc(ver: Int = 2, isTokenContext: Boolean = false, isContract: Boolean = false): js.Array[js.Object with js.Dynamic] =
    buildScriptContext(DirectiveDictionary[StdLibVersion].idMap(ver), isTokenContext, isContract).functions
      .map(f =>
        js.Dynamic.literal(
          "name"       -> f.name,
          "doc"        -> f.docString,
          "resultType" -> typeRepr(f.signature.result),
          "args" -> ((f.argsDoc zip f.signature.args) map { arg =>
            js.Dynamic.literal("name" -> arg._1._1, "type" -> typeRepr(arg._2._2), "doc" -> arg._1._2)
          }).toJSArray
      ))
      .toJSArray

  @JSExportTopLevel("contractLimits")
  def contractLimits(): js.Dynamic = {
    js.Dynamic.literal(
      "MaxComplexityByVersion"     -> ((ver: Int) => ContractLimits.MaxComplexityByVersion(DirectiveDictionary[StdLibVersion].idMap(ver))),
      "MaxExprSizeInBytes"         -> ContractLimits.MaxExprSizeInBytes,
      "MaxContractSizeInBytes"     -> ContractLimits.MaxContractSizeInBytes,
      "MaxInvokeScriptArgs"        -> ContractLimits.MaxInvokeScriptArgs,
      "MaxInvokeScriptSizeInBytes" -> ContractLimits.MaxInvokeScriptSizeInBytes,
      "MaxWriteSetSizeInBytes"     -> ContractLimits.MaxWriteSetSizeInBytes,
      "MaxPaymentAmount"           -> ContractLimits.MaxPaymentAmount
    )
  }

  @JSExportTopLevel("scriptInfo")
  def scriptInfo(input: String): js.Dynamic = {
    val info = DirectiveParser(input)
      .flatMap(extractDirectives)
      .map {
        case DirectiveSet(ver, scriptType, contentType) =>
          js.Dynamic.literal("stdLibVersion" -> ver.id, "contentType" -> contentType.id, "scriptType" -> scriptType.id)
      }
    info.fold(
      err => js.Dynamic.literal("error" -> err),
      identity
    )
  }

  @JSExportTopLevel("compile")
  def compile(input: String): js.Dynamic = {
    val compiled = DirectiveParser(input)
      .flatMap(extractDirectives)
      .map {
        case DirectiveSet(ver, scriptType, contentType) =>
          contentType match {
            case Expression =>
              val ctx = buildScriptContext(ver, scriptType == Asset, contentType == DAppType)
              Global
                .compileExpression(input, ctx.compilerContext, letBLockVersions.contains(ver), ver)
                .fold(
                  err => {
                    js.Dynamic.literal("error" -> err)
                  }, {
                    case (bytes, ast, complexity) =>
                      js.Dynamic.literal(
                        "result"     -> Global.toBuffer(bytes),
                        "ast"        -> toJs(ast),
                        "complexity" -> complexity
                      )
                  }
                )
            case DAppType =>
              // Just ignore stdlib version here
              Global
                .compileContract(input, fullContractContext.compilerContext, ver)
                .fold(
                  err => {
                    js.Dynamic.literal("error" -> err)
                  }, {
                    case (bytes, ast, complexity, complexityByFunc) =>
                      js.Dynamic.literal(
                        "result"           -> Global.toBuffer(bytes),
                        "ast"              -> toJs(ast),
                        "complexity"       -> complexity,
                        "complexityByFunc" -> complexityByFunc
                      )
                  }
                )
          }
      }

    compiled.fold(
      err => js.Dynamic.literal("error" -> err),
      identity
    )
  }

  @JSExportTopLevel("decompile")
  def decompile(input: String): js.Dynamic = {
    val decompiled = Global.decompile(input).right.map { scriptText =>
      js.Dynamic.literal("result" -> scriptText)
    }
    decompiled.fold(
      err => js.Dynamic.literal("error" -> err.m),
      identity
    )
  }

<<<<<<< HEAD
  @JSExportTopLevel("meta")
  def meta(input: String): js.Dynamic =
    Global.scriptMeta(input)
      .fold(
        err => js.Dynamic.literal("error" -> err.m),
        metaConverter.foldRoot
      )

  lazy val metaConverter: RecKeyValueFolder[Any, js.Object with js.Dynamic] =
    RecKeyValueFolder(
      Any.fromString,
      _.toJSArray,
      js.Dynamic.literal.applyDynamic("apply")(_: _*)
    )
=======
  @JSExportTopLevel("nodeVersion")
  def nodeVersion(): js.Dynamic = js.Dynamic.literal("version" -> Version.VersionString)
>>>>>>> 63927f3c
}<|MERGE_RESOLUTION|>--- conflicted
+++ resolved
@@ -209,7 +209,9 @@
     )
   }
 
-<<<<<<< HEAD
+  @JSExportTopLevel("nodeVersion")
+  def nodeVersion(): js.Dynamic = js.Dynamic.literal("version" -> Version.VersionString)
+
   @JSExportTopLevel("meta")
   def meta(input: String): js.Dynamic =
     Global.scriptMeta(input)
@@ -224,8 +226,4 @@
       _.toJSArray,
       js.Dynamic.literal.applyDynamic("apply")(_: _*)
     )
-=======
-  @JSExportTopLevel("nodeVersion")
-  def nodeVersion(): js.Dynamic = js.Dynamic.literal("version" -> Version.VersionString)
->>>>>>> 63927f3c
 }