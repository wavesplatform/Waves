--- conflicted
+++ resolved
@@ -14,34 +14,6 @@
 
 object JsAPI {
 
-<<<<<<< HEAD
-=======
-  private def wavesContext(v: StdLibVersion, isTokenContext: Boolean, isContract: Boolean) =
-    WavesContext.build(
-      Global,
-      DirectiveSet(v, ScriptType.isAssetScript(isTokenContext), if (isContract) DAppType else Expression)
-        .explicitGet()
-    )
-
-  private def cryptoContext(version: StdLibVersion) = CryptoContext.build(Global, version).withEnvironment[Environment]
-  private def pureContext(version: StdLibVersion) =
-    PureContext.build(version, fixUnicodeFunctions = true, useNewPowPrecision = true).withEnvironment[Environment]
-
-  private val fullDAppContext: Map[StdLibVersion, CTX[Environment]] =
-    DirectiveDictionary[StdLibVersion].all
-      .filter(_ >= V3)
-      .map(v => (v, buildContractContext(v)))
-      .toMap
-
-  private def buildScriptContext(v: StdLibVersion, isTokenContext: Boolean, isContract: Boolean): CTX[Environment] =
-    Monoid.combineAll(Seq(pureContext(v), cryptoContext(v), wavesContext(v, isTokenContext, isContract)))
-
-  private def buildContractContext(v: StdLibVersion): CTX[Environment] =
-    Monoid.combineAll(Seq(pureContext(v), cryptoContext(v), wavesContext(v, false, true)))
-
-  private val allEstimators: Seq[ScriptEstimator] = ScriptEstimator.all(fixOverflow = true)
-
->>>>>>> 2f13caf8
   @JSExportTopLevel("getTypes")
   def getTypes(ver: Int = 2, isTokenContext: Boolean = false, isContract: Boolean = false): js.Array[js.Object with js.Dynamic] =
     API
@@ -51,7 +23,6 @@
 
   @JSExportTopLevel("getVarsDoc")
   def getVarsDoc(ver: Int = 2, isTokenContext: Boolean = false, isContract: Boolean = false): js.Array[js.Object with js.Dynamic] =
-<<<<<<< HEAD
     API
       .allVars(ver, isTokenContext, isContract)
       .map {
@@ -60,24 +31,12 @@
             "name" -> name,
             "type" -> typeRepr(ft),
             "doc"  -> DocSource.varData((name, ver))
-          )
+        )
       }
-=======
-    buildScriptContext(DirectiveDictionary[StdLibVersion].idMap(ver), isTokenContext, isContract).vars
-      .map(
-        v =>
-          js.Dynamic.literal(
-            "name" -> v._1,
-            "type" -> typeRepr(v._2._1),
-            "doc"  -> DocSource.varData((v._1, ver))
-        )
-      )
->>>>>>> 2f13caf8
       .toJSArray
 
   @JSExportTopLevel("getFunctionsDoc")
   def getFunctionsDoc(ver: Int = 2, isTokenContext: Boolean = false, isContract: Boolean = false): js.Array[js.Object with js.Dynamic] =
-<<<<<<< HEAD
     API
       .allFunctions(ver, isTokenContext, isContract)
       .map {
@@ -92,24 +51,6 @@
             }.toJSArray
           )
       }
-=======
-    buildScriptContext(DirectiveDictionary[StdLibVersion].idMap(ver), isTokenContext, isContract).functions
-      .flatMap(f => {
-        DocSource.funcData
-          .get((f.name, f.signature.args.map(_._2.toString).toList, ver))
-          .map {
-            case (funcDoc, paramsDoc, _) =>
-              js.Dynamic.literal(
-                "name"       -> f.name,
-                "doc"        -> funcDoc,
-                "resultType" -> typeRepr(f.signature.result),
-                "args" -> (f.args zip f.signature.args zip paramsDoc).map { arg =>
-                  js.Dynamic.literal("name" -> arg._1._1, "type" -> typeRepr(arg._1._2._2), "doc" -> arg._2)
-                }.toJSArray
-              )
-          }
-      })
->>>>>>> 2f13caf8
       .toJSArray
 
   @JSExportTopLevel("contractLimits")
