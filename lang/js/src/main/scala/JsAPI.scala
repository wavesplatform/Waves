--- conflicted
+++ resolved
@@ -137,11 +137,7 @@
       directives  <- DirectiveParser(input)
       ds          <- extractDirectives(directives)
       linkedInput <- ScriptPreprocessor(input, libraries.toMap, ds.imports)
-<<<<<<< HEAD
-      compiled    <- parseAndCompileScript(ds, linkedInput, ScriptEstimator.all.toIndexedSeq(estimatorVersion - 1), needCompaction, removeUnusedCode)
-=======
       compiled    <- parseAndCompileScript(ds, linkedInput, ScriptEstimator.all.toIndexedSeq(estimatorVer - 1))
->>>>>>> f719835d
     } yield compiled
     r.fold(
       e => js.Dynamic.literal("error" -> e),
@@ -217,11 +213,7 @@
       directives  <- DirectiveParser(input)
       ds          <- extractDirectives(directives)
       linkedInput <- ScriptPreprocessor(input, libraries.toMap, ds.imports)
-<<<<<<< HEAD
-      compiled    <- compileScript(ds, linkedInput, ScriptEstimator.all.toIndexedSeq(estimatorVersion - 1), needCompaction, removeUnusedCode)
-=======
       compiled    <- compileScript(ds, linkedInput, ScriptEstimator.all.toIndexedSeq(estimatorVer - 1), needCompaction)
->>>>>>> f719835d
     } yield compiled
     r.fold(
       e => js.Dynamic.literal("error" -> e),
