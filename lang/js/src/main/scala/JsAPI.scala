import JsApiUtils._
import com.wavesplatform.DocSource
import com.wavesplatform.lang._
import com.wavesplatform.lang.directives.Directive.extractDirectives
import com.wavesplatform.lang.directives.values._
import com.wavesplatform.lang.directives.{DirectiveDictionary, DirectiveParser, DirectiveSet}
import com.wavesplatform.lang.v1.ContractLimits

import scala.scalajs.js
import scala.scalajs.js.Dynamic.{literal => jObj}
import scala.scalajs.js.JSConverters._
import scala.scalajs.js.annotation.JSExportTopLevel
import scala.scalajs.js.{Any, Dictionary}

object JsAPI {

  @JSExportTopLevel("getTypes")
  def getTypes(ver: Int = 2, isTokenContext: Boolean = false, isContract: Boolean = false): js.Array[js.Object with js.Dynamic] =
    API
      .allTypes(ver, isTokenContext, isContract)
      .map(v => js.Dynamic.literal("name" -> v.name, "type" -> typeRepr(v)))
      .toJSArray

  @JSExportTopLevel("getVarsDoc")
  def getVarsDoc(ver: Int = 2, isTokenContext: Boolean = false, isContract: Boolean = false): js.Array[js.Object with js.Dynamic] =
    API
      .allVars(ver, isTokenContext, isContract)
      .map {
        case (name, ft) =>
          js.Dynamic.literal(
<<<<<<< HEAD
            "name" -> name,
            "type" -> typeRepr(ft),
            "doc"  -> DocSource.varData((name, ver))
        )
      }
=======
            "name" -> v._1,
            "type" -> typeRepr(v._2._1),
            "doc"  -> DocSource.varData((v._1, ver))
          )
      )
>>>>>>> 89c945b9
      .toJSArray

  @JSExportTopLevel("getFunctionsDoc")
  def getFunctionsDoc(ver: Int = 2, isTokenContext: Boolean = false, isContract: Boolean = false): js.Array[js.Object with js.Dynamic] =
    API
      .allFunctions(ver, isTokenContext, isContract)
      .map {
        case (name, args, signature) =>
          val (funcDoc, paramsDoc, _) = DocSource.funcData((name, signature.args.map(_._2.toString).toList, ver))
          js.Dynamic.literal(
            "name"       -> name,
            "doc"        -> funcDoc,
            "resultType" -> typeRepr(signature.result),
            "args" -> (args zip signature.args zip paramsDoc).map { arg =>
              js.Dynamic.literal("name" -> arg._1._1, "type" -> typeRepr(arg._1._2._2), "doc" -> arg._2)
            }.toJSArray
          )
      }
      .toJSArray

  @JSExportTopLevel("contractLimits")
  def contractLimits(): js.Dynamic = {
    import ContractLimits._
    js.Dynamic.literal(
      "MaxComplexityByVersion"                -> ((ver: Int) => MaxComplexityByVersion(DirectiveDictionary[StdLibVersion].idMap(ver))),
      "MaxAssetVerifierComplexityByVersion"   -> ((ver: Int) => MaxComplexityByVersion(DirectiveDictionary[StdLibVersion].idMap(ver))),
      "MaxAccountVerifierComplexityByVersion" -> ((ver: Int) => MaxAccountVerifierComplexityByVersion(DirectiveDictionary[StdLibVersion].idMap(ver))),
      "MaxCallableComplexityByVersion"        -> ((ver: Int) => MaxCallableComplexityByVersion(DirectiveDictionary[StdLibVersion].idMap(ver))),
      "MaxExprSizeInBytes"                    -> MaxExprSizeInBytes,
      "MaxContractSizeInBytes"                -> MaxContractSizeInBytes,
      "MaxInvokeScriptArgs"                   -> MaxInvokeScriptArgs,
      "MaxInvokeScriptSizeInBytes"            -> MaxInvokeScriptSizeInBytes,
      "MaxWriteSetSizeInBytes"                -> MaxWriteSetSizeInBytes,
      "MaxPaymentAmount"                      -> MaxCallableActionsAmount(V4),
      "MaxAttachedPaymentAmount"              -> MaxAttachedPaymentAmount
    )
  }

  @JSExportTopLevel("scriptInfo")
  def scriptInfo(input: String): js.Dynamic = {
    val info = DirectiveParser(input)
      .flatMap(v => extractDirectives(v))
      .map {
        case DirectiveSet(ver, scriptType, contentType, imports) =>
          js.Dynamic.literal(
            "stdLibVersion" -> ver.id,
            "contentType"   -> contentType.id,
            "scriptType"    -> scriptType.id,
            "imports"       -> imports.fileNames.toJSArray
          )
      }
    info.fold(
      err => js.Dynamic.literal("error" -> err),
      identity
    )
  }

  @JSExportTopLevel("parseAndCompile")
  def parseAndCompile(
      input: String,
      estimatorVersion: Int,
      needCompaction: Boolean = false,
      removeUnusedCode: Boolean = false,
      libraries: Dictionary[String] = Dictionary.empty
  ): js.Dynamic =
    API
      .parseAndCompile(input, estimatorVersion, needCompaction, removeUnusedCode, libraries.toMap)
      .fold(
        e => js.Dynamic.literal("error" -> e), {
          case CompileAndParseResult.Expression(bytes, complexity, expr, errors) =>
            js.Dynamic.literal(
              "result"     -> Global.toBuffer(bytes),
              "complexity" -> complexity.toDouble,
              "exprAst"    -> expressionScriptToJs(expr),
              "errorList"  -> errors.map(compilationErrToJs).toJSArray
            )
          case CompileAndParseResult.Contract(bytes, verifierComplexity, callableComplexities, expr, errors) =>
            js.Dynamic.literal(
              "result"           -> Global.toBuffer(bytes),
              "complexity"       -> verifierComplexity.toDouble,
              "complexityByFunc" -> callableComplexities.view.mapValues(_.toDouble).toMap.toJSDictionary,
              "dAppAst"          -> dAppToJs(expr),
              "errorList"        -> errors.map(compilationErrToJs).toJSArray
            )
          case CompileAndParseResult.Library(bytes, complexity, expr) =>
            js.Dynamic.literal(
              "result"     -> Global.toBuffer(bytes),
              "ast"        -> toJs(expr),
              "complexity" -> complexity.toDouble
            )
        }
      )

  @JSExportTopLevel("compile")
  def compile(
      input: String,
      estimatorVersion: Int,
      needCompaction: Boolean = false,
      removeUnusedCode: Boolean = false,
      libraries: Dictionary[String] = Dictionary.empty
  ): js.Dynamic =
    API
      .compile(input, estimatorVersion, needCompaction, removeUnusedCode, libraries.toMap)
      .fold(
        e => js.Dynamic.literal("error" -> e), {
          case CompileResult.Expression(bytes, complexity, expr, error) =>
            val resultFields: Seq[(String, Any)] = Seq(
              "result"     -> Global.toBuffer(bytes),
              "ast"        -> toJs(expr),
              "complexity" -> complexity.toDouble
            )
            val errorFieldOpt: Seq[(String, Any)] =
              error
                .fold(
                  error => Seq("error" -> error),
                  _ => Seq()
                )
            js.Dynamic.literal.applyDynamic("apply")(resultFields ++ errorFieldOpt: _*)
          case CompileResult.Library(bytes, complexity, expr) =>
            js.Dynamic.literal(
              "result"     -> Global.toBuffer(bytes),
              "ast"        -> toJs(expr),
              "complexity" -> complexity.toDouble
            )
          case CompileResult.DApp(di, error) =>
            val resultFields: Seq[(String, Any)] = Seq(
              "result"                     -> Global.toBuffer(di.bytes),
              "ast"                        -> toJs(di.dApp),
              "complexity"                 -> di.maxComplexity._2.toDouble,
              "verifierComplexity"         -> di.verifierComplexity.toDouble,
              "callableComplexities"       -> di.callableComplexities.view.mapValues(_.toDouble).toMap.toJSDictionary,
              "userFunctionComplexities"   -> di.userFunctionComplexities.view.mapValues(_.toDouble).toMap.toJSDictionary,
              "globalVariableComplexities" -> di.globalVariableComplexities.view.mapValues(_.toDouble).toMap.toJSDictionary
            )
            val errorFieldOpt: Seq[(String, Any)] = {
              error
                .fold(
                  error => Seq("error" -> error),
                  _ => Seq()
                )
            }
            js.Dynamic.literal.applyDynamic("apply")(resultFields ++ errorFieldOpt: _*)
        }
      )
<<<<<<< HEAD
=======
      directives  <- DirectiveParser(input)
      ds          <- extractDirectives(directives)
      linkedInput <- ScriptPreprocessor(input, libraries.toMap, ds.imports)
      compiled    <- compileScript(ds, linkedInput, allEstimators.toIndexedSeq(estimatorVer - 1), needCompaction, removeUnusedCode)
    } yield compiled
    r.fold(
      e => js.Dynamic.literal("error" -> e),
      identity
    )
  }

  private def compileScript(
      ds: DirectiveSet,
      input: String,
      estimator: ScriptEstimator,
      needCompaction: Boolean,
      removeUnusedCode: Boolean
  ): Either[String, js.Object with js.Dynamic] = {
    val version = ds.stdLibVersion
    val isAsset = ds.scriptType == Asset
    ds.contentType match {
      case Expression =>
        val ctx = buildScriptContext(version, isAsset, ds.contentType == DAppType)
        Global
          .compileExpression(input, ctx.compilerContext, version, estimator)
          .map {
            case (bytes, expr, complexity) =>
              val resultFields: Seq[(String, Any)] = Seq(
                "result"     -> Global.toBuffer(bytes),
                "ast"        -> toJs(expr),
                "complexity" -> complexity.toDouble
              )
              val errorFieldOpt: Seq[(String, Any)] =
                Global
                  .checkExpr(expr, complexity, version, isAsset, estimator)
                  .fold(
                    error => Seq("error" -> error),
                    _ => Seq()
                  )
              js.Dynamic.literal.applyDynamic("apply")(resultFields ++ errorFieldOpt: _*)
          }
      case Library =>
        val ctx = buildScriptContext(version, isAsset, ds.contentType == DAppType)
        Global
          .compileDecls(input, ctx.compilerContext, version, estimator)
          .map {
            case (bytes, expr, complexity) =>
              js.Dynamic.literal(
                "result"     -> Global.toBuffer(bytes),
                "ast"        -> toJs(expr),
                "complexity" -> complexity.toDouble
              )
          }
      case DAppType =>
        // Just ignore stdlib version here
        Global
          .compileContract(input, fullDAppContext(ds.stdLibVersion).compilerContext, version, estimator, needCompaction, removeUnusedCode)
          .map {
            case DAppInfo(
                bytes,
                dApp,
                maxComplexityFunc @ (_, maxComplexity),
                annotatedComplexities,
                verifierComplexity,
                callableComplexities,
                userFunctionComplexities,
                globalVariableComplexities
                ) =>
              val compactNameToOriginalName: Map[String, String] =
                dApp.meta.compactNameAndOriginalNamePairList.map(pair => pair.compactName -> pair.originalName).toMap

              val resultFields: Seq[(String, Any)] = Seq(
                "result"               -> Global.toBuffer(bytes),
                "ast"                  -> toJs(dApp),
                "complexity"           -> maxComplexity.toDouble,
                "verifierComplexity"   -> verifierComplexity.toDouble,
                "callableComplexities" -> callableComplexities.view.mapValues(_.toDouble).toMap.toJSDictionary,
                "userFunctionComplexities" -> userFunctionComplexities.map {
                  case (name, complexity) =>
                    compactNameToOriginalName.getOrElse(name, name) -> complexity.toDouble
                }.toJSDictionary,
                "globalVariableComplexities" -> globalVariableComplexities.map {
                  case (name, complexity) =>
                    compactNameToOriginalName.getOrElse(name, name) -> complexity.toDouble
                }.toJSDictionary
              )
              val errorFieldOpt: Seq[(String, Any)] = {
                Global
                  .checkContract(version, dApp, maxComplexityFunc, annotatedComplexities, estimator)
                  .fold(
                    error => Seq("error" -> error),
                    _ => Seq()
                  )
              }
              js.Dynamic.literal.applyDynamic("apply")(resultFields ++ errorFieldOpt: _*)
          }
    }
  }
>>>>>>> 89c945b9

  @JSExportTopLevel("decompile")
  def decompile(input: String): js.Dynamic =
    Global
      .decompile(input)
      .fold(
        err => jObj("error"         -> err.m),
        scriptText => jObj("result" -> scriptText)
      )

  @JSExportTopLevel("nodeVersion")
  def nodeVersion(): js.Dynamic = js.Dynamic.literal("version" -> Version.VersionString)
}<|MERGE_RESOLUTION|>--- conflicted
+++ resolved
@@ -28,19 +28,11 @@
       .map {
         case (name, ft) =>
           js.Dynamic.literal(
-<<<<<<< HEAD
             "name" -> name,
             "type" -> typeRepr(ft),
             "doc"  -> DocSource.varData((name, ver))
-        )
+          )
       }
-=======
-            "name" -> v._1,
-            "type" -> typeRepr(v._2._1),
-            "doc"  -> DocSource.varData((v._1, ver))
-          )
-      )
->>>>>>> 89c945b9
       .toJSArray
 
   @JSExportTopLevel("getFunctionsDoc")
@@ -166,14 +158,23 @@
               "complexity" -> complexity.toDouble
             )
           case CompileResult.DApp(di, error) =>
-            val resultFields: Seq[(String, Any)] = Seq(
-              "result"                     -> Global.toBuffer(di.bytes),
-              "ast"                        -> toJs(di.dApp),
-              "complexity"                 -> di.maxComplexity._2.toDouble,
-              "verifierComplexity"         -> di.verifierComplexity.toDouble,
-              "callableComplexities"       -> di.callableComplexities.view.mapValues(_.toDouble).toMap.toJSDictionary,
-              "userFunctionComplexities"   -> di.userFunctionComplexities.view.mapValues(_.toDouble).toMap.toJSDictionary,
-              "globalVariableComplexities" -> di.globalVariableComplexities.view.mapValues(_.toDouble).toMap.toJSDictionary
+            val compactNameToOriginalName: Map[String, String] =
+                dApp.meta.compactNameAndOriginalNamePairList.map(pair => pair.compactName -> pair.originalName).toMap
+
+              val resultFields: Seq[(String, Any)] = Seq(
+              "result"               -> Global.toBuffer(di.bytes),
+              "ast"                  -> toJs(di.dApp),
+              "complexity"           -> di.maxComplexity._2.toDouble,
+              "verifierComplexity"   -> di.verifierComplexity.toDouble,
+              "callableComplexities" -> di.callableComplexities.view.mapValues(_.toDouble).toMap.toJSDictionary,
+              "userFunctionComplexities" -> di.userFunctionComplexities.map {
+                  case (name, complexity) =>
+                    compactNameToOriginalName.getOrElse(name, name) -> complexity.toDouble
+                }.toJSDictionary,
+              "globalVariableComplexities" -> di.globalVariableComplexities.map {
+                  case (name, complexity) =>
+                    compactNameToOriginalName.getOrElse(name, name) -> complexity.toDouble
+                }.toJSDictionary
             )
             val errorFieldOpt: Seq[(String, Any)] = {
               error
@@ -185,107 +186,6 @@
             js.Dynamic.literal.applyDynamic("apply")(resultFields ++ errorFieldOpt: _*)
         }
       )
-<<<<<<< HEAD
-=======
-      directives  <- DirectiveParser(input)
-      ds          <- extractDirectives(directives)
-      linkedInput <- ScriptPreprocessor(input, libraries.toMap, ds.imports)
-      compiled    <- compileScript(ds, linkedInput, allEstimators.toIndexedSeq(estimatorVer - 1), needCompaction, removeUnusedCode)
-    } yield compiled
-    r.fold(
-      e => js.Dynamic.literal("error" -> e),
-      identity
-    )
-  }
-
-  private def compileScript(
-      ds: DirectiveSet,
-      input: String,
-      estimator: ScriptEstimator,
-      needCompaction: Boolean,
-      removeUnusedCode: Boolean
-  ): Either[String, js.Object with js.Dynamic] = {
-    val version = ds.stdLibVersion
-    val isAsset = ds.scriptType == Asset
-    ds.contentType match {
-      case Expression =>
-        val ctx = buildScriptContext(version, isAsset, ds.contentType == DAppType)
-        Global
-          .compileExpression(input, ctx.compilerContext, version, estimator)
-          .map {
-            case (bytes, expr, complexity) =>
-              val resultFields: Seq[(String, Any)] = Seq(
-                "result"     -> Global.toBuffer(bytes),
-                "ast"        -> toJs(expr),
-                "complexity" -> complexity.toDouble
-              )
-              val errorFieldOpt: Seq[(String, Any)] =
-                Global
-                  .checkExpr(expr, complexity, version, isAsset, estimator)
-                  .fold(
-                    error => Seq("error" -> error),
-                    _ => Seq()
-                  )
-              js.Dynamic.literal.applyDynamic("apply")(resultFields ++ errorFieldOpt: _*)
-          }
-      case Library =>
-        val ctx = buildScriptContext(version, isAsset, ds.contentType == DAppType)
-        Global
-          .compileDecls(input, ctx.compilerContext, version, estimator)
-          .map {
-            case (bytes, expr, complexity) =>
-              js.Dynamic.literal(
-                "result"     -> Global.toBuffer(bytes),
-                "ast"        -> toJs(expr),
-                "complexity" -> complexity.toDouble
-              )
-          }
-      case DAppType =>
-        // Just ignore stdlib version here
-        Global
-          .compileContract(input, fullDAppContext(ds.stdLibVersion).compilerContext, version, estimator, needCompaction, removeUnusedCode)
-          .map {
-            case DAppInfo(
-                bytes,
-                dApp,
-                maxComplexityFunc @ (_, maxComplexity),
-                annotatedComplexities,
-                verifierComplexity,
-                callableComplexities,
-                userFunctionComplexities,
-                globalVariableComplexities
-                ) =>
-              val compactNameToOriginalName: Map[String, String] =
-                dApp.meta.compactNameAndOriginalNamePairList.map(pair => pair.compactName -> pair.originalName).toMap
-
-              val resultFields: Seq[(String, Any)] = Seq(
-                "result"               -> Global.toBuffer(bytes),
-                "ast"                  -> toJs(dApp),
-                "complexity"           -> maxComplexity.toDouble,
-                "verifierComplexity"   -> verifierComplexity.toDouble,
-                "callableComplexities" -> callableComplexities.view.mapValues(_.toDouble).toMap.toJSDictionary,
-                "userFunctionComplexities" -> userFunctionComplexities.map {
-                  case (name, complexity) =>
-                    compactNameToOriginalName.getOrElse(name, name) -> complexity.toDouble
-                }.toJSDictionary,
-                "globalVariableComplexities" -> globalVariableComplexities.map {
-                  case (name, complexity) =>
-                    compactNameToOriginalName.getOrElse(name, name) -> complexity.toDouble
-                }.toJSDictionary
-              )
-              val errorFieldOpt: Seq[(String, Any)] = {
-                Global
-                  .checkContract(version, dApp, maxComplexityFunc, annotatedComplexities, estimator)
-                  .fold(
-                    error => Seq("error" -> error),
-                    _ => Seq()
-                  )
-              }
-              js.Dynamic.literal.applyDynamic("apply")(resultFields ++ errorFieldOpt: _*)
-          }
-    }
-  }
->>>>>>> 89c945b9
 
   @JSExportTopLevel("decompile")
   def decompile(input: String): js.Dynamic =
