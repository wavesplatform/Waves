--- conflicted
+++ resolved
@@ -59,13 +59,6 @@
   override def merkleVerify(rootBytes: Array[Byte], proofBytes: Array[Byte], valueBytes: Array[Byte]): Boolean =
     impl.Global.merkleVerify(toBuffer(rootBytes), toBuffer(proofBytes), toBuffer(valueBytes))
 
-<<<<<<< HEAD
-  def pow(b: Long, bp: Long, e: Long, ep: Long, rp: Long, round: BaseGlobal.Rounds) : Either[String, Long] = ???
-  def log(b: Long, bp: Long, e: Long, ep: Long, rp: Long, round: BaseGlobal.Rounds) : Either[String, Long] = ???
-
-  override val sttpBackend: SttpBackend[Future, Nothing] = FetchBackend(FetchOptions.Default)
-  override implicit val fastRunExecutionContext: ExecutionContext = JSExecutionContext.runNow
-=======
   override def pow(b: Long, bp: Long, e: Long, ep: Long, rp: Long, round: BaseGlobal.Rounds): Either[String, Long] =
     calcScaled(Math.pow)(b, bp, e, ep, rp, round)
 
@@ -118,5 +111,9 @@
         "BigInteger out of long range"
       )
   }
->>>>>>> 81c091f4
+  def pow(b: Long, bp: Long, e: Long, ep: Long, rp: Long, round: BaseGlobal.Rounds) : Either[String, Long] = ???
+  def log(b: Long, bp: Long, e: Long, ep: Long, rp: Long, round: BaseGlobal.Rounds) : Either[String, Long] = ???
+
+  override val sttpBackend: SttpBackend[Future, Nothing] = FetchBackend(FetchOptions.Default)
+  override implicit val fastRunExecutionContext: ExecutionContext = JSExecutionContext.runNow
 }