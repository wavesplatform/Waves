package com.wavesplatform.lang

import java.math.{BigInteger, BigDecimal => BD}

import cats.syntax.either._
import com.wavesplatform.lang.v1.BaseGlobal
import com.wavesplatform.lang.v1.evaluator.ctx.impl.Rounding
import com.wavesplatform.lang.v1.evaluator.ctx.impl.crypto.RSA.DigestAlgorithm

import scala.collection.mutable
import scala.scalajs.js.JSConverters._
import scala.scalajs.js.typedarray.{ArrayBuffer, Int8Array}
import scala.util.Try

object Global extends BaseGlobal {
  def base58Encode(input: Array[Byte]): Either[String, String] = Right(impl.Global.base58Encode(toBuffer(input)))
  override def base58Decode(input: String, limit: Int): Either[String, Array[Byte]] =
    for {
      _ <- Either.cond(input.length <= limit, {}, s"Input is too long (${input.length}), limit is $limit")
      x <- impl.Global
        .base58Decode(input)
        .toOption
        .map(toArray)
        .toRight("Cannot decode")
    } yield x

  override def base64Encode(input: Array[Byte]): Either[String, String] = Right(impl.Global.base64Encode(toBuffer(input)))
  override def base64Decode(input: String, limit: Int): Either[String, Array[Byte]] =
    for {
      _ <- Either.cond(input.length <= limit, {}, s"Input is too long (${input.length}), limit is $limit")
      x <- impl.Global
        .base64Decode(input)
        .toOption
        .map(toArray)
        .toRight("Cannot decode")
    } yield x

  private val hex: Array[Char] = Array('0', '1', '2', '3', '4', '5', '6', '7', '8', '9', 'a', 'b', 'c', 'd', 'e', 'f')
  override def base16EncodeImpl(input: Array[Byte]): Either[String, String] = {
    val output = new StringBuilder(input.length * 2)
    for (b <- input) {
      b.toHexString
      output.append(hex((b >> 4) & 0xf))
      output.append(hex(b & 0xf))
    }
    Right(output.result())
  }

  override def base16DecodeImpl(input: String): Either[String, Array[Byte]] = {
    val size = input.length
    if (size % 2 == 1) {
      Left("Need internal bytes number")
    } else
      input.toSeq
        .sliding(2, 2)
        .map(s => Try(Integer.parseInt(s.unwrap, 16).toByte).toEither.left.map(_ => s"${s.unwrap} isn't base16/hex digit"))
        .foldLeft(new mutable.ArrayBuilder.ofByte().asRight[String]) {
          case (Right(arr), Right(b)) => Right(arr += b)
          case (l @ Left(_), _)       => l
          case (_, Left(e))           => Left(e)
        }
        .map(_.result())
  }

  def curve25519verify(message: Array[Byte], sig: Array[Byte], pub: Array[Byte]): Boolean =
    impl.Global.curve25519verify(toBuffer(message), toBuffer(sig), toBuffer(pub))

  override def rsaVerify(alg: DigestAlgorithm, message: Array[Byte], sig: Array[Byte], pub: Array[Byte]): Either[String, Boolean] =
    impl.Global.rsaVerify(alg, toBuffer(message), toBuffer(sig), toBuffer(pub)).asRight[String]

  def keccak256(message: Array[Byte]): Array[Byte]  = hash(message)(impl.Global.keccak256)
  def blake2b256(message: Array[Byte]): Array[Byte] = hash(message)(impl.Global.blake2b256)
  def sha256(message: Array[Byte]): Array[Byte]     = hash(message)(impl.Global.sha256)

  private def toArray(xs: ArrayBuffer): Array[Byte]                                  = new Int8Array(xs).toArray
  private def hash(message: Array[Byte])(f: ArrayBuffer => ArrayBuffer): Array[Byte] = toArray(f(toBuffer(message)))

  def toBuffer(xs: Array[Byte]): ArrayBuffer = {
    val r = new Int8Array(xs.length)
    r.set(xs.toJSArray)
    r.buffer
  }

  override def merkleVerify(rootBytes: Array[Byte], proofBytes: Array[Byte], valueBytes: Array[Byte]): Boolean =
    impl.Global.merkleVerify(toBuffer(rootBytes), toBuffer(proofBytes), toBuffer(valueBytes))

  def toLongExact(v: BigInt) = Either.cond(v.isValidLong, v.toLong, s"$v out of range")

<<<<<<< HEAD
  override def pow(b: Long, bp: Int, e: Long, ep: Int, rp: Int, round: Rounding): Either[String, Long] =
=======
  override def pow(b: Long, bp: Long, e: Long, ep: Long, rp: Long, round: Rounding, useNewPrecision: Boolean): Either[String, Long] =
>>>>>>> e833ebd5
    calcScaled(Math.pow)(b, bp, e, ep, rp, round).flatMap(toLongExact)

  override def log(b: Long, bp: Long, e: Long, ep: Long, rp: Long, round: Rounding): Either[String, Long] =
    calcScaled(Math.log(_) / Math.log(_))(b, bp, e, ep, rp, round).flatMap(toLongExact)

  override def powBigInt(b: BigInt, bp: Long, e: BigInt, ep: Long, rp: Long, round: Rounding, useNewPrecision: Boolean): Either[String, BigInt] =
    calcScaled(Math.pow)(b, bp, e, ep, rp, round)

  override def logBigInt(b: BigInt, bp: Long, e: BigInt, ep: Long, rp: Long, round: Rounding): Either[String, BigInt] =
    calcScaled(Math.log(_) / Math.log(_))(b, bp, e, ep, rp, round)

  private def calcScaled(calc: (Double, Double) => Double)(
      base: BigInt,
      baseScale: Long,
      exponent: BigInt,
      exponentScale: Long,
      resultScale: Long,
      round: Rounding
  ): Either[String, BigInt] =
    tryEi {
      val result = calc(
        base.toDouble * Math.pow(10, -baseScale.toDouble),
        exponent.toDouble * Math.pow(10, -exponentScale.toDouble)
      )
      unscaled(result, resultScale, round)
    }

  private def tryEi[R](r: => Either[String, R]): Either[String, R] =
    Try(r).toEither
      .leftMap(e => if (e.getMessage != null) e.getMessage else e.toString)
      .flatten

  private def unscaled(
      value: Double,
      scale: Long,
      round: Rounding
  ): Either[String, BigInt] = {
    val decimal =
      if (value.toLong.toDouble == value && value - 1 < Long.MaxValue) BD.valueOf(value.toLong)
      else BD.valueOf(value)

    Right(BigInt(decimal
      .setScale(scale.toInt, round.mode)
      .unscaledValue))
  }

  implicit class BigIntOps(val v: BigInteger) extends AnyVal {
    // absent in scala.js BigInteger
    def longExact: Either[String, Long] =
      Either.cond(
        v.bitLength <= 63,
        v.longValue,
        "BigInteger out of long range"
      )
  }

  override def groth16Verify(verifyingKey: Array[Byte], proof: Array[Byte], inputs: Array[Byte]): Boolean =
    ???

  override def bn256Groth16Verify(verifyingKey: Array[Byte], proof: Array[Byte], inputs: Array[Byte]): Boolean =
    ???

  override def ecrecover(messageHash: Array[Byte], signature: Array[Byte]): Array[Byte] =
    ???

  override def isIllFormed(s: String): Boolean =
    false
}<|MERGE_RESOLUTION|>--- conflicted
+++ resolved
@@ -86,11 +86,7 @@
 
   def toLongExact(v: BigInt) = Either.cond(v.isValidLong, v.toLong, s"$v out of range")
 
-<<<<<<< HEAD
-  override def pow(b: Long, bp: Int, e: Long, ep: Int, rp: Int, round: Rounding): Either[String, Long] =
-=======
-  override def pow(b: Long, bp: Long, e: Long, ep: Long, rp: Long, round: Rounding, useNewPrecision: Boolean): Either[String, Long] =
->>>>>>> e833ebd5
+  override def pow(b: Long, bp: Int, e: Long, ep: Int, rp: Int, round: Rounding, useNewPrecision: Boolean): Either[String, Long] =
     calcScaled(Math.pow)(b, bp, e, ep, rp, round).flatMap(toLongExact)
 
   override def log(b: Long, bp: Long, e: Long, ep: Long, rp: Long, round: Rounding): Either[String, Long] =
