package com.wavesplatform.lang

import com.wavesplatform.lang.v1.evaluator.ctx.impl.crypto.RSA.DigestAlgorithm
import com.wavesplatform.lang.v1.BaseGlobal

import scala.scalajs.js.JSConverters._
import scala.scalajs.js.typedarray.{ArrayBuffer, Int8Array}

object Global extends BaseGlobal {
  def base58Encode(input: Array[Byte]): Either[String, String] = Right(impl.Global.base58Encode(toBuffer(input)))
  override def base58Decode(input: String, limit: Int): Either[String, Array[Byte]] =
    for {
      _ <- Either.cond(input.length <= limit, {}, s"Input is too long (${input.length}), limit is $limit")
      x <- impl.Global
        .base58Decode(input)
        .toOption
        .map(toArray)
        .toRight("Cannot decode")
    } yield x

  override def base64Encode(input: Array[Byte]): Either[String, String] = Right(impl.Global.base64Encode(toBuffer(input)))
  override def base64Decode(input: String, limit: Int): Either[String, Array[Byte]] =
    for {
      _ <- Either.cond(input.length <= limit, {}, s"Input is too long (${input.length}), limit is $limit")
      x <- impl.Global
        .base64Decode(input)
        .toOption
        .map(toArray)
        .toRight("Cannot decode")
    } yield x

  def curve25519verify(message: Array[Byte], sig: Array[Byte], pub: Array[Byte]): Boolean =
    impl.Global.curve25519verify(toBuffer(message), toBuffer(sig), toBuffer(pub))


  override def rsaVerify(alg: DigestAlgorithm, message: Array[Byte], sig: Array[Byte], pub: Array[Byte]): Boolean =
    impl.Global.rsaVerify(alg, toBuffer(message), toBuffer(sig), toBuffer(pub))

  def keccak256(message: Array[Byte]): Array[Byte]  = hash(message)(impl.Global.keccak256)
  def blake2b256(message: Array[Byte]): Array[Byte] = hash(message)(impl.Global.blake2b256)
  def sha256(message: Array[Byte]): Array[Byte]     = hash(message)(impl.Global.sha256)

  private def hash(message: Array[Byte])(f: ArrayBuffer => ArrayBuffer): Array[Byte] = toArray(f(toBuffer(message)))

  def toBuffer(xs: Array[Byte]): ArrayBuffer = {
    val r = new Int8Array(xs.length)
    r.set(xs.toJSArray)
    r.buffer
  }

  private def toArray(xs: ArrayBuffer): Array[Byte] = new Int8Array(xs).toArray

<<<<<<< HEAD
  def pow(b: Long, bp: Long, e: Long, ep: Long, rp: Long, round: BaseGlobal.Rounds) : Either[String, Long] = ???
  def log(b: Long, bp: Long, e: Long, ep: Long, rp: Long, round: BaseGlobal.Rounds) : Either[String, Long] = ???
=======
  override def merkleVerify(rootBytes: Array[Byte], proofBytes: Array[Byte], valueBytes: Array[Byte]): Boolean =
    impl.Global.merkleVerify(toBuffer(rootBytes), toBuffer(proofBytes), toBuffer(valueBytes))
>>>>>>> 3cbf3329
}<|MERGE_RESOLUTION|>--- conflicted
+++ resolved
@@ -40,6 +40,7 @@
   def blake2b256(message: Array[Byte]): Array[Byte] = hash(message)(impl.Global.blake2b256)
   def sha256(message: Array[Byte]): Array[Byte]     = hash(message)(impl.Global.sha256)
 
+  private def toArray(xs: ArrayBuffer): Array[Byte] = new Int8Array(xs).toArray
   private def hash(message: Array[Byte])(f: ArrayBuffer => ArrayBuffer): Array[Byte] = toArray(f(toBuffer(message)))
 
   def toBuffer(xs: Array[Byte]): ArrayBuffer = {
@@ -48,13 +49,9 @@
     r.buffer
   }
 
-  private def toArray(xs: ArrayBuffer): Array[Byte] = new Int8Array(xs).toArray
+  override def merkleVerify(rootBytes: Array[Byte], proofBytes: Array[Byte], valueBytes: Array[Byte]): Boolean =
+    impl.Global.merkleVerify(toBuffer(rootBytes), toBuffer(proofBytes), toBuffer(valueBytes))
 
-<<<<<<< HEAD
   def pow(b: Long, bp: Long, e: Long, ep: Long, rp: Long, round: BaseGlobal.Rounds) : Either[String, Long] = ???
   def log(b: Long, bp: Long, e: Long, ep: Long, rp: Long, round: BaseGlobal.Rounds) : Either[String, Long] = ???
-=======
-  override def merkleVerify(rootBytes: Array[Byte], proofBytes: Array[Byte], valueBytes: Array[Byte]): Boolean =
-    impl.Global.merkleVerify(toBuffer(rootBytes), toBuffer(proofBytes), toBuffer(valueBytes))
->>>>>>> 3cbf3329
 }