package com.wavesplatform

import com.wavesplatform.lang.contract.DApp
import com.wavesplatform.lang.v1.FunctionHeader.{Native, User}
import com.wavesplatform.lang.v1.compiler.Terms.*
import com.wavesplatform.lang.v1.compiler.Types.{CASETYPEREF, FINAL, LIST, NOTHING, TYPE, UNION}
import com.wavesplatform.lang.v1.compiler.{CompilationError, CompilerContext}
import com.wavesplatform.lang.v1.parser.Expressions
import com.wavesplatform.lang.v1.parser.Expressions.{PART, Type}

import scala.scalajs.js
import scala.scalajs.js.Any
import scala.scalajs.js.Dynamic.literal as jObj
import scala.scalajs.js.JSConverters.*

object JsApiUtils {

  def serPart[T](f: T => js.Any)(part: PART[T]): js.Object = {
    val partValue = Expressions.PART.toOption(part).fold(null: Any)(f)
    jObj(
      "value"    -> partValue,
      "posStart" -> part.position.start,
      "posEnd" -> part.position.end
    )
  }

  def serPartStr(part: PART[String]): js.Object = {
    val partValue = Expressions.PART.toOption(part).getOrElse("")
    jObj(
      "value"    -> partValue,
      "posStart" -> part.position.start,
      "posEnd" -> part.position.end
    )
  }

  def dAppToJs(ast: Expressions.DAPP): js.Object = {

    def serAnnFunc(annFunc: Expressions.ANNOTATEDFUNC): js.Object = {

      def serAnnotation(ann: Expressions.ANNOTATION): js.Object = {
        jObj(
          "type"     -> "ANNOTATION",
          "posStart" -> annFunc.position.start,
<<<<<<< HEAD
          "posEnd" -> annFunc.position.end,
          "name" -> serPartStr(ann.name),
          "argList" -> ann.args.map(serPartStr).toJSArray
=======
          "posEnd"   -> annFunc.position.end,
          "name"     -> serPartStr(ann.name),
          "argList"  -> ann.args.toJSArray.map(serPartStr)
>>>>>>> a20ffd8a
        )
      }

      jObj(
        "type"     -> "ANNOTATEDFUNC",
        "posStart" -> annFunc.position.start,
<<<<<<< HEAD
        "posEnd" -> annFunc.position.end,
        "annList" -> annFunc.anns.map(serAnnotation).toJSArray,
        "func" -> serDec(annFunc.f)
=======
        "posEnd"   -> annFunc.position.end,
        "annList"  -> annFunc.anns.toJSArray.map(serAnnotation),
        "func"     -> serDec(annFunc.f)
>>>>>>> a20ffd8a
      )
    }

    jObj(
      "type"        -> "DAPP",
      "posStart"    -> ast.position.start,
      "posEnd"      -> ast.position.end,
      "decList"     -> ast.decs.toJSArray.map(serDec),
      "annFuncList" -> ast.fs.toJSArray.map(serAnnFunc)
    )
  }

  def expressionScriptToJs(ast: Expressions.SCRIPT): js.Object =
    jObj(
      "type"     -> "SCRIPT",
      "posStart" -> ast.position.start,
      "posEnd" -> ast.position.end,
      "expr" -> serExpr(ast.expr)
    )

  def serExpr(expr: Expressions.EXPR): js.Object = {

    def serType(t: FINAL): js.Object = {
      t match {
        case ut: UNION =>
          jObj(
            "unionTypes" -> ut.typeList.toJSArray.map(serType(_))
          )
        case lt: LIST =>
          jObj(
            "listOf" -> serType(lt.innerType)
          )
        case someT =>
          jObj(
            "type" -> someT.toString()
          )
      }
    }

    val commonDataObj = jObj(
      "type"       -> expr.getName,
      "posStart"   -> expr.position.start,
      "posEnd"     -> expr.position.end,
      "resultType" -> serType(expr.resultType.getOrElse(NOTHING)),
<<<<<<< HEAD
      "ctx" -> serCtx(expr.ctxOpt.getOrElse(Map.empty))
=======
      "ctx"        -> serCtx(expr.ctxOpt.getOrElse(CompilerContext.empty))
>>>>>>> a20ffd8a
    )

    expr match {
      case _: Expressions.CONST_LONG    => commonDataObj
      case _: Expressions.CONST_BYTESTR => commonDataObj
      case _: Expressions.CONST_STRING  => commonDataObj
      case _: Expressions.TRUE          => commonDataObj
      case _: Expressions.FALSE         => commonDataObj

      case x: Expressions.REF =>
        val additionalDataObj = jObj("name" -> Expressions.PART.toOption[String](x.key).getOrElse("").toString)
        js.Object.assign(additionalDataObj, commonDataObj)

      case Expressions.GETTER(_, ref, field, _, _, _) =>
        val additionalDataObj = jObj(
          "ref"   -> serExpr(ref),
          "field" -> serPartStr(field)
        )
        js.Object.assign(additionalDataObj, commonDataObj)

      case Expressions.BLOCK(_, dec, body, _, _) =>
        val additionalDataObj = jObj(
          "dec"  -> serDec(dec),
          "body" -> serExpr(body)
        )
        js.Object.assign(additionalDataObj, commonDataObj)

      case Expressions.IF(_, cond, ifTrue, ifFalse, _, _) =>
        val additionalDataObj = jObj(
          "cond"    -> serExpr(cond),
          "ifTrue"  -> serExpr(ifTrue),
          "ifFalse" -> serExpr(ifFalse)
        )
        js.Object.assign(additionalDataObj, commonDataObj)

      case Expressions.FUNCTION_CALL(_, name, args, _, _) =>
        val additionalDataObj = jObj(
          "name" -> serPartStr(name),
          "args" -> args.toJSArray.map(serExpr)
        )
        js.Object.assign(additionalDataObj, commonDataObj)

      case Expressions.FOLD(_, limit, value, acc, func, _, _) =>
        val additionalDataObj = jObj(
          "name" -> s"FOLD<$limit>",
          "args" -> js.Array(serExpr(value), serExpr(acc), func.key.toString: js.Any)
        )
        js.Object.assign(additionalDataObj, commonDataObj)

      case Expressions.MATCH(_, expr, cases, _, ctxOpt) =>
        val additionalDataObj = jObj(
          "expr"  -> serExpr(expr),
          "cases" -> cases.toJSArray.map(serMatchCase(_, ctxOpt.getOrElse(CompilerContext.empty)))
        )
        js.Object.assign(additionalDataObj, commonDataObj)

      case t => jObj("[not_supported]stringRepr" -> t.toString)
    }
  }

  def serMatchCase(c: Expressions.MATCH_CASE, simpleCtx: CompilerContext): js.Object = {
    val vars = c.pattern.subpatterns.collect { case (Expressions.TypedVar(Some(newVarName), caseType), _) =>
      (serPartStr(newVarName), serType(caseType))
    }
    jObj(
      "type"       -> "MATCH_CASE",
      "posStart"   -> c.position.start,
      "posEnd"     -> c.position.end,
      "varName"    -> vars.headOption.map(_._1).orUndefined,
      "varTypes"   -> vars.headOption.map(_._2).orUndefined,
      "resultType" -> c.resultType.getOrElse(NOTHING).toString,
      "expr" -> serExpr(c.expr),
      "ctx" -> serCtx(simpleCtx)
    )
  }

  def serCtx(ctx: CompilerContext): js.Object = {
    val r = js.Array[js.Dynamic]()
    def addInfo(decl: (String, CompilerContext.PositionedInfo)): Unit =
      if (decl._2.pos.start != -1)
        r += jObj(
          "name"     -> decl._1,
          "posStart" -> decl._2.pos.start,
          "posEnd"   -> decl._2.pos.end
        )
    ctx.varDefs.foreach(addInfo)
    ctx.functionDefs.foreach(addInfo)
    r
  }

  def serType(t: Type): js.Object =
    t match {
      case Expressions.AnyType(_) =>
        jObj(
          "typeName" -> "Any"
        )
      case Expressions.Single(name, parameter) =>
        jObj(
          "typeName"  -> serPartStr(name),
          "typeParam" -> parameter.map(serPart(serType)).orUndefined
        )
      case Expressions.Union(types) =>
        jObj(
          "isUnion"  -> "true",
          "typeList" -> types.toJSArray.map(serType)
        )
      case Expressions.Tuple(types) =>
        jObj(
          "isTuple"  -> "true",
          "typeList" -> types.toJSArray.map(serType)
        )
    }

  def serDec(dec: Expressions.Declaration): js.Object = {
    def serFuncArg(argName: PART[String], argType: Type): js.Object =
      jObj(
        "argName" -> serPartStr(argName),
        "type" -> serType(argType)
      )

    dec match {
      case Expressions.LET(p, name, expr, _, _) =>
        jObj(
          "type"     -> "LET",
          "posStart" -> p.start,
          "posEnd" -> p.end,
          "name" -> serPartStr(name),
          "expr" -> serExpr(expr)
        )
      case Expressions.FUNC(p, expr, name, args) =>
        jObj(
          "type"     -> "FUNC",
          "posStart" -> p.start,
<<<<<<< HEAD
          "posEnd" -> p.end,
          "name" -> serPartStr(name),
          "argList" -> args.map(arg => serFuncArg(arg._1, arg._2)).toJSArray,
          "expr" -> serExpr(expr)
=======
          "posEnd"   -> p.end,
          "name"     -> serPartStr(name),
          "argList"  -> args.toJSArray.map(arg => serFuncArg(arg._1, arg._2)),
          "expr"     -> serExpr(expr)
>>>>>>> a20ffd8a
        )
      case t => jObj("[not_supported]stringRepr" -> t.toString)
    }
  }

  def compilationErrToJs(err: CompilationError): js.Object = {
    jObj("posStart" -> err.start, "posEnd" -> err.end, "msg" -> err.message)
  }

  def toJs(ast: EXPR): js.Object = {
    def r(expr: EXPR): js.Object = {
      expr match {
        case CONST_LONG(t)      => jObj("type" -> "LONG", "value" -> t.toDouble)
        case GETTER(ref, field) => jObj("type" -> "GETTER", "ref" -> r(ref), "field" -> field)
        case CONST_BYTESTR(bs)  => jObj("type" -> "BYTESTR", "value" -> bs.arr.toJSArray)
        case CONST_STRING(s)    => jObj("type" -> "STRING", "value" -> s)
        case LET_BLOCK(let, body) =>
          jObj("type" -> "BLOCK", "let" -> jObj("name" -> let.name, "value" -> r(let.value)), "body" -> r(body))
        case BLOCK(LET(name, value), body) =>
          jObj("type" -> "BLOCK", "let" -> jObj("name" -> name, "value" -> r(value)), "body" -> r(body))
        case BLOCK(FUNC(name, args, body), nextBody) =>
          jObj(
            "type" -> "BLOCK",
            "func" -> jObj("name" -> name, "args" -> args.toJSArray, "body" -> r(body)),
            "body" -> r(nextBody)
          )
        case IF(cond, ifTrue, ifFalse) =>
          jObj("type" -> "IF", "condition" -> r(cond), "true" -> r(ifTrue), "false" -> r(ifFalse))
        case REF(key)         => jObj("type" -> "REF", "key" -> key)
        case CONST_BOOLEAN(b) => jObj("type" -> "BOOL", "value" -> b)
        case FUNCTION_CALL(function, args) =>
          jObj(
            "type" -> "CALL",
            "name" -> (function match {
              case Native(name)          => name.toString()
              case User(internalName, _) => internalName
            }),
            "args" -> args.toJSArray.map(r)
          )
        case t => jObj("[not_supported]stringRepr" -> t.toString)
      }
    }

    r(ast)
  }

  def toJs(c: DApp): js.Object = {
    toJs(TRUE) // later
  }

  def typeRepr(t: TYPE): js.Any = t match {
    case UNION(l, _) => l.toJSArray.map(typeRepr)
    case CASETYPEREF(name, fields, false) =>
<<<<<<< HEAD
      js.Dynamic.literal("typeName" -> name, "fields" -> fields.map(f => js.Dynamic.literal("name" -> f._1, "type" -> typeRepr(f._2))).toJSArray)
    case LIST(t) => js.Dynamic.literal("listOf" -> typeRepr(t))
    case t => t.toString
=======
      jObj("typeName" -> name, "fields" -> fields.toJSArray.map(f => jObj("name" -> f._1, "type" -> typeRepr(f._2))))
    case LIST(t) => jObj("listOf" -> typeRepr(t))
    case t       => t.toString
>>>>>>> a20ffd8a
  }
}<|MERGE_RESOLUTION|>--- conflicted
+++ resolved
@@ -20,7 +20,7 @@
     jObj(
       "value"    -> partValue,
       "posStart" -> part.position.start,
-      "posEnd" -> part.position.end
+      "posEnd"   -> part.position.end
     )
   }
 
@@ -29,7 +29,7 @@
     jObj(
       "value"    -> partValue,
       "posStart" -> part.position.start,
-      "posEnd" -> part.position.end
+      "posEnd"   -> part.position.end
     )
   }
 
@@ -41,30 +41,18 @@
         jObj(
           "type"     -> "ANNOTATION",
           "posStart" -> annFunc.position.start,
-<<<<<<< HEAD
-          "posEnd" -> annFunc.position.end,
-          "name" -> serPartStr(ann.name),
-          "argList" -> ann.args.map(serPartStr).toJSArray
-=======
           "posEnd"   -> annFunc.position.end,
           "name"     -> serPartStr(ann.name),
           "argList"  -> ann.args.toJSArray.map(serPartStr)
->>>>>>> a20ffd8a
         )
       }
 
       jObj(
         "type"     -> "ANNOTATEDFUNC",
         "posStart" -> annFunc.position.start,
-<<<<<<< HEAD
-        "posEnd" -> annFunc.position.end,
-        "annList" -> annFunc.anns.map(serAnnotation).toJSArray,
-        "func" -> serDec(annFunc.f)
-=======
         "posEnd"   -> annFunc.position.end,
         "annList"  -> annFunc.anns.toJSArray.map(serAnnotation),
         "func"     -> serDec(annFunc.f)
->>>>>>> a20ffd8a
       )
     }
 
@@ -81,8 +69,8 @@
     jObj(
       "type"     -> "SCRIPT",
       "posStart" -> ast.position.start,
-      "posEnd" -> ast.position.end,
-      "expr" -> serExpr(ast.expr)
+      "posEnd"   -> ast.position.end,
+      "expr"     -> serExpr(ast.expr)
     )
 
   def serExpr(expr: Expressions.EXPR): js.Object = {
@@ -109,11 +97,7 @@
       "posStart"   -> expr.position.start,
       "posEnd"     -> expr.position.end,
       "resultType" -> serType(expr.resultType.getOrElse(NOTHING)),
-<<<<<<< HEAD
-      "ctx" -> serCtx(expr.ctxOpt.getOrElse(Map.empty))
-=======
       "ctx"        -> serCtx(expr.ctxOpt.getOrElse(CompilerContext.empty))
->>>>>>> a20ffd8a
     )
 
     expr match {
@@ -185,8 +169,8 @@
       "varName"    -> vars.headOption.map(_._1).orUndefined,
       "varTypes"   -> vars.headOption.map(_._2).orUndefined,
       "resultType" -> c.resultType.getOrElse(NOTHING).toString,
-      "expr" -> serExpr(c.expr),
-      "ctx" -> serCtx(simpleCtx)
+      "expr"       -> serExpr(c.expr),
+      "ctx"        -> serCtx(simpleCtx)
     )
   }
 
@@ -231,7 +215,7 @@
     def serFuncArg(argName: PART[String], argType: Type): js.Object =
       jObj(
         "argName" -> serPartStr(argName),
-        "type" -> serType(argType)
+        "type"    -> serType(argType)
       )
 
     dec match {
@@ -239,25 +223,18 @@
         jObj(
           "type"     -> "LET",
           "posStart" -> p.start,
-          "posEnd" -> p.end,
-          "name" -> serPartStr(name),
-          "expr" -> serExpr(expr)
+          "posEnd"   -> p.end,
+          "name"     -> serPartStr(name),
+          "expr"     -> serExpr(expr)
         )
       case Expressions.FUNC(p, expr, name, args) =>
         jObj(
           "type"     -> "FUNC",
           "posStart" -> p.start,
-<<<<<<< HEAD
-          "posEnd" -> p.end,
-          "name" -> serPartStr(name),
-          "argList" -> args.map(arg => serFuncArg(arg._1, arg._2)).toJSArray,
-          "expr" -> serExpr(expr)
-=======
           "posEnd"   -> p.end,
           "name"     -> serPartStr(name),
           "argList"  -> args.toJSArray.map(arg => serFuncArg(arg._1, arg._2)),
           "expr"     -> serExpr(expr)
->>>>>>> a20ffd8a
         )
       case t => jObj("[not_supported]stringRepr" -> t.toString)
     }
@@ -311,14 +288,8 @@
   def typeRepr(t: TYPE): js.Any = t match {
     case UNION(l, _) => l.toJSArray.map(typeRepr)
     case CASETYPEREF(name, fields, false) =>
-<<<<<<< HEAD
-      js.Dynamic.literal("typeName" -> name, "fields" -> fields.map(f => js.Dynamic.literal("name" -> f._1, "type" -> typeRepr(f._2))).toJSArray)
-    case LIST(t) => js.Dynamic.literal("listOf" -> typeRepr(t))
-    case t => t.toString
-=======
       jObj("typeName" -> name, "fields" -> fields.toJSArray.map(f => jObj("name" -> f._1, "type" -> typeRepr(f._2))))
     case LIST(t) => jObj("listOf" -> typeRepr(t))
     case t       => t.toString
->>>>>>> a20ffd8a
   }
 }