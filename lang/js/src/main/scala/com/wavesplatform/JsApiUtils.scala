--- conflicted
+++ resolved
@@ -2,10 +2,6 @@
 
 import com.wavesplatform.lang.contract.DApp
 import com.wavesplatform.lang.v1.FunctionHeader.{Native, User}
-<<<<<<< HEAD
-=======
-import com.wavesplatform.lang.v1.compiler.CompilationError
->>>>>>> ebc61b02
 import com.wavesplatform.lang.v1.compiler.Terms.*
 import com.wavesplatform.lang.v1.compiler.Types.{CASETYPEREF, FINAL, LIST, NOTHING, TYPE, UNION}
 import com.wavesplatform.lang.v1.compiler.{CompilationError, CompilerContext}
@@ -29,11 +25,7 @@
   }
 
   def serPartStr(part: PART[String]): js.Object = {
-<<<<<<< HEAD
-    val partValue = Expressions.PART.toOption(part).getOrElse("").toString
-=======
     val partValue = Expressions.PART.toOption(part).getOrElse("")
->>>>>>> ebc61b02
     jObj(
       "value"    -> partValue,
       "posStart" -> part.position.start,
@@ -64,28 +56,16 @@
       )
     }
 
-<<<<<<< HEAD
-    val start = js.Date.now()
-    val r = jObj(
-=======
-    jObj(
->>>>>>> ebc61b02
+    jObj(
       "type"        -> "DAPP",
       "posStart"    -> ast.position.start,
       "posEnd"      -> ast.position.end,
       "decList"     -> ast.decs.toJSArray.map(serDec),
       "annFuncList" -> ast.fs.toJSArray.map(serAnnFunc)
     )
-    val end = js.Date.now()
-    println(s"dAppToJs: ${(end - start) / 1000d}s")
-    r
-  }
-
-<<<<<<< HEAD
+  }
+
   def expressionScriptToJs(ast: Expressions.SCRIPT): js.Object =
-=======
-  def expressionScriptToJs(ast: Expressions.SCRIPT): js.Object = {
->>>>>>> ebc61b02
     jObj(
       "type"     -> "SCRIPT",
       "posStart" -> ast.position.start,
@@ -99,11 +79,7 @@
       t match {
         case ut: UNION =>
           jObj(
-<<<<<<< HEAD
             "unionTypes" -> ut.typeList.toJSArray.map(serType(_))
-=======
-            "unionTypes" -> ut.typeList.map(serType(_)).toJSArray
->>>>>>> ebc61b02
           )
         case lt: LIST =>
           jObj(
@@ -133,33 +109,21 @@
 
       case x: Expressions.REF =>
         val additionalDataObj = jObj("name" -> Expressions.PART.toOption[String](x.key).getOrElse("").toString)
-<<<<<<< HEAD
         js.Object.assign(commonDataObj, additionalDataObj)
-=======
-        mergeJSObjects(commonDataObj, additionalDataObj)
->>>>>>> ebc61b02
 
       case Expressions.GETTER(_, ref, field, _, _, _) =>
         val additionalDataObj = jObj(
           "ref"   -> serExpr(ref),
           "field" -> serPartStr(field)
         )
-<<<<<<< HEAD
-        js.Object.assign(additionalDataObj, commonDataObj)
-=======
-        mergeJSObjects(commonDataObj, additionalDataObj)
->>>>>>> ebc61b02
+        js.Object.assign(additionalDataObj, commonDataObj)
 
       case Expressions.BLOCK(_, dec, body, _, _) =>
         val additionalDataObj = jObj(
           "dec"  -> serDec(dec),
           "body" -> serExpr(body)
         )
-<<<<<<< HEAD
-        js.Object.assign(additionalDataObj, commonDataObj)
-=======
-        mergeJSObjects(commonDataObj, additionalDataObj)
->>>>>>> ebc61b02
+        js.Object.assign(additionalDataObj, commonDataObj)
 
       case Expressions.IF(_, cond, ifTrue, ifFalse, _, _) =>
         val additionalDataObj = jObj(
@@ -167,22 +131,14 @@
           "ifTrue"  -> serExpr(ifTrue),
           "ifFalse" -> serExpr(ifFalse)
         )
-<<<<<<< HEAD
         js.Object.assign(commonDataObj, additionalDataObj)
-=======
-        mergeJSObjects(commonDataObj, additionalDataObj)
->>>>>>> ebc61b02
 
       case Expressions.FUNCTION_CALL(_, name, args, _, _) =>
         val additionalDataObj = jObj(
           "name" -> serPartStr(name),
           "args" -> args.toJSArray.map(serExpr)
         )
-<<<<<<< HEAD
-        js.Object.assign(additionalDataObj, commonDataObj)
-=======
-        mergeJSObjects(commonDataObj, additionalDataObj)
->>>>>>> ebc61b02
+        js.Object.assign(additionalDataObj, commonDataObj)
 
       case Expressions.FOLD(_, limit, value, acc, func, _, _) =>
         val additionalDataObj = jObj(
@@ -196,15 +152,7 @@
           "expr"  -> serExpr(expr),
           "cases" -> cases.toJSArray.map(serMatchCase(_, ctxOpt.getOrElse(CompilerContext.empty)))
         )
-<<<<<<< HEAD
-        js.Object.assign(additionalDataObj, commonDataObj)
-=======
-        mergeJSObjects(commonDataObj, additionalDataObj)
-
-      case t => jObj("[not_supported]stringRepr" -> t.toString)
-    }
-  }
->>>>>>> ebc61b02
+        js.Object.assign(additionalDataObj, commonDataObj)
 
       case t => jObj("[not_supported]stringRepr" -> t.toString)
     }
@@ -226,7 +174,6 @@
     )
   }
 
-<<<<<<< HEAD
   def serCtx(ctx: CompilerContext): js.Object = {
     val r = js.Array[js.Dynamic]()
     def addInfo(decl: (String, CompilerContext.PositionedInfo)): Unit =
@@ -239,16 +186,6 @@
     ctx.varDefs.foreach(addInfo)
     ctx.functionDefs.foreach(addInfo)
     r
-=======
-  def serCtx(simpleCtx: Map[String, Pos]): js.Object = {
-    simpleCtx.map { ctxEl =>
-      jObj(
-        "name"     -> ctxEl._1,
-        "posStart" -> ctxEl._2.start,
-        "posEnd"   -> ctxEl._2.end
-      )
-    }.toJSArray
->>>>>>> ebc61b02
   }
 
   def serType(t: Type): js.Object =
@@ -316,8 +253,6 @@
         case CONST_STRING(s)    => jObj("type" -> "STRING", "value" -> s)
         case LET_BLOCK(let, body) =>
           jObj("type" -> "BLOCK", "let" -> jObj("name" -> let.name, "value" -> r(let.value)), "body" -> r(body))
-<<<<<<< HEAD
-=======
         case BLOCK(LET(name, value), body) =>
           jObj("type" -> "BLOCK", "let" -> jObj("name" -> name, "value" -> r(value)), "body" -> r(body))
         case BLOCK(FUNC(name, args, body), nextBody) =>
@@ -326,7 +261,6 @@
             "func" -> jObj("name" -> name, "args" -> args.toJSArray, "body" -> r(body)),
             "body" -> r(nextBody)
           )
->>>>>>> ebc61b02
         case IF(cond, ifTrue, ifFalse) =>
           jObj("type" -> "IF", "condition" -> r(cond), "true" -> r(ifTrue), "false" -> r(ifFalse))
         case REF(key)         => jObj("type" -> "REF", "key" -> key)
