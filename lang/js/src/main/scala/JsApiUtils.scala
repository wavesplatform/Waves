--- conflicted
+++ resolved
@@ -55,19 +55,11 @@
     }
 
     jObj.applyDynamic("apply")(
-<<<<<<< HEAD
       "type"         -> "DAPP",
       "posStart"     -> ast.position.start,
       "posEnd"       -> ast.position.end,
       "decList"      -> ast.decs.map(serDec).toJSArray,
       "annFuncList"  -> ast.fs.map(serAnnFunc).toJSArray
-=======
-      "type"        -> "DAPP",
-      "posStart"    -> ast.position.start,
-      "posEnd"      -> ast.position.end,
-      "decList"     -> ast.decs.map(serDec).toJSArray,
-      "annFuncList" -> ast.fs.map(serAnnFunc).toJSArray
->>>>>>> 8b7d664c
     )
   }
 
