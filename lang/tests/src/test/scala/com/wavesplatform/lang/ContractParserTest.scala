package com.wavesplatform.lang

import com.wavesplatform.lang.Common._
import com.wavesplatform.lang.v1.parser.Expressions.Pos.AnyPos
import com.wavesplatform.lang.v1.parser.Expressions._
import com.wavesplatform.lang.v1.parser.{Expressions, Parser}
import com.wavesplatform.lang.v1.testing.ScriptGenParser
import fastparse.core.Parsed.{Failure, Success}
import org.scalatest.exceptions.TestFailedException
import org.scalatest.{Matchers, PropSpec}
import org.scalatestplus.scalacheck.{ScalaCheckPropertyChecks => PropertyChecks}

class ContractParserTest extends PropSpec with PropertyChecks with Matchers with ScriptGenParser with NoShrink {

  private def parse(x: String): DAPP = Parser.parseContract(x) match {
<<<<<<< HEAD
    case Success(r, _)            =>
      r
=======
    case Success(r, _) => r
>>>>>>> 9698e397
    case e: Failure[Char, String] => catchParseError(x, e)
  }

  private def catchParseError(x: String, e: Failure[Char, String]): Nothing = {
    import e.{index => i}
    println(s"val code1 = new String(Array[Byte](${x.getBytes("UTF-8").mkString(",")}))")
    println(s"""val code2 = "${escapedCode(x)}"""")
    println(s"Can't parse (len=${x.length}): <START>\n$x\n<END>\nError: $e\nPosition ($i): '${x.slice(i, i + 1)}'\nTraced:\n${
      e.extra.traced.fullStack
        .mkString("\n")
    }")
    throw new TestFailedException("Test failed", 0)
  }

  private def escapedCode(s: String): String =
    s.flatMap {
      case '"' => "\\\""
      case '\n' => "\\n"
      case '\r' => "\\r"
      case '\t' => "\\t"
      case x => x.toChar.toString
    }.mkString

  private def cleanOffsets(l: LET): LET =
    l.copy(Pos(0, 0), name = cleanOffsets(l.name), value = cleanOffsets(l.value), types = l.types.map(cleanOffsets(_)))

  private def cleanOffsets[T](p: PART[T]): PART[T] = p match {
    case PART.VALID(_, x) => PART.VALID(AnyPos, x)
    case PART.INVALID(_, x) => PART.INVALID(AnyPos, x)
  }

  private def cleanOffsets(expr: EXPR): EXPR = expr match {
    case x: CONST_LONG => x.copy(position = Pos(0, 0))
    case x: REF => x.copy(position = Pos(0, 0), key = cleanOffsets(x.key))
    case x: CONST_STRING => x.copy(position = Pos(0, 0), value = cleanOffsets(x.value))
    case x: CONST_BYTESTR => x.copy(position = Pos(0, 0), value = cleanOffsets(x.value))
    case x: TRUE => x.copy(position = Pos(0, 0))
    case x: FALSE => x.copy(position = Pos(0, 0))
    case x: BINARY_OP => x.copy(position = Pos(0, 0), a = cleanOffsets(x.a), b = cleanOffsets(x.b))
    case x: IF => x.copy(position = Pos(0, 0), cond = cleanOffsets(x.cond), ifTrue = cleanOffsets(x.ifTrue), ifFalse = cleanOffsets(x.ifFalse))
    case x@BLOCK(_, l: Expressions.LET, _, _, _) => x.copy(position = Pos(0, 0), let = cleanOffsets(l), body = cleanOffsets(x.body))
    case x: FUNCTION_CALL => x.copy(position = Pos(0, 0), name = cleanOffsets(x.name), args = x.args.map(cleanOffsets(_)))
    case _ => throw new NotImplementedError(s"toString for ${expr.getClass.getSimpleName}")
  }

  property("simple 1-annotated function") {
    val code =
      """
        |
        | @Ann(foo)
        | func bar(arg:Baz) = {
        |    3
        | }
        |
        |
        |""".stripMargin
    parse(code) shouldBe DAPP(
      AnyPos,
      List.empty,
      List(
        ANNOTATEDFUNC(
          AnyPos,
          List(Expressions.ANNOTATION(AnyPos, PART.VALID(AnyPos, "Ann"), List(PART.VALID(AnyPos, "foo")))),
          Expressions.FUNC(
            AnyPos,
            PART.VALID(AnyPos, "bar"),
            List((PART.VALID(AnyPos, "arg"), List((PART.VALID(AnyPos, "Baz"), None)))),
            CONST_LONG(AnyPos, 3)
          )
        )
      )
    )
  }

  property("simple 2-annotated function") {
    val code =
      """
        | func foo() = {
        |   true
        | }
        |
        | @Ann(foo)
        | @Ioann(zoo, shazoo)
        | func bar(arg:Baz) = {
        |    3
        | }
        |
        |
        |""".stripMargin
    parse(code) shouldBe DAPP(
      AnyPos,
      List(
        FUNC(
          AnyPos,
          PART.VALID(AnyPos, "foo"),
          List.empty,
          TRUE(AnyPos)
        )
      ),
      List(
        ANNOTATEDFUNC(
          AnyPos,
          List(
            Expressions.ANNOTATION(AnyPos, PART.VALID(AnyPos, "Ann"), List(PART.VALID(AnyPos, "foo"))),
            Expressions.ANNOTATION(AnyPos, PART.VALID(AnyPos, "Ioann"), List(PART.VALID(AnyPos, "zoo"), PART.VALID(AnyPos, "shazoo")))
          ),
          Expressions.FUNC(
            AnyPos,
            PART.VALID(AnyPos, "bar"),
            List((PART.VALID(AnyPos, "arg"), List((PART.VALID(AnyPos, "Baz"), None)))),
            CONST_LONG(AnyPos, 3)
          )
        )
      )
    )
  }

  property("contract script with comment in the beginning") {
    val code =
      """
        | # comment1
        | # comment2
        | func foo() = {
        |    true # comment3
        | }
        | # comment4
        | # comment5
        | @Ann(foo)
        | func bar(arg:Baz) = {
        |    3  # comment6
        | }
        |
        |""".stripMargin
    parse(code) shouldBe DAPP(
      AnyPos,
      List(
        FUNC(
          AnyPos,
          PART.VALID(AnyPos, "foo"),
          List.empty,
          TRUE(AnyPos)
        )
      ),
      List(
        ANNOTATEDFUNC(
          AnyPos,
          List(Expressions.ANNOTATION(AnyPos, PART.VALID(AnyPos, "Ann"), List(PART.VALID(AnyPos, "foo")))),
          Expressions.FUNC(
            AnyPos,
            PART.VALID(AnyPos, "bar"),
            List((PART.VALID(AnyPos, "arg"), List((PART.VALID(AnyPos, "Baz"), None)))),
            CONST_LONG(AnyPos, 3)
          )
        )
      )
    )
  }

  property("functions without body brackets with comments") {
    val code =
      """
        | # comment
        | func foo() = 42 + 42 - 1
        |
        | @Ann(x)
        | func bar(arg:ArgType) = foo() # comment
        | # comment
        | @Ann(y)
        | func baz(arg:ArgType) = if (10 < 15) then true else false
        |
        |""".stripMargin
    parse(code)
  }

  property("parse directives as comments (ignore)") {
    val code =
      """
        | # comment
        | {-# STDLIB_VERSION 3 #-}
        | {-# TEST_TEST 123 #-}
        | # comment
        |
        | @Ann(foo)
        | func bar(arg:Baz) = {
        |    3
        | }
        |
        |
        |""".stripMargin
    parse(code) shouldBe DAPP(
      AnyPos,
      List.empty,
      List(
        ANNOTATEDFUNC(
          AnyPos,
          List(Expressions.ANNOTATION(AnyPos, PART.VALID(AnyPos, "Ann"), List(PART.VALID(AnyPos, "foo")))),
          Expressions.FUNC(
            AnyPos,
            PART.VALID(AnyPos, "bar"),
            List((PART.VALID(AnyPos, "arg"), List((PART.VALID(AnyPos, "Baz"), None)))),
            CONST_LONG(AnyPos, 3)
          )
        )
      )
    )
  }

  property("functions with comment after first body bracket") {
    val code =
      """
        |
        | #@Callable(i)
        | func foo() = 42 + 42 - 1
        |
        | @Ann(x)
        | func bar(arg:ArgType) = { # more comments
        |   foo() # comment
        | }
        |
        |""".stripMargin
    parse(code)
  }

  property("contract with comments in different places") {
    val code =
      """
        | # comment
        | {-# STDLIB_VERSION 3 #-} # comment
        | {-# TEST_TEST 123 #-} # comment
        | # comment
        | # comment # comment
        | func foo1 # comment
        | ( # comment
        | ) # comment
        | = 42 + 42 - 1 # comment
        | # comment
        | @Callable(i) # comment
        | func foo # comment
        | ( # comment
        | ) # comment
        | = 42 + 42 - 1 # comment
        | # comment
        | @Ann # comment
        | (  # comment
        | x  # comment
        | )  # comment
        | func bar # comment
        | ( # comment
        | arg:ArgType, # comment
        | arg2:ArgType # comment
        | ) # comment
        | = { # more comments
        |   foo() # comment
        | } # comment
        | # comment
        |""".stripMargin
    parse(code)
  }

  property("disallow function declarations after annotated funcions.") {
    val code =
      """
        | # comment
        | {-# STDLIB_VERSION 3 #-}
        | {-# TEST_TEST 123 #-}
        | # comment
        |
        | @Ann(foo)
        | func bar(arg:Baz) = {
        |    3
        | }
        |
        | func baz(arg:Int) = {
        |    4
        | }
        |""".stripMargin
    Parser.parseContract(code).toString.contains("Local functions should be defined before @Callable one") shouldBe true
  }

  property("disallow value declarations after annotated funcions.") {
    val code =
      """
        | # comment
        | {-# STDLIB_VERSION 3 #-}
        | {-# TEST_TEST 123 #-}
        | # comment
        |
        | @Ann(foo)
        | func bar(arg:Baz) = {
        |    3
        | }
        |
        | let baz = 4
        |
        |""".stripMargin
    Parser.parseContract(code).toString.contains("Local functions should be defined before @Callable one") shouldBe true
  }
<<<<<<< HEAD

  property("V4 - new result after let") {
    val code =
      """{-# STDLIB_VERSION 4 #-}
        |{-# CONTENT_TYPE DAPP #-}
        |{-# SCRIPT_TYPE ACCOUNT #-}
        |
        |@Callable(inv)
        |func paySelf(asset: String) = {
        |  let id = asset.someFunc()
        |  [IntEntry("key", 1)]
        |}
        |""".stripMargin
    parse(code)
  }

=======
>>>>>>> 9698e397
}<|MERGE_RESOLUTION|>--- conflicted
+++ resolved
@@ -13,12 +13,7 @@
 class ContractParserTest extends PropSpec with PropertyChecks with Matchers with ScriptGenParser with NoShrink {
 
   private def parse(x: String): DAPP = Parser.parseContract(x) match {
-<<<<<<< HEAD
-    case Success(r, _)            =>
-      r
-=======
-    case Success(r, _) => r
->>>>>>> 9698e397
+    case Success(r, _)            => r
     case e: Failure[Char, String] => catchParseError(x, e)
   }
 
@@ -316,7 +311,6 @@
         |""".stripMargin
     Parser.parseContract(code).toString.contains("Local functions should be defined before @Callable one") shouldBe true
   }
-<<<<<<< HEAD
 
   property("V4 - new result after let") {
     val code =
@@ -333,6 +327,4 @@
     parse(code)
   }
 
-=======
->>>>>>> 9698e397
 }