package com.wavesplatform.lang.v1.estimator

import com.wavesplatform.lang.directives.values.V3
import com.wavesplatform.lang.utils.functionCosts
import com.wavesplatform.lang.v1.FunctionHeader
import com.wavesplatform.lang.v1.FunctionHeader.User
import com.wavesplatform.lang.v1.compiler.Terms._
import com.wavesplatform.lang.v1.estimator.v2.ScriptEstimatorV2
import com.wavesplatform.lang.v1.estimator.v3.ScriptEstimatorV3
import com.wavesplatform.test._

class RecursiveFunctionTest
    extends ScriptEstimatorTestBase(
      ScriptEstimatorV1,
      ScriptEstimatorV2,
<<<<<<< HEAD
      ScriptEstimatorV3(overhead = true),
      ScriptEstimatorV3(overhead = false)
    ) {

=======
      ScriptEstimatorV3(fixOverflow = true),
      ScriptEstimatorV3(fixOverflow = false)
    ) {
>>>>>>> c0e79db2
  property("recursive func block") {
    val expr = BLOCK(
      FUNC("x", List.empty, FUNCTION_CALL(FunctionHeader.User("y"), List.empty)),
      BLOCK(FUNC("y", List.empty, FUNCTION_CALL(FunctionHeader.User("x"), List.empty)), FUNCTION_CALL(FunctionHeader.User("y"), List.empty))
    )
    estimate(customFunctionCosts, expr) shouldBe Symbol("left")
  }

  property("overlapped func with recursion") {
    val expr =
      BLOCK(
        FUNC(
          "f",
          Nil,
          BLOCK(
            FUNC("g", Nil, FUNCTION_CALL(User("f"), Nil)),
            BLOCK(
              FUNC(
                "f",
                Nil,
                BLOCK(
                  FUNC("f", Nil, FUNCTION_CALL(User("g"), Nil)),
                  FUNCTION_CALL(User("f"), Nil)
                )
              ),
              FUNCTION_CALL(User("f"), Nil)
            )
          )
        ),
        FUNCTION_CALL(User("f"), Nil)
      )

    estimate(functionCosts(V3), expr) shouldBe Symbol("left")
  }

  property("actual recursion which tricks unfixed estimators") {
    /*
        func a1() = true
        func a1() = if (a1()) then a1() else a1()

        a1()
    */
    val expr = BLOCK(
      FUNC("a1", Nil, CONST_BOOLEAN(true)),
      BLOCK(
        FUNC("a1", Nil, IF(FUNCTION_CALL(User("a1"), Nil), FUNCTION_CALL(User("a1"), Nil), FUNCTION_CALL(User("a1"), Nil))),
        FUNCTION_CALL(User("a1"), Nil)
      )
    )

    ScriptEstimatorV3(false)(Set.empty, Map.empty, expr) shouldBe Right(3)
    ScriptEstimatorV3(true)(Set.empty, Map.empty, expr) should produce("shadows preceding declaration")
  }
}<|MERGE_RESOLUTION|>--- conflicted
+++ resolved
@@ -13,16 +13,12 @@
     extends ScriptEstimatorTestBase(
       ScriptEstimatorV1,
       ScriptEstimatorV2,
-<<<<<<< HEAD
-      ScriptEstimatorV3(overhead = true),
-      ScriptEstimatorV3(overhead = false)
+      ScriptEstimatorV3(fixOverflow = true, overhead = true),
+      ScriptEstimatorV3(fixOverflow = true, overhead = false),
+      ScriptEstimatorV3(fixOverflow = false, overhead = true),
+      ScriptEstimatorV3(fixOverflow = false, overhead = false),
     ) {
 
-=======
-      ScriptEstimatorV3(fixOverflow = true),
-      ScriptEstimatorV3(fixOverflow = false)
-    ) {
->>>>>>> c0e79db2
   property("recursive func block") {
     val expr = BLOCK(
       FUNC("x", List.empty, FUNCTION_CALL(FunctionHeader.User("y"), List.empty)),
