package com.wavesplatform.lang

import com.wavesplatform.common.state.ByteStr
import com.wavesplatform.lang.Common._
import com.wavesplatform.lang.v1.parser.BinaryOperation._
import com.wavesplatform.lang.v1.parser.Expressions.Pos.AnyPos
import com.wavesplatform.lang.v1.parser.Expressions._
import com.wavesplatform.lang.v1.parser.{BinaryOperation, Expressions, Parser}
import com.wavesplatform.lang.v1.testing.ScriptGenParser
import fastparse.Parsed.{Failure, Success}
import org.scalacheck.Gen
import org.scalatest.exceptions.TestFailedException
import org.scalatest.{Matchers, PropSpec}
import org.scalatestplus.scalacheck.{ScalaCheckPropertyChecks => PropertyChecks}
import scorex.util.encode.{Base58 => ScorexBase58}

class ScriptParserTest extends PropSpec with PropertyChecks with Matchers with ScriptGenParser with NoShrink {

  private def parse(x: String): EXPR = Parser.parseExpr(x) match {
<<<<<<< HEAD
    case Success(r, _)    => r
    case Failure(a, b, e) =>
      import scala.reflect.runtime.universe._
      throw new TestFailedException(s"Test failed for script ${Literal(Constant(x))}: ${(a,b,e)}", 0)
=======
    case Success(r, _)      => r
    case f@Failure(_, _, _) => throw new TestFailedException(f.msg, 0)
>>>>>>> 2eec55bd
  }

  private def cleanOffsets(l: LET): LET =
    l.copy(Pos(0, 0), name = cleanOffsets(l.name), value = cleanOffsets(l.value)) // , types = l.types.map(cleanOffsets(_))

  private def cleanOffsets[T](p: PART[T]): PART[T] = p match {
    case PART.VALID(_, x)   => PART.VALID(AnyPos, x)
    case PART.INVALID(_, x) => PART.INVALID(AnyPos, x)
  }

  private def cleanOffsets(expr: EXPR): EXPR = expr match {
    case x: CONST_LONG                             => x.copy(position = Pos(0, 0))
    case x: REF                                    => x.copy(position = Pos(0, 0), key = cleanOffsets(x.key))
    case x: CONST_STRING                           => x.copy(position = Pos(0, 0), value = cleanOffsets(x.value))
    case x: CONST_BYTESTR                          => x.copy(position = Pos(0, 0), value = cleanOffsets(x.value))
    case x: TRUE                                   => x.copy(position = Pos(0, 0))
    case x: FALSE                                  => x.copy(position = Pos(0, 0))
    case x: BINARY_OP                              => x.copy(position = Pos(0, 0), a = cleanOffsets(x.a), b = cleanOffsets(x.b))
    case x: IF                                     => x.copy(position = Pos(0, 0), cond = cleanOffsets(x.cond), ifTrue = cleanOffsets(x.ifTrue), ifFalse = cleanOffsets(x.ifFalse))
    case x @ BLOCK(_, l: Expressions.LET, _, _, _) => x.copy(position = Pos(0, 0), let = cleanOffsets(l), body = cleanOffsets(x.body))
    case x: FUNCTION_CALL                          => x.copy(position = Pos(0, 0), name = cleanOffsets(x.name), args = x.args.map(cleanOffsets(_)))
    case _                                         => throw new NotImplementedError(s"toString for ${expr.getClass.getSimpleName}")
  }

  private def genElementCheck(gen: Gen[EXPR]): Unit = {
    val testGen: Gen[(EXPR, String)] = for {
      expr <- gen
      str  <- toString(expr)
    } yield (expr, str)

    forAll(testGen) {
      case (expr, str) =>
        withClue(str) {
          cleanOffsets(parse(str)) shouldBe expr
        }
    }
  }

  private def multiLineExprTests(tests: (String, Gen[EXPR])*): Unit = tests.foreach {
    case (label, gen) =>
      property(s"multiline expressions: $label") {
        genElementCheck(gen)
      }
  }

  private val gas = 50
  multiLineExprTests(
    "CONST_LONG" -> CONST_LONGgen.map(_._1),
    "STR"        -> STRgen,
    "REF"        -> REFgen,
    "BOOL"       -> BOOLgen(gas).map(_._1),
    "SUM"        -> SUMgen(gas).map(_._1),
    "EQ"         -> EQ_INTgen(gas).map(_._1),
    "INT"        -> INTGen(gas).map(_._1),
    "GE"         -> GEgen(gas).map(_._1),
    "GT"         -> GTgen(gas).map(_._1),
    "AND"        -> ANDgen(gas).map(_._1),
    "OR"         -> ORgen(gas).map(_._1),
    "BLOCK"      -> BLOCKgen(gas)
  )

  property("priority in binary expressions") {
    parse("1 == 0 || 3 == 2") shouldBe BINARY_OP(
      AnyPos,
      BINARY_OP(AnyPos, CONST_LONG(AnyPos, 1), EQ_OP, CONST_LONG(AnyPos, 0)),
      OR_OP,
      BINARY_OP(AnyPos, CONST_LONG(AnyPos, 3), EQ_OP, CONST_LONG(AnyPos, 2))
    )
    parse("3 + 2 > 2 + 1") shouldBe BINARY_OP(
      AnyPos,
      BINARY_OP(AnyPos, CONST_LONG(AnyPos, 3), SUM_OP, CONST_LONG(AnyPos, 2)),
      GT_OP,
      BINARY_OP(AnyPos, CONST_LONG(AnyPos, 2), SUM_OP, CONST_LONG(AnyPos, 1))
    )
    parse("1 >= 0 || 3 > 2") shouldBe BINARY_OP(
      AnyPos,
      BINARY_OP(AnyPos, CONST_LONG(AnyPos, 1), GE_OP, CONST_LONG(AnyPos, 0)),
      OR_OP,
      BINARY_OP(AnyPos, CONST_LONG(AnyPos, 3), GT_OP, CONST_LONG(AnyPos, 2))
    )
  }

  property("bytestr expressions") {
    parse("false || sigVerify(base58'333', base58'222', base58'111')") shouldBe BINARY_OP(
      AnyPos,
      FALSE(AnyPos),
      OR_OP,
      FUNCTION_CALL(
        AnyPos,
        PART.VALID(AnyPos, "sigVerify"),
        List(
          CONST_BYTESTR(AnyPos, PART.VALID(AnyPos, ByteStr(ScorexBase58.decode("333").get))),
          CONST_BYTESTR(AnyPos, PART.VALID(AnyPos, ByteStr(ScorexBase58.decode("222").get))),
          CONST_BYTESTR(AnyPos, PART.VALID(AnyPos, ByteStr(ScorexBase58.decode("111").get)))
        )
      )
    )
  }

  property("valid non-empty base58 definition") {
    parse("base58'bQbp'") shouldBe CONST_BYTESTR(AnyPos, PART.VALID(AnyPos, ByteStr("foo".getBytes("UTF-8"))))
  }

  property("valid empty base58 definition") {
    parse("base58''") shouldBe CONST_BYTESTR(AnyPos, PART.VALID(AnyPos, ByteStr.empty))
  }

  property("invalid base58 definition") {
    parse("base58' bQbp'") shouldBe CONST_BYTESTR(AnyPos, PART.INVALID(AnyPos, "can't parse Base58 string"))
  }

  property("valid non-empty base64 definition") {
    parse("base64'TElLRQ=='") shouldBe CONST_BYTESTR(AnyPos, PART.VALID(AnyPos, ByteStr("LIKE".getBytes("UTF-8"))))
  }

  property("valid empty base64 definition") {
    parse("base64''") shouldBe CONST_BYTESTR(AnyPos, PART.VALID(AnyPos, ByteStr.empty))
  }

  property("invalid base64 definition") {
    parse("base64'mid-size'") shouldBe CONST_BYTESTR(AnyPos, PART.INVALID(AnyPos, "can't parse Base64 string"))
  }

  property("valid empty base16 definition") {
    parse("base16''") shouldBe CONST_BYTESTR(AnyPos, PART.VALID(AnyPos, ByteStr.empty))
  }

  property("valid non-empty base16 definition") {
    parse("base16'0123456789abcdef123456789ABCDEF0ABCDEFfabcde'") shouldBe
      CONST_BYTESTR(
        AnyPos,
        PART.VALID(
          AnyPos,
          ByteStr(
            Array[Short](0x01, 0x23, 0x45, 0x67, 0x89, 0xab, 0xcd, 0xef, 0x12, 0x34, 0x56, 0x78, 0x9A, 0xBC, 0xDE, 0xF0, 0xAB, 0xCD, 0xEF, 0xfa, 0xbc,
              0xde).map(_.toByte)
          )
        )
      )
  }

  property("invalid base16 definition") {
    parse("base16'mid-size'") shouldBe CONST_BYTESTR(Pos(0, 16), PART.INVALID(Pos(8, 15), "Unrecognized character: m"), None)
    parse("base16'123'") shouldBe CONST_BYTESTR(Pos(0, 11), PART.INVALID(Pos(8, 10), "Invalid input length 3"))
  }

  property("literal too long") {
    import Global.MaxLiteralLength
    val longLiteral = "A" * (MaxLiteralLength + 1)
    val to          = 8 + MaxLiteralLength
    parse(s"base58'$longLiteral'") shouldBe
      CONST_BYTESTR(Pos(0, to + 1), PART.INVALID(Pos(8, to), s"base58Decode input exceeds $MaxLiteralLength"))
  }

  property("string is consumed fully") {
    parse(""" "   fooo    bar" """) shouldBe CONST_STRING(Pos(1, 17), PART.VALID(Pos(2, 16), "   fooo    bar"))
  }

  property("string literal with unicode chars") {
    val stringWithUnicodeChars = "❤✓☀★☂♞☯☭☢€☎∞❄♫\u20BD"

    parse(
      s"""
         |
         | "$stringWithUnicodeChars"
         |
       """.stripMargin
    ) shouldBe CONST_STRING(Pos(3, 20), PART.VALID(Pos(4, 19), stringWithUnicodeChars))
  }

  property("string literal with unicode chars in language") {
    parse("\"\\u1234\"") shouldBe CONST_STRING(Pos(0, 8), PART.VALID(Pos(1, 7), "ሴ"))
  }

  property("should parse invalid unicode symbols") {
    parse("\"\\uqwer\"") shouldBe CONST_STRING(
      AnyPos,
      PART.INVALID(AnyPos, "can't parse 'qwer' as HEX string in '\\uqwer'")
    )
  }

  property("should parse incomplete unicode symbol definition") {
    parse("\"\\u12 test\"") shouldBe CONST_STRING(AnyPos, PART.INVALID(AnyPos, "incomplete UTF-8 symbol definition: '\\u12'"))
    parse("\"\\u\"") shouldBe CONST_STRING(AnyPos, PART.INVALID(AnyPos, "incomplete UTF-8 symbol definition: '\\u'"))
  }

  property("string literal with special symbols") {
    parse("\"\\t\\n\\r\\\\\\\"\"") shouldBe CONST_STRING(AnyPos, PART.VALID(AnyPos, "\t\n\r\\\""))
  }

  property("should parse invalid special symbols") {
    parse("\"\\ test\"") shouldBe CONST_STRING(AnyPos, PART.INVALID(AnyPos, "unknown escaped symbol: '\\ '. The valid are \b, \f, \n, \r, \t"))
  }

  property("block: multiline without ;") {
    val s =
      """let q = 1
        |c""".stripMargin
    parse(s) shouldBe BLOCK(
      AnyPos,
      LET(AnyPos, PART.VALID(AnyPos, "q"), CONST_LONG(AnyPos, 1)),
      REF(AnyPos, PART.VALID(AnyPos, "c"))
    )
  }

  property("block: func") {
    val s =
      """func q(x: Int, y: Boolean) = { 42 }
        |c""".stripMargin
    parse(s) shouldBe BLOCK(
      AnyPos,
      FUNC(
        AnyPos,
        PART.VALID(AnyPos, "q"),
        Seq((PART.VALID(AnyPos, "x"), Seq((PART.VALID(AnyPos, "Int"), None))), (PART.VALID(AnyPos, "y"), Seq((PART.VALID(AnyPos, "Boolean"), None)))),
        CONST_LONG(AnyPos, 42)
      ),
      REF(AnyPos, PART.VALID(AnyPos, "c"))
    )
  }

  property("block: func with union") {
    val s =
      """func q(x: Int | String) = { 42 }
        |c""".stripMargin
    parse(s) shouldBe BLOCK(
      AnyPos,
      FUNC(
        AnyPos,
        PART.VALID(AnyPos, "q"),
        Seq((PART.VALID(AnyPos, "x"), Seq((PART.VALID(AnyPos, "Int"), None), (PART.VALID(AnyPos, "String"), None)))),
        CONST_LONG(AnyPos, 42)
      ),
      REF(AnyPos, PART.VALID(AnyPos, "c"))
    )
  }

  property("block: multiline with ; at end of let") {
    val s =
      """let q = 1;
        |c""".stripMargin
    parse(s) shouldBe BLOCK(
      AnyPos,
      LET(AnyPos, PART.VALID(AnyPos, "q"), CONST_LONG(AnyPos, 1)),
      REF(AnyPos, PART.VALID(AnyPos, "c"))
    )
  }

  property("block: multiline with ; at start of body") {
    val s =
      """let q = 1
        |; c""".stripMargin
    parse(s) shouldBe BLOCK(
      AnyPos,
      LET(AnyPos, PART.VALID(AnyPos, "q"), CONST_LONG(AnyPos, 1)),
      REF(AnyPos, PART.VALID(AnyPos, "c"))
    )
  }

  property("block: oneline") {
    val s = "let q = 1; c"
    parse(s) shouldBe BLOCK(
      AnyPos,
      LET(AnyPos, PART.VALID(AnyPos, "q"), CONST_LONG(AnyPos, 1)),
      REF(AnyPos, PART.VALID(AnyPos, "c"))
    )
  }

  property("block: invalid") {
    val s = "let q = 1 c"
    parse(s) shouldBe BLOCK(
      AnyPos,
      LET(AnyPos, PART.VALID(AnyPos, "q"), CONST_LONG(AnyPos, 1)),
      INVALID(AnyPos, "expected ';'")
    )
  }

  property("should parse a binary operation with block operand") {
    val script =
      """let x = a &&
        |let y = 1
        |true
        |true""".stripMargin

    parse(script) shouldBe BLOCK(
      AnyPos,
      LET(
        AnyPos,
        PART.VALID(AnyPos, "x"),
        BINARY_OP(
          AnyPos,
          REF(AnyPos, PART.VALID(AnyPos, "a")),
          AND_OP,
          BLOCK(AnyPos, LET(AnyPos, PART.VALID(AnyPos, "y"), CONST_LONG(AnyPos, 1)), TRUE(AnyPos))
        )
      ),
      TRUE(AnyPos)
    )
  }

  property("reserved keywords are invalid variable names in block: if") {
    val script =
      s"""let if = 1
         |true""".stripMargin
    parse(script) shouldBe BLOCK(
      AnyPos,
      LET(AnyPos, PART.INVALID(AnyPos, "keywords are restricted: if"), CONST_LONG(AnyPos, 1)),
      TRUE(AnyPos)
    )
  }

  property("reserved keywords are invalid variable names in block: let") {
    val script =
      s"""let let = 1
         |true""".stripMargin
    parse(script) shouldBe BLOCK(
      AnyPos,
      LET(AnyPos, PART.INVALID(AnyPos, "keywords are restricted: let"), CONST_LONG(AnyPos, 1)),
      TRUE(AnyPos)
    )
  }

  List("then", "else", "true").foreach { keyword =>
    property(s"reserved keywords are invalid variable names in block: $keyword") {
      val script =
        s"""let ${keyword.padTo(4, " ").mkString} = 1
           |true""".stripMargin
      parse(script) shouldBe BLOCK(
        AnyPos,
        LET(AnyPos, PART.INVALID(AnyPos, s"keywords are restricted: $keyword"), CONST_LONG(AnyPos, 1)),
        TRUE(AnyPos)
      )
    }
  }

  property("reserved keywords are invalid variable names in block: false") {
    val script =
      s"""let false = 1
         |true""".stripMargin
    parse(script) shouldBe BLOCK(
      AnyPos,
      LET(AnyPos, PART.INVALID(AnyPos, "keywords are restricted: false"), CONST_LONG(AnyPos, 1)),
      TRUE(AnyPos)
    )
  }

  property("reserved keywords are invalid variable names in expr: let") {
    val script = "let + 1"
    parse(script) shouldBe BLOCK(
      AnyPos,
      LET(AnyPos, PART.INVALID(AnyPos, "expected a variable's name"), INVALID(AnyPos, "expected a value")),
      INVALID(AnyPos, "expected ';'")
    )
  }

  property("reserved keywords are invalid variable names in expr: if") {
    val script = "if + 1"
    parse(script) shouldBe BINARY_OP(
      AnyPos,
      IF(AnyPos, INVALID(AnyPos, "expected a condition"), INVALID(AnyPos, "expected a true branch"), INVALID(AnyPos, "expected a false branch")),
      BinaryOperation.SUM_OP,
      CONST_LONG(AnyPos, 1)
    )
  }

  property("reserved keywords are invalid variable names in expr: then") {
    val script = "then + 1"
    parse(script) shouldBe BINARY_OP(
      AnyPos,
      IF(
        AnyPos,
        INVALID(AnyPos, "expected a condition"),
        INVALID(AnyPos, "expected a true branch's expression"),
        INVALID(AnyPos, "expected a false branch")
      ),
      BinaryOperation.SUM_OP,
      CONST_LONG(AnyPos, 1)
    )
  }

  property("reserved keywords are invalid variable names in expr: else") {
    val script = "else + 1"
    parse(script) shouldBe BINARY_OP(
      AnyPos,
      IF(
        AnyPos,
        INVALID(AnyPos, "expected a condition"),
        INVALID(AnyPos, "expected a true branch"),
        INVALID(AnyPos, "expected a false branch's expression")
      ),
      BinaryOperation.SUM_OP,
      CONST_LONG(AnyPos, 1)
    )
  }

  property("multisig sample") {
    val script =
      """
        |
        |let A = base58'PK1PK1PK1PK1PK1'
        |let B = base58'PK2PK2PK2PK2PK2'
        |let C = base58'PK3PK3PK3PK3PK3'
        |
        |let W = tx.bodyBytes
        |let P = tx.PROOF
        |let V = sigVerify(W,P,A)
        |
        |let AC = if(V) then 1 else 0
        |let BC = if(sigVerify(tx.bodyBytes,tx.PROOF,B)) then 1 else 0
        |let CC = if(sigVerify(tx.bodyBytes,tx.PROOF,C)) then 1 else 0
        |
        | AC + BC+ CC >= 2
        |
      """.stripMargin
    parse(script) // gets parsed, but later will fail on type check!
  }

  property("function call") {
    parse("FOO(1,2)".stripMargin) shouldBe FUNCTION_CALL(AnyPos, PART.VALID(AnyPos, "FOO"), List(CONST_LONG(AnyPos, 1), CONST_LONG(AnyPos, 2)))
    parse("FOO(X)".stripMargin) shouldBe FUNCTION_CALL(AnyPos, PART.VALID(AnyPos, "FOO"), List(REF(AnyPos, PART.VALID(AnyPos, "X"))))
  }

  property("isDefined") {
    parse("isDefined(X)") shouldBe FUNCTION_CALL(AnyPos, PART.VALID(AnyPos, "isDefined"), List(REF(AnyPos, PART.VALID(AnyPos, "X"))))
  }

  property("extract") {
    parse("if(isDefined(X)) then extract(X) else Y") shouldBe IF(
      AnyPos,
      FUNCTION_CALL(AnyPos, PART.VALID(AnyPos, "isDefined"), List(REF(AnyPos, PART.VALID(AnyPos, "X")))),
      FUNCTION_CALL(AnyPos, PART.VALID(AnyPos, "extract"), List(REF(AnyPos, PART.VALID(AnyPos, "X")))),
      REF(AnyPos, PART.VALID(AnyPos, "Y"))
    )
  }

  property("getter: spaces from left") {
    parse("xxx  .yyy") shouldBe GETTER(AnyPos, REF(AnyPos, PART.VALID(AnyPos, "xxx")), PART.VALID(AnyPos, "yyy"))
  }

  property("getter: spaces from right") {
    parse("xxx.  yyy") shouldBe GETTER(AnyPos, REF(AnyPos, PART.VALID(AnyPos, "xxx")), PART.VALID(AnyPos, "yyy"))
  }

  property("getter: no spaces") {
    parse("xxx.yyy") shouldBe GETTER(AnyPos, REF(AnyPos, PART.VALID(AnyPos, "xxx")), PART.VALID(AnyPos, "yyy"))
  }

  property("getter on function result") {
    parse("xxx(yyy).zzz") shouldBe GETTER(
      AnyPos,
      FUNCTION_CALL(AnyPos, PART.VALID(AnyPos, "xxx"), List(REF(AnyPos, PART.VALID(AnyPos, "yyy")))),
      PART.VALID(AnyPos, "zzz")
    )
  }

  property("getter on round braces") {
    parse("(xxx(yyy)).zzz") shouldBe GETTER(
      AnyPos,
      FUNCTION_CALL(AnyPos, PART.VALID(AnyPos, "xxx"), List(REF(AnyPos, PART.VALID(AnyPos, "yyy")))),
      PART.VALID(AnyPos, "zzz")
    )
  }

  property("getter on curly braces") {
    parse("{xxx(yyy)}.zzz") shouldBe GETTER(
      AnyPos,
      FUNCTION_CALL(AnyPos, PART.VALID(AnyPos, "xxx"), List(REF(AnyPos, PART.VALID(AnyPos, "yyy")))),
      PART.VALID(AnyPos, "zzz")
    )
  }

  property("getter on block") {
    parse(
      """{
        |  let yyy = aaa(bbb)
        |  xxx(yyy)
        |}.zzz""".stripMargin
    ) shouldBe GETTER(
      AnyPos,
      BLOCK(
        AnyPos,
        LET(
          AnyPos,
          PART.VALID(AnyPos, "yyy"),
          FUNCTION_CALL(AnyPos, PART.VALID(AnyPos, "aaa"), List(REF(AnyPos, PART.VALID(AnyPos, "bbb"))))
        ),
        FUNCTION_CALL(AnyPos, PART.VALID(AnyPos, "xxx"), List(REF(AnyPos, PART.VALID(AnyPos, "yyy"))))
      ),
      PART.VALID(AnyPos, "zzz")
    )
  }

  property("multiple getters") {
    parse("x.y.z") shouldBe GETTER(AnyPos, GETTER(AnyPos, REF(AnyPos, PART.VALID(AnyPos, "x")), PART.VALID(AnyPos, "y")), PART.VALID(AnyPos, "z"))
  }

  property("array accessor") {
    parse("x[0]") shouldBe FUNCTION_CALL(AnyPos, PART.VALID(AnyPos, "getElement"), List(REF(AnyPos, PART.VALID(AnyPos, "x")), CONST_LONG(AnyPos, 0)))
  }

  property("multiple array accessors") {
    parse("x[0][1]") shouldBe FUNCTION_CALL(
      AnyPos,
      PART.VALID(AnyPos, "getElement"),
      List(
        FUNCTION_CALL(AnyPos, PART.VALID(AnyPos, "getElement"), List(REF(AnyPos, PART.VALID(AnyPos, "x")), CONST_LONG(AnyPos, 0))),
        CONST_LONG(AnyPos, 1)
      )
    )
  }

  property("accessor and getter") {
    parse("x[0].y") shouldBe GETTER(
      AnyPos,
      FUNCTION_CALL(AnyPos, PART.VALID(AnyPos, "getElement"), List(REF(AnyPos, PART.VALID(AnyPos, "x")), CONST_LONG(AnyPos, 0))),
      PART.VALID(AnyPos, "y")
    )
  }

  property("getter and accessor") {
    parse("x.y[0]") shouldBe FUNCTION_CALL(
      AnyPos,
      PART.VALID(AnyPos, "getElement"),
      List(
        GETTER(AnyPos, REF(AnyPos, PART.VALID(AnyPos, "x")), PART.VALID(AnyPos, "y")),
        CONST_LONG(AnyPos, 0)
      )
    )
  }

  property("function call and accessor") {
    parse("x(y)[0]") shouldBe FUNCTION_CALL(
      AnyPos,
      PART.VALID(AnyPos, "getElement"),
      List(
        FUNCTION_CALL(AnyPos, PART.VALID(AnyPos, "x"), List(REF(AnyPos, PART.VALID(AnyPos, "y")))),
        CONST_LONG(AnyPos, 0)
      )
    )
  }

  property("braces in block's let and body") {
    val text =
      """let a = (foo)
        |(bar)""".stripMargin
    parse(text) shouldBe BLOCK(
      AnyPos,
      LET(AnyPos, PART.VALID(AnyPos, "a"), REF(AnyPos, PART.VALID(AnyPos, "foo"))),
      REF(AnyPos, PART.VALID(AnyPos, "bar"))
    )
  }

  property("crypto functions: sha256") {
    val text        = "❤✓☀★☂♞☯☭☢€☎∞❄♫\u20BD=test message"
    val encodedText = ScorexBase58.encode(text.getBytes("UTF-8"))

    parse(s"sha256(base58'$encodedText')".stripMargin) shouldBe
      FUNCTION_CALL(
        Pos(0, 96),
        PART.VALID(Pos(0, 6), "sha256"),
        List(CONST_BYTESTR(Pos(7, 95), PART.VALID(Pos(15, 94), ByteStr(text.getBytes("UTF-8")))))
      )
  }

  property("crypto functions: blake2b256") {
    val text        = "❤✓☀★☂♞☯☭☢€☎∞❄♫\u20BD=test message"
    val encodedText = ScorexBase58.encode(text.getBytes("UTF-8"))

    parse(s"blake2b256(base58'$encodedText')".stripMargin) shouldBe
      FUNCTION_CALL(AnyPos, PART.VALID(AnyPos, "blake2b256"), List(CONST_BYTESTR(AnyPos, PART.VALID(AnyPos, ByteStr(text.getBytes("UTF-8"))))))
  }

  property("crypto functions: keccak256") {
    val text        = "❤✓☀★☂♞☯☭☢€☎∞❄♫\u20BD=test message"
    val encodedText = ScorexBase58.encode(text.getBytes("UTF-8"))

    parse(s"keccak256(base58'$encodedText')".stripMargin) shouldBe
      FUNCTION_CALL(AnyPos, PART.VALID(AnyPos, "keccak256"), List(CONST_BYTESTR(AnyPos, PART.VALID(AnyPos, ByteStr(text.getBytes("UTF-8"))))))
  }

  property("should parse a binary operation without a second operand") {
    val script = "a &&"
    parse(script) shouldBe BINARY_OP(
      AnyPos,
      REF(AnyPos, PART.VALID(AnyPos, "a")),
      AND_OP,
      INVALID(AnyPos, "expected a second operator")
    )
  }

  property("simple matching") {
    val code =
      """match tx {
        |  case a: TypeA => 0
        |  case b: TypeB => 1
        |}""".stripMargin
    parse(code) shouldBe MATCH(
      AnyPos,
      REF(AnyPos, PART.VALID(AnyPos, "tx")),
      List(
        MATCH_CASE(AnyPos, Some(PART.VALID(AnyPos, "a")), List(PART.VALID(AnyPos, "TypeA")), CONST_LONG(AnyPos, 0)),
        MATCH_CASE(AnyPos, Some(PART.VALID(AnyPos, "b")), List(PART.VALID(AnyPos, "TypeB")), CONST_LONG(AnyPos, 1))
      )
    )
  }

  property("multiple union type matching") {
    val code =
      """match tx {
        |  case txa: TypeA => 0
        |  case underscore : TypeB | TypeC => 1
        |}""".stripMargin
    parse(code) shouldBe MATCH(
      AnyPos,
      REF(AnyPos, PART.VALID(AnyPos, "tx")),
      List(
        MATCH_CASE(AnyPos, Some(PART.VALID(AnyPos, "txa")), List(PART.VALID(AnyPos, "TypeA")), CONST_LONG(AnyPos, 0)),
        MATCH_CASE(
          AnyPos,
          Some(PART.VALID(AnyPos, "underscore")),
          List(PART.VALID(AnyPos, "TypeB"), PART.VALID(AnyPos, "TypeC")),
          CONST_LONG(AnyPos, 1)
        )
      )
    )
  }

  property("matching expression") {
    val code =
      """match foo(x) + bar {
        |  case x:TypeA => 0
        |  case y:TypeB | TypeC => 1
        |}""".stripMargin
    parse(code) shouldBe MATCH(
      AnyPos,
      BINARY_OP(
        AnyPos,
        FUNCTION_CALL(AnyPos, PART.VALID(AnyPos, "foo"), List(REF(AnyPos, PART.VALID(AnyPos, "x")))),
        BinaryOperation.SUM_OP,
        REF(AnyPos, PART.VALID(AnyPos, "bar"))
      ),
      List(
        MATCH_CASE(AnyPos, Some(PART.VALID(AnyPos, "x")), List(PART.VALID(AnyPos, "TypeA")), CONST_LONG(AnyPos, 0)),
        MATCH_CASE(AnyPos, Some(PART.VALID(AnyPos, "y")), List(PART.VALID(AnyPos, "TypeB"), PART.VALID(AnyPos, "TypeC")), CONST_LONG(AnyPos, 1))
      )
    )
  }

  property("pattern matching - allow shadowing") {
    val code =
      """match p {
        |  case p: PointA | PointB => true
        |  case _ => false
        |}""".stripMargin
    parse(code) shouldBe MATCH(
      AnyPos,
      REF(AnyPos, PART.VALID(AnyPos, "p")),
      List(
        MATCH_CASE(
          AnyPos,
          Some(PART.VALID(AnyPos, "p")),
          List(PART.VALID(AnyPos, "PointA"), PART.VALID(AnyPos, "PointB")),
          TRUE(AnyPos)
        ),
        MATCH_CASE(
          AnyPos,
          None,
          List.empty,
          FALSE(AnyPos)
        )
      )
    )
  }

  property("pattern matching with valid case, but no type is defined") {
    parse("match tx { case x => 1 } ") shouldBe MATCH(
      AnyPos,
      REF(AnyPos, PART.VALID(AnyPos, "tx")),
      List(
        MATCH_CASE(
          AnyPos,
          Some(PART.VALID(AnyPos, "x")),
          List.empty,
          CONST_LONG(AnyPos, 1)
        )
      )
    )
  }

  property("pattern matching with valid case, placeholder instead of variable name") {
    parse("match tx { case  _:TypeA => 1 } ") shouldBe MATCH(
      AnyPos,
      REF(AnyPos, PART.VALID(AnyPos, "tx")),
      List(
        MATCH_CASE(
          AnyPos,
          None,
          List(PART.VALID(AnyPos, "TypeA")),
          CONST_LONG(AnyPos, 1)
        )
      )
    )
  }

  property("pattern matching with no cases") {
    parse("match tx { } ") shouldBe INVALID(AnyPos, "pattern matching requires case branches")
  }

  property("pattern matching with invalid case - no variable, type and expr are defined") {
    parse("match tx { case => } ") shouldBe MATCH(
      AnyPos,
      REF(AnyPos, PART.VALID(AnyPos, "tx")),
      List(
        MATCH_CASE(
          AnyPos,
          Some(PART.INVALID(AnyPos, "invalid syntax, should be: `case varName: Type => expr` or `case _ => expr`")),
          List.empty,
          INVALID(AnyPos, "expected expression")
        )
      )
    )
  }

  property("pattern matching with invalid case - no variable and type are defined") {
    parse("match tx { case => 1 } ") shouldBe MATCH(
      AnyPos,
      REF(AnyPos, PART.VALID(AnyPos, "tx")),
      List(
        MATCH_CASE(
          AnyPos,
          Some(PART.INVALID(AnyPos, "invalid syntax, should be: `case varName: Type => expr` or `case _ => expr`")),
          List.empty,
          CONST_LONG(AnyPos, 1)
        )
      )
    )
  }

  property("pattern matching with invalid case - no expr is defined") {
    parse("match tx { case TypeA => } ") shouldBe MATCH(
      AnyPos,
      REF(AnyPos, PART.VALID(AnyPos, "tx")),
      List(
        MATCH_CASE(AnyPos, Some(PART.VALID(AnyPos, "TypeA")), Seq.empty, INVALID(AnyPos, "expected expression"))
      )
    )
  }

  property("pattern matching with invalid case - no var is defined") {
    parse("match tx { case :TypeA => 1 } ") shouldBe MATCH(
      AnyPos,
      REF(AnyPos, PART.VALID(AnyPos, "tx")),
      List(
        MATCH_CASE(
          AnyPos,
          Some(PART.INVALID(AnyPos, "invalid syntax, should be: `case varName: Type => expr` or `case _ => expr`")),
          Seq.empty,
          CONST_LONG(AnyPos, 1)
        )
      )
    )
  }

  property("pattern matching with invalid case - expression in variable definition") {
    parse("match tx { case 1 + 1 => 1 } ") shouldBe MATCH(
      AnyPos,
      REF(AnyPos, PART.VALID(AnyPos, "tx")),
      List(
        MATCH_CASE(
          AnyPos,
          Some(PART.INVALID(AnyPos, "invalid syntax, should be: `case varName: Type => expr` or `case _ => expr`")),
          List.empty,
          CONST_LONG(AnyPos, 1)
        )
      )
    )
  }

  property("pattern matching with default case - no type is defined, one separator") {
    parse("match tx { case _: | => 1 } ") shouldBe MATCH(
      AnyPos,
      REF(AnyPos, PART.VALID(AnyPos, "tx")),
      List(
        MATCH_CASE(
          AnyPos,
          None,
          Single(PART.INVALID(AnyPos, "the type for variable should be specified: `case varName: Type => expr`")),
          CONST_LONG(AnyPos, 1)
        )
      )
    )
  }

  property("pattern matching with default case - no type is defined, multiple separators") {
    parse("match tx { case  _: |||| => 1 } ") shouldBe MATCH(
      AnyPos,
      REF(AnyPos, PART.VALID(AnyPos, "tx")),
      List(
        MATCH_CASE(
          AnyPos,
          None,
          Single(PART.INVALID(AnyPos, "the type for variable should be specified: `case varName: Type => expr`")),
          CONST_LONG(AnyPos, 1)
        )
      )
    )
  }

  property("pattern matching - incomplete binary operation") {
    val script =
      """match tx {
        |  case a => true &&
        |  case b => 1
        |}""".stripMargin

    parse(script) shouldBe
      MATCH(
        AnyPos,
        REF(AnyPos, PART.VALID(AnyPos, "tx")),
        List(
          MATCH_CASE(
            AnyPos,
            Some(PART.VALID(AnyPos, "a")),
            Union(List()),
            BINARY_OP(AnyPos, TRUE(AnyPos), AND_OP, INVALID(AnyPos, "expected a second operator"))
          ),
          MATCH_CASE(AnyPos, Some(PART.VALID(AnyPos, "b")), List(), CONST_LONG(AnyPos, 1))
        )
      )
  }

  property("pattern matching - incomplete binary operation with block") {
    val script =
      """match tx {
        |  case a =>
        |    let x = true
        |    x &&
        |  case b => 1
        |}""".stripMargin

    parse(script) shouldBe MATCH(
      AnyPos,
      REF(AnyPos, PART.VALID(AnyPos, "tx")),
      List(
        MATCH_CASE(
          AnyPos,
          Some(PART.VALID(AnyPos, "a")),
          List(),
          BLOCK(
            AnyPos,
            LET(AnyPos, PART.VALID(AnyPos, "x"), TRUE(AnyPos)),
            BINARY_OP(AnyPos, REF(AnyPos, PART.VALID(AnyPos, "x")), AND_OP, INVALID(AnyPos, "expected a second operator"))
          )
        ),
        MATCH_CASE(AnyPos, Some(PART.VALID(AnyPos, "b")), List.empty, CONST_LONG(AnyPos, 1))
      )
    )
  }

  property("if expressions") {
    parse("if (10 < 15) then true else false") shouldBe IF(
      AnyPos,
      BINARY_OP(AnyPos, CONST_LONG(AnyPos, 15), LT_OP, CONST_LONG(AnyPos, 10)),
      TRUE(AnyPos),
      FALSE(AnyPos)
    )
    parse("if 10 < 15 then true else false") shouldBe IF(
      AnyPos,
      BINARY_OP(AnyPos, CONST_LONG(AnyPos, 15), LT_OP, CONST_LONG(AnyPos, 10)),
      TRUE(AnyPos),
      FALSE(AnyPos)
    )
    parse(s"""if (10 < 15)
                |then true
                |else false""".stripMargin) shouldBe IF(
      AnyPos,
      BINARY_OP(AnyPos, CONST_LONG(AnyPos, 15), LT_OP, CONST_LONG(AnyPos, 10)),
      TRUE(AnyPos),
      FALSE(AnyPos)
    )

    parse(s"""if 10 < 15
                |then true
                |else false""".stripMargin) shouldBe IF(
      AnyPos,
      BINARY_OP(AnyPos, CONST_LONG(AnyPos, 15), LT_OP, CONST_LONG(AnyPos, 10)),
      TRUE(AnyPos),
      FALSE(AnyPos)
    )
  }

  property("underscore in numbers") {
    parse("100_000_000") shouldBe CONST_LONG(AnyPos, 100000000)
  }

  property("comments - the whole line at start") {
    val code =
      """# foo
        |true""".stripMargin

    parse(code) shouldBe TRUE(AnyPos)
  }

  property("comments - the whole line at end") {
    val code =
      """true
        |# foo""".stripMargin

    parse(code) shouldBe TRUE(AnyPos)
  }

  property("comments - block - after let") {
    val s =
      """let # foo
        |  x = true
        |x""".stripMargin
    parse(s) shouldBe BLOCK(
      AnyPos,
      LET(AnyPos, PART.VALID(AnyPos, "x"), TRUE(AnyPos)),
      REF(AnyPos, PART.VALID(AnyPos, "x"))
    )
  }

  property("comments - block - before assignment") {
    val s =
      """let x # foo
        |  = true
        |x""".stripMargin
    parse(s) shouldBe BLOCK(
      AnyPos,
      LET(AnyPos, PART.VALID(AnyPos, "x"), TRUE(AnyPos)),
      REF(AnyPos, PART.VALID(AnyPos, "x"))
    )
  }

  property("comments - block - between LET and BODY (full line)") {
    val code =
      """let x = true
        |# foo
        |x""".stripMargin

    parse(code) shouldBe BLOCK(
      AnyPos,
      LET(AnyPos, PART.VALID(AnyPos, "x"), TRUE(AnyPos)),
      REF(AnyPos, PART.VALID(AnyPos, "x"))
    )
  }

  property("comments - block - between LET and BODY (at end of a line)") {
    val code =
      """let x = true # foo
        |x""".stripMargin

    parse(code) shouldBe BLOCK(
      AnyPos,
      LET(AnyPos, PART.VALID(AnyPos, "x"), TRUE(AnyPos)),
      REF(AnyPos, PART.VALID(AnyPos, "x"))
    )
  }

  property("comments - if - after condition") {
    val code =
      """if 10 < 15 # test
        |then true else false""".stripMargin

    parse(code) shouldBe IF(
      AnyPos,
      BINARY_OP(AnyPos, CONST_LONG(AnyPos, 15), LT_OP, CONST_LONG(AnyPos, 10)),
      TRUE(AnyPos),
      FALSE(AnyPos)
    )
  }

  property("comments - pattern matching - after case") {
    val code =
      """match p {
        |  case # test
        |       p: PointA | PointB => true
        |  case _ => false
        |}""".stripMargin
    parse(code) shouldBe MATCH(
      AnyPos,
      REF(AnyPos, PART.VALID(AnyPos, "p")),
      List(
        MATCH_CASE(
          AnyPos,
          Some(PART.VALID(AnyPos, "p")),
          List(PART.VALID(AnyPos, "PointA"), PART.VALID(AnyPos, "PointB")),
          TRUE(AnyPos)
        ),
        MATCH_CASE(
          AnyPos,
          None,
          List.empty,
          FALSE(AnyPos)
        )
      )
    )
  }

  property("comments - pattern matching - after variable") {
    val code =
      """match p {
        |  case p # test
        |       : PointA
        |       | PointB => true
        |  case _ => false
        |}""".stripMargin
    parse(code) shouldBe MATCH(
      AnyPos,
      REF(AnyPos, PART.VALID(AnyPos, "p")),
      List(
        MATCH_CASE(
          AnyPos,
          Some(PART.VALID(AnyPos, "p")),
          List(PART.VALID(AnyPos, "PointA"), PART.VALID(AnyPos, "PointB")),
          TRUE(AnyPos)
        ),
        MATCH_CASE(
          AnyPos,
          None,
          List.empty,
          FALSE(AnyPos)
        )
      )
    )
  }

  property("comments - pattern matching - before types") {
    val code =
      """match p {
        |  case p: # test
        |         PointA | PointB => true
        |  case _ => false
        |}""".stripMargin
    parse(code) shouldBe MATCH(
      AnyPos,
      REF(AnyPos, PART.VALID(AnyPos, "p")),
      List(
        MATCH_CASE(
          AnyPos,
          Some(PART.VALID(AnyPos, "p")),
          List(PART.VALID(AnyPos, "PointA"), PART.VALID(AnyPos, "PointB")),
          TRUE(AnyPos)
        ),
        MATCH_CASE(
          AnyPos,
          None,
          List.empty,
          FALSE(AnyPos)
        )
      )
    )
  }

  property("comments - pattern matching - before a value's block") {
    val code =
      """match p {
        |  case p: PointA | PointB # test
        |         => true
        |  case _ => false
        |}""".stripMargin
    parse(code) shouldBe MATCH(
      AnyPos,
      REF(AnyPos, PART.VALID(AnyPos, "p")),
      List(
        MATCH_CASE(
          AnyPos,
          Some(PART.VALID(AnyPos, "p")),
          List(PART.VALID(AnyPos, "PointA"), PART.VALID(AnyPos, "PointB")),
          TRUE(AnyPos)
        ),
        MATCH_CASE(
          AnyPos,
          None,
          List.empty,
          FALSE(AnyPos)
        )
      )
    )
  }

  property("comments - pattern matching - in a type definition - 1") {
    val code =
      """match p {
        |  case p : PointA # foo
        |         | PointB # bar
        |         => true
        |  case _ => false
        |}""".stripMargin
    parse(code) shouldBe MATCH(
      AnyPos,
      REF(AnyPos, PART.VALID(AnyPos, "p")),
      List(
        MATCH_CASE(
          AnyPos,
          Some(PART.VALID(AnyPos, "p")),
          List(PART.VALID(AnyPos, "PointA"), PART.VALID(AnyPos, "PointB")),
          TRUE(AnyPos)
        ),
        MATCH_CASE(
          AnyPos,
          None,
          List.empty,
          FALSE(AnyPos)
        )
      )
    )
  }

  property("comments - pattern matching - in a type definition - 2") {
    val code =
      """match p {
        |  case p: PointA | # foo
        |          PointB   # bar
        |         => true
        |  case _ => false
        |}""".stripMargin
    parse(code) shouldBe MATCH(
      AnyPos,
      REF(AnyPos, PART.VALID(AnyPos, "p")),
      List(
        MATCH_CASE(
          AnyPos,
          Some(PART.VALID(AnyPos, "p")),
          List(PART.VALID(AnyPos, "PointA"), PART.VALID(AnyPos, "PointB")),
          TRUE(AnyPos)
        ),
        MATCH_CASE(
          AnyPos,
          None,
          List.empty,
          FALSE(AnyPos)
        )
      )
    )
  }

  property("comments - pattern matching - between cases") {
    val code =
      """match p {
        |  # foo
        |  case p: PointA | PointB => true
        |  # bar
        |  case _ => false
        |  # baz
        |}""".stripMargin
    parse(code) shouldBe MATCH(
      AnyPos,
      REF(AnyPos, PART.VALID(AnyPos, "p")),
      List(
        MATCH_CASE(
          AnyPos,
          Some(PART.VALID(AnyPos, "p")),
          List(PART.VALID(AnyPos, "PointA"), PART.VALID(AnyPos, "PointB")),
          TRUE(AnyPos)
        ),
        MATCH_CASE(
          AnyPos,
          None,
          List.empty,
          FALSE(AnyPos)
        )
      )
    )
  }

  property("comments - getter - before dot") {
    val code =
      """x # foo
        |.y""".stripMargin

    parse(code) shouldBe GETTER(
      AnyPos,
      REF(AnyPos, PART.VALID(AnyPos, "x")),
      PART.VALID(AnyPos, "y")
    )
  }

  property("comments - getter - after dot") {
    val code =
      """x. # foo
        |y""".stripMargin

    parse(code) shouldBe GETTER(
      AnyPos,
      REF(AnyPos, PART.VALID(AnyPos, "x")),
      PART.VALID(AnyPos, "y")
    )
  }

  property("comments - function call") {
    val code =
      """f(
        | # foo
        | 1 # bar
        | # baz
        | , 2
        | # quux
        |)""".stripMargin

    parse(code) shouldBe FUNCTION_CALL(
      AnyPos,
      PART.VALID(AnyPos, "f"),
      List(CONST_LONG(AnyPos, 1), CONST_LONG(AnyPos, 2))
    )
  }

  property("comments - array") {
    val code =
      """xs[
        | # foo
        | 1
        | # bar
        |]""".stripMargin

    parse(code) shouldBe FUNCTION_CALL(
      AnyPos,
      PART.VALID(AnyPos, "getElement"),
      List(REF(AnyPos, PART.VALID(AnyPos, "xs")), CONST_LONG(AnyPos, 1))
    )
  }

  property("comments - in func and around") {
    val code =
      """
        |
        | # comment 1
        | func foo() = # comment 2
        | { # more comments
        |   throw()
        | } # comment 3
        |
        | foo()
        |
        """.stripMargin

    parse(code)
  }

  property("operations priority") {
    parse("a-b+c") shouldBe BINARY_OP(
      AnyPos,
      BINARY_OP(AnyPos, REF(AnyPos, PART.VALID(AnyPos, "a")), SUB_OP, REF(AnyPos, PART.VALID(AnyPos, "b"))),
      SUM_OP,
      REF(AnyPos, PART.VALID(AnyPos, "c"))
    )
    parse("a+b-c") shouldBe BINARY_OP(
      AnyPos,
      BINARY_OP(AnyPos, REF(AnyPos, PART.VALID(AnyPos, "a")), SUM_OP, REF(AnyPos, PART.VALID(AnyPos, "b"))),
      SUB_OP,
      REF(AnyPos, PART.VALID(AnyPos, "c"))
    )
    parse("a+b*c") shouldBe BINARY_OP(
      AnyPos,
      REF(AnyPos, PART.VALID(AnyPos, "a")),
      SUM_OP,
      BINARY_OP(AnyPos, REF(AnyPos, PART.VALID(AnyPos, "b")), MUL_OP, REF(AnyPos, PART.VALID(AnyPos, "c")))
    )
    parse("a*b-c") shouldBe BINARY_OP(
      AnyPos,
      BINARY_OP(AnyPos, REF(AnyPos, PART.VALID(AnyPos, "a")), MUL_OP, REF(AnyPos, PART.VALID(AnyPos, "b"))),
      SUB_OP,
      REF(AnyPos, PART.VALID(AnyPos, "c"))
    )
    parse("a/b*c") shouldBe BINARY_OP(
      AnyPos,
      BINARY_OP(AnyPos, REF(AnyPos, PART.VALID(AnyPos, "a")), DIV_OP, REF(AnyPos, PART.VALID(AnyPos, "b"))),
      MUL_OP,
      REF(AnyPos, PART.VALID(AnyPos, "c"))
    )

    parse("a<b==c>=d") shouldBe BINARY_OP(
      AnyPos,
      BINARY_OP(
        AnyPos,
        BINARY_OP(AnyPos, REF(AnyPos, PART.VALID(AnyPos, "b")), EQ_OP, REF(AnyPos, PART.VALID(AnyPos, "c"))),
        LT_OP,
        REF(AnyPos, PART.VALID(AnyPos, "a"))
      ),
      GE_OP,
      REF(AnyPos, PART.VALID(AnyPos, "d"))
    )
  }

  property("allow name starts with kerword") {
    parse("ifx") shouldBe REF(AnyPos, PART.VALID(AnyPos, "ifx"))
    parse("thenx") shouldBe REF(AnyPos, PART.VALID(AnyPos, "thenx"))
    parse("elsex") shouldBe REF(AnyPos, PART.VALID(AnyPos, "elsex"))
    parse("matchx") shouldBe REF(AnyPos, PART.VALID(AnyPos, "matchx"))
    parse("truex") shouldBe REF(AnyPos, PART.VALID(AnyPos, "truex"))
    parse("falsex") shouldBe REF(AnyPos, PART.VALID(AnyPos, "falsex"))
  }

  property("parser StackOverflow check") {
    val depth = 10000
    val lastStmt = (1 to depth).foldLeft("i0") { (acc, i) =>
      s"$acc + i$i"
    }
    val manyLets = (1 to depth).foldLeft("let i0 = 1") { (acc, i) =>
      s"$acc\nlet i$i = 1"
    }
    val script = s"$manyLets\n$lastStmt"

    Parser.parseExpr(script) shouldBe an[Success[_]]
  }
}<|MERGE_RESOLUTION|>--- conflicted
+++ resolved
@@ -17,15 +17,8 @@
 class ScriptParserTest extends PropSpec with PropertyChecks with Matchers with ScriptGenParser with NoShrink {
 
   private def parse(x: String): EXPR = Parser.parseExpr(x) match {
-<<<<<<< HEAD
-    case Success(r, _)    => r
-    case Failure(a, b, e) =>
-      import scala.reflect.runtime.universe._
-      throw new TestFailedException(s"Test failed for script ${Literal(Constant(x))}: ${(a,b,e)}", 0)
-=======
     case Success(r, _)      => r
     case f@Failure(_, _, _) => throw new TestFailedException(f.msg, 0)
->>>>>>> 2eec55bd
   }
 
   private def cleanOffsets(l: LET): LET =
