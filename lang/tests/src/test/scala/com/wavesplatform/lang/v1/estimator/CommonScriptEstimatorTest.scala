--- conflicted
+++ resolved
@@ -10,19 +10,14 @@
     extends ScriptEstimatorTestBase(
       ScriptEstimatorV1,
       ScriptEstimatorV2,
-<<<<<<< HEAD
-      ScriptEstimatorV3(overhead = true),
-      ScriptEstimatorV3(overhead = false),
+      ScriptEstimatorV3(fixOverflow = true, overhead = true),
+      ScriptEstimatorV3(fixOverflow = true, overhead = false),
+      ScriptEstimatorV3(fixOverflow = false, overhead = true),
+      ScriptEstimatorV3(fixOverflow = false, overhead = false),
       evaluatorV2AsEstimator(overhead = true),
       evaluatorV2AsEstimator(overhead = false)
     ) {
 
-=======
-      ScriptEstimatorV3(fixOverflow = true),
-      ScriptEstimatorV3(fixOverflow = false),
-      evaluatorV2AsEstimator
-    ) {
->>>>>>> c0e79db2
   property("context leak") {
     def script(ref: String) =
       compile {
