package com.wavesplatform.lang.v1

import com.wavesplatform.lang.Common.NoShrink
import com.wavesplatform.lang.v1.repl.Repl
import com.wavesplatform.lang.v1.repl.node.http.NodeConnectionSettings
import com.wavesplatform.lang.v1.testing.ScriptGen
import com.wavesplatform.lang.Common.produce
import org.scalatest.{Matchers, PropSpec}

import scala.concurrent.duration._
import scala.concurrent.{Await, Future}

class ReplTest extends PropSpec with ScriptGen with Matchers with NoShrink {
  def await[A](f: Future[A]): A = Await.result(f, 2 seconds)

  property("variable memorization") {
    val repl = Repl()
    await(repl.execute("let a = 1"))     shouldBe Right("defined let a: Int")
    await(repl.execute("let b = 2"))     shouldBe Right("defined let b: Int")
    await(repl.execute("let c = a + b")) shouldBe Right("defined let c: Int")
    await(repl.execute("c"))             shouldBe Right("res1: Int = 3")
    await(repl.execute("a + b"))         shouldBe Right("res2: Int = 3")
    await(repl.execute("res1 + res2"))   shouldBe Right("res3: Int = 6")
  }

  property("context funcs") {
    val repl = Repl()
    await(repl.execute(""" let s = "aaa|bbb|ccc" """))
    await(repl.execute(""" s.split("|") """)) shouldBe Right("""res1: List[String] = ["aaa", "bbb", "ccc"]""")

    await(repl.execute(""" let a = blake2b256(base58'') != base58'' """))
    await(repl.execute(""" a || false """)) shouldBe Right("res2: Boolean = true")
  }

  property("user funcs") {
    val repl = Repl()
    await(repl.execute(""" func inc(a: Int) = a + 1 """)) shouldBe Right("defined func inc(a: Int): Int")
    await(repl.execute(""" inc(5) """)) shouldBe Right("res1: Int = 6")
  }

  property("syntax errors") {
    val repl = Repl()
    await(repl.execute(""" let a = {{1} """)) shouldBe Left("Compilation failed: [expected a value's expression in 9-9]")
    await(repl.execute(""" 1 %% 2 """))       shouldBe Left("Compilation failed: [expected a second operator in 4-4]")
  }

  property("logic errors") {
    val repl = Repl()
    await(repl.execute(""" let a = base64'12345' """)) shouldBe Left("Compilation failed: can't parse Base64 string in 17-21")
    await(repl.execute(""" let b = "abc" + 1 """))     shouldBe Left("Compilation failed: [Can't find a function overload '+'(String, Int) in 9-18]")
  }

  property("exceptions") {
    val repl = Repl()
    val msg = "error message"
    await(repl.execute(s""" throw("$msg") """)) shouldBe Left(msg)
  }

  property("waves context funcs absent") {
    val repl = Repl()

    await(repl.execute(s""" transferTransactionById(base58'fdg') """)) should produce("Blockchain state is unavailable from REPL")

    await(repl.execute(s""" let a = 1 """))
    await(repl.execute(s""" a """))  shouldBe Right("res1: Int = 1")
  }

  property("state reset") {
    val repl = Repl()
    await(repl.execute("let a = 1"))     shouldBe Right("defined let a: Int")
    await(repl.execute("let b = a + 2")) shouldBe Right("defined let b: Int")
    await(repl.execute("b"))             shouldBe Right("res1: Int = 3")
    repl.clear()
    await(repl.execute("a")) shouldBe Left("Compilation failed: [A definition of 'a' is not found in 0-1]")
    await(repl.execute("b")) shouldBe Left("Compilation failed: [A definition of 'b' is not found in 0-1]")
  }

  property("keep state if input contain both expression and declarations") {
    val repl = Repl()
    await(repl.execute(
      """
        | func my1() = 3
        | let a = 2
        | let b = 7
        | func my2(a: String) = a + a
        | my1()
      """.stripMargin
    )) shouldBe Right(
      """
        |defined func my1(): Int
        |defined func my2(a: String): String
        |defined let a: Int
        |defined let b: Int
        |res1: Int = 3
      """.stripMargin.trim
    )
  }

  property("ctx leak") {
    val repl = Repl()
    await(repl.execute(
      """
         func f() = {
           let a = 3
           a
         }
      """
    ))
    await(repl.execute(
      """
         let b = {
           let a = 3
           a
         }
      """
    ))
    await(repl.execute("f()")) shouldBe Right("res1: Int = 3")
    await(repl.execute("b"))   shouldBe Right("res2: Int = 3")
    await(repl.execute("a"))   shouldBe Left("Compilation failed: [A definition of 'a' is not found in 0-1]")
  }

  property("type info") {
    val repl = Repl()
    repl.info("AttachedPayment") shouldBe "type AttachedPayment { assetId: ByteVector|Unit, amount: Int }"
    repl.info("String")          shouldBe "type String"
  }

  property("func info") {
    val repl = Repl()
    repl.info("getInteger").split("\n") shouldBe Array(
      "func getInteger(addressOrAlias: Address|Alias, key: String): Int|Unit",
      "func getInteger(data: List[BinaryEntry|BooleanEntry|IntegerEntry|StringEntry], key: String): Int|Unit",
      "func getInteger(data: List[BinaryEntry|BooleanEntry|IntegerEntry|StringEntry], index: Int): Int|Unit"
    )
    await(repl.execute("func my(a: Int) = toString(a)"))
    repl.info("my") shouldBe "func my(a: Int): String"
  }

  property("let info") {
    val repl = Repl()
    await(repl.execute("let a = 5"))
    repl.info("a")    shouldBe "let a: Int"
    repl.info("unit") shouldBe "let unit: Unit"
  }

  property("state reassign") {
    val repl = Repl()
    await(repl.execute("let a = 5"))
    await(repl.execute("1"))
    await(repl.execute("a")) shouldBe Right("res2: Int = 5")
  }

  property("internal decls") {
    val repl = Repl()
    await(repl.execute("func filterStep(acc: List[Int], v: Int) = if (v % 2 == 0) then v :: acc else acc"))
    await(repl.execute("FOLD<5>([1,2,3,4,5], nil, filterStep)"))
    await(repl.execute("FOLD<5>([1,2,3,4,5], nil, filterStep)")) shouldBe Right("res2: List[Int] = [4, 2]")

    repl.info("_isInstanceOf") shouldBe "_isInstanceOf not found in context"
  }

  property("url slash strip") {
    val url = "testnodes.wavesnodes.com"
    val settings = NodeConnectionSettings(url + "///", 'T'.toByte, "3MpLKVSnWSY53bSNTECuGvESExzhV9ppcun")
    settings.normalizedUrl shouldBe url
  }

  property("bytevector format display") {
    val repl = Repl()
    await(repl.execute("sha256(base58'')")) shouldBe Right("res1: ByteVector = base58'GKot5hBsd81kMupNCXHaqbhv3huEbxAFMLnpcX2hniwn'")
  }
    
  property("reconfigure") {
    val address1 = "3MpLKVSnWSY53bSNTECuGvESExzhV9ppcun"
    val settings = NodeConnectionSettings("testnodes.wavesnodes.com", 'T'.toByte, address1)
    val repl = Repl(Some(settings))

    await(repl.execute("let a = 1"))
    await(repl.execute("func inc(a: Int) = a + 1"))
    await(repl.execute("this")) shouldBe Right(
      s"""
         |res1: Address = Address(
         |	bytes = base58'$address1'
         |)
       """.trim.stripMargin
    )

    val address2 = "3PDjjLFDR5aWkKgufika7KSLnGmAe8ueDpC"
    val reconfiguredRepl = repl.reconfigure(settings.copy(address = address2))

    await(reconfiguredRepl.execute("a")) shouldBe Right("res2: Int = 1")
    await(reconfiguredRepl.execute("inc(1)")) shouldBe Right("res3: Int = 2")
    await(reconfiguredRepl.execute("this")) shouldBe Right(
      s"""
         |res4: Address = Address(
         |	bytes = base58'$address2'
         |)
       """.trim.stripMargin
    )
  }
<<<<<<< HEAD
=======

  ignore("waves context") {
    val settings = NodeConnectionSettings("testnodes.wavesnodes.com", 'T'.toByte, "3MpLKVSnWSY53bSNTECuGvESExzhV9ppcun")
    val repl = Repl(Some(settings))

    await(repl.execute(""" this.getInteger("int") """))  shouldBe Right("res1: Int|Unit = 100500")
    await(repl.execute(""" this.getString("str") """))   shouldBe Right("res2: String|Unit = \"text\"")
    await(repl.execute(""" this.getBinary("bin") """))   shouldBe Right("res3: ByteVector|Unit = base58'r1Mw3j9J'")
    await(repl.execute(""" this.getBoolean("bool") """)) shouldBe Right("res4: Boolean|Unit = true")

    await(repl.execute(""" height """)).explicitGet() should fullyMatch regex "res5: Int = \\d+".r

    await(repl.execute(""" transferTransactionById(base58'GgjvCxoDP2FtNrKMqsWrUqJZfMGTiWB1tF2RyYHk6u9w') """)) shouldBe
      Right(
        """
          |res6: TransferTransaction|Unit = TransferTransaction(
          |	recipient = Address(
          |		bytes = base58'3Mp5jDVBB39fpYRpWgsmmc3qXYbDBJQ9r3H'
          |	)
          |	timestamp = 1567608734974
          |	bodyBytes = base58'2sWypZmVFxitSvqYbjEwh5vi81v6A783JczKGHbMKP2DfnTXzo62e431euh9oyfrt9Kvqsf9H9cCDzUGAMzFwJjSnKVkMW7ZBpuKysukkbgRHNrLPyjn3ZhH'
          |	assetId = Unit
          |	feeAssetId = Unit
          |	amount = 1000000000
          |	version = 2
          |	id = base58'GgjvCxoDP2FtNrKMqsWrUqJZfMGTiWB1tF2RyYHk6u9w'
          |	senderPublicKey = base58'9oYuF7V66UNpD2AgYHb6t2j9GYrf3c6hRvwtop6uD6Rx'
          |	attachment = base58''
          |	sender = Address(
          |		bytes = base58'3Myqjf1D44wR8Vko4Tr5CwSzRNo2Vg9S7u7'
          |	)
          |	proofs = [base58'2jBDiyCdj9hpZrjyUNcuCLicc7onjLrz3fXcSbNsRYUUJCVbUZKKRVYthXG2EB2jxGHCfApg4w4qee88HbsVmT9s', base58'', base58'', base58'', base58'', base58'', base58'', base58'']
          |	fee = 100000
          |)
        """.trim.stripMargin
      )

    await(repl.execute(""" transactionHeightById(base58'GgjvCxoDP2FtNrKMqsWrUqJZfMGTiWB1tF2RyYHk6u9w') """)) shouldBe
      Right("res7: Int|Unit = 661401")

    await(repl.execute(""" assetInfo(base58'AMFteLfPzPhTsFc3NfvHG7fSRUnsp3tJXPH88G1PCisT') """)) shouldBe
      Right(
        """
          |res8: Asset|Unit = Asset(
          |	quantity = 100000000000000000
          |	issuer = Address(
          |		bytes = base58'3N5net4nzSeeqxPfGZrvVvnGavsinipQHbE'
          |	)
          |	scripted = false
          |	issuerPublicKey = base58'3NBHih2cqtaywWcDnw6g4PZ4Z4Ug57zdaVz'
          |	id = base58'AMFteLfPzPhTsFc3NfvHG7fSRUnsp3tJXPH88G1PCisT'
          |	decimals = 8
          |	reissuable = true
          |	sponsored = false
          |)
        """.trim.stripMargin
      )

    await(repl.execute(""" blockInfoByHeight(662371) """)) shouldBe
      Right(
        """
          |res9: BlockInfo|Unit = BlockInfo(
          |	baseTarget = 1456
          |	generator = Address(
          |		bytes = base58'3Mp6Lhe3sN97xtuFSunG7TCgVVh7QGoxzmu'
          |	)
          |	timestamp = 1567666635819
          |	vrf = Unit
          |	height = 662371
          |	generationSignature = base58'BVGVtzt3wt646ECcaDV5ne8QcgsKs2vVQmJe8YSMkSHs'
          |	generatorPublicKey = base58'3NB1Yz7fH1bJ2gVDjyJnuyKNTdMFARkKEpV'
          |)
        """.trim.stripMargin
      )

    await(repl.execute(
      """ addressFromRecipient(Alias("aaaa")) ==
          addressFromRecipient(Address(base58'3N9bnz3AtjeC1p92CR7jFkTnv9PZjtoPkMQ'))
      """
    )) shouldBe
      Right("res10: Boolean = true")

    await(repl.execute(
      """ assetBalance(
            Address(base58'3Mrhtzv9KEtjx4mG47oxgjahHKW33oTntEV'),
            base58'HUdXNRE4VcCx64PCPYwh6KL2cxvRaKcR8bXe3Ar9fG4p'
          )
       """
    )).explicitGet() should fullyMatch regex "res11: Int = \\d+".r

    await(repl.execute(""" this.wavesBalance().regular """)).explicitGet() should fullyMatch regex "res12: Int = \\d+".r
  }
>>>>>>> cc77f57d
}<|MERGE_RESOLUTION|>--- conflicted
+++ resolved
@@ -198,99 +198,4 @@
        """.trim.stripMargin
     )
   }
-<<<<<<< HEAD
-=======
-
-  ignore("waves context") {
-    val settings = NodeConnectionSettings("testnodes.wavesnodes.com", 'T'.toByte, "3MpLKVSnWSY53bSNTECuGvESExzhV9ppcun")
-    val repl = Repl(Some(settings))
-
-    await(repl.execute(""" this.getInteger("int") """))  shouldBe Right("res1: Int|Unit = 100500")
-    await(repl.execute(""" this.getString("str") """))   shouldBe Right("res2: String|Unit = \"text\"")
-    await(repl.execute(""" this.getBinary("bin") """))   shouldBe Right("res3: ByteVector|Unit = base58'r1Mw3j9J'")
-    await(repl.execute(""" this.getBoolean("bool") """)) shouldBe Right("res4: Boolean|Unit = true")
-
-    await(repl.execute(""" height """)).explicitGet() should fullyMatch regex "res5: Int = \\d+".r
-
-    await(repl.execute(""" transferTransactionById(base58'GgjvCxoDP2FtNrKMqsWrUqJZfMGTiWB1tF2RyYHk6u9w') """)) shouldBe
-      Right(
-        """
-          |res6: TransferTransaction|Unit = TransferTransaction(
-          |	recipient = Address(
-          |		bytes = base58'3Mp5jDVBB39fpYRpWgsmmc3qXYbDBJQ9r3H'
-          |	)
-          |	timestamp = 1567608734974
-          |	bodyBytes = base58'2sWypZmVFxitSvqYbjEwh5vi81v6A783JczKGHbMKP2DfnTXzo62e431euh9oyfrt9Kvqsf9H9cCDzUGAMzFwJjSnKVkMW7ZBpuKysukkbgRHNrLPyjn3ZhH'
-          |	assetId = Unit
-          |	feeAssetId = Unit
-          |	amount = 1000000000
-          |	version = 2
-          |	id = base58'GgjvCxoDP2FtNrKMqsWrUqJZfMGTiWB1tF2RyYHk6u9w'
-          |	senderPublicKey = base58'9oYuF7V66UNpD2AgYHb6t2j9GYrf3c6hRvwtop6uD6Rx'
-          |	attachment = base58''
-          |	sender = Address(
-          |		bytes = base58'3Myqjf1D44wR8Vko4Tr5CwSzRNo2Vg9S7u7'
-          |	)
-          |	proofs = [base58'2jBDiyCdj9hpZrjyUNcuCLicc7onjLrz3fXcSbNsRYUUJCVbUZKKRVYthXG2EB2jxGHCfApg4w4qee88HbsVmT9s', base58'', base58'', base58'', base58'', base58'', base58'', base58'']
-          |	fee = 100000
-          |)
-        """.trim.stripMargin
-      )
-
-    await(repl.execute(""" transactionHeightById(base58'GgjvCxoDP2FtNrKMqsWrUqJZfMGTiWB1tF2RyYHk6u9w') """)) shouldBe
-      Right("res7: Int|Unit = 661401")
-
-    await(repl.execute(""" assetInfo(base58'AMFteLfPzPhTsFc3NfvHG7fSRUnsp3tJXPH88G1PCisT') """)) shouldBe
-      Right(
-        """
-          |res8: Asset|Unit = Asset(
-          |	quantity = 100000000000000000
-          |	issuer = Address(
-          |		bytes = base58'3N5net4nzSeeqxPfGZrvVvnGavsinipQHbE'
-          |	)
-          |	scripted = false
-          |	issuerPublicKey = base58'3NBHih2cqtaywWcDnw6g4PZ4Z4Ug57zdaVz'
-          |	id = base58'AMFteLfPzPhTsFc3NfvHG7fSRUnsp3tJXPH88G1PCisT'
-          |	decimals = 8
-          |	reissuable = true
-          |	sponsored = false
-          |)
-        """.trim.stripMargin
-      )
-
-    await(repl.execute(""" blockInfoByHeight(662371) """)) shouldBe
-      Right(
-        """
-          |res9: BlockInfo|Unit = BlockInfo(
-          |	baseTarget = 1456
-          |	generator = Address(
-          |		bytes = base58'3Mp6Lhe3sN97xtuFSunG7TCgVVh7QGoxzmu'
-          |	)
-          |	timestamp = 1567666635819
-          |	vrf = Unit
-          |	height = 662371
-          |	generationSignature = base58'BVGVtzt3wt646ECcaDV5ne8QcgsKs2vVQmJe8YSMkSHs'
-          |	generatorPublicKey = base58'3NB1Yz7fH1bJ2gVDjyJnuyKNTdMFARkKEpV'
-          |)
-        """.trim.stripMargin
-      )
-
-    await(repl.execute(
-      """ addressFromRecipient(Alias("aaaa")) ==
-          addressFromRecipient(Address(base58'3N9bnz3AtjeC1p92CR7jFkTnv9PZjtoPkMQ'))
-      """
-    )) shouldBe
-      Right("res10: Boolean = true")
-
-    await(repl.execute(
-      """ assetBalance(
-            Address(base58'3Mrhtzv9KEtjx4mG47oxgjahHKW33oTntEV'),
-            base58'HUdXNRE4VcCx64PCPYwh6KL2cxvRaKcR8bXe3Ar9fG4p'
-          )
-       """
-    )).explicitGet() should fullyMatch regex "res11: Int = \\d+".r
-
-    await(repl.execute(""" this.wavesBalance().regular """)).explicitGet() should fullyMatch regex "res12: Int = \\d+".r
-  }
->>>>>>> cc77f57d
 }