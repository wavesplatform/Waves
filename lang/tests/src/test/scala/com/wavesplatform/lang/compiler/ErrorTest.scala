package com.wavesplatform.lang.compiler

import com.wavesplatform.common.state.ByteStr
import com.wavesplatform.lang.Common.multiplierFunction
<<<<<<< HEAD
=======
import com.wavesplatform.lang.contract.DApp
>>>>>>> 93f1d9ad
import com.wavesplatform.lang.directives.values.V5
import com.wavesplatform.lang.v1.compiler.{ExpressionCompiler, TestCompiler}
import com.wavesplatform.lang.v1.parser.BinaryOperation.SUM_OP
import com.wavesplatform.lang.v1.parser.Expressions
import com.wavesplatform.lang.v1.parser.Expressions.Pos.AnyPos
import com.wavesplatform.test._

class ErrorTest extends PropSpec {

  import com.wavesplatform.lang.v1.parser.Expressions._

  errorTests(
    "can't define LET with the same name as predefined constant" -> "already defined in the scope" -> BLOCK(
      AnyPos,
      LET(AnyPos, PART.VALID(AnyPos, "unit"), CONST_LONG(AnyPos, 2)),
      TRUE(AnyPos)
    ),
    "can't define LET with the same name as predefined function" -> "function with this name is already defined" -> BLOCK(
      AnyPos,
      LET(AnyPos, PART.VALID(AnyPos, "drop"), CONST_LONG(AnyPos, 2)),
      TRUE(AnyPos)
    ),
    "BINARY_OP with wrong types" -> "Can't find a function overload '+'" -> BINARY_OP(
      AnyPos,
      TRUE(AnyPos),
      SUM_OP,
      CONST_LONG(AnyPos, 1)
    ),
    "IF clause must be boolean"                    -> "Unexpected type, required: Boolean" -> IF(AnyPos, CONST_LONG(AnyPos, 0), TRUE(AnyPos), FALSE(AnyPos)),
    "FUNCTION_CALL with wrong amount of arguments" -> "requires 2 arguments" -> FUNCTION_CALL(
      AnyPos,
      PART.VALID(AnyPos, multiplierFunction.name),
      List(CONST_LONG(AnyPos, 0))
    ),
    "FUNCTION_CALL with wrong type of argument" -> "Non-matching types" -> FUNCTION_CALL(
      AnyPos,
      PART.VALID(AnyPos, multiplierFunction.name),
      List(CONST_LONG(AnyPos, 0), FALSE(AnyPos))
    ),
    "FUNCTION_CALL with uncommon types for parameter T" -> "Can't match inferred types" -> FUNCTION_CALL(
      AnyPos,
      PART.VALID(AnyPos, functionWithTwoPrarmsOfTheSameType.name),
      List(CONST_LONG(AnyPos, 1), CONST_BYTESTR(AnyPos, PART.VALID(AnyPos, ByteStr.empty)))
    ),
    "User functions: wrong arg type" -> "Non-matching types" ->
      Expressions.BLOCK(
        AnyPos,
        Expressions.FUNC(
          AnyPos,
          Expressions.REF(AnyPos, Expressions.PART.VALID(AnyPos, "x")),
          Expressions.PART.VALID(AnyPos, "id"),
          Seq((Expressions.PART.VALID(AnyPos, "x"), Single(Expressions.PART.VALID(AnyPos, "Int"), None)))
        ),
        Expressions.FUNCTION_CALL(AnyPos, Expressions.PART.VALID(AnyPos, "id"), List(Expressions.TRUE(AnyPos)))
      ),
    "User functions: wrong arg amount" -> "requires 1 arguments" ->
      Expressions.BLOCK(
        AnyPos,
        Expressions.FUNC(
          AnyPos,
          Expressions.REF(AnyPos, Expressions.PART.VALID(AnyPos, "x")),
          Expressions.PART.VALID(AnyPos, "id"),
          Seq((Expressions.PART.VALID(AnyPos, "x"), Single(Expressions.PART.VALID(AnyPos, "Int"), None)))
        ),
        Expressions.FUNCTION_CALL(
          AnyPos,
          Expressions.PART.VALID(AnyPos, "id"),
          List(Expressions.CONST_LONG(AnyPos, 1L), Expressions.CONST_LONG(AnyPos, 1L))
        )
      ),
    "User functions: can't use same arg names" -> "argument names" ->
      Expressions.BLOCK(
        AnyPos,
        Expressions.FUNC(
          AnyPos,
          Expressions.REF(AnyPos, Expressions.PART.VALID(AnyPos, "x")),
          Expressions.PART.VALID(AnyPos, "id"),
          Seq(
            (Expressions.PART.VALID(AnyPos, "x"), Single(Expressions.PART.VALID(AnyPos, "Int"), None)),
            (Expressions.PART.VALID(AnyPos, "x"), Single(Expressions.PART.VALID(AnyPos, "Int"), None))
          )
        ),
        CONST_LONG(AnyPos, 1)
      )
  )

<<<<<<< HEAD
  property("undefined variable in FOLD macro") {
=======
  property("not allow using List[T] where T is not Any in pattern matching") {
    def errorMsg(pos: String): String =
      s"Compilation failed: [Unexpected generic match type: only List[Any] is allowed in $pos]"

    val invalidPatternsWithError = Seq(
      "List[Int]"              -> errorMsg("213-216"),
      "(List[Int], List[Int])" -> errorMsg("214-217"),
      "(List[Int], List[Any])" -> errorMsg("214-217"),
      "(List[Any], List[Int])" -> errorMsg("225-228"),
      "List[Int] | List[Int]"  -> errorMsg("213-216"),
      "List[Int] | List[Any]"  -> errorMsg("213-216"),
      "List[Any] | List[Int]"  -> errorMsg("225-228")
    )
    val validPatterns = Seq(
      "List[Any]",
      "(List[Any], List[Any])",
      "List[Any] | List[Any]"
    )

    invalidPatternsWithError.foreach {
      case (pattern, expectedError) =>
        createPatternMatchScript(pattern) shouldBe Left(expectedError)
    }

    validPatterns.foreach { pattern =>
      createPatternMatchScript(pattern).isRight shouldBe true
    }
  }

  private def createPatternMatchScript(pattern: String): Either[String, DApp] = {
>>>>>>> 93f1d9ad
    TestCompiler(V5).compile(
      s"""
         |{-# STDLIB_VERSION 5 #-}
         |{-# CONTENT_TYPE DAPP #-}
         |{-# SCRIPT_TYPE ACCOUNT #-}
         |
<<<<<<< HEAD
         |func calc() = {
         |
         |  # 'let misplaced = 2' should be defined here
         |  
         |  func fold(totals: Int, r: String) = {
         |    let misplaced = 0
         |    1
         |  }
         |  FOLD<7>([], misplaced, fold)
         |}
         |""".stripMargin
    ) shouldBe Left("Compilation failed: [A definition of 'misplaced' is not found in 234-243]")
=======
         |func invokeProcess(contract: Address) = {
         |  strict result = invoke(contract, "process", [], [])
         |  match (result) {
         |    case r: $pattern => r
         |    case _ => throw("Incorrect invoke result")
         |  }
         |}
         |""".stripMargin
    )
>>>>>>> 93f1d9ad
  }

  private def errorTests(exprs: ((String, String), Expressions.EXPR)*): Unit = exprs.foreach {
    case ((label, error), input) =>
      property(s"Error: $label") {
        ExpressionCompiler(compilerContext, input) should produce(error)
      }
  }

}<|MERGE_RESOLUTION|>--- conflicted
+++ resolved
@@ -2,10 +2,7 @@
 
 import com.wavesplatform.common.state.ByteStr
 import com.wavesplatform.lang.Common.multiplierFunction
-<<<<<<< HEAD
-=======
 import com.wavesplatform.lang.contract.DApp
->>>>>>> 93f1d9ad
 import com.wavesplatform.lang.directives.values.V5
 import com.wavesplatform.lang.v1.compiler.{ExpressionCompiler, TestCompiler}
 import com.wavesplatform.lang.v1.parser.BinaryOperation.SUM_OP
@@ -92,9 +89,27 @@
       )
   )
 
-<<<<<<< HEAD
   property("undefined variable in FOLD macro") {
-=======
+    TestCompiler(V5).compile(
+      s"""
+         |{-# STDLIB_VERSION 5 #-}
+         |{-# CONTENT_TYPE DAPP #-}
+         |{-# SCRIPT_TYPE ACCOUNT #-}
+         |
+         |func calc() = {
+         |
+         |  # 'let misplaced = 2' should be defined here
+         |  
+         |  func fold(totals: Int, r: String) = {
+         |    let misplaced = 0
+         |    1
+         |  }
+         |  FOLD<7>([], misplaced, fold)
+         |}
+         |""".stripMargin
+    ) shouldBe Left("Compilation failed: [A definition of 'misplaced' is not found in 234-243]")
+  }
+
   property("not allow using List[T] where T is not Any in pattern matching") {
     def errorMsg(pos: String): String =
       s"Compilation failed: [Unexpected generic match type: only List[Any] is allowed in $pos]"
@@ -124,28 +139,13 @@
     }
   }
 
-  private def createPatternMatchScript(pattern: String): Either[String, DApp] = {
->>>>>>> 93f1d9ad
+  private def createPatternMatchScript(pattern: String): Either[String, DApp] =
     TestCompiler(V5).compile(
       s"""
          |{-# STDLIB_VERSION 5 #-}
          |{-# CONTENT_TYPE DAPP #-}
          |{-# SCRIPT_TYPE ACCOUNT #-}
          |
-<<<<<<< HEAD
-         |func calc() = {
-         |
-         |  # 'let misplaced = 2' should be defined here
-         |  
-         |  func fold(totals: Int, r: String) = {
-         |    let misplaced = 0
-         |    1
-         |  }
-         |  FOLD<7>([], misplaced, fold)
-         |}
-         |""".stripMargin
-    ) shouldBe Left("Compilation failed: [A definition of 'misplaced' is not found in 234-243]")
-=======
          |func invokeProcess(contract: Address) = {
          |  strict result = invoke(contract, "process", [], [])
          |  match (result) {
@@ -155,8 +155,6 @@
          |}
          |""".stripMargin
     )
->>>>>>> 93f1d9ad
-  }
 
   private def errorTests(exprs: ((String, String), Expressions.EXPR)*): Unit = exprs.foreach {
     case ((label, error), input) =>
