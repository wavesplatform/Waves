package com.wavesplatform.lang.evaluator

import java.nio.ByteBuffer

import cats.Id
import cats.data.EitherT
import cats.kernel.Monoid
import cats.syntax.bifunctor._
import com.google.common.io.BaseEncoding
import com.wavesplatform.common.state.ByteStr
import com.wavesplatform.common.utils.{Base58, Base64, EitherExt2}
import com.wavesplatform.crypto._
import com.wavesplatform.lang.Common._
import com.wavesplatform.lang.Testing._
import com.wavesplatform.lang.directives.values._
import com.wavesplatform.lang.directives.{DirectiveDictionary, DirectiveSet}
import com.wavesplatform.lang.v1.FunctionHeader.{Native, User}
import com.wavesplatform.lang.v1.compiler.ExpressionCompiler
import com.wavesplatform.lang.v1.compiler.Terms._
import com.wavesplatform.lang.v1.compiler.Types._
import com.wavesplatform.lang.v1.evaluator.Contextful.NoContext
import com.wavesplatform.lang.v1.evaluator.EvaluatorV1._
import com.wavesplatform.lang.v1.evaluator.FunctionIds._
import com.wavesplatform.lang.v1.evaluator.ctx._
import com.wavesplatform.lang.v1.evaluator.ctx.impl.PureContext._
import com.wavesplatform.lang.v1.evaluator.ctx.impl.converters._
import com.wavesplatform.lang.v1.evaluator.ctx.impl.waves.WavesContext
import com.wavesplatform.lang.v1.evaluator.ctx.impl.{CryptoContext, EnvironmentFunctions, PureContext, _}
import com.wavesplatform.lang.v1.evaluator.{Contextful, ContextfulVal, EvaluatorV1, EvaluatorV2, FunctionIds, Log}
import com.wavesplatform.lang.v1.traits.Environment
import com.wavesplatform.lang.v1.{CTX, ContractLimits, FunctionHeader}
import com.wavesplatform.lang.{Common, EvalF, ExecutionError, Global}
import com.wavesplatform.test._
import org.scalacheck.{Arbitrary, Gen}
import org.scalatest.EitherValues

class EvaluatorV1V2Test extends PropSpec with EitherValues {

  implicit val version: StdLibVersion = V4

  private def pureContext(implicit version: StdLibVersion) = PureContext.build(version, fixUnicodeFunctions = true, useNewPowPrecision = true)

  private def defaultCryptoContext(implicit version: StdLibVersion) = CryptoContext.build(Global, version)

  val blockBuilder: Gen[(LET, EXPR) => EXPR] = Gen.oneOf(true, false).map(if (_) BLOCK.apply else LET_BLOCK.apply)

  private def defaultFullContext(implicit version: StdLibVersion): CTX[Environment] =
    Monoid.combineAll(
      Seq(
        defaultCryptoContext(version).withEnvironment[Environment],
        pureContext(version).withEnvironment[Environment],
        WavesContext.build(
          Global,
          DirectiveSet(version, Account, Expression).explicitGet()
        )
      )
    )

  private def pureEvalContext(implicit version: StdLibVersion): EvaluationContext[NoContext, Id] =
    PureContext.build(version, fixUnicodeFunctions = true, useNewPowPrecision = true).evaluationContext

  private val defaultEvaluator = new EvaluatorV1[Id, Environment]()

  private def evalV1[T <: EVALUATED](context: EvaluationContext[Environment, Id], expr: EXPR): Either[ExecutionError, T] =
    defaultEvaluator[T](context, expr)

  private def evalV2[T <: EVALUATED](context: EvaluationContext[Environment, Id], expr: EXPR): Either[ExecutionError, T] =
<<<<<<< HEAD
    EvaluatorV2.applyCompleted(context, expr, implicitly[StdLibVersion], overhead = false)._3.asInstanceOf[Either[ExecutionError, T]]
=======
    EvaluatorV2.applyCompleted(context, expr, implicitly[StdLibVersion], correctFunctionCallScope = true)._3
      .asInstanceOf[Either[ExecutionError, T]]
>>>>>>> ac8a3fe3

  private def eval[T <: EVALUATED](context: EvaluationContext[Environment, Id], expr: EXPR): Either[ExecutionError, T] = {
    val evaluatorV1Result = evalV1[T](context, expr)
    val evaluatorV2Result = evalV2[T](context, expr)

    evaluatorV1Result shouldBe evaluatorV2Result
    evaluatorV1Result
  }

  private def evalPure[T <: EVALUATED](context: EvaluationContext[NoContext, Id] = pureEvalContext, expr: EXPR): Either[ExecutionError, T] =
    eval[T](context.asInstanceOf[EvaluationContext[Environment, Id]], expr)

  private def evalWithLogging(context: EvaluationContext[Environment, Id], expr: EXPR): Either[(ExecutionError, Log[Id]), (EVALUATED, Log[Id])] = {
    val evaluatorV1Result                      = defaultEvaluator.applyWithLogging[EVALUATED](context, expr)
<<<<<<< HEAD
    val (evaluatorV2Log, _, evaluatorV2Result) = EvaluatorV2.applyCompleted(context, expr, implicitly[StdLibVersion], overhead = false)
=======
    val (evaluatorV2Log, _, evaluatorV2Result) = EvaluatorV2.applyCompleted(context, expr, implicitly[StdLibVersion], correctFunctionCallScope = true)
>>>>>>> ac8a3fe3

    evaluatorV2Result.bimap((_, evaluatorV2Log), (_, evaluatorV2Log)) shouldBe evaluatorV1Result
    evaluatorV1Result
  }

  private def simpleDeclarationAndUsage(i: Int, blockBuilder: (LET, EXPR) => EXPR) = blockBuilder(LET("x", CONST_LONG(i)), REF("x"))

  property("successful on very deep expressions (stack overflow check)") {
    val term = (1 to 100000).foldLeft[EXPR](CONST_LONG(0))((acc, _) => FUNCTION_CALL(sumLong.header, List(acc, CONST_LONG(1))))

    evalPure(expr = term) shouldBe evaluated(100000)
  }

  property("return error and log of failed evaluation") {
    forAll(blockBuilder) { block =>
      val (err, log) = evalWithLogging(
        pureEvalContext.asInstanceOf[EvaluationContext[Environment, Id]],
        expr = block(
          LET("x", CONST_LONG(3)),
          block(
            LET("x", FUNCTION_CALL(sumLong.header, List(CONST_LONG(3), CONST_LONG(0)))),
            FUNCTION_CALL(PureContext.eq.header, List(REF("z"), CONST_LONG(1)))
          )
        )
      ).left.value

      val expectedError = "A definition of 'z' not found"
      err shouldBe expectedError
      log.isEmpty shouldBe true
    }

  }

  property("successful on unused let") {
    forAll(blockBuilder) { block =>
      evalPure[EVALUATED](
        expr = block(
          LET("x", CONST_LONG(3)),
          CONST_LONG(3)
        )
      ) shouldBe evaluated(3)
    }
  }

  property("successful on x = y") {
    forAll(blockBuilder) { block =>
      evalPure[EVALUATED](
        expr = block(
          LET("x", CONST_LONG(3)),
          block(
            LET("y", REF("x")),
            FUNCTION_CALL(sumLong.header, List(REF("x"), REF("y")))
          )
        )
      ) shouldBe evaluated(6)
    }
  }

  property("successful on simple get") {
    forAll(blockBuilder) { block =>
      evalPure[EVALUATED](expr = simpleDeclarationAndUsage(3, block)) shouldBe evaluated(3)
    }
  }

  property("successful on get used further in expr") {
    forAll(blockBuilder) { block =>
      evalPure[EVALUATED](
        expr = block(
          LET("x", CONST_LONG(3)),
          FUNCTION_CALL(PureContext.eq.header, List(REF("x"), CONST_LONG(2)))
        )
      ) shouldBe evaluated(false)
    }
  }

  property("successful on multiple lets") {
    forAll(blockBuilder) { block =>
      evalPure[EVALUATED](
        expr = block(
          LET("x", CONST_LONG(3)),
          block(LET("y", CONST_LONG(3)), FUNCTION_CALL(PureContext.eq.header, List(REF("x"), REF("y"))))
        )
      ) shouldBe evaluated(true)
    }
  }

  property("successful on multiple lets with expression") {
    forAll(blockBuilder) { block =>
      evalPure[EVALUATED](
        expr = block(
          LET("x", CONST_LONG(3)),
          block(
            LET("y", FUNCTION_CALL(sumLong.header, List(CONST_LONG(3), CONST_LONG(0)))),
            FUNCTION_CALL(PureContext.eq.header, List(REF("x"), REF("y")))
          )
        )
      ) shouldBe evaluated(true)
    }
  }

  property("successful on deep type resolution") {
    forAll(blockBuilder) { block =>
      evalPure[EVALUATED](
        expr = IF(FUNCTION_CALL(PureContext.eq.header, List(CONST_LONG(1), CONST_LONG(2))), simpleDeclarationAndUsage(3, block), CONST_LONG(4))
      ) shouldBe evaluated(4)
    }
  }

  property("successful on same value names in different branches") {
    forAll(blockBuilder) { block =>
      val expr =
        IF(
          FUNCTION_CALL(PureContext.eq.header, List(CONST_LONG(1), CONST_LONG(2))),
          simpleDeclarationAndUsage(3, block),
          simpleDeclarationAndUsage(4, block)
        )
      evalPure[EVALUATED](expr = expr) shouldBe evaluated(4)
    }
  }

  property("fails if definition not found") {
    evalPure[EVALUATED](expr = FUNCTION_CALL(sumLong.header, List(REF("x"), CONST_LONG(2)))) should produce("A definition of 'x' not found")
  }

  property("custom type field access") {
    val pointType     = CASETYPEREF("Point", List("X" -> LONG, "Y" -> LONG))
    val pointInstance = CaseObj(pointType, Map("X"    -> 3L, "Y"   -> 4L))
    evalPure[EVALUATED](
      context = Monoid.combine(
        pureEvalContext,
        EvaluationContext[NoContext, Id](
          Contextful.empty[Id],
          typeDefs = Map.empty,
          letDefs = Map(("p", LazyVal.fromEvaluated[Id](pointInstance))),
          functions = Map.empty
        )
      ),
      expr = FUNCTION_CALL(sumLong.header, List(GETTER(REF("p"), "X"), CONST_LONG(2)))
    ) shouldBe evaluated(5)
  }

  property("ne works") {
    evalPure[EVALUATED](
      expr = FUNCTION_CALL(FunctionHeader.User(PureContext.ne.name), List(CONST_LONG(1), CONST_LONG(2)))
    ) shouldBe evaluated(true)

    evalPure[EVALUATED](
      expr = FUNCTION_CALL(FunctionHeader.User(PureContext.ne.name), List(CONST_LONG(1), CONST_LONG(1)))
    ) shouldBe evaluated(false)
  }

  property("lazy let evaluation doesn't throw if not used") {
    val pointType     = CASETYPEREF("Point", List(("X", LONG), ("Y", LONG)))
    val pointInstance = CaseObj(pointType, Map("X" -> 3L, "Y" -> 4L))
    val context = Monoid.combine(
      pureEvalContext,
      EvaluationContext[NoContext, Id](
        Contextful.empty[Id],
        typeDefs = Map.empty,
        letDefs = Map(
          ("p", LazyVal.fromEvaluated[Id](pointInstance)),
          ("badVal", LazyVal.apply[Id](EitherT.leftT[({ type L[A] = EvalF[Id, A] })#L, EVALUATED]("Error")))
        ),
        functions = Map.empty
      )
    )
    forAll(blockBuilder) { block =>
      evalPure[EVALUATED](
        context = context,
        expr = block(LET("Z", REF("badVal")), FUNCTION_CALL(sumLong.header, List(GETTER(REF("p"), "X"), CONST_LONG(2))))
      ) shouldBe evaluated(5)
    }
  }

  property("let is evaluated maximum once") {
    forAll(blockBuilder) { block =>
      var functionEvaluated = 0

      val f = NativeFunction[NoContext]("F", 1: Long, 258: Short, LONG: TYPE, Seq(("_", LONG)): _*) {
        case _ =>
          functionEvaluated = functionEvaluated + 1
          evaluated(1L)
      }

      val context = Monoid
        .combine(
          pureEvalContext,
          EvaluationContext[NoContext, Id](
            Contextful.empty[Id],
            typeDefs = Map.empty,
            letDefs = Map.empty,
            functions = Map(f.header -> f)
          )
        )
        .asInstanceOf[EvaluationContext[Environment, Id]]

      val expr = block(LET("X", FUNCTION_CALL(f.header, List(CONST_LONG(1000)))), FUNCTION_CALL(sumLong.header, List(REF("X"), REF("X"))))

      evalV1[EVALUATED](context, expr) shouldBe evaluated(2L)
      functionEvaluated shouldBe 1

      evalV2[EVALUATED](context, expr) shouldBe evaluated(2L)
      functionEvaluated shouldBe 2
    }
  }

  property("successful on ref getter evaluation") {
    val fooType = CASETYPEREF("Foo", List(("bar", STRING), ("buz", LONG)))

    val fooInstance = CaseObj(fooType, Map("bar" -> "bAr", "buz" -> 1L))

    val context = EvaluationContext.build(
      typeDefs = Map.empty,
      letDefs = Map("fooInstance" -> LazyVal.fromEvaluated[Id](fooInstance)),
      functions = Seq()
    )

    val expr = GETTER(REF("fooInstance"), "bar")

    evalPure[EVALUATED](context, expr) shouldBe evaluated("bAr")
  }

  property("successful on function call getter evaluation") {
    val fooType = CASETYPEREF("Foo", List(("bar", STRING), ("buz", LONG)))
    val fooCtor = NativeFunction[NoContext]("createFoo", 1: Long, 259: Short, fooType, List.empty: _*) {
      case _ =>
        evaluated(CaseObj(fooType, Map("bar" -> "bAr", "buz" -> 1L)))
    }

    val context = EvaluationContext.build(
      typeDefs = Map.empty,
      letDefs = Map.empty,
      functions = Seq(fooCtor)
    )

    val expr = GETTER(FUNCTION_CALL(fooCtor.header, List.empty), "bar")

    evalPure[EVALUATED](context, expr) shouldBe evaluated("bAr")
  }

  property("successful on block getter evaluation") {
    val fooType = CASETYPEREF("Foo", List(("bar", STRING), ("buz", LONG)))
    val fooCtor = NativeFunction[NoContext]("createFoo", 1: Long, 259: Short, fooType, List.empty: _*) {
      case _ =>
        evaluated(
          CaseObj(
            fooType,
            Map(
              "bar" -> "bAr",
              "buz" -> 1L
            )
          )
        )
    }
    val fooTransform =
      NativeFunction[NoContext]("transformFoo", 1: Long, 260: Short, fooType, ("foo", fooType)) {
        case (fooObj: CaseObj) :: Nil => evaluated(fooObj.copy(fields = fooObj.fields.updated("bar", "TRANSFORMED_BAR")))
        case _                        => ???
      }

    val context = EvaluationContext.build(
      typeDefs = Map.empty,
      letDefs = Map.empty,
      functions = Seq(fooCtor, fooTransform)
    )

    forAll(blockBuilder) { block =>
      val expr = GETTER(
        block(
          LET("fooInstance", FUNCTION_CALL(fooCtor.header, List.empty)),
          FUNCTION_CALL(fooTransform.header, List(REF("fooInstance")))
        ),
        "bar"
      )
      evalPure[EVALUATED](context, expr) shouldBe evaluated("TRANSFORMED_BAR")
    }
  }

  property("successful on simple function evaluation") {
    evalPure[EVALUATED](
      context = EvaluationContext.build(
        typeDefs = Map.empty,
        letDefs = Map.empty,
        functions = Seq(multiplierFunction)
      ),
      expr = FUNCTION_CALL(multiplierFunction.header, List(CONST_LONG(3), CONST_LONG(4)))
    ) shouldBe evaluated(12)
  }

  property("returns an success if sigVerify return a success") {
    val seed                    = "seed".getBytes("UTF-8")
    val (privateKey, publicKey) = Curve25519.createKeyPair(seed)

    val bodyBytes = "message".getBytes("UTF-8")
    val signature = Curve25519.sign(privateKey, bodyBytes)

    val r = sigVerifyTest(bodyBytes, publicKey, signature)
    r.isRight shouldBe true
  }

  property("returns an success if sigVerify_NKb return a success") {
    implicit val version        = V4
    val seed                    = "seed".getBytes("UTF-8")
    val (privateKey, publicKey) = Curve25519.createKeyPair(seed)

    for (i <- 0 to 4) {
      val bodyBytes = ("m" * ((8 << i) * 1024)).getBytes("UTF-8")
      val signature = Curve25519.sign(privateKey, bodyBytes)

      val r = sigVerifyTest(bodyBytes, publicKey, signature, Some(i.toShort))
      r.isRight shouldBe true
    }
  }

  property("fail if sigVerify_NKb limits exhausted") {
    implicit val version        = V4
    val seed                    = "seed".getBytes("UTF-8")
    val (privateKey, publicKey) = Curve25519.createKeyPair(seed)

    for (i <- 0 to 4) {
      val bodyBytes = ("m" * ((8 << i) * 1024 + 1)).getBytes("UTF-8")
      val signature = Curve25519.sign(privateKey, bodyBytes)

      val r = sigVerifyTest(bodyBytes, publicKey, signature, Some(i.toShort))
      r.isLeft shouldBe true
    }
  }

  property("returns correct context") {
    val (alicePrivateKey, _)          = Curve25519.createKeyPair("seed0".getBytes("UTF-8"))
    val (bobPrivateKey, bobPublicKey) = Curve25519.createKeyPair("seed1".getBytes("UTF-8"))
    val (_, senderPublicKey)          = Curve25519.createKeyPair("seed2".getBytes("UTF-8"))

    val bodyBytes = "message".getBytes("UTF-8")

    val (result, log) = multiSig(
      bodyBytes,
      senderPublicKey,
      bobPublicKey,
      bobPublicKey,
      Curve25519.sign(alicePrivateKey, bodyBytes),
      Curve25519.sign(bobPrivateKey, bodyBytes)
    ).explicitGet()

    result shouldBe false

    //it false, because script fails on Alice's signature check, and bobSigned is not evaluated
    log.find(_._1 == "bobSigned") shouldBe None
    log.find(_._1 == "aliceSigned") shouldBe Some(("aliceSigned", evaluated(false)))
  }

  property("returns an error if sigVerify return an error") {
    val seed           = "seed".getBytes("UTF-8")
    val (_, publicKey) = Curve25519.createKeyPair(seed)
    val bodyBytes      = "message".getBytes("UTF-8")

    val r = sigVerifyTest(bodyBytes, publicKey, "signature".getBytes("UTF-8"))
    r.isLeft shouldBe false
  }

  private val genBytesAndNumber = for {
    xs     <- Gen.containerOf[Array, Byte](Arbitrary.arbByte.arbitrary)
    number <- Arbitrary.arbInt.arbitrary
  } yield (ByteStr(xs), number)

  property("drop(ByteStr, Long) works as the native one") {
    forAll(genBytesAndNumber) {
      case (xs, number) =>
        val expr   = FUNCTION_CALL(Native(FunctionIds.DROP_BYTES), List(CONST_BYTESTR(xs).explicitGet(), CONST_LONG(number)))
        val actual = evalPure[EVALUATED](pureEvalContext, expr)
        actual shouldBe evaluated(xs.drop(number))
    }
  }

  property("take(ByteStr, Long) works as the native one") {
    forAll(genBytesAndNumber) {
      case (xs, number) =>
        val expr   = FUNCTION_CALL(FunctionHeader.Native(TAKE_BYTES), List(CONST_BYTESTR(xs).explicitGet(), CONST_LONG(number)))
        val actual = evalPure[EVALUATED](pureEvalContext, expr)
        actual shouldBe evaluated(xs.take(number))
    }
  }

  property("dropRightBytes(ByteStr, Long) works as the native one") {
    forAll(genBytesAndNumber) {
      case (xs, number) =>
        val expr   = FUNCTION_CALL(Native(FunctionIds.DROP_RIGHT_BYTES), List(CONST_BYTESTR(xs).explicitGet(), CONST_LONG(number)))
        val actual = evalPure[EVALUATED](pureContext(V6).evaluationContext, expr)
        val limit  = 165947
        actual shouldBe (
          if (number < 0)
            Left(s"Unexpected negative number = $number passed to dropRight()")
          else if (number > limit)
            Left(s"Number = $number passed to dropRight() exceeds ByteVector limit = $limit")
          else
            evaluated(xs.dropRight(number))
        )
    }
  }

  property("takeRightBytes(ByteStr, Long) works as the native one") {
    forAll(genBytesAndNumber) {
      case (xs, number) =>
        val expr   = FUNCTION_CALL(Native(FunctionIds.TAKE_RIGHT_BYTES), List(CONST_BYTESTR(xs).explicitGet(), CONST_LONG(number)))
        val actual = evalPure[EVALUATED](pureContext(V6).evaluationContext, expr)
        val limit  = 165947
        actual shouldBe (
          if (number < 0)
            Left(s"Unexpected negative number = $number passed to takeRight()")
          else if (number > limit)
            Left(s"Number = $number passed to takeRight() exceeds ByteVector limit = $limit")
          else
            evaluated(xs.takeRight(number))
        )
    }
  }

  private val genStringAndNumber = for {
    xs     <- Arbitrary.arbString.arbitrary
    number <- Arbitrary.arbInt.arbitrary
  } yield (xs, number)

  property("drop(String, Long) works as the native one") {
    forAll(genStringAndNumber) {
      case (xs, number) =>
        val expr   = FUNCTION_CALL(FunctionHeader.Native(DROP_STRING), List(CONST_STRING(xs).explicitGet(), CONST_LONG(number)))
        val actual = evalPure[EVALUATED](pureEvalContext, expr)
        actual shouldBe evaluated(xs.drop(number))
    }
  }

  property("take(String, Long) works as the native one") {
    forAll(genStringAndNumber) {
      case (xs, number) =>
        val expr   = FUNCTION_CALL(FunctionHeader.Native(TAKE_STRING), List(CONST_STRING(xs).explicitGet(), CONST_LONG(number)))
        val actual = evalPure[EVALUATED](pureEvalContext, expr)
        actual shouldBe evaluated(xs.take(number))
    }
  }

  property("dropRight(String, Long) works as the native one") {
    forAll(genStringAndNumber) {
      case (xs, number) =>
        val expr   = FUNCTION_CALL(User("dropRight"), List(CONST_STRING(xs).explicitGet(), CONST_LONG(number)))
        val actual = evalPure[EVALUATED](pureEvalContext, expr)
        actual shouldBe evaluated(xs.dropRight(number))
    }
  }

  property("takeRight(String, Long) works as the native one") {
    forAll(genStringAndNumber) {
      case (xs, number) =>
        val expr   = FUNCTION_CALL(User("takeRight"), List(CONST_STRING(xs).explicitGet(), CONST_LONG(number)))
        val actual = evalPure[EVALUATED](pureEvalContext, expr)
        actual shouldBe evaluated(xs.takeRight(number))
    }
  }

  property("size(String) works as the native one") {
    forAll(Arbitrary.arbString.arbitrary) { xs =>
      val expr   = FUNCTION_CALL(FunctionHeader.Native(SIZE_STRING), List(CONST_STRING(xs).explicitGet()))
      val actual = evalPure[EVALUATED](pureEvalContext, expr)
      actual shouldBe evaluated(xs.length)
    }
  }

  property("fromBase58String(String) works as the native one") {
    val gen = for {
      len <- Gen.choose(0, Global.MaxBase58Bytes)
      xs  <- Gen.containerOfN[Array, Byte](len, Arbitrary.arbByte.arbitrary)
    } yield Base58.encode(xs)

    forAll(gen) { xs =>
      val expr   = FUNCTION_CALL(FunctionHeader.Native(FROMBASE58), List(CONST_STRING(xs).explicitGet()))
      val actual = evalPure[EVALUATED](defaultCryptoContext.evaluationContext, expr)
      actual shouldBe evaluated(ByteStr(Base58.tryDecodeWithLimit(xs).get))
    }
  }

  property("fromBase58String(String) input is 100 chars max") {
    import Global.{MaxBase58String => Max}
    val gen = for {
      len <- Gen.choose(Max + 1, Max * 2)
      xs  <- Gen.containerOfN[Array, Byte](len, Arbitrary.arbByte.arbitrary)
    } yield Base58.encode(xs)

    forAll(gen) { xs =>
      val expr   = FUNCTION_CALL(FunctionHeader.Native(FROMBASE58), List(CONST_STRING(xs).explicitGet()))
      val actual = evalPure[EVALUATED](defaultCryptoContext.evaluationContext, expr)
      actual shouldBe Left("base58Decode input exceeds 100")
    }
  }

  property("fromBase64String(String) works as the native one: without prefix") {
    val gen = for {
      len <- Gen.choose(0, 512)
      xs  <- Gen.containerOfN[Array, Byte](len, Arbitrary.arbByte.arbitrary)
    } yield Base64.encode(xs)

    forAll(gen) { xs =>
      val expr   = FUNCTION_CALL(FunctionHeader.Native(FROMBASE64), List(CONST_STRING(xs).explicitGet()))
      val actual = evalPure[EVALUATED](defaultCryptoContext.evaluationContext, expr)
      actual shouldBe evaluated(ByteStr(Base64.tryDecode(xs).get))
    }
  }

  property("fromBase64String(String) works as the native one: with prefix") {
    val gen = for {
      len <- Gen.choose(0, 512)
      xs  <- Gen.containerOfN[Array, Byte](len, Arbitrary.arbByte.arbitrary)
    } yield s"base64:${Base64.encode(xs)}"

    forAll(gen) { xs =>
      val expr   = FUNCTION_CALL(FunctionHeader.Native(FROMBASE64), List(CONST_STRING(xs).explicitGet()))
      val actual = evalPure[EVALUATED](defaultCryptoContext.evaluationContext, expr)
      actual shouldBe evaluated(ByteStr(Base64.tryDecode(xs).get))
    }
  }

  property("from/to Base16(String)") {
    val gen = for {
      len <- Gen.choose(0, 512)
      xs  <- Gen.containerOfN[Array, Byte](len, Arbitrary.arbByte.arbitrary)
    } yield xs

    forAll(gen) { xs =>
      val expr = FUNCTION_CALL(
        FunctionHeader.Native(FROMBASE16),
        List(
          FUNCTION_CALL(FunctionHeader.Native(TOBASE16), List(CONST_BYTESTR(ByteStr(xs)).explicitGet()))
        )
      )
      val actual = evalPure[EVALUATED](defaultCryptoContext.evaluationContext, expr)
      actual shouldBe evaluated(ByteStr(xs))
    }
  }

  property("addressFromPublicKey works as the native one") {
    val environment = emptyBlockchainEnvironment()
    val ctx         = defaultFullContext

    val gen = Gen.nonEmptyContainerOf[Array, Byte](Arbitrary.arbByte.arbitrary).map { seed =>
      val (_, pk) = Curve25519.createKeyPair(seed)
      pk
    }

    forAll(gen) { pkBytes =>
      val expr = FUNCTION_CALL(
        FunctionHeader.User("addressFromPublicKey"),
        List(CONST_BYTESTR(ByteStr(pkBytes)).explicitGet())
      )

      val actual = eval[CaseObj](ctx.evaluationContext(environment), expr).map(_.fields("bytes"))
      actual shouldBe evaluated(ByteStr(addressFromPublicKey(environment.chainId, pkBytes)))
    }
  }

  property("addressFromString works as the native one: sunny without prefix") {
    val environment = Common.emptyBlockchainEnvironment()
    val ctx         = defaultFullContext(V3)

    val gen = Gen.nonEmptyContainerOf[Array, Byte](Arbitrary.arbByte.arbitrary).map { seed =>
      val (_, pk) = Curve25519.createKeyPair(seed)
      Base58.encode(addressFromPublicKey(environment.chainId, pk))
    }

    forAll(gen) { addrStr =>
      val expr                                   = FUNCTION_CALL(FunctionHeader.User("addressFromString"), List(CONST_STRING(addrStr).explicitGet()))
      val actual                                 = eval[CaseObj](ctx.evaluationContext(environment), expr)
      val a: Either[ExecutionError, EVALUATED]   = actual.map(_.fields("bytes"))
      val e: Either[String, Option[Array[Byte]]] = addressFromString(environment.chainId, addrStr)
      a shouldBe CONST_BYTESTR(ByteStr(e.explicitGet().get))
    }
  }

  property("addressFromString works as the native one: sunny with prefix") {
    val environment = Common.emptyBlockchainEnvironment()
    val ctx         = defaultFullContext(V3)

    val gen = Gen.nonEmptyContainerOf[Array, Byte](Arbitrary.arbByte.arbitrary).map { seed =>
      val (_, pk) = Curve25519.createKeyPair(seed)
      EnvironmentFunctions.AddressPrefix + Base58.encode(addressFromPublicKey(environment.chainId, pk))
    }

    forAll(gen) { addrStr =>
      val expr   = FUNCTION_CALL(FunctionHeader.User("addressFromString"), List(CONST_STRING(addrStr).explicitGet()))
      val actual = eval[CaseObj](ctx.evaluationContext(environment), expr)
      val e      = addressFromString(environment.chainId, addrStr).explicitGet().get
      actual.map(_.fields("bytes")) shouldBe CONST_BYTESTR(ByteStr(e))
    }
  }

  property("addressFromString works as the native one: wrong length") {
    val environment = Common.emptyBlockchainEnvironment()
    val ctx         = defaultFullContext(V3)

    val gen = Gen.nonEmptyContainerOf[Array, Byte](Arbitrary.arbByte.arbitrary).map { seed =>
      val (_, pk) = Curve25519.createKeyPair(seed)
      EnvironmentFunctions.AddressPrefix + Base58.encode(addressFromPublicKey(environment.chainId, pk) :+ (1: Byte))
    }

    forAll(gen) { addrStr =>
      val expr   = FUNCTION_CALL(FunctionHeader.User("addressFromString"), List(CONST_STRING(addrStr).explicitGet()))
      val actual = eval[EVALUATED](ctx.evaluationContext(environment), expr)
      actual shouldBe evaluated(unit)
    }
  }

  property("addressFromString works as the native one: wrong address version") {
    val environment = Common.emptyBlockchainEnvironment()
    val ctx         = defaultFullContext(V3)

    val gen = for {
      seed           <- Gen.nonEmptyContainerOf[Array, Byte](Arbitrary.arbByte.arbitrary)
      addressVersion <- Gen.choose[Byte](0, 100)
      if addressVersion != EnvironmentFunctions.AddressVersion
    } yield {
      val (_, pk) = Curve25519.createKeyPair(seed)
      EnvironmentFunctions.AddressPrefix + Base58.encode(addressFromPublicKey(environment.chainId, pk, addressVersion))
    }

    forAll(gen) { addrStr =>
      val expr   = FUNCTION_CALL(FunctionHeader.User("addressFromString"), List(CONST_STRING(addrStr).explicitGet()))
      val actual = eval[EVALUATED](ctx.evaluationContext(environment), expr)
      actual shouldBe evaluated(unit)
    }
  }

  property("addressFromString works as the native one: from other network") {
    val environment = Common.emptyBlockchainEnvironment()
    val ctx         = defaultFullContext(V3)

    val gen = for {
      seed    <- Gen.nonEmptyContainerOf[Array, Byte](Arbitrary.arbByte.arbitrary)
      chainId <- Gen.choose[Byte](0, 100)
      if chainId != environment.chainId
    } yield {
      val (_, pk) = Curve25519.createKeyPair(seed)
      EnvironmentFunctions.AddressPrefix + Base58.encode(addressFromPublicKey(chainId, pk))
    }

    forAll(gen) { addrStr =>
      val expr   = FUNCTION_CALL(FunctionHeader.User("addressFromString"), List(CONST_STRING(addrStr).explicitGet()))
      val actual = eval[EVALUATED](ctx.evaluationContext(environment), expr)
      actual shouldBe evaluated(unit)
    }
  }

  property("addressFromString works as the native one: wrong checksum") {
    val environment = Common.emptyBlockchainEnvironment()
    val ctx         = defaultFullContext(V3)

    val gen = for {
      seed <- Gen.nonEmptyContainerOf[Array, Byte](Arbitrary.arbByte.arbitrary)
      bytes = {
        val (_, pk) = Curve25519.createKeyPair(seed)
        addressFromPublicKey(environment.chainId, pk)
      }
      checkSum = bytes.takeRight(EnvironmentFunctions.ChecksumLength)
      wrongCheckSum <- Gen.containerOfN[Array, Byte](EnvironmentFunctions.ChecksumLength, Arbitrary.arbByte.arbitrary)
      if !checkSum.sameElements(wrongCheckSum)
    } yield EnvironmentFunctions.AddressPrefix + Base58.encode(bytes.dropRight(EnvironmentFunctions.ChecksumLength) ++ wrongCheckSum)

    forAll(gen) { addrStr =>
      val expr   = FUNCTION_CALL(FunctionHeader.User("addressFromString"), List(CONST_STRING(addrStr).explicitGet()))
      val actual = eval[EVALUATED](ctx.evaluationContext(environment), expr)
      actual shouldBe evaluated(unit)
    }
  }

  private def hashTest(bodyBytes: Array[Byte], hash: String, lim: Int)(implicit version: StdLibVersion): Either[ExecutionError, ByteStr] = {
    val vars: Map[String, (FINAL, ContextfulVal[NoContext])] = Map(
      ("b", (BYTESTR, ContextfulVal.pure[NoContext](CONST_BYTESTR(ByteStr(bodyBytes), limit = CONST_BYTESTR.DataTxSize).explicitGet())))
    )

    val context: CTX[NoContext] = Monoid.combineAll(
      Seq(
        pureContext,
        defaultCryptoContext,
        CTX[NoContext](Seq(), vars, Array.empty[BaseFunction[NoContext]])
      )
    )

    val script = s"""{-# STDLIB_VERSION 4 #-} ${hash}_${16 << lim}Kb(b)"""

    val expr = ExpressionCompiler
      .compileUntyped(script, context.compilerContext)
      .explicitGet()

    evalPure[EVALUATED](
      context = context.evaluationContext[Id],
      expr = expr
    ).map {
      case CONST_BYTESTR(b) => b
      case _                => ???
    }
  }

  val hashes = Seq("keccak256", "blake2b256", "sha256")
  property("returns an success if hash functions (*_NKb) return a success") {
    implicit val version = V4

    for {
      h <- hashes
      i <- 0 to 3
    } {
      val bodyBytes = ("m" * ((16 << i) * 1024)).getBytes("UTF-8")

      val r = hashTest(bodyBytes, h, i.toShort)
      r shouldBe Symbol("Right")
    }
  }

  property("fail if hash functions (*_NKb) limits exhausted") {
    implicit val version = V4

    for {
      h <- hashes
      i <- 0 to 3
    } {
      val bodyBytes = ("m" * ((16 << i) * 1024 + 1)).getBytes("UTF-8")

      val r = hashTest(bodyBytes, h, i.toShort)
      r shouldBe Symbol("Left")
    }
  }

  private def sigVerifyTest(bodyBytes: Array[Byte], publicKey: Array[Byte], signature: Array[Byte], lim_n: Option[Short] = None)(
      implicit version: StdLibVersion
  ): Either[ExecutionError, Boolean] = {
    val txType = CASETYPEREF(
      "Transaction",
      List(
        "bodyBytes" -> BYTESTR,
        "senderPk"  -> BYTESTR,
        "proof0"    -> BYTESTR
      )
    )

    val txObj = CaseObj(
      txType,
      Map(
        "bodyBytes" -> CONST_BYTESTR(ByteStr(bodyBytes), limit = CONST_BYTESTR.NoLimit).explicitGet(),
        "senderPk"  -> ByteStr(publicKey),
        "proof0"    -> ByteStr(signature)
      )
    )

    val context = Monoid.combineAll(
      Seq(
        pureEvalContext,
        defaultCryptoContext.evaluationContext[Id],
        EvaluationContext.build(
          typeDefs = Map.empty,
          letDefs = Map("tx" -> LazyVal.fromEvaluated[Id](txObj)),
          functions = Seq.empty
        )
      )
    )

    evalPure[EVALUATED](
      context = context,
      expr = FUNCTION_CALL(
        function = FunctionHeader.Native(lim_n.fold(SIGVERIFY)(n => (SIGVERIFY_LIM + n).toShort)),
        args = List(
          GETTER(REF("tx"), "bodyBytes"),
          GETTER(REF("tx"), "proof0"),
          GETTER(REF("tx"), "senderPk")
        )
      )
    ).map {
      case CONST_BOOLEAN(b) => b
      case _                => ???
    }
  }

  private def recArrWeight(script: String): Either[ExecutionError, EVALUATED] = {
    val context: CTX[NoContext] = Monoid.combineAll(
      Seq(
        pureContext,
        defaultCryptoContext,
        CTX[NoContext](Seq(), Map(), Array.empty[BaseFunction[NoContext]])
      )
    )

    com.wavesplatform.lang.v1.parser.Parser.parseExpr(script) match {
      case fastparse.Parsed.Success(xs, _) =>
        evalPure[EVALUATED](
          context.evaluationContext[Id],
          ExpressionCompiler
            .apply(context.compilerContext, xs)
            .explicitGet()
            ._1
        )
      case f: fastparse.Parsed.Failure => Left(s"Parse error at ${f.index}")
    }
  }

  private def recCmp(cnt: Int)(
      f: ((String => String) => String) = (gen => gen("x") ++ gen("y") ++ s"x${cnt + 1} == y${cnt + 1}")
  ): Either[(ExecutionError, Log[Id]), (Boolean, Log[Id])] = {
    val context = Monoid
      .combineAll(
        Seq(
          pureContext,
          defaultCryptoContext,
          CTX[NoContext](Seq(), Map(), Array.empty[BaseFunction[NoContext]])
        )
      )
      .withEnvironment[Environment]

    def gen(a: String) = (0 to cnt).foldLeft(s"""let ${a}0="qqqq";""") { (c, n) =>
      c ++ s"""let $a${n + 1}=[$a$n,$a$n,$a$n];"""
    }
    val script = f(gen)

    evalWithLogging(
      context.evaluationContext(Common.emptyBlockchainEnvironment()),
      ExpressionCompiler
        .compileBoolean(script, context.compilerContext)
        .explicitGet()
    ).map {
      case (CONST_BOOLEAN(b), log) => (b, log)
      case _                       => ???
    }
  }

  property("recCmp") {
    val (result, log) = recCmp(4)().explicitGet()

    result shouldBe true

    //it false, because script fails on Alice's signature check, and bobSigned is not evaluated
    log.find(_._1 == "bobSigned") shouldBe None
    log.find(_._1 == "x0") shouldBe Some(("x0", evaluated("qqqq")))
  }

  property("recCmp fail by cmp") {
    recCmp(5)() shouldBe Symbol("Left")
  }

  property("recData fail by ARR") {
    val cnt    = 8
    val result = recCmp(cnt)(gen => gen("x") ++ s"x${cnt + 1}.size() == 3")

    result shouldBe Symbol("Left")
  }

  property("recData use uncomparable data") {
    val cnt         = 7
    val (result, _) = recCmp(cnt)(gen => gen("x") ++ s"x${cnt + 1}[1].size() == 3").explicitGet()
    result shouldBe true
  }

  property("List weight correct") {
    val xs = recArrWeight("[[0] ++ [1], 0::1::nil]")
      .explicitGet()
      .asInstanceOf[ARR]
      .xs
    xs(0).weight shouldBe xs(1).weight
  }

  private def genRCO(cnt: Int) = {
    (0 to cnt).foldLeft[EXPR](CONST_STRING("qqqq").explicitGet()) { (acc, i) =>
      val n = s"x$i"
      val r = REF(n)
      LET_BLOCK(LET(n, acc), FUNCTION_CALL(FunctionHeader.User("ScriptTransfer"), List(r, r, r)))
    }
  }

  property("recursive caseobject") {
    val environment = emptyBlockchainEnvironment()
    val term        = genRCO(3)

    eval[CONST_BOOLEAN](
      defaultFullContext.evaluationContext(environment),
      FUNCTION_CALL(FunctionHeader.Native(EQ), List(term, term))
    ) shouldBe evaluated(true)
  }

  property("recursive caseobject fail by compare") {
    val environment = emptyBlockchainEnvironment()
    val term        = genRCO(4)

    eval[CONST_BOOLEAN](
      defaultFullContext.evaluationContext(environment),
      FUNCTION_CALL(FunctionHeader.Native(EQ), List(term, term))
    ) shouldBe Symbol("Left")
  }

  property("recursive caseobject compare with unit") {
    val environment = emptyBlockchainEnvironment()
    val term        = genRCO(4)

    eval[CONST_BOOLEAN](
      defaultFullContext.evaluationContext(environment),
      FUNCTION_CALL(FunctionHeader.Native(EQ), List(term, REF("unit")))
    ) shouldBe evaluated(false)
  }

  private def multiSig(
      bodyBytes: Array[Byte],
      senderPK: Array[Byte],
      alicePK: Array[Byte],
      bobPK: Array[Byte],
      aliceProof: Array[Byte],
      bobProof: Array[Byte]
  ): Either[(ExecutionError, Log[Id]), (Boolean, Log[Id])] = {
    val txType = CASETYPEREF(
      "Transaction",
      List(
        "bodyBytes" -> BYTESTR,
        "senderPk"  -> BYTESTR,
        "proof0"    -> BYTESTR,
        "proof1"    -> BYTESTR
      )
    )

    val txObj = CaseObj(
      txType,
      Map(
        "bodyBytes" -> ByteStr(bodyBytes),
        "senderPk"  -> ByteStr(senderPK),
        "proof0"    -> ByteStr(aliceProof),
        "proof1"    -> ByteStr(bobProof)
      )
    )

    val vars: Map[String, (FINAL, ContextfulVal[NoContext])] = Map(
      ("tx", (txType, ContextfulVal.pure[NoContext](txObj))),
      ("alicePubKey", (BYTESTR, ContextfulVal.pure[NoContext](ByteStr(alicePK)))),
      ("bobPubKey", (BYTESTR, ContextfulVal.pure[NoContext](ByteStr(bobPK))))
    )

    val context = Monoid
      .combineAll(
        Seq(
          pureContext,
          defaultCryptoContext,
          CTX[NoContext](Seq(txType), vars, Array.empty[BaseFunction[NoContext]])
        )
      )
      .withEnvironment[Environment]

    val script =
      s"""
         |let aliceSigned  = sigVerify(tx.bodyBytes, tx.proof0, alicePubKey)
         |let bobSigned    = sigVerify(tx.bodyBytes, tx.proof1, bobPubKey  )
         |
         |aliceSigned && bobSigned
   """.stripMargin

    evalWithLogging(
      context.evaluationContext[Id](Common.emptyBlockchainEnvironment()),
      ExpressionCompiler
        .compileBoolean(script, context.compilerContext)
        .explicitGet()
    ).map {
      case (CONST_BOOLEAN(b), log) => (b, log)
      case _                       => ???
    }
  }

  property("checking a hash of some message by crypto function invoking") {
    val bodyText      = "some text for test"
    val bodyBytes     = bodyText.getBytes("UTF-8")
    val hashFunctions = Map(SHA256 -> Sha256.hash _, BLAKE256 -> Blake2b256.hash _, KECCAK256 -> Keccak256.hash _)

    for ((funcName, funcClass) <- hashFunctions) hashFuncTest(bodyBytes, funcName) shouldBe Right(ByteStr(funcClass(bodyBytes)))
  }

  private def hashFuncTest(bodyBytes: Array[Byte], funcName: Short): Either[ExecutionError, ByteStr] = {
    val context = Monoid.combineAll(Seq(pureEvalContext, defaultCryptoContext.evaluationContext[Id]))

    evalPure[CONST_BYTESTR](
      context = context,
      expr = FUNCTION_CALL(
        function = FunctionHeader.Native(funcName),
        args = List(CONST_BYTESTR(ByteStr(bodyBytes)).explicitGet())
      )
    ).map(_.bs)
  }

  property("math functions") {
    val sum   = FUNCTION_CALL(sumLong.header, List(CONST_LONG(5), CONST_LONG(5)))
    val mul   = FUNCTION_CALL(mulLong.header, List(CONST_LONG(5), CONST_LONG(5)))
    val div   = FUNCTION_CALL(divLong.header, List(CONST_LONG(10), CONST_LONG(3)))
    val mod   = FUNCTION_CALL(modLong.header, List(CONST_LONG(10), CONST_LONG(3)))
    val frac  = FUNCTION_CALL(fraction(fixLimitCheck = false).header, List(CONST_LONG(Long.MaxValue), CONST_LONG(2), CONST_LONG(4)))
    val frac2 = FUNCTION_CALL(fraction(fixLimitCheck = false).header, List(CONST_LONG(Long.MaxValue), CONST_LONG(3), CONST_LONG(2)))
    val frac3 = FUNCTION_CALL(fraction(fixLimitCheck = false).header, List(CONST_LONG(-Long.MaxValue), CONST_LONG(3), CONST_LONG(2)))

    evalPure[EVALUATED](expr = sum) shouldBe evaluated(10)
    evalPure[EVALUATED](expr = mul) shouldBe evaluated(25)
    evalPure[EVALUATED](expr = div) shouldBe evaluated(3)
    evalPure[EVALUATED](expr = mod) shouldBe evaluated(1)
    evalPure[EVALUATED](expr = frac) shouldBe evaluated(Long.MaxValue / 2)
    evalPure[EVALUATED](expr = frac2) shouldBe Left(s"Long overflow: value `${BigInt(Long.MaxValue) * 3 / 2}` greater than 2^63-1")
    evalPure[EVALUATED](expr = frac3) shouldBe Left(s"Long overflow: value `${-BigInt(Long.MaxValue) * 3 / 2}` less than -2^63-1")
  }

  property("data constructors") {
    val point     = "Point"
    val pointType = CASETYPEREF(point, List("X" -> LONG, "Y" -> LONG))
    val pointCtor = FunctionHeader.User(point)

    evalPure[EVALUATED](
      context = EvaluationContext.build(typeDefs = Map(point -> pointType), letDefs = Map.empty, functions = Seq()),
      FUNCTION_CALL(pointCtor, List(CONST_LONG(1), CONST_LONG(2)))
    ) shouldBe evaluated(CaseObj(pointType, Map("X" -> CONST_LONG(1), "Y" -> CONST_LONG(2))))
  }

  property("toString") {
    import PureContext.{toStringBoolean, toStringLong}
    def evalToString(f: FunctionHeader, arg: EXPR) = evalPure[EVALUATED](expr = FUNCTION_CALL(f, List(arg)))

    evalToString(toStringBoolean, TRUE) shouldBe evaluated("true")
    evalToString(toStringBoolean, FALSE) shouldBe evaluated("false")

    forAll(Gen.choose(Long.MinValue, Long.MaxValue), Gen.alphaNumStr) { (n, s) =>
      evalToString(toStringLong, CONST_LONG(n)) shouldBe evaluated(n.toString)
      evalToString(toStringLong, CONST_STRING("").explicitGet()) should produce("Can't apply (CONST_STRING) to 'toString(u: Int)'")
      evalToString(toStringBoolean, CONST_STRING("").explicitGet()) should produce("Can't apply (CONST_STRING) to 'toString(b: Boolean)'")
    }
  }

  property("toBytes") {
    import PureContext.{toBytesBoolean, toBytesLong, toBytesString}
    def evalToBytes(f: FunctionHeader, arg: EXPR) = evalPure[EVALUATED](expr = FUNCTION_CALL(f, List(arg)))

    evalToBytes(toBytesBoolean, TRUE) shouldBe evaluated(ByteStr.fromBytes(1))
    evalToBytes(toBytesBoolean, FALSE) shouldBe evaluated(ByteStr.fromBytes(0))
    evalToBytes(toStringBoolean, REF("unit")) should produce("Can't apply (CaseObj) to 'toString(b: Boolean)'")

    forAll(Gen.choose(Long.MinValue, Long.MaxValue), Gen.alphaNumStr) { (n, s) =>
      evalToBytes(toBytesLong, CONST_LONG(n)) shouldBe evaluated(ByteStr(ByteBuffer.allocate(8).putLong(n).array))
      evalToBytes(toBytesString, CONST_STRING(s).explicitGet()) shouldBe evaluated(ByteStr(s.getBytes("UTF-8")))
    }
  }

  property("each argument is evaluated maximum once for user function") {
    var functionEvaluated = 0

    val f = NativeFunction[NoContext]("F", 1, 258: Short, LONG, ("_", LONG)) {
      case _ =>
        functionEvaluated = functionEvaluated + 1
        evaluated(1L)
    }

    val doubleFst = UserFunction[NoContext]("ID", 0, LONG, ("x", LONG)) {
      FUNCTION_CALL(sumLong.header, List(REF("x"), REF("x")))
    }

    val context = Monoid
      .combine(
        pureEvalContext,
        EvaluationContext.build(
          typeDefs = Map.empty,
          letDefs = Map.empty,
          functions = Seq(f, doubleFst)
        )
      )
      .asInstanceOf[EvaluationContext[Environment, Id]]

    // g(...(g(f(1000)))))
    val expr = (1 to 6).foldLeft(FUNCTION_CALL(f.header, List(CONST_LONG(1000)))) {
      case (r, _) => FUNCTION_CALL(doubleFst.header, List(r))
    }

    evalV1[EVALUATED](context, expr) shouldBe evaluated(64L)
    functionEvaluated shouldBe 1

    evalV2[EVALUATED](context, expr) shouldBe evaluated(64L)
    functionEvaluated shouldBe 2
  }

  property("function parameters (REF) in body should be taken from the arguments, not from the outer context") {
    // func doubleFn(x: Int) = x + x
    val doubleFn = UserFunction[NoContext]("doubleFn", 0, LONG, ("x", LONG)) {
      FUNCTION_CALL(sumLong.header, List(REF("x"), REF("x")))
    }

    // func mulFn(y: Int, x: Int) = y - x
    val subFn = UserFunction[NoContext]("mulFn", 0, LONG, ("y", LONG), ("x", LONG)) {
      FUNCTION_CALL(subLong.header, List(REF("y"), REF("x")))
    }

    // let x = 3
    // let y = 100
    val context = Monoid
      .combine(
        pureEvalContext,
        EvaluationContext.build(
          typeDefs = Map.empty,
          letDefs = Map(
            "x" -> LazyVal.fromEvaluated[Id](3L),
            "y" -> LazyVal.fromEvaluated[Id](100L)
          ),
          functions = Seq(doubleFn, subFn)
        )
      )
      .asInstanceOf[EvaluationContext[Environment, Id]]

    // mulFn(doubleFn(x), 7) = (x + x) - 7 = 6 - 7 = -1
    val expr1 = FUNCTION_CALL(subFn.header, List(FUNCTION_CALL(doubleFn.header, List(REF("x"))), CONST_LONG(7)))
    evalV2[EVALUATED](context, expr1) shouldBe evaluated(-1)

    // mulFn(7, doubleFn(x)) = 7 - (x + x) = 7 - 6 = 1
    val expr2 = FUNCTION_CALL(subFn.header, List(CONST_LONG(7), FUNCTION_CALL(doubleFn.header, List(REF("x")))))
    evalV2[EVALUATED](context, expr2) shouldBe evaluated(1)
  }

  property("fromBase16String limit 32768 digits from V4") {
    val string32Kb = ("fedcba9876543210" * (32 * 1024 / 16))
    def script(base16String: String) =
      FUNCTION_CALL(
        Native(FunctionIds.FROMBASE16),
        List(CONST_STRING(base16String, reduceLimit = false).explicitGet())
      )

    def bytes(base16String: String) =
      ByteStr(BaseEncoding.base16().decode(base16String.toUpperCase))

    val v3Ctx = defaultFullContext(V3).evaluationContext(emptyBlockchainEnvironment())
    val v4Ctx = defaultFullContext(V4).evaluationContext(emptyBlockchainEnvironment())

    eval[EVALUATED](v3Ctx, script(string32Kb)) shouldBe CONST_BYTESTR(bytes(string32Kb))
    eval[EVALUATED](v4Ctx, script(string32Kb)) shouldBe CONST_BYTESTR(bytes(string32Kb))

    eval[EVALUATED](v3Ctx, script(string32Kb + "aa")) shouldBe CONST_BYTESTR(bytes(string32Kb + "aa"))
    eval[EVALUATED](v4Ctx, script(string32Kb + "aa")) shouldBe Left("Base16 decode input length=32770 should not exceed 32768")
  }

  property("tuple size limit") {
    def createTuple(size: Int) =
      FUNCTION_CALL(Native((CREATE_TUPLE - 2 + size).toShort), List.fill(size)(CONST_LONG(1)))

    val v4Ctx = defaultFullContext(V4).evaluationContext(emptyBlockchainEnvironment())

    eval[CaseObj](v4Ctx, createTuple(ContractLimits.MaxTupleSize)).explicitGet().fields.size shouldBe ContractLimits.MaxTupleSize
    eval[CaseObj](v4Ctx, createTuple(ContractLimits.MaxTupleSize + 1)) should produce("not found")
  }

  property("illegal concatenation args") {
    evalPure(expr = FUNCTION_CALL(PureContext.sumString, List(CONST_LONG(1), CONST_LONG(2)))) should produce(
      "Unexpected args (1,2) for string concatenation operator"
    )
    evalPure(expr = FUNCTION_CALL(PureContext.sumByteStr, List(CONST_LONG(1), CONST_LONG(2)))) should produce(
      "Unexpected args (1,2) for bytes concatenation operator"
    )
  }

  property("Rounding modes DOWN, HALFUP, HALFEVEN, CEILING, FLOOR are available for all versions") {
    DirectiveDictionary[StdLibVersion].all
      .foreach(
        version =>
          Rounding.fromV5.foreach { rounding =>
            evalPure(pureContext(version).evaluationContext, REF(rounding.`type`.name.toUpperCase)) shouldBe Right(rounding.value)
        }
      )
  }

  property("Rounding modes UP, HALFDOWN are not available from V5") {
    DirectiveDictionary[StdLibVersion].all
      .foreach(
        version =>
          Rounding.all.filterNot(Rounding.fromV5.contains).foreach { rounding =>
            val ref = rounding.`type`.name.toUpperCase
            val r   = evalPure(pureContext(version).evaluationContext, REF(ref))
            if (version < V5)
              r shouldBe Right(rounding.value)
            else
              r should produce(s"A definition of '$ref' not found")
        }
      )
  }
}<|MERGE_RESOLUTION|>--- conflicted
+++ resolved
@@ -65,12 +65,8 @@
     defaultEvaluator[T](context, expr)
 
   private def evalV2[T <: EVALUATED](context: EvaluationContext[Environment, Id], expr: EXPR): Either[ExecutionError, T] =
-<<<<<<< HEAD
-    EvaluatorV2.applyCompleted(context, expr, implicitly[StdLibVersion], overhead = false)._3.asInstanceOf[Either[ExecutionError, T]]
-=======
     EvaluatorV2.applyCompleted(context, expr, implicitly[StdLibVersion], correctFunctionCallScope = true)._3
       .asInstanceOf[Either[ExecutionError, T]]
->>>>>>> ac8a3fe3
 
   private def eval[T <: EVALUATED](context: EvaluationContext[Environment, Id], expr: EXPR): Either[ExecutionError, T] = {
     val evaluatorV1Result = evalV1[T](context, expr)
@@ -85,11 +81,7 @@
 
   private def evalWithLogging(context: EvaluationContext[Environment, Id], expr: EXPR): Either[(ExecutionError, Log[Id]), (EVALUATED, Log[Id])] = {
     val evaluatorV1Result                      = defaultEvaluator.applyWithLogging[EVALUATED](context, expr)
-<<<<<<< HEAD
-    val (evaluatorV2Log, _, evaluatorV2Result) = EvaluatorV2.applyCompleted(context, expr, implicitly[StdLibVersion], overhead = false)
-=======
     val (evaluatorV2Log, _, evaluatorV2Result) = EvaluatorV2.applyCompleted(context, expr, implicitly[StdLibVersion], correctFunctionCallScope = true)
->>>>>>> ac8a3fe3
 
     evaluatorV2Result.bimap((_, evaluatorV2Log), (_, evaluatorV2Log)) shouldBe evaluatorV1Result
     evaluatorV1Result
