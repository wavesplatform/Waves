package com.wavesplatform.lang.evaluator

import java.nio.ByteBuffer

import cats.Id
import cats.data.EitherT
import cats.kernel.Monoid
import cats.syntax.bifunctor._
import com.google.common.io.BaseEncoding
import com.wavesplatform.common.state.ByteStr
import com.wavesplatform.common.utils.{Base58, Base64, EitherExt2}
import com.wavesplatform.crypto._
import com.wavesplatform.lang.Common._
import com.wavesplatform.lang.Testing._
import com.wavesplatform.lang.directives.values._
import com.wavesplatform.lang.directives.{DirectiveDictionary, DirectiveSet}
import com.wavesplatform.lang.v1.FunctionHeader.{Native, User}
import com.wavesplatform.lang.v1.compiler.ExpressionCompiler
import com.wavesplatform.lang.v1.compiler.Terms._
import com.wavesplatform.lang.v1.compiler.Types._
import com.wavesplatform.lang.v1.evaluator.Contextful.NoContext
import com.wavesplatform.lang.v1.evaluator.EvaluatorV1._
import com.wavesplatform.lang.v1.evaluator.FunctionIds._
import com.wavesplatform.lang.v1.evaluator.ctx._
import com.wavesplatform.lang.v1.evaluator.ctx.impl.PureContext._
import com.wavesplatform.lang.v1.evaluator.ctx.impl.converters._
import com.wavesplatform.lang.v1.evaluator.ctx.impl.waves.WavesContext
import com.wavesplatform.lang.v1.evaluator.ctx.impl.{CryptoContext, EnvironmentFunctions, PureContext, _}
import com.wavesplatform.lang.v1.evaluator.{Contextful, ContextfulVal, EvaluatorV1, EvaluatorV2, FunctionIds, Log}
import com.wavesplatform.lang.v1.traits.Environment
import com.wavesplatform.lang.v1.{CTX, ContractLimits, FunctionHeader}
import com.wavesplatform.lang.{Common, EvalF, ExecutionError, Global}
import com.wavesplatform.test._
import org.scalacheck.{Arbitrary, Gen}
import org.scalatest.EitherValues

class EvaluatorV1V2Test extends PropSpec with EitherValues {

  implicit val version: StdLibVersion = V4

  private def pureContext(implicit version: StdLibVersion) = PureContext.build(version, fixUnicodeFunctions = true, useNewPowPrecision = true)

  private def defaultCryptoContext(implicit version: StdLibVersion) = CryptoContext.build(Global, version)

  val blockBuilder: Gen[(LET, EXPR) => EXPR] = Gen.oneOf(true, false).map(if (_) BLOCK.apply else LET_BLOCK.apply)

  private def defaultFullContext(implicit version: StdLibVersion): CTX[Environment] =
    Monoid.combineAll(
      Seq(
        defaultCryptoContext(version).withEnvironment[Environment],
        pureContext(version).withEnvironment[Environment],
        WavesContext.build(
          Global,
          DirectiveSet(version, Account, Expression).explicitGet()
        )
      )
    )

  private def pureEvalContext(implicit version: StdLibVersion): EvaluationContext[NoContext, Id] =
    PureContext.build(version, fixUnicodeFunctions = true, useNewPowPrecision = true).evaluationContext

  private val defaultEvaluator = new EvaluatorV1[Id, Environment]()

  private def evalV1[T <: EVALUATED](context: EvaluationContext[Environment, Id], expr: EXPR): Either[ExecutionError, T] =
    defaultEvaluator[T](context, expr)

  private def evalV2[T <: EVALUATED](context: EvaluationContext[Environment, Id], expr: EXPR): Either[ExecutionError, T] =
    EvaluatorV2.applyCompleted(context, expr, implicitly[StdLibVersion], overhead = false)._3.asInstanceOf[Either[ExecutionError, T]]

  private def eval[T <: EVALUATED](context: EvaluationContext[Environment, Id], expr: EXPR): Either[ExecutionError, T] = {
    val evaluatorV1Result = evalV1[T](context, expr)
    val evaluatorV2Result = evalV2[T](context, expr)

    evaluatorV1Result shouldBe evaluatorV2Result
    evaluatorV1Result
  }

  private def evalPure[T <: EVALUATED](context: EvaluationContext[NoContext, Id] = pureEvalContext, expr: EXPR): Either[ExecutionError, T] =
    eval[T](context.asInstanceOf[EvaluationContext[Environment, Id]], expr)

  private def evalWithLogging(context: EvaluationContext[Environment, Id], expr: EXPR): Either[(ExecutionError, Log[Id]), (EVALUATED, Log[Id])] = {
<<<<<<< HEAD
    val evaluatorV1Result = defaultEvaluator.applyWithLogging[EVALUATED](context, expr)
    val (evaluatorV2Log, _, evaluatorV2Result) = EvaluatorV2.applyCompleted(context, expr, implicitly[StdLibVersion], overhead = false)
=======
    val evaluatorV1Result                      = defaultEvaluator.applyWithLogging[EVALUATED](context, expr)
    val (evaluatorV2Log, _, evaluatorV2Result) = EvaluatorV2.applyCompleted(context, expr, implicitly[StdLibVersion])
>>>>>>> 8ac6d59b

    evaluatorV2Result.bimap((_, evaluatorV2Log), (_, evaluatorV2Log)) shouldBe evaluatorV1Result
    evaluatorV1Result
  }

  private def simpleDeclarationAndUsage(i: Int, blockBuilder: (LET, EXPR) => EXPR) = blockBuilder(LET("x", CONST_LONG(i)), REF("x"))

  property("successful on very deep expressions (stack overflow check)") {
    val term = (1 to 100000).foldLeft[EXPR](CONST_LONG(0))((acc, _) => FUNCTION_CALL(sumLong.header, List(acc, CONST_LONG(1))))

    evalPure(expr = term) shouldBe evaluated(100000)
  }

  property("return error and log of failed evaluation") {
    forAll(blockBuilder) { block =>
      val (err, log) = evalWithLogging(
        pureEvalContext.asInstanceOf[EvaluationContext[Environment, Id]],
        expr = block(
          LET("x", CONST_LONG(3)),
          block(
            LET("x", FUNCTION_CALL(sumLong.header, List(CONST_LONG(3), CONST_LONG(0)))),
            FUNCTION_CALL(PureContext.eq.header, List(REF("z"), CONST_LONG(1)))
          )
        )
      ).left.value

      val expectedError = "A definition of 'z' not found"
      err shouldBe expectedError
      log.isEmpty shouldBe true
    }

  }

  property("successful on unused let") {
    forAll(blockBuilder) { block =>
      evalPure[EVALUATED](
        expr = block(
          LET("x", CONST_LONG(3)),
          CONST_LONG(3)
        )
      ) shouldBe evaluated(3)
    }
  }

  property("successful on x = y") {
    forAll(blockBuilder) { block =>
      evalPure[EVALUATED](
        expr = block(
          LET("x", CONST_LONG(3)),
          block(
            LET("y", REF("x")),
            FUNCTION_CALL(sumLong.header, List(REF("x"), REF("y")))
          )
        )
      ) shouldBe evaluated(6)
    }
  }

  property("successful on simple get") {
    forAll(blockBuilder) { block =>
      evalPure[EVALUATED](expr = simpleDeclarationAndUsage(3, block)) shouldBe evaluated(3)
    }
  }

  property("successful on get used further in expr") {
    forAll(blockBuilder) { block =>
      evalPure[EVALUATED](
        expr = block(
          LET("x", CONST_LONG(3)),
          FUNCTION_CALL(PureContext.eq.header, List(REF("x"), CONST_LONG(2)))
        )
      ) shouldBe evaluated(false)
    }
  }

  property("successful on multiple lets") {
    forAll(blockBuilder) { block =>
      evalPure[EVALUATED](
        expr = block(
          LET("x", CONST_LONG(3)),
          block(LET("y", CONST_LONG(3)), FUNCTION_CALL(PureContext.eq.header, List(REF("x"), REF("y"))))
        )
      ) shouldBe evaluated(true)
    }
  }

  property("successful on multiple lets with expression") {
    forAll(blockBuilder) { block =>
      evalPure[EVALUATED](
        expr = block(
          LET("x", CONST_LONG(3)),
          block(
            LET("y", FUNCTION_CALL(sumLong.header, List(CONST_LONG(3), CONST_LONG(0)))),
            FUNCTION_CALL(PureContext.eq.header, List(REF("x"), REF("y")))
          )
        )
      ) shouldBe evaluated(true)
    }
  }

  property("successful on deep type resolution") {
    forAll(blockBuilder) { block =>
      evalPure[EVALUATED](
        expr = IF(FUNCTION_CALL(PureContext.eq.header, List(CONST_LONG(1), CONST_LONG(2))), simpleDeclarationAndUsage(3, block), CONST_LONG(4))
      ) shouldBe evaluated(4)
    }
  }

  property("successful on same value names in different branches") {
    forAll(blockBuilder) { block =>
      val expr =
        IF(
          FUNCTION_CALL(PureContext.eq.header, List(CONST_LONG(1), CONST_LONG(2))),
          simpleDeclarationAndUsage(3, block),
          simpleDeclarationAndUsage(4, block)
        )
      evalPure[EVALUATED](expr = expr) shouldBe evaluated(4)
    }
  }

  property("fails if definition not found") {
    evalPure[EVALUATED](expr = FUNCTION_CALL(sumLong.header, List(REF("x"), CONST_LONG(2)))) should produce("A definition of 'x' not found")
  }

  property("custom type field access") {
    val pointType     = CASETYPEREF("Point", List("X" -> LONG, "Y" -> LONG))
    val pointInstance = CaseObj(pointType, Map("X"    -> 3L, "Y"   -> 4L))
    evalPure[EVALUATED](
      context = Monoid.combine(
        pureEvalContext,
        EvaluationContext[NoContext, Id](
          Contextful.empty[Id],
          typeDefs = Map.empty,
          letDefs = Map(("p", LazyVal.fromEvaluated[Id](pointInstance))),
          functions = Map.empty
        )
      ),
      expr = FUNCTION_CALL(sumLong.header, List(GETTER(REF("p"), "X"), CONST_LONG(2)))
    ) shouldBe evaluated(5)
  }

  property("ne works") {
    evalPure[EVALUATED](
      expr = FUNCTION_CALL(FunctionHeader.User(PureContext.ne.name), List(CONST_LONG(1), CONST_LONG(2)))
    ) shouldBe evaluated(true)

    evalPure[EVALUATED](
      expr = FUNCTION_CALL(FunctionHeader.User(PureContext.ne.name), List(CONST_LONG(1), CONST_LONG(1)))
    ) shouldBe evaluated(false)
  }

  property("lazy let evaluation doesn't throw if not used") {
    val pointType     = CASETYPEREF("Point", List(("X", LONG), ("Y", LONG)))
    val pointInstance = CaseObj(pointType, Map("X" -> 3L, "Y" -> 4L))
    val context = Monoid.combine(
      pureEvalContext,
      EvaluationContext[NoContext, Id](
        Contextful.empty[Id],
        typeDefs = Map.empty,
        letDefs = Map(
          ("p", LazyVal.fromEvaluated[Id](pointInstance)),
          ("badVal", LazyVal.apply[Id](EitherT.leftT[({ type L[A] = EvalF[Id, A] })#L, EVALUATED]("Error")))
        ),
        functions = Map.empty
      )
    )
    forAll(blockBuilder) { block =>
      evalPure[EVALUATED](
        context = context,
        expr = block(LET("Z", REF("badVal")), FUNCTION_CALL(sumLong.header, List(GETTER(REF("p"), "X"), CONST_LONG(2))))
      ) shouldBe evaluated(5)
    }
  }

  property("let is evaluated maximum once") {
    forAll(blockBuilder) { block =>
      var functionEvaluated = 0

      val f = NativeFunction[NoContext]("F", 1: Long, 258: Short, LONG: TYPE, Seq(("_", LONG)): _*) {
        case _ =>
          functionEvaluated = functionEvaluated + 1
          evaluated(1L)
      }

      val context = Monoid
        .combine(
          pureEvalContext,
          EvaluationContext[NoContext, Id](
            Contextful.empty[Id],
            typeDefs = Map.empty,
            letDefs = Map.empty,
            functions = Map(f.header -> f)
          )
        )
        .asInstanceOf[EvaluationContext[Environment, Id]]

      val expr = block(LET("X", FUNCTION_CALL(f.header, List(CONST_LONG(1000)))), FUNCTION_CALL(sumLong.header, List(REF("X"), REF("X"))))

      evalV1[EVALUATED](context, expr) shouldBe evaluated(2L)
      functionEvaluated shouldBe 1

      evalV2[EVALUATED](context, expr) shouldBe evaluated(2L)
      functionEvaluated shouldBe 2
    }
  }

  property("successful on ref getter evaluation") {
    val fooType = CASETYPEREF("Foo", List(("bar", STRING), ("buz", LONG)))

    val fooInstance = CaseObj(fooType, Map("bar" -> "bAr", "buz" -> 1L))

    val context = EvaluationContext.build(
      typeDefs = Map.empty,
      letDefs = Map("fooInstance" -> LazyVal.fromEvaluated[Id](fooInstance)),
      functions = Seq()
    )

    val expr = GETTER(REF("fooInstance"), "bar")

    evalPure[EVALUATED](context, expr) shouldBe evaluated("bAr")
  }

  property("successful on function call getter evaluation") {
    val fooType = CASETYPEREF("Foo", List(("bar", STRING), ("buz", LONG)))
    val fooCtor = NativeFunction[NoContext]("createFoo", 1: Long, 259: Short, fooType, List.empty: _*) {
      case _ =>
        evaluated(CaseObj(fooType, Map("bar" -> "bAr", "buz" -> 1L)))
    }

    val context = EvaluationContext.build(
      typeDefs = Map.empty,
      letDefs = Map.empty,
      functions = Seq(fooCtor)
    )

    val expr = GETTER(FUNCTION_CALL(fooCtor.header, List.empty), "bar")

    evalPure[EVALUATED](context, expr) shouldBe evaluated("bAr")
  }

  property("successful on block getter evaluation") {
    val fooType = CASETYPEREF("Foo", List(("bar", STRING), ("buz", LONG)))
    val fooCtor = NativeFunction[NoContext]("createFoo", 1: Long, 259: Short, fooType, List.empty: _*) {
      case _ =>
        evaluated(
          CaseObj(
            fooType,
            Map(
              "bar" -> "bAr",
              "buz" -> 1L
            )
          )
        )
    }
    val fooTransform =
      NativeFunction[NoContext]("transformFoo", 1: Long, 260: Short, fooType, ("foo", fooType)) {
        case (fooObj: CaseObj) :: Nil => evaluated(fooObj.copy(fields = fooObj.fields.updated("bar", "TRANSFORMED_BAR")))
        case _                        => ???
      }

    val context = EvaluationContext.build(
      typeDefs = Map.empty,
      letDefs = Map.empty,
      functions = Seq(fooCtor, fooTransform)
    )

    forAll(blockBuilder) { block =>
      val expr = GETTER(
        block(
          LET("fooInstance", FUNCTION_CALL(fooCtor.header, List.empty)),
          FUNCTION_CALL(fooTransform.header, List(REF("fooInstance")))
        ),
        "bar"
      )
      evalPure[EVALUATED](context, expr) shouldBe evaluated("TRANSFORMED_BAR")
    }
  }

  property("successful on simple function evaluation") {
    evalPure[EVALUATED](
      context = EvaluationContext.build(
        typeDefs = Map.empty,
        letDefs = Map.empty,
        functions = Seq(multiplierFunction)
      ),
      expr = FUNCTION_CALL(multiplierFunction.header, List(CONST_LONG(3), CONST_LONG(4)))
    ) shouldBe evaluated(12)
  }

  property("returns an success if sigVerify return a success") {
    val seed                    = "seed".getBytes("UTF-8")
    val (privateKey, publicKey) = Curve25519.createKeyPair(seed)

    val bodyBytes = "message".getBytes("UTF-8")
    val signature = Curve25519.sign(privateKey, bodyBytes)

    val r = sigVerifyTest(bodyBytes, publicKey, signature)
    r.isRight shouldBe true
  }

  property("returns an success if sigVerify_NKb return a success") {
    implicit val version        = V4
    val seed                    = "seed".getBytes("UTF-8")
    val (privateKey, publicKey) = Curve25519.createKeyPair(seed)

    for (i <- 0 to 4) {
      val bodyBytes = ("m" * ((8 << i) * 1024)).getBytes("UTF-8")
      val signature = Curve25519.sign(privateKey, bodyBytes)

      val r = sigVerifyTest(bodyBytes, publicKey, signature, Some(i.toShort))
      r.isRight shouldBe true
    }
  }

  property("fail if sigVerify_NKb limits exhausted") {
    implicit val version        = V4
    val seed                    = "seed".getBytes("UTF-8")
    val (privateKey, publicKey) = Curve25519.createKeyPair(seed)

    for (i <- 0 to 4) {
      val bodyBytes = ("m" * ((8 << i) * 1024 + 1)).getBytes("UTF-8")
      val signature = Curve25519.sign(privateKey, bodyBytes)

      val r = sigVerifyTest(bodyBytes, publicKey, signature, Some(i.toShort))
      r.isLeft shouldBe true
    }
  }

  property("returns correct context") {
    val (alicePrivateKey, _)          = Curve25519.createKeyPair("seed0".getBytes("UTF-8"))
    val (bobPrivateKey, bobPublicKey) = Curve25519.createKeyPair("seed1".getBytes("UTF-8"))
    val (_, senderPublicKey)          = Curve25519.createKeyPair("seed2".getBytes("UTF-8"))

    val bodyBytes = "message".getBytes("UTF-8")

    val (result, log) = multiSig(
      bodyBytes,
      senderPublicKey,
      bobPublicKey,
      bobPublicKey,
      Curve25519.sign(alicePrivateKey, bodyBytes),
      Curve25519.sign(bobPrivateKey, bodyBytes)
    ).explicitGet()

    result shouldBe false

    //it false, because script fails on Alice's signature check, and bobSigned is not evaluated
    log.find(_._1 == "bobSigned") shouldBe None
    log.find(_._1 == "aliceSigned") shouldBe Some(("aliceSigned", evaluated(false)))
  }

  property("returns an error if sigVerify return an error") {
    val seed           = "seed".getBytes("UTF-8")
    val (_, publicKey) = Curve25519.createKeyPair(seed)
    val bodyBytes      = "message".getBytes("UTF-8")

    val r = sigVerifyTest(bodyBytes, publicKey, "signature".getBytes("UTF-8"))
    r.isLeft shouldBe false
  }

  private val genBytesAndNumber = for {
    xs     <- Gen.containerOf[Array, Byte](Arbitrary.arbByte.arbitrary)
    number <- Arbitrary.arbInt.arbitrary
  } yield (ByteStr(xs), number)

  property("drop(ByteStr, Long) works as the native one") {
    forAll(genBytesAndNumber) {
      case (xs, number) =>
        val expr   = FUNCTION_CALL(Native(FunctionIds.DROP_BYTES), List(CONST_BYTESTR(xs).explicitGet(), CONST_LONG(number)))
        val actual = evalPure[EVALUATED](pureEvalContext, expr)
        actual shouldBe evaluated(xs.drop(number))
    }
  }

  property("take(ByteStr, Long) works as the native one") {
    forAll(genBytesAndNumber) {
      case (xs, number) =>
        val expr   = FUNCTION_CALL(FunctionHeader.Native(TAKE_BYTES), List(CONST_BYTESTR(xs).explicitGet(), CONST_LONG(number)))
        val actual = evalPure[EVALUATED](pureEvalContext, expr)
        actual shouldBe evaluated(xs.take(number))
    }
  }

  property("dropRightBytes(ByteStr, Long) works as the native one") {
    forAll(genBytesAndNumber) {
      case (xs, number) =>
        val expr   = FUNCTION_CALL(Native(FunctionIds.DROP_RIGHT_BYTES), List(CONST_BYTESTR(xs).explicitGet(), CONST_LONG(number)))
        val actual = evalPure[EVALUATED](pureContext(V6).evaluationContext, expr)
        val limit  = 165947
        actual shouldBe (
          if (number < 0)
            Left(s"Unexpected negative number = $number passed to dropRight()")
          else if (number > limit)
            Left(s"Number = $number passed to dropRight() exceeds ByteVector limit = $limit")
          else
            evaluated(xs.dropRight(number))
        )
    }
  }

  property("takeRightBytes(ByteStr, Long) works as the native one") {
    forAll(genBytesAndNumber) {
      case (xs, number) =>
        val expr   = FUNCTION_CALL(Native(FunctionIds.TAKE_RIGHT_BYTES), List(CONST_BYTESTR(xs).explicitGet(), CONST_LONG(number)))
        val actual = evalPure[EVALUATED](pureContext(V6).evaluationContext, expr)
        val limit  = 165947
        actual shouldBe (
          if (number < 0)
            Left(s"Unexpected negative number = $number passed to takeRight()")
          else if (number > limit)
            Left(s"Number = $number passed to takeRight() exceeds ByteVector limit = $limit")
          else
            evaluated(xs.takeRight(number))
        )
    }
  }

  private val genStringAndNumber = for {
    xs     <- Arbitrary.arbString.arbitrary
    number <- Arbitrary.arbInt.arbitrary
  } yield (xs, number)

  property("drop(String, Long) works as the native one") {
    forAll(genStringAndNumber) {
      case (xs, number) =>
        val expr   = FUNCTION_CALL(FunctionHeader.Native(DROP_STRING), List(CONST_STRING(xs).explicitGet(), CONST_LONG(number)))
        val actual = evalPure[EVALUATED](pureEvalContext, expr)
        actual shouldBe evaluated(xs.drop(number))
    }
  }

  property("take(String, Long) works as the native one") {
    forAll(genStringAndNumber) {
      case (xs, number) =>
        val expr   = FUNCTION_CALL(FunctionHeader.Native(TAKE_STRING), List(CONST_STRING(xs).explicitGet(), CONST_LONG(number)))
        val actual = evalPure[EVALUATED](pureEvalContext, expr)
        actual shouldBe evaluated(xs.take(number))
    }
  }

  property("dropRight(String, Long) works as the native one") {
    forAll(genStringAndNumber) {
      case (xs, number) =>
        val expr   = FUNCTION_CALL(User("dropRight"), List(CONST_STRING(xs).explicitGet(), CONST_LONG(number)))
        val actual = evalPure[EVALUATED](pureEvalContext, expr)
        actual shouldBe evaluated(xs.dropRight(number))
    }
  }

  property("takeRight(String, Long) works as the native one") {
    forAll(genStringAndNumber) {
      case (xs, number) =>
        val expr   = FUNCTION_CALL(User("takeRight"), List(CONST_STRING(xs).explicitGet(), CONST_LONG(number)))
        val actual = evalPure[EVALUATED](pureEvalContext, expr)
        actual shouldBe evaluated(xs.takeRight(number))
    }
  }

  property("size(String) works as the native one") {
    forAll(Arbitrary.arbString.arbitrary) { xs =>
      val expr   = FUNCTION_CALL(FunctionHeader.Native(SIZE_STRING), List(CONST_STRING(xs).explicitGet()))
      val actual = evalPure[EVALUATED](pureEvalContext, expr)
      actual shouldBe evaluated(xs.length)
    }
  }

  property("fromBase58String(String) works as the native one") {
    val gen = for {
      len <- Gen.choose(0, Global.MaxBase58Bytes)
      xs  <- Gen.containerOfN[Array, Byte](len, Arbitrary.arbByte.arbitrary)
    } yield Base58.encode(xs)

    forAll(gen) { xs =>
      val expr   = FUNCTION_CALL(FunctionHeader.Native(FROMBASE58), List(CONST_STRING(xs).explicitGet()))
      val actual = evalPure[EVALUATED](defaultCryptoContext.evaluationContext, expr)
      actual shouldBe evaluated(ByteStr(Base58.tryDecodeWithLimit(xs).get))
    }
  }

  property("fromBase58String(String) input is 100 chars max") {
    import Global.{MaxBase58String => Max}
    val gen = for {
      len <- Gen.choose(Max + 1, Max * 2)
      xs  <- Gen.containerOfN[Array, Byte](len, Arbitrary.arbByte.arbitrary)
    } yield Base58.encode(xs)

    forAll(gen) { xs =>
      val expr   = FUNCTION_CALL(FunctionHeader.Native(FROMBASE58), List(CONST_STRING(xs).explicitGet()))
      val actual = evalPure[EVALUATED](defaultCryptoContext.evaluationContext, expr)
      actual shouldBe Left("base58Decode input exceeds 100")
    }
  }

  property("fromBase64String(String) works as the native one: without prefix") {
    val gen = for {
      len <- Gen.choose(0, 512)
      xs  <- Gen.containerOfN[Array, Byte](len, Arbitrary.arbByte.arbitrary)
    } yield Base64.encode(xs)

    forAll(gen) { xs =>
      val expr   = FUNCTION_CALL(FunctionHeader.Native(FROMBASE64), List(CONST_STRING(xs).explicitGet()))
      val actual = evalPure[EVALUATED](defaultCryptoContext.evaluationContext, expr)
      actual shouldBe evaluated(ByteStr(Base64.tryDecode(xs).get))
    }
  }

  property("fromBase64String(String) works as the native one: with prefix") {
    val gen = for {
      len <- Gen.choose(0, 512)
      xs  <- Gen.containerOfN[Array, Byte](len, Arbitrary.arbByte.arbitrary)
    } yield s"base64:${Base64.encode(xs)}"

    forAll(gen) { xs =>
      val expr   = FUNCTION_CALL(FunctionHeader.Native(FROMBASE64), List(CONST_STRING(xs).explicitGet()))
      val actual = evalPure[EVALUATED](defaultCryptoContext.evaluationContext, expr)
      actual shouldBe evaluated(ByteStr(Base64.tryDecode(xs).get))
    }
  }

  property("from/to Base16(String)") {
    val gen = for {
      len <- Gen.choose(0, 512)
      xs  <- Gen.containerOfN[Array, Byte](len, Arbitrary.arbByte.arbitrary)
    } yield xs

    forAll(gen) { xs =>
      val expr = FUNCTION_CALL(
        FunctionHeader.Native(FROMBASE16),
        List(
          FUNCTION_CALL(FunctionHeader.Native(TOBASE16), List(CONST_BYTESTR(ByteStr(xs)).explicitGet()))
        )
      )
      val actual = evalPure[EVALUATED](defaultCryptoContext.evaluationContext, expr)
      actual shouldBe evaluated(ByteStr(xs))
    }
  }

  property("addressFromPublicKey works as the native one") {
    val environment = emptyBlockchainEnvironment()
    val ctx         = defaultFullContext

    val gen = Gen.nonEmptyContainerOf[Array, Byte](Arbitrary.arbByte.arbitrary).map { seed =>
      val (_, pk) = Curve25519.createKeyPair(seed)
      pk
    }

    forAll(gen) { pkBytes =>
      val expr = FUNCTION_CALL(
        FunctionHeader.User("addressFromPublicKey"),
        List(CONST_BYTESTR(ByteStr(pkBytes)).explicitGet())
      )

      val actual = eval[CaseObj](ctx.evaluationContext(environment), expr).map(_.fields("bytes"))
      actual shouldBe evaluated(ByteStr(addressFromPublicKey(environment.chainId, pkBytes)))
    }
  }

  property("addressFromString works as the native one: sunny without prefix") {
    val environment = Common.emptyBlockchainEnvironment()
    val ctx         = defaultFullContext(V3)

    val gen = Gen.nonEmptyContainerOf[Array, Byte](Arbitrary.arbByte.arbitrary).map { seed =>
      val (_, pk) = Curve25519.createKeyPair(seed)
      Base58.encode(addressFromPublicKey(environment.chainId, pk))
    }

    forAll(gen) { addrStr =>
      val expr                                   = FUNCTION_CALL(FunctionHeader.User("addressFromString"), List(CONST_STRING(addrStr).explicitGet()))
      val actual                                 = eval[CaseObj](ctx.evaluationContext(environment), expr)
      val a: Either[ExecutionError, EVALUATED]   = actual.map(_.fields("bytes"))
      val e: Either[String, Option[Array[Byte]]] = addressFromString(environment.chainId, addrStr)
      a shouldBe CONST_BYTESTR(ByteStr(e.explicitGet().get))
    }
  }

  property("addressFromString works as the native one: sunny with prefix") {
    val environment = Common.emptyBlockchainEnvironment()
    val ctx         = defaultFullContext(V3)

    val gen = Gen.nonEmptyContainerOf[Array, Byte](Arbitrary.arbByte.arbitrary).map { seed =>
      val (_, pk) = Curve25519.createKeyPair(seed)
      EnvironmentFunctions.AddressPrefix + Base58.encode(addressFromPublicKey(environment.chainId, pk))
    }

    forAll(gen) { addrStr =>
      val expr   = FUNCTION_CALL(FunctionHeader.User("addressFromString"), List(CONST_STRING(addrStr).explicitGet()))
      val actual = eval[CaseObj](ctx.evaluationContext(environment), expr)
      val e      = addressFromString(environment.chainId, addrStr).explicitGet().get
      actual.map(_.fields("bytes")) shouldBe CONST_BYTESTR(ByteStr(e))
    }
  }

  property("addressFromString works as the native one: wrong length") {
    val environment = Common.emptyBlockchainEnvironment()
    val ctx         = defaultFullContext(V3)

    val gen = Gen.nonEmptyContainerOf[Array, Byte](Arbitrary.arbByte.arbitrary).map { seed =>
      val (_, pk) = Curve25519.createKeyPair(seed)
      EnvironmentFunctions.AddressPrefix + Base58.encode(addressFromPublicKey(environment.chainId, pk) :+ (1: Byte))
    }

    forAll(gen) { addrStr =>
      val expr   = FUNCTION_CALL(FunctionHeader.User("addressFromString"), List(CONST_STRING(addrStr).explicitGet()))
      val actual = eval[EVALUATED](ctx.evaluationContext(environment), expr)
      actual shouldBe evaluated(unit)
    }
  }

  property("addressFromString works as the native one: wrong address version") {
    val environment = Common.emptyBlockchainEnvironment()
    val ctx         = defaultFullContext(V3)

    val gen = for {
      seed           <- Gen.nonEmptyContainerOf[Array, Byte](Arbitrary.arbByte.arbitrary)
      addressVersion <- Gen.choose[Byte](0, 100)
      if addressVersion != EnvironmentFunctions.AddressVersion
    } yield {
      val (_, pk) = Curve25519.createKeyPair(seed)
      EnvironmentFunctions.AddressPrefix + Base58.encode(addressFromPublicKey(environment.chainId, pk, addressVersion))
    }

    forAll(gen) { addrStr =>
      val expr   = FUNCTION_CALL(FunctionHeader.User("addressFromString"), List(CONST_STRING(addrStr).explicitGet()))
      val actual = eval[EVALUATED](ctx.evaluationContext(environment), expr)
      actual shouldBe evaluated(unit)
    }
  }

  property("addressFromString works as the native one: from other network") {
    val environment = Common.emptyBlockchainEnvironment()
    val ctx         = defaultFullContext(V3)

    val gen = for {
      seed    <- Gen.nonEmptyContainerOf[Array, Byte](Arbitrary.arbByte.arbitrary)
      chainId <- Gen.choose[Byte](0, 100)
      if chainId != environment.chainId
    } yield {
      val (_, pk) = Curve25519.createKeyPair(seed)
      EnvironmentFunctions.AddressPrefix + Base58.encode(addressFromPublicKey(chainId, pk))
    }

    forAll(gen) { addrStr =>
      val expr   = FUNCTION_CALL(FunctionHeader.User("addressFromString"), List(CONST_STRING(addrStr).explicitGet()))
      val actual = eval[EVALUATED](ctx.evaluationContext(environment), expr)
      actual shouldBe evaluated(unit)
    }
  }

  property("addressFromString works as the native one: wrong checksum") {
    val environment = Common.emptyBlockchainEnvironment()
    val ctx         = defaultFullContext(V3)

    val gen = for {
      seed <- Gen.nonEmptyContainerOf[Array, Byte](Arbitrary.arbByte.arbitrary)
      bytes = {
        val (_, pk) = Curve25519.createKeyPair(seed)
        addressFromPublicKey(environment.chainId, pk)
      }
      checkSum = bytes.takeRight(EnvironmentFunctions.ChecksumLength)
      wrongCheckSum <- Gen.containerOfN[Array, Byte](EnvironmentFunctions.ChecksumLength, Arbitrary.arbByte.arbitrary)
      if !checkSum.sameElements(wrongCheckSum)
    } yield EnvironmentFunctions.AddressPrefix + Base58.encode(bytes.dropRight(EnvironmentFunctions.ChecksumLength) ++ wrongCheckSum)

    forAll(gen) { addrStr =>
      val expr   = FUNCTION_CALL(FunctionHeader.User("addressFromString"), List(CONST_STRING(addrStr).explicitGet()))
      val actual = eval[EVALUATED](ctx.evaluationContext(environment), expr)
      actual shouldBe evaluated(unit)
    }
  }

  private def hashTest(bodyBytes: Array[Byte], hash: String, lim: Int)(implicit version: StdLibVersion): Either[ExecutionError, ByteStr] = {
    val vars: Map[String, (FINAL, ContextfulVal[NoContext])] = Map(
      ("b", (BYTESTR, ContextfulVal.pure[NoContext](CONST_BYTESTR(ByteStr(bodyBytes), limit = CONST_BYTESTR.DataTxSize).explicitGet())))
    )

    val context: CTX[NoContext] = Monoid.combineAll(
      Seq(
        pureContext,
        defaultCryptoContext,
        CTX[NoContext](Seq(), vars, Array.empty[BaseFunction[NoContext]])
      )
    )

    val script = s"""{-# STDLIB_VERSION 4 #-} ${hash}_${16 << lim}Kb(b)"""

    val expr = ExpressionCompiler
      .compileUntyped(script, context.compilerContext)
      .explicitGet()

    evalPure[EVALUATED](
      context = context.evaluationContext[Id],
      expr = expr
    ).map {
      case CONST_BYTESTR(b) => b
      case _                => ???
    }
  }

  val hashes = Seq("keccak256", "blake2b256", "sha256")
  property("returns an success if hash functions (*_NKb) return a success") {
    implicit val version = V4

    for {
      h <- hashes
      i <- 0 to 3
    } {
      val bodyBytes = ("m" * ((16 << i) * 1024)).getBytes("UTF-8")

      val r = hashTest(bodyBytes, h, i.toShort)
      r shouldBe Symbol("Right")
    }
  }

  property("fail if hash functions (*_NKb) limits exhausted") {
    implicit val version = V4

    for {
      h <- hashes
      i <- 0 to 3
    } {
      val bodyBytes = ("m" * ((16 << i) * 1024 + 1)).getBytes("UTF-8")

      val r = hashTest(bodyBytes, h, i.toShort)
      r shouldBe Symbol("Left")
    }
  }

  private def sigVerifyTest(bodyBytes: Array[Byte], publicKey: Array[Byte], signature: Array[Byte], lim_n: Option[Short] = None)(
      implicit version: StdLibVersion
  ): Either[ExecutionError, Boolean] = {
    val txType = CASETYPEREF(
      "Transaction",
      List(
        "bodyBytes" -> BYTESTR,
        "senderPk"  -> BYTESTR,
        "proof0"    -> BYTESTR
      )
    )

    val txObj = CaseObj(
      txType,
      Map(
        "bodyBytes" -> CONST_BYTESTR(ByteStr(bodyBytes), limit = CONST_BYTESTR.NoLimit).explicitGet(),
        "senderPk"  -> ByteStr(publicKey),
        "proof0"    -> ByteStr(signature)
      )
    )

    val context = Monoid.combineAll(
      Seq(
        pureEvalContext,
        defaultCryptoContext.evaluationContext[Id],
        EvaluationContext.build(
          typeDefs = Map.empty,
          letDefs = Map("tx" -> LazyVal.fromEvaluated[Id](txObj)),
          functions = Seq.empty
        )
      )
    )

    evalPure[EVALUATED](
      context = context,
      expr = FUNCTION_CALL(
        function = FunctionHeader.Native(lim_n.fold(SIGVERIFY)(n => (SIGVERIFY_LIM + n).toShort)),
        args = List(
          GETTER(REF("tx"), "bodyBytes"),
          GETTER(REF("tx"), "proof0"),
          GETTER(REF("tx"), "senderPk")
        )
      )
    ).map {
      case CONST_BOOLEAN(b) => b
      case _                => ???
    }
  }

  private def recArrWeight(script: String): Either[ExecutionError, EVALUATED] = {
    val context: CTX[NoContext] = Monoid.combineAll(
      Seq(
        pureContext,
        defaultCryptoContext,
        CTX[NoContext](Seq(), Map(), Array.empty[BaseFunction[NoContext]])
      )
    )

    com.wavesplatform.lang.v1.parser.Parser.parseExpr(script) match {
      case fastparse.Parsed.Success(xs, _) =>
        evalPure[EVALUATED](
          context.evaluationContext[Id],
          ExpressionCompiler
            .apply(context.compilerContext, xs)
            .explicitGet()
            ._1
        )
      case f: fastparse.Parsed.Failure => Left(s"Parse error at ${f.index}")
    }
  }

  private def recCmp(cnt: Int)(
      f: ((String => String) => String) = (gen => gen("x") ++ gen("y") ++ s"x${cnt + 1} == y${cnt + 1}")
  ): Either[(ExecutionError, Log[Id]), (Boolean, Log[Id])] = {
    val context = Monoid
      .combineAll(
        Seq(
          pureContext,
          defaultCryptoContext,
          CTX[NoContext](Seq(), Map(), Array.empty[BaseFunction[NoContext]])
        )
      )
      .withEnvironment[Environment]

    def gen(a: String) = (0 to cnt).foldLeft(s"""let ${a}0="qqqq";""") { (c, n) =>
      c ++ s"""let $a${n + 1}=[$a$n,$a$n,$a$n];"""
    }
    val script = f(gen)

    evalWithLogging(
      context.evaluationContext(Common.emptyBlockchainEnvironment()),
      ExpressionCompiler
        .compileBoolean(script, context.compilerContext)
        .explicitGet()
    ).map {
      case (CONST_BOOLEAN(b), log) => (b, log)
      case _                       => ???
    }
  }

  property("recCmp") {
    val (result, log) = recCmp(4)().explicitGet()

    result shouldBe true

    //it false, because script fails on Alice's signature check, and bobSigned is not evaluated
    log.find(_._1 == "bobSigned") shouldBe None
    log.find(_._1 == "x0") shouldBe Some(("x0", evaluated("qqqq")))
  }

  property("recCmp fail by cmp") {
    recCmp(5)() shouldBe Symbol("Left")
  }

  property("recData fail by ARR") {
    val cnt    = 8
    val result = recCmp(cnt)(gen => gen("x") ++ s"x${cnt + 1}.size() == 3")

    result shouldBe Symbol("Left")
  }

  property("recData use uncomparable data") {
    val cnt         = 7
    val (result, _) = recCmp(cnt)(gen => gen("x") ++ s"x${cnt + 1}[1].size() == 3").explicitGet()
    result shouldBe true
  }

  property("List weight correct") {
    val xs = recArrWeight("[[0] ++ [1], 0::1::nil]")
      .explicitGet()
      .asInstanceOf[ARR]
      .xs
    xs(0).weight shouldBe xs(1).weight
  }

  private def genRCO(cnt: Int) = {
    (0 to cnt).foldLeft[EXPR](CONST_STRING("qqqq").explicitGet()) { (acc, i) =>
      val n = s"x$i"
      val r = REF(n)
      LET_BLOCK(LET(n, acc), FUNCTION_CALL(FunctionHeader.User("ScriptTransfer"), List(r, r, r)))
    }
  }

  property("recursive caseobject") {
    val environment = emptyBlockchainEnvironment()
    val term        = genRCO(3)

    eval[CONST_BOOLEAN](
      defaultFullContext.evaluationContext(environment),
      FUNCTION_CALL(FunctionHeader.Native(EQ), List(term, term))
    ) shouldBe evaluated(true)
  }

  property("recursive caseobject fail by compare") {
    val environment = emptyBlockchainEnvironment()
    val term        = genRCO(4)

    eval[CONST_BOOLEAN](
      defaultFullContext.evaluationContext(environment),
      FUNCTION_CALL(FunctionHeader.Native(EQ), List(term, term))
    ) shouldBe Symbol("Left")
  }

  property("recursive caseobject compare with unit") {
    val environment = emptyBlockchainEnvironment()
    val term        = genRCO(4)

    eval[CONST_BOOLEAN](
      defaultFullContext.evaluationContext(environment),
      FUNCTION_CALL(FunctionHeader.Native(EQ), List(term, REF("unit")))
    ) shouldBe evaluated(false)
  }

  private def multiSig(
      bodyBytes: Array[Byte],
      senderPK: Array[Byte],
      alicePK: Array[Byte],
      bobPK: Array[Byte],
      aliceProof: Array[Byte],
      bobProof: Array[Byte]
  ): Either[(ExecutionError, Log[Id]), (Boolean, Log[Id])] = {
    val txType = CASETYPEREF(
      "Transaction",
      List(
        "bodyBytes" -> BYTESTR,
        "senderPk"  -> BYTESTR,
        "proof0"    -> BYTESTR,
        "proof1"    -> BYTESTR
      )
    )

    val txObj = CaseObj(
      txType,
      Map(
        "bodyBytes" -> ByteStr(bodyBytes),
        "senderPk"  -> ByteStr(senderPK),
        "proof0"    -> ByteStr(aliceProof),
        "proof1"    -> ByteStr(bobProof)
      )
    )

    val vars: Map[String, (FINAL, ContextfulVal[NoContext])] = Map(
      ("tx", (txType, ContextfulVal.pure[NoContext](txObj))),
      ("alicePubKey", (BYTESTR, ContextfulVal.pure[NoContext](ByteStr(alicePK)))),
      ("bobPubKey", (BYTESTR, ContextfulVal.pure[NoContext](ByteStr(bobPK))))
    )

    val context = Monoid
      .combineAll(
        Seq(
          pureContext,
          defaultCryptoContext,
          CTX[NoContext](Seq(txType), vars, Array.empty[BaseFunction[NoContext]])
        )
      )
      .withEnvironment[Environment]

    val script =
      s"""
         |let aliceSigned  = sigVerify(tx.bodyBytes, tx.proof0, alicePubKey)
         |let bobSigned    = sigVerify(tx.bodyBytes, tx.proof1, bobPubKey  )
         |
         |aliceSigned && bobSigned
   """.stripMargin

    evalWithLogging(
      context.evaluationContext[Id](Common.emptyBlockchainEnvironment()),
      ExpressionCompiler
        .compileBoolean(script, context.compilerContext)
        .explicitGet()
    ).map {
      case (CONST_BOOLEAN(b), log) => (b, log)
      case _                       => ???
    }
  }

  property("checking a hash of some message by crypto function invoking") {
    val bodyText      = "some text for test"
    val bodyBytes     = bodyText.getBytes("UTF-8")
    val hashFunctions = Map(SHA256 -> Sha256.hash _, BLAKE256 -> Blake2b256.hash _, KECCAK256 -> Keccak256.hash _)

    for ((funcName, funcClass) <- hashFunctions) hashFuncTest(bodyBytes, funcName) shouldBe Right(ByteStr(funcClass(bodyBytes)))
  }

  private def hashFuncTest(bodyBytes: Array[Byte], funcName: Short): Either[ExecutionError, ByteStr] = {
    val context = Monoid.combineAll(Seq(pureEvalContext, defaultCryptoContext.evaluationContext[Id]))

    evalPure[CONST_BYTESTR](
      context = context,
      expr = FUNCTION_CALL(
        function = FunctionHeader.Native(funcName),
        args = List(CONST_BYTESTR(ByteStr(bodyBytes)).explicitGet())
      )
    ).map(_.bs)
  }

  property("math functions") {
    val sum   = FUNCTION_CALL(sumLong.header, List(CONST_LONG(5), CONST_LONG(5)))
    val mul   = FUNCTION_CALL(mulLong.header, List(CONST_LONG(5), CONST_LONG(5)))
    val div   = FUNCTION_CALL(divLong.header, List(CONST_LONG(10), CONST_LONG(3)))
    val mod   = FUNCTION_CALL(modLong.header, List(CONST_LONG(10), CONST_LONG(3)))
    val frac  = FUNCTION_CALL(fraction(fixLimitCheck = false).header, List(CONST_LONG(Long.MaxValue), CONST_LONG(2), CONST_LONG(4)))
    val frac2 = FUNCTION_CALL(fraction(fixLimitCheck = false).header, List(CONST_LONG(Long.MaxValue), CONST_LONG(3), CONST_LONG(2)))
    val frac3 = FUNCTION_CALL(fraction(fixLimitCheck = false).header, List(CONST_LONG(-Long.MaxValue), CONST_LONG(3), CONST_LONG(2)))

    evalPure[EVALUATED](expr = sum) shouldBe evaluated(10)
    evalPure[EVALUATED](expr = mul) shouldBe evaluated(25)
    evalPure[EVALUATED](expr = div) shouldBe evaluated(3)
    evalPure[EVALUATED](expr = mod) shouldBe evaluated(1)
    evalPure[EVALUATED](expr = frac) shouldBe evaluated(Long.MaxValue / 2)
    evalPure[EVALUATED](expr = frac2) shouldBe Left(s"Long overflow: value `${BigInt(Long.MaxValue) * 3 / 2}` greater than 2^63-1")
    evalPure[EVALUATED](expr = frac3) shouldBe Left(s"Long overflow: value `${-BigInt(Long.MaxValue) * 3 / 2}` less than -2^63-1")
  }

  property("data constructors") {
    val point     = "Point"
    val pointType = CASETYPEREF(point, List("X" -> LONG, "Y" -> LONG))
    val pointCtor = FunctionHeader.User(point)

    evalPure[EVALUATED](
      context = EvaluationContext.build(typeDefs = Map(point -> pointType), letDefs = Map.empty, functions = Seq()),
      FUNCTION_CALL(pointCtor, List(CONST_LONG(1), CONST_LONG(2)))
    ) shouldBe evaluated(CaseObj(pointType, Map("X" -> CONST_LONG(1), "Y" -> CONST_LONG(2))))
  }

  property("toString") {
    import PureContext.{toStringBoolean, toStringLong}
    def evalToString(f: FunctionHeader, arg: EXPR) = evalPure[EVALUATED](expr = FUNCTION_CALL(f, List(arg)))

    evalToString(toStringBoolean, TRUE) shouldBe evaluated("true")
    evalToString(toStringBoolean, FALSE) shouldBe evaluated("false")

    forAll(Gen.choose(Long.MinValue, Long.MaxValue), Gen.alphaNumStr) { (n, s) =>
      evalToString(toStringLong, CONST_LONG(n)) shouldBe evaluated(n.toString)
      evalToString(toStringLong, CONST_STRING("").explicitGet()) should produce("Can't apply (CONST_STRING) to 'toString(u: Int)'")
      evalToString(toStringBoolean, CONST_STRING("").explicitGet()) should produce("Can't apply (CONST_STRING) to 'toString(b: Boolean)'")
    }
  }

  property("toBytes") {
    import PureContext.{toBytesBoolean, toBytesLong, toBytesString}
    def evalToBytes(f: FunctionHeader, arg: EXPR) = evalPure[EVALUATED](expr = FUNCTION_CALL(f, List(arg)))

    evalToBytes(toBytesBoolean, TRUE) shouldBe evaluated(ByteStr.fromBytes(1))
    evalToBytes(toBytesBoolean, FALSE) shouldBe evaluated(ByteStr.fromBytes(0))
    evalToBytes(toStringBoolean, REF("unit")) should produce("Can't apply (CaseObj) to 'toString(b: Boolean)'")

    forAll(Gen.choose(Long.MinValue, Long.MaxValue), Gen.alphaNumStr) { (n, s) =>
      evalToBytes(toBytesLong, CONST_LONG(n)) shouldBe evaluated(ByteStr(ByteBuffer.allocate(8).putLong(n).array))
      evalToBytes(toBytesString, CONST_STRING(s).explicitGet()) shouldBe evaluated(ByteStr(s.getBytes("UTF-8")))
    }
  }

  property("each argument is evaluated maximum once for user function") {
    var functionEvaluated = 0

    val f = NativeFunction[NoContext]("F", 1, 258: Short, LONG, ("_", LONG)) {
      case _ =>
        functionEvaluated = functionEvaluated + 1
        evaluated(1L)
    }

    val doubleFst = UserFunction[NoContext]("ID", 0, LONG, ("x", LONG)) {
      FUNCTION_CALL(sumLong.header, List(REF("x"), REF("x")))
    }

    val context = Monoid
      .combine(
        pureEvalContext,
        EvaluationContext.build(
          typeDefs = Map.empty,
          letDefs = Map.empty,
          functions = Seq(f, doubleFst)
        )
      )
      .asInstanceOf[EvaluationContext[Environment, Id]]

    // g(...(g(f(1000)))))
    val expr = (1 to 6).foldLeft(FUNCTION_CALL(f.header, List(CONST_LONG(1000)))) {
      case (r, _) => FUNCTION_CALL(doubleFst.header, List(r))
    }

    evalV1[EVALUATED](context, expr) shouldBe evaluated(64L)
    functionEvaluated shouldBe 1

    evalV2[EVALUATED](context, expr) shouldBe evaluated(64L)
    functionEvaluated shouldBe 2
  }

  property("function parameters (REF) in body should be taken from the arguments, not from the outer context") {
    // func doubleFn(x: Int) = x + x
    val doubleFn = UserFunction[NoContext]("doubleFn", 0, LONG, ("x", LONG)) {
      FUNCTION_CALL(sumLong.header, List(REF("x"), REF("x")))
    }

    // func mulFn(y: Int, x: Int) = y - x
    val subFn = UserFunction[NoContext]("mulFn", 0, LONG, ("y", LONG), ("x", LONG)) {
      FUNCTION_CALL(subLong.header, List(REF("y"), REF("x")))
    }

    // let x = 3
    // let y = 100
    val context = Monoid
      .combine(
        pureEvalContext,
        EvaluationContext.build(
          typeDefs = Map.empty,
          letDefs = Map(
            "x" -> LazyVal.fromEvaluated[Id](3L),
            "y" -> LazyVal.fromEvaluated[Id](100L)
          ),
          functions = Seq(doubleFn, subFn)
        )
      )
      .asInstanceOf[EvaluationContext[Environment, Id]]

    // mulFn(doubleFn(x), 7) = (x + x) - 7 = 6 - 7 = -1
    val expr1 = FUNCTION_CALL(subFn.header, List(FUNCTION_CALL(doubleFn.header, List(REF("x"))), CONST_LONG(7)))
    evalV2[EVALUATED](context, expr1) shouldBe evaluated(-1)

    // mulFn(7, doubleFn(x)) = 7 - (x + x) = 7 - 6 = 1
    val expr2 = FUNCTION_CALL(subFn.header, List(CONST_LONG(7), FUNCTION_CALL(doubleFn.header, List(REF("x")))))
    evalV2[EVALUATED](context, expr2) shouldBe evaluated(1)
  }

  property("fromBase16String limit 32768 digits from V4") {
    val string32Kb = ("fedcba9876543210" * (32 * 1024 / 16))
    def script(base16String: String) =
      FUNCTION_CALL(
        Native(FunctionIds.FROMBASE16),
        List(CONST_STRING(base16String, reduceLimit = false).explicitGet())
      )

    def bytes(base16String: String) =
      ByteStr(BaseEncoding.base16().decode(base16String.toUpperCase))

    val v3Ctx = defaultFullContext(V3).evaluationContext(emptyBlockchainEnvironment())
    val v4Ctx = defaultFullContext(V4).evaluationContext(emptyBlockchainEnvironment())

    eval[EVALUATED](v3Ctx, script(string32Kb)) shouldBe CONST_BYTESTR(bytes(string32Kb))
    eval[EVALUATED](v4Ctx, script(string32Kb)) shouldBe CONST_BYTESTR(bytes(string32Kb))

    eval[EVALUATED](v3Ctx, script(string32Kb + "aa")) shouldBe CONST_BYTESTR(bytes(string32Kb + "aa"))
    eval[EVALUATED](v4Ctx, script(string32Kb + "aa")) shouldBe Left("Base16 decode input length=32770 should not exceed 32768")
  }

  property("tuple size limit") {
    def createTuple(size: Int) =
      FUNCTION_CALL(Native((CREATE_TUPLE - 2 + size).toShort), List.fill(size)(CONST_LONG(1)))

    val v4Ctx = defaultFullContext(V4).evaluationContext(emptyBlockchainEnvironment())

    eval[CaseObj](v4Ctx, createTuple(ContractLimits.MaxTupleSize)).explicitGet().fields.size shouldBe ContractLimits.MaxTupleSize
    eval[CaseObj](v4Ctx, createTuple(ContractLimits.MaxTupleSize + 1)) should produce("not found")
  }

  property("illegal concatenation args") {
    evalPure(expr = FUNCTION_CALL(PureContext.sumString, List(CONST_LONG(1), CONST_LONG(2)))) should produce(
      "Unexpected args (1,2) for string concatenation operator"
    )
    evalPure(expr = FUNCTION_CALL(PureContext.sumByteStr, List(CONST_LONG(1), CONST_LONG(2)))) should produce(
      "Unexpected args (1,2) for bytes concatenation operator"
    )
  }

  property("Rounding modes DOWN, HALFUP, HALFEVEN, CEILING, FLOOR are available for all versions") {
    DirectiveDictionary[StdLibVersion].all
      .foreach(
        version =>
          Rounding.fromV5.foreach { rounding =>
            evalPure(pureContext(version).evaluationContext, REF(rounding.`type`.name.toUpperCase)) shouldBe Right(rounding.value)
        }
      )
  }

  property("Rounding modes UP, HALFDOWN are not available from V5") {
    DirectiveDictionary[StdLibVersion].all
      .foreach(
        version =>
          Rounding.all.filterNot(Rounding.fromV5.contains).foreach { rounding =>
            val ref = rounding.`type`.name.toUpperCase
            val r   = evalPure(pureContext(version).evaluationContext, REF(ref))
            if (version < V5)
              r shouldBe Right(rounding.value)
            else
              r should produce(s"A definition of '$ref' not found")
        }
      )
  }
}<|MERGE_RESOLUTION|>--- conflicted
+++ resolved
@@ -79,13 +79,8 @@
     eval[T](context.asInstanceOf[EvaluationContext[Environment, Id]], expr)
 
   private def evalWithLogging(context: EvaluationContext[Environment, Id], expr: EXPR): Either[(ExecutionError, Log[Id]), (EVALUATED, Log[Id])] = {
-<<<<<<< HEAD
-    val evaluatorV1Result = defaultEvaluator.applyWithLogging[EVALUATED](context, expr)
+    val evaluatorV1Result                      = defaultEvaluator.applyWithLogging[EVALUATED](context, expr)
     val (evaluatorV2Log, _, evaluatorV2Result) = EvaluatorV2.applyCompleted(context, expr, implicitly[StdLibVersion], overhead = false)
-=======
-    val evaluatorV1Result                      = defaultEvaluator.applyWithLogging[EVALUATED](context, expr)
-    val (evaluatorV2Log, _, evaluatorV2Result) = EvaluatorV2.applyCompleted(context, expr, implicitly[StdLibVersion])
->>>>>>> 8ac6d59b
 
     evaluatorV2Result.bimap((_, evaluatorV2Log), (_, evaluatorV2Log)) shouldBe evaluatorV1Result
     evaluatorV1Result
