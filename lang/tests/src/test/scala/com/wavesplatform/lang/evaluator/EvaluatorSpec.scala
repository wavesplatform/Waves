package com.wavesplatform.lang.evaluator

import cats.Id
import com.wavesplatform.common.utils.EitherExt2
import com.wavesplatform.lang.{Common, ExecutionError}
import com.wavesplatform.lang.directives.values._
import com.wavesplatform.lang.directives.{DirectiveDictionary, DirectiveSet}
import com.wavesplatform.lang.utils.lazyContexts
import com.wavesplatform.lang.v1.compiler.ExpressionCompiler
import com.wavesplatform.lang.v1.compiler.Terms.{EVALUATED, EXPR}
import com.wavesplatform.lang.v1.evaluator.{EvaluatorV2, Log}
import com.wavesplatform.lang.v1.parser.Parser
import com.wavesplatform.lang.v1.testing.ScriptGen
import com.wavesplatform.test.PropSpec
import org.scalatest.Inside
import org.scalatest.exceptions.TestFailedException

abstract class EvaluatorSpec extends PropSpec with ScriptGen with Inside {
  val lastVersion: StdLibVersion = DirectiveDictionary[StdLibVersion].all.last

  def eval(code: String)(implicit startVersion: StdLibVersion = V1, checkNext: Boolean = true): Either[String, EVALUATED] =
    eval(code, startVersion, if (checkNext) lastVersion else startVersion)

  def eval(code: String, startVersion: StdLibVersion, endVersion: StdLibVersion): Either[String, EVALUATED] =
    eval(compile(code, _), startVersion, endVersion).map(_._1)

  def eval(expr: EXPR, startVersion: StdLibVersion, endVersion: StdLibVersion): Either[String, EVALUATED] =
    eval(_ => Right(expr), startVersion, endVersion).map(_._1)

  def evalWithCost(code: String)(implicit startVersion: StdLibVersion = V1): (EVALUATED, Int) = {
    val (result, unused) = eval(compile(code, _), startVersion, lastVersion).explicitGet()
    (result, Int.MaxValue - unused)
  }

  private def eval[A](
      toExpr: StdLibVersion => Either[String, EXPR],
      startVersion: StdLibVersion,
      endVersion: StdLibVersion
  ): Either[String, (EVALUATED, Int)] = {
    val results = DirectiveDictionary[StdLibVersion].all
      .filter(v => v.id >= startVersion.id && v.id <= endVersion.id)
      .toList
      .map(version => (version, eval(toExpr, version)))
      .sortBy(_._1)
    if (results.map(_._2).distinct.size == 1)
      results.head._2
    else
      throw new TestFailedException(s"Evaluation results are not the same: $results", 0)
  }

  private def eval[A](toExpr: StdLibVersion => Either[String, EXPR], version: StdLibVersion): Either[String, (EVALUATED, Int)] =
    for {
      compiled <- toExpr(version)
      (_, cost, result) = evalExpr(compiled, version)
      evaluated <- result
    } yield (evaluated, cost)

  private def evalExpr(expr: EXPR, version: StdLibVersion): (Log[Id], Int, Either[ExecutionError, EVALUATED]) = {
    val ctx     = lazyContexts(DirectiveSet(version, Account, Expression).explicitGet()).value()
    val evalCtx = ctx.evaluationContext(Common.emptyBlockchainEnvironment())
<<<<<<< HEAD
    EvaluatorV2.applyCompleted(evalCtx, expr, version, overhead = false)
=======
    EvaluatorV2.applyCompleted(evalCtx, expr, version, correctFunctionCallScope = true)._3
>>>>>>> ac8a3fe3
  }

  private def compile(code: String, version: StdLibVersion): Either[String, EXPR] = {
    val ctx    = lazyContexts(DirectiveSet(version, Account, Expression).explicitGet()).value()
    val parsed = Parser.parseExpr(code).get.value
    ExpressionCompiler(ctx.compilerContext, parsed, allowIllFormedStrings = true).map(_._1)
  }
}<|MERGE_RESOLUTION|>--- conflicted
+++ resolved
@@ -58,11 +58,7 @@
   private def evalExpr(expr: EXPR, version: StdLibVersion): (Log[Id], Int, Either[ExecutionError, EVALUATED]) = {
     val ctx     = lazyContexts(DirectiveSet(version, Account, Expression).explicitGet()).value()
     val evalCtx = ctx.evaluationContext(Common.emptyBlockchainEnvironment())
-<<<<<<< HEAD
-    EvaluatorV2.applyCompleted(evalCtx, expr, version, overhead = false)
-=======
     EvaluatorV2.applyCompleted(evalCtx, expr, version, correctFunctionCallScope = true)._3
->>>>>>> ac8a3fe3
   }
 
   private def compile(code: String, version: StdLibVersion): Either[String, EXPR] = {
