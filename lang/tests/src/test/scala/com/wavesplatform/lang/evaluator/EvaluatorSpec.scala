package com.wavesplatform.lang.evaluator

import cats.implicits._
import cats.Id
import com.wavesplatform.common.utils.EitherExt2
import com.wavesplatform.lang.{Common, ExecutionError}
import com.wavesplatform.lang.directives.{DirectiveDictionary, DirectiveSet}
import com.wavesplatform.lang.directives.values.*
import com.wavesplatform.lang.utils.{lazyContexts, lazyContextsAll}
import com.wavesplatform.lang.v1.compiler.ExpressionCompiler
import com.wavesplatform.lang.v1.compiler.Terms.{EVALUATED, EXPR}
import com.wavesplatform.lang.v1.evaluator.{EvaluatorV2, Log}
import com.wavesplatform.lang.v1.parser.Parser
import com.wavesplatform.lang.v1.testing.ScriptGen
import com.wavesplatform.test.PropSpec
import org.scalatest.Inside
import org.scalatest.exceptions.TestFailedException

abstract class EvaluatorSpec extends PropSpec with ScriptGen with Inside {
  val lastVersion: StdLibVersion = DirectiveDictionary[StdLibVersion].all.last

  def eval(
      code: String
  )(implicit startVersion: StdLibVersion = V1, checkNext: Boolean = true, checkOldPowVersion: Boolean = false): Either[String, EVALUATED] =
    evalVerRange(code, startVersion, if (checkNext) lastVersion else startVersion, checkOldPowVersion)

  def evalVerRange(
      code: String,
      startVersion: StdLibVersion,
      endVersion: StdLibVersion,
      checkOldPowVersion: Boolean = false
  ): Either[String, EVALUATED] =
    evalInternal(compile(code, _), startVersion, endVersion, checkOldPowVersion).map(_._1)

  def evalExpr(expr: EXPR, startVersion: StdLibVersion, endVersion: StdLibVersion, checkOldPowVersion: Boolean = false): Either[String, EVALUATED] =
    evalInternal(_ => Right(expr), startVersion, endVersion, checkOldPowVersion).map(_._1)

  def evalWithCost(code: String)(implicit startVersion: StdLibVersion = V1): (EVALUATED, Int) = {
    val (result, unused) = evalInternal(compile(code, _), startVersion, lastVersion, checkOldPowVersion = false).explicitGet()
    (result, Int.MaxValue - unused)
  }

  private def evalInternal[A](
      toExpr: StdLibVersion => Either[String, EXPR],
      startVersion: StdLibVersion,
      endVersion: StdLibVersion,
      checkOldPowVersion: Boolean
  ): Either[String, (EVALUATED, Int)] = {
    def doEval(
        toExpr: StdLibVersion => Either[String, EXPR],
        version: StdLibVersion,
        useNewPowPrecision: Boolean
    ): Either[String, (EVALUATED, Int)] =
      for {
        compiled <- toExpr(version)
        (_, cost, result) = evalExpr(compiled, version, useNewPowPrecision)
        evaluated <- result.leftMap(_.message)
      } yield (evaluated, cost)

    val results = (for {
      version            <- DirectiveDictionary[StdLibVersion].all if version.id >= startVersion.id && version.id <= endVersion.id
      useNewPowPrecision <- if (checkOldPowVersion) Seq(false, true) else Seq(true)
      result = doEval(toExpr, version, useNewPowPrecision)
    } yield ((version, useNewPowPrecision), result)).toSeq.sortBy(_._1)

    val evaluatedResults = results.map { case (_, resultEi) => resultEi }

    if (evaluatedResults.map(_.map { case (evaluatedValue, _) => evaluatedValue }).distinct.size == 1)
      evaluatedResults.head
    else
      throw new TestFailedException(s"Evaluation results are not the same: $results", 0)
  }

<<<<<<< HEAD
  private def evalExpr(expr: EXPR, version: StdLibVersion, useNewPowPrecision: Boolean): (Log[Id], Int, Either[ExecutionError, EVALUATED]) = {
    val ctx     = lazyContextsAll(DirectiveSet(version, Account, Expression).explicitGet() -> useNewPowPrecision).value()
    val evalCtx = ctx.evaluationContext(Common.emptyBlockchainEnvironment())
    EvaluatorV2.applyCompleted(evalCtx, expr, version, correctFunctionCallScope = true, newMode = true)
  }

  def compile(code: String, version: StdLibVersion): Either[String, EXPR] = {
    val ctx    = lazyContexts(DirectiveSet(version, Account, Expression).explicitGet()).value()
    val parsed = Parser.parseExpr(code).get.value
    ExpressionCompiler(ctx.compilerContext, parsed, allowIllFormedStrings = true).map(_._1)
=======
  private def eval(parsedExpr: Expressions.EXPR, version: StdLibVersion): Either[String, EVALUATED] = {
    val directives    = DirectiveSet(version, Account, Expression).explicitGet()
    val ctx           = lazyContexts((directives, true)).value()
    val typed         = ExpressionCompiler(ctx.compilerContext, parsedExpr, allowIllFormedStrings = true)
    val evaluationCtx = ctx.evaluationContext(Common.emptyBlockchainEnvironment())
    typed.flatMap(v => EvaluatorV2.applyCompleted(evaluationCtx, v._1, version, correctFunctionCallScope = true)._3)
>>>>>>> 61aaf1f6
  }
}<|MERGE_RESOLUTION|>--- conflicted
+++ resolved
@@ -1,12 +1,12 @@
 package com.wavesplatform.lang.evaluator
 
-import cats.implicits._
+import cats.implicits.*
 import cats.Id
 import com.wavesplatform.common.utils.EitherExt2
 import com.wavesplatform.lang.{Common, ExecutionError}
 import com.wavesplatform.lang.directives.{DirectiveDictionary, DirectiveSet}
 import com.wavesplatform.lang.directives.values.*
-import com.wavesplatform.lang.utils.{lazyContexts, lazyContextsAll}
+import com.wavesplatform.lang.utils.lazyContexts
 import com.wavesplatform.lang.v1.compiler.ExpressionCompiler
 import com.wavesplatform.lang.v1.compiler.Terms.{EVALUATED, EXPR}
 import com.wavesplatform.lang.v1.evaluator.{EvaluatorV2, Log}
@@ -71,24 +71,15 @@
       throw new TestFailedException(s"Evaluation results are not the same: $results", 0)
   }
 
-<<<<<<< HEAD
   private def evalExpr(expr: EXPR, version: StdLibVersion, useNewPowPrecision: Boolean): (Log[Id], Int, Either[ExecutionError, EVALUATED]) = {
-    val ctx     = lazyContextsAll(DirectiveSet(version, Account, Expression).explicitGet() -> useNewPowPrecision).value()
+    val ctx     = lazyContexts(DirectiveSet(version, Account, Expression).explicitGet() -> useNewPowPrecision).value()
     val evalCtx = ctx.evaluationContext(Common.emptyBlockchainEnvironment())
     EvaluatorV2.applyCompleted(evalCtx, expr, version, correctFunctionCallScope = true, newMode = true)
   }
 
   def compile(code: String, version: StdLibVersion): Either[String, EXPR] = {
-    val ctx    = lazyContexts(DirectiveSet(version, Account, Expression).explicitGet()).value()
+    val ctx    = lazyContexts(DirectiveSet(version, Account, Expression).explicitGet() -> true).value()
     val parsed = Parser.parseExpr(code).get.value
     ExpressionCompiler(ctx.compilerContext, parsed, allowIllFormedStrings = true).map(_._1)
-=======
-  private def eval(parsedExpr: Expressions.EXPR, version: StdLibVersion): Either[String, EVALUATED] = {
-    val directives    = DirectiveSet(version, Account, Expression).explicitGet()
-    val ctx           = lazyContexts((directives, true)).value()
-    val typed         = ExpressionCompiler(ctx.compilerContext, parsedExpr, allowIllFormedStrings = true)
-    val evaluationCtx = ctx.evaluationContext(Common.emptyBlockchainEnvironment())
-    typed.flatMap(v => EvaluatorV2.applyCompleted(evaluationCtx, v._1, version, correctFunctionCallScope = true)._3)
->>>>>>> 61aaf1f6
   }
 }