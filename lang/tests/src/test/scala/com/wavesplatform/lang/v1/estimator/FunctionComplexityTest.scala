package com.wavesplatform.lang.v1.estimator

import com.wavesplatform.DocSource
import com.wavesplatform.common.utils.EitherExt2
import com.wavesplatform.lang.directives.values._
import com.wavesplatform.lang.directives.{DirectiveDictionary, DirectiveSet}
import com.wavesplatform.lang.utils._
import com.wavesplatform.lang.v1.compiler.Terms.{CONST_STRING, FUNCTION_CALL}
import com.wavesplatform.lang.v1.estimator.v3.ScriptEstimatorV3
import com.wavesplatform.lang.v1.evaluator.ctx.BaseFunction
import com.wavesplatform.lang.v1.traits.Environment
import com.wavesplatform.test.PropSpec
import org.scalatest.exceptions.TestFailedException

class FunctionComplexityTest extends PropSpec {
  private val directives: Iterable[DirectiveSet] =
    DirectiveDictionary[StdLibVersion].all
      .flatMap(
        version =>
          Seq(
            DirectiveSet(version, Account, Expression).explicitGet(),
            DirectiveSet(version, Asset, Expression).explicitGet()
          ) ++ (if (version >= V3) Seq(DirectiveSet(version, Account, DApp).explicitGet())
                else Seq())
      )

  private val dAppOnlyFunctions =
    Set("invoke", "reentrantInvoke")

  private val baseDataStorageFunctions =
    Set("getString", "getBoolean", "getBinary", "getInteger")

  private val allDataStorageFunctions =
    baseDataStorageFunctions ++ baseDataStorageFunctions.map(_ + "Value")

  private def check(functions: Array[BaseFunction[Environment]], ds: DirectiveSet): Unit = {
    val docCosts =
      DocSource.funcData.collect {
        case ((name, signature, version), (_, _, complexity)) if version == ds.stdLibVersion.id => ((name, signature), complexity)
      }.toMap
    val unusedDocCosts =
      functions
        .filterNot(_.name.startsWith("_"))
        .foldLeft(docCosts) {
          case (remainingDocCosts, function) =>
            val arg  = CONST_STRING("throw").explicitGet()
            val expr = FUNCTION_CALL(function.header, List.fill(function.args.size)(arg))
            val estimation =
<<<<<<< HEAD
              ScriptEstimatorV3(overhead = false)(
=======
              ScriptEstimatorV3(fixOverflow = true)(
>>>>>>> c0e79db2
                varNames(ds.stdLibVersion, ds.contentType),
                functionCosts(ds.stdLibVersion, ds.contentType),
                expr
              ).explicitGet()
            val internalCallsCost = HighOrderFunctionInfo.all.get(function.header).map(_.callLimit).getOrElse(0)
            val estimatedCost     = estimation - internalCallsCost

            val name = function.name
            val args = function.signature.args.map(_._2.toString).toList
            val expectedCost =
              remainingDocCosts.getOrElse(
                (name, args),
                throw new TestFailedException(s"Function $name(${args.mkString(", ")}) not found for RIDE ${ds.stdLibVersion}", 0)
              )

            if (estimatedCost != expectedCost)
              throw new TestFailedException(
                s"Estimated complexity = $estimatedCost is not equal to doc complexity = $expectedCost for ${ds.stdLibVersion} $function",
                0
              )
            remainingDocCosts - ((name, args))
        }

    def onlyDApp(costs: Map[(String, List[String]), Int]) =
      if (ds.contentType != DApp)
        costs.filterNot(c => dAppOnlyFunctions.contains(c._1._1))
      else
        costs

    def onlyAccount(costs: Map[(String, List[String]), Int]) =
      if (ds.scriptType == Asset)
        costs.filterNot { case ((name, args), _) => allDataStorageFunctions.contains(name) && args.size == 1 } else
        costs

    val checkedUnusedDocCosts = onlyDApp(onlyAccount(unusedDocCosts))
    if (checkedUnusedDocCosts.nonEmpty)
      throw new TestFailedException(
        s"For RIDE ${ds.stdLibVersion} documented functions is unused: ${checkedUnusedDocCosts.map(_._1).mkString(", ")}",
        0
      )
  }

  property("all functions complexities") {
    directives.foreach(ds => check(lazyContexts(ds).value().functions, ds))
  }
}<|MERGE_RESOLUTION|>--- conflicted
+++ resolved
@@ -46,11 +46,7 @@
             val arg  = CONST_STRING("throw").explicitGet()
             val expr = FUNCTION_CALL(function.header, List.fill(function.args.size)(arg))
             val estimation =
-<<<<<<< HEAD
-              ScriptEstimatorV3(overhead = false)(
-=======
-              ScriptEstimatorV3(fixOverflow = true)(
->>>>>>> c0e79db2
+              ScriptEstimatorV3(fixOverflow = true, overhead = false)(
                 varNames(ds.stdLibVersion, ds.contentType),
                 functionCosts(ds.stdLibVersion, ds.contentType),
                 expr
