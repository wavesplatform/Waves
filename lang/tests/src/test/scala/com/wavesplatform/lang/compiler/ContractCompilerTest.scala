--- conflicted
+++ resolved
@@ -430,20 +430,7 @@
   }
 
   property("wavesBalanceV4 have type BalanceDetails") {
-<<<<<<< HEAD
     val ctx = dAppV4Ctx
-=======
-    val ctx = Monoid
-      .combineAll(
-        Seq(
-          PureContext.build(V4).withEnvironment[Environment],
-          CryptoContext.build(com.wavesplatform.lang.Global, V4).withEnvironment[Environment],
-          WavesContext.build(
-            DirectiveSet(V4, Account, DAppType).explicitGet()
-          )
-        ))
-      .compilerContext
->>>>>>> 9599d767
     val expr = {
       val script =
         """
@@ -458,20 +445,7 @@
   }
 
   property("wavesBalanceV4 have type BalanceDetails with fields") {
-<<<<<<< HEAD
     val ctx = dAppV4Ctx
-=======
-    val ctx = Monoid
-      .combineAll(
-        Seq(
-          PureContext.build(V4).withEnvironment[Environment],
-          CryptoContext.build(com.wavesplatform.lang.Global, V4).withEnvironment[Environment],
-          WavesContext.build(
-            DirectiveSet(V4, Account, DAppType).explicitGet()
-          )
-        ))
-      .compilerContext
->>>>>>> 9599d767
     val expr = {
       val script =
         """
@@ -491,20 +465,7 @@
   }
 
   property("assetBalanceV4 allow issued assets only") {
-<<<<<<< HEAD
     val ctx = dAppV4Ctx
-=======
-    val ctx = Monoid
-      .combineAll(
-        Seq(
-          PureContext.build(V4).withEnvironment[Environment],
-          CryptoContext.build(com.wavesplatform.lang.Global, V4).withEnvironment[Environment],
-          WavesContext.build(
-            DirectiveSet(V4, Account, DAppType).explicitGet()
-          )
-        ))
-      .compilerContext
->>>>>>> 9599d767
     val expr = {
       val script =
         """
@@ -980,20 +941,7 @@
   }
 
   property("Asset has some name") {
-<<<<<<< HEAD
     val ctx = dAppV4Ctx
-=======
-    val ctx = Monoid
-      .combineAll(
-        Seq(
-          PureContext.build(V4).withEnvironment[Environment],
-          CryptoContext.build(com.wavesplatform.lang.Global, V4).withEnvironment[Environment],
-          WavesContext.build(
-            DirectiveSet(V4, Account, DAppType).explicitGet()
-          )
-        ))
-      .compilerContext
->>>>>>> 9599d767
     val expr = {
       val script =
         """
