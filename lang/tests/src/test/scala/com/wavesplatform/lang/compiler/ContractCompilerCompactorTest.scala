--- conflicted
+++ resolved
@@ -69,39 +69,9 @@
                          |""".stripMargin
     }
 
-<<<<<<< HEAD
     checkForV(V4)
     checkForV(V5)
     checkForV(V6)
-=======
-    val ctxV4 =
-      PureContext.build(V4, useNewPowPrecision = true).withEnvironment[Environment] |+|
-        WavesContext.build(Global, DirectiveSet(V4, Account, DAppType).explicitGet())
-
-    val ctxV5 =
-      PureContext.build(V5, useNewPowPrecision = true).withEnvironment[Environment] |+|
-        WavesContext.build(Global, DirectiveSet(V5, Account, DAppType).explicitGet())
-
-    def expectedScript(stdLibVersion: StdLibVersion): String =
-      s"""{-# STDLIB_VERSION ${stdLibVersion.id} #-}
-         |{-# SCRIPT_TYPE ACCOUNT #-}
-         |{-# CONTENT_TYPE DAPP #-}
-         |let a = 42
-         |
-         |func b (c) = (100500 + c)
-         |
-         |
-         |@Callable(d)
-         |func bazCallableFunc (e,f) = {
-         |    let g = (b(a) + e)
-         |[IntegerEntry("integerEntryKey", g), StringEntry("stringEntryKey", f)]
-         |    }
-         |
-         |""".stripMargin
-
-    compiler.ContractCompiler(ctxV4.compilerContext, exprV4, V4, needCompaction = true).explicitGet().compactedSource(V4) shouldBe expectedScript(V4)
-    compiler.ContractCompiler(ctxV5.compilerContext, exprV5, V5, needCompaction = true).explicitGet().compactedSource(V5) shouldBe expectedScript(V5)
->>>>>>> 38707d07
   }
 
   property("contract script compaction - V3") {
@@ -124,14 +94,6 @@
         """.stripMargin
       Parser.parseContract(script).get.value
     }
-
-<<<<<<< HEAD
-=======
-    val stdLibVer = V3
-    val ctx =
-      PureContext.build(stdLibVer, useNewPowPrecision = true).withEnvironment[Environment] |+|
-        WavesContext.build(Global, DirectiveSet(stdLibVer, Account, DAppType).explicitGet())
->>>>>>> 38707d07
 
     val compilationResult =
       compiler.ContractCompiler(ctxForV(V3).compilerContext, expr, V3, needCompaction = true).explicitGet().compactedSource(V3)
@@ -178,7 +140,6 @@
       Parser.parseContract(script).get.value
     }
 
-<<<<<<< HEAD
     def checkForV(version: StdLibVersion): Assertion = {
       val result = compiler.ContractCompiler(ctxForV(version).compilerContext, exprForV(version), version, needCompaction = true).explicitGet().compactedSource(version)
       result shouldBe s"""{-# STDLIB_VERSION ${version.id} #-}
@@ -201,11 +162,6 @@
                          |func e () = ((a() + c()) == 42)
                          |""".stripMargin
     }
-=======
-    val ctx =
-      PureContext.build(V5, useNewPowPrecision = true).withEnvironment[Environment] |+|
-        WavesContext.build(Global, DirectiveSet(V5, Account, DAppType).explicitGet())
->>>>>>> 38707d07
 
     checkForV(V5)
     checkForV(V6)
@@ -230,7 +186,6 @@
       Parser.parseContract(script).get.value
     }
 
-<<<<<<< HEAD
     def checkForV(version: StdLibVersion): Assertion = {
       val result = compiler.ContractCompiler(ctxForV(version).compilerContext, exprForV(version), version, needCompaction = true).explicitGet().compactedSource(version)
       result shouldBe s"""{-# STDLIB_VERSION ${version.id} #-}
@@ -246,11 +201,6 @@
                          |    }
                          |""".stripMargin
     }
-=======
-    val ctx =
-      PureContext.build(V5, useNewPowPrecision = true).withEnvironment[Environment] |+|
-        WavesContext.build(Global, DirectiveSet(V5, Account, DAppType).explicitGet())
->>>>>>> 38707d07
 
     checkForV(V5)
     checkForV(V6)
@@ -280,18 +230,12 @@
       Parser.parseContract(script).get.value
     }
 
-<<<<<<< HEAD
     def checkForV(version: StdLibVersion): Assertion = {
       val compilationCompactedResult = compiler.ContractCompiler(ctxForV(version).compilerContext, exprForV(version), version, needCompaction = true)
       val decompactedResult          = ContractScriptCompactor.decompact(compilationCompactedResult.explicitGet())
 
       //noinspection RedundantDefaultArgument
       val compilationResult = compiler.ContractCompiler(ctxForV(version).compilerContext, exprForV(version), version, needCompaction = false)
-=======
-    val ctx =
-      PureContext.build(V5, useNewPowPrecision = true).withEnvironment[Environment] |+|
-        WavesContext.build(Global, DirectiveSet(V5, Account, DAppType).explicitGet())
->>>>>>> 38707d07
 
       decompactedResult shouldBe compilationResult.explicitGet()
     }
@@ -399,7 +343,6 @@
       Parser.parseContract(script).get.value
     }
 
-<<<<<<< HEAD
     def checkForV(version: StdLibVersion): Assertion = {
       val result = compiler.ContractCompiler(ctxForV(version).compilerContext, exprForV(version), version, needCompaction = true, removeUnusedCode = true).explicitGet().compactedSource(version)
       result shouldBe s"""{-# STDLIB_VERSION ${version.id} #-}
@@ -426,11 +369,6 @@
                          |func h () = (c() != a)
                          |""".stripMargin
     }
-=======
-    val ctx =
-      PureContext.build(V5, useNewPowPrecision = true).withEnvironment[Environment] |+|
-        WavesContext.build(Global, DirectiveSet(V5, Account, DAppType).explicitGet())
->>>>>>> 38707d07
 
     checkForV(V5)
     checkForV(V6)
@@ -465,7 +403,6 @@
         | }
       """.stripMargin
 
-<<<<<<< HEAD
     def checkForV(version: StdLibVersion): Assertion = {
       //noinspection RedundantDefaultArgument
       val compilationResult = for {
@@ -493,34 +430,6 @@
 
     checkForV(V5)
     checkForV(V6)
-=======
-    val ctx =
-      PureContext.build(V5, useNewPowPrecision = true).withEnvironment[Environment] |+|
-        WavesContext.build(Global, DirectiveSet(V5, Account, DAppType).explicitGet())
-
-    //noinspection RedundantDefaultArgument
-    val compilationResult = for {
-      directives <- DirectiveParser(script)
-      ds         <- Directive.extractDirectives(directives)
-      linked     <- ScriptPreprocessor(script, libraries, ds.imports)
-      expr = Parser.parseContract(linked).get.value
-      r <- compiler.ContractCompiler(ctx.compilerContext, expr, V5, needCompaction = false, removeUnusedCode = true)
-    } yield r.compactedSource()
-
-    compilationResult.explicitGet() shouldBe """{-# STDLIB_VERSION 5 #-}
-                                               |{-# SCRIPT_TYPE ACCOUNT #-}
-                                               |{-# CONTENT_TYPE DAPP #-}
-                                               |func bar () = 2
-                                               |
-                                               |
-                                               |func foo () = 40
-                                               |
-                                               |
-                                               |
-                                               |@Verifier(tx)
-                                               |func verify () = ((foo() + bar()) == 42)
-                                               |""".stripMargin
->>>>>>> 38707d07
   }
 
   property("contract script compaction - fix shadowing") {
@@ -541,7 +450,6 @@
       Parser.parseContract(script).get.value
     }
 
-<<<<<<< HEAD
     def checkForV(version: StdLibVersion): Assertion = {
       val result = compiler.ContractCompiler(ctxForV(version).compilerContext, exprForV(version), version, needCompaction = true).explicitGet().compactedSource(version)
       result shouldBe s"""{-# STDLIB_VERSION ${version.id} #-}
@@ -569,34 +477,6 @@
 
     checkForV(V5)
     checkForV(V6)
-=======
-    val ctx =
-      PureContext.build(V5, useNewPowPrecision = true).withEnvironment[Environment] |+|
-        WavesContext.build(Global, DirectiveSet(V5, Account, DAppType).explicitGet())
-
-    val compilationCompactedResult = compiler.ContractCompiler(ctx.compilerContext, expr, V5, needCompaction = true).explicitGet().compactedSource()
-    compilationCompactedResult shouldBe """{-# STDLIB_VERSION 5 #-}
-                                          |{-# SCRIPT_TYPE ACCOUNT #-}
-                                          |{-# CONTENT_TYPE DAPP #-}
-                                          |func a () = true
-                                          |
-                                          |
-                                          |func b () = a()
-                                          |
-                                          |
-                                          |func d () = b()
-                                          |
-                                          |
-                                          |@Callable(e)
-                                          |func c () = {
-                                          |    let f = d()
-                                          |    if ((f == f))
-                                          |        then nil
-                                          |        else throw("Strict value is not equal to itself.")
-                                          |    }
-                                          |
-                                          |""".stripMargin
->>>>>>> 38707d07
   }
 
   property("contract script compaction - many names") {
@@ -609,7 +489,6 @@
       Parser.parseContract(script).get.value
     }
 
-<<<<<<< HEAD
     def checkForV(version: StdLibVersion): Assertion = {
       val result = compiler.ContractCompiler(ctxForV(version).compilerContext, exprForV(version), version, needCompaction = true).explicitGet().compactedSource(version)
       result shouldBe s"""{-# STDLIB_VERSION ${version.id} #-}
@@ -920,320 +799,9 @@
 
     checkForV(V5)
     checkForV(V6)
-=======
-    val ctx =
-      PureContext.build(V5, useNewPowPrecision = true).withEnvironment[Environment] |+|
-        WavesContext.build(Global, DirectiveSet(V5, Account, DAppType).explicitGet())
-
-    val compilationCompactedResult = compiler.ContractCompiler(ctx.compilerContext, expr, V5, needCompaction = true).explicitGet().compactedSource()
-    compilationCompactedResult shouldBe """{-# STDLIB_VERSION 5 #-}
-                                          |{-# SCRIPT_TYPE ACCOUNT #-}
-                                          |{-# CONTENT_TYPE DAPP #-}
-                                          |func a () = true
-                                          |
-                                          |
-                                          |func b () = true
-                                          |
-                                          |
-                                          |func c () = true
-                                          |
-                                          |
-                                          |func d () = true
-                                          |
-                                          |
-                                          |func e () = true
-                                          |
-                                          |
-                                          |func f () = true
-                                          |
-                                          |
-                                          |func g () = true
-                                          |
-                                          |
-                                          |func h () = true
-                                          |
-                                          |
-                                          |func i () = true
-                                          |
-                                          |
-                                          |func j () = true
-                                          |
-                                          |
-                                          |func k () = true
-                                          |
-                                          |
-                                          |func l () = true
-                                          |
-                                          |
-                                          |func m () = true
-                                          |
-                                          |
-                                          |func n () = true
-                                          |
-                                          |
-                                          |func o () = true
-                                          |
-                                          |
-                                          |func p () = true
-                                          |
-                                          |
-                                          |func q () = true
-                                          |
-                                          |
-                                          |func r () = true
-                                          |
-                                          |
-                                          |func s () = true
-                                          |
-                                          |
-                                          |func t () = true
-                                          |
-                                          |
-                                          |func u () = true
-                                          |
-                                          |
-                                          |func v () = true
-                                          |
-                                          |
-                                          |func w () = true
-                                          |
-                                          |
-                                          |func x () = true
-                                          |
-                                          |
-                                          |func y () = true
-                                          |
-                                          |
-                                          |func z () = true
-                                          |
-                                          |
-                                          |func A () = true
-                                          |
-                                          |
-                                          |func B () = true
-                                          |
-                                          |
-                                          |func C () = true
-                                          |
-                                          |
-                                          |func D () = true
-                                          |
-                                          |
-                                          |func E () = true
-                                          |
-                                          |
-                                          |func F () = true
-                                          |
-                                          |
-                                          |func G () = true
-                                          |
-                                          |
-                                          |func H () = true
-                                          |
-                                          |
-                                          |func I () = true
-                                          |
-                                          |
-                                          |func J () = true
-                                          |
-                                          |
-                                          |func K () = true
-                                          |
-                                          |
-                                          |func L () = true
-                                          |
-                                          |
-                                          |func M () = true
-                                          |
-                                          |
-                                          |func N () = true
-                                          |
-                                          |
-                                          |func O () = true
-                                          |
-                                          |
-                                          |func P () = true
-                                          |
-                                          |
-                                          |func Q () = true
-                                          |
-                                          |
-                                          |func R () = true
-                                          |
-                                          |
-                                          |func S () = true
-                                          |
-                                          |
-                                          |func T () = true
-                                          |
-                                          |
-                                          |func U () = true
-                                          |
-                                          |
-                                          |func V () = true
-                                          |
-                                          |
-                                          |func W () = true
-                                          |
-                                          |
-                                          |func X () = true
-                                          |
-                                          |
-                                          |func Y () = true
-                                          |
-                                          |
-                                          |func Z () = true
-                                          |
-                                          |
-                                          |func aa () = true
-                                          |
-                                          |
-                                          |func ab () = true
-                                          |
-                                          |
-                                          |func ac () = true
-                                          |
-                                          |
-                                          |func ad () = true
-                                          |
-                                          |
-                                          |func ae () = true
-                                          |
-                                          |
-                                          |func af () = true
-                                          |
-                                          |
-                                          |func ag () = true
-                                          |
-                                          |
-                                          |func ah () = true
-                                          |
-                                          |
-                                          |func ai () = true
-                                          |
-                                          |
-                                          |func aj () = true
-                                          |
-                                          |
-                                          |func ak () = true
-                                          |
-                                          |
-                                          |func al () = true
-                                          |
-                                          |
-                                          |func am () = true
-                                          |
-                                          |
-                                          |func an () = true
-                                          |
-                                          |
-                                          |func ao () = true
-                                          |
-                                          |
-                                          |func ap () = true
-                                          |
-                                          |
-                                          |func aq () = true
-                                          |
-                                          |
-                                          |func ar () = true
-                                          |
-                                          |
-                                          |func as () = true
-                                          |
-                                          |
-                                          |func at () = true
-                                          |
-                                          |
-                                          |func au () = true
-                                          |
-                                          |
-                                          |func av () = true
-                                          |
-                                          |
-                                          |func aw () = true
-                                          |
-                                          |
-                                          |func ax () = true
-                                          |
-                                          |
-                                          |func ay () = true
-                                          |
-                                          |
-                                          |func az () = true
-                                          |
-                                          |
-                                          |func aA () = true
-                                          |
-                                          |
-                                          |func aB () = true
-                                          |
-                                          |
-                                          |func aC () = true
-                                          |
-                                          |
-                                          |func aD () = true
-                                          |
-                                          |
-                                          |func aE () = true
-                                          |
-                                          |
-                                          |func aF () = true
-                                          |
-                                          |
-                                          |func aG () = true
-                                          |
-                                          |
-                                          |func aH () = true
-                                          |
-                                          |
-                                          |func aI () = true
-                                          |
-                                          |
-                                          |func aJ () = true
-                                          |
-                                          |
-                                          |func aK () = true
-                                          |
-                                          |
-                                          |func aL () = true
-                                          |
-                                          |
-                                          |func aM () = true
-                                          |
-                                          |
-                                          |func aN () = true
-                                          |
-                                          |
-                                          |func aO () = true
-                                          |
-                                          |
-                                          |func aP () = true
-                                          |
-                                          |
-                                          |func aQ () = true
-                                          |
-                                          |
-                                          |func aR () = true
-                                          |
-                                          |
-                                          |func aS () = true
-                                          |
-                                          |
-                                          |func aT () = true
-                                          |
-                                          |
-                                          |func aU () = true
-                                          |
-                                          |
-                                          |func aV () = true
-                                          |
-                                          |
-                                          |""".stripMargin
->>>>>>> 38707d07
   }
 
   private def ctxForV(version: StdLibVersion): CTX[Environment] =
-    PureContext.build(version, fixUnicodeFunctions = true, useNewPowPrecision = true).withEnvironment[Environment] |+|
+    PureContext.build(version, useNewPowPrecision = true).withEnvironment[Environment] |+|
       WavesContext.build(Global, DirectiveSet(version, Account, DAppType).explicitGet())
 }