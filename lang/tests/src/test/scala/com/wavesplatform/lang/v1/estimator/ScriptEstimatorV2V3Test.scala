package com.wavesplatform.lang.v1.estimator

import com.wavesplatform.lang.v1.compiler.Terms.EXPR
import com.wavesplatform.lang.v1.estimator.v2.ScriptEstimatorV2
import com.wavesplatform.lang.v1.estimator.v3.ScriptEstimatorV3

<<<<<<< HEAD
class ScriptEstimatorV2V3Test extends ScriptEstimatorTestBase(ScriptEstimatorV2, ScriptEstimatorV3(overhead = true)) {
=======
class ScriptEstimatorV2V3Test
    extends ScriptEstimatorTestBase(
      ScriptEstimatorV2,
      ScriptEstimatorV3(fixOverflow = true),
      ScriptEstimatorV3(fixOverflow = false)
    ) {
>>>>>>> c0e79db2
  property("transitive ref usage") {
    def refUsage(ref: String): EXPR =
      compile(
        s"""
           |  let me = addressFromStringValue("")
           |  func get() = getStringValue($ref, "")
           |  get() + get() + get() + get() + get()
           |
         """.stripMargin
      )

    val addressFromStrComplexity = 124
    estimateDelta(refUsage("this"), refUsage("me")) shouldBe Right(addressFromStrComplexity + 1)
  }

  property("overlapping should not change cost") {
    estimateDelta(scriptWithOverlapping("x", "1 + 1"), scriptWithOverlapping("me", "1 + 1")) shouldBe Right(0)
  }

  property("refs expr should be counted once") {
    estimateDelta(scriptWithOverlapping("me", "1"), scriptWithOverlapping("me", "1 + 1")) shouldBe Right(2)
  }

  private def scriptWithOverlapping(param: String, refExpr: String) = {
    val firstCallCount = 6
    val script =
      s"""
         |  let me = $refExpr
         |  func third(p: Int) = me
         |  func second($param: Int) = third($param)
         |  func first() = second(1)
         |  ${List.fill(firstCallCount)("first()").mkString(" + ")}
         |
       """.stripMargin

    compile(script)
  }
}<|MERGE_RESOLUTION|>--- conflicted
+++ resolved
@@ -4,16 +4,12 @@
 import com.wavesplatform.lang.v1.estimator.v2.ScriptEstimatorV2
 import com.wavesplatform.lang.v1.estimator.v3.ScriptEstimatorV3
 
-<<<<<<< HEAD
-class ScriptEstimatorV2V3Test extends ScriptEstimatorTestBase(ScriptEstimatorV2, ScriptEstimatorV3(overhead = true)) {
-=======
 class ScriptEstimatorV2V3Test
     extends ScriptEstimatorTestBase(
       ScriptEstimatorV2,
-      ScriptEstimatorV3(fixOverflow = true),
-      ScriptEstimatorV3(fixOverflow = false)
+      ScriptEstimatorV3(fixOverflow = true, overhead = true),
+      ScriptEstimatorV3(fixOverflow = false, overhead = true)
     ) {
->>>>>>> c0e79db2
   property("transitive ref usage") {
     def refUsage(ref: String): EXPR =
       compile(
