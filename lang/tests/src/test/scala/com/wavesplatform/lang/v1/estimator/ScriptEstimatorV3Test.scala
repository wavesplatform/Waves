--- conflicted
+++ resolved
@@ -1,10 +1,7 @@
 package com.wavesplatform.lang.v1.estimator
 
 import com.wavesplatform.common.utils.EitherExt2
-<<<<<<< HEAD
 import com.wavesplatform.lang.ExecutionError
-=======
->>>>>>> c0e79db2
 import com.wavesplatform.lang.directives.values._
 import com.wavesplatform.lang.utils.functionCosts
 import com.wavesplatform.lang.v1.FunctionHeader.Native
@@ -14,20 +11,16 @@
 import com.wavesplatform.lang.v1.evaluator.FunctionIds
 import com.wavesplatform.test._
 
-<<<<<<< HEAD
-class ScriptEstimatorV3Test extends ScriptEstimatorTestBase(ScriptEstimatorV3(overhead = true)) {
+import scala.collection.immutable.ArraySeq
+
+class ScriptEstimatorV3Test
+    extends ScriptEstimatorTestBase(
+      ScriptEstimatorV3(fixOverflow = true, overflow = true),
+      ScriptEstimatorV3(fixOverflow = false, overflow = true)
+    ) {
   private def estimateNoOverhead(script: String): Either[ExecutionError, Long] =
     ScriptEstimatorV3(overhead = false)(lets, functionCosts(V6), compile(script)(V6))
 
-=======
-import scala.collection.immutable.ArraySeq
-
-class ScriptEstimatorV3Test
-    extends ScriptEstimatorTestBase(
-      ScriptEstimatorV3(fixOverflow = true),
-      ScriptEstimatorV3(fixOverflow = false)
-    ) {
->>>>>>> c0e79db2
   property("multiple func calls") {
     val script =
       """
@@ -52,13 +45,8 @@
       cost(cond) = cost(h) + cost(f) + cost(g) + 5 = 43
       cost(then) = cost(h) + cost(f) + cost(g) + 5 = 43
       cost(else) = cost(h) + cost(f) + cost(g) + 7 = 45
-<<<<<<< HEAD
-    */
+     */
     estimate(script) shouldBe Right(
-=======
-     */
-    estimate(functionCosts(V3), compile(script)) shouldBe Right(
->>>>>>> c0e79db2
       43 /* cond         */ +
         45 /* else         */ +
         1 /* if-then-else */ +
@@ -141,8 +129,7 @@
       cost(f1) = cost(cond) + cost(true) + cost(f0) = 1 + 1 + 1 = 1 * 2 + 1
       cost(f2) = cost(cond) + cost(true) + cost(f1) = 1 + 1 + 3 = 2 * 2 + 1
       cost(fn) = n * 2 + 1
-<<<<<<< HEAD
-    */
+   */
     estimate(script) shouldBe Right(n * 2 + 1)
 
     /*
@@ -150,9 +137,6 @@
       cost(fn) = 1
     */
     estimateNoOverhead(script) shouldBe Right(1)
-=======
-   */
->>>>>>> c0e79db2
   }
 
   property("overlapped func") {
@@ -191,13 +175,8 @@
         |}
       """.stripMargin
 
-<<<<<<< HEAD
     estimate(script) shouldBe Right(
-        1 /* let a                      */ +
-=======
-    estimate(functionCosts(V3), compile(script)) shouldBe Right(
       1 /* let a                      */ +
->>>>>>> c0e79db2
         1 /* let b                      */ +
         1 /* if-then-else               */ +
         3 /* a == 1         condition   */ +
@@ -222,29 +201,17 @@
   }
 
   property("groth16Verify_Ninputs") {
-<<<<<<< HEAD
     val c = Array(1200, 1300, 1400, 1500, 1600, 1700, 1800, 1900, 2000, 2100, 2200, 2300, 2400, 2500, 2600)
     for { (c, n) <- c.zipWithIndex } {
       val script = s"groth16Verify_${n + 1}inputs(base64'ZGdnZHMK',base64'ZGdnZHMK',base64'ZGdnZHMK')"
       estimate(script) shouldBe Right(c + 3)
       estimateNoOverhead(script) shouldBe Right(c)
-=======
-    implicit val version: StdLibVersion = V4
-    val c                               = Array(1200, 1300, 1400, 1500, 1600, 1700, 1800, 1900, 2000, 2100, 2200, 2300, 2400, 2500, 2600)
-    for { (c, n) <- c.zipWithIndex } {
-      estimate(functionCosts(V4), compile(s"groth16Verify_${n + 1}inputs(base64'ZGdnZHMK',base64'ZGdnZHMK',base64'ZGdnZHMK')")) shouldBe Right(c + 3)
->>>>>>> c0e79db2
     }
   }
 
   property("groth16Verify") {
-<<<<<<< HEAD
     estimate("groth16Verify(base64'ZGdnZHMK',base64'ZGdnZHMK',base64'ZGdnZHMK')") shouldBe Right(2703)
     estimateNoOverhead("groth16Verify(base64'ZGdnZHMK',base64'ZGdnZHMK',base64'ZGdnZHMK')") shouldBe Right(2700)
-=======
-    implicit val version: StdLibVersion = V4
-    estimate(functionCosts(V4), compile("groth16Verify(base64'ZGdnZHMK',base64'ZGdnZHMK',base64'ZGdnZHMK')")) shouldBe Right(2703)
->>>>>>> c0e79db2
   }
 
   property("free declarations") {
