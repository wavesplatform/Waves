--- conflicted
+++ resolved
@@ -39,11 +39,7 @@
                    |else
                    |   false
                    |
-<<<<<<< HEAD
                  """.stripMargin
-=======
-                   |""".stripMargin
->>>>>>> 0904ebdd
 
     val result = compile(script)
 
