package com.wavesplatform.lang.compiler

import cats.implicits.toBifunctorOps
import com.wavesplatform.common.utils.EitherExt2
import com.wavesplatform.lang.directives.{Directive, DirectiveParser}
import com.wavesplatform.lang.utils
import com.wavesplatform.lang.v1.compiler.ExpressionCompiler
import com.wavesplatform.lang.v1.compiler.Types.*
import com.wavesplatform.lang.v1.parser.Expressions
import com.wavesplatform.lang.v1.parser.Expressions.*
import com.wavesplatform.lang.v1.parser.Expressions.Pos.AnyPos
import com.wavesplatform.test.PropSpec

class ExpressionCompilerWithParserV2Test extends PropSpec {

  def compile(script: String, saveExprContext: Boolean = false): Either[String, Expressions.EXPR] = {

    val result = for {
      directives <- DirectiveParser(script)
      ds         <- Directive.extractDirectives(directives)
      ctx = utils.compilerContext(ds)
      compResult <- ExpressionCompiler.compileWithParseResult(script, ctx, saveExprContext).leftMap(_._1)
    } yield compResult

    result.map(_._2.expr)
  }

  property("simple test") {
    val script = """
                   |{-# STDLIB_VERSION 3 #-}
                   |{-# CONTENT_TYPE EXPRESSION #-}
                   |{-# SCRIPT_TYPE ACCOUNT #-}
                   |
                   |let foo = 1234567
                   |let bar = 987654
                   |
                   |if (foo + bar > 123456) then
                   |   true
                   |else
                   |   false
                   |
<<<<<<< HEAD
                 """.stripMargin
=======
                   |""".stripMargin
>>>>>>> a4dd0906

    val result = compile(script)

    result shouldBe Symbol("right")
    result.explicitGet() shouldBe
      BLOCK(
        AnyPos,
        LET(AnyPos, PART.VALID(AnyPos, "foo"), CONST_LONG(AnyPos, 1234567, None)),
        BLOCK(
          AnyPos,
          LET(AnyPos, PART.VALID(AnyPos, "bar"), CONST_LONG(AnyPos, 987654, None)),
          IF(
            AnyPos,
            FUNCTION_CALL(
              AnyPos,
              PART.VALID(AnyPos, ">"),
              List(
                FUNCTION_CALL(
                  AnyPos,
                  PART.VALID(AnyPos, "+"),
                  List(REF(AnyPos, PART.VALID(AnyPos, "foo"), Some(LONG), None), REF(AnyPos, PART.VALID(AnyPos, "bar"), Some(LONG), None)),
                  Some(LONG),
                  None
                ),
                CONST_LONG(AnyPos, 123456, None)
              ),
              Some(BOOLEAN),
              None
            ),
            TRUE(AnyPos, None),
            FALSE(AnyPos, None),
            Some(BOOLEAN),
            None
          ),
          Some(BOOLEAN),
          None
        ),
        Some(BOOLEAN),
        None
      )
  }

  property("simple test 2") {
    val script = """
                   |{-# STDLIB_VERSION 3 #-}
                   |{-# CONTENT_TYPE EXPRESSION #-}
                   |{-# SCRIPT_TYPE ACCOUNT #-}
                   |
                   |#define public keys
                   |let alicePubKey  = base58'5AzfA9UfpWVYiwFwvdr77k6LWupSTGLb14b24oVdEpMM'
                   |let bobPubKey    = base58'2KwU4vzdgPmKyf7q354H9kSyX9NZjNiq4qbnH2wi2VDF'
                   |let cooperPubKey = base58'GbrUeGaBfmyFJjSQb9Z8uTCej5GzjXfRDVGJGrmgt5cD'
                   |
                   |#check whoever provided the valid proof
                   |let aliceSigned  = if(sigVerify(tx.bodyBytes, tx.proofs[0], alicePubKey  )) then 1 else 0
                   |let bobSigned    = if(sigVerify(tx.bodyBytes, tx.proofs[1], bobPubKey    )) then 1 else 0
                   |func cooperSigned() = if(sigVerify(tx.bodyBytes, tx.proofs[2], cooperPubKey))then 1 else 0
                   |
                   |let n = tx.bodyBytes
                   |let a = sigVerify(tx.bodyBytes, tx.proofs[2], cooperPubKey)
                   |
                   |#sum up every valid proof to get at least 2
                   |aliceSigned + bobSigned + cooperSigned() >= 2
                   |
                   |""".stripMargin

    val result = compile(script, true)

    result shouldBe Symbol("right")
  }

  /*property("simple test 2") {
    val script = """
                   |{-# STDLIB_VERSION 3 #-}
                   |{-# CONTENT_TYPE EXPRESSION #-}
                   |{-# SCRIPT_TYPE ACCOUNT #-}
                   |
                   |let str = getString(this, "key")
                   |let num = 13579
                   |let list = [base58'', base58'', base58'']
                   |
                   |match str {
                   |  case s: String => true
                   |  case _ => false
                   |}
                   |""".stripMargin

    val result = compile(script)

    result shouldBe Symbol("right")
    result.explicitGet() shouldBe
      BLOCK(
        AnyPos,
        LET(
          AnyPos,
          PART.VALID(AnyPos, "str"),
          FUNCTION_CALL(
            AnyPos,
            PART.VALID(AnyPos, "getString"),
            List(REF(AnyPos, PART.VALID(AnyPos, "this"), Some(Types.addressType), None), CONST_STRING(AnyPos, PART.VALID(AnyPos, "key"), Some(STRING), None)),
            Some(UNION(List(STRING, UNIT))),
            None
          ),
          List(),
          false
        ),
        BLOCK(
          AnyPos,
          LET(AnyPos, PART.VALID(AnyPos, "num"), CONST_LONG(AnyPos, 13579, Some(LONG), None), List(), false),
          BLOCK(
            AnyPos,
            LET(
              AnyPos,
              PART.VALID(AnyPos, "list"),
              FUNCTION_CALL(
                AnyPos,
                PART.VALID(AnyPos, "cons"),
                List(
                  CONST_BYTESTR(AnyPos, PART.VALID(AnyPos, ByteStr(Array())), Some(BYTESTR), None),
                  FUNCTION_CALL(
                    AnyPos,
                    PART.VALID(AnyPos, "cons"),
                    List(
                      CONST_BYTESTR(AnyPos, PART.VALID(AnyPos, ByteStr(Array())), Some(BYTESTR), None),
                      FUNCTION_CALL(
                        AnyPos,
                        PART.VALID(AnyPos, "cons"),
                        List(
                          CONST_BYTESTR(AnyPos, PART.VALID(AnyPos, ByteStr(Array())), Some(BYTESTR), None),
                          REF(AnyPos, PART.VALID(AnyPos, "nil"), Some(LIST(NOTHING)), None)
                        ),
                        Some(LIST(BYTESTR)),
                        None
                      )
                    ),
                    Some(LIST(BYTESTR)),
                    None
                  )
                ),
                Some(LIST(BYTESTR)),
                None
              ),
              List(),
              false
            ),
            BLOCK(
              AnyPos,
              LET(
                AnyPos,
                PART.VALID(AnyPos, "$match0"),
                REF(AnyPos, PART.VALID(AnyPos, "str"), Some(UNION(List(STRING, UNIT))), None),
                List(),
                false
              ),
              IF(
                AnyPos,
                FUNCTION_CALL(
                  AnyPos,
                  PART.VALID(AnyPos, "_isInstanceOf"),
                  List(
                    REF(AnyPos, PART.VALID(AnyPos, "$match0"), Some(UNION(List(STRING, UNIT))), None),
                    CONST_STRING(AnyPos, PART.VALID(AnyPos, "String"), Some(STRING), None)
                  ),
                  Some(BOOLEAN),
                  None
                ),
                BLOCK(
                  AnyPos,
                  LET(
                    AnyPos,
                    PART.VALID(AnyPos, "s"),
                    REF(AnyPos, PART.VALID(AnyPos, "$match0"), Some(UNION(List(STRING, UNIT))), None),
                    Vector(PART.VALID(AnyPos, "String")),
                    false
                  ),
                  TRUE(AnyPos, Some(BOOLEAN), None),
                  Some(BOOLEAN),
                  None
                ),
                FALSE(AnyPos, Some(BOOLEAN), None),
                Some(BOOLEAN),
                None
              ),
              Some(BOOLEAN),
              None
            ),
            Some(BOOLEAN),
            None
          ),
          Some(BOOLEAN),
          None
        ),
        Some(BOOLEAN),
        None
      )
  }*/

}<|MERGE_RESOLUTION|>--- conflicted
+++ resolved
@@ -39,11 +39,7 @@
                    |else
                    |   false
                    |
-<<<<<<< HEAD
                  """.stripMargin
-=======
-                   |""".stripMargin
->>>>>>> a4dd0906
 
     val result = compile(script)
 
