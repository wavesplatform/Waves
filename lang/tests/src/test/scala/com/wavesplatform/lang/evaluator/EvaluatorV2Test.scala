package com.wavesplatform.lang.evaluator

<<<<<<< HEAD
import cats.syntax.semigroup._
import cats.syntax.either._
=======
import cats.Id
import cats.syntax.semigroup.*
>>>>>>> 03403f62
import com.wavesplatform.common.utils.EitherExt2
import com.wavesplatform.lang.directives.DirectiveSet
import com.wavesplatform.lang.directives.values.*
import com.wavesplatform.lang.v1.FunctionHeader
import com.wavesplatform.lang.v1.compiler.Terms.{CONST_LONG, *}
import com.wavesplatform.lang.v1.compiler.{Decompiler, ExpressionCompiler}
import com.wavesplatform.lang.v1.evaluator.ctx.impl.PureContext
import com.wavesplatform.lang.v1.evaluator.ctx.impl.waves.WavesContext
import com.wavesplatform.lang.v1.evaluator.{EvaluatorV2, FunctionIds}
import com.wavesplatform.lang.v1.parser.Parser
import com.wavesplatform.lang.v1.traits.Environment
import com.wavesplatform.lang.{Common, Global}
import com.wavesplatform.test.*
import org.scalatest.Inside

import scala.annotation.tailrec
import scala.util.Random

class EvaluatorV2Test extends PropSpec with Inside {
  private val version = V4
  private val ctx =
    PureContext.build(version, useNewPowPrecision = true).withEnvironment[Environment] |+|
      WavesContext.build(Global, DirectiveSet(version, Account, DApp).explicitGet())

  private val environment = Common.emptyBlockchainEnvironment()
<<<<<<< HEAD

  private def evalEither(expr: EXPR, limit: Int) =
    EvaluatorV2.applyLimitedCoeval(expr, limit, ctx.evaluationContext(environment), version, correctFunctionCallScope = true)
      .value()
      .leftMap(_._1.message)

  private def eval(expr: EXPR, limit: Int): (EXPR, String, Int) = {
    val (result, unusedComplexity, _) = evalEither(expr, limit).explicitGet()
=======
  private val evalCtx     = LoggedEvaluationContext[Environment, Id](_ => _ => (), ctx.evaluationContext(environment))

  private val oldEvaluator = new EvaluatorV2(evalCtx, version, correctFunctionCallScope = true, newMode = false)
  private val newEvaluator = new EvaluatorV2(evalCtx, version, correctFunctionCallScope = true, newMode = true)

  private def evalBoth(expr: EXPR, limit: Int): (EXPR, String, Int) = {
    val (result, unusedComplexity)   = newEvaluator(expr, limit)
    val (result2, unusedComplexity2) = oldEvaluator(expr, limit)
    result shouldBe result2
    unusedComplexity shouldBe unusedComplexity2
    (result, Decompiler(result, ctx.decompilerContext), limit - unusedComplexity)
  }

  private def evalBoth(script: String, limit: Int): (EXPR, String, Int) =
    evalBoth(compile(script), limit)

  private def evalNew(expr: EXPR, limit: Int): (EXPR, String, Int) = {
    val (result, unusedComplexity) = newEvaluator(expr, limit)
    (result, Decompiler(result, ctx.decompilerContext), limit - unusedComplexity)
  }

  private def evalNew(script: String, limit: Int): (EXPR, String, Int) =
    evalNew(compile(script), limit)

  private def evalOld(expr: EXPR, limit: Int): (EXPR, String, Int) = {
    val (result, unusedComplexity) = oldEvaluator(expr, limit)
>>>>>>> 03403f62
    (result, Decompiler(result, ctx.decompilerContext), limit - unusedComplexity)
  }

  private def evalOld(script: String, limit: Int): (EXPR, String, Int) =
    evalOld(compile(script), limit)

  private def compile(script: String): EXPR = {
    val parsed = Parser.parseExpr(script).get.value
    ExpressionCompiler(ctx.compilerContext, parsed).explicitGet()._1
  }

  property("multiple lets by step") {
    val script =
      """
        | let a = 1 + 10 + 100
        | let b = 1000 + a + 10000
        | let c = a + b + 100000
        | c + a
      """.stripMargin

    inside(evalOld(script, limit = 0)) {
      case (_, result, cost) =>
        cost shouldBe 0
        result shouldBe
          """
            |let a = ((1 + 10) + 100)
            |let b = ((1000 + a) + 10000)
            |let c = ((a + b) + 100000)
            |(c + a)
          """.stripMargin.trim
    }

    inside(evalOld(script, limit = 1)) {
      case (_, result, cost) =>
        cost shouldBe 1
        result shouldBe
          """
            |let a = (11 + 100)
            |let b = ((1000 + a) + 10000)
            |let c = ((a + b) + 100000)
            |(c + a)
          """.stripMargin.trim
    }

    inside(evalOld(script, limit = 2)) {
      case (_, result, cost) =>
        cost shouldBe 2
        result shouldBe
          """
            |let a = 111
            |let b = ((1000 + a) + 10000)
            |let c = ((a + b) + 100000)
            |(c + a)
          """.stripMargin.trim
    }

    inside(evalOld(script, limit = 3)) {
      case (_, result, cost) =>
        cost shouldBe 3
        result shouldBe
          """
            |let a = 111
            |let b = ((1000 + a) + 10000)
            |let c = ((111 + b) + 100000)
            |(c + a)
          """.stripMargin.trim
    }

    inside(evalOld(script, limit = 4)) {
      case (_, result, cost) =>
        cost shouldBe 4
        result shouldBe
          """
            |let a = 111
            |let b = ((1000 + 111) + 10000)
            |let c = ((111 + b) + 100000)
            |(c + a)
          """.stripMargin.trim

    }

    inside(evalOld(script, limit = 5)) {
      case (_, result, cost) =>
        cost shouldBe 5
        result shouldBe
          """
            |let a = 111
            |let b = (1111 + 10000)
            |let c = ((111 + b) + 100000)
            |(c + a)
          """.stripMargin.trim

    }

    inside(evalOld(script, limit = 6)) {
      case (_, result, cost) =>
        cost shouldBe 6
        result shouldBe
          """
            |let a = 111
            |let b = 11111
            |let c = ((111 + b) + 100000)
            |(c + a)
          """.stripMargin.trim
    }

    inside(evalOld(script, limit = 7)) {
      case (_, result, cost) =>
        cost shouldBe 7
        result shouldBe
          """
            |let a = 111
            |let b = 11111
            |let c = ((111 + 11111) + 100000)
            |(c + a)
          """.stripMargin.trim
    }

    inside(evalOld(script, limit = 8)) {
      case (_, result, cost) =>
        cost shouldBe 8
        result shouldBe
          """
            |let a = 111
            |let b = 11111
            |let c = (11222 + 100000)
            |(c + a)
          """.stripMargin.trim
    }

    inside(evalOld(script, limit = 9)) {
      case (_, result, cost) =>
        cost shouldBe 9
        result shouldBe
          """
            |let a = 111
            |let b = 11111
            |let c = 111222
            |(c + a)
          """.stripMargin.trim
    }

    inside(evalOld(script, limit = 10)) {
      case (_, result, cost) =>
        cost shouldBe 10
        result shouldBe
          """
            |let a = 111
            |let b = 11111
            |let c = 111222
            |(111222 + a)
          """.stripMargin.trim
    }

    inside(evalOld(script, limit = 11)) {
      case (_, result, cost) =>
        cost shouldBe 11
        result shouldBe
          """
            |let a = 111
            |let b = 11111
            |let c = 111222
            |(111222 + 111)
          """.stripMargin.trim
    }

    inside(evalOld(script, limit = 12)) {
      case (_, result, cost) =>
        cost shouldBe 12
        result shouldBe "111333"
    }

    inside(evalOld(script, limit = 13)) {
      case (_, result, cost) =>
        cost shouldBe 12
        result shouldBe "111333"
    }

    inside(evalNew(script, limit = 0)) {
      case (_, result, cost) =>
        cost shouldBe 0
        result shouldBe
          """
            |let a = ((1 + 10) + 100)
            |let b = ((1000 + a) + 10000)
            |let c = ((a + b) + 100000)
            |(c + a)
          """.stripMargin.trim
    }

    inside(evalNew(script, limit = 1)) {
      case (_, result, cost) =>
        cost shouldBe 1
        result shouldBe
          """
            |let a = (11 + 100)
            |let b = ((1000 + a) + 10000)
            |let c = ((a + b) + 100000)
            |(c + a)
          """.stripMargin.trim
    }

    inside(evalNew(script, limit = 2)) {
      case (_, result, cost) =>
        cost shouldBe 2
        result shouldBe
          """
            |let a = 111
            |let b = ((1000 + a) + 10000)
            |let c = ((a + b) + 100000)
            |(c + a)
          """.stripMargin.trim
    }

    inside(evalNew(script, limit = 3)) {
      case (_, result, cost) =>
        cost shouldBe 3
        result shouldBe
          """
            |let a = 111
            |let b = (1111 + 10000)
            |let c = ((111 + b) + 100000)
            |(c + a)
          """.stripMargin.trim
    }

    inside(evalNew(script, limit = 4)) {
      case (_, result, cost) =>
        cost shouldBe 4
        result shouldBe
          """
            |let a = 111
            |let b = 11111
            |let c = ((111 + b) + 100000)
            |(c + a)
          """.stripMargin.trim
    }

    inside(evalNew(script, limit = 5)) {
      case (_, result, cost) =>
        cost shouldBe 5
        result shouldBe
          """
            |let a = 111
            |let b = 11111
            |let c = (11222 + 100000)
            |(c + a)
          """.stripMargin.trim
    }

    inside(evalNew(script, limit = 6)) {
      case (_, result, cost) =>
        cost shouldBe 6
        result shouldBe
          """
            |let a = 111
            |let b = 11111
            |let c = 111222
            |(c + a)
          """.stripMargin.trim
    }

    inside(evalNew(script, limit = 7)) {
      case (_, result, cost) =>
        cost shouldBe 7
        result shouldBe "111333"
    }
  }

  property("user function evaluation by step") {
    val script =
      """
        | func f(a: Int, b: Int) = {
        |   let c = a + b
        |   let d = a - b
        |   c * d - 1
        | }
        | f(1, 2)
      """.stripMargin

    inside(evalOld(script, limit = 0)) {
      case (_, result, cost) =>
        cost shouldBe 0
        result shouldBe
          """
            |func f (a,b) = {
            |    let c = (a + b)
            |    let d = (a - b)
            |    ((c * d) - 1)
            |    }
            |
            |f(1, 2)
          """.stripMargin.trim
    }

    inside(evalOld(script, limit = 1)) {
      case (_, result, cost) =>
        cost shouldBe 1
        result shouldBe
          """
            |func f (a,b) = {
            |    let c = (a + b)
            |    let d = (a - b)
            |    ((c * d) - 1)
            |    }
            |
            |let a = 1
            |let b = 2
            |let c = (1 + b)
            |let d = (a - b)
            |((c * d) - 1)
          """.stripMargin.trim
    }

    inside(evalOld(script, limit = 2)) {
      case (_, result, cost) =>
        cost shouldBe 2
        result shouldBe
          """
            |func f (a,b) = {
            |    let c = (a + b)
            |    let d = (a - b)
            |    ((c * d) - 1)
            |    }
            |
            |let a = 1
            |let b = 2
            |let c = (1 + 2)
            |let d = (a - b)
            |((c * d) - 1)
          """.stripMargin.trim
    }

    inside(evalOld(script, limit = 3)) {
      case (_, result, cost) =>
        cost shouldBe 3
        result shouldBe
          """
            |func f (a,b) = {
            |    let c = (a + b)
            |    let d = (a - b)
            |    ((c * d) - 1)
            |    }
            |
            |let a = 1
            |let b = 2
            |let c = 3
            |let d = (a - b)
            |((c * d) - 1)
          """.stripMargin.trim
    }

    inside(evalOld(script, limit = 4)) {
      case (_, result, cost) =>
        cost shouldBe 4
        result shouldBe
          """
            |func f (a,b) = {
            |    let c = (a + b)
            |    let d = (a - b)
            |    ((c * d) - 1)
            |    }
            |
            |let a = 1
            |let b = 2
            |let c = 3
            |let d = (a - b)
            |((3 * d) - 1)
          """.stripMargin.trim
    }

    inside(evalOld(script, limit = 5)) {
      case (_, result, cost) =>
        cost shouldBe 5
        result shouldBe
          """
            |func f (a,b) = {
            |    let c = (a + b)
            |    let d = (a - b)
            |    ((c * d) - 1)
            |    }
            |
            |let a = 1
            |let b = 2
            |let c = 3
            |let d = (1 - b)
            |((3 * d) - 1)
          """.stripMargin.trim
    }

    inside(evalOld(script, limit = 6)) {
      case (_, result, cost) =>
        cost shouldBe 6
        result shouldBe
          """
            |func f (a,b) = {
            |    let c = (a + b)
            |    let d = (a - b)
            |    ((c * d) - 1)
            |    }
            |
            |let a = 1
            |let b = 2
            |let c = 3
            |let d = (1 - 2)
            |((3 * d) - 1)
          """.stripMargin.trim
    }

    inside(evalOld(script, limit = 7)) {
      case (_, result, cost) =>
        cost shouldBe 7
        result shouldBe
          """
            |func f (a,b) = {
            |    let c = (a + b)
            |    let d = (a - b)
            |    ((c * d) - 1)
            |    }
            |
            |let a = 1
            |let b = 2
            |let c = 3
            |let d = -1
            |((3 * d) - 1)
          """.stripMargin.trim
    }

    inside(evalOld(script, limit = 8)) {
      case (_, result, cost) =>
        cost shouldBe 8
        result shouldBe
          """
            |func f (a,b) = {
            |    let c = (a + b)
            |    let d = (a - b)
            |    ((c * d) - 1)
            |    }
            |
            |let a = 1
            |let b = 2
            |let c = 3
            |let d = -1
            |((3 * -1) - 1)
          """.stripMargin.trim
    }

    inside(evalOld(script, limit = 9)) {
      case (_, result, cost) =>
        cost shouldBe 9
        result shouldBe
          """
            |func f (a,b) = {
            |    let c = (a + b)
            |    let d = (a - b)
            |    ((c * d) - 1)
            |    }
            |
            |let a = 1
            |let b = 2
            |let c = 3
            |let d = -1
            |(-3 - 1)
          """.stripMargin.trim
    }

    inside(evalOld(script, limit = 10)) {
      case (_, result, cost) =>
        cost shouldBe 10
        result shouldBe "-4"
    }

    inside(evalNew(script, limit = 0)) {
      case (_, result, cost) =>
        cost shouldBe 0
        result shouldBe
          """
            |func f (a,b) = {
            |    let c = (a + b)
            |    let d = (a - b)
            |    ((c * d) - 1)
            |    }
            |
            |f(1, 2)
          """.stripMargin.trim
    }

    inside(evalNew(script, limit = 1)) {
      case (_, result, cost) =>
        cost shouldBe 1
        result shouldBe
          """
            |func f (a,b) = {
            |    let c = (a + b)
            |    let d = (a - b)
            |    ((c * d) - 1)
            |    }
            |
            |let a = 1
            |let b = 2
            |let c = 3
            |let d = (a - b)
            |((c * d) - 1)
          """.stripMargin.trim
    }

    inside(evalNew(script, limit = 2)) {
      case (_, result, cost) =>
        cost shouldBe 2
        result shouldBe
          """
            |func f (a,b) = {
            |    let c = (a + b)
            |    let d = (a - b)
            |    ((c * d) - 1)
            |    }
            |
            |let a = 1
            |let b = 2
            |let c = 3
            |let d = -1
            |((3 * d) - 1)
          """.stripMargin.trim
    }

    inside(evalNew(script, limit = 3)) {
      case (_, result, cost) =>
        cost shouldBe 3
        result shouldBe
          """
            |func f (a,b) = {
            |    let c = (a + b)
            |    let d = (a - b)
            |    ((c * d) - 1)
            |    }
            |
            |let a = 1
            |let b = 2
            |let c = 3
            |let d = -1
            |(-3 - 1)
          """.stripMargin.trim
    }

    inside(evalNew(script, limit = 4)) {
      case (_, result, cost) =>
        cost shouldBe 4
        result shouldBe "-4"
    }
  }

  property("multiple user functions and refs") {
    val script =
      """                                            # old complexity                 new complexity
        | let x = 1 + 1 + 1                          # 2 (should be calculated once)  2
        | let a = 1 + 1                              # 1 (should be calculated once)  1
        | func f(a: Int, b: Int) = a - b + x         # 5                              2
        | let b = 4                                  #
        | func g(a: Int, b: Int) = a * b             # 3                              1
        | let expected = (a - b + x) * (b - a + x)   # 11                             5
        | let actual = g(f(a, b), f(b, a))           # 3 + 5 * 2 + 4 = 17             1 + 2 * 2 = 5
        | actual == expected &&                      # 11 + 17 + 4 = 32               5 + 5 + 1 = 11
        | actual == expected &&                      # 4                              1
        | x == 3             &&                      # 3                              1
        | a == 2             &&                      # 3                              1
        | b == 4                                     # 2                              1
        |
        | # Total old: 32 + 4 + 3 + 3 + 2 + 2 (x value) + 1 (a value) = 47
        | # Total new: 11 + 1 + 1 + 1 + 1 + 2 (x value) + 1 (a value) = 18
      """.stripMargin

    inside(evalOld(script, limit = 47)) {
      case (_, result, cost) =>
        cost shouldBe 47
        result shouldBe "true"
    }

    inside(evalNew(script, limit = 18)) {
      case (_, result, cost) =>
        cost shouldBe 18
        result shouldBe "true"
    }
  }

  property("let overlap through function param") {
    val script =
      """                                   # old complexity  new complexity
        | let x = 1 + 1 + 1 + 1 + 1         # 4               4
        | let y = x + 1                     # 2               1
        |
        | func f(x: Int) = x + 1            # 2               1
        | func g(x: Int) = x + 1 + 1        # 3               2
        | func h(x: Int) = x + 1 + 1 + 1    # 4               3
        |
        | f(g(h(y))) == x + x + 2
        |
        | # Total old: 2 (f) + 3 (g) + 4(h) + 1 (y ref) + 2 (y value) + 1 (==) + 2 (2 x ref) + 4 (x value) + 2 (2 +) = 21
        | # Total new: 1 (f) + 2 (g) + 3(h) + 1 (y value) + 1 (==) + 4 (x value) + 2 (2 +) = 14
      """.stripMargin

    inside(evalOld(script, limit = 21)) {
      case (_, result, cost) =>
        cost shouldBe 21
        result shouldBe "true"
    }

    inside(evalNew(script, limit = 14)) {
      case (_, result, cost) =>
        cost shouldBe 14
        result shouldBe "true"
    }
  }

  property("let overlap inside let value block") {
    val expr = BLOCK(
      LET(
        "x",
        FUNCTION_CALL(
          FunctionHeader.Native(FunctionIds.SUM_LONG),
          List(
            FUNCTION_CALL(
              FunctionHeader.Native(FunctionIds.SUM_LONG),
              List(CONST_LONG(1), CONST_LONG(1))
            ),
            CONST_LONG(1)
          )
        )
      ),
      BLOCK(
        LET(
          "y",
          BLOCK(LET("x", CONST_LONG(1)), REF("x"))
        ),
        FUNCTION_CALL(
          FunctionHeader.Native(FunctionIds.SUM_LONG),
          List(REF("y"), REF("x"))
        )
      )
    )

    /*                   # complexity
      let x = 1 + 1 + 1  # 2
      let y = {          # 1
        let x = 1        #
        x                # 1
      }
      y + x              # 1 (y ref) + 1 (+) + 1 (x ref) + 2 (x value) + 1 (y value)
     */

    val (_, result, cost) = evalOld(expr, limit = 6)
    cost shouldBe 6
    result shouldBe "4"

    val (_, result2, cost2) = evalNew(expr, limit = 6)
    cost2 shouldBe 3
    result2 shouldBe "4"
  }

  property("let recursion") {
    val expr =
      BLOCK(
        LET("a", REF("b")),
        BLOCK(
          LET("b", REF("a")),
          REF("a")
        )
      )

<<<<<<< HEAD
    evalEither(expr, limit = 100) shouldBe Left("A definition of 'b' not found")
=======
    (the[EvaluationException] thrownBy evalBoth(expr, limit = 100)).getMessage shouldBe "A definition of 'b' not found"
>>>>>>> 03403f62

    val expr2 =
      BLOCK(
        LET("a", FUNCTION_CALL(FunctionHeader.User("b"), Nil)),
        BLOCK(
          FUNC("b", Nil, REF("a")),
          REF("a")
        )
      )

<<<<<<< HEAD
    evalEither(expr2, limit = 100) shouldBe Left("Function or type 'b' not found")
=======
    (the[EvaluationException] thrownBy evalBoth(expr2, limit = 100)).getMessage shouldBe "Function or type 'b' not found"
>>>>>>> 03403f62
  }

  property("function context leak") {
    val expr = BLOCK(
      FUNC("f", Nil, BLOCK(LET("x", CONST_LONG(1)), REF("x"))),
      FUNCTION_CALL(
        FunctionHeader.Native(FunctionIds.SUM_LONG),
        List(
          FUNCTION_CALL(FunctionHeader.User("f"), Nil),
          REF("x")
        )
      )
    )

    /*
      func f() = {
        let x = 1
        x
      }
      f() + x
     */

<<<<<<< HEAD
    evalEither(expr, limit = 100) shouldBe Left("A definition of 'x' not found")
=======
    (the[EvaluationException] thrownBy evalBoth(expr, limit = 100)).getMessage shouldBe "A definition of 'x' not found"
>>>>>>> 03403f62

    val expr2 = BLOCK(
      FUNC("f", Nil, BLOCK(FUNC("g", Nil, CONST_LONG(1)), FUNCTION_CALL(FunctionHeader.User("g"), Nil))),
      FUNCTION_CALL(
        FunctionHeader.Native(FunctionIds.SUM_LONG),
        List(
          FUNCTION_CALL(FunctionHeader.User("f"), Nil),
          FUNCTION_CALL(FunctionHeader.User("g"), Nil)
        )
      )
    )

    /*
      func f() = {
        func g() = 1
        g()
      }
      f() + g()
     */

<<<<<<< HEAD
    evalEither(expr2, limit = 100) shouldBe Left("Function or type 'g' not found")
=======
    (the[NoSuchElementException] thrownBy evalBoth(expr2, limit = 100)).getMessage shouldBe "Function or type 'g' not found"
>>>>>>> 03403f62
  }

  property("if block by step") {
    val script = "if (2 > 1) then 1 + 2 + 3 else 3 + 4"

    inside(evalOld(script, limit = 0)) {
      case (_, result, cost) =>
        cost shouldBe 0
        result shouldBe
          """
            |if ((2 > 1))
            |    then ((1 + 2) + 3)
            |    else (3 + 4)
          """.stripMargin.trim
    }

    inside(evalOld(script, limit = 1)) {
      case (_, result, cost) =>
        cost shouldBe 1
        result shouldBe
          """
            |if (true)
            |    then ((1 + 2) + 3)
            |    else (3 + 4)
          """.stripMargin.trim
    }

    inside(evalOld(script, limit = 2)) {
      case (_, result, cost) =>
        cost shouldBe 2
        result shouldBe "((1 + 2) + 3)"
    }

    inside(evalOld(script, limit = 3)) {
      case (_, result, cost) =>
        cost shouldBe 3
        result shouldBe "(3 + 3)"
    }

    inside(evalOld(script, limit = 4)) {
      case (_, result, cost) =>
        cost shouldBe 4
        result shouldBe "6"
    }

    inside(evalNew(script, limit = 0)) {
      case (_, result, cost) =>
        cost shouldBe 0
        result shouldBe
          """
            |if ((2 > 1))
            |    then ((1 + 2) + 3)
            |    else (3 + 4)
          """.stripMargin.trim
    }

    inside(evalNew(script, limit = 1)) {
      case (_, result, cost) =>
        cost shouldBe 1
        result shouldBe
          """
            |if (true)
            |    then ((1 + 2) + 3)
            |    else (3 + 4)
          """.stripMargin.trim
    }

    inside(evalNew(script, limit = 2)) {
      case (_, result, cost) =>
        cost shouldBe 2
        result shouldBe "(3 + 3)"
    }

    inside(evalNew(script, limit = 3)) {
      case (_, result, cost) =>
        cost shouldBe 3
        result shouldBe "6"
    }
  }

  property("getter by step") {
    val script =
      """
        |let address = Address(base58'aaaa')
        |address.bytes
      """.stripMargin.trim

    inside(evalOld(script, limit = 0)) {
      case (_, result, cost) =>
        cost shouldBe 0
        result shouldBe script
    }

    inside(evalOld(script, limit = 1)) {
      case (_, result, cost) =>
        cost shouldBe 1
        result shouldBe
          """
            |let address = Address(
            |	bytes = base58'aaaa'
            |)
            |Address(
            |	bytes = base58'aaaa'
            |).bytes
          """.stripMargin.trim
    }

    inside(evalOld(script, limit = 2)) {
      case (_, result, cost) =>
        cost shouldBe 2
        result shouldBe "base58'aaaa'"
    }

    inside(evalNew(script, limit = 1)) {
      case (_, result, cost) =>
        cost shouldBe 1
        result shouldBe
          """
            |let address = Address(
            |	bytes = base58'aaaa'
            |)
            |address.bytes
          """.stripMargin.trim
    }

    inside(evalNew(script, limit = 2)) {
      case (_, result, cost) =>
        cost shouldBe 1
        result shouldBe "base58'aaaa'"
    }
  }

  property("big function assignment chain") {
    val count = 5000
    val script =
      s"""
         | func a0() = 1 + 1
         | ${1 to count map (i => s"func a$i() = a${i - 1}()") mkString "\n"}
         | a$count() == a$count()
      """.stripMargin

    val (_, result, cost) = evalBoth(script, 10000)
    result shouldBe "true"
    cost shouldBe 3
  }

  property("big let assignment chain with function") {
    val count = 5000
    val script =
      s"""
         | let a0 = 1
         | ${1 to count map (i => s"let a$i = a${i - 1} + 1") mkString "\n"}
         | a$count == a$count
      """.stripMargin

    val (_, result, cost) = evalOld(script, 10003)
    result shouldBe "true"
    cost shouldBe 10003

    val (_, result2, cost2) = evalNew(script, 5001)
    result2 shouldBe "true"
    cost2 shouldBe 5001
  }

  property("let ctx") {
    val expr =
      BLOCK(
        LET("a", FUNCTION_CALL(FunctionHeader.Native(FunctionIds.SUM_LONG), List(CONST_LONG(1), CONST_LONG(1)))),
        BLOCK(
          LET("b", REF("a")),
          BLOCK(
            FUNC(
              "g",
              Nil,
              BLOCK(
                LET(
                  "a",
                  FUNCTION_CALL(
                    FunctionHeader.Native(FunctionIds.SUM_LONG),
                    List(
                      FUNCTION_CALL(
                        FunctionHeader.Native(FunctionIds.SUM_LONG),
                        List(CONST_LONG(2), CONST_LONG(2))
                      ),
                      CONST_LONG(2)
                    )
                  )
                ),
                BLOCK(
                  LET("c", REF("a")),
                  FUNCTION_CALL(
                    FunctionHeader.Native(FunctionIds.SUM_LONG),
                    List(
                      REF("c"),
                      FUNCTION_CALL(
                        FunctionHeader.Native(FunctionIds.SUM_LONG),
                        List(REF("b"), REF("a"))
                      )
                    )
                  )
                )
              )
            ),
            FUNCTION_CALL(
              FunctionHeader.Native(FunctionIds.SUM_LONG),
              List(FUNCTION_CALL(FunctionHeader.User("g"), Nil), REF("a"))
            )
          )
        )
      )
    /*
                                  # Old complexity  New complexity  Value
           let a = 1 + 1          # 1 (once)        1               2
           let b = a              # 1 (once)        0               2
                                  #
           func g() = {           #
             let a = 2 + 2 + 2    # 2 (once)        2               6
             let c = a            # 1 (once)        0               6
             c + b + a            # 5               2               14
           }

           g() + a                # 7               6
                                  # Total: 12       Total: 6        Result: 16
     */

    val (_, result, cost) = evalOld(expr, 100)
    result shouldBe "16"
    cost shouldBe 12

    val (_, result2, cost2) = evalNew(expr, 100)
    result2 shouldBe "16"
    cost2 shouldBe 6
  }

  property("big script randomly splitted") {
    val body =
      """
        | func f(a: Int) = {
        |   func f(a: Int) = {
        |     func f(a: Int) = {
        |       func g(a: Int) = {
        |         func h(a: Int) = {
        |           func f(a: Int) = a
        |           f(a)
        |         }
        |         h(a)
        |       }
        |       g(a)
        |     }
        |     f(a)
        |   }
        |   1 + f(a) + height
        | }
        | func g(a: Int) = f(1) + f(a)
        | func h(a: Int) = f(1) + g(a) + g(a)
        |
        |
        | let a = {
        |   if (false) then throw()
        |   else {
        |     let a = throw()
        |     let b = 1
        |     b + b
        |   }
        | }
        | let b = 1
        | let length = Address((let bytes = base58'aaaa'; bytes)).bytes.size()
        | if (h(a) == f(a) + g(a) + length)
        |   then (h(b) + f(b) + g(b) + 1) > (func ff(a: Int) = a + b; ff(h(f(a))))
        |   else (h(b) + f(b) + g(b) + 1) > (func ff(a: Int) = a + b; ff(h(f(a))))
        |
      """.stripMargin

    val script =
      s"""
         | func r(x: Boolean) =
         |  if (x)
         |   then {
         |     $body
         |   } else {
         |     $body
         |   }
         |
         | let y = {
         |   $body
         | }
         | r(r(y)) == r(r(true))
         |
       """.stripMargin

    val random = new Random()
    /*
      a = (a(1) + ... + a(n))
      a(i) = random from (0, a - (a1 + ... + a(i-1)) - n + i]
      a(n) = a - (a1 + ... + a(i-1))
     */
    @tailrec def randomPieces(
        expectedSum: Int,
        piecesNumber: Int,
        generatedSum: Int = 0,
        acc: List[Int] = Nil
    ): List[Int] =
      if (acc.size + 1 == piecesNumber)
        expectedSum - generatedSum :: acc
      else {
        val max                     = expectedSum - generatedSum - piecesNumber + acc.size + 1
        val distributionCoefficient = random.nextInt(Math.min(max, piecesNumber)) + 1
        val next                    = random.nextInt(max / distributionCoefficient) + 1
        randomPieces(expectedSum, piecesNumber, generatedSum + next, next :: acc)
      }

    def expr      = compile(script)
    val startCost = 0

    Seq(
      evalOld(_: EXPR, _: Int),
      evalNew(_: EXPR, _: Int)
    ).foreach { eval =>
      val (evaluated, _, precalculatedComplexity) = eval(expr, 1500)

      val pieces = randomPieces(precalculatedComplexity, Random.nextInt(99) + 2)
      val (resultExpr, summarizedCost) =
        pieces.foldLeft((expr, startCost)) {
          case ((currentExpr, costSum), nextCostLimit) =>
            currentExpr should not be an[EVALUATED]
            val (nextExpr, _, cost) = eval(currentExpr, nextCostLimit)
            (nextExpr, cost + costSum)
        }
      summarizedCost shouldBe precalculatedComplexity
      resultExpr shouldBe evaluated
    }
  }

  property("strict evaluation") {
    val strictScript =
      """
        |func testFunc() = {
        |  strict a = 100500 + 42
        |  a
        |}
        |testFunc()
        |
      """.stripMargin.trim

    inside(evalOld(strictScript, 100)) {
      case (expr, _, cost) =>
        expr shouldBe CONST_LONG(100542)
        cost shouldBe 6
    }

    inside(evalNew(strictScript, 100)) {
      case (expr, _, cost) =>
        expr shouldBe CONST_LONG(100542)
        cost shouldBe 2
    }
  }

  property("strict with throw expression") {
    val strictScript =
      """
        |func testFunc() = {
        |  strict a = throw("Strict executed error")
        |  true
        |}
        |testFunc()
        |
      """.stripMargin.trim

<<<<<<< HEAD
    evalEither(compile(strictScript), limit = 100) shouldBe Left("Strict executed error")
=======
    (the[RuntimeException] thrownBy evalBoth(strictScript, limit = 100)).getMessage shouldBe "Strict executed error"
>>>>>>> 03403f62
  }

  property("strict var add cost without usage") {
    val defaultScript =
      """
        |func testFunc() = {
        |  let a = 1 + 2 + 3 + 4 + 5 + 5 + 6 + 7 + 8 + 9 + 100500
        |  let z = "42"
        |  z
        |}
        |testFunc()
        |
      """.stripMargin.trim

    inside(evalBoth(defaultScript, 100)) {
      case (expr, _, cost) =>
        expr shouldBe CONST_STRING("42").explicitGet()
        cost shouldBe 1
    }

    val strictScript =
      """
        |func testFunc() = {
        |  strict a = 1 + 2 + 3 + 4 + 5 + 5 + 6 + 7 + 8 + 9 + 100500
        |  let z = "42"
        |  z
        |}
        |testFunc()
        |
      """.stripMargin.trim

    inside(evalOld(strictScript, 100)) {
      case (expr, _, cost) =>
        expr shouldBe CONST_STRING("42").explicitGet()
        cost shouldBe 15
    }
    inside(evalNew(strictScript, 100)) {
      case (expr, _, cost) =>
        expr shouldBe CONST_STRING("42").explicitGet()
        cost shouldBe 11
    }
  }

  property("no checks for constructor") {
    val exprWithCorrectArgs = FUNCTION_CALL(
      FunctionHeader.User("IntegerEntry"),
      List(CONST_STRING("key").explicitGet(), CONST_LONG(1))
    )
    val expected =
      """
        |IntegerEntry(
        |	key = "key"
        |	value = 1
        |)
      """.stripMargin.trim
    evalOld(exprWithCorrectArgs, 100)._2 shouldBe expected
    evalNew(exprWithCorrectArgs, 100)._2 shouldBe expected

    val exprWithIllegalArgs = FUNCTION_CALL(
      FunctionHeader.User("IntegerEntry"),
      List(CONST_STRING("key").explicitGet(), CONST_BOOLEAN(true))
    )
    val expectedBool =
      """
        |IntegerEntry(
        |	key = "key"
        |	value = true
        |)
      """.stripMargin.trim
    evalOld(exprWithIllegalArgs, 100)._2 shouldBe expectedBool
    evalOld(exprWithIllegalArgs, 100)._2 shouldBe expectedBool

    val exprWithTooManyArgs = FUNCTION_CALL(
      FunctionHeader.User("IntegerEntry"),
      List(CONST_STRING("key").explicitGet(), CONST_BOOLEAN(true), CONST_LONG(1))
    )
    evalOld(exprWithTooManyArgs, 100)._2 shouldBe expectedBool
    evalNew(exprWithTooManyArgs, 100)._2 shouldBe expectedBool
  }

  property("arg of the first function should NOT overlap var accessed from body of the second function AFTER fix") {
    val script =
      """
        | let a = 4
        | func g(b: Int) = a
        | func f(a: Int) = g(a)
        | f(1)
      """.stripMargin

    evalOld(script, 1000)._1 shouldBe CONST_LONG(4)
    evalNew(script, 1000)._1 shouldBe CONST_LONG(4)
  }

  property("arg of the function should not overlap var accessed from the let") {
    val script =
      """
        | let a = 4
        | let x = a
        | func f(a: Int) = x
        | f(1)
      """.stripMargin

    evalOld(script, 1000)._1 shouldBe CONST_LONG(4)
    evalNew(script, 1000)._1 shouldBe CONST_LONG(4)
  }

  property("updated evaluator should use predefined user function complexity") {
    evalOld("1 != 1", 100) shouldBe ((FALSE, "false", 5))
    evalNew("1 != 1", 100) shouldBe ((FALSE, "false", 1))

    val script =
      """
        | let x =
        |   if (1 != 1)
        |     then throw()
        |     else 1 != 1
        |
        | func f() =
        |   if (1 != 1)
        |     then throw()
        |     else 1 != 1
        |
        | f() || x
        |
      """.stripMargin

    evalOld(script, 100) shouldBe ((FALSE, "false", 24))
    evalNew(script, 100) shouldBe ((FALSE, "false", 4))
  }

  property("function call should not be free for new mode") {
    val script =
      """
        | func f() = true
        | f()
      """.stripMargin

    evalOld(script, 100) shouldBe ((TRUE, "true", 0))
    evalNew(script, 100) shouldBe ((TRUE, "true", 1))

    val script2 =
      """
        | func f() = true
        | func g() = {
        |   func g1() = {
        |     let x = {
        |       func g2() = true
        |       g2()
        |     }
        |     x
        |   }
        |   g1()
        | }
        | func h() = if true then g() else f()
        |
        | f() && g() && h()
      """.stripMargin

    evalOld(script2, 100) shouldBe ((TRUE, "true", 5)) // 3 conditions + ref twice
    evalNew(script2, 100) shouldBe ((TRUE, "true", 3)) // 3 function call
  }
}<|MERGE_RESOLUTION|>--- conflicted
+++ resolved
@@ -1,18 +1,15 @@
 package com.wavesplatform.lang.evaluator
 
-<<<<<<< HEAD
-import cats.syntax.semigroup._
-import cats.syntax.either._
-=======
+import cats.syntax.semigroup.*
+import cats.syntax.either.*
 import cats.Id
-import cats.syntax.semigroup.*
->>>>>>> 03403f62
 import com.wavesplatform.common.utils.EitherExt2
 import com.wavesplatform.lang.directives.DirectiveSet
 import com.wavesplatform.lang.directives.values.*
 import com.wavesplatform.lang.v1.FunctionHeader
 import com.wavesplatform.lang.v1.compiler.Terms.{CONST_LONG, *}
 import com.wavesplatform.lang.v1.compiler.{Decompiler, ExpressionCompiler}
+import com.wavesplatform.lang.v1.evaluator.ctx.LoggedEvaluationContext
 import com.wavesplatform.lang.v1.evaluator.ctx.impl.PureContext
 import com.wavesplatform.lang.v1.evaluator.ctx.impl.waves.WavesContext
 import com.wavesplatform.lang.v1.evaluator.{EvaluatorV2, FunctionIds}
@@ -32,20 +29,15 @@
       WavesContext.build(Global, DirectiveSet(version, Account, DApp).explicitGet())
 
   private val environment = Common.emptyBlockchainEnvironment()
-<<<<<<< HEAD
+  private val evalCtx     = LoggedEvaluationContext[Environment, Id](_ => _ => (), ctx.evaluationContext(environment))
+
+  private val oldEvaluator = new EvaluatorV2(evalCtx, version, correctFunctionCallScope = true, newMode = false)
+  private val newEvaluator = new EvaluatorV2(evalCtx, version, correctFunctionCallScope = true, newMode = true)
 
   private def evalEither(expr: EXPR, limit: Int) =
     EvaluatorV2.applyLimitedCoeval(expr, limit, ctx.evaluationContext(environment), version, correctFunctionCallScope = true)
       .value()
       .leftMap(_._1.message)
-
-  private def eval(expr: EXPR, limit: Int): (EXPR, String, Int) = {
-    val (result, unusedComplexity, _) = evalEither(expr, limit).explicitGet()
-=======
-  private val evalCtx     = LoggedEvaluationContext[Environment, Id](_ => _ => (), ctx.evaluationContext(environment))
-
-  private val oldEvaluator = new EvaluatorV2(evalCtx, version, correctFunctionCallScope = true, newMode = false)
-  private val newEvaluator = new EvaluatorV2(evalCtx, version, correctFunctionCallScope = true, newMode = true)
 
   private def evalBoth(expr: EXPR, limit: Int): (EXPR, String, Int) = {
     val (result, unusedComplexity)   = newEvaluator(expr, limit)
@@ -68,7 +60,6 @@
 
   private def evalOld(expr: EXPR, limit: Int): (EXPR, String, Int) = {
     val (result, unusedComplexity) = oldEvaluator(expr, limit)
->>>>>>> 03403f62
     (result, Decompiler(result, ctx.decompilerContext), limit - unusedComplexity)
   }
 
@@ -737,11 +728,7 @@
         )
       )
 
-<<<<<<< HEAD
     evalEither(expr, limit = 100) shouldBe Left("A definition of 'b' not found")
-=======
-    (the[EvaluationException] thrownBy evalBoth(expr, limit = 100)).getMessage shouldBe "A definition of 'b' not found"
->>>>>>> 03403f62
 
     val expr2 =
       BLOCK(
@@ -752,11 +739,7 @@
         )
       )
 
-<<<<<<< HEAD
     evalEither(expr2, limit = 100) shouldBe Left("Function or type 'b' not found")
-=======
-    (the[EvaluationException] thrownBy evalBoth(expr2, limit = 100)).getMessage shouldBe "Function or type 'b' not found"
->>>>>>> 03403f62
   }
 
   property("function context leak") {
@@ -779,11 +762,7 @@
       f() + x
      */
 
-<<<<<<< HEAD
     evalEither(expr, limit = 100) shouldBe Left("A definition of 'x' not found")
-=======
-    (the[EvaluationException] thrownBy evalBoth(expr, limit = 100)).getMessage shouldBe "A definition of 'x' not found"
->>>>>>> 03403f62
 
     val expr2 = BLOCK(
       FUNC("f", Nil, BLOCK(FUNC("g", Nil, CONST_LONG(1)), FUNCTION_CALL(FunctionHeader.User("g"), Nil))),
@@ -804,11 +783,7 @@
       f() + g()
      */
 
-<<<<<<< HEAD
     evalEither(expr2, limit = 100) shouldBe Left("Function or type 'g' not found")
-=======
-    (the[NoSuchElementException] thrownBy evalBoth(expr2, limit = 100)).getMessage shouldBe "Function or type 'g' not found"
->>>>>>> 03403f62
   }
 
   property("if block by step") {
@@ -1177,11 +1152,7 @@
         |
       """.stripMargin.trim
 
-<<<<<<< HEAD
     evalEither(compile(strictScript), limit = 100) shouldBe Left("Strict executed error")
-=======
-    (the[RuntimeException] thrownBy evalBoth(strictScript, limit = 100)).getMessage shouldBe "Strict executed error"
->>>>>>> 03403f62
   }
 
   property("strict var add cost without usage") {
