package com.wavesplatform.lang

import cats.Id
import cats.syntax.semigroup._
import cats.syntax.either._
import com.wavesplatform.common.state.ByteStr
import com.wavesplatform.common.utils.EitherExt2
import com.wavesplatform.lang.Common.sampleTypes
import com.wavesplatform.lang.directives.DirectiveSet
import com.wavesplatform.lang.directives.values._
import com.wavesplatform.lang.v1.compiler.Terms._
import com.wavesplatform.lang.v1.compiler.{ContractCompiler, Terms}
import com.wavesplatform.lang.v1.evaluator.ContractEvaluator.Invocation
import com.wavesplatform.lang.v1.evaluator._
import com.wavesplatform.lang.v1.evaluator.ctx.impl.PureContext
import com.wavesplatform.lang.v1.evaluator.ctx.impl.waves.{Bindings, WavesContext}
import com.wavesplatform.lang.v1.parser.Parser
import com.wavesplatform.lang.v1.traits.Environment
import com.wavesplatform.lang.v1.traits.domain._
import com.wavesplatform.lang.v1.{CTX, FunctionHeader}
import com.wavesplatform.test._
import org.scalatest.Inside

class ContractIntegrationTest extends PropSpec with Inside {

  private val ctx: CTX[Environment] =
      PureContext.build(V3, fixUnicodeFunctions = true, useNewPowPrecision = true).withEnvironment[Environment] |+|
      CTX[Environment](sampleTypes, Map.empty, Array.empty) |+|
      WavesContext.build(
        Global,
        DirectiveSet(V3, Account, DApp).explicitGet()
      )

  private val environment: Environment[Id] =
    Common.emptyBlockchainEnvironment()

  private val callerAddress: ByteStr      = ByteStr.fromLong(1)
  private val callerPublicKey: ByteStr    = ByteStr.fromLong(2)
  private val transactionId: ByteStr      = ByteStr.fromLong(777)
  private val fee: Int                    = 1000 * 1000
  private val feeAssetId: Option[ByteStr] = None

  property("Simple call") {
    parseCompileAndEvaluate(
      """
        |
        |func fooHelper2() = {
        |   false
        |}
        |
        |func fooHelper() = {
        |   fooHelper2() || false
        |}
        |
        |@Callable(invocation)
        |func foo(a:ByteVector) = {
        |  let x = invocation.caller.bytes
        |  let y = invocation.callerPublicKey
        |  if (fooHelper())
        |    then WriteSet([DataEntry("b", 1), DataEntry("sender", x)])
        |    else WriteSet(
        |      [
        |         DataEntry("caller", x),
        |         DataEntry("callerPk", y),
        |         DataEntry("transactionId", invocation.transactionId),
        |         DataEntry("fee",           invocation.fee),
        |         DataEntry("feeAssetId",    match invocation.feeAssetId  {
        |                                      case custom: ByteVector => custom
        |                                      case _:  Unit           => base64''
        |                                    }
        |         )
        |      ]
        |    )
        |}
        |
        |@Verifier(t)
        |func verify() = {
        |  true
        |}
        |
      """.stripMargin,
      "foo"
    ).explicitGet()._1 shouldBe ScriptResultV3(
      List(
        DataItem.Bin("caller", callerAddress),
        DataItem.Bin("callerPk", callerPublicKey),
        DataItem.Bin("transactionId", transactionId),
        DataItem.Lng("fee", fee),
        DataItem.Bin("feeAssetId", ByteStr.empty),
      ),
      List(),
      2147483615
    )
  }

  property("Callable can have 22 args") {
    parseCompileAndEvaluate(
      """
        |@Callable(invocation)
        |func foo(a1:Int, a2:Int, a3:Int, a4:Int, a5:Int, a6:Int, a7:Int, a8:Int, a9:Int, a10:Int,
        |         a11:Int, a12:Int, a13:Int, a14:Int, a15:Int, a16:Int, a17:Int, a18:Int, a19:Int, a20:Int,
        |         a21:Int, a22:Int) = { WriteSet([DataEntry(toString(a1), a22)]) }
      """.stripMargin,
      "foo",
      Range(1, 23).map(i => Terms.CONST_LONG(i)).toList
    ).explicitGet()._1 shouldBe ScriptResultV3(List(DataItem.Lng("1", 22)), List(), 2147483641)
  }

  property("@Callable exception error contains initialised values") {
    val evalResult = parseCompileAndEvaluate(
      """
        | @Callable(invocation)
        | func foo() = {
        |   let a = 1
        |   let b = 2
        |   let isError = a != b
        |   if (isError)
        |     then throw("exception message")
        |     else WriteSet([])
        | }
      """.stripMargin,
      "foo",
      args = Nil
    )
    inside(evalResult) {
      case Left((error, log)) =>
        error shouldBe "exception message"
        log should contain.allOf(
          ("a", Right(CONST_LONG(1))),
          ("b", Right(CONST_LONG(2))),
          ("isError", Right(TRUE))
        )
    }
  }

  property("Callable can't have more than 22 args") {
    val src =
      """
        |@Callable(invocation)
        |func foo(a1:Int, a2:Int, a3:Int, a4:Int, a5:Int, a6:Int, a7:Int, a8:Int, a9:Int, a10:Int,
        |         a11:Int, a12:Int, a13:Int, a14:Int, a15:Int, a16:Int, a17:Int, a18:Int, a19:Int, a20:Int,
        |         a21:Int, a22:Int, a23:Int) = { throw() }
      """.stripMargin

    val parsed = Parser.parseContract(src).get.value

    ContractCompiler(ctx.compilerContext, parsed, V3) should produce("no more than 22 arguments")
  }


  def parseCompileAndEvaluate(script: String,
                              func  : String,
                              args  : List[Terms.EXPR] = List(Terms.CONST_BYTESTR(ByteStr.empty).explicitGet())
                             ): Either[(ExecutionError, Log[Id]), (ScriptResult, Log[Id])] = {
    val parsed   = Parser.parseContract(script).get.value
    val compiled = ContractCompiler(ctx.compilerContext, parsed, V3).explicitGet()

    ContractEvaluator.applyV2Coeval(
      ctx.evaluationContext(environment),
      compiled,
      Invocation(
        Terms.FUNCTION_CALL(FunctionHeader.User(func), args),
        Recipient.Address(callerAddress),
        callerPublicKey,
        Recipient.Address(callerAddress),
        callerPublicKey,
        AttachedPayments.Single(None),
        transactionId,
        fee,
        feeAssetId
      ),
      V3,
      Int.MaxValue,
<<<<<<< HEAD
      overhead = true
=======
      correctFunctionCallScope = true
>>>>>>> ac8a3fe3
    ).value().leftMap { case (e, _, log) => (e, log) }
  }

  def parseCompileAndVerify(script: String, tx: Tx): Either[ExecutionError, EVALUATED] = {
    val parsed   = Parser.parseContract(script).get.value
    val compiled = ContractCompiler(ctx.compilerContext, parsed, V3).explicitGet()
    val txObject = Bindings.transactionObject(tx, proofsEnabled = true, V3)
    ContractEvaluator.verify(
      compiled.decs,
      compiled.verifierFuncOpt.get,
      ctx.evaluationContext(environment),
<<<<<<< HEAD
      EvaluatorV2.applyCompleted(_, _, V3, overhead = true),
=======
      EvaluatorV2.applyCompleted(_, _, V3, correctFunctionCallScope = true),
>>>>>>> ac8a3fe3
      txObject
    )._3
  }

  property("Simple verify") {
    val dummyTx = Tx.Transfer(
      p = Tx.Proven(
        h = Tx.Header(id = ByteStr.empty, fee = 0, timestamp = 0, version = 0),
        sender = Recipient.Address(ByteStr.empty),
        bodyBytes = ByteStr.empty,
        senderPk = ByteStr.empty,
        proofs = IndexedSeq.empty
      ),
      feeAssetId = None,
      assetId = None,
      amount = 0,
      recipient = Recipient.Address(ByteStr.empty),
      attachment = ByteStr.empty
    )
    parseCompileAndVerify(
      """
        |let some = base58''
        |
        |func fooHelper2() = {
        |   false
        |}
        |
        |func fooHelper() = {
        |   fooHelper2() || false
        |}
        |
        |@Verifier(t)
        |func verify() = {
        |  t.senderPublicKey == some && fooHelper()
        |}
        |
      """.stripMargin,
      dummyTx
    ) shouldBe Testing.evaluated(false)
  }

  property("contract compiles if script uses InvokeScriptTransaction.fc field") {
    val bytes = ByteStr.fill(1)(1)
    val invokeScript = Tx.CI(
      p = Tx.Proven(
        h = Tx.Header(id = ByteStr.empty, fee = 0, timestamp = 0, version = 0),
        sender = Recipient.Address(ByteStr.empty),
        bodyBytes = ByteStr.empty,
        senderPk = ByteStr.empty,
        proofs = IndexedSeq.empty
      ),
      dAppAddressOrAlias = Recipient.Address(ByteStr.empty),
      payments = AttachedPayments.Single(None),
      feeAssetId = None,
      funcName = Some("foo"),
      funcArgs = List(CONST_LONG(1), CONST_BOOLEAN(true), CONST_BYTESTR(bytes).explicitGet(), CONST_STRING("ok").explicitGet())
    )
    parseCompileAndVerify(
      s"""
         |
         | @Verifier(tx)
         | func verify() = {
         |   let expected = [1, true, base64'${bytes.base64}', "ok"]
         |   match tx {
         |     case ist: InvokeScriptTransaction =>
         |       ist.function == "foo"       &&
         |       ist.args[0]  == expected[0] &&
         |       ist.args[1]  == expected[1] &&
         |       ist.args[2]  == expected[2] &&
         |       ist.args[3]  == expected[3]
         |     case _ => false
         |   }
         | }
         |
        """.stripMargin,
      invokeScript
    ) shouldBe Testing.evaluated(true)
  }

  property("User function should return correct lists for sets") {
    parseCompileAndEvaluate(
      """
        | {-#STDLIB_VERSION 3#-}
        | {-#SCRIPT_TYPE ACCOUNT#-}
        | {-#CONTENT_TYPE DAPP#-}
        |
        | func wSet() = {
        |     [
        |       DataEntry("a", 1),
        |       DataEntry("b", true),
        |       DataEntry("c", "str"),
        |       DataEntry("d",  toBytes(256))
        |     ]
        | }
        |
        | func tSet(caller: Address) = {
        |     [
        |       ScriptTransfer(caller, 1, unit),
        |       ScriptTransfer(caller, 2, unit)
        |     ]
        | }
        |
        | @Callable(i)
        | func test() = {
        |     ScriptResult(WriteSet(wSet()), TransferSet(tSet(i.caller)))
        | }
        |
        """.stripMargin,
      "test",
      args = Nil
    ).explicitGet()._1 shouldBe ScriptResultV3(
      List(
        DataItem.Lng("a", 1),
        DataItem.Bool("b", true),
        DataItem.Str("c", "str"),
        DataItem.Bin("d", ByteStr.fromLong(256L))
      ),
      List(
        AssetTransfer(Recipient.Address(callerAddress), Recipient.Address(callerAddress), 1L, None),
        AssetTransfer(Recipient.Address(callerAddress), Recipient.Address(callerAddress), 2L, None)
      ),
      2147483626
    )
  }

  property("script result fields") {
    parseCompileAndEvaluate(
      """
        | {-# STDLIB_VERSION 3       #-}
        | {-# SCRIPT_TYPE    ACCOUNT #-}
        | {-# CONTENT_TYPE   DAPP    #-}
        |
        | func scriptResult1(caller: Address) =
        |     ScriptResult(
        |       WriteSet(
        |         [
        |           DataEntry("a", 1),
        |           DataEntry("b", 2)
        |         ]
        |       ),
        |       TransferSet(
        |         [
        |           ScriptTransfer(caller, 1, unit),
        |           ScriptTransfer(caller, 2, unit)
        |         ]
        |       )
        |     )
        |
        | func scriptResult2(caller: Address) =
        |     ScriptResult(
        |       WriteSet(
        |         [
        |           DataEntry("c", 3),
        |           DataEntry("d", 4)
        |         ]
        |       ),
        |       TransferSet(
        |         [
        |           ScriptTransfer(caller, 3, unit),
        |           ScriptTransfer(caller, 4, unit)
        |         ]
        |       )
        |     )
        |
        | @Callable(i)
        | func test() = {
        |   let sr1 = scriptResult1(i.caller)
        |   let sr2 = scriptResult2(i.caller)
        |
        |   let writes    = if (true)  then sr1.writeSet.data         else sr2.writeSet.data
        |   let transfers = if (false) then sr1.transferSet.transfers else sr2.transferSet.transfers
        |
        |   ScriptResult(
        |     WriteSet(writes),
        |     TransferSet(transfers)
        |   )
        | }
        |
        """.stripMargin,
      "test",
      args = Nil
    ).explicitGet()._1 shouldBe ScriptResultV3(
      List(
        DataItem.Lng("a", 1),
        DataItem.Lng("b", 2)
      ),
      List(
        AssetTransfer(Recipient.Address(callerAddress), Recipient.Address(callerAddress), 3, None),
        AssetTransfer(Recipient.Address(callerAddress), Recipient.Address(callerAddress), 4, None)
      ),
      2147483605
    )
  }
}<|MERGE_RESOLUTION|>--- conflicted
+++ resolved
@@ -171,11 +171,7 @@
       ),
       V3,
       Int.MaxValue,
-<<<<<<< HEAD
-      overhead = true
-=======
       correctFunctionCallScope = true
->>>>>>> ac8a3fe3
     ).value().leftMap { case (e, _, log) => (e, log) }
   }
 
@@ -187,11 +183,7 @@
       compiled.decs,
       compiled.verifierFuncOpt.get,
       ctx.evaluationContext(environment),
-<<<<<<< HEAD
-      EvaluatorV2.applyCompleted(_, _, V3, overhead = true),
-=======
       EvaluatorV2.applyCompleted(_, _, V3, correctFunctionCallScope = true),
->>>>>>> ac8a3fe3
       txObject
     )._3
   }
