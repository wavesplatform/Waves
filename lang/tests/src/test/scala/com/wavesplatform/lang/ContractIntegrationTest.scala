--- conflicted
+++ resolved
@@ -182,12 +182,7 @@
     ContractEvaluator.verify(
       compiled.decs,
       compiled.verifierFuncOpt.get,
-<<<<<<< HEAD
-      ctx.evaluationContext(environment),
-      EvaluatorV2.applyCompleted(_, _, V3, newMode = false),
-=======
-      EvaluatorV2.applyCompleted(ctx.evaluationContext(environment), _, V3, correctFunctionCallScope = true),
->>>>>>> c0e79db2
+      EvaluatorV2.applyCompleted(ctx.evaluationContext(environment), _, V3, newMode = false),
       txObject
     )._3
   }
