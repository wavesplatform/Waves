package com.wavesplatform.lang

import java.nio.charset.StandardCharsets

import cats.Id
import cats.kernel.Monoid
import com.google.common.io.BaseEncoding
import com.wavesplatform.common.state.ByteStr
import com.wavesplatform.common.utils.EitherExt2
import com.wavesplatform.lang.Common._
import com.wavesplatform.lang.Testing._
import com.wavesplatform.lang.directives.DirectiveSet
import com.wavesplatform.lang.directives.values._
import com.wavesplatform.lang.v1.CTX
import com.wavesplatform.lang.v1.compiler.Terms._
import com.wavesplatform.lang.v1.compiler.Types.{BYTESTR, FINAL, LONG, STRING}
import com.wavesplatform.lang.v1.compiler.{ExpressionCompiler, Terms}
import com.wavesplatform.lang.v1.evaluator.Contextful.NoContext
import com.wavesplatform.lang.v1.evaluator.EvaluatorV1._
import com.wavesplatform.lang.v1.evaluator.ctx._
import com.wavesplatform.lang.v1.evaluator.ctx.impl.PureContext.MaxListLengthV4
import com.wavesplatform.lang.v1.evaluator.ctx.impl.waves.WavesContext
import com.wavesplatform.lang.v1.evaluator.ctx.impl.{PureContext, _}
import com.wavesplatform.lang.v1.evaluator.{Contextful, ContextfulVal, EvaluatorV1}
import com.wavesplatform.lang.v1.parser.Parser
import com.wavesplatform.lang.v1.testing.ScriptGen
import com.wavesplatform.lang.v1.traits.Environment
import com.wavesplatform.lang.v1.traits.domain.Issue
import org.scalatest.{Matchers, PropSpec}
import org.scalatestplus.scalacheck.{ScalaCheckPropertyChecks => PropertyChecks}

import scala.util.Random

class IntegrationTest extends PropSpec with PropertyChecks with ScriptGen with Matchers with NoShrink {
  private def eval[T <: EVALUATED](
      code: String,
      pointInstance: Option[CaseObj] = None,
      pointType: FINAL = AorBorC,
      ctxt: CTX[NoContext] = CTX.empty,
      version: StdLibVersion = V3
  ): Either[String, T] =
    genericEval[NoContext, T](code, pointInstance, pointType, ctxt, version, Contextful.empty[Id])

  private def genericEval[C[_[_]], T <: EVALUATED](
      code: String,
      pointInstance: Option[CaseObj] = None,
      pointType: FINAL = AorBorC,
      ctxt: CTX[C],
      version: StdLibVersion,
      env: C[Id]
  ): Either[String, T] = {
    val untyped = Parser.parseExpr(code).get.value

    val f: BaseFunction[C] =
      NativeFunction(
        "fn1",
        1,
        91:Short,
        pointType,
        ("value", pointType),
      ) {
        case _ :: Nil => throw new Exception("test exception")
        case xs => notImplemented[Id, EVALUATED]("fraction(value: Int, numerator: Int, denominator: Int)", xs)
      }
 
    val f2: BaseFunction[C] =
      NativeFunction(
        "fn2",
        1,
        92:Short,
        pointType,
        ("value", pointType),
      ) {
        case _ :: Nil => throw new SecurityException("test exception")
        case xs => notImplemented[Id, EVALUATED]("fraction(value: Int, numerator: Int, denominator: Int)", xs)
      }

    val lazyVal       = ContextfulVal.pure[C](pointInstance.orNull)
    val stringToTuple = Map(("p", (pointType, lazyVal)))
    val ctx: CTX[C] =
      Monoid.combineAll(
        Seq(
          PureContext.build(Global, version).withEnvironment[C],
          CryptoContext.build(Global, version).withEnvironment[C],
          addCtx.withEnvironment[C],
          CTX[C](sampleTypes, stringToTuple, Array(f, f2)),
          ctxt
        )
      )

    val typed = ExpressionCompiler(ctx.compilerContext, untyped)
    typed.flatMap(v => new EvaluatorV1[Id, C]().apply(ctx.evaluationContext(env), v._1))
  }

  property("simple let") {
    val src =
      """
        |let a = 1
        |let b = a + a
        |b + b + b
      """.stripMargin
    eval[EVALUATED](src) shouldBe evaluated(6)
  }

  property("proper error message") {
    val src =
      """
        |match p {
        |  case pa: PointA => let x = 3
        |  case _ => throw()
        |}
      """.stripMargin
    eval[EVALUATED](src) should produce("can't parse the expression")
  }

  property("Exception handling") {
    val sampleScript =
      """match fn1(p) {
        |  case pa: PointA => 0
        |  case pa: PointB => 1
        |  case pa: PointC => 2
        |}""".stripMargin
    eval[EVALUATED](sampleScript, Some(pointAInstance)) should produce("An error during run <fn1(value: PointA|PointB|PointC): PointA|PointB|PointC>: class java.lang.Exception test exception")
  }

  property("Security Exception handling") {
    val sampleScript =
      """match fn2(p) {
        |  case pa: PointA => 0
        |  case pa: PointB => 1
        |  case pa: PointC => 2
        |}""".stripMargin
    eval[EVALUATED](sampleScript, Some(pointAInstance)) should produce("An access to <fn2(value: PointA|PointB|PointC): PointA|PointB|PointC> is denied")
  }

  property("patternMatching") {
    val sampleScript =
      """match p {
        |  case pa: PointA => 0
        |  case pa: PointB => 1
        |  case pa: PointC => 2
        |}""".stripMargin
    eval[EVALUATED](sampleScript, Some(pointAInstance)) shouldBe evaluated(0)
    eval[EVALUATED](sampleScript, Some(pointBInstance)) shouldBe evaluated(1)
  }

  property("patternMatching with named union types") {
    val sampleScript =
      """match p {
        |  case pa: PointA => 0
        |  case pa: PointBC => 1
        |}""".stripMargin
    eval[EVALUATED](sampleScript, Some(pointAInstance)) shouldBe evaluated(0)
    eval[EVALUATED](sampleScript, Some(pointBInstance)) shouldBe evaluated(1)
  }

  property("union types have fields") {
    val sampleScript =
      """match p {
        |  case pa: PointA => pa.X
        |  case pb: PointBC => pb.YB
        |}""".stripMargin
    eval[EVALUATED](sampleScript, Some(pointAInstance)) shouldBe evaluated(3)
    eval[EVALUATED](sampleScript, Some(pointBInstance)) shouldBe evaluated(41)
    eval[EVALUATED](sampleScript, Some(pointCInstance)) shouldBe evaluated(42)
  }

  property("union types have  only common fields") {
    val sampleScript =
      """match p {
        |  case pa: PointA => pa.X
        |  case pb: PointBC => pb.X
        |}""".stripMargin
    eval[EVALUATED](sampleScript, Some(pointCInstance)) should produce("Compilation failed: [Undefined field `X`")
  }

  property("patternMatching _") {
    val sampleScript =
      """|
         |match p {
         |  case _: PointA => 0
         |  case _: PointB  => 1
         |  case _: PointC => 2
         |}
         |
      """.stripMargin
    eval[EVALUATED](sampleScript, Some(pointAInstance)) shouldBe evaluated(0)
    eval[EVALUATED](sampleScript, Some(pointBInstance)) shouldBe evaluated(1)
  }

  property("patternMatching any type") {
    val sampleScript =
      """|
         |match p {
         |  case _: PointA => 0
         |  case _  => 1
         |}
         |
      """.stripMargin
    eval[EVALUATED](sampleScript, Some(pointAInstance)) shouldBe evaluated(0)
    eval[EVALUATED](sampleScript, Some(pointBInstance)) shouldBe evaluated(1)
  }

  property("patternMatching block") {
    val sampleScript =
      """|
         |match (let x = 1; p) {
         |  case _  => 1
         |}
         |
      """.stripMargin
    eval[EVALUATED](sampleScript, Some(pointBInstance)) shouldBe evaluated(1)
  }

  property("function call") {
    eval[EVALUATED]("10 + 2") shouldBe evaluated(12)
  }

  property("max values and operation order") {
    val longMax = Long.MaxValue
    val longMin = Long.MinValue
    eval(s"$longMax + 1 - 1") shouldBe Left("long overflow")
    eval(s"$longMin - 1 + 1") shouldBe Left("long overflow")
    eval(s"$longMax - 1 + 1") shouldBe evaluated(longMax)
    eval(s"$longMin + 1 - 1") shouldBe evaluated(longMin)
    eval(s"$longMax / $longMin + 1") shouldBe evaluated(0)
    eval(s"($longMax / 2) * 2") shouldBe evaluated(longMax - 1)
    eval[EVALUATED]("fraction(9223372036854775807, 3, 2)") shouldBe Left(
      s"Long overflow: value `${BigInt(Long.MaxValue) * 3 / 2}` greater than 2^63-1"
    )
    eval[EVALUATED]("fraction(-9223372036854775807, 3, 2)") shouldBe Left(
      s"Long overflow: value `${-BigInt(Long.MaxValue) * 3 / 2}` less than -2^63-1"
    )
    eval[EVALUATED](s"$longMax + fraction(-9223372036854775807, 3, 2)") shouldBe Left(
      s"Long overflow: value `${-BigInt(Long.MaxValue) * 3 / 2}` less than -2^63-1"
    )
    eval[EVALUATED](s"2 + 2 * 2") shouldBe evaluated(6)
    eval("2 * 3 == 2 + 4") shouldBe evaluated(true)
  }

  property("equals works on primitive types") {
    eval[EVALUATED]("base58'3My3KZgFQ3CrVHgz6vGRt8687sH4oAA1qp8' == base58'3My3KZgFQ3CrVHgz6vGRt8687sH4oAA1qp8'") shouldBe evaluated(true)
    eval[EVALUATED]("1 == 2") shouldBe evaluated(false)
    eval[EVALUATED]("3 == 3") shouldBe evaluated(true)
    eval[EVALUATED]("false == false") shouldBe evaluated(true)
    eval[EVALUATED]("true == false") shouldBe evaluated(false)
    eval[EVALUATED]("true == true") shouldBe evaluated(true)
    eval[EVALUATED]("""   "x" == "x"     """) shouldBe evaluated(true)
    eval[EVALUATED]("""   "x" == "y"     """) shouldBe evaluated(false)
    eval[EVALUATED]("""   "x" != "y"     """) shouldBe evaluated(true)
    eval[EVALUATED]("""   "x" == 3     """) should produce("Can't match inferred types")
    eval[EVALUATED]("""   "x" != 3     """) should produce("Can't match inferred types")
    eval[EVALUATED](""" let union = if(true) then "x" else 3; union == "x"   """) shouldBe evaluated(true)
  }

  property("equals some lang structure") {
    eval[EVALUATED]("let x = (-7763390488025868909>-1171895536391400041); let v = false; (v&&true)") shouldBe evaluated(false)
    eval[EVALUATED]("let mshUmcl = (if(true) then true else true); true || mshUmcl") shouldBe evaluated(true)
    eval[EVALUATED]("""if(((1+-1)==-1)) then 1 else (1+1)""") shouldBe evaluated(2)
    eval[EVALUATED]("""((((if(true) then 1 else 1)==2)||((if(true)
        |then true else true)&&(true||true)))||(if(((1>1)||(-1>=-1)))
        |then (-1>=1) else false))""".stripMargin) shouldBe evaluated(true)
  }

  property("sum/mul/div/mod/fraction functions") {
    eval[EVALUATED]("(10 + 10)#jhk\n ") shouldBe evaluated(20)
    eval[EVALUATED]("(10 * 10)") shouldBe evaluated(100)
    eval[EVALUATED]("(10 / 3)") shouldBe evaluated(3)
    eval[EVALUATED]("(10 % 3)") shouldBe evaluated(1)
    eval[EVALUATED]("fraction(9223372036854775807, -2, -4)") shouldBe evaluated(Long.MaxValue / 2)
  }

  def compile(script: String): Either[String, Terms.EXPR] =
    ExpressionCompiler.compile(script, CTX.empty.compilerContext)

  property("wrong script return type") {
    compile("1") should produce("should return boolean")
    compile(""" "string" """) should produce("should return boolean")
    compile(""" base58'string' """) should produce("should return boolean")
  }

  property("equals works on elements from Gens") {
    List(CONST_LONGgen, SUMgen(50), INTGen(50)).foreach(
      gen =>
        forAll(for {
          (expr, res) <- gen
          str         <- toString(expr)
        } yield (str, res)) {
          case (str, res) =>
            withClue(str) {
              eval[EVALUATED](str) shouldBe evaluated(res)
            }
        }
    )

    forAll(for {
      (expr, res) <- BOOLgen(50)
      str         <- toString(expr)
    } yield (str, res)) {
      case (str, res) =>
        withClue(str) {
          eval[EVALUATED](str) shouldBe evaluated(res)
        }
    }
  }

  property("Match with not case types") {
    eval[EVALUATED]("""
        |
        |let a = if (true) then 1 else ""
        |
        |match a {
        | case x: Int => x
        | case y: String => 2
        |}""".stripMargin) shouldBe evaluated(1)
  }

  property("allow unions in pattern matching") {
    val sampleScript =
      """match p {
        |  case p1: PointBC => {
        |    match p1 {
        |      case pb: PointB => pb.X
        |      case pc: PointC => pc.YB
        |    }
        |  }
        |  case other => throw()
        |}""".stripMargin
    eval[EVALUATED](sampleScript, Some(pointBInstance)) shouldBe evaluated(3)
    eval[EVALUATED](sampleScript, Some(pointCInstance)) shouldBe evaluated(42)
  }

  property("different types, same name of field") {
    val sampleScript =
      """match (p.YB) {
        | case l: Int => l
        | case u: Unit => 1
        | }
      """.stripMargin
    eval[EVALUATED](sampleScript, Some(pointCInstance), CorD) shouldBe evaluated(42)
    eval[EVALUATED](sampleScript, Some(pointDInstance1), CorD) shouldBe evaluated(43)
    eval[EVALUATED](sampleScript, Some(pointDInstance2), CorD) shouldBe evaluated(1)

    eval[EVALUATED]("p.YB", Some(pointCInstance), CorD) shouldBe evaluated(42)
    eval[EVALUATED]("p.YB", Some(pointDInstance1), CorD) shouldBe evaluated(43)
    eval[EVALUATED]("p.YB", Some(pointDInstance2), CorD) shouldBe evaluated(unit)
  }

  property("throw") {
    val script =
      """
        |let result = match p {
        |  case a: PointA => 0
        |  case b: PointB => throw()
        |  case c: PointC => throw("arrgh")
        |}
        |result
      """.stripMargin
    eval[EVALUATED](script, Some(pointAInstance)) shouldBe evaluated(0)
    eval[EVALUATED](script, Some(pointBInstance)) shouldBe Left("Explicit script termination")
    eval[EVALUATED](script, Some(pointCInstance)) shouldBe Left("arrgh")
  }

  property("func") {
    val script =
      """
        |func inc(z:Int) = {z + 1}
        |inc(0)
      """.stripMargin
    eval[EVALUATED](script, Some(pointAInstance)) shouldBe evaluated(1)
  }

  property("func in func") {
    val script =
      """
        |func maxx(x:Int, y: Int) = {
        |  let z = 11
        |  func max(i: Int, j:Int) = { if(i>j) then i else j }
        |  max(x,max(y,z))
        |}
        |maxx(0,10)
      """.stripMargin
    eval[EVALUATED](script, Some(pointAInstance)) shouldBe evaluated(11)
  }

  property("function overload is denied") {
    eval[EVALUATED](
      """
                      |
                      |func extract(x:Int, y: Int) = {
                      |   4
                      |}
                      | extract(10)
                    """.stripMargin,
      Some(pointAInstance)
    ) should produce("already defined")
  }

  property("context won't change after inner let") {
    val script = "{ let x = 3; x } + { let x = 5; x}"
    eval[EVALUATED](script, Some(pointAInstance)) shouldBe evaluated(8)
  }

  property("contexts of different if parts do not affect each other") {
    val script = "if ({let x= 0; x > 0 }) then { let x = 3; x } else { let x = 5; x}"
    eval[EVALUATED](script, Some(pointAInstance)) shouldBe evaluated(5)
  }

  property("context won't change after execution of a user function") {
    val doubleFst = UserFunction[NoContext]("ID", 0, LONG, ("x", LONG)) {
      FUNCTION_CALL(PureContext.sumLong.header, List(REF("x"), REF("x")))
    }

    val context = Monoid.combine(
      PureContext.build(Global, V1).evaluationContext[Id],
      EvaluationContext.build(
        typeDefs = Map.empty,
        letDefs = Map("x" -> LazyVal.fromEvaluated[Id](CONST_LONG(3L))),
        functions = Seq(doubleFst)
      )
    )

    val expr = FUNCTION_CALL(PureContext.sumLong.header, List(FUNCTION_CALL(doubleFst.header, List(CONST_LONG(1000L))), REF("x")))
    ev[CONST_LONG](context, expr) shouldBe evaluated(2003L)
  }

  property("context won't change after execution of an inner block") {
    val context = Monoid.combine(
      PureContext.build(Global, V1).evaluationContext[Id],
      EvaluationContext.build(
        typeDefs = Map.empty,
        letDefs = Map("x" -> LazyVal.fromEvaluated[Id](CONST_LONG(3L))),
        functions = Seq()
      )
    )

    val expr = FUNCTION_CALL(
      function = PureContext.sumLong.header,
      args = List(
        BLOCK(
          dec = LET("x", CONST_LONG(5L)),
          body = REF("x")
        ),
        REF("x")
      )
    )
    ev[CONST_LONG](context, expr) shouldBe evaluated(8)
  }

  property("listN constructor primitive") {
    val src =
      """
        |cons(1, cons(2, cons(3, cons(4, cons(5, nil)))))
      """.stripMargin
    eval[EVALUATED](src) shouldBe evaluated(List(1, 2, 3, 4, 5))
  }

  property("listN constructor binary op") {
    val src =
      """
        |1::2::3::4::5::nil
      """.stripMargin
    eval[EVALUATED](src) shouldBe evaluated(List(1, 2, 3, 4, 5))
  }

  property("list syntax sugar") {
    val src =
      """
        |[1,2,3, 4, 5]
      """.stripMargin
    eval[EVALUATED](src) shouldBe evaluated(List(1, 2, 3, 4, 5))
  }

  property("LIST access IndexOutOfBounds") {
    val src =
      """
        |[1].getElement(1)
      """.stripMargin
    eval(src) should produce("Index 1 out of bounds for length 1")

    def testListAccessError(length: Int, index: Int): Unit = {
      eval(
        s"""
           | let a = ${List.fill(length)(1).mkString("[", ", ", "]")}
           | a[$index]
         """.stripMargin
      ) should produce(s"Index $index out of bounds for length $length")
    }

    testListAccessError(length = 3, index = 3)
    testListAccessError(length = 3, index = -1)
    testListAccessError(length = 0, index = 1)
  }

  property("list constructor for different data entries") {
    val src =
      """
        |let x = DataEntry("foo",1)
        |let y = DataEntry("bar","2")
        |let z = DataEntry("baz","2")
        |[x,y,z]
      """.stripMargin
    eval[EVALUATED](src) shouldBe Right(
      ARR(
        Vector(
          CaseObj(
            dataEntryType,
            Map(
              "key"   -> CONST_STRING("foo").explicitGet(),
              "value" -> CONST_LONG(1)
            )
          ),
          CaseObj(
            dataEntryType,
            Map(
              "key"   -> CONST_STRING("bar").explicitGet(),
              "value" -> CONST_STRING("2").explicitGet()
            )
          ),
          CaseObj(
            dataEntryType,
            Map(
              "key"   -> CONST_STRING("baz").explicitGet(),
              "value" -> CONST_STRING("2").explicitGet()
            )
          )
        ), false
      ).explicitGet
    )
  }

  property("allow 'throw' in '==' arguments") {
    val src =
      """true == throw("test passed")"""
    eval[EVALUATED](src) shouldBe Left("test passed")
  }

  property("ban to compare different types") {
    val src =
      """true == "test passed" """
    eval[EVALUATED](src) should produce("Compilation failed: [Can't match inferred types")
  }

  property("postfix syntax (one argument)") {
    val src =
      """
        | let list = [1, 2, 3]
        | list.getElement(1)
      """.stripMargin

    eval[EVALUATED](src) shouldBe Right(CONST_LONG(2))
  }

  property("postfix syntax (no arguments)") {
    val src =
      """unit.isDefined()"""
    eval[EVALUATED](src) shouldBe Right(FALSE)
  }

  property("postfix syntax (many argument)") {
    val src =
      """ 5.fraction(7,2) """
    eval[EVALUATED](src) shouldBe Right(CONST_LONG(17L))
  }

  property("postfix syntax (users defined function)") {
    val src =
      """
        |func dub(s:String) = { s+s }
        |"qwe".dub()
      """.stripMargin
    eval[EVALUATED](src) shouldBe CONST_STRING("qweqwe")
  }

  property("extract UTF8 string") {
    val src =
      """ base58'2EtvziXsJaBRS'.toUtf8String() """
    eval[EVALUATED](src) shouldBe CONST_STRING("abcdefghi")
  }

  property("toInt from ByteVector") {
    val src =
      """ base58'2EtvziXsJaBRS'.toInt() """
    eval[EVALUATED](src) shouldBe Right(CONST_LONG(0x6162636465666768L))
  }

  property("toInt with explicit zero offset") {
    val src =
      """ base58'2EtvziXsJaBRS'.toInt(0) """
    eval[EVALUATED](src) shouldBe Right(CONST_LONG(0x6162636465666768L))
  }

  property("toInt by offset") {
    val src =
      """ base58'2EtvziXsJaBRS'.toInt(1) """
    eval[EVALUATED](src) shouldBe Right(CONST_LONG(0x6263646566676869L))
  }

  property("toInt from end of max sized ByteVector by offset") {
    val array = new Array[Byte](65536)
    for (i <- 65528 to 65535) array(i) = 1
    val src =
      s""" arr.toInt(65528) """
    val arrVal = ContextfulVal.pure[NoContext](CONST_BYTESTR(array).explicitGet())
    eval[EVALUATED](
      src,
      ctxt = CTX[NoContext](
        Seq(),
        Map("arr" -> (BYTESTR -> arrVal)),
        Array()
      )
    ) shouldBe Right(CONST_LONG(0x0101010101010101L))
  }

  property("toInt by offset (partial)") {
    val src =
      """ base58'2EtvziXsJaBRS'.toInt(2) """
    eval[EVALUATED](src) should produce("IndexOutOfBounds")
  }

  property("toInt by offset (out of bounds)") {
    val src =
      """ base58'2EtvziXsJaBRS'.toInt(10) """
    eval[EVALUATED](src) should produce("IndexOutOfBounds")
  }

  property("toInt by Long.MaxValue offset (out of bounds)") {
    val src =
      s""" base58'2EtvziXsJaBRS'.toInt(${Long.MaxValue}) """
    eval[EVALUATED](src) should produce("IndexOutOfBounds")
  }

  property("toInt by offset (negative)") {
    val src =
      """ base58'2EtvziXsJaBRS'.toInt(-1) """
    eval[EVALUATED](src) should produce("IndexOutOfBounds")
  }

  property("toInt by offset (negative Long.MinValue)") {
    val src =
      s""" base58'2EtvziXsJaBRS'.toInt(${Long.MinValue}) """
    eval[EVALUATED](src) should produce("IndexOutOfBounds")
  }

  property("toInt from < 8 bytes (Buffer underflow)") {
    val src =
      """ "AAAAAAA".toBytes().toInt() """
    eval[EVALUATED](src) should produce("Buffer underflow")
  }

  property("toInt from < 8 bytes by zero offset (Buffer underflow)") {
    val src =
      """ "AAAAAAA".toBytes().toInt(0) """
    eval[EVALUATED](src) should produce("IndexOutOfBounds")
  }

  property("toInt from 0 bytes (Buffer underflow)") {
    val src =
      """ "".toBytes().toInt() """
    eval[EVALUATED](src) should produce("Buffer underflow")
  }

  property("toInt from 0 bytes by zero offset (Buffer underflow)") {
    val src =
      """ "".toBytes().toInt(0) """
    eval[EVALUATED](src) should produce("IndexOutOfBounds")
  }

  property("toInt from 0 bytes by offset (IndexOutOfBounds)") {
    val src =
      """ "".toBytes().toInt(1) """
    eval[EVALUATED](src) should produce("IndexOutOfBounds")
  }

  property("indexOf") {
    val src =
      """ "qweqwe".indexOf("we") """
    eval[EVALUATED](src) shouldBe Right(CONST_LONG(1L))
  }

  property("indexOf with zero offset") {
    val src =
      """ "qweqwe".indexOf("qw", 0) """
    eval[EVALUATED](src) shouldBe Right(CONST_LONG(0L))
  }

  property("indexOf with start offset") {
    val src =
      """ "qweqwe".indexOf("we", 2) """
    eval[EVALUATED](src) shouldBe Right(CONST_LONG(4L))
  }

  property("indexOf from end of max sized string") {
    val str = "a" * 32766 + "z"
    val src =
      """ str.indexOf("z", 32766) """
    eval[EVALUATED](
      src,
      ctxt = CTX[NoContext](
        Seq(),
        Map("str" -> (STRING -> ContextfulVal.pure[NoContext](CONST_STRING(str).explicitGet()))),
        Array()
      )
    ) shouldBe Right(CONST_LONG(32766L))
  }

  property("indexOf (not present)") {
    val src =
      """ "qweqwe".indexOf("ww") """
    eval[EVALUATED](src) shouldBe Right(unit)
  }

  property("indexOf from empty string") {
    val src =
      """ "".indexOf("!") """
    eval[EVALUATED](src) shouldBe Right(unit)
  }

  property("indexOf from empty string with offset") {
    val src =
      """ "".indexOf("!", 1) """
    eval[EVALUATED](src) shouldBe Right(unit)
  }

  property("indexOf from string with Long.MaxValue offset") {
    val src =
      s""" "abc".indexOf("c", ${Long.MaxValue}) """
    eval[EVALUATED](src) shouldBe Right(unit)
  }

  property("indexOf from string with negative offset") {
    val src =
      """ "abc".indexOf("a", -1) """
    eval[EVALUATED](src) shouldBe Right(unit)
  }

  property("indexOf from string with negative Long.MinValue offset") {
    val src =
      s""" "abc".indexOf("a", ${Long.MinValue}) """
    eval[EVALUATED](src) shouldBe Right(unit)
  }

  property("indexOf empty string from non-empty string") {
    val src =
      """ "abc".indexOf("") """
    eval[EVALUATED](src) shouldBe Right(CONST_LONG(0))
  }

  property("indexOf empty string from empty string") {
    val src =
      """ "".indexOf("") """
    eval[EVALUATED](src) shouldBe Right(CONST_LONG(0))
  }

  property("lastIndexOf") {
    val src =
      """ "qweqwe".lastIndexOf("we") """
    eval(src) shouldBe Right(CONST_LONG(4))
  }

  property("lastIndexOf with zero offset") {
    val src =
      """ "qweqwe".lastIndexOf("qw", 0) """
    eval(src) shouldBe Right(CONST_LONG(0))
  }

  property("lastIndexOf with start offset") {
    val src =
      """ "qweqwe".lastIndexOf("we", 4) """
    eval(src) shouldBe Right(CONST_LONG(4L))
  }

  property("lastIndexOf from end of max sized string") {
    val str = "a" * 32766 + "z"
    val src =
      """ str.lastIndexOf("z", 32766) """
    eval(src, ctxt = CTX[NoContext](Seq(), Map("str" -> (STRING -> ContextfulVal.pure[NoContext](CONST_STRING(str).explicitGet()))), Array())) shouldBe Right(
      CONST_LONG(32766L)
    )
  }

  property("lastIndexOf (not present)") {
    val src =
      """ "qweqwe".lastIndexOf("ww") """
    eval(src) shouldBe Right(unit)
  }

  property("lastIndexOf from empty string") {
    val src =
      """ "".lastIndexOf("!") """
    eval(src) shouldBe Right(unit)
  }

  property("lastIndexOf from empty string with offset") {
    val src =
      """ "".lastIndexOf("!", 1) """
    eval(src) shouldBe Right(unit)
  }

  property("lastIndexOf from string with Int.MaxValue offset") {
    val src =
      s""" "abc".lastIndexOf("c", ${Int.MaxValue}) """
    eval(src) shouldBe Right(CONST_LONG(2))
  }

  property("lastIndexOf from string with Long.MaxValue offset") {
    val src =
      s""" "abc".lastIndexOf("c", ${Long.MaxValue}) """
    eval(src) shouldBe Right(CONST_LONG(2))
  }

  property("lastIndexOf from string with negative offset") {
    val src =
      """ "abc".lastIndexOf("a", -1) """
    eval(src) shouldBe Right(unit)
  }

  property("lastIndexOf from string with negative Long.MinValue offset") {
    val src =
      s""" "abc".lastIndexOf("a", ${Long.MinValue}) """
    eval(src) shouldBe Right(unit)
  }

  property("lastIndexOf empty string from non-empty string") {
    val str = "abcde"
    val src =
      s""" "$str".lastIndexOf("") """
    eval(src) shouldBe Right(CONST_LONG(str.length))
  }

  property("lastIndexOf empty string from empty string") {
    val src =
      """ "".lastIndexOf("") """
    eval(src) shouldBe Right(CONST_LONG(0))
  }

  property("split") {
    val src =
      """ "q:we:.;q;we:x;q.we".split(":.;") """
    eval[EVALUATED](src) shouldBe Right(
      ARR(
        IndexedSeq(
          CONST_STRING("q:we").explicitGet(),
          CONST_STRING("q;we:x;q.we").explicitGet()
        ), false
      ).explicitGet
    )
  }

  property("split separate correctly") {
    val src =
      """ "str1;str2;str3;str4".split(";") """
    eval[EVALUATED](src) shouldBe Right(
      ARR(
        IndexedSeq(
          CONST_STRING("str1").explicitGet(),
          CONST_STRING("str2").explicitGet(),
          CONST_STRING("str3").explicitGet(),
          CONST_STRING("str4").explicitGet()
        ), false
      ).explicitGet
    )
  }

  property("split separator at the end") {
    val src =
      """ "str1;str2;".split(";") """
    eval[EVALUATED](src) shouldBe Right(
      ARR(
        IndexedSeq(
          CONST_STRING("str1").explicitGet(),
          CONST_STRING("str2").explicitGet(),
          CONST_STRING("").explicitGet()
        ), false
      ).explicitGet
    )
  }

  property("split double separator") {
    val src =
      """ "str1;;str2;str3".split(";") """
    eval[EVALUATED](src) shouldBe Right(
      ARR(
        IndexedSeq(
          CONST_STRING("str1").explicitGet(),
          CONST_STRING("").explicitGet(),
          CONST_STRING("str2").explicitGet(),
          CONST_STRING("str3").explicitGet()
        ), false
      ).explicitGet
    )
  }

  property("parseInt") {
    val src =
      """ "42".parseInt() """
    eval[EVALUATED](src) shouldBe Right(CONST_LONG(42L))
  }

  property("parseInt Long.MaxValue") {
    val num = Long.MaxValue
    val src =
      s""" "${num.toString}".parseInt() """
    eval[EVALUATED](src) shouldBe Right(CONST_LONG(num))
  }

  property("parseInt Long.MinValue") {
    val num = Long.MinValue
    val src =
      s""" "${num.toString}".parseInt() """
    eval[EVALUATED](src) shouldBe Right(CONST_LONG(num))
  }

  property("parseIntValue") {
    val src =
      """ "42".parseIntValue() """
    eval[EVALUATED](src) shouldBe Right(CONST_LONG(42L))
  }

  property("parseIntValue Long.MaxValue") {
    val num = Long.MaxValue
    val src =
      s""" "${num.toString}".parseIntValue() """
    eval[EVALUATED](src) shouldBe Right(CONST_LONG(num))
  }

  property("parseIntValue Long.MinValue") {
    val num = Long.MinValue
    val src =
      s""" "${num.toString}".parseIntValue() """
    eval[EVALUATED](src) shouldBe Right(CONST_LONG(num))
  }

  property("parseInt fail") {
    val src =
      """ "x42".parseInt() """
    eval[EVALUATED](src) shouldBe Right(unit)
  }

  property("parseIntValue fail when string starts with non-digit") {
    val src =
      """ "x42".parseIntValue() """
    eval[EVALUATED](src) shouldBe 'left
  }

  property("parseInt fail when string ends with non-digit") {
    val src =
      """ "42x".parseInt() """
    eval[EVALUATED](src) shouldBe Right(unit)
  }

  property("parseIntValue fail when string ends with non-digit") {
    val src =
      """ "42x".parseIntValue() """
    eval[EVALUATED](src) shouldBe 'left
  }

  property("parseInt fail when string is empty") {
    val src =
      """ "".parseInt() """
    eval[EVALUATED](src) shouldBe Right(unit)
  }

  property("parseIntValue fail when string is empty") {
    val src =
      """ "".parseIntValue() """
    eval[EVALUATED](src) shouldBe 'left
  }

  property("matching case with non-existing type") {
    val sampleScript =
      """|
         | let a = if (true) then 1 else "str"
         | match a {
         |   case _: UndefinedType => 0
         |   case _                => 1
         | }
         |
      """.stripMargin
    eval(sampleScript) should produce("Undefined type: `UndefinedType` of variable `a`, expected: Int, String")
  }

  property("big let assignment chain") {
    val count = 5000
    val script =
      s"""
         | let a0 = 1
         | ${1 to count map (i => s"let a$i = a${i - 1}") mkString "\n"}
         | a$count == a$count
      """.stripMargin

    eval[EVALUATED](script, None) shouldBe Right(CONST_BOOLEAN(true))
  }

  property("big function assignment chain") {
    val count = 2000
    val script =
      s"""
         | func a0() = {
         |   1 + 1
         | }
         | ${1 to count map (i => s"func a$i() = a${i - 1}()") mkString "\n"}
         | a$count() == a$count()
      """.stripMargin

    eval[EVALUATED](script, None) shouldBe Right(CONST_BOOLEAN(true))
  }

  property("big let assignment chain with function") {
    val count = 5000
    val script =
      s"""
         | let a0 = 1
         | ${1 to count map (i => s"let a$i = a${i - 1} + 1") mkString "\n"}
         | a$count == a$count
      """.stripMargin

    eval[EVALUATED](script, None) shouldBe Right(CONST_BOOLEAN(true))
  }

  property("rounding modes") {
    eval[EVALUATED]("Down() == DOWN", None, version = V4) should produce("Can't find a function")
    eval[EVALUATED]("Up() == UP", None, version = V4) should produce("Can't find a function")
    eval[EVALUATED]("Ceiling() == CEILING", None) should produce("Can't find a function")
    eval[EVALUATED]("HalfUp() == HALFUP", None) should produce("Can't find a function")
    eval[EVALUATED]("HalfDown() == HALFDOWN", None) should produce("Can't find a function")
    eval[EVALUATED]("HalfEven() == HALFEVEN", None) should produce("Can't find a function")
  }

  property("RSA hash algorithms") {
    eval[EVALUATED]("NoAlg() == NOALG", None) shouldBe Right(CONST_BOOLEAN(true))
    eval[EVALUATED]("Md5() == MD5", None) shouldBe Right(CONST_BOOLEAN(true))
    eval[EVALUATED]("Sha1() == SHA1", None) shouldBe Right(CONST_BOOLEAN(true))
    eval[EVALUATED]("Sha224() == SHA224", None) shouldBe Right(CONST_BOOLEAN(true))
    eval[EVALUATED]("Sha256() == SHA256", None) shouldBe Right(CONST_BOOLEAN(true))
    eval[EVALUATED]("Sha384() == SHA384", None) shouldBe Right(CONST_BOOLEAN(true))
    eval[EVALUATED]("Sha512() == SHA512", None) shouldBe Right(CONST_BOOLEAN(true))
    eval[EVALUATED]("Sha3224() == SHA3224", None) shouldBe Right(CONST_BOOLEAN(true))
    eval[EVALUATED]("Sha3256() == SHA3256", None) shouldBe Right(CONST_BOOLEAN(true))
    eval[EVALUATED]("Sha3384() == SHA3384", None) shouldBe Right(CONST_BOOLEAN(true))
    eval[EVALUATED]("Sha3512() == SHA3512", None) shouldBe Right(CONST_BOOLEAN(true))

    eval[EVALUATED]("NoAlg() != SHA224", None) should produce("Can't match inferred types")
    eval[EVALUATED]("MD5 != SHA3224", None) should produce("Can't match inferred types")
    eval[EVALUATED]("Sha512() != Sha3512()", None) should produce("Can't match inferred types")

    eval[EVALUATED]("MD5 == if true then MD5 else SHA1", None) shouldBe Right(CONST_BOOLEAN(true))
    eval[EVALUATED]("MD5 == if true then SHA1 else MD5", None) shouldBe Right(CONST_BOOLEAN(false))
  }

  property("math functions") {
    eval[EVALUATED]("pow(12, 1, 3456, 3, 2, DOWN)", None) shouldBe Right(CONST_LONG(187))
    eval[EVALUATED]("pow(12, 1, 3456, 3, 2, UP)", None) shouldBe Right(CONST_LONG(188))
    eval[EVALUATED]("pow(0, 1, 3456, 3, 2, UP)", None) shouldBe Right(CONST_LONG(0))
    eval[EVALUATED]("pow(20, 1, -1, 0, 4, DOWN)", None) shouldBe Right(CONST_LONG(5000))
    eval[EVALUATED]("pow(-20, 1, -1, 0, 4, DOWN)", None) shouldBe Right(CONST_LONG(-5000))
    eval[EVALUATED]("pow(0, 1, -1, 0, 4, DOWN)", None) shouldBe 'left
    eval[EVALUATED]("log(16, 0, 2, 0, 0, CEILING)", None) shouldBe Right(CONST_LONG(4))
    eval[EVALUATED]("log(16, 0, -2, 0, 0, CEILING)", None) shouldBe 'left
    eval[EVALUATED]("log(-16, 0, 2, 0, 0, CEILING)", None) shouldBe 'left
  }

  property("math functions scale limits") {
    eval("pow(2,  0, 2, 9, 0, UP)") should produce("out of range 0-8")
    eval("log(2,  0, 2, 9, 0, UP)") should produce("out of range 0-8")
    eval("pow(2, -2, 2, 0, 5, UP)") should produce("out of range 0-8")
    eval("log(2, -2, 2, 0, 5, UP)") should produce("out of range 0-8")
  }

  property("pow result size max") {
    eval("pow(2, 0, 62, 0, 0, UP)") shouldBe Right(CONST_LONG(Math.pow(2, 62).toLong))
    eval("pow(2, 0, 63, 0, 0, UP)") should produce("out of long range")
  }

  property("pow result size abs min") {
    eval("pow(10, 0, -8, 0, 8, HALFUP)") shouldBe Right(CONST_LONG(1))
    eval("pow(10, 0, -9, 0, 8, HALFUP)") shouldBe Right(CONST_LONG(0))
  }

  property("HalfUp is type") {
    eval("let r = if true then HALFUP else HALFDOWN ; match r { case _:HalfUp => 1 case _ => 0 }") shouldBe Right(CONST_LONG(1))
  }


  property("HalfUp type have no constructor") {
    eval("pow(10, 0, -8, 0, 8, HalfUp())") shouldBe 'Left
  }

  property("concat empty list") {
    val script =
      s"""
         | let l = if (true) then cons(1, nil) else nil
         | let concat = 0 :: l
         | concat == [0, 1]
         |
      """.stripMargin

    eval[EVALUATED](script, None) shouldBe Right(CONST_BOOLEAN(true))
  }

  property("list type inferrer") {
    val script =
      s"""
         | let l = if (true) then [1] else ["str"]
         | let n = "qqq" :: l
         | match n[1] {
         |   case i: Int => i == 1
         |   case s: String => false
         | } &&
         | match n[0] {
         |   case i: Int => false
         |   case s: String => s == "qqq"
         | }
      """.stripMargin

    eval[EVALUATED](script, None) shouldBe Right(CONST_BOOLEAN(true))
  }

  property("matching parameterized types") {
    val script =
      s"""
         | func dosSigVerify() = {
         |    let result = if true then [DataEntry("a", "a")] else ""
         |    let entry = match result[0] {
         |        case r:DataEntry => r
         |        case _ => throw("err")
         |    }
         |    WriteSet(result)
         | }
         |
      """.stripMargin

    eval[EVALUATED](script, None) should produce("expected: List[T], actual: List[DataEntry]|String")
  }

  property("extract functions with message") {
    val message = "Custom error message"
    def script(error: Boolean): String =
      s"""
         |
         | let a = if ($error) then unit else 1
         | valueOrErrorMessage(a, "$message")
         |
       """.stripMargin

    eval(script(error = false)) shouldBe Right(CONST_LONG(1))
    eval(script(error = true)) shouldBe Left(message)
  }

  property("list as argument") {
    val script =
      """
        | func head(a: List[Int]) = [a[2], a[0]]
        | head([1, 2, 3]) == [3, 1]
      """.stripMargin
    eval(script) shouldBe Right(CONST_BOOLEAN(true))
  }

  property("illegal generic") {
    val script =
      """
        | func head(a: Generic[Int]) = a
        | true
      """.stripMargin
    eval(script) should produce("Undefined generic type")
  }

  property("list type inferrer 2") {
    val script =
      s"""
         | let l = if (true)
         |         then if false
         |              then nil
         |              else nil
         |         else "str"
         | size(l) == 0
      """.stripMargin

    eval[EVALUATED](script, None) should produce("Can't find a function overload 'size'")
  }

  property("string contains") {
    eval(""" "qwerty".contains("we") """, version = V3) should produce("Can't find a function")
    eval(""" "qwerty".contains("we") """, version = V4) shouldBe Right(CONST_BOOLEAN(true))
    eval(""" "qwerty".contains("xx") """, version = V4) shouldBe Right(CONST_BOOLEAN(false))
  }

  property("valueOrElse") {
    val script =
      s"""
         | let a = if (true) then 1 else unit
         | let b = if (false) then 2 else unit
         | let c = 3
         |
         | a.valueOrElse(b) == 1          &&
         | b.valueOrElse(a) == 1          &&
         | a.valueOrElse(c) == 1          &&
         | b.valueOrElse(c) == c          &&
         | c.valueOrElse(a) == c          &&
         | b.valueOrElse(b) == unit       &&
         | unit.valueOrElse(unit) == unit
      """.stripMargin

    eval(script, version = V3) should produce("Can't find a function")
    eval(script, version = V4) shouldBe Right(CONST_BOOLEAN(true))
  }

  property("list append") {
    val script =
      """
        | [1, 2, 3, 4] :+ 5 == [1, 2, 3, 4, 5] &&
        | 1 :: [] :+ 2 :+ 3 == [1, 2, 3]
      """.stripMargin

    eval(script, version = V3) should produce("Can't find a function")
    eval(script, version = V4) shouldBe Right(CONST_BOOLEAN(true))
  }

  property("list concat") {
    val script =
      """
        | [1, 2, 3, 4] ++ [5, 6] == [1, 2, 3, 4, 5, 6] &&
        | nil ++ [1, 2] :+ 3 ++ nil == [1, 2, 3]
      """.stripMargin

    eval(script, version = V3) should produce("Can't find a function")
    eval(script, version = V4) shouldBe Right(CONST_BOOLEAN(true))
  }

  property("list result size limit") {
    val maxLongList = "[1" + ",1" * (PureContext.MaxListLengthV4 - 1) + "]"
    val consScript =
      s"""
         | let list1 = $maxLongList
         | let list2 = 1 :: list1
         | list2.size() == ${MaxListLengthV4 + 1}
       """.stripMargin

    eval(consScript, version = V3) shouldBe Right(CONST_BOOLEAN(true))
    eval(consScript, version = V4) should produce(s"exceed $MaxListLengthV4")

    val appendScript = s"[1] ++ $maxLongList"
    eval(appendScript, version = V4) should produce(s"exceed $MaxListLengthV4")

    val concatScript = s"$maxLongList :+ 1"
    eval(concatScript, version = V4) should produce(s"exceed $MaxListLengthV4")
  }

  property("callable V3 syntax absent at V4") {
    val writeSetScript =
      s"""
         | WriteSet([DataEntry("key1", "value"), DataEntry("key2", true)])
       """.stripMargin

    val transferSetScript =
      s"""
         | let tsArr = [
         |   ScriptTransfer(Address(base58'aaaa'), 100, unit),
         |   ScriptTransfer(Address(base58'bbbb'), 2,   base58'xxx')
         | ]
         | let ts = TransferSet(tsArr)
       """.stripMargin

    val scriptResultScript =
      s"""
         | func f(sr: ScriptResult) = true
         | true
         |
       """.stripMargin

    val ctx = WavesContext.build(DirectiveSet(V4, Account, DApp).explicitGet())

    genericEval[Environment, EVALUATED](
      writeSetScript,
      ctxt = ctx,
      version = V4,
      env = utils.environment
    ) should produce("Can't find a function 'WriteSet'")

    genericEval[Environment, EVALUATED](
      transferSetScript,
      ctxt = ctx,
      version = V4,
      env = utils.environment
    ) should produce("Can't find a function 'TransferSet'")

    genericEval[Environment, EVALUATED](
      scriptResultScript,
      ctxt = ctx,
      version = V4,
      env = utils.environment
    ) should produce("non-existing type")
  }

  property("List[Int] median - 100 elements") {
    val arr       = (1 to 100).map(_ => Random.nextLong())
    val arrSorted = arr.sorted
    val src =
      s"[${arr.mkString(",")}].median()"
    eval(src, version = V4) shouldBe Right(CONST_LONG(Math.floorDiv(arrSorted(49) + arrSorted(50), 2)))
  }

  property("List[Int] median - 99 elements") {
    val arr       = (1 to 99).map(_ => Random.nextLong())
    val arrSorted = arr.sorted
    val src =
      s"[${arr.mkString(",")}].median()"
    eval(src, version = V4) shouldBe Right(CONST_LONG(arrSorted(49)))
  }

  property("List[Int] median - 1 elements") {
    val arr = Seq(Random.nextLong())
    val src =
      s"[${arr.mkString(",")}].median()"
    eval(src, version = V4) shouldBe Right(CONST_LONG(arr.head))
  }

  property("List[Int] median - negative rounding down") {
    val arr = Seq(3, -8)
    val src =
      s"[${arr.mkString(",")}].median()"
    eval(src, version = V4) shouldBe Right(CONST_LONG(-3))
  }

  property("List[Int] median - 101 elements - error") {
    val arr = (1 to 101).map(_ => Long.MaxValue)
    val src =
      s"[${arr.mkString(",")}].median()"
    eval(src, version = V4) should produce("Invalid list size. Size should be between 1 and")
  }

  property("List[Int] median - 500 elements - error") {
    val arr = (1 to 500).map(_ => Long.MaxValue)
    val src =
      s"[${arr.mkString(",")}].median()"
    eval(src, version = V4) should produce("Invalid list size. Size should be between 1 and")
  }

  property("List[Int] median - empty list - error") {
    val src =
      s"[].median()"
    eval(src, version = V4) should produce("Invalid list size. Size should be between 1 and")
  }

  property("List[Int] median - list with non int elements - error") {
    val src =
      s"""["1", "2"].median()"""
    eval(src, version = V4) should produce("Compilation failed: [Non-matching types: expected: Int, actual: String")
  }

  property("groth16Verify") {
    val src =
      s"""
         | let key = base64'hwk883gUlTKCyXYA6XWZa8H9/xKIYZaJ0xEs0M5hQOMxiGpxocuX/8maSDmeCk3bo5ViaDBdO7ZBxAhLSe5k/5TFQyF5Lv7KN2tLKnwgoWMqB16OL8WdbePIwTCuPtJNAFKoTZylLDbSf02kckMcZQDPF9iGh+JC99Pio74vDpwTEjUx5tQ99gNQwxULtztsqDRsPnEvKvLmsxHt8LQVBkEBm2PBJFY+OXf1MNW021viDBpR10mX4WQ6zrsGL5L0GY4cwf4tlbh+Obit+LnN/SQTnREf8fPpdKZ1sa/ui3pGi8lMT6io4D7Ujlwx2RdCkBF+isfMf77HCEGsZANw0hSrO2FGg14Sl26xLAIohdaW8O7gEaag8JdVAZ3OVLd5Df1NkZBEr753Xb8WwaXsJjE7qxwINL1KdqA4+EiYW4edb7+a9bbBeOPtb67ZxmFqgyTNS/4obxahezNkjk00ytswsENg//Ee6dWBJZyLH+QGsaU2jO/W4WvRyZhmKKPdipOhiz4Rlrd2XYgsfHsfWf5v4GOTL+13ZB24dW1/m39n2woJ+v686fXbNW85XP/r'
         | let proof = base64'lvQLU/KqgFhsLkt/5C/scqs7nWR+eYtyPdWiLVBux9GblT4AhHYMdCgwQfSJcudvsgV6fXoK+DUSRgJ++Nqt+Wvb7GlYlHpxCysQhz26TTu8Nyo7zpmVPH92+UYmbvbQCSvX2BhWtvkfHmqDVjmSIQ4RUMfeveA1KZbSf999NE4qKK8Do+8oXcmTM4LZVmh1rlyqznIdFXPN7x3pD4E0gb6/y69xtWMChv9654FMg05bAdueKt9uA4BEcAbpkdHF'
         | let input = base64'LcMT3OOlkHLzJBKCKjjzzVMg+r+FVgd52LlhZPB4RFg='
         | groth16Verify(key, proof, input)
       """.stripMargin
    eval(src, version = V4) shouldBe Right(CONST_BOOLEAN(true))
  }

  val grothsFail = Seq(
       (0, """
            |let vk = base64'lp7+dPDIOfm77haSFnvr33VwYH/KbIalfOJPRvBLzqlHD8BxunNebMr6Gr6S+u+nh7yLzdqr7HHQNOpZI8mdj/7lR0IBqB9zvRfyTr+guUG22kZo4y2KINDp272xGglKEeTglTxyDUriZJNF/+T6F8w70MR/rV+flvuo6EJ0+HA+A2ZnBbTjOIl9wjisBV+0iISo2JdNY1vPXlpwhlL2fVpW/WlREkF0bKlBadDIbNJBgM4niJGuEZDru3wqrGueETKHPv7hQ8em+p6vQolp7c0iknjXrGnvlpf4QtUtpg3z/D+snWjRPbVqRgKXWtihuIvPFaM6dt7HZEbkeMnXWwSINeYC/j3lqYnce8Jq+XkuF42stVNiooI+TuXECnFdFi9Ib25b9wtyz3H/oKg48He1ftntj5uIRCOBvzkFHGUF6Ty214v3JYvXJjdS4uS2jekplZYoV0aXEnYEOIvfF7d4xay3qkx2NspooM4HeZpiHknIWkUVhGVJBzBDLjLB'
            |let proof = base64'jiGBK+TGHfH8Oadexhdet7ExyIWibSmamWQvffZkyl3WnMoVbTQ3lOks4Mca3sU5qgcaLyQQ1FjFW4g6vtoMapZ43hTGKaWO7bQHsOCvdwHCdwJDulVH16cMTyS9F0BfBJxa88F+JKZc4qMTJjQhspmq755SrKhN9Jf+7uPUhgB4hJTSrmlOkTatgW+/HAf5kZKhv2oRK5p5kS4sU48oqlG1azhMtcHEXDQdcwf9ANel4Z9cb+MQyp2RzI/3hlIx'
            |let inputs = base64''
            """.stripMargin),
 
        (1, """
            |let vk = base64'lp7+dPDIOfm77haSFnvr33VwYH/KbIalfOJPRvBLzqlHD8BxunNebMr6Gr6S+u+nh7yLzdqr7HHQNOpZI8mdj/7lR0IBqB9zvRfyTr+guUG22kZo4y2KINDp272xGglKEeTglTxyDUriZJNF/+T6F8w70MR/rV+flvuo6EJ0+HA+A2ZnBbTjOIl9wjisBV+0iISo2JdNY1vPXlpwhlL2fVpW/WlREkF0bKlBadDIbNJBgM4niJGuEZDru3wqrGueETKHPv7hQ8em+p6vQolp7c0iknjXrGnvlpf4QtUtpg3z/D+snWjRPbVqRgKXWtihuIvPFaM6dt7HZEbkeMnXWwSINeYC/j3lqYnce8Jq+XkuF42stVNiooI+TuXECnFdFi9Ib25b9wtyz3H/oKg48He1ftntj5uIRCOBvzkFHGUF6Ty214v3JYvXJjdS4uS2jekplZYoV0aXEnYEOIvfF7d4xay3qkx2NspooM4HeZpiHknIWkUVhGVJBzBDLjLBjiGBK+TGHfH8Oadexhdet7ExyIWibSmamWQvffZkyl3WnMoVbTQ3lOks4Mca3sU5'
            |let proof = base64'hp1iMepdu0rKoBh0NXcw9F9hkiggDIkRNINq2rlvUypPiSmp8U8tDSMeG0YVSovFteecr3THhBJj0qNeEe9jA2Ci64fKG9WT1heMYzEAQKebOErYXYCm9d72n97mYn1XBq+g1Y730XEDv4BIDI1hBDntJcgcj/cSvcILB1+60axJvtyMyuizxUr1JUBUq9njtmJ9m8zK6QZLNqMiKh0f2jokQb5mVhu6v5guW3KIjwQc/oFK/l5ehKAOPKUUggNh'
            |let inputs = base64'c9BSUPtO0xjPxWVNkEMfXe7O4UZKpaH/nLIyQJj7iA4='
            """.stripMargin),
 
        (15, """
            |let vk = base64'lp7+dPDIOfm77haSFnvr33VwYH/KbIalfOJPRvBLzqlHD8BxunNebMr6Gr6S+u+nh7yLzdqr7HHQNOpZI8mdj/7lR0IBqB9zvRfyTr+guUG22kZo4y2KINDp272xGglKEeTglTxyDUriZJNF/+T6F8w70MR/rV+flvuo6EJ0+HA+A2ZnBbTjOIl9wjisBV+0iISo2JdNY1vPXlpwhlL2fVpW/WlREkF0bKlBadDIbNJBgM4niJGuEZDru3wqrGueETKHPv7hQ8em+p6vQolp7c0iknjXrGnvlpf4QtUtpg3z/D+snWjRPbVqRgKXWtihuIvPFaM6dt7HZEbkeMnXWwSINeYC/j3lqYnce8Jq+XkuF42stVNiooI+TuXECnFdFi9Ib25b9wtyz3H/oKg48He1ftntj5uIRCOBvzkFHGUF6Ty214v3JYvXJjdS4uS2jekplZYoV0aXEnYEOIvfF7d4xay3qkx2NspooM4HeZpiHknIWkUVhGVJBzBDLjLBjiGBK+TGHfH8Oadexhdet7ExyIWibSmamWQvffZkyl3WnMoVbTQ3lOks4Mca3sU5hp1iMepdu0rKoBh0NXcw9F9hkiggDIkRNINq2rlvUypPiSmp8U8tDSMeG0YVSovFlA4DsjBwntJH45NgNbY/Rbu/hfe7QskTkBiTo2A+kmYSH75Uvf2UAXwBAT1PoE0sqtYndF2Kbthl6GylV3j9NIKtIzHd/GwleExuM7KlI1H22P78br5zmh8D7V1aFcxPpftQhjch4abXuxEP4ahgfNmthdhoSvQykLhjbmG9BrvwmyaDRd/sHCTeSXmLqIybrd6tA8ZLJq2DLzKJEOlmfM9aIihLe/FLndfnTSkNK2et4o8vM3YjAmgOnrAo7JIpl0Zot59NUiTdx5j27IV+8siRWRRz9U3vtvz421qgPE5kn6YrJSVnYKCoWeB3FNfph1V+Mh894o3SLdj9n7ogflH/sfXisYj5vleSNldJi/67TKM4BgI1aaGdXuTteHqKti66rXQ+9a9d+SmwKgnRUpjVu1tkrWZCSFbVuugZYEZ9BZjhVCSY636wBuG6KFv7sDKiiZ0vXRqpUjUCOFMfkTG9nJdoOtatjliAef7+DTX3tUTl1mVdNczmAnEgeiZJq3mMKxcbKicOXQscqU/Jgd1+Y2bsyQsDIgwN/k23y7jAuaEhIPlMeLzL84Jkl5N8sbAIh35qXZz7tesyYdt8FuJX6GCu6qXKOFs8aFn8RV2x9Ba8z5iHBCwS7QOCmZnakywU/Lb2kFEaqsA2K8W/3ZDw2tW5mNQqLlH/MRoGp4SMLs6a0CKO2Ph0532oePpDlgQoF1kX9pyf9UBQaNIfrkXDGQGS/r2y6LZTdPivYs6l9r6ARUxisRRzqbe8WvxVoPaJvr8Xg/dqQWz2lYgtCdiGWbjvNUhDYpKdzR+8v8IRerYlH6L8RppDRhiCzQTU'
            |let proof = base64'pNeWbxzzJPMsPpuXBXWZgtLic1s0KL8UeLDGBhEjygrv8m1eMM12pzd+r/scvBEHrnEoQHanlNTlWPywaXaFtB5Hd5RMrnbfLbpe16tvtlH2SRbJbGXSpib5uiuSa6z1ExLtXs9nNWiu10eupG6Pq4SNOacCEVvUgSzCzhyLIlz62gq4DlBBWKmEFI7KiFs7kr2EPBjj2m83dbA/GGVgoYYjgBmFX6/srvLADxerZTKG2moOQrmAx9GJ99nwhRbW'
            |let inputs = base64'I8C5RcBDPi2n4omt9oOV2rZk9T9xlSV8PQvLeVHjGb00fCVz7AHOIjLJ03ZCTLQwEKkAk9tQWJ6gFTBnG2+0DDHlXcVkwpMafcpS2diKFe0T4fRb0t9mxNzOFiRVcJoeMU1zb/rE4dIMm9rbEPSDnVSOd8tHNnJDkT+/NcNsQ2w0UEVJJRAEnC7G0Y3522RlDLxpTZ6w0U/9V0pLNkFgDCkFBKvpaEfPDJjoEVyCUWDC1ts9LIR43xh3ZZBdcO/HATHoLzxM3Ef11qF+riV7WDPEJfK11u8WGazzCAFhsx0aKkkbnKl7LnypBzwRvrG2JxdLI/oXL0eoIw9woVjqrg6elHudnHDXezDVXjRWMPaU+L3tOW9aqN+OdP4AhtpgT2CoRCjrOIU3MCFqsrCK9bh33PW1gtNeHC78mIetQM5LWZHtw4KNwafTrQ+GCKPelJhiC2x7ygBtat5rtBsJAVF5wjssLPZx/7fqNqifXB7WyMV7J1M8LBQVXj5kLoS9bpmNHlERRSadC0DEUbY9xhIG2xo7R88R0sq04a299MFv8XJNd+IdueYiMiGF5broHD4UUhPxRBlBO3lOfDTPnRSUGS3Sr6GxwCjKO3MObz/6RNxCk9SnQ4NccD17hS/m'
            """.stripMargin),
 
        (16, """
            |let vk = base64'lp7+dPDIOfm77haSFnvr33VwYH/KbIalfOJPRvBLzqlHD8BxunNebMr6Gr6S+u+nh7yLzdqr7HHQNOpZI8mdj/7lR0IBqB9zvRfyTr+guUG22kZo4y2KINDp272xGglKEeTglTxyDUriZJNF/+T6F8w70MR/rV+flvuo6EJ0+HA+A2ZnBbTjOIl9wjisBV+0iISo2JdNY1vPXlpwhlL2fVpW/WlREkF0bKlBadDIbNJBgM4niJGuEZDru3wqrGueETKHPv7hQ8em+p6vQolp7c0iknjXrGnvlpf4QtUtpg3z/D+snWjRPbVqRgKXWtihuIvPFaM6dt7HZEbkeMnXWwSINeYC/j3lqYnce8Jq+XkuF42stVNiooI+TuXECnFdFi9Ib25b9wtyz3H/oKg48He1ftntj5uIRCOBvzkFHGUF6Ty214v3JYvXJjdS4uS2jekplZYoV0aXEnYEOIvfF7d4xay3qkx2NspooM4HeZpiHknIWkUVhGVJBzBDLjLBjiGBK+TGHfH8Oadexhdet7ExyIWibSmamWQvffZkyl3WnMoVbTQ3lOks4Mca3sU5hp1iMepdu0rKoBh0NXcw9F9hkiggDIkRNINq2rlvUypPiSmp8U8tDSMeG0YVSovFlA4DsjBwntJH45NgNbY/Rbu/hfe7QskTkBiTo2A+kmYSH75Uvf2UAXwBAT1PoE0sqtYndF2Kbthl6GylV3j9NIKtIzHd/GwleExuM7KlI1H22P78br5zmh8D7V1aFcxPpftQhjch4abXuxEP4ahgfNmthdhoSvQykLhjbmG9BrvwmyaDRd/sHCTeSXmLqIybrd6tA8ZLJq2DLzKJEOlmfM9aIihLe/FLndfnTSkNK2et4o8vM3YjAmgOnrAo7JIpl0Zot59NUiTdx5j27IV+8siRWRRz9U3vtvz421qgPE5kn6YrJSVnYKCoWeB3FNfph1V+Mh894o3SLdj9n7ogflH/sfXisYj5vleSNldJi/67TKM4BgI1aaGdXuTteHqKti66rXQ+9a9d+SmwKgnRUpjVu1tkrWZCSFbVuugZYEZ9BZjhVCSY636wBuG6KFv7sDKiiZ0vXRqpUjUCOFMfkTG9nJdoOtatjliAef7+DTX3tUTl1mVdNczmAnEgeiZJq3mMKxcbKicOXQscqU/Jgd1+Y2bsyQsDIgwN/k23y7jAuaEhIPlMeLzL84Jkl5N8sbAIh35qXZz7tesyYdt8FuJX6GCu6qXKOFs8aFn8RV2x9Ba8z5iHBCwS7QOCmZnakywU/Lb2kFEaqsA2K8W/3ZDw2tW5mNQqLlH/MRoGp4SMLs6a0CKO2Ph0532oePpDlgQoF1kX9pyf9UBQaNIfrkXDGQGS/r2y6LZTdPivYs6l9r6ARUxisRRzqbe8WvxVoPaJvr8Xg/dqQWz2lYgtCdiGWbjvNUhDYpKdzR+8v8IRerYlH6L8RppDRhiCzQTUpNeWbxzzJPMsPpuXBXWZgtLic1s0KL8UeLDGBhEjygrv8m1eMM12pzd+r/scvBEH'
            |let proof = base64'iw5yhCCarVRq/h0Klq4tHNdF1j7PxaDn0AfHTxc2hb//Acav53QStwQShQ0BpQJ7sdchkTTJLkhM13+JpPY/I2WIc6DMZdRzw3pRjLSdMUmce7LYbBJOI+/IyuLZH5IXA7sX4r+xrPssIaMiKR3twmmReN9NrSoovLepDsNmzDVraO71B4rkx7uPXvkqvt3Zkr2EPBjj2m83dbA/GGVgoYYjgBmFX6/srvLADxerZTKG2moOQrmAx9GJ99nwhRbW'
            |let inputs = base64'I8C5RcBDPi2n4omt9oOV2rZk9T9xlSV8PQvLeVHjGb00fCVz7AHOIjLJ03ZCTLQwEKkAk9tQWJ6gFTBnG2+0DDHlXcVkwpMafcpS2diKFe0T4fRb0t9mxNzOFiRVcJoeMU1zb/rE4dIMm9rbEPSDnVSOd8tHNnJDkT+/NcNsQ2w0UEVJJRAEnC7G0Y3522RlDLxpTZ6w0U/9V0pLNkFgDCkFBKvpaEfPDJjoEVyCUWDC1ts9LIR43xh3ZZBdcO/HATHoLzxM3Ef11qF+riV7WDPEJfK11u8WGazzCAFhsx0aKkkbnKl7LnypBzwRvrG2JxdLI/oXL0eoIw9woVjqrg6elHudnHDXezDVXjRWMPaU+L3tOW9aqN+OdP4AhtpgT2CoRCjrOIU3MCFqsrCK9bh33PW1gtNeHC78mIetQM5LWZHtw4KNwafTrQ+GCKPelJhiC2x7ygBtat5rtBsJAVF5wjssLPZx/7fqNqifXB7WyMV7J1M8LBQVXj5kLoS9bpmNHlERRSadC0DEUbY9xhIG2xo7R88R0sq04a299MFv8XJNd+IdueYiMiGF5broHD4UUhPxRBlBO3lOfDTPnRSUGS3Sr6GxwCjKO3MObz/6RNxCk9SnQ4NccD17hS/mEFt8d4ERZOfmuvD3A0RCPCnx3Fr6rHdm6j+cfn/NM6o='
            """.stripMargin)
  )

  property("groth16Verify_*inputs (false)") {
    for((ii, lets) <- grothsFail) {
      val i = if(ii == 0) { 1 } else { ii }
      val src = lets ++ (if(i != 16) { s"groth16Verify_${i}inputs(vk, proof, inputs)" } else { "groth16Verify(vk, proof, inputs)" })
      eval(src, version = V4) shouldBe Right(CONST_BOOLEAN(false))
    }
  }

  val grothsOk = Seq(
    (0, """
          |let vk = base64'kYYCAS8vM2T99GeCr4toQ+iQzvl5fI89mPrncYqx3C1d75BQbFk8LMtcnLWwntd6knkzSwcsialcheg69eZYPK8EzKRVI5FrRHKi8rgB+R5jyPV70ejmYEx1neTmfYKODRmARr/ld6pZTzBWYDfrCkiS1QB+3q3M08OQgYcLzs/vjW4epetDCmk0K1CEGcWdh7yLzdqr7HHQNOpZI8mdj/7lR0IBqB9zvRfyTr+guUG22kZo4y2KINDp272xGglKEeTglTxyDUriZJNF/+T6F8w70MR/rV+flvuo6EJ0+HA+A2ZnBbTjOIl9wjisBV+0jgld4oAppAOzvQ7eoIx2tbuuKVSdbJm65KDxl/T+boaYnjRm3omdETYnYRk3HAhrAeWpefX+dM/k7PrcheInnxHUyjzSzqlN03xYjg28kdda9FZJaVsQKqdEJ/St9ivXlp7+dPDIOfm77haSFnvr33VwYH/KbIalfOJPRvBLzqlHD8BxunNebMr6Gr6S+u+n'
          |let proof = base64'sStVLdyxqInmv76iaNnRFB464lGq48iVeqYWSi2linE9DST0fTNhxSnvSXAoPpt8tFsanj5vPafC+ij/Fh98dOUlMbO42bf280pOZ4lm+zr63AWUpOOIugST+S6pq9zeB0OHp2NY8XFmriOEKhxeabhuV89ljqCDjlhXBeNZwM5zti4zg89Hd8TbKcw46jAsjIJe2Siw3Th7ELQQKR5ucX50f0GISmnOSceePPdvjbGJ8fSFOnSmSp8dK7uyehrU'
          |let inputs = base64''
          |""".stripMargin),
 
    (1, """
          |let vk = base64'mY//hEITCBCZUJUN/wsOlw1iUSSOESL6PFSbN1abGK80t5jPNICNlPuSorio4mmWpf+4uOyv3gPZe54SYGM4pfhteqJpwFQxdlpwXWyYxMTNaSLDj8VtSn/EJaSu+P6nFmWsda3mTYUPYMZzWE4hMqpDgFPcJhw3prArMThDPbR3Hx7E6NRAAR0LqcrdtsbDqu2T0tto1rpnFILdvHL4PqEUfTmF2mkM+DKj7lKwvvZUbukqBwLrnnbdfyqZJryzGAMIa2JvMEMYszGsYyiPXZvYx6Luk54oWOlOrwEKrCY4NMPwch6DbFq6KpnNSQwOpgRYCz7wpjk57X+NGJmo85tYKc+TNa1rT4/DxG9v6SHkpXmmPeHhzIIW8MOdkFjxB5o6Qn8Fa0c6Tt6br2gzkrGr1eK5/+RiIgEzVhcRrqdY/p7PLmKXqawrEvIv9QZ3ijytPNwinlC8XdRLO/YvP33PjcI9WSMcHV6POP9KPMo1rngaIPMegKgAvTEouNFKp4v3wAXRXX5xEjwXAmM5wyB/SAOaPPCK/emls9kqolHsaj7nuTTbrvSV8bqzUwzQ'
          |let proof = base64'g53N8ecorvG2sDgNv8D7quVhKMIIpdP9Bqk/8gmV5cJ5Rhk9gKvb4F0ll8J/ZZJVqa27OyciJwx6lym6QpVK9q1ASrqio7rD5POMDGm64Iay/ixXXn+//F+uKgDXADj9AySri2J1j3qEkqqe3kxKthw94DzAfUBPncHfTPazVtE48AfzB1KWZA7Vf/x/3phYs4ckcP7ZrdVViJVLbUgFy543dpKfEH2MD30ZLLYRhw8SatRCyIJuTZcMlluEKG+d'
          |let inputs = base64'aZ8tqrOeEJKt4AMqiRF/WJhIKTDC0HeDTgiJVLZ8OEs='
          |""".stripMargin),
 
    (15, """
          |let vk = base64'tRpqHB4HADuHAUvHTcrzxmq1awdwEBA0GOJfebYTODyUqXBQ7FkYrz1oDvPyx5Z3sUmODSJXAQmAFBVnS2t+Xzf5ZCr1gCtMiJVjQ48/nob/SkrS4cTHHjbKIVS9cdD/BG/VDrZvBt/dPqXmdUFyFuTTMrViagR57YRrDmm1qm5LQ/A8VwUBdiArwgRQXH9jsYhgVmfcRAjJytrbYeR6ck4ZfmGr6x6akKiBLY4B1l9LaHTyz/6KSM5t8atpuR3HBJZfbBm2/K8nnYTl+mAU/EnIN3YQdUd65Hsd4Gtf6VT2qfz6hcrSgHutxR1usIL2kyU9X4Kqjx6I6zYwVbn7PWbiy3OtY277z4ggIqW6AuDgzUeIyG9a4stMeQ07mOV/Ef4faj+eh4GJRKjJm7aUTYJCSAGY6klOXNoEzB54XF4EY5pkMPfW73SmxJi9B0aHkZWDy2tzUlwvxZ/BfsDkUZnt6mI+qdDOtTG6JFItSQZotYGDBm6zPczwo3ZAGpr8gibTE6DjT7GGNDEl26jgAJ3aAdBrf7Yb0vWEYizOJK4SO/Ud+4/WxXDby7xbwlFYkgEtYbMO6PXozhRqDiotJ0CfdSExNHA9A37mR/bpNOKyhArfyvSBIJnUQgOw5wMBq+GOP5n78E99a5rY4FXGUmM3LGdp/CvkGITYf04SWHkZAEueYH96Ys5jrHlIZQA2k9j02Ji+SL82DJFH8LDh77fgh9zh0wAjCAqY7/r72434RDA97bfEZJavRmAENsgflsSVb8d9rQMBpWl3Xkb8mNlUOSf+LAXeXYQR42Z4yuUjwAUvk//+imuhsWF8ZCMkpb9wQ/6crVH4E5E3f6If/Mt/DcenWlPNtvu2CJFatc8q31aSdnWhMN8U65SX3DBouDc8EXDFd5twy4VWMS5lhY6VbU/lS8T8oyhr+NIpstsKUmSh0EM1rGyUh2PNgIYzoeBznHWagp2WO3nIbNYIcXEROBT8QpqA4Dqzxv665jwajGXmAawRvdZqzLqvCkeujekplZYoV0aXEnYEOIvfF7d4xay3qkx2NspooM4HeZpiHknIWkUVhGVJBzBDLjLBjiGBK+TGHfH8Oadexhdet7ExyIWibSmamWQvffZkyl3WnMoVbTQ3lOks4Mca3sU5hp1iMepdu0rKoBh0NXcw9F9hkiggDIkRNINq2rlvUypPiSmp8U8tDSMeG0YVSovFlA4DsjBwntJH45NgNbY/Rbu/hfe7QskTkBiTo2A+kmYSH75Uvf2UAXwBAT1PoE0sqtYndF2Kbthl6GylV3j9NIKtIzHd/GwleExuM7KlI1H22P78br5zmh8D7V1aFcxPpftQhjch4abXuxEP4ahgfNmthdhoSvQykLhjbmG9BrvwmyaDRd/sHCTeSXmLqIybrd6tA8ZLJq2DLzKJEOlmfM9aIihLe/FLndfnTSkNK2et4o8vM3YjAmgOnrAo7JIp'
          |let proof = base64'lgFU4Jyo9GdHL7w31u3zXc8RQRnHVarZWNfd0lD45GvvQtwrZ1Y1OKB4T29a79UagPHOdk1S0k0hYAYQyyNAfRUzde1HP8R+2dms75gGZEnx2tXexEN+BVjRJfC8PR1lFJa6xvsEx5uSrOZzKmoMfCwcA55SMT5jFo4+KyWg2wP5OnFPx7XTdEKvf5YhpY0krQKiq3OUu79EwjNF1xV1+iLxx2KEIyK7RSYxO1BHrKOGOEzxSUK00MA+YVHe+DvW'
          |let inputs = base64'aZ8tqrOeEJKt4AMqiRF/WJhIKTDC0HeDTgiJVLZ8OEtiLNj7hflFeVnNXPguxyoqkI/V7pGJtXBpH5N+RswQNA0b23aM33aH0HKHOWoGY/T/L7TQzYFGJ3vTLiXDFZg1OVqkGOMvqAgonOrHGi6IgcALyUMyCKlL5BQY23SeILJpYKolybJNwJfbjxpg0Oz+D2fr7r9XL1GMvgblu52bVQT1fR8uCRJfSsgA2OGw6k/MpKDCfMcjbR8jnZa8ROEvF4cohm7iV1788Vp2/2bdcEZRQSoaGV8pOmA9EkqzJVRABjkDso40fnQcm2IzjBUOsX+uFExVan56/vl9VZVwB0wnee3Uxiredn0kOayiPB16yimxXCDet+M+0UKjmIlmXYpkrCDrH0dn53w+U3OHqMQxPDnUpYBxadM1eI8xWFFxzaLkvega0q0DmEquyY02yiTqo+7Q4qaJVTLgu6/8ekzPxGKRi845NL8gRgaTtM3kidDzIQpyODZD0yeEZDY1M+3sUKHcVkhoxTQBTMyKJPc+M5DeBL3uaWMrvxuL6q8+X0xeBt+9kguPUNtIYqUgPAaXvM2i041bWHTJ0dZLyDJVOyzGaXRaF4mNkAuh4Et6Zw5PuOpMM2mI1oFKEZj7'
          |""".stripMargin),
 
   (16, """
          |let vk = base64'kY4NWaOoYItWtLKVQnxDh+XTsa0Yev5Ae3Q9vlQSKp6+IUtwS7GH5ZrZefmBEwWEqvAtYaSs5qW3riOiiRFoLp7MThW4vCEhK0j8BZY5ZM/tnjB7mrLB59kGvzpW8PM/AoQRIWzyvO3Dxxfyj/UQcQRw+KakVRvrFca3Vy2K5cFwxYHwl6PFDM+OmGrlgOCoqZtY1SLOd+ovmFOODKiHBZzDZhC/lRfjKVy4LzI7AXDuFn4tlWoT7IsJyy6lYNaWFfLjYZPAsrv1gXJ1NYat5B6E0Pnz5C67u2Uigmlol2D91re3oAqIo+r8kiyFKOSBooG0cMN47zQor6qj0owuxJjn5Ymrcd/FCQ1ud4cKoUlNaGWIekSjxJEB87elMy5oEUlUzVI9ObMm+2SE3Udgws7pkMM8fgQUQUqUVyc7sNCE9m/hQzlwtbXrNSS5Pb+6ow7aHMOavjVyaXiS0f6b1pwJpS1yT+K85UA1CLqqxCaEw5+8WAjMzBOrKmxBUpYApI4FBAIa/SjeU/wYnljUUMTMfnBfCQ8MS01hFSQZSoPx1do8Zxn5Y3NPgpaomXDfpyVK9Q0U0NkqQqPsk+T+AroxQGxq9f/HOX5I5ZibF27dZ32tCbTKo22GgspqtAv2iv06PubySY5lRIEYlCjr5j8Ahl9gFvN+22cIh1iGiuwByhPjGDgP5h78xZXCBoJekEYPcI2C0LtBch5pZC/JpS1kF9lBLndodhIlutEr3mkKohR+D/czN/FTdxU2b82QqfZOHc+6rv2biEXy8AdoAMykj1dsIw7/d5M8XcgPiUzNko4H6p02Rt2R01MOYboTogaQH8lyU6o8c+iORRGEoZDTq4htC+Qa7AXTodvSmG33IrwJVGOKDMtvWI1VYdhWs32SB0W1d+BrFb0ObBGsz+Un7P+V8qerCMqu906BkbjdWmsKbKQBFC8/YDTdSi92rIq1ISUQWn88AgW/q+u6KPxybU5EZgbA+EZwCDB6MyBNhHcrAvVFeX+kj1RY1Gx1kzCE3ldsT37sCbayFtyMMbL6gDQCoTadJX/jhs9wgp0dZujwOk0Wefhgy1BUHXl/q+2nXAKPvKmli6Wo7/pYr/q13Gcsj7Z7WSKVn4Fm4XfkJD62q6paCxO51BlJQEcnpNPKS7+zjhmQlTRiEryD8ve7KQzk20eb4TgIMR1hI5pnQmjGeT56xZySp2nDnYDsqsnXB5uQY8lyf6IYC/PHzEb3rSx91k0ZEu5w5IMrVK8otNzZHrUuM0aPdImpLQJ4qEgvmezORpcUCq4SRp9bGl3/yzXE5tWZgn3Q6kXyjFMhu+foTYy1NV+HJbJI1nYMjeTr3f+RxSphIYWyMZ7sD3RgDzRk5iQqD1J+8rdOIZliObfrmWaro/BBxNvd1fPAlFEPiDegBcDaVWHS2A1FPIC9d+DU05vizrBfli6su9rCvSBNVnoDSBF2zeU+2NjXj7ycHYxCuZgl8dBu8FZjvjlDUZCqfdq3PszQeo2X55trDJEHeVWaRoIcgiG2hfTN'
          |let proof = base64'jqPSA/XKqZDJnRSmM0sJxbrFv7GUcA45QMysIx1xTsI3+2iysF5Tr68565ZuO65qjo2lklZpQo+wtyKSA/56EaKOJZCZhSvDdBEdvVYJCjmWusuK5qav7xZO0w5W1qRiEgIdcGUz5V7JHqfRf4xI6/uUD846alyzzNjxQtKErqJbRw6yyBO6j6box363pinjiMTzU4w/qltzFuOEpKxy/H3vyH8RcsF24Ou/Rb6vfR7cSLtLwCsf/BMtPcsQfdRK'
          |let inputs = base64'aZ8tqrOeEJKt4AMqiRF/WJhIKTDC0HeDTgiJVLZ8OEtiLNj7hflFeVnNXPguxyoqkI/V7pGJtXBpH5N+RswQNA0b23aM33aH0HKHOWoGY/T/L7TQzYFGJ3vTLiXDFZg1OVqkGOMvqAgonOrHGi6IgcALyUMyCKlL5BQY23SeILJpYKolybJNwJfbjxpg0Oz+D2fr7r9XL1GMvgblu52bVQT1fR8uCRJfSsgA2OGw6k/MpKDCfMcjbR8jnZa8ROEvF4cohm7iV1788Vp2/2bdcEZRQSoaGV8pOmA9EkqzJVRABjkDso40fnQcm2IzjBUOsX+uFExVan56/vl9VZVwB0wnee3Uxiredn0kOayiPB16yimxXCDet+M+0UKjmIlmXYpkrCDrH0dn53w+U3OHqMQxPDnUpYBxadM1eI8xWFFxzaLkvega0q0DmEquyY02yiTqo+7Q4qaJVTLgu6/8ekzPxGKRi845NL8gRgaTtM3kidDzIQpyODZD0yeEZDY1M+3sUKHcVkhoxTQBTMyKJPc+M5DeBL3uaWMrvxuL6q8+X0xeBt+9kguPUNtIYqUgPAaXvM2i041bWHTJ0dZLyDJVOyzGaXRaF4mNkAuh4Et6Zw5PuOpMM2mI1oFKEZj7Xqf/yAmy/Le3GfJnMg5vNgE7QxmVsjuKUP28iN8rdi4='
          |""".stripMargin),
 
   (17, """
          |let vk = base64'pQUlLSBu9HmVa9hB0rEu1weeBv2RKQQ8yCHpwXTHeSkcQqmSOuzednF8o0+MdyNuhKgxmPN2c94UBtlYc0kZS6CwyMEEV/nVGSjajEZPdnpbK7fEcPd0hWNcOxKWq8qBBPfT69Ore74buf8C26ZTyKnjgMsGCvoDAMOsA07DjjQ1nIkkwIGFFUT3iMO83TdEpWgV/2z7WT9axNH/QFPOjXvwQJFnC7hLxHnX6pgKOdAaioKdi6FX3Y2SwWEO3UuxFd3KwsrZ2+mma/W3KP/cPpSzqyHa5VaJwOCw6vSM4wHSGKmDF4TSrrnMxzIYiTbTlrwLi5GjMxD6BKzMMN9+7xFuO7txLCEIhGrIMFIvqTw1QFAO4rmAgyG+ljlYTfWHAkzqvImL1o8dMHhGOTsMLLMg39KsZVqalZwwL3ckpdAf81OJJeWCpCuaSgSXnWhJmHxQuA9zUhrmlR1wHO9eegHh/p01osP0xU03rY1oGonOZ28acYG6MSOfZBkKT+NoqOcEWtL4RCP6t7BWXHgIUmlhCEj/pwNVx92Vc3ZzE8zMh3U196ICHzTSZz0rMwJkmT0l1m7QdvBpqUeqCxyXgY+6afqsdAdGjZeuUOPB2RDam3Cm2j2Z5VygvdIBI12qlIoEBhnrhCxx6TN+ywilfI2aBjzTtn0rCe7IA9sYtcYn3XSooU7TBNB39O8cbGgnmGYQygxBsQ/Emj2KDCqQ4A1MRnSe3q6tQhjToqDjHRXEKzlWka/4+hWNnJpicq/LmT3jxCH9/yre8qFUXy+Hq2ycitjv3rogw+hyXlK3pIoQmDskJnqBk3hxisj3QQrQiv06PubySY5lRIEYlCjr5j8Ahl9gFvN+22cIh1iGiuwByhPjGDgP5h78xZXCBoJekEYPcI2C0LtBch5pZC/JpS1kF9lBLndodhIlutEr3mkKohR+D/czN/FTdxU2b82QqfZOHc+6rv2biEXy8AdoAMykj1dsIw7/d5M8XcgPiUzNko4H6p02Rt2R01MOYboTogaQH8lyU6o8c+iORRGEoZDTq4htC+Qa7AXTodvSmG33IrwJVGOKDMtvWI1VYdhWs32SB0W1d+BrFb0ObBGsz+Un7P+V8qerCMqu906BkbjdWmsKbKQBFC8/YDTdSi92rIq1ISUQWn88AgW/q+u6KPxybU5EZgbA+EZwCDB6MyBNhHcrAvVFeX+kj1RY1Gx1kzCE3ldsT37sCbayFtyMMbL6gDQCoTadJX/jhs9wgp0dZujwOk0Wefhgy1BUHXl/q+2nXAKPvKmli6Wo7/pYr/q13Gcsj7Z7WSKVn4Fm4XfkJD62q6paCxO51BlJQEcnpNPKS7+zjhmQlTRiEryD8ve7KQzk20eb4TgIMR1hI5pnQmjGeT56xZySp2nDnYDsqsnXB5uQY8lyf6IYC/PHzEb3rSx91k0ZEu5w5IMrVK8otNzZHrUuM0aPdImpLQJ4qEgvmezORpcUCq4SRp9bGl3/yzXE5tWZgn3Q6kXyjFMhu+foTYy1NV+HJbJI1nYMjeTr3f+RxSphIYWyMZ7sD3RgDzRk5iQqD1J+8rdOIZliObfrmWaro/BBxNvd1fPA'
          |let proof = base64'qV2FNaBFqWeL6n9q9OUbCSTcIQvwO0vfaA/f/SxEtLSIaOGIOx8r+WVGFdxmC6i3oOaoEkJWvML7PpKBDtqiK7pKDIaMV5PkV/kQl6UgxZv9OInTwpVPtYcgeeTokG/eBi1qKzJwDoEHVqKeLqrLXJHXhBVQLdoIUOeKj8YMkagVniO9EtK0fW0/9QnRIxXoilxSj5HBEpYwFBitJXRk1ftFGWZFxJXU5PXdRmC+pomyo5Scx+UJQ2NLRWHjKlV0'
          |let inputs = base64'aZ8tqrOeEJKt4AMqiRF/WJhIKTDC0HeDTgiJVLZ8OEtiLNj7hflFeVnNXPguxyoqkI/V7pGJtXBpH5N+RswQNA0b23aM33aH0HKHOWoGY/T/L7TQzYFGJ3vTLiXDFZg1OVqkGOMvqAgonOrHGi6IgcALyUMyCKlL5BQY23SeILJpYKolybJNwJfbjxpg0Oz+D2fr7r9XL1GMvgblu52bVQT1fR8uCRJfSsgA2OGw6k/MpKDCfMcjbR8jnZa8ROEvF4cohm7iV1788Vp2/2bdcEZRQSoaGV8pOmA9EkqzJVRABjkDso40fnQcm2IzjBUOsX+uFExVan56/vl9VZVwB0wnee3Uxiredn0kOayiPB16yimxXCDet+M+0UKjmIlmXYpkrCDrH0dn53w+U3OHqMQxPDnUpYBxadM1eI8xWFFxzaLkvega0q0DmEquyY02yiTqo+7Q4qaJVTLgu6/8ekzPxGKRi845NL8gRgaTtM3kidDzIQpyODZD0yeEZDY1M+3sUKHcVkhoxTQBTMyKJPc+M5DeBL3uaWMrvxuL6q8+X0xeBt+9kguPUNtIYqUgPAaXvM2i041bWHTJ0dZLyDJVOyzGaXRaF4mNkAuh4Et6Zw5PuOpMM2mI1oFKEZj7Xqf/yAmy/Le3GfJnMg5vNgE7QxmVsjuKUP28iN8rdi4bUp7c0KJpqLXE6evfRrdZBDRYp+rmOLLDg55ggNuwog=='
          |""".stripMargin)
    )

  property("groth16Verify_*inputs") {
    for((ii, lets) <- grothsOk if (ii <= 16)) {
      val i = if(ii == 0) { 1 } else { ii }
      val src = lets ++ (if(i != 16) { s"groth16Verify_${i}inputs(vk, proof, inputs)" } else { "groth16Verify(vk, proof, inputs)" })
      eval(src, version = V4) shouldBe Right(CONST_BOOLEAN(true))
    }
  }

  property("groth16Verify_*inputs fail if too many inputs") {
    for((i, lets) <- grothsFail ++ grothsOk if (i>1)) {
      val src = lets ++ (if(i <= 16) { s"groth16Verify_${i-1}inputs(vk, proof, inputs)" } else { "groth16Verify(vk, proof, inputs)" })
      eval(src, version = V4) shouldBe Left(s"Invalid inputs size ${i*32} bytes, must be not greater than ${i*32-32} bytes")
    }
  }

<<<<<<< HEAD
  property("groth16Verify_*inputs with invalid vc size") {
    for {
      (ii, _) <- grothsOk if (ii <= 16)
      n <- Seq(0, (8+ii)*48+1, (8+ii)*48-1)
      } {
      val lets = s"""
          |let vk = base16'${"AA"*n}'
=======
  property("groth16Verify_*inputs with invalid vk size") {
    val lets = """
          |let vk = base16'AA'
>>>>>>> 86b24cce
          |let proof = base64'g53N8ecorvG2sDgNv8D7quVhKMIIpdP9Bqk/8gmV5cJ5Rhk9gKvb4F0ll8J/ZZJVqa27OyciJwx6lym6QpVK9q1ASrqio7rD5POMDGm64Iay/ixXXn+//F+uKgDXADj9AySri2J1j3qEkqqe3kxKthw94DzAfUBPncHfTPazVtE48AfzB1KWZA7Vf/x/3phYs4ckcP7ZrdVViJVLbUgFy543dpKfEH2MD30ZLLYRhw8SatRCyIJuTZcMlluEKG+d'
          |let inputs = base16'${"BBBBBBBBBBBBBBBBBBBBBBBBBBBBBBBBBBBBBBBBBBBBBBBBBBBBBBBBBBBBBBBB"*ii}'
          |""".stripMargin
      val i = if(ii == 0) { 1 } else { ii }
      val src = lets ++ (if(i != 16) { s"groth16Verify_${i}inputs(vk, proof, inputs)" } else { "groth16Verify(vk, proof, inputs)" })
      eval(src, version = V4) shouldBe Left(s"Invalid vk size ${n} bytes, must be equal to ${(8 + ii)*48} bytes for ${ii} inputs")
    }
  }

  property("groth16Verify_*inputs with invalid proof size") {
    val lets = """
          |let vk = base64'mY//hEITCBCZUJUN/wsOlw1iUSSOESL6PFSbN1abGK80t5jPNICNlPuSorio4mmWpf+4uOyv3gPZe54SYGM4pfhteqJpwFQxdlpwXWyYxMTNaSLDj8VtSn/EJaSu+P6nFmWsda3mTYUPYMZzWE4hMqpDgFPcJhw3prArMThDPbR3Hx7E6NRAAR0LqcrdtsbDqu2T0tto1rpnFILdvHL4PqEUfTmF2mkM+DKj7lKwvvZUbukqBwLrnnbdfyqZJryzGAMIa2JvMEMYszGsYyiPXZvYx6Luk54oWOlOrwEKrCY4NMPwch6DbFq6KpnNSQwOpgRYCz7wpjk57X+NGJmo85tYKc+TNa1rT4/DxG9v6SHkpXmmPeHhzIIW8MOdkFjxB5o6Qn8Fa0c6Tt6br2gzkrGr1eK5/+RiIgEzVhcRrqdY/p7PLmKXqawrEvIv9QZ3ijytPNwinlC8XdRLO/YvP33PjcI9WSMcHV6POP9KPMo1rngaIPMegKgAvTEouNFKp4v3wAXRXX5xEjwXAmM5wyB/SAOaPPCK/emls9kqolHsaj7nuTTbrvSV8bqzUwzQ'
          |let proof = base64'g53N8ecorvG2sDgNv8D7quVhKMIIpdP9Bqk/8gmV5cJ5Rhk9gKvb4F0ll8J/ZZJVqa27OyciJwx6lym6QpVK9q1ASrqio7rD5POMDGm64Iay/ixXXn+//F+uKgDXADj9AySri2J1j3qEkqqe3kxKthw94DzAfUBPncHfTPazVtE48AfzB1KWZA7Vf/x/3phYs4ckcP7ZrdVViJVLbUgFy543dpKfEH2MD30ZLLYRhw8SatRCyIJuTZcMlluEKG+d' + base16'00'
          |let inputs = base64'aZ8tqrOeEJKt4AMqiRF/WJhIKTDC0HeDTgiJVLZ8OEs='
          |""".stripMargin
    for((ii, _) <- grothsOk if (ii <= 16)) {
      val i = if(ii == 0) { 1 } else { ii }
      val src = lets ++ (if(i != 16) { s"groth16Verify_${i}inputs(vk, proof, inputs)" } else { "groth16Verify(vk, proof, inputs)" })
      eval(src, version = V4) shouldBe Left("Invalid proof size 193 bytes, must be equal to 192 bytes")
    }
  }

  property("groth16Verify_*inputs with invalid inputs size") {
    val lets = """
          |let vk = base64'mY//hEITCBCZUJUN/wsOlw1iUSSOESL6PFSbN1abGK80t5jPNICNlPuSorio4mmWpf+4uOyv3gPZe54SYGM4pfhteqJpwFQxdlpwXWyYxMTNaSLDj8VtSn/EJaSu+P6nFmWsda3mTYUPYMZzWE4hMqpDgFPcJhw3prArMThDPbR3Hx7E6NRAAR0LqcrdtsbDqu2T0tto1rpnFILdvHL4PqEUfTmF2mkM+DKj7lKwvvZUbukqBwLrnnbdfyqZJryzGAMIa2JvMEMYszGsYyiPXZvYx6Luk54oWOlOrwEKrCY4NMPwch6DbFq6KpnNSQwOpgRYCz7wpjk57X+NGJmo85tYKc+TNa1rT4/DxG9v6SHkpXmmPeHhzIIW8MOdkFjxB5o6Qn8Fa0c6Tt6br2gzkrGr1eK5/+RiIgEzVhcRrqdY/p7PLmKXqawrEvIv9QZ3ijytPNwinlC8XdRLO/YvP33PjcI9WSMcHV6POP9KPMo1rngaIPMegKgAvTEouNFKp4v3wAXRXX5xEjwXAmM5wyB/SAOaPPCK/emls9kqolHsaj7nuTTbrvSV8bqzUwzQ'
          |let proof = base64'g53N8ecorvG2sDgNv8D7quVhKMIIpdP9Bqk/8gmV5cJ5Rhk9gKvb4F0ll8J/ZZJVqa27OyciJwx6lym6QpVK9q1ASrqio7rD5POMDGm64Iay/ixXXn+//F+uKgDXADj9AySri2J1j3qEkqqe3kxKthw94DzAfUBPncHfTPazVtE48AfzB1KWZA7Vf/x/3phYs4ckcP7ZrdVViJVLbUgFy543dpKfEH2MD30ZLLYRhw8SatRCyIJuTZcMlluEKG+d'
          |let inputs = base64'aZ8tqrOeEJKt4AMqiRF/WJhIKTDC0HeDTgiJVLZ8OEs=' + base16'00'
          |""".stripMargin
    for(ii <- 2 to 16) {
      val i = if(ii == 0) { 1 } else { ii }
      val src = lets ++ (if(i != 16) { s"groth16Verify_${i}inputs(vk, proof, inputs)" } else { "groth16Verify(vk, proof, inputs)" })
      eval(src, version = V4) shouldBe Left("Invalid inputs size 33 bytes, must be a multiple of 32 bytes")
    }
  }



  property("calculateAssetId") {
    val decimals = 100
    val description = "description"
    val isReissuable = true
    val name = "name"
    val quantity = 1234567
    val nonce = 1
    val issue = Issue.create(compiledScript = None, decimals, description, isReissuable, name, quantity, nonce, ByteStr.empty)
    val script =
     s"""
        | let issue = Issue("$name", "$description", $quantity, $decimals, $isReissuable, unit, $nonce)
        | calculateAssetId(issue)
      """.stripMargin

    val ctx = WavesContext.build(DirectiveSet(V4, Account, DApp).explicitGet())

    genericEval[Environment, EVALUATED](script, ctxt = ctx, version = V4, env = utils.environment) shouldBe
      CONST_BYTESTR(issue.id)
  }

  property("toBase16String limit 8Kb from V4") {
    val base16String8Kb = "fedcba9876543210" * 1024
    def script(base16String: String) = s"toBase16String(base16'$base16String')"

    eval(script(base16String8Kb), version = V3) shouldBe CONST_STRING(base16String8Kb)
    eval(script(base16String8Kb), version = V4) shouldBe CONST_STRING(base16String8Kb)

    eval(script(base16String8Kb + "aa"), version = V3) shouldBe CONST_STRING(base16String8Kb + "aa")
    eval(script(base16String8Kb + "aa"), version = V4) shouldBe Left("Base16 encode input length=8193 should not exceed 8192")
  }

  property("fromBase16String limit 32768 digits from V4") {
    val string32Kb = "fedcba9876543210" * (32 * 1024 / 16)
    def script(base16String: String) = s"""fromBase16String("$base16String")"""
    def bytes(base16String: String) = BaseEncoding.base16().decode(base16String.toUpperCase)

    eval(script(string32Kb), version = V3) shouldBe CONST_BYTESTR(bytes(string32Kb))
    eval(script(string32Kb), version = V4) shouldBe CONST_BYTESTR(bytes(string32Kb))

    eval(script(string32Kb + "aa"), version = V3) shouldBe CONST_BYTESTR(bytes(string32Kb + "aa"))
    eval(script(string32Kb + "aa"), version = V4) shouldBe Left("Base16 decode input length=32770 should not exceed 32768")
  }

  property("fromBase16String supports mixed case input") {
    val value = "fedcba9876543210FEDCBA9876543210"
    val script = s"""fromBase16String("$value")"""

    eval(script) shouldBe CONST_BYTESTR(BaseEncoding.base16().decode(value.toUpperCase))
  }
}<|MERGE_RESOLUTION|>--- conflicted
+++ resolved
@@ -1440,19 +1440,9 @@
     }
   }
 
-<<<<<<< HEAD
-  property("groth16Verify_*inputs with invalid vc size") {
-    for {
-      (ii, _) <- grothsOk if (ii <= 16)
-      n <- Seq(0, (8+ii)*48+1, (8+ii)*48-1)
-      } {
-      val lets = s"""
-          |let vk = base16'${"AA"*n}'
-=======
   property("groth16Verify_*inputs with invalid vk size") {
     val lets = """
           |let vk = base16'AA'
->>>>>>> 86b24cce
           |let proof = base64'g53N8ecorvG2sDgNv8D7quVhKMIIpdP9Bqk/8gmV5cJ5Rhk9gKvb4F0ll8J/ZZJVqa27OyciJwx6lym6QpVK9q1ASrqio7rD5POMDGm64Iay/ixXXn+//F+uKgDXADj9AySri2J1j3qEkqqe3kxKthw94DzAfUBPncHfTPazVtE48AfzB1KWZA7Vf/x/3phYs4ckcP7ZrdVViJVLbUgFy543dpKfEH2MD30ZLLYRhw8SatRCyIJuTZcMlluEKG+d'
           |let inputs = base16'${"BBBBBBBBBBBBBBBBBBBBBBBBBBBBBBBBBBBBBBBBBBBBBBBBBBBBBBBBBBBBBBBB"*ii}'
           |""".stripMargin
