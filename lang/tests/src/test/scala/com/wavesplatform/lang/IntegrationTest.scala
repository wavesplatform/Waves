package com.wavesplatform.lang

import cats.Id
import cats.kernel.Monoid
import com.wavesplatform.common.utils.EitherExt2
import com.wavesplatform.lang.Common._
import com.wavesplatform.lang.Testing._
import com.wavesplatform.lang.directives.DirectiveSet
import com.wavesplatform.lang.directives.values._
import com.wavesplatform.lang.v1.CTX
import com.wavesplatform.lang.v1.compiler.Terms._
import com.wavesplatform.lang.v1.compiler.Types.{BYTESTR, FINAL, LONG, STRING}
import com.wavesplatform.lang.v1.compiler.{ExpressionCompiler, Terms}
import com.wavesplatform.lang.v1.evaluator.Contextful.NoContext
import com.wavesplatform.lang.v1.evaluator.EvaluatorV1._
import com.wavesplatform.lang.v1.evaluator.ctx._
import com.wavesplatform.lang.v1.evaluator.ctx.impl.PureContext.MaxListLengthV4
import com.wavesplatform.lang.v1.evaluator.ctx.impl.waves.WavesContext
import com.wavesplatform.lang.v1.evaluator.ctx.impl.{PureContext, _}
import com.wavesplatform.lang.v1.evaluator.{Contextful, ContextfulVal, EvaluatorV1}
import com.wavesplatform.lang.v1.parser.Parser
import com.wavesplatform.lang.v1.testing.ScriptGen
import com.wavesplatform.lang.v1.traits.Environment
import org.scalatest.{Matchers, PropSpec}
import org.scalatestplus.scalacheck.{ScalaCheckPropertyChecks => PropertyChecks}

import scala.util.Random

class IntegrationTest extends PropSpec with PropertyChecks with ScriptGen with Matchers with NoShrink {
  private def eval[T <: EVALUATED](
      code: String,
      pointInstance: Option[CaseObj] = None,
      pointType: FINAL = AorBorC,
      ctxt: CTX[NoContext] = CTX.empty,
      version: StdLibVersion = V3
  ): Either[String, T] =
    genericEval[NoContext, T](code, pointInstance, pointType, ctxt, version, Contextful.empty[Id])

  private def genericEval[C[_[_]], T <: EVALUATED](
      code: String,
      pointInstance: Option[CaseObj] = None,
      pointType: FINAL = AorBorC,
      ctxt: CTX[C],
      version: StdLibVersion,
      env: C[Id]
  ): Either[String, T] = {
    val untyped = Parser.parseExpr(code).get.value

    val lazyVal       = ContextfulVal.pure[C](pointInstance.orNull)
    val stringToTuple = Map(("p", (pointType, lazyVal)))
<<<<<<< HEAD
    val ctx: CTX[C] =
      Monoid.combineAll(
        Seq(
          PureContext.build(Global, version).withEnvironment[C],
          addCtx.withEnvironment[C],
          CTX[C](sampleTypes, stringToTuple, Array.empty),
          ctxt
        )
      )

=======
    val ctx: CTX[NoContext] =
      Monoid.combineAll(Seq(
        PureContext.build(Global, V3),
        CryptoContext.build(Global, V3),
        CTX[NoContext](sampleTypes, stringToTuple, Array.empty),
        addCtx,
        ctxt
      ))
>>>>>>> 0f0b5e01
    val typed = ExpressionCompiler(ctx.compilerContext, untyped)
    typed.flatMap(v => new EvaluatorV1[Id, C]().apply(ctx.evaluationContext(env), v._1))
  }

  property("simple let") {
    val src =
      """
        |let a = 1
        |let b = a + a
        |b + b + b
      """.stripMargin
    eval[EVALUATED](src) shouldBe evaluated(6)
  }

  property("proper error message") {
    val src =
      """
        |match p {
        |  case pa: PointA => let x = 3
        |  case _ => throw()
        |}
      """.stripMargin
    eval[EVALUATED](src) should produce("can't parse the expression")
  }

  property("patternMatching") {
    val sampleScript =
      """match p {
        |  case pa: PointA => 0
        |  case pa: PointB => 1
        |  case pa: PointC => 2
        |}""".stripMargin
    eval[EVALUATED](sampleScript, Some(pointAInstance)) shouldBe evaluated(0)
    eval[EVALUATED](sampleScript, Some(pointBInstance)) shouldBe evaluated(1)
  }

  property("patternMatching with named union types") {
    val sampleScript =
      """match p {
        |  case pa: PointA => 0
        |  case pa: PointBC => 1
        |}""".stripMargin
    eval[EVALUATED](sampleScript, Some(pointAInstance)) shouldBe evaluated(0)
    eval[EVALUATED](sampleScript, Some(pointBInstance)) shouldBe evaluated(1)
  }

  property("union types have fields") {
    val sampleScript =
      """match p {
        |  case pa: PointA => pa.X
        |  case pb: PointBC => pb.YB
        |}""".stripMargin
    eval[EVALUATED](sampleScript, Some(pointAInstance)) shouldBe evaluated(3)
    eval[EVALUATED](sampleScript, Some(pointBInstance)) shouldBe evaluated(41)
    eval[EVALUATED](sampleScript, Some(pointCInstance)) shouldBe evaluated(42)
  }

  property("union types have  only common fields") {
    val sampleScript =
      """match p {
        |  case pa: PointA => pa.X
        |  case pb: PointBC => pb.X
        |}""".stripMargin
    eval[EVALUATED](sampleScript, Some(pointCInstance)) should produce("Compilation failed: Undefined field `X`")
  }

  property("patternMatching _") {
    val sampleScript =
      """|
         |match p {
         |  case _: PointA => 0
         |  case _: PointB  => 1
         |  case _: PointC => 2
         |}
         |
      """.stripMargin
    eval[EVALUATED](sampleScript, Some(pointAInstance)) shouldBe evaluated(0)
    eval[EVALUATED](sampleScript, Some(pointBInstance)) shouldBe evaluated(1)
  }

  property("patternMatching any type") {
    val sampleScript =
      """|
         |match p {
         |  case _: PointA => 0
         |  case _  => 1
         |}
         |
      """.stripMargin
    eval[EVALUATED](sampleScript, Some(pointAInstance)) shouldBe evaluated(0)
    eval[EVALUATED](sampleScript, Some(pointBInstance)) shouldBe evaluated(1)
  }

  property("patternMatching block") {
    val sampleScript =
      """|
         |match (let x = 1; p) {
         |  case _  => 1
         |}
         |
      """.stripMargin
    eval[EVALUATED](sampleScript, Some(pointBInstance)) shouldBe evaluated(1)
  }

  property("function call") {
    eval[EVALUATED]("10 + 2") shouldBe evaluated(12)
  }

  property("max values and operation order") {
    val longMax = Long.MaxValue
    val longMin = Long.MinValue
    eval(s"$longMax + 1 - 1") shouldBe Left("long overflow")
    eval(s"$longMin - 1 + 1") shouldBe Left("long overflow")
    eval(s"$longMax - 1 + 1") shouldBe evaluated(longMax)
    eval(s"$longMin + 1 - 1") shouldBe evaluated(longMin)
    eval(s"$longMax / $longMin + 1") shouldBe evaluated(0)
    eval(s"($longMax / 2) * 2") shouldBe evaluated(longMax - 1)
    eval[EVALUATED]("fraction(9223372036854775807, 3, 2)") shouldBe Left(
      s"Long overflow: value `${BigInt(Long.MaxValue) * 3 / 2}` greater than 2^63-1"
    )
    eval[EVALUATED]("fraction(-9223372036854775807, 3, 2)") shouldBe Left(
      s"Long overflow: value `${-BigInt(Long.MaxValue) * 3 / 2}` less than -2^63-1"
    )
    eval[EVALUATED](s"$longMax + fraction(-9223372036854775807, 3, 2)") shouldBe Left(
      s"Long overflow: value `${-BigInt(Long.MaxValue) * 3 / 2}` less than -2^63-1"
    )
    eval[EVALUATED](s"2 + 2 * 2") shouldBe evaluated(6)
    eval("2 * 3 == 2 + 4") shouldBe evaluated(true)
  }

  property("equals works on primitive types") {
    eval[EVALUATED]("base58'3My3KZgFQ3CrVHgz6vGRt8687sH4oAA1qp8' == base58'3My3KZgFQ3CrVHgz6vGRt8687sH4oAA1qp8'") shouldBe evaluated(true)
    eval[EVALUATED]("1 == 2") shouldBe evaluated(false)
    eval[EVALUATED]("3 == 3") shouldBe evaluated(true)
    eval[EVALUATED]("false == false") shouldBe evaluated(true)
    eval[EVALUATED]("true == false") shouldBe evaluated(false)
    eval[EVALUATED]("true == true") shouldBe evaluated(true)
    eval[EVALUATED]("""   "x" == "x"     """) shouldBe evaluated(true)
    eval[EVALUATED]("""   "x" == "y"     """) shouldBe evaluated(false)
    eval[EVALUATED]("""   "x" != "y"     """) shouldBe evaluated(true)
    eval[EVALUATED]("""   "x" == 3     """) should produce("Can't match inferred types")
    eval[EVALUATED]("""   "x" != 3     """) should produce("Can't match inferred types")
    eval[EVALUATED](""" let union = if(true) then "x" else 3; union == "x"   """) shouldBe evaluated(true)
  }

  property("equals some lang structure") {
    eval[EVALUATED]("let x = (-7763390488025868909>-1171895536391400041); let v = false; (v&&true)") shouldBe evaluated(false)
    eval[EVALUATED]("let mshUmcl = (if(true) then true else true); true || mshUmcl") shouldBe evaluated(true)
    eval[EVALUATED]("""if(((1+-1)==-1)) then 1 else (1+1)""") shouldBe evaluated(2)
    eval[EVALUATED]("""((((if(true) then 1 else 1)==2)||((if(true)
        |then true else true)&&(true||true)))||(if(((1>1)||(-1>=-1)))
        |then (-1>=1) else false))""".stripMargin) shouldBe evaluated(true)
  }

  property("sum/mul/div/mod/fraction functions") {
    eval[EVALUATED]("(10 + 10)#jhk\n ") shouldBe evaluated(20)
    eval[EVALUATED]("(10 * 10)") shouldBe evaluated(100)
    eval[EVALUATED]("(10 / 3)") shouldBe evaluated(3)
    eval[EVALUATED]("(10 % 3)") shouldBe evaluated(1)
    eval[EVALUATED]("fraction(9223372036854775807, -2, -4)") shouldBe evaluated(Long.MaxValue / 2)
  }

  def compile(script: String): Either[String, Terms.EXPR] =
    ExpressionCompiler.compile(script, CTX.empty.compilerContext)

  property("wrong script return type") {
    compile("1") should produce("should return boolean")
    compile(""" "string" """) should produce("should return boolean")
    compile(""" base58'string' """) should produce("should return boolean")
  }

  property("equals works on elements from Gens") {
    List(CONST_LONGgen, SUMgen(50), INTGen(50)).foreach(
      gen =>
        forAll(for {
          (expr, res) <- gen
          str         <- toString(expr)
        } yield (str, res)) {
          case (str, res) =>
            withClue(str) {
              eval[EVALUATED](str) shouldBe evaluated(res)
            }
        }
    )

    forAll(for {
      (expr, res) <- BOOLgen(50)
      str         <- toString(expr)
    } yield (str, res)) {
      case (str, res) =>
        withClue(str) {
          eval[EVALUATED](str) shouldBe evaluated(res)
        }
    }
  }

  property("Match with not case types") {
    eval[EVALUATED]("""
        |
        |let a = if (true) then 1 else ""
        |
        |match a {
        | case x: Int => x
        | case y: String => 2
        |}""".stripMargin) shouldBe evaluated(1)
  }

  property("allow unions in pattern matching") {
    val sampleScript =
      """match p {
        |  case p1: PointBC => {
        |    match p1 {
        |      case pb: PointB => pb.X
        |      case pc: PointC => pc.YB
        |    }
        |  }
        |  case other => throw()
        |}""".stripMargin
    eval[EVALUATED](sampleScript, Some(pointBInstance)) shouldBe evaluated(3)
    eval[EVALUATED](sampleScript, Some(pointCInstance)) shouldBe evaluated(42)
  }

  property("different types, same name of field") {
    val sampleScript =
      """match (p.YB) {
        | case l: Int => l
        | case u: Unit => 1
        | }
      """.stripMargin
    eval[EVALUATED](sampleScript, Some(pointCInstance), CorD) shouldBe evaluated(42)
    eval[EVALUATED](sampleScript, Some(pointDInstance1), CorD) shouldBe evaluated(43)
    eval[EVALUATED](sampleScript, Some(pointDInstance2), CorD) shouldBe evaluated(1)

    eval[EVALUATED]("p.YB", Some(pointCInstance), CorD) shouldBe evaluated(42)
    eval[EVALUATED]("p.YB", Some(pointDInstance1), CorD) shouldBe evaluated(43)
    eval[EVALUATED]("p.YB", Some(pointDInstance2), CorD) shouldBe evaluated(unit)
  }

  property("throw") {
    val script =
      """
        |let result = match p {
        |  case a: PointA => 0
        |  case b: PointB => throw()
        |  case c: PointC => throw("arrgh")
        |}
        |result
      """.stripMargin
    eval[EVALUATED](script, Some(pointAInstance)) shouldBe evaluated(0)
    eval[EVALUATED](script, Some(pointBInstance)) shouldBe Left("Explicit script termination")
    eval[EVALUATED](script, Some(pointCInstance)) shouldBe Left("arrgh")
  }

  property("func") {
    val script =
      """
        |func inc(z:Int) = {z + 1}
        |inc(0)
      """.stripMargin
    eval[EVALUATED](script, Some(pointAInstance)) shouldBe evaluated(1)
  }

  property("func in func") {
    val script =
      """
        |func maxx(x:Int, y: Int) = {
        |  let z = 11
        |  func max(i: Int, j:Int) = { if(i>j) then i else j }
        |  max(x,max(y,z))
        |}
        |maxx(0,10)
      """.stripMargin
    eval[EVALUATED](script, Some(pointAInstance)) shouldBe evaluated(11)
  }

  property("function overload is denied") {
    eval[EVALUATED](
      """
                      |
                      |func extract(x:Int, y: Int) = {
                      |   4
                      |}
                      | extract(10)
                    """.stripMargin,
      Some(pointAInstance)
    ) should produce("already defined")
  }

  property("context won't change after inner let") {
    val script = "{ let x = 3; x } + { let x = 5; x}"
    eval[EVALUATED](script, Some(pointAInstance)) shouldBe evaluated(8)
  }

  property("contexts of different if parts do not affect each other") {
    val script = "if ({let x= 0; x > 0 }) then { let x = 3; x } else { let x = 5; x}"
    eval[EVALUATED](script, Some(pointAInstance)) shouldBe evaluated(5)
  }

  property("context won't change after execution of a user function") {
    val doubleFst = UserFunction[NoContext]("ID", 0, LONG, ("x", LONG)) {
      FUNCTION_CALL(PureContext.sumLong.header, List(REF("x"), REF("x")))
    }

    val context = Monoid.combine(
      PureContext.build(Global, V1).evaluationContext[Id],
      EvaluationContext.build(
        typeDefs = Map.empty,
        letDefs = Map("x" -> LazyVal.fromEvaluated[Id](CONST_LONG(3L))),
        functions = Seq(doubleFst)
      )
    )

    val expr = FUNCTION_CALL(PureContext.sumLong.header, List(FUNCTION_CALL(doubleFst.header, List(CONST_LONG(1000L))), REF("x")))
    ev[CONST_LONG](context, expr) shouldBe evaluated(2003L)
  }

  property("context won't change after execution of an inner block") {
    val context = Monoid.combine(
      PureContext.build(Global, V1).evaluationContext[Id],
      EvaluationContext.build(
        typeDefs = Map.empty,
        letDefs = Map("x" -> LazyVal.fromEvaluated[Id](CONST_LONG(3L))),
        functions = Seq()
      )
    )

    val expr = FUNCTION_CALL(
      function = PureContext.sumLong.header,
      args = List(
        BLOCK(
          dec = LET("x", CONST_LONG(5L)),
          body = REF("x")
        ),
        REF("x")
      )
    )
    ev[CONST_LONG](context, expr) shouldBe evaluated(8)
  }

  property("listN constructor primitive") {
    val src =
      """
        |cons(1, cons(2, cons(3, cons(4, cons(5, nil)))))
      """.stripMargin
    eval[EVALUATED](src) shouldBe evaluated(List(1, 2, 3, 4, 5))
  }

  property("listN constructor binary op") {
    val src =
      """
        |1::2::3::4::5::nil
      """.stripMargin
    eval[EVALUATED](src) shouldBe evaluated(List(1, 2, 3, 4, 5))
  }

  property("list syntax sugar") {
    val src =
      """
        |[1,2,3, 4, 5]
      """.stripMargin
    eval[EVALUATED](src) shouldBe evaluated(List(1, 2, 3, 4, 5))
  }

  property("LIST access IndexOutOfBounds") {
    val src =
      """
        |[1].getElement(1)
      """.stripMargin
    eval(src) should produce("Index 1 out of bounds for length 1")

    def testListAccessError(length: Int, index: Int): Unit = {
      eval(
        s"""
           | let a = ${List.fill(length)(1).mkString("[", ", ", "]")}
           | a[$index]
         """.stripMargin
      ) should produce(s"Index $index out of bounds for length $length")
    }

    testListAccessError(length = 3, index = 3)
    testListAccessError(length = 3, index = -1)
    testListAccessError(length = 0, index = 1)
  }

  property("list constructor for different data entries") {
    val src =
      """
        |let x = DataEntry("foo",1)
        |let y = DataEntry("bar","2")
        |let z = DataEntry("baz","2")
        |[x,y,z]
      """.stripMargin
    eval[EVALUATED](src) shouldBe Right(
      ARR(
        Vector(
          CaseObj(
            dataEntryType,
            Map(
              "key"   -> CONST_STRING("foo").explicitGet(),
              "value" -> CONST_LONG(1)
            )
          ),
          CaseObj(
            dataEntryType,
            Map(
              "key"   -> CONST_STRING("bar").explicitGet(),
              "value" -> CONST_STRING("2").explicitGet()
            )
          ),
          CaseObj(
            dataEntryType,
            Map(
              "key"   -> CONST_STRING("baz").explicitGet(),
              "value" -> CONST_STRING("2").explicitGet()
            )
          )
        )
      )
    )
  }

  property("allow 'throw' in '==' arguments") {
    val src =
      """true == throw("test passed")"""
    eval[EVALUATED](src) shouldBe Left("test passed")
  }

  property("ban to compare different types") {
    val src =
      """true == "test passed" """
    eval[EVALUATED](src) should produce("Compilation failed: Can't match inferred types")
  }

  property("postfix syntax (one argument)") {
    val src =
      """
        | let list = [1, 2, 3]
        | list.getElement(1)
      """.stripMargin

    eval[EVALUATED](src) shouldBe Right(CONST_LONG(2))
  }

  property("postfix syntax (no arguments)") {
    val src =
      """unit.isDefined()"""
    eval[EVALUATED](src) shouldBe Right(FALSE)
  }

  property("postfix syntax (many argument)") {
    val src =
      """ 5.fraction(7,2) """
    eval[EVALUATED](src) shouldBe Right(CONST_LONG(17L))
  }

  property("postfix syntax (users defined function)") {
    val src =
      """
        |func dub(s:String) = { s+s }
        |"qwe".dub()
      """.stripMargin
    eval[EVALUATED](src) shouldBe CONST_STRING("qweqwe")
  }

  property("extract UTF8 string") {
    val src =
      """ base58'2EtvziXsJaBRS'.toUtf8String() """
    eval[EVALUATED](src) shouldBe CONST_STRING("abcdefghi")
  }

  property("toInt from ByteVector") {
    val src =
      """ base58'2EtvziXsJaBRS'.toInt() """
    eval[EVALUATED](src) shouldBe Right(CONST_LONG(0x6162636465666768L))
  }

  property("toInt with explicit zero offset") {
    val src =
      """ base58'2EtvziXsJaBRS'.toInt(0) """
    eval[EVALUATED](src) shouldBe Right(CONST_LONG(0x6162636465666768L))
  }

  property("toInt by offset") {
    val src =
      """ base58'2EtvziXsJaBRS'.toInt(1) """
    eval[EVALUATED](src) shouldBe Right(CONST_LONG(0x6263646566676869L))
  }

  property("toInt from end of max sized ByteVector by offset") {
    val array = new Array[Byte](65536)
    for (i <- 65528 to 65535) array(i) = 1
    val src =
      s""" arr.toInt(65528) """
    val arrVal = ContextfulVal.pure[NoContext](CONST_BYTESTR(array).explicitGet())
    eval[EVALUATED](
      src,
      ctxt = CTX[NoContext](
        Seq(),
        Map("arr" -> (BYTESTR -> arrVal)),
        Array()
      )
    ) shouldBe Right(CONST_LONG(0x0101010101010101L))
  }

  property("toInt by offset (partial)") {
    val src =
      """ base58'2EtvziXsJaBRS'.toInt(2) """
    eval[EVALUATED](src) should produce("IndexOutOfBounds")
  }

  property("toInt by offset (out of bounds)") {
    val src =
      """ base58'2EtvziXsJaBRS'.toInt(10) """
    eval[EVALUATED](src) should produce("IndexOutOfBounds")
  }

  property("toInt by Long.MaxValue offset (out of bounds)") {
    val src =
      s""" base58'2EtvziXsJaBRS'.toInt(${Long.MaxValue}) """
    eval[EVALUATED](src) should produce("IndexOutOfBounds")
  }

  property("toInt by offset (negative)") {
    val src =
      """ base58'2EtvziXsJaBRS'.toInt(-1) """
    eval[EVALUATED](src) should produce("IndexOutOfBounds")
  }

  property("toInt by offset (negative Long.MinValue)") {
    val src =
      s""" base58'2EtvziXsJaBRS'.toInt(${Long.MinValue}) """
    eval[EVALUATED](src) should produce("IndexOutOfBounds")
  }

  property("toInt from < 8 bytes (Buffer underflow)") {
    val src =
      """ "AAAAAAA".toBytes().toInt() """
    eval[EVALUATED](src) should produce("Buffer underflow")
  }

  property("toInt from < 8 bytes by zero offset (Buffer underflow)") {
    val src =
      """ "AAAAAAA".toBytes().toInt(0) """
    eval[EVALUATED](src) should produce("IndexOutOfBounds")
  }

  property("toInt from 0 bytes (Buffer underflow)") {
    val src =
      """ "".toBytes().toInt() """
    eval[EVALUATED](src) should produce("Buffer underflow")
  }

  property("toInt from 0 bytes by zero offset (Buffer underflow)") {
    val src =
      """ "".toBytes().toInt(0) """
    eval[EVALUATED](src) should produce("IndexOutOfBounds")
  }

  property("toInt from 0 bytes by offset (IndexOutOfBounds)") {
    val src =
      """ "".toBytes().toInt(1) """
    eval[EVALUATED](src) should produce("IndexOutOfBounds")
  }

  property("indexOf") {
    val src =
      """ "qweqwe".indexOf("we") """
    eval[EVALUATED](src) shouldBe Right(CONST_LONG(1L))
  }

  property("indexOf with zero offset") {
    val src =
      """ "qweqwe".indexOf("qw", 0) """
    eval[EVALUATED](src) shouldBe Right(CONST_LONG(0L))
  }

  property("indexOf with start offset") {
    val src =
      """ "qweqwe".indexOf("we", 2) """
    eval[EVALUATED](src) shouldBe Right(CONST_LONG(4L))
  }

  property("indexOf from end of max sized string") {
    val str = "a" * 32766 + "z"
    val src =
      """ str.indexOf("z", 32766) """
    eval[EVALUATED](
      src,
      ctxt = CTX[NoContext](
        Seq(),
        Map("str" -> (STRING -> ContextfulVal.pure[NoContext](CONST_STRING(str).explicitGet()))),
        Array()
      )
    ) shouldBe Right(CONST_LONG(32766L))
  }

  property("indexOf (not present)") {
    val src =
      """ "qweqwe".indexOf("ww") """
    eval[EVALUATED](src) shouldBe Right(unit)
  }

  property("indexOf from empty string") {
    val src =
      """ "".indexOf("!") """
    eval[EVALUATED](src) shouldBe Right(unit)
  }

  property("indexOf from empty string with offset") {
    val src =
      """ "".indexOf("!", 1) """
    eval[EVALUATED](src) shouldBe Right(unit)
  }

  property("indexOf from string with Long.MaxValue offset") {
    val src =
      s""" "abc".indexOf("c", ${Long.MaxValue}) """
    eval[EVALUATED](src) shouldBe Right(unit)
  }

  property("indexOf from string with negative offset") {
    val src =
      """ "abc".indexOf("a", -1) """
    eval[EVALUATED](src) shouldBe Right(unit)
  }

  property("indexOf from string with negative Long.MinValue offset") {
    val src =
      s""" "abc".indexOf("a", ${Long.MinValue}) """
    eval[EVALUATED](src) shouldBe Right(unit)
  }

  property("indexOf empty string from non-empty string") {
    val src =
      """ "abc".indexOf("") """
    eval[EVALUATED](src) shouldBe Right(CONST_LONG(0))
  }

  property("indexOf empty string from empty string") {
    val src =
      """ "".indexOf("") """
    eval[EVALUATED](src) shouldBe Right(CONST_LONG(0))
  }

  property("lastIndexOf") {
    val src =
      """ "qweqwe".lastIndexOf("we") """
    eval(src) shouldBe Right(CONST_LONG(4))
  }

  property("lastIndexOf with zero offset") {
    val src =
      """ "qweqwe".lastIndexOf("qw", 0) """
    eval(src) shouldBe Right(CONST_LONG(0))
  }

  property("lastIndexOf with start offset") {
    val src =
      """ "qweqwe".lastIndexOf("we", 4) """
    eval(src) shouldBe Right(CONST_LONG(4L))
  }

  property("lastIndexOf from end of max sized string") {
    val str = "a" * 32766 + "z"
    val src =
      """ str.lastIndexOf("z", 32766) """
    eval(src, ctxt = CTX[NoContext](Seq(), Map("str" -> (STRING -> ContextfulVal.pure[NoContext](CONST_STRING(str).explicitGet()))), Array())) shouldBe Right(
      CONST_LONG(32766L)
    )
  }

  property("lastIndexOf (not present)") {
    val src =
      """ "qweqwe".lastIndexOf("ww") """
    eval(src) shouldBe Right(unit)
  }

  property("lastIndexOf from empty string") {
    val src =
      """ "".lastIndexOf("!") """
    eval(src) shouldBe Right(unit)
  }

  property("lastIndexOf from empty string with offset") {
    val src =
      """ "".lastIndexOf("!", 1) """
    eval(src) shouldBe Right(unit)
  }

  property("lastIndexOf from string with Int.MaxValue offset") {
    val src =
      s""" "abc".lastIndexOf("c", ${Int.MaxValue}) """
    eval(src) shouldBe Right(CONST_LONG(2))
  }

  property("lastIndexOf from string with Long.MaxValue offset") {
    val src =
      s""" "abc".lastIndexOf("c", ${Long.MaxValue}) """
    eval(src) shouldBe Right(CONST_LONG(2))
  }

  property("lastIndexOf from string with negative offset") {
    val src =
      """ "abc".lastIndexOf("a", -1) """
    eval(src) shouldBe Right(unit)
  }

  property("lastIndexOf from string with negative Long.MinValue offset") {
    val src =
      s""" "abc".lastIndexOf("a", ${Long.MinValue}) """
    eval(src) shouldBe Right(unit)
  }

  property("lastIndexOf empty string from non-empty string") {
    val str = "abcde"
    val src =
      s""" "$str".lastIndexOf("") """
    eval(src) shouldBe Right(CONST_LONG(str.length))
  }

  property("lastIndexOf empty string from empty string") {
    val src =
      """ "".lastIndexOf("") """
    eval(src) shouldBe Right(CONST_LONG(0))
  }

  property("split") {
    val src =
      """ "q:we:.;q;we:x;q.we".split(":.;") """
    eval[EVALUATED](src) shouldBe Right(
      ARR(
        IndexedSeq(
          CONST_STRING("q:we").explicitGet(),
          CONST_STRING("q;we:x;q.we").explicitGet()
        )
      )
    )
  }

  property("split separate correctly") {
    val src =
      """ "str1;str2;str3;str4".split(";") """
    eval[EVALUATED](src) shouldBe Right(
      ARR(
        IndexedSeq(
          CONST_STRING("str1").explicitGet(),
          CONST_STRING("str2").explicitGet(),
          CONST_STRING("str3").explicitGet(),
          CONST_STRING("str4").explicitGet()
        )
      )
    )
  }

  property("split separator at the end") {
    val src =
      """ "str1;str2;".split(";") """
    eval[EVALUATED](src) shouldBe Right(
      ARR(
        IndexedSeq(
          CONST_STRING("str1").explicitGet(),
          CONST_STRING("str2").explicitGet(),
          CONST_STRING("").explicitGet()
        )
      )
    )
  }

  property("split double separator") {
    val src =
      """ "str1;;str2;str3".split(";") """
    eval[EVALUATED](src) shouldBe Right(
      ARR(
        IndexedSeq(
          CONST_STRING("str1").explicitGet(),
          CONST_STRING("").explicitGet(),
          CONST_STRING("str2").explicitGet(),
          CONST_STRING("str3").explicitGet()
        )
      )
    )
  }

  property("parseInt") {
    val src =
      """ "42".parseInt() """
    eval[EVALUATED](src) shouldBe Right(CONST_LONG(42L))
  }

  property("parseInt Long.MaxValue") {
    val num = Long.MaxValue
    val src =
      s""" "${num.toString}".parseInt() """
    eval[EVALUATED](src) shouldBe Right(CONST_LONG(num))
  }

  property("parseInt Long.MinValue") {
    val num = Long.MinValue
    val src =
      s""" "${num.toString}".parseInt() """
    eval[EVALUATED](src) shouldBe Right(CONST_LONG(num))
  }

  property("parseIntValue") {
    val src =
      """ "42".parseIntValue() """
    eval[EVALUATED](src) shouldBe Right(CONST_LONG(42L))
  }

  property("parseIntValue Long.MaxValue") {
    val num = Long.MaxValue
    val src =
      s""" "${num.toString}".parseIntValue() """
    eval[EVALUATED](src) shouldBe Right(CONST_LONG(num))
  }

  property("parseIntValue Long.MinValue") {
    val num = Long.MinValue
    val src =
      s""" "${num.toString}".parseIntValue() """
    eval[EVALUATED](src) shouldBe Right(CONST_LONG(num))
  }

  property("parseInt fail") {
    val src =
      """ "x42".parseInt() """
    eval[EVALUATED](src) shouldBe Right(unit)
  }

  property("parseIntValue fail when string starts with non-digit") {
    val src =
      """ "x42".parseIntValue() """
    eval[EVALUATED](src) shouldBe 'left
  }

  property("parseInt fail when string ends with non-digit") {
    val src =
      """ "42x".parseInt() """
    eval[EVALUATED](src) shouldBe Right(unit)
  }

  property("parseIntValue fail when string ends with non-digit") {
    val src =
      """ "42x".parseIntValue() """
    eval[EVALUATED](src) shouldBe 'left
  }

  property("parseInt fail when string is empty") {
    val src =
      """ "".parseInt() """
    eval[EVALUATED](src) shouldBe Right(unit)
  }

  property("parseIntValue fail when string is empty") {
    val src =
      """ "".parseIntValue() """
    eval[EVALUATED](src) shouldBe 'left
  }

  property("matching case with non-existing type") {
    val sampleScript =
      """|
         | let a = if (true) then 1 else "str"
         | match a {
         |   case _: UndefinedType => 0
         |   case _                => 1
         | }
         |
      """.stripMargin
    eval(sampleScript) should produce("Undefined type: `UndefinedType` of variable `a`, expected: Int, String")
  }

  property("big let assignment chain") {
    val count = 5000
    val script =
      s"""
         | let a0 = 1
         | ${1 to count map (i => s"let a$i = a${i - 1}") mkString "\n"}
         | a$count == a$count
      """.stripMargin

    eval[EVALUATED](script, None) shouldBe Right(CONST_BOOLEAN(true))
  }

  property("big function assignment chain") {
    val count = 2000
    val script =
      s"""
         | func a0() = {
         |   1 + 1
         | }
         | ${1 to count map (i => s"func a$i() = a${i - 1}()") mkString "\n"}
         | a$count() == a$count()
      """.stripMargin

    eval[EVALUATED](script, None) shouldBe Right(CONST_BOOLEAN(true))
  }

  property("big let assignment chain with function") {
    val count = 5000
    val script =
      s"""
         | let a0 = 1
         | ${1 to count map (i => s"let a$i = a${i - 1} + 1") mkString "\n"}
         | a$count == a$count
      """.stripMargin

    eval[EVALUATED](script, None) shouldBe Right(CONST_BOOLEAN(true))
  }

  property("rounding modes") {
    eval[EVALUATED]("Down() == DOWN", None) shouldBe Right(CONST_BOOLEAN(true))
    eval[EVALUATED]("Up() == UP", None) shouldBe Right(CONST_BOOLEAN(true))
    eval[EVALUATED]("Ceiling() == CEILING", None) shouldBe Right(CONST_BOOLEAN(true))
    eval[EVALUATED]("HalfUp() == HALFUP", None) shouldBe Right(CONST_BOOLEAN(true))
    eval[EVALUATED]("HalfDown() == HALFDOWN", None) shouldBe Right(CONST_BOOLEAN(true))
    eval[EVALUATED]("HalfEven() == HALFEVEN", None) shouldBe Right(CONST_BOOLEAN(true))

    eval[EVALUATED]("HalfDown() != DOWN", None) should produce("Can't match inferred types")
    eval[EVALUATED]("CEILING != HALFUP", None) should produce("Can't match inferred types")
    eval[EVALUATED]("Ceiling() != Down()", None) should produce("Can't match inferred types")

    eval[EVALUATED]("UP == if true then UP else DOWN", None) shouldBe Right(CONST_BOOLEAN(true))
    eval[EVALUATED]("UP == if true then DOWN else UP", None) shouldBe Right(CONST_BOOLEAN(false))
  }

  property("RSA hash algorithms") {
    eval[EVALUATED]("NoAlg() == NOALG", None) shouldBe Right(CONST_BOOLEAN(true))
    eval[EVALUATED]("Md5() == MD5", None) shouldBe Right(CONST_BOOLEAN(true))
    eval[EVALUATED]("Sha1() == SHA1", None) shouldBe Right(CONST_BOOLEAN(true))
    eval[EVALUATED]("Sha224() == SHA224", None) shouldBe Right(CONST_BOOLEAN(true))
    eval[EVALUATED]("Sha256() == SHA256", None) shouldBe Right(CONST_BOOLEAN(true))
    eval[EVALUATED]("Sha384() == SHA384", None) shouldBe Right(CONST_BOOLEAN(true))
    eval[EVALUATED]("Sha512() == SHA512", None) shouldBe Right(CONST_BOOLEAN(true))
    eval[EVALUATED]("Sha3224() == SHA3224", None) shouldBe Right(CONST_BOOLEAN(true))
    eval[EVALUATED]("Sha3256() == SHA3256", None) shouldBe Right(CONST_BOOLEAN(true))
    eval[EVALUATED]("Sha3384() == SHA3384", None) shouldBe Right(CONST_BOOLEAN(true))
    eval[EVALUATED]("Sha3512() == SHA3512", None) shouldBe Right(CONST_BOOLEAN(true))

    eval[EVALUATED]("NoAlg() != SHA224", None) should produce("Can't match inferred types")
    eval[EVALUATED]("MD5 != SHA3224", None) should produce("Can't match inferred types")
    eval[EVALUATED]("Sha512() != Sha3512()", None) should produce("Can't match inferred types")

    eval[EVALUATED]("MD5 == if true then MD5 else SHA1", None) shouldBe Right(CONST_BOOLEAN(true))
    eval[EVALUATED]("MD5 == if true then SHA1 else MD5", None) shouldBe Right(CONST_BOOLEAN(false))
  }

  property("math functions") {
    eval[EVALUATED]("pow(12, 1, 3456, 3, 2, DOWN)", None) shouldBe Right(CONST_LONG(187))
    eval[EVALUATED]("pow(12, 1, 3456, 3, 2, UP)", None) shouldBe Right(CONST_LONG(188))
    eval[EVALUATED]("pow(0, 1, 3456, 3, 2, UP)", None) shouldBe Right(CONST_LONG(0))
    eval[EVALUATED]("pow(20, 1, -1, 0, 4, DOWN)", None) shouldBe Right(CONST_LONG(5000))
    eval[EVALUATED]("pow(-20, 1, -1, 0, 4, DOWN)", None) shouldBe Right(CONST_LONG(-5000))
    eval[EVALUATED]("pow(0, 1, -1, 0, 4, DOWN)", None) shouldBe 'left
    eval[EVALUATED]("log(16, 0, 2, 0, 0, CEILING)", None) shouldBe Right(CONST_LONG(4))
    eval[EVALUATED]("log(16, 0, -2, 0, 0, CEILING)", None) shouldBe 'left
    eval[EVALUATED]("log(-16, 0, 2, 0, 0, CEILING)", None) shouldBe 'left
  }

  property("math functions scale limits") {
    eval("pow(2,  0, 2, 9, 0, UP)") should produce("out of range 0-8")
    eval("log(2,  0, 2, 9, 0, UP)") should produce("out of range 0-8")
    eval("pow(2, -2, 2, 0, 5, UP)") should produce("out of range 0-8")
    eval("log(2, -2, 2, 0, 5, UP)") should produce("out of range 0-8")
  }

  property("pow result size max") {
    eval("pow(2, 0, 62, 0, 0, UP)") shouldBe Right(CONST_LONG(Math.pow(2, 62).toLong))
    eval("pow(2, 0, 63, 0, 0, UP)") should produce("out of long range")
  }

  property("pow result size abs min") {
    eval("pow(10, 0, -8, 0, 8, HALFUP)") shouldBe Right(CONST_LONG(1))
    eval("pow(10, 0, -9, 0, 8, HALFUP)") shouldBe Right(CONST_LONG(0))
  }

  property("concat empty list") {
    val script =
      s"""
         | let l = if (true) then cons(1, nil) else nil
         | let concat = 0 :: l
         | concat == [0, 1]
         |
      """.stripMargin

    eval[EVALUATED](script, None) shouldBe Right(CONST_BOOLEAN(true))
  }

  property("list type inferrer") {
    val script =
      s"""
         | let l = if (true) then [1] else ["str"]
         | let n = "qqq" :: l
         | match n[1] {
         |   case i: Int => i == 1
         |   case s: String => false
         | } &&
         | match n[0] {
         |   case i: Int => false
         |   case s: String => s == "qqq"
         | }
      """.stripMargin

    eval[EVALUATED](script, None) shouldBe Right(CONST_BOOLEAN(true))
  }

  property("matching parameterized types") {
    val script =
      s"""
         | func dosSigVerify() = {
         |    let result = if true then [DataEntry("a", "a")] else ""
         |    let entry = match result[0] {
         |        case r:DataEntry => r
         |        case _ => throw("err")
         |    }
         |    WriteSet(result)
         | }
         |
      """.stripMargin

    eval[EVALUATED](script, None) should produce("expected: List[T], actual: List[DataEntry]|String")
  }

  property("extract functions with message") {
    val message = "Custom error message"
    def script(error: Boolean): String =
      s"""
         |
         | let a = if ($error) then unit else 1
         | valueOrErrorMessage(a, "$message")
         |
       """.stripMargin

    eval(script(error = false)) shouldBe Right(CONST_LONG(1))
    eval(script(error = true)) shouldBe Left(message)
  }

  property("list as argument") {
    val script =
      """
        | func head(a: List[Int]) = [a[2], a[0]]
        | head([1, 2, 3]) == [3, 1]
      """.stripMargin
    eval(script) shouldBe Right(CONST_BOOLEAN(true))
  }

  property("illegal generic") {
    val script =
      """
        | func head(a: Generic[Int]) = a
        | true
      """.stripMargin
    eval(script) should produce("Undefined generic type")
  }

  property("list type inferrer 2") {
    val script =
      s"""
         | let l = if (true)
         |         then if false
         |              then nil
         |              else nil
         |         else "str"
         | size(l) == 0
      """.stripMargin

    eval[EVALUATED](script, None) should produce("Can't find a function overload 'size'")
  }

  property("string contains") {
    eval(""" "qwerty".contains("we") """, version = V3) should produce("Can't find a function")
    eval(""" "qwerty".contains("we") """, version = V4) shouldBe Right(CONST_BOOLEAN(true))
    eval(""" "qwerty".contains("xx") """, version = V4) shouldBe Right(CONST_BOOLEAN(false))
  }

  property("valueOrElse") {
    val script =
      s"""
         | let a = if (true) then 1 else unit
         | let b = if (false) then 2 else unit
         | let c = 3
         |
         | a.valueOrElse(b) == 1          &&
         | b.valueOrElse(a) == 1          &&
         | a.valueOrElse(c) == 1          &&
         | b.valueOrElse(c) == c          &&
         | c.valueOrElse(a) == c          &&
         | b.valueOrElse(b) == unit       &&
         | unit.valueOrElse(unit) == unit
      """.stripMargin

    eval(script, version = V3) should produce("Can't find a function")
    eval(script, version = V4) shouldBe Right(CONST_BOOLEAN(true))
  }

  property("list append") {
    val script =
      """
        | [1, 2, 3, 4] :+ 5 == [1, 2, 3, 4, 5] &&
        | 1 :: [] :+ 2 :+ 3 == [1, 2, 3]
      """.stripMargin

    eval(script, version = V3) should produce("Can't find a function")
    eval(script, version = V4) shouldBe Right(CONST_BOOLEAN(true))
  }

  property("list concat") {
    val script =
      """
        | [1, 2, 3, 4] ++ [5, 6] == [1, 2, 3, 4, 5, 6] &&
        | nil ++ [1, 2] :+ 3 ++ nil == [1, 2, 3]
      """.stripMargin

    eval(script, version = V3) should produce("Can't find a function")
    eval(script, version = V4) shouldBe Right(CONST_BOOLEAN(true))
  }

  property("list result size limit") {
    val maxLongList = "[1" + ",1" * (PureContext.MaxListLengthV4 - 1) + "]"
    val consScript =
      s"""
         | let list1 = $maxLongList
         | let list2 = 1 :: list1
         | list2.size() == ${MaxListLengthV4 + 1}
       """.stripMargin

    eval(consScript, version = V3) shouldBe Right(CONST_BOOLEAN(true))
    eval(consScript, version = V4) should produce(s"exceed $MaxListLengthV4")

    val appendScript = s"[1] ++ $maxLongList"
    eval(appendScript, version = V4) should produce(s"exceed $MaxListLengthV4")

    val concatScript = s"$maxLongList :+ 1"
    eval(concatScript, version = V4) should produce(s"exceed $MaxListLengthV4")
  }

  property("callable V3 syntax absent at V4") {
    val writeSetScript =
      s"""
         | WriteSet([DataEntry("key1", "value"), DataEntry("key2", true)])
       """.stripMargin

    val transferSetScript =
      s"""
         | let tsArr = [
         |   ScriptTransfer(Address(base58'aaaa'), 100, unit),
         |   ScriptTransfer(Address(base58'bbbb'), 2,   base58'xxx')
         | ]
         | let ts = TransferSet(tsArr)
       """.stripMargin

    val scriptResultScript =
      s"""
         | func f(sr: ScriptResult) = true
         | true
         |
       """.stripMargin

    val ctx = WavesContext.build(DirectiveSet(V4, Account, DApp).explicitGet())

    genericEval[Environment, EVALUATED](
      writeSetScript,
      ctxt = ctx,
      version = V4,
      env = utils.environment
    ) should produce("Can't find a function 'WriteSet'")

    genericEval[Environment, EVALUATED](
      transferSetScript,
      ctxt = ctx,
      version = V4,
      env = utils.environment
    ) should produce("Can't find a function 'TransferSet'")

    genericEval[Environment, EVALUATED](
      scriptResultScript,
      ctxt = ctx,
      version = V4,
      env = utils.environment
    ) should produce("non-existing type")
  }

  property("List[Int] median - 100 elements") {
    val arr       = (1 to 100).map(_ => Random.nextLong())
    val arrSorted = arr.sorted
    val src =
      s"[${arr.mkString(",")}].median()"
    eval(src, version = V4) shouldBe Right(CONST_LONG(((BigInt(arrSorted(49)) + BigInt(arrSorted(50))) / 2).toLong))
  }

  property("List[Int] median - 99 elements") {
    val arr       = (1 to 99).map(_ => Random.nextLong())
    val arrSorted = arr.sorted
    val src =
      s"[${arr.mkString(",")}].median()"
    eval(src, version = V4) shouldBe Right(CONST_LONG(arrSorted(49)))
  }

  property("List[Int] median - 1 elements") {
    val arr = Seq(Random.nextLong())
    val src =
      s"[${arr.mkString(",")}].median()"
    eval(src, version = V4) shouldBe Right(CONST_LONG(arr.head))
  }

  property("List[Int] median - 101 elements - error") {
    val arr = (1 to 101).map(_ => Long.MaxValue)
    val src =
      s"[${arr.mkString(",")}].median()"
    eval(src, version = V4) should produce("Invalid list size. Size should be between 1 and")
  }

  property("List[Int] median - 500 elements - error") {
    val arr = (1 to 500).map(_ => Long.MaxValue)
    val src =
      s"[${arr.mkString(",")}].median()"
    eval(src, version = V4) should produce("Invalid list size. Size should be between 1 and")
  }

  property("List[Int] median - empty list - error") {
    val src =
      s"[].median()"
    eval(src, version = V4) should produce("Invalid list size. Size should be between 1 and")
  }

  property("List[Int] median - list with non int elements - error") {
    val src =
      s"""["foo", "bar"].median()"""
    eval(src, version = V4) should produce("Can't apply")
  }
}<|MERGE_RESOLUTION|>--- conflicted
+++ resolved
@@ -48,27 +48,17 @@
 
     val lazyVal       = ContextfulVal.pure[C](pointInstance.orNull)
     val stringToTuple = Map(("p", (pointType, lazyVal)))
-<<<<<<< HEAD
     val ctx: CTX[C] =
       Monoid.combineAll(
         Seq(
           PureContext.build(Global, version).withEnvironment[C],
           addCtx.withEnvironment[C],
+          CryptoContext.build(Global, version).withEnvironment[C],
           CTX[C](sampleTypes, stringToTuple, Array.empty),
           ctxt
         )
       )
 
-=======
-    val ctx: CTX[NoContext] =
-      Monoid.combineAll(Seq(
-        PureContext.build(Global, V3),
-        CryptoContext.build(Global, V3),
-        CTX[NoContext](sampleTypes, stringToTuple, Array.empty),
-        addCtx,
-        ctxt
-      ))
->>>>>>> 0f0b5e01
     val typed = ExpressionCompiler(ctx.compilerContext, untyped)
     typed.flatMap(v => new EvaluatorV1[Id, C]().apply(ctx.evaluationContext(env), v._1))
   }
