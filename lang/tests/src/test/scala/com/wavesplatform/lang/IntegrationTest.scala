--- conflicted
+++ resolved
@@ -2197,7 +2197,104 @@
       produce("Alias name length=31 exceeds limit=30")
   }
 
-<<<<<<< HEAD
+  property("integer case") {
+    val sampleScript =
+      """match 2 {
+        |  case 1 => 7
+        |  case 3 | 2 => 8
+        |  case _ => 9
+        |}""".stripMargin
+    eval[EVALUATED](sampleScript, None) shouldBe evaluated(8)
+  }
+
+  property("string case") {
+    val sampleScript =
+      """match "qq" {
+        |  case "1" => 7
+        |  case "qq" | "2" => 8
+        |  case _ => 9
+        |}""".stripMargin
+    eval[EVALUATED](sampleScript, None) shouldBe evaluated(8)
+  }
+
+  property("binary case") {
+    val sampleScript =
+      """match base64'TElLRQ==' {
+        |  case base64'TElLRQ==' => 7
+        |  case base64'ZGdnZHMK' | base64'ZGdnZHMJ' => 8
+        |  case _ => 9
+        |}""".stripMargin
+    eval[EVALUATED](sampleScript, None) shouldBe evaluated(7)
+  }
+  property("tuple destruct") {
+    val sampleScript =
+      """|
+         |match (5, "qqq") {
+         |  case (n, "qqq") => n
+         |  case _  => (1, "ggg")
+         |}
+         |
+      """.stripMargin
+    eval[EVALUATED](sampleScript, version=V4) shouldBe evaluated(5)
+  }
+
+  property("typed tuple destruct") {
+    val sampleScript =
+      """|
+         |match (5, if true then "qqq" else base64'') {
+         |  case (5, n : ByteVector) => "ttt"
+         |  case (5|4, n : String) => n
+         |  case _  => "ggg"
+         |}
+         |
+      """.stripMargin
+    eval[EVALUATED](sampleScript, version=V4) shouldBe evaluated("qqq")
+  }
+
+  property("caseType destruct") {
+    val sampleScript =
+      """|
+         |match p {
+         |  case _: PointA => 0
+         |  case PointC(YB=n) => n
+         |  case _  => 1
+         |}
+         |
+      """.stripMargin
+    eval[EVALUATED](sampleScript, Some(pointAInstance)) shouldBe evaluated(0)
+    eval[EVALUATED](sampleScript, Some(pointCInstance)) shouldBe evaluated(42)
+  }
+
+  property("caseType destruct with type checking") {
+    val sampleScript =
+      """|
+         |match p {
+         |  case _: PointA => 0
+         |  case PointC(YB=n:Int) => n
+         |  case _  => 1
+         |}
+         |
+      """.stripMargin
+    eval[EVALUATED](sampleScript, Some(pointAInstance)) shouldBe evaluated(0)
+    eval[EVALUATED](sampleScript, Some(pointCInstance)) shouldBe evaluated(42)
+  }
+
+
+  property("caseType constant field") {
+    val sampleScript =
+      """|
+         |match p {
+         |  case _: PointA => 0
+         |  case PointC(YB=24) => 2
+         |  case PointC(YB=42) => 6
+         |  case _  => 1
+         |}
+         |
+      """.stripMargin
+    eval[EVALUATED](sampleScript, Some(pointAInstance)) shouldBe evaluated(0)
+    eval[EVALUATED](sampleScript, Some(pointCInstance)) shouldBe evaluated(6)
+  }
+
   property("unicode broken") {
     val ver = V4
 
@@ -2312,103 +2409,5 @@
     val script5 = s"""dropRight("x冬x", 2)"""
     genericEval[Environment, EVALUATED](script5, ctxt = v5Ctx, version = ver, env = utils.environment) shouldBe
       Right(CONST_STRING("x").explicitGet())
-=======
-  property("integer case") {
-    val sampleScript =
-      """match 2 {
-        |  case 1 => 7
-        |  case 3 | 2 => 8
-        |  case _ => 9
-        |}""".stripMargin
-    eval[EVALUATED](sampleScript, None) shouldBe evaluated(8)
-  }
-
-  property("string case") {
-    val sampleScript =
-      """match "qq" {
-        |  case "1" => 7
-        |  case "qq" | "2" => 8
-        |  case _ => 9
-        |}""".stripMargin
-    eval[EVALUATED](sampleScript, None) shouldBe evaluated(8)
-  }
-
-  property("binary case") {
-    val sampleScript =
-      """match base64'TElLRQ==' {
-        |  case base64'TElLRQ==' => 7
-        |  case base64'ZGdnZHMK' | base64'ZGdnZHMJ' => 8
-        |  case _ => 9
-        |}""".stripMargin
-    eval[EVALUATED](sampleScript, None) shouldBe evaluated(7)
-  }
-  property("tuple destruct") {
-    val sampleScript =
-      """|
-         |match (5, "qqq") {
-         |  case (n, "qqq") => n
-         |  case _  => (1, "ggg")
-         |}
-         |
-      """.stripMargin
-    eval[EVALUATED](sampleScript, version=V4) shouldBe evaluated(5)
-  }
-
-  property("typed tuple destruct") {
-    val sampleScript =
-      """|
-         |match (5, if true then "qqq" else base64'') {
-         |  case (5, n : ByteVector) => "ttt"
-         |  case (5|4, n : String) => n
-         |  case _  => "ggg"
-         |}
-         |
-      """.stripMargin
-    eval[EVALUATED](sampleScript, version=V4) shouldBe evaluated("qqq")
-  }
-
-  property("caseType destruct") {
-    val sampleScript =
-      """|
-         |match p {
-         |  case _: PointA => 0
-         |  case PointC(YB=n) => n
-         |  case _  => 1
-         |}
-         |
-      """.stripMargin
-    eval[EVALUATED](sampleScript, Some(pointAInstance)) shouldBe evaluated(0)
-    eval[EVALUATED](sampleScript, Some(pointCInstance)) shouldBe evaluated(42)
-  }
-
-  property("caseType destruct with type checking") {
-    val sampleScript =
-      """|
-         |match p {
-         |  case _: PointA => 0
-         |  case PointC(YB=n:Int) => n
-         |  case _  => 1
-         |}
-         |
-      """.stripMargin
-    eval[EVALUATED](sampleScript, Some(pointAInstance)) shouldBe evaluated(0)
-    eval[EVALUATED](sampleScript, Some(pointCInstance)) shouldBe evaluated(42)
-  }
-
-
-  property("caseType constant field") {
-    val sampleScript =
-      """|
-         |match p {
-         |  case _: PointA => 0
-         |  case PointC(YB=24) => 2
-         |  case PointC(YB=42) => 6
-         |  case _  => 1
-         |}
-         |
-      """.stripMargin
-    eval[EVALUATED](sampleScript, Some(pointAInstance)) shouldBe evaluated(0)
-    eval[EVALUATED](sampleScript, Some(pointCInstance)) shouldBe evaluated(6)
->>>>>>> 6bde8a8a
   }
 }