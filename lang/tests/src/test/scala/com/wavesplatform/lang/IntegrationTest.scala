package com.wavesplatform.lang

import java.nio.charset.StandardCharsets

import cats.Id
import cats.implicits._
import cats.kernel.Monoid
import com.google.common.io.BaseEncoding
import com.wavesplatform.common.state.ByteStr
import com.wavesplatform.common.utils.EitherExt2
import com.wavesplatform.lang.Common._
import com.wavesplatform.lang.Testing._
import com.wavesplatform.lang.directives.DirectiveSet
import com.wavesplatform.lang.directives.values._
import com.wavesplatform.lang.v1.{CTX, ContractLimits}
import com.wavesplatform.lang.v1.compiler.Terms._
import com.wavesplatform.lang.v1.compiler.Types.{BYTESTR, FINAL, LONG, STRING}
import com.wavesplatform.lang.v1.compiler.{ExpressionCompiler, Terms}
import com.wavesplatform.lang.v1.evaluator.Contextful.NoContext
import com.wavesplatform.lang.v1.evaluator.ctx._
import com.wavesplatform.lang.v1.evaluator.ctx.impl.PureContext.MaxListLengthV4
import com.wavesplatform.lang.v1.evaluator.ctx.impl.waves.WavesContext
import com.wavesplatform.lang.v1.evaluator.ctx.impl.{PureContext, _}
import com.wavesplatform.lang.v1.evaluator.{Contextful, ContextfulVal, EvaluatorV2}
import com.wavesplatform.lang.v1.parser.Parser
import com.wavesplatform.lang.v1.testing.ScriptGen
import com.wavesplatform.lang.v1.traits.Environment
import com.wavesplatform.lang.v1.traits.domain.Issue
import org.scalatest.{Inside, Matchers, PropSpec}
import org.scalatestplus.scalacheck.{ScalaCheckPropertyChecks => PropertyChecks}
import org.web3j.crypto.Keys
import scorex.crypto.encode.Base16
import scorex.crypto.hash.Keccak256

import scala.util.{Random, Try}

class IntegrationTest extends PropSpec with PropertyChecks with ScriptGen with Matchers with NoShrink with Inside {
  private def eval[T <: EVALUATED](
      code: String,
      pointInstance: Option[CaseObj] = None,
      pointType: FINAL = AorBorC,
      ctxt: CTX[NoContext] = CTX.empty,
      version: StdLibVersion = V3
  ): Either[String, T] =
    genericEval[NoContext, T](code, pointInstance, pointType, ctxt, version, Contextful.empty[Id])

  private def genericEval[C[_[_]], T <: EVALUATED](
      code: String,
      pointInstance: Option[CaseObj] = None,
      pointType: FINAL = AorBorC,
      ctxt: CTX[C],
      version: StdLibVersion,
      env: C[Id]
  ): Either[String, T] = {
    val untyped = Parser.parseExpr(code).get.value

    val f: BaseFunction[C] =
      NativeFunction(
        "fn1",
        1,
        91: Short,
        pointType,
        ("value", pointType)
      ) {
        case _ :: Nil => throw new Exception("test exception")
        case xs       => notImplemented[Id, EVALUATED]("fraction(value: Int, numerator: Int, denominator: Int)", xs)
      }

    val f2: BaseFunction[C] =
      NativeFunction(
        "fn2",
        1,
        92: Short,
        pointType,
        ("value", pointType)
      ) {
        case _ :: Nil => throw new SecurityException("test exception")
        case xs       => notImplemented[Id, EVALUATED]("fraction(value: Int, numerator: Int, denominator: Int)", xs)
      }

    val lazyVal       = ContextfulVal.pure[C](pointInstance.orNull)
    val stringToTuple = Map(("p", (pointType, lazyVal)))
    val ctx: CTX[C] =
      Monoid.combineAll(
        Seq(
          PureContext.build(Global, version).withEnvironment[C],
          CryptoContext.build(Global, version).withEnvironment[C],
          addCtx.withEnvironment[C],
          CTX[C](sampleTypes, stringToTuple, Array(f, f2)),
          ctxt
        )
      )

    val typed = ExpressionCompiler(ctx.compilerContext, untyped)
    val loggedCtx = LoggedEvaluationContext[C, Id](_ => _ => (), ctx.evaluationContext(env))
      .asInstanceOf[LoggedEvaluationContext[Environment, Id]]
    typed.flatMap(v =>
      Try(new EvaluatorV2(loggedCtx, version).apply(v._1, Int.MaxValue)._1.asInstanceOf[T])
        .toEither
        .leftMap(_.getMessage)
    )
  }

  property("simple let") {
    val src =
      """
        |let a = 1
        |let b = a + a
        |b + b + b
      """.stripMargin
    eval[EVALUATED](src) shouldBe evaluated(6)
  }

  property("proper error message") {
    val src =
      """
        |match p {
        |  case pa: PointA => let x = 3
        |  case _ => throw()
        |}
      """.stripMargin
    eval[EVALUATED](src) should produce("can't parse the expression")
  }

  property("Exception handling") {
    val sampleScript =
      """match fn1(p) {
        |  case pa: PointA => 0
        |  case pa: PointB => 1
        |  case pa: PointC => 2
        |}""".stripMargin
    eval[EVALUATED](sampleScript, Some(pointAInstance)) should produce(
      "An error during run <fn1(value: PointA|PointB|PointC): PointA|PointB|PointC>: class java.lang.Exception test exception"
    )
  }

  property("Security Exception handling") {
    val sampleScript =
      """match fn2(p) {
        |  case pa: PointA => 0
        |  case pa: PointB => 1
        |  case pa: PointC => 2
        |}""".stripMargin
    eval[EVALUATED](sampleScript, Some(pointAInstance)) should produce(
      "An access to <fn2(value: PointA|PointB|PointC): PointA|PointB|PointC> is denied"
    )
  }

  property("patternMatching") {
    val sampleScript =
      """match p {
        |  case pa: PointA => 0
        |  case pa: PointB => 1
        |  case pa: PointC => 2
        |}""".stripMargin
    eval[EVALUATED](sampleScript, Some(pointAInstance)) shouldBe evaluated(0)
    eval[EVALUATED](sampleScript, Some(pointBInstance)) shouldBe evaluated(1)
  }

  property("patternMatching with named union types") {
    val sampleScript =
      """match p {
        |  case pa: PointA => 0
        |  case pa: PointBC => 1
        |}""".stripMargin
    eval[EVALUATED](sampleScript, Some(pointAInstance)) shouldBe evaluated(0)
    eval[EVALUATED](sampleScript, Some(pointBInstance)) shouldBe evaluated(1)
  }

  property("union types have fields") {
    val sampleScript =
      """match p {
        |  case pa: PointA => pa.X
        |  case pb: PointBC => pb.YB
        |}""".stripMargin
    eval[EVALUATED](sampleScript, Some(pointAInstance)) shouldBe evaluated(3)
    eval[EVALUATED](sampleScript, Some(pointBInstance)) shouldBe evaluated(41)
    eval[EVALUATED](sampleScript, Some(pointCInstance)) shouldBe evaluated(42)
  }

  property("union types have  only common fields") {
    val sampleScript =
      """match p {
        |  case pa: PointA => pa.X
        |  case pb: PointBC => pb.X
        |}""".stripMargin
    eval[EVALUATED](sampleScript, Some(pointCInstance)) should produce("Compilation failed: [Undefined field `X`")
  }

  property("patternMatching _") {
    val sampleScript =
      """|
         |match p {
         |  case _: PointA => 0
         |  case _: PointB  => 1
         |  case _: PointC => 2
         |}
         |
      """.stripMargin
    eval[EVALUATED](sampleScript, Some(pointAInstance)) shouldBe evaluated(0)
    eval[EVALUATED](sampleScript, Some(pointBInstance)) shouldBe evaluated(1)
  }

  property("patternMatching any type") {
    val sampleScript =
      """|
         |match p {
         |  case _: PointA => 0
         |  case _  => 1
         |}
         |
      """.stripMargin
    eval[EVALUATED](sampleScript, Some(pointAInstance)) shouldBe evaluated(0)
    eval[EVALUATED](sampleScript, Some(pointBInstance)) shouldBe evaluated(1)
  }

  property("patternMatching block") {
    val sampleScript =
      """|
         |match (let x = 1; p) {
         |  case _  => 1
         |}
         |
      """.stripMargin
    eval[EVALUATED](sampleScript, Some(pointBInstance)) shouldBe evaluated(1)
  }

  property("function call") {
    eval[EVALUATED]("10 + 2") shouldBe evaluated(12)
  }

  property("max values and operation order") {
    val longMax = Long.MaxValue
    val longMin = Long.MinValue
    eval(s"$longMax + 1 - 1") shouldBe Left("long overflow")
    eval(s"$longMin - 1 + 1") shouldBe Left("long overflow")
    eval(s"$longMax - 1 + 1") shouldBe evaluated(longMax)
    eval(s"$longMin + 1 - 1") shouldBe evaluated(longMin)
    eval(s"$longMax / $longMin + 1") shouldBe evaluated(0)
    eval(s"($longMax / 2) * 2") shouldBe evaluated(longMax - 1)
    eval[EVALUATED]("fraction(9223372036854775807, 3, 2)") shouldBe Left(
      s"Long overflow: value `${BigInt(Long.MaxValue) * 3 / 2}` greater than 2^63-1"
    )
    eval[EVALUATED]("fraction(-9223372036854775807, 3, 2)") shouldBe Left(
      s"Long overflow: value `${-BigInt(Long.MaxValue) * 3 / 2}` less than -2^63-1"
    )
    eval[EVALUATED](s"$longMax + fraction(-9223372036854775807, 3, 2)") shouldBe Left(
      s"Long overflow: value `${-BigInt(Long.MaxValue) * 3 / 2}` less than -2^63-1"
    )
    eval[EVALUATED](s"2 + 2 * 2") shouldBe evaluated(6)
    eval("2 * 3 == 2 + 4") shouldBe evaluated(true)
  }

  property("equals works on primitive types") {
    eval[EVALUATED]("base58'3My3KZgFQ3CrVHgz6vGRt8687sH4oAA1qp8' == base58'3My3KZgFQ3CrVHgz6vGRt8687sH4oAA1qp8'") shouldBe evaluated(true)
    eval[EVALUATED]("1 == 2") shouldBe evaluated(false)
    eval[EVALUATED]("3 == 3") shouldBe evaluated(true)
    eval[EVALUATED]("false == false") shouldBe evaluated(true)
    eval[EVALUATED]("true == false") shouldBe evaluated(false)
    eval[EVALUATED]("true == true") shouldBe evaluated(true)
    eval[EVALUATED]("""   "x" == "x"     """) shouldBe evaluated(true)
    eval[EVALUATED]("""   "x" == "y"     """) shouldBe evaluated(false)
    eval[EVALUATED]("""   "x" != "y"     """) shouldBe evaluated(true)
    eval[EVALUATED]("""   "x" == 3     """) should produce("Can't match inferred types")
    eval[EVALUATED]("""   "x" != 3     """) should produce("Can't match inferred types")
    eval[EVALUATED](""" let union = if(true) then "x" else 3; union == "x"   """) shouldBe evaluated(true)
  }

  property("equals some lang structure") {
    eval[EVALUATED]("let x = (-7763390488025868909>-1171895536391400041); let v = false; (v&&true)") shouldBe evaluated(false)
    eval[EVALUATED]("let mshUmcl = (if(true) then true else true); true || mshUmcl") shouldBe evaluated(true)
    eval[EVALUATED]("""if(((1+-1)==-1)) then 1 else (1+1)""") shouldBe evaluated(2)
    eval[EVALUATED]("""((((if(true) then 1 else 1)==2)||((if(true)
        |then true else true)&&(true||true)))||(if(((1>1)||(-1>=-1)))
        |then (-1>=1) else false))""".stripMargin) shouldBe evaluated(true)
  }

  property("sum/mul/div/mod/fraction functions") {
    eval[EVALUATED]("(10 + 10)#jhk\n ") shouldBe evaluated(20)
    eval[EVALUATED]("(10 * 10)") shouldBe evaluated(100)
    eval[EVALUATED]("(10 / 3)") shouldBe evaluated(3)
    eval[EVALUATED]("(10 % 3)") shouldBe evaluated(1)
    eval[EVALUATED]("fraction(9223372036854775807, -2, -4)") shouldBe evaluated(Long.MaxValue / 2)
  }

  def compile(script: String): Either[String, Terms.EXPR] =
    ExpressionCompiler.compile(script, CTX.empty.compilerContext)

  property("wrong script return type") {
    compile("1") should produce("should return boolean")
    compile(""" "string" """) should produce("should return boolean")
    compile(""" base58'string' """) should produce("should return boolean")
  }

  property("equals works on elements from Gens") {
    List(CONST_LONGgen, SUMgen(50), INTGen(50)).foreach(
      gen =>
        forAll(for {
          (expr, res) <- gen
          str         <- toString(expr)
        } yield (str, res)) {
          case (str, res) =>
            withClue(str) {
              eval[EVALUATED](str) shouldBe evaluated(res)
            }
        }
    )

    forAll(for {
      (expr, res) <- BOOLgen(50)
      str         <- toString(expr)
    } yield (str, res)) {
      case (str, res) =>
        withClue(str) {
          eval[EVALUATED](str) shouldBe evaluated(res)
        }
    }
  }

  property("Match with not case types") {
    eval[EVALUATED]("""
        |
        |let a = if (true) then 1 else ""
        |
        |match a {
        | case x: Int => x
        | case y: String => 2
        |}""".stripMargin) shouldBe evaluated(1)
  }

  property("allow unions in pattern matching") {
    val sampleScript =
      """match p {
        |  case p1: PointBC => {
        |    match p1 {
        |      case pb: PointB => pb.X
        |      case pc: PointC => pc.YB
        |    }
        |  }
        |  case other => throw()
        |}""".stripMargin
    eval[EVALUATED](sampleScript, Some(pointBInstance)) shouldBe evaluated(3)
    eval[EVALUATED](sampleScript, Some(pointCInstance)) shouldBe evaluated(42)
  }

  property("different types, same name of field") {
    val sampleScript =
      """match (p.YB) {
        | case l: Int => l
        | case u: Unit => 1
        | }
      """.stripMargin
    eval[EVALUATED](sampleScript, Some(pointCInstance), CorD) shouldBe evaluated(42)
    eval[EVALUATED](sampleScript, Some(pointDInstance1), CorD) shouldBe evaluated(43)
    eval[EVALUATED](sampleScript, Some(pointDInstance2), CorD) shouldBe evaluated(1)

    eval[EVALUATED]("p.YB", Some(pointCInstance), CorD) shouldBe evaluated(42)
    eval[EVALUATED]("p.YB", Some(pointDInstance1), CorD) shouldBe evaluated(43)
    eval[EVALUATED]("p.YB", Some(pointDInstance2), CorD) shouldBe evaluated(unit)
  }

  property("throw") {
    val script =
      """
        |let result = match p {
        |  case a: PointA => 0
        |  case b: PointB => throw()
        |  case c: PointC => throw("arrgh")
        |}
        |result
      """.stripMargin
    eval[EVALUATED](script, Some(pointAInstance)) shouldBe evaluated(0)
    eval[EVALUATED](script, Some(pointBInstance)) shouldBe Left("Explicit script termination")
    eval[EVALUATED](script, Some(pointCInstance)) shouldBe Left("arrgh")
  }

  property("func") {
    val script =
      """
        |func inc(z:Int) = {z + 1}
        |inc(0)
      """.stripMargin
    eval[EVALUATED](script, Some(pointAInstance)) shouldBe evaluated(1)
  }

  property("func in func") {
    val script =
      """
        |func maxx(x:Int, y: Int) = {
        |  let z = 11
        |  func max(i: Int, j:Int) = { if(i>j) then i else j }
        |  max(x,max(y,z))
        |}
        |maxx(0,10)
      """.stripMargin
    eval[EVALUATED](script, Some(pointAInstance)) shouldBe evaluated(11)
  }

  property("function overload is denied") {
    eval[EVALUATED](
      """
                      |
                      |func extract(x:Int, y: Int) = {
                      |   4
                      |}
                      | extract(10)
                    """.stripMargin,
      Some(pointAInstance)
    ) should produce("already defined")
  }

  property("context won't change after inner let") {
    val script = "{ let x = 3; x } + { let x = 5; x}"
    eval[EVALUATED](script, Some(pointAInstance)) shouldBe evaluated(8)
  }

  property("contexts of different if parts do not affect each other") {
    val script = "if ({let x= 0; x > 0 }) then { let x = 3; x } else { let x = 5; x}"
    eval[EVALUATED](script, Some(pointAInstance)) shouldBe evaluated(5)
  }

  property("context won't change after execution of a user function") {
    val doubleFst = UserFunction[NoContext]("ID", 0, LONG, ("x", LONG)) {
      FUNCTION_CALL(PureContext.sumLong.header, List(REF("x"), REF("x")))
    }

    val context = Monoid.combine(
      PureContext.build(Global, V1).evaluationContext[Id],
      EvaluationContext.build(
        typeDefs = Map.empty,
        letDefs = Map("x" -> LazyVal.fromEvaluated[Id](CONST_LONG(3L))),
        functions = Seq(doubleFst)
      )
    )

    val expr = FUNCTION_CALL(PureContext.sumLong.header, List(FUNCTION_CALL(doubleFst.header, List(CONST_LONG(1000L))), REF("x")))
    ev[CONST_LONG](context, expr) shouldBe evaluated(2003L)
  }

  property("context won't change after execution of an inner block") {
    val context = Monoid.combine(
      PureContext.build(Global, V1).evaluationContext[Id],
      EvaluationContext.build(
        typeDefs = Map.empty,
        letDefs = Map("x" -> LazyVal.fromEvaluated[Id](CONST_LONG(3L))),
        functions = Seq()
      )
    )

    val expr = FUNCTION_CALL(
      function = PureContext.sumLong.header,
      args = List(
        BLOCK(
          dec = LET("x", CONST_LONG(5L)),
          body = REF("x")
        ),
        REF("x")
      )
    )
    ev[CONST_LONG](context, expr) shouldBe evaluated(8)
  }

  property("listN constructor primitive") {
    val src =
      """
        |cons(1, cons(2, cons(3, cons(4, cons(5, nil)))))
      """.stripMargin
    eval[EVALUATED](src) shouldBe evaluated(List(1, 2, 3, 4, 5))
  }

  property("listN constructor binary op") {
    val src =
      """
        |1::2::3::4::5::nil
      """.stripMargin
    eval[EVALUATED](src) shouldBe evaluated(List(1, 2, 3, 4, 5))
  }

  property("list syntax sugar") {
    val src =
      """
        |[1,2,3, 4, 5]
      """.stripMargin
    eval[EVALUATED](src) shouldBe evaluated(List(1, 2, 3, 4, 5))
  }

  property("LIST access IndexOutOfBounds") {
    val src =
      """
        |[1].getElement(1)
      """.stripMargin
    eval(src) should produce("Index 1 out of bounds for length 1")

    def testListAccessError(length: Int, index: Int): Unit = {
      eval(
        s"""
           | let a = ${List.fill(length)(1).mkString("[", ", ", "]")}
           | a[$index]
         """.stripMargin
      ) should produce(s"Index $index out of bounds for length $length")
    }

    testListAccessError(length = 3, index = 3)
    testListAccessError(length = 3, index = -1)
    testListAccessError(length = 0, index = 1)
  }

  property("list constructor for different data entries") {
    val src =
      """
        |let x = DataEntry("foo",1)
        |let y = DataEntry("bar","2")
        |let z = DataEntry("baz","2")
        |[x,y,z]
      """.stripMargin
    eval[EVALUATED](src) shouldBe Right(
      ARR(
        Vector(
          CaseObj(
            dataEntryType,
            Map(
              "key"   -> CONST_STRING("foo").explicitGet(),
              "value" -> CONST_LONG(1)
            )
          ),
          CaseObj(
            dataEntryType,
            Map(
              "key"   -> CONST_STRING("bar").explicitGet(),
              "value" -> CONST_STRING("2").explicitGet()
            )
          ),
          CaseObj(
            dataEntryType,
            Map(
              "key"   -> CONST_STRING("baz").explicitGet(),
              "value" -> CONST_STRING("2").explicitGet()
            )
          )
        ),
<<<<<<< HEAD
        CaseObj(
          dataEntryType,
          Map(
            "key"   -> CONST_STRING("bar").explicitGet(),
            "value" -> CONST_STRING("2").explicitGet()
          )
        ),
        CaseObj(
          dataEntryType,
          Map(
            "key"   -> CONST_STRING("baz").explicitGet(),
            "value" -> CONST_STRING("2").explicitGet()
          )
        )
      )).explicitGet())
=======
        false
      ).explicitGet
    )
>>>>>>> 4348b1f7
  }

  property("allow 'throw' in '==' arguments") {
    val src =
      """true == throw("test passed")"""
    eval[EVALUATED](src) shouldBe Left("test passed")
  }

  property("ban to compare different types") {
    val src =
      """true == "test passed" """
    eval[EVALUATED](src) should produce("Compilation failed: [Can't match inferred types")
  }

  property("postfix syntax (one argument)") {
    val src =
      """
        | let list = [1, 2, 3]
        | list.getElement(1)
      """.stripMargin

    eval[EVALUATED](src) shouldBe Right(CONST_LONG(2))
  }

  property("postfix syntax (no arguments)") {
    val src =
      """unit.isDefined()"""
    eval[EVALUATED](src) shouldBe Right(FALSE)
  }

  property("postfix syntax (many argument)") {
    val src =
      """ 5.fraction(7,2) """
    eval[EVALUATED](src) shouldBe Right(CONST_LONG(17L))
  }

  property("postfix syntax (users defined function)") {
    val src =
      """
        |func dub(s:String) = { s+s }
        |"qwe".dub()
      """.stripMargin
    eval[EVALUATED](src) shouldBe CONST_STRING("qweqwe")
  }

  property("extract UTF8 string") {
    val src =
      """ base58'2EtvziXsJaBRS'.toUtf8String() """
    eval[EVALUATED](src) shouldBe CONST_STRING("abcdefghi")
  }

  property("toInt from ByteVector") {
    val src =
      """ base58'2EtvziXsJaBRS'.toInt() """
    eval[EVALUATED](src) shouldBe Right(CONST_LONG(0x6162636465666768L))
  }

  property("toInt with explicit zero offset") {
    val src =
      """ base58'2EtvziXsJaBRS'.toInt(0) """
    eval[EVALUATED](src) shouldBe Right(CONST_LONG(0x6162636465666768L))
  }

  property("toInt by offset") {
    val src =
      """ base58'2EtvziXsJaBRS'.toInt(1) """
    eval[EVALUATED](src) shouldBe Right(CONST_LONG(0x6263646566676869L))
  }

  property("toInt from end of max sized ByteVector by offset") {
    val array = new Array[Byte](65536)
    for (i <- 65528 to 65535) array(i) = 1
    val src =
      s""" arr.toInt(65528) """
    val arrVal = ContextfulVal.pure[NoContext](CONST_BYTESTR(ByteStr(array), limit = CONST_BYTESTR.DataTxSize).explicitGet())
    eval[EVALUATED](
      src,
      ctxt = CTX[NoContext](
        Seq(),
        Map("arr" -> (BYTESTR -> arrVal)),
        Array()
      )
    ) shouldBe Right(CONST_LONG(0x0101010101010101L))
  }

  property("toInt by offset (partial)") {
    val src =
      """ base58'2EtvziXsJaBRS'.toInt(2) """
    eval[EVALUATED](src) should produce("IndexOutOfBounds")
  }

  property("toInt by offset (out of bounds)") {
    val src =
      """ base58'2EtvziXsJaBRS'.toInt(10) """
    eval[EVALUATED](src) should produce("IndexOutOfBounds")
  }

  property("toInt by Long.MaxValue offset (out of bounds)") {
    val src =
      s""" base58'2EtvziXsJaBRS'.toInt(${Long.MaxValue}) """
    eval[EVALUATED](src) should produce("IndexOutOfBounds")
  }

  property("toInt by offset (negative)") {
    val src =
      """ base58'2EtvziXsJaBRS'.toInt(-1) """
    eval[EVALUATED](src) should produce("IndexOutOfBounds")
  }

  property("toInt by offset (negative Long.MinValue)") {
    val src =
      s""" base58'2EtvziXsJaBRS'.toInt(${Long.MinValue}) """
    eval[EVALUATED](src) should produce("IndexOutOfBounds")
  }

  property("toInt from < 8 bytes (Buffer underflow)") {
    val src =
      """ "AAAAAAA".toBytes().toInt() """
    eval[EVALUATED](src) should produce("Buffer underflow")
  }

  property("toInt from < 8 bytes by zero offset (Buffer underflow)") {
    val src =
      """ "AAAAAAA".toBytes().toInt(0) """
    eval[EVALUATED](src) should produce("IndexOutOfBounds")
  }

  property("toInt from 0 bytes (Buffer underflow)") {
    val src =
      """ "".toBytes().toInt() """
    eval[EVALUATED](src) should produce("Buffer underflow")
  }

  property("toInt from 0 bytes by zero offset (Buffer underflow)") {
    val src =
      """ "".toBytes().toInt(0) """
    eval[EVALUATED](src) should produce("IndexOutOfBounds")
  }

  property("toInt from 0 bytes by offset (IndexOutOfBounds)") {
    val src =
      """ "".toBytes().toInt(1) """
    eval[EVALUATED](src) should produce("IndexOutOfBounds")
  }

  property("indexOf") {
    val src =
      """ "qweqwe".indexOf("we") """
    eval[EVALUATED](src) shouldBe Right(CONST_LONG(1L))
  }

  property("indexOf with zero offset") {
    val src =
      """ "qweqwe".indexOf("qw", 0) """
    eval[EVALUATED](src) shouldBe Right(CONST_LONG(0L))
  }

  property("indexOf with start offset") {
    val src =
      """ "qweqwe".indexOf("we", 2) """
    eval[EVALUATED](src) shouldBe Right(CONST_LONG(4L))
  }

  property("indexOf from end of max sized string") {
    val str = "a" * 32766 + "z"
    val src =
      """ str.indexOf("z", 32766) """
    eval[EVALUATED](
      src,
      ctxt = CTX[NoContext](
        Seq(),
        Map("str" -> (STRING -> ContextfulVal.pure[NoContext](CONST_STRING(str).explicitGet()))),
        Array()
      )
    ) shouldBe Right(CONST_LONG(32766L))
  }

  property("indexOf (not present)") {
    val src =
      """ "qweqwe".indexOf("ww") """
    eval[EVALUATED](src) shouldBe Right(unit)
  }

  property("indexOf from empty string") {
    val src =
      """ "".indexOf("!") """
    eval[EVALUATED](src) shouldBe Right(unit)
  }

  property("indexOf from empty string with offset") {
    val src =
      """ "".indexOf("!", 1) """
    eval[EVALUATED](src) shouldBe Right(unit)
  }

  property("indexOf from string with Long.MaxValue offset") {
    val src =
      s""" "abc".indexOf("c", ${Long.MaxValue}) """
    eval[EVALUATED](src) shouldBe Right(unit)
  }

  property("indexOf from string with negative offset") {
    val src =
      """ "abc".indexOf("a", -1) """
    eval[EVALUATED](src) shouldBe Right(unit)
  }

  property("indexOf from string with negative Long.MinValue offset") {
    val src =
      s""" "abc".indexOf("a", ${Long.MinValue}) """
    eval[EVALUATED](src) shouldBe Right(unit)
  }

  property("indexOf empty string from non-empty string") {
    val src =
      """ "abc".indexOf("") """
    eval[EVALUATED](src) shouldBe Right(CONST_LONG(0))
  }

  property("indexOf empty string from empty string") {
    val src =
      """ "".indexOf("") """
    eval[EVALUATED](src) shouldBe Right(CONST_LONG(0))
  }

  property("lastIndexOf") {
    val src =
      """ "qweqwe".lastIndexOf("we") """
    eval(src) shouldBe Right(CONST_LONG(4))
  }

  property("lastIndexOf with zero offset") {
    val src =
      """ "qweqwe".lastIndexOf("qw", 0) """
    eval(src) shouldBe Right(CONST_LONG(0))
  }

  property("lastIndexOf with start offset") {
    val src =
      """ "qweqwe".lastIndexOf("we", 4) """
    eval(src) shouldBe Right(CONST_LONG(4L))
  }

  property("lastIndexOf from end of max sized string") {
    val str = "a" * 32766 + "z"
    val src =
      """ str.lastIndexOf("z", 32766) """
    eval(src, ctxt = CTX[NoContext](Seq(), Map("str" -> (STRING -> ContextfulVal.pure[NoContext](CONST_STRING(str).explicitGet()))), Array())) shouldBe Right(
      CONST_LONG(32766L)
    )
  }

  property("lastIndexOf (not present)") {
    val src =
      """ "qweqwe".lastIndexOf("ww") """
    eval(src) shouldBe Right(unit)
  }

  property("lastIndexOf from empty string") {
    val src =
      """ "".lastIndexOf("!") """
    eval(src) shouldBe Right(unit)
  }

  property("lastIndexOf from empty string with offset") {
    val src =
      """ "".lastIndexOf("!", 1) """
    eval(src) shouldBe Right(unit)
  }

  property("lastIndexOf from string with Int.MaxValue offset") {
    val src =
      s""" "abc".lastIndexOf("c", ${Int.MaxValue}) """
    eval(src) shouldBe Right(CONST_LONG(2))
  }

  property("lastIndexOf from string with Long.MaxValue offset") {
    val src =
      s""" "abc".lastIndexOf("c", ${Long.MaxValue}) """
    eval(src) shouldBe Right(CONST_LONG(2))
  }

  property("lastIndexOf from string with negative offset") {
    val src =
      """ "abc".lastIndexOf("a", -1) """
    eval(src) shouldBe Right(unit)
  }

  property("lastIndexOf from string with negative Long.MinValue offset") {
    val src =
      s""" "abc".lastIndexOf("a", ${Long.MinValue}) """
    eval(src) shouldBe Right(unit)
  }

  property("lastIndexOf empty string from non-empty string") {
    val str = "abcde"
    val src =
      s""" "$str".lastIndexOf("") """
    eval(src) shouldBe Right(CONST_LONG(str.length))
  }

  property("lastIndexOf empty string from empty string") {
    val src =
      """ "".lastIndexOf("") """
    eval(src) shouldBe Right(CONST_LONG(0))
  }

  property("split") {
    val src =
      """ "q:we:.;q;we:x;q.we".split(":.;") """
<<<<<<< HEAD
    eval[EVALUATED](src) shouldBe Right(ARR(IndexedSeq(
      CONST_STRING("q:we").explicitGet(),
      CONST_STRING("q;we:x;q.we").explicitGet()
    )).explicitGet())
=======
    eval[EVALUATED](src) shouldBe Right(
      ARR(
        IndexedSeq(
          CONST_STRING("q:we").explicitGet(),
          CONST_STRING("q;we:x;q.we").explicitGet()
        ),
        false
      ).explicitGet
    )
>>>>>>> 4348b1f7
  }

  property("split separate correctly") {
    val src =
      """ "str1;str2;str3;str4".split(";") """
<<<<<<< HEAD
    eval[EVALUATED](src) shouldBe Right(ARR(IndexedSeq(
      CONST_STRING("str1").explicitGet(),
      CONST_STRING("str2").explicitGet(),
      CONST_STRING("str3").explicitGet(),
      CONST_STRING("str4").explicitGet()
    )).explicitGet())
=======
    eval[EVALUATED](src) shouldBe Right(
      ARR(
        IndexedSeq(
          CONST_STRING("str1").explicitGet(),
          CONST_STRING("str2").explicitGet(),
          CONST_STRING("str3").explicitGet(),
          CONST_STRING("str4").explicitGet()
        ),
        false
      ).explicitGet
    )
>>>>>>> 4348b1f7
  }

  property("split separator at the end") {
    val src =
      """ "str1;str2;".split(";") """
<<<<<<< HEAD
    eval[EVALUATED](src) shouldBe Right(ARR(IndexedSeq(
      CONST_STRING("str1").explicitGet(),
      CONST_STRING("str2").explicitGet(),
      CONST_STRING("").explicitGet()
    )).explicitGet())
=======
    eval[EVALUATED](src) shouldBe Right(
      ARR(
        IndexedSeq(
          CONST_STRING("str1").explicitGet(),
          CONST_STRING("str2").explicitGet(),
          CONST_STRING("").explicitGet()
        ),
        false
      ).explicitGet
    )
>>>>>>> 4348b1f7
  }

  property("split double separator") {
    val src =
      """ "str1;;str2;str3".split(";") """
<<<<<<< HEAD
    eval[EVALUATED](src) shouldBe Right(ARR(IndexedSeq(
      CONST_STRING("str1").explicitGet(),
      CONST_STRING("").explicitGet(),
      CONST_STRING("str2").explicitGet(),
      CONST_STRING("str3").explicitGet()
    )).explicitGet())
=======
    eval[EVALUATED](src) shouldBe Right(
      ARR(
        IndexedSeq(
          CONST_STRING("str1").explicitGet(),
          CONST_STRING("").explicitGet(),
          CONST_STRING("str2").explicitGet(),
          CONST_STRING("str3").explicitGet()
        ),
        false
      ).explicitGet
    )
>>>>>>> 4348b1f7
  }

  property("parseInt") {
    val src =
      """ "42".parseInt() """
    eval[EVALUATED](src) shouldBe Right(CONST_LONG(42L))
  }

  property("parseInt Long.MaxValue") {
    val num = Long.MaxValue
    val src =
      s""" "${num.toString}".parseInt() """
    eval[EVALUATED](src) shouldBe Right(CONST_LONG(num))
  }

  property("parseInt Long.MinValue") {
    val num = Long.MinValue
    val src =
      s""" "${num.toString}".parseInt() """
    eval[EVALUATED](src) shouldBe Right(CONST_LONG(num))
  }

  property("parseIntValue") {
    val src =
      """ "42".parseIntValue() """
    eval[EVALUATED](src) shouldBe Right(CONST_LONG(42L))
  }

  property("parseIntValue Long.MaxValue") {
    val num = Long.MaxValue
    val src =
      s""" "${num.toString}".parseIntValue() """
    eval[EVALUATED](src) shouldBe Right(CONST_LONG(num))
  }

  property("parseIntValue Long.MinValue") {
    val num = Long.MinValue
    val src =
      s""" "${num.toString}".parseIntValue() """
    eval[EVALUATED](src) shouldBe Right(CONST_LONG(num))
  }

  property("parseInt fail") {
    val src =
      """ "x42".parseInt() """
    eval[EVALUATED](src) shouldBe Right(unit)
  }

  property("parseIntValue fail when string starts with non-digit") {
    val src =
      """ "x42".parseIntValue() """
    eval[EVALUATED](src) shouldBe 'left
  }

  property("parseInt fail when string ends with non-digit") {
    val src =
      """ "42x".parseInt() """
    eval[EVALUATED](src) shouldBe Right(unit)
  }

  property("parseIntValue fail when string ends with non-digit") {
    val src =
      """ "42x".parseIntValue() """
    eval[EVALUATED](src) shouldBe 'left
  }

  property("parseInt fail when string is empty") {
    val src =
      """ "".parseInt() """
    eval[EVALUATED](src) shouldBe Right(unit)
  }

  property("parseIntValue fail when string is empty") {
    val src =
      """ "".parseIntValue() """
    eval[EVALUATED](src) shouldBe 'left
  }

  property("matching case with non-existing type") {
    val sampleScript =
      """|
         | let a = if (true) then 1 else "str"
         | match a {
         |   case _: UndefinedType => 0
         |   case _                => 1
         | }
         |
      """.stripMargin
    eval(sampleScript) should produce("Undefined type: `UndefinedType` of variable `a`, expected: Int, String")
  }

  property("big let assignment chain") {
    val count = 5000
    val script =
      s"""
         | let a0 = 1
         | ${1 to count map (i => s"let a$i = a${i - 1}") mkString "\n"}
         | a$count == a$count
      """.stripMargin

    eval[EVALUATED](script, None) shouldBe Right(CONST_BOOLEAN(true))
  }

  property("big function assignment chain") {
    val count = 2000
    val script =
      s"""
         | func a0() = {
         |   1 + 1
         | }
         | ${1 to count map (i => s"func a$i() = a${i - 1}()") mkString "\n"}
         | a$count() == a$count()
      """.stripMargin

    eval[EVALUATED](script, None) shouldBe Right(CONST_BOOLEAN(true))
  }

  property("big let assignment chain with function") {
    val count = 5000
    val script =
      s"""
         | let a0 = 1
         | ${1 to count map (i => s"let a$i = a${i - 1} + 1") mkString "\n"}
         | a$count == a$count
      """.stripMargin

    eval[EVALUATED](script, None) shouldBe Right(CONST_BOOLEAN(true))
  }

  property("rounding modes") {
    eval[EVALUATED]("Down() == DOWN", None, version = V4) should produce("Can't find a function")
    eval[EVALUATED]("Up() == UP", None, version = V4) should produce("Can't find a function")
    eval[EVALUATED]("Ceiling() == CEILING", None) should produce("Can't find a function")
    eval[EVALUATED]("HalfUp() == HALFUP", None) should produce("Can't find a function")
    eval[EVALUATED]("HalfDown() == HALFDOWN", None) should produce("Can't find a function")
    eval[EVALUATED]("HalfEven() == HALFEVEN", None) should produce("Can't find a function")
  }

  property("RSA hash algorithms") {
    eval[EVALUATED]("NoAlg() == NOALG", None) shouldBe Right(CONST_BOOLEAN(true))
    eval[EVALUATED]("Md5() == MD5", None) shouldBe Right(CONST_BOOLEAN(true))
    eval[EVALUATED]("Sha1() == SHA1", None) shouldBe Right(CONST_BOOLEAN(true))
    eval[EVALUATED]("Sha224() == SHA224", None) shouldBe Right(CONST_BOOLEAN(true))
    eval[EVALUATED]("Sha256() == SHA256", None) shouldBe Right(CONST_BOOLEAN(true))
    eval[EVALUATED]("Sha384() == SHA384", None) shouldBe Right(CONST_BOOLEAN(true))
    eval[EVALUATED]("Sha512() == SHA512", None) shouldBe Right(CONST_BOOLEAN(true))
    eval[EVALUATED]("Sha3224() == SHA3224", None) shouldBe Right(CONST_BOOLEAN(true))
    eval[EVALUATED]("Sha3256() == SHA3256", None) shouldBe Right(CONST_BOOLEAN(true))
    eval[EVALUATED]("Sha3384() == SHA3384", None) shouldBe Right(CONST_BOOLEAN(true))
    eval[EVALUATED]("Sha3512() == SHA3512", None) shouldBe Right(CONST_BOOLEAN(true))

    eval[EVALUATED]("NoAlg() != SHA224", None) should produce("Can't match inferred types")
    eval[EVALUATED]("MD5 != SHA3224", None) should produce("Can't match inferred types")
    eval[EVALUATED]("Sha512() != Sha3512()", None) should produce("Can't match inferred types")

    eval[EVALUATED]("MD5 == if true then MD5 else SHA1", None) shouldBe Right(CONST_BOOLEAN(true))
    eval[EVALUATED]("MD5 == if true then SHA1 else MD5", None) shouldBe Right(CONST_BOOLEAN(false))
  }

  property("math functions") {
    eval[EVALUATED]("pow(12, 1, 3456, 3, 2, DOWN)", None) shouldBe Right(CONST_LONG(187))
    eval[EVALUATED]("pow(12, 1, 3456, 3, 2, UP)", None) shouldBe Right(CONST_LONG(188))
    eval[EVALUATED]("pow(0, 1, 3456, 3, 2, UP)", None) shouldBe Right(CONST_LONG(0))
    eval[EVALUATED]("pow(20, 1, -1, 0, 4, DOWN)", None) shouldBe Right(CONST_LONG(5000))
    eval[EVALUATED]("pow(-20, 1, -1, 0, 4, DOWN)", None) shouldBe Right(CONST_LONG(-5000))
    eval[EVALUATED]("pow(0, 1, -1, 0, 4, DOWN)", None) shouldBe 'left
    eval[EVALUATED]("log(16, 0, 2, 0, 0, CEILING)", None) shouldBe Right(CONST_LONG(4))
    eval[EVALUATED]("log(16, 0, -2, 0, 0, CEILING)", None) shouldBe 'left
    eval[EVALUATED]("log(-16, 0, 2, 0, 0, CEILING)", None) shouldBe 'left
  }

  property("math functions scale limits") {
    eval("pow(2,  0, 2, 9, 0, UP)") should produce("out of range 0-8")
    eval("log(2,  0, 2, 9, 0, UP)") should produce("out of range 0-8")
    eval("pow(2, -2, 2, 0, 5, UP)") should produce("out of range 0-8")
    eval("log(2, -2, 2, 0, 5, UP)") should produce("out of range 0-8")
  }

  property("pow result size max") {
    eval("pow(2, 0, 62, 0, 0, UP)") shouldBe Right(CONST_LONG(Math.pow(2, 62).toLong))
    eval("pow(2, 0, 63, 0, 0, UP)") should produce("out of long range")
  }

  property("pow result size abs min") {
    eval("pow(10, 0, -8, 0, 8, HALFUP)") shouldBe Right(CONST_LONG(1))
    eval("pow(10, 0, -9, 0, 8, HALFUP)") shouldBe Right(CONST_LONG(0))
  }

  property("HalfUp is type") {
    eval("let r = if true then HALFUP else HALFDOWN ; match r { case _:HalfUp => 1 case _ => 0 }") shouldBe Right(CONST_LONG(1))
  }

  property("HalfUp type have no constructor") {
    eval("pow(10, 0, -8, 0, 8, HalfUp())") shouldBe 'Left
  }

  property("concat empty list") {
    val script =
      s"""
         | let l = if (true) then cons(1, nil) else nil
         | let concat = 0 :: l
         | concat == [0, 1]
         |
      """.stripMargin

    eval[EVALUATED](script, None) shouldBe Right(CONST_BOOLEAN(true))
  }

  property("list type inferrer") {
    val script =
      s"""
         | let l = if (true) then [1] else ["str"]
         | let n = "qqq" :: l
         | match n[1] {
         |   case i: Int => i == 1
         |   case s: String => false
         | } &&
         | match n[0] {
         |   case i: Int => false
         |   case s: String => s == "qqq"
         | }
      """.stripMargin

    eval[EVALUATED](script, None) shouldBe Right(CONST_BOOLEAN(true))
  }

  property("matching parameterized types") {
    val script =
      s"""
         | func dosSigVerify() = {
         |    let result = if true then [DataEntry("a", "a")] else ""
         |    let entry = match result[0] {
         |        case r:DataEntry => r
         |        case _ => throw("err")
         |    }
         |    WriteSet(result)
         | }
         |
      """.stripMargin

    eval[EVALUATED](script, None) should produce("expected: List[T], actual: List[DataEntry]|String")
  }

  property("extract functions with message") {
    val message = "Custom error message"
    def script(error: Boolean): String =
      s"""
         |
         | let a = if ($error) then unit else 1
         | valueOrErrorMessage(a, "$message")
         |
       """.stripMargin

    eval(script(error = false)) shouldBe Right(CONST_LONG(1))
    eval(script(error = true)) shouldBe Left(message)
  }

  property("list as argument") {
    val script =
      """
        | func head(a: List[Int]) = [a[2], a[0]]
        | head([1, 2, 3]) == [3, 1]
      """.stripMargin
    eval(script) shouldBe Right(CONST_BOOLEAN(true))
  }

  property("illegal generic") {
    val script =
      """
        | func head(a: Generic[Int]) = a
        | true
      """.stripMargin
    eval(script) should produce("Undefined generic type")
  }

  property("list type inferrer 2") {
    val script =
      s"""
         | let l = if (true)
         |         then if false
         |              then nil
         |              else nil
         |         else "str"
         | size(l) == 0
      """.stripMargin

    eval[EVALUATED](script, None) should produce("Can't find a function overload 'size'")
  }

  property("string contains") {
    eval(""" "qwerty".contains("we") """, version = V3) should produce("Can't find a function")
    eval(""" "qwerty".contains("we") """, version = V4) shouldBe Right(CONST_BOOLEAN(true))
    eval(""" "qwerty".contains("xx") """, version = V4) shouldBe Right(CONST_BOOLEAN(false))
  }

  property("valueOrElse") {
    val script =
      s"""
         | let a = if (true) then 1 else unit
         | let b = if (false) then 2 else unit
         | let c = 3
         |
         | a.valueOrElse(b) == 1          &&
         | b.valueOrElse(a) == 1          &&
         | a.valueOrElse(c) == 1          &&
         | b.valueOrElse(c) == c          &&
         | c.valueOrElse(a) == c          &&
         | b.valueOrElse(b) == unit       &&
         | unit.valueOrElse(unit) == unit
      """.stripMargin

    eval(script, version = V3) should produce("Can't find a function")
    eval(script, version = V4) shouldBe Right(CONST_BOOLEAN(true))
  }

  property("list append") {
    val script =
      """
        | [1, 2, 3, 4] :+ 5 == [1, 2, 3, 4, 5] &&
        | 1 :: [] :+ 2 :+ 3 == [1, 2, 3]
      """.stripMargin

    eval(script, version = V3) should produce("Can't find a function")
    eval(script, version = V4) shouldBe Right(CONST_BOOLEAN(true))
  }

  property("list concat") {
    val script =
      """
        | [1, 2, 3, 4] ++ [5, 6] == [1, 2, 3, 4, 5, 6] &&
        | nil ++ [1, 2] :+ 3 ++ nil == [1, 2, 3]
      """.stripMargin

    eval(script, version = V3) should produce("Can't find a function")
    eval(script, version = V4) shouldBe Right(CONST_BOOLEAN(true))
  }

  property("list result size limit") {
    val maxLongList = "[1" + ",1" * (PureContext.MaxListLengthV4 - 1) + "]"
    val consScript =
      s"""
         | let list1 = $maxLongList
         | let list2 = 1 :: list1
         | list2.size() == ${MaxListLengthV4 + 1}
       """.stripMargin

    eval(consScript, version = V3) shouldBe Right(CONST_BOOLEAN(true))
    eval(consScript, version = V4) should produce(s"exceed $MaxListLengthV4")

    val appendScript = s"[1] ++ $maxLongList"
    eval(appendScript, version = V4) should produce(s"exceed $MaxListLengthV4")

    val concatScript = s"$maxLongList :+ 1"
    eval(concatScript, version = V4) should produce(s"exceed $MaxListLengthV4")
  }

  property("callable V3 syntax absent at V4") {
    val writeSetScript =
      s"""
         | WriteSet([DataEntry("key1", "value"), DataEntry("key2", true)])
       """.stripMargin

    val transferSetScript =
      s"""
         | let tsArr = [
         |   ScriptTransfer(Address(base58'aaaa'), 100, unit),
         |   ScriptTransfer(Address(base58'bbbb'), 2,   base58'xxx')
         | ]
         | let ts = TransferSet(tsArr)
       """.stripMargin

    val scriptResultScript =
      s"""
         | func f(sr: ScriptResult) = true
         | true
         |
       """.stripMargin

    val ctx = WavesContext.build(DirectiveSet(V4, Account, DApp).explicitGet())

    genericEval[Environment, EVALUATED](
      writeSetScript,
      ctxt = ctx,
      version = V4,
      env = utils.environment
    ) should produce("Can't find a function 'WriteSet'")

    genericEval[Environment, EVALUATED](
      transferSetScript,
      ctxt = ctx,
      version = V4,
      env = utils.environment
    ) should produce("Can't find a function 'TransferSet'")

    genericEval[Environment, EVALUATED](
      scriptResultScript,
      ctxt = ctx,
      version = V4,
      env = utils.environment
    ) should produce("non-existing type")
  }

  property("List[Int] median - 100 elements") {
    val arr       = (1 to 100).map(_ => Random.nextLong())
    val arrSorted = arr.sorted
    val src =
      s"[${arr.mkString(",")}].median()"
    eval(src, version = V4) shouldBe Right(CONST_LONG(Math.floorDiv(arrSorted(49) + arrSorted(50), 2)))
  }

  property("List[Int] median - 99 elements") {
    val arr       = (1 to 99).map(_ => Random.nextLong())
    val arrSorted = arr.sorted
    val src =
      s"[${arr.mkString(",")}].median()"
    eval(src, version = V4) shouldBe Right(CONST_LONG(arrSorted(49)))
  }

  property("List[Int] median - 1 elements") {
    val arr = Seq(Random.nextLong())
    val src =
      s"[${arr.mkString(",")}].median()"
    eval(src, version = V4) shouldBe Right(CONST_LONG(arr.head))
  }

  property("List[Int] median - negative rounding down") {
    val arr = Seq(3, -8)
    val src =
      s"[${arr.mkString(",")}].median()"
    eval(src, version = V4) shouldBe Right(CONST_LONG(-3))
  }

  property("List[Int] median - 101 elements - error") {
    val arr = (1 to 101).map(_ => Long.MaxValue)
    val src =
      s"[${arr.mkString(",")}].median()"
    eval(src, version = V4) should produce("Invalid list size. Size should be between 1 and")
  }

  property("List[Int] median - 500 elements - error") {
    val arr = (1 to 500).map(_ => Long.MaxValue)
    val src =
      s"[${arr.mkString(",")}].median()"
    eval(src, version = V4) should produce("Invalid list size. Size should be between 1 and")
  }

  property("List[Int] median - empty list - error") {
    val src =
      s"[].median()"
    eval(src, version = V4) should produce("Invalid list size. Size should be between 1 and")
  }

  property("List[Int] median - list with non int elements - error") {
    val src =
      s"""["1", "2"].median()"""
    eval(src, version = V4) should produce("Compilation failed: [Non-matching types: expected: Int, actual: String")
  }

  property("groth16Verify") {
    val src =
      s"""
         | let key = base64'hwk883gUlTKCyXYA6XWZa8H9/xKIYZaJ0xEs0M5hQOMxiGpxocuX/8maSDmeCk3bo5ViaDBdO7ZBxAhLSe5k/5TFQyF5Lv7KN2tLKnwgoWMqB16OL8WdbePIwTCuPtJNAFKoTZylLDbSf02kckMcZQDPF9iGh+JC99Pio74vDpwTEjUx5tQ99gNQwxULtztsqDRsPnEvKvLmsxHt8LQVBkEBm2PBJFY+OXf1MNW021viDBpR10mX4WQ6zrsGL5L0GY4cwf4tlbh+Obit+LnN/SQTnREf8fPpdKZ1sa/ui3pGi8lMT6io4D7Ujlwx2RdCkBF+isfMf77HCEGsZANw0hSrO2FGg14Sl26xLAIohdaW8O7gEaag8JdVAZ3OVLd5Df1NkZBEr753Xb8WwaXsJjE7qxwINL1KdqA4+EiYW4edb7+a9bbBeOPtb67ZxmFqgyTNS/4obxahezNkjk00ytswsENg//Ee6dWBJZyLH+QGsaU2jO/W4WvRyZhmKKPdipOhiz4Rlrd2XYgsfHsfWf5v4GOTL+13ZB24dW1/m39n2woJ+v686fXbNW85XP/r'
         | let proof = base64'lvQLU/KqgFhsLkt/5C/scqs7nWR+eYtyPdWiLVBux9GblT4AhHYMdCgwQfSJcudvsgV6fXoK+DUSRgJ++Nqt+Wvb7GlYlHpxCysQhz26TTu8Nyo7zpmVPH92+UYmbvbQCSvX2BhWtvkfHmqDVjmSIQ4RUMfeveA1KZbSf999NE4qKK8Do+8oXcmTM4LZVmh1rlyqznIdFXPN7x3pD4E0gb6/y69xtWMChv9654FMg05bAdueKt9uA4BEcAbpkdHF'
         | let input = base64'LcMT3OOlkHLzJBKCKjjzzVMg+r+FVgd52LlhZPB4RFg='
         | groth16Verify(key, proof, input)
       """.stripMargin
    eval(src, version = V4) shouldBe Right(CONST_BOOLEAN(true))
  }

  val grothsFail = Seq(
    (0, """
            |let vk = base64'lp7+dPDIOfm77haSFnvr33VwYH/KbIalfOJPRvBLzqlHD8BxunNebMr6Gr6S+u+nh7yLzdqr7HHQNOpZI8mdj/7lR0IBqB9zvRfyTr+guUG22kZo4y2KINDp272xGglKEeTglTxyDUriZJNF/+T6F8w70MR/rV+flvuo6EJ0+HA+A2ZnBbTjOIl9wjisBV+0iISo2JdNY1vPXlpwhlL2fVpW/WlREkF0bKlBadDIbNJBgM4niJGuEZDru3wqrGueETKHPv7hQ8em+p6vQolp7c0iknjXrGnvlpf4QtUtpg3z/D+snWjRPbVqRgKXWtihuIvPFaM6dt7HZEbkeMnXWwSINeYC/j3lqYnce8Jq+XkuF42stVNiooI+TuXECnFdFi9Ib25b9wtyz3H/oKg48He1ftntj5uIRCOBvzkFHGUF6Ty214v3JYvXJjdS4uS2jekplZYoV0aXEnYEOIvfF7d4xay3qkx2NspooM4HeZpiHknIWkUVhGVJBzBDLjLB'
            |let proof = base64'jiGBK+TGHfH8Oadexhdet7ExyIWibSmamWQvffZkyl3WnMoVbTQ3lOks4Mca3sU5qgcaLyQQ1FjFW4g6vtoMapZ43hTGKaWO7bQHsOCvdwHCdwJDulVH16cMTyS9F0BfBJxa88F+JKZc4qMTJjQhspmq755SrKhN9Jf+7uPUhgB4hJTSrmlOkTatgW+/HAf5kZKhv2oRK5p5kS4sU48oqlG1azhMtcHEXDQdcwf9ANel4Z9cb+MQyp2RzI/3hlIx'
            |let inputs = base64''
            """.stripMargin),
    (1, """
            |let vk = base64'lp7+dPDIOfm77haSFnvr33VwYH/KbIalfOJPRvBLzqlHD8BxunNebMr6Gr6S+u+nh7yLzdqr7HHQNOpZI8mdj/7lR0IBqB9zvRfyTr+guUG22kZo4y2KINDp272xGglKEeTglTxyDUriZJNF/+T6F8w70MR/rV+flvuo6EJ0+HA+A2ZnBbTjOIl9wjisBV+0iISo2JdNY1vPXlpwhlL2fVpW/WlREkF0bKlBadDIbNJBgM4niJGuEZDru3wqrGueETKHPv7hQ8em+p6vQolp7c0iknjXrGnvlpf4QtUtpg3z/D+snWjRPbVqRgKXWtihuIvPFaM6dt7HZEbkeMnXWwSINeYC/j3lqYnce8Jq+XkuF42stVNiooI+TuXECnFdFi9Ib25b9wtyz3H/oKg48He1ftntj5uIRCOBvzkFHGUF6Ty214v3JYvXJjdS4uS2jekplZYoV0aXEnYEOIvfF7d4xay3qkx2NspooM4HeZpiHknIWkUVhGVJBzBDLjLBjiGBK+TGHfH8Oadexhdet7ExyIWibSmamWQvffZkyl3WnMoVbTQ3lOks4Mca3sU5'
            |let proof = base64'hp1iMepdu0rKoBh0NXcw9F9hkiggDIkRNINq2rlvUypPiSmp8U8tDSMeG0YVSovFteecr3THhBJj0qNeEe9jA2Ci64fKG9WT1heMYzEAQKebOErYXYCm9d72n97mYn1XBq+g1Y730XEDv4BIDI1hBDntJcgcj/cSvcILB1+60axJvtyMyuizxUr1JUBUq9njtmJ9m8zK6QZLNqMiKh0f2jokQb5mVhu6v5guW3KIjwQc/oFK/l5ehKAOPKUUggNh'
            |let inputs = base64'c9BSUPtO0xjPxWVNkEMfXe7O4UZKpaH/nLIyQJj7iA4='
            """.stripMargin),
    (15, """
            |let vk = base64'lp7+dPDIOfm77haSFnvr33VwYH/KbIalfOJPRvBLzqlHD8BxunNebMr6Gr6S+u+nh7yLzdqr7HHQNOpZI8mdj/7lR0IBqB9zvRfyTr+guUG22kZo4y2KINDp272xGglKEeTglTxyDUriZJNF/+T6F8w70MR/rV+flvuo6EJ0+HA+A2ZnBbTjOIl9wjisBV+0iISo2JdNY1vPXlpwhlL2fVpW/WlREkF0bKlBadDIbNJBgM4niJGuEZDru3wqrGueETKHPv7hQ8em+p6vQolp7c0iknjXrGnvlpf4QtUtpg3z/D+snWjRPbVqRgKXWtihuIvPFaM6dt7HZEbkeMnXWwSINeYC/j3lqYnce8Jq+XkuF42stVNiooI+TuXECnFdFi9Ib25b9wtyz3H/oKg48He1ftntj5uIRCOBvzkFHGUF6Ty214v3JYvXJjdS4uS2jekplZYoV0aXEnYEOIvfF7d4xay3qkx2NspooM4HeZpiHknIWkUVhGVJBzBDLjLBjiGBK+TGHfH8Oadexhdet7ExyIWibSmamWQvffZkyl3WnMoVbTQ3lOks4Mca3sU5hp1iMepdu0rKoBh0NXcw9F9hkiggDIkRNINq2rlvUypPiSmp8U8tDSMeG0YVSovFlA4DsjBwntJH45NgNbY/Rbu/hfe7QskTkBiTo2A+kmYSH75Uvf2UAXwBAT1PoE0sqtYndF2Kbthl6GylV3j9NIKtIzHd/GwleExuM7KlI1H22P78br5zmh8D7V1aFcxPpftQhjch4abXuxEP4ahgfNmthdhoSvQykLhjbmG9BrvwmyaDRd/sHCTeSXmLqIybrd6tA8ZLJq2DLzKJEOlmfM9aIihLe/FLndfnTSkNK2et4o8vM3YjAmgOnrAo7JIpl0Zot59NUiTdx5j27IV+8siRWRRz9U3vtvz421qgPE5kn6YrJSVnYKCoWeB3FNfph1V+Mh894o3SLdj9n7ogflH/sfXisYj5vleSNldJi/67TKM4BgI1aaGdXuTteHqKti66rXQ+9a9d+SmwKgnRUpjVu1tkrWZCSFbVuugZYEZ9BZjhVCSY636wBuG6KFv7sDKiiZ0vXRqpUjUCOFMfkTG9nJdoOtatjliAef7+DTX3tUTl1mVdNczmAnEgeiZJq3mMKxcbKicOXQscqU/Jgd1+Y2bsyQsDIgwN/k23y7jAuaEhIPlMeLzL84Jkl5N8sbAIh35qXZz7tesyYdt8FuJX6GCu6qXKOFs8aFn8RV2x9Ba8z5iHBCwS7QOCmZnakywU/Lb2kFEaqsA2K8W/3ZDw2tW5mNQqLlH/MRoGp4SMLs6a0CKO2Ph0532oePpDlgQoF1kX9pyf9UBQaNIfrkXDGQGS/r2y6LZTdPivYs6l9r6ARUxisRRzqbe8WvxVoPaJvr8Xg/dqQWz2lYgtCdiGWbjvNUhDYpKdzR+8v8IRerYlH6L8RppDRhiCzQTU'
            |let proof = base64'pNeWbxzzJPMsPpuXBXWZgtLic1s0KL8UeLDGBhEjygrv8m1eMM12pzd+r/scvBEHrnEoQHanlNTlWPywaXaFtB5Hd5RMrnbfLbpe16tvtlH2SRbJbGXSpib5uiuSa6z1ExLtXs9nNWiu10eupG6Pq4SNOacCEVvUgSzCzhyLIlz62gq4DlBBWKmEFI7KiFs7kr2EPBjj2m83dbA/GGVgoYYjgBmFX6/srvLADxerZTKG2moOQrmAx9GJ99nwhRbW'
            |let inputs = base64'I8C5RcBDPi2n4omt9oOV2rZk9T9xlSV8PQvLeVHjGb00fCVz7AHOIjLJ03ZCTLQwEKkAk9tQWJ6gFTBnG2+0DDHlXcVkwpMafcpS2diKFe0T4fRb0t9mxNzOFiRVcJoeMU1zb/rE4dIMm9rbEPSDnVSOd8tHNnJDkT+/NcNsQ2w0UEVJJRAEnC7G0Y3522RlDLxpTZ6w0U/9V0pLNkFgDCkFBKvpaEfPDJjoEVyCUWDC1ts9LIR43xh3ZZBdcO/HATHoLzxM3Ef11qF+riV7WDPEJfK11u8WGazzCAFhsx0aKkkbnKl7LnypBzwRvrG2JxdLI/oXL0eoIw9woVjqrg6elHudnHDXezDVXjRWMPaU+L3tOW9aqN+OdP4AhtpgT2CoRCjrOIU3MCFqsrCK9bh33PW1gtNeHC78mIetQM5LWZHtw4KNwafTrQ+GCKPelJhiC2x7ygBtat5rtBsJAVF5wjssLPZx/7fqNqifXB7WyMV7J1M8LBQVXj5kLoS9bpmNHlERRSadC0DEUbY9xhIG2xo7R88R0sq04a299MFv8XJNd+IdueYiMiGF5broHD4UUhPxRBlBO3lOfDTPnRSUGS3Sr6GxwCjKO3MObz/6RNxCk9SnQ4NccD17hS/m'
            """.stripMargin),
    (16, """
            |let vk = base64'lp7+dPDIOfm77haSFnvr33VwYH/KbIalfOJPRvBLzqlHD8BxunNebMr6Gr6S+u+nh7yLzdqr7HHQNOpZI8mdj/7lR0IBqB9zvRfyTr+guUG22kZo4y2KINDp272xGglKEeTglTxyDUriZJNF/+T6F8w70MR/rV+flvuo6EJ0+HA+A2ZnBbTjOIl9wjisBV+0iISo2JdNY1vPXlpwhlL2fVpW/WlREkF0bKlBadDIbNJBgM4niJGuEZDru3wqrGueETKHPv7hQ8em+p6vQolp7c0iknjXrGnvlpf4QtUtpg3z/D+snWjRPbVqRgKXWtihuIvPFaM6dt7HZEbkeMnXWwSINeYC/j3lqYnce8Jq+XkuF42stVNiooI+TuXECnFdFi9Ib25b9wtyz3H/oKg48He1ftntj5uIRCOBvzkFHGUF6Ty214v3JYvXJjdS4uS2jekplZYoV0aXEnYEOIvfF7d4xay3qkx2NspooM4HeZpiHknIWkUVhGVJBzBDLjLBjiGBK+TGHfH8Oadexhdet7ExyIWibSmamWQvffZkyl3WnMoVbTQ3lOks4Mca3sU5hp1iMepdu0rKoBh0NXcw9F9hkiggDIkRNINq2rlvUypPiSmp8U8tDSMeG0YVSovFlA4DsjBwntJH45NgNbY/Rbu/hfe7QskTkBiTo2A+kmYSH75Uvf2UAXwBAT1PoE0sqtYndF2Kbthl6GylV3j9NIKtIzHd/GwleExuM7KlI1H22P78br5zmh8D7V1aFcxPpftQhjch4abXuxEP4ahgfNmthdhoSvQykLhjbmG9BrvwmyaDRd/sHCTeSXmLqIybrd6tA8ZLJq2DLzKJEOlmfM9aIihLe/FLndfnTSkNK2et4o8vM3YjAmgOnrAo7JIpl0Zot59NUiTdx5j27IV+8siRWRRz9U3vtvz421qgPE5kn6YrJSVnYKCoWeB3FNfph1V+Mh894o3SLdj9n7ogflH/sfXisYj5vleSNldJi/67TKM4BgI1aaGdXuTteHqKti66rXQ+9a9d+SmwKgnRUpjVu1tkrWZCSFbVuugZYEZ9BZjhVCSY636wBuG6KFv7sDKiiZ0vXRqpUjUCOFMfkTG9nJdoOtatjliAef7+DTX3tUTl1mVdNczmAnEgeiZJq3mMKxcbKicOXQscqU/Jgd1+Y2bsyQsDIgwN/k23y7jAuaEhIPlMeLzL84Jkl5N8sbAIh35qXZz7tesyYdt8FuJX6GCu6qXKOFs8aFn8RV2x9Ba8z5iHBCwS7QOCmZnakywU/Lb2kFEaqsA2K8W/3ZDw2tW5mNQqLlH/MRoGp4SMLs6a0CKO2Ph0532oePpDlgQoF1kX9pyf9UBQaNIfrkXDGQGS/r2y6LZTdPivYs6l9r6ARUxisRRzqbe8WvxVoPaJvr8Xg/dqQWz2lYgtCdiGWbjvNUhDYpKdzR+8v8IRerYlH6L8RppDRhiCzQTUpNeWbxzzJPMsPpuXBXWZgtLic1s0KL8UeLDGBhEjygrv8m1eMM12pzd+r/scvBEH'
            |let proof = base64'iw5yhCCarVRq/h0Klq4tHNdF1j7PxaDn0AfHTxc2hb//Acav53QStwQShQ0BpQJ7sdchkTTJLkhM13+JpPY/I2WIc6DMZdRzw3pRjLSdMUmce7LYbBJOI+/IyuLZH5IXA7sX4r+xrPssIaMiKR3twmmReN9NrSoovLepDsNmzDVraO71B4rkx7uPXvkqvt3Zkr2EPBjj2m83dbA/GGVgoYYjgBmFX6/srvLADxerZTKG2moOQrmAx9GJ99nwhRbW'
            |let inputs = base64'I8C5RcBDPi2n4omt9oOV2rZk9T9xlSV8PQvLeVHjGb00fCVz7AHOIjLJ03ZCTLQwEKkAk9tQWJ6gFTBnG2+0DDHlXcVkwpMafcpS2diKFe0T4fRb0t9mxNzOFiRVcJoeMU1zb/rE4dIMm9rbEPSDnVSOd8tHNnJDkT+/NcNsQ2w0UEVJJRAEnC7G0Y3522RlDLxpTZ6w0U/9V0pLNkFgDCkFBKvpaEfPDJjoEVyCUWDC1ts9LIR43xh3ZZBdcO/HATHoLzxM3Ef11qF+riV7WDPEJfK11u8WGazzCAFhsx0aKkkbnKl7LnypBzwRvrG2JxdLI/oXL0eoIw9woVjqrg6elHudnHDXezDVXjRWMPaU+L3tOW9aqN+OdP4AhtpgT2CoRCjrOIU3MCFqsrCK9bh33PW1gtNeHC78mIetQM5LWZHtw4KNwafTrQ+GCKPelJhiC2x7ygBtat5rtBsJAVF5wjssLPZx/7fqNqifXB7WyMV7J1M8LBQVXj5kLoS9bpmNHlERRSadC0DEUbY9xhIG2xo7R88R0sq04a299MFv8XJNd+IdueYiMiGF5broHD4UUhPxRBlBO3lOfDTPnRSUGS3Sr6GxwCjKO3MObz/6RNxCk9SnQ4NccD17hS/mEFt8d4ERZOfmuvD3A0RCPCnx3Fr6rHdm6j+cfn/NM6o='
            """.stripMargin)
  )

  property("groth16Verify_*inputs (false)") {
    for ((ii, lets) <- grothsFail) {
      val i = if (ii == 0) {
        1
      } else {
        ii
      }
      val src = lets ++ (if (i != 16) {
                           s"groth16Verify_${i}inputs(vk, proof, inputs)"
                         } else {
                           "groth16Verify(vk, proof, inputs)"
                         })
      eval(src, version = V4) shouldBe Right(CONST_BOOLEAN(false))
    }
  }

  val grothsOk = Seq(
    (0, """
          |let vk = base64'kYYCAS8vM2T99GeCr4toQ+iQzvl5fI89mPrncYqx3C1d75BQbFk8LMtcnLWwntd6knkzSwcsialcheg69eZYPK8EzKRVI5FrRHKi8rgB+R5jyPV70ejmYEx1neTmfYKODRmARr/ld6pZTzBWYDfrCkiS1QB+3q3M08OQgYcLzs/vjW4epetDCmk0K1CEGcWdh7yLzdqr7HHQNOpZI8mdj/7lR0IBqB9zvRfyTr+guUG22kZo4y2KINDp272xGglKEeTglTxyDUriZJNF/+T6F8w70MR/rV+flvuo6EJ0+HA+A2ZnBbTjOIl9wjisBV+0jgld4oAppAOzvQ7eoIx2tbuuKVSdbJm65KDxl/T+boaYnjRm3omdETYnYRk3HAhrAeWpefX+dM/k7PrcheInnxHUyjzSzqlN03xYjg28kdda9FZJaVsQKqdEJ/St9ivXlp7+dPDIOfm77haSFnvr33VwYH/KbIalfOJPRvBLzqlHD8BxunNebMr6Gr6S+u+n'
          |let proof = base64'sStVLdyxqInmv76iaNnRFB464lGq48iVeqYWSi2linE9DST0fTNhxSnvSXAoPpt8tFsanj5vPafC+ij/Fh98dOUlMbO42bf280pOZ4lm+zr63AWUpOOIugST+S6pq9zeB0OHp2NY8XFmriOEKhxeabhuV89ljqCDjlhXBeNZwM5zti4zg89Hd8TbKcw46jAsjIJe2Siw3Th7ELQQKR5ucX50f0GISmnOSceePPdvjbGJ8fSFOnSmSp8dK7uyehrU'
          |let inputs = base64''
          |""".stripMargin),
    (1, """
          |let vk = base64'mY//hEITCBCZUJUN/wsOlw1iUSSOESL6PFSbN1abGK80t5jPNICNlPuSorio4mmWpf+4uOyv3gPZe54SYGM4pfhteqJpwFQxdlpwXWyYxMTNaSLDj8VtSn/EJaSu+P6nFmWsda3mTYUPYMZzWE4hMqpDgFPcJhw3prArMThDPbR3Hx7E6NRAAR0LqcrdtsbDqu2T0tto1rpnFILdvHL4PqEUfTmF2mkM+DKj7lKwvvZUbukqBwLrnnbdfyqZJryzGAMIa2JvMEMYszGsYyiPXZvYx6Luk54oWOlOrwEKrCY4NMPwch6DbFq6KpnNSQwOpgRYCz7wpjk57X+NGJmo85tYKc+TNa1rT4/DxG9v6SHkpXmmPeHhzIIW8MOdkFjxB5o6Qn8Fa0c6Tt6br2gzkrGr1eK5/+RiIgEzVhcRrqdY/p7PLmKXqawrEvIv9QZ3ijytPNwinlC8XdRLO/YvP33PjcI9WSMcHV6POP9KPMo1rngaIPMegKgAvTEouNFKp4v3wAXRXX5xEjwXAmM5wyB/SAOaPPCK/emls9kqolHsaj7nuTTbrvSV8bqzUwzQ'
          |let proof = base64'g53N8ecorvG2sDgNv8D7quVhKMIIpdP9Bqk/8gmV5cJ5Rhk9gKvb4F0ll8J/ZZJVqa27OyciJwx6lym6QpVK9q1ASrqio7rD5POMDGm64Iay/ixXXn+//F+uKgDXADj9AySri2J1j3qEkqqe3kxKthw94DzAfUBPncHfTPazVtE48AfzB1KWZA7Vf/x/3phYs4ckcP7ZrdVViJVLbUgFy543dpKfEH2MD30ZLLYRhw8SatRCyIJuTZcMlluEKG+d'
          |let inputs = base64'aZ8tqrOeEJKt4AMqiRF/WJhIKTDC0HeDTgiJVLZ8OEs='
          |""".stripMargin),
    (15, """
          |let vk = base64'tRpqHB4HADuHAUvHTcrzxmq1awdwEBA0GOJfebYTODyUqXBQ7FkYrz1oDvPyx5Z3sUmODSJXAQmAFBVnS2t+Xzf5ZCr1gCtMiJVjQ48/nob/SkrS4cTHHjbKIVS9cdD/BG/VDrZvBt/dPqXmdUFyFuTTMrViagR57YRrDmm1qm5LQ/A8VwUBdiArwgRQXH9jsYhgVmfcRAjJytrbYeR6ck4ZfmGr6x6akKiBLY4B1l9LaHTyz/6KSM5t8atpuR3HBJZfbBm2/K8nnYTl+mAU/EnIN3YQdUd65Hsd4Gtf6VT2qfz6hcrSgHutxR1usIL2kyU9X4Kqjx6I6zYwVbn7PWbiy3OtY277z4ggIqW6AuDgzUeIyG9a4stMeQ07mOV/Ef4faj+eh4GJRKjJm7aUTYJCSAGY6klOXNoEzB54XF4EY5pkMPfW73SmxJi9B0aHkZWDy2tzUlwvxZ/BfsDkUZnt6mI+qdDOtTG6JFItSQZotYGDBm6zPczwo3ZAGpr8gibTE6DjT7GGNDEl26jgAJ3aAdBrf7Yb0vWEYizOJK4SO/Ud+4/WxXDby7xbwlFYkgEtYbMO6PXozhRqDiotJ0CfdSExNHA9A37mR/bpNOKyhArfyvSBIJnUQgOw5wMBq+GOP5n78E99a5rY4FXGUmM3LGdp/CvkGITYf04SWHkZAEueYH96Ys5jrHlIZQA2k9j02Ji+SL82DJFH8LDh77fgh9zh0wAjCAqY7/r72434RDA97bfEZJavRmAENsgflsSVb8d9rQMBpWl3Xkb8mNlUOSf+LAXeXYQR42Z4yuUjwAUvk//+imuhsWF8ZCMkpb9wQ/6crVH4E5E3f6If/Mt/DcenWlPNtvu2CJFatc8q31aSdnWhMN8U65SX3DBouDc8EXDFd5twy4VWMS5lhY6VbU/lS8T8oyhr+NIpstsKUmSh0EM1rGyUh2PNgIYzoeBznHWagp2WO3nIbNYIcXEROBT8QpqA4Dqzxv665jwajGXmAawRvdZqzLqvCkeujekplZYoV0aXEnYEOIvfF7d4xay3qkx2NspooM4HeZpiHknIWkUVhGVJBzBDLjLBjiGBK+TGHfH8Oadexhdet7ExyIWibSmamWQvffZkyl3WnMoVbTQ3lOks4Mca3sU5hp1iMepdu0rKoBh0NXcw9F9hkiggDIkRNINq2rlvUypPiSmp8U8tDSMeG0YVSovFlA4DsjBwntJH45NgNbY/Rbu/hfe7QskTkBiTo2A+kmYSH75Uvf2UAXwBAT1PoE0sqtYndF2Kbthl6GylV3j9NIKtIzHd/GwleExuM7KlI1H22P78br5zmh8D7V1aFcxPpftQhjch4abXuxEP4ahgfNmthdhoSvQykLhjbmG9BrvwmyaDRd/sHCTeSXmLqIybrd6tA8ZLJq2DLzKJEOlmfM9aIihLe/FLndfnTSkNK2et4o8vM3YjAmgOnrAo7JIp'
          |let proof = base64'lgFU4Jyo9GdHL7w31u3zXc8RQRnHVarZWNfd0lD45GvvQtwrZ1Y1OKB4T29a79UagPHOdk1S0k0hYAYQyyNAfRUzde1HP8R+2dms75gGZEnx2tXexEN+BVjRJfC8PR1lFJa6xvsEx5uSrOZzKmoMfCwcA55SMT5jFo4+KyWg2wP5OnFPx7XTdEKvf5YhpY0krQKiq3OUu79EwjNF1xV1+iLxx2KEIyK7RSYxO1BHrKOGOEzxSUK00MA+YVHe+DvW'
          |let inputs = base64'aZ8tqrOeEJKt4AMqiRF/WJhIKTDC0HeDTgiJVLZ8OEtiLNj7hflFeVnNXPguxyoqkI/V7pGJtXBpH5N+RswQNA0b23aM33aH0HKHOWoGY/T/L7TQzYFGJ3vTLiXDFZg1OVqkGOMvqAgonOrHGi6IgcALyUMyCKlL5BQY23SeILJpYKolybJNwJfbjxpg0Oz+D2fr7r9XL1GMvgblu52bVQT1fR8uCRJfSsgA2OGw6k/MpKDCfMcjbR8jnZa8ROEvF4cohm7iV1788Vp2/2bdcEZRQSoaGV8pOmA9EkqzJVRABjkDso40fnQcm2IzjBUOsX+uFExVan56/vl9VZVwB0wnee3Uxiredn0kOayiPB16yimxXCDet+M+0UKjmIlmXYpkrCDrH0dn53w+U3OHqMQxPDnUpYBxadM1eI8xWFFxzaLkvega0q0DmEquyY02yiTqo+7Q4qaJVTLgu6/8ekzPxGKRi845NL8gRgaTtM3kidDzIQpyODZD0yeEZDY1M+3sUKHcVkhoxTQBTMyKJPc+M5DeBL3uaWMrvxuL6q8+X0xeBt+9kguPUNtIYqUgPAaXvM2i041bWHTJ0dZLyDJVOyzGaXRaF4mNkAuh4Et6Zw5PuOpMM2mI1oFKEZj7'
          |""".stripMargin),
    (16, """
          |let vk = base64'kY4NWaOoYItWtLKVQnxDh+XTsa0Yev5Ae3Q9vlQSKp6+IUtwS7GH5ZrZefmBEwWEqvAtYaSs5qW3riOiiRFoLp7MThW4vCEhK0j8BZY5ZM/tnjB7mrLB59kGvzpW8PM/AoQRIWzyvO3Dxxfyj/UQcQRw+KakVRvrFca3Vy2K5cFwxYHwl6PFDM+OmGrlgOCoqZtY1SLOd+ovmFOODKiHBZzDZhC/lRfjKVy4LzI7AXDuFn4tlWoT7IsJyy6lYNaWFfLjYZPAsrv1gXJ1NYat5B6E0Pnz5C67u2Uigmlol2D91re3oAqIo+r8kiyFKOSBooG0cMN47zQor6qj0owuxJjn5Ymrcd/FCQ1ud4cKoUlNaGWIekSjxJEB87elMy5oEUlUzVI9ObMm+2SE3Udgws7pkMM8fgQUQUqUVyc7sNCE9m/hQzlwtbXrNSS5Pb+6ow7aHMOavjVyaXiS0f6b1pwJpS1yT+K85UA1CLqqxCaEw5+8WAjMzBOrKmxBUpYApI4FBAIa/SjeU/wYnljUUMTMfnBfCQ8MS01hFSQZSoPx1do8Zxn5Y3NPgpaomXDfpyVK9Q0U0NkqQqPsk+T+AroxQGxq9f/HOX5I5ZibF27dZ32tCbTKo22GgspqtAv2iv06PubySY5lRIEYlCjr5j8Ahl9gFvN+22cIh1iGiuwByhPjGDgP5h78xZXCBoJekEYPcI2C0LtBch5pZC/JpS1kF9lBLndodhIlutEr3mkKohR+D/czN/FTdxU2b82QqfZOHc+6rv2biEXy8AdoAMykj1dsIw7/d5M8XcgPiUzNko4H6p02Rt2R01MOYboTogaQH8lyU6o8c+iORRGEoZDTq4htC+Qa7AXTodvSmG33IrwJVGOKDMtvWI1VYdhWs32SB0W1d+BrFb0ObBGsz+Un7P+V8qerCMqu906BkbjdWmsKbKQBFC8/YDTdSi92rIq1ISUQWn88AgW/q+u6KPxybU5EZgbA+EZwCDB6MyBNhHcrAvVFeX+kj1RY1Gx1kzCE3ldsT37sCbayFtyMMbL6gDQCoTadJX/jhs9wgp0dZujwOk0Wefhgy1BUHXl/q+2nXAKPvKmli6Wo7/pYr/q13Gcsj7Z7WSKVn4Fm4XfkJD62q6paCxO51BlJQEcnpNPKS7+zjhmQlTRiEryD8ve7KQzk20eb4TgIMR1hI5pnQmjGeT56xZySp2nDnYDsqsnXB5uQY8lyf6IYC/PHzEb3rSx91k0ZEu5w5IMrVK8otNzZHrUuM0aPdImpLQJ4qEgvmezORpcUCq4SRp9bGl3/yzXE5tWZgn3Q6kXyjFMhu+foTYy1NV+HJbJI1nYMjeTr3f+RxSphIYWyMZ7sD3RgDzRk5iQqD1J+8rdOIZliObfrmWaro/BBxNvd1fPAlFEPiDegBcDaVWHS2A1FPIC9d+DU05vizrBfli6su9rCvSBNVnoDSBF2zeU+2NjXj7ycHYxCuZgl8dBu8FZjvjlDUZCqfdq3PszQeo2X55trDJEHeVWaRoIcgiG2hfTN'
          |let proof = base64'jqPSA/XKqZDJnRSmM0sJxbrFv7GUcA45QMysIx1xTsI3+2iysF5Tr68565ZuO65qjo2lklZpQo+wtyKSA/56EaKOJZCZhSvDdBEdvVYJCjmWusuK5qav7xZO0w5W1qRiEgIdcGUz5V7JHqfRf4xI6/uUD846alyzzNjxQtKErqJbRw6yyBO6j6box363pinjiMTzU4w/qltzFuOEpKxy/H3vyH8RcsF24Ou/Rb6vfR7cSLtLwCsf/BMtPcsQfdRK'
          |let inputs = base64'aZ8tqrOeEJKt4AMqiRF/WJhIKTDC0HeDTgiJVLZ8OEtiLNj7hflFeVnNXPguxyoqkI/V7pGJtXBpH5N+RswQNA0b23aM33aH0HKHOWoGY/T/L7TQzYFGJ3vTLiXDFZg1OVqkGOMvqAgonOrHGi6IgcALyUMyCKlL5BQY23SeILJpYKolybJNwJfbjxpg0Oz+D2fr7r9XL1GMvgblu52bVQT1fR8uCRJfSsgA2OGw6k/MpKDCfMcjbR8jnZa8ROEvF4cohm7iV1788Vp2/2bdcEZRQSoaGV8pOmA9EkqzJVRABjkDso40fnQcm2IzjBUOsX+uFExVan56/vl9VZVwB0wnee3Uxiredn0kOayiPB16yimxXCDet+M+0UKjmIlmXYpkrCDrH0dn53w+U3OHqMQxPDnUpYBxadM1eI8xWFFxzaLkvega0q0DmEquyY02yiTqo+7Q4qaJVTLgu6/8ekzPxGKRi845NL8gRgaTtM3kidDzIQpyODZD0yeEZDY1M+3sUKHcVkhoxTQBTMyKJPc+M5DeBL3uaWMrvxuL6q8+X0xeBt+9kguPUNtIYqUgPAaXvM2i041bWHTJ0dZLyDJVOyzGaXRaF4mNkAuh4Et6Zw5PuOpMM2mI1oFKEZj7Xqf/yAmy/Le3GfJnMg5vNgE7QxmVsjuKUP28iN8rdi4='
          |""".stripMargin),
    (17, """
          |let vk = base64'pQUlLSBu9HmVa9hB0rEu1weeBv2RKQQ8yCHpwXTHeSkcQqmSOuzednF8o0+MdyNuhKgxmPN2c94UBtlYc0kZS6CwyMEEV/nVGSjajEZPdnpbK7fEcPd0hWNcOxKWq8qBBPfT69Ore74buf8C26ZTyKnjgMsGCvoDAMOsA07DjjQ1nIkkwIGFFUT3iMO83TdEpWgV/2z7WT9axNH/QFPOjXvwQJFnC7hLxHnX6pgKOdAaioKdi6FX3Y2SwWEO3UuxFd3KwsrZ2+mma/W3KP/cPpSzqyHa5VaJwOCw6vSM4wHSGKmDF4TSrrnMxzIYiTbTlrwLi5GjMxD6BKzMMN9+7xFuO7txLCEIhGrIMFIvqTw1QFAO4rmAgyG+ljlYTfWHAkzqvImL1o8dMHhGOTsMLLMg39KsZVqalZwwL3ckpdAf81OJJeWCpCuaSgSXnWhJmHxQuA9zUhrmlR1wHO9eegHh/p01osP0xU03rY1oGonOZ28acYG6MSOfZBkKT+NoqOcEWtL4RCP6t7BWXHgIUmlhCEj/pwNVx92Vc3ZzE8zMh3U196ICHzTSZz0rMwJkmT0l1m7QdvBpqUeqCxyXgY+6afqsdAdGjZeuUOPB2RDam3Cm2j2Z5VygvdIBI12qlIoEBhnrhCxx6TN+ywilfI2aBjzTtn0rCe7IA9sYtcYn3XSooU7TBNB39O8cbGgnmGYQygxBsQ/Emj2KDCqQ4A1MRnSe3q6tQhjToqDjHRXEKzlWka/4+hWNnJpicq/LmT3jxCH9/yre8qFUXy+Hq2ycitjv3rogw+hyXlK3pIoQmDskJnqBk3hxisj3QQrQiv06PubySY5lRIEYlCjr5j8Ahl9gFvN+22cIh1iGiuwByhPjGDgP5h78xZXCBoJekEYPcI2C0LtBch5pZC/JpS1kF9lBLndodhIlutEr3mkKohR+D/czN/FTdxU2b82QqfZOHc+6rv2biEXy8AdoAMykj1dsIw7/d5M8XcgPiUzNko4H6p02Rt2R01MOYboTogaQH8lyU6o8c+iORRGEoZDTq4htC+Qa7AXTodvSmG33IrwJVGOKDMtvWI1VYdhWs32SB0W1d+BrFb0ObBGsz+Un7P+V8qerCMqu906BkbjdWmsKbKQBFC8/YDTdSi92rIq1ISUQWn88AgW/q+u6KPxybU5EZgbA+EZwCDB6MyBNhHcrAvVFeX+kj1RY1Gx1kzCE3ldsT37sCbayFtyMMbL6gDQCoTadJX/jhs9wgp0dZujwOk0Wefhgy1BUHXl/q+2nXAKPvKmli6Wo7/pYr/q13Gcsj7Z7WSKVn4Fm4XfkJD62q6paCxO51BlJQEcnpNPKS7+zjhmQlTRiEryD8ve7KQzk20eb4TgIMR1hI5pnQmjGeT56xZySp2nDnYDsqsnXB5uQY8lyf6IYC/PHzEb3rSx91k0ZEu5w5IMrVK8otNzZHrUuM0aPdImpLQJ4qEgvmezORpcUCq4SRp9bGl3/yzXE5tWZgn3Q6kXyjFMhu+foTYy1NV+HJbJI1nYMjeTr3f+RxSphIYWyMZ7sD3RgDzRk5iQqD1J+8rdOIZliObfrmWaro/BBxNvd1fPA'
          |let proof = base64'qV2FNaBFqWeL6n9q9OUbCSTcIQvwO0vfaA/f/SxEtLSIaOGIOx8r+WVGFdxmC6i3oOaoEkJWvML7PpKBDtqiK7pKDIaMV5PkV/kQl6UgxZv9OInTwpVPtYcgeeTokG/eBi1qKzJwDoEHVqKeLqrLXJHXhBVQLdoIUOeKj8YMkagVniO9EtK0fW0/9QnRIxXoilxSj5HBEpYwFBitJXRk1ftFGWZFxJXU5PXdRmC+pomyo5Scx+UJQ2NLRWHjKlV0'
          |let inputs = base64'aZ8tqrOeEJKt4AMqiRF/WJhIKTDC0HeDTgiJVLZ8OEtiLNj7hflFeVnNXPguxyoqkI/V7pGJtXBpH5N+RswQNA0b23aM33aH0HKHOWoGY/T/L7TQzYFGJ3vTLiXDFZg1OVqkGOMvqAgonOrHGi6IgcALyUMyCKlL5BQY23SeILJpYKolybJNwJfbjxpg0Oz+D2fr7r9XL1GMvgblu52bVQT1fR8uCRJfSsgA2OGw6k/MpKDCfMcjbR8jnZa8ROEvF4cohm7iV1788Vp2/2bdcEZRQSoaGV8pOmA9EkqzJVRABjkDso40fnQcm2IzjBUOsX+uFExVan56/vl9VZVwB0wnee3Uxiredn0kOayiPB16yimxXCDet+M+0UKjmIlmXYpkrCDrH0dn53w+U3OHqMQxPDnUpYBxadM1eI8xWFFxzaLkvega0q0DmEquyY02yiTqo+7Q4qaJVTLgu6/8ekzPxGKRi845NL8gRgaTtM3kidDzIQpyODZD0yeEZDY1M+3sUKHcVkhoxTQBTMyKJPc+M5DeBL3uaWMrvxuL6q8+X0xeBt+9kguPUNtIYqUgPAaXvM2i041bWHTJ0dZLyDJVOyzGaXRaF4mNkAuh4Et6Zw5PuOpMM2mI1oFKEZj7Xqf/yAmy/Le3GfJnMg5vNgE7QxmVsjuKUP28iN8rdi4bUp7c0KJpqLXE6evfRrdZBDRYp+rmOLLDg55ggNuwog=='
          |""".stripMargin)
  )

  property("groth16Verify_*inputs") {
    for ((ii, lets) <- grothsOk if (ii <= 16)) {
      val i = if (ii == 0) {
        1
      } else {
        ii
      }
      val src = lets ++ (if (i != 16) {
                           s"groth16Verify_${i}inputs(vk, proof, inputs)"
                         } else {
                           "groth16Verify(vk, proof, inputs)"
                         })
      eval(src, version = V4) shouldBe Right(CONST_BOOLEAN(true))
    }
  }

  property("groth16Verify_*inputs fail if too many inputs") {
    for ((i, lets) <- grothsFail ++ grothsOk if (i > 1)) {
      val src = lets ++ (if (i <= 16) {
                           s"groth16Verify_${i - 1}inputs(vk, proof, inputs)"
                         } else {
                           "groth16Verify(vk, proof, inputs)"
                         })
      eval(src, version = V4) shouldBe Left(s"Invalid inputs size ${i * 32} bytes, must be not greater than ${i * 32 - 32} bytes")
    }
  }

  property("groth16Verify_*inputs with invalid vk size") {
    for {
      ii <- 0 to 16
      n  <- Seq(0, (8 + ii) * 48 + 1, (8 + ii) * 48 - 1)
    } {
      val lets = s"""
          |let vk = base16'${"AA" * n}'
          |let proof = base64'g53N8ecorvG2sDgNv8D7quVhKMIIpdP9Bqk/8gmV5cJ5Rhk9gKvb4F0ll8J/ZZJVqa27OyciJwx6lym6QpVK9q1ASrqio7rD5POMDGm64Iay/ixXXn+//F+uKgDXADj9AySri2J1j3qEkqqe3kxKthw94DzAfUBPncHfTPazVtE48AfzB1KWZA7Vf/x/3phYs4ckcP7ZrdVViJVLbUgFy543dpKfEH2MD30ZLLYRhw8SatRCyIJuTZcMlluEKG+d'
          |let inputs = base16'${"BBBBBBBBBBBBBBBBBBBBBBBBBBBBBBBBBBBBBBBBBBBBBBBBBBBBBBBBBBBBBBBB" * ii}'
          |""".stripMargin
      val i = if (ii == 0) {
        1
      } else {
        ii
      }
      val src = lets ++ (if (i != 16) {
                           s"groth16Verify_${i}inputs(vk, proof, inputs)"
                         } else {
                           "groth16Verify(vk, proof, inputs)"
                         })
      eval(src, version = V4) shouldBe Left(s"Invalid vk size ${n} bytes, must be equal to ${(8 + ii) * 48} bytes for ${ii} inputs")
    }
  }

  property("groth16Verify_*inputs with invalid proof size") {
    val lets =
      """
          |let vk = base64'mY//hEITCBCZUJUN/wsOlw1iUSSOESL6PFSbN1abGK80t5jPNICNlPuSorio4mmWpf+4uOyv3gPZe54SYGM4pfhteqJpwFQxdlpwXWyYxMTNaSLDj8VtSn/EJaSu+P6nFmWsda3mTYUPYMZzWE4hMqpDgFPcJhw3prArMThDPbR3Hx7E6NRAAR0LqcrdtsbDqu2T0tto1rpnFILdvHL4PqEUfTmF2mkM+DKj7lKwvvZUbukqBwLrnnbdfyqZJryzGAMIa2JvMEMYszGsYyiPXZvYx6Luk54oWOlOrwEKrCY4NMPwch6DbFq6KpnNSQwOpgRYCz7wpjk57X+NGJmo85tYKc+TNa1rT4/DxG9v6SHkpXmmPeHhzIIW8MOdkFjxB5o6Qn8Fa0c6Tt6br2gzkrGr1eK5/+RiIgEzVhcRrqdY/p7PLmKXqawrEvIv9QZ3ijytPNwinlC8XdRLO/YvP33PjcI9WSMcHV6POP9KPMo1rngaIPMegKgAvTEouNFKp4v3wAXRXX5xEjwXAmM5wyB/SAOaPPCK/emls9kqolHsaj7nuTTbrvSV8bqzUwzQ'
          |let proof = base64'g53N8ecorvG2sDgNv8D7quVhKMIIpdP9Bqk/8gmV5cJ5Rhk9gKvb4F0ll8J/ZZJVqa27OyciJwx6lym6QpVK9q1ASrqio7rD5POMDGm64Iay/ixXXn+//F+uKgDXADj9AySri2J1j3qEkqqe3kxKthw94DzAfUBPncHfTPazVtE48AfzB1KWZA7Vf/x/3phYs4ckcP7ZrdVViJVLbUgFy543dpKfEH2MD30ZLLYRhw8SatRCyIJuTZcMlluEKG+d' + base16'00'
          |let inputs = base64'aZ8tqrOeEJKt4AMqiRF/WJhIKTDC0HeDTgiJVLZ8OEs='
          |""".stripMargin
    for (ii <- 0 to 16) {
      val i = if (ii == 0) {
        1
      } else {
        ii
      }
      val src = lets ++ (if (i != 16) {
                           s"groth16Verify_${i}inputs(vk, proof, inputs)"
                         } else {
                           "groth16Verify(vk, proof, inputs)"
                         })
      eval(src, version = V4) shouldBe Left("Invalid proof size 193 bytes, must be equal to 192 bytes")
    }
  }

  property("groth16Verify_*inputs with invalid inputs size") {
    val lets =
      """
          |let vk = base64'mY//hEITCBCZUJUN/wsOlw1iUSSOESL6PFSbN1abGK80t5jPNICNlPuSorio4mmWpf+4uOyv3gPZe54SYGM4pfhteqJpwFQxdlpwXWyYxMTNaSLDj8VtSn/EJaSu+P6nFmWsda3mTYUPYMZzWE4hMqpDgFPcJhw3prArMThDPbR3Hx7E6NRAAR0LqcrdtsbDqu2T0tto1rpnFILdvHL4PqEUfTmF2mkM+DKj7lKwvvZUbukqBwLrnnbdfyqZJryzGAMIa2JvMEMYszGsYyiPXZvYx6Luk54oWOlOrwEKrCY4NMPwch6DbFq6KpnNSQwOpgRYCz7wpjk57X+NGJmo85tYKc+TNa1rT4/DxG9v6SHkpXmmPeHhzIIW8MOdkFjxB5o6Qn8Fa0c6Tt6br2gzkrGr1eK5/+RiIgEzVhcRrqdY/p7PLmKXqawrEvIv9QZ3ijytPNwinlC8XdRLO/YvP33PjcI9WSMcHV6POP9KPMo1rngaIPMegKgAvTEouNFKp4v3wAXRXX5xEjwXAmM5wyB/SAOaPPCK/emls9kqolHsaj7nuTTbrvSV8bqzUwzQ'
          |let proof = base64'g53N8ecorvG2sDgNv8D7quVhKMIIpdP9Bqk/8gmV5cJ5Rhk9gKvb4F0ll8J/ZZJVqa27OyciJwx6lym6QpVK9q1ASrqio7rD5POMDGm64Iay/ixXXn+//F+uKgDXADj9AySri2J1j3qEkqqe3kxKthw94DzAfUBPncHfTPazVtE48AfzB1KWZA7Vf/x/3phYs4ckcP7ZrdVViJVLbUgFy543dpKfEH2MD30ZLLYRhw8SatRCyIJuTZcMlluEKG+d'
          |let inputs = base64'aZ8tqrOeEJKt4AMqiRF/WJhIKTDC0HeDTgiJVLZ8OEs=' + base16'00'
          |""".stripMargin
    for (ii <- 2 to 16) {
      val i = if (ii == 0) {
        1
      } else {
        ii
      }
      val src = lets ++ (if (i != 16) {
                           s"groth16Verify_${i}inputs(vk, proof, inputs)"
                         } else {
                           "groth16Verify(vk, proof, inputs)"
                         })
      eval(src, version = V4) shouldBe Left("Invalid inputs size 33 bytes, must be a multiple of 32 bytes")
    }
  }

  property("calculateAssetId") {
    val decimals     = 100
    val description  = "description"
    val isReissuable = true
    val name         = "name"
    val quantity     = 1234567
    val nonce        = 1
    val issue        = Issue.create(compiledScript = None, decimals, description, isReissuable, name, quantity, nonce, ByteStr.empty)
    val script =
      s"""
        | let issue = Issue("$name", "$description", $quantity, $decimals, $isReissuable, unit, $nonce)
        | calculateAssetId(issue)
      """.stripMargin

    val ctx = WavesContext.build(DirectiveSet(V4, Account, DApp).explicitGet())

    genericEval[Environment, EVALUATED](script, ctxt = ctx, version = V4, env = utils.environment) shouldBe
      CONST_BYTESTR(issue.id)
  }

  property("different Issue action constructors") {
    val script =
     """
       | Issue("name", "description", 1234567, 100, true) ==
       | Issue("name", "description", 1234567, 100, true, unit, 0)
     """.stripMargin

    val ctx = WavesContext.build(DirectiveSet(V4, Account, DApp).explicitGet())

    genericEval[Environment, EVALUATED](script, ctxt = ctx, version = V4, env = utils.environment) shouldBe
      Right(CONST_BOOLEAN(true))
  }

  property("toBase16String limit 8Kb from V4") {
    val base16String8Kb              = "fedcba9876543210" * 1024
    def script(base16String: String) = s"toBase16String(base16'$base16String')"

    eval(script(base16String8Kb), version = V3) shouldBe CONST_STRING(base16String8Kb)
    eval(script(base16String8Kb), version = V4) shouldBe CONST_STRING(base16String8Kb)

    eval(script(base16String8Kb + "aa"), version = V3) shouldBe CONST_STRING(base16String8Kb + "aa")
    eval(script(base16String8Kb + "aa"), version = V4) shouldBe Left("Base16 encode input length=8193 should not exceed 8192")
  }

  property("fromBase16String supports mixed case input") {
    def bytes(base16String: String) = ByteStr(BaseEncoding.base16().decode(base16String.toUpperCase))

    val value  = "fedcba9876543210FEDCBA9876543210"
    val script = s"""fromBase16String("$value")"""

    eval(script) shouldBe CONST_BYTESTR(bytes(value.toUpperCase))
  }

  property("string limit") {
    val almostMaxString               = "a" * (Terms.DataEntryValueMax - 1)
    val maxBytes                      = ("a" * Terms.DataEntryValueMax).getBytes(StandardCharsets.UTF_8)
    val constructingTooBigString      = s""" "$almostMaxString" + "aa" """
    val constructingMaxStringAndBytes = s""" ("$almostMaxString" + "a").toBytes() """

    eval(constructingMaxStringAndBytes, version = V3) shouldBe CONST_BYTESTR(ByteStr(maxBytes))
    eval(constructingMaxStringAndBytes, version = V4) shouldBe CONST_BYTESTR(ByteStr(maxBytes))

    eval(constructingTooBigString, version = V3) should produce("String length = 32768 exceeds 32767")
    eval(constructingTooBigString, version = V4) should produce("String length = 32768 exceeds 32767")
  }

  property("bytes limit") {
    val bytes = ByteStr(("a" * (Terms.DataEntryValueMax / 4)).getBytes(StandardCharsets.UTF_8))
    val constructingMaxBytes =
      s""" base64'${bytes.base64Raw}' +
         | base64'${bytes.base64Raw}' +
         | base64'${bytes.base64Raw}' +
         | base64'${bytes.base64Raw}' +
         | base58'aaa'
       """.stripMargin
    val constructingTooBigBytes = constructingMaxBytes + "+ base58'a'"

    inside(eval[EVALUATED](constructingMaxBytes, version = V3)) {
      case Right(CONST_BYTESTR(bytes)) => bytes.size shouldBe Terms.DataEntryValueMax
    }

    inside(eval[EVALUATED](constructingMaxBytes, version = V4)) {
      case Right(CONST_BYTESTR(bytes)) => bytes.size shouldBe Terms.DataEntryValueMax
    }

    eval(constructingTooBigBytes, version = V3) should produce("ByteVector size = 32768 bytes exceeds 32767")
    eval(constructingTooBigBytes, version = V4) should produce("ByteVector size = 32768 bytes exceeds 32767")
  }

  property("list indexOf") {
    eval(""" ["a","b","c","d"].indexOf("a") """, version = V4) shouldBe Right(CONST_LONG(0))
    eval(""" ["a","b","c","d","a"].indexOf("a") """, version = V4) shouldBe Right(CONST_LONG(0))
    eval(""" ["a","b","c","d"].indexOf("d") """, version = V4) shouldBe Right(CONST_LONG(3))
    eval(""" [-1,2,3,4].indexOf(-1) """, version = V4) shouldBe Right(CONST_LONG(0))
    eval(""" [-1,2,3,4].indexOf(4) """, version = V4) shouldBe Right(CONST_LONG(3))
    eval(""" [true, false].indexOf(true) """, version = V4) shouldBe Right(CONST_LONG(0))
    eval(""" [true, false].indexOf(false) """, version = V4) shouldBe Right(CONST_LONG(1))
    eval("""  [base58'a', base58'b', base58'c', base58'd'].indexOf(base58'a') """, version = V4) shouldBe Right(CONST_LONG(0))
    eval("""  [base58'a', base58'b', base58'c', base58'd'].indexOf(base58'd') """, version = V4) shouldBe Right(CONST_LONG(3))
    eval(""" ["a","b","c","d"].indexOf("e") """, version = V4) shouldBe Right(unit)

    eval(""" [true, false].indexOf(0) """, version = V4) should produce("Can't find a function overload")
    eval(""" [true, false].indexOf() """, version = V4) should produce("Can't find a function overload")
    eval(""" ["a","b","c","d"].indexOf("a") """, version = V3) should produce("Can't find a function overload 'indexOf'")
  }

  property("list lastIndexOf") {
    eval(""" ["a","b","a","c","d"].lastIndexOf("a") """, version = V4) shouldBe Right(CONST_LONG(2))
    eval(""" ["d","a","b","c","d"].lastIndexOf("d") """, version = V4) shouldBe Right(CONST_LONG(4))
    eval(""" [-1,2,3,4,-1].lastIndexOf(-1) """, version = V4) shouldBe Right(CONST_LONG(4))
    eval(""" [4,-1,2,3].lastIndexOf(4) """, version = V4) shouldBe Right(CONST_LONG(0))
    eval(""" [true, false].lastIndexOf(true) """, version = V4) shouldBe Right(CONST_LONG(0))
    eval(""" [true, false].lastIndexOf(false) """, version = V4) shouldBe Right(CONST_LONG(1))
    eval("""  [base58'a', base58'b', base58'c', base58'd'].lastIndexOf(base58'a') """, version = V4) shouldBe Right(CONST_LONG(0))
    eval("""  [base58'a', base58'b', base58'c', base58'd'].lastIndexOf(base58'd') """, version = V4) shouldBe Right(CONST_LONG(3))
    eval(""" ["a","b","c","d"].lastIndexOf("e") """, version = V4) shouldBe Right(unit)

    eval(""" [true, false].lastIndexOf(0) """, version = V4) should produce("Can't find a function overload")
    eval(""" [true, false].lastIndexOf() """, version = V4) should produce("Can't find a function overload")
    eval(""" ["a","b","c","d"].lastIndexOf("a") """, version = V3) should produce("Can't find a function overload 'lastIndexOf'")
  }

  property("list indexOf compare Limits") {
    val maxCmpWeightElement          = "a" * ContractLimits.MaxCmpWeight.toInt
    val maxSizeElementToFound        = "a" * Short.MaxValue
    val listWithMaxCmpWeightElements = List.fill(20)("b" * ContractLimits.MaxCmpWeight.toInt).map(s => s""""$s"""").mkString("[", ",", "]")
    val listWithMaxSizeElements      = List.fill(2)("b" * Short.MaxValue).map(s => s""""$s"""").mkString("[", ",", "]")

    val tooHeavyCmpElement         = maxCmpWeightElement + "a"
    val listWithTooHeavyCmpElement = s""" ("$tooHeavyCmpElement" :: $listWithMaxCmpWeightElements) """

    for (func <- Seq("indexOf", "lastIndexOf")) {
      eval(s""" $listWithMaxSizeElements.$func("$maxCmpWeightElement") """, version = V4) shouldBe Right(unit)
      eval(s""" $listWithMaxCmpWeightElements.$func("$maxSizeElementToFound") """, version = V4) shouldBe Right(unit)

      eval(s""" $listWithMaxSizeElements.$func("$tooHeavyCmpElement") """, version = V4) should produce("are too heavy to compare")
      eval(s""" $listWithTooHeavyCmpElement.$func("$maxSizeElementToFound") """, version = V4) should produce("are too heavy to compare")
    }
  }

  property("list contains") {
    eval(""" ["a","b","c","d"].containsElement("a") """, version = V4) shouldBe Right(CONST_BOOLEAN(true))
    eval(""" ["a","b","c","d"].containsElement("d") """, version = V4) shouldBe Right(CONST_BOOLEAN(true))
    eval(""" [-1,2,3,4].containsElement(-1) """, version = V4) shouldBe Right(CONST_BOOLEAN(true))
    eval(""" [-1,2,3,4].containsElement(4) """, version = V4) shouldBe Right(CONST_BOOLEAN(true))
    eval(""" [true, false].containsElement(true) """, version = V4) shouldBe Right(CONST_BOOLEAN(true))
    eval(""" [true, false].containsElement(false) """, version = V4) shouldBe Right(CONST_BOOLEAN(true))
    eval("""  [base58'a', base58'b', base58'c', base58'd'].containsElement(base58'a') """, version = V4) shouldBe Right(CONST_BOOLEAN(true))
    eval("""  [base58'a', base58'b', base58'c', base58'd'].containsElement(base58'd') """, version = V4) shouldBe Right(CONST_BOOLEAN(true))
    eval(""" ["a","b","c","d"].containsElement("e") """, version = V4) shouldBe Right(CONST_BOOLEAN(false))

    eval(""" [true, false].containsElement(0) """, version = V4) should produce("Can't match inferred types")
    eval(""" [true, false].containsElement() """, version = V4) should produce("Function 'containsElement' requires 2 arguments")
    eval(""" ["a","b","c","d"].containsElement("a") """, version = V3) should produce("Can't find a function 'containsElement'")
  }

  property("list min") {
    eval(""" [1, 2, 3, 4].min() """, version = V4) shouldBe Right(CONST_LONG(1))
    eval(""" [-1, 2, 3, 4].min() """, version = V4) shouldBe Right(CONST_LONG(-1))
    eval(""" [-1, -2, -3, -4].min() """, version = V4) shouldBe Right(CONST_LONG(-4))
    eval(""" [1, 1, 2, 2].min() """, version = V4) shouldBe Right(CONST_LONG(1))
    eval(""" [2].min() """, version = V4) shouldBe Right(CONST_LONG(2))

    eval(""" [].min() """, version = V4) should produce("Can't find min for empty list")
    eval(""" [1, 2].min() """, version = V3) should produce("Can't find a function 'min'")
  }

  property("list max") {
    eval(""" [1, 2, 3, 4].max() """, version = V4) shouldBe Right(CONST_LONG(4))
    eval(""" [-1, 2, 3, 4].max() """, version = V4) shouldBe Right(CONST_LONG(4))
    eval(""" [-1, -2, -3, -4].max() """, version = V4) shouldBe Right(CONST_LONG(-1))
    eval(""" [1, 1, 2, 2].max() """, version = V4) shouldBe Right(CONST_LONG(2))
    eval(""" [2].max() """, version = V4) shouldBe Right(CONST_LONG(2))

    eval(""" [].max() """, version = V4) should produce("Can't find max for empty list")
    eval(""" [1, 2].max() """, version = V3) should produce("Can't find a function 'max'")
  }

  property("ecrecover positive cases") {
    def hash(message: String): String = {
      val prefix = "\u0019Ethereum Signed Message:\n" + message.length
      Base16.encode(Keccak256.hash((prefix + message).getBytes))
    }

    def recoverPublicKey(message: String, signature: String): Array[Byte] = {
      val script = s"ecrecover(base16'${hash(message)}', base16'$signature')"
      eval[CONST_BYTESTR](script, version = V4).explicitGet().bs.arr
    }

    //source: https://etherscan.io/verifySig/2006
    val signature1 =
      "3b163bbd90556272b57c35d1185b46824f8e16ca229bdb3" +
      "6f8dfd5eaaee9420723ef7bc3a6c0236568217aa990617c" +
      "f292b1bef1e7d1d936fb2faef3d846c5751b"
    val message1 = "what's up jim"
    val expectedAddress1 = "85db9634489b76e238368e4a075cc6e5a56a714c"

    Keys.getAddress(recoverPublicKey(message1, signature1)) shouldBe Base16.decode(expectedAddress1)

    //source: https://etherscan.io/verifySig/2007
    val signature2 =
      "848ffb6a07e7ce335a2bfe373f1c17573eac320f658ea8" +
      "cf07426544f2203e9d52dbba4584b0b6c0ed5333d84074" +
      "002878082aa938fdf68c43367946b2f615d01b"
    val message2 = "i am the owner"
    val expectedAddress2 = "73f32c743e5928ff800ab8b05a52c73cd485f9c3"

    Keys.getAddress(recoverPublicKey(message2, signature2)) shouldBe Base16.decode(expectedAddress2)
  }

  property("ecrecover negative cases") {
    eval[CONST_BYTESTR](s"ecrecover(base16'aaaa', base16'bbbb')", version = V3) should
      produce("Can't find a function 'ecrecover'")

    eval[CONST_BYTESTR](s"ecrecover(base16'${"a" * 60}', base16'bbbb')", version = V4) should
      produce("Invalid message hash size 30 bytes, must be equal to 32 bytes")

    eval[CONST_BYTESTR](s"ecrecover(base16'${"a" * 64}', base16'${"a" * 132}')", version = V4) should
      produce("Invalid signature size 66 bytes, must be equal to 65 bytes")

    eval[CONST_BYTESTR](s"ecrecover(base16'${"a" * 64}', base16'${"a" * 130}')", version = V4) should
      produce("Header byte out of range: 197")
  }

  property("makeString") {
    eval(""" ["cat", "dog", "pig"].makeString(", ") """, version = V4) shouldBe CONST_STRING("cat, dog, pig")
    eval(""" [].makeString(", ") """, version = V4) shouldBe CONST_STRING("")
    eval(""" ["abc"].makeString(", ") == "abc" """, version = V4) shouldBe Right(CONST_BOOLEAN(true))

    val script = s""" [${s""" "${"a" * 1000}", """ * 32} "${"a" * 704}"].makeString(", ") """
    eval(script, version = V4) should produce("Constructing string size = 32768 bytes will exceed 32767")
    // 1000 * 32 + 704 + 2 * 32 = 32768

    val script2 = s""" [${s""" "${"a" * 1000}", """ * 32} "${"a" * 703}"].makeString(", ") """
    eval[CONST_STRING](script2, version = V4).explicitGet().s.length shouldBe 32767

    eval(""" [].makeString(", ") """, version = V3) should produce("Can't find a function 'makeString'")
  }
}<|MERGE_RESOLUTION|>--- conflicted
+++ resolved
@@ -538,27 +538,9 @@
             )
           )
         ),
-<<<<<<< HEAD
-        CaseObj(
-          dataEntryType,
-          Map(
-            "key"   -> CONST_STRING("bar").explicitGet(),
-            "value" -> CONST_STRING("2").explicitGet()
-          )
-        ),
-        CaseObj(
-          dataEntryType,
-          Map(
-            "key"   -> CONST_STRING("baz").explicitGet(),
-            "value" -> CONST_STRING("2").explicitGet()
-          )
-        )
-      )).explicitGet())
-=======
         false
       ).explicitGet
     )
->>>>>>> 4348b1f7
   }
 
   property("allow 'throw' in '==' arguments") {
@@ -869,12 +851,6 @@
   property("split") {
     val src =
       """ "q:we:.;q;we:x;q.we".split(":.;") """
-<<<<<<< HEAD
-    eval[EVALUATED](src) shouldBe Right(ARR(IndexedSeq(
-      CONST_STRING("q:we").explicitGet(),
-      CONST_STRING("q;we:x;q.we").explicitGet()
-    )).explicitGet())
-=======
     eval[EVALUATED](src) shouldBe Right(
       ARR(
         IndexedSeq(
@@ -884,20 +860,11 @@
         false
       ).explicitGet
     )
->>>>>>> 4348b1f7
   }
 
   property("split separate correctly") {
     val src =
       """ "str1;str2;str3;str4".split(";") """
-<<<<<<< HEAD
-    eval[EVALUATED](src) shouldBe Right(ARR(IndexedSeq(
-      CONST_STRING("str1").explicitGet(),
-      CONST_STRING("str2").explicitGet(),
-      CONST_STRING("str3").explicitGet(),
-      CONST_STRING("str4").explicitGet()
-    )).explicitGet())
-=======
     eval[EVALUATED](src) shouldBe Right(
       ARR(
         IndexedSeq(
@@ -909,19 +876,11 @@
         false
       ).explicitGet
     )
->>>>>>> 4348b1f7
   }
 
   property("split separator at the end") {
     val src =
       """ "str1;str2;".split(";") """
-<<<<<<< HEAD
-    eval[EVALUATED](src) shouldBe Right(ARR(IndexedSeq(
-      CONST_STRING("str1").explicitGet(),
-      CONST_STRING("str2").explicitGet(),
-      CONST_STRING("").explicitGet()
-    )).explicitGet())
-=======
     eval[EVALUATED](src) shouldBe Right(
       ARR(
         IndexedSeq(
@@ -932,20 +891,11 @@
         false
       ).explicitGet
     )
->>>>>>> 4348b1f7
   }
 
   property("split double separator") {
     val src =
       """ "str1;;str2;str3".split(";") """
-<<<<<<< HEAD
-    eval[EVALUATED](src) shouldBe Right(ARR(IndexedSeq(
-      CONST_STRING("str1").explicitGet(),
-      CONST_STRING("").explicitGet(),
-      CONST_STRING("str2").explicitGet(),
-      CONST_STRING("str3").explicitGet()
-    )).explicitGet())
-=======
     eval[EVALUATED](src) shouldBe Right(
       ARR(
         IndexedSeq(
@@ -957,7 +907,6 @@
         false
       ).explicitGet
     )
->>>>>>> 4348b1f7
   }
 
   property("parseInt") {
