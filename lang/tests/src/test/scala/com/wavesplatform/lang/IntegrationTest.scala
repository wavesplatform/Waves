--- conflicted
+++ resolved
@@ -1554,20 +1554,6 @@
     eval(script) shouldBe CONST_BYTESTR(bytes(value.toUpperCase))
   }
 
-<<<<<<< HEAD
-  property("makeString") {
-    eval(""" ["cat", "dog", "pig"].makeString(", ") """, version = V4) shouldBe CONST_STRING("cat, dog, pig")
-    eval(""" [].makeString(", ") """, version = V4) shouldBe CONST_STRING("")
-
-    val script = s""" [${s""" "${"a" * 1024}", """ * 150} "a"].makeString(", ") """
-    eval(script, version = V4) should produce("Constructing string size = 153601 bytes will exceed 153600")
-
-    val script2 = s""" [${s""" "${"a" * 1022}", """ * 149} "${"a" * 1024}"].makeString(", ") """
-    eval[CONST_STRING](script2, version = V4).explicitGet().s.length shouldBe 150 * 1024
-    // 1022 * 149 + 1024 + 2 * 149 = 150 * 1024
-
-    eval(""" [].makeString(", ") """, version = V3) should produce("Can't find a function 'makeString'")
-=======
   property("ecrecover positive cases") {
     def hash(message: String): String = {
       val prefix = "\u0019Ethereum Signed Message:\n" + message.length
@@ -1615,6 +1601,19 @@
 
     eval[CONST_BYTESTR](s"ecrecover(base16'${"a" * 64}', base16'${"a" * 130}')", version = V4) should
       produce("Header byte out of range: 197")
->>>>>>> 12551d23
+  }
+
+  property("makeString") {
+    eval(""" ["cat", "dog", "pig"].makeString(", ") """, version = V4) shouldBe CONST_STRING("cat, dog, pig")
+    eval(""" [].makeString(", ") """, version = V4) shouldBe CONST_STRING("")
+
+    val script = s""" [${s""" "${"a" * 1024}", """ * 150} "a"].makeString(", ") """
+    eval(script, version = V4) should produce("Constructing string size = 153601 bytes will exceed 153600")
+
+    val script2 = s""" [${s""" "${"a" * 1022}", """ * 149} "${"a" * 1024}"].makeString(", ") """
+    eval[CONST_STRING](script2, version = V4).explicitGet().s.length shouldBe 150 * 1024
+    // 1022 * 149 + 1024 + 2 * 149 = 150 * 1024
+
+    eval(""" [].makeString(", ") """, version = V3) should produce("Can't find a function 'makeString'")
   }
 }