package com.wavesplatform.lang

import cats.Id
import cats.implicits._
import cats.kernel.Monoid
import com.google.common.io.BaseEncoding
import com.wavesplatform.common.state.ByteStr
import com.wavesplatform.common.utils.EitherExt2
import com.wavesplatform.lang.Common._
import com.wavesplatform.lang.Testing._
import com.wavesplatform.lang.directives.DirectiveSet
import com.wavesplatform.lang.directives.values._
import com.wavesplatform.lang.v1.{CTX, ContractLimits}
import com.wavesplatform.lang.v1.compiler.Terms._
import com.wavesplatform.lang.v1.compiler.Types.{BYTESTR, FINAL, LONG, STRING}
import com.wavesplatform.lang.v1.compiler.{ExpressionCompiler, Terms}
import com.wavesplatform.lang.v1.evaluator.Contextful.NoContext
import com.wavesplatform.lang.v1.evaluator.ctx._
import com.wavesplatform.lang.v1.evaluator.ctx.impl.PureContext.MaxListLengthV4
import com.wavesplatform.lang.v1.evaluator.ctx.impl.waves.WavesContext
import com.wavesplatform.lang.v1.evaluator.ctx.impl.{PureContext, _}
import com.wavesplatform.lang.v1.evaluator.{Contextful, ContextfulVal, EvaluatorV2}
import com.wavesplatform.lang.v1.parser.Parser
import com.wavesplatform.lang.v1.testing.ScriptGen
import com.wavesplatform.lang.v1.traits.Environment
import com.wavesplatform.lang.v1.traits.domain.Issue
import org.scalatest.{Matchers, PropSpec}
import org.scalatestplus.scalacheck.{ScalaCheckPropertyChecks => PropertyChecks}
import org.web3j.crypto.Keys
import scorex.crypto.encode.Base16
import scorex.crypto.hash.Keccak256

import scala.util.{Random, Try}

class IntegrationTest extends PropSpec with PropertyChecks with ScriptGen with Matchers with NoShrink {
  private def eval[T <: EVALUATED](
      code: String,
      pointInstance: Option[CaseObj] = None,
      pointType: FINAL = AorBorC,
      ctxt: CTX[NoContext] = CTX.empty,
      version: StdLibVersion = V3
  ): Either[String, T] =
    genericEval[NoContext, T](code, pointInstance, pointType, ctxt, version, Contextful.empty[Id])

  private def genericEval[C[_[_]], T <: EVALUATED](
      code: String,
      pointInstance: Option[CaseObj] = None,
      pointType: FINAL = AorBorC,
      ctxt: CTX[C],
      version: StdLibVersion,
      env: C[Id]
  ): Either[String, T] = {
    val untyped = Parser.parseExpr(code).get.value

    val f: BaseFunction[C] =
      NativeFunction(
        "fn1",
        1,
        91:Short,
        pointType,
        ("value", pointType),
      ) {
        case _ :: Nil => throw new Exception("test exception")
        case xs => notImplemented[Id, EVALUATED]("fraction(value: Int, numerator: Int, denominator: Int)", xs)
      }
 
    val f2: BaseFunction[C] =
      NativeFunction(
        "fn2",
        1,
        92:Short,
        pointType,
        ("value", pointType),
      ) {
        case _ :: Nil => throw new SecurityException("test exception")
        case xs => notImplemented[Id, EVALUATED]("fraction(value: Int, numerator: Int, denominator: Int)", xs)
      }

    val lazyVal       = ContextfulVal.pure[C](pointInstance.orNull)
    val stringToTuple = Map(("p", (pointType, lazyVal)))
    val ctx: CTX[C] =
      Monoid.combineAll(
        Seq(
          PureContext.build(Global, version).withEnvironment[C],
          CryptoContext.build(Global, version).withEnvironment[C],
          addCtx.withEnvironment[C],
          CTX[C](sampleTypes, stringToTuple, Array(f, f2)),
          ctxt
        )
      )

    val typed = ExpressionCompiler(ctx.compilerContext, untyped)
    val loggedCtx = LoggedEvaluationContext[C, Id](_ => _ => (), ctx.evaluationContext(env))
      .asInstanceOf[LoggedEvaluationContext[Environment, Id]]
    typed.flatMap(v =>
      Try(new EvaluatorV2(loggedCtx, version).apply(v._1, Int.MaxValue)._1.asInstanceOf[T])
        .toEither
        .leftMap(_.getMessage)
    )
  }

  property("simple let") {
    val src =
      """
        |let a = 1
        |let b = a + a
        |b + b + b
      """.stripMargin
    eval[EVALUATED](src) shouldBe evaluated(6)
  }

  property("proper error message") {
    val src =
      """
        |match p {
        |  case pa: PointA => let x = 3
        |  case _ => throw()
        |}
      """.stripMargin
    eval[EVALUATED](src) should produce("can't parse the expression")
  }

  property("Exception handling") {
    val sampleScript =
      """match fn1(p) {
        |  case pa: PointA => 0
        |  case pa: PointB => 1
        |  case pa: PointC => 2
        |}""".stripMargin
    eval[EVALUATED](sampleScript, Some(pointAInstance)) should produce("An error during run <fn1(value: PointA|PointB|PointC): PointA|PointB|PointC>: class java.lang.Exception test exception")
  }

  property("Security Exception handling") {
    val sampleScript =
      """match fn2(p) {
        |  case pa: PointA => 0
        |  case pa: PointB => 1
        |  case pa: PointC => 2
        |}""".stripMargin
    eval[EVALUATED](sampleScript, Some(pointAInstance)) should produce("An access to <fn2(value: PointA|PointB|PointC): PointA|PointB|PointC> is denied")
  }

  property("patternMatching") {
    val sampleScript =
      """match p {
        |  case pa: PointA => 0
        |  case pa: PointB => 1
        |  case pa: PointC => 2
        |}""".stripMargin
    eval[EVALUATED](sampleScript, Some(pointAInstance)) shouldBe evaluated(0)
    eval[EVALUATED](sampleScript, Some(pointBInstance)) shouldBe evaluated(1)
  }

  property("patternMatching with named union types") {
    val sampleScript =
      """match p {
        |  case pa: PointA => 0
        |  case pa: PointBC => 1
        |}""".stripMargin
    eval[EVALUATED](sampleScript, Some(pointAInstance)) shouldBe evaluated(0)
    eval[EVALUATED](sampleScript, Some(pointBInstance)) shouldBe evaluated(1)
  }

  property("union types have fields") {
    val sampleScript =
      """match p {
        |  case pa: PointA => pa.X
        |  case pb: PointBC => pb.YB
        |}""".stripMargin
    eval[EVALUATED](sampleScript, Some(pointAInstance)) shouldBe evaluated(3)
    eval[EVALUATED](sampleScript, Some(pointBInstance)) shouldBe evaluated(41)
    eval[EVALUATED](sampleScript, Some(pointCInstance)) shouldBe evaluated(42)
  }

  property("union types have  only common fields") {
    val sampleScript =
      """match p {
        |  case pa: PointA => pa.X
        |  case pb: PointBC => pb.X
        |}""".stripMargin
    eval[EVALUATED](sampleScript, Some(pointCInstance)) should produce("Compilation failed: [Undefined field `X`")
  }

  property("patternMatching _") {
    val sampleScript =
      """|
         |match p {
         |  case _: PointA => 0
         |  case _: PointB  => 1
         |  case _: PointC => 2
         |}
         |
      """.stripMargin
    eval[EVALUATED](sampleScript, Some(pointAInstance)) shouldBe evaluated(0)
    eval[EVALUATED](sampleScript, Some(pointBInstance)) shouldBe evaluated(1)
  }

  property("patternMatching any type") {
    val sampleScript =
      """|
         |match p {
         |  case _: PointA => 0
         |  case _  => 1
         |}
         |
      """.stripMargin
    eval[EVALUATED](sampleScript, Some(pointAInstance)) shouldBe evaluated(0)
    eval[EVALUATED](sampleScript, Some(pointBInstance)) shouldBe evaluated(1)
  }

  property("patternMatching block") {
    val sampleScript =
      """|
         |match (let x = 1; p) {
         |  case _  => 1
         |}
         |
      """.stripMargin
    eval[EVALUATED](sampleScript, Some(pointBInstance)) shouldBe evaluated(1)
  }

  property("function call") {
    eval[EVALUATED]("10 + 2") shouldBe evaluated(12)
  }

  property("max values and operation order") {
    val longMax = Long.MaxValue
    val longMin = Long.MinValue
    eval(s"$longMax + 1 - 1") shouldBe Left("long overflow")
    eval(s"$longMin - 1 + 1") shouldBe Left("long overflow")
    eval(s"$longMax - 1 + 1") shouldBe evaluated(longMax)
    eval(s"$longMin + 1 - 1") shouldBe evaluated(longMin)
    eval(s"$longMax / $longMin + 1") shouldBe evaluated(0)
    eval(s"($longMax / 2) * 2") shouldBe evaluated(longMax - 1)
    eval[EVALUATED]("fraction(9223372036854775807, 3, 2)") shouldBe Left(
      s"Long overflow: value `${BigInt(Long.MaxValue) * 3 / 2}` greater than 2^63-1"
    )
    eval[EVALUATED]("fraction(-9223372036854775807, 3, 2)") shouldBe Left(
      s"Long overflow: value `${-BigInt(Long.MaxValue) * 3 / 2}` less than -2^63-1"
    )
    eval[EVALUATED](s"$longMax + fraction(-9223372036854775807, 3, 2)") shouldBe Left(
      s"Long overflow: value `${-BigInt(Long.MaxValue) * 3 / 2}` less than -2^63-1"
    )
    eval[EVALUATED](s"2 + 2 * 2") shouldBe evaluated(6)
    eval("2 * 3 == 2 + 4") shouldBe evaluated(true)
  }

  property("equals works on primitive types") {
    eval[EVALUATED]("base58'3My3KZgFQ3CrVHgz6vGRt8687sH4oAA1qp8' == base58'3My3KZgFQ3CrVHgz6vGRt8687sH4oAA1qp8'") shouldBe evaluated(true)
    eval[EVALUATED]("1 == 2") shouldBe evaluated(false)
    eval[EVALUATED]("3 == 3") shouldBe evaluated(true)
    eval[EVALUATED]("false == false") shouldBe evaluated(true)
    eval[EVALUATED]("true == false") shouldBe evaluated(false)
    eval[EVALUATED]("true == true") shouldBe evaluated(true)
    eval[EVALUATED]("""   "x" == "x"     """) shouldBe evaluated(true)
    eval[EVALUATED]("""   "x" == "y"     """) shouldBe evaluated(false)
    eval[EVALUATED]("""   "x" != "y"     """) shouldBe evaluated(true)
    eval[EVALUATED]("""   "x" == 3     """) should produce("Can't match inferred types")
    eval[EVALUATED]("""   "x" != 3     """) should produce("Can't match inferred types")
    eval[EVALUATED](""" let union = if(true) then "x" else 3; union == "x"   """) shouldBe evaluated(true)
  }

  property("equals some lang structure") {
    eval[EVALUATED]("let x = (-7763390488025868909>-1171895536391400041); let v = false; (v&&true)") shouldBe evaluated(false)
    eval[EVALUATED]("let mshUmcl = (if(true) then true else true); true || mshUmcl") shouldBe evaluated(true)
    eval[EVALUATED]("""if(((1+-1)==-1)) then 1 else (1+1)""") shouldBe evaluated(2)
    eval[EVALUATED]("""((((if(true) then 1 else 1)==2)||((if(true)
        |then true else true)&&(true||true)))||(if(((1>1)||(-1>=-1)))
        |then (-1>=1) else false))""".stripMargin) shouldBe evaluated(true)
  }

  property("sum/mul/div/mod/fraction functions") {
    eval[EVALUATED]("(10 + 10)#jhk\n ") shouldBe evaluated(20)
    eval[EVALUATED]("(10 * 10)") shouldBe evaluated(100)
    eval[EVALUATED]("(10 / 3)") shouldBe evaluated(3)
    eval[EVALUATED]("(10 % 3)") shouldBe evaluated(1)
    eval[EVALUATED]("fraction(9223372036854775807, -2, -4)") shouldBe evaluated(Long.MaxValue / 2)
  }

  def compile(script: String): Either[String, Terms.EXPR] =
    ExpressionCompiler.compile(script, CTX.empty.compilerContext)

  property("wrong script return type") {
    compile("1") should produce("should return boolean")
    compile(""" "string" """) should produce("should return boolean")
    compile(""" base58'string' """) should produce("should return boolean")
  }

  property("equals works on elements from Gens") {
    List(CONST_LONGgen, SUMgen(50), INTGen(50)).foreach(
      gen =>
        forAll(for {
          (expr, res) <- gen
          str         <- toString(expr)
        } yield (str, res)) {
          case (str, res) =>
            withClue(str) {
              eval[EVALUATED](str) shouldBe evaluated(res)
            }
        }
    )

    forAll(for {
      (expr, res) <- BOOLgen(50)
      str         <- toString(expr)
    } yield (str, res)) {
      case (str, res) =>
        withClue(str) {
          eval[EVALUATED](str) shouldBe evaluated(res)
        }
    }
  }

  property("Match with not case types") {
    eval[EVALUATED]("""
        |
        |let a = if (true) then 1 else ""
        |
        |match a {
        | case x: Int => x
        | case y: String => 2
        |}""".stripMargin) shouldBe evaluated(1)
  }

  property("allow unions in pattern matching") {
    val sampleScript =
      """match p {
        |  case p1: PointBC => {
        |    match p1 {
        |      case pb: PointB => pb.X
        |      case pc: PointC => pc.YB
        |    }
        |  }
        |  case other => throw()
        |}""".stripMargin
    eval[EVALUATED](sampleScript, Some(pointBInstance)) shouldBe evaluated(3)
    eval[EVALUATED](sampleScript, Some(pointCInstance)) shouldBe evaluated(42)
  }

  property("different types, same name of field") {
    val sampleScript =
      """match (p.YB) {
        | case l: Int => l
        | case u: Unit => 1
        | }
      """.stripMargin
    eval[EVALUATED](sampleScript, Some(pointCInstance), CorD) shouldBe evaluated(42)
    eval[EVALUATED](sampleScript, Some(pointDInstance1), CorD) shouldBe evaluated(43)
    eval[EVALUATED](sampleScript, Some(pointDInstance2), CorD) shouldBe evaluated(1)

    eval[EVALUATED]("p.YB", Some(pointCInstance), CorD) shouldBe evaluated(42)
    eval[EVALUATED]("p.YB", Some(pointDInstance1), CorD) shouldBe evaluated(43)
    eval[EVALUATED]("p.YB", Some(pointDInstance2), CorD) shouldBe evaluated(unit)
  }

  property("throw") {
    val script =
      """
        |let result = match p {
        |  case a: PointA => 0
        |  case b: PointB => throw()
        |  case c: PointC => throw("arrgh")
        |}
        |result
      """.stripMargin
    eval[EVALUATED](script, Some(pointAInstance)) shouldBe evaluated(0)
    eval[EVALUATED](script, Some(pointBInstance)) shouldBe Left("Explicit script termination")
    eval[EVALUATED](script, Some(pointCInstance)) shouldBe Left("arrgh")
  }

  property("func") {
    val script =
      """
        |func inc(z:Int) = {z + 1}
        |inc(0)
      """.stripMargin
    eval[EVALUATED](script, Some(pointAInstance)) shouldBe evaluated(1)
  }

  property("func in func") {
    val script =
      """
        |func maxx(x:Int, y: Int) = {
        |  let z = 11
        |  func max(i: Int, j:Int) = { if(i>j) then i else j }
        |  max(x,max(y,z))
        |}
        |maxx(0,10)
      """.stripMargin
    eval[EVALUATED](script, Some(pointAInstance)) shouldBe evaluated(11)
  }

  property("function overload is denied") {
    eval[EVALUATED](
      """
                      |
                      |func extract(x:Int, y: Int) = {
                      |   4
                      |}
                      | extract(10)
                    """.stripMargin,
      Some(pointAInstance)
    ) should produce("already defined")
  }

  property("context won't change after inner let") {
    val script = "{ let x = 3; x } + { let x = 5; x}"
    eval[EVALUATED](script, Some(pointAInstance)) shouldBe evaluated(8)
  }

  property("contexts of different if parts do not affect each other") {
    val script = "if ({let x= 0; x > 0 }) then { let x = 3; x } else { let x = 5; x}"
    eval[EVALUATED](script, Some(pointAInstance)) shouldBe evaluated(5)
  }

  property("context won't change after execution of a user function") {
    val doubleFst = UserFunction[NoContext]("ID", 0, LONG, ("x", LONG)) {
      FUNCTION_CALL(PureContext.sumLong.header, List(REF("x"), REF("x")))
    }

    val context = Monoid.combine(
      PureContext.build(Global, V1).evaluationContext[Id],
      EvaluationContext.build(
        typeDefs = Map.empty,
        letDefs = Map("x" -> LazyVal.fromEvaluated[Id](CONST_LONG(3L))),
        functions = Seq(doubleFst)
      )
    )

    val expr = FUNCTION_CALL(PureContext.sumLong.header, List(FUNCTION_CALL(doubleFst.header, List(CONST_LONG(1000L))), REF("x")))
    ev[CONST_LONG](context, expr) shouldBe evaluated(2003L)
  }

  property("context won't change after execution of an inner block") {
    val context = Monoid.combine(
      PureContext.build(Global, V1).evaluationContext[Id],
      EvaluationContext.build(
        typeDefs = Map.empty,
        letDefs = Map("x" -> LazyVal.fromEvaluated[Id](CONST_LONG(3L))),
        functions = Seq()
      )
    )

    val expr = FUNCTION_CALL(
      function = PureContext.sumLong.header,
      args = List(
        BLOCK(
          dec = LET("x", CONST_LONG(5L)),
          body = REF("x")
        ),
        REF("x")
      )
    )
    ev[CONST_LONG](context, expr) shouldBe evaluated(8)
  }

  property("listN constructor primitive") {
    val src =
      """
        |cons(1, cons(2, cons(3, cons(4, cons(5, nil)))))
      """.stripMargin
    eval[EVALUATED](src) shouldBe evaluated(List(1, 2, 3, 4, 5))
  }

  property("listN constructor binary op") {
    val src =
      """
        |1::2::3::4::5::nil
      """.stripMargin
    eval[EVALUATED](src) shouldBe evaluated(List(1, 2, 3, 4, 5))
  }

  property("list syntax sugar") {
    val src =
      """
        |[1,2,3, 4, 5]
      """.stripMargin
    eval[EVALUATED](src) shouldBe evaluated(List(1, 2, 3, 4, 5))
  }

  property("LIST access IndexOutOfBounds") {
    val src =
      """
        |[1].getElement(1)
      """.stripMargin
    eval(src) should produce("Index 1 out of bounds for length 1")

    def testListAccessError(length: Int, index: Int): Unit = {
      eval(
        s"""
           | let a = ${List.fill(length)(1).mkString("[", ", ", "]")}
           | a[$index]
         """.stripMargin
      ) should produce(s"Index $index out of bounds for length $length")
    }

    testListAccessError(length = 3, index = 3)
    testListAccessError(length = 3, index = -1)
    testListAccessError(length = 0, index = 1)
  }

  property("list constructor for different data entries") {
    val src =
      """
        |let x = DataEntry("foo",1)
        |let y = DataEntry("bar","2")
        |let z = DataEntry("baz","2")
        |[x,y,z]
      """.stripMargin
    eval[EVALUATED](src) shouldBe Right(
      ARR(
        Vector(
          CaseObj(
            dataEntryType,
            Map(
              "key"   -> CONST_STRING("foo").explicitGet(),
              "value" -> CONST_LONG(1)
            )
          ),
          CaseObj(
            dataEntryType,
            Map(
              "key"   -> CONST_STRING("bar").explicitGet(),
              "value" -> CONST_STRING("2").explicitGet()
            )
          ),
          CaseObj(
            dataEntryType,
            Map(
              "key"   -> CONST_STRING("baz").explicitGet(),
              "value" -> CONST_STRING("2").explicitGet()
            )
          )
        ), false
      ).explicitGet
    )
  }

  property("allow 'throw' in '==' arguments") {
    val src =
      """true == throw("test passed")"""
    eval[EVALUATED](src) shouldBe Left("test passed")
  }

  property("ban to compare different types") {
    val src =
      """true == "test passed" """
    eval[EVALUATED](src) should produce("Compilation failed: [Can't match inferred types")
  }

  property("postfix syntax (one argument)") {
    val src =
      """
        | let list = [1, 2, 3]
        | list.getElement(1)
      """.stripMargin

    eval[EVALUATED](src) shouldBe Right(CONST_LONG(2))
  }

  property("postfix syntax (no arguments)") {
    val src =
      """unit.isDefined()"""
    eval[EVALUATED](src) shouldBe Right(FALSE)
  }

  property("postfix syntax (many argument)") {
    val src =
      """ 5.fraction(7,2) """
    eval[EVALUATED](src) shouldBe Right(CONST_LONG(17L))
  }

  property("postfix syntax (users defined function)") {
    val src =
      """
        |func dub(s:String) = { s+s }
        |"qwe".dub()
      """.stripMargin
    eval[EVALUATED](src) shouldBe CONST_STRING("qweqwe")
  }

  property("extract UTF8 string") {
    val src =
      """ base58'2EtvziXsJaBRS'.toUtf8String() """
    eval[EVALUATED](src) shouldBe CONST_STRING("abcdefghi")
  }

  property("toInt from ByteVector") {
    val src =
      """ base58'2EtvziXsJaBRS'.toInt() """
    eval[EVALUATED](src) shouldBe Right(CONST_LONG(0x6162636465666768L))
  }

  property("toInt with explicit zero offset") {
    val src =
      """ base58'2EtvziXsJaBRS'.toInt(0) """
    eval[EVALUATED](src) shouldBe Right(CONST_LONG(0x6162636465666768L))
  }

  property("toInt by offset") {
    val src =
      """ base58'2EtvziXsJaBRS'.toInt(1) """
    eval[EVALUATED](src) shouldBe Right(CONST_LONG(0x6263646566676869L))
  }

  property("toInt from end of max sized ByteVector by offset") {
    val array = new Array[Byte](65536)
    for (i <- 65528 to 65535) array(i) = 1
    val src =
      s""" arr.toInt(65528) """
    val arrVal = ContextfulVal.pure[NoContext](CONST_BYTESTR(ByteStr(array)).explicitGet())
    eval[EVALUATED](
      src,
      ctxt = CTX[NoContext](
        Seq(),
        Map("arr" -> (BYTESTR -> arrVal)),
        Array()
      )
    ) shouldBe Right(CONST_LONG(0x0101010101010101L))
  }

  property("toInt by offset (partial)") {
    val src =
      """ base58'2EtvziXsJaBRS'.toInt(2) """
    eval[EVALUATED](src) should produce("IndexOutOfBounds")
  }

  property("toInt by offset (out of bounds)") {
    val src =
      """ base58'2EtvziXsJaBRS'.toInt(10) """
    eval[EVALUATED](src) should produce("IndexOutOfBounds")
  }

  property("toInt by Long.MaxValue offset (out of bounds)") {
    val src =
      s""" base58'2EtvziXsJaBRS'.toInt(${Long.MaxValue}) """
    eval[EVALUATED](src) should produce("IndexOutOfBounds")
  }

  property("toInt by offset (negative)") {
    val src =
      """ base58'2EtvziXsJaBRS'.toInt(-1) """
    eval[EVALUATED](src) should produce("IndexOutOfBounds")
  }

  property("toInt by offset (negative Long.MinValue)") {
    val src =
      s""" base58'2EtvziXsJaBRS'.toInt(${Long.MinValue}) """
    eval[EVALUATED](src) should produce("IndexOutOfBounds")
  }

  property("toInt from < 8 bytes (Buffer underflow)") {
    val src =
      """ "AAAAAAA".toBytes().toInt() """
    eval[EVALUATED](src) should produce("Buffer underflow")
  }

  property("toInt from < 8 bytes by zero offset (Buffer underflow)") {
    val src =
      """ "AAAAAAA".toBytes().toInt(0) """
    eval[EVALUATED](src) should produce("IndexOutOfBounds")
  }

  property("toInt from 0 bytes (Buffer underflow)") {
    val src =
      """ "".toBytes().toInt() """
    eval[EVALUATED](src) should produce("Buffer underflow")
  }

  property("toInt from 0 bytes by zero offset (Buffer underflow)") {
    val src =
      """ "".toBytes().toInt(0) """
    eval[EVALUATED](src) should produce("IndexOutOfBounds")
  }

  property("toInt from 0 bytes by offset (IndexOutOfBounds)") {
    val src =
      """ "".toBytes().toInt(1) """
    eval[EVALUATED](src) should produce("IndexOutOfBounds")
  }

  property("indexOf") {
    val src =
      """ "qweqwe".indexOf("we") """
    eval[EVALUATED](src) shouldBe Right(CONST_LONG(1L))
  }

  property("indexOf with zero offset") {
    val src =
      """ "qweqwe".indexOf("qw", 0) """
    eval[EVALUATED](src) shouldBe Right(CONST_LONG(0L))
  }

  property("indexOf with start offset") {
    val src =
      """ "qweqwe".indexOf("we", 2) """
    eval[EVALUATED](src) shouldBe Right(CONST_LONG(4L))
  }

  property("indexOf from end of max sized string") {
    val str = "a" * 32766 + "z"
    val src =
      """ str.indexOf("z", 32766) """
    eval[EVALUATED](
      src,
      ctxt = CTX[NoContext](
        Seq(),
        Map("str" -> (STRING -> ContextfulVal.pure[NoContext](CONST_STRING(str).explicitGet()))),
        Array()
      )
    ) shouldBe Right(CONST_LONG(32766L))
  }

  property("indexOf (not present)") {
    val src =
      """ "qweqwe".indexOf("ww") """
    eval[EVALUATED](src) shouldBe Right(unit)
  }

  property("indexOf from empty string") {
    val src =
      """ "".indexOf("!") """
    eval[EVALUATED](src) shouldBe Right(unit)
  }

  property("indexOf from empty string with offset") {
    val src =
      """ "".indexOf("!", 1) """
    eval[EVALUATED](src) shouldBe Right(unit)
  }

  property("indexOf from string with Long.MaxValue offset") {
    val src =
      s""" "abc".indexOf("c", ${Long.MaxValue}) """
    eval[EVALUATED](src) shouldBe Right(unit)
  }

  property("indexOf from string with negative offset") {
    val src =
      """ "abc".indexOf("a", -1) """
    eval[EVALUATED](src) shouldBe Right(unit)
  }

  property("indexOf from string with negative Long.MinValue offset") {
    val src =
      s""" "abc".indexOf("a", ${Long.MinValue}) """
    eval[EVALUATED](src) shouldBe Right(unit)
  }

  property("indexOf empty string from non-empty string") {
    val src =
      """ "abc".indexOf("") """
    eval[EVALUATED](src) shouldBe Right(CONST_LONG(0))
  }

  property("indexOf empty string from empty string") {
    val src =
      """ "".indexOf("") """
    eval[EVALUATED](src) shouldBe Right(CONST_LONG(0))
  }

  property("lastIndexOf") {
    val src =
      """ "qweqwe".lastIndexOf("we") """
    eval(src) shouldBe Right(CONST_LONG(4))
  }

  property("lastIndexOf with zero offset") {
    val src =
      """ "qweqwe".lastIndexOf("qw", 0) """
    eval(src) shouldBe Right(CONST_LONG(0))
  }

  property("lastIndexOf with start offset") {
    val src =
      """ "qweqwe".lastIndexOf("we", 4) """
    eval(src) shouldBe Right(CONST_LONG(4L))
  }

  property("lastIndexOf from end of max sized string") {
    val str = "a" * 32766 + "z"
    val src =
      """ str.lastIndexOf("z", 32766) """
    eval(src, ctxt = CTX[NoContext](Seq(), Map("str" -> (STRING -> ContextfulVal.pure[NoContext](CONST_STRING(str).explicitGet()))), Array())) shouldBe Right(
      CONST_LONG(32766L)
    )
  }

  property("lastIndexOf (not present)") {
    val src =
      """ "qweqwe".lastIndexOf("ww") """
    eval(src) shouldBe Right(unit)
  }

  property("lastIndexOf from empty string") {
    val src =
      """ "".lastIndexOf("!") """
    eval(src) shouldBe Right(unit)
  }

  property("lastIndexOf from empty string with offset") {
    val src =
      """ "".lastIndexOf("!", 1) """
    eval(src) shouldBe Right(unit)
  }

  property("lastIndexOf from string with Int.MaxValue offset") {
    val src =
      s""" "abc".lastIndexOf("c", ${Int.MaxValue}) """
    eval(src) shouldBe Right(CONST_LONG(2))
  }

  property("lastIndexOf from string with Long.MaxValue offset") {
    val src =
      s""" "abc".lastIndexOf("c", ${Long.MaxValue}) """
    eval(src) shouldBe Right(CONST_LONG(2))
  }

  property("lastIndexOf from string with negative offset") {
    val src =
      """ "abc".lastIndexOf("a", -1) """
    eval(src) shouldBe Right(unit)
  }

  property("lastIndexOf from string with negative Long.MinValue offset") {
    val src =
      s""" "abc".lastIndexOf("a", ${Long.MinValue}) """
    eval(src) shouldBe Right(unit)
  }

  property("lastIndexOf empty string from non-empty string") {
    val str = "abcde"
    val src =
      s""" "$str".lastIndexOf("") """
    eval(src) shouldBe Right(CONST_LONG(str.length))
  }

  property("lastIndexOf empty string from empty string") {
    val src =
      """ "".lastIndexOf("") """
    eval(src) shouldBe Right(CONST_LONG(0))
  }

  property("split") {
    val src =
      """ "q:we:.;q;we:x;q.we".split(":.;") """
    eval[EVALUATED](src) shouldBe Right(
      ARR(
        IndexedSeq(
          CONST_STRING("q:we").explicitGet(),
          CONST_STRING("q;we:x;q.we").explicitGet()
        ), false
      ).explicitGet
    )
  }

  property("split separate correctly") {
    val src =
      """ "str1;str2;str3;str4".split(";") """
    eval[EVALUATED](src) shouldBe Right(
      ARR(
        IndexedSeq(
          CONST_STRING("str1").explicitGet(),
          CONST_STRING("str2").explicitGet(),
          CONST_STRING("str3").explicitGet(),
          CONST_STRING("str4").explicitGet()
        ), false
      ).explicitGet
    )
  }

  property("split separator at the end") {
    val src =
      """ "str1;str2;".split(";") """
    eval[EVALUATED](src) shouldBe Right(
      ARR(
        IndexedSeq(
          CONST_STRING("str1").explicitGet(),
          CONST_STRING("str2").explicitGet(),
          CONST_STRING("").explicitGet()
        ), false
      ).explicitGet
    )
  }

  property("split double separator") {
    val src =
      """ "str1;;str2;str3".split(";") """
    eval[EVALUATED](src) shouldBe Right(
      ARR(
        IndexedSeq(
          CONST_STRING("str1").explicitGet(),
          CONST_STRING("").explicitGet(),
          CONST_STRING("str2").explicitGet(),
          CONST_STRING("str3").explicitGet()
        ), false
      ).explicitGet
    )
  }

  property("parseInt") {
    val src =
      """ "42".parseInt() """
    eval[EVALUATED](src) shouldBe Right(CONST_LONG(42L))
  }

  property("parseInt Long.MaxValue") {
    val num = Long.MaxValue
    val src =
      s""" "${num.toString}".parseInt() """
    eval[EVALUATED](src) shouldBe Right(CONST_LONG(num))
  }

  property("parseInt Long.MinValue") {
    val num = Long.MinValue
    val src =
      s""" "${num.toString}".parseInt() """
    eval[EVALUATED](src) shouldBe Right(CONST_LONG(num))
  }

  property("parseIntValue") {
    val src =
      """ "42".parseIntValue() """
    eval[EVALUATED](src) shouldBe Right(CONST_LONG(42L))
  }

  property("parseIntValue Long.MaxValue") {
    val num = Long.MaxValue
    val src =
      s""" "${num.toString}".parseIntValue() """
    eval[EVALUATED](src) shouldBe Right(CONST_LONG(num))
  }

  property("parseIntValue Long.MinValue") {
    val num = Long.MinValue
    val src =
      s""" "${num.toString}".parseIntValue() """
    eval[EVALUATED](src) shouldBe Right(CONST_LONG(num))
  }

  property("parseInt fail") {
    val src =
      """ "x42".parseInt() """
    eval[EVALUATED](src) shouldBe Right(unit)
  }

  property("parseIntValue fail when string starts with non-digit") {
    val src =
      """ "x42".parseIntValue() """
    eval[EVALUATED](src) shouldBe 'left
  }

  property("parseInt fail when string ends with non-digit") {
    val src =
      """ "42x".parseInt() """
    eval[EVALUATED](src) shouldBe Right(unit)
  }

  property("parseIntValue fail when string ends with non-digit") {
    val src =
      """ "42x".parseIntValue() """
    eval[EVALUATED](src) shouldBe 'left
  }

  property("parseInt fail when string is empty") {
    val src =
      """ "".parseInt() """
    eval[EVALUATED](src) shouldBe Right(unit)
  }

  property("parseIntValue fail when string is empty") {
    val src =
      """ "".parseIntValue() """
    eval[EVALUATED](src) shouldBe 'left
  }

  property("matching case with non-existing type") {
    val sampleScript =
      """|
         | let a = if (true) then 1 else "str"
         | match a {
         |   case _: UndefinedType => 0
         |   case _                => 1
         | }
         |
      """.stripMargin
    eval(sampleScript) should produce("Undefined type: `UndefinedType` of variable `a`, expected: Int, String")
  }

  property("big let assignment chain") {
    val count = 5000
    val script =
      s"""
         | let a0 = 1
         | ${1 to count map (i => s"let a$i = a${i - 1}") mkString "\n"}
         | a$count == a$count
      """.stripMargin

    eval[EVALUATED](script, None) shouldBe Right(CONST_BOOLEAN(true))
  }

  property("big function assignment chain") {
    val count = 2000
    val script =
      s"""
         | func a0() = {
         |   1 + 1
         | }
         | ${1 to count map (i => s"func a$i() = a${i - 1}()") mkString "\n"}
         | a$count() == a$count()
      """.stripMargin

    eval[EVALUATED](script, None) shouldBe Right(CONST_BOOLEAN(true))
  }

  property("big let assignment chain with function") {
    val count = 5000
    val script =
      s"""
         | let a0 = 1
         | ${1 to count map (i => s"let a$i = a${i - 1} + 1") mkString "\n"}
         | a$count == a$count
      """.stripMargin

    eval[EVALUATED](script, None) shouldBe Right(CONST_BOOLEAN(true))
  }

  property("rounding modes") {
    eval[EVALUATED]("Down() == DOWN", None, version = V4) should produce("Can't find a function")
    eval[EVALUATED]("Up() == UP", None, version = V4) should produce("Can't find a function")
    eval[EVALUATED]("Ceiling() == CEILING", None) should produce("Can't find a function")
    eval[EVALUATED]("HalfUp() == HALFUP", None) should produce("Can't find a function")
    eval[EVALUATED]("HalfDown() == HALFDOWN", None) should produce("Can't find a function")
    eval[EVALUATED]("HalfEven() == HALFEVEN", None) should produce("Can't find a function")
  }

  property("RSA hash algorithms") {
    eval[EVALUATED]("NoAlg() == NOALG", None) shouldBe Right(CONST_BOOLEAN(true))
    eval[EVALUATED]("Md5() == MD5", None) shouldBe Right(CONST_BOOLEAN(true))
    eval[EVALUATED]("Sha1() == SHA1", None) shouldBe Right(CONST_BOOLEAN(true))
    eval[EVALUATED]("Sha224() == SHA224", None) shouldBe Right(CONST_BOOLEAN(true))
    eval[EVALUATED]("Sha256() == SHA256", None) shouldBe Right(CONST_BOOLEAN(true))
    eval[EVALUATED]("Sha384() == SHA384", None) shouldBe Right(CONST_BOOLEAN(true))
    eval[EVALUATED]("Sha512() == SHA512", None) shouldBe Right(CONST_BOOLEAN(true))
    eval[EVALUATED]("Sha3224() == SHA3224", None) shouldBe Right(CONST_BOOLEAN(true))
    eval[EVALUATED]("Sha3256() == SHA3256", None) shouldBe Right(CONST_BOOLEAN(true))
    eval[EVALUATED]("Sha3384() == SHA3384", None) shouldBe Right(CONST_BOOLEAN(true))
    eval[EVALUATED]("Sha3512() == SHA3512", None) shouldBe Right(CONST_BOOLEAN(true))

    eval[EVALUATED]("NoAlg() != SHA224", None) should produce("Can't match inferred types")
    eval[EVALUATED]("MD5 != SHA3224", None) should produce("Can't match inferred types")
    eval[EVALUATED]("Sha512() != Sha3512()", None) should produce("Can't match inferred types")

    eval[EVALUATED]("MD5 == if true then MD5 else SHA1", None) shouldBe Right(CONST_BOOLEAN(true))
    eval[EVALUATED]("MD5 == if true then SHA1 else MD5", None) shouldBe Right(CONST_BOOLEAN(false))
  }

  property("math functions") {
    eval[EVALUATED]("pow(12, 1, 3456, 3, 2, DOWN)", None) shouldBe Right(CONST_LONG(187))
    eval[EVALUATED]("pow(12, 1, 3456, 3, 2, UP)", None) shouldBe Right(CONST_LONG(188))
    eval[EVALUATED]("pow(0, 1, 3456, 3, 2, UP)", None) shouldBe Right(CONST_LONG(0))
    eval[EVALUATED]("pow(20, 1, -1, 0, 4, DOWN)", None) shouldBe Right(CONST_LONG(5000))
    eval[EVALUATED]("pow(-20, 1, -1, 0, 4, DOWN)", None) shouldBe Right(CONST_LONG(-5000))
    eval[EVALUATED]("pow(0, 1, -1, 0, 4, DOWN)", None) shouldBe 'left
    eval[EVALUATED]("log(16, 0, 2, 0, 0, CEILING)", None) shouldBe Right(CONST_LONG(4))
    eval[EVALUATED]("log(16, 0, -2, 0, 0, CEILING)", None) shouldBe 'left
    eval[EVALUATED]("log(-16, 0, 2, 0, 0, CEILING)", None) shouldBe 'left
  }

  property("math functions scale limits") {
    eval("pow(2,  0, 2, 9, 0, UP)") should produce("out of range 0-8")
    eval("log(2,  0, 2, 9, 0, UP)") should produce("out of range 0-8")
    eval("pow(2, -2, 2, 0, 5, UP)") should produce("out of range 0-8")
    eval("log(2, -2, 2, 0, 5, UP)") should produce("out of range 0-8")
  }

  property("pow result size max") {
    eval("pow(2, 0, 62, 0, 0, UP)") shouldBe Right(CONST_LONG(Math.pow(2, 62).toLong))
    eval("pow(2, 0, 63, 0, 0, UP)") should produce("out of long range")
  }

  property("pow result size abs min") {
    eval("pow(10, 0, -8, 0, 8, HALFUP)") shouldBe Right(CONST_LONG(1))
    eval("pow(10, 0, -9, 0, 8, HALFUP)") shouldBe Right(CONST_LONG(0))
  }

  property("HalfUp is type") {
    eval("let r = if true then HALFUP else HALFDOWN ; match r { case _:HalfUp => 1 case _ => 0 }") shouldBe Right(CONST_LONG(1))
  }


  property("HalfUp type have no constructor") {
    eval("pow(10, 0, -8, 0, 8, HalfUp())") shouldBe 'Left
  }

  property("concat empty list") {
    val script =
      s"""
         | let l = if (true) then cons(1, nil) else nil
         | let concat = 0 :: l
         | concat == [0, 1]
         |
      """.stripMargin

    eval[EVALUATED](script, None) shouldBe Right(CONST_BOOLEAN(true))
  }

  property("list type inferrer") {
    val script =
      s"""
         | let l = if (true) then [1] else ["str"]
         | let n = "qqq" :: l
         | match n[1] {
         |   case i: Int => i == 1
         |   case s: String => false
         | } &&
         | match n[0] {
         |   case i: Int => false
         |   case s: String => s == "qqq"
         | }
      """.stripMargin

    eval[EVALUATED](script, None) shouldBe Right(CONST_BOOLEAN(true))
  }

  property("matching parameterized types") {
    val script =
      s"""
         | func dosSigVerify() = {
         |    let result = if true then [DataEntry("a", "a")] else ""
         |    let entry = match result[0] {
         |        case r:DataEntry => r
         |        case _ => throw("err")
         |    }
         |    WriteSet(result)
         | }
         |
      """.stripMargin

    eval[EVALUATED](script, None) should produce("expected: List[T], actual: List[DataEntry]|String")
  }

  property("extract functions with message") {
    val message = "Custom error message"
    def script(error: Boolean): String =
      s"""
         |
         | let a = if ($error) then unit else 1
         | valueOrErrorMessage(a, "$message")
         |
       """.stripMargin

    eval(script(error = false)) shouldBe Right(CONST_LONG(1))
    eval(script(error = true)) shouldBe Left(message)
  }

  property("list as argument") {
    val script =
      """
        | func head(a: List[Int]) = [a[2], a[0]]
        | head([1, 2, 3]) == [3, 1]
      """.stripMargin
    eval(script) shouldBe Right(CONST_BOOLEAN(true))
  }

  property("illegal generic") {
    val script =
      """
        | func head(a: Generic[Int]) = a
        | true
      """.stripMargin
    eval(script) should produce("Undefined generic type")
  }

  property("list type inferrer 2") {
    val script =
      s"""
         | let l = if (true)
         |         then if false
         |              then nil
         |              else nil
         |         else "str"
         | size(l) == 0
      """.stripMargin

    eval[EVALUATED](script, None) should produce("Can't find a function overload 'size'")
  }

  property("string contains") {
    eval(""" "qwerty".contains("we") """, version = V3) should produce("Can't find a function")
    eval(""" "qwerty".contains("we") """, version = V4) shouldBe Right(CONST_BOOLEAN(true))
    eval(""" "qwerty".contains("xx") """, version = V4) shouldBe Right(CONST_BOOLEAN(false))
  }

  property("valueOrElse") {
    val script =
      s"""
         | let a = if (true) then 1 else unit
         | let b = if (false) then 2 else unit
         | let c = 3
         |
         | a.valueOrElse(b) == 1          &&
         | b.valueOrElse(a) == 1          &&
         | a.valueOrElse(c) == 1          &&
         | b.valueOrElse(c) == c          &&
         | c.valueOrElse(a) == c          &&
         | b.valueOrElse(b) == unit       &&
         | unit.valueOrElse(unit) == unit
      """.stripMargin

    eval(script, version = V3) should produce("Can't find a function")
    eval(script, version = V4) shouldBe Right(CONST_BOOLEAN(true))
  }

  property("list append") {
    val script =
      """
        | [1, 2, 3, 4] :+ 5 == [1, 2, 3, 4, 5] &&
        | 1 :: [] :+ 2 :+ 3 == [1, 2, 3]
      """.stripMargin

    eval(script, version = V3) should produce("Can't find a function")
    eval(script, version = V4) shouldBe Right(CONST_BOOLEAN(true))
  }

  property("list concat") {
    val script =
      """
        | [1, 2, 3, 4] ++ [5, 6] == [1, 2, 3, 4, 5, 6] &&
        | nil ++ [1, 2] :+ 3 ++ nil == [1, 2, 3]
      """.stripMargin

    eval(script, version = V3) should produce("Can't find a function")
    eval(script, version = V4) shouldBe Right(CONST_BOOLEAN(true))
  }

  property("list result size limit") {
    val maxLongList = "[1" + ",1" * (PureContext.MaxListLengthV4 - 1) + "]"
    val consScript =
      s"""
         | let list1 = $maxLongList
         | let list2 = 1 :: list1
         | list2.size() == ${MaxListLengthV4 + 1}
       """.stripMargin

    eval(consScript, version = V3) shouldBe Right(CONST_BOOLEAN(true))
    eval(consScript, version = V4) should produce(s"exceed $MaxListLengthV4")

    val appendScript = s"[1] ++ $maxLongList"
    eval(appendScript, version = V4) should produce(s"exceed $MaxListLengthV4")

    val concatScript = s"$maxLongList :+ 1"
    eval(concatScript, version = V4) should produce(s"exceed $MaxListLengthV4")
  }

  property("callable V3 syntax absent at V4") {
    val writeSetScript =
      s"""
         | WriteSet([DataEntry("key1", "value"), DataEntry("key2", true)])
       """.stripMargin

    val transferSetScript =
      s"""
         | let tsArr = [
         |   ScriptTransfer(Address(base58'aaaa'), 100, unit),
         |   ScriptTransfer(Address(base58'bbbb'), 2,   base58'xxx')
         | ]
         | let ts = TransferSet(tsArr)
       """.stripMargin

    val scriptResultScript =
      s"""
         | func f(sr: ScriptResult) = true
         | true
         |
       """.stripMargin

    val ctx = WavesContext.build(DirectiveSet(V4, Account, DApp).explicitGet())

    genericEval[Environment, EVALUATED](
      writeSetScript,
      ctxt = ctx,
      version = V4,
      env = utils.environment
    ) should produce("Can't find a function 'WriteSet'")

    genericEval[Environment, EVALUATED](
      transferSetScript,
      ctxt = ctx,
      version = V4,
      env = utils.environment
    ) should produce("Can't find a function 'TransferSet'")

    genericEval[Environment, EVALUATED](
      scriptResultScript,
      ctxt = ctx,
      version = V4,
      env = utils.environment
    ) should produce("non-existing type")
  }

  property("List[Int] median - 100 elements") {
    val arr       = (1 to 100).map(_ => Random.nextLong())
    val arrSorted = arr.sorted
    val src =
      s"[${arr.mkString(",")}].median()"
    eval(src, version = V4) shouldBe Right(CONST_LONG(Math.floorDiv(arrSorted(49) + arrSorted(50), 2)))
  }

  property("List[Int] median - 99 elements") {
    val arr       = (1 to 99).map(_ => Random.nextLong())
    val arrSorted = arr.sorted
    val src =
      s"[${arr.mkString(",")}].median()"
    eval(src, version = V4) shouldBe Right(CONST_LONG(arrSorted(49)))
  }

  property("List[Int] median - 1 elements") {
    val arr = Seq(Random.nextLong())
    val src =
      s"[${arr.mkString(",")}].median()"
    eval(src, version = V4) shouldBe Right(CONST_LONG(arr.head))
  }

  property("List[Int] median - negative rounding down") {
    val arr = Seq(3, -8)
    val src =
      s"[${arr.mkString(",")}].median()"
    eval(src, version = V4) shouldBe Right(CONST_LONG(-3))
  }

  property("List[Int] median - 101 elements - error") {
    val arr = (1 to 101).map(_ => Long.MaxValue)
    val src =
      s"[${arr.mkString(",")}].median()"
    eval(src, version = V4) should produce("Invalid list size. Size should be between 1 and")
  }

  property("List[Int] median - 500 elements - error") {
    val arr = (1 to 500).map(_ => Long.MaxValue)
    val src =
      s"[${arr.mkString(",")}].median()"
    eval(src, version = V4) should produce("Invalid list size. Size should be between 1 and")
  }

  property("List[Int] median - empty list - error") {
    val src =
      s"[].median()"
    eval(src, version = V4) should produce("Invalid list size. Size should be between 1 and")
  }

  property("List[Int] median - list with non int elements - error") {
    val src =
      s"""["1", "2"].median()"""
    eval(src, version = V4) should produce("Compilation failed: [Non-matching types: expected: Int, actual: String")
  }

  property("groth16Verify") {
    val src =
      s"""
         | let key = base64'hwk883gUlTKCyXYA6XWZa8H9/xKIYZaJ0xEs0M5hQOMxiGpxocuX/8maSDmeCk3bo5ViaDBdO7ZBxAhLSe5k/5TFQyF5Lv7KN2tLKnwgoWMqB16OL8WdbePIwTCuPtJNAFKoTZylLDbSf02kckMcZQDPF9iGh+JC99Pio74vDpwTEjUx5tQ99gNQwxULtztsqDRsPnEvKvLmsxHt8LQVBkEBm2PBJFY+OXf1MNW021viDBpR10mX4WQ6zrsGL5L0GY4cwf4tlbh+Obit+LnN/SQTnREf8fPpdKZ1sa/ui3pGi8lMT6io4D7Ujlwx2RdCkBF+isfMf77HCEGsZANw0hSrO2FGg14Sl26xLAIohdaW8O7gEaag8JdVAZ3OVLd5Df1NkZBEr753Xb8WwaXsJjE7qxwINL1KdqA4+EiYW4edb7+a9bbBeOPtb67ZxmFqgyTNS/4obxahezNkjk00ytswsENg//Ee6dWBJZyLH+QGsaU2jO/W4WvRyZhmKKPdipOhiz4Rlrd2XYgsfHsfWf5v4GOTL+13ZB24dW1/m39n2woJ+v686fXbNW85XP/r'
         | let proof = base64'lvQLU/KqgFhsLkt/5C/scqs7nWR+eYtyPdWiLVBux9GblT4AhHYMdCgwQfSJcudvsgV6fXoK+DUSRgJ++Nqt+Wvb7GlYlHpxCysQhz26TTu8Nyo7zpmVPH92+UYmbvbQCSvX2BhWtvkfHmqDVjmSIQ4RUMfeveA1KZbSf999NE4qKK8Do+8oXcmTM4LZVmh1rlyqznIdFXPN7x3pD4E0gb6/y69xtWMChv9654FMg05bAdueKt9uA4BEcAbpkdHF'
         | let input = base64'LcMT3OOlkHLzJBKCKjjzzVMg+r+FVgd52LlhZPB4RFg='
         | groth16Verify(key, proof, input)
       """.stripMargin
    eval(src, version = V4) shouldBe Right(CONST_BOOLEAN(true))
  }

  val grothsFail = Seq(
       (0, """
            |let vk = base64'lp7+dPDIOfm77haSFnvr33VwYH/KbIalfOJPRvBLzqlHD8BxunNebMr6Gr6S+u+nh7yLzdqr7HHQNOpZI8mdj/7lR0IBqB9zvRfyTr+guUG22kZo4y2KINDp272xGglKEeTglTxyDUriZJNF/+T6F8w70MR/rV+flvuo6EJ0+HA+A2ZnBbTjOIl9wjisBV+0iISo2JdNY1vPXlpwhlL2fVpW/WlREkF0bKlBadDIbNJBgM4niJGuEZDru3wqrGueETKHPv7hQ8em+p6vQolp7c0iknjXrGnvlpf4QtUtpg3z/D+snWjRPbVqRgKXWtihuIvPFaM6dt7HZEbkeMnXWwSINeYC/j3lqYnce8Jq+XkuF42stVNiooI+TuXECnFdFi9Ib25b9wtyz3H/oKg48He1ftntj5uIRCOBvzkFHGUF6Ty214v3JYvXJjdS4uS2jekplZYoV0aXEnYEOIvfF7d4xay3qkx2NspooM4HeZpiHknIWkUVhGVJBzBDLjLB'
            |let proof = base64'jiGBK+TGHfH8Oadexhdet7ExyIWibSmamWQvffZkyl3WnMoVbTQ3lOks4Mca3sU5qgcaLyQQ1FjFW4g6vtoMapZ43hTGKaWO7bQHsOCvdwHCdwJDulVH16cMTyS9F0BfBJxa88F+JKZc4qMTJjQhspmq755SrKhN9Jf+7uPUhgB4hJTSrmlOkTatgW+/HAf5kZKhv2oRK5p5kS4sU48oqlG1azhMtcHEXDQdcwf9ANel4Z9cb+MQyp2RzI/3hlIx'
            |let inputs = base64''
            """.stripMargin),
 
        (1, """
            |let vk = base64'lp7+dPDIOfm77haSFnvr33VwYH/KbIalfOJPRvBLzqlHD8BxunNebMr6Gr6S+u+nh7yLzdqr7HHQNOpZI8mdj/7lR0IBqB9zvRfyTr+guUG22kZo4y2KINDp272xGglKEeTglTxyDUriZJNF/+T6F8w70MR/rV+flvuo6EJ0+HA+A2ZnBbTjOIl9wjisBV+0iISo2JdNY1vPXlpwhlL2fVpW/WlREkF0bKlBadDIbNJBgM4niJGuEZDru3wqrGueETKHPv7hQ8em+p6vQolp7c0iknjXrGnvlpf4QtUtpg3z/D+snWjRPbVqRgKXWtihuIvPFaM6dt7HZEbkeMnXWwSINeYC/j3lqYnce8Jq+XkuF42stVNiooI+TuXECnFdFi9Ib25b9wtyz3H/oKg48He1ftntj5uIRCOBvzkFHGUF6Ty214v3JYvXJjdS4uS2jekplZYoV0aXEnYEOIvfF7d4xay3qkx2NspooM4HeZpiHknIWkUVhGVJBzBDLjLBjiGBK+TGHfH8Oadexhdet7ExyIWibSmamWQvffZkyl3WnMoVbTQ3lOks4Mca3sU5'
            |let proof = base64'hp1iMepdu0rKoBh0NXcw9F9hkiggDIkRNINq2rlvUypPiSmp8U8tDSMeG0YVSovFteecr3THhBJj0qNeEe9jA2Ci64fKG9WT1heMYzEAQKebOErYXYCm9d72n97mYn1XBq+g1Y730XEDv4BIDI1hBDntJcgcj/cSvcILB1+60axJvtyMyuizxUr1JUBUq9njtmJ9m8zK6QZLNqMiKh0f2jokQb5mVhu6v5guW3KIjwQc/oFK/l5ehKAOPKUUggNh'
            |let inputs = base64'c9BSUPtO0xjPxWVNkEMfXe7O4UZKpaH/nLIyQJj7iA4='
            """.stripMargin),
 
        (15, """
            |let vk = base64'lp7+dPDIOfm77haSFnvr33VwYH/KbIalfOJPRvBLzqlHD8BxunNebMr6Gr6S+u+nh7yLzdqr7HHQNOpZI8mdj/7lR0IBqB9zvRfyTr+guUG22kZo4y2KINDp272xGglKEeTglTxyDUriZJNF/+T6F8w70MR/rV+flvuo6EJ0+HA+A2ZnBbTjOIl9wjisBV+0iISo2JdNY1vPXlpwhlL2fVpW/WlREkF0bKlBadDIbNJBgM4niJGuEZDru3wqrGueETKHPv7hQ8em+p6vQolp7c0iknjXrGnvlpf4QtUtpg3z/D+snWjRPbVqRgKXWtihuIvPFaM6dt7HZEbkeMnXWwSINeYC/j3lqYnce8Jq+XkuF42stVNiooI+TuXECnFdFi9Ib25b9wtyz3H/oKg48He1ftntj5uIRCOBvzkFHGUF6Ty214v3JYvXJjdS4uS2jekplZYoV0aXEnYEOIvfF7d4xay3qkx2NspooM4HeZpiHknIWkUVhGVJBzBDLjLBjiGBK+TGHfH8Oadexhdet7ExyIWibSmamWQvffZkyl3WnMoVbTQ3lOks4Mca3sU5hp1iMepdu0rKoBh0NXcw9F9hkiggDIkRNINq2rlvUypPiSmp8U8tDSMeG0YVSovFlA4DsjBwntJH45NgNbY/Rbu/hfe7QskTkBiTo2A+kmYSH75Uvf2UAXwBAT1PoE0sqtYndF2Kbthl6GylV3j9NIKtIzHd/GwleExuM7KlI1H22P78br5zmh8D7V1aFcxPpftQhjch4abXuxEP4ahgfNmthdhoSvQykLhjbmG9BrvwmyaDRd/sHCTeSXmLqIybrd6tA8ZLJq2DLzKJEOlmfM9aIihLe/FLndfnTSkNK2et4o8vM3YjAmgOnrAo7JIpl0Zot59NUiTdx5j27IV+8siRWRRz9U3vtvz421qgPE5kn6YrJSVnYKCoWeB3FNfph1V+Mh894o3SLdj9n7ogflH/sfXisYj5vleSNldJi/67TKM4BgI1aaGdXuTteHqKti66rXQ+9a9d+SmwKgnRUpjVu1tkrWZCSFbVuugZYEZ9BZjhVCSY636wBuG6KFv7sDKiiZ0vXRqpUjUCOFMfkTG9nJdoOtatjliAef7+DTX3tUTl1mVdNczmAnEgeiZJq3mMKxcbKicOXQscqU/Jgd1+Y2bsyQsDIgwN/k23y7jAuaEhIPlMeLzL84Jkl5N8sbAIh35qXZz7tesyYdt8FuJX6GCu6qXKOFs8aFn8RV2x9Ba8z5iHBCwS7QOCmZnakywU/Lb2kFEaqsA2K8W/3ZDw2tW5mNQqLlH/MRoGp4SMLs6a0CKO2Ph0532oePpDlgQoF1kX9pyf9UBQaNIfrkXDGQGS/r2y6LZTdPivYs6l9r6ARUxisRRzqbe8WvxVoPaJvr8Xg/dqQWz2lYgtCdiGWbjvNUhDYpKdzR+8v8IRerYlH6L8RppDRhiCzQTU'
            |let proof = base64'pNeWbxzzJPMsPpuXBXWZgtLic1s0KL8UeLDGBhEjygrv8m1eMM12pzd+r/scvBEHrnEoQHanlNTlWPywaXaFtB5Hd5RMrnbfLbpe16tvtlH2SRbJbGXSpib5uiuSa6z1ExLtXs9nNWiu10eupG6Pq4SNOacCEVvUgSzCzhyLIlz62gq4DlBBWKmEFI7KiFs7kr2EPBjj2m83dbA/GGVgoYYjgBmFX6/srvLADxerZTKG2moOQrmAx9GJ99nwhRbW'
            |let inputs = base64'I8C5RcBDPi2n4omt9oOV2rZk9T9xlSV8PQvLeVHjGb00fCVz7AHOIjLJ03ZCTLQwEKkAk9tQWJ6gFTBnG2+0DDHlXcVkwpMafcpS2diKFe0T4fRb0t9mxNzOFiRVcJoeMU1zb/rE4dIMm9rbEPSDnVSOd8tHNnJDkT+/NcNsQ2w0UEVJJRAEnC7G0Y3522RlDLxpTZ6w0U/9V0pLNkFgDCkFBKvpaEfPDJjoEVyCUWDC1ts9LIR43xh3ZZBdcO/HATHoLzxM3Ef11qF+riV7WDPEJfK11u8WGazzCAFhsx0aKkkbnKl7LnypBzwRvrG2JxdLI/oXL0eoIw9woVjqrg6elHudnHDXezDVXjRWMPaU+L3tOW9aqN+OdP4AhtpgT2CoRCjrOIU3MCFqsrCK9bh33PW1gtNeHC78mIetQM5LWZHtw4KNwafTrQ+GCKPelJhiC2x7ygBtat5rtBsJAVF5wjssLPZx/7fqNqifXB7WyMV7J1M8LBQVXj5kLoS9bpmNHlERRSadC0DEUbY9xhIG2xo7R88R0sq04a299MFv8XJNd+IdueYiMiGF5broHD4UUhPxRBlBO3lOfDTPnRSUGS3Sr6GxwCjKO3MObz/6RNxCk9SnQ4NccD17hS/m'
            """.stripMargin),
 
        (16, """
            |let vk = base64'lp7+dPDIOfm77haSFnvr33VwYH/KbIalfOJPRvBLzqlHD8BxunNebMr6Gr6S+u+nh7yLzdqr7HHQNOpZI8mdj/7lR0IBqB9zvRfyTr+guUG22kZo4y2KINDp272xGglKEeTglTxyDUriZJNF/+T6F8w70MR/rV+flvuo6EJ0+HA+A2ZnBbTjOIl9wjisBV+0iISo2JdNY1vPXlpwhlL2fVpW/WlREkF0bKlBadDIbNJBgM4niJGuEZDru3wqrGueETKHPv7hQ8em+p6vQolp7c0iknjXrGnvlpf4QtUtpg3z/D+snWjRPbVqRgKXWtihuIvPFaM6dt7HZEbkeMnXWwSINeYC/j3lqYnce8Jq+XkuF42stVNiooI+TuXECnFdFi9Ib25b9wtyz3H/oKg48He1ftntj5uIRCOBvzkFHGUF6Ty214v3JYvXJjdS4uS2jekplZYoV0aXEnYEOIvfF7d4xay3qkx2NspooM4HeZpiHknIWkUVhGVJBzBDLjLBjiGBK+TGHfH8Oadexhdet7ExyIWibSmamWQvffZkyl3WnMoVbTQ3lOks4Mca3sU5hp1iMepdu0rKoBh0NXcw9F9hkiggDIkRNINq2rlvUypPiSmp8U8tDSMeG0YVSovFlA4DsjBwntJH45NgNbY/Rbu/hfe7QskTkBiTo2A+kmYSH75Uvf2UAXwBAT1PoE0sqtYndF2Kbthl6GylV3j9NIKtIzHd/GwleExuM7KlI1H22P78br5zmh8D7V1aFcxPpftQhjch4abXuxEP4ahgfNmthdhoSvQykLhjbmG9BrvwmyaDRd/sHCTeSXmLqIybrd6tA8ZLJq2DLzKJEOlmfM9aIihLe/FLndfnTSkNK2et4o8vM3YjAmgOnrAo7JIpl0Zot59NUiTdx5j27IV+8siRWRRz9U3vtvz421qgPE5kn6YrJSVnYKCoWeB3FNfph1V+Mh894o3SLdj9n7ogflH/sfXisYj5vleSNldJi/67TKM4BgI1aaGdXuTteHqKti66rXQ+9a9d+SmwKgnRUpjVu1tkrWZCSFbVuugZYEZ9BZjhVCSY636wBuG6KFv7sDKiiZ0vXRqpUjUCOFMfkTG9nJdoOtatjliAef7+DTX3tUTl1mVdNczmAnEgeiZJq3mMKxcbKicOXQscqU/Jgd1+Y2bsyQsDIgwN/k23y7jAuaEhIPlMeLzL84Jkl5N8sbAIh35qXZz7tesyYdt8FuJX6GCu6qXKOFs8aFn8RV2x9Ba8z5iHBCwS7QOCmZnakywU/Lb2kFEaqsA2K8W/3ZDw2tW5mNQqLlH/MRoGp4SMLs6a0CKO2Ph0532oePpDlgQoF1kX9pyf9UBQaNIfrkXDGQGS/r2y6LZTdPivYs6l9r6ARUxisRRzqbe8WvxVoPaJvr8Xg/dqQWz2lYgtCdiGWbjvNUhDYpKdzR+8v8IRerYlH6L8RppDRhiCzQTUpNeWbxzzJPMsPpuXBXWZgtLic1s0KL8UeLDGBhEjygrv8m1eMM12pzd+r/scvBEH'
            |let proof = base64'iw5yhCCarVRq/h0Klq4tHNdF1j7PxaDn0AfHTxc2hb//Acav53QStwQShQ0BpQJ7sdchkTTJLkhM13+JpPY/I2WIc6DMZdRzw3pRjLSdMUmce7LYbBJOI+/IyuLZH5IXA7sX4r+xrPssIaMiKR3twmmReN9NrSoovLepDsNmzDVraO71B4rkx7uPXvkqvt3Zkr2EPBjj2m83dbA/GGVgoYYjgBmFX6/srvLADxerZTKG2moOQrmAx9GJ99nwhRbW'
            |let inputs = base64'I8C5RcBDPi2n4omt9oOV2rZk9T9xlSV8PQvLeVHjGb00fCVz7AHOIjLJ03ZCTLQwEKkAk9tQWJ6gFTBnG2+0DDHlXcVkwpMafcpS2diKFe0T4fRb0t9mxNzOFiRVcJoeMU1zb/rE4dIMm9rbEPSDnVSOd8tHNnJDkT+/NcNsQ2w0UEVJJRAEnC7G0Y3522RlDLxpTZ6w0U/9V0pLNkFgDCkFBKvpaEfPDJjoEVyCUWDC1ts9LIR43xh3ZZBdcO/HATHoLzxM3Ef11qF+riV7WDPEJfK11u8WGazzCAFhsx0aKkkbnKl7LnypBzwRvrG2JxdLI/oXL0eoIw9woVjqrg6elHudnHDXezDVXjRWMPaU+L3tOW9aqN+OdP4AhtpgT2CoRCjrOIU3MCFqsrCK9bh33PW1gtNeHC78mIetQM5LWZHtw4KNwafTrQ+GCKPelJhiC2x7ygBtat5rtBsJAVF5wjssLPZx/7fqNqifXB7WyMV7J1M8LBQVXj5kLoS9bpmNHlERRSadC0DEUbY9xhIG2xo7R88R0sq04a299MFv8XJNd+IdueYiMiGF5broHD4UUhPxRBlBO3lOfDTPnRSUGS3Sr6GxwCjKO3MObz/6RNxCk9SnQ4NccD17hS/mEFt8d4ERZOfmuvD3A0RCPCnx3Fr6rHdm6j+cfn/NM6o='
            """.stripMargin)
  )

  property("groth16Verify_*inputs (false)") {
    for((ii, lets) <- grothsFail) {
      val i = if(ii == 0) { 1 } else { ii }
      val src = lets ++ (if(i != 16) { s"groth16Verify_${i}inputs(vk, proof, inputs)" } else { "groth16Verify(vk, proof, inputs)" })
      eval(src, version = V4) shouldBe Right(CONST_BOOLEAN(false))
    }
  }

  val grothsOk = Seq(
    (0, """
          |let vk = base64'kYYCAS8vM2T99GeCr4toQ+iQzvl5fI89mPrncYqx3C1d75BQbFk8LMtcnLWwntd6knkzSwcsialcheg69eZYPK8EzKRVI5FrRHKi8rgB+R5jyPV70ejmYEx1neTmfYKODRmARr/ld6pZTzBWYDfrCkiS1QB+3q3M08OQgYcLzs/vjW4epetDCmk0K1CEGcWdh7yLzdqr7HHQNOpZI8mdj/7lR0IBqB9zvRfyTr+guUG22kZo4y2KINDp272xGglKEeTglTxyDUriZJNF/+T6F8w70MR/rV+flvuo6EJ0+HA+A2ZnBbTjOIl9wjisBV+0jgld4oAppAOzvQ7eoIx2tbuuKVSdbJm65KDxl/T+boaYnjRm3omdETYnYRk3HAhrAeWpefX+dM/k7PrcheInnxHUyjzSzqlN03xYjg28kdda9FZJaVsQKqdEJ/St9ivXlp7+dPDIOfm77haSFnvr33VwYH/KbIalfOJPRvBLzqlHD8BxunNebMr6Gr6S+u+n'
          |let proof = base64'sStVLdyxqInmv76iaNnRFB464lGq48iVeqYWSi2linE9DST0fTNhxSnvSXAoPpt8tFsanj5vPafC+ij/Fh98dOUlMbO42bf280pOZ4lm+zr63AWUpOOIugST+S6pq9zeB0OHp2NY8XFmriOEKhxeabhuV89ljqCDjlhXBeNZwM5zti4zg89Hd8TbKcw46jAsjIJe2Siw3Th7ELQQKR5ucX50f0GISmnOSceePPdvjbGJ8fSFOnSmSp8dK7uyehrU'
          |let inputs = base64''
          |""".stripMargin),
 
    (1, """
          |let vk = base64'mY//hEITCBCZUJUN/wsOlw1iUSSOESL6PFSbN1abGK80t5jPNICNlPuSorio4mmWpf+4uOyv3gPZe54SYGM4pfhteqJpwFQxdlpwXWyYxMTNaSLDj8VtSn/EJaSu+P6nFmWsda3mTYUPYMZzWE4hMqpDgFPcJhw3prArMThDPbR3Hx7E6NRAAR0LqcrdtsbDqu2T0tto1rpnFILdvHL4PqEUfTmF2mkM+DKj7lKwvvZUbukqBwLrnnbdfyqZJryzGAMIa2JvMEMYszGsYyiPXZvYx6Luk54oWOlOrwEKrCY4NMPwch6DbFq6KpnNSQwOpgRYCz7wpjk57X+NGJmo85tYKc+TNa1rT4/DxG9v6SHkpXmmPeHhzIIW8MOdkFjxB5o6Qn8Fa0c6Tt6br2gzkrGr1eK5/+RiIgEzVhcRrqdY/p7PLmKXqawrEvIv9QZ3ijytPNwinlC8XdRLO/YvP33PjcI9WSMcHV6POP9KPMo1rngaIPMegKgAvTEouNFKp4v3wAXRXX5xEjwXAmM5wyB/SAOaPPCK/emls9kqolHsaj7nuTTbrvSV8bqzUwzQ'
          |let proof = base64'g53N8ecorvG2sDgNv8D7quVhKMIIpdP9Bqk/8gmV5cJ5Rhk9gKvb4F0ll8J/ZZJVqa27OyciJwx6lym6QpVK9q1ASrqio7rD5POMDGm64Iay/ixXXn+//F+uKgDXADj9AySri2J1j3qEkqqe3kxKthw94DzAfUBPncHfTPazVtE48AfzB1KWZA7Vf/x/3phYs4ckcP7ZrdVViJVLbUgFy543dpKfEH2MD30ZLLYRhw8SatRCyIJuTZcMlluEKG+d'
          |let inputs = base64'aZ8tqrOeEJKt4AMqiRF/WJhIKTDC0HeDTgiJVLZ8OEs='
          |""".stripMargin),
 
    (15, """
          |let vk = base64'tRpqHB4HADuHAUvHTcrzxmq1awdwEBA0GOJfebYTODyUqXBQ7FkYrz1oDvPyx5Z3sUmODSJXAQmAFBVnS2t+Xzf5ZCr1gCtMiJVjQ48/nob/SkrS4cTHHjbKIVS9cdD/BG/VDrZvBt/dPqXmdUFyFuTTMrViagR57YRrDmm1qm5LQ/A8VwUBdiArwgRQXH9jsYhgVmfcRAjJytrbYeR6ck4ZfmGr6x6akKiBLY4B1l9LaHTyz/6KSM5t8atpuR3HBJZfbBm2/K8nnYTl+mAU/EnIN3YQdUd65Hsd4Gtf6VT2qfz6hcrSgHutxR1usIL2kyU9X4Kqjx6I6zYwVbn7PWbiy3OtY277z4ggIqW6AuDgzUeIyG9a4stMeQ07mOV/Ef4faj+eh4GJRKjJm7aUTYJCSAGY6klOXNoEzB54XF4EY5pkMPfW73SmxJi9B0aHkZWDy2tzUlwvxZ/BfsDkUZnt6mI+qdDOtTG6JFItSQZotYGDBm6zPczwo3ZAGpr8gibTE6DjT7GGNDEl26jgAJ3aAdBrf7Yb0vWEYizOJK4SO/Ud+4/WxXDby7xbwlFYkgEtYbMO6PXozhRqDiotJ0CfdSExNHA9A37mR/bpNOKyhArfyvSBIJnUQgOw5wMBq+GOP5n78E99a5rY4FXGUmM3LGdp/CvkGITYf04SWHkZAEueYH96Ys5jrHlIZQA2k9j02Ji+SL82DJFH8LDh77fgh9zh0wAjCAqY7/r72434RDA97bfEZJavRmAENsgflsSVb8d9rQMBpWl3Xkb8mNlUOSf+LAXeXYQR42Z4yuUjwAUvk//+imuhsWF8ZCMkpb9wQ/6crVH4E5E3f6If/Mt/DcenWlPNtvu2CJFatc8q31aSdnWhMN8U65SX3DBouDc8EXDFd5twy4VWMS5lhY6VbU/lS8T8oyhr+NIpstsKUmSh0EM1rGyUh2PNgIYzoeBznHWagp2WO3nIbNYIcXEROBT8QpqA4Dqzxv665jwajGXmAawRvdZqzLqvCkeujekplZYoV0aXEnYEOIvfF7d4xay3qkx2NspooM4HeZpiHknIWkUVhGVJBzBDLjLBjiGBK+TGHfH8Oadexhdet7ExyIWibSmamWQvffZkyl3WnMoVbTQ3lOks4Mca3sU5hp1iMepdu0rKoBh0NXcw9F9hkiggDIkRNINq2rlvUypPiSmp8U8tDSMeG0YVSovFlA4DsjBwntJH45NgNbY/Rbu/hfe7QskTkBiTo2A+kmYSH75Uvf2UAXwBAT1PoE0sqtYndF2Kbthl6GylV3j9NIKtIzHd/GwleExuM7KlI1H22P78br5zmh8D7V1aFcxPpftQhjch4abXuxEP4ahgfNmthdhoSvQykLhjbmG9BrvwmyaDRd/sHCTeSXmLqIybrd6tA8ZLJq2DLzKJEOlmfM9aIihLe/FLndfnTSkNK2et4o8vM3YjAmgOnrAo7JIp'
          |let proof = base64'lgFU4Jyo9GdHL7w31u3zXc8RQRnHVarZWNfd0lD45GvvQtwrZ1Y1OKB4T29a79UagPHOdk1S0k0hYAYQyyNAfRUzde1HP8R+2dms75gGZEnx2tXexEN+BVjRJfC8PR1lFJa6xvsEx5uSrOZzKmoMfCwcA55SMT5jFo4+KyWg2wP5OnFPx7XTdEKvf5YhpY0krQKiq3OUu79EwjNF1xV1+iLxx2KEIyK7RSYxO1BHrKOGOEzxSUK00MA+YVHe+DvW'
          |let inputs = base64'aZ8tqrOeEJKt4AMqiRF/WJhIKTDC0HeDTgiJVLZ8OEtiLNj7hflFeVnNXPguxyoqkI/V7pGJtXBpH5N+RswQNA0b23aM33aH0HKHOWoGY/T/L7TQzYFGJ3vTLiXDFZg1OVqkGOMvqAgonOrHGi6IgcALyUMyCKlL5BQY23SeILJpYKolybJNwJfbjxpg0Oz+D2fr7r9XL1GMvgblu52bVQT1fR8uCRJfSsgA2OGw6k/MpKDCfMcjbR8jnZa8ROEvF4cohm7iV1788Vp2/2bdcEZRQSoaGV8pOmA9EkqzJVRABjkDso40fnQcm2IzjBUOsX+uFExVan56/vl9VZVwB0wnee3Uxiredn0kOayiPB16yimxXCDet+M+0UKjmIlmXYpkrCDrH0dn53w+U3OHqMQxPDnUpYBxadM1eI8xWFFxzaLkvega0q0DmEquyY02yiTqo+7Q4qaJVTLgu6/8ekzPxGKRi845NL8gRgaTtM3kidDzIQpyODZD0yeEZDY1M+3sUKHcVkhoxTQBTMyKJPc+M5DeBL3uaWMrvxuL6q8+X0xeBt+9kguPUNtIYqUgPAaXvM2i041bWHTJ0dZLyDJVOyzGaXRaF4mNkAuh4Et6Zw5PuOpMM2mI1oFKEZj7'
          |""".stripMargin),
 
   (16, """
          |let vk = base64'kY4NWaOoYItWtLKVQnxDh+XTsa0Yev5Ae3Q9vlQSKp6+IUtwS7GH5ZrZefmBEwWEqvAtYaSs5qW3riOiiRFoLp7MThW4vCEhK0j8BZY5ZM/tnjB7mrLB59kGvzpW8PM/AoQRIWzyvO3Dxxfyj/UQcQRw+KakVRvrFca3Vy2K5cFwxYHwl6PFDM+OmGrlgOCoqZtY1SLOd+ovmFOODKiHBZzDZhC/lRfjKVy4LzI7AXDuFn4tlWoT7IsJyy6lYNaWFfLjYZPAsrv1gXJ1NYat5B6E0Pnz5C67u2Uigmlol2D91re3oAqIo+r8kiyFKOSBooG0cMN47zQor6qj0owuxJjn5Ymrcd/FCQ1ud4cKoUlNaGWIekSjxJEB87elMy5oEUlUzVI9ObMm+2SE3Udgws7pkMM8fgQUQUqUVyc7sNCE9m/hQzlwtbXrNSS5Pb+6ow7aHMOavjVyaXiS0f6b1pwJpS1yT+K85UA1CLqqxCaEw5+8WAjMzBOrKmxBUpYApI4FBAIa/SjeU/wYnljUUMTMfnBfCQ8MS01hFSQZSoPx1do8Zxn5Y3NPgpaomXDfpyVK9Q0U0NkqQqPsk+T+AroxQGxq9f/HOX5I5ZibF27dZ32tCbTKo22GgspqtAv2iv06PubySY5lRIEYlCjr5j8Ahl9gFvN+22cIh1iGiuwByhPjGDgP5h78xZXCBoJekEYPcI2C0LtBch5pZC/JpS1kF9lBLndodhIlutEr3mkKohR+D/czN/FTdxU2b82QqfZOHc+6rv2biEXy8AdoAMykj1dsIw7/d5M8XcgPiUzNko4H6p02Rt2R01MOYboTogaQH8lyU6o8c+iORRGEoZDTq4htC+Qa7AXTodvSmG33IrwJVGOKDMtvWI1VYdhWs32SB0W1d+BrFb0ObBGsz+Un7P+V8qerCMqu906BkbjdWmsKbKQBFC8/YDTdSi92rIq1ISUQWn88AgW/q+u6KPxybU5EZgbA+EZwCDB6MyBNhHcrAvVFeX+kj1RY1Gx1kzCE3ldsT37sCbayFtyMMbL6gDQCoTadJX/jhs9wgp0dZujwOk0Wefhgy1BUHXl/q+2nXAKPvKmli6Wo7/pYr/q13Gcsj7Z7WSKVn4Fm4XfkJD62q6paCxO51BlJQEcnpNPKS7+zjhmQlTRiEryD8ve7KQzk20eb4TgIMR1hI5pnQmjGeT56xZySp2nDnYDsqsnXB5uQY8lyf6IYC/PHzEb3rSx91k0ZEu5w5IMrVK8otNzZHrUuM0aPdImpLQJ4qEgvmezORpcUCq4SRp9bGl3/yzXE5tWZgn3Q6kXyjFMhu+foTYy1NV+HJbJI1nYMjeTr3f+RxSphIYWyMZ7sD3RgDzRk5iQqD1J+8rdOIZliObfrmWaro/BBxNvd1fPAlFEPiDegBcDaVWHS2A1FPIC9d+DU05vizrBfli6su9rCvSBNVnoDSBF2zeU+2NjXj7ycHYxCuZgl8dBu8FZjvjlDUZCqfdq3PszQeo2X55trDJEHeVWaRoIcgiG2hfTN'
          |let proof = base64'jqPSA/XKqZDJnRSmM0sJxbrFv7GUcA45QMysIx1xTsI3+2iysF5Tr68565ZuO65qjo2lklZpQo+wtyKSA/56EaKOJZCZhSvDdBEdvVYJCjmWusuK5qav7xZO0w5W1qRiEgIdcGUz5V7JHqfRf4xI6/uUD846alyzzNjxQtKErqJbRw6yyBO6j6box363pinjiMTzU4w/qltzFuOEpKxy/H3vyH8RcsF24Ou/Rb6vfR7cSLtLwCsf/BMtPcsQfdRK'
          |let inputs = base64'aZ8tqrOeEJKt4AMqiRF/WJhIKTDC0HeDTgiJVLZ8OEtiLNj7hflFeVnNXPguxyoqkI/V7pGJtXBpH5N+RswQNA0b23aM33aH0HKHOWoGY/T/L7TQzYFGJ3vTLiXDFZg1OVqkGOMvqAgonOrHGi6IgcALyUMyCKlL5BQY23SeILJpYKolybJNwJfbjxpg0Oz+D2fr7r9XL1GMvgblu52bVQT1fR8uCRJfSsgA2OGw6k/MpKDCfMcjbR8jnZa8ROEvF4cohm7iV1788Vp2/2bdcEZRQSoaGV8pOmA9EkqzJVRABjkDso40fnQcm2IzjBUOsX+uFExVan56/vl9VZVwB0wnee3Uxiredn0kOayiPB16yimxXCDet+M+0UKjmIlmXYpkrCDrH0dn53w+U3OHqMQxPDnUpYBxadM1eI8xWFFxzaLkvega0q0DmEquyY02yiTqo+7Q4qaJVTLgu6/8ekzPxGKRi845NL8gRgaTtM3kidDzIQpyODZD0yeEZDY1M+3sUKHcVkhoxTQBTMyKJPc+M5DeBL3uaWMrvxuL6q8+X0xeBt+9kguPUNtIYqUgPAaXvM2i041bWHTJ0dZLyDJVOyzGaXRaF4mNkAuh4Et6Zw5PuOpMM2mI1oFKEZj7Xqf/yAmy/Le3GfJnMg5vNgE7QxmVsjuKUP28iN8rdi4='
          |""".stripMargin),
 
   (17, """
          |let vk = base64'pQUlLSBu9HmVa9hB0rEu1weeBv2RKQQ8yCHpwXTHeSkcQqmSOuzednF8o0+MdyNuhKgxmPN2c94UBtlYc0kZS6CwyMEEV/nVGSjajEZPdnpbK7fEcPd0hWNcOxKWq8qBBPfT69Ore74buf8C26ZTyKnjgMsGCvoDAMOsA07DjjQ1nIkkwIGFFUT3iMO83TdEpWgV/2z7WT9axNH/QFPOjXvwQJFnC7hLxHnX6pgKOdAaioKdi6FX3Y2SwWEO3UuxFd3KwsrZ2+mma/W3KP/cPpSzqyHa5VaJwOCw6vSM4wHSGKmDF4TSrrnMxzIYiTbTlrwLi5GjMxD6BKzMMN9+7xFuO7txLCEIhGrIMFIvqTw1QFAO4rmAgyG+ljlYTfWHAkzqvImL1o8dMHhGOTsMLLMg39KsZVqalZwwL3ckpdAf81OJJeWCpCuaSgSXnWhJmHxQuA9zUhrmlR1wHO9eegHh/p01osP0xU03rY1oGonOZ28acYG6MSOfZBkKT+NoqOcEWtL4RCP6t7BWXHgIUmlhCEj/pwNVx92Vc3ZzE8zMh3U196ICHzTSZz0rMwJkmT0l1m7QdvBpqUeqCxyXgY+6afqsdAdGjZeuUOPB2RDam3Cm2j2Z5VygvdIBI12qlIoEBhnrhCxx6TN+ywilfI2aBjzTtn0rCe7IA9sYtcYn3XSooU7TBNB39O8cbGgnmGYQygxBsQ/Emj2KDCqQ4A1MRnSe3q6tQhjToqDjHRXEKzlWka/4+hWNnJpicq/LmT3jxCH9/yre8qFUXy+Hq2ycitjv3rogw+hyXlK3pIoQmDskJnqBk3hxisj3QQrQiv06PubySY5lRIEYlCjr5j8Ahl9gFvN+22cIh1iGiuwByhPjGDgP5h78xZXCBoJekEYPcI2C0LtBch5pZC/JpS1kF9lBLndodhIlutEr3mkKohR+D/czN/FTdxU2b82QqfZOHc+6rv2biEXy8AdoAMykj1dsIw7/d5M8XcgPiUzNko4H6p02Rt2R01MOYboTogaQH8lyU6o8c+iORRGEoZDTq4htC+Qa7AXTodvSmG33IrwJVGOKDMtvWI1VYdhWs32SB0W1d+BrFb0ObBGsz+Un7P+V8qerCMqu906BkbjdWmsKbKQBFC8/YDTdSi92rIq1ISUQWn88AgW/q+u6KPxybU5EZgbA+EZwCDB6MyBNhHcrAvVFeX+kj1RY1Gx1kzCE3ldsT37sCbayFtyMMbL6gDQCoTadJX/jhs9wgp0dZujwOk0Wefhgy1BUHXl/q+2nXAKPvKmli6Wo7/pYr/q13Gcsj7Z7WSKVn4Fm4XfkJD62q6paCxO51BlJQEcnpNPKS7+zjhmQlTRiEryD8ve7KQzk20eb4TgIMR1hI5pnQmjGeT56xZySp2nDnYDsqsnXB5uQY8lyf6IYC/PHzEb3rSx91k0ZEu5w5IMrVK8otNzZHrUuM0aPdImpLQJ4qEgvmezORpcUCq4SRp9bGl3/yzXE5tWZgn3Q6kXyjFMhu+foTYy1NV+HJbJI1nYMjeTr3f+RxSphIYWyMZ7sD3RgDzRk5iQqD1J+8rdOIZliObfrmWaro/BBxNvd1fPA'
          |let proof = base64'qV2FNaBFqWeL6n9q9OUbCSTcIQvwO0vfaA/f/SxEtLSIaOGIOx8r+WVGFdxmC6i3oOaoEkJWvML7PpKBDtqiK7pKDIaMV5PkV/kQl6UgxZv9OInTwpVPtYcgeeTokG/eBi1qKzJwDoEHVqKeLqrLXJHXhBVQLdoIUOeKj8YMkagVniO9EtK0fW0/9QnRIxXoilxSj5HBEpYwFBitJXRk1ftFGWZFxJXU5PXdRmC+pomyo5Scx+UJQ2NLRWHjKlV0'
          |let inputs = base64'aZ8tqrOeEJKt4AMqiRF/WJhIKTDC0HeDTgiJVLZ8OEtiLNj7hflFeVnNXPguxyoqkI/V7pGJtXBpH5N+RswQNA0b23aM33aH0HKHOWoGY/T/L7TQzYFGJ3vTLiXDFZg1OVqkGOMvqAgonOrHGi6IgcALyUMyCKlL5BQY23SeILJpYKolybJNwJfbjxpg0Oz+D2fr7r9XL1GMvgblu52bVQT1fR8uCRJfSsgA2OGw6k/MpKDCfMcjbR8jnZa8ROEvF4cohm7iV1788Vp2/2bdcEZRQSoaGV8pOmA9EkqzJVRABjkDso40fnQcm2IzjBUOsX+uFExVan56/vl9VZVwB0wnee3Uxiredn0kOayiPB16yimxXCDet+M+0UKjmIlmXYpkrCDrH0dn53w+U3OHqMQxPDnUpYBxadM1eI8xWFFxzaLkvega0q0DmEquyY02yiTqo+7Q4qaJVTLgu6/8ekzPxGKRi845NL8gRgaTtM3kidDzIQpyODZD0yeEZDY1M+3sUKHcVkhoxTQBTMyKJPc+M5DeBL3uaWMrvxuL6q8+X0xeBt+9kguPUNtIYqUgPAaXvM2i041bWHTJ0dZLyDJVOyzGaXRaF4mNkAuh4Et6Zw5PuOpMM2mI1oFKEZj7Xqf/yAmy/Le3GfJnMg5vNgE7QxmVsjuKUP28iN8rdi4bUp7c0KJpqLXE6evfRrdZBDRYp+rmOLLDg55ggNuwog=='
          |""".stripMargin)
    )

  property("groth16Verify_*inputs") {
    for((ii, lets) <- grothsOk if (ii <= 16)) {
      val i = if(ii == 0) { 1 } else { ii }
      val src = lets ++ (if(i != 16) { s"groth16Verify_${i}inputs(vk, proof, inputs)" } else { "groth16Verify(vk, proof, inputs)" })
      eval(src, version = V4) shouldBe Right(CONST_BOOLEAN(true))
    }
  }

  property("groth16Verify_*inputs fail if too many inputs") {
    for((i, lets) <- grothsFail ++ grothsOk if (i>1)) {
      val src = lets ++ (if(i <= 16) { s"groth16Verify_${i-1}inputs(vk, proof, inputs)" } else { "groth16Verify(vk, proof, inputs)" })
      eval(src, version = V4) shouldBe Left(s"Invalid inputs size ${i*32} bytes, must be not greater than ${i*32-32} bytes")
    }
  }

  property("groth16Verify_*inputs with invalid vk size") {
    for {
      ii <- 0 to 16
      n <- Seq(0, (8+ii)*48+1, (8+ii)*48-1)
      }{
      val lets = s"""
          |let vk = base16'${"AA"*n}'
          |let proof = base64'g53N8ecorvG2sDgNv8D7quVhKMIIpdP9Bqk/8gmV5cJ5Rhk9gKvb4F0ll8J/ZZJVqa27OyciJwx6lym6QpVK9q1ASrqio7rD5POMDGm64Iay/ixXXn+//F+uKgDXADj9AySri2J1j3qEkqqe3kxKthw94DzAfUBPncHfTPazVtE48AfzB1KWZA7Vf/x/3phYs4ckcP7ZrdVViJVLbUgFy543dpKfEH2MD30ZLLYRhw8SatRCyIJuTZcMlluEKG+d'
          |let inputs = base16'${"BBBBBBBBBBBBBBBBBBBBBBBBBBBBBBBBBBBBBBBBBBBBBBBBBBBBBBBBBBBBBBBB"*ii}'
          |""".stripMargin
      val i = if(ii == 0) { 1 } else { ii }
      val src = lets ++ (if(i != 16) { s"groth16Verify_${i}inputs(vk, proof, inputs)" } else { "groth16Verify(vk, proof, inputs)" })
      eval(src, version = V4) shouldBe Left(s"Invalid vk size ${n} bytes, must be equal to ${(8 + ii)*48} bytes for ${ii} inputs")
    }
  }

  property("groth16Verify_*inputs with invalid proof size") {
    val lets = """
          |let vk = base64'mY//hEITCBCZUJUN/wsOlw1iUSSOESL6PFSbN1abGK80t5jPNICNlPuSorio4mmWpf+4uOyv3gPZe54SYGM4pfhteqJpwFQxdlpwXWyYxMTNaSLDj8VtSn/EJaSu+P6nFmWsda3mTYUPYMZzWE4hMqpDgFPcJhw3prArMThDPbR3Hx7E6NRAAR0LqcrdtsbDqu2T0tto1rpnFILdvHL4PqEUfTmF2mkM+DKj7lKwvvZUbukqBwLrnnbdfyqZJryzGAMIa2JvMEMYszGsYyiPXZvYx6Luk54oWOlOrwEKrCY4NMPwch6DbFq6KpnNSQwOpgRYCz7wpjk57X+NGJmo85tYKc+TNa1rT4/DxG9v6SHkpXmmPeHhzIIW8MOdkFjxB5o6Qn8Fa0c6Tt6br2gzkrGr1eK5/+RiIgEzVhcRrqdY/p7PLmKXqawrEvIv9QZ3ijytPNwinlC8XdRLO/YvP33PjcI9WSMcHV6POP9KPMo1rngaIPMegKgAvTEouNFKp4v3wAXRXX5xEjwXAmM5wyB/SAOaPPCK/emls9kqolHsaj7nuTTbrvSV8bqzUwzQ'
          |let proof = base64'g53N8ecorvG2sDgNv8D7quVhKMIIpdP9Bqk/8gmV5cJ5Rhk9gKvb4F0ll8J/ZZJVqa27OyciJwx6lym6QpVK9q1ASrqio7rD5POMDGm64Iay/ixXXn+//F+uKgDXADj9AySri2J1j3qEkqqe3kxKthw94DzAfUBPncHfTPazVtE48AfzB1KWZA7Vf/x/3phYs4ckcP7ZrdVViJVLbUgFy543dpKfEH2MD30ZLLYRhw8SatRCyIJuTZcMlluEKG+d' + base16'00'
          |let inputs = base64'aZ8tqrOeEJKt4AMqiRF/WJhIKTDC0HeDTgiJVLZ8OEs='
          |""".stripMargin
    for(ii <- 0 to 16) {
      val i = if(ii == 0) { 1 } else { ii }
      val src = lets ++ (if(i != 16) { s"groth16Verify_${i}inputs(vk, proof, inputs)" } else { "groth16Verify(vk, proof, inputs)" })
      eval(src, version = V4) shouldBe Left("Invalid proof size 193 bytes, must be equal to 192 bytes")
    }
  }

  property("groth16Verify_*inputs with invalid inputs size") {
    val lets = """
          |let vk = base64'mY//hEITCBCZUJUN/wsOlw1iUSSOESL6PFSbN1abGK80t5jPNICNlPuSorio4mmWpf+4uOyv3gPZe54SYGM4pfhteqJpwFQxdlpwXWyYxMTNaSLDj8VtSn/EJaSu+P6nFmWsda3mTYUPYMZzWE4hMqpDgFPcJhw3prArMThDPbR3Hx7E6NRAAR0LqcrdtsbDqu2T0tto1rpnFILdvHL4PqEUfTmF2mkM+DKj7lKwvvZUbukqBwLrnnbdfyqZJryzGAMIa2JvMEMYszGsYyiPXZvYx6Luk54oWOlOrwEKrCY4NMPwch6DbFq6KpnNSQwOpgRYCz7wpjk57X+NGJmo85tYKc+TNa1rT4/DxG9v6SHkpXmmPeHhzIIW8MOdkFjxB5o6Qn8Fa0c6Tt6br2gzkrGr1eK5/+RiIgEzVhcRrqdY/p7PLmKXqawrEvIv9QZ3ijytPNwinlC8XdRLO/YvP33PjcI9WSMcHV6POP9KPMo1rngaIPMegKgAvTEouNFKp4v3wAXRXX5xEjwXAmM5wyB/SAOaPPCK/emls9kqolHsaj7nuTTbrvSV8bqzUwzQ'
          |let proof = base64'g53N8ecorvG2sDgNv8D7quVhKMIIpdP9Bqk/8gmV5cJ5Rhk9gKvb4F0ll8J/ZZJVqa27OyciJwx6lym6QpVK9q1ASrqio7rD5POMDGm64Iay/ixXXn+//F+uKgDXADj9AySri2J1j3qEkqqe3kxKthw94DzAfUBPncHfTPazVtE48AfzB1KWZA7Vf/x/3phYs4ckcP7ZrdVViJVLbUgFy543dpKfEH2MD30ZLLYRhw8SatRCyIJuTZcMlluEKG+d'
          |let inputs = base64'aZ8tqrOeEJKt4AMqiRF/WJhIKTDC0HeDTgiJVLZ8OEs=' + base16'00'
          |""".stripMargin
    for(ii <- 2 to 16) {
      val i = if(ii == 0) { 1 } else { ii }
      val src = lets ++ (if(i != 16) { s"groth16Verify_${i}inputs(vk, proof, inputs)" } else { "groth16Verify(vk, proof, inputs)" })
      eval(src, version = V4) shouldBe Left("Invalid inputs size 33 bytes, must be a multiple of 32 bytes")
    }
  }

  property("calculateAssetId") {
    val decimals = 100
    val description = "description"
    val isReissuable = true
    val name = "name"
    val quantity = 1234567
    val nonce = 1
    val issue = Issue.create(compiledScript = None, decimals, description, isReissuable, name, quantity, nonce, ByteStr.empty)
    val script =
     s"""
        | let issue = Issue("$name", "$description", $quantity, $decimals, $isReissuable, unit, $nonce)
        | calculateAssetId(issue)
      """.stripMargin

    val ctx = WavesContext.build(DirectiveSet(V4, Account, DApp).explicitGet())

    genericEval[Environment, EVALUATED](script, ctxt = ctx, version = V4, env = utils.environment) shouldBe
      CONST_BYTESTR(issue.id)
  }

  property("different Issue action constructors") {
    val script =
     """
       | Issue("name", "description", 1234567, 100, true) ==
       | Issue("name", "description", 1234567, 100, true, unit, 0)
     """.stripMargin

    val ctx = WavesContext.build(DirectiveSet(V4, Account, DApp).explicitGet())

    genericEval[Environment, EVALUATED](script, ctxt = ctx, version = V4, env = utils.environment) shouldBe
      Right(CONST_BOOLEAN(true))
  }

  property("toBase16String limit 8Kb from V4") {
    val base16String8Kb = "fedcba9876543210" * 1024
    def script(base16String: String) = s"toBase16String(base16'$base16String')"

    eval(script(base16String8Kb), version = V3) shouldBe CONST_STRING(base16String8Kb)
    eval(script(base16String8Kb), version = V4) shouldBe CONST_STRING(base16String8Kb)

    eval(script(base16String8Kb + "aa"), version = V3) shouldBe CONST_STRING(base16String8Kb + "aa")
    eval(script(base16String8Kb + "aa"), version = V4) shouldBe Left("Base16 encode input length=8193 should not exceed 8192")
  }

  private def bytes(base16String: String) = ByteStr(BaseEncoding.base16().decode(base16String.toUpperCase))

  property("fromBase16String limit 32768 digits from V4") {
    val string32Kb = "fedcba9876543210" * (32 * 1024 / 16)
    def script(base16String: String) = s"""fromBase16String("$base16String")"""


    eval(script(string32Kb), version = V3) shouldBe CONST_BYTESTR(bytes(string32Kb))
    eval(script(string32Kb), version = V4) shouldBe CONST_BYTESTR(bytes(string32Kb))

    eval(script(string32Kb + "aa"), version = V3) shouldBe CONST_BYTESTR(bytes(string32Kb + "aa"))
    eval(script(string32Kb + "aa"), version = V4) shouldBe Left("Base16 decode input length=32770 should not exceed 32768")
  }

  property("fromBase16String supports mixed case input") {
    val value = "fedcba9876543210FEDCBA9876543210"
    val script = s"""fromBase16String("$value")"""

    eval(script) shouldBe CONST_BYTESTR(bytes(value.toUpperCase))
  }

<<<<<<< HEAD
  property("list indexOf") {
    eval(""" ["a","b","c","d"].indexOf("a") """, version = V4) shouldBe Right(CONST_LONG(0))
    eval(""" ["a","b","c","d","a"].indexOf("a") """, version = V4) shouldBe Right(CONST_LONG(0))
    eval(""" ["a","b","c","d"].indexOf("d") """, version = V4) shouldBe Right(CONST_LONG(3))
    eval(""" [-1,2,3,4].indexOf(-1) """, version = V4) shouldBe Right(CONST_LONG(0))
    eval(""" [-1,2,3,4].indexOf(4) """, version = V4) shouldBe Right(CONST_LONG(3))
    eval(""" [true, false].indexOf(true) """, version = V4) shouldBe Right(CONST_LONG(0))
    eval(""" [true, false].indexOf(false) """, version = V4) shouldBe Right(CONST_LONG(1))
    eval("""  [base58'a', base58'b', base58'c', base58'd'].indexOf(base58'a') """, version = V4) shouldBe Right(CONST_LONG(0))
    eval("""  [base58'a', base58'b', base58'c', base58'd'].indexOf(base58'd') """, version = V4) shouldBe Right(CONST_LONG(3))
    eval(""" ["a","b","c","d"].indexOf("e") """, version = V4) shouldBe Right(unit)
    
    eval(""" [true, false].indexOf(0) """, version = V4) should produce("Can't find a function overload")
    eval(""" [true, false].indexOf() """, version = V4) should produce("Can't find a function overload")
    eval(""" ["a","b","c","d"].indexOf("a") """, version = V3) should produce("Can't find a function overload 'indexOf'")
  }

  property("list lastIndexOf") {
    eval(""" ["a","b","a","c","d"].lastIndexOf("a") """, version = V4) shouldBe Right(CONST_LONG(2))
    eval(""" ["d","a","b","c","d"].lastIndexOf("d") """, version = V4) shouldBe Right(CONST_LONG(4))
    eval(""" [-1,2,3,4,-1].lastIndexOf(-1) """, version = V4) shouldBe Right(CONST_LONG(4))
    eval(""" [4,-1,2,3].lastIndexOf(4) """, version = V4) shouldBe Right(CONST_LONG(0))
    eval(""" [true, false].lastIndexOf(true) """, version = V4) shouldBe Right(CONST_LONG(0))
    eval(""" [true, false].lastIndexOf(false) """, version = V4) shouldBe Right(CONST_LONG(1))
    eval("""  [base58'a', base58'b', base58'c', base58'd'].lastIndexOf(base58'a') """, version = V4) shouldBe Right(CONST_LONG(0))
    eval("""  [base58'a', base58'b', base58'c', base58'd'].lastIndexOf(base58'd') """, version = V4) shouldBe Right(CONST_LONG(3))
    eval(""" ["a","b","c","d"].lastIndexOf("e") """, version = V4) shouldBe Right(unit)
    
    eval(""" [true, false].lastIndexOf(0) """, version = V4) should produce("Can't find a function overload")
    eval(""" [true, false].lastIndexOf() """, version = V4) should produce("Can't find a function overload")
    eval(""" ["a","b","c","d"].lastIndexOf("a") """, version = V3) should produce("Can't find a function overload 'lastIndexOf'")
  }

  property("list indexOf compare Limits") {
    val maxCmpWeightElement          = "a" * ContractLimits.MaxCmpWeight.toInt
    val maxSizeElementToFound        = "a" * 150 * 1024
    val listWithMaxCmpWeightElements = List.fill(20)("b" * ContractLimits.MaxCmpWeight.toInt).map(s => s""""$s"""").mkString("[", ",", "]")
    val listWithMaxSizeElements      = List.fill(2)("b" * 150 * 1000).map(s => s""""$s"""").mkString("[", ",", "]")

    val tooHeavyCmpElement         = maxCmpWeightElement + "a"
    val listWithTooHeavyCmpElement = s""" ("$tooHeavyCmpElement" :: $listWithMaxCmpWeightElements) """

    for (func <- Seq("indexOf", "lastIndexOf")) {
      eval(s""" $listWithMaxSizeElements.$func("$maxCmpWeightElement") """, version = V4) shouldBe Right(unit)
      eval(s""" $listWithMaxCmpWeightElements.$func("$maxSizeElementToFound") """, version = V4) shouldBe Right(unit)

      eval(s""" $listWithMaxSizeElements.$func("$tooHeavyCmpElement") """, version = V4) should produce("are too heavy to compare")
      eval(s""" $listWithTooHeavyCmpElement.$func("$maxSizeElementToFound") """, version = V4) should produce("are too heavy to compare")
    }
  }

  property("list contains") {
    eval(""" ["a","b","c","d"].containsElement("a") """, version = V4) shouldBe Right(CONST_BOOLEAN(true))
    eval(""" ["a","b","c","d"].containsElement("d") """, version = V4) shouldBe Right(CONST_BOOLEAN(true))
    eval(""" [-1,2,3,4].containsElement(-1) """, version = V4) shouldBe Right(CONST_BOOLEAN(true))
    eval(""" [-1,2,3,4].containsElement(4) """, version = V4) shouldBe Right(CONST_BOOLEAN(true))
    eval(""" [true, false].containsElement(true) """, version = V4) shouldBe Right(CONST_BOOLEAN(true))
    eval(""" [true, false].containsElement(false) """, version = V4) shouldBe Right(CONST_BOOLEAN(true))
    eval("""  [base58'a', base58'b', base58'c', base58'd'].containsElement(base58'a') """, version = V4) shouldBe Right(CONST_BOOLEAN(true))
    eval("""  [base58'a', base58'b', base58'c', base58'd'].containsElement(base58'd') """, version = V4) shouldBe Right(CONST_BOOLEAN(true))
    eval(""" ["a","b","c","d"].containsElement("e") """, version = V4) shouldBe Right(CONST_BOOLEAN(false))

    eval(""" [true, false].containsElement(0) """, version = V4) should produce("Can't match inferred types")
    eval(""" [true, false].containsElement() """, version = V4) should produce("Function 'containsElement' requires 2 arguments")
    eval(""" ["a","b","c","d"].containsElement("a") """, version = V3) should produce("Can't find a function 'containsElement'")
  }

  property("list min") {
    eval(""" [1, 2, 3, 4].min() """, version = V4) shouldBe Right(CONST_LONG(1))
    eval(""" [-1, 2, 3, 4].min() """, version = V4) shouldBe Right(CONST_LONG(-1))
    eval(""" [-1, -2, -3, -4].min() """, version = V4) shouldBe Right(CONST_LONG(-4))
    eval(""" [1, 1, 2, 2].min() """, version = V4) shouldBe Right(CONST_LONG(1))
    eval(""" [2].min() """, version = V4) shouldBe Right(CONST_LONG(2))

    eval(""" [].min() """, version = V4) should produce("Can't find min for empty list")
    eval(""" [1, 2].min() """, version = V3) should produce("Can't find a function 'min'")
  }

  property("list max") {
    eval(""" [1, 2, 3, 4].max() """, version = V4) shouldBe Right(CONST_LONG(4))
    eval(""" [-1, 2, 3, 4].max() """, version = V4) shouldBe Right(CONST_LONG(4))
    eval(""" [-1, -2, -3, -4].max() """, version = V4) shouldBe Right(CONST_LONG(-1))
    eval(""" [1, 1, 2, 2].max() """, version = V4) shouldBe Right(CONST_LONG(2))
    eval(""" [2].max() """, version = V4) shouldBe Right(CONST_LONG(2))

    eval(""" [].max() """, version = V4) should produce("Can't find max for empty list")
    eval(""" [1, 2].max() """, version = V3) should produce("Can't find a function 'max'")
=======
  property("ecrecover positive cases") {
    def hash(message: String): String = {
      val prefix = "\u0019Ethereum Signed Message:\n" + message.length
      Base16.encode(Keccak256.hash((prefix + message).getBytes))
    }

    def recoverPublicKey(message: String, signature: String): Array[Byte] = {
      val script = s"ecrecover(base16'${hash(message)}', base16'$signature')"
      eval[CONST_BYTESTR](script, version = V4).explicitGet().bs.arr
    }

    //source: https://etherscan.io/verifySig/2006
    val signature1 =
      "3b163bbd90556272b57c35d1185b46824f8e16ca229bdb3" +
      "6f8dfd5eaaee9420723ef7bc3a6c0236568217aa990617c" +
      "f292b1bef1e7d1d936fb2faef3d846c5751b"
    val message1 = "what's up jim"
    val expectedAddress1 = "85db9634489b76e238368e4a075cc6e5a56a714c"

    Keys.getAddress(recoverPublicKey(message1, signature1)) shouldBe Base16.decode(expectedAddress1)

    //source: https://etherscan.io/verifySig/2007
    val signature2 =
      "848ffb6a07e7ce335a2bfe373f1c17573eac320f658ea8" +
      "cf07426544f2203e9d52dbba4584b0b6c0ed5333d84074" +
      "002878082aa938fdf68c43367946b2f615d01b"
    val message2 = "i am the owner"
    val expectedAddress2 = "73f32c743e5928ff800ab8b05a52c73cd485f9c3"

    Keys.getAddress(recoverPublicKey(message2, signature2)) shouldBe Base16.decode(expectedAddress2)
  }

  property("ecrecover negative cases") {
    eval[CONST_BYTESTR](s"ecrecover(base16'aaaa', base16'bbbb')", version = V3) should
      produce("Can't find a function 'ecrecover'")

    eval[CONST_BYTESTR](s"ecrecover(base16'${"a" * 60}', base16'bbbb')", version = V4) should
      produce("Invalid message hash size 30 bytes, must be equal to 32 bytes")

    eval[CONST_BYTESTR](s"ecrecover(base16'${"a" * 64}', base16'')", version = V4) should
      produce("Signature must not be empty")

    eval[CONST_BYTESTR](s"ecrecover(base16'${"a" * 64}', base16'${"a" * 132}')", version = V4) should
      produce("Invalid signature size 66 bytes, must not be greater than 65 bytes")

    eval[CONST_BYTESTR](s"ecrecover(base16'${"a" * 64}', base16'${"a" * 130}')", version = V4) should
      produce("Header byte out of range: 197")
>>>>>>> 12551d23
  }
}<|MERGE_RESOLUTION|>--- conflicted
+++ resolved
@@ -1554,7 +1554,6 @@
     eval(script) shouldBe CONST_BYTESTR(bytes(value.toUpperCase))
   }
 
-<<<<<<< HEAD
   property("list indexOf") {
     eval(""" ["a","b","c","d"].indexOf("a") """, version = V4) shouldBe Right(CONST_LONG(0))
     eval(""" ["a","b","c","d","a"].indexOf("a") """, version = V4) shouldBe Right(CONST_LONG(0))
@@ -1566,7 +1565,7 @@
     eval("""  [base58'a', base58'b', base58'c', base58'd'].indexOf(base58'a') """, version = V4) shouldBe Right(CONST_LONG(0))
     eval("""  [base58'a', base58'b', base58'c', base58'd'].indexOf(base58'd') """, version = V4) shouldBe Right(CONST_LONG(3))
     eval(""" ["a","b","c","d"].indexOf("e") """, version = V4) shouldBe Right(unit)
-    
+
     eval(""" [true, false].indexOf(0) """, version = V4) should produce("Can't find a function overload")
     eval(""" [true, false].indexOf() """, version = V4) should produce("Can't find a function overload")
     eval(""" ["a","b","c","d"].indexOf("a") """, version = V3) should produce("Can't find a function overload 'indexOf'")
@@ -1582,7 +1581,7 @@
     eval("""  [base58'a', base58'b', base58'c', base58'd'].lastIndexOf(base58'a') """, version = V4) shouldBe Right(CONST_LONG(0))
     eval("""  [base58'a', base58'b', base58'c', base58'd'].lastIndexOf(base58'd') """, version = V4) shouldBe Right(CONST_LONG(3))
     eval(""" ["a","b","c","d"].lastIndexOf("e") """, version = V4) shouldBe Right(unit)
-    
+
     eval(""" [true, false].lastIndexOf(0) """, version = V4) should produce("Can't find a function overload")
     eval(""" [true, false].lastIndexOf() """, version = V4) should produce("Can't find a function overload")
     eval(""" ["a","b","c","d"].lastIndexOf("a") """, version = V3) should produce("Can't find a function overload 'lastIndexOf'")
@@ -1642,7 +1641,8 @@
 
     eval(""" [].max() """, version = V4) should produce("Can't find max for empty list")
     eval(""" [1, 2].max() """, version = V3) should produce("Can't find a function 'max'")
-=======
+  }
+
   property("ecrecover positive cases") {
     def hash(message: String): String = {
       val prefix = "\u0019Ethereum Signed Message:\n" + message.length
@@ -1690,6 +1690,5 @@
 
     eval[CONST_BYTESTR](s"ecrecover(base16'${"a" * 64}', base16'${"a" * 130}')", version = V4) should
       produce("Header byte out of range: 197")
->>>>>>> 12551d23
   }
 }