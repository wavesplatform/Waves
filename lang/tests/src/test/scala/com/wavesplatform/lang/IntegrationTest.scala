--- conflicted
+++ resolved
@@ -96,11 +96,7 @@
       .asInstanceOf[LoggedEvaluationContext[Environment, Id]]
     typed.flatMap(
       v =>
-<<<<<<< HEAD
-        Try(new EvaluatorV2(loggedCtx, version, overhead = false)(v._1, Int.MaxValue)._1.asInstanceOf[T]).toEither
-=======
         Try(new EvaluatorV2(loggedCtx, version, correctFunctionCallScope = true)(v._1, Int.MaxValue)._1.asInstanceOf[T]).toEither
->>>>>>> ac8a3fe3
           .leftMap(_.getMessage)
     )
   }
