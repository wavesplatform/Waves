--- conflicted
+++ resolved
@@ -1565,11 +1565,6 @@
   property("fromBase16String limit 32768 digits from V4") {
     val string32Kb                   = "fedcba9876543210" * (32 * 1024 / 16)
     def script(base16String: String) = s"""fromBase16String("$base16String")"""
-<<<<<<< HEAD
-    def bytes(base16String: String)  = BaseEncoding.base16().decode(base16String.toUpperCase)
-=======
-
->>>>>>> 3ced03fd
 
     eval(script(string32Kb), version = V3) shouldBe CONST_BYTESTR(bytes(string32Kb))
     eval(script(string32Kb), version = V4) shouldBe CONST_BYTESTR(bytes(string32Kb))
