package com.wavesplatform.lang

import java.nio.charset.StandardCharsets

import cats.Id
import cats.implicits._
import cats.kernel.Monoid
import com.google.common.io.BaseEncoding
import com.wavesplatform.common.state.ByteStr
import com.wavesplatform.common.utils.EitherExt2
import com.wavesplatform.lang.Common._
import com.wavesplatform.lang.Testing._
import com.wavesplatform.lang.directives.DirectiveSet
import com.wavesplatform.lang.directives.values._
import com.wavesplatform.lang.v1.compiler.Terms._
import com.wavesplatform.lang.v1.compiler.Types.{BYTESTR, FINAL, LONG, STRING}
import com.wavesplatform.lang.v1.compiler.{ExpressionCompiler, Terms}
import com.wavesplatform.lang.v1.evaluator.Contextful.NoContext
import com.wavesplatform.lang.v1.evaluator.ctx._
import com.wavesplatform.lang.v1.evaluator.ctx.impl.PureContext.MaxListLengthV4
import com.wavesplatform.lang.v1.evaluator.ctx.impl.waves.WavesContext
import com.wavesplatform.lang.v1.evaluator.ctx.impl.{PureContext, _}
import com.wavesplatform.lang.v1.evaluator.{Contextful, ContextfulVal, EvaluatorV2}
import com.wavesplatform.lang.v1.parser.Parser
import com.wavesplatform.lang.v1.testing.ScriptGen
import com.wavesplatform.lang.v1.traits.Environment
import com.wavesplatform.lang.v1.traits.domain.Issue
import com.wavesplatform.lang.v1.{CTX, ContractLimits}
import org.scalatest.{Inside, Matchers, PropSpec}
import org.scalatestplus.scalacheck.{ScalaCheckPropertyChecks => PropertyChecks}
import org.web3j.crypto.Keys
import scorex.crypto.hash.Keccak256
import scorex.util.encode.Base16

import scala.util.{Random, Try}

class IntegrationTest extends PropSpec with PropertyChecks with ScriptGen with Matchers with NoShrink with Inside {
  private def eval[T <: EVALUATED](
      code: String,
      pointInstance: Option[CaseObj] = None,
      pointType: FINAL = AorBorC,
      ctxt: CTX[NoContext] = CTX.empty,
      version: StdLibVersion = V3
  ): Either[String, T] =
    genericEval[NoContext, T](code, pointInstance, pointType, ctxt, version, Contextful.empty[Id])

  private def genericEval[C[_[_]], T <: EVALUATED](
      code: String,
      pointInstance: Option[CaseObj] = None,
      pointType: FINAL = AorBorC,
      ctxt: CTX[C],
      version: StdLibVersion,
      env: C[Id]
  ): Either[String, T] = {
    val untyped = Parser.parseExpr(code).get.value

    val f: BaseFunction[C] =
      NativeFunction(
        "fn1",
        1,
        91: Short,
        pointType,
        ("value", pointType)
      ) {
        case _ :: Nil => throw new Exception("test exception")
        case xs       => notImplemented[Id, EVALUATED]("fraction(value: Int, numerator: Int, denominator: Int)", xs)
      }

    val f2: BaseFunction[C] =
      NativeFunction(
        "fn2",
        1,
        92: Short,
        pointType,
        ("value", pointType)
      ) {
        case _ :: Nil => throw new SecurityException("test exception")
        case xs       => notImplemented[Id, EVALUATED]("fraction(value: Int, numerator: Int, denominator: Int)", xs)
      }

    val lazyVal       = ContextfulVal.pure[C](pointInstance.orNull)
    val stringToTuple = Map(("p", (pointType, lazyVal)))

    val ctx: CTX[C] =
      Monoid.combineAll(
        Seq(
          PureContext.build(version).withEnvironment[C],
          CryptoContext.build(Global, version).withEnvironment[C],
          addCtx.withEnvironment[C],
          CTX[C](sampleTypes, stringToTuple, Array(f, f2)),
          ctxt
        )
      )

    val typed = ExpressionCompiler(ctx.compilerContext, untyped)
    val loggedCtx = LoggedEvaluationContext[C, Id](_ => _ => (), ctx.evaluationContext(env))
      .asInstanceOf[LoggedEvaluationContext[Environment, Id]]
    typed.flatMap(v =>
      Try(new EvaluatorV2(loggedCtx, version).apply(v._1, Int.MaxValue)._1.asInstanceOf[T])
        .toEither
        .leftMap(_.getMessage)
    )
  }

  property("simple let") {
    val src =
      """
        |let a = 1
        |let b = a + a
        |b + b + b
      """.stripMargin
    eval[EVALUATED](src) shouldBe evaluated(6)
  }

  property("proper error message") {
    val src =
      """
        |match p {
        |  case _: PointA => let x = 3
        |  case _ => throw()
        |}
      """.stripMargin
    eval[EVALUATED](src) should produce("can't parse the expression")
  }

  property("Exception handling") {
    val sampleScript =
      """match fn1(p) {
        |  case _: PointA => 0
        |  case _: PointB => 1
        |  case _: PointC => 2
        |}""".stripMargin
    eval[EVALUATED](sampleScript, Some(pointAInstance)) should produce(
      "An error during run <fn1(value: PointA|PointB|PointC): PointA|PointB|PointC>: class java.lang.Exception test exception"
    )
  }

  property("Security Exception handling") {
    val sampleScript =
      """match fn2(p) {
        |  case _: PointA => 0
        |  case _: PointB => 1
        |  case _: PointC => 2
        |}""".stripMargin
    eval[EVALUATED](sampleScript, Some(pointAInstance)) should produce(
      "An access to <fn2(value: PointA|PointB|PointC): PointA|PointB|PointC> is denied"
    )
  }

  property("patternMatching") {
    val sampleScript =
      """match p {
        |  case _: PointA => 0
        |  case _: PointB => 1
        |  case _: PointC => 2
        |}""".stripMargin
    eval[EVALUATED](sampleScript, Some(pointAInstance)) shouldBe evaluated(0)
    eval[EVALUATED](sampleScript, Some(pointBInstance)) shouldBe evaluated(1)
  }

  property("patternMatching with named union types") {
    val sampleScript =
      """match p {
        |  case _: PointA => 0
        |  case _: PointBC => 1
        |}""".stripMargin
    eval[EVALUATED](sampleScript, Some(pointAInstance)) shouldBe evaluated(0)
    eval[EVALUATED](sampleScript, Some(pointBInstance)) shouldBe evaluated(1)
  }

  property("union types have fields") {
    val sampleScript =
      """match p {
        |  case pa: PointA => pa.X
        |  case pb: PointBC => pb.YB
        |}""".stripMargin
    eval[EVALUATED](sampleScript, Some(pointAInstance)) shouldBe evaluated(3)
    eval[EVALUATED](sampleScript, Some(pointBInstance)) shouldBe evaluated(41)
    eval[EVALUATED](sampleScript, Some(pointCInstance)) shouldBe evaluated(42)
  }

  property("union types have  only common fields") {
    val sampleScript =
      """match p {
        |  case pa: PointA => pa.X
        |  case pb: PointBC => pb.X
        |}""".stripMargin
    eval[EVALUATED](sampleScript, Some(pointCInstance)) should produce("Compilation failed: [Undefined field `X`")
  }

  property("patternMatching _") {
    val sampleScript =
      """|
         |match p {
         |  case _: PointA => 0
         |  case _: PointB  => 1
         |  case _: PointC => 2
         |}
         |
      """.stripMargin
    eval[EVALUATED](sampleScript, Some(pointAInstance)) shouldBe evaluated(0)
    eval[EVALUATED](sampleScript, Some(pointBInstance)) shouldBe evaluated(1)
  }

  property("patternMatching any type") {
    val sampleScript =
      """|
         |match p {
         |  case _: PointA => 0
         |  case _  => 1
         |}
         |
      """.stripMargin
    eval[EVALUATED](sampleScript, Some(pointAInstance)) shouldBe evaluated(0)
    eval[EVALUATED](sampleScript, Some(pointBInstance)) shouldBe evaluated(1)
  }

  property("patternMatching block") {
    val sampleScript =
      """|
         |match (let x = 1; p) {
         |  case _  => 1
         |}
         |
      """.stripMargin
    eval[EVALUATED](sampleScript, Some(pointBInstance)) shouldBe evaluated(1)
  }

  property("function call") {
    eval[EVALUATED]("10 + 2") shouldBe evaluated(12)
  }

  property("max values and operation order") {
    val longMax = Long.MaxValue
    val longMin = Long.MinValue
    eval(s"$longMax + 1 - 1") shouldBe Left("long overflow")
    eval(s"$longMin - 1 + 1") shouldBe Left("long overflow")
    eval(s"$longMax - 1 + 1") shouldBe evaluated(longMax)
    eval(s"$longMin + 1 - 1") shouldBe evaluated(longMin)
    eval(s"$longMax / $longMin + 1") shouldBe evaluated(0)
    eval(s"($longMax / 2) * 2") shouldBe evaluated(longMax - 1)
    eval[EVALUATED]("fraction(9223372036854775807, 3, 2)") shouldBe Left(
      s"Long overflow: value `${BigInt(Long.MaxValue) * 3 / 2}` greater than 2^63-1"
    )
    eval[EVALUATED]("fraction(-9223372036854775807, 3, 2)") shouldBe Left(
      s"Long overflow: value `${-BigInt(Long.MaxValue) * 3 / 2}` less than -2^63-1"
    )
    eval[EVALUATED](s"$longMax + fraction(-9223372036854775807, 3, 2)") shouldBe Left(
      s"Long overflow: value `${-BigInt(Long.MaxValue) * 3 / 2}` less than -2^63-1"
    )
    eval[EVALUATED](s"2 + 2 * 2") shouldBe evaluated(6)
    eval("2 * 3 == 2 + 4") shouldBe evaluated(true)
  }

  property("equals works on primitive types") {
    eval[EVALUATED]("base58'3My3KZgFQ3CrVHgz6vGRt8687sH4oAA1qp8' == base58'3My3KZgFQ3CrVHgz6vGRt8687sH4oAA1qp8'") shouldBe evaluated(true)
    eval[EVALUATED]("1 == 2") shouldBe evaluated(false)
    eval[EVALUATED]("3 == 3") shouldBe evaluated(true)
    eval[EVALUATED]("false == false") shouldBe evaluated(true)
    eval[EVALUATED]("true == false") shouldBe evaluated(false)
    eval[EVALUATED]("true == true") shouldBe evaluated(true)
    eval[EVALUATED]("""   "x" == "x"     """) shouldBe evaluated(true)
    eval[EVALUATED]("""   "x" == "y"     """) shouldBe evaluated(false)
    eval[EVALUATED]("""   "x" != "y"     """) shouldBe evaluated(true)
    eval[EVALUATED]("""   "x" == 3     """) should produce("Can't match inferred types")
    eval[EVALUATED]("""   "x" != 3     """) should produce("Can't match inferred types")
    eval[EVALUATED](""" let union = if(true) then "x" else 3; union == "x"   """) shouldBe evaluated(true)
  }

  property("equals some lang structure") {
    eval[EVALUATED]("let x = (-7763390488025868909>-1171895536391400041); let v = false; (v&&true)") shouldBe evaluated(false)
    eval[EVALUATED]("let mshUmcl = (if(true) then true else true); true || mshUmcl") shouldBe evaluated(true)
    eval[EVALUATED]("""if(((1+-1)==-1)) then 1 else (1+1)""") shouldBe evaluated(2)
    eval[EVALUATED]("""((((if(true) then 1 else 1)==2)||((if(true)
        |then true else true)&&(true||true)))||(if(((1>1)||(-1>=-1)))
        |then (-1>=1) else false))""".stripMargin) shouldBe evaluated(true)
  }

  property("sum/mul/div/mod/fraction functions") {
    eval[EVALUATED]("(10 + 10)#jhk\n ") shouldBe evaluated(20)
    eval[EVALUATED]("(10 * 10)") shouldBe evaluated(100)
    eval[EVALUATED]("(10 / 3)") shouldBe evaluated(3)
    eval[EVALUATED]("(10 % 3)") shouldBe evaluated(1)
    eval[EVALUATED]("fraction(9223372036854775807, -2, -4)") shouldBe evaluated(Long.MaxValue / 2)
  }

  def compile(script: String): Either[String, Terms.EXPR] =
    ExpressionCompiler.compile(script, CTX.empty.compilerContext)

  property("wrong script return type") {
    compile("1") should produce("should return boolean")
    compile(""" "string" """) should produce("should return boolean")
    compile(""" base58'string' """) should produce("should return boolean")
  }

  property("equals works on elements from Gens") {
    List(CONST_LONGgen, SUMgen(50), INTGen(50)).foreach(
      gen =>
        forAll(for {
          (expr, res) <- gen
          str         <- toString(expr)
        } yield (str, res)) {
          case (str, res) =>
            withClue(str) {
              eval[EVALUATED](str) shouldBe evaluated(res)
            }
        }
    )

    forAll(for {
      (expr, res) <- BOOLgen(50)
      str         <- toString(expr)
    } yield (str, res)) {
      case (str, res) =>
        withClue(str) {
          eval[EVALUATED](str) shouldBe evaluated(res)
        }
    }
  }

  property("Match with not case types") {
    eval[EVALUATED]("""
        |
        |let a = if (true) then 1 else ""
        |
        |match a {
        | case x: Int => x
        | case _: String => 2
        |}""".stripMargin) shouldBe evaluated(1)
  }

  property("allow unions in pattern matching") {
    val sampleScript =
      """match p {
        |  case p1: PointBC => {
        |    match p1 {
        |      case pb: PointB => pb.X
        |      case pc: PointC => pc.YB
        |    }
        |  }
        |  case _ => throw()
        |}""".stripMargin
    eval[EVALUATED](sampleScript, Some(pointBInstance)) shouldBe evaluated(3)
    eval[EVALUATED](sampleScript, Some(pointCInstance)) shouldBe evaluated(42)
  }

  property("different types, same name of field") {
    val sampleScript =
      """match (p.YB) {
        | case l: Int => l
        | case _: Unit => 1
        | }
      """.stripMargin
    eval[EVALUATED](sampleScript, Some(pointCInstance), CorD) shouldBe evaluated(42)
    eval[EVALUATED](sampleScript, Some(pointDInstance1), CorD) shouldBe evaluated(43)
    eval[EVALUATED](sampleScript, Some(pointDInstance2), CorD) shouldBe evaluated(1)

    eval[EVALUATED]("p.YB", Some(pointCInstance), CorD) shouldBe evaluated(42)
    eval[EVALUATED]("p.YB", Some(pointDInstance1), CorD) shouldBe evaluated(43)
    eval[EVALUATED]("p.YB", Some(pointDInstance2), CorD) shouldBe evaluated(unit)
  }

  property("throw") {
    val script =
      """
        |let result = match p {
        |  case _: PointA => 0
        |  case _: PointB => throw()
        |  case _: PointC => throw("arrgh")
        |}
        |result
      """.stripMargin
    eval[EVALUATED](script, Some(pointAInstance)) shouldBe evaluated(0)
    eval[EVALUATED](script, Some(pointBInstance)) shouldBe Left("Explicit script termination")
    eval[EVALUATED](script, Some(pointCInstance)) shouldBe Left("arrgh")
  }

  property("func") {
    val script =
      """
        |func inc(z:Int) = {z + 1}
        |inc(0)
      """.stripMargin
    eval[EVALUATED](script, Some(pointAInstance)) shouldBe evaluated(1)
  }

  property("func in func") {
    val script =
      """
        |func maxx(x:Int, y: Int) = {
        |  let z = 11
        |  func max(i: Int, j:Int) = { if(i>j) then i else j }
        |  max(x,max(y,z))
        |}
        |maxx(0,10)
      """.stripMargin
    eval[EVALUATED](script, Some(pointAInstance)) shouldBe evaluated(11)
  }

  property("function overload is denied") {
    eval[EVALUATED](
      """
                      |
                      |func extract(x:Int, y: Int) = {
                      |   4
                      |}
                      | extract(10)
                    """.stripMargin,
      Some(pointAInstance)
    ) should produce("already defined")
  }

  property("context won't change after inner let") {
    val script = "{ let x = 3; x } + { let x = 5; x}"
    eval[EVALUATED](script, Some(pointAInstance)) shouldBe evaluated(8)
  }

  property("contexts of different if parts do not affect each other") {
    val script = "if ({let x= 0; x > 0 }) then { let x = 3; x } else { let x = 5; x}"
    eval[EVALUATED](script, Some(pointAInstance)) shouldBe evaluated(5)
  }

  property("context won't change after execution of a user function") {
    val doubleFst = UserFunction[NoContext]("ID", 0, LONG, ("x", LONG)) {
      FUNCTION_CALL(PureContext.sumLong.header, List(REF("x"), REF("x")))
    }

    val context = Monoid.combine(
      PureContext.build(V1).evaluationContext[Id],
      EvaluationContext.build(
        typeDefs = Map.empty,
        letDefs = Map("x" -> LazyVal.fromEvaluated[Id](CONST_LONG(3L))),
        functions = Seq(doubleFst)
      )
    )

    val expr = FUNCTION_CALL(PureContext.sumLong.header, List(FUNCTION_CALL(doubleFst.header, List(CONST_LONG(1000L))), REF("x")))
    ev[CONST_LONG](context, expr) shouldBe evaluated(2003L)
  }

  property("context won't change after execution of an inner block") {
    val context = Monoid.combine(
      PureContext.build(V1).evaluationContext[Id],
      EvaluationContext.build(
        typeDefs = Map.empty,
        letDefs = Map("x" -> LazyVal.fromEvaluated[Id](CONST_LONG(3L))),
        functions = Seq()
      )
    )

    val expr = FUNCTION_CALL(
      function = PureContext.sumLong.header,
      args = List(
        BLOCK(
          dec = LET("x", CONST_LONG(5L)),
          body = REF("x")
        ),
        REF("x")
      )
    )
    ev[CONST_LONG](context, expr) shouldBe evaluated(8)
  }

  property("listN constructor primitive") {
    val src =
      """
        |cons(1, cons(2, cons(3, cons(4, cons(5, nil)))))
      """.stripMargin
    eval[EVALUATED](src) shouldBe evaluated(List(1, 2, 3, 4, 5))
  }

  property("listN constructor binary op") {
    val src =
      """
        |1::2::3::4::5::nil
      """.stripMargin
    eval[EVALUATED](src) shouldBe evaluated(List(1, 2, 3, 4, 5))
  }

  property("list syntax sugar") {
    val src =
      """
        |[1,2,3, 4, 5]
      """.stripMargin
    eval[EVALUATED](src) shouldBe evaluated(List(1, 2, 3, 4, 5))
  }

  property("LIST access IndexOutOfBounds") {
    val src =
      """
        |[1].getElement(1)
      """.stripMargin
    eval(src) should produce("Index 1 out of bounds for length 1")

    def testListAccessError(length: Int, index: Int): Unit = {
      eval(
        s"""
           | let a = ${List.fill(length)(1).mkString("[", ", ", "]")}
           | a[$index]
         """.stripMargin
      ) should produce(s"Index $index out of bounds for length $length")
    }

    testListAccessError(length = 3, index = 3)
    testListAccessError(length = 3, index = -1)
    testListAccessError(length = 0, index = 1)
  }

  property("list constructor for different data entries") {
    val src =
      """
        |let x = DataEntry("foo",1)
        |let y = DataEntry("bar","2")
        |let z = DataEntry("baz","2")
        |[x,y,z]
      """.stripMargin
    eval[EVALUATED](src) shouldBe Right(
      ARR(
        Vector(
          CaseObj(
            dataEntryType,
            Map(
              "key"   -> CONST_STRING("foo").explicitGet(),
              "value" -> CONST_LONG(1)
            )
          ),
          CaseObj(
            dataEntryType,
            Map(
              "key"   -> CONST_STRING("bar").explicitGet(),
              "value" -> CONST_STRING("2").explicitGet()
            )
          ),
          CaseObj(
            dataEntryType,
            Map(
              "key"   -> CONST_STRING("baz").explicitGet(),
              "value" -> CONST_STRING("2").explicitGet()
            )
          )
        ),
        false
      ).explicitGet()
    )
  }

  property("allow 'throw' in '==' arguments") {
    val src =
      """true == throw("test passed")"""
    eval[EVALUATED](src) shouldBe Left("test passed")
  }

  property("ban to compare different types") {
    val src =
      """true == "test passed" """
    eval[EVALUATED](src) should produce("Compilation failed: [Can't match inferred types")
  }

  property("postfix syntax (one argument)") {
    val src =
      """
        | let list = [1, 2, 3]
        | list.getElement(1)
      """.stripMargin

    eval[EVALUATED](src) shouldBe Right(CONST_LONG(2))
  }

  property("postfix syntax (no arguments)") {
    val src =
      """unit.isDefined()"""
    eval[EVALUATED](src) shouldBe Right(FALSE)
  }

  property("postfix syntax (many argument)") {
    val src =
      """ 5.fraction(7,2) """
    eval[EVALUATED](src) shouldBe Right(CONST_LONG(17L))
  }

  property("postfix syntax (users defined function)") {
    val src =
      """
        |func dub(s:String) = { s+s }
        |"qwe".dub()
      """.stripMargin
    eval[EVALUATED](src) shouldBe CONST_STRING("qweqwe")
  }

  property("extract UTF8 string") {
    val src =
      """ base58'2EtvziXsJaBRS'.toUtf8String() """
    eval[EVALUATED](src) shouldBe CONST_STRING("abcdefghi")
  }

  property("toInt from ByteVector") {
    val src =
      """ base58'2EtvziXsJaBRS'.toInt() """
    eval[EVALUATED](src) shouldBe Right(CONST_LONG(0x6162636465666768L))
  }

  property("toInt with explicit zero offset") {
    val src =
      """ base58'2EtvziXsJaBRS'.toInt(0) """
    eval[EVALUATED](src) shouldBe Right(CONST_LONG(0x6162636465666768L))
  }

  property("toInt by offset") {
    val src =
      """ base58'2EtvziXsJaBRS'.toInt(1) """
    eval[EVALUATED](src) shouldBe Right(CONST_LONG(0x6263646566676869L))
  }

  property("toInt from end of max sized ByteVector by offset") {
    val array = new Array[Byte](65536)
    for (i <- 65528 to 65535) array(i) = 1
    val src =
      s""" arr.toInt(65528) """
    val arrVal = ContextfulVal.pure[NoContext](CONST_BYTESTR(ByteStr(array), limit = CONST_BYTESTR.DataTxSize).explicitGet())
    eval[EVALUATED](
      src,
      ctxt = CTX[NoContext](
        Seq(),
        Map("arr" -> (BYTESTR -> arrVal)),
        Array()
      )
    ) shouldBe Right(CONST_LONG(0x0101010101010101L))
  }

  property("toInt by offset (partial)") {
    val src =
      """ base58'2EtvziXsJaBRS'.toInt(2) """
    eval[EVALUATED](src) should produce("IndexOutOfBounds")
  }

  property("toInt by offset (out of bounds)") {
    val src =
      """ base58'2EtvziXsJaBRS'.toInt(10) """
    eval[EVALUATED](src) should produce("IndexOutOfBounds")
  }

  property("toInt by Long.MaxValue offset (out of bounds)") {
    val src =
      s""" base58'2EtvziXsJaBRS'.toInt(${Long.MaxValue}) """
    eval[EVALUATED](src) should produce("IndexOutOfBounds")
  }

  property("toInt by offset (negative)") {
    val src =
      """ base58'2EtvziXsJaBRS'.toInt(-1) """
    eval[EVALUATED](src) should produce("IndexOutOfBounds")
  }

  property("toInt by offset (negative Long.MinValue)") {
    val src =
      s""" base58'2EtvziXsJaBRS'.toInt(${Long.MinValue}) """
    eval[EVALUATED](src) should produce("IndexOutOfBounds")
  }

  property("toInt from < 8 bytes (Buffer underflow)") {
    val src =
      """ "AAAAAAA".toBytes().toInt() """
    eval[EVALUATED](src) should produce("Buffer underflow")
  }

  property("toInt from < 8 bytes by zero offset (Buffer underflow)") {
    val src =
      """ "AAAAAAA".toBytes().toInt(0) """
    eval[EVALUATED](src) should produce("IndexOutOfBounds")
  }

  property("toInt from 0 bytes (Buffer underflow)") {
    val src =
      """ "".toBytes().toInt() """
    eval[EVALUATED](src) should produce("Buffer underflow")
  }

  property("toInt from 0 bytes by zero offset (Buffer underflow)") {
    val src =
      """ "".toBytes().toInt(0) """
    eval[EVALUATED](src) should produce("IndexOutOfBounds")
  }

  property("toInt from 0 bytes by offset (IndexOutOfBounds)") {
    val src =
      """ "".toBytes().toInt(1) """
    eval[EVALUATED](src) should produce("IndexOutOfBounds")
  }

  property("indexOf") {
    val src =
      """ "qweqwe".indexOf("we") """
    eval[EVALUATED](src) shouldBe Right(CONST_LONG(1L))
  }

  property("indexOf with zero offset") {
    val src =
      """ "qweqwe".indexOf("qw", 0) """
    eval[EVALUATED](src) shouldBe Right(CONST_LONG(0L))
  }

  property("indexOf with start offset") {
    val src =
      """ "qweqwe".indexOf("we", 2) """
    eval[EVALUATED](src) shouldBe Right(CONST_LONG(4L))
  }

  property("indexOf from end of max sized string") {
    val str = "a" * 32766 + "z"
    val src =
      """ str.indexOf("z", 32766) """
    eval[EVALUATED](
      src,
      ctxt = CTX[NoContext](
        Seq(),
        Map("str" -> (STRING -> ContextfulVal.pure[NoContext](CONST_STRING(str).explicitGet()))),
        Array()
      )
    ) shouldBe Right(CONST_LONG(32766L))
  }

  property("indexOf (not present)") {
    val src =
      """ "qweqwe".indexOf("ww") """
    eval[EVALUATED](src) shouldBe Right(unit)
  }

  property("indexOf from empty string") {
    val src =
      """ "".indexOf("!") """
    eval[EVALUATED](src) shouldBe Right(unit)
  }

  property("indexOf from empty string with offset") {
    val src =
      """ "".indexOf("!", 1) """
    eval[EVALUATED](src) shouldBe Right(unit)
  }

  property("indexOf from string with Long.MaxValue offset") {
    val src =
      s""" "abc".indexOf("c", ${Long.MaxValue}) """
    eval[EVALUATED](src) shouldBe Right(unit)
  }

  property("indexOf from string with negative offset") {
    val src =
      """ "abc".indexOf("a", -1) """
    eval[EVALUATED](src) shouldBe Right(unit)
  }

  property("indexOf from string with negative Long.MinValue offset") {
    val src =
      s""" "abc".indexOf("a", ${Long.MinValue}) """
    eval[EVALUATED](src) shouldBe Right(unit)
  }

  property("indexOf empty string from non-empty string") {
    val src =
      """ "abc".indexOf("") """
    eval[EVALUATED](src) shouldBe Right(CONST_LONG(0))
  }

  property("indexOf empty string from empty string") {
    val src =
      """ "".indexOf("") """
    eval[EVALUATED](src) shouldBe Right(CONST_LONG(0))
  }

  property("lastIndexOf") {
    val src =
      """ "qweqwe".lastIndexOf("we") """
    eval(src) shouldBe Right(CONST_LONG(4))
  }

  property("lastIndexOf with zero offset") {
    val src =
      """ "qweqwe".lastIndexOf("qw", 0) """
    eval(src) shouldBe Right(CONST_LONG(0))
  }

  property("lastIndexOf with start offset") {
    val src =
      """ "qweqwe".lastIndexOf("we", 4) """
    eval(src) shouldBe Right(CONST_LONG(4L))
  }

  property("lastIndexOf from end of max sized string") {
    val str = "a" * 32766 + "z"
    val src =
      """ str.lastIndexOf("z", 32766) """
    eval(src, ctxt = CTX[NoContext](Seq(), Map("str" -> (STRING -> ContextfulVal.pure[NoContext](CONST_STRING(str).explicitGet()))), Array())) shouldBe Right(
      CONST_LONG(32766L)
    )
  }

  property("lastIndexOf (not present)") {
    val src =
      """ "qweqwe".lastIndexOf("ww") """
    eval(src) shouldBe Right(unit)
  }

  property("lastIndexOf from empty string") {
    val src =
      """ "".lastIndexOf("!") """
    eval(src) shouldBe Right(unit)
  }

  property("lastIndexOf from empty string with offset") {
    val src =
      """ "".lastIndexOf("!", 1) """
    eval(src) shouldBe Right(unit)
  }

  property("lastIndexOf from string with Int.MaxValue offset") {
    val src =
      s""" "abc".lastIndexOf("c", ${Int.MaxValue}) """
    eval(src) shouldBe Right(CONST_LONG(2))
  }

  property("lastIndexOf from string with Long.MaxValue offset") {
    val src =
      s""" "abc".lastIndexOf("c", ${Long.MaxValue}) """
    eval(src) shouldBe Right(CONST_LONG(2))
  }

  property("lastIndexOf from string with negative offset") {
    val src =
      """ "abc".lastIndexOf("a", -1) """
    eval(src) shouldBe Right(unit)
  }

  property("lastIndexOf from string with negative Long.MinValue offset") {
    val src =
      s""" "abc".lastIndexOf("a", ${Long.MinValue}) """
    eval(src) shouldBe Right(unit)
  }

  property("lastIndexOf empty string from non-empty string") {
    val str = "abcde"
    val src =
      s""" "$str".lastIndexOf("") """
    eval(src) shouldBe Right(CONST_LONG(str.length))
  }

  property("lastIndexOf empty string from empty string") {
    val src =
      """ "".lastIndexOf("") """
    eval(src) shouldBe Right(CONST_LONG(0))
  }

  property("split") {
    val src =
      """ "q:we:.;q;we:x;q.we".split(":.;") """
    eval[EVALUATED](src) shouldBe Right(
      ARR(
        IndexedSeq(
          CONST_STRING("q:we").explicitGet(),
          CONST_STRING("q;we:x;q.we").explicitGet()
        ),
        false
      ).explicitGet()
    )
  }

  property("split separate correctly") {
    val src =
      """ "str1;str2;str3;str4".split(";") """
    eval[EVALUATED](src) shouldBe Right(
      ARR(
        IndexedSeq(
          CONST_STRING("str1").explicitGet(),
          CONST_STRING("str2").explicitGet(),
          CONST_STRING("str3").explicitGet(),
          CONST_STRING("str4").explicitGet()
        ),
        false
      ).explicitGet()
    )
  }

  property("split separator at the end") {
    val src =
      """ "str1;str2;".split(";") """
    eval[EVALUATED](src) shouldBe Right(
      ARR(
        IndexedSeq(
          CONST_STRING("str1").explicitGet(),
          CONST_STRING("str2").explicitGet(),
          CONST_STRING("").explicitGet()
        ),
        false
      ).explicitGet()
    )
  }

  property("split double separator") {
    val src =
      """ "str1;;str2;str3".split(";") """
    eval[EVALUATED](src) shouldBe Right(
      ARR(
        IndexedSeq(
          CONST_STRING("str1").explicitGet(),
          CONST_STRING("").explicitGet(),
          CONST_STRING("str2").explicitGet(),
          CONST_STRING("str3").explicitGet()
        ),
        false
      ).explicitGet()
    )
  }

  property("parseInt") {
    val src =
      """ "42".parseInt() """
    eval[EVALUATED](src) shouldBe Right(CONST_LONG(42L))
  }

  property("parseInt Long.MaxValue") {
    val num = Long.MaxValue
    val src =
      s""" "${num.toString}".parseInt() """
    eval[EVALUATED](src) shouldBe Right(CONST_LONG(num))
  }

  property("parseInt Long.MinValue") {
    val num = Long.MinValue
    val src =
      s""" "${num.toString}".parseInt() """
    eval[EVALUATED](src) shouldBe Right(CONST_LONG(num))
  }

  property("parseIntValue") {
    val src =
      """ "42".parseIntValue() """
    eval[EVALUATED](src) shouldBe Right(CONST_LONG(42L))
  }

  property("parseIntValue Long.MaxValue") {
    val num = Long.MaxValue
    val src =
      s""" "${num.toString}".parseIntValue() """
    eval[EVALUATED](src) shouldBe Right(CONST_LONG(num))
  }

  property("parseIntValue Long.MinValue") {
    val num = Long.MinValue
    val src =
      s""" "${num.toString}".parseIntValue() """
    eval[EVALUATED](src) shouldBe Right(CONST_LONG(num))
  }

  property("parseInt fail") {
    val src =
      """ "x42".parseInt() """
    eval[EVALUATED](src) shouldBe Right(unit)
  }

  property("parseIntValue fail when string starts with non-digit") {
    val src =
      """ "x42".parseIntValue() """
    eval[EVALUATED](src) shouldBe Symbol("left")
  }

  property("parseInt fail when string ends with non-digit") {
    val src =
      """ "42x".parseInt() """
    eval[EVALUATED](src) shouldBe Right(unit)
  }

  property("parseIntValue fail when string ends with non-digit") {
    val src =
      """ "42x".parseIntValue() """
    eval[EVALUATED](src) shouldBe Symbol("left")
  }

  property("parseInt fail when string is empty") {
    val src =
      """ "".parseInt() """
    eval[EVALUATED](src) shouldBe Right(unit)
  }

  property("parseIntValue fail when string is empty") {
    val src =
      """ "".parseIntValue() """
    eval[EVALUATED](src) shouldBe Symbol("left")
  }

  property("matching case with non-existing type") {
    val sampleScript =
      """|
         | let a = if (true) then 1 else "str"
         | match a {
         |   case _: UndefinedType => 0
         |   case _                => 1
         | }
         |
      """.stripMargin
    eval(sampleScript) should produce("Undefined type: `UndefinedType` of variable `a`, expected: Int, String")
  }

  property("big let assignment chain") {
    val count = 5000
    val script =
      s"""
         | let a0 = 1
         | ${1 to count map (i => s"let a$i = a${i - 1}") mkString "\n"}
         | a$count == a$count
      """.stripMargin

    eval[EVALUATED](script, None) shouldBe Right(CONST_BOOLEAN(true))
  }

  property("big function assignment chain") {
    val count = 2000
    val script =
      s"""
         | func a0() = {
         |   1 + 1
         | }
         | ${1 to count map (i => s"func a$i() = a${i - 1}()") mkString "\n"}
         | a$count() == a$count()
      """.stripMargin

    eval[EVALUATED](script, None) shouldBe Right(CONST_BOOLEAN(true))
  }

  property("big let assignment chain with function") {
    val count = 5000
    val script =
      s"""
         | let a0 = 1
         | ${1 to count map (i => s"let a$i = a${i - 1} + 1") mkString "\n"}
         | a$count == a$count
      """.stripMargin

    eval[EVALUATED](script, None) shouldBe Right(CONST_BOOLEAN(true))
  }

  property("rounding modes") {
    eval[EVALUATED]("Down() == DOWN", None, version = V4) should produce("Can't find a function")
    eval[EVALUATED]("Up() == UP", None, version = V4) should produce("Can't find a function")
    eval[EVALUATED]("Ceiling() == CEILING", None) should produce("Can't find a function")
    eval[EVALUATED]("HalfUp() == HALFUP", None) should produce("Can't find a function")
    eval[EVALUATED]("HalfDown() == HALFDOWN", None) should produce("Can't find a function")
    eval[EVALUATED]("HalfEven() == HALFEVEN", None) should produce("Can't find a function")
  }

  property("RSA hash algorithms") {
    eval[EVALUATED]("NoAlg() == NOALG", None) shouldBe Right(CONST_BOOLEAN(true))
    eval[EVALUATED]("Md5() == MD5", None) shouldBe Right(CONST_BOOLEAN(true))
    eval[EVALUATED]("Sha1() == SHA1", None) shouldBe Right(CONST_BOOLEAN(true))
    eval[EVALUATED]("Sha224() == SHA224", None) shouldBe Right(CONST_BOOLEAN(true))
    eval[EVALUATED]("Sha256() == SHA256", None) shouldBe Right(CONST_BOOLEAN(true))
    eval[EVALUATED]("Sha384() == SHA384", None) shouldBe Right(CONST_BOOLEAN(true))
    eval[EVALUATED]("Sha512() == SHA512", None) shouldBe Right(CONST_BOOLEAN(true))
    eval[EVALUATED]("Sha3224() == SHA3224", None) shouldBe Right(CONST_BOOLEAN(true))
    eval[EVALUATED]("Sha3256() == SHA3256", None) shouldBe Right(CONST_BOOLEAN(true))
    eval[EVALUATED]("Sha3384() == SHA3384", None) shouldBe Right(CONST_BOOLEAN(true))
    eval[EVALUATED]("Sha3512() == SHA3512", None) shouldBe Right(CONST_BOOLEAN(true))

    eval[EVALUATED]("NoAlg() != SHA224", None) should produce("Can't match inferred types")
    eval[EVALUATED]("MD5 != SHA3224", None) should produce("Can't match inferred types")
    eval[EVALUATED]("Sha512() != Sha3512()", None) should produce("Can't match inferred types")

    eval[EVALUATED]("MD5 == if true then MD5 else SHA1", None) shouldBe Right(CONST_BOOLEAN(true))
    eval[EVALUATED]("MD5 == if true then SHA1 else MD5", None) shouldBe Right(CONST_BOOLEAN(false))
  }

  property("math functions") {
    eval[EVALUATED]("pow(12, 1, 3456, 3, 2, DOWN)", None) shouldBe Right(CONST_LONG(187))
    eval[EVALUATED]("pow(12, 1, 3456, 3, 2, UP)", None) shouldBe Right(CONST_LONG(188))
    eval[EVALUATED]("pow(0, 1, 3456, 3, 2, UP)", None) shouldBe Right(CONST_LONG(0))
    eval[EVALUATED]("pow(20, 1, -1, 0, 4, DOWN)", None) shouldBe Right(CONST_LONG(5000))
    eval[EVALUATED]("pow(-20, 1, -1, 0, 4, DOWN)", None) shouldBe Right(CONST_LONG(-5000))
    eval[EVALUATED]("pow(0, 1, -1, 0, 4, DOWN)", None) shouldBe Symbol("left")
    eval[EVALUATED]("log(16, 0, 2, 0, 0, CEILING)", None) shouldBe Right(CONST_LONG(4))
    eval[EVALUATED]("log(16, 0, -2, 0, 0, CEILING)", None) shouldBe Symbol("left")
    eval[EVALUATED]("log(-16, 0, 2, 0, 0, CEILING)", None) shouldBe Symbol("left")
  }

  property("math functions scale limits") {
    eval("pow(2,  0, 2, 9, 0, UP)") should produce("out of range 0-8")
    eval("log(2,  0, 2, 9, 0, UP)") should produce("out of range 0-8")
    eval("pow(2, -2, 2, 0, 5, UP)") should produce("out of range 0-8")
    eval("log(2, -2, 2, 0, 5, UP)") should produce("out of range 0-8")
  }

  property("pow result size max") {
    eval("pow(2, 0, 62, 0, 0, UP)") shouldBe Right(CONST_LONG(Math.pow(2, 62).toLong))
    eval("pow(2, 0, 63, 0, 0, UP)") should produce("out of long range")
  }

  property("pow result size abs min") {
    eval("pow(10, 0, -8, 0, 8, HALFUP)") shouldBe Right(CONST_LONG(1))
    eval("pow(10, 0, -9, 0, 8, HALFUP)") shouldBe Right(CONST_LONG(0))
  }

  property("HalfUp is type") {
    eval("let r = if true then HALFUP else HALFDOWN ; match r { case _:HalfUp => 1 case _ => 0 }") shouldBe Right(CONST_LONG(1))
  }

  property("HalfUp type have no constructor") {
    eval("pow(10, 0, -8, 0, 8, HalfUp())") shouldBe Symbol("Left")
  }

  property("concat empty list") {
    val script =
      s"""
         | let l = if (true) then cons(1, nil) else nil
         | let concat = 0 :: l
         | concat == [0, 1]
         |
      """.stripMargin

    eval[EVALUATED](script, None) shouldBe Right(CONST_BOOLEAN(true))
  }

  property("list type inferrer") {
    val script =
      s"""
         | let l = if (true) then [1] else ["str"]
         | let n = "qqq" :: l
         | match n[1] {
         |   case i: Int => i == 1
         |   case _: String => false
         | } &&
         | match n[0] {
         |   case _: Int => false
         |   case s: String => s == "qqq"
         | }
      """.stripMargin

    eval[EVALUATED](script, None) shouldBe Right(CONST_BOOLEAN(true))
  }

  property("matching parameterized types") {
    val script =
      s"""
         | func dosSigVerify() = {
         |    let result = if true then [DataEntry("a", "a")] else ""
         |    let entry = match result[0] {
         |        case r:DataEntry => r
         |        case _ => throw("err")
         |    }
         |    WriteSet(result)
         | }
         |
      """.stripMargin

    eval[EVALUATED](script, None) should produce("expected: List[T], actual: List[DataEntry]|String")
  }

  property("extract functions with message") {
    val message = "Custom error message"
    def script(error: Boolean): String =
      s"""
         |
         | let a = if ($error) then unit else 1
         | valueOrErrorMessage(a, "$message")
         |
       """.stripMargin

    eval(script(error = false)) shouldBe Right(CONST_LONG(1))
    eval(script(error = true)) shouldBe Left(message)
  }

  property("list as argument") {
    val script =
      """
        | func head(a: List[Int]) = [a[2], a[0]]
        | head([1, 2, 3]) == [3, 1]
      """.stripMargin
    eval(script) shouldBe Right(CONST_BOOLEAN(true))
  }

  property("illegal generic") {
    val script =
      """
        | func head(a: Generic[Int]) = a
        | true
      """.stripMargin
    eval(script) should produce("Undefined generic type")
  }

  property("list type inferrer 2") {
    val script =
      s"""
         | let l = if (true)
         |         then if false
         |              then nil
         |              else nil
         |         else "str"
         | size(l) == 0
      """.stripMargin

    eval[EVALUATED](script, None) should produce("Can't find a function overload 'size'")
  }

  property("string contains") {
    eval(""" "qwerty".contains("we") """, version = V3) should produce("Can't find a function")
    eval(""" "qwerty".contains("we") """, version = V4) shouldBe Right(CONST_BOOLEAN(true))
    eval(""" "qwerty".contains("xx") """, version = V4) shouldBe Right(CONST_BOOLEAN(false))
  }

  property("valueOrElse") {
    val script =
      s"""
         | let a = if (true) then 1 else unit
         | let b = if (false) then 2 else unit
         | let c = 3
         |
         | a.valueOrElse(b) == 1          &&
         | b.valueOrElse(a) == 1          &&
         | a.valueOrElse(c) == 1          &&
         | b.valueOrElse(c) == c          &&
         | c.valueOrElse(a) == c          &&
         | b.valueOrElse(b) == unit       &&
         | unit.valueOrElse(unit) == unit
      """.stripMargin

    eval(script, version = V3) should produce("Can't find a function")
    eval(script, version = V4) shouldBe Right(CONST_BOOLEAN(true))
  }

  property("list append") {
    val script =
      """
        | [1, 2, 3, 4] :+ 5 == [1, 2, 3, 4, 5] &&
        | 1 :: [] :+ 2 :+ 3 == [1, 2, 3]
      """.stripMargin

    eval(script, version = V3) should produce("Can't find a function")
    eval(script, version = V4) shouldBe Right(CONST_BOOLEAN(true))
  }

  property("list concat") {
    val script =
      """
        | [1, 2, 3, 4] ++ [5, 6] == [1, 2, 3, 4, 5, 6] &&
        | nil ++ [1, 2] :+ 3 ++ nil == [1, 2, 3]
      """.stripMargin

    eval(script, version = V3) should produce("Can't find a function")
    eval(script, version = V4) shouldBe Right(CONST_BOOLEAN(true))
  }

  property("list result size limit") {
    val maxLongList = "[1" + ",1" * (PureContext.MaxListLengthV4 - 1) + "]"
    val consScript =
      s"""
         | let list1 = $maxLongList
         | let list2 = 1 :: list1
         | list2.size() == ${MaxListLengthV4 + 1}
       """.stripMargin

    eval(consScript, version = V3) shouldBe Right(CONST_BOOLEAN(true))
    eval(consScript, version = V4) should produce(s"exceed $MaxListLengthV4")

    val appendScript = s"[1] ++ $maxLongList"
    eval(appendScript, version = V4) should produce(s"exceed $MaxListLengthV4")

    val concatScript = s"$maxLongList :+ 1"
    eval(concatScript, version = V4) should produce(s"exceed $MaxListLengthV4")
  }

  property("callable V3 syntax absent at V4") {
    val writeSetScript =
      s"""
         | WriteSet([DataEntry("key1", "value"), DataEntry("key2", true)])
       """.stripMargin

    val transferSetScript =
      s"""
         | let tsArr = [
         |   ScriptTransfer(Address(base58'aaaa'), 100, unit),
         |   ScriptTransfer(Address(base58'bbbb'), 2,   base58'xxx')
         | ]
         | let ts = TransferSet(tsArr)
       """.stripMargin

    val scriptResultScript =
      s"""
         | func f(sr: ScriptResult) = true
         | true
         |
       """.stripMargin

    val ctx = WavesContext.build(DirectiveSet(V4, Account, DApp).explicitGet())

    genericEval[Environment, EVALUATED](
      writeSetScript,
      ctxt = ctx,
      version = V4,
      env = utils.environment
    ) should produce("Can't find a function 'WriteSet'")

    genericEval[Environment, EVALUATED](
      transferSetScript,
      ctxt = ctx,
      version = V4,
      env = utils.environment
    ) should produce("Can't find a function 'TransferSet'")

    genericEval[Environment, EVALUATED](
      scriptResultScript,
      ctxt = ctx,
      version = V4,
      env = utils.environment
    ) should produce("Undefined type")
  }

  property("List[Int] median - 100 elements") {
    val arr       = (1 to 100).map(_ => Random.nextLong())
    val arrSorted = arr.sorted
    val src =
      s"[${arr.mkString(",")}].median()"
    eval(src, version = V4) shouldBe Right(CONST_LONG(Math.floorDiv(arrSorted(49) + arrSorted(50), 2)))
  }

  property("List[Int] median - 99 elements") {
    val arr       = (1 to 99).map(_ => Random.nextLong())
    val arrSorted = arr.sorted
    val src =
      s"[${arr.mkString(",")}].median()"
    eval(src, version = V4) shouldBe Right(CONST_LONG(arrSorted(49)))
  }

  property("List[Int] median - 1 elements") {
    val arr = Seq(Random.nextLong())
    val src =
      s"[${arr.mkString(",")}].median()"
    eval(src, version = V4) shouldBe Right(CONST_LONG(arr.head))
  }

  property("List[Int] median - negative rounding down") {
    val arr = Seq(3, -8)
    val src =
      s"[${arr.mkString(",")}].median()"
    eval(src, version = V4) shouldBe Right(CONST_LONG(-3))
  }

  property("List[Int] median - 1000 elements - success") {
    val src =
      s"[${(1 to 1000).mkString(",")}].median()"
    eval(src, version = V4) shouldBe Right(CONST_LONG(Math.floorDiv(500 + 501, 2)))
  }

  property("List[Int] median - empty list - error") {
    val src =
      s"[].median()"
    eval(src, version = V4) should produce("Can't find median for empty list")
  }

  property("List[Int] median - list with non int elements - error") {
    val src =
      s"""["1", "2"].median()"""
    eval(src, version = V4) should produce("Compilation failed: [Non-matching types: expected: Int, actual: String")
  }

  property("groth16Verify") {
    val src =
      s"""
         | let key = base64'hwk883gUlTKCyXYA6XWZa8H9/xKIYZaJ0xEs0M5hQOMxiGpxocuX/8maSDmeCk3bo5ViaDBdO7ZBxAhLSe5k/5TFQyF5Lv7KN2tLKnwgoWMqB16OL8WdbePIwTCuPtJNAFKoTZylLDbSf02kckMcZQDPF9iGh+JC99Pio74vDpwTEjUx5tQ99gNQwxULtztsqDRsPnEvKvLmsxHt8LQVBkEBm2PBJFY+OXf1MNW021viDBpR10mX4WQ6zrsGL5L0GY4cwf4tlbh+Obit+LnN/SQTnREf8fPpdKZ1sa/ui3pGi8lMT6io4D7Ujlwx2RdCkBF+isfMf77HCEGsZANw0hSrO2FGg14Sl26xLAIohdaW8O7gEaag8JdVAZ3OVLd5Df1NkZBEr753Xb8WwaXsJjE7qxwINL1KdqA4+EiYW4edb7+a9bbBeOPtb67ZxmFqgyTNS/4obxahezNkjk00ytswsENg//Ee6dWBJZyLH+QGsaU2jO/W4WvRyZhmKKPdipOhiz4Rlrd2XYgsfHsfWf5v4GOTL+13ZB24dW1/m39n2woJ+v686fXbNW85XP/r'
         | let proof = base64'lvQLU/KqgFhsLkt/5C/scqs7nWR+eYtyPdWiLVBux9GblT4AhHYMdCgwQfSJcudvsgV6fXoK+DUSRgJ++Nqt+Wvb7GlYlHpxCysQhz26TTu8Nyo7zpmVPH92+UYmbvbQCSvX2BhWtvkfHmqDVjmSIQ4RUMfeveA1KZbSf999NE4qKK8Do+8oXcmTM4LZVmh1rlyqznIdFXPN7x3pD4E0gb6/y69xtWMChv9654FMg05bAdueKt9uA4BEcAbpkdHF'
         | let input = base64'LcMT3OOlkHLzJBKCKjjzzVMg+r+FVgd52LlhZPB4RFg='
         | groth16Verify(key, proof, input)
       """.stripMargin
    eval(src, version = V4) shouldBe Right(CONST_BOOLEAN(true))
  }

  val grothsFail = Seq(
    (0, """
            |let vk = base64'lp7+dPDIOfm77haSFnvr33VwYH/KbIalfOJPRvBLzqlHD8BxunNebMr6Gr6S+u+nh7yLzdqr7HHQNOpZI8mdj/7lR0IBqB9zvRfyTr+guUG22kZo4y2KINDp272xGglKEeTglTxyDUriZJNF/+T6F8w70MR/rV+flvuo6EJ0+HA+A2ZnBbTjOIl9wjisBV+0iISo2JdNY1vPXlpwhlL2fVpW/WlREkF0bKlBadDIbNJBgM4niJGuEZDru3wqrGueETKHPv7hQ8em+p6vQolp7c0iknjXrGnvlpf4QtUtpg3z/D+snWjRPbVqRgKXWtihuIvPFaM6dt7HZEbkeMnXWwSINeYC/j3lqYnce8Jq+XkuF42stVNiooI+TuXECnFdFi9Ib25b9wtyz3H/oKg48He1ftntj5uIRCOBvzkFHGUF6Ty214v3JYvXJjdS4uS2jekplZYoV0aXEnYEOIvfF7d4xay3qkx2NspooM4HeZpiHknIWkUVhGVJBzBDLjLB'
            |let proof = base64'jiGBK+TGHfH8Oadexhdet7ExyIWibSmamWQvffZkyl3WnMoVbTQ3lOks4Mca3sU5qgcaLyQQ1FjFW4g6vtoMapZ43hTGKaWO7bQHsOCvdwHCdwJDulVH16cMTyS9F0BfBJxa88F+JKZc4qMTJjQhspmq755SrKhN9Jf+7uPUhgB4hJTSrmlOkTatgW+/HAf5kZKhv2oRK5p5kS4sU48oqlG1azhMtcHEXDQdcwf9ANel4Z9cb+MQyp2RzI/3hlIx'
            |let inputs = base64''
            """.stripMargin),
    (1, """
            |let vk = base64'lp7+dPDIOfm77haSFnvr33VwYH/KbIalfOJPRvBLzqlHD8BxunNebMr6Gr6S+u+nh7yLzdqr7HHQNOpZI8mdj/7lR0IBqB9zvRfyTr+guUG22kZo4y2KINDp272xGglKEeTglTxyDUriZJNF/+T6F8w70MR/rV+flvuo6EJ0+HA+A2ZnBbTjOIl9wjisBV+0iISo2JdNY1vPXlpwhlL2fVpW/WlREkF0bKlBadDIbNJBgM4niJGuEZDru3wqrGueETKHPv7hQ8em+p6vQolp7c0iknjXrGnvlpf4QtUtpg3z/D+snWjRPbVqRgKXWtihuIvPFaM6dt7HZEbkeMnXWwSINeYC/j3lqYnce8Jq+XkuF42stVNiooI+TuXECnFdFi9Ib25b9wtyz3H/oKg48He1ftntj5uIRCOBvzkFHGUF6Ty214v3JYvXJjdS4uS2jekplZYoV0aXEnYEOIvfF7d4xay3qkx2NspooM4HeZpiHknIWkUVhGVJBzBDLjLBjiGBK+TGHfH8Oadexhdet7ExyIWibSmamWQvffZkyl3WnMoVbTQ3lOks4Mca3sU5'
            |let proof = base64'hp1iMepdu0rKoBh0NXcw9F9hkiggDIkRNINq2rlvUypPiSmp8U8tDSMeG0YVSovFteecr3THhBJj0qNeEe9jA2Ci64fKG9WT1heMYzEAQKebOErYXYCm9d72n97mYn1XBq+g1Y730XEDv4BIDI1hBDntJcgcj/cSvcILB1+60axJvtyMyuizxUr1JUBUq9njtmJ9m8zK6QZLNqMiKh0f2jokQb5mVhu6v5guW3KIjwQc/oFK/l5ehKAOPKUUggNh'
            |let inputs = base64'c9BSUPtO0xjPxWVNkEMfXe7O4UZKpaH/nLIyQJj7iA4='
            """.stripMargin),
    (15, """
            |let vk = base64'lp7+dPDIOfm77haSFnvr33VwYH/KbIalfOJPRvBLzqlHD8BxunNebMr6Gr6S+u+nh7yLzdqr7HHQNOpZI8mdj/7lR0IBqB9zvRfyTr+guUG22kZo4y2KINDp272xGglKEeTglTxyDUriZJNF/+T6F8w70MR/rV+flvuo6EJ0+HA+A2ZnBbTjOIl9wjisBV+0iISo2JdNY1vPXlpwhlL2fVpW/WlREkF0bKlBadDIbNJBgM4niJGuEZDru3wqrGueETKHPv7hQ8em+p6vQolp7c0iknjXrGnvlpf4QtUtpg3z/D+snWjRPbVqRgKXWtihuIvPFaM6dt7HZEbkeMnXWwSINeYC/j3lqYnce8Jq+XkuF42stVNiooI+TuXECnFdFi9Ib25b9wtyz3H/oKg48He1ftntj5uIRCOBvzkFHGUF6Ty214v3JYvXJjdS4uS2jekplZYoV0aXEnYEOIvfF7d4xay3qkx2NspooM4HeZpiHknIWkUVhGVJBzBDLjLBjiGBK+TGHfH8Oadexhdet7ExyIWibSmamWQvffZkyl3WnMoVbTQ3lOks4Mca3sU5hp1iMepdu0rKoBh0NXcw9F9hkiggDIkRNINq2rlvUypPiSmp8U8tDSMeG0YVSovFlA4DsjBwntJH45NgNbY/Rbu/hfe7QskTkBiTo2A+kmYSH75Uvf2UAXwBAT1PoE0sqtYndF2Kbthl6GylV3j9NIKtIzHd/GwleExuM7KlI1H22P78br5zmh8D7V1aFcxPpftQhjch4abXuxEP4ahgfNmthdhoSvQykLhjbmG9BrvwmyaDRd/sHCTeSXmLqIybrd6tA8ZLJq2DLzKJEOlmfM9aIihLe/FLndfnTSkNK2et4o8vM3YjAmgOnrAo7JIpl0Zot59NUiTdx5j27IV+8siRWRRz9U3vtvz421qgPE5kn6YrJSVnYKCoWeB3FNfph1V+Mh894o3SLdj9n7ogflH/sfXisYj5vleSNldJi/67TKM4BgI1aaGdXuTteHqKti66rXQ+9a9d+SmwKgnRUpjVu1tkrWZCSFbVuugZYEZ9BZjhVCSY636wBuG6KFv7sDKiiZ0vXRqpUjUCOFMfkTG9nJdoOtatjliAef7+DTX3tUTl1mVdNczmAnEgeiZJq3mMKxcbKicOXQscqU/Jgd1+Y2bsyQsDIgwN/k23y7jAuaEhIPlMeLzL84Jkl5N8sbAIh35qXZz7tesyYdt8FuJX6GCu6qXKOFs8aFn8RV2x9Ba8z5iHBCwS7QOCmZnakywU/Lb2kFEaqsA2K8W/3ZDw2tW5mNQqLlH/MRoGp4SMLs6a0CKO2Ph0532oePpDlgQoF1kX9pyf9UBQaNIfrkXDGQGS/r2y6LZTdPivYs6l9r6ARUxisRRzqbe8WvxVoPaJvr8Xg/dqQWz2lYgtCdiGWbjvNUhDYpKdzR+8v8IRerYlH6L8RppDRhiCzQTU'
            |let proof = base64'pNeWbxzzJPMsPpuXBXWZgtLic1s0KL8UeLDGBhEjygrv8m1eMM12pzd+r/scvBEHrnEoQHanlNTlWPywaXaFtB5Hd5RMrnbfLbpe16tvtlH2SRbJbGXSpib5uiuSa6z1ExLtXs9nNWiu10eupG6Pq4SNOacCEVvUgSzCzhyLIlz62gq4DlBBWKmEFI7KiFs7kr2EPBjj2m83dbA/GGVgoYYjgBmFX6/srvLADxerZTKG2moOQrmAx9GJ99nwhRbW'
            |let inputs = base64'I8C5RcBDPi2n4omt9oOV2rZk9T9xlSV8PQvLeVHjGb00fCVz7AHOIjLJ03ZCTLQwEKkAk9tQWJ6gFTBnG2+0DDHlXcVkwpMafcpS2diKFe0T4fRb0t9mxNzOFiRVcJoeMU1zb/rE4dIMm9rbEPSDnVSOd8tHNnJDkT+/NcNsQ2w0UEVJJRAEnC7G0Y3522RlDLxpTZ6w0U/9V0pLNkFgDCkFBKvpaEfPDJjoEVyCUWDC1ts9LIR43xh3ZZBdcO/HATHoLzxM3Ef11qF+riV7WDPEJfK11u8WGazzCAFhsx0aKkkbnKl7LnypBzwRvrG2JxdLI/oXL0eoIw9woVjqrg6elHudnHDXezDVXjRWMPaU+L3tOW9aqN+OdP4AhtpgT2CoRCjrOIU3MCFqsrCK9bh33PW1gtNeHC78mIetQM5LWZHtw4KNwafTrQ+GCKPelJhiC2x7ygBtat5rtBsJAVF5wjssLPZx/7fqNqifXB7WyMV7J1M8LBQVXj5kLoS9bpmNHlERRSadC0DEUbY9xhIG2xo7R88R0sq04a299MFv8XJNd+IdueYiMiGF5broHD4UUhPxRBlBO3lOfDTPnRSUGS3Sr6GxwCjKO3MObz/6RNxCk9SnQ4NccD17hS/m'
            """.stripMargin),
    (16, """
            |let vk = base64'lp7+dPDIOfm77haSFnvr33VwYH/KbIalfOJPRvBLzqlHD8BxunNebMr6Gr6S+u+nh7yLzdqr7HHQNOpZI8mdj/7lR0IBqB9zvRfyTr+guUG22kZo4y2KINDp272xGglKEeTglTxyDUriZJNF/+T6F8w70MR/rV+flvuo6EJ0+HA+A2ZnBbTjOIl9wjisBV+0iISo2JdNY1vPXlpwhlL2fVpW/WlREkF0bKlBadDIbNJBgM4niJGuEZDru3wqrGueETKHPv7hQ8em+p6vQolp7c0iknjXrGnvlpf4QtUtpg3z/D+snWjRPbVqRgKXWtihuIvPFaM6dt7HZEbkeMnXWwSINeYC/j3lqYnce8Jq+XkuF42stVNiooI+TuXECnFdFi9Ib25b9wtyz3H/oKg48He1ftntj5uIRCOBvzkFHGUF6Ty214v3JYvXJjdS4uS2jekplZYoV0aXEnYEOIvfF7d4xay3qkx2NspooM4HeZpiHknIWkUVhGVJBzBDLjLBjiGBK+TGHfH8Oadexhdet7ExyIWibSmamWQvffZkyl3WnMoVbTQ3lOks4Mca3sU5hp1iMepdu0rKoBh0NXcw9F9hkiggDIkRNINq2rlvUypPiSmp8U8tDSMeG0YVSovFlA4DsjBwntJH45NgNbY/Rbu/hfe7QskTkBiTo2A+kmYSH75Uvf2UAXwBAT1PoE0sqtYndF2Kbthl6GylV3j9NIKtIzHd/GwleExuM7KlI1H22P78br5zmh8D7V1aFcxPpftQhjch4abXuxEP4ahgfNmthdhoSvQykLhjbmG9BrvwmyaDRd/sHCTeSXmLqIybrd6tA8ZLJq2DLzKJEOlmfM9aIihLe/FLndfnTSkNK2et4o8vM3YjAmgOnrAo7JIpl0Zot59NUiTdx5j27IV+8siRWRRz9U3vtvz421qgPE5kn6YrJSVnYKCoWeB3FNfph1V+Mh894o3SLdj9n7ogflH/sfXisYj5vleSNldJi/67TKM4BgI1aaGdXuTteHqKti66rXQ+9a9d+SmwKgnRUpjVu1tkrWZCSFbVuugZYEZ9BZjhVCSY636wBuG6KFv7sDKiiZ0vXRqpUjUCOFMfkTG9nJdoOtatjliAef7+DTX3tUTl1mVdNczmAnEgeiZJq3mMKxcbKicOXQscqU/Jgd1+Y2bsyQsDIgwN/k23y7jAuaEhIPlMeLzL84Jkl5N8sbAIh35qXZz7tesyYdt8FuJX6GCu6qXKOFs8aFn8RV2x9Ba8z5iHBCwS7QOCmZnakywU/Lb2kFEaqsA2K8W/3ZDw2tW5mNQqLlH/MRoGp4SMLs6a0CKO2Ph0532oePpDlgQoF1kX9pyf9UBQaNIfrkXDGQGS/r2y6LZTdPivYs6l9r6ARUxisRRzqbe8WvxVoPaJvr8Xg/dqQWz2lYgtCdiGWbjvNUhDYpKdzR+8v8IRerYlH6L8RppDRhiCzQTUpNeWbxzzJPMsPpuXBXWZgtLic1s0KL8UeLDGBhEjygrv8m1eMM12pzd+r/scvBEH'
            |let proof = base64'iw5yhCCarVRq/h0Klq4tHNdF1j7PxaDn0AfHTxc2hb//Acav53QStwQShQ0BpQJ7sdchkTTJLkhM13+JpPY/I2WIc6DMZdRzw3pRjLSdMUmce7LYbBJOI+/IyuLZH5IXA7sX4r+xrPssIaMiKR3twmmReN9NrSoovLepDsNmzDVraO71B4rkx7uPXvkqvt3Zkr2EPBjj2m83dbA/GGVgoYYjgBmFX6/srvLADxerZTKG2moOQrmAx9GJ99nwhRbW'
            |let inputs = base64'I8C5RcBDPi2n4omt9oOV2rZk9T9xlSV8PQvLeVHjGb00fCVz7AHOIjLJ03ZCTLQwEKkAk9tQWJ6gFTBnG2+0DDHlXcVkwpMafcpS2diKFe0T4fRb0t9mxNzOFiRVcJoeMU1zb/rE4dIMm9rbEPSDnVSOd8tHNnJDkT+/NcNsQ2w0UEVJJRAEnC7G0Y3522RlDLxpTZ6w0U/9V0pLNkFgDCkFBKvpaEfPDJjoEVyCUWDC1ts9LIR43xh3ZZBdcO/HATHoLzxM3Ef11qF+riV7WDPEJfK11u8WGazzCAFhsx0aKkkbnKl7LnypBzwRvrG2JxdLI/oXL0eoIw9woVjqrg6elHudnHDXezDVXjRWMPaU+L3tOW9aqN+OdP4AhtpgT2CoRCjrOIU3MCFqsrCK9bh33PW1gtNeHC78mIetQM5LWZHtw4KNwafTrQ+GCKPelJhiC2x7ygBtat5rtBsJAVF5wjssLPZx/7fqNqifXB7WyMV7J1M8LBQVXj5kLoS9bpmNHlERRSadC0DEUbY9xhIG2xo7R88R0sq04a299MFv8XJNd+IdueYiMiGF5broHD4UUhPxRBlBO3lOfDTPnRSUGS3Sr6GxwCjKO3MObz/6RNxCk9SnQ4NccD17hS/mEFt8d4ERZOfmuvD3A0RCPCnx3Fr6rHdm6j+cfn/NM6o='
            """.stripMargin)
  )

  property("groth16Verify_*inputs (false)") {
    for ((ii, lets) <- grothsFail) {
      val i = if (ii == 0) {
        1
      } else {
        ii
      }
      val src = lets ++ (if (i != 16) {
                           s"groth16Verify_${i}inputs(vk, proof, inputs)"
                         } else {
                           "groth16Verify(vk, proof, inputs)"
                         })
      eval(src, version = V4) shouldBe Right(CONST_BOOLEAN(false))
    }
  }

  val grothsOk = Seq(
    (0, """
          |let vk = base64'kYYCAS8vM2T99GeCr4toQ+iQzvl5fI89mPrncYqx3C1d75BQbFk8LMtcnLWwntd6knkzSwcsialcheg69eZYPK8EzKRVI5FrRHKi8rgB+R5jyPV70ejmYEx1neTmfYKODRmARr/ld6pZTzBWYDfrCkiS1QB+3q3M08OQgYcLzs/vjW4epetDCmk0K1CEGcWdh7yLzdqr7HHQNOpZI8mdj/7lR0IBqB9zvRfyTr+guUG22kZo4y2KINDp272xGglKEeTglTxyDUriZJNF/+T6F8w70MR/rV+flvuo6EJ0+HA+A2ZnBbTjOIl9wjisBV+0jgld4oAppAOzvQ7eoIx2tbuuKVSdbJm65KDxl/T+boaYnjRm3omdETYnYRk3HAhrAeWpefX+dM/k7PrcheInnxHUyjzSzqlN03xYjg28kdda9FZJaVsQKqdEJ/St9ivXlp7+dPDIOfm77haSFnvr33VwYH/KbIalfOJPRvBLzqlHD8BxunNebMr6Gr6S+u+n'
          |let proof = base64'sStVLdyxqInmv76iaNnRFB464lGq48iVeqYWSi2linE9DST0fTNhxSnvSXAoPpt8tFsanj5vPafC+ij/Fh98dOUlMbO42bf280pOZ4lm+zr63AWUpOOIugST+S6pq9zeB0OHp2NY8XFmriOEKhxeabhuV89ljqCDjlhXBeNZwM5zti4zg89Hd8TbKcw46jAsjIJe2Siw3Th7ELQQKR5ucX50f0GISmnOSceePPdvjbGJ8fSFOnSmSp8dK7uyehrU'
          |let inputs = base64''
          |""".stripMargin),
    (1, """
          |let vk = base64'mY//hEITCBCZUJUN/wsOlw1iUSSOESL6PFSbN1abGK80t5jPNICNlPuSorio4mmWpf+4uOyv3gPZe54SYGM4pfhteqJpwFQxdlpwXWyYxMTNaSLDj8VtSn/EJaSu+P6nFmWsda3mTYUPYMZzWE4hMqpDgFPcJhw3prArMThDPbR3Hx7E6NRAAR0LqcrdtsbDqu2T0tto1rpnFILdvHL4PqEUfTmF2mkM+DKj7lKwvvZUbukqBwLrnnbdfyqZJryzGAMIa2JvMEMYszGsYyiPXZvYx6Luk54oWOlOrwEKrCY4NMPwch6DbFq6KpnNSQwOpgRYCz7wpjk57X+NGJmo85tYKc+TNa1rT4/DxG9v6SHkpXmmPeHhzIIW8MOdkFjxB5o6Qn8Fa0c6Tt6br2gzkrGr1eK5/+RiIgEzVhcRrqdY/p7PLmKXqawrEvIv9QZ3ijytPNwinlC8XdRLO/YvP33PjcI9WSMcHV6POP9KPMo1rngaIPMegKgAvTEouNFKp4v3wAXRXX5xEjwXAmM5wyB/SAOaPPCK/emls9kqolHsaj7nuTTbrvSV8bqzUwzQ'
          |let proof = base64'g53N8ecorvG2sDgNv8D7quVhKMIIpdP9Bqk/8gmV5cJ5Rhk9gKvb4F0ll8J/ZZJVqa27OyciJwx6lym6QpVK9q1ASrqio7rD5POMDGm64Iay/ixXXn+//F+uKgDXADj9AySri2J1j3qEkqqe3kxKthw94DzAfUBPncHfTPazVtE48AfzB1KWZA7Vf/x/3phYs4ckcP7ZrdVViJVLbUgFy543dpKfEH2MD30ZLLYRhw8SatRCyIJuTZcMlluEKG+d'
          |let inputs = base64'aZ8tqrOeEJKt4AMqiRF/WJhIKTDC0HeDTgiJVLZ8OEs='
          |""".stripMargin),
    (15, """
          |let vk = base64'tRpqHB4HADuHAUvHTcrzxmq1awdwEBA0GOJfebYTODyUqXBQ7FkYrz1oDvPyx5Z3sUmODSJXAQmAFBVnS2t+Xzf5ZCr1gCtMiJVjQ48/nob/SkrS4cTHHjbKIVS9cdD/BG/VDrZvBt/dPqXmdUFyFuTTMrViagR57YRrDmm1qm5LQ/A8VwUBdiArwgRQXH9jsYhgVmfcRAjJytrbYeR6ck4ZfmGr6x6akKiBLY4B1l9LaHTyz/6KSM5t8atpuR3HBJZfbBm2/K8nnYTl+mAU/EnIN3YQdUd65Hsd4Gtf6VT2qfz6hcrSgHutxR1usIL2kyU9X4Kqjx6I6zYwVbn7PWbiy3OtY277z4ggIqW6AuDgzUeIyG9a4stMeQ07mOV/Ef4faj+eh4GJRKjJm7aUTYJCSAGY6klOXNoEzB54XF4EY5pkMPfW73SmxJi9B0aHkZWDy2tzUlwvxZ/BfsDkUZnt6mI+qdDOtTG6JFItSQZotYGDBm6zPczwo3ZAGpr8gibTE6DjT7GGNDEl26jgAJ3aAdBrf7Yb0vWEYizOJK4SO/Ud+4/WxXDby7xbwlFYkgEtYbMO6PXozhRqDiotJ0CfdSExNHA9A37mR/bpNOKyhArfyvSBIJnUQgOw5wMBq+GOP5n78E99a5rY4FXGUmM3LGdp/CvkGITYf04SWHkZAEueYH96Ys5jrHlIZQA2k9j02Ji+SL82DJFH8LDh77fgh9zh0wAjCAqY7/r72434RDA97bfEZJavRmAENsgflsSVb8d9rQMBpWl3Xkb8mNlUOSf+LAXeXYQR42Z4yuUjwAUvk//+imuhsWF8ZCMkpb9wQ/6crVH4E5E3f6If/Mt/DcenWlPNtvu2CJFatc8q31aSdnWhMN8U65SX3DBouDc8EXDFd5twy4VWMS5lhY6VbU/lS8T8oyhr+NIpstsKUmSh0EM1rGyUh2PNgIYzoeBznHWagp2WO3nIbNYIcXEROBT8QpqA4Dqzxv665jwajGXmAawRvdZqzLqvCkeujekplZYoV0aXEnYEOIvfF7d4xay3qkx2NspooM4HeZpiHknIWkUVhGVJBzBDLjLBjiGBK+TGHfH8Oadexhdet7ExyIWibSmamWQvffZkyl3WnMoVbTQ3lOks4Mca3sU5hp1iMepdu0rKoBh0NXcw9F9hkiggDIkRNINq2rlvUypPiSmp8U8tDSMeG0YVSovFlA4DsjBwntJH45NgNbY/Rbu/hfe7QskTkBiTo2A+kmYSH75Uvf2UAXwBAT1PoE0sqtYndF2Kbthl6GylV3j9NIKtIzHd/GwleExuM7KlI1H22P78br5zmh8D7V1aFcxPpftQhjch4abXuxEP4ahgfNmthdhoSvQykLhjbmG9BrvwmyaDRd/sHCTeSXmLqIybrd6tA8ZLJq2DLzKJEOlmfM9aIihLe/FLndfnTSkNK2et4o8vM3YjAmgOnrAo7JIp'
          |let proof = base64'lgFU4Jyo9GdHL7w31u3zXc8RQRnHVarZWNfd0lD45GvvQtwrZ1Y1OKB4T29a79UagPHOdk1S0k0hYAYQyyNAfRUzde1HP8R+2dms75gGZEnx2tXexEN+BVjRJfC8PR1lFJa6xvsEx5uSrOZzKmoMfCwcA55SMT5jFo4+KyWg2wP5OnFPx7XTdEKvf5YhpY0krQKiq3OUu79EwjNF1xV1+iLxx2KEIyK7RSYxO1BHrKOGOEzxSUK00MA+YVHe+DvW'
          |let inputs = base64'aZ8tqrOeEJKt4AMqiRF/WJhIKTDC0HeDTgiJVLZ8OEtiLNj7hflFeVnNXPguxyoqkI/V7pGJtXBpH5N+RswQNA0b23aM33aH0HKHOWoGY/T/L7TQzYFGJ3vTLiXDFZg1OVqkGOMvqAgonOrHGi6IgcALyUMyCKlL5BQY23SeILJpYKolybJNwJfbjxpg0Oz+D2fr7r9XL1GMvgblu52bVQT1fR8uCRJfSsgA2OGw6k/MpKDCfMcjbR8jnZa8ROEvF4cohm7iV1788Vp2/2bdcEZRQSoaGV8pOmA9EkqzJVRABjkDso40fnQcm2IzjBUOsX+uFExVan56/vl9VZVwB0wnee3Uxiredn0kOayiPB16yimxXCDet+M+0UKjmIlmXYpkrCDrH0dn53w+U3OHqMQxPDnUpYBxadM1eI8xWFFxzaLkvega0q0DmEquyY02yiTqo+7Q4qaJVTLgu6/8ekzPxGKRi845NL8gRgaTtM3kidDzIQpyODZD0yeEZDY1M+3sUKHcVkhoxTQBTMyKJPc+M5DeBL3uaWMrvxuL6q8+X0xeBt+9kguPUNtIYqUgPAaXvM2i041bWHTJ0dZLyDJVOyzGaXRaF4mNkAuh4Et6Zw5PuOpMM2mI1oFKEZj7'
          |""".stripMargin),
    (16, """
          |let vk = base64'kY4NWaOoYItWtLKVQnxDh+XTsa0Yev5Ae3Q9vlQSKp6+IUtwS7GH5ZrZefmBEwWEqvAtYaSs5qW3riOiiRFoLp7MThW4vCEhK0j8BZY5ZM/tnjB7mrLB59kGvzpW8PM/AoQRIWzyvO3Dxxfyj/UQcQRw+KakVRvrFca3Vy2K5cFwxYHwl6PFDM+OmGrlgOCoqZtY1SLOd+ovmFOODKiHBZzDZhC/lRfjKVy4LzI7AXDuFn4tlWoT7IsJyy6lYNaWFfLjYZPAsrv1gXJ1NYat5B6E0Pnz5C67u2Uigmlol2D91re3oAqIo+r8kiyFKOSBooG0cMN47zQor6qj0owuxJjn5Ymrcd/FCQ1ud4cKoUlNaGWIekSjxJEB87elMy5oEUlUzVI9ObMm+2SE3Udgws7pkMM8fgQUQUqUVyc7sNCE9m/hQzlwtbXrNSS5Pb+6ow7aHMOavjVyaXiS0f6b1pwJpS1yT+K85UA1CLqqxCaEw5+8WAjMzBOrKmxBUpYApI4FBAIa/SjeU/wYnljUUMTMfnBfCQ8MS01hFSQZSoPx1do8Zxn5Y3NPgpaomXDfpyVK9Q0U0NkqQqPsk+T+AroxQGxq9f/HOX5I5ZibF27dZ32tCbTKo22GgspqtAv2iv06PubySY5lRIEYlCjr5j8Ahl9gFvN+22cIh1iGiuwByhPjGDgP5h78xZXCBoJekEYPcI2C0LtBch5pZC/JpS1kF9lBLndodhIlutEr3mkKohR+D/czN/FTdxU2b82QqfZOHc+6rv2biEXy8AdoAMykj1dsIw7/d5M8XcgPiUzNko4H6p02Rt2R01MOYboTogaQH8lyU6o8c+iORRGEoZDTq4htC+Qa7AXTodvSmG33IrwJVGOKDMtvWI1VYdhWs32SB0W1d+BrFb0ObBGsz+Un7P+V8qerCMqu906BkbjdWmsKbKQBFC8/YDTdSi92rIq1ISUQWn88AgW/q+u6KPxybU5EZgbA+EZwCDB6MyBNhHcrAvVFeX+kj1RY1Gx1kzCE3ldsT37sCbayFtyMMbL6gDQCoTadJX/jhs9wgp0dZujwOk0Wefhgy1BUHXl/q+2nXAKPvKmli6Wo7/pYr/q13Gcsj7Z7WSKVn4Fm4XfkJD62q6paCxO51BlJQEcnpNPKS7+zjhmQlTRiEryD8ve7KQzk20eb4TgIMR1hI5pnQmjGeT56xZySp2nDnYDsqsnXB5uQY8lyf6IYC/PHzEb3rSx91k0ZEu5w5IMrVK8otNzZHrUuM0aPdImpLQJ4qEgvmezORpcUCq4SRp9bGl3/yzXE5tWZgn3Q6kXyjFMhu+foTYy1NV+HJbJI1nYMjeTr3f+RxSphIYWyMZ7sD3RgDzRk5iQqD1J+8rdOIZliObfrmWaro/BBxNvd1fPAlFEPiDegBcDaVWHS2A1FPIC9d+DU05vizrBfli6su9rCvSBNVnoDSBF2zeU+2NjXj7ycHYxCuZgl8dBu8FZjvjlDUZCqfdq3PszQeo2X55trDJEHeVWaRoIcgiG2hfTN'
          |let proof = base64'jqPSA/XKqZDJnRSmM0sJxbrFv7GUcA45QMysIx1xTsI3+2iysF5Tr68565ZuO65qjo2lklZpQo+wtyKSA/56EaKOJZCZhSvDdBEdvVYJCjmWusuK5qav7xZO0w5W1qRiEgIdcGUz5V7JHqfRf4xI6/uUD846alyzzNjxQtKErqJbRw6yyBO6j6box363pinjiMTzU4w/qltzFuOEpKxy/H3vyH8RcsF24Ou/Rb6vfR7cSLtLwCsf/BMtPcsQfdRK'
          |let inputs = base64'aZ8tqrOeEJKt4AMqiRF/WJhIKTDC0HeDTgiJVLZ8OEtiLNj7hflFeVnNXPguxyoqkI/V7pGJtXBpH5N+RswQNA0b23aM33aH0HKHOWoGY/T/L7TQzYFGJ3vTLiXDFZg1OVqkGOMvqAgonOrHGi6IgcALyUMyCKlL5BQY23SeILJpYKolybJNwJfbjxpg0Oz+D2fr7r9XL1GMvgblu52bVQT1fR8uCRJfSsgA2OGw6k/MpKDCfMcjbR8jnZa8ROEvF4cohm7iV1788Vp2/2bdcEZRQSoaGV8pOmA9EkqzJVRABjkDso40fnQcm2IzjBUOsX+uFExVan56/vl9VZVwB0wnee3Uxiredn0kOayiPB16yimxXCDet+M+0UKjmIlmXYpkrCDrH0dn53w+U3OHqMQxPDnUpYBxadM1eI8xWFFxzaLkvega0q0DmEquyY02yiTqo+7Q4qaJVTLgu6/8ekzPxGKRi845NL8gRgaTtM3kidDzIQpyODZD0yeEZDY1M+3sUKHcVkhoxTQBTMyKJPc+M5DeBL3uaWMrvxuL6q8+X0xeBt+9kguPUNtIYqUgPAaXvM2i041bWHTJ0dZLyDJVOyzGaXRaF4mNkAuh4Et6Zw5PuOpMM2mI1oFKEZj7Xqf/yAmy/Le3GfJnMg5vNgE7QxmVsjuKUP28iN8rdi4='
          |""".stripMargin),
    (17, """
          |let vk = base64'pQUlLSBu9HmVa9hB0rEu1weeBv2RKQQ8yCHpwXTHeSkcQqmSOuzednF8o0+MdyNuhKgxmPN2c94UBtlYc0kZS6CwyMEEV/nVGSjajEZPdnpbK7fEcPd0hWNcOxKWq8qBBPfT69Ore74buf8C26ZTyKnjgMsGCvoDAMOsA07DjjQ1nIkkwIGFFUT3iMO83TdEpWgV/2z7WT9axNH/QFPOjXvwQJFnC7hLxHnX6pgKOdAaioKdi6FX3Y2SwWEO3UuxFd3KwsrZ2+mma/W3KP/cPpSzqyHa5VaJwOCw6vSM4wHSGKmDF4TSrrnMxzIYiTbTlrwLi5GjMxD6BKzMMN9+7xFuO7txLCEIhGrIMFIvqTw1QFAO4rmAgyG+ljlYTfWHAkzqvImL1o8dMHhGOTsMLLMg39KsZVqalZwwL3ckpdAf81OJJeWCpCuaSgSXnWhJmHxQuA9zUhrmlR1wHO9eegHh/p01osP0xU03rY1oGonOZ28acYG6MSOfZBkKT+NoqOcEWtL4RCP6t7BWXHgIUmlhCEj/pwNVx92Vc3ZzE8zMh3U196ICHzTSZz0rMwJkmT0l1m7QdvBpqUeqCxyXgY+6afqsdAdGjZeuUOPB2RDam3Cm2j2Z5VygvdIBI12qlIoEBhnrhCxx6TN+ywilfI2aBjzTtn0rCe7IA9sYtcYn3XSooU7TBNB39O8cbGgnmGYQygxBsQ/Emj2KDCqQ4A1MRnSe3q6tQhjToqDjHRXEKzlWka/4+hWNnJpicq/LmT3jxCH9/yre8qFUXy+Hq2ycitjv3rogw+hyXlK3pIoQmDskJnqBk3hxisj3QQrQiv06PubySY5lRIEYlCjr5j8Ahl9gFvN+22cIh1iGiuwByhPjGDgP5h78xZXCBoJekEYPcI2C0LtBch5pZC/JpS1kF9lBLndodhIlutEr3mkKohR+D/czN/FTdxU2b82QqfZOHc+6rv2biEXy8AdoAMykj1dsIw7/d5M8XcgPiUzNko4H6p02Rt2R01MOYboTogaQH8lyU6o8c+iORRGEoZDTq4htC+Qa7AXTodvSmG33IrwJVGOKDMtvWI1VYdhWs32SB0W1d+BrFb0ObBGsz+Un7P+V8qerCMqu906BkbjdWmsKbKQBFC8/YDTdSi92rIq1ISUQWn88AgW/q+u6KPxybU5EZgbA+EZwCDB6MyBNhHcrAvVFeX+kj1RY1Gx1kzCE3ldsT37sCbayFtyMMbL6gDQCoTadJX/jhs9wgp0dZujwOk0Wefhgy1BUHXl/q+2nXAKPvKmli6Wo7/pYr/q13Gcsj7Z7WSKVn4Fm4XfkJD62q6paCxO51BlJQEcnpNPKS7+zjhmQlTRiEryD8ve7KQzk20eb4TgIMR1hI5pnQmjGeT56xZySp2nDnYDsqsnXB5uQY8lyf6IYC/PHzEb3rSx91k0ZEu5w5IMrVK8otNzZHrUuM0aPdImpLQJ4qEgvmezORpcUCq4SRp9bGl3/yzXE5tWZgn3Q6kXyjFMhu+foTYy1NV+HJbJI1nYMjeTr3f+RxSphIYWyMZ7sD3RgDzRk5iQqD1J+8rdOIZliObfrmWaro/BBxNvd1fPA'
          |let proof = base64'qV2FNaBFqWeL6n9q9OUbCSTcIQvwO0vfaA/f/SxEtLSIaOGIOx8r+WVGFdxmC6i3oOaoEkJWvML7PpKBDtqiK7pKDIaMV5PkV/kQl6UgxZv9OInTwpVPtYcgeeTokG/eBi1qKzJwDoEHVqKeLqrLXJHXhBVQLdoIUOeKj8YMkagVniO9EtK0fW0/9QnRIxXoilxSj5HBEpYwFBitJXRk1ftFGWZFxJXU5PXdRmC+pomyo5Scx+UJQ2NLRWHjKlV0'
          |let inputs = base64'aZ8tqrOeEJKt4AMqiRF/WJhIKTDC0HeDTgiJVLZ8OEtiLNj7hflFeVnNXPguxyoqkI/V7pGJtXBpH5N+RswQNA0b23aM33aH0HKHOWoGY/T/L7TQzYFGJ3vTLiXDFZg1OVqkGOMvqAgonOrHGi6IgcALyUMyCKlL5BQY23SeILJpYKolybJNwJfbjxpg0Oz+D2fr7r9XL1GMvgblu52bVQT1fR8uCRJfSsgA2OGw6k/MpKDCfMcjbR8jnZa8ROEvF4cohm7iV1788Vp2/2bdcEZRQSoaGV8pOmA9EkqzJVRABjkDso40fnQcm2IzjBUOsX+uFExVan56/vl9VZVwB0wnee3Uxiredn0kOayiPB16yimxXCDet+M+0UKjmIlmXYpkrCDrH0dn53w+U3OHqMQxPDnUpYBxadM1eI8xWFFxzaLkvega0q0DmEquyY02yiTqo+7Q4qaJVTLgu6/8ekzPxGKRi845NL8gRgaTtM3kidDzIQpyODZD0yeEZDY1M+3sUKHcVkhoxTQBTMyKJPc+M5DeBL3uaWMrvxuL6q8+X0xeBt+9kguPUNtIYqUgPAaXvM2i041bWHTJ0dZLyDJVOyzGaXRaF4mNkAuh4Et6Zw5PuOpMM2mI1oFKEZj7Xqf/yAmy/Le3GfJnMg5vNgE7QxmVsjuKUP28iN8rdi4bUp7c0KJpqLXE6evfRrdZBDRYp+rmOLLDg55ggNuwog=='
          |""".stripMargin)
  )

  property("groth16Verify_*inputs") {
    for ((ii, lets) <- grothsOk if (ii <= 16)) {
      val i = if (ii == 0) {
        1
      } else {
        ii
      }
      val src = lets ++ (if (i != 16) {
                           s"groth16Verify_${i}inputs(vk, proof, inputs)"
                         } else {
                           "groth16Verify(vk, proof, inputs)"
                         })
      eval(src, version = V4) shouldBe Right(CONST_BOOLEAN(true))
    }
  }

  property("groth16Verify_*inputs fail if too many inputs") {
    for ((i, lets) <- grothsFail ++ grothsOk if (i > 1)) {
      val src = lets ++ (if (i <= 16) {
                           s"groth16Verify_${i - 1}inputs(vk, proof, inputs)"
                         } else {
                           "groth16Verify(vk, proof, inputs)"
                         })
      eval(src, version = V4) shouldBe Left(s"Invalid inputs size ${i * 32} bytes, must be not greater than ${i * 32 - 32} bytes")
    }
  }

  property("groth16Verify_*inputs with invalid vk size") {
    for {
      ii <- 0 to 16
      n  <- Seq(0, (8 + ii) * 48 + 1, (8 + ii) * 48 - 1)
    } {
      val lets = s"""
          |let vk = base16'${"AA" * n}'
          |let proof = base64'g53N8ecorvG2sDgNv8D7quVhKMIIpdP9Bqk/8gmV5cJ5Rhk9gKvb4F0ll8J/ZZJVqa27OyciJwx6lym6QpVK9q1ASrqio7rD5POMDGm64Iay/ixXXn+//F+uKgDXADj9AySri2J1j3qEkqqe3kxKthw94DzAfUBPncHfTPazVtE48AfzB1KWZA7Vf/x/3phYs4ckcP7ZrdVViJVLbUgFy543dpKfEH2MD30ZLLYRhw8SatRCyIJuTZcMlluEKG+d'
          |let inputs = base16'${"BBBBBBBBBBBBBBBBBBBBBBBBBBBBBBBBBBBBBBBBBBBBBBBBBBBBBBBBBBBBBBBB" * ii}'
          |""".stripMargin
      val i = if (ii == 0) {
        1
      } else {
        ii
      }
      val src = lets ++ (if (i != 16) {
                           s"groth16Verify_${i}inputs(vk, proof, inputs)"
                         } else {
                           "groth16Verify(vk, proof, inputs)"
                         })
      eval(src, version = V4) shouldBe Left(s"Invalid vk size ${n} bytes, must be equal to ${(8 + ii) * 48} bytes for ${ii} inputs")
    }
  }

  property("groth16Verify_*inputs with invalid proof size") {
    val lets =
      """
          |let vk = base64'mY//hEITCBCZUJUN/wsOlw1iUSSOESL6PFSbN1abGK80t5jPNICNlPuSorio4mmWpf+4uOyv3gPZe54SYGM4pfhteqJpwFQxdlpwXWyYxMTNaSLDj8VtSn/EJaSu+P6nFmWsda3mTYUPYMZzWE4hMqpDgFPcJhw3prArMThDPbR3Hx7E6NRAAR0LqcrdtsbDqu2T0tto1rpnFILdvHL4PqEUfTmF2mkM+DKj7lKwvvZUbukqBwLrnnbdfyqZJryzGAMIa2JvMEMYszGsYyiPXZvYx6Luk54oWOlOrwEKrCY4NMPwch6DbFq6KpnNSQwOpgRYCz7wpjk57X+NGJmo85tYKc+TNa1rT4/DxG9v6SHkpXmmPeHhzIIW8MOdkFjxB5o6Qn8Fa0c6Tt6br2gzkrGr1eK5/+RiIgEzVhcRrqdY/p7PLmKXqawrEvIv9QZ3ijytPNwinlC8XdRLO/YvP33PjcI9WSMcHV6POP9KPMo1rngaIPMegKgAvTEouNFKp4v3wAXRXX5xEjwXAmM5wyB/SAOaPPCK/emls9kqolHsaj7nuTTbrvSV8bqzUwzQ'
          |let proof = base64'g53N8ecorvG2sDgNv8D7quVhKMIIpdP9Bqk/8gmV5cJ5Rhk9gKvb4F0ll8J/ZZJVqa27OyciJwx6lym6QpVK9q1ASrqio7rD5POMDGm64Iay/ixXXn+//F+uKgDXADj9AySri2J1j3qEkqqe3kxKthw94DzAfUBPncHfTPazVtE48AfzB1KWZA7Vf/x/3phYs4ckcP7ZrdVViJVLbUgFy543dpKfEH2MD30ZLLYRhw8SatRCyIJuTZcMlluEKG+d' + base16'00'
          |let inputs = base64'aZ8tqrOeEJKt4AMqiRF/WJhIKTDC0HeDTgiJVLZ8OEs='
          |""".stripMargin
    for (ii <- 0 to 16) {
      val i = if (ii == 0) {
        1
      } else {
        ii
      }
      val src = lets ++ (if (i != 16) {
                           s"groth16Verify_${i}inputs(vk, proof, inputs)"
                         } else {
                           "groth16Verify(vk, proof, inputs)"
                         })
      eval(src, version = V4) shouldBe Left("Invalid proof size 193 bytes, must be equal to 192 bytes")
    }
  }

  property("groth16Verify_*inputs with invalid inputs size") {
    val lets =
      """
          |let vk = base64'mY//hEITCBCZUJUN/wsOlw1iUSSOESL6PFSbN1abGK80t5jPNICNlPuSorio4mmWpf+4uOyv3gPZe54SYGM4pfhteqJpwFQxdlpwXWyYxMTNaSLDj8VtSn/EJaSu+P6nFmWsda3mTYUPYMZzWE4hMqpDgFPcJhw3prArMThDPbR3Hx7E6NRAAR0LqcrdtsbDqu2T0tto1rpnFILdvHL4PqEUfTmF2mkM+DKj7lKwvvZUbukqBwLrnnbdfyqZJryzGAMIa2JvMEMYszGsYyiPXZvYx6Luk54oWOlOrwEKrCY4NMPwch6DbFq6KpnNSQwOpgRYCz7wpjk57X+NGJmo85tYKc+TNa1rT4/DxG9v6SHkpXmmPeHhzIIW8MOdkFjxB5o6Qn8Fa0c6Tt6br2gzkrGr1eK5/+RiIgEzVhcRrqdY/p7PLmKXqawrEvIv9QZ3ijytPNwinlC8XdRLO/YvP33PjcI9WSMcHV6POP9KPMo1rngaIPMegKgAvTEouNFKp4v3wAXRXX5xEjwXAmM5wyB/SAOaPPCK/emls9kqolHsaj7nuTTbrvSV8bqzUwzQ'
          |let proof = base64'g53N8ecorvG2sDgNv8D7quVhKMIIpdP9Bqk/8gmV5cJ5Rhk9gKvb4F0ll8J/ZZJVqa27OyciJwx6lym6QpVK9q1ASrqio7rD5POMDGm64Iay/ixXXn+//F+uKgDXADj9AySri2J1j3qEkqqe3kxKthw94DzAfUBPncHfTPazVtE48AfzB1KWZA7Vf/x/3phYs4ckcP7ZrdVViJVLbUgFy543dpKfEH2MD30ZLLYRhw8SatRCyIJuTZcMlluEKG+d'
          |let inputs = base64'aZ8tqrOeEJKt4AMqiRF/WJhIKTDC0HeDTgiJVLZ8OEs=' + base16'00'
          |""".stripMargin
    for (ii <- 2 to 16) {
      val i = if (ii == 0) {
        1
      } else {
        ii
      }
      val src = lets ++ (if (i != 16) {
                           s"groth16Verify_${i}inputs(vk, proof, inputs)"
                         } else {
                           "groth16Verify(vk, proof, inputs)"
                         })
      eval(src, version = V4) shouldBe Left("Invalid inputs size 33 bytes, must be a multiple of 32 bytes")
    }
  }

  property("calculateAssetId") {
    val decimals     = 100
    val description  = "description"
    val isReissuable = true
    val name         = "name"
    val quantity     = 1234567
    val nonce        = 1
    val issue        = Issue.create(compiledScript = None, decimals, description, isReissuable, name, quantity, nonce, ByteStr.empty)
    val script =
      s"""
        | let issue = Issue("$name", "$description", $quantity, $decimals, $isReissuable, unit, $nonce)
        | calculateAssetId(issue)
      """.stripMargin

    val ctx = WavesContext.build(DirectiveSet(V4, Account, DApp).explicitGet())

    genericEval[Environment, EVALUATED](script, ctxt = ctx, version = V4, env = utils.environment) shouldBe
      CONST_BYTESTR(issue.id)
  }

  property("different Issue action constructors") {
    val script =
     """
       | Issue("name", "description", 1234567, 100, true) ==
       | Issue("name", "description", 1234567, 100, true, unit, 0)
     """.stripMargin

    val ctx = WavesContext.build(DirectiveSet(V4, Account, DApp).explicitGet())

    genericEval[Environment, EVALUATED](script, ctxt = ctx, version = V4, env = utils.environment) shouldBe
      Right(CONST_BOOLEAN(true))
  }

  property("toBase16String limit 8Kb from V4") {
    val base16String8Kb              = "fedcba9876543210" * 1024
    def script(base16String: String) = s"toBase16String(base16'$base16String')"

    eval(script(base16String8Kb), version = V3) shouldBe CONST_STRING(base16String8Kb)
    eval(script(base16String8Kb), version = V4) shouldBe CONST_STRING(base16String8Kb)

    eval(script(base16String8Kb + "aa"), version = V3) shouldBe CONST_STRING(base16String8Kb + "aa")
    eval(script(base16String8Kb + "aa"), version = V4) shouldBe Left("Base16 encode input length=8193 should not exceed 8192")
  }

  property("fromBase16String supports mixed case input") {
    def bytes(base16String: String) = ByteStr(BaseEncoding.base16().decode(base16String.toUpperCase))

    val value  = "fedcba9876543210FEDCBA9876543210"
    val script = s"""fromBase16String("$value")"""

    eval(script) shouldBe CONST_BYTESTR(bytes(value.toUpperCase))
  }

  property("string limit") {
    val almostMaxString               = "a" * (Terms.DataEntryValueMax - 1)
    val maxBytes                      = ("a" * Terms.DataEntryValueMax).getBytes(StandardCharsets.UTF_8)
    val constructingTooBigString      = s""" "$almostMaxString" + "aa" """
    val constructingMaxStringAndBytes = s""" ("$almostMaxString" + "a").toBytes() """

    eval(constructingMaxStringAndBytes, version = V3) shouldBe CONST_BYTESTR(ByteStr(maxBytes))
    eval(constructingMaxStringAndBytes, version = V4) shouldBe CONST_BYTESTR(ByteStr(maxBytes))

    eval(constructingTooBigString, version = V3) should produce("String length = 32768 exceeds 32767")
    eval(constructingTooBigString, version = V4) should produce("String length = 32768 exceeds 32767")
  }

  property("bytes limit") {
    val bytes = ByteStr(("a" * (Terms.DataEntryValueMax / 4)).getBytes(StandardCharsets.UTF_8))
    val constructingMaxBytes =
      s""" base64'${bytes.base64Raw}' +
         | base64'${bytes.base64Raw}' +
         | base64'${bytes.base64Raw}' +
         | base64'${bytes.base64Raw}' +
         | base58'aaa'
       """.stripMargin
    val constructingTooBigBytes = constructingMaxBytes + "+ base58'a'"

    inside(eval[EVALUATED](constructingMaxBytes, version = V3)) {
      case Right(CONST_BYTESTR(bytes)) => bytes.size shouldBe Terms.DataEntryValueMax
    }

    inside(eval[EVALUATED](constructingMaxBytes, version = V4)) {
      case Right(CONST_BYTESTR(bytes)) => bytes.size shouldBe Terms.DataEntryValueMax
    }

    eval(constructingTooBigBytes, version = V3) should produce("ByteVector size = 32768 bytes exceeds 32767")
    eval(constructingTooBigBytes, version = V4) should produce("ByteVector size = 32768 bytes exceeds 32767")
  }

  property("list indexOf") {
    eval(""" ["a","b","c","d"].indexOf("a") """, version = V4) shouldBe Right(CONST_LONG(0))
    eval(""" ["a","b","c","d","a"].indexOf("a") """, version = V4) shouldBe Right(CONST_LONG(0))
    eval(""" ["a","b","c","d"].indexOf("d") """, version = V4) shouldBe Right(CONST_LONG(3))
    eval(""" [-1,2,3,4].indexOf(-1) """, version = V4) shouldBe Right(CONST_LONG(0))
    eval(""" [-1,2,3,4].indexOf(4) """, version = V4) shouldBe Right(CONST_LONG(3))
    eval(""" [true, false].indexOf(true) """, version = V4) shouldBe Right(CONST_LONG(0))
    eval(""" [true, false].indexOf(false) """, version = V4) shouldBe Right(CONST_LONG(1))
    eval("""  [base58'a', base58'b', base58'c', base58'd'].indexOf(base58'a') """, version = V4) shouldBe Right(CONST_LONG(0))
    eval("""  [base58'a', base58'b', base58'c', base58'd'].indexOf(base58'd') """, version = V4) shouldBe Right(CONST_LONG(3))
    eval(""" ["a","b","c","d"].indexOf("e") """, version = V4) shouldBe Right(unit)

    eval(""" [true, false].indexOf(0) """, version = V4) should produce("Can't find a function overload")
    eval(""" [true, false].indexOf() """, version = V4) should produce("Can't find a function overload")
    eval(""" ["a","b","c","d"].indexOf("a") """, version = V3) should produce("Can't find a function overload 'indexOf'")
  }

  property("list lastIndexOf") {
    eval(""" ["a","b","a","c","d"].lastIndexOf("a") """, version = V4) shouldBe Right(CONST_LONG(2))
    eval(""" ["d","a","b","c","d"].lastIndexOf("d") """, version = V4) shouldBe Right(CONST_LONG(4))
    eval(""" [-1,2,3,4,-1].lastIndexOf(-1) """, version = V4) shouldBe Right(CONST_LONG(4))
    eval(""" [4,-1,2,3].lastIndexOf(4) """, version = V4) shouldBe Right(CONST_LONG(0))
    eval(""" [true, false].lastIndexOf(true) """, version = V4) shouldBe Right(CONST_LONG(0))
    eval(""" [true, false].lastIndexOf(false) """, version = V4) shouldBe Right(CONST_LONG(1))
    eval("""  [base58'a', base58'b', base58'c', base58'd'].lastIndexOf(base58'a') """, version = V4) shouldBe Right(CONST_LONG(0))
    eval("""  [base58'a', base58'b', base58'c', base58'd'].lastIndexOf(base58'd') """, version = V4) shouldBe Right(CONST_LONG(3))
    eval(""" ["a","b","c","d"].lastIndexOf("e") """, version = V4) shouldBe Right(unit)

    eval(""" [true, false].lastIndexOf(0) """, version = V4) should produce("Can't find a function overload")
    eval(""" [true, false].lastIndexOf() """, version = V4) should produce("Can't find a function overload")
    eval(""" ["a","b","c","d"].lastIndexOf("a") """, version = V3) should produce("Can't find a function overload 'lastIndexOf'")
  }

  property("list indexOf compare Limits") {
    val maxCmpWeightElement          = "a" * ContractLimits.MaxCmpWeight.toInt
    val maxSizeElementToFound        = "a" * Short.MaxValue
    val listWithMaxCmpWeightElements = List.fill(20)("b" * ContractLimits.MaxCmpWeight.toInt).map(s => s""""$s"""").mkString("[", ",", "]")
    val listWithMaxSizeElements      = List.fill(2)("b" * Short.MaxValue).map(s => s""""$s"""").mkString("[", ",", "]")

    val tooHeavyCmpElement         = maxCmpWeightElement + "a"
    val listWithTooHeavyCmpElement = s""" ("$tooHeavyCmpElement" :: $listWithMaxCmpWeightElements) """

    for (func <- Seq("indexOf", "lastIndexOf")) {
      eval(s""" $listWithMaxSizeElements.$func("$maxCmpWeightElement") """, version = V4) shouldBe Right(unit)
      eval(s""" $listWithMaxCmpWeightElements.$func("$maxSizeElementToFound") """, version = V4) shouldBe Right(unit)

      eval(s""" $listWithMaxSizeElements.$func("$tooHeavyCmpElement") """, version = V4) should produce("are too heavy to compare")
      eval(s""" $listWithTooHeavyCmpElement.$func("$maxSizeElementToFound") """, version = V4) should produce("are too heavy to compare")
    }
  }

  property("list contains") {
    eval(""" ["a","b","c","d"].containsElement("a") """, version = V4) shouldBe Right(CONST_BOOLEAN(true))
    eval(""" ["a","b","c","d"].containsElement("d") """, version = V4) shouldBe Right(CONST_BOOLEAN(true))
    eval(""" [-1,2,3,4].containsElement(-1) """, version = V4) shouldBe Right(CONST_BOOLEAN(true))
    eval(""" [-1,2,3,4].containsElement(4) """, version = V4) shouldBe Right(CONST_BOOLEAN(true))
    eval(""" [true, false].containsElement(true) """, version = V4) shouldBe Right(CONST_BOOLEAN(true))
    eval(""" [true, false].containsElement(false) """, version = V4) shouldBe Right(CONST_BOOLEAN(true))
    eval("""  [base58'a', base58'b', base58'c', base58'd'].containsElement(base58'a') """, version = V4) shouldBe Right(CONST_BOOLEAN(true))
    eval("""  [base58'a', base58'b', base58'c', base58'd'].containsElement(base58'd') """, version = V4) shouldBe Right(CONST_BOOLEAN(true))
    eval(""" ["a","b","c","d"].containsElement("e") """, version = V4) shouldBe Right(CONST_BOOLEAN(false))

    eval(""" [true, false].containsElement(0) """, version = V4) should produce("Can't match inferred types")
    eval(""" [true, false].containsElement() """, version = V4) should produce("Function 'containsElement' requires 2 arguments")
    eval(""" ["a","b","c","d"].containsElement("a") """, version = V3) should produce("Can't find a function 'containsElement'")
  }

  property("list min") {
    eval(""" [1, 2, 3, 4].min() """, version = V4) shouldBe Right(CONST_LONG(1))
    eval(""" [-1, 2, 3, 4].min() """, version = V4) shouldBe Right(CONST_LONG(-1))
    eval(""" [-1, -2, -3, -4].min() """, version = V4) shouldBe Right(CONST_LONG(-4))
    eval(""" [1, 1, 2, 2].min() """, version = V4) shouldBe Right(CONST_LONG(1))
    eval(""" [2].min() """, version = V4) shouldBe Right(CONST_LONG(2))

    eval(""" [].min() """, version = V4) should produce("Can't find min for empty list")
    eval(""" [1, 2].min() """, version = V3) should produce("Can't find a function 'min'")
  }

  property("list max") {
    eval(""" [1, 2, 3, 4].max() """, version = V4) shouldBe Right(CONST_LONG(4))
    eval(""" [-1, 2, 3, 4].max() """, version = V4) shouldBe Right(CONST_LONG(4))
    eval(""" [-1, -2, -3, -4].max() """, version = V4) shouldBe Right(CONST_LONG(-1))
    eval(""" [1, 1, 2, 2].max() """, version = V4) shouldBe Right(CONST_LONG(2))
    eval(""" [2].max() """, version = V4) shouldBe Right(CONST_LONG(2))

    eval(""" [].max() """, version = V4) should produce("Can't find max for empty list")
    eval(""" [1, 2].max() """, version = V3) should produce("Can't find a function 'max'")
  }

  property("ecrecover positive cases") {
    def hash(message: String): String = {
      val prefix = "\u0019Ethereum Signed Message:\n" + message.length
      Base16.encode(Keccak256.hash((prefix + message).getBytes))
    }

    def recoverPublicKey(message: String, signature: String): Array[Byte] = {
      val script = s"ecrecover(base16'${hash(message)}', base16'$signature')"
      eval[CONST_BYTESTR](script, version = V4).explicitGet().bs.arr
    }

    //source: https://etherscan.io/verifySig/2006
    val signature1 =
      "3b163bbd90556272b57c35d1185b46824f8e16ca229bdb3" +
      "6f8dfd5eaaee9420723ef7bc3a6c0236568217aa990617c" +
      "f292b1bef1e7d1d936fb2faef3d846c5751b"
    val message1 = "what's up jim"
    val expectedAddress1 = "85db9634489b76e238368e4a075cc6e5a56a714c"

    Keys.getAddress(recoverPublicKey(message1, signature1)) shouldBe Base16.decode(expectedAddress1).get

    //source: https://etherscan.io/verifySig/2007
    val signature2 =
      "848ffb6a07e7ce335a2bfe373f1c17573eac320f658ea8" +
      "cf07426544f2203e9d52dbba4584b0b6c0ed5333d84074" +
      "002878082aa938fdf68c43367946b2f615d01b"
    val message2 = "i am the owner"
    val expectedAddress2 = "73f32c743e5928ff800ab8b05a52c73cd485f9c3"

    Keys.getAddress(recoverPublicKey(message2, signature2)) shouldBe Base16.decode(expectedAddress2).get
  }

  property("ecrecover negative cases") {
    eval[CONST_BYTESTR](s"ecrecover(base16'aaaa', base16'bbbb')", version = V3) should
      produce("Can't find a function 'ecrecover'")

    eval[CONST_BYTESTR](s"ecrecover(base16'${"a" * 60}', base16'bbbb')", version = V4) should
      produce("Invalid message hash size 30 bytes, must be equal to 32 bytes")

    eval[CONST_BYTESTR](s"ecrecover(base16'${"a" * 64}', base16'${"a" * 132}')", version = V4) should
      produce("Invalid signature size 66 bytes, must be equal to 65 bytes")

    eval[CONST_BYTESTR](s"ecrecover(base16'${"a" * 64}', base16'${"a" * 130}')", version = V4) should
      produce("Header byte out of range: 197")
  }

  property("makeString") {
    eval(""" ["cat", "dog", "pig"].makeString(", ") """, version = V4) shouldBe CONST_STRING("cat, dog, pig")
    eval(""" [].makeString(", ") """, version = V4) shouldBe CONST_STRING("")
    eval(""" ["abc"].makeString(", ") == "abc" """, version = V4) shouldBe Right(CONST_BOOLEAN(true))

    val script = s""" [${s""" "${"a" * 1000}", """ * 32} "${"a" * 704}"].makeString(", ") """
    eval(script, version = V4) should produce("Constructing string size = 32768 bytes will exceed 32767")
    // 1000 * 32 + 704 + 2 * 32 = 32768

    val script2 = s""" [${s""" "${"a" * 1000}", """ * 32} "${"a" * 703}"].makeString(", ") """
    eval[CONST_STRING](script2, version = V4).explicitGet().s.length shouldBe 32767

    eval(""" [].makeString(", ") """, version = V3) should produce("Can't find a function 'makeString'")
  }

  property("n-size generic tuple") {
    lazy val getElement: LazyList[(String, String)] =
      LazyList(
        (""""a"""", "String"),
        ("true", "Boolean"),
        ("123", "Int"),
        ("base58'aaaa'", "ByteVector"),
        ("unit", "Unit")
      ) #::: getElement

   /*  Example for size = 2
    *
    *  let a = (true, 123)
    *  func f(x: (Boolean, Int)) == x
    *
    *  let (a1, a2) = a
    *  a._1 == true && a1 == true && a._2 == 123 && a2 == 123 &&
    *  a == (true, 123) &&
    *  f(a) == a
    */
    def check(size: Int) = {
      val valueDefinition = (1 to size).map(i => getElement(i)._1).mkString("(", ", ", ")")
      val typeDefinition  = (1 to size).map(i => getElement(i)._2).mkString("(", ", ", ")")
      val script =
        s"""
           | let a = $valueDefinition
           | func f(x: $typeDefinition) = x
           |
           | let ${(1 to size).map(i => s"a$i").mkString("(", ", ", ")")} = a
           | ${(1 to size).map(i => s"a._$i == ${getElement(i)._1} && a$i == ${getElement(i)._1} &&").mkString(" ")}
           | a == $valueDefinition &&
           | f(a) == a
         """.stripMargin

      eval(script, version = V3) should produce(s"Can't find a function '_Tuple$size'")
      eval(script, version = V4) shouldBe Right(CONST_BOOLEAN(true))
    }

    ContractLimits.MinTupleSize to ContractLimits.MaxTupleSize foreach check
  }

  property("tuple match") {
    val script =
      """
        | match(if true then (1, 2) else (true, "q")) {
        |   case _: (Boolean, String) => false
        |   case _: (Int, Int)        => true
        | }
      """.stripMargin

    eval(script, version = V4) shouldBe Right(CONST_BOOLEAN(true))

    val script2 =
      """
        | let a = if (false) then 1 else ("abc", (1, true))
        | let b = if (false) then if (false) then (1, "abc") else (true, "abc") else (base58'', true, a)
        |
        | let c = match b {
        |   case _: (Int | Boolean, String)                          => throw("unxpected 1")
        |   case _: (ByteVector, Boolean, Int)                       => throw("unxpected 2")
        |   case t3: (ByteVector, Boolean, (String, (Int, Boolean))) => t3._3
        | }
        |
        | let d = match b {
        |   case _: (Int, String)                                          => throw("unxpected 3")
        |   case _: (Boolean, String)                                      => throw("unxpected 4")
        |   case t3: (ByteVector, Boolean, Int | (String, (Int, Boolean))) => t3._3
        | }
        |
        | c == ("abc", (1, true)) &&
        | d == ("abc", (1, true))
        |
      """.stripMargin

    eval(script2, version = V4) shouldBe Right(CONST_BOOLEAN(true))
  }

  property("lists of complex types") {
    val script =
      """
        | func f(a: List[Int | (Int, Int)], b: List[List[List[(Int, Int)]]]) = {
        |  match a[0] {
        |   case x: (Int, Int) => x._1 * x._2 + (b[0][0][0]._1)
        |   case y: Int        => y - b[0][0][0]._2
        |  }
        | }
        | f([1], [[[(2,3)]]]) + f([(4,5)], [[[(6,7)]]])
      """.stripMargin

    eval(script, version = V4) shouldBe Right(CONST_LONG(24L))
  }

<<<<<<< HEAD
  property("removeByIndex") {
    eval(" [1, 2, 3, 4].removeByIndex(0) == [2, 3, 4] ", version = V4) shouldBe Right(CONST_BOOLEAN(true))
    eval(" [1, 2, 3, 4].removeByIndex(1) == [1, 3, 4] ", version = V4) shouldBe Right(CONST_BOOLEAN(true))
    eval(" [1, 2, 3, 4].removeByIndex(2) == [1, 2, 4] ", version = V4) shouldBe Right(CONST_BOOLEAN(true))
    eval(" [1, 2, 3, 4].removeByIndex(3) == [1, 2, 3] ", version = V4) shouldBe Right(CONST_BOOLEAN(true))

    eval(" [1, 2, 3, 4].removeByIndex(-1)", version = V4) should produce(
      "Index of the removing element should be positive, but -1 was passed"
    )

    eval(" [1, 2, 3, 4].removeByIndex(4)", version = V4) should produce(
      "Index of the removing element should be lower than list size = 4, but 4 was passed"
    )

    eval(" [1, 2, 3, 4].removeByIndex(5)", version = V4) should produce(
      "Index of the removing element should be lower than list size = 4, but 5 was passed"
    )

    eval(" [].removeByIndex(0)", version = V4) should produce(
      "Can't remove an element from empty list"
    )

    eval(" [1, 2, 3, 4].removeByIndex(0)", version = V3) should produce(
      "Can't find a function 'removeByIndex'(List[Int], Int)"
    )
=======
  val bn256GrothsFail = Seq(
    (0, s"""
          |let vk = base64'${ByteStr.fill(256)(1).base64}'
          |let proof = base64'CfEpVT6b8+4NAeDs3QwiSN7zqfxzAkQdIu8eBXzoAQIS+AgJcYppUx7COvtbWa7TDtaER1ydtoYWBcBtRMvrHQJ64u4XmLooTwikzECPz+VRcYknrGEoyGeZanNFWEwgplf9bX3JvW1RshlAfN7iJESdqBCmUNsrObHNxhHFJRo='
          |let inputs = base64''
        """.stripMargin),
    (1, s"""
          |let vk = base64'${ByteStr.fill(256 + 32)(1).base64}'
          |let proof = base64'CfEpVT6b8+4NAeDs3QwiSN7zqfxzAkQdIu8eBXzoAQIS+AgJcYppUx7COvtbWa7TDtaER1ydtoYWBcBtRMvrHQJ64u4XmLooTwikzECPz+VRcYknrGEoyGeZanNFWEwgplf9bX3JvW1RshlAfN7iJESdqBCmUNsrObHNxhHFJRo='
          |let inputs = base64'c9BSUPtO0xjPxWVNkEMfXe7O4UZKpaH/nLIyQJj7iA4='
        """.stripMargin),
    (15, s"""
           |let vk = base64'${ByteStr.fill(256 + 32 * 15)(1).base64}'
           |let proof = base64'CfEpVT6b8+4NAeDs3QwiSN7zqfxzAkQdIu8eBXzoAQIS+AgJcYppUx7COvtbWa7TDtaER1ydtoYWBcBtRMvrHQJ64u4XmLooTwikzECPz+VRcYknrGEoyGeZanNFWEwgplf9bX3JvW1RshlAfN7iJESdqBCmUNsrObHNxhHFJRo='
           |let inputs = base64'I8C5RcBDPi2n4omt9oOV2rZk9T9xlSV8PQvLeVHjGb00fCVz7AHOIjLJ03ZCTLQwEKkAk9tQWJ6gFTBnG2+0DDHlXcVkwpMafcpS2diKFe0T4fRb0t9mxNzOFiRVcJoeMU1zb/rE4dIMm9rbEPSDnVSOd8tHNnJDkT+/NcNsQ2w0UEVJJRAEnC7G0Y3522RlDLxpTZ6w0U/9V0pLNkFgDCkFBKvpaEfPDJjoEVyCUWDC1ts9LIR43xh3ZZBdcO/HATHoLzxM3Ef11qF+riV7WDPEJfK11u8WGazzCAFhsx0aKkkbnKl7LnypBzwRvrG2JxdLI/oXL0eoIw9woVjqrg6elHudnHDXezDVXjRWMPaU+L3tOW9aqN+OdP4AhtpgT2CoRCjrOIU3MCFqsrCK9bh33PW1gtNeHC78mIetQM5LWZHtw4KNwafTrQ+GCKPelJhiC2x7ygBtat5rtBsJAVF5wjssLPZx/7fqNqifXB7WyMV7J1M8LBQVXj5kLoS9bpmNHlERRSadC0DEUbY9xhIG2xo7R88R0sq04a299MFv8XJNd+IdueYiMiGF5broHD4UUhPxRBlBO3lOfDTPnRSUGS3Sr6GxwCjKO3MObz/6RNxCk9SnQ4NccD17hS/m'
         """.stripMargin),
    (16, s"""
           |let vk = base64'${ByteStr.fill(256 + 32 * 16)(1).base64}'
           |let proof = base64'CfEpVT6b8+4NAeDs3QwiSN7zqfxzAkQdIu8eBXzoAQIS+AgJcYppUx7COvtbWa7TDtaER1ydtoYWBcBtRMvrHQJ64u4XmLooTwikzECPz+VRcYknrGEoyGeZanNFWEwgplf9bX3JvW1RshlAfN7iJESdqBCmUNsrObHNxhHFJRo='
           |let inputs = base64'I8C5RcBDPi2n4omt9oOV2rZk9T9xlSV8PQvLeVHjGb00fCVz7AHOIjLJ03ZCTLQwEKkAk9tQWJ6gFTBnG2+0DDHlXcVkwpMafcpS2diKFe0T4fRb0t9mxNzOFiRVcJoeMU1zb/rE4dIMm9rbEPSDnVSOd8tHNnJDkT+/NcNsQ2w0UEVJJRAEnC7G0Y3522RlDLxpTZ6w0U/9V0pLNkFgDCkFBKvpaEfPDJjoEVyCUWDC1ts9LIR43xh3ZZBdcO/HATHoLzxM3Ef11qF+riV7WDPEJfK11u8WGazzCAFhsx0aKkkbnKl7LnypBzwRvrG2JxdLI/oXL0eoIw9woVjqrg6elHudnHDXezDVXjRWMPaU+L3tOW9aqN+OdP4AhtpgT2CoRCjrOIU3MCFqsrCK9bh33PW1gtNeHC78mIetQM5LWZHtw4KNwafTrQ+GCKPelJhiC2x7ygBtat5rtBsJAVF5wjssLPZx/7fqNqifXB7WyMV7J1M8LBQVXj5kLoS9bpmNHlERRSadC0DEUbY9xhIG2xo7R88R0sq04a299MFv8XJNd+IdueYiMiGF5broHD4UUhPxRBlBO3lOfDTPnRSUGS3Sr6GxwCjKO3MObz/6RNxCk9SnQ4NccD17hS/mEFt8d4ERZOfmuvD3A0RCPCnx3Fr6rHdm6j+cfn/NM6o='
         """.stripMargin)
  )

  property("bn256Groth16Verify_*inputs (false)") {
    for ((ii, lets) <- bn256GrothsFail) {
      val i = if (ii == 0) {
        1
      } else {
        ii
      }
      val src = lets ++ (if (i != 16) {
        s"bn256Groth16Verify_${i}inputs(vk, proof, inputs)"
      } else {
        "bn256Groth16Verify(vk, proof, inputs)"
      })
      eval(src, version = V4) shouldBe Right(CONST_BOOLEAN(false))
    }
  }

  val bn256GrothsOk = Seq(
    (0, """
          |let vk = base64'oNme33MLprvAodIU3H8rA1WVUVN6IwJtouPFt3rD76EhTyetvNmF9cCLETzYB4K9YC4EIAnZywPddo8kG70hDAeEOBf1FwaXr53SXD0A2pGbHJPRuTTj21tXNXAu7D6MkGKUMCACqi7buNhBbz0X7SKNBgh2Lwxo9CFcv4VBCzkljSjsy0dXI1nUz8oAN99WPRgEqsGtH6wFSllr/AMgKxUVjbIGGpcKvAgvuOfP6HYRsVR8XP7Ecnh/A/aARw4jCycuzPPhJlgjUxs+xCwF/AizkOvYoKFAdFlLKACJIFsIOU8NmXM08eizRXg96hvpfbCVjlWYE1hI90EnJLKTBg=='
          |let proof = base64'G3CEMZl39+IlulSqUjmLUP4tB8pnGGteKKU8AlMzkMMcThMVl9rOa5G3DDcm4iF3BFxS3ubW5JADnVvPhX9wNQXMMjh+BKVLUIaC8gwtwciCscaCMw6cIA5ltWuoWX9jB/ig6Yqg4Hc6u2/9XzKfCWG42Si+BkTh8X0DAQ2fAzY='
          |let inputs = base64''
          |""".stripMargin),
    (1, """
          |let vk = base64'LDCJzjgi5HtcHEXHfU8TZz+ZUHD2ZwsQ7JIEvzdMPYKYs9SoGkKUmg1yya4TE0Ms7x+KOJ4Ze/CPfKp2s5jbniFNM71N/YlHVbNkytLtQi1DzReSh9SNBsvskdY5mavQJe+67PuPVEYnx+lJ97qIG8243njZbGWPqUJ2Vqj49NAunhqX+eIkK3zAB3IPWls3gruzX2t9wrmyE9cVVvf1kgWx63PsQV37qdH0KcFRpCH89k4TPS6fLmqdFxX3YGHCGFTpr6tLogvjbUFJPT98kJ/xck0C0B/s8PTVKdao4VQHT4DBIO8+GB3CQVh6VV4EcMLtDWWNxF4yloAlKcFT0Q4AzJSimpFqd/SwSz9Pb7uk5srte3nwphVamC+fHlJt'
          |let proof = base64'GQPBoHuCPcIosF+WZKE5jZV13Ib4EdjLnABncpSHcMKBZl0LhllnPxcuzExIQwhxcfXvFFAjlnDGpKauQ9OQsjBKUBsdBZnGiV2Sg4TSdyHuLo2AbRRqJN0IV3iH3On8I4ngnL30ZAxVyGQH2EK58aUZGxMbbXGR9pQdh99QaiE='
          |let inputs = base64'IfZhAypdtgvecKDWzVyRuvXatmFf2ZYcMWVkCJ0/MQo='
          |""".stripMargin),
    (2, """
          |let vk = base64'nV33RK4rTODU42ZKyFxTFl9d86FrP+h6acIdT4m/rfAZBBfPWLxcjYyMUBHlXgM/jTBDOH7dTGL1zqbRLr1eGwR9zemG9LJnqPl/eiJ0LZLZKz3/iDde8p1zj5DRvar2Fa6rv0WJRJR32+22iaZHrD/64/SyFb2j5f12ipT5S2Eq+SnYSSr8HhStVu3s4VFK57nhi2aRFUgXWkGaqhJJ6ie6zlaVf52s79qdlBUOuTTVsATXa58FVXVSHJb5wanwK578EWV/BulP1TCq5y0q7k6YCZV15Nu9FHpzIUow9Ged8l8LwPmHxki+/S2MnA0v2mFgdC1ZXE+BesWOx3tXThrq7st5+lUMmaY5S76l0yuzzHoeSZEZAoS6heG8WWUGJW2QBTzq3GVaubssoR/HtIT1dGPswNTF8HY78BPYb8M='
          |let proof = base64'pE0Y4zE1A5UvC8ATBJPMOAFm3dDQABrhu5VxxGj5GOom+pFpQsVZe6mMLT8ZwyWXQmJ+od+cYtUOH2Fxiem1yCdMkGi64f5k9qWwYDRrtIxXHhj9f43pHKylJV0Z1jCJgpebExv+hPmwNYh3cWxHxywYMEXwSutAjyqi8Swl1O0='
          |let inputs = base64'IfZhAypdtgvecKDWzVyRuvXatmFf2ZYcMWVkCJ0/MQou2EkLZ569itz7cL7GQnzipNe1JRCQ/QK8UXr8IG8k0g=='
          |""".stripMargin),
    (4, """
          |let vk = base64'q1U6rGRU+/F+e3xx6oCBeokQsIVIQDESLC/l+PK8WX0Rw2NglYMRP6In971j7/puuDsJwZm2AK7fTcmKQd5v/g6InaZLdKGQK1C+52BbMyoGsueMfmML9pJmJvivE2N7m9WyiixGvDawwhz7JYst5Jr3ChczYgLAS7b2WQscCRcm8ZE9FKTNdfu4WAYEDEl6IONCFnNiYw6wR8Kc2J7Z9BkHcOzQj2X4PuxZGdPeWF+7vB1dXQZZlCBScImWeVPNKaYF7H3Ot0wOYzigQXYkSZD5v9vBWXN/f1YajxR1kjMrSZ90fx4WapypjaLREbaNgOcAN5niSzTmwymK3e3Idgpt+Pdq34YPOZ5lDx5+3gMWYl1QYeWi6miDIasts0owjZVOTUXf292iZDsjSWaYurcLNEH3Rf8lTCKSMyosjkAV2Fkselh0/Vy4jkPj3hTFeIpY3inMmI+N6Nvwxv50ZpaUIQmU5rlia4pS8MSMxgO+khyyPKb1OUHbFTgDHf6p'
          |let proof = base64'mtMjjG0IVNq3t7ICtij1nLFH1UjFu6FaNZmdXam0gdCY/efE2wVHSctp1vqgVcfgiSpl/WCCcaQ2CQGbirLE/wVj2w0eiVEUy6gs9aK01nS0bx4ErymppOugPDPXGCV6FtiAM6Cq+fMbOKhhhDPutn6dIntO3gSqtsWL0KreCPY='
          |let inputs = base64'IfZhAypdtgvecKDWzVyRuvXatmFf2ZYcMWVkCJ0/MQou2EkLZ569itz7cL7GQnzipNe1JRCQ/QK8UXr8IG8k0hW3GAoAXun/Pwk0Jq9fst26FET2RehSLbxUdvZQLjEzCJmfahCreklII85wEMuwYctsOv/3JWgvrI8hmn8sWjw='
          |""".stripMargin),
    (8, """
           |let vk = base64'kikeX/IlYwL5e1nkJ3FbD4/IantLORJJtmgMPywFCoCdYF304ka26knjzRodk7mujA0HqXxknBkzZSqQuuqcSSZkVOudYO1dwOw73U9SlL/nF4UWP4YOkVfKntqi825LkCrBcl3rw7zhMHorldspOwWNVybCLGt86Zbd92hze3wcSIk2GqMxtoBQiurYqlt1SARwIn06tRExJ0YULl/7/4qrYi+Tsjy0xQwltrHJQy/eeVNNq9x/GrVJemN2r+SUK6lF6kWLJzTH5jUUu7HvpUCtRlGJ3JRZIAJ7qChT3v+fD5LNjz86Ei1ItV4Wgqk/iXAAXeORUM3T3RD2NepVgS3U35HXhJ1ZtzJZoFUQyQjlGYp6+U6q8+rXYSQkZjEHmQh/Atr0lb1QRIG+PK+mLj1Nxwb/aibt7z7WtRTfj3mudYCEjXA/ceDVtz8FKkeTo9dcVYGsf/VJaxnteVa7B4UMRQjX0gdNKC+AEjKxcRk373IqLBCCtukQYBG8o2TKFYfJcJuI1geuGtNij1jwgmLxl7hH3Y0JqMZPoS9vKwudBL5Nnt38g/rfNTyoe7UIJV246oAOkuuskfxNUHeEnILjkHYhjfIuuPMGUG4FK2LHkscqib6eHo3wSy31I65urmsiHROrMEtfUdYcGDJxV+IyrTUs2m5KQgmlXo8jvUo='
           |let proof = base64'HUaOoIyn6KUkVXzttFMcRobGBZUtpRjAQMId9n3ABZKPUk8Rv0EPKmzp/1Ut0LNJ5cNI48VwD6/kVbhNgoBbdQijsqDktFjjeJtzj6KF2TuHOlcHL6s7dc38cvNVD0O1ISiJlLdrc5QKcXePAGJK/YaD/CUQfKnijgCGDREUDXo='
           |let inputs = base64'IfZhAypdtgvecKDWzVyRuvXatmFf2ZYcMWVkCJ0/MQou2EkLZ569itz7cL7GQnzipNe1JRCQ/QK8UXr8IG8k0hW3GAoAXun/Pwk0Jq9fst26FET2RehSLbxUdvZQLjEzCJmfahCreklII85wEMuwYctsOv/3JWgvrI8hmn8sWjwELKgjqMSLQgJ7u5ZHe9PDhBgF/3dliXhY1jUsXFvkig6pfEr0bFuXhXcg2R+vuPErhG0w08SPNOi2SjvPngYpJ8nsOT98G6EDlyNaHtJuRC/xOA+6ftL/k2+hzFsd+1Ui5/1NGTfDxLDndEE1NQ+opvk79ZeaY+qPP7pEc0uQMw=='
           |""".stripMargin),
    (16, """
           | let vk = base64'qladoBQdTIMTqRD5nLplvCqxlHwZrFv7scw72CqqjkMsK1J9mo3aYYCS8MXIl224CTjyJF/IQ2nFONXeSUdoFAFN1RfVylmeW3Qbeqj8ePv9JA+LjpgE68Zr9u85DqI4hK+0BABhe1S+m79CtKaSOAt7pJNDmiNqEKsGYDBhYBIBLAdgsmLkOfA197v06p/UaXCOXvNQMjprjuvt3SCrkoV8jZU/cSrB+cPPE8s4OgVl0eXr08YRmmDym/veV4eTI1WV59Qxb3uZCOtJFPwwd6gTiXvnGhhWrgJPwjAIJhmFDEUI19IHTSgvgBIysXEZN+9yKiwQgrbpEGARvKNkyhWHyXCbiNYHrhrTYo9Y8IJi8Ze4R92NCajGT6EvbysLnQS+TZ7d/IP63zU8qHu1CCVduOqADpLrrJH8TVB3hJyC45B2IY3yLrjzBlBuBStix5LHKom+nh6N8Est9SOubq5rIh0TqzBLX1HWHBgycVfiMq01LNpuSkIJpV6PI71KmXEqw09G6gPAM1465XNSWZV0gLUTctlavUWfG7jILPafEBGrM69wVNmnBm0lSOq9fBTatb8Ivm4+SDNHALraRo1guaelsx+MuKox7hj5WkuIjo7PSprYHsM6Wc3/10VpJQwX6/Dp5J0MZzYscKLlGX5DXXbaQLcIT6I+cjioLcIwK20hLc56+CaCSZRyKMB9IWUmavploHQrjBW+vyyOPQNIbqUTWjTVHJ9QCCdVxUWP+0yHwCjZUymqnVoG6HrPkYvh0nuIsz552K6SWFMuhddTW+JN/uUIpniAKCI4WwafIl/0mH/DRktCA5uQdpevX62mWKfyYGL1if6TV20CgSMvo6fiK+yC5GCzMKtsHxMFWW5fYkjQ2b/C8RWjCySpDQPFVqJwr5uMYxdqtsSs7ysGZfpoRZS1SDbVgFVL1E6d/ECJMiqIOM0OH0uBRzF7B3q2BT5GChq/naHPEucCcBU8HgairQQ3uV+V+UyWbYmrwjGQZSg0pSQ3Jff41MGe'
           | let proof = base64'CfEpVT6b8+4NAeDs3QwiSN7zqfxzAkQdIu8eBXzoAQIS+AgJcYppUx7COvtbWa7TDtaER1ydtoYWBcBtRMvrHQJ64u4XmLooTwikzECPz+VRcYknrGEoyGeZanNFWEwgplf9bX3JvW1RshlAfN7iJESdqBCmUNsrObHNxhHFJRo='
           | let inputs = base64'IfZhAypdtgvecKDWzVyRuvXatmFf2ZYcMWVkCJ0/MQou2EkLZ569itz7cL7GQnzipNe1JRCQ/QK8UXr8IG8k0hW3GAoAXun/Pwk0Jq9fst26FET2RehSLbxUdvZQLjEzCJmfahCreklII85wEMuwYctsOv/3JWgvrI8hmn8sWjwELKgjqMSLQgJ7u5ZHe9PDhBgF/3dliXhY1jUsXFvkig6pfEr0bFuXhXcg2R+vuPErhG0w08SPNOi2SjvPngYpJ8nsOT98G6EDlyNaHtJuRC/xOA+6ftL/k2+hzFsd+1Ui5/1NGTfDxLDndEE1NQ+opvk79ZeaY+qPP7pEc0uQMxnEIHHpcYsRt9dal9bSQpE5hWKu1nOBzIVmXb/Ef51YDg+nW5w9a2tEAY2zQCZ/z3sFs7FwAZ5TXhDfhYR5sQ8tZaF3FWh+Yzf5hgMmXWrApp/arwPszNhKCoxScnhPSgfcxYSdauqvp5+vcacJFY1OkWG6tQ6iuh5CZSdX645oA7oNr9d5kXYSewhTflcV9pufeaH21BtEipHpO3sNRkUngnHC+uj1D8ReSgcCofnv8s0mVme9Ml64r6CbeaHK+x5Mc9bolN96XJZ137xkPDpev+RVrVK6ZIFrH2hFl8/vGoBwWDlmjmVzUt4YQdsCavsf7c0vBa7d33EcvyvQMDY='
         """.stripMargin)
  )

  property("bn256Groth16Verify_*inputs") {
    for ((ii, lets) <- bn256GrothsOk if (ii <= 16)) {
      val i = if (ii == 0) {
        1
      } else {
        ii
      }
      val src = lets ++ (if (i != 16) {
        s"bn256Groth16Verify_${i}inputs(vk, proof, inputs)"
      } else {
        "bn256Groth16Verify(vk, proof, inputs)"
      })
      eval(src, version = V4) shouldBe Right(CONST_BOOLEAN(true))
    }
  }

  property("bn256Groth16Verify_*inputs fail if too many inputs") {
    for ((i, lets) <- bn256GrothsFail ++ bn256GrothsOk if (i > 1)) {
      val src = lets ++ (if (i <= 16) {
        s"bn256Groth16Verify_${i - 1}inputs(vk, proof, inputs)"
      } else {
        "bn256Groth16Verify(vk, proof, inputs)"
      })
      eval(src, version = V4) shouldBe Left(s"Invalid inputs size ${i * 32} bytes, must be not greater than ${i * 32 - 32} bytes")
    }
  }

  property("bn256Groth16Verify_*inputs with invalid vk size") {
    for {
      ii <- 0 to 16
      n  <- Seq(0, (8 + ii) * 48 + 1, (8 + ii) * 48 - 1)
    } {
      val lets = s"""
                    |let vk = base16'${"AA" * n}'
                    |let proof = base64'CfEpVT6b8+4NAeDs3QwiSN7zqfxzAkQdIu8eBXzoAQIS+AgJcYppUx7COvtbWa7TDtaER1ydtoYWBcBtRMvrHQJ64u4XmLooTwikzECPz+VRcYknrGEoyGeZanNFWEwgplf9bX3JvW1RshlAfN7iJESdqBCmUNsrObHNxhHFJRo='
                    |let inputs = base16'${"BBBBBBBBBBBBBBBBBBBBBBBBBBBBBBBBBBBBBBBBBBBBBBBBBBBBBBBBBBBBBBBB" * ii}'
                    |""".stripMargin
      val i = if (ii == 0) {
        1
      } else {
        ii
      }
      val src = lets ++ (if (i != 16) {
        s"bn256Groth16Verify_${i}inputs(vk, proof, inputs)"
      } else {
        "bn256Groth16Verify(vk, proof, inputs)"
      })
      eval(src, version = V4) shouldBe Left(s"Invalid vk size ${n} bytes, must be equal to ${(8 + ii) * 32} bytes for ${ii} inputs")
    }
  }

  property("bn256Groth16Verify_*inputs with invalid proof size") {
    def lets(proofSize: Int) =
     s"""
        |let vk = base64'mY//hEITCBCZUJUN/wsOlw1iUSSOESL6PFSbN1abGK80t5jPNICNlPuSorio4mmWpf+4uOyv3gPZe54SYGM4pfhteqJpwFQxdlpwXWyYxMTNaSLDj8VtSn/EJaSu+P6nFmWsda3mTYUPYMZzWE4hMqpDgFPcJhw3prArMThDPbR3Hx7E6NRAAR0LqcrdtsbDqu2T0tto1rpnFILdvHL4PqEUfTmF2mkM+DKj7lKwvvZUbukqBwLrnnbdfyqZJryzGAMIa2JvMEMYszGsYyiPXZvYx6Luk54oWOlOrwEKrCY4NMPwch6DbFq6KpnNSQwOpgRYCz7wpjk57X+NGJmo85tYKc+TNa1rT4/DxG9v6SHkpXmmPeHhzIIW8MOdkFjxB5o6Qn8Fa0c6Tt6br2gzkrGr1eK5/+RiIgEzVhcRrqdY/p7PLmKXqawrEvIv9QZ3ijytPNwinlC8XdRLO/YvP33PjcI9WSMcHV6POP9KPMo1rngaIPMegKgAvTEouNFKp4v3wAXRXX5xEjwXAmM5wyB/SAOaPPCK/emls9kqolHsaj7nuTTbrvSV8bqzUwzQ'
        |let proof = base64'${ByteStr.fill(proofSize)(1).base64}'
        |let inputs = base64'aZ8tqrOeEJKt4AMqiRF/WJhIKTDC0HeDTgiJVLZ8OEs='
        |""".stripMargin
    for (ii <- 0 to 16; proofSize <- List(127, 129)) {
      val i = if (ii == 0) {
        1
      } else {
        ii
      }
      val src = lets(proofSize) ++ (if (i != 16) {
        s"bn256Groth16Verify_${i}inputs(vk, proof, inputs)"
      } else {
        "bn256Groth16Verify(vk, proof, inputs)"
      })
      eval(src, version = V4) shouldBe Left(s"Invalid proof size $proofSize bytes, must be equal to 128 bytes")
    }
  }

  property("bn256Groth16Verify_*inputs with invalid inputs size") {
    val lets =
      """
        |let vk = base64'mY//hEITCBCZUJUN/wsOlw1iUSSOESL6PFSbN1abGK80t5jPNICNlPuSorio4mmWpf+4uOyv3gPZe54SYGM4pfhteqJpwFQxdlpwXWyYxMTNaSLDj8VtSn/EJaSu+P6nFmWsda3mTYUPYMZzWE4hMqpDgFPcJhw3prArMThDPbR3Hx7E6NRAAR0LqcrdtsbDqu2T0tto1rpnFILdvHL4PqEUfTmF2mkM+DKj7lKwvvZUbukqBwLrnnbdfyqZJryzGAMIa2JvMEMYszGsYyiPXZvYx6Luk54oWOlOrwEKrCY4NMPwch6DbFq6KpnNSQwOpgRYCz7wpjk57X+NGJmo85tYKc+TNa1rT4/DxG9v6SHkpXmmPeHhzIIW8MOdkFjxB5o6Qn8Fa0c6Tt6br2gzkrGr1eK5/+RiIgEzVhcRrqdY/p7PLmKXqawrEvIv9QZ3ijytPNwinlC8XdRLO/YvP33PjcI9WSMcHV6POP9KPMo1rngaIPMegKgAvTEouNFKp4v3wAXRXX5xEjwXAmM5wyB/SAOaPPCK/emls9kqolHsaj7nuTTbrvSV8bqzUwzQ'
        |let proof = base64'g53N8ecorvG2sDgNv8D7quVhKMIIpdP9Bqk/8gmV5cJ5Rhk9gKvb4F0ll8J/ZZJVqa27OyciJwx6lym6QpVK9q1ASrqio7rD5POMDGm64Iay/ixXXn+//F+uKgDXADj9AySri2J1j3qEkqqe3kxKthw94DzAfUBPncHfTPazVtE48AfzB1KWZA7Vf/x/3phYs4ckcP7ZrdVViJVLbUgFy543dpKfEH2MD30ZLLYRhw8SatRCyIJuTZcMlluEKG+d'
        |let inputs = base64'aZ8tqrOeEJKt4AMqiRF/WJhIKTDC0HeDTgiJVLZ8OEs=' + base16'00'
        |""".stripMargin
    for (ii <- 2 to 16) {
      val i = if (ii == 0) {
        1
      } else {
        ii
      }
      val src = lets ++ (if (i != 16) {
        s"bn256Groth16Verify_${i}inputs(vk, proof, inputs)"
      } else {
        "bn256Groth16Verify(vk, proof, inputs)"
      })
      eval(src, version = V4) shouldBe Left("Invalid inputs size 33 bytes, must be a multiple of 32 bytes")
    }
>>>>>>> cd5f810e
  }
}<|MERGE_RESOLUTION|>--- conflicted
+++ resolved
@@ -1862,33 +1862,6 @@
     eval(script, version = V4) shouldBe Right(CONST_LONG(24L))
   }
 
-<<<<<<< HEAD
-  property("removeByIndex") {
-    eval(" [1, 2, 3, 4].removeByIndex(0) == [2, 3, 4] ", version = V4) shouldBe Right(CONST_BOOLEAN(true))
-    eval(" [1, 2, 3, 4].removeByIndex(1) == [1, 3, 4] ", version = V4) shouldBe Right(CONST_BOOLEAN(true))
-    eval(" [1, 2, 3, 4].removeByIndex(2) == [1, 2, 4] ", version = V4) shouldBe Right(CONST_BOOLEAN(true))
-    eval(" [1, 2, 3, 4].removeByIndex(3) == [1, 2, 3] ", version = V4) shouldBe Right(CONST_BOOLEAN(true))
-
-    eval(" [1, 2, 3, 4].removeByIndex(-1)", version = V4) should produce(
-      "Index of the removing element should be positive, but -1 was passed"
-    )
-
-    eval(" [1, 2, 3, 4].removeByIndex(4)", version = V4) should produce(
-      "Index of the removing element should be lower than list size = 4, but 4 was passed"
-    )
-
-    eval(" [1, 2, 3, 4].removeByIndex(5)", version = V4) should produce(
-      "Index of the removing element should be lower than list size = 4, but 5 was passed"
-    )
-
-    eval(" [].removeByIndex(0)", version = V4) should produce(
-      "Can't remove an element from empty list"
-    )
-
-    eval(" [1, 2, 3, 4].removeByIndex(0)", version = V3) should produce(
-      "Can't find a function 'removeByIndex'(List[Int], Int)"
-    )
-=======
   val bn256GrothsFail = Seq(
     (0, s"""
           |let vk = base64'${ByteStr.fill(256)(1).base64}'
@@ -2054,6 +2027,32 @@
       })
       eval(src, version = V4) shouldBe Left("Invalid inputs size 33 bytes, must be a multiple of 32 bytes")
     }
->>>>>>> cd5f810e
+  }
+
+  property("removeByIndex") {
+    eval(" [1, 2, 3, 4].removeByIndex(0) == [2, 3, 4] ", version = V4) shouldBe Right(CONST_BOOLEAN(true))
+    eval(" [1, 2, 3, 4].removeByIndex(1) == [1, 3, 4] ", version = V4) shouldBe Right(CONST_BOOLEAN(true))
+    eval(" [1, 2, 3, 4].removeByIndex(2) == [1, 2, 4] ", version = V4) shouldBe Right(CONST_BOOLEAN(true))
+    eval(" [1, 2, 3, 4].removeByIndex(3) == [1, 2, 3] ", version = V4) shouldBe Right(CONST_BOOLEAN(true))
+
+    eval(" [1, 2, 3, 4].removeByIndex(-1)", version = V4) should produce(
+      "Index of the removing element should be positive, but -1 was passed"
+    )
+
+    eval(" [1, 2, 3, 4].removeByIndex(4)", version = V4) should produce(
+      "Index of the removing element should be lower than list size = 4, but 4 was passed"
+    )
+
+    eval(" [1, 2, 3, 4].removeByIndex(5)", version = V4) should produce(
+      "Index of the removing element should be lower than list size = 4, but 5 was passed"
+    )
+
+    eval(" [].removeByIndex(0)", version = V4) should produce(
+      "Can't remove an element from empty list"
+    )
+
+    eval(" [1, 2, 3, 4].removeByIndex(0)", version = V3) should produce(
+      "Can't find a function 'removeByIndex'(List[Int], Int)"
+    )
   }
 }