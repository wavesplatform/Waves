--- conflicted
+++ resolved
@@ -393,20 +393,12 @@
       Expressions.LET(
         AnyPos,
         Expressions.PART.VALID(AnyPos, "a"),
-<<<<<<< HEAD
         Expressions.IF(
           AnyPos,
           Expressions.TRUE(AnyPos),
           Expressions.CONST_LONG(AnyPos, 1),
           Expressions.CONST_STRING(AnyPos, Expressions.PART.VALID(AnyPos, ""))
-        ),
-        Seq.empty
-=======
-        Expressions.IF(AnyPos,
-                       Expressions.TRUE(AnyPos),
-                       Expressions.CONST_LONG(AnyPos, 1),
-                       Expressions.CONST_STRING(AnyPos, Expressions.PART.VALID(AnyPos, "")))
->>>>>>> 2eec55bd
+        )
       ),
       Expressions.FUNCTION_CALL(
         AnyPos,
@@ -466,7 +458,6 @@
         )
       )
     ),
-<<<<<<< HEAD
     expectedResult = { res: Either[String, (EXPR, TYPE)] =>
       res shouldBe Right(
         (
@@ -475,35 +466,16 @@
             IF(
               IF(
                 FUNCTION_CALL(
-                  PureContext._isInstanceOf.header,
+                  FunctionHeader.Native(FunctionIds.ISINSTANCEOF),
                   List(REF("$match0"), CONST_STRING("PointB").explicitGet())
                 ),
                 TRUE,
                 FUNCTION_CALL(
-                  PureContext._isInstanceOf.header,
+                  FunctionHeader.Native(FunctionIds.ISINSTANCEOF),
                   List(REF("$match0"), CONST_STRING("PointA").explicitGet())
                 )
               ),
               LET_BLOCK(
-=======
-    expectedResult = {
-        res: Either[String, (EXPR, TYPE)] => res shouldBe Right(
-        (LET_BLOCK(
-           LET("$match0", REF("p")),
-           IF(
-             IF(
-               FUNCTION_CALL(
-                 FunctionHeader.Native(FunctionIds.ISINSTANCEOF),
-                 List(REF("$match0"), CONST_STRING("PointB").explicitGet())
-               ),
-               TRUE,
-               FUNCTION_CALL(
-                 FunctionHeader.Native(FunctionIds.ISINSTANCEOF),
-                 List(REF("$match0"), CONST_STRING("PointA").explicitGet())
-               )
-             ),
-             LET_BLOCK(
->>>>>>> 2eec55bd
                LET("p", REF("$match0")),
                FUNCTION_CALL(
                  FunctionHeader.Native(FunctionIds.EQ),
