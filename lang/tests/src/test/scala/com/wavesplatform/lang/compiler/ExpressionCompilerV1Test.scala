package com.wavesplatform.lang.compiler

import com.wavesplatform.common.state.ByteStr
import com.wavesplatform.common.utils.EitherExt2
import com.wavesplatform.lang.Common
import com.wavesplatform.lang.Common._
import com.wavesplatform.lang.v1.compiler.CompilerContext.VariableInfo
import com.wavesplatform.lang.v1.compiler.Terms._
import com.wavesplatform.lang.v1.compiler.Types._
import com.wavesplatform.lang.v1.compiler.{CompilerContext, ExpressionCompiler, Terms}
import com.wavesplatform.lang.v1.evaluator.FunctionIds
import com.wavesplatform.lang.v1.evaluator.ctx.impl.PureContext
import com.wavesplatform.lang.v1.evaluator.ctx.impl.PureContext._
import com.wavesplatform.lang.v1.parser.BinaryOperation.SUM_OP
import com.wavesplatform.lang.v1.parser.Expressions.Pos
import com.wavesplatform.lang.v1.parser.Expressions.Pos.AnyPos
import com.wavesplatform.lang.v1.parser.{Expressions, Parser}
import com.wavesplatform.lang.v1.testing.ScriptGen
import com.wavesplatform.lang.v1.{ContractLimits, FunctionHeader, compiler}
import org.scalatest.{Matchers, PropSpec}
import org.scalatestplus.scalacheck.{ScalaCheckPropertyChecks => PropertyChecks}

class ExpressionCompilerV1Test extends PropSpec with PropertyChecks with Matchers with ScriptGen with NoShrink {

  property("should infer generic function return type") {
    import com.wavesplatform.lang.v1.parser.Expressions._
    val v = ExpressionCompiler(compilerContext, FUNCTION_CALL(AnyPos, PART.VALID(AnyPos, idT.name), List(CONST_LONG(AnyPos, 1)))).explicitGet()
    v._2 shouldBe LONG
  }

  property("should infer inner types") {
    import com.wavesplatform.lang.v1.parser.Expressions._
    val v =
      ExpressionCompiler(
        compilerContext,
        FUNCTION_CALL(
          AnyPos,
          PART.VALID(AnyPos, "getElement"),
          List(FUNCTION_CALL(AnyPos, PART.VALID(AnyPos, returnsListLong.name), List.empty), CONST_LONG(AnyPos, 0))
        )
      ).explicitGet()
    v._2 shouldBe LONG
  }

  property("successful on very deep expressions(stack overflow check)") {
    val expr = (1 to 100000).foldLeft[Expressions.EXPR](Expressions.CONST_LONG(AnyPos, 0)) { (acc, _) =>
      Expressions.BINARY_OP(AnyPos, acc, SUM_OP, Expressions.CONST_LONG(AnyPos, 1))
    }

    val expectedResult = Right(LONG)
    ExpressionCompiler(compilerContext, expr).map(_._2) match {
      case Right(x)    => Right(x) shouldBe expectedResult
      case e @ Left(_) => e shouldBe expectedResult
    }
  }

  property("string limit") {
    val maxString = "a" * Terms.DataEntryValueMax
    val expr      = Parser.parseExpr(s""" "$maxString" """).get.value
    ExpressionCompiler(compilerContext, expr).map(_._1) shouldBe CONST_STRING(maxString)

    val tooBigString = maxString + "a"
    val expr2        = Parser.parseExpr(s""" "$tooBigString" """).get.value
    ExpressionCompiler(compilerContext, expr2) should produce("String size=32768 exceeds 32767 bytes")

  }

  property("expression compilation fails if function name length is longer than 255 bytes") {
    val tooLongName = "a" * (ContractLimits.MaxDeclarationNameInBytes + 1)
    val funcExpr = {
      val script =
        s"""
           |func $tooLongName() = 1
           |true
        """.stripMargin
      Parser.parseExpr(script).get.value
    }
    val letExpr = {
      val script =
        s"""
           |let $tooLongName = 1
           |true
        """.stripMargin
      Parser.parseExpr(script).get.value
    }
    ExpressionCompiler(compilerContext, funcExpr) should produce(s"Function '$tooLongName' size = 256 bytes exceeds 255")
    ExpressionCompiler(compilerContext, letExpr) should produce(s"Let '$tooLongName' size = 256 bytes exceeds 255")

  }

  property("expression compiles if declaration name length is equal to 255 bytes") {
    val maxName = "a" * ContractLimits.MaxDeclarationNameInBytes
    val funcExpr = {
      val script =
        s"""
           |func $maxName() = 1
           |true
        """.stripMargin
      Parser.parseExpr(script).get.value
    }
    val letExpr = {
      val script =
        s"""
           |let $maxName = 1
           |true
        """.stripMargin
      Parser.parseExpr(script).get.value
    }
    ExpressionCompiler(compilerContext, funcExpr) shouldBe Symbol("right")
    ExpressionCompiler(compilerContext, letExpr) shouldBe Symbol("right")
  }

  treeTypeTest("GETTER")(
    ctx = CompilerContext(
      predefTypes = Map(pointType.name -> pointType),
      varDefs = Map("p"                -> VariableInfo(AnyPos, pointType)),
      functionDefs = Map.empty
    ),
    expr = Expressions.GETTER(
      AnyPos,
      ref = Expressions.REF(AnyPos, Expressions.PART.VALID(AnyPos, "p")),
      field = Expressions.PART.VALID(AnyPos, "x")
    ),
    expectedResult = { res: Either[String, (EXPR, TYPE)] =>
      res shouldBe Right((GETTER(expr = REF("p"), field = "x"), LONG))
    }
  )

  treeTypeTest("REF(OBJECT)")(
    ctx = CompilerContext(
      predefTypes = Map(pointType.name -> pointType),
      varDefs = Map("p"                -> VariableInfo(AnyPos, pointType)),
      functionDefs = Map.empty
    ),
    expr = Expressions.REF(AnyPos, Expressions.PART.VALID(AnyPos, "p")),
    expectedResult = { res: Either[String, (EXPR, TYPE)] =>
      res shouldBe Right((REF("p"), pointType))
    }
  )

  treeTypeTest("REF x = y")(
    ctx = CompilerContext(
      predefTypes = Map(pointType.name -> pointType),
      varDefs = Map("p"                -> VariableInfo(AnyPos, pointType)),
      functionDefs = Map.empty
    ),
    expr = Expressions.REF(AnyPos, Expressions.PART.VALID(AnyPos, "p")),
    expectedResult = { res: Either[String, (EXPR, TYPE)] =>
      res shouldBe Right((REF("p"), pointType))
    }
  )

  treeTypeTest("MULTIPLY(1,2)")(
    ctx = compilerContext,
    expr = Expressions.FUNCTION_CALL(
      AnyPos,
      Expressions.PART.VALID(AnyPos, multiplierFunction.name),
      List(Expressions.CONST_LONG(AnyPos, 1), Expressions.CONST_LONG(AnyPos, 2))
    ),
    expectedResult = { res: Either[String, (EXPR, TYPE)] =>
      res shouldBe Right((FUNCTION_CALL(multiplierFunction.header, List(CONST_LONG(1), CONST_LONG(2))), LONG))
    }
  )

  treeTypeTest("primitive getElement")(
    ctx = compilerContext,
    expr = Expressions.FUNCTION_CALL(
      AnyPos,
      Expressions.PART.VALID(AnyPos, getElement.name),
      List(Expressions.REF(AnyPos, Expressions.PART.VALID(AnyPos, "l")), Expressions.CONST_LONG(AnyPos, 1))
    ),
    expectedResult = { res: Either[String, (EXPR, TYPE)] =>
      res shouldBe Right((FUNCTION_CALL(getElement.header, List(REF("l"), CONST_LONG(1))), LONG))
    }
  )

  treeTypeTest("typeref getElement")(
    ctx = compilerContext,
    expr = Expressions.FUNCTION_CALL(
      AnyPos,
      Expressions.PART.VALID(AnyPos, getElement.name),
      List(Expressions.REF(AnyPos, Expressions.PART.VALID(AnyPos, "lpa")), Expressions.CONST_LONG(AnyPos, 1))
    ),
    expectedResult = { res: Either[String, (EXPR, TYPE)] =>
      res shouldBe Right((FUNCTION_CALL(getElement.header, List(REF("lpa"), CONST_LONG(1))), Common.pointTypeA))
    }
  )

  treeTypeTest("union getElement")(
    ctx = compilerContext,
    expr = Expressions.FUNCTION_CALL(
      AnyPos,
      Expressions.PART.VALID(AnyPos, getElement.name),
      List(Expressions.REF(AnyPos, Expressions.PART.VALID(AnyPos, "lpabc")), Expressions.CONST_LONG(AnyPos, 1))
    ),
    expectedResult = { res: Either[String, (EXPR, TYPE)] =>
      res shouldBe Right((FUNCTION_CALL(getElement.header, List(REF("lpabc"), CONST_LONG(1))), Common.AorBorC))
    }
  )

  //     let a = if (true) then 1 else ""
  //    a == 3

  treeTypeTest("union comparison")(
    ctx = compilerContext,
    expr = Expressions.BLOCK(
      AnyPos,
      Expressions.LET(
        AnyPos,
        Expressions.PART.VALID(AnyPos, "a"),
        Expressions.IF(
          AnyPos,
          Expressions.TRUE(AnyPos),
          Expressions.CONST_LONG(AnyPos, 1),
          Expressions.CONST_STRING(AnyPos, Expressions.PART.VALID(AnyPos, ""))
        ),
        Seq.empty
      ),
      Expressions.FUNCTION_CALL(
        AnyPos,
        Expressions.PART.VALID(AnyPos, PureContext.eq.name),
        List(Expressions.REF(AnyPos, Expressions.PART.VALID(AnyPos, "a")), Expressions.CONST_LONG(AnyPos, 3))
      )
    ),
    expectedResult = { res: Either[String, (EXPR, TYPE)] =>
      res shouldBe Right(
        (
          LET_BLOCK(
            LET("a", IF(TRUE, CONST_LONG(1), CONST_STRING("").explicitGet())),
            FUNCTION_CALL(PureContext.eq.header, List(REF("a"), CONST_LONG(3)))
          ),
          BOOLEAN
        )
      )
    }
  )

  treeTypeTest("idOptionLong(())")(
    ctx = compilerContext,
    expr = Expressions.FUNCTION_CALL(
      AnyPos,
      Expressions.PART.VALID(AnyPos, idOptionLong.name),
      List(Expressions.REF(AnyPos, Expressions.PART.VALID(AnyPos, "unit")))
    ),
    expectedResult = { res: Either[String, (EXPR, TYPE)] =>
      res shouldBe Right((FUNCTION_CALL(idOptionLong.header, List(REF("unit"))), UNIT))
    }
  )

  treeTypeTest("pattern matching - allow shadowing of ref with the same name")(
    ctx = compilerContext,
    expr = Expressions.MATCH(
      AnyPos,
      Expressions.REF(AnyPos, Expressions.PART.VALID(AnyPos, "p")),
      List(
        Expressions.MATCH_CASE(
          AnyPos,
          Some(Expressions.PART.VALID(AnyPos, "p")),
          List(Expressions.PART.VALID(AnyPos, "PointA"), Expressions.PART.VALID(AnyPos, "PointB")),
          Expressions.FUNCTION_CALL(
            AnyPos,
            Expressions.PART.VALID(AnyPos, "=="),
            List(
              Expressions.REF(AnyPos, Expressions.PART.VALID(AnyPos, "p")),
              Expressions.REF(AnyPos, Expressions.PART.VALID(AnyPos, "p"))
            )
          )
        ),
        Expressions.MATCH_CASE(
          AnyPos,
          None,
          List.empty,
          Expressions.FALSE(AnyPos)
        )
      )
    ),
<<<<<<< HEAD
    expectedResult = { res: Either[String, (EXPR, TYPE)] =>
      res shouldBe Right(
        (
          LET_BLOCK(
            LET("$match0", REF("p")),
            IF(
              IF(
                FUNCTION_CALL(
                  PureContext._isInstanceOf.header,
                  List(REF("$match0"), CONST_STRING("PointB").explicitGet())
                ),
                TRUE,
                FUNCTION_CALL(
                  PureContext._isInstanceOf.header,
                  List(REF("$match0"), CONST_STRING("PointA").explicitGet())
                )
              ),
              LET_BLOCK(LET("p", REF("$match0")), TRUE),
              FALSE
            )
          ),
          BOOLEAN
        )
      )
=======
    expectedResult = {
        res: Either[String, (EXPR, TYPE)] => res shouldBe Right(
        (LET_BLOCK(
           LET("$match0", REF("p")),
           IF(
             IF(
               FUNCTION_CALL(
                 PureContext._isInstanceOf.header,
                 List(REF("$match0"), CONST_STRING("PointB").explicitGet())
               ),
               TRUE,
               FUNCTION_CALL(
                 PureContext._isInstanceOf.header,
                 List(REF("$match0"), CONST_STRING("PointA").explicitGet())
               )
             ),
             LET_BLOCK(
               LET("p", REF("$match0")),
               FUNCTION_CALL(
                 FunctionHeader.Native(FunctionIds.EQ),
                 List(REF("p"), REF("p"))
               )
             ),
             FALSE
           )
         ),
         BOOLEAN))
>>>>>>> 6d5d069c
    }
  )

  treeTypeTest("pattern matching - nested matches increment tmp var name")(
    ctx = compilerContext,
    expr = {
      val script =
        """
          | let a = match p {
          |  case _ =>
          |    match p {
          |      case _ => 1
          |    }
          | }
          | let b = match p {
          |  case _ => 2
          | }
          | a + b
      """.stripMargin
      Parser.parseExpr(script).get.value
    },
    expectedResult = { res: Either[String, (EXPR, TYPE)] =>
      res shouldBe Right(
        (
          LET_BLOCK(
            LET("a", LET_BLOCK(LET("$match0", REF("p")), LET_BLOCK(LET("$match1", REF("p")), CONST_LONG(1)))),
            LET_BLOCK(
              LET("b", LET_BLOCK(LET("$match0", REF("p")), CONST_LONG(2))),
              FUNCTION_CALL(FunctionHeader.Native(100), List(REF("a"), REF("b")))
            )
          ),
          LONG
        )
      )

    }
  )

  treeTypeTest("pattern matching - deny shadowing of other variable")(
    ctx = compilerContext,
    expr = Expressions.BLOCK(
      AnyPos,
      Expressions.LET(AnyPos, Expressions.PART.VALID(AnyPos, "foo"), Expressions.TRUE(AnyPos), Seq.empty),
      Expressions.MATCH(
        AnyPos,
        Expressions.REF(AnyPos, Expressions.PART.VALID(AnyPos, "p")),
        List(
          Expressions.MATCH_CASE(
            AnyPos,
            Some(Expressions.PART.VALID(AnyPos, "foo")),
            List(Expressions.PART.VALID(AnyPos, "PointA"), Expressions.PART.VALID(AnyPos, "PointB")),
            Expressions.FUNCTION_CALL(
              AnyPos,
              Expressions.PART.VALID(AnyPos, "=="),
              List(
                Expressions.REF(AnyPos, Expressions.PART.VALID(AnyPos, "foo")),
                Expressions.REF(AnyPos, Expressions.PART.VALID(AnyPos, "foo"))
              )
            )
          ),
          Expressions.MATCH_CASE(
            AnyPos,
            None,
            List.empty,
            Expressions.FALSE(AnyPos)
          )
        )
      )
    ),
    expectedResult = { res: Either[String, (EXPR, TYPE)] =>
      res should produce("Value 'foo' already defined in the scope in -1--1")
    }
  )

  treeTypeTest("pattern matching - deny shadowing in non-ref")(
    ctx = compilerContext,
    expr = Expressions.MATCH(
      AnyPos,
      Expressions.FUNCTION_CALL(
        AnyPos,
        Expressions.PART.VALID(AnyPos, "idT"),
        List(Expressions.REF(AnyPos, Expressions.PART.VALID(AnyPos, "p")))
      ),
      List(
        Expressions.MATCH_CASE(
          AnyPos,
          Some(Expressions.PART.VALID(AnyPos, "p")),
          List(Expressions.PART.VALID(AnyPos, "PointA"), Expressions.PART.VALID(AnyPos, "PointB")),
          Expressions.FUNCTION_CALL(
            AnyPos,
            Expressions.PART.VALID(AnyPos, "=="),
            List(
              Expressions.REF(AnyPos, Expressions.PART.VALID(AnyPos, "p")),
              Expressions.REF(AnyPos, Expressions.PART.VALID(AnyPos, "p"))
            )
          )
        ),
        Expressions.MATCH_CASE(
          AnyPos,
          None,
          List.empty,
          Expressions.FALSE(AnyPos)
        )
      )
    ),
    expectedResult = { res: Either[String, (EXPR, TYPE)] =>
      res should produce("Value 'p' already defined in the scope in -1--1")
    }
  )

  treeTypeTest("pattern matching - deny matching with single non-existing type")(
    ctx = compilerContext,
    expr = Expressions.MATCH(
      AnyPos,
      Expressions.FUNCTION_CALL(
        AnyPos,
        Expressions.PART.VALID(AnyPos, "idT"),
        List(Expressions.REF(AnyPos, Expressions.PART.VALID(AnyPos, "p")))
      ),
      List(
        Expressions.MATCH_CASE(
          AnyPos,
          None,
          List(Expressions.PART.VALID(AnyPos, "Point0"), Expressions.PART.VALID(AnyPos, "PointB")),
          Expressions.TRUE(AnyPos)
        ),
        Expressions.MATCH_CASE(
          AnyPos,
          None,
          List.empty,
          Expressions.FALSE(AnyPos)
        )
      )
    ),
    expectedResult = { res: Either[String, (EXPR, TYPE)] =>
      res should produce("Undefined type: `Point0`, expected: PointA, PointB")
    }
  )

  treeTypeTest("Invalid LET")(
    ctx = compilerContext,
    expr = Expressions.BLOCK(
      AnyPos,
      Expressions.LET(AnyPos, Expressions.PART.INVALID(Pos(0, 1), "can't parse"), Expressions.TRUE(AnyPos), Seq.empty),
      Expressions.REF(AnyPos, Expressions.PART.VALID(AnyPos, "x"))
    ),
    expectedResult = { res: Either[String, (EXPR, TYPE)] =>
      res should produce("can't parse in 0-1")
    }
  )

  treeTypeTest("Invalid GETTER")(
    ctx = compilerContext,
    expr =
      Expressions.GETTER(AnyPos, Expressions.REF(AnyPos, Expressions.PART.VALID(AnyPos, "x")), Expressions.PART.INVALID(Pos(2, 3), "can't parse")),
    expectedResult = { res: Either[String, (EXPR, TYPE)] =>
      res should produce("can't parse in 2-3")
    }
  )

  treeTypeTest("Invalid BYTESTR")(
    ctx = compilerContext,
    expr = Expressions.CONST_BYTESTR(AnyPos, Expressions.PART.INVALID(AnyPos, "can't parse")),
    expectedResult = { res: Either[String, (EXPR, TYPE)] =>
      res should produce("can't parse in -1--1")
    }
  )

  treeTypeTest("Invalid STRING")(
    ctx = compilerContext,
    expr = Expressions.CONST_STRING(AnyPos, Expressions.PART.INVALID(AnyPos, "can't parse")),
    expectedResult = { res: Either[String, (EXPR, TYPE)] =>
      res should produce("can't parse in -1--1")
    }
  )

  treeTypeTest("Invalid REF")(
    ctx = compilerContext,
    expr = Expressions.REF(AnyPos, Expressions.PART.INVALID(AnyPos, "can't parse")),
    expectedResult = { res: Either[String, (EXPR, TYPE)] =>
      res should produce("can't parse in -1--1")
    }
  )

  treeTypeTest("Invalid FUNCTION_CALL")(
    ctx = compilerContext,
    expr = Expressions.FUNCTION_CALL(AnyPos, Expressions.PART.INVALID(AnyPos, "can't parse"), List.empty),
    expectedResult = { res: Either[String, (EXPR, TYPE)] =>
      res should produce("can't parse in -1--1")
    }
  )

  treeTypeTest("INVALID")(
    ctx = compilerContext,
    expr = Expressions.INVALID(AnyPos, "###"),
    expectedResult = { res: Either[String, (EXPR, TYPE)] =>
      res should produce("### in -1--1")
    }
  )

  private val dropRightFunctionName: String = dropRightBytes.name

  treeTypeTest("user function overloading 1")(
    ctx = compilerContext,
    expr = Expressions.FUNCTION_CALL(
      AnyPos,
      Expressions.PART.VALID(AnyPos, dropRightFunctionName),
      List(Expressions.CONST_BYTESTR(AnyPos, Expressions.PART.VALID(AnyPos, ByteStr.empty)), Expressions.CONST_LONG(AnyPos, 1))
    ),
    expectedResult = { res: Either[String, (EXPR, TYPE)] =>
      res shouldBe Right(
        (
          FUNCTION_CALL(dropRightBytes.header, List(CONST_BYTESTR(ByteStr.empty).explicitGet(), CONST_LONG(1))),
          BYTESTR
        )
      )
    }
  )

  treeTypeTest("user function overloading 2")(
    ctx = compilerContext,
    expr = Expressions.FUNCTION_CALL(
      AnyPos,
      Expressions.PART.VALID(AnyPos, dropRightFunctionName),
      List(Expressions.CONST_STRING(AnyPos, Expressions.PART.VALID(AnyPos, "")), Expressions.CONST_LONG(AnyPos, 1))
    ),
    expectedResult = { res: Either[String, (EXPR, TYPE)] =>
      res shouldBe Right(
        (
          FUNCTION_CALL(dropRightString.header, List(CONST_STRING("").explicitGet(), CONST_LONG(1))),
          STRING
        )
      )
    }
  )

  treeTypeTest("incorrect user function overloading")(
    ctx = compilerContext,
    expr = Expressions.FUNCTION_CALL(
      AnyPos,
      Expressions.PART.VALID(AnyPos, dropRightFunctionName),
      List(Expressions.TRUE(AnyPos), Expressions.CONST_LONG(AnyPos, 1))
    ),
    expectedResult = { res: Either[String, (EXPR, TYPE)] =>
      res should produce("Can't find a function overload 'dropRight'(Boolean, Int) in -1--1")
    }
  )

  treeTypeTest("user function definition and usage")(
    ctx = compilerContext,
    expr = Expressions.BLOCK(
      AnyPos,
      Expressions.FUNC(
        AnyPos,
        Expressions.PART.VALID(AnyPos, "id"),
        Seq((Expressions.PART.VALID(AnyPos, "x"), Seq((Expressions.PART.VALID(AnyPos, "Int"), None)))),
        Expressions.REF(AnyPos, Expressions.PART.VALID(AnyPos, "x"))
      ),
      Expressions.FUNCTION_CALL(AnyPos, Expressions.PART.VALID(AnyPos, "id"), List(Expressions.CONST_LONG(AnyPos, 1L)))
    ),
    expectedResult = { res: Either[String, (EXPR, TYPE)] =>
      res shouldBe Right(
        (
          BLOCK(
            FUNC("id", List("x"), REF("x")),
            FUNCTION_CALL(FunctionHeader.User("id"), List(CONST_LONG(1L)))
          ),
          LONG
        )
      )
    }
  )

  treeTypeTest("union type inferrer with list")(
    ctx = compilerContext,
    expr = {
      val script = """[1,""]"""
      Parser.parseExpr(script).get.value
    },
    expectedResult = { res: Either[String, (EXPR, TYPE)] =>
      res shouldBe Right(
        (
          FUNCTION_CALL(
            FunctionHeader.Native(1100),
            List(
              CONST_LONG(1),
              FUNCTION_CALL(
                FunctionHeader.Native(1100),
                List(
                  CONST_STRING("").explicitGet(),
                  REF("nil")
                )
              )
            )
          ),
          LIST(UNION(List(LONG, STRING)))
        )
      )
    }
  )

  private def treeTypeTest(
      propertyName: String
  )(expr: Expressions.EXPR, expectedResult: Either[String, (EXPR, TYPE)] => org.scalatest.compatible.Assertion, ctx: CompilerContext): Unit =
    property(propertyName) {
      val res = compiler.ExpressionCompiler(ctx, expr)
      expectedResult(res)
    }

}<|MERGE_RESOLUTION|>--- conflicted
+++ resolved
@@ -274,7 +274,6 @@
         )
       )
     ),
-<<<<<<< HEAD
     expectedResult = { res: Either[String, (EXPR, TYPE)] =>
       res shouldBe Right(
         (
@@ -292,42 +291,19 @@
                   List(REF("$match0"), CONST_STRING("PointA").explicitGet())
                 )
               ),
-              LET_BLOCK(LET("p", REF("$match0")), TRUE),
-              FALSE
-            )
-          ),
-          BOOLEAN
-        )
-      )
-=======
-    expectedResult = {
-        res: Either[String, (EXPR, TYPE)] => res shouldBe Right(
-        (LET_BLOCK(
-           LET("$match0", REF("p")),
-           IF(
-             IF(
-               FUNCTION_CALL(
-                 PureContext._isInstanceOf.header,
-                 List(REF("$match0"), CONST_STRING("PointB").explicitGet())
-               ),
-               TRUE,
-               FUNCTION_CALL(
-                 PureContext._isInstanceOf.header,
-                 List(REF("$match0"), CONST_STRING("PointA").explicitGet())
-               )
-             ),
-             LET_BLOCK(
+              LET_BLOCK(
                LET("p", REF("$match0")),
                FUNCTION_CALL(
                  FunctionHeader.Native(FunctionIds.EQ),
                  List(REF("p"), REF("p"))
                )
              ),
-             FALSE
-           )
-         ),
-         BOOLEAN))
->>>>>>> 6d5d069c
+              FALSE
+            )
+          ),
+          BOOLEAN
+        )
+      )
     }
   )
 
