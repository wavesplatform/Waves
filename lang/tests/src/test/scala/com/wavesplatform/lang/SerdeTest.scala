package com.wavesplatform.lang

import java.nio.charset.StandardCharsets
import com.wavesplatform.common.state.ByteStr
import com.wavesplatform.common.utils.EitherExt2
import com.wavesplatform.lang.directives.values._
import com.wavesplatform.lang.script.Script
import com.wavesplatform.lang.v1.compiler.Terms._
import com.wavesplatform.lang.v1.compiler.Types.CASETYPEREF
import com.wavesplatform.lang.v1.compiler.{ExpressionCompiler, Terms}
import com.wavesplatform.lang.v1.evaluator.ctx.impl.PureContext
import com.wavesplatform.lang.v1.parser.Expressions
import com.wavesplatform.lang.v1.FunctionHeader
import com.wavesplatform.lang.v1.serialization.{SerdeV1, SerdeV2}
import com.wavesplatform.test._
import org.scalacheck.{Arbitrary, Gen}

import scala.util.Try

class SerdeTest extends FreeSpec {

  val serializers = List(SerdeV1, SerdeV2)

  private val caseObj = CaseObj(
    CASETYPEREF("Object type", Nil),
    Map(
      "field1" -> CONST_BYTESTR(ByteStr.fromBytes(1, 2, 3)).explicitGet(),
      "field2" -> CONST_STRING("str").explicitGet(),
      "field3" -> CONST_LONG(5),
      "field4" -> CONST_BOOLEAN(true)
    )
  )

  "roundtrip" - {
    "CONST_LONG" in roundTripTest(CONST_LONG(1))
    "CONST_BYTESTR" in roundTripTest(CONST_BYTESTR(ByteStr.fromBytes(1)).explicitGet())
    "CONST_STRING" in roundTripTest(CONST_STRING("foo").explicitGet())

    "IF" in roundTripTest(IF(TRUE, CONST_LONG(0), CONST_LONG(1)))

    "BLOCKV1" in roundTripTest(
      LET_BLOCK(
        let = LET("foo", TRUE),
        body = FALSE
      )
    )

    "BLOCKV2 with LET" in roundTripTest(
      BLOCK(
        dec = LET("foo", TRUE),
        body = FALSE
      )
    )

    "BLOCKV2 with FUNC" in roundTripTest(
      BLOCK(
        FUNC("foo", List("bar", "buz"), CONST_BOOLEAN(true)),
        CONST_BOOLEAN(false)
      )
    )

    "REF" in roundTripTest(REF("foo"))
    "TRUE" in roundTripTest(TRUE)
    "FALSE" in roundTripTest(FALSE)

    "GETTER" in roundTripTest(GETTER(REF("foo"), "bar"))

    "FUNCTION_CALL" - {
      "native" in roundTripTest(
        FUNCTION_CALL(
          function = FunctionHeader.Native(1),
          args = List(TRUE)
        )
      )

      "user" in roundTripTest(
        FUNCTION_CALL(
          function = FunctionHeader.User("foo"),
          args = List(TRUE)
        )
      )

      "empty args" in roundTripTest(
        FUNCTION_CALL(
          function = FunctionHeader.User("foo"),
          args = List.empty
        )
      )
    }

    "CaseObj if allowed" - {
      "simple" in roundTripTest(caseObj, allowObjects = true)
    }

    "general" in forAll(BOOLgen(10)) {
      case (untypedExpr, _) => roundTripTest(untypedExpr)
    }

    "stack safety" in serializers.foreach { ser =>
      val bigSum = (1 to 10000).foldLeft[EXPR](CONST_LONG(0)) { (r, i) =>
        FUNCTION_CALL(
          function = PureContext.sumLong,
          args = List(r, CONST_LONG(i))
        )
      }

      val expr: EXPR = FUNCTION_CALL(
        function = PureContext.eq,
        args = List(CONST_LONG(1), bigSum)
      )

      ser.serialize(expr).nonEmpty shouldBe true
    }
  }

  "spec input" in serializers.foreach { ser =>
    val byteArr   = Array[Byte](1, 113, -1, 63, 0, -1, 127, 0, -1, 39, -1, 87, -41, 50, -111, -38, 12, 1, 0, -19, 101, -128, -1, 54)
    val (r, time) = measureTime(ser.deserialize(byteArr).map(_._1))

    r shouldBe an[Either[_, _]]
    time should be <= 1000L
  }

  "any input" in serializers.foreach { ser =>
    forAll(Gen.containerOf[Array, Byte](Arbitrary.arbByte.arbitrary)) { byteArr =>
      val (r, time) = measureTime(ser.deserialize(byteArr).map(_._1))

      r shouldBe an[Either[_, _]]
      time should be <= 1000L
    }
  }

  "incorrect base64" in {
    def measureBase64Deser(base64: String): Unit = {
      val (r, time) = measureTime(Script.fromBase64String(base64))

      r should produce("arguments too big")
      time should be <= 1000L
    }

    measureBase64Deser("AgQAAAABYgEAAAAEAAAAAAkAAAAA/wACCQAB9wAAAAEFAAAAAWIJAAH3AAAAAQUAAAABYi+LkdA=")
    measureBase64Deser("AgQAAAABYgEAAAAEAAAAAAkAAAAAAAACCQAB9wD/AAEFAAAAAWIJAAH3AAAAAQUAAAABYtKFiCk=")
    measureBase64Deser("AgQAAAABYgEAAAAEAAAAAAkAAAAAAAACCQAB9wAAAAEFAAAAAWIJAAH3AP8AAQUAAAABYpURGZc=")
  }

  "too big string" in serializers.foreach { ser =>
    val maxString = "a" * Terms.DataEntryValueMax
    val expr1     = ser.serialize(CONST_STRING(maxString, reduceLimit = false).explicitGet())
    ser.deserialize(expr1).map(_._1) shouldBe CONST_STRING(maxString)

    val tooBigString = maxString + "a"
    val expr2        = ser.serialize(CONST_STRING(tooBigString, reduceLimit = false).explicitGet())
    ser.deserialize(expr2) should produce("String size=32768 exceeds 32767 bytes")
  }

  "too big bytes" in serializers.foreach { ser =>
    val maxBytes = ("a" * Terms.DataEntryValueMax).getBytes(StandardCharsets.UTF_8)
    val expr1    = ser.serialize(CONST_BYTESTR(ByteStr(maxBytes)).explicitGet())
    ser.deserialize(expr1).map(_._1) shouldBe CONST_BYTESTR(ByteStr(maxBytes))

    val tooBigBytes = maxBytes :+ (1: Byte)
    val expr2       = ser.serialize(CONST_BYTESTR(ByteStr(tooBigBytes), limit = CONST_BYTESTR.DataTxSize).explicitGet())
    ser.deserialize(expr2) should produce("ByteStr size=32768 exceeds 32767 bytes")
  }

  "forbid CaseObj" in serializers.foreach { ser =>
    Try(ser.serialize(caseObj)).toEither shouldBe Symbol("left")

    val objectBytes = ser.serialize(caseObj, allowObjects = true)
    ser.deserialize(objectBytes) shouldBe Symbol("left")
  }

  def measureTime[A](f: => A): (A, Long) = {
    val start  = System.currentTimeMillis()
    val result = f
    (result, System.currentTimeMillis() - start)
  }

<<<<<<< HEAD
  private def roundTripTest(untypedExpr: Expressions.EXPR): Unit = {
    val typedExpr = ExpressionCompiler(PureContext.build(V1, fixUnicodeFunctions = true, useNewPowPrecision = true).compilerContext, untypedExpr).map(_._1).explicitGet()
=======
  private def roundTripTest(untypedExpr: Expressions.EXPR): Assertion = {
    val typedExpr = ExpressionCompiler(PureContext.build(V1, useNewPowPrecision = true).compilerContext, untypedExpr).map(_._1).explicitGet()
>>>>>>> 38707d07
    roundTripTest(typedExpr)
  }

  private def roundTripTest(typedExpr: EXPR, allowObjects: Boolean = false): Unit = {
    serializers.foreach { ser =>
      val encoded = ser.serialize(typedExpr, allowObjects)
      encoded.nonEmpty shouldBe true

      val decoded = ser.deserialize(encoded, all = true, allowObjects).map(_._1).explicitGet()
      withClue(s"encoded bytes: [${encoded.mkString(", ")}]") {
        decoded shouldEqual typedExpr
      }
    }
  }
}<|MERGE_RESOLUTION|>--- conflicted
+++ resolved
@@ -176,13 +176,8 @@
     (result, System.currentTimeMillis() - start)
   }
 
-<<<<<<< HEAD
-  private def roundTripTest(untypedExpr: Expressions.EXPR): Unit = {
-    val typedExpr = ExpressionCompiler(PureContext.build(V1, fixUnicodeFunctions = true, useNewPowPrecision = true).compilerContext, untypedExpr).map(_._1).explicitGet()
-=======
   private def roundTripTest(untypedExpr: Expressions.EXPR): Assertion = {
     val typedExpr = ExpressionCompiler(PureContext.build(V1, useNewPowPrecision = true).compilerContext, untypedExpr).map(_._1).explicitGet()
->>>>>>> 38707d07
     roundTripTest(typedExpr)
   }
 
