--- conflicted
+++ resolved
@@ -8,10 +8,7 @@
 import com.wavesplatform.lang.directives.values._
 import com.wavesplatform.lang.script.Script
 import com.wavesplatform.lang.v1.compiler.Terms._
-<<<<<<< HEAD
-=======
 import com.wavesplatform.lang.v1.compiler.{ExpressionCompiler, Terms}
->>>>>>> 685f2f2a
 import com.wavesplatform.lang.v1.compiler.Types.CASETYPEREF
 import com.wavesplatform.lang.v1.evaluator.ctx.impl.PureContext
 import com.wavesplatform.lang.v1.parser.Expressions
@@ -147,13 +144,6 @@
     measureBase64Deser("AgQAAAABYgEAAAAEAAAAAAkAAAAAAAACCQAB9wAAAAEFAAAAAWIJAAH3AP8AAQUAAAABYpURGZc=")
   }
 
-<<<<<<< HEAD
-  "forbid CaseObj" in {
-    Try(Serde.serialize(caseObj)).toEither shouldBe 'left
-
-    val objectBytes = Serde.serialize(caseObj, allowObjects = true)
-    Serde.deserialize(objectBytes) shouldBe 'left
-=======
   "too big string" in {
     val maxString = "a" * Terms.DataEntryValueMax
     val expr1     = Serde.serialize(CONST_STRING(maxString, reduceLimit = false).explicitGet())
@@ -179,7 +169,6 @@
 
     val objectBytes = Serde.serialize(caseObj, allowObjects = true)
     Serde.deserialize(objectBytes) shouldBe Symbol("left")
->>>>>>> 685f2f2a
   }
 
   def measureTime[A](f: => A): (A, Long) = {
