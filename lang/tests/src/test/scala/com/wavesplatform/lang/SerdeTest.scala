--- conflicted
+++ resolved
@@ -8,11 +8,8 @@
 import com.wavesplatform.lang.directives.values._
 import com.wavesplatform.lang.script.Script
 import com.wavesplatform.lang.v1.compiler.Terms._
-<<<<<<< HEAD
 import com.wavesplatform.lang.v1.compiler.{ExpressionCompiler, Terms}
-=======
 import com.wavesplatform.lang.v1.compiler.Types.CASETYPEREF
->>>>>>> 12551d23
 import com.wavesplatform.lang.v1.evaluator.ctx.impl.PureContext
 import com.wavesplatform.lang.v1.parser.Expressions
 import com.wavesplatform.lang.v1.testing.ScriptGen
@@ -147,7 +144,6 @@
     measureBase64Deser("AgQAAAABYgEAAAAEAAAAAAkAAAAAAAACCQAB9wAAAAEFAAAAAWIJAAH3AP8AAQUAAAABYpURGZc=")
   }
 
-<<<<<<< HEAD
   "too big string" in {
     val maxString = "a" * Terms.DataEntryValueMax
     val expr1     = Serde.serialize(CONST_STRING(maxString, reduceLimit = false).explicitGet())
@@ -166,13 +162,13 @@
     val tooBigBytes = maxBytes :+ (1: Byte)
     val expr2       = Serde.serialize(CONST_BYTESTR(ByteStr(tooBigBytes), limit = CONST_BYTESTR.DataTxSize).explicitGet())
     Serde.deserialize(expr2) should produce("ByteStr size=32768 exceeds 32767 bytes")
-=======
+  }
+
   "forbid CaseObj" in {
     Try(Serde.serialize(caseObj)).toEither shouldBe 'left
 
     val objectBytes = Serde.serialize(caseObj, allowObjects = true)
     Serde.deserialize(objectBytes) shouldBe 'left
->>>>>>> 12551d23
   }
 
   def measureTime[A](f: => A): (A, Long) = {
