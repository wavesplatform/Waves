--- conflicted
+++ resolved
@@ -1117,7 +1117,6 @@
       .foreach(assertDecompile(script, decompiledV6, _))
   }
 
-<<<<<<< HEAD
   property("calculateDelay()") {
     val script = "calculateDelay(base58'aaa', 123, Address(base58'bbb'), 456)"
     assertDecompile(script, script, V8)
@@ -1126,7 +1125,8 @@
   property("replaceByIndex()") {
     val script = """replaceByIndex(["a", "b", "c"], 1, "x")"""
     assertDecompile(script, script, V8)
-=======
+  }
+
   property("escaping characters in string") {
     val script =
       s"""
@@ -1135,6 +1135,5 @@
          |true
        """
     assertDecompile(script, script, V6)
->>>>>>> 40f15b2e
   }
 }