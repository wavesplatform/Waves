--- conflicted
+++ resolved
@@ -832,11 +832,8 @@
         |   let v22 = toString(Address(base58''))
         |   let v23 = toBase16String(base58'')
         |   let v24 = fromBase16String("")
-<<<<<<< HEAD
         |   let v30 = makeString(["a","b","c"],"|")
-=======
         |   let v31 = ecrecover(base58'aaaa', base58'bbbb')
->>>>>>> 12551d23
         |   nil
         | }
         """.stripMargin
