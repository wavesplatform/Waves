package com.wavesplatform.utils

import cats.Id
import cats.implicits.*
import com.google.common.primitives.Ints
import com.wavesplatform.common.merkle.*
import com.wavesplatform.common.merkle.Merkle.*
import com.wavesplatform.common.state.ByteStr
import com.wavesplatform.common.utils.{Base64, EitherExt2}
import com.wavesplatform.lang.Common
import com.wavesplatform.lang.directives.DirectiveSet
import com.wavesplatform.lang.directives.values.*
import com.wavesplatform.lang.utils.lazyContexts
import com.wavesplatform.lang.v1.compiler.ExpressionCompiler
import com.wavesplatform.lang.v1.compiler.Terms.*
import com.wavesplatform.lang.v1.evaluator.ContractEvaluator.LogExtraInfo
import com.wavesplatform.lang.v1.evaluator.EvaluatorV2
import com.wavesplatform.lang.v1.parser.Parser
import com.wavesplatform.test.*
import org.scalacheck.{Arbitrary, Gen}

import scala.annotation.tailrec
import scala.util.Random

class MerkleTest extends PropSpec {
  private val EmptyNodeHash = hash(Array[Byte](0))

  private def mkScryptoLevels(data: Seq[Message]): Seq[Level] = {
    if (data.isEmpty) Seq(Seq.empty)
    else {
      @tailrec
      def loop(prevLevel: Seq[Digest], acc: Seq[Level]): Seq[Level] = {
        val level = prevLevel
          .grouped(2)
          .collect {
            case Seq(l, r) => hash(ScryptoMerkleProof.InternalNodePrefix +: (l ++ r))
            case Seq(l) =>
              hash(ScryptoMerkleProof.InternalNodePrefix +: (l ++ EmptyNodeHash))
          }
          .toSeq
        if (level.size == 1) level +: acc else loop(level, level +: acc)
      }
      val bottom = data.map(ld => hash(ScryptoMerkleProof.LeafPrefix +: ld))
      loop(bottom, Seq(bottom))
    }
  }

  private def testData() =
    List
      .fill(10)(Random.nextInt(10000))
      .distinct
      .map(Ints.toByteArray)

  property("TRUE on correct proof") {
    val leaves = testData()
    val tree   = mkScryptoLevels(leaves)

    forAll(Gen.oneOf(leaves.zipWithIndex)) { case (leaf, index) =>
      val proofs = Merkle.mkProofs(index, tree)
      val bytes  = proofBytes(index, proofs)
      eval(scriptSrc(tree.head.head, bytes, leaf)) shouldBe Right(CONST_BOOLEAN(true))
    }
  }

  property("FALSE on incorrect proof") {
    val leaves = testData()
    val tree   = mkScryptoLevels(leaves)

    val twoLeavesGen = Gen.pick(2, leaves.zipWithIndex)

    forAll(twoLeavesGen) { tl =>
      val (_, i1)  = tl(0)
      val (l2, i2) = tl(1)

      eval(scriptSrc(tree.head.head, proofBytes(i2, Merkle.mkProofs(i1, tree)), l2)) shouldBe Right(CONST_BOOLEAN(false))
    }
  }

  property("FALSE on incorrect root") {
    val leaves = testData()
    val tree1  = mkScryptoLevels(leaves)

    val tree2 = mkScryptoLevels(testData())

    forAll(Gen.oneOf(leaves.zipWithIndex)) { case (leaf, index) =>
      eval(scriptSrc(tree2.head.head, proofBytes(index, Merkle.mkProofs(index, tree1)), leaf)) shouldBe Right(CONST_BOOLEAN(false))
    }
  }

  property("FALSE on arbitrary proof bytes") {
    val leaves = testData()
    val tree   = mkScryptoLevels(leaves)

    forAll(Gen.oneOf(leaves), Gen.containerOf[Array, Byte](Arbitrary.arbitrary[Byte])) { (leaf, bytes) =>
      eval(scriptSrc(tree.head.head, bytes, leaf)) shouldBe Right(CONST_BOOLEAN(false))
    }
  }

  property("FALSE on arbitrary root bytes") {
    val leaves = testData()
    val tree   = mkScryptoLevels(leaves)

    forAll(Gen.oneOf(leaves.zipWithIndex), Gen.containerOf[Array, Byte](Arbitrary.arbitrary[Byte])) { case ((leaf, index), bytes) =>
      eval(scriptSrc(bytes, proofBytes(index, Merkle.mkProofs(index, tree)), leaf)) shouldBe Right(CONST_BOOLEAN(false))
    }
  }

  private def eval(code: String, version: StdLibVersion = V3): Either[String, EVALUATED] = {
    val untyped = Parser.parseExpr(code).get.value
    val ctx     = lazyContexts((DirectiveSet(version, Account, Expression).explicitGet(), true, true))()
    val evalCtx = ctx.evaluationContext[Id](Common.emptyBlockchainEnvironment())
<<<<<<< HEAD
    val typed   = ExpressionCompiler(ctx.compilerContext, untyped)
    typed.flatMap(v => EvaluatorV2.applyCompleted(evalCtx, v._1, LogExtraInfo(), version, true, true, false, true)._3.leftMap(_.toString))
=======
    val typed   = ExpressionCompiler(ctx.compilerContext, V3, untyped)
    typed.flatMap(v => EvaluatorV2.applyCompleted(evalCtx, v._1, LogExtraInfo(), version, true, true, false)._3.leftMap(_.toString))
>>>>>>> aa2cbf60
  }

  private def scriptSrc(root: Array[Byte], proof: Array[Byte], value: Array[Byte]): String = {
    s"""
       |let rootHash = base64'${Base64.encode(root)}'
       |let leafData = base64'${Base64.encode(value)}'
       |let merkleProof = base64'${Base64.encode(proof)}'
       |
       |checkMerkleProof(rootHash, merkleProof, leafData)
     """.stripMargin
  }

  private def scriptCreateRootSrc(proof: Seq[Array[Byte]], value: Array[Byte], index: Int): String = {
    s"""
       |let leafData = base64'${Base64.encode(value)}'
       |let merkleProof = [base64'${proof.map(Base64.encode).mkString("', base64'")}']
       |
       |createMerkleRoot(merkleProof, leafData, $index)
     """.stripMargin
  }

  property("Create root from proof") {
    val leaves = testData()
    val levels = Merkle.mkLevels(leaves)

    forAll(Gen.oneOf(leaves.zipWithIndex)) { case (leaf, index) =>
      val proofs = mkProofs(index, levels).reverse

      eval(scriptCreateRootSrc(proofs, hash(leaf), index), V4) shouldBe CONST_BYTESTR(ByteStr(levels.head.head))
      eval(scriptCreateRootSrc(proofs, hash(leaf), index + (1 << proofs.length)), V4) should produce("out of range allowed by proof list length")
    }
  }

  private def proofBytes(index: Int, proofs: Seq[Array[Byte]]): Array[Byte] =
    proofs.reverse
      .foldLeft(index -> Array.emptyByteArray) { case ((index, buf), proof) =>
        (index / 2, buf ++ Array(((index + 0) % 2).toByte, proof.length.toByte) ++ proof)
      }
      ._2
}<|MERGE_RESOLUTION|>--- conflicted
+++ resolved
@@ -109,13 +109,8 @@
     val untyped = Parser.parseExpr(code).get.value
     val ctx     = lazyContexts((DirectiveSet(version, Account, Expression).explicitGet(), true, true))()
     val evalCtx = ctx.evaluationContext[Id](Common.emptyBlockchainEnvironment())
-<<<<<<< HEAD
-    val typed   = ExpressionCompiler(ctx.compilerContext, untyped)
+    val typed   = ExpressionCompiler(ctx.compilerContext, V3, untyped)
     typed.flatMap(v => EvaluatorV2.applyCompleted(evalCtx, v._1, LogExtraInfo(), version, true, true, false, true)._3.leftMap(_.toString))
-=======
-    val typed   = ExpressionCompiler(ctx.compilerContext, V3, untyped)
-    typed.flatMap(v => EvaluatorV2.applyCompleted(evalCtx, v._1, LogExtraInfo(), version, true, true, false)._3.leftMap(_.toString))
->>>>>>> aa2cbf60
   }
 
   private def scriptSrc(root: Array[Byte], proof: Array[Byte], value: Array[Byte]): String = {
