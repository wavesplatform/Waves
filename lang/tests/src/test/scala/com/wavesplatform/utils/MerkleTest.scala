package com.wavesplatform.utils

import cats.Id
import cats.implicits.*
import com.google.common.primitives.Ints
import com.wavesplatform.common.merkle.*
import com.wavesplatform.common.merkle.Merkle.*
import com.wavesplatform.common.state.ByteStr
import com.wavesplatform.common.utils.{Base64, EitherExt2}
import com.wavesplatform.lang.Common
import com.wavesplatform.lang.directives.DirectiveSet
import com.wavesplatform.lang.directives.values.*
import com.wavesplatform.lang.utils.lazyContexts
import com.wavesplatform.lang.v1.compiler.ExpressionCompiler
import com.wavesplatform.lang.v1.compiler.Terms.*
import com.wavesplatform.lang.v1.evaluator.ContractEvaluator.LogExtraInfo
import com.wavesplatform.lang.v1.evaluator.EvaluatorV2
import com.wavesplatform.lang.v1.parser.Parser
import com.wavesplatform.test.*
import org.scalacheck.{Arbitrary, Gen}

import scala.annotation.tailrec
import scala.util.Random

class MerkleTest extends PropSpec {
  private val EmptyNodeHash = hash(Array[Byte](0))

  private def mkScryptoLevels(data: Seq[Message]): Seq[Level] = {
    if (data.isEmpty) Seq(Seq.empty)
    else {
      @tailrec
      def loop(prevLevel: Seq[Digest], acc: Seq[Level]): Seq[Level] = {
        val level = prevLevel
          .grouped(2)
          .collect {
            case Seq(l, r) => hash(ScryptoMerkleProof.InternalNodePrefix +: (l ++ r))
            case Seq(l) =>
              hash(ScryptoMerkleProof.InternalNodePrefix +: (l ++ EmptyNodeHash))
          }
          .toSeq
        if (level.size == 1) level +: acc else loop(level, level +: acc)
      }
      val bottom = data.map(ld => hash(ScryptoMerkleProof.LeafPrefix +: ld))
      loop(bottom, Seq(bottom))
    }
  }

  private def testData() =
    List
      .fill(10)(Random.nextInt(10000))
      .distinct
      .map(Ints.toByteArray)

  property("TRUE on correct proof") {
    val leaves = testData()
    val tree   = mkScryptoLevels(leaves)

    forAll(Gen.oneOf(leaves.zipWithIndex)) { case (leaf, index) =>
      val proofs = Merkle.mkProofs(index, tree)
      val bytes  = proofBytes(index, proofs)
      eval(scriptSrc(tree.head.head, bytes, leaf)) shouldBe Right(CONST_BOOLEAN(true))
    }
  }

  property("FALSE on incorrect proof") {
    val leaves = testData()
    val tree   = mkScryptoLevels(leaves)

    val twoLeavesGen = Gen.pick(2, leaves.zipWithIndex)

    forAll(twoLeavesGen) { tl =>
      val (_, i1)  = tl(0)
      val (l2, i2) = tl(1)

      eval(scriptSrc(tree.head.head, proofBytes(i2, Merkle.mkProofs(i1, tree)), l2)) shouldBe Right(CONST_BOOLEAN(false))
    }
  }

  property("FALSE on incorrect root") {
    val leaves = testData()
    val tree1  = mkScryptoLevels(leaves)

    val tree2 = mkScryptoLevels(testData())

    forAll(Gen.oneOf(leaves.zipWithIndex)) { case (leaf, index) =>
      eval(scriptSrc(tree2.head.head, proofBytes(index, Merkle.mkProofs(index, tree1)), leaf)) shouldBe Right(CONST_BOOLEAN(false))
    }
  }

  property("FALSE on arbitrary proof bytes") {
    val leaves = testData()
    val tree   = mkScryptoLevels(leaves)

    forAll(Gen.oneOf(leaves), Gen.containerOf[Array, Byte](Arbitrary.arbitrary[Byte])) { (leaf, bytes) =>
      eval(scriptSrc(tree.head.head, bytes, leaf)) shouldBe Right(CONST_BOOLEAN(false))
    }
  }

  property("FALSE on arbitrary root bytes") {
    val leaves = testData()
    val tree   = mkScryptoLevels(leaves)

    forAll(Gen.oneOf(leaves.zipWithIndex), Gen.containerOf[Array, Byte](Arbitrary.arbitrary[Byte])) { case ((leaf, index), bytes) =>
      eval(scriptSrc(bytes, proofBytes(index, Merkle.mkProofs(index, tree)), leaf)) shouldBe Right(CONST_BOOLEAN(false))
    }
  }

  private def eval(code: String, version: StdLibVersion = V3): Either[String, EVALUATED] = {
    val untyped = Parser.parseExpr(code).get.value
    val ctx     = lazyContexts(DirectiveSet(version, Account, Expression).explicitGet() -> true)()
    val evalCtx = ctx.evaluationContext[Id](Common.emptyBlockchainEnvironment())
    val typed   = ExpressionCompiler(ctx.compilerContext, untyped)
<<<<<<< HEAD
    typed.flatMap(v => EvaluatorV2.applyCompleted(evalCtx, v._1, version, true, true, false)._3.leftMap(_.toString))
=======
    typed.flatMap(v => EvaluatorV2.applyCompleted(evalCtx, v._1, LogExtraInfo(), version, true, true)._3.leftMap(_.toString))
>>>>>>> 573c86c0
  }

  private def scriptSrc(root: Array[Byte], proof: Array[Byte], value: Array[Byte]): String = {
    s"""
       |let rootHash = base64'${Base64.encode(root)}'
       |let leafData = base64'${Base64.encode(value)}'
       |let merkleProof = base64'${Base64.encode(proof)}'
       |
       |checkMerkleProof(rootHash, merkleProof, leafData)
     """.stripMargin
  }

  private def scriptCreateRootSrc(proof: Seq[Array[Byte]], value: Array[Byte], index: Int): String = {
    s"""
       |let leafData = base64'${Base64.encode(value)}'
       |let merkleProof = [base64'${proof.map(Base64.encode).mkString("', base64'")}']
       |
       |createMerkleRoot(merkleProof, leafData, $index)
     """.stripMargin
  }

  property("Create root from proof") {
    val leaves = testData()
    val levels = Merkle.mkLevels(leaves)

    forAll(Gen.oneOf(leaves.zipWithIndex)) { case (leaf, index) =>
      val proofs = mkProofs(index, levels).reverse

      eval(scriptCreateRootSrc(proofs, hash(leaf), index), V4) shouldBe CONST_BYTESTR(ByteStr(levels.head.head))
      eval(scriptCreateRootSrc(proofs, hash(leaf), index + (1 << proofs.length)), V4) should produce("out of range allowed by proof list length")
    }
  }

  private def proofBytes(index: Int, proofs: Seq[Array[Byte]]): Array[Byte] =
    proofs.reverse
      .foldLeft(index -> Array.emptyByteArray) { case ((index, buf), proof) =>
        (index / 2, buf ++ Array(((index + 0) % 2).toByte, proof.length.toByte) ++ proof)
      }
      ._2
}<|MERGE_RESOLUTION|>--- conflicted
+++ resolved
@@ -110,11 +110,7 @@
     val ctx     = lazyContexts(DirectiveSet(version, Account, Expression).explicitGet() -> true)()
     val evalCtx = ctx.evaluationContext[Id](Common.emptyBlockchainEnvironment())
     val typed   = ExpressionCompiler(ctx.compilerContext, untyped)
-<<<<<<< HEAD
-    typed.flatMap(v => EvaluatorV2.applyCompleted(evalCtx, v._1, version, true, true, false)._3.leftMap(_.toString))
-=======
-    typed.flatMap(v => EvaluatorV2.applyCompleted(evalCtx, v._1, LogExtraInfo(), version, true, true)._3.leftMap(_.toString))
->>>>>>> 573c86c0
+    typed.flatMap(v => EvaluatorV2.applyCompleted(evalCtx, v._1, LogExtraInfo(), version, true, true, false)._3.leftMap(_.toString))
   }
 
   private def scriptSrc(root: Array[Byte], proof: Array[Byte], value: Array[Byte]): String = {
