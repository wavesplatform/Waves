--- conflicted
+++ resolved
@@ -39,7 +39,9 @@
   def blake2b256(message: Array[Byte]): Array[Byte] = Blake2b256.hash(message)
   def sha256(message: Array[Byte]): Array[Byte]     = Sha256.hash(message)
 
-<<<<<<< HEAD
+  override def merkleVerify(rootBytes: Array[Byte], proofBytes: Array[Byte], valueBytes: Array[Byte]): Boolean =
+    Merkle.verify(rootBytes, proofBytes, valueBytes)
+
   // Math functions
   def roundMode(round: BaseGlobal.Rounds) : RoundingMode = {
     round match {
@@ -65,8 +67,4 @@
         val res = BigDecimalMath.log(base, MathContext.DECIMAL128).divide(BigDecimalMath.log(exp, MathContext.DECIMAL128), MathContext.DECIMAL128)
         res.setScale(rp.toInt, roundMode(round)).unscaledValue.longValueExact
       }).toEither.left.map(_.toString)
-=======
-  override def merkleVerify(rootBytes: Array[Byte], proofBytes: Array[Byte], valueBytes: Array[Byte]): Boolean =
-    Merkle.verify(rootBytes, proofBytes, valueBytes)
->>>>>>> 3cbf3329
 }