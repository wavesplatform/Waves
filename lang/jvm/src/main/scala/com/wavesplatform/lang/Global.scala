package com.wavesplatform.lang

import java.math.{MathContext, RoundingMode, BigDecimal => BD}

import ch.obermuhlner.math.big.BigDecimalMath
import com.softwaremill.sttp.{HttpURLConnectionBackend, MonadError, Request, Response, SttpBackend}
import com.wavesplatform.common.utils.{Base58, Base64}
import com.wavesplatform.lang.v1.BaseGlobal
import com.wavesplatform.lang.v1.evaluator.ctx.impl.crypto.RSA
import com.wavesplatform.lang.v1.evaluator.ctx.impl.crypto.RSA.DigestAlgorithm
import com.wavesplatform.utils.Merkle
import scorex.crypto.hash.{Blake2b256, Keccak256, Sha256}
import scorex.crypto.signatures.{Curve25519, PublicKey, Signature}

import scala.concurrent.{ExecutionContext, Future}
import scala.util.Try

<<<<<<< HEAD
=======
import java.math.{MathContext, BigDecimal => BD}
import ch.obermuhlner.math.big.BigDecimalMath

>>>>>>> 81c091f4
object Global extends BaseGlobal {
  def base58Encode(input: Array[Byte]): Either[String, String] =
    if (input.length > MaxBase58Bytes) Left(s"base58Encode input exceeds $MaxBase58Bytes")
    else Right(Base58.encode(input))

  def base58Decode(input: String, limit: Int): Either[String, Array[Byte]] =
    if (input.length > limit) Left(s"base58Decode input exceeds $limit")
    else Base58.tryDecodeWithLimit(input, limit).toEither.left.map(_ => "can't parse Base58 string")

  def base64Encode(input: Array[Byte]): Either[String, String] =
    Either.cond(input.length <= MaxBase64Bytes, Base64.encode(input), s"base64Encode input exceeds $MaxBase64Bytes")

  def base64Decode(input: String, limit: Int): Either[String, Array[Byte]] =
    for {
      _      <- Either.cond(input.length <= limit, (), s"base64Decode input exceeds $limit")
      result <- Base64.tryDecode(input).toEither.left.map(_ => "can't parse Base64 string")
    } yield result

  def curve25519verify(message: Array[Byte], sig: Array[Byte], pub: Array[Byte]): Boolean = Curve25519.verify(Signature(sig), message, PublicKey(pub))

  override def rsaVerify(alg: DigestAlgorithm, message: Array[Byte], sig: Array[Byte], pub: Array[Byte]): Boolean = RSA.verify(alg, message, sig, pub)

  def keccak256(message: Array[Byte]): Array[Byte]  = Keccak256.hash(message)
  def blake2b256(message: Array[Byte]): Array[Byte] = Blake2b256.hash(message)
  def sha256(message: Array[Byte]): Array[Byte]     = Sha256.hash(message)

  override def merkleVerify(rootBytes: Array[Byte], proofBytes: Array[Byte], valueBytes: Array[Byte]): Boolean =
    Merkle.verify(rootBytes, proofBytes, valueBytes)

  // Math functions
  def pow(b: Long, bp: Long, e: Long, ep: Long, rp: Long, round: BaseGlobal.Rounds) : Either[String, Long] = (Try {
        val base = BD.valueOf(b, bp.toInt)
        val exp = BD.valueOf(e, ep.toInt)
        val res = BigDecimalMath.pow(base, exp, MathContext.DECIMAL128)
        res.setScale(rp.toInt, roundMode(round)).unscaledValue.longValueExact
      }).toEither.left.map(_.toString)

  def log(b: Long, bp: Long, e: Long, ep: Long, rp: Long, round: BaseGlobal.Rounds) : Either[String, Long] = (Try {
        val base = BD.valueOf(b, bp.toInt)
        val exp = BD.valueOf(e, ep.toInt)
        val res = BigDecimalMath.log(base, MathContext.DECIMAL128).divide(BigDecimalMath.log(exp, MathContext.DECIMAL128), MathContext.DECIMAL128)
        res.setScale(rp.toInt, roundMode(round)).unscaledValue.longValueExact
      }).toEither.left.map(_.toString)

  override val sttpBackend: SttpBackend[Future, Nothing] = new SttpBackend[Future, Nothing] {
    val internal = HttpURLConnectionBackend()

    override def send[T](request: Request[T, Nothing]): Future[Response[T]] =
      Future(internal.send(request))

    override def close(): Unit =
      internal.close()

    override def responseMonad: MonadError[Future] = ???
  }
  override implicit val fastRunExecutionContext: ExecutionContext = ExecutionContext.fromExecutor(_.run())
}<|MERGE_RESOLUTION|>--- conflicted
+++ resolved
@@ -15,12 +15,9 @@
 import scala.concurrent.{ExecutionContext, Future}
 import scala.util.Try
 
-<<<<<<< HEAD
-=======
 import java.math.{MathContext, BigDecimal => BD}
 import ch.obermuhlner.math.big.BigDecimalMath
 
->>>>>>> 81c091f4
 object Global extends BaseGlobal {
   def base58Encode(input: Array[Byte]): Either[String, String] =
     if (input.length > MaxBase58Bytes) Left(s"base58Encode input exceeds $MaxBase58Bytes")
