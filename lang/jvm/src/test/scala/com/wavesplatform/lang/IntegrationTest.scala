package com.wavesplatform.lang

import cats.data.EitherT
import cats.kernel.Monoid
import com.wavesplatform.lang.Common._
import com.wavesplatform.lang.Testing._
import com.wavesplatform.lang.directives.values._
import com.wavesplatform.lang.v1.CTX
import com.wavesplatform.lang.v1.compiler.Terms._
import com.wavesplatform.lang.v1.compiler.Types.{BYTESTR, FINAL, LONG, STRING}
import com.wavesplatform.lang.v1.compiler.{ExpressionCompiler, Terms}
import com.wavesplatform.lang.v1.evaluator.EvaluatorV1
import com.wavesplatform.lang.v1.evaluator.ctx._
import com.wavesplatform.lang.v1.evaluator.ctx.impl.{PureContext, _}
import com.wavesplatform.lang.v1.parser.Parser
import com.wavesplatform.lang.v1.testing.ScriptGen
import org.scalatest.{Matchers, PropSpec}
import org.scalatestplus.scalacheck.{ScalaCheckPropertyChecks => PropertyChecks}

class IntegrationTest extends PropSpec with PropertyChecks with ScriptGen with Matchers with NoShrink {

  property("simple let") {
    val src =
      """
        |let a = 1
        |let b = a + a
        |b + b + b
      """.stripMargin
    eval[EVALUATED](src) shouldBe evaluated(6)
  }

  property("proper error message") {
    val src =
      """
        |match p {
        |  case pa: PointA => let x = 3
        |  case _ => throw()
        |}
      """.stripMargin
    eval[EVALUATED](src) should produce("can't parse the expression")
  }

  property("patternMatching") {
    val sampleScript =
      """match p {
        |  case pa: PointA => 0
        |  case pa: PointB => 1
        |  case pa: PointC => 2
        |}""".stripMargin
    eval[EVALUATED](sampleScript, Some(pointAInstance)) shouldBe evaluated(0)
    eval[EVALUATED](sampleScript, Some(pointBInstance)) shouldBe evaluated(1)
  }

  property("patternMatching with named union types") {
    val sampleScript =
      """match p {
        |  case pa: PointA => 0
        |  case pa: PointBC => 1
        |}""".stripMargin
    eval[EVALUATED](sampleScript, Some(pointAInstance)) shouldBe evaluated(0)
    eval[EVALUATED](sampleScript, Some(pointBInstance)) shouldBe evaluated(1)
  }

  property("union types have fields") {
    val sampleScript =
      """match p {
        |  case pa: PointA => pa.X
        |  case pb: PointBC => pb.YB
        |}""".stripMargin
    eval[EVALUATED](sampleScript, Some(pointAInstance)) shouldBe evaluated(3)
    eval[EVALUATED](sampleScript, Some(pointBInstance)) shouldBe evaluated(41)
    eval[EVALUATED](sampleScript, Some(pointCInstance)) shouldBe evaluated(42)
  }

  property("union types have  only common fields") {
    val sampleScript =
      """match p {
        |  case pa: PointA => pa.X
        |  case pb: PointBC => pb.X
        |}""".stripMargin
    eval[EVALUATED](sampleScript, Some(pointCInstance)) should produce("Compilation failed: Undefined field `X`")
  }

  property("patternMatching _") {
    val sampleScript =
      """|
         |match p {
         |  case _: PointA => 0
         |  case _: PointB  => 1
         |  case _: PointC => 2
         |}
         |
      """.stripMargin
    eval[EVALUATED](sampleScript, Some(pointAInstance)) shouldBe evaluated(0)
    eval[EVALUATED](sampleScript, Some(pointBInstance)) shouldBe evaluated(1)
  }

  property("patternMatching any type") {
    val sampleScript =
      """|
         |match p {
         |  case _: PointA => 0
         |  case _  => 1
         |}
         |
      """.stripMargin
    eval[EVALUATED](sampleScript, Some(pointAInstance)) shouldBe evaluated(0)
    eval[EVALUATED](sampleScript, Some(pointBInstance)) shouldBe evaluated(1)
  }

  property("patternMatching block") {
    val sampleScript =
      """|
         |match (let x = 1; p) {
         |  case _  => 1
         |}
         |
      """.stripMargin
    eval[EVALUATED](sampleScript, Some(pointBInstance)) shouldBe evaluated(1)
  }

  private def eval[T <: EVALUATED](code: String,
                                   pointInstance: Option[CaseObj] = None,
                                   pointType: FINAL = AorBorC,
                                   ctxt: CTX = CTX.empty): Either[String, T] = {
    val untyped                                                = Parser.parseExpr(code).get.value
    val lazyVal                                                = LazyVal(EitherT.pure(pointInstance.orNull))
    val stringToTuple: Map[String, ((FINAL, String), LazyVal)] = Map(("p", ((pointType, "Test variable"), lazyVal)))
    val ctx: CTX =
      Monoid.combineAll(Seq(PureContext.build(Global, V3), CTX(sampleTypes, stringToTuple, Array.empty), addCtx, ctxt))
    val typed = ExpressionCompiler(ctx.compilerContext, untyped)
    typed.flatMap(v => EvaluatorV1[T](ctx.evaluationContext, v._1))
  }

  property("function call") {
    eval[EVALUATED]("10 + 2") shouldBe evaluated(12)
  }

  property("max values and operation order") {
    val longMax = Long.MaxValue
    val longMin = Long.MinValue
    eval(s"$longMax + 1 - 1") shouldBe Left("long overflow")
    eval(s"$longMin - 1 + 1") shouldBe Left("long overflow")
    eval(s"$longMax - 1 + 1") shouldBe evaluated(longMax)
    eval(s"$longMin + 1 - 1") shouldBe evaluated(longMin)
    eval(s"$longMax / $longMin + 1") shouldBe evaluated(0)
    eval(s"($longMax / 2) * 2") shouldBe evaluated(longMax - 1)
    eval[EVALUATED]("fraction(9223372036854775807, 3, 2)") shouldBe Left(
      s"Long overflow: value `${BigInt(Long.MaxValue) * 3 / 2}` greater than 2^63-1")
    eval[EVALUATED]("fraction(-9223372036854775807, 3, 2)") shouldBe Left(
      s"Long overflow: value `${-BigInt(Long.MaxValue) * 3 / 2}` less than -2^63-1")
    eval[EVALUATED](s"$longMax + fraction(-9223372036854775807, 3, 2)") shouldBe Left(
      s"Long overflow: value `${-BigInt(Long.MaxValue) * 3 / 2}` less than -2^63-1")
    eval[EVALUATED](s"2 + 2 * 2") shouldBe evaluated(6)
    eval("2 * 3 == 2 + 4") shouldBe evaluated(true)
  }

  property("equals works on primitive types") {
    eval[EVALUATED]("base58'3My3KZgFQ3CrVHgz6vGRt8687sH4oAA1qp8' == base58'3My3KZgFQ3CrVHgz6vGRt8687sH4oAA1qp8'") shouldBe evaluated(true)
    eval[EVALUATED]("1 == 2") shouldBe evaluated(false)
    eval[EVALUATED]("3 == 3") shouldBe evaluated(true)
    eval[EVALUATED]("false == false") shouldBe evaluated(true)
    eval[EVALUATED]("true == false") shouldBe evaluated(false)
    eval[EVALUATED]("true == true") shouldBe evaluated(true)
    eval[EVALUATED]("""   "x" == "x"     """) shouldBe evaluated(true)
    eval[EVALUATED]("""   "x" == "y"     """) shouldBe evaluated(false)
    eval[EVALUATED]("""   "x" != "y"     """) shouldBe evaluated(true)
    eval[EVALUATED]("""   "x" == 3     """) should produce("Can't match inferred types")
    eval[EVALUATED]("""   "x" != 3     """) should produce("Can't match inferred types")
    eval[EVALUATED](""" let union = if(true) then "x" else 3; union == "x"   """) shouldBe evaluated(true)
  }

  property("equals some lang structure") {
    eval[EVALUATED]("let x = (-7763390488025868909>-1171895536391400041); let v = false; (v&&true)") shouldBe evaluated(false)
    eval[EVALUATED]("let mshUmcl = (if(true) then true else true); true || mshUmcl") shouldBe evaluated(true)
    eval[EVALUATED]("""if(((1+-1)==-1)) then 1 else (1+1)""") shouldBe evaluated(2)
    eval[EVALUATED]("""((((if(true) then 1 else 1)==2)||((if(true)
        |then true else true)&&(true||true)))||(if(((1>1)||(-1>=-1)))
        |then (-1>=1) else false))""".stripMargin) shouldBe evaluated(true)
  }

  property("sum/mul/div/mod/fraction functions") {
    eval[EVALUATED]("(10 + 10)#jhk\n ") shouldBe evaluated(20)
    eval[EVALUATED]("(10 * 10)") shouldBe evaluated(100)
    eval[EVALUATED]("(10 / 3)") shouldBe evaluated(3)
    eval[EVALUATED]("(10 % 3)") shouldBe evaluated(1)
    eval[EVALUATED]("fraction(9223372036854775807, -2, -4)") shouldBe evaluated(Long.MaxValue / 2)
  }

  def compile(script: String): Either[String, Terms.EXPR] =
    ExpressionCompiler.compile(script, CTX.empty.compilerContext)

  property("wrong script return type") {
    compile("1") should produce("should return boolean")
    compile(""" "string" """) should produce("should return boolean")
    compile(""" base58'string' """) should produce("should return boolean")
  }

  property("equals works on elements from Gens") {
    List(CONST_LONGgen, SUMgen(50), INTGen(50)).foreach(gen =>
      forAll(for {
        (expr, res) <- gen
        str         <- toString(expr)
      } yield (str, res)) {
        case (str, res) =>
          withClue(str) {
            eval[EVALUATED](str) shouldBe evaluated(res)
          }
    })

    forAll(for {
      (expr, res) <- BOOLgen(50)
      str         <- toString(expr)
    } yield (str, res)) {
      case (str, res) =>
        withClue(str) {
          eval[EVALUATED](str) shouldBe evaluated(res)
        }
    }
  }

  property("Match with not case types") {
    eval[EVALUATED]("""
        |
        |let a = if (true) then 1 else ""
        |
        |match a {
        | case x: Int => x
        | case y: String => 2
        |}""".stripMargin) shouldBe evaluated(1)
  }

  property("allow unions in pattern matching") {
    val sampleScript =
      """match p {
        |  case p1: PointBC => {
        |    match p1 {
        |      case pb: PointB => pb.X
        |      case pc: PointC => pc.YB
        |    }
        |  }
        |  case other => throw()
        |}""".stripMargin
    eval[EVALUATED](sampleScript, Some(pointBInstance)) shouldBe evaluated(3)
    eval[EVALUATED](sampleScript, Some(pointCInstance)) shouldBe evaluated(42)
  }

  property("different types, same name of field") {
    val sampleScript =
      """match (p.YB) {
        | case l: Int => l
        | case u: Unit => 1
        | }
      """.stripMargin
    eval[EVALUATED](sampleScript, Some(pointCInstance), CorD) shouldBe evaluated(42)
    eval[EVALUATED](sampleScript, Some(pointDInstance1), CorD) shouldBe evaluated(43)
    eval[EVALUATED](sampleScript, Some(pointDInstance2), CorD) shouldBe evaluated(1)

    eval[EVALUATED]("p.YB", Some(pointCInstance), CorD) shouldBe evaluated(42)
    eval[EVALUATED]("p.YB", Some(pointDInstance1), CorD) shouldBe evaluated(43)
    eval[EVALUATED]("p.YB", Some(pointDInstance2), CorD) shouldBe evaluated(unit)
  }

  property("throw") {
    val script =
      """
        |let result = match p {
        |  case a: PointA => 0
        |  case b: PointB => throw()
        |  case c: PointC => throw("arrgh")
        |}
        |result
      """.stripMargin
    eval[EVALUATED](script, Some(pointAInstance)) shouldBe evaluated(0)
    eval[EVALUATED](script, Some(pointBInstance)) shouldBe Left("Explicit script termination")
    eval[EVALUATED](script, Some(pointCInstance)) shouldBe Left("arrgh")
  }

  property("func") {
    val script =
      """
        |func inc(z:Int) = {z + 1}
        |inc(0)
      """.stripMargin
    eval[EVALUATED](script, Some(pointAInstance)) shouldBe evaluated(1)
  }

  property("func in func") {
    val script =
      """
        |func maxx(x:Int, y: Int) = {
        |  let z = 11
        |  func max(i: Int, j:Int) = { if(i>j) then i else j }
        |  max(x,max(y,z))
        |}
        |maxx(0,10)
      """.stripMargin
    eval[EVALUATED](script, Some(pointAInstance)) shouldBe evaluated(11)
  }

  property("function overload is denied") {
    eval[EVALUATED](
      """
                      |
                      |func extract(x:Int, y: Int) = {
                      |   4
                      |}
                      | extract(10)
                    """.stripMargin,
      Some(pointAInstance)
    ) should produce("already defined")
  }

  property("context won't change after inner let") {
    val script = "{ let x = 3; x } + { let x = 5; x}"
    eval[EVALUATED](script, Some(pointAInstance)) shouldBe evaluated(8)
  }

  property("contexts of different if parts do not affect each other") {
    val script = "if ({let x= 0; x > 0 }) then { let x = 3; x } else { let x = 5; x}"
    eval[EVALUATED](script, Some(pointAInstance)) shouldBe evaluated(5)
  }

  property("context won't change after execution of a user function") {
    val doubleFst = UserFunction("ID", 0, LONG, "D", ("x", LONG, "X")) {
      FUNCTION_CALL(PureContext.sumLong.header, List(REF("x"), REF("x")))
    }

    val context = Monoid.combine(
      PureContext.build(Global, V1).evaluationContext,
      EvaluationContext(
        typeDefs = Map.empty,
        letDefs = Map("x"                -> LazyVal(EitherT.pure(CONST_LONG(3l)))),
        functions = Map(doubleFst.header -> doubleFst)
      )
    )

    val expr = FUNCTION_CALL(PureContext.sumLong.header, List(FUNCTION_CALL(doubleFst.header, List(CONST_LONG(1000l))), REF("x")))
    ev[CONST_LONG](context, expr) shouldBe evaluated(2003l)
  }

  property("context won't change after execution of an inner block") {
    val context = Monoid.combine(
      PureContext.build(Global, V1).evaluationContext,
      EvaluationContext(
        typeDefs = Map.empty,
        letDefs = Map("x" -> LazyVal(EitherT.pure(CONST_LONG(3l)))),
        functions = Map.empty
      )
    )

    val expr = FUNCTION_CALL(
      function = PureContext.sumLong.header,
      args = List(
        BLOCK(
          dec = LET("x", CONST_LONG(5l)),
          body = REF("x")
        ),
        REF("x")
      )
    )
    ev[CONST_LONG](context, expr) shouldBe evaluated(8)
  }

  property("listN constructor primitive") {
    val src =
      """
        |cons(1, cons(2, cons(3, cons(4, cons(5, nil)))))
      """.stripMargin
    eval[EVALUATED](src) shouldBe evaluated(List(1, 2, 3, 4, 5))
  }

  property("listN constructor binary op") {
    val src =
      """
        |1::2::3::4::5::nil
      """.stripMargin
    eval[EVALUATED](src) shouldBe evaluated(List(1, 2, 3, 4, 5))
  }

  property("list syntax sugar") {
    val src =
      """
        |[1,2,3, 4, 5]
      """.stripMargin
    eval[EVALUATED](src) shouldBe evaluated(List(1, 2, 3, 4, 5))
  }

  property("list constructor for different data entries") {
    val src =
      """
        |let x = DataEntry("foo",1)
        |let y = DataEntry("bar","2")
        |let z = DataEntry("baz","2")
        |[x,y,z]
      """.stripMargin
    eval[EVALUATED](src) shouldBe Right(
      ARR(Vector(
        CaseObj(dataEntryType, Map("key" -> CONST_STRING("foo"), "value" -> CONST_LONG(1))),
        CaseObj(dataEntryType, Map("key" -> CONST_STRING("bar"), "value" -> CONST_STRING("2"))),
        CaseObj(dataEntryType, Map("key" -> CONST_STRING("baz"), "value" -> CONST_STRING("2")))
      )))
  }

  property("allow 'throw' in '==' arguments") {
    val src =
      """true == throw("test passed")"""
    eval[EVALUATED](src) shouldBe Left("test passed")
  }

  property("ban to compare different types") {
    val src =
      """true == "test passed" """
    eval[EVALUATED](src) should produce("Compilation failed: Can't match inferred types")
  }

  property("postfix syntax (one argument)") {
    val src =
      """
        | let list = [1, 2, 3]
        | list.getElement(1)
      """.stripMargin

    eval[EVALUATED](src) shouldBe Right(CONST_LONG(2))
  }

  property("postfix syntax (no arguments)") {
    val src =
      """unit.isDefined()"""
    eval[EVALUATED](src) shouldBe Right(FALSE)
  }

  property("postfix syntax (many argument)") {
    val src =
      """ 5.fraction(7,2) """
    eval[EVALUATED](src) shouldBe Right(CONST_LONG(17L))
  }

  property("postfix syntax (users defined function)") {
    val src =
      """
        |func dub(s:String) = { s+s }
        |"qwe".dub()
      """.stripMargin
    eval[EVALUATED](src) shouldBe Right(CONST_STRING("qweqwe"))
  }

  property("extract UTF8 string") {
    val src =
      """ base58'2EtvziXsJaBRS'.toUtf8String() """
    eval[EVALUATED](src) shouldBe Right(CONST_STRING("abcdefghi"))
  }

  property("toInt from ByteVector") {
    val src =
      """ base58'2EtvziXsJaBRS'.toInt() """
    eval[EVALUATED](src) shouldBe Right(CONST_LONG(0x6162636465666768L))
  }

  property("toInt with explicit zero offset") {
    val src =
      """ base58'2EtvziXsJaBRS'.toInt(0) """
    eval[EVALUATED](src) shouldBe Right(CONST_LONG(0x6162636465666768L))
  }

  property("toInt by offset") {
    val src =
      """ base58'2EtvziXsJaBRS'.toInt(1) """
    eval[EVALUATED](src) shouldBe Right(CONST_LONG(0x6263646566676869L))
  }

  property("toInt from end of max sized ByteVector by offset") {
    val array = new Array[Byte](65536)
    for (i <- 65528 to 65535) array(i) = 1
    val src =
      s""" arr.toInt(65528) """
    eval[EVALUATED](
      src,
      ctxt = CTX(Seq(), Map("arr" -> ((BYTESTR -> "max sized ByteVector") -> LazyVal(EitherT.pure(CONST_BYTESTR(array))))), Array())) shouldBe Right(
      CONST_LONG(0x0101010101010101L))
  }

  property("toInt by offset (partial)") {
    val src =
      """ base58'2EtvziXsJaBRS'.toInt(2) """
    eval[EVALUATED](src) should produce("IndexOutOfBounds")
  }

  property("toInt by offset (out of bounds)") {
    val src =
      """ base58'2EtvziXsJaBRS'.toInt(10) """
    eval[EVALUATED](src) should produce("IndexOutOfBounds")
  }

  property("toInt by Long.MaxValue offset (out of bounds)") {
    val src =
      s""" base58'2EtvziXsJaBRS'.toInt(${Long.MaxValue}) """
    eval[EVALUATED](src) should produce("IndexOutOfBounds")
  }

  property("toInt by offset (negative)") {
    val src =
      """ base58'2EtvziXsJaBRS'.toInt(-1) """
    eval[EVALUATED](src) should produce("IndexOutOfBounds")
  }

  property("toInt by offset (negative Long.MinValue)") {
    val src =
      s""" base58'2EtvziXsJaBRS'.toInt(${Long.MinValue}) """
    eval[EVALUATED](src) should produce("IndexOutOfBounds")
  }

  property("toInt from < 8 bytes (Buffer underflow)") {
    val src =
      """ "AAAAAAA".toBytes().toInt() """
    eval[EVALUATED](src) should produce("Buffer underflow")
  }

  property("toInt from < 8 bytes by zero offset (Buffer underflow)") {
    val src =
      """ "AAAAAAA".toBytes().toInt(0) """
    eval[EVALUATED](src) should produce("IndexOutOfBounds")
  }

  property("toInt from 0 bytes (Buffer underflow)") {
    val src =
      """ "".toBytes().toInt() """
    eval[EVALUATED](src) should produce("Buffer underflow")
  }

  property("toInt from 0 bytes by zero offset (Buffer underflow)") {
    val src =
      """ "".toBytes().toInt(0) """
    eval[EVALUATED](src) should produce("IndexOutOfBounds")
  }

  property("toInt from 0 bytes by offset (IndexOutOfBounds)") {
    val src =
      """ "".toBytes().toInt(1) """
    eval[EVALUATED](src) should produce("IndexOutOfBounds")
  }

  property("indexOf") {
    val src =
      """ "qweqwe".indexOf("we") """
    eval[EVALUATED](src) shouldBe Right(CONST_LONG(1L))
  }

  property("indexOf with zero offset") {
    val src =
      """ "qweqwe".indexOf("qw", 0) """
    eval[EVALUATED](src) shouldBe Right(CONST_LONG(0L))
  }

  property("indexOf with start offset") {
    val src =
      """ "qweqwe".indexOf("we", 2) """
    eval[EVALUATED](src) shouldBe Right(CONST_LONG(4L))
  }

  property("indexOf from end of max sized string") {
    val str = "a" * 32766 + "z"
    val src =
      """ str.indexOf("z", 32766) """
    eval[EVALUATED](src, ctxt = CTX(Seq(), Map("str" -> ((STRING -> "max sized String") -> LazyVal(EitherT.pure(CONST_STRING(str))))), Array())) shouldBe Right(
      CONST_LONG(32766L))
  }

  property("indexOf (not present)") {
    val src =
      """ "qweqwe".indexOf("ww") """
    eval[EVALUATED](src) shouldBe Right(unit)
  }

  property("indexOf from empty string") {
    val src =
      """ "".indexOf("!") """
    eval[EVALUATED](src) shouldBe Right(unit)
  }

  property("indexOf from empty string with offset") {
    val src =
      """ "".indexOf("!", 1) """
    eval[EVALUATED](src) shouldBe Right(unit)
  }

  property("indexOf from string with Long.MaxValue offset") {
    val src =
      s""" "abc".indexOf("c", ${Long.MaxValue}) """
    eval[EVALUATED](src) shouldBe Right(unit)
  }

  property("indexOf from string with negative offset") {
    val src =
      """ "abc".indexOf("a", -1) """
    eval[EVALUATED](src) shouldBe Right(unit)
  }

  property("indexOf from string with negative Long.MinValue offset") {
    val src =
      s""" "abc".indexOf("a", ${Long.MinValue}) """
    eval[EVALUATED](src) shouldBe Right(unit)
  }

  property("indexOf empty string from non-empty string") {
    val src =
      """ "abc".indexOf("") """
    eval[EVALUATED](src) shouldBe Right(CONST_LONG(0))
  }

  property("indexOf empty string from empty string") {
    val src =
      """ "".indexOf("") """
    eval[EVALUATED](src) shouldBe Right(CONST_LONG(0))
  }

  property("split") {
    val src =
      """ "q:we:.;q;we:x;q.we".split(":.;") """
    eval[EVALUATED](src) shouldBe Right(ARR(IndexedSeq(CONST_STRING("q:we"), CONST_STRING("q;we:x;q.we"))))
  }

  property("split separate correctly") {
    val src =
      """ "str1;str2;str3;str4".split(";") """
    eval[EVALUATED](src) shouldBe Right(ARR(IndexedSeq(CONST_STRING("str1"), CONST_STRING("str2"), CONST_STRING("str3"), CONST_STRING("str4"))))
  }

  property("split separator at the end") {
    val src =
      """ "str1;str2;".split(";") """
    eval[EVALUATED](src) shouldBe Right(ARR(IndexedSeq(CONST_STRING("str1"), CONST_STRING("str2"), CONST_STRING(""))))
  }

  property("split double separator") {
    val src =
      """ "str1;;str2;str3".split(";") """
    eval[EVALUATED](src) shouldBe Right(ARR(IndexedSeq(CONST_STRING("str1"), CONST_STRING(""), CONST_STRING("str2"), CONST_STRING("str3"))))
  }

  property("parseInt") {
    val src =
      """ "42".parseInt() """
    eval[EVALUATED](src) shouldBe Right(CONST_LONG(42L))
  }

  property("parseInt Long.MaxValue") {
    val num = Long.MaxValue
    val src =
      s""" "${num.toString}".parseInt() """
    eval[EVALUATED](src) shouldBe Right(CONST_LONG(num))
  }

  property("parseInt Long.MinValue") {
    val num = Long.MinValue
    val src =
      s""" "${num.toString}".parseInt() """
    eval[EVALUATED](src) shouldBe Right(CONST_LONG(num))
  }

  property("parseIntValue") {
    val src =
      """ "42".parseIntValue() """
    eval[EVALUATED](src) shouldBe Right(CONST_LONG(42L))
  }

  property("parseIntValue Long.MaxValue") {
    val num = Long.MaxValue
    val src =
      s""" "${num.toString}".parseIntValue() """
    eval[EVALUATED](src) shouldBe Right(CONST_LONG(num))
  }

  property("parseIntValue Long.MinValue") {
    val num = Long.MinValue
    val src =
      s""" "${num.toString}".parseIntValue() """
    eval[EVALUATED](src) shouldBe Right(CONST_LONG(num))
  }

  property("parseInt fail") {
    val src =
      """ "x42".parseInt() """
    eval[EVALUATED](src) shouldBe Right(unit)
  }

  property("parseIntValue fail when string starts with non-digit") {
    val src =
      """ "x42".parseIntValue() """
    eval[EVALUATED](src) shouldBe 'left
  }

  property("parseInt fail when string ends with non-digit") {
    val src =
      """ "42x".parseInt() """
    eval[EVALUATED](src) shouldBe Right(unit)
  }

  property("parseIntValue fail when string ends with non-digit") {
    val src =
      """ "42x".parseIntValue() """
    eval[EVALUATED](src) shouldBe 'left
  }

  property("parseInt fail when string is empty") {
    val src =
      """ "".parseInt() """
    eval[EVALUATED](src) shouldBe Right(unit)
  }

  property("parseIntValue fail when string is empty") {
    val src =
      """ "".parseIntValue() """
    eval[EVALUATED](src) shouldBe 'left
  }

  property("matching case with non-existing type") {
    val sampleScript =
      """|
         | let a = if (true) then 1 else "str"
         | match a {
         |   case _: UndefinedType => 0
         |   case _                => 1
         | }
         |
      """.stripMargin
    eval[EVALUATED](sampleScript, None) should produce("all possible types are List(Int, String)")
  }

  property("big let assignment chain") {
    val count = 5000
    val script =
      s"""
         | let a0 = 1
         | ${1 to count map (i => s"let a$i = a${i - 1}") mkString "\n"}
         | a$count == a$count
      """.stripMargin

    eval[EVALUATED](script, None) shouldBe Right(CONST_BOOLEAN(true))
  }

  property("big function assignment chain") {
    val count = 2000
    val script =
      s"""
         | func a0() = {
         |   1 + 1
         | }
         | ${1 to count map (i => s"func a$i() = a${i - 1}()") mkString "\n"}
         | a$count() == a$count()
      """.stripMargin

    eval[EVALUATED](script, None) shouldBe Right(CONST_BOOLEAN(true))
  }

  property("big let assignment chain with function") {
    val count = 5000
    val script =
      s"""
         | let a0 = 1
         | ${1 to count map (i => s"let a$i = a${i - 1} + 1") mkString "\n"}
         | a$count == a$count
      """.stripMargin

    eval[EVALUATED](script, None) shouldBe Right(CONST_BOOLEAN(true))
  }

  property("math functions") {
    eval[EVALUATED]("pow(12, 1, 3456, 3, 2, DOWN)", None) shouldBe Right(CONST_LONG(187))
    eval[EVALUATED]("pow(12, 1, 3456, 3, 2, UP)", None) shouldBe Right(CONST_LONG(188))
    eval[EVALUATED]("pow(0, 1, 3456, 3, 2, UP)", None) shouldBe Right(CONST_LONG(0))
    eval[EVALUATED]("pow(20, 1, -1, 0, 4, DOWN)", None) shouldBe Right(CONST_LONG(5000))
    eval[EVALUATED]("pow(-20, 1, -1, 0, 4, DOWN)", None) shouldBe Right(CONST_LONG(-5000))
    eval[EVALUATED]("pow(0, 1, -1, 0, 4, DOWN)", None) shouldBe 'left
    eval[EVALUATED]("log(16, 0, 2, 0, 0, CEILING)", None) shouldBe Right(CONST_LONG(4))
    eval[EVALUATED]("log(16, 0, -2, 0, 0, CEILING)", None) shouldBe 'left
    eval[EVALUATED]("log(-16, 0, 2, 0, 0, CEILING)", None) shouldBe 'left
  }

  property("concat empty list") {
    val script =
      s"""
         | let l = if (true) then cons(1, nil) else nil
         | let concat = 0 :: l
         | concat == [0, 1]
         |
      """.stripMargin

    eval[EVALUATED](script, None) shouldBe Right(CONST_BOOLEAN(true))
  }

  property("list type inferrer") {
    val script =
      s"""
         | let l = if (true) then [1] else ["str"]
         | let n = "qqq" :: l
         | match n[1] {
         |   case i: Int => i == 1
         |   case s: String => false
         | } &&
         | match n[0] {
         |   case i: Int => false
         |   case s: String => s == "qqq"
         | }
      """.stripMargin

    eval[EVALUATED](script, None) shouldBe Right(CONST_BOOLEAN(true))
  }

  property("matching parameterized types") {
    val script =
      s"""
         | func dosSigVerify() = {
         |    let result = if true then [DataEntry("a", "a")] else ""
         |    let entry = match result[0] {
         |        case r:DataEntry => r
         |        case _ => throw("err")
         |    }
         |    WriteSet(result)
         | }
         |
      """.stripMargin

    eval[EVALUATED](script, None) should produce("expected: List[T], actual: List[DataEntry]|String")
  }

  property("extract functions with message") {
    val message = "Custom error message"
    def script(error: Boolean): String =
      s"""
         |
         | let a = if ($error) then unit else 1
         | valueOrErrorMessage(a, "$message")
         |
       """.stripMargin

<<<<<<< HEAD
    eval(script("extractWithErrorMessage", error = false)) shouldBe Right(CONST_LONG(1))
    eval(script("extractWithErrorMessage", error = true)) shouldBe Left(message)

    eval(script("valueWithErrorMessage", error = false)) shouldBe Right(CONST_LONG(1))
    eval(script("valueWithErrorMessage", error = true)) shouldBe Left(message)
=======
    eval(script(error = false)) shouldBe Right(CONST_LONG(1))
    eval(script(error = true))  shouldBe Left(message)
>>>>>>> 776048bb
  }
}<|MERGE_RESOLUTION|>--- conflicted
+++ resolved
@@ -834,15 +834,7 @@
          |
        """.stripMargin
 
-<<<<<<< HEAD
-    eval(script("extractWithErrorMessage", error = false)) shouldBe Right(CONST_LONG(1))
-    eval(script("extractWithErrorMessage", error = true)) shouldBe Left(message)
-
-    eval(script("valueWithErrorMessage", error = false)) shouldBe Right(CONST_LONG(1))
-    eval(script("valueWithErrorMessage", error = true)) shouldBe Left(message)
-=======
     eval(script(error = false)) shouldBe Right(CONST_LONG(1))
     eval(script(error = true))  shouldBe Left(message)
->>>>>>> 776048bb
   }
 }