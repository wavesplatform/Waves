--- conflicted
+++ resolved
@@ -2,10 +2,7 @@
 
 import cats.data.EitherT
 import cats.kernel.Monoid
-<<<<<<< HEAD
 import com.wavesplatform.common.utils.EitherExt2
-=======
->>>>>>> 80bcbdef
 import com.wavesplatform.lang.Common._
 import com.wavesplatform.lang.Testing._
 import com.wavesplatform.lang.directives.values._
@@ -504,16 +501,9 @@
     for (i <- 65528 to 65535) array(i) = 1
     val src =
       s""" arr.toInt(65528) """
-<<<<<<< HEAD
     eval[EVALUATED](src, ctxt = CTX(Seq(),
-      Map("arr" -> ((BYTESTR -> "max sized ByteVector") -> LazyVal(EitherT.pure(CONST_BYTESTR(array).explicitGet())))), Array())
+      Map("arr" -> ((BYTESTR -> "max sized ByteVector") -> LazyVal(EitherT.fromEither(CONST_BYTESTR(array))))), Array())
     ) shouldBe Right(CONST_LONG(0x0101010101010101L))
-=======
-    eval[EVALUATED](
-      src,
-      ctxt = CTX(Seq(), Map("arr" -> ((BYTESTR -> "max sized ByteVector") -> LazyVal(EitherT.pure(CONST_BYTESTR(array))))), Array())) shouldBe Right(
-      CONST_LONG(0x0101010101010101L))
->>>>>>> 80bcbdef
   }
 
   property("toInt by offset (partial)") {
@@ -598,14 +588,9 @@
     val str = "a" * 32766 + "z"
     val src =
       """ str.indexOf("z", 32766) """
-<<<<<<< HEAD
     eval[EVALUATED](src, ctxt = CTX(Seq(),
       Map("str" -> ((STRING -> "max sized String") -> LazyVal(EitherT.pure(CONST_STRING(str).explicitGet())))), Array())
     ) shouldBe Right(CONST_LONG(32766L))
-=======
-    eval[EVALUATED](src, ctxt = CTX(Seq(), Map("str" -> ((STRING -> "max sized String") -> LazyVal(EitherT.pure(CONST_STRING(str))))), Array())) shouldBe Right(
-      CONST_LONG(32766L))
->>>>>>> 80bcbdef
   }
 
   property("indexOf (not present)") {
@@ -679,7 +664,7 @@
     val src =
       """ str.lastIndexOf("z", 32766) """
     eval(src, ctxt = CTX(Seq(),
-      Map("str" -> ((STRING -> "max sized String") -> LazyVal(EitherT.pure(CONST_STRING(str))))), Array())
+      Map("str" -> ((STRING -> "max sized String") -> LazyVal(EitherT.fromEither(CONST_STRING(str))))), Array())
     ) shouldBe Right(CONST_LONG(32766L))
   }
 
