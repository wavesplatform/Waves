--- conflicted
+++ resolved
@@ -611,12 +611,12 @@
     eval[EVALUATED](script, None) shouldBe Right(CONST_BOOLEAN(true))
   }
 
-<<<<<<< HEAD
   property("math functions") {
     eval[EVALUATED]("pow(12, 1, 3456, 3, 2, DOWN)", None) shouldBe Right(CONST_LONG(187))
     eval[EVALUATED]("pow(12, 1, 3456, 3, 2, UP)", None) shouldBe Right(CONST_LONG(188))
     eval[EVALUATED]("log(16, 0, 2, 0, 0, CEILING)", None) shouldBe Right(CONST_LONG(4))
-=======
+  }
+
   property("concat empty list") {
     val script =
       s"""
@@ -627,6 +627,5 @@
       """.stripMargin
 
     eval[EVALUATED](script, None) shouldBe Right(CONST_BOOLEAN(true))
->>>>>>> 3cbf3329
   }
 }