--- conflicted
+++ resolved
@@ -1,4 +1,3 @@
-<<<<<<< HEAD
 package com.wavesplatform.lang
 
 import cats.data.EitherT
@@ -496,565 +495,6 @@
     eval[EVALUATED](src) should produce("IndexOutOfBounds")
   }
 
-  property("indexOf") {
-    val src =
-      """ "qweqwe".indexOf("we") """
-    eval[EVALUATED](src) shouldBe Right(CONST_LONG(1L))
-  }
-
-  property("indexOf with start offset") {
-    val src =
-      """ "qweqwe".indexOf("we", 2) """
-    eval[EVALUATED](src) shouldBe Right(CONST_LONG(4L))
-  }
-
-  property("indexOf (not present)") {
-    val src =
-      """ "qweqwe".indexOf("ww") """
-    eval[EVALUATED](src) shouldBe Right(unit)
-  }
-
-  property("split") {
-    val src =
-      """ "q:we:.;q;we:x;q.we".split(":.;") """
-    eval[EVALUATED](src) shouldBe Right(ARR(IndexedSeq(CONST_STRING("q:we"), CONST_STRING("q;we:x;q.we"))))
-  }
-
-  property("parseInt") {
-    val src =
-      """ "42".parseInt() """
-    eval[EVALUATED](src) shouldBe Right(CONST_LONG(42L))
-  }
-
-  property("parseIntValue") {
-    val src =
-      """ "42".parseInt() """
-    eval[EVALUATED](src) shouldBe Right(CONST_LONG(42L))
-  }
-
-  property("parseInt fail") {
-    val src =
-      """ "x42".parseInt() """
-    eval[EVALUATED](src) shouldBe Right(unit)
-  }
-
-  property("parseIntValue fail") {
-    val src =
-      """ "x42".parseIntValue() """
-    eval[EVALUATED](src) shouldBe 'left
-  }
-
-  property("matching case with non-existing type") {
-    val sampleScript =
-      """|
-         | let a = if (true) then 1 else "str"
-         | match a {
-         |   case _: UndefinedType => 0
-         |   case _                => 1
-         | }
-         |
-      """.stripMargin
-    eval[EVALUATED](sampleScript, None) should produce("all possible types are List(Int, String)")
-  }
-}
-=======
-package com.wavesplatform.lang
-
-import cats.data.EitherT
-import cats.kernel.Monoid
-import com.wavesplatform.lang.Common._
-import com.wavesplatform.lang.directives.values._
-import com.wavesplatform.lang.Testing._
-import com.wavesplatform.lang.v1.CTX
-import com.wavesplatform.lang.v1.compiler.Terms._
-import com.wavesplatform.lang.v1.compiler.Types.{FINAL, LONG}
-import com.wavesplatform.lang.v1.compiler.{ExpressionCompiler, Terms}
-import com.wavesplatform.lang.v1.evaluator.EvaluatorV1
-import com.wavesplatform.lang.v1.evaluator.ctx._
-import com.wavesplatform.lang.v1.evaluator.ctx.impl.{PureContext, _}
-import com.wavesplatform.lang.v1.parser.Parser
-import com.wavesplatform.lang.v1.testing.ScriptGen
-import org.scalatest.{Matchers, PropSpec}
-import org.scalatestplus.scalacheck.{ScalaCheckPropertyChecks => PropertyChecks}
-
-class IntegrationTest extends PropSpec with PropertyChecks with ScriptGen with Matchers with NoShrink {
-
-  property("simple let") {
-    val src =
-      """
-        |let a = 1
-        |let b = a + a
-        |b + b + b
-      """.stripMargin
-    eval[EVALUATED](src) shouldBe evaluated(6)
-  }
-
-  property("proper error message") {
-    val src =
-      """
-        |match p {
-        |  case pa: PointA => let x = 3
-        |  case _ => throw()
-        |}
-      """.stripMargin
-    eval[EVALUATED](src) should produce("can't parse the expression")
-  }
-
-  property("patternMatching") {
-    val sampleScript =
-      """match p {
-        |  case pa: PointA => 0
-        |  case pa: PointB => 1
-        |  case pa: PointC => 2
-        |}""".stripMargin
-    eval[EVALUATED](sampleScript, Some(pointAInstance)) shouldBe evaluated(0)
-    eval[EVALUATED](sampleScript, Some(pointBInstance)) shouldBe evaluated(1)
-  }
-
-  property("patternMatching with named union types") {
-    val sampleScript =
-      """match p {
-        |  case pa: PointA => 0
-        |  case pa: PointBC => 1
-        |}""".stripMargin
-    eval[EVALUATED](sampleScript, Some(pointAInstance)) shouldBe evaluated(0)
-    eval[EVALUATED](sampleScript, Some(pointBInstance)) shouldBe evaluated(1)
-  }
-
-  property("union types have fields") {
-    val sampleScript =
-      """match p {
-        |  case pa: PointA => pa.X
-        |  case pb: PointBC => pb.YB
-        |}""".stripMargin
-    eval[EVALUATED](sampleScript, Some(pointAInstance)) shouldBe evaluated(3)
-    eval[EVALUATED](sampleScript, Some(pointBInstance)) shouldBe evaluated(41)
-    eval[EVALUATED](sampleScript, Some(pointCInstance)) shouldBe evaluated(42)
-  }
-
-  property("union types have  only common fields") {
-    val sampleScript =
-      """match p {
-        |  case pa: PointA => pa.X
-        |  case pb: PointBC => pb.X
-        |}""".stripMargin
-    eval[EVALUATED](sampleScript, Some(pointCInstance)) should produce("Compilation failed: Undefined field `X`")
-  }
-
-  property("patternMatching _") {
-    val sampleScript =
-      """|
-         |match p {
-         |  case _: PointA => 0
-         |  case _: PointB  => 1
-         |  case _: PointC => 2
-         |}
-         |
-      """.stripMargin
-    eval[EVALUATED](sampleScript, Some(pointAInstance)) shouldBe evaluated(0)
-    eval[EVALUATED](sampleScript, Some(pointBInstance)) shouldBe evaluated(1)
-  }
-
-  property("patternMatching any type") {
-    val sampleScript =
-      """|
-         |match p {
-         |  case _: PointA => 0
-         |  case _  => 1
-         |}
-         |
-      """.stripMargin
-    eval[EVALUATED](sampleScript, Some(pointAInstance)) shouldBe evaluated(0)
-    eval[EVALUATED](sampleScript, Some(pointBInstance)) shouldBe evaluated(1)
-  }
-
-  property("patternMatching block") {
-    val sampleScript =
-      """|
-         |match (let x = 1; p) {
-         |  case _  => 1
-         |}
-         |
-      """.stripMargin
-    eval[EVALUATED](sampleScript, Some(pointBInstance)) shouldBe evaluated(1)
-  }
-
-  private def eval[T <: EVALUATED](code: String, pointInstance: Option[CaseObj] = None, pointType: FINAL = AorBorC): Either[String, T] = {
-    val untyped                                                = Parser.parseExpr(code).get.value
-    val lazyVal                                                = LazyVal(EitherT.pure(pointInstance.orNull))
-    val stringToTuple: Map[String, ((FINAL, String), LazyVal)] = Map(("p", ((pointType, "Test variable"), lazyVal)))
-    val ctx: CTX =
-      Monoid.combineAll(Seq(PureContext.build(V3), CTX(sampleTypes, stringToTuple, Array.empty), addCtx))
-    val typed = ExpressionCompiler(ctx.compilerContext, untyped)
-    typed.flatMap(v => EvaluatorV1[T](ctx.evaluationContext, v._1))
-  }
-
-  property("function call") {
-    eval[EVALUATED]("10 + 2") shouldBe evaluated(12)
-  }
-
-  property("max values and operation order") {
-    val longMax = Long.MaxValue
-    val longMin = Long.MinValue
-    eval(s"$longMax + 1 - 1") shouldBe Left("long overflow")
-    eval(s"$longMin - 1 + 1") shouldBe Left("long overflow")
-    eval(s"$longMax - 1 + 1") shouldBe evaluated(longMax)
-    eval(s"$longMin + 1 - 1") shouldBe evaluated(longMin)
-    eval(s"$longMax / $longMin + 1") shouldBe evaluated(0)
-    eval(s"($longMax / 2) * 2") shouldBe evaluated(longMax - 1)
-    eval[EVALUATED]("fraction(9223372036854775807, 3, 2)") shouldBe Left(
-      s"Long overflow: value `${BigInt(Long.MaxValue) * 3 / 2}` greater than 2^63-1")
-    eval[EVALUATED]("fraction(-9223372036854775807, 3, 2)") shouldBe Left(
-      s"Long overflow: value `${-BigInt(Long.MaxValue) * 3 / 2}` less than -2^63-1")
-    eval[EVALUATED](s"$longMax + fraction(-9223372036854775807, 3, 2)") shouldBe Left(
-      s"Long overflow: value `${-BigInt(Long.MaxValue) * 3 / 2}` less than -2^63-1")
-    eval[EVALUATED](s"2 + 2 * 2") shouldBe evaluated(6)
-    eval("2 * 3 == 2 + 4") shouldBe evaluated(true)
-  }
-
-  property("equals works on primitive types") {
-    eval[EVALUATED]("base58'3My3KZgFQ3CrVHgz6vGRt8687sH4oAA1qp8' == base58'3My3KZgFQ3CrVHgz6vGRt8687sH4oAA1qp8'") shouldBe evaluated(true)
-    eval[EVALUATED]("1 == 2") shouldBe evaluated(false)
-    eval[EVALUATED]("3 == 3") shouldBe evaluated(true)
-    eval[EVALUATED]("false == false") shouldBe evaluated(true)
-    eval[EVALUATED]("true == false") shouldBe evaluated(false)
-    eval[EVALUATED]("true == true") shouldBe evaluated(true)
-    eval[EVALUATED]("""   "x" == "x"     """) shouldBe evaluated(true)
-    eval[EVALUATED]("""   "x" == "y"     """) shouldBe evaluated(false)
-    eval[EVALUATED]("""   "x" != "y"     """) shouldBe evaluated(true)
-    eval[EVALUATED]("""   "x" == 3     """) should produce("Can't match inferred types")
-    eval[EVALUATED]("""   "x" != 3     """) should produce("Can't match inferred types")
-    eval[EVALUATED](""" let union = if(true) then "x" else 3; union == "x"   """) shouldBe evaluated(true)
-  }
-
-  property("equals some lang structure") {
-    eval[EVALUATED]("let x = (-7763390488025868909>-1171895536391400041); let v = false; (v&&true)") shouldBe evaluated(false)
-    eval[EVALUATED]("let mshUmcl = (if(true) then true else true); true || mshUmcl") shouldBe evaluated(true)
-    eval[EVALUATED]("""if(((1+-1)==-1)) then 1 else (1+1)""") shouldBe evaluated(2)
-    eval[EVALUATED]("""((((if(true) then 1 else 1)==2)||((if(true)
-        |then true else true)&&(true||true)))||(if(((1>1)||(-1>=-1)))
-        |then (-1>=1) else false))""".stripMargin) shouldBe evaluated(true)
-  }
-
-  property("sum/mul/div/mod/fraction functions") {
-    eval[EVALUATED]("(10 + 10)#jhk\n ") shouldBe evaluated(20)
-    eval[EVALUATED]("(10 * 10)") shouldBe evaluated(100)
-    eval[EVALUATED]("(10 / 3)") shouldBe evaluated(3)
-    eval[EVALUATED]("(10 % 3)") shouldBe evaluated(1)
-    eval[EVALUATED]("fraction(9223372036854775807, -2, -4)") shouldBe evaluated(Long.MaxValue / 2)
-  }
-
-  def compile(script: String): Either[String, Terms.EXPR] =
-    ExpressionCompiler.compile(script, CTX.empty.compilerContext)
-
-  property("wrong script return type") {
-    compile("1") should produce("should return boolean")
-    compile(""" "string" """) should produce("should return boolean")
-    compile(""" base58'string' """) should produce("should return boolean")
-  }
-
-  property("equals works on elements from Gens") {
-    List(CONST_LONGgen, SUMgen(50), INTGen(50)).foreach(gen =>
-      forAll(for {
-        (expr, res) <- gen
-        str         <- toString(expr)
-      } yield (str, res)) {
-        case (str, res) =>
-          withClue(str) {
-            eval[EVALUATED](str) shouldBe evaluated(res)
-          }
-    })
-
-    forAll(for {
-      (expr, res) <- BOOLgen(50)
-      str         <- toString(expr)
-    } yield (str, res)) {
-      case (str, res) =>
-        withClue(str) {
-          eval[EVALUATED](str) shouldBe evaluated(res)
-        }
-    }
-  }
-
-  property("Match with not case types") {
-    eval[EVALUATED]("""
-        |
-        |let a = if (true) then 1 else ""
-        |
-        |match a {
-        | case x: Int => x
-        | case y: String => 2
-        |}""".stripMargin) shouldBe evaluated(1)
-  }
-
-  property("allow unions in pattern matching") {
-    val sampleScript =
-      """match p {
-        |  case p1: PointBC => {
-        |    match p1 {
-        |      case pb: PointB => pb.X
-        |      case pc: PointC => pc.YB
-        |    }
-        |  }
-        |  case other => throw()
-        |}""".stripMargin
-    eval[EVALUATED](sampleScript, Some(pointBInstance)) shouldBe evaluated(3)
-    eval[EVALUATED](sampleScript, Some(pointCInstance)) shouldBe evaluated(42)
-  }
-
-  property("different types, same name of field") {
-    val sampleScript =
-      """match (p.YB) {
-        | case l: Int => l
-        | case u: Unit => 1
-        | }
-      """.stripMargin
-    eval[EVALUATED](sampleScript, Some(pointCInstance), CorD) shouldBe evaluated(42)
-    eval[EVALUATED](sampleScript, Some(pointDInstance1), CorD) shouldBe evaluated(43)
-    eval[EVALUATED](sampleScript, Some(pointDInstance2), CorD) shouldBe evaluated(1)
-
-    eval[EVALUATED]("p.YB", Some(pointCInstance), CorD) shouldBe evaluated(42)
-    eval[EVALUATED]("p.YB", Some(pointDInstance1), CorD) shouldBe evaluated(43)
-    eval[EVALUATED]("p.YB", Some(pointDInstance2), CorD) shouldBe evaluated(unit)
-  }
-
-  property("throw") {
-    val script =
-      """
-        |let result = match p {
-        |  case a: PointA => 0
-        |  case b: PointB => throw()
-        |  case c: PointC => throw("arrgh")
-        |}
-        |result
-      """.stripMargin
-    eval[EVALUATED](script, Some(pointAInstance)) shouldBe evaluated(0)
-    eval[EVALUATED](script, Some(pointBInstance)) shouldBe Left("Explicit script termination")
-    eval[EVALUATED](script, Some(pointCInstance)) shouldBe Left("arrgh")
-  }
-
-  property("func") {
-    val script =
-      """
-        |func inc(z:Int) = {z + 1}
-        |inc(0)
-      """.stripMargin
-    eval[EVALUATED](script, Some(pointAInstance)) shouldBe evaluated(1)
-  }
-
-  property("func in func") {
-    val script =
-      """
-        |func maxx(x:Int, y: Int) = {
-        |  let z = 11
-        |  func max(i: Int, j:Int) = { if(i>j) then i else j }
-        |  max(x,max(y,z))
-        |}
-        |maxx(0,10)
-      """.stripMargin
-    eval[EVALUATED](script, Some(pointAInstance)) shouldBe evaluated(11)
-  }
-
-  property("function overload is denied") {
-    eval[EVALUATED](
-      """
-                      |
-                      |func extract(x:Int, y: Int) = {
-                      |   4
-                      |}
-                      | extract(10)
-                    """.stripMargin,
-      Some(pointAInstance)
-    ) should produce("already defined")
-  }
-
-  property("context won't change after inner let") {
-    val script = "{ let x = 3; x } + { let x = 5; x}"
-    eval[EVALUATED](script, Some(pointAInstance)) shouldBe evaluated(8)
-  }
-
-  property("contexts of different if parts do not affect each other") {
-    val script = "if ({let x= 0; x > 0 }) then { let x = 3; x } else { let x = 5; x}"
-    eval[EVALUATED](script, Some(pointAInstance)) shouldBe evaluated(5)
-  }
-
-  property("context won't change after execution of a user function") {
-    val doubleFst = UserFunction("ID", 0, LONG, "D", ("x", LONG, "X")) {
-      FUNCTION_CALL(PureContext.sumLong.header, List(REF("x"), REF("x")))
-    }
-
-    val context = Monoid.combine(
-      PureContext.build(V1).evaluationContext,
-      EvaluationContext(
-        typeDefs = Map.empty,
-        letDefs = Map("x"                -> LazyVal(EitherT.pure(CONST_LONG(3l)))),
-        functions = Map(doubleFst.header -> doubleFst)
-      )
-    )
-
-    val expr = FUNCTION_CALL(PureContext.sumLong.header, List(FUNCTION_CALL(doubleFst.header, List(CONST_LONG(1000l))), REF("x")))
-    ev[CONST_LONG](context, expr) shouldBe evaluated(2003l)
-  }
-
-  property("context won't change after execution of an inner block") {
-    val context = Monoid.combine(
-      PureContext.build(V1).evaluationContext,
-      EvaluationContext(
-        typeDefs = Map.empty,
-        letDefs = Map("x" -> LazyVal(EitherT.pure(CONST_LONG(3l)))),
-        functions = Map.empty
-      )
-    )
-
-    val expr = FUNCTION_CALL(
-      function = PureContext.sumLong.header,
-      args = List(
-        BLOCK(
-          dec = LET("x", CONST_LONG(5l)),
-          body = REF("x")
-        ),
-        REF("x")
-      )
-    )
-    ev[CONST_LONG](context, expr) shouldBe evaluated(8)
-  }
-
-  property("listN constructor primitive") {
-    val src =
-      """
-        |cons(1, cons(2, cons(3, cons(4, cons(5, nil)))))
-      """.stripMargin
-    eval[EVALUATED](src) shouldBe evaluated(List(1, 2, 3, 4, 5))
-  }
-
-  property("listN constructor binary op") {
-    val src =
-      """
-        |1::2::3::4::5::nil
-      """.stripMargin
-    eval[EVALUATED](src) shouldBe evaluated(List(1, 2, 3, 4, 5))
-  }
-
-  property("list syntax sugar") {
-    val src =
-      """
-        |[1,2,3, 4, 5]
-      """.stripMargin
-    eval[EVALUATED](src) shouldBe evaluated(List(1, 2, 3, 4, 5))
-  }
-
-  property("list constructor for different data entries") {
-    val src =
-      """
-        |let x = DataEntry("foo",1)
-        |let y = DataEntry("bar","2")
-        |let z = DataEntry("baz","2")
-        |[x,y,z]
-      """.stripMargin
-    eval[EVALUATED](src) shouldBe Right(
-      ARR(Vector(
-        CaseObj(dataEntryType, Map("key" -> CONST_STRING("foo"), "value" -> CONST_LONG(1))),
-        CaseObj(dataEntryType, Map("key" -> CONST_STRING("bar"), "value" -> CONST_STRING("2"))),
-        CaseObj(dataEntryType, Map("key" -> CONST_STRING("baz"), "value" -> CONST_STRING("2")))
-      )))
-  }
-
-  property("allow 'throw' in '==' arguments") {
-    val src =
-      """true == throw("test passed")"""
-    eval[EVALUATED](src) shouldBe Left("test passed")
-  }
-
-  property("ban to compare different types") {
-    val src =
-      """true == "test passed" """
-    eval[EVALUATED](src) should produce("Compilation failed: Can't match inferred types")
-  }
-
-  property("ensure user function: success") {
-    val src =
-      """
-        |let x = true
-        |ensure(x, "test fail")
-      """.stripMargin
-    eval[EVALUATED](src) shouldBe Right(TRUE)
-  }
-
-  property("ensure user function: fail") {
-    val src =
-      """
-        |let x = false
-        |ensure(x, "test fail")
-      """.stripMargin
-    eval[EVALUATED](src) shouldBe Left("test fail")
-  }
-
-  property("postfix syntax (one argument)") {
-    val src =
-      """
-        |let x = true
-        |x.ensure("test fail")
-      """.stripMargin
-    eval[EVALUATED](src) shouldBe Right(TRUE)
-  }
-
-  property("postfix syntax (no arguments)") {
-    val src =
-      """unit.isDefined()"""
-    eval[EVALUATED](src) shouldBe Right(FALSE)
-  }
-
-  property("postfix syntax (many argument)") {
-    val src =
-      """ 5.fraction(7,2) """
-    eval[EVALUATED](src) shouldBe Right(CONST_LONG(17L))
-  }
-
-  property("postfix syntax (users defined function)") {
-    val src =
-      """
-        |func dub(s:String) = { s+s }
-        |"qwe".dub()
-      """.stripMargin
-    eval[EVALUATED](src) shouldBe Right(CONST_STRING("qweqwe"))
-  }
-
-  property("extract UTF8 string") {
-    val src =
-      """ base58'2EtvziXsJaBRS'.toUtf8String() """
-    eval[EVALUATED](src) shouldBe Right(CONST_STRING("abcdefghi"))
-  }
-
-  property("extract Long") {
-    val src =
-      """ base58'2EtvziXsJaBRS'.toInt() """
-    eval[EVALUATED](src) shouldBe Right(CONST_LONG(0x6162636465666768l))
-  }
-
-  property("extract Long by offset") {
-    val src =
-      """ base58'2EtvziXsJaBRS'.toInt(1) """
-    eval[EVALUATED](src) shouldBe Right(CONST_LONG(0x6263646566676869l))
-  }
-
-  property("extract Long by offset (patrial)") {
-    val src =
-      """ base58'2EtvziXsJaBRS'.toInt(2) """
-    eval[EVALUATED](src) should produce("IndexOutOfBounds")
-  }
-
-  property("extract Long by offset (out of bounds)") {
-    val src =
-      """ base58'2EtvziXsJaBRS'.toInt(10) """
-    eval[EVALUATED](src) should produce("IndexOutOfBounds")
-  }
-
-  property("extract Long by offset (negative)") {
-    val src =
-      """ base58'2EtvziXsJaBRS'.toInt(-2) """
-    eval[EVALUATED](src) should produce("IndexOutOfBounds")
-  }
-
   property("extract Long from < 8 bytes (Buffer underflow)") {
     val src =
       """ "AAAAAAA".toBytes().toInt() """
@@ -1159,5 +599,4 @@
 
     eval[EVALUATED](script, None) shouldBe Right(CONST_BOOLEAN(true))
   }
-}
->>>>>>> 146a056e
+}