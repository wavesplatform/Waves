package com.wavesplatform.lang

import cats.data.EitherT
import cats.kernel.Monoid
import com.wavesplatform.common.utils.Base58
import com.wavesplatform.lang.Common._
import com.wavesplatform.lang.directives.values._
import com.wavesplatform.lang.Testing._
import com.wavesplatform.lang.v1.CTX
import com.wavesplatform.lang.v1.compiler.Terms._
import com.wavesplatform.lang.v1.compiler.Types.{BYTESTR, FINAL, LONG, STRING}
import com.wavesplatform.lang.v1.compiler.{CompilerContext, ExpressionCompiler, Terms}
import com.wavesplatform.lang.v1.evaluator.EvaluatorV1
import com.wavesplatform.lang.v1.evaluator.ctx._
import com.wavesplatform.lang.v1.evaluator.ctx.impl.{PureContext, _}
import com.wavesplatform.lang.v1.parser.Parser
import com.wavesplatform.lang.v1.testing.ScriptGen
import org.scalatest.{Matchers, PropSpec}
import org.scalatestplus.scalacheck.{ScalaCheckPropertyChecks => PropertyChecks}

class IntegrationTest extends PropSpec with PropertyChecks with ScriptGen with Matchers with NoShrink {

  property("simple let") {
    val src =
      """
        |let a = 1
        |let b = a + a
        |b + b + b
      """.stripMargin
    eval[EVALUATED](src) shouldBe evaluated(6)
  }

  property("proper error message") {
    val src =
      """
        |match p {
        |  case pa: PointA => let x = 3
        |  case _ => throw()
        |}
      """.stripMargin
    eval[EVALUATED](src) should produce("can't parse the expression")
  }

  property("patternMatching") {
    val sampleScript =
      """match p {
        |  case pa: PointA => 0
        |  case pa: PointB => 1
        |  case pa: PointC => 2
        |}""".stripMargin
    eval[EVALUATED](sampleScript, Some(pointAInstance)) shouldBe evaluated(0)
    eval[EVALUATED](sampleScript, Some(pointBInstance)) shouldBe evaluated(1)
  }

  property("patternMatching with named union types") {
    val sampleScript =
      """match p {
        |  case pa: PointA => 0
        |  case pa: PointBC => 1
        |}""".stripMargin
    eval[EVALUATED](sampleScript, Some(pointAInstance)) shouldBe evaluated(0)
    eval[EVALUATED](sampleScript, Some(pointBInstance)) shouldBe evaluated(1)
  }

  property("union types have fields") {
    val sampleScript =
      """match p {
        |  case pa: PointA => pa.X
        |  case pb: PointBC => pb.YB
        |}""".stripMargin
    eval[EVALUATED](sampleScript, Some(pointAInstance)) shouldBe evaluated(3)
    eval[EVALUATED](sampleScript, Some(pointBInstance)) shouldBe evaluated(41)
    eval[EVALUATED](sampleScript, Some(pointCInstance)) shouldBe evaluated(42)
  }

  property("union types have  only common fields") {
    val sampleScript =
      """match p {
        |  case pa: PointA => pa.X
        |  case pb: PointBC => pb.X
        |}""".stripMargin
    eval[EVALUATED](sampleScript, Some(pointCInstance)) should produce("Compilation failed: Undefined field `X`")
  }

  property("patternMatching _") {
    val sampleScript =
      """|
         |match p {
         |  case _: PointA => 0
         |  case _: PointB  => 1
         |  case _: PointC => 2
         |}
         |
      """.stripMargin
    eval[EVALUATED](sampleScript, Some(pointAInstance)) shouldBe evaluated(0)
    eval[EVALUATED](sampleScript, Some(pointBInstance)) shouldBe evaluated(1)
  }

  property("patternMatching any type") {
    val sampleScript =
      """|
         |match p {
         |  case _: PointA => 0
         |  case _  => 1
         |}
         |
      """.stripMargin
    eval[EVALUATED](sampleScript, Some(pointAInstance)) shouldBe evaluated(0)
    eval[EVALUATED](sampleScript, Some(pointBInstance)) shouldBe evaluated(1)
  }

  property("patternMatching block") {
    val sampleScript =
      """|
         |match (let x = 1; p) {
         |  case _  => 1
         |}
         |
      """.stripMargin
    eval[EVALUATED](sampleScript, Some(pointBInstance)) shouldBe evaluated(1)
  }

  private def eval[T <: EVALUATED](code: String, pointInstance: Option[CaseObj] = None, pointType: FINAL = AorBorC, ctxt: CTX = CTX.empty): Either[String, T] = {
    val untyped                                                = Parser.parseExpr(code).get.value
    val lazyVal                                                = LazyVal(EitherT.pure(pointInstance.orNull))
    val stringToTuple: Map[String, ((FINAL, String), LazyVal)] = Map(("p", ((pointType, "Test variable"), lazyVal)))
    val ctx: CTX =
      Monoid.combineAll(Seq(PureContext.build(Global, V3), CTX(sampleTypes, stringToTuple, Array.empty), addCtx, ctxt))
    val typed = ExpressionCompiler(ctx.compilerContext, untyped)
    typed.flatMap(v => EvaluatorV1[T](ctx.evaluationContext, v._1))
  }

  property("function call") {
    eval[EVALUATED]("10 + 2") shouldBe evaluated(12)
  }

  property("max values and operation order") {
    val longMax = Long.MaxValue
    val longMin = Long.MinValue
    eval(s"$longMax + 1 - 1") shouldBe Left("long overflow")
    eval(s"$longMin - 1 + 1") shouldBe Left("long overflow")
    eval(s"$longMax - 1 + 1") shouldBe evaluated(longMax)
    eval(s"$longMin + 1 - 1") shouldBe evaluated(longMin)
    eval(s"$longMax / $longMin + 1") shouldBe evaluated(0)
    eval(s"($longMax / 2) * 2") shouldBe evaluated(longMax - 1)
    eval[EVALUATED]("fraction(9223372036854775807, 3, 2)") shouldBe Left(
      s"Long overflow: value `${BigInt(Long.MaxValue) * 3 / 2}` greater than 2^63-1")
    eval[EVALUATED]("fraction(-9223372036854775807, 3, 2)") shouldBe Left(
      s"Long overflow: value `${-BigInt(Long.MaxValue) * 3 / 2}` less than -2^63-1")
    eval[EVALUATED](s"$longMax + fraction(-9223372036854775807, 3, 2)") shouldBe Left(
      s"Long overflow: value `${-BigInt(Long.MaxValue) * 3 / 2}` less than -2^63-1")
    eval[EVALUATED](s"2 + 2 * 2") shouldBe evaluated(6)
    eval("2 * 3 == 2 + 4") shouldBe evaluated(true)
  }

  property("equals works on primitive types") {
    eval[EVALUATED]("base58'3My3KZgFQ3CrVHgz6vGRt8687sH4oAA1qp8' == base58'3My3KZgFQ3CrVHgz6vGRt8687sH4oAA1qp8'") shouldBe evaluated(true)
    eval[EVALUATED]("1 == 2") shouldBe evaluated(false)
    eval[EVALUATED]("3 == 3") shouldBe evaluated(true)
    eval[EVALUATED]("false == false") shouldBe evaluated(true)
    eval[EVALUATED]("true == false") shouldBe evaluated(false)
    eval[EVALUATED]("true == true") shouldBe evaluated(true)
    eval[EVALUATED]("""   "x" == "x"     """) shouldBe evaluated(true)
    eval[EVALUATED]("""   "x" == "y"     """) shouldBe evaluated(false)
    eval[EVALUATED]("""   "x" != "y"     """) shouldBe evaluated(true)
    eval[EVALUATED]("""   "x" == 3     """) should produce("Can't match inferred types")
    eval[EVALUATED]("""   "x" != 3     """) should produce("Can't match inferred types")
    eval[EVALUATED](""" let union = if(true) then "x" else 3; union == "x"   """) shouldBe evaluated(true)
  }

  property("equals some lang structure") {
    eval[EVALUATED]("let x = (-7763390488025868909>-1171895536391400041); let v = false; (v&&true)") shouldBe evaluated(false)
    eval[EVALUATED]("let mshUmcl = (if(true) then true else true); true || mshUmcl") shouldBe evaluated(true)
    eval[EVALUATED]("""if(((1+-1)==-1)) then 1 else (1+1)""") shouldBe evaluated(2)
    eval[EVALUATED]("""((((if(true) then 1 else 1)==2)||((if(true)
        |then true else true)&&(true||true)))||(if(((1>1)||(-1>=-1)))
        |then (-1>=1) else false))""".stripMargin) shouldBe evaluated(true)
  }

  property("sum/mul/div/mod/fraction functions") {
    eval[EVALUATED]("(10 + 10)#jhk\n ") shouldBe evaluated(20)
    eval[EVALUATED]("(10 * 10)") shouldBe evaluated(100)
    eval[EVALUATED]("(10 / 3)") shouldBe evaluated(3)
    eval[EVALUATED]("(10 % 3)") shouldBe evaluated(1)
    eval[EVALUATED]("fraction(9223372036854775807, -2, -4)") shouldBe evaluated(Long.MaxValue / 2)
  }

  def compile(script: String): Either[String, Terms.EXPR] =
    ExpressionCompiler.compile(script, CTX.empty.compilerContext)

  property("wrong script return type") {
    compile("1") should produce("should return boolean")
    compile(""" "string" """) should produce("should return boolean")
    compile(""" base58'string' """) should produce("should return boolean")
  }

  property("equals works on elements from Gens") {
    List(CONST_LONGgen, SUMgen(50), INTGen(50)).foreach(gen =>
      forAll(for {
        (expr, res) <- gen
        str         <- toString(expr)
      } yield (str, res)) {
        case (str, res) =>
          withClue(str) {
            eval[EVALUATED](str) shouldBe evaluated(res)
          }
    })

    forAll(for {
      (expr, res) <- BOOLgen(50)
      str         <- toString(expr)
    } yield (str, res)) {
      case (str, res) =>
        withClue(str) {
          eval[EVALUATED](str) shouldBe evaluated(res)
        }
    }
  }

  property("Match with not case types") {
    eval[EVALUATED]("""
        |
        |let a = if (true) then 1 else ""
        |
        |match a {
        | case x: Int => x
        | case y: String => 2
        |}""".stripMargin) shouldBe evaluated(1)
  }

  property("allow unions in pattern matching") {
    val sampleScript =
      """match p {
        |  case p1: PointBC => {
        |    match p1 {
        |      case pb: PointB => pb.X
        |      case pc: PointC => pc.YB
        |    }
        |  }
        |  case other => throw()
        |}""".stripMargin
    eval[EVALUATED](sampleScript, Some(pointBInstance)) shouldBe evaluated(3)
    eval[EVALUATED](sampleScript, Some(pointCInstance)) shouldBe evaluated(42)
  }

  property("different types, same name of field") {
    val sampleScript =
      """match (p.YB) {
        | case l: Int => l
        | case u: Unit => 1
        | }
      """.stripMargin
    eval[EVALUATED](sampleScript, Some(pointCInstance), CorD) shouldBe evaluated(42)
    eval[EVALUATED](sampleScript, Some(pointDInstance1), CorD) shouldBe evaluated(43)
    eval[EVALUATED](sampleScript, Some(pointDInstance2), CorD) shouldBe evaluated(1)

    eval[EVALUATED]("p.YB", Some(pointCInstance), CorD) shouldBe evaluated(42)
    eval[EVALUATED]("p.YB", Some(pointDInstance1), CorD) shouldBe evaluated(43)
    eval[EVALUATED]("p.YB", Some(pointDInstance2), CorD) shouldBe evaluated(unit)
  }

  property("throw") {
    val script =
      """
        |let result = match p {
        |  case a: PointA => 0
        |  case b: PointB => throw()
        |  case c: PointC => throw("arrgh")
        |}
        |result
      """.stripMargin
    eval[EVALUATED](script, Some(pointAInstance)) shouldBe evaluated(0)
    eval[EVALUATED](script, Some(pointBInstance)) shouldBe Left("Explicit script termination")
    eval[EVALUATED](script, Some(pointCInstance)) shouldBe Left("arrgh")
  }

  property("func") {
    val script =
      """
        |func inc(z:Int) = {z + 1}
        |inc(0)
      """.stripMargin
    eval[EVALUATED](script, Some(pointAInstance)) shouldBe evaluated(1)
  }

  property("func in func") {
    val script =
      """
        |func maxx(x:Int, y: Int) = {
        |  let z = 11
        |  func max(i: Int, j:Int) = { if(i>j) then i else j }
        |  max(x,max(y,z))
        |}
        |maxx(0,10)
      """.stripMargin
    eval[EVALUATED](script, Some(pointAInstance)) shouldBe evaluated(11)
  }

  property("function overload is denied") {
    eval[EVALUATED](
      """
                      |
                      |func extract(x:Int, y: Int) = {
                      |   4
                      |}
                      | extract(10)
                    """.stripMargin,
      Some(pointAInstance)
    ) should produce("already defined")
  }

  property("context won't change after inner let") {
    val script = "{ let x = 3; x } + { let x = 5; x}"
    eval[EVALUATED](script, Some(pointAInstance)) shouldBe evaluated(8)
  }

  property("contexts of different if parts do not affect each other") {
    val script = "if ({let x= 0; x > 0 }) then { let x = 3; x } else { let x = 5; x}"
    eval[EVALUATED](script, Some(pointAInstance)) shouldBe evaluated(5)
  }

  property("context won't change after execution of a user function") {
    val doubleFst = UserFunction("ID", 0, LONG, "D", ("x", LONG, "X")) {
      FUNCTION_CALL(PureContext.sumLong.header, List(REF("x"), REF("x")))
    }

    val context = Monoid.combine(
      PureContext.build(Global, V1).evaluationContext,
      EvaluationContext(
        typeDefs = Map.empty,
        letDefs = Map("x"                -> LazyVal(EitherT.pure(CONST_LONG(3l)))),
        functions = Map(doubleFst.header -> doubleFst)
      )
    )

    val expr = FUNCTION_CALL(PureContext.sumLong.header, List(FUNCTION_CALL(doubleFst.header, List(CONST_LONG(1000l))), REF("x")))
    ev[CONST_LONG](context, expr) shouldBe evaluated(2003l)
  }

  property("context won't change after execution of an inner block") {
    val context = Monoid.combine(
      PureContext.build(Global, V1).evaluationContext,
      EvaluationContext(
        typeDefs = Map.empty,
        letDefs = Map("x" -> LazyVal(EitherT.pure(CONST_LONG(3l)))),
        functions = Map.empty
      )
    )

    val expr = FUNCTION_CALL(
      function = PureContext.sumLong.header,
      args = List(
        BLOCK(
          dec = LET("x", CONST_LONG(5l)),
          body = REF("x")
        ),
        REF("x")
      )
    )
    ev[CONST_LONG](context, expr) shouldBe evaluated(8)
  }

  property("listN constructor primitive") {
    val src =
      """
        |cons(1, cons(2, cons(3, cons(4, cons(5, nil)))))
      """.stripMargin
    eval[EVALUATED](src) shouldBe evaluated(List(1, 2, 3, 4, 5))
  }

  property("listN constructor binary op") {
    val src =
      """
        |1::2::3::4::5::nil
      """.stripMargin
    eval[EVALUATED](src) shouldBe evaluated(List(1, 2, 3, 4, 5))
  }

  property("list syntax sugar") {
    val src =
      """
        |[1,2,3, 4, 5]
      """.stripMargin
    eval[EVALUATED](src) shouldBe evaluated(List(1, 2, 3, 4, 5))
  }

  property("list constructor for different data entries") {
    val src =
      """
        |let x = DataEntry("foo",1)
        |let y = DataEntry("bar","2")
        |let z = DataEntry("baz","2")
        |[x,y,z]
      """.stripMargin
    eval[EVALUATED](src) shouldBe Right(
      ARR(Vector(
        CaseObj(dataEntryType, Map("key" -> CONST_STRING("foo"), "value" -> CONST_LONG(1))),
        CaseObj(dataEntryType, Map("key" -> CONST_STRING("bar"), "value" -> CONST_STRING("2"))),
        CaseObj(dataEntryType, Map("key" -> CONST_STRING("baz"), "value" -> CONST_STRING("2")))
      )))
  }

  property("allow 'throw' in '==' arguments") {
    val src =
      """true == throw("test passed")"""
    eval[EVALUATED](src) shouldBe Left("test passed")
  }

  property("ban to compare different types") {
    val src =
      """true == "test passed" """
    eval[EVALUATED](src) should produce("Compilation failed: Can't match inferred types")
  }

  property("postfix syntax (one argument)") {
    val src =
      """
        | let list = [1, 2, 3]
        | list.getElement(1)
      """.stripMargin

    eval[EVALUATED](src) shouldBe Right(CONST_LONG(2))
  }

  property("postfix syntax (no arguments)") {
    val src =
      """unit.isDefined()"""
    eval[EVALUATED](src) shouldBe Right(FALSE)
  }

  property("postfix syntax (many argument)") {
    val src =
      """ 5.fraction(7,2) """
    eval[EVALUATED](src) shouldBe Right(CONST_LONG(17L))
  }

  property("postfix syntax (users defined function)") {
    val src =
      """
        |func dub(s:String) = { s+s }
        |"qwe".dub()
      """.stripMargin
    eval[EVALUATED](src) shouldBe Right(CONST_STRING("qweqwe"))
  }

  property("extract UTF8 string") {
    val src =
      """ base58'2EtvziXsJaBRS'.toUtf8String() """
    eval[EVALUATED](src) shouldBe Right(CONST_STRING("abcdefghi"))
  }

  property("toInt from ByteVector") {
    val src =
      """ base58'2EtvziXsJaBRS'.toInt() """
    eval[EVALUATED](src) shouldBe Right(CONST_LONG(0x6162636465666768L))
  }

  property("toInt with explicit zero offset") {
    val src =
      """ base58'2EtvziXsJaBRS'.toInt(0) """
    eval[EVALUATED](src) shouldBe Right(CONST_LONG(0x6162636465666768L))
  }

  property("toInt by offset") {
    val src =
      """ base58'2EtvziXsJaBRS'.toInt(1) """
    eval[EVALUATED](src) shouldBe Right(CONST_LONG(0x6263646566676869L))
  }

  property("toInt from end of max sized ByteVector by offset") {
    val array = new Array[Byte](65536)
    for (i <- 65528 to 65535) array(i) = 1
    val src =
      s""" arr.toInt(65528) """
    eval[EVALUATED](src, ctxt = CTX(Seq(),
      Map("arr" -> ((BYTESTR, "max sized ByteVector"), LazyVal(EitherT.pure(CONST_BYTESTR(array))))), Array())
    ) shouldBe Right(CONST_LONG(0x0101010101010101L))
  }

  property("toInt by offset (partial)") {
    val src =
      """ base58'2EtvziXsJaBRS'.toInt(2) """
    eval[EVALUATED](src) should produce("IndexOutOfBounds")
  }

<<<<<<< HEAD
  property("toInt by offset (out of bounds)") {
=======
  property("toInt Long.MinValue") {
    val num = Base58.encode(BigInt(Long.MinValue).toByteArray)
    val src =
      s""" base58'$num'.toInt() """
    eval[EVALUATED](src) shouldBe Right(CONST_LONG(Long.MinValue))
  }

  property("toInt Long.MaxValue") {
    val num = Base58.encode(BigInt(Long.MaxValue).toByteArray)
    val src =
      s""" base58'$num'.toInt() """
    eval[EVALUATED](src) shouldBe Right(CONST_LONG(Long.MaxValue))
  }

  property("extract Long by offset (out of bounds)") {
>>>>>>> 12216426
    val src =
      """ base58'2EtvziXsJaBRS'.toInt(10) """
    eval[EVALUATED](src) should produce("IndexOutOfBounds")
  }

  property("toInt by Long.MaxValue offset (out of bounds)") {
    val src =
      s""" base58'2EtvziXsJaBRS'.toInt(${Long.MaxValue}) """
    eval[EVALUATED](src) should produce("IndexOutOfBounds")
  }

  property("toInt by offset (negative)") {
    val src =
      """ base58'2EtvziXsJaBRS'.toInt(-1) """
    eval[EVALUATED](src) should produce("IndexOutOfBounds")
  }

  property("toInt by offset (negative Long.MinValue)") {
    val src =
      s""" base58'2EtvziXsJaBRS'.toInt(${Long.MinValue}) """
    eval[EVALUATED](src) should produce("IndexOutOfBounds")
  }

  property("toInt from < 8 bytes (Buffer underflow)") {
    val src =
      """ "AAAAAAA".toBytes().toInt() """
    eval[EVALUATED](src) should produce("Buffer underflow")
  }

  property("toInt from < 8 bytes by zero offset (Buffer underflow)") {
    val src =
      """ "AAAAAAA".toBytes().toInt(0) """
    eval[EVALUATED](src) should produce("IndexOutOfBounds")
  }

  property("toInt from 0 bytes (Buffer underflow)") {
    val src =
      """ "".toBytes().toInt() """
    eval[EVALUATED](src) should produce("Buffer underflow")
  }

  property("toInt from 0 bytes by zero offset (Buffer underflow)") {
    val src =
      """ "".toBytes().toInt(0) """
    eval[EVALUATED](src) should produce("IndexOutOfBounds")
  }

  property("toInt from 0 bytes by offset (IndexOutOfBounds)") {
    val src =
      """ "".toBytes().toInt(1) """
    eval[EVALUATED](src) should produce("IndexOutOfBounds")
  }

  property("indexOf") {
    val src =
      """ "qweqwe".indexOf("we") """
    eval[EVALUATED](src) shouldBe Right(CONST_LONG(1L))
  }

  property("indexOf with zero offset") {
    val src =
      """ "qweqwe".indexOf("qw", 0) """
    eval[EVALUATED](src) shouldBe Right(CONST_LONG(0L))
  }

  property("indexOf with start offset") {
    val src =
      """ "qweqwe".indexOf("we", 2) """
    eval[EVALUATED](src) shouldBe Right(CONST_LONG(4L))
  }

  property("indexOf from end of max sized string") {
    val str = "a" * 32766 + "z"
    val src =
      """ str.indexOf("z", 32766) """
    eval[EVALUATED](src, ctxt = CTX(Seq(),
      Map("str" -> ((STRING, "max sized String"), LazyVal(EitherT.pure(CONST_STRING(str))))), Array())
    ) shouldBe Right(CONST_LONG(32766L))
  }

  property("indexOf (not present)") {
    val src =
      """ "qweqwe".indexOf("ww") """
    eval[EVALUATED](src) shouldBe Right(unit)
  }

  property("indexOf from empty string") {
    val src =
      """ "".indexOf("!") """
    eval[EVALUATED](src) shouldBe Right(unit)
  }

  property("indexOf from empty string with offset") {
    val src =
      """ "".indexOf("!", 1) """
    eval[EVALUATED](src) shouldBe Right(unit)
  }

  property("indexOf from string with Long.MaxValue offset") {
    val src =
      s""" "abc".indexOf("c", ${Long.MaxValue}) """
    eval[EVALUATED](src) shouldBe Right(unit)
  }

  property("indexOf from string with negative offset") {
    val src =
      """ "abc".indexOf("a", -1) """
    eval[EVALUATED](src) shouldBe Right(unit)
  }

  property("indexOf from string with negative Long.MinValue offset") {
    val src =
      s""" "abc".indexOf("a", ${Long.MinValue}) """
    eval[EVALUATED](src) shouldBe Right(unit)
  }

  property("indexOf empty string from non-empty string") {
    val src =
      """ "abc".indexOf("") """
    eval[EVALUATED](src) shouldBe Right(CONST_LONG(0))
  }

  property("indexOf empty string from empty string") {
    val src =
      """ "".indexOf("") """
    eval[EVALUATED](src) shouldBe Right(CONST_LONG(0))
  }

  property("split") {
    val src =
      """ "q:we:.;q;we:x;q.we".split(":.;") """
    eval[EVALUATED](src) shouldBe Right(ARR(IndexedSeq(CONST_STRING("q:we"), CONST_STRING("q;we:x;q.we"))))
  }

  property("split separate correctly") {
    val src =
      """ "str1;str2;str3;str4".split(";") """
    eval[EVALUATED](src) shouldBe Right(ARR(IndexedSeq(CONST_STRING("str1"), CONST_STRING("str2"), CONST_STRING("str3"), CONST_STRING("str4"))))
  }

  property("split separator at the end") {
    val src =
      """ "str1;str2;".split(";") """
    eval[EVALUATED](src) shouldBe Right(ARR(IndexedSeq(CONST_STRING("str1"), CONST_STRING("str2"), CONST_STRING(""))))
  }

  property("split double separator") {
    val src =
      """ "str1;;str2;str3".split(";") """
    eval[EVALUATED](src) shouldBe Right(ARR(IndexedSeq(CONST_STRING("str1"), CONST_STRING(""), CONST_STRING("str2"), CONST_STRING("str3"))))
  }

  property("parseInt") {
    val src =
      """ "42".parseInt() """
    eval[EVALUATED](src) shouldBe Right(CONST_LONG(42L))
  }

  property("parseInt Long.MaxValue") {
    val num = Long.MaxValue
    val src =
      s""" "${num.toString}".parseInt() """
    eval[EVALUATED](src) shouldBe Right(CONST_LONG(num))
  }

  property("parseInt Long.MinValue") {
    val num = Long.MinValue
    val src =
      s""" "${num.toString}".parseInt() """
    eval[EVALUATED](src) shouldBe Right(CONST_LONG(num))
  }

  property("parseIntValue") {
    val src =
      """ "42".parseIntValue() """
    eval[EVALUATED](src) shouldBe Right(CONST_LONG(42L))
  }

  property("parseIntValue Long.MaxValue") {
    val num = Long.MaxValue
    val src =
      s""" "${num.toString}".parseIntValue() """
    eval[EVALUATED](src) shouldBe Right(CONST_LONG(num))
  }

  property("parseIntValue Long.MinValue") {
    val num = Long.MinValue
    val src =
      s""" "${num.toString}".parseIntValue() """
    eval[EVALUATED](src) shouldBe Right(CONST_LONG(num))
  }

  property("parseInt fail") {
    val src =
      """ "x42".parseInt() """
    eval[EVALUATED](src) shouldBe Right(unit)
  }

  property("parseIntValue fail when string starts with non-digit") {
    val src =
      """ "x42".parseIntValue() """
    eval[EVALUATED](src) shouldBe 'left
  }

  property("parseInt fail when string ends with non-digit") {
    val src =
      """ "42x".parseInt() """
    eval[EVALUATED](src) shouldBe Right(unit)
  }

  property("parseIntValue fail when string ends with non-digit") {
    val src =
      """ "42x".parseIntValue() """
    eval[EVALUATED](src) shouldBe 'left
  }

  property("parseInt fail when string is empty") {
    val src =
      """ "".parseInt() """
    eval[EVALUATED](src) shouldBe Right(unit)
  }

  property("parseIntValue fail when string is empty") {
    val src =
      """ "".parseIntValue() """
    eval[EVALUATED](src) shouldBe 'left
  }

  property("matching case with non-existing type") {
    val sampleScript =
      """|
         | let a = if (true) then 1 else "str"
         | match a {
         |   case _: UndefinedType => 0
         |   case _                => 1
         | }
         |
      """.stripMargin
    eval[EVALUATED](sampleScript, None) should produce("all possible types are List(Int, String)")
  }

  property("big let assignment chain") {
    val count = 5000
    val script =
      s"""
         | let a0 = 1
         | ${1 to count map (i => s"let a$i = a${i - 1}") mkString "\n"}
         | a$count == a$count
      """.stripMargin

    eval[EVALUATED](script, None) shouldBe Right(CONST_BOOLEAN(true))
  }

  property("big function assignment chain") {
    val count = 2000
    val script =
      s"""
         | func a0() = {
         |   1 + 1
         | }
         | ${1 to count map (i => s"func a$i() = a${i - 1}()") mkString "\n"}
         | a$count() == a$count()
      """.stripMargin

    eval[EVALUATED](script, None) shouldBe Right(CONST_BOOLEAN(true))
  }

  property("big let assignment chain with function") {
    val count = 5000
    val script =
      s"""
         | let a0 = 1
         | ${1 to count map (i => s"let a$i = a${i - 1} + 1") mkString "\n"}
         | a$count == a$count
      """.stripMargin

    eval[EVALUATED](script, None) shouldBe Right(CONST_BOOLEAN(true))
  }

  property("math functions") {
    eval[EVALUATED]("pow(12, 1, 3456, 3, 2, DOWN)", None) shouldBe Right(CONST_LONG(187))
    eval[EVALUATED]("pow(12, 1, 3456, 3, 2, UP)", None) shouldBe Right(CONST_LONG(188))
    eval[EVALUATED]("pow(0, 1, 3456, 3, 2, UP)", None) shouldBe Right(CONST_LONG(0))
    eval[EVALUATED]("pow(20, 1, -1, 0, 4, DOWN)", None) shouldBe Right(CONST_LONG(5000))
    eval[EVALUATED]("pow(-20, 1, -1, 0, 4, DOWN)", None) shouldBe Right(CONST_LONG(-5000))
    eval[EVALUATED]("pow(0, 1, -1, 0, 4, DOWN)", None) shouldBe 'left
    eval[EVALUATED]("log(16, 0, 2, 0, 0, CEILING)", None) shouldBe Right(CONST_LONG(4))
    eval[EVALUATED]("log(16, 0, -2, 0, 0, CEILING)", None) shouldBe 'left
    eval[EVALUATED]("log(-16, 0, 2, 0, 0, CEILING)", None) shouldBe 'left
  }

  property("concat empty list") {
    val script =
      s"""
         | let l = if (true) then cons(1, nil) else nil
         | let concat = 0 :: l
         | concat == [0, 1]
         |
      """.stripMargin

    eval[EVALUATED](script, None) shouldBe Right(CONST_BOOLEAN(true))
  }

  property("matching parameterized types") {
    val script =
      s"""
         | func dosSigVerify() = {
         |    let result = if true then [DataEntry("a", "a")] else ""
         |    let entry = match result[0] {
         |        case r:DataEntry => r
         |        case _ => throw("err")
         |    }
         |    WriteSet(result)
         | }
         |
      """.stripMargin

    eval[EVALUATED](script, None) should produce("expected: List[T], actual: List[DataEntry]|String")
  }
}<|MERGE_RESOLUTION|>--- conflicted
+++ resolved
@@ -483,25 +483,7 @@
     eval[EVALUATED](src) should produce("IndexOutOfBounds")
   }
 
-<<<<<<< HEAD
   property("toInt by offset (out of bounds)") {
-=======
-  property("toInt Long.MinValue") {
-    val num = Base58.encode(BigInt(Long.MinValue).toByteArray)
-    val src =
-      s""" base58'$num'.toInt() """
-    eval[EVALUATED](src) shouldBe Right(CONST_LONG(Long.MinValue))
-  }
-
-  property("toInt Long.MaxValue") {
-    val num = Base58.encode(BigInt(Long.MaxValue).toByteArray)
-    val src =
-      s""" base58'$num'.toInt() """
-    eval[EVALUATED](src) shouldBe Right(CONST_LONG(Long.MaxValue))
-  }
-
-  property("extract Long by offset (out of bounds)") {
->>>>>>> 12216426
     val src =
       """ base58'2EtvziXsJaBRS'.toInt(10) """
     eval[EVALUATED](src) should produce("IndexOutOfBounds")
