--- conflicted
+++ resolved
@@ -35,13 +35,9 @@
 
   val version = V3
 
-<<<<<<< HEAD
   private val pureContext = PureContext.build(version)
 
   private val defaultCryptoContext = CryptoContext.build(Global, version)
-=======
-  private val defaultCryptoContext = CryptoContext.build(Global, V1)
->>>>>>> 95526904
 
   val blockBuilder: Gen[(LET, EXPR) => EXPR] = Gen.oneOf(true, false).map(if (_) (BLOCK.apply _) else (LET_BLOCK.apply _))
 
