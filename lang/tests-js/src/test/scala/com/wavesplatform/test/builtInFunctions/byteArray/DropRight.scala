package com.wavesplatform.test.builtInFunctions.byteArray

import com.wavesplatform.JsTestBase
import testHelpers.GeneratorContractsForBuiltInFunctions
import testHelpers.RandomDataGenerator.{randomAddressDataArrayElement, randomByteVectorArrayElement, randomInt, randomUnionArrayElement}
import utest.{Tests, test}

object DropRight extends JsTestBase {
  private val dropRight                     = s"dropRight(callerTestData, $randomInt)"
  private val dropRightArgBeforeFunction    = s"callerTestData.dropRight($randomInt)"
  private val invalidDropRight              = s"dropRight(callerTestData)"
  private val invalidDropRightNotInt        = s"callerTestData.dropRight(callerTestData, $randomByteVectorArrayElement)"
  private val invalidDropRightArgBeforeFunc = s"callerTestData.dropRight(callerTestData, $randomInt)"

  val tests: Tests = Tests {
    test("check: function dropRight compiles") {
      for (version <- testData.actualVersions) {
        val precondition = new GeneratorContractsForBuiltInFunctions("", version)
        val script = precondition.codeWithoutMatcher(
          randomByteVectorArrayElement,
          dropRight,
          testData.rideV3Result,
          testData.GreaterV3ResultBinaryEntry
        )
        assertCompileSuccessDApp(script, version)
      }
    }

    test("check: function dropRight compiles (argument before function)") {
      for (version <- testData.actualVersions) {
        val precondition = new GeneratorContractsForBuiltInFunctions("", version)
        val script = precondition.codeWithoutMatcher(
          randomByteVectorArrayElement,
          dropRightArgBeforeFunction,
          testData.rideV3Result,
          testData.GreaterV3ResultBinaryEntry
        )
        assertCompileSuccessDApp(script, version)
      }
    }

<<<<<<< HEAD
    test.apply("compilation error: Can't find a function overload, invalid first argument") {
=======
    test("compilation error: Can't find a function overload, invalid data") {
>>>>>>> 3b00b3a2
      for (version <- testData.actualVersions) {
        val precondition = new GeneratorContractsForBuiltInFunctions("", version)
        val script = precondition.codeWithoutMatcher(
          randomAddressDataArrayElement,
          dropRight,
          testData.rideV3Result,
          testData.GreaterV3ResultBinaryEntry
        )
        assertCompileErrorDApp(script, version, testData.CANT_FIND_A_FUNCTION_OVERLOAD)
      }
    }

<<<<<<< HEAD
    test.apply("compilation error: Can't find a function overload, invalid second argument") {
      for (version <- testData.actualVersions) {
        val precondition = new GeneratorContractsForBuiltInFunctions("", version)
        val script = precondition.codeWithoutMatcher(
          randomByteVectorArrayElement,
          invalidDropRightNotInt,
          testData.rideV3Result,
          testData.GreaterV3ResultBinaryEntry
        )
        assertCompileErrorDApp(script, version, testData.CANT_FIND_A_FUNCTION_OVERLOAD)
      }
    }

    test.apply("compilation error: Can't find a function overload, invalid data (argument before function)") {
=======
    test("compilation error: Can't find a function overload, invalid data (argument before function)") {
>>>>>>> 3b00b3a2
      for (version <- testData.actualVersions) {
        val precondition = new GeneratorContractsForBuiltInFunctions("", version)
        val script = precondition.codeWithoutMatcher(
          randomUnionArrayElement,
          dropRightArgBeforeFunction,
          testData.rideV3Result,
          testData.GreaterV3ResultBinaryEntry
        )
        assertCompileErrorDApp(script, version, testData.CANT_FIND_A_FUNCTION_OVERLOAD)
      }
    }

    test("compilation error: invalid function dropRight Can't find a function overload") {
      for (version <- testData.actualVersions) {
        val precondition = new GeneratorContractsForBuiltInFunctions("", version)
        val script = precondition.codeWithoutMatcher(
          randomByteVectorArrayElement,
          invalidDropRight,
          testData.rideV3Result,
          testData.GreaterV3ResultBinaryEntry
        )
        assertCompileErrorDApp(script, version, testData.CANT_FIND_A_FUNCTION_OVERLOAD)
      }
    }

    test("compilation error: invalid function dropRight Can't find a function overload (argument before function)") {
      for (version <- testData.actualVersions) {
        val precondition = new GeneratorContractsForBuiltInFunctions("", version)
        val script = precondition.codeWithoutMatcher(
          randomByteVectorArrayElement,
          invalidDropRightArgBeforeFunc,
          testData.rideV3Result,
          testData.GreaterV3ResultBinaryEntry
        )
        assertCompileErrorDApp(script, version, testData.CANT_FIND_A_FUNCTION_OVERLOAD)
      }
    }
  }
}<|MERGE_RESOLUTION|>--- conflicted
+++ resolved
@@ -39,11 +39,7 @@
       }
     }
 
-<<<<<<< HEAD
-    test.apply("compilation error: Can't find a function overload, invalid first argument") {
-=======
-    test("compilation error: Can't find a function overload, invalid data") {
->>>>>>> 3b00b3a2
+    test("compilation error: Can't find a function overload, invalid first argument") {
       for (version <- testData.actualVersions) {
         val precondition = new GeneratorContractsForBuiltInFunctions("", version)
         val script = precondition.codeWithoutMatcher(
@@ -56,7 +52,6 @@
       }
     }
 
-<<<<<<< HEAD
     test.apply("compilation error: Can't find a function overload, invalid second argument") {
       for (version <- testData.actualVersions) {
         val precondition = new GeneratorContractsForBuiltInFunctions("", version)
@@ -70,10 +65,7 @@
       }
     }
 
-    test.apply("compilation error: Can't find a function overload, invalid data (argument before function)") {
-=======
     test("compilation error: Can't find a function overload, invalid data (argument before function)") {
->>>>>>> 3b00b3a2
       for (version <- testData.actualVersions) {
         val precondition = new GeneratorContractsForBuiltInFunctions("", version)
         val script = precondition.codeWithoutMatcher(
