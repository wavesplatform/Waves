package com.wavesplatform.lang

import cats.Id
import cats.kernel.Monoid
import com.wavesplatform.common.state.ByteStr
import com.wavesplatform.lang.directives.values.*
import com.wavesplatform.lang.script.Script
import com.wavesplatform.lang.v1.CTX
import com.wavesplatform.lang.v1.compiler.Terms.*
import com.wavesplatform.lang.v1.compiler.Types.*
import com.wavesplatform.lang.v1.evaluator.Contextful.NoContext
<<<<<<< HEAD
//import com.wavesplatform.lang.v1.evaluator.EvaluatorV1
//import com.wavesplatform.lang.v1.evaluator.EvaluatorV1.*
=======
import com.wavesplatform.lang.v1.evaluator.{EvaluatorV1, Log}
import com.wavesplatform.lang.v1.evaluator.EvaluatorV1.*
>>>>>>> 573c86c0
import com.wavesplatform.lang.v1.evaluator.ctx.*
import com.wavesplatform.lang.v1.evaluator.ctx.impl.{EnvironmentFunctions, PureContext, *}
import com.wavesplatform.lang.v1.traits.domain.Recipient.Address
import com.wavesplatform.lang.v1.traits.domain.{BlockInfo, Recipient, ScriptAssetInfo, Tx}
import com.wavesplatform.lang.v1.traits.{DataType, Environment}
import monix.eval.Coeval
import shapeless.Coproduct

import scala.annotation.tailrec
import scala.util.{Left, Right, Try}

object Common {
  import com.wavesplatform.lang.v1.evaluator.ctx.impl.converters._

  private val dataEntryValueType = UNION(LONG, BOOLEAN, BYTESTR, STRING)
  val dataEntryType              = CASETYPEREF("DataEntry", List("key" -> STRING, "value" -> dataEntryValueType))
  val addCtx: CTX[NoContext]     = CTX[NoContext](Seq(dataEntryType), Map.empty, Array.empty)

  def ev[T <: EVALUATED](
      context: EvaluationContext[NoContext, Id] =
        Monoid.combine(PureContext.build(V1, useNewPowPrecision = true).evaluationContext, addCtx.evaluationContext),
      expr: EXPR
  ): Either[ExecutionError, T] = ???
//    new EvaluatorV1[Id, NoContext]().apply[T](context, expr)

  val multiplierFunction: NativeFunction[NoContext] =
    NativeFunction("MULTIPLY", 1L, 10005.toShort, LONG, ("x1", LONG), ("x2", LONG)) {
      case CONST_LONG(x1: Long) :: CONST_LONG(x2: Long) :: Nil => Try(x1 * x2).map(CONST_LONG).toEither.left.map(_.toString)
      case _                                                   => ??? // suppress pattern match warning
    }

  val pointTypeA = CASETYPEREF("PointA", List("X" -> LONG, "YA" -> LONG))
  val pointTypeB = CASETYPEREF("PointB", List("X" -> LONG, "YB" -> LONG))
  val pointTypeC = CASETYPEREF("PointC", List("YB" -> LONG))
  val pointTypeD = CASETYPEREF("PointD", List("YB" -> UNION(LONG, UNIT)))

  val AorB    = UNION(pointTypeA, pointTypeB)
  val AorBorC = UNION(pointTypeA, pointTypeB, pointTypeC)
  val BorC    = UNION(pointTypeB, pointTypeC)
  val CorD    = UNION(pointTypeC, pointTypeD)

  val pointAInstance  = CaseObj(pointTypeA, Map("X" -> 3L, "YA" -> 40L))
  val pointBInstance  = CaseObj(pointTypeB, Map("X" -> 3L, "YB" -> 41L))
  val pointCInstance  = CaseObj(pointTypeC, Map("YB" -> 42L))
  val pointDInstance1 = CaseObj(pointTypeD, Map("YB" -> 43L))

  val pointDInstance2 = CaseObj(pointTypeD, Map("YB" -> unit))

  val sampleTypes = Seq(pointTypeA, pointTypeB, pointTypeC, pointTypeD) ++ Seq(
    UNION.create(AorB.typeList, Some("PointAB")),
    UNION.create(BorC.typeList, Some("PointBC")),
    UNION.create(CorD.typeList, Some("PointCD"))
  )

  def sampleUnionContext(instance: CaseObj) =
    EvaluationContext.build(
      Map.empty,
      Map("p" -> LazyVal.fromEvaluated[Id](instance)),
      Seq.empty[BaseFunction[NoContext]]
    )

  def emptyBlockchainEnvironment(h: Int = 1, in: Coeval[Environment.InputEntity] = Coeval(???), nByte: Byte = 'T'): Environment[Id] =
    new Environment[Id] {
      override def height: Long  = h
      override def chainId: Byte = nByte
      override def inputEntity   = in()

      override def transactionById(id: Array[Byte]): Option[Tx]                                                    = ???
      override def transferTransactionById(id: Array[Byte]): Option[Tx.Transfer]                                   = ???
      override def transactionHeightById(id: Array[Byte]): Option[Long]                                            = ???
      override def assetInfoById(id: Array[Byte]): Option[ScriptAssetInfo]                                         = ???
      override def lastBlockOpt(): Option[BlockInfo]                                                               = ???
      override def blockInfoByHeight(height: Int): Option[BlockInfo]                                               = ???
      override def data(recipient: Recipient, key: String, dataType: DataType): Option[Any]                        = None
      override def hasData(recipient: Recipient): Boolean                                                          = false
      override def resolveAlias(name: String): Either[String, Recipient.Address]                                   = ???
      override def accountBalanceOf(addressOrAlias: Recipient, assetId: Option[Array[Byte]]): Either[String, Long] = ???
      override def accountWavesBalanceOf(addressOrAlias: Recipient): Either[String, Environment.BalanceDetails]    = ???
      override def tthis: Environment.Tthis                                                                        = Coproduct(Address(ByteStr.empty))
      override def multiPaymentAllowed: Boolean                                                                    = true
      override def txId: ByteStr                                                                                   = ???
      override def transferTransactionFromProto(b: Array[Byte]): Option[Tx.Transfer]                               = ???
      override def addressFromString(address: String): Either[String, Recipient.Address]                           = ???
      override def addressFromPublicKey(publicKey: ByteStr): Either[String, Address]                               = ???
      def accountScript(addressOrAlias: Recipient): Option[Script]                                                 = ???
      override def callScript(
          dApp: Address,
          func: String,
          args: List[EVALUATED],
          payments: Seq[(Option[Array[Byte]], Long)],
          remainingComplexity: Int,
          reentrant: Boolean
<<<<<<< HEAD
      ): Coeval[(Either[ValidationError, EVALUATED], Int)] = ???
=======
      ): Coeval[(Either[ValidationError, (EVALUATED, Log[Id])], Int)] = ???
>>>>>>> 573c86c0
    }

  def addressFromPublicKey(chainId: Byte, pk: Array[Byte], addressVersion: Byte = EnvironmentFunctions.AddressVersion): Array[Byte] = {
    val publicKeyHash   = Global.secureHash(pk).take(EnvironmentFunctions.HashLength)
    val withoutChecksum = addressVersion +: chainId +: publicKeyHash
    withoutChecksum ++ Global.secureHash(withoutChecksum).take(EnvironmentFunctions.ChecksumLength)
  }

  def addressFromString(chainId: Byte, str: String): Either[String, Option[Array[Byte]]] = {
    val base58String = if (str.startsWith(EnvironmentFunctions.AddressPrefix)) str.drop(EnvironmentFunctions.AddressPrefix.length) else str
    Global.base58Decode(base58String, Global.MaxAddressLength) match {
      case Left(e) => Left(e)
      case Right(addressBytes) =>
        val version = addressBytes.head
        val network = addressBytes.tail.head
        lazy val checksumCorrect = {
          val checkSum = addressBytes.takeRight(EnvironmentFunctions.ChecksumLength)
          val checkSumGenerated =
            Global.secureHash(addressBytes.dropRight(EnvironmentFunctions.ChecksumLength)).take(EnvironmentFunctions.ChecksumLength)
          checkSum sameElements checkSumGenerated
        }

        if (
          version == EnvironmentFunctions.AddressVersion && network == chainId && addressBytes.length == EnvironmentFunctions.AddressLength && checksumCorrect
        )
          Right(Some(addressBytes))
        else Right(None)
    }
  }

  @tailrec def fold(totalSize: Int, list: String, acc: String, f: String)(size: Int = totalSize): String =
    if (size == 0)
      acc
    else
      fold(totalSize, list, s"$f($acc, $list[${totalSize - size}])", f)(size - 1)
}<|MERGE_RESOLUTION|>--- conflicted
+++ resolved
@@ -9,13 +9,8 @@
 import com.wavesplatform.lang.v1.compiler.Terms.*
 import com.wavesplatform.lang.v1.compiler.Types.*
 import com.wavesplatform.lang.v1.evaluator.Contextful.NoContext
-<<<<<<< HEAD
-//import com.wavesplatform.lang.v1.evaluator.EvaluatorV1
-//import com.wavesplatform.lang.v1.evaluator.EvaluatorV1.*
-=======
 import com.wavesplatform.lang.v1.evaluator.{EvaluatorV1, Log}
 import com.wavesplatform.lang.v1.evaluator.EvaluatorV1.*
->>>>>>> 573c86c0
 import com.wavesplatform.lang.v1.evaluator.ctx.*
 import com.wavesplatform.lang.v1.evaluator.ctx.impl.{EnvironmentFunctions, PureContext, *}
 import com.wavesplatform.lang.v1.traits.domain.Recipient.Address
@@ -28,7 +23,7 @@
 import scala.util.{Left, Right, Try}
 
 object Common {
-  import com.wavesplatform.lang.v1.evaluator.ctx.impl.converters._
+  import com.wavesplatform.lang.v1.evaluator.ctx.impl.converters.*
 
   private val dataEntryValueType = UNION(LONG, BOOLEAN, BYTESTR, STRING)
   val dataEntryType              = CASETYPEREF("DataEntry", List("key" -> STRING, "value" -> dataEntryValueType))
@@ -38,8 +33,8 @@
       context: EvaluationContext[NoContext, Id] =
         Monoid.combine(PureContext.build(V1, useNewPowPrecision = true).evaluationContext, addCtx.evaluationContext),
       expr: EXPR
-  ): Either[ExecutionError, T] = ???
-//    new EvaluatorV1[Id, NoContext]().apply[T](context, expr)
+  ): Either[ExecutionError, T] =
+    new EvaluatorV1[Id, NoContext]().apply[T](context, expr)
 
   val multiplierFunction: NativeFunction[NoContext] =
     NativeFunction("MULTIPLY", 1L, 10005.toShort, LONG, ("x1", LONG), ("x2", LONG)) {
@@ -108,11 +103,7 @@
           payments: Seq[(Option[Array[Byte]], Long)],
           remainingComplexity: Int,
           reentrant: Boolean
-<<<<<<< HEAD
-      ): Coeval[(Either[ValidationError, EVALUATED], Int)] = ???
-=======
       ): Coeval[(Either[ValidationError, (EVALUATED, Log[Id])], Int)] = ???
->>>>>>> 573c86c0
     }
 
   def addressFromPublicKey(chainId: Byte, pk: Array[Byte], addressVersion: Byte = EnvironmentFunctions.AddressVersion): Array[Byte] = {
