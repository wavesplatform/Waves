package com.wavesplatform.common.state

import com.wavesplatform.common.utils.{Base58, Base64}

import scala.util.Try

final case class ByteStr(arr: Array[Byte]) {
  lazy val base58: String = Base58.encode(arr)
<<<<<<< HEAD
  lazy val base64: String = "base64:" + Base64.encode(arr)
  lazy val trim: String = base58.toString.take(7) + "..."
  override lazy val toString: String = base58
=======

  lazy val base64Raw: String = Base64.encode(arr)
  lazy val base64: String = "base64:" + base64Raw

  lazy val trim: String = (if (arr.length < 1024) {
    base58.toString.take(7)
  } else {
    base64Raw
  }) + "..."

  override lazy val toString: String = if (arr.length < 1024) {
    base58
  } else {
    base64
  }
>>>>>>> 5ab25662

  def isEmpty: Boolean =
    arr.length == 0

<<<<<<< HEAD
  def ++(other: ByteStr): ByteStr =
    if (this.isEmpty) other else ByteStr(this.arr ++ other.arr)
=======
  def size: Int = arr.length

  def ++(other: ByteStr): ByteStr = if (this.isEmpty) other else ByteStr(this.arr ++ other.arr)
>>>>>>> 5ab25662

  def take(n: Long): ByteStr = {
    val n1 = n min arr.length max 0

    if (n1 == arr.length) this
    else if (n1 == 0) ByteStr.empty
    else ByteStr(arr.take(n1.toInt))
  }

  def drop(n: Long): ByteStr = {
    val n1 = n min arr.length max 0

    if (n1 == arr.length) ByteStr.empty
    else if (n1 == 0) this
    else ByteStr(arr.drop(n1.toInt))
  }

  def takeRight(n: Long): ByteStr = drop(arr.length.toLong - n)

  def dropRight(n: Long): ByteStr = take(arr.length.toLong - n.max(0))

  override def equals(a: Any): Boolean = a match {
    case other: ByteStr => java.util.Arrays.equals(arr, other.arr)
    case _              => false
  }

  override def hashCode(): Int = java.util.Arrays.hashCode(arr)
}

object ByteStr {
  val empty: ByteStr = ByteStr(Array.emptyByteArray)

  implicit def fromByteArray(arr: Array[Byte]): ByteStr = {
    new ByteStr(arr)
  }

  implicit def toByteArray(bs: ByteStr): Array[Byte] = {
    bs.arr
  }

  def fromBytes(bytes: Byte*): ByteStr = {
    ByteStr(bytes.toArray)
  }

  def fromLong(longValue: Long): ByteStr = {
    val buf = new Array[Byte](8)
    var b   = longValue

    for (i <- (buf.length - 1) to 0 by -1) {
      buf(i) = b.toByte
      b = b >> 8
    }

    ByteStr(buf)
  }

  def fill(size: Int)(b: Int): ByteStr = ByteStr(Array.fill(size)(b.toByte))

  def decodeBase58(s: String): Try[ByteStr] = Base58.tryDecodeWithLimit(s).map(ByteStr(_))

  def decodeBase64(s: String): Try[ByteStr] = Base64.tryDecode(s).map(ByteStr(_))

  implicit val byteStrOrdering: Ordering[ByteStr] = (x, y) => compare(x.arr, y.arr)

  // scorex.utils.ByteArray.compare
  private[this] def compare(buffer1: Array[Byte], buffer2: Array[Byte]): Int =
    if (buffer1 sameElements buffer2) {
      0
    } else {
      val end1: Int = if (buffer1.length < buffer2.length) buffer1.length else buffer2.length
      var i: Int    = 0
      while (i < end1) {
        val a: Int = buffer1(i) & 0xff
        val b: Int = buffer2(i) & 0xff
        if (a != b) {
          return a - b
        }
        i = i + 1
      }
      buffer1.length - buffer2.length
    }

}<|MERGE_RESOLUTION|>--- conflicted
+++ resolved
@@ -5,40 +5,27 @@
 import scala.util.Try
 
 final case class ByteStr(arr: Array[Byte]) {
-  lazy val base58: String = Base58.encode(arr)
-<<<<<<< HEAD
-  lazy val base64: String = "base64:" + Base64.encode(arr)
-  lazy val trim: String = base58.toString.take(7) + "..."
-  override lazy val toString: String = base58
-=======
-
+  lazy val base58: String    = Base58.encode(arr)
   lazy val base64Raw: String = Base64.encode(arr)
-  lazy val base64: String = "base64:" + base64Raw
-
+  lazy val base64: String    = "base64:" + base64Raw
   lazy val trim: String = (if (arr.length < 1024) {
-    base58.toString.take(7)
-  } else {
-    base64Raw
-  }) + "..."
-
+                             base58.toString.take(7)
+                           } else {
+                             base64Raw
+                           }) + "..."
   override lazy val toString: String = if (arr.length < 1024) {
     base58
   } else {
     base64
   }
->>>>>>> 5ab25662
 
   def isEmpty: Boolean =
     arr.length == 0
 
-<<<<<<< HEAD
+  def size: Int = arr.length
+
   def ++(other: ByteStr): ByteStr =
     if (this.isEmpty) other else ByteStr(this.arr ++ other.arr)
-=======
-  def size: Int = arr.length
-
-  def ++(other: ByteStr): ByteStr = if (this.isEmpty) other else ByteStr(this.arr ++ other.arr)
->>>>>>> 5ab25662
 
   def take(n: Long): ByteStr = {
     val n1 = n min arr.length max 0
