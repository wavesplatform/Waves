--- conflicted
+++ resolved
@@ -59,18 +59,6 @@
   implicit def fromByteArray(arr: Array[Byte]): ByteStr = {
     new ByteStr(arr)
   }
-<<<<<<< HEAD
-
-  implicit def toBytes(bs: ByteStr): Array[Byte] = {
-    bs.arr
-  }
-
-  def fromBytes(bytes: Byte*): ByteStr = {
-
-    val buf = new Array[Byte](bytes.size)
-    var i   = 0
-=======
->>>>>>> c4f199f5
 
   implicit def toByteArray(bs: ByteStr): Array[Byte] = {
     bs.arr
