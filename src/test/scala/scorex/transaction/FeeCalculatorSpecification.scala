--- conflicted
+++ resolved
@@ -3,13 +3,9 @@
 import com.typesafe.config.ConfigFactory
 import com.wavesplatform.TransactionGen
 import com.wavesplatform.settings.FeesSettings
-<<<<<<< HEAD
 import com.wavesplatform.state.ByteStr
-=======
-import com.wavesplatform.state2.ByteStr
-import com.wavesplatform.state2.reader.SnapshotStateReader
+import com.wavesplatform.state._
 import org.scalamock.scalatest.MockFactory
->>>>>>> 58a837b9
 import org.scalatest.prop.PropertyChecks
 import org.scalatest.{Assertion, Matchers, PropSpec}
 import scorex.account.{Address, PrivateKeyAccount}
@@ -75,7 +71,7 @@
   }
 
   property("Transfer transaction ") {
-    val feeCalc = new FeeCalculator(mySettings, noScriptSnapshotStateReader)
+    val feeCalc = new FeeCalculator(mySettings, noScriptBlockchain)
     forAll(transferGen) { tx: TransferTransaction =>
       if (tx.feeAssetId.isEmpty) {
         feeCalc.enoughFee(tx) shouldBeRightIf (tx.fee >= 100000)
@@ -86,7 +82,7 @@
   }
 
   property("Transfer transaction with fee in asset") {
-    val feeCalculator = new FeeCalculator(mySettings, noScriptSnapshotStateReader)
+    val feeCalculator = new FeeCalculator(mySettings, noScriptBlockchain)
     val sender        = PrivateKeyAccount(Array.emptyByteArray)
     val recipient     = Address.fromString("3NBVqYXrapgJP9atQccdBPAgJPwHDKkh6A8").right.get
     val tx1: TransferTransaction = TransferTransaction
@@ -103,66 +99,66 @@
   }
 
   property("Payment transaction ") {
-    val feeCalc = new FeeCalculator(mySettings, noScriptSnapshotStateReader)
+    val feeCalc = new FeeCalculator(mySettings, noScriptBlockchain)
     forAll(paymentGen) { tx: PaymentTransaction =>
       feeCalc.enoughFee(tx) shouldBeRightIf (tx.fee >= 100000)
     }
   }
 
   property("Issue transaction ") {
-    val feeCalc = new FeeCalculator(mySettings, noScriptSnapshotStateReader)
+    val feeCalc = new FeeCalculator(mySettings, noScriptBlockchain)
     forAll(issueGen) { tx: IssueTransaction =>
       feeCalc.enoughFee(tx) shouldBeRightIf (tx.fee >= 100000000)
     }
   }
 
   property("Reissue transaction ") {
-    val feeCalc = new FeeCalculator(mySettings, noScriptSnapshotStateReader)
+    val feeCalc = new FeeCalculator(mySettings, noScriptBlockchain)
     forAll(reissueGen) { tx: ReissueTransaction =>
       feeCalc.enoughFee(tx) shouldBeRightIf (tx.fee >= 200000)
     }
   }
 
   property("Burn transaction ") {
-    val feeCalc = new FeeCalculator(mySettings, noScriptSnapshotStateReader)
+    val feeCalc = new FeeCalculator(mySettings, noScriptBlockchain)
     forAll(burnGen) { tx: BurnTransaction =>
       feeCalc.enoughFee(tx) shouldBeRightIf (tx.fee >= 300000)
     }
   }
 
   property("Lease transaction") {
-    val feeCalc = new FeeCalculator(mySettings, noScriptSnapshotStateReader)
+    val feeCalc = new FeeCalculator(mySettings, noScriptBlockchain)
     forAll(leaseGen) { tx: LeaseTransaction =>
       feeCalc.enoughFee(tx) shouldBeRightIf (tx.fee >= 400000)
     }
   }
 
   property("Lease cancel transaction") {
-    val feeCalc = new FeeCalculator(mySettings, noScriptSnapshotStateReader)
+    val feeCalc = new FeeCalculator(mySettings, noScriptBlockchain)
     forAll(leaseCancelGen) { tx: LeaseCancelTransaction =>
       feeCalc.enoughFee(tx) shouldBeRightIf (tx.fee >= 500000)
     }
   }
 
   property("Create alias transaction") {
-    val feeCalc = new FeeCalculator(mySettings, noScriptSnapshotStateReader)
+    val feeCalc = new FeeCalculator(mySettings, noScriptBlockchain)
     forAll(createAliasGen) { tx: CreateAliasTransaction =>
       feeCalc.enoughFee(tx) shouldBeRightIf (tx.fee >= 600000)
     }
   }
 
   property("Data transaction") {
-    val feeCalc = new FeeCalculator(mySettings, noScriptSnapshotStateReader)
+    val feeCalc = new FeeCalculator(mySettings, noScriptBlockchain)
     forAll(dataTransactionGen) { tx =>
       feeCalc.enoughFee(tx) shouldBeRightIf (tx.fee >= Math.ceil(tx.bytes().length / 1024.0) * 100000)
     }
   }
 
-  private def createSnapshotStateReader(accountScript: Address => Option[Script]): SnapshotStateReader = {
-    val r = stub[SnapshotStateReader]
+  private def createBlockchain(accountScript: Address => Option[Script]): Blockchain = {
+    val r = stub[Blockchain]
     (r.accountScript _).when(*).onCall((addr: Address) => accountScript(addr)).anyNumberOfTimes()
     r
   }
 
-  private def noScriptSnapshotStateReader: SnapshotStateReader = createSnapshotStateReader(_ => None)
+  private def noScriptBlockchain: Blockchain = createBlockchain(_ => None)
 }