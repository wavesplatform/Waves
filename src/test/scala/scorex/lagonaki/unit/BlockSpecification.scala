package scorex.lagonaki.unit

import com.wavesplatform.state2.ByteStr
import org.scalamock.scalatest.MockFactory
import org.scalatest.{FunSuite, Matchers}
import scorex.account.PrivateKeyAccount
import scorex.block.Block
import scorex.consensus.nxt.NxtLikeConsensusBlockData
import scorex.transaction._
import scorex.transaction.assets.TransferTransaction

import scala.util.Random

class BlockSpecification extends FunSuite with Matchers with MockFactory {

<<<<<<< HEAD
  test("block with txs bytes/parse roundtrip") {

=======
  test("Nxt block with txs bytes/parse roundtrip") {
>>>>>>> 13afcae3
    val reference = Array.fill(Block.BlockIdLength)(Random.nextInt(100).toByte)
    val gen = PrivateKeyAccount(reference)

    val bt = Random.nextLong()
    val gs = Array.fill(Block.GeneratorSignatureLength)(Random.nextInt(100).toByte)


    val ts = System.currentTimeMillis() - 5000
    val sender = PrivateKeyAccount(reference.dropRight(2))
    val tx: Transaction = PaymentTransaction.create(sender, gen, 5, 1000, ts).right.get
    val tr: TransferTransaction = TransferTransaction.create(None, sender, gen, 5, ts + 1, None, 2, Array()).right.get
    val assetId = Some(ByteStr(Array.fill(AssetIdLength)(Random.nextInt(100).toByte)))
    val tr2: TransferTransaction = TransferTransaction.create(assetId, sender, gen, 5, ts + 2, None, 2, Array()).right.get

    val tbd = Seq(tx, tr, tr2)
    val cbd = NxtLikeConsensusBlockData(bt, gs)

    val version = 1: Byte
    val timestamp = System.currentTimeMillis()

    val block = Block.buildAndSign(version, timestamp, ByteStr(reference), cbd, tbd, gen)
    val parsedBlock = Block.parseBytes(block.bytes).get

    assert(parsedBlock.consensusData.generationSignature.sameElements(gs))
    assert(parsedBlock.version == version)
    assert(parsedBlock.signerData.generator.publicKey.sameElements(gen.publicKey))
  }

}<|MERGE_RESOLUTION|>--- conflicted
+++ resolved
@@ -13,12 +13,8 @@
 
 class BlockSpecification extends FunSuite with Matchers with MockFactory {
 
-<<<<<<< HEAD
-  test("block with txs bytes/parse roundtrip") {
+  test(" block with txs bytes/parse roundtrip") {
 
-=======
-  test("Nxt block with txs bytes/parse roundtrip") {
->>>>>>> 13afcae3
     val reference = Array.fill(Block.BlockIdLength)(Random.nextInt(100).toByte)
     val gen = PrivateKeyAccount(reference)
 
