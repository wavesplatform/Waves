package scorex.lagonaki.integration

import com.wavesplatform.settings.Constants
import org.scalatest._
import scorex.account.{Account, PrivateKeyAccount, PublicKeyAccount}
import scorex.crypto.encode.Base58
import scorex.lagonaki.TransactionTestingCommons
import scorex.lagonaki.mocks.BlockMock
import scorex.transaction.state.database.state.AccState
import scorex.transaction.state.wallet.{IssueRequest, TransferRequest}
import scorex.transaction.{AssetAcc, FeesStateChange, PaymentTransaction}
import scorex.utils._
import scorex.waves.TestingCommons

import scala.util.Random

//TODO: Should be independed
<<<<<<< HEAD
class StoredStateSpecification extends FunSuite with Matchers with TransactionTestingCommons with PrivateMethodTester with OptionValues with BeforeAndAfterAll with TestingCommons{
=======
class StoredStateSpecification extends FunSuite with Matchers with TransactionTestingCommons with PrivateMethodTester with OptionValues with BeforeAndAfterAll {

  import scorex.waves.TestingCommons._

  private val state = application.transactionModule.blockStorage.state
  private val history = application.transactionModule.blockStorage.history
  private val acc = applicationNonEmptyAccounts.head
  private val recipient = applicationEmptyAccounts.head

  require(acc.address != recipient.address)

  override protected def beforeAll(): Unit = {
    start()
  }
>>>>>>> aa3f6365

  override protected def afterAll(): Unit = {
    stop()
  }

  test("invalidate transaction with forged signature in sequence") {
    val amount = state.balance(acc) / 1000
    val ts = System.currentTimeMillis()
    val transactions: Seq[PaymentTransaction] = (1 until 100).map { i =>
      PaymentTransaction.create(acc, recipient, amount, i, ts + i).right.get
    }
    val txToForge = transactions.head
    val forgedSignature = forgeSignature(txToForge.signature)
    val forgedTransaction = PaymentTransaction.create(new PublicKeyAccount(txToForge.sender.publicKey), txToForge.recipient,
      txToForge.amount, txToForge.fee, txToForge.timestamp, forgedSignature).right.get

    val transactionsToValidate = transactions :+ forgedTransaction
    val validTransactions = state.validate(transactionsToValidate, blockTime = transactionsToValidate.map(_.timestamp).max)

    validTransactions.count(tx => (tx.id sameElements txToForge.signature) ||
      (tx.id sameElements forgedTransaction.signature)) shouldBe 1
    validTransactions.size should be(transactionsToValidate.size - 1)
  }


  test("balance confirmations") {
    val rec = new PrivateKeyAccount(randomBytes())
    val senderBalance = state.balance(acc)
    state.balance(rec) shouldBe 0L
    senderBalance should be > 100L

    val txs = Seq(transactionModule.createPayment(acc, rec, 5, 1).right.get)
    val block = new BlockMock(txs)
    state.processBlock(block)
    state.balance(rec) shouldBe 5L
    state.balanceWithConfirmations(rec, 1) shouldBe 0L

    state.processBlock(new BlockMock(Seq()))
    state.balance(rec) shouldBe 5L
    state.balanceWithConfirmations(rec, 1) shouldBe 5L
    state.balanceWithConfirmations(rec, 2) shouldBe 0L

    val spendingBlock = new BlockMock(Seq(transactionModule.createPayment(rec, acc, 2, 1).right.get))
    state.processBlock(spendingBlock)
    state.balance(rec) shouldBe 2L
    state.balanceWithConfirmations(rec, 1) shouldBe 2L

    state.processBlock(new BlockMock(Seq(transactionModule.createPayment(acc, rec, 5, 1).right.get)))
    state.balance(rec) shouldBe 7L
    state.balanceWithConfirmations(rec, 3) shouldBe 2L


    state.processBlock(new BlockMock(Seq(transactionModule.createPayment(acc, rec, 5, 1).right.get)))
    state.balance(rec) shouldBe 12L
    state.balanceWithConfirmations(rec, 1) shouldBe 7L
    state.balanceWithConfirmations(rec, 2) shouldBe 2L
    state.balanceWithConfirmations(rec, 4) shouldBe 2L
    state.balanceWithConfirmations(rec, 5) shouldBe 0L
  }

  test("private methods") {
    val testAcc = applicationEmptyAccounts.head
    val applyChanges = PrivateMethod[Unit]('applyChanges)
    state.balance(testAcc) shouldBe 0
    val tx = transactionModule.createPayment(acc, testAcc, 1, 1).right.get
    state invokePrivate applyChanges(Map(AssetAcc(testAcc, None) -> (AccState(2L), Seq(FeesStateChange(1L), tx))), NTP.correctedTime())
    state.balance(testAcc) shouldBe 2
    state.included(tx).value shouldBe state.stateHeight
    state invokePrivate applyChanges(Map(AssetAcc(testAcc, None) -> (AccState(0L), Seq(tx))), NTP.correctedTime())
  }

  test("validate single transaction") {
    val senderBalance = state.balance(acc)
    senderBalance should be > 0L
    val nonValid = transactionModule.createPayment(acc, recipient, senderBalance, 1).right.get
    state.isValid(nonValid, nonValid.timestamp) shouldBe false

    val valid = transactionModule.createPayment(acc, recipient, senderBalance - 1, 1).right.get
    state.isValid(valid, valid.timestamp) shouldBe true
  }

  test("double spending") {
    val senderBalance = state.balance(acc)
    val doubleSpending = (1 to 2).map(i => transactionModule.createPayment(acc, recipient, senderBalance / 2, 1).right.get)
    doubleSpending.foreach(t => state.isValid(t, t.timestamp) shouldBe true)
    state.isValid(doubleSpending, blockTime = doubleSpending.map(_.timestamp).max) shouldBe false
    state.validate(doubleSpending, blockTime = doubleSpending.map(_.timestamp).max).size shouldBe 1
    state.processBlock(new BlockMock(doubleSpending)) should be('failure)
  }

  test("many transactions") {
    val senderBalance = state.balance(acc)

    val recipients = Seq(
      new PrivateKeyAccount(Array(34.toByte, 1.toByte)),
      new PrivateKeyAccount(Array(1.toByte, 23.toByte))
    )

    require(senderBalance > 10 * recipients.size * Constants.UnitsInWave)

    val issueAssetTx = transactionModule.issueAsset(IssueRequest(acc.address, "AAAAB", "BBBBB", 1000000, 2, reissuable = false, 100000000), application.wallet).get

    waitForNextBlock(application)
//    state.processBlock(new BlockMock(Seq(issueAssetTx))) should be('success)

    val assetId = Some(Base58.encode(issueAssetTx.assetId))

    val txs = recipients.flatMap(r => Seq.fill(10)({
      Thread.sleep(1000)
      transactionModule.transferAsset(TransferRequest(assetId, None, 10, 100000, acc.address, "123", r.address), application.wallet).get
    }))

    txs.size should be (20)

    val shuffledTxs = Random.shuffle(txs).map(_.right.get)

    shuffledTxs.size should be (20)

    waitForNextBlock(application)
//    state.processBlock(new BlockMock(shuffledTxs)) should be('success)

    state.assetBalance(AssetAcc(acc, Some(issueAssetTx.assetId))) should be(999800)

    recipients.foreach(r => state.assetBalance(AssetAcc(r, Some(issueAssetTx.assetId))) should be(100))
  }

  test("validate plenty of transactions") {
    val trans = Seq.fill(transactionModule.utxStorage.sizeLimit)(genValidTransaction())
    profile(state.validate(trans, blockTime = trans.map(_.timestamp).max)) should be < 1000L
    state.validate(trans, blockTime = trans.map(_.timestamp).max).size should be <= trans.size
  }

  test("included") {
    val incl = includedTransactions(history.lastBlock, history)
    incl.nonEmpty shouldBe true
    incl.forall(t => state.included(t).isDefined) shouldBe true

    val newTx = genValidTransaction()
    state.included(newTx).isDefined shouldBe false
  }

  test("last transaction of account one block behind") {
    val amount = state.balance(acc) / 1000
    val tx1 = transactionModule.createPayment(acc, recipient, amount, 1).right.get
    state.isValid(tx1, tx1.timestamp) shouldBe true
    val tx2 = transactionModule.createPayment(acc, recipient, amount, 2).right.get
    state.isValid(tx2, tx2.timestamp) shouldBe true

    val block = new BlockMock(Seq(tx1, tx2))
    state.processBlock(block)

    val result = state.lastAccountPaymentTransaction(acc)
    result.isDefined shouldBe true
    result.get shouldBe tx2
  }

  test("last transaction of account few blocks behind") {
    val amount = state.balance(acc) / 1000
    val tx1 = transactionModule.createPayment(acc, recipient, amount, 1).right.get
    val tx2 = transactionModule.createPayment(acc, recipient, amount, 2).right.get
    val block1 = new BlockMock(Seq(tx2, tx1))
    state.processBlock(block1)

    val tx3 = transactionModule.createPayment(recipient, acc, amount / 2, 3).right.get
    val tx4 = transactionModule.createPayment(recipient, acc, amount / 2, 4).right.get
    val block2 = new BlockMock(Seq(tx3, tx4))
    state.processBlock(block2)

    val result1 = state.lastAccountPaymentTransaction(acc)
    result1.isDefined shouldBe true
    result1.get shouldBe tx2

    val result2 = state.lastAccountPaymentTransaction(recipient)
    result2.isDefined shouldBe true
    result2.get shouldBe tx4
  }

  test("valid order match transaction with fully executed orders") {
    val wavesBal = state.assetBalance(AssetAcc(acc, None))
    val bal2 = state.assetBalance(AssetAcc(new Account("3N3keodUiS8WLEw9W4BKDNxgNdUpwSnpb3K"), None))
    val bal3 = state.assetBalance(AssetAcc(new Account("3N6dsnfD88j5yKgpnEavaaJDzAVSRBRVbMY"), None))
    wavesBal should be > 0L
  }
}<|MERGE_RESOLUTION|>--- conflicted
+++ resolved
@@ -14,13 +14,7 @@
 
 import scala.util.Random
 
-//TODO: Should be independed
-<<<<<<< HEAD
 class StoredStateSpecification extends FunSuite with Matchers with TransactionTestingCommons with PrivateMethodTester with OptionValues with BeforeAndAfterAll with TestingCommons{
-=======
-class StoredStateSpecification extends FunSuite with Matchers with TransactionTestingCommons with PrivateMethodTester with OptionValues with BeforeAndAfterAll {
-
-  import scorex.waves.TestingCommons._
 
   private val state = application.transactionModule.blockStorage.state
   private val history = application.transactionModule.blockStorage.history
@@ -28,11 +22,6 @@
   private val recipient = applicationEmptyAccounts.head
 
   require(acc.address != recipient.address)
-
-  override protected def beforeAll(): Unit = {
-    start()
-  }
->>>>>>> aa3f6365
 
   override protected def afterAll(): Unit = {
     stop()
