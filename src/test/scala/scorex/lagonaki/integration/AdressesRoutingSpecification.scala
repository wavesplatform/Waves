package scorex.lagonaki.integration

import play.api.libs.json.Json
import scorex.api.http.AddressApiRoute
import scorex.lagonaki.TestingCommons
import scorex.lagonaki.server.LagonakiApplication


class AdressesRoutingSpecification extends RouteTest {

  application.checkGenesis()
<<<<<<< HEAD
  val adressesRoute = AddressApiRoute(application.wallet, application.state).route
=======
  val adressesRoute = AddressApiRoute(application.wallet, application.blockStorage.state).route
>>>>>>> 6f9865d7

  "adressesRouting" should "handle root request" in {
    Get("/addresses/") ~> adressesRoute ~> check {
      val js = Json.parse(responseAs[String])
    }
  }

  "adressesRouting" should "return correct new address" in {
    var address: Option[String] = None
    Get("/addresses/new") ~> adressesRoute ~> check {
      val js = Json.parse(responseAs[String])
      address = (js \ "address").toOption.map(_.toString()).map(s => s.slice(1, s.length - 1))
      address should not be None
    }
    Get("/addresses/validate/" + address.get) ~> adressesRoute ~> check {
      val js = Json.parse(responseAs[String])
      (js \ "valid").as[Boolean] shouldBe true
    }
  }
}<|MERGE_RESOLUTION|>--- conflicted
+++ resolved
@@ -9,11 +9,7 @@
 class AdressesRoutingSpecification extends RouteTest {
 
   application.checkGenesis()
-<<<<<<< HEAD
-  val adressesRoute = AddressApiRoute(application.wallet, application.state).route
-=======
   val adressesRoute = AddressApiRoute(application.wallet, application.blockStorage.state).route
->>>>>>> 6f9865d7
 
   "adressesRouting" should "handle root request" in {
     Get("/addresses/") ~> adressesRoute ~> check {
