package com.wavesplatform.state.diffs

import cats.kernel.Monoid
import com.wavesplatform.account.{KeyPair, Address, AddressScheme}
import com.wavesplatform.common.state.ByteStr
import com.wavesplatform.common.utils.EitherExt2
import com.wavesplatform.features.BlockchainFeatures
import com.wavesplatform.lagonaki.mocks.TestBlock
<<<<<<< HEAD
import com.wavesplatform.lang.contract.Contract
import com.wavesplatform.lang.contract.Contract.{CallableAnnotation, CallableFunction}
=======
import com.wavesplatform.lang.{ContentType, Global, ScriptType, StdLibVersion}
import com.wavesplatform.lang.contract.DApp
import com.wavesplatform.lang.contract.DApp.{CallableAnnotation, CallableFunction}
>>>>>>> f83636db
import com.wavesplatform.lang.utils.DirectiveSet
import com.wavesplatform.lang.v1.FunctionHeader.{Native, User}
import com.wavesplatform.lang.v1.compiler.Terms
import com.wavesplatform.lang.v1.compiler.Terms._
import com.wavesplatform.lang.v1.evaluator.FunctionIds
import com.wavesplatform.lang.v1.evaluator.ctx.impl.waves.{FieldNames, WavesContext}
import com.wavesplatform.lang.v1.evaluator.ctx.impl.{CryptoContext, PureContext}
import com.wavesplatform.lang.v1.parser.Parser
import com.wavesplatform.lang.v1.{FunctionHeader, compiler}
import com.wavesplatform.lang.{ContentType, Global, ScriptType, StdLibVersion}
import com.wavesplatform.settings.TestFunctionalitySettings
import com.wavesplatform.state._
import com.wavesplatform.transaction.Asset.{IssuedAsset, Waves}
import com.wavesplatform.transaction.assets._
import com.wavesplatform.transaction.smart.InvokeScriptTransaction.Payment
import com.wavesplatform.transaction.smart.script.ContractScript
import com.wavesplatform.transaction.smart.script.v1.ExprScript
import com.wavesplatform.transaction.smart.{InvokeScriptTransaction, SetScriptTransaction, WavesEnvironment}
import com.wavesplatform.transaction.transfer.TransferTransactionV2
import com.wavesplatform.transaction.{Asset, GenesisTransaction, Transaction}
import com.wavesplatform.utils.EmptyBlockchain
import com.wavesplatform.{NoShrink, TransactionGen, WithDB, utils}
import monix.eval.Coeval
import org.scalacheck.Gen
import org.scalatest.{Matchers, PropSpec}
import org.scalatestplus.scalacheck.{ScalaCheckPropertyChecks => PropertyChecks}

class InvokeScriptTransactionDiffTest extends PropSpec with PropertyChecks with Matchers with TransactionGen with NoShrink with WithDB {

  def ciFee(sc: Int = 0): Gen[Long] =
    Gen.choose(
      CommonValidation.FeeUnit * CommonValidation.FeeConstants(InvokeScriptTransaction.typeId) + sc * CommonValidation.ScriptExtraFee,
      CommonValidation.FeeUnit * CommonValidation.FeeConstants(InvokeScriptTransaction.typeId) + (sc + 1) * CommonValidation.ScriptExtraFee - 1
    )

  private val fs = TestFunctionalitySettings.Enabled.copy(
    preActivatedFeatures = Map(
      BlockchainFeatures.SmartAccounts.id  -> 0,
      BlockchainFeatures.SmartAssets.id    -> 0,
      BlockchainFeatures.Ride4DApps.id     -> 0,
      BlockchainFeatures.FeeSponsorship.id -> 0
    ))

  val assetAllowed = ExprScript(
    FUNCTION_CALL(FunctionHeader.Native(FunctionIds.GT_LONG), List(GETTER(REF("tx"), "fee"), CONST_LONG(-1)))
  ).explicitGet()

  val assetBanned = ExprScript(FALSE).explicitGet()

  def dataContract(senderBinding: String, argName: String, funcName: String, bigData: Boolean) = {
    val datas =
      if (bigData) List(FUNCTION_CALL(User("DataEntry"), List(CONST_STRING("argument"), CONST_STRING("abcde" * 1024))), REF("nil"))
      else
        List(
          FUNCTION_CALL(User("DataEntry"), List(CONST_STRING("argument"), REF(argName))),
          FUNCTION_CALL(
            Native(1100),
            List(FUNCTION_CALL(User("DataEntry"), List(CONST_STRING("sender"), GETTER(GETTER(REF(senderBinding), "caller"), "bytes"))), REF("nil")))
        )

    DApp(
      List.empty,
      List(
        CallableFunction(
          CallableAnnotation(senderBinding),
          Terms.FUNC(
            funcName,
            List(argName),
            FUNCTION_CALL(
              User(FieldNames.WriteSet),
              List(
                FUNCTION_CALL(
                  Native(1100),
                  datas
                ))
            )
          )
        )),
      None
    )
  }

  def paymentContract(senderBinding: String,
                      argName: String,
                      funcName: String,
                      recipientAddress: Address,
                      recipientAmount: Long,
                      masspayment: Boolean,
                      paymentCount: Int = 11,
                      assetId: Asset = Waves) = {
    val oneTransfer = FUNCTION_CALL(
      User(FieldNames.ScriptTransfer),
      List(
        FUNCTION_CALL(User("Address"), List(CONST_BYTESTR(recipientAddress.bytes))),
        CONST_LONG(recipientAmount),
        assetId.fold(REF("unit"): EXPR)(asset => CONST_BYTESTR(asset.id))
      )
    )

    val payments =
      if (masspayment)
        List(Range(0, paymentCount).foldRight(REF("nil"): EXPR) {
          case (_, in) =>
            FUNCTION_CALL(Native(1100), List(oneTransfer, in))
        })
      else
        List(FUNCTION_CALL(Native(1100), List(oneTransfer, REF("nil"))))

    DApp(
      List.empty,
      List(
        CallableFunction(
          CallableAnnotation(senderBinding),
          Terms.FUNC(
            funcName,
            List(argName),
            FUNCTION_CALL(
              User(FieldNames.TransferSet),
              payments
            )
          )
        )),
      None
    )
  }

  def simpleContract(funcName: String): Either[String, DApp] = {
    val expr = {
      val script =
        s"""
          |
          |{-# STDLIB_VERSION 3 #-}
          |{-# CONTENT_TYPE DAPP #-}
          |
          |@Callable(xx)
          |func $funcName(amount: Int) = {
          |    if (amount + 1 != 0) then throw() else throw()
          |}
          |
          |@Verifier(txx)
          |func verify() = {
          |    false
          |}
          |
        """.stripMargin
      Parser.parseContract(script).get.value
    }

    val ctx = {
      utils.functionCosts(StdLibVersion.V3)
      Monoid
        .combineAll(
          Seq(
            PureContext.build(StdLibVersion.V3),
            CryptoContext.build(Global),
            WavesContext.build(
              DirectiveSet(StdLibVersion.V3, ScriptType.Account, ContentType.Expression).explicitGet(),
              new WavesEnvironment('T'.toByte, Coeval(???), Coeval(???), EmptyBlockchain, Coeval(???))
            )
          ))
    }

    compiler.ContractCompiler(ctx.compilerContext, expr)
  }

  def simplePreconditionsAndSetContract(invokerGen: Gen[KeyPair] = accountGen,
                                        masterGen: Gen[KeyPair] = accountGen,
                                        payment: Option[Payment] = None,
                                        feeGen: Gen[Long] = ciFee(0),
                                        sponsored: Boolean = false)
    : Gen[(List[GenesisTransaction], SetScriptTransaction, InvokeScriptTransaction, KeyPair, IssueTransaction, SponsorFeeTransaction)] = {
    for {
      master  <- masterGen
      invoker <- invokerGen
      ts      <- timestampGen
      genesis: GenesisTransaction  = GenesisTransaction.create(master, ENOUGH_AMT, ts).explicitGet()
      genesis2: GenesisTransaction = GenesisTransaction.create(invoker, ENOUGH_AMT, ts).explicitGet()
      fee         <- feeGen
      arg         <- genBoundedString(1, 32)
      funcBinding <- Gen.const("funcForTesting")
      contract    = simpleContract(funcBinding).explicitGet()
      script      = ContractScript(StdLibVersion.V3, contract)
      setContract = SetScriptTransaction.selfSigned(master, script.toOption, fee, ts).explicitGet()
      (issueTx, sponsorTx, sponsor1Tx, cancelTx) <- sponsorFeeCancelSponsorFeeGen(master)
      fc = Terms.FUNCTION_CALL(FunctionHeader.User(funcBinding), List(CONST_STRING("Not-a-Number")))
      ci = InvokeScriptTransaction
        .selfSigned(invoker, master, fc, payment.toSeq, if (sponsored) { sponsorTx.minSponsoredAssetFee.get * 5 } else { fee }, if (sponsored) {
          IssuedAsset(issueTx.id())
        } else { Waves }, ts)
        .explicitGet()
    } yield (List(genesis, genesis2), setContract, ci, master, issueTx, sponsorTx)
  }

  def dataContractGen(func: String, bigData: Boolean) =
    for {
      senderBinging <- validAliasStringGen
      argBinding    <- validAliasStringGen
    } yield dataContract(senderBinging, argBinding, func, bigData)

  def paymentContractGen(address: Address, amount: Long, masspayment: Boolean, assetId: Asset = Waves, paymentCount: Int = 11)(func: String) =
    for {
      senderBinging <- validAliasStringGen
      argBinding    <- validAliasStringGen
    } yield paymentContract(senderBinging, argBinding, func, address, amount, masspayment, paymentCount, assetId)

<<<<<<< HEAD
  def preconditionsAndSetContract(senderBindingToContract: String => Gen[Contract],
                                  invokerGen: Gen[KeyPair] = accountGen,
                                  masterGen: Gen[KeyPair] = accountGen,
=======
  def preconditionsAndSetContract(senderBindingToContract: String => Gen[DApp],
                                  invokerGen: Gen[PrivateKeyAccount] = accountGen,
                                  masterGen: Gen[PrivateKeyAccount] = accountGen,
>>>>>>> f83636db
                                  payment: Option[Payment] = None,
                                  feeGen: Gen[Long] = ciFee(0),
                                  sponsored: Boolean = false)
    : Gen[(List[GenesisTransaction], SetScriptTransaction, InvokeScriptTransaction, KeyPair, IssueTransaction, SponsorFeeTransaction)] =
    for {
      master  <- masterGen
      invoker <- invokerGen
      ts      <- timestampGen
      genesis: GenesisTransaction  = GenesisTransaction.create(master, ENOUGH_AMT, ts).explicitGet()
      genesis2: GenesisTransaction = GenesisTransaction.create(invoker, ENOUGH_AMT, ts).explicitGet()
      fee         <- feeGen
      arg         <- genBoundedString(1, 32)
      funcBinding <- validAliasStringGen
      contract    <- senderBindingToContract(funcBinding)
      script      = ContractScript(StdLibVersion.V3, contract)
      setContract = SetScriptTransaction.selfSigned(master, script.toOption, fee, ts).explicitGet()
      (issueTx, sponsorTx, sponsor1Tx, cancelTx) <- sponsorFeeCancelSponsorFeeGen(master)
      fc = Terms.FUNCTION_CALL(FunctionHeader.User(funcBinding), List(CONST_BYTESTR(ByteStr(arg))))
      ci = InvokeScriptTransaction
        .selfSigned(invoker, master, fc, payment.toSeq, if (sponsored) { sponsorTx.minSponsoredAssetFee.get * 5 } else { fee }, if (sponsored) {
          IssuedAsset(issueTx.id())
        } else { Waves }, ts)
        .explicitGet()
    } yield (List(genesis, genesis2), setContract, ci, master, issueTx, sponsorTx)

  property("invoking contract results contract's state") {
    forAll(for {
      r <- preconditionsAndSetContract(s => dataContractGen(s, false))
    } yield (r._1, r._2, r._3)) {
      case (genesis, setScript, ci) =>
        assertDiffAndState(Seq(TestBlock.create(genesis ++ Seq(setScript))), TestBlock.create(Seq(ci)), fs) {
          case (blockDiff, newState) =>
            newState.accountData(genesis(0).recipient) shouldBe AccountDataInfo(
              Map(
                "sender"   -> BinaryDataEntry("sender", ci.sender.toAddress.bytes),
                "argument" -> BinaryDataEntry("argument", ci.fc.args(0).asInstanceOf[CONST_BYTESTR].bs)
              ))
        }
    }
  }

  property("can't more than 5kb of data") {
    forAll(for {
      r <- preconditionsAndSetContract(s => dataContractGen(s, true))
    } yield (r._1, r._2, r._3)) {
      case (genesis, setScript, ci) =>
        assertDiffEi(Seq(TestBlock.create(genesis ++ Seq(setScript))), TestBlock.create(Seq(ci)), fs) {
          _ should produce("WriteSet size can't exceed")
        }
    }
  }

  property("invoking payment contract results in accounts state") {
    forAll(for {
      a  <- accountGen
      am <- smallFeeGen
      contractGen = (paymentContractGen(a, am, false) _)
      r <- preconditionsAndSetContract(contractGen)
    } yield (a, am, r._1, r._2, r._3)) {
      case (acc, amount, genesis, setScript, ci) =>
        assertDiffAndState(Seq(TestBlock.create(genesis ++ Seq(setScript))), TestBlock.create(Seq(ci)), fs) {
          case (blockDiff, newState) =>
            newState.balance(acc, Waves) shouldBe amount
        }
    }
  }

  property("can't make more than 10 payments") {
    forAll(for {
      a  <- accountGen
      am <- smallFeeGen
      contractGen = (paymentContractGen(a, am, true) _)
      r <- preconditionsAndSetContract(contractGen)
    } yield (a, am, r._1, r._2, r._3)) {
      case (acc, amount, genesis, setScript, ci) =>
        assertDiffEi(Seq(TestBlock.create(genesis ++ Seq(setScript))), TestBlock.create(Seq(ci)), fs) {
          _ should produce("many ScriptTransfers")
        }
    }
  }

  val chainId   = AddressScheme.current.chainId
  val enoughFee = CommonValidation.ScriptExtraFee + CommonValidation.FeeConstants(IssueTransactionV2.typeId) * CommonValidation.FeeUnit

  property("invoking contract receive payment") {
    forAll(for {
      a  <- accountGen
      am <- smallFeeGen
      contractGen = (paymentContractGen(a, am, false) _)
      invoker <- accountGen
      ts      <- timestampGen
      asset = IssueTransactionV2
        .selfSigned(chainId, invoker, "Asset#1".getBytes, "".getBytes, 1000000, 8, false, Some(assetAllowed), enoughFee, ts)
        .explicitGet()
      r <- preconditionsAndSetContract(contractGen,
                                       invokerGen = Gen.oneOf(Seq(invoker)),
                                       payment = Some(Payment(1, IssuedAsset(asset.id()))),
                                       feeGen = ciFee(1))
    } yield (a, am, r._1, r._2, r._3, asset, invoker)) {
      case (acc, amount, genesis, setScript, ci, asset, invoker) =>
        assertDiffAndState(Seq(TestBlock.create(genesis ++ Seq(asset, setScript))), TestBlock.create(Seq(ci)), fs) {
          case (blockDiff, newState) =>
            newState.balance(acc, Waves) shouldBe amount
            newState.balance(invoker, IssuedAsset(asset.id())) shouldBe (asset.quantity - 1)
            newState.balance(ci.dappAddress, IssuedAsset(asset.id())) shouldBe 1
        }
    }
  }

  property("asset script ban invoking contract with payment") {
    forAll(for {
      a  <- accountGen
      am <- smallFeeGen
      contractGen = (paymentContractGen(a, am, false) _)
      invoker <- accountGen
      ts      <- timestampGen
      asset = IssueTransactionV2
        .selfSigned(chainId, invoker, "Asset#1".getBytes, "".getBytes, 1000000, 8, false, Some(assetBanned), enoughFee, ts)
        .explicitGet()
      r <- preconditionsAndSetContract(contractGen,
                                       invokerGen = Gen.oneOf(Seq(invoker)),
                                       payment = Some(Payment(1, IssuedAsset(asset.id()))),
                                       feeGen = ciFee(1))
    } yield (a, am, r._1, r._2, r._3, asset, invoker)) {
      case (acc, amount, genesis, setScript, ci, asset, invoker) =>
        assertDiffEi(Seq(TestBlock.create(genesis ++ Seq(asset, setScript))), TestBlock.create(Seq(ci)), fs) { blockDiffEi =>
          blockDiffEi should produce("TransactionNotAllowedByScript")
        }
    }
  }

  property("invoking contract make payment by asset") {
    forAll(for {
      a <- accountGen
      quantity = 1000000
      am     <- Gen.choose[Long](1L, quantity)
      master <- accountGen
      ts     <- timestampGen
      asset = IssueTransactionV2
        .selfSigned(chainId, master, "Asset#1".getBytes, "".getBytes, quantity, 8, false, Some(assetAllowed), enoughFee, ts)
        .explicitGet()
      contractGen = paymentContractGen(a, am, false, IssuedAsset(asset.id())) _
      r <- preconditionsAndSetContract(contractGen, masterGen = Gen.oneOf(Seq(master)), feeGen = ciFee(1))
    } yield (a, am, r._1, r._2, r._3, asset, master)) {
      case (acc, amount, genesis, setScript, ci, asset, master) =>
        assertDiffAndState(Seq(TestBlock.create(genesis ++ Seq(asset, setScript))), TestBlock.create(Seq(ci)), fs) {
          case (blockDiff, newState) =>
            newState.balance(master, IssuedAsset(asset.id())) shouldBe (asset.quantity - amount)
            newState.balance(acc, IssuedAsset(asset.id())) shouldBe amount
        }
    }
  }

  property("invoking contract disable by payment smart asset") {
    forAll(for {
      a <- accountGen
      quantity = 1000000
      am     <- Gen.choose[Long](1L, quantity)
      master <- accountGen
      ts     <- timestampGen
      asset = IssueTransactionV2
        .selfSigned(chainId, master, "Asset#1".getBytes, "".getBytes, quantity, 8, false, Some(assetBanned), enoughFee, ts)
        .explicitGet()
      contractGen = paymentContractGen(a, am, false, IssuedAsset(asset.id())) _
      r <- preconditionsAndSetContract(contractGen, masterGen = Gen.oneOf(Seq(master)), feeGen = ciFee(1))
    } yield (a, am, r._1, r._2, r._3, asset, master)) {
      case (acc, amount, genesis, setScript, ci, asset, master) =>
        assertDiffEi(Seq(TestBlock.create(genesis ++ Seq(asset, setScript))), TestBlock.create(Seq(ci)), fs) { blockDiffEi =>
          blockDiffEi should produce("TransactionNotAllowedByScript")
        }
    }
  }

  property("Contract payment should be positive") {
    forAll(for {
      a <- accountGen
      quantity = 1000000
      am     <- Gen.choose[Long](1L, quantity)
      master <- accountGen
      ts     <- timestampGen
      asset = IssueTransactionV2
        .selfSigned(chainId, master, "Asset#1".getBytes, "".getBytes, quantity, 8, false, Some(assetAllowed), enoughFee, ts)
        .explicitGet()
      contractGen = (paymentContractGen(a, -1, false, IssuedAsset(asset.id())) _)
      r <- preconditionsAndSetContract(contractGen, masterGen = Gen.oneOf(Seq(master)), feeGen = ciFee(1))
    } yield (a, am, r._1, r._2, r._3, asset, master, ts)) {
      case (acc, amount, genesis, setScript, ci, asset, master, ts) =>
        val t =
          TransferTransactionV2
            .selfSigned(IssuedAsset(asset.id()), master, acc, asset.quantity / 10, ts, Waves, enoughFee, Array[Byte]())
            .explicitGet()
        assertDiffEi(Seq(TestBlock.create(genesis ++ Seq(asset, t, setScript))), TestBlock.create(Seq(ci)), fs) { blockDiffEi =>
          blockDiffEi should produce("NegativeAmount")
        }
    }
  }

  property("payment should be positive") {
    forAll(for {
      invoker     <- accountGen
      master      <- accountGen
      ts          <- timestampGen
      arg         <- genBoundedString(1, 32)
      funcBinding <- validAliasStringGen
      fee         <- ciFee(1)
      fc = Terms.FUNCTION_CALL(FunctionHeader.User(funcBinding), List(CONST_BYTESTR(ByteStr(arg))))
      ci = InvokeScriptTransaction.selfSigned(invoker, master, fc, Seq(Payment(-1, Waves)), fee, Waves, ts)
    } yield ci) { _ should produce("NonPositiveAmount") }
  }

  property("smart asset payment require extra fee") {
    forAll(for {
      a <- accountGen
      quantity = 1000000
      am     <- Gen.choose[Long](1L, quantity)
      master <- accountGen
      ts     <- timestampGen
      asset = IssueTransactionV2
        .selfSigned(chainId, master, "Asset#1".getBytes, "".getBytes, quantity, 8, false, Some(assetBanned), enoughFee, ts)
        .explicitGet()
      contractGen = (paymentContractGen(a, am, false, IssuedAsset(asset.id())) _)
      r <- preconditionsAndSetContract(contractGen, masterGen = Gen.oneOf(Seq(master)), feeGen = ciFee(0))
    } yield (a, am, r._1, r._2, r._3, asset, master)) {
      case (acc, amount, genesis, setScript, ci, asset, master) =>
        assertDiffEi(Seq(TestBlock.create(genesis ++ Seq(asset, setScript))), TestBlock.create(Seq(ci)), fs) { blockDiffEi =>
          blockDiffEi should produce("does not exceed minimal value")
        }
    }
  }

  property("contract with payment of smart asset require extra fee") {
    forAll(for {
      a  <- accountGen
      am <- smallFeeGen
      contractGen = (paymentContractGen(a, am, false) _)
      invoker <- accountGen
      ts      <- timestampGen
      asset = IssueTransactionV2
        .selfSigned(chainId, invoker, "Asset#1".getBytes, "".getBytes, 1000000, 8, false, Some(assetAllowed), enoughFee, ts)
        .explicitGet()
      r <- preconditionsAndSetContract(contractGen,
                                       invokerGen = Gen.oneOf(Seq(invoker)),
                                       payment = Some(Payment(1, IssuedAsset(asset.id()))),
                                       feeGen = ciFee(0))
    } yield (a, am, r._1, r._2, r._3, asset, invoker)) {
      case (acc, amount, genesis, setScript, ci, asset, invoker) =>
        assertDiffEi(Seq(TestBlock.create(genesis ++ Seq(asset, setScript))), TestBlock.create(Seq(ci)), fs) { blockDiffEi =>
          blockDiffEi should produce("does not exceed minimal value")
        }
    }
  }

  property("can't overflow payment + fee") {
    forAll(for {
      a  <- accountGen
      am <- smallFeeGen
      contractGen = (paymentContractGen(a, am, false) _)
      invoker <- accountGen
      ts      <- timestampGen
      r <- preconditionsAndSetContract(contractGen,
                                       invokerGen = Gen.oneOf(Seq(invoker)),
                                       payment = Some(Payment(Long.MaxValue, Waves)),
                                       feeGen = ciFee(1))
    } yield (r._1, r._2, r._3)) {
      case (genesis, setScript, ci) =>
        assertDiffEi(Seq(TestBlock.create(genesis ++ Seq(setScript))), TestBlock.create(Seq(ci)), fs) {
          _ should produce("Attempt to transfer unavailable funds")
        }
    }
  }

  property("can't overflow sum of payment in contract") {
    forAll(for {
      a  <- accountGen
      am <- smallFeeGen
      contractGen = (paymentContractGen(a, Long.MaxValue / 2 + 2, true, Waves, 4) _)
      invoker <- accountGen
      ts      <- timestampGen
      r       <- preconditionsAndSetContract(contractGen, invokerGen = Gen.oneOf(Seq(invoker)), payment = Some(Payment(1, Waves)), feeGen = ciFee(1))
    } yield (r._1, r._2, r._3)) {
      case (genesis, setScript, ci) =>
        assertDiffEi(Seq(TestBlock.create(genesis ++ Seq(setScript))), TestBlock.create(Seq(ci)), fs) {
          _ should produce("Attempt to transfer unavailable funds")
        }
    }
  }

  property("invoking contract with sponsored fee") {
    forAll(for {
      a  <- accountGen
      am <- smallFeeGen
      contractGen = (paymentContractGen(a, am, false) _)
      r  <- preconditionsAndSetContract(contractGen, sponsored = true)
      ts <- timestampGen
    } yield (ts, a, am, r._1, r._2, r._3, r._4, r._5, r._6)) {
      case (ts, acc, amount, genesis, setScript, ci, master, sponsoredAsset, setSponsorship) =>
        val t =
          TransferTransactionV2
            .selfSigned(IssuedAsset(sponsoredAsset.id()), master, ci.sender, sponsoredAsset.quantity / 10, ts, Waves, enoughFee, Array[Byte]())
            .explicitGet()
        assertDiffAndState(Seq(TestBlock.create(genesis ++ Seq[Transaction](sponsoredAsset, t, setSponsorship, setScript))),
                           TestBlock.create(Seq(ci)),
                           fs) {
          case (blockDiff, newState) =>
            newState.balance(acc, Waves) shouldBe amount
            newState.balance(ci.sender, IssuedAsset(sponsoredAsset.id())) shouldBe (sponsoredAsset.quantity / 10 - ci.fee)
            newState.balance(master, IssuedAsset(sponsoredAsset.id())) shouldBe (sponsoredAsset.quantity - sponsoredAsset.quantity / 10 + ci.fee)
        }
    }
  }

  property("argument passed to callable function has wrong type") {
    forAll(for {
      r <- simplePreconditionsAndSetContract()
    } yield (r._1, r._2, r._3)) {
      case (genesis, setScript, ci) =>
        assertDiffEi(Seq(TestBlock.create(genesis ++ Seq(setScript))), TestBlock.create(Seq(ci)), fs) {
          _ should produce("Passed argument with wrong type")
        }
    }
  }
}<|MERGE_RESOLUTION|>--- conflicted
+++ resolved
@@ -6,14 +6,9 @@
 import com.wavesplatform.common.utils.EitherExt2
 import com.wavesplatform.features.BlockchainFeatures
 import com.wavesplatform.lagonaki.mocks.TestBlock
-<<<<<<< HEAD
-import com.wavesplatform.lang.contract.Contract
-import com.wavesplatform.lang.contract.Contract.{CallableAnnotation, CallableFunction}
-=======
 import com.wavesplatform.lang.{ContentType, Global, ScriptType, StdLibVersion}
 import com.wavesplatform.lang.contract.DApp
 import com.wavesplatform.lang.contract.DApp.{CallableAnnotation, CallableFunction}
->>>>>>> f83636db
 import com.wavesplatform.lang.utils.DirectiveSet
 import com.wavesplatform.lang.v1.FunctionHeader.{Native, User}
 import com.wavesplatform.lang.v1.compiler.Terms
@@ -219,15 +214,9 @@
       argBinding    <- validAliasStringGen
     } yield paymentContract(senderBinging, argBinding, func, address, amount, masspayment, paymentCount, assetId)
 
-<<<<<<< HEAD
-  def preconditionsAndSetContract(senderBindingToContract: String => Gen[Contract],
+  def preconditionsAndSetContract(senderBindingToContract: String => Gen[DApp],
                                   invokerGen: Gen[KeyPair] = accountGen,
                                   masterGen: Gen[KeyPair] = accountGen,
-=======
-  def preconditionsAndSetContract(senderBindingToContract: String => Gen[DApp],
-                                  invokerGen: Gen[PrivateKeyAccount] = accountGen,
-                                  masterGen: Gen[PrivateKeyAccount] = accountGen,
->>>>>>> f83636db
                                   payment: Option[Payment] = None,
                                   feeGen: Gen[Long] = ciFee(0),
                                   sponsored: Boolean = false)
