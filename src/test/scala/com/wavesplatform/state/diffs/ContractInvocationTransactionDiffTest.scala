--- conflicted
+++ resolved
@@ -15,21 +15,14 @@
 import com.wavesplatform.lang.v1.evaluator.ctx.impl.waves.FieldNames
 import com.wavesplatform.settings.TestFunctionalitySettings
 import com.wavesplatform.state._
-<<<<<<< HEAD
 import com.wavesplatform.transaction.AssetId.{Asset, Waves}
-=======
->>>>>>> 63e8892c
 import com.wavesplatform.transaction.assets.IssueTransactionV2
 import com.wavesplatform.transaction.smart.ContractInvocationTransaction.Payment
 import com.wavesplatform.transaction.smart.script.ContractScript
 import com.wavesplatform.transaction.smart.script.v1.ExprScript
 import com.wavesplatform.transaction.smart.{ContractInvocationTransaction, SetScriptTransaction}
 import com.wavesplatform.transaction.transfer.TransferTransactionV2
-<<<<<<< HEAD
-import com.wavesplatform.transaction.{AssetId, GenesisTransaction, ValidationError}
-=======
 import com.wavesplatform.transaction.{AssetId, GenesisTransaction}
->>>>>>> 63e8892c
 import com.wavesplatform.{NoShrink, TransactionGen, WithDB}
 import org.scalacheck.Gen
 import org.scalatest.prop.PropertyChecks
@@ -88,40 +81,14 @@
                       funcName: String,
                       recipientAddress: Address,
                       recipientAmount: Long,
-<<<<<<< HEAD
-                      assetId: AssetId = Waves) = Contract(
-    List.empty,
-    List(
-      CallableFunction(
-        CallableAnnotation(senderBinding),
-        Terms.FUNC(
-          funcName,
-          List(argName),
-          FUNCTION_CALL(
-            User(FieldNames.TransferSet),
-            List(FUNCTION_CALL(
-              Native(1100),
-              List(
-                FUNCTION_CALL(
-                  User(FieldNames.ContractTransfer),
-                  List(
-                    FUNCTION_CALL(User("Address"), List(CONST_BYTESTR(recipientAddress.bytes))),
-                    CONST_LONG(recipientAmount),
-                    assetId.fold(REF("unit"): EXPR)(asset => CONST_BYTESTR(asset.id))
-                  )
-                ),
-                REF("nil")
-              )
-            ))
-=======
                       masspayment: Boolean,
-                      assetId: Option[AssetId] = None) = {
+                      assetId: AssetId = Waves) = {
     val oneTransfer = FUNCTION_CALL(
       User(FieldNames.ContractTransfer),
       List(
         FUNCTION_CALL(User("Address"), List(CONST_BYTESTR(recipientAddress.bytes))),
         CONST_LONG(recipientAmount),
-        assetId.fold(REF("unit"): EXPR)(id => CONST_BYTESTR(id))
+        assetId.fold(REF("unit"): EXPR)(asset => CONST_BYTESTR(asset.id))
       )
     )
 
@@ -146,7 +113,6 @@
               User(FieldNames.TransferSet),
               payments
             )
->>>>>>> 63e8892c
           )
         )),
       None
@@ -159,11 +125,7 @@
       argBinding    <- validAliasStringGen
     } yield dataContract(senderBinging, argBinding, func, bigData)
 
-<<<<<<< HEAD
-  def paymentContractGen(address: Address, amount: Long, assetId: AssetId = Waves)(func: String) =
-=======
-  def paymentContractGen(address: Address, amount: Long, masspayment: Boolean, assetId: Option[AssetId] = None)(func: String) =
->>>>>>> 63e8892c
+  def paymentContractGen(address: Address, amount: Long, masspayment: Boolean, assetId: AssetId = Waves)(func: String) =
     for {
       senderBinging <- validAliasStringGen
       argBinding    <- validAliasStringGen
@@ -307,11 +269,7 @@
       asset = IssueTransactionV2
         .selfSigned(chainId, master, "Asset#1".getBytes, "".getBytes, quantity, 8, false, Some(assetAllowed), enoughFee, ts)
         .explicitGet()
-<<<<<<< HEAD
-      contractGen = (paymentContractGen(a, am, Asset(asset.id())) _)
-=======
-      contractGen = (paymentContractGen(a, am, false, Some(asset.id())) _)
->>>>>>> 63e8892c
+      contractGen = (paymentContractGen(a, am, false, Asset(asset.id())) _)
       r <- preconditionsAndSetContract(contractGen, masterGen = Gen.oneOf(Seq(master)), feeGen = ciFee(1))
     } yield (a, am, r._1, r._2, r._3, asset, master)) {
       case (acc, amount, genesis, setScript, ci, asset, master) =>
@@ -333,11 +291,7 @@
       asset = IssueTransactionV2
         .selfSigned(chainId, master, "Asset#1".getBytes, "".getBytes, quantity, 8, false, Some(assetBanned), enoughFee, ts)
         .explicitGet()
-<<<<<<< HEAD
-      contractGen = (paymentContractGen(a, am, Asset(asset.id())) _)
-=======
-      contractGen = (paymentContractGen(a, am, false, Some(asset.id())) _)
->>>>>>> 63e8892c
+      contractGen = (paymentContractGen(a, am, false, Asset(asset.id())) _)
       r <- preconditionsAndSetContract(contractGen, masterGen = Gen.oneOf(Seq(master)), feeGen = ciFee(1))
     } yield (a, am, r._1, r._2, r._3, asset, master)) {
       case (acc, amount, genesis, setScript, ci, asset, master) =>
@@ -357,11 +311,7 @@
       asset = IssueTransactionV2
         .selfSigned(chainId, master, "Asset#1".getBytes, "".getBytes, quantity, 8, false, Some(assetAllowed), enoughFee, ts)
         .explicitGet()
-<<<<<<< HEAD
-      contractGen = (paymentContractGen(a, -1, Asset(asset.id())) _)
-=======
-      contractGen = (paymentContractGen(a, -1, false, Some(asset.id())) _)
->>>>>>> 63e8892c
+      contractGen = (paymentContractGen(a, -1, false, Asset(asset.id())) _)
       r <- preconditionsAndSetContract(contractGen, masterGen = Gen.oneOf(Seq(master)), feeGen = ciFee(1))
     } yield (a, am, r._1, r._2, r._3, asset, master, ts)) {
       case (acc, amount, genesis, setScript, ci, asset, master, ts) =>
@@ -382,17 +332,8 @@
       funcBinding <- validAliasStringGen
       fee         <- ciFee(1)
       fc = Terms.FUNCTION_CALL(FunctionHeader.User(funcBinding), List(CONST_BYTESTR(ByteStr(arg))))
-<<<<<<< HEAD
       ci = ContractInvocationTransaction.selfSigned(invoker, master, fc, Some(Payment(-1, Waves)), fee, ts)
-    } yield (ci)) { ci =>
-      ci shouldBe 'left
-      ci.left.get.isInstanceOf[ValidationError.NegativeAmount] should be(true)
-
-    }
-=======
-      ci = ContractInvocationTransaction.selfSigned(invoker, master, fc, Some(Payment(-1, None)), fee, ts)
     } yield (ci)) { _ should produce("NegativeAmount") }
->>>>>>> 63e8892c
   }
 
   property("smart asset paynment require extra fee") {
@@ -405,11 +346,7 @@
       asset = IssueTransactionV2
         .selfSigned(chainId, master, "Asset#1".getBytes, "".getBytes, quantity, 8, false, Some(assetBanned), enoughFee, ts)
         .explicitGet()
-<<<<<<< HEAD
-      contractGen = (paymentContractGen(a, am, Asset(asset.id())) _)
-=======
-      contractGen = (paymentContractGen(a, am, false, Some(asset.id())) _)
->>>>>>> 63e8892c
+      contractGen = (paymentContractGen(a, am, false, Asset(asset.id())) _)
       r <- preconditionsAndSetContract(contractGen, masterGen = Gen.oneOf(Seq(master)), feeGen = ciFee(0))
     } yield (a, am, r._1, r._2, r._3, asset, master)) {
       case (acc, amount, genesis, setScript, ci, asset, master) =>
