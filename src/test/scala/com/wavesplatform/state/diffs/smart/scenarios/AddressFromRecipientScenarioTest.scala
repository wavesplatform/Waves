package com.wavesplatform.state.diffs.smart.scenarios

import com.wavesplatform.account.{AddressOrAlias, PrivateKeyAccount}
import com.wavesplatform.lagonaki.mocks.TestBlock
<<<<<<< HEAD
import com.wavesplatform.lang.v1.compiler.CompilerV1
import com.wavesplatform.lang.v1.compiler.Terms.CONST_BYTEVECTOR
import com.wavesplatform.lang.v1.evaluator.EvaluatorV1
=======
>>>>>>> 416953b3
import com.wavesplatform.lang.v1.evaluator.ctx.CaseObj
import com.wavesplatform.state._
import com.wavesplatform.state.diffs.smart.predef._
import com.wavesplatform.state.diffs.{ENOUGH_AMT, assertDiffAndState, produce}
import com.wavesplatform.transaction.transfer._
import com.wavesplatform.transaction.{CreateAliasTransaction, GenesisTransaction}
import com.wavesplatform.{NoShrink, TransactionGen}
import org.scalacheck.Gen
import org.scalatest.prop.PropertyChecks
import org.scalatest.{Matchers, PropSpec}
<<<<<<< HEAD
import shapeless._
=======
import scodec.bits.ByteVector
>>>>>>> 416953b3

class AddressFromRecipientScenarioTest extends PropSpec with PropertyChecks with Matchers with TransactionGen with NoShrink {

  val preconditionsAndAliasCreations: Gen[(Seq[GenesisTransaction], CreateAliasTransaction, TransferTransactionV1, TransferTransactionV1)] = for {
    master                   <- accountGen
    ts                       <- timestampGen
    other: PrivateKeyAccount <- accountGen
    genesis1: GenesisTransaction = GenesisTransaction.create(master, ENOUGH_AMT, ts).explicitGet()
    genesis2: GenesisTransaction = GenesisTransaction.create(other, ENOUGH_AMT, ts).explicitGet()
    alias              <- aliasGen
    fee                <- smallFeeGen
    aliasTx            <- createAliasGen(other, alias, fee, ts)
    transferViaAddress <- transferGeneratorP(master, other, None, None)
    transferViaAlias   <- transferGeneratorP(master, AddressOrAlias.fromBytes(alias.bytes.arr, 0).explicitGet()._1, None, None)
  } yield (Seq(genesis1, genesis2), aliasTx, transferViaAddress, transferViaAlias)

  val script = """
    | match tx {
    |  case t : TransferTransaction =>  addressFromRecipient(t.recipient)
    |  case other => throw()
    |  }
    |  """.stripMargin

  property("Script can resolve AddressOrAlias") {
    forAll(preconditionsAndAliasCreations) {
      case (gen, aliasTx, transferViaAddress, transferViaAlias) =>
        assertDiffAndState(Seq(TestBlock.create(gen)), TestBlock.create(Seq(aliasTx))) {
          case (_, state) =>
<<<<<<< HEAD
            val addressBytes = evalScript(transferViaAddress, state).explicitGet().fields("bytes").asInstanceOf[CONST_BYTEVECTOR]
            addressBytes.bs.toArray.sameElements(transferViaAddress.recipient.bytes.arr) shouldBe true
            val resolvedAddressBytes = evalScript(transferViaAlias, state).explicitGet().fields("bytes").asInstanceOf[CONST_BYTEVECTOR]
=======
            val addressBytes = runScript[CaseObj](script, transferViaAddress, state).explicitGet().fields("bytes").asInstanceOf[ByteVector]
            addressBytes.toArray.sameElements(transferViaAddress.recipient.bytes.arr) shouldBe true
            val resolvedAddressBytes = runScript[CaseObj](script, transferViaAlias, state).explicitGet().fields("bytes").asInstanceOf[ByteVector]
>>>>>>> 416953b3

            resolvedAddressBytes.bs.toArray.sameElements(transferViaAddress.recipient.bytes.arr) shouldBe true
        }
    }
  }

  property("Script can't resolve alias that doesn't exist") {
    forAll(preconditionsAndAliasCreations) {
      case (gen, _, _, transferViaAlias) =>
        assertDiffAndState(Seq(TestBlock.create(gen)), TestBlock.create(Seq())) {
          case (_, state) =>
            runScript(script, transferViaAlias, state) should produce("AliasDoesNotExist")
        }
    }
  }
}<|MERGE_RESOLUTION|>--- conflicted
+++ resolved
@@ -2,12 +2,7 @@
 
 import com.wavesplatform.account.{AddressOrAlias, PrivateKeyAccount}
 import com.wavesplatform.lagonaki.mocks.TestBlock
-<<<<<<< HEAD
-import com.wavesplatform.lang.v1.compiler.CompilerV1
 import com.wavesplatform.lang.v1.compiler.Terms.CONST_BYTEVECTOR
-import com.wavesplatform.lang.v1.evaluator.EvaluatorV1
-=======
->>>>>>> 416953b3
 import com.wavesplatform.lang.v1.evaluator.ctx.CaseObj
 import com.wavesplatform.state._
 import com.wavesplatform.state.diffs.smart.predef._
@@ -18,11 +13,6 @@
 import org.scalacheck.Gen
 import org.scalatest.prop.PropertyChecks
 import org.scalatest.{Matchers, PropSpec}
-<<<<<<< HEAD
-import shapeless._
-=======
-import scodec.bits.ByteVector
->>>>>>> 416953b3
 
 class AddressFromRecipientScenarioTest extends PropSpec with PropertyChecks with Matchers with TransactionGen with NoShrink {
 
@@ -51,15 +41,10 @@
       case (gen, aliasTx, transferViaAddress, transferViaAlias) =>
         assertDiffAndState(Seq(TestBlock.create(gen)), TestBlock.create(Seq(aliasTx))) {
           case (_, state) =>
-<<<<<<< HEAD
-            val addressBytes = evalScript(transferViaAddress, state).explicitGet().fields("bytes").asInstanceOf[CONST_BYTEVECTOR]
+            val addressBytes = runScript[CaseObj](script, transferViaAddress, state).explicitGet().fields("bytes").asInstanceOf[CONST_BYTEVECTOR]
             addressBytes.bs.toArray.sameElements(transferViaAddress.recipient.bytes.arr) shouldBe true
-            val resolvedAddressBytes = evalScript(transferViaAlias, state).explicitGet().fields("bytes").asInstanceOf[CONST_BYTEVECTOR]
-=======
-            val addressBytes = runScript[CaseObj](script, transferViaAddress, state).explicitGet().fields("bytes").asInstanceOf[ByteVector]
-            addressBytes.toArray.sameElements(transferViaAddress.recipient.bytes.arr) shouldBe true
-            val resolvedAddressBytes = runScript[CaseObj](script, transferViaAlias, state).explicitGet().fields("bytes").asInstanceOf[ByteVector]
->>>>>>> 416953b3
+            val resolvedAddressBytes =
+              runScript[CaseObj](script, transferViaAlias, state).explicitGet().fields("bytes").asInstanceOf[CONST_BYTEVECTOR]
 
             resolvedAddressBytes.bs.toArray.sameElements(transferViaAddress.recipient.bytes.arr) shouldBe true
         }
