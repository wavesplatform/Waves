--- conflicted
+++ resolved
@@ -529,11 +529,7 @@
     chainId = AddressScheme.current.chainId
     fee       <- smallFeeGen
     timestamp <- timestampGen
-<<<<<<< HEAD
-  } yield InvokeScriptTransaction.selfSigned(sender, contractAddress.toAddress, fc, po.toSeq, fee, Waves, timestamp).explicitGet()
-=======
-  } yield InvokeScriptTransaction.selfSigned(sender, dappAddress, fc, po.toSeq, fee, Waves, timestamp).explicitGet()
->>>>>>> f83636db
+  } yield InvokeScriptTransaction.selfSigned(sender, dappAddress.toAddress, fc, po.toSeq, fee, Waves, timestamp).explicitGet()
 
   val priceGen: Gen[Long]            = Gen.choose(1, 3 * 100000L * 100000000L)
   val matcherAmountGen: Gen[Long]    = Gen.choose(1, 3 * 100000L * 100000000L)
