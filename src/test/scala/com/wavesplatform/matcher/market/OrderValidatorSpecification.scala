--- conflicted
+++ resolved
@@ -35,14 +35,8 @@
     with PropertyChecks
     with NoShrink {
 
-<<<<<<< HEAD
   private val wbtc         = mkAssetId("WBTC")
   private val pairWavesBtc = AssetPair(Waves, wbtc)
-  private val defaultTs    = 1000
-=======
-  private val wbtc         = mkAssetId("WBTC").get
-  private val pairWavesBtc = AssetPair(None, Some(wbtc))
->>>>>>> 04ccfc65
 
   private val defaultPortfolio = Portfolio(0, LeaseBalance.empty, Map(wbtc -> 10 * Constants.UnitsInWave))
 
