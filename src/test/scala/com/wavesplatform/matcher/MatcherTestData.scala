--- conflicted
+++ resolved
@@ -299,11 +299,7 @@
     } yield orderFeeSettings
   }
 
-<<<<<<< HEAD
-  val orderWithMatcherSettingsGenerator: Gen[(Order, KeyPair, OrderFeeSettings)] = {
-=======
-  val orderWithFeeSettingsGenerator: Gen[(Order, PrivateKeyAccount, OrderFeeSettings)] = {
->>>>>>> bb87bc74
+  val orderWithFeeSettingsGenerator: Gen[(Order, KeyPair, OrderFeeSettings)] = {
     for {
       orderFeeSettings <- orderFeeSettingsGenerator()
       (order, sender)  <- orderGenerator
@@ -337,11 +333,7 @@
       correctedOrder -> orderFeeSettings
     }
 
-<<<<<<< HEAD
-  val orderWithoutWavesInPairAndWithMatcherSettingsGenerator: Gen[(Order, KeyPair, OrderFeeSettings)] = {
-=======
-  val orderWithoutWavesInPairAndWithFeeSettingsGenerator: Gen[(Order, PrivateKeyAccount, OrderFeeSettings)] = {
->>>>>>> bb87bc74
+  val orderWithoutWavesInPairAndWithFeeSettingsGenerator: Gen[(Order, KeyPair, OrderFeeSettings)] = {
     for {
       sender: KeyPair <- accountGen
       amountAsset               <- arbitraryAssetIdGen
