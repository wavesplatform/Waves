--- conflicted
+++ resolved
@@ -21,16 +21,10 @@
   }
 
   "should parse all bytes for V3" in {
-<<<<<<< HEAD
-    val sc =
-      ContractScript(ContractV,
-                     Contract(List.empty, List(ContractFunction(CallableAnnotation("sender"), Terms.FUNC("foo", List("a"), Terms.REF("a")))), None))
-=======
     val sc = ContractScript(
       V3,
       Contract(List.empty, List(CallableFunction(CallableAnnotation("sender"), Terms.FUNC("foo", List("a"), Terms.REF("a")))), None)
     ).explicitGet()
->>>>>>> 3dea35f8
 
     val allBytes = sc.bytes().arr
     ScriptReader.fromBytes(allBytes) shouldBe Right(sc)
