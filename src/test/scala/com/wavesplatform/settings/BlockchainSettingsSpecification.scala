package com.wavesplatform.settings

import com.typesafe.config.ConfigFactory
import org.scalatest.{FlatSpec, Matchers}

import scala.concurrent.duration._

class BlockchainSettingsSpecification extends FlatSpec with Matchers {
  "BlockchainSettings" should "read custom values" in {
    val config = ConfigFactory.parseString(
      """
        |waves {
        |  directory: "/waves"
        |  blockchain {
        |    file: ${waves.directory}"/data/blockchain.dat"
        |    type: CUSTOM
        |    custom {
        |      address-scheme-character: "C"
        |      functionality {
        |        allow-temporary-negative-until: 1
        |        allow-invalid-payment-transactions-by-timestamp: 2
        |        require-sorted-transactions-after: 3
        |        generation-balance-depth-from-50-to-1000-after-height: 4
        |        minimal-generating-balance-after: 5
        |        allow-transactions-from-future-until: 6
        |        allow-unissued-assets-until: 7
        |        allow-burn-transaction-after: 8
        |        require-payment-unique-id-after: 9
        |        allow-lease-transaction-after: 10
        |        allow-exchange-transaction-after: 11
<<<<<<< HEAD
        |        allow-createalias-transaction-after: 12
=======
        |        allow-invalid-reissue-in-same-block-until-timestamp: 12
>>>>>>> 23a1a599
        |      }
        |      genesis {
        |        timestamp: 1460678400000
        |        signature: "BASE58BLOCKSIGNATURE"
        |        initial-balance: 100000000000000
        |        initial-base-target = 153722867
        |        average-block-delay = 60s
        |        transactions = [
        |          {recipient: "BASE58ADDRESS1", amount: 50000000000001},
        |          {recipient: "BASE58ADDRESS2", amount: 49999999999999}
        |        ]
        |      }
        |    }
        |  }
        |}
      """.stripMargin).resolve()
    val settings = BlockchainSettings.fromConfig(config)

    settings.file should be("/waves/data/blockchain.dat")
    settings.addressSchemeCharacter should be('C')
    settings.functionalitySettings.allowTemporaryNegativeUntil should be(1)
    settings.functionalitySettings.allowInvalidPaymentTransactionsByTimestamp should be(2)
    settings.functionalitySettings.requireSortedTransactionsAfter should be(3)
    settings.functionalitySettings.generatingBalanceDepthFrom50To1000AfterHeight should be(4)
    settings.functionalitySettings.minimalGeneratingBalanceAfterTimestamp should be(5)
    settings.functionalitySettings.allowTransactionsFromFutureUntil should be(6)
    settings.functionalitySettings.allowUnissuedAssetsUntil should be(7)
    settings.functionalitySettings.allowBurnTransactionAfterTimestamp should be(8)
    settings.functionalitySettings.requirePaymentUniqueId should be(9)
    settings.functionalitySettings.allowLeaseTransactionAfterTimestamp should be(10)
    settings.functionalitySettings.allowExchangeTransactionAfterTimestamp should be(11)
<<<<<<< HEAD
    settings.functionalitySettings.allowCreateAliasTransactionAfterTimestamp should be(12)
    settings.genesisSettings.blockTimestamp should be(1460678400000L)
    settings.genesisSettings.transactionsTimestamp should be(1460678400000L)
    settings.genesisSettings.signature should be("BASE58BLOCKSIGNATURE")
    settings.genesisSettings.initialBalance should be(100000000000000L)
    settings.genesisSettings.initialBaseTarget should be(153722867)
    settings.genesisSettings.averageBlockDelay should be(60.seconds)
    settings.genesisSettings.transactions.size should be(2)
    settings.genesisSettings.transactions.head should be(GenesisTransactionSettings("BASE58ADDRESS1", 50000000000001L))
    settings.genesisSettings.transactions.tail.head should be(GenesisTransactionSettings("BASE58ADDRESS2", 49999999999999L))
=======
    settings.functionalitySettings.allowInvalidReissueInSameBlockUntilTimestamp should be(12)
    settings.genesisSettings.timestamp should be (1460678400000L)
    settings.genesisSettings.signature should be ("BASE58BLOCKSIGNATURE")
    settings.genesisSettings.initialBalance should be (100000000000000L)
    settings.genesisSettings.transactions.size should be (2)
    settings.genesisSettings.transactions.head should be (GenesisTransactionSettings("BASE58ADDRESS1", 50000000000001L))
    settings.genesisSettings.transactions.tail.head should be (GenesisTransactionSettings("BASE58ADDRESS2", 49999999999999L))
>>>>>>> 23a1a599
  }

  it should "read testnet settings" in {
    val config = ConfigFactory.parseString(
      """
        |waves {
        |  directory: "/waves"
        |  blockchain {
        |    file: ${waves.directory}"/data/blockchain.dat"
        |    type: TESTNET
        |  }
        |}
      """.stripMargin).resolve()
    val settings = BlockchainSettings.fromConfig(config)

    settings.file should be("/waves/data/blockchain.dat")
    settings.addressSchemeCharacter should be('T')
    settings.functionalitySettings.allowTemporaryNegativeUntil should be(1477958400000L)
    settings.functionalitySettings.allowInvalidPaymentTransactionsByTimestamp should be(1477958400000L)
    settings.functionalitySettings.requireSortedTransactionsAfter should be(1477958400000L)
    settings.functionalitySettings.generatingBalanceDepthFrom50To1000AfterHeight should be(Long.MinValue)
    settings.functionalitySettings.minimalGeneratingBalanceAfterTimestamp should be(Long.MinValue)
    settings.functionalitySettings.allowTransactionsFromFutureUntil should be(Long.MinValue)
    settings.functionalitySettings.allowUnissuedAssetsUntil should be(1479416400000L)
    settings.functionalitySettings.allowBurnTransactionAfterTimestamp should be(1481110521000L)
    settings.functionalitySettings.allowInvalidReissueInSameBlockUntilTimestamp should be(Long.MinValue)
    settings.functionalitySettings.requirePaymentUniqueId should be(1485942685000L)
    settings.genesisSettings.blockTimestamp should be(1460678400000L)
    settings.genesisSettings.transactionsTimestamp should be(1478000000000L)
    settings.genesisSettings.signature should be("5uqnLK3Z9eiot6FyYBfwUnbyid3abicQbAZjz38GQ1Q8XigQMxTK4C1zNkqS1SVw7FqSidbZKxWAKLVoEsp4nNqa")
    settings.genesisSettings.initialBalance should be(10000000000000000L)
    settings.genesisSettings.transactions.size should be(5)
    settings.genesisSettings.transactions.head should be(GenesisTransactionSettings("3My3KZgFQ3CrVHgz6vGRt8687sH4oAA1qp8", 400000000000000L))
    settings.genesisSettings.transactions.tail.head should be(GenesisTransactionSettings("3NBVqYXrapgJP9atQccdBPAgJPwHDKkh6A8", 200000000000000L))
    settings.genesisSettings.transactions.tail.tail.head should be(GenesisTransactionSettings("3N5GRqzDBhjVXnCn44baHcz2GoZy5qLxtTh", 200000000000000L))
    settings.genesisSettings.transactions.tail.tail.tail.head should be(GenesisTransactionSettings("3NCBMxgdghg4tUhEEffSXy11L6hUi6fcBpd", 200000000000000L))
    settings.genesisSettings.transactions.tail.tail.tail.tail.head should be(GenesisTransactionSettings("3N18z4B8kyyQ96PhN5eyhCAbg4j49CgwZJx", 9000000000000000L))
  }

  it should "read mainnet settings" in {
    val config = ConfigFactory.parseString(
      """
        |waves {
        |  directory: "/waves"
        |  blockchain {
        |    file: ${waves.directory}"/data/blockchain.dat"
        |    type: MAINNET
        |  }
        |}
      """.stripMargin).resolve()
    val settings = BlockchainSettings.fromConfig(config)

    settings.file should be("/waves/data/blockchain.dat")
    settings.addressSchemeCharacter should be('W')
    settings.functionalitySettings.allowTemporaryNegativeUntil should be(1479168000000L)
    settings.functionalitySettings.allowInvalidPaymentTransactionsByTimestamp should be(1479168000000L)
    settings.functionalitySettings.requireSortedTransactionsAfter should be(1479168000000L)
    settings.functionalitySettings.generatingBalanceDepthFrom50To1000AfterHeight should be(232000L)
    settings.functionalitySettings.minimalGeneratingBalanceAfterTimestamp should be(1479168000000L)
    settings.functionalitySettings.allowTransactionsFromFutureUntil should be(1479168000000L)
    settings.functionalitySettings.allowUnissuedAssetsUntil should be(1479416400000L)
<<<<<<< HEAD
    settings.functionalitySettings.allowBurnTransactionAfterTimestamp should be(1482233593000L)
    settings.functionalitySettings.requirePaymentUniqueId should be(1488361885000L)
    settings.genesisSettings.blockTimestamp should be(1460678400000L)
    settings.genesisSettings.transactionsTimestamp should be(1465742577614L)
    settings.genesisSettings.signature should be("FSH8eAAzZNqnG8xgTZtz5xuLqXySsXgAjmFEC25hXMbEufiGjqWPnGCZFt6gLiVLJny16ipxRNAkkzjjhqTjBE2")
    settings.genesisSettings.initialBalance should be(10000000000000000L)
    settings.genesisSettings.transactions.size should be(6)
    settings.genesisSettings.transactions.head should be(GenesisTransactionSettings("3PAWwWa6GbwcJaFzwqXQN5KQm7H96Y7SHTQ", 9999999500000000L))
    settings.genesisSettings.transactions.tail.head should be(GenesisTransactionSettings("3P8JdJGYc7vaLu4UXUZc1iRLdzrkGtdCyJM", 100000000L))
    settings.genesisSettings.transactions.tail.tail.head should be(GenesisTransactionSettings("3PAGPDPqnGkyhcihyjMHe9v36Y4hkAh9yDy", 100000000L))
    settings.genesisSettings.transactions.tail.tail.tail.head should be(GenesisTransactionSettings("3P9o3ZYwtHkaU1KxsKkFjJqJKS3dLHLC9oF", 100000000L))
    settings.genesisSettings.transactions.tail.tail.tail.tail.head should be(GenesisTransactionSettings("3PJaDyprvekvPXPuAtxrapacuDJopgJRaU3", 100000000L))
    settings.genesisSettings.transactions.tail.tail.tail.tail.tail.head should be(GenesisTransactionSettings("3PBWXDFUc86N2EQxKJmW8eFco65xTyMZx6J", 100000000L))
=======
    settings.functionalitySettings.allowBurnTransactionAfterTimestamp should be(1491192000000L)
    settings.functionalitySettings.allowInvalidReissueInSameBlockUntilTimestamp should be(Long.MaxValue)
    settings.functionalitySettings.requirePaymentUniqueId should be(1491192000000L)
    settings.genesisSettings.timestamp should be (1465742577614L)
    settings.genesisSettings.signature should be ("FSH8eAAzZNqnG8xgTZtz5xuLqXySsXgAjmFEC25hXMbEufiGjqWPnGCZFt6gLiVLJny16ipxRNAkkzjjhqTjBE2")
    settings.genesisSettings.initialBalance should be (10000000000000000L)
    settings.genesisSettings.transactions.size should be (6)
    settings.genesisSettings.transactions.head should be (GenesisTransactionSettings("3PAWwWa6GbwcJaFzwqXQN5KQm7H96Y7SHTQ", 9999999500000000L))
    settings.genesisSettings.transactions.tail.head should be (GenesisTransactionSettings("3P8JdJGYc7vaLu4UXUZc1iRLdzrkGtdCyJM", 100000000L))
    settings.genesisSettings.transactions.tail.tail.head should be (GenesisTransactionSettings("3PAGPDPqnGkyhcihyjMHe9v36Y4hkAh9yDy", 100000000L))
    settings.genesisSettings.transactions.tail.tail.tail.head should be (GenesisTransactionSettings("3P9o3ZYwtHkaU1KxsKkFjJqJKS3dLHLC9oF", 100000000L))
    settings.genesisSettings.transactions.tail.tail.tail.tail.head should be (GenesisTransactionSettings("3PJaDyprvekvPXPuAtxrapacuDJopgJRaU3", 100000000L))
    settings.genesisSettings.transactions.tail.tail.tail.tail.tail.head should be (GenesisTransactionSettings("3PBWXDFUc86N2EQxKJmW8eFco65xTyMZx6J", 100000000L))
>>>>>>> 23a1a599
  }
}<|MERGE_RESOLUTION|>--- conflicted
+++ resolved
@@ -28,11 +28,8 @@
         |        require-payment-unique-id-after: 9
         |        allow-lease-transaction-after: 10
         |        allow-exchange-transaction-after: 11
-<<<<<<< HEAD
-        |        allow-createalias-transaction-after: 12
-=======
         |        allow-invalid-reissue-in-same-block-until-timestamp: 12
->>>>>>> 23a1a599
+        |        allow-createalias-transaction-after: 13
         |      }
         |      genesis {
         |        timestamp: 1460678400000
@@ -64,8 +61,8 @@
     settings.functionalitySettings.requirePaymentUniqueId should be(9)
     settings.functionalitySettings.allowLeaseTransactionAfterTimestamp should be(10)
     settings.functionalitySettings.allowExchangeTransactionAfterTimestamp should be(11)
-<<<<<<< HEAD
-    settings.functionalitySettings.allowCreateAliasTransactionAfterTimestamp should be(12)
+    settings.functionalitySettings.allowInvalidReissueInSameBlockUntilTimestamp should be(12)
+    settings.functionalitySettings.allowCreateAliasTransactionAfterTimestamp should be(13)
     settings.genesisSettings.blockTimestamp should be(1460678400000L)
     settings.genesisSettings.transactionsTimestamp should be(1460678400000L)
     settings.genesisSettings.signature should be("BASE58BLOCKSIGNATURE")
@@ -75,15 +72,6 @@
     settings.genesisSettings.transactions.size should be(2)
     settings.genesisSettings.transactions.head should be(GenesisTransactionSettings("BASE58ADDRESS1", 50000000000001L))
     settings.genesisSettings.transactions.tail.head should be(GenesisTransactionSettings("BASE58ADDRESS2", 49999999999999L))
-=======
-    settings.functionalitySettings.allowInvalidReissueInSameBlockUntilTimestamp should be(12)
-    settings.genesisSettings.timestamp should be (1460678400000L)
-    settings.genesisSettings.signature should be ("BASE58BLOCKSIGNATURE")
-    settings.genesisSettings.initialBalance should be (100000000000000L)
-    settings.genesisSettings.transactions.size should be (2)
-    settings.genesisSettings.transactions.head should be (GenesisTransactionSettings("BASE58ADDRESS1", 50000000000001L))
-    settings.genesisSettings.transactions.tail.head should be (GenesisTransactionSettings("BASE58ADDRESS2", 49999999999999L))
->>>>>>> 23a1a599
   }
 
   it should "read testnet settings" in {
@@ -145,9 +133,9 @@
     settings.functionalitySettings.minimalGeneratingBalanceAfterTimestamp should be(1479168000000L)
     settings.functionalitySettings.allowTransactionsFromFutureUntil should be(1479168000000L)
     settings.functionalitySettings.allowUnissuedAssetsUntil should be(1479416400000L)
-<<<<<<< HEAD
-    settings.functionalitySettings.allowBurnTransactionAfterTimestamp should be(1482233593000L)
-    settings.functionalitySettings.requirePaymentUniqueId should be(1488361885000L)
+    settings.functionalitySettings.allowBurnTransactionAfterTimestamp should be(1491192000000L)
+    settings.functionalitySettings.allowInvalidReissueInSameBlockUntilTimestamp should be(Long.MaxValue)
+    settings.functionalitySettings.requirePaymentUniqueId should be(1491192000000L)
     settings.genesisSettings.blockTimestamp should be(1460678400000L)
     settings.genesisSettings.transactionsTimestamp should be(1465742577614L)
     settings.genesisSettings.signature should be("FSH8eAAzZNqnG8xgTZtz5xuLqXySsXgAjmFEC25hXMbEufiGjqWPnGCZFt6gLiVLJny16ipxRNAkkzjjhqTjBE2")
@@ -159,20 +147,5 @@
     settings.genesisSettings.transactions.tail.tail.tail.head should be(GenesisTransactionSettings("3P9o3ZYwtHkaU1KxsKkFjJqJKS3dLHLC9oF", 100000000L))
     settings.genesisSettings.transactions.tail.tail.tail.tail.head should be(GenesisTransactionSettings("3PJaDyprvekvPXPuAtxrapacuDJopgJRaU3", 100000000L))
     settings.genesisSettings.transactions.tail.tail.tail.tail.tail.head should be(GenesisTransactionSettings("3PBWXDFUc86N2EQxKJmW8eFco65xTyMZx6J", 100000000L))
-=======
-    settings.functionalitySettings.allowBurnTransactionAfterTimestamp should be(1491192000000L)
-    settings.functionalitySettings.allowInvalidReissueInSameBlockUntilTimestamp should be(Long.MaxValue)
-    settings.functionalitySettings.requirePaymentUniqueId should be(1491192000000L)
-    settings.genesisSettings.timestamp should be (1465742577614L)
-    settings.genesisSettings.signature should be ("FSH8eAAzZNqnG8xgTZtz5xuLqXySsXgAjmFEC25hXMbEufiGjqWPnGCZFt6gLiVLJny16ipxRNAkkzjjhqTjBE2")
-    settings.genesisSettings.initialBalance should be (10000000000000000L)
-    settings.genesisSettings.transactions.size should be (6)
-    settings.genesisSettings.transactions.head should be (GenesisTransactionSettings("3PAWwWa6GbwcJaFzwqXQN5KQm7H96Y7SHTQ", 9999999500000000L))
-    settings.genesisSettings.transactions.tail.head should be (GenesisTransactionSettings("3P8JdJGYc7vaLu4UXUZc1iRLdzrkGtdCyJM", 100000000L))
-    settings.genesisSettings.transactions.tail.tail.head should be (GenesisTransactionSettings("3PAGPDPqnGkyhcihyjMHe9v36Y4hkAh9yDy", 100000000L))
-    settings.genesisSettings.transactions.tail.tail.tail.head should be (GenesisTransactionSettings("3P9o3ZYwtHkaU1KxsKkFjJqJKS3dLHLC9oF", 100000000L))
-    settings.genesisSettings.transactions.tail.tail.tail.tail.head should be (GenesisTransactionSettings("3PJaDyprvekvPXPuAtxrapacuDJopgJRaU3", 100000000L))
-    settings.genesisSettings.transactions.tail.tail.tail.tail.tail.head should be (GenesisTransactionSettings("3PBWXDFUc86N2EQxKJmW8eFco65xTyMZx6J", 100000000L))
->>>>>>> 23a1a599
   }
 }