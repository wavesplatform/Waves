--- conflicted
+++ resolved
@@ -7,16 +7,12 @@
 import com.wavesplatform.settings.FunctionalitySettings
 import com.wavesplatform.state2.reader.CompositeStateReader.composite
 import com.wavesplatform.state2.reader.SnapshotStateReader
-<<<<<<< HEAD
-import org.scalatest.Matchers
-=======
 import org.iq80.leveldb.DB
->>>>>>> 0e0ee641
 import scorex.block.Block
 import scorex.settings.TestFunctionalitySettings
 import scorex.transaction.{History, ValidationError}
 
-package object diffs extends Matchers {
+package object diffs {
 
   private val lock = new ReentrantReadWriteLock()
 
@@ -49,18 +45,9 @@
     assertion(totalDiff2)
   }
 
-<<<<<<< HEAD
-  def assertLeft(preconditions: Seq[Block], block: Block, fs: FunctionalitySettings = TestFunctionalitySettings.Enabled)(errorMessage: String): Unit
-  = assertDiffEi(preconditions, block, fs)(_ should produce(errorMessage))
-
-  def assertDiffAndState(preconditions: Seq[Block], block: Block, fs: FunctionalitySettings = TestFunctionalitySettings.Enabled)(assertion: (BlockDiff, SnapshotStateReader) => Unit): Unit = {
-    val fp = newHistory()
-    val state = newState()
-=======
   def assertDiffAndState(db: DB, preconditions: Seq[Block], block: Block, fs: FunctionalitySettings = TestFunctionalitySettings.Enabled)(assertion: (BlockDiff, SnapshotStateReader) => Unit): Unit = {
     val fp = newHistory(db, fs)
     val state = newState(db)
->>>>>>> 0e0ee641
 
     val differ: (SnapshotStateReader, Block) => Either[ValidationError, BlockDiff] = (s, b) => BlockDiffer.fromBlock(fs, fp, s, None, b)
 
