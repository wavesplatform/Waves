--- conflicted
+++ resolved
@@ -28,12 +28,7 @@
         val totalPortfolioDiff: Portfolio = Monoid.combineAll(blockDiff.txsDiff.portfolios.values)
         totalPortfolioDiff.balance shouldBe 0
         totalPortfolioDiff.effectiveBalance shouldBe 0
-<<<<<<< HEAD
-        newState.accountTransactionIds(payment.sender).size shouldBe 2 // genesis and payment
-=======
-
         newState.accountTransactionIds(payment.sender, 2).size shouldBe 2 // genesis and payment
->>>>>>> 950aa8fb
       }
     }
   }
