package com.wavesplatform.http

import com.typesafe.config.ConfigFactory
import com.wavesplatform.RequestGen
import com.wavesplatform.http.ApiMarshallers._
import com.wavesplatform.network.OffChainTransaction
import com.wavesplatform.settings.RestAPISettings
import com.wavesplatform.state2.diffs.TransactionDiffer.TransactionValidationError
import io.netty.channel.embedded.EmbeddedChannel
import io.netty.channel.{ChannelHandlerContext, ChannelOutboundHandlerAdapter, ChannelPromise}
import org.scalamock.scalatest.PathMockFactory
import org.scalatest.prop.PropertyChecks
import play.api.libs.json.Json._
import play.api.libs.json._
import scorex.api.http._
import scorex.api.http.alias.AliasBroadcastApiRoute
import scorex.transaction.Transaction
import scorex.transaction.ValidationError.GenericError


class AliasBroadcastRouteSpec extends RouteSpec("/alias/broadcast/") with RequestGen with PathMockFactory with PropertyChecks {
  private val settings = RestAPISettings.fromConfig(ConfigFactory.load())

  "returns StateCheckFiled" - {

<<<<<<< HEAD
    val stmMock = {

      def alwaysError(t: Transaction): Either[ValidationError, Transaction] =
        Left[ValidationError, Transaction](TransactionValidationError(GenericError("foo"),t))

      val m = mock[NewTransactionHandler]
      (m.onNewTransaction(_: Transaction))
        .expects(*)
        .onCall(alwaysError _)
        .anyNumberOfTimes()
      m
=======
    class MockHandler extends ChannelOutboundHandlerAdapter {
      override def write(ctx: ChannelHandlerContext, msg: scala.Any, promise: ChannelPromise): Unit = {
        msg match {
          case OffChainTransaction(t, p) =>
            p.success(Left(TransactionValidationError(t, GenericError("foo"))))
        }
      }
>>>>>>> 950aa8fb
    }

    val channel = new EmbeddedChannel(new MockHandler)
    val route = AliasBroadcastApiRoute(settings, channel).route

    def posting(url: String, v: JsValue): RouteTestResult = Post(routePath(url), v) ~> route

    "when state validation fails" in {
      forAll(createAliasGen) { (t: Transaction) =>
          posting("create", t.json) should produce(StateCheckFailed(t, "foo"))
        }
    }
  }

  "returns appropriate error code when validation fails for" - {
    val route = AliasBroadcastApiRoute(settings, new EmbeddedChannel).route

    "create alias transaction" in forAll(createAliasReq) { req =>
      import scorex.api.http.alias.SignedCreateAliasRequest.broadcastAliasRequestReadsFormat

      def posting(v: JsValue): RouteTestResult = Post(routePath("create"), v) ~> route

      forAll(invalidBase58) { s => posting(toJson(req.copy(senderPublicKey = s))) should produce(InvalidAddress) }
      forAll(nonPositiveLong) { q => posting(toJson(req.copy(fee = q))) should produce(InsufficientFee) }
      forAll(invalidAliasStringByLength) { q =>
        val obj = toJson(req).as[JsObject] ++ Json.obj("alias" -> JsString(q))
        posting(obj) should produce(CustomValidationError(s"Alias '$q' length should be between 4 and 30"))
      }
    }
  }
}<|MERGE_RESOLUTION|>--- conflicted
+++ resolved
@@ -23,27 +23,13 @@
 
   "returns StateCheckFiled" - {
 
-<<<<<<< HEAD
-    val stmMock = {
-
-      def alwaysError(t: Transaction): Either[ValidationError, Transaction] =
-        Left[ValidationError, Transaction](TransactionValidationError(GenericError("foo"),t))
-
-      val m = mock[NewTransactionHandler]
-      (m.onNewTransaction(_: Transaction))
-        .expects(*)
-        .onCall(alwaysError _)
-        .anyNumberOfTimes()
-      m
-=======
     class MockHandler extends ChannelOutboundHandlerAdapter {
       override def write(ctx: ChannelHandlerContext, msg: scala.Any, promise: ChannelPromise): Unit = {
         msg match {
           case OffChainTransaction(t, p) =>
-            p.success(Left(TransactionValidationError(t, GenericError("foo"))))
+            p.success(Left(TransactionValidationError(GenericError("foo"),t)))
         }
       }
->>>>>>> 950aa8fb
     }
 
     val channel = new EmbeddedChannel(new MockHandler)
