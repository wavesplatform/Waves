--- conflicted
+++ resolved
@@ -110,13 +110,8 @@
 
   }
 
-<<<<<<< HEAD
-  def baseTest(gen: Time => Gen[(PrivateKeyAccount, Seq[Block])])(f: (LevelDBWriter, PrivateKeyAccount) => Unit): Unit = {
+  def baseTest(gen: Time => Gen[(KeyPair, Seq[Block])])(f: (LevelDBWriter, KeyPair) => Unit): Unit = {
     val defaultWriter = new LevelDBWriter(db, ignoreSpendableBalanceChanged, TestFunctionalitySettings.Stub, maxCacheSize, 2000, 120 * 60 * 1000, false)
-=======
-  def baseTest(gen: Time => Gen[(KeyPair, Seq[Block])])(f: (LevelDBWriter, KeyPair) => Unit): Unit = {
-    val defaultWriter = new LevelDBWriter(db, ignoreSpendableBalanceChanged, TestFunctionalitySettings.Stub, maxCacheSize, 2000, 120 * 60 * 1000)
->>>>>>> f3a3132a
     val settings0     = WavesSettings.fromConfig(loadConfig(ConfigFactory.load()))
     val settings      = settings0.copy(featuresSettings = settings0.featuresSettings.copy(autoShutdownOnUnsupportedFeature = false))
     val bcu           = new BlockchainUpdaterImpl(defaultWriter, ignoreSpendableBalanceChanged, settings, ntpTime)
@@ -135,13 +130,8 @@
     }
   }
 
-<<<<<<< HEAD
-  def testWithBlocks(gen: Time => Gen[(PrivateKeyAccount, Seq[Block])])(f: (LevelDBWriter, Seq[Block], PrivateKeyAccount) => Unit): Unit = {
+  def testWithBlocks(gen: Time => Gen[(KeyPair, Seq[Block])])(f: (LevelDBWriter, Seq[Block], KeyPair) => Unit): Unit = {
     val defaultWriter = new LevelDBWriter(db, ignoreSpendableBalanceChanged, TestFunctionalitySettings.Stub, 100000, 2000, 120 * 60 * 1000, false)
-=======
-  def testWithBlocks(gen: Time => Gen[(KeyPair, Seq[Block])])(f: (LevelDBWriter, Seq[Block], KeyPair) => Unit): Unit = {
-    val defaultWriter = new LevelDBWriter(db, ignoreSpendableBalanceChanged, TestFunctionalitySettings.Stub, 100000, 2000, 120 * 60 * 1000)
->>>>>>> f3a3132a
     val settings0     = WavesSettings.fromConfig(loadConfig(ConfigFactory.load()))
     val settings      = settings0.copy(featuresSettings = settings0.featuresSettings.copy(autoShutdownOnUnsupportedFeature = false))
     val bcu           = new BlockchainUpdaterImpl(defaultWriter, ignoreSpendableBalanceChanged, settings, ntpTime)
