--- conflicted
+++ resolved
@@ -56,15 +56,7 @@
   }
 }
 
-class UtxPoolSpecification
-    extends FreeSpec
-    with Matchers
-    with MockFactory
-    with PropertyChecks
-    with TransactionGen
-    with NoShrink
-    with BlocksTransactionsHelpers
-    with WithDomain {
+class UtxPoolSpecification extends FreeSpec with Matchers with MockFactory with PropertyChecks with TransactionGen with NoShrink with BlocksTransactionsHelpers with WithDomain {
   val PoolDefaultMaxBytes = 50 * 1024 * 1024 // 50 MB
 
   import CommonValidation.{ScriptExtraFee => extraFee}
@@ -391,19 +383,13 @@
               txs = Seq(
                 GenesisTransaction.create(richAccount, ENOUGH_AMT, ntpNow).explicitGet(),
                 GenesisTransaction.create(randomAccount, ENOUGH_AMT, ntpNow).explicitGet(),
-                SetScriptTransaction
-                  .signed(richAccount,
-                          Some(Script.fromBase64String("AQkAAGcAAAACAHho/EXujJiPAJUhuPXZYac+rt2jYg==").explicitGet()),
-                          QuickTX.FeeAmount * 4,
-                          ntpNow,
-                          richAccount)
-                  .explicitGet()
+                SetScriptTransaction.signed(richAccount, Some(Script.fromBase64String("AQkAAGcAAAACAHho/EXujJiPAJUhuPXZYac+rt2jYg==").explicitGet()), QuickTX.FeeAmount * 4, ntpNow, richAccount).explicitGet()
               ),
               signer = TestBlock.defaultSigner,
               version = 3,
               timestamp = ntpNow
             )
-            val scripted   = (1 to 100).flatMap(_ => QuickTX.transferV2(richAccount, randomAccount.toAddress, timestamp = ntpTimestampGen).sample)
+            val scripted = (1 to 100).flatMap(_ => QuickTX.transferV2(richAccount, randomAccount.toAddress, timestamp = ntpTimestampGen).sample)
             val unscripted = (1 to 100).flatMap(_ => QuickTX.transfer(randomAccount, timestamp = ntpTimestampGen).sample)
             (richAccount, genesisBlock, scripted, unscripted)
           }
@@ -411,27 +397,16 @@
         val Some((account, block, scripted, unscripted)) = generateBlock.sample
         d.blockchainUpdater.processBlock(block) shouldBe 'right
 
-<<<<<<< HEAD
-        val utx = new UtxPoolImpl(
-          ntpTime,
-          d.blockchainUpdater,
-          ignoreSpendableBalanceChanged,
-          FunctionalitySettings.TESTNET,
-          UtxSettings(9999999, PoolDefaultMaxBytes, Set.empty, Set.empty, allowTransactionsFromSmartAccounts = true)
-        )
-=======
         val utx = new UtxPoolImpl(ntpTime, d.blockchainUpdater, ignoreSpendableBalanceChanged, FunctionalitySettings.TESTNET, UtxSettings(9999999, PoolDefaultMaxBytes, 999999, Set.empty, Set.empty, allowTransactionsFromSmartAccounts = true, allowSkipChecks = false))
->>>>>>> 54268f40
         all((scripted ++ unscripted).map(utx.putIfNew)) shouldBe 'right
 
-        val constraint = MultiDimensionalMiningConstraint(
-          NonEmptyList.of(OneDimensionalMiningConstraint(1, TxEstimators.scriptRunNumber),
-                          OneDimensionalMiningConstraint(Block.MaxTransactionsPerBlockVer3, TxEstimators.one)))
+        val constraint = MultiDimensionalMiningConstraint(NonEmptyList.of(OneDimensionalMiningConstraint(1, TxEstimators.scriptRunNumber), OneDimensionalMiningConstraint(Block.MaxTransactionsPerBlockVer3, TxEstimators.one)))
         val (packed, _) = utx.packUnconfirmed(constraint)
         packed.size shouldBe (unscripted.size + 1)
         packed.count(scripted.contains) shouldBe 1
       }
     }
+
 
     "pessimisticPortfolio" - {
       "is not empty if there are transactions" in forAll(withValidPayments) {
