--- conflicted
+++ resolved
@@ -78,14 +78,10 @@
             featureVotes.map(shortToInt).toSeq,
             timestamp,
             version,
-<<<<<<< HEAD
-            ByteString.copyFrom(generator.publicKey),
+            ByteString.copyFrom(generator),
             ByteString.copyFrom(transactionTreeHash),
             ByteString.copyFrom(minerWavesBalancesTreeHash),
             ByteString.copyFrom(minerEffectiveBalancesTreeHash)
-=======
-            ByteString.copyFrom(generator)
->>>>>>> 4226d026
           )),
           ByteString.copyFrom(signature)
         )),
