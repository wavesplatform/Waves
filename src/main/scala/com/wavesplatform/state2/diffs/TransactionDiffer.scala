--- conflicted
+++ resolved
@@ -19,13 +19,8 @@
       diff <- t3 match {
         case gtx: GenesisTransaction => GenesisTransactionDiff(height)(gtx)
         case ptx: PaymentTransaction => PaymentTransactionDiff(s, height, settings, time)(ptx)
-<<<<<<< HEAD
         case itx: IssueTransaction => AssetTransactionsDiff.issue(height)(itx)
-        case rtx: ReissueTransaction => AssetTransactionsDiff.reissue(s, settings,time, height)(rtx)
-=======
-        case itx: IssueTransaction => AssetTransactionsDiff.issue(s, height)(itx)
         case rtx: ReissueTransaction => AssetTransactionsDiff.reissue(s, settings, time, height)(rtx)
->>>>>>> 7dd95dff
         case btx: BurnTransaction => AssetTransactionsDiff.burn(s, height)(btx)
         case ttx: TransferTransaction => TransferTransactionDiff(s, settings, time, height)(ttx)
         case ltx: LeaseTransaction => LeaseTransactionsDiff.lease(s, height)(ltx)
@@ -35,11 +30,7 @@
         case atx: MakeAssetNameUniqueTransaction => AssetTransactionsDiff.makeAssetNameUnique(s, height)(atx)
         case t => Left(UnsupportedTransactionType(t))
       }
-<<<<<<< HEAD
-      positiveDiff <- BalanceDiffValidation(s)(tx, diff)
-=======
-      positiveDiff <- BalanceDiffValidation(s, time, settings)(tx, diff)
->>>>>>> 7dd95dff
+      positiveDiff <- BalanceDiffValidation(s, settings)(tx, diff)
     } yield positiveDiff
   }
 }