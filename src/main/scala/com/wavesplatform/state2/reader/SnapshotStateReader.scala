package com.wavesplatform.state2.reader

import com.wavesplatform.state2._
import scorex.account.{Address, AddressOrAlias, Alias}
import scorex.transaction.TransactionParser.TransactionType
import scorex.transaction.ValidationError.AliasNotExists
import scorex.transaction._
import scorex.transaction.lease.LeaseTransaction
import scorex.transaction.smart.Script
<<<<<<< HEAD
import scorex.utils.{ScorexLogging, Synchronized}
import shapeless.=:!=
=======
import scorex.utils.ScorexLogging
>>>>>>> 7464d20d

import scala.util.Right

trait SnapshotStateReader {

  def height: Int

  def portfolio(a: Address): Portfolio

  def transactionInfo(id: ByteStr): Option[(Int, Transaction)]

  def addressTransactions(
      address: Address,
      types: Set[TransactionType.Value],
      from: Int,
      count: Int): Seq[(Int, Transaction)]

  def containsTransaction(id: ByteStr): Boolean

  def assetDescription(id: ByteStr): Option[AssetDescription]

  def resolveAlias(a: Alias): Option[Address]

  def leaseDetails(leaseId: ByteStr): Option[LeaseDetails]

  def filledVolumeAndFee(orderId: ByteStr): VolumeAndFee

  /** Retrieves Waves balance snapshot in the [from, to] range (inclusive) */
  def balanceSnapshots(address: Address, from: Int, to: Int): Seq[BalanceSnapshot]

  def accountScript(address: Address): Option[Script]

  def assetDistribution(height: Int, assetId: ByteStr): Map[Address, Long]
  def wavesDistribution(height: Int): Map[Address, Long]

  // the following methods are used exclusively by patches
  def allActiveLeases: Set[LeaseTransaction]

  def collectPortfolios(filter: Portfolio => Boolean): Map[Address, Portfolio]
}

object SnapshotStateReader {

  implicit class StateReaderExt(s: SnapshotStateReader) extends ScorexLogging {
<<<<<<< HEAD
    def assetDistribution(assetId: ByteStr): Map[Address, Long] =
      s.accountPortfolios
        .mapValues(portfolio => portfolio.assets.get(assetId))
        .collect { case (acc, Some(amt)) => acc -> amt }

    def findTransaction[T <: Transaction](signature: ByteStr)(implicit ct: ClassTag[T], ev: T =:!= Nothing): Option[T] =
      s.transactionInfo(signature) match {
        case Some((_, Some(t: T))) => Some(t)
        case _                     => None
      }

    def resolveAliasEi[T <: Transaction](aoa: AddressOrAlias): Either[ValidationError, Address] = {
      aoa match {
        case a: Address => Right(a)
        case a: Alias =>
          s.resolveAlias(a) match {
            case None      => Left(AliasNotExists(a))
            case Some(acc) => Right(acc)
          }
=======
    def resolveAliasEi[T <: Transaction](aoa: AddressOrAlias): Either[ValidationError, Address] =
      aoa match {
        case a: Address => Right(a)
        case a: Alias => s.resolveAlias(a).toRight(AliasNotExists(a))
>>>>>>> 7464d20d
      }

    def effectiveBalance(address: Address, atHeight: Int, confirmations: Int): Long = {
      val bottomLimit = (atHeight - confirmations + 1).max(1).min(atHeight)
      val balances = s.balanceSnapshots(address, bottomLimit, atHeight)
      if (balances.isEmpty) 0L else balances.view.map(_.effectiveBalance).min
    }

<<<<<<< HEAD
    def balance(account: Address): Long = s.wavesBalance(account)._1

    def getAccountBalance(account: Address): Map[AssetId, (Long, Boolean, Long, IssueTransaction)] = s.read { _ =>
      s.accountPortfolio(account).assets.collect {
        case (id, amt) if amt > 0 =>
          val assetInfo        = s.assetInfo(id).get
          val issueTransaction = findTransaction[IssueTransaction](id).get
          id -> ((amt, assetInfo.isReissuable, assetInfo.volume, issueTransaction))
      }
    }

    def assetDistribution(assetId: Array[Byte]): Map[String, Long] =
      s.assetDistribution(ByteStr(assetId))
        .map { case (acc, amt) => (acc.address, amt) }

    def effectiveBalance(account: Address): Long = s.partialPortfolio(account).effectiveBalance

    def spendableBalance(assetAcc: AssetAcc): Long = {
      val accountPortfolio = s.partialPortfolio(assetAcc.account, assetAcc.assetId.toSet)
      assetAcc.assetId match {
        case Some(assetId) => accountPortfolio.assets.getOrElse(assetId, 0)
        case None          => accountPortfolio.spendableBalance
      }
=======
    def balance(address: Address, atHeight: Int, confirmations: Int): Long = {
      val bottomLimit = (atHeight - confirmations + 1).max(1).min(atHeight)
      val balances = s.balanceSnapshots(address, bottomLimit, atHeight)
      if (balances.isEmpty) 0L else balances.view.map(_.regularBalance).min
>>>>>>> 7464d20d
    }

    def aliasesOfAddress(address: Address): Seq[Alias] =
      s.addressTransactions(address, Set(TransactionType.CreateAliasTransaction), 0, Int.MaxValue)
      .collect { case (_, a: CreateAliasTransaction) => a.alias }

<<<<<<< HEAD
    def totalAssetQuantity(assetId: AssetId): Long =
      s.assetInfo(assetId).get.volume

    def assetExists(assetId: AssetId): Boolean = {
      s.findTransaction[IssueTransaction](assetId).nonEmpty
    }

    def getAssetName(assetId: AssetId): String = {
      s.findTransaction[IssueTransaction](assetId)
        .map(tx => new String(tx.name, Charsets.UTF_8))
        .getOrElse("Unknown")
    }

    def getIssueTransaction(assetId: AssetId): Option[IssueTransaction] = {
      s.findTransaction[IssueTransaction](assetId)
    }

    private def minBySnapshot(acc: Address, atHeight: Int, confirmations: Int)(extractor: Snapshot => Long): Long = s.read { _ =>
      val bottomNotIncluded = atHeight - confirmations

      @tailrec
      def loop(deeperHeight: Int, list: Seq[Snapshot]): Seq[Snapshot] = {
        if (deeperHeight == 0) {
          s.snapshotAtHeight(acc, 1) match {
            case Some(genesisSnapshot) =>
              genesisSnapshot +: list
            case None =>
              Snapshot(0, 0, 0) +: list
          }
        } else {
          s.snapshotAtHeight(acc, deeperHeight) match {
            case Some(snapshot) =>
              if (deeperHeight <= bottomNotIncluded)
                snapshot +: list
              else if (snapshot.prevHeight == deeperHeight) {
                throw new Exception(s"CRITICAL: Infinite loop detected while calculating minBySnapshot: acc=$acc, atHeight=$atHeight, " +
                  s"confirmations=$confirmations; lastUpdateHeight=${s.lastUpdateHeight(acc)}; current step: deeperHeight=$deeperHeight, list.size=${list.size}")
              } else if (deeperHeight > atHeight && snapshot.prevHeight > atHeight) {
                loop(snapshot.prevHeight, list)
              } else
                loop(snapshot.prevHeight, snapshot +: list)
            case None =>
              throw new Exception(s"CRITICAL: Cannot lookup referenced height: acc=$acc, atHeight=$atHeight, " +
                s"confirmations=$confirmations; lastUpdateHeight=${s.lastUpdateHeight(acc)}; current step: deeperHeight=$deeperHeight, list.size=${list.size}")
          }
        }
      }

      val snapshots: Seq[Snapshot] = s.lastUpdateHeight(acc) match {
        case None => Seq(Snapshot(0, 0, 0))
        case Some(h) if h < bottomNotIncluded =>
          val pf = s.partialPortfolio(acc)
          Seq(Snapshot(h, pf.balance, pf.effectiveBalance))
        case Some(h) => loop(h, Seq.empty)
      }

      snapshots.map(extractor).min
    }

    def effectiveBalanceAtHeightWithConfirmations(acc: Address, atHeight: Int, confirmations: Int): Try[Long] = Try {
      minBySnapshot(acc, atHeight, confirmations)(_.effectiveBalance)
    }

    def balanceWithConfirmations(acc: Address, confirmations: Int): Long =
      minBySnapshot(acc, s.height, confirmations)(_.balance)

    def balanceAtHeight(acc: Address, height: Int): Long = s.read { _ =>
      @tailrec
      def loop(lookupHeight: Int): Long = s.snapshotAtHeight(acc, lookupHeight) match {
        case None if lookupHeight == 0                => 0
        case Some(snapshot) if lookupHeight <= height => snapshot.balance
        case Some(snapshot) if snapshot.prevHeight == lookupHeight =>
          throw new Exception(
            s"CRITICAL: Cannot lookup account $acc for height $height(current=${s.height}). Infinite loop detected. " +
              s"This indicates snapshots processing error.")
        case Some(snapshot) => loop(snapshot.prevHeight)
        case None =>
          throw new Exception(
            s"CRITICAL: Cannot lookup account $acc for height $height(current=${s.height}). " +
              s"No history found at requested lookupHeight=$lookupHeight")
      }

      loop(s.lastUpdateHeight(acc).getOrElse(0))
    }

    def partialPortfolio(a: Address, assets: Set[AssetId] = Set.empty): Portfolio = {
      val (w, l) = s.wavesBalance(a)
      Portfolio(w, l, assets.map(id => id -> s.assetBalance(a, id)).toMap)
    }
=======
    def activeLeases(address: Address): Seq[LeaseTransaction] =
      s.addressTransactions(address, Set(TransactionType.LeaseTransaction), 0, Int.MaxValue)
      .collect { case (_, l: LeaseTransaction) if s.leaseDetails(l.id()).exists(_.isActive) => l }
>>>>>>> 7464d20d
  }
}<|MERGE_RESOLUTION|>--- conflicted
+++ resolved
@@ -7,12 +7,7 @@
 import scorex.transaction._
 import scorex.transaction.lease.LeaseTransaction
 import scorex.transaction.smart.Script
-<<<<<<< HEAD
-import scorex.utils.{ScorexLogging, Synchronized}
-import shapeless.=:!=
-=======
 import scorex.utils.ScorexLogging
->>>>>>> 7464d20d
 
 import scala.util.Right
 
@@ -57,32 +52,10 @@
 object SnapshotStateReader {
 
   implicit class StateReaderExt(s: SnapshotStateReader) extends ScorexLogging {
-<<<<<<< HEAD
-    def assetDistribution(assetId: ByteStr): Map[Address, Long] =
-      s.accountPortfolios
-        .mapValues(portfolio => portfolio.assets.get(assetId))
-        .collect { case (acc, Some(amt)) => acc -> amt }
-
-    def findTransaction[T <: Transaction](signature: ByteStr)(implicit ct: ClassTag[T], ev: T =:!= Nothing): Option[T] =
-      s.transactionInfo(signature) match {
-        case Some((_, Some(t: T))) => Some(t)
-        case _                     => None
-      }
-
-    def resolveAliasEi[T <: Transaction](aoa: AddressOrAlias): Either[ValidationError, Address] = {
-      aoa match {
-        case a: Address => Right(a)
-        case a: Alias =>
-          s.resolveAlias(a) match {
-            case None      => Left(AliasNotExists(a))
-            case Some(acc) => Right(acc)
-          }
-=======
     def resolveAliasEi[T <: Transaction](aoa: AddressOrAlias): Either[ValidationError, Address] =
       aoa match {
         case a: Address => Right(a)
         case a: Alias => s.resolveAlias(a).toRight(AliasNotExists(a))
->>>>>>> 7464d20d
       }
 
     def effectiveBalance(address: Address, atHeight: Int, confirmations: Int): Long = {
@@ -91,136 +64,18 @@
       if (balances.isEmpty) 0L else balances.view.map(_.effectiveBalance).min
     }
 
-<<<<<<< HEAD
-    def balance(account: Address): Long = s.wavesBalance(account)._1
-
-    def getAccountBalance(account: Address): Map[AssetId, (Long, Boolean, Long, IssueTransaction)] = s.read { _ =>
-      s.accountPortfolio(account).assets.collect {
-        case (id, amt) if amt > 0 =>
-          val assetInfo        = s.assetInfo(id).get
-          val issueTransaction = findTransaction[IssueTransaction](id).get
-          id -> ((amt, assetInfo.isReissuable, assetInfo.volume, issueTransaction))
-      }
-    }
-
-    def assetDistribution(assetId: Array[Byte]): Map[String, Long] =
-      s.assetDistribution(ByteStr(assetId))
-        .map { case (acc, amt) => (acc.address, amt) }
-
-    def effectiveBalance(account: Address): Long = s.partialPortfolio(account).effectiveBalance
-
-    def spendableBalance(assetAcc: AssetAcc): Long = {
-      val accountPortfolio = s.partialPortfolio(assetAcc.account, assetAcc.assetId.toSet)
-      assetAcc.assetId match {
-        case Some(assetId) => accountPortfolio.assets.getOrElse(assetId, 0)
-        case None          => accountPortfolio.spendableBalance
-      }
-=======
     def balance(address: Address, atHeight: Int, confirmations: Int): Long = {
       val bottomLimit = (atHeight - confirmations + 1).max(1).min(atHeight)
       val balances = s.balanceSnapshots(address, bottomLimit, atHeight)
       if (balances.isEmpty) 0L else balances.view.map(_.regularBalance).min
->>>>>>> 7464d20d
     }
 
     def aliasesOfAddress(address: Address): Seq[Alias] =
       s.addressTransactions(address, Set(TransactionType.CreateAliasTransaction), 0, Int.MaxValue)
       .collect { case (_, a: CreateAliasTransaction) => a.alias }
 
-<<<<<<< HEAD
-    def totalAssetQuantity(assetId: AssetId): Long =
-      s.assetInfo(assetId).get.volume
-
-    def assetExists(assetId: AssetId): Boolean = {
-      s.findTransaction[IssueTransaction](assetId).nonEmpty
-    }
-
-    def getAssetName(assetId: AssetId): String = {
-      s.findTransaction[IssueTransaction](assetId)
-        .map(tx => new String(tx.name, Charsets.UTF_8))
-        .getOrElse("Unknown")
-    }
-
-    def getIssueTransaction(assetId: AssetId): Option[IssueTransaction] = {
-      s.findTransaction[IssueTransaction](assetId)
-    }
-
-    private def minBySnapshot(acc: Address, atHeight: Int, confirmations: Int)(extractor: Snapshot => Long): Long = s.read { _ =>
-      val bottomNotIncluded = atHeight - confirmations
-
-      @tailrec
-      def loop(deeperHeight: Int, list: Seq[Snapshot]): Seq[Snapshot] = {
-        if (deeperHeight == 0) {
-          s.snapshotAtHeight(acc, 1) match {
-            case Some(genesisSnapshot) =>
-              genesisSnapshot +: list
-            case None =>
-              Snapshot(0, 0, 0) +: list
-          }
-        } else {
-          s.snapshotAtHeight(acc, deeperHeight) match {
-            case Some(snapshot) =>
-              if (deeperHeight <= bottomNotIncluded)
-                snapshot +: list
-              else if (snapshot.prevHeight == deeperHeight) {
-                throw new Exception(s"CRITICAL: Infinite loop detected while calculating minBySnapshot: acc=$acc, atHeight=$atHeight, " +
-                  s"confirmations=$confirmations; lastUpdateHeight=${s.lastUpdateHeight(acc)}; current step: deeperHeight=$deeperHeight, list.size=${list.size}")
-              } else if (deeperHeight > atHeight && snapshot.prevHeight > atHeight) {
-                loop(snapshot.prevHeight, list)
-              } else
-                loop(snapshot.prevHeight, snapshot +: list)
-            case None =>
-              throw new Exception(s"CRITICAL: Cannot lookup referenced height: acc=$acc, atHeight=$atHeight, " +
-                s"confirmations=$confirmations; lastUpdateHeight=${s.lastUpdateHeight(acc)}; current step: deeperHeight=$deeperHeight, list.size=${list.size}")
-          }
-        }
-      }
-
-      val snapshots: Seq[Snapshot] = s.lastUpdateHeight(acc) match {
-        case None => Seq(Snapshot(0, 0, 0))
-        case Some(h) if h < bottomNotIncluded =>
-          val pf = s.partialPortfolio(acc)
-          Seq(Snapshot(h, pf.balance, pf.effectiveBalance))
-        case Some(h) => loop(h, Seq.empty)
-      }
-
-      snapshots.map(extractor).min
-    }
-
-    def effectiveBalanceAtHeightWithConfirmations(acc: Address, atHeight: Int, confirmations: Int): Try[Long] = Try {
-      minBySnapshot(acc, atHeight, confirmations)(_.effectiveBalance)
-    }
-
-    def balanceWithConfirmations(acc: Address, confirmations: Int): Long =
-      minBySnapshot(acc, s.height, confirmations)(_.balance)
-
-    def balanceAtHeight(acc: Address, height: Int): Long = s.read { _ =>
-      @tailrec
-      def loop(lookupHeight: Int): Long = s.snapshotAtHeight(acc, lookupHeight) match {
-        case None if lookupHeight == 0                => 0
-        case Some(snapshot) if lookupHeight <= height => snapshot.balance
-        case Some(snapshot) if snapshot.prevHeight == lookupHeight =>
-          throw new Exception(
-            s"CRITICAL: Cannot lookup account $acc for height $height(current=${s.height}). Infinite loop detected. " +
-              s"This indicates snapshots processing error.")
-        case Some(snapshot) => loop(snapshot.prevHeight)
-        case None =>
-          throw new Exception(
-            s"CRITICAL: Cannot lookup account $acc for height $height(current=${s.height}). " +
-              s"No history found at requested lookupHeight=$lookupHeight")
-      }
-
-      loop(s.lastUpdateHeight(acc).getOrElse(0))
-    }
-
-    def partialPortfolio(a: Address, assets: Set[AssetId] = Set.empty): Portfolio = {
-      val (w, l) = s.wavesBalance(a)
-      Portfolio(w, l, assets.map(id => id -> s.assetBalance(a, id)).toMap)
-    }
-=======
     def activeLeases(address: Address): Seq[LeaseTransaction] =
       s.addressTransactions(address, Set(TransactionType.LeaseTransaction), 0, Int.MaxValue)
       .collect { case (_, l: LeaseTransaction) if s.leaseDetails(l.id()).exists(_.isActive) => l }
->>>>>>> 7464d20d
   }
 }