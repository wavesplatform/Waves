--- conflicted
+++ resolved
@@ -19,18 +19,8 @@
 
     log.info(s"Finished cancelling all lease overflows for sender. Transactions: ${leasesToCancel.mkString(", ")}\n${addressesWithLeaseOverflow.mkString("\n")}")
 
-<<<<<<< HEAD
     Diff.empty.copy(
-      portfolios = portfolioUpd,
-      leaseState = cancelledLeases.toMap)
-=======
-    Diff(transactions = Map.empty,
       portfolios = addressesWithLeaseOverflow.mapValues(p => Portfolio(0, LeaseBalance(0, -p.lease.out), Map.empty)),
-      issuedAssets = Map.empty,
-      aliases = Map.empty,
-      orderFills = Map.empty,
-      leaseState = leasesToCancel.map(_ -> false).toMap,
-      scripts = Map.empty)
->>>>>>> 0d37a1d7
+      leaseState = leasesToCancel.map(_ -> false).toMap)
   }
 }