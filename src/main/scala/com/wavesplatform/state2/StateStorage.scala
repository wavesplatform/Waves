package com.wavesplatform.state2

import com.google.common.primitives.Ints
import com.wavesplatform.state2.StateStorage.SnapshotKey
import org.h2.mvstore.{MVMap, MVStore}
import scorex.account.Account

class StateStorage private(db: MVStore) {

  private val variables: MVMap[String, Int] = db.openMap("variables")
  private val heightKey = "height"
  private val isDirtyFlag = "isDirty"

  def getHeight: Int = variables.get(heightKey)

  def setHeight(i: Int): Unit = {
    val _ = variables.put(heightKey, i)
  }

  def setDirty(isDirty: Boolean): Unit = {
    val _ = variables.put(isDirtyFlag, if (isDirty) 1 else 0)
  }

  val transactions: MVMap[Array[Byte], (Int, Array[Byte])] = db.openMap("txs")

  val portfolios: MVMap[Array[Byte], (Long, (Long, Long), Map[Array[Byte], Long])] = db.openMap("portfolios")

  val assets: MVMap[Array[Byte], (Boolean, Long)] = db.openMap("assets")

  val accountTransactionIds: MVMap[Array[Byte], List[Array[Byte]]] = db.openMap("accountTransactionIds")

  val balanceSnapshots: MVMap[SnapshotKey, (Int, Long, Long)] = db.openMap("balanceSnapshots")

  val paymentTransactionHashes: MVMap[Array[Byte], Array[Byte]] = db.openMap("paymentTransactionHashes")

  val aliasToAddress: MVMap[String, Array[Byte]] = db.openMap("aliasToAddress")

<<<<<<< HEAD
  val orderFills: util.Map[Array[Byte], (Long, Long)] = db.openMap("orderFills")
=======
  val orderFills: MVMap[Array[Byte], (Long,Long)] = db.openMap("orderFills")
>>>>>>> 7dd95dff

  val leaseState: MVMap[Array[Byte], Boolean] = db.openMap("leaseState")

  val lastUpdateHeight: MVMap[Array[Byte], Int] = db.openMap("lastUpdateHeight")

  val uniqueAssets: MVMap[Array[Byte], Array[Byte]] = db.openMap("uniqueAssets")

  def commit(): Unit = {
    val _ = db.commit()
  }

}

object StateStorage {

  def apply(db: MVStore): Either[String, StateStorage] = {
    val s = new StateStorage(db)

    if (s.variables.get(s.isDirtyFlag) == 1)
      Left(s"Persisted state is corrupt")
    else Right(s)
  }

  type SnapshotKey = Array[Byte]

  def snapshotKey(acc: Account, height: Int): SnapshotKey = acc.bytes ++ Ints.toByteArray(height)

  def dirty[R](p: StateStorage)(f: => R): R = {
    p.setDirty(true)
    val r = f
    p.setDirty(false)
    r
  }
}<|MERGE_RESOLUTION|>--- conflicted
+++ resolved
@@ -35,11 +35,7 @@
 
   val aliasToAddress: MVMap[String, Array[Byte]] = db.openMap("aliasToAddress")
 
-<<<<<<< HEAD
-  val orderFills: util.Map[Array[Byte], (Long, Long)] = db.openMap("orderFills")
-=======
-  val orderFills: MVMap[Array[Byte], (Long,Long)] = db.openMap("orderFills")
->>>>>>> 7dd95dff
+  val orderFills: MVMap[Array[Byte], (Long, Long)] = db.openMap("orderFills")
 
   val leaseState: MVMap[Array[Byte], Boolean] = db.openMap("leaseState")
 
