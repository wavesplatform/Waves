--- conflicted
+++ resolved
@@ -1,6 +1,4 @@
 package com.wavesplatform
-
-import java.util.concurrent.atomic.AtomicBoolean
 
 import com.wavesplatform.features.{BlockchainFeatures, FeatureProvider}
 import com.wavesplatform.metrics._
@@ -18,22 +16,14 @@
 import scorex.transaction._
 import scorex.utils.{ScorexLogging, Time}
 
-import scala.concurrent.duration._
 import scala.util.{Left, Right}
 
 object Coordinator extends ScorexLogging with Instrumented {
   def processFork(checkpoint: CheckpointService, history: History, blockchainUpdater: BlockchainUpdater,
                   stateReader: StateReader, utxStorage: UtxPool, time: Time, settings: WavesSettings,
-<<<<<<< HEAD
-                  featureProvider: FeatureProvider)(blocks: Seq[Block]): Either[ValidationError, Option[BigInt]] = Signed.validateOrdered(blocks).flatMap { newBlocks =>
+                  featureProvider: FeatureProvider, invalidBlocks: InvalidBlockStorage)(blocks: Seq[Block]): Either[ValidationError, Option[BigInt]] = Signed.validateOrdered(blocks).flatMap { newBlocks =>
     history.write { implicit l =>
       val extension = newBlocks.dropWhile(history.contains)
-=======
-                  blockchainReadiness: AtomicBoolean, featureProvider: FeatureProvider, invalidBlocks: InvalidBlockStorage)
-                 (blocks: Seq[Block]): Either[ValidationError, Option[BigInt]] =  Signed.validateOrdered(blocks).flatMap { newBlocks =>
-   history.write { implicit l =>
-    val extension = newBlocks.dropWhile(history.contains)
->>>>>>> 87eab82f
 
       extension.headOption.map(_.reference) match {
         case Some(lastCommonBlockId) =>
@@ -41,32 +31,15 @@
           def isForkValidWithCheckpoint(lastCommonHeight: Int): Boolean =
             extension.zipWithIndex.forall(p => checkpoint.isBlockValid(p._1.signerData.signature, lastCommonHeight + 1 + p._2))
 
-<<<<<<< HEAD
           val forkApplicationResultEi = Coeval.evalOnce {
-            val firstDeclined = extension.view.map { b =>
+            val firstDeclined = extension.view
+            .map { b =>
               b -> appendBlock(checkpoint, history, blockchainUpdater, stateReader(), utxStorage, time, settings.blockchainSettings, featureProvider)(b).right.map {
                 _.foreach(bh => BlockStats.applied(b, BlockStats.Source.Ext, bh))
               }
             }
               .zipWithIndex
               .collectFirst { case ((b, Left(e)), i) => (i, b, e) }
-
-            firstDeclined.foreach {
-              case (_, declinedBlock, _) =>
-                extension.view
-                  .dropWhile(_ != declinedBlock)
-                  .foreach(BlockStats.declined(_, BlockStats.Source.Ext))
-            }
-=======
-        val forkApplicationResultEi = Coeval.evalOnce {
-          val firstDeclined = extension.view
-            .map { b =>
-              b -> appendBlock(checkpoint, history, blockchainUpdater, stateReader(), utxStorage, time, settings.blockchainSettings, featureProvider)(b).right.map {
-                _.foreach(bh => BlockStats.applied(b, BlockStats.Source.Ext, bh))
-              }
-            }
-            .zipWithIndex
-            .collectFirst { case ((b, Left(e)), i) => (i, b, e) }
 
           firstDeclined.foreach {
             case (_, declinedBlock, _) =>
@@ -75,7 +48,6 @@
                 .dropWhile(_ != declinedBlock)
                 .foreach(BlockStats.declined(_, BlockStats.Source.Ext))
           }
->>>>>>> 87eab82f
 
             firstDeclined
               .foldLeft[Either[ValidationError, BigInt]](Right(history.score())) {
