package com.wavesplatform

import java.time.Duration

import com.wavesplatform.mining.Miner
import com.wavesplatform.network.{BlockCheckpoint, Checkpoint}
import com.wavesplatform.settings.BlockchainSettings
import com.wavesplatform.state2.ByteStr
import com.wavesplatform.state2.reader.StateReader
import scorex.block.Block
import scorex.block.Block.BlockId
import scorex.consensus.TransactionsOrdering
import scorex.crypto.EllipticCurveImpl
import scorex.transaction.ValidationError.{BlockAppendError, GenericError, InvalidSignature}
import scorex.transaction._
import scorex.utils.ScorexLogging

import scala.util.control.NonFatal

class Coordinator(
<<<<<<< HEAD
                     checkpoint: CheckpointService,
                     history: History,
                     blockchainUpdater: BlockchainUpdater,
                     stateReader: StateReader,
                     utxStorage: UnconfirmedTransactionsStorage,
                     time: => Long,
                     settings: BlockchainSettings,
                     maxBlockchainAge: Duration,
                     checkpointPublicKey: ByteStr,
                     miner: Miner,
                     blockchainExpiryListener: Boolean => Unit) extends ScorexLogging {
=======
    checkpoint: CheckpointService,
    history: History,
    blockchainUpdater: BlockchainUpdater,
    stateReader: StateReader,
    utxStorage: UtxPool,
    time: => Long,
    settings: BlockchainSettings,
    maxBlockchainAge: Duration,
    checkpointPublicKey: ByteStr,
    miner: Miner,
    blockchainExpiryListener: Boolean => Unit) extends ScorexLogging {
>>>>>>> 13afcae3

  import Coordinator._

  private def checkExpiry(): Unit =
    blockchainExpiryListener(time - history.lastBlock.timestamp < maxBlockchainAge.toMillis)

  private def isValidWithRespectToCheckpoint(candidate: Block, estimatedHeight: Int): Boolean =
    !checkpoint.get.exists {
      case Checkpoint(items, _) =>
        val blockSignature = candidate.signerData.signature
        items.exists { case BlockCheckpoint(h, sig) =>
          h == estimatedHeight && blockSignature != ByteStr(sig)
        }
    }

  private def validateWithRespectToCheckpoint(candidate: Block, estimatedHeight: Int): Either[ValidationError, Unit] = {
    if (isValidWithRespectToCheckpoint(candidate, estimatedHeight))
      Right(())
    else
      Left(GenericError(s"Block ${candidate.uniqueId} [h = $estimatedHeight] is not valid with respect to checkpoint"))
  }

  private def isBlockValid(b: Block): Either[ValidationError, Unit] = {
    if (history.contains(b)) Right(())
    else {
      def historyContainsParent = history.contains(b.reference)

      def consensusDataIsValid = blockConsensusValidation(history, stateReader, settings, time)(b)

      if (!historyContainsParent) Left(BlockAppendError("no parent block in history", b))
      else if (!b.signatureValid) Left(InvalidSignature(b, None))
      else if (!consensusDataIsValid) Left(BlockAppendError("consensus data is not valid", b))
      else Right(())
    }
  }

  private def appendBlock(block: Block): Either[ValidationError, Unit] = for {
    _ <- validateWithRespectToCheckpoint(block, history.height() + 1)
    _ <- isBlockValid(block)
    _ <- blockchainUpdater.processBlock(block)
  } yield block.transactionData.foreach(utxStorage.remove)

  def processFork(lastCommonBlockId: BlockId, newBlocks: Seq[Block]): Either[ValidationError, BigInt] = {

    def isForkValidWithCheckpoint(lastCommonHeight: Int): Boolean = {
      newBlocks.zipWithIndex.forall(p => isValidWithRespectToCheckpoint(p._1, lastCommonHeight + 1 + p._2))
    }

    if (history.heightOf(lastCommonBlockId).exists(isForkValidWithCheckpoint)) {
      blockchainUpdater.removeAfter(lastCommonBlockId)

      val result = newBlocks.view.map(b => b -> appendBlock(b)).collectFirst {
        case (b, Left(e)) => b -> e
      }.fold[Either[ValidationError, BigInt]](Right(history.score())) {
        case (b, e) =>
          log.warn(s"Can't process fork starting with $lastCommonBlockId, error appending block ${b.uniqueId}: $e")
          Left(e)
      }

      result.foreach { _ =>
        miner.lastBlockChanged(history.height(), history.lastBlock)
        checkExpiry()
      }

      result
    } else {
      Left(GenericError("Fork contains block that doesn't match checkpoint, declining fork"))
    }
  }

  def processLocalBlock(newBlock: Block): Either[ValidationError, BigInt] = {
    log.debug(s"Processing new local block ${newBlock.uniqueId} (history last block: ${history.lastBlock.uniqueId})")
    val result = processBlock(newBlock)
    // even if newly generated local block could not have been appended, miner will
    // schedule next generation attempt.

    result.left.foreach(_ => miner.lastBlockChanged(history.height(), history.lastBlock))
    result
  }

  def processBlock(newBlock: Block): Either[ValidationError, BigInt] = {
    val blockCanBeAdded = if (newBlock.reference != history.lastBlock.uniqueId) {
      Left(GenericError(s"Parent ${newBlock.reference} does not match local block ${history.lastBlock.uniqueId}"))
    } else if (history.contains(newBlock)) {
      Left(GenericError(s"Block ${newBlock.uniqueId} is already in blockchain"))
    } else Right(newBlock)

    val newScore = for {
      b <- blockCanBeAdded
      _ <- appendBlock(b)
    } yield history.score()

    newScore.foreach { _ =>
      checkExpiry()
      miner.lastBlockChanged(history.height(), newBlock)
    }
    newScore
  }

  def processCheckpoint(newCheckpoint: Checkpoint): Either[ValidationError, BigInt] =
    if (checkpoint.get.forall(_.signature sameElements newCheckpoint.signature)) {
      if (EllipticCurveImpl.verify(newCheckpoint.signature, newCheckpoint.toSign, checkpointPublicKey.arr)) {
        checkpoint.set(Some(newCheckpoint))
        makeBlockchainCompliantWith(newCheckpoint)
        Right(history.score())
      } else {
        Left(GenericError("Invalid checkpoint signature"))
      }
    } else {
      Left(GenericError("Checkpoint already applied"))
    }

  def processRollback(blockId: ByteStr): Either[ValidationError, BigInt] = {
    if (blockchainUpdater.removeAfter(blockId))
      Right(history.score())
    else
      Left(GenericError(s"Failed to rollback to non existing block $blockId"))
  }

  private def makeBlockchainCompliantWith(checkpoint: Checkpoint): Unit = {
    val existingItems = checkpoint.items.filter {
      checkpoint => history.blockAt(checkpoint.height).isDefined
    }

    val fork = existingItems.takeWhile {
      case BlockCheckpoint(h, sig) =>
        val block = history.blockAt(h).get
        block.signerData.signature != ByteStr(sig)
    }

    if (fork.nonEmpty) {
      val genesisBlockHeight = 1
      val hh = existingItems.map(_.height) :+ genesisBlockHeight
      history.blockAt(hh(fork.size)).foreach {
        lastValidBlock =>
          log.warn(s"Fork detected (length = ${fork.size}), rollback to last valid block id [${lastValidBlock.uniqueId}]")
          blockchainUpdater.removeAfter(lastValidBlock.uniqueId)
      }
    }
  }
}

object Coordinator extends ScorexLogging {
  val MaxTimeDrift: Long = Duration.ofSeconds(15).toMillis

  def blockConsensusValidation(history: History, state: StateReader, bcs: BlockchainSettings, currentTs: Long)(block: Block): Boolean = try {

    import PoSCalc._

    val fs = bcs.functionalitySettings

    val blockTime = block.timestamp

    require(blockTime - currentTs < MaxTimeDrift, s"Block timestamp $blockTime is from future")

    if (blockTime > fs.requireSortedTransactionsAfter) {
      require(block.transactionData.sorted(TransactionsOrdering.InBlock) == block.transactionData, "Transactions must be sorted correctly")
    }

    val parentOpt = history.parent(block)
    require(parentOpt.isDefined || history.height() == 1,
      s"Can't find parent ${block.reference} of ${block.uniqueId}")

    val parent = parentOpt.get
    val parentHeightOpt = history.heightOf(parent.uniqueId)
    require(parentHeightOpt.isDefined, s"Can't get height of ${block.reference}")
    val parentHeight = parentHeightOpt.get

    val prevBlockData = parent.consensusData
    val blockData = block.consensusData

    val cbt = calcBaseTarget(bcs.genesisSettings.averageBlockDelay, parentHeight, parent, history.parent(parent, 2), blockTime)
    val bbt = blockData.baseTarget
    require(cbt == bbt, s"Declared baseTarget $bbt of ${block.uniqueId} does not match calculated baseTarget $cbt")

    val generator = block.signerData.generator

    //check generation signature
    val calcGs = calcGeneratorSignature(prevBlockData, generator)
    val blockGs = blockData.generationSignature
    require(calcGs.sameElements(blockGs),
      s"Declared signature ${blockGs.mkString} of ${block.uniqueId} does not match calculated signature ${calcGs.mkString}")

    val effectiveBalance = generatingBalance(state, fs)(generator, parentHeight)

    if (blockTime >= fs.minimalGeneratingBalanceAfterTimestamp) {
      require(effectiveBalance >= MinimalEffectiveBalanceForGenerator, s"Effective balance $effectiveBalance is less that minimal ($MinimalEffectiveBalanceForGenerator)")
    }

    //check hit < target
    calcHit(prevBlockData, generator) < calcTarget(parent, blockTime, effectiveBalance)
  } catch {
    case e: IllegalArgumentException =>
      log.error("Error while checking a block", e)
      false
    case NonFatal(t) =>
      log.error("Fatal error while checking a block", t)
      throw t
  }
}<|MERGE_RESOLUTION|>--- conflicted
+++ resolved
@@ -18,31 +18,17 @@
 import scala.util.control.NonFatal
 
 class Coordinator(
-<<<<<<< HEAD
                      checkpoint: CheckpointService,
                      history: History,
                      blockchainUpdater: BlockchainUpdater,
                      stateReader: StateReader,
-                     utxStorage: UnconfirmedTransactionsStorage,
+                     utxStorage: UtxPool,
                      time: => Long,
                      settings: BlockchainSettings,
                      maxBlockchainAge: Duration,
                      checkpointPublicKey: ByteStr,
                      miner: Miner,
                      blockchainExpiryListener: Boolean => Unit) extends ScorexLogging {
-=======
-    checkpoint: CheckpointService,
-    history: History,
-    blockchainUpdater: BlockchainUpdater,
-    stateReader: StateReader,
-    utxStorage: UtxPool,
-    time: => Long,
-    settings: BlockchainSettings,
-    maxBlockchainAge: Duration,
-    checkpointPublicKey: ByteStr,
-    miner: Miner,
-    blockchainExpiryListener: Boolean => Unit) extends ScorexLogging {
->>>>>>> 13afcae3
 
   import Coordinator._
 
