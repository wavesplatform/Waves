--- conflicted
+++ resolved
@@ -24,23 +24,6 @@
   def processFork(checkpoint: CheckpointService, history: History, blockchainUpdater: BlockchainUpdater,
                   stateReader: StateReader, utxStorage: UtxPool, time: Time, settings: WavesSettings,
                   blockchainReadiness: AtomicBoolean, featureProvider: FeatureProvider, invalidBlocks: InvalidBlockStorage)
-<<<<<<< HEAD
-                 (blocks: Seq[Block]): Either[ValidationError, Option[BigInt]] = Signed.validateOrdered(blocks).flatMap { newBlocks =>
-    history.write { implicit l =>
-    val extension = newBlocks.dropWhile(history.contains)
-
-    extension.headOption.map(_.reference) match {
-      case Some(lastCommonBlockId) =>
-
-        def isForkValidWithCheckpoint(lastCommonHeight: Int): Boolean =
-          extension.zipWithIndex.forall(p => checkpoint.isBlockValid(p._1.signerData.signature, lastCommonHeight + 1 + p._2))
-
-        val forkApplicationResultEi = Coeval.evalOnce {
-          val firstDeclined = extension.view
-            .map { b =>
-              b -> appendBlock(checkpoint, history, blockchainUpdater, stateReader(), utxStorage, time, settings.blockchainSettings, featureProvider)(b).right.map {
-                _.foreach(bh => BlockStats.applied(b, BlockStats.Source.Ext, bh))
-=======
                  (blocks: Seq[Block]): Either[ValidationError, BigInt] = Signed.validateOrdered(blocks).flatMap { newBlocks =>
     history.write { implicit l =>
       val extension = newBlocks.dropWhile(history.contains)
@@ -74,7 +57,6 @@
                   else log.warn(s"Processed only ${i + 1} of ${newBlocks.size} blocks from extension, error appending next block $declinedBlock: $e")
 
                   Left(e)
->>>>>>> c4e594d0
               }
           }
 
