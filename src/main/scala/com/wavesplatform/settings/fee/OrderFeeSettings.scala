package com.wavesplatform.settings.fee

import cats.data.Validated
import cats.implicits._
import com.wavesplatform.settings.fee.AssetType.AssetType
import com.wavesplatform.settings.fee.Mode.Mode
<<<<<<< HEAD
import com.wavesplatform.settings.utils.ConfigSettingsValidator
import com.wavesplatform.transaction.AssetId
=======
import com.wavesplatform.transaction.Asset
import com.wavesplatform.transaction.Asset.Waves
import com.wavesplatform.transaction.assets.exchange.AssetPair
>>>>>>> cf1dae74
import net.ceedubs.ficus.Ficus._
import net.ceedubs.ficus.readers.EnumerationReader._
import net.ceedubs.ficus.readers.ValueReader

object OrderFeeSettings {

  type ErrorsListOr[A] = Validated[List[String], A]

  sealed trait OrderFeeSettings

  case class FixedWavesSettings(minFee: Long)                      extends OrderFeeSettings
  case class FixedSettings(defaultAssetId: Asset, minFee: Long)    extends OrderFeeSettings
  case class PercentSettings(assetType: AssetType, minFee: Double) extends OrderFeeSettings

  implicit val orderFeeSettingsReader: ValueReader[OrderFeeSettings] = { (cfg, path) =>
    val cfgValidator = ConfigSettingsValidator(cfg)

    def getPrefixByMode(mode: Mode): String = s"$path.$mode"

<<<<<<< HEAD
    def validateNonWavesAssetId(settingName: String)(assetIdStr: String): ErrorsListOr[Option[AssetId]] = {
      cfgValidator
        .validateAssetId(settingName)(assetIdStr)
        .ensure(List(s"Invalid setting $settingName value: $assetIdStr, asset must not be Waves"))(_.isDefined)
=======
    def validateAssetId(settingName: String)(assetIdStr: String): ErrorsListOr[Asset] = {
      Validated
        .fromTry(AssetPair.extractAssetId(assetIdStr))
        .leftMap(_ => List(s"Invalid setting $settingName value: $assetIdStr"))
        .ensure(List(s"Invalid setting $settingName value: $assetIdStr, asset must not be Waves"))(_ != Waves)
>>>>>>> cf1dae74
    }

    def validateFixedWavesSettings: ErrorsListOr[FixedWavesSettings] = {
      cfgValidator.validateByPredicate[Long](s"${getPrefixByMode(Mode.FIXED_WAVES)}.min-fee")(_ > 0, "must be > 0") map FixedWavesSettings
    }

    def validateFixedSettings: ErrorsListOr[FixedSettings] = {

      val prefix                 = getPrefixByMode(Mode.FIXED)
      val assetSettingName       = s"$prefix.asset-id"
      val fixedMinFeeSettingName = s"$prefix.min-fee"

      val assetStr = cfg.getString(assetSettingName)

      (
        validateNonWavesAssetId(assetSettingName)(assetStr),
        cfgValidator.validateByPredicate[Long](fixedMinFeeSettingName)(_ > 0, "must be > 0")
      ) mapN FixedSettings
    }

    def validatePercentSettings: ErrorsListOr[PercentSettings] = {

      val prefix             = getPrefixByMode(Mode.PERCENT)
      val percentSettingName = s"$prefix.min-fee"

      (
        cfgValidator.validateSafe[AssetType](s"$prefix.asset-type"),
        cfgValidator.validatePercent(percentSettingName)
      ) mapN PercentSettings
    }

    def getSettingsByMode(mode: Mode): ErrorsListOr[OrderFeeSettings] = mode match {
      case Mode.FIXED_WAVES => validateFixedWavesSettings
      case Mode.FIXED       => validateFixedSettings
      case Mode.PERCENT     => validatePercentSettings
    }

    cfgValidator.validateSafe[Mode](s"$path.mode").toEither.flatMap(mode => getSettingsByMode(mode).toEither) match {
      case Left(errorsAcc)         => throw new Exception(errorsAcc.mkString("\n"))
      case Right(orderFeeSettings) => orderFeeSettings
    }
  }
}

object AssetType extends Enumeration {
  type AssetType = Value

  val AMOUNT    = Value("amount")
  val PRICE     = Value("price")
  val SPENDING  = Value("spending")
  val RECEIVING = Value("receiving")
}

object Mode extends Enumeration {
  type Mode = Value

  val FIXED_WAVES = Value("fixed-waves")
  val FIXED       = Value("fixed")
  val PERCENT     = Value("percent")
}<|MERGE_RESOLUTION|>--- conflicted
+++ resolved
@@ -4,14 +4,9 @@
 import cats.implicits._
 import com.wavesplatform.settings.fee.AssetType.AssetType
 import com.wavesplatform.settings.fee.Mode.Mode
-<<<<<<< HEAD
 import com.wavesplatform.settings.utils.ConfigSettingsValidator
-import com.wavesplatform.transaction.AssetId
-=======
 import com.wavesplatform.transaction.Asset
 import com.wavesplatform.transaction.Asset.Waves
-import com.wavesplatform.transaction.assets.exchange.AssetPair
->>>>>>> cf1dae74
 import net.ceedubs.ficus.Ficus._
 import net.ceedubs.ficus.readers.EnumerationReader._
 import net.ceedubs.ficus.readers.ValueReader
@@ -31,18 +26,10 @@
 
     def getPrefixByMode(mode: Mode): String = s"$path.$mode"
 
-<<<<<<< HEAD
-    def validateNonWavesAssetId(settingName: String)(assetIdStr: String): ErrorsListOr[Option[AssetId]] = {
+    def validateNonWavesAsset(settingName: String)(assetIdStr: String): ErrorsListOr[Asset] = {
       cfgValidator
-        .validateAssetId(settingName)(assetIdStr)
-        .ensure(List(s"Invalid setting $settingName value: $assetIdStr, asset must not be Waves"))(_.isDefined)
-=======
-    def validateAssetId(settingName: String)(assetIdStr: String): ErrorsListOr[Asset] = {
-      Validated
-        .fromTry(AssetPair.extractAssetId(assetIdStr))
-        .leftMap(_ => List(s"Invalid setting $settingName value: $assetIdStr"))
+        .validateAsset(settingName)(assetIdStr)
         .ensure(List(s"Invalid setting $settingName value: $assetIdStr, asset must not be Waves"))(_ != Waves)
->>>>>>> cf1dae74
     }
 
     def validateFixedWavesSettings: ErrorsListOr[FixedWavesSettings] = {
@@ -58,7 +45,7 @@
       val assetStr = cfg.getString(assetSettingName)
 
       (
-        validateNonWavesAssetId(assetSettingName)(assetStr),
+        validateNonWavesAsset(assetSettingName)(assetStr),
         cfgValidator.validateByPredicate[Long](fixedMinFeeSettingName)(_ > 0, "must be > 0")
       ) mapN FixedSettings
     }
