package com.wavesplatform.mining

import java.time.{Duration, Instant}
import java.util.concurrent._

import com.google.common.util.concurrent.{FutureCallback, Futures, MoreExecutors}
import com.wavesplatform.settings.{BlockchainSettings, MinerSettings}
import com.wavesplatform.state2.ByteStr
import com.wavesplatform.state2.reader.StateReader
import scorex.account.PrivateKeyAccount
import scorex.block.Block
import scorex.consensus.nxt.NxtLikeConsensusBlockData
import scorex.transaction.PoSCalc._
import scorex.transaction.UnconfirmedTransactionsStorage.packUnconfirmed
import scorex.transaction.{History, PoSCalc, UnconfirmedTransactionsStorage}
import scorex.utils.ScorexLogging

import scala.collection.JavaConverters._
import scala.math.Ordering.Implicits._


class Miner(
    history: History,
    state: StateReader,
    utx: UnconfirmedTransactionsStorage,
    privateKeyAccounts: => Seq[PrivateKeyAccount],
    blockchainSettings: BlockchainSettings,
    minerSettings: MinerSettings,
    time: => Long,
    peerCount: => Int,
    blockHandler: Block => Unit) extends ScorexLogging {
  import Miner._

  private val minerPool = MoreExecutors.listeningDecorator(Executors.newScheduledThreadPool(2))
  private val scheduledAttempts = new ConcurrentHashMap[ByteStr, ScheduledFuture[_]]()

  private def generateBlock(account: PrivateKeyAccount, parentHeight: Int, parent: Block, greatGrandParent: Option[Block]): Callable[Option[Block]] = () => {
    val blockAge = Duration.between(Instant.ofEpochMilli(parent.timestamp), Instant.ofEpochMilli(time))
    if (blockAge <= minerSettings.intervalAfterLastBlockThenGenerationIsAllowed) {
      val pc = peerCount
      if (pc >= minerSettings.quorum) {
        val balance = generatingBalance(state, blockchainSettings.functionalitySettings)(account, parentHeight)
        if (balance >= MinimalEffectiveBalanceForGenerator) {
          val lastBlockKernelData = parent.consensusData
          val currentTime = time
          val h = calcHit(lastBlockKernelData, account)
          val t = calcTarget(parent, currentTime, balance)
<<<<<<< HEAD

          require(h < t, s"Hit $h was NOT less than target $t")

          log.debug(s"hit=$h, target=$t, ${if (h < t) "" else "NOT"} generating, account=$account, " +
            s"balance=$balance, lastBlockId=${parent.uniqueId}, height=$parentHeight, lastTarget=${lastBlockKernelData.baseTarget}")

          val avgBlockDelay = blockchainSettings.genesisSettings.averageBlockDelay
          val btg = calcBaseTarget(avgBlockDelay, parentHeight, parent, greatGrandParent, currentTime)
          val gs = calcGeneratorSignature(lastBlockKernelData, account)
          val consensusData = NxtLikeConsensusBlockData(btg, gs)

          val unconfirmed = packUnconfirmed(state, blockchainSettings.functionalitySettings, utx, time, parentHeight)
          log.debug(s"Building block with ${unconfirmed.size} transactions $blockAge after previous block")

          blockHandler(Block.buildAndSign(Version, currentTime, parent.uniqueId, consensusData, unconfirmed, account))
        } catch {
          case NonFatal(e) => log.warn("Error generating block", e)
=======
          if (h < t) {
            log.debug(s"Forging new block with ${account.address}, hit $h, target $t, balance $balance")
            log.debug(s"Previous block ID ${parent.encodedId} at $parentHeight with target ${lastBlockKernelData.baseTarget}")

            val avgBlockDelay = blockchainSettings.genesisSettings.averageBlockDelay
            val btg = calcBaseTarget(avgBlockDelay, parentHeight, parent, greatGrandParent, currentTime)
            val gs = calcGeneratorSignature(lastBlockKernelData, account)
            val consensusData = NxtLikeConsensusBlockData(btg, gs)

            val unconfirmed = packUnconfirmed(state, blockchainSettings.functionalitySettings, utx, time, parentHeight)
            log.debug(s"Putting ${unconfirmed.size} unconfirmed transactions $blockAge after previous block")

            Some(Block.buildAndSign(Version, currentTime, parent.uniqueId, consensusData, unconfirmed, account))
          } else {
            log.warn(s"Hit $h was NOT less than target $t, not forging block with ${account.address}")
            None
          }
        } else {
          log.warn(s"Effective balance $balance is less that minimal ($MinimalEffectiveBalanceForGenerator) on ${account.address}")
          None
>>>>>>> 950aa8fb
        }
      } else {
        log.warn(s"Quorum not available ($pc/${minerSettings.quorum}, not forging block with ${account.address}")
        None
      }
    } else {
      log.warn(s"Blockchain is too old ($blockAge > ${minerSettings.intervalAfterLastBlockThenGenerationIsAllowed}), not forging block with ${account.address}")
      None
    }
  }

  private def retry(parentHeight: Int, parent: Block, greatGrandParent: Option[Block])(account: PrivateKeyAccount): Unit =
    // Next block generation time can be None only when the account's generating balance is less than required. The
    // balance, in turn, changes only when new block is appended to the blockchain, which causes all scheduled forging
    // attempts to be cancelled and re-scheduled over the new parent.
    for (ts <- PoSCalc.nextBlockGenerationTime(parentHeight, state, blockchainSettings.functionalitySettings, parent, account)) {
      val generationInstant = Instant.ofEpochMilli(ts + 10)
      val calculatedOffset = Duration.between(Instant.ofEpochMilli(time), generationInstant)
      log.debug(s"Next block generation attempt calculated in $calculatedOffset (parent: ${parent.uniqueId})")
      val generationOffset = MinimalGenerationOffset.max(calculatedOffset)
      log.debug(s"Next attempt in $generationOffset (${account.address} at $generationInstant)")

      scheduledAttempts.compute(ByteStr(account.publicKey), { (key, prevTask) =>
        if (prevTask != null) {
          log.debug(s"Block generation already scheduled for $key")
          prevTask
        } else {
          val thisAttempt = minerPool.schedule(
            generateBlock(account, parentHeight, parent, greatGrandParent),
            generationOffset.toMillis, TimeUnit.MILLISECONDS)

          Futures.addCallback(thisAttempt, new FutureCallback[Option[Block]] {
            override def onSuccess(result: Option[Block]): Unit = result match {
              case Some(block) => blockHandler(block)
              case None =>
                if (scheduledAttempts.remove(key, thisAttempt)) {
                  log.debug(s"No block generated: Retrying")
                  retry(parentHeight, parent, greatGrandParent)(account)
                }
            }

            override def onFailure(t: Throwable): Unit = {}
          })

          thisAttempt
        }
      })
    }

  def lastBlockChanged(parentHeight: Int, parent: Block): Unit = {
    log.debug(s"Canceling: Parent block: ${parent.uniqueId.toString}")
    scheduledAttempts.values.asScala.foreach(_.cancel(true))
    scheduledAttempts.clear()
    val greatGrandParent = history.parent(parent, 2)
    log.debug("Attempting to schedule block generation")
    privateKeyAccounts.foreach(retry(parentHeight, parent, greatGrandParent))
  }

  def shutdown(): Unit = minerPool.shutdownNow()
}

object Miner extends ScorexLogging {
  private val minimalDurationMillis = 1001
  val Version: Byte = 2
  val MinimalGenerationOffset: Duration = Duration.ofMillis(minimalDurationMillis)
}<|MERGE_RESOLUTION|>--- conflicted
+++ resolved
@@ -45,28 +45,9 @@
           val currentTime = time
           val h = calcHit(lastBlockKernelData, account)
           val t = calcTarget(parent, currentTime, balance)
-<<<<<<< HEAD
-
-          require(h < t, s"Hit $h was NOT less than target $t")
-
-          log.debug(s"hit=$h, target=$t, ${if (h < t) "" else "NOT"} generating, account=$account, " +
-            s"balance=$balance, lastBlockId=${parent.uniqueId}, height=$parentHeight, lastTarget=${lastBlockKernelData.baseTarget}")
-
-          val avgBlockDelay = blockchainSettings.genesisSettings.averageBlockDelay
-          val btg = calcBaseTarget(avgBlockDelay, parentHeight, parent, greatGrandParent, currentTime)
-          val gs = calcGeneratorSignature(lastBlockKernelData, account)
-          val consensusData = NxtLikeConsensusBlockData(btg, gs)
-
-          val unconfirmed = packUnconfirmed(state, blockchainSettings.functionalitySettings, utx, time, parentHeight)
-          log.debug(s"Building block with ${unconfirmed.size} transactions $blockAge after previous block")
-
-          blockHandler(Block.buildAndSign(Version, currentTime, parent.uniqueId, consensusData, unconfirmed, account))
-        } catch {
-          case NonFatal(e) => log.warn("Error generating block", e)
-=======
           if (h < t) {
             log.debug(s"Forging new block with ${account.address}, hit $h, target $t, balance $balance")
-            log.debug(s"Previous block ID ${parent.encodedId} at $parentHeight with target ${lastBlockKernelData.baseTarget}")
+            log.debug(s"Previous block ID ${parent.uniqueId} at $parentHeight with target ${lastBlockKernelData.baseTarget}")
 
             val avgBlockDelay = blockchainSettings.genesisSettings.averageBlockDelay
             val btg = calcBaseTarget(avgBlockDelay, parentHeight, parent, greatGrandParent, currentTime)
@@ -84,7 +65,6 @@
         } else {
           log.warn(s"Effective balance $balance is less that minimal ($MinimalEffectiveBalanceForGenerator) on ${account.address}")
           None
->>>>>>> 950aa8fb
         }
       } else {
         log.warn(s"Quorum not available ($pc/${minerSettings.quorum}, not forging block with ${account.address}")
