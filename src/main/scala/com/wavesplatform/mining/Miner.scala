package com.wavesplatform.mining

import cats.data.EitherT
import cats.implicits._
<<<<<<< HEAD
import com.wavesplatform.account.{Address, PrivateKeyAccount, PublicKeyAccount}
=======
import com.wavesplatform.account.{KeyPair, PublicKey}
>>>>>>> 4226d026
import com.wavesplatform.block.Block._
import com.wavesplatform.block.{Block, MicroBlock}
import com.wavesplatform.consensus.nxt.NxtLikeConsensusBlockData
import com.wavesplatform.consensus.{GeneratingBalanceProvider, PoSSelector}
import com.wavesplatform.features.BlockchainFeatures
import com.wavesplatform.features.FeatureProvider._
import com.wavesplatform.metrics.{BlockStats, HistogramExt, Instrumented, _}
import com.wavesplatform.network._
import com.wavesplatform.settings.{FunctionalitySettings, WavesSettings}
import com.wavesplatform.state._
import com.wavesplatform.state.appender.{BlockAppender, MicroblockAppender}
import com.wavesplatform.transaction._
import com.wavesplatform.utils.{Merkle, ScorexLogging, Time}
import com.wavesplatform.utx.UtxPool
import com.wavesplatform.wallet.Wallet
import io.netty.channel.group.ChannelGroup
import kamon.Kamon
import monix.eval.Task
import monix.execution.cancelables.{CompositeCancelable, SerialCancelable}
import monix.execution.schedulers.SchedulerService
import scorex.crypto.hash.Digest32

import scala.concurrent.duration._

trait Miner {
  def scheduleMining(): Unit
}

trait MinerDebugInfo {
  def state: MinerDebugInfo.State
  def getNextBlockGenerationOffset(account: KeyPair): Either[String, FiniteDuration]
}

object MinerDebugInfo {
  sealed trait State
  case object MiningBlocks              extends State
  case object MiningMicroblocks         extends State
  case object Disabled                  extends State
  final case class Error(error: String) extends State
}

class MinerImpl(allChannels: ChannelGroup,
                blockchainUpdater: BlockchainUpdater with NG,
                settings: WavesSettings,
                timeService: Time,
                utx: UtxPool,
                wallet: Wallet,
                pos: PoSSelector,
                val minerScheduler: SchedulerService,
                val appenderScheduler: SchedulerService)
    extends Miner
    with MinerDebugInfo
    with ScorexLogging {

  import Miner._

  private implicit val s: SchedulerService = minerScheduler

  private lazy val minerSettings              = settings.minerSettings
  private lazy val minMicroBlockDurationMills = minerSettings.minMicroBlockAge.toMillis
  private lazy val blockchainSettings         = settings.blockchainSettings

  private val scheduledAttempts = SerialCancelable()
  private val microBlockAttempt = SerialCancelable()

  @volatile private var debugState: MinerDebugInfo.State = MinerDebugInfo.Disabled

  def getNextBlockGenerationOffset(account: KeyPair): Either[String, FiniteDuration] =
    this.nextBlockGenOffsetWithConditions(account)

  private def checkAge(parentHeight: Int, parentTimestamp: Long): Either[String, Unit] =
    Either
      .cond(parentHeight == 1, (), (timeService.correctedTime() - parentTimestamp).millis)
      .left
      .flatMap(blockAge =>
        Either.cond(
          blockAge <= minerSettings.intervalAfterLastBlockThenGenerationIsAllowed,
          (),
          s"BlockChain is too old (last block timestamp is $parentTimestamp generated $blockAge ago)"
      ))

  private def checkScript(account: KeyPair): Either[String, Unit] = {
    Either.cond(!blockchainUpdater.hasScript(account), (), s"Account(${account.toAddress}) is scripted and therefore not allowed to forge blocks")
  }

  private def ngEnabled: Boolean = blockchainUpdater.featureActivationHeight(BlockchainFeatures.NG.id).exists(blockchainUpdater.height > _ + 1)

  private def generateOneBlockTask(account: KeyPair)(delay: FiniteDuration): Task[Either[String, (MiningConstraints, Block, MiningConstraint)]] = {
    Task {
      forgeBlock(account)
    }.delayExecution(delay)
  }

  private def consensusData(height: Int,
                            account: KeyPair,
                            lastBlock: Block,
                            refBlockBT: Long,
                            refBlockTS: Long,
                            balance: Long,
                            currentTime: Long): Either[String, NxtLikeConsensusBlockData] = {
    pos
      .consensusData(
        account.publicKey,
        height,
        blockchainSettings.genesisSettings.averageBlockDelay,
        refBlockBT,
        refBlockTS,
        blockchainUpdater.parent(lastBlock, 2).map(_.timestamp),
        currentTime
      )
      .leftMap(_.toString)
  }

  private def forgeBlock(account: KeyPair): Either[String, (MiningConstraints, Block, MiningConstraint)] = {
    // should take last block right at the time of mining since microblocks might have been added
    val height              = blockchainUpdater.height
    val version             = if (height <= blockchainSettings.functionalitySettings.blockVersion3AfterHeight) PlainBlockVersion else NgBlockVersion
    val lastBlock           = blockchainUpdater.lastBlock.get
    val referencedBlockInfo = blockchainUpdater.bestLastBlockInfo(System.currentTimeMillis() - minMicroBlockDurationMills).get
    val refBlockBT          = referencedBlockInfo.consensus.baseTarget
    val refBlockTS          = referencedBlockInfo.timestamp
    val refBlockID          = referencedBlockInfo.blockId
    lazy val currentTime    = timeService.correctedTime()
    lazy val blockDelay     = currentTime - lastBlock.timestamp
<<<<<<< HEAD
    lazy val balance =
      GeneratingBalanceProvider.balance(blockchainUpdater, blockchainSettings.functionalitySettings, account.toAddress, refBlockID)

    measureSuccessful(
      blockBuildTimeStats,
      for {
        _ <- checkQuorumAvailable()
        validBlockDelay <- pos
          .getValidBlockDelay(height, account.publicKey, refBlockBT, balance)
          .leftMap(_.toString)
          .ensure(s"$currentTime: Block delay $blockDelay was NOT less than estimated delay")(_ < blockDelay)
        _ = log.debug(
          s"Forging with ${account.address}, Time $blockDelay > Estimated Time $validBlockDelay, balance $balance, prev block $refBlockID")
        _ = log.debug(s"Previous block ID $refBlockID at $height with target $refBlockBT")
        consensusData <- consensusData(height, account, lastBlock, refBlockBT, refBlockTS, balance, currentTime)
        estimators                         = MiningConstraints(blockchainUpdater, height, Some(minerSettings))
        mdConstraint                       = MultiDimensionalMiningConstraint(estimators.total, estimators.keyBlock)
        (unconfirmed, updatedMdConstraint) = utx.packUnconfirmed(mdConstraint)
        _                                  = log.debug(s"Adding ${unconfirmed.size} unconfirmed transaction(s) to new block")
        (txHash, bsHash, effBsHash)        = calculateHashesIfNeeded(blockchainUpdater, unconfirmed)
        block <- Block
          .buildAndSign(
            version.toByte,
            currentTime,
            refBlockID,
            consensusData,
            unconfirmed,
            txHash,
            bsHash,
            effBsHash,
            account,
            blockFeatures(version)
          )
          .leftMap(_.err)
      } yield (estimators, block, updatedMdConstraint.constraints.head)
    )
=======
    lazy val balance        = GeneratingBalanceProvider.balance(blockchainUpdater, blockchainSettings.functionalitySettings, account.toAddress, refBlockID)

    metrics.blockBuildTimeStats.measureSuccessful(for {
      _ <- checkQuorumAvailable()
      validBlockDelay <- pos
        .getValidBlockDelay(height, account.publicKey, refBlockBT, balance)
        .leftMap(_.toString)
        .ensure(s"$currentTime: Block delay $blockDelay was NOT less than estimated delay")(_ < blockDelay)
      _ = log.debug(s"Forging with ${account.address}, Time $blockDelay > Estimated Time $validBlockDelay, balance $balance, prev block $refBlockID")
      _ = log.debug(s"Previous block ID $refBlockID at $height with target $refBlockBT")
      consensusData <- consensusData(height, account, lastBlock, refBlockBT, refBlockTS, balance, currentTime)
      estimators                         = MiningConstraints(blockchainUpdater, height, Some(minerSettings))
      mdConstraint                       = MultiDimensionalMiningConstraint(estimators.total, estimators.keyBlock)
      (unconfirmed, updatedMdConstraint) = metrics.measureLog("packing unconfirmed transactions for block")(utx.packUnconfirmed(mdConstraint))
      _                                  = log.debug(s"Adding ${unconfirmed.size} unconfirmed transaction(s) to new block")
      block <- Block
        .buildAndSign(version.toByte, currentTime, refBlockID, consensusData, unconfirmed, account, blockFeatures(version))
        .leftMap(_.err)
    } yield (estimators, block, updatedMdConstraint.constraints.head))
>>>>>>> 4226d026
  }

  private def calculateHashesIfNeeded(blockchain: Blockchain, transactions: Seq[Transaction]): (Digest32, Digest32, Digest32) = {
    if (blockchain.isFeatureActivated(BlockchainFeatures.DummyFeature, blockchain.height)) {
      val minerBalanceInfo = blockchain.minerBalancesAtHeight(Height @@ blockchain.height)

      val (balances, effectiveBalances) = minerBalanceInfo.foldLeft((List.empty[(Address, Long)], List.empty[(Address, Long)])) {
        case ((_balances, _effectiveBalances), (address, balanceInfo)) =>
          val nextBalances = (address, balanceInfo.currentBalance) :: _balances
          val nextEffectiveBalances =
            if (balanceInfo.miningBalance > 1000) (address, balanceInfo.miningBalance) :: _effectiveBalances else _effectiveBalances

          (nextBalances, nextEffectiveBalances)
      }

      (
        Merkle.mkTxTree(transactions).rootHash,
        Merkle.mkMinerBalanceTree(balances.sortBy(_._2)).rootHash,
        Merkle.mkMinerBalanceTree(effectiveBalances.sortBy(_._2)).rootHash
      )

    } else {
      (
        Merkle.EMPTY_ROOT_HASH,
        Merkle.EMPTY_ROOT_HASH,
        Merkle.EMPTY_ROOT_HASH
      )
    }
  }

  private def checkQuorumAvailable(): Either[String, Unit] = {
    val chanCount = allChannels.size()
    Either.cond(chanCount >= minerSettings.quorum, (), s"Quorum not available ($chanCount/${minerSettings.quorum}), not forging block.")
  }

  private def blockFeatures(version: Byte): Set[Short] = {
    if (version <= 2) Set.empty[Short]
    else
      settings.featuresSettings.supported
        .filterNot(blockchainUpdater.approvedFeatures.keySet)
        .filter(BlockchainFeatures.implemented)
        .toSet
  }

  private def generateOneMicroBlockTask(account: KeyPair,
                                        accumulatedBlock: Block,
                                        constraints: MiningConstraints,
                                        restTotalConstraint: MiningConstraint): Task[MicroblockMiningResult] = {
    log.trace(s"Generating microBlock for $account, constraints: $restTotalConstraint")
    val pc = allChannels.size()
    if (pc < minerSettings.quorum) {
      log.trace(s"Quorum not available ($pc/${minerSettings.quorum}), not forging microblock with ${account.address}, next attempt in 5 seconds")
      Task.now(Delay(settings.minerSettings.noQuorumMiningDelay))
    } else if (utx.size == 0) {
      log.trace(s"Skipping microBlock because utx is empty")
      Task.now(Retry)
    } else {
      val (unconfirmed, updatedTotalConstraint) = metrics.measureLog("packing unconfirmed transactions for microblock") {
        val mdConstraint                       = MultiDimensionalMiningConstraint(restTotalConstraint, constraints.micro)
        val (unconfirmed, updatedMdConstraint) = utx.packUnconfirmed(mdConstraint)
        (unconfirmed, updatedMdConstraint.constraints.head)
      }

      if (unconfirmed.isEmpty) {
        log.trace {
          if (updatedTotalConstraint.isEmpty) s"Stopping forging microBlocks, the block is full: $updatedTotalConstraint"
          else "Stopping forging microBlocks, because all transactions are too big"
        }
        Task.now(Stop)
      } else {
        log.trace(s"Accumulated ${unconfirmed.size} txs for microblock")
        val start                       = System.currentTimeMillis()
        val transactions                = accumulatedBlock.transactionData ++ unconfirmed
        val (txHash, bsHash, effBsHash) = calculateHashesIfNeeded(blockchainUpdater, unconfirmed)
        (for {
          signedBlock <- EitherT.fromEither[Task](
            Block.buildAndSign(
              version = 3,
              timestamp = accumulatedBlock.timestamp,
              reference = accumulatedBlock.reference,
              consensusData = accumulatedBlock.consensusData,
              transactionData = transactions,
              transactionTreeHash = txHash,
              minerBalancesTreeHash = bsHash,
              minerEffectiveBalancesTreeHash = effBsHash,
              signer = account,
              featureVotes = accumulatedBlock.featureVotes
            ))
          microBlock <- EitherT.fromEither[Task](
            MicroBlock.buildAndSign(account, unconfirmed, accumulatedBlock.signerData.signature, signedBlock.signerData.signature))
          _ = metrics.microBlockBuildTimeStats.safeRecord(System.currentTimeMillis() - start)
          _ <- EitherT(MicroblockAppender(blockchainUpdater, utx, appenderScheduler, verify = false)(microBlock))
        } yield (microBlock, signedBlock)).value map {
          case Left(err) => Error(err)
          case Right((microBlock, signedBlock)) =>
            BlockStats.mined(microBlock)
            allChannels.broadcast(MicroBlockInv(account, microBlock.totalResBlockSig, microBlock.prevResBlockSig))
            if (updatedTotalConstraint.isEmpty) {
              log.trace(s"$microBlock has been mined for $account. Stop forging microBlocks, the block is full: $updatedTotalConstraint")
              Stop
            } else {
              log.trace(s"$microBlock has been mined for $account")
              Success(signedBlock, updatedTotalConstraint)
            }
        }
      }
    }
  }

  private def generateMicroBlockSequence(account: KeyPair,
                                         accumulatedBlock: Block,
                                         delay: FiniteDuration,
                                         constraints: MiningConstraints,
                                         restTotalConstraint: MiningConstraint): Task[Unit] = {
    debugState = MinerDebugInfo.MiningMicroblocks
    log.info(s"Generate MicroBlock sequence, delay = $delay")
    generateOneMicroBlockTask(account, accumulatedBlock, constraints, restTotalConstraint)
      .asyncBoundary(minerScheduler)
      .delayExecution(delay)
      .flatMap {
        case Error(e) =>
          Task {
            debugState = MinerDebugInfo.Error(e.toString)
            log.warn("Error mining MicroBlock: " + e.toString)
          }
        case Success(newTotal, updatedTotalConstraint) =>
          generateMicroBlockSequence(account, newTotal, minerSettings.microBlockInterval, constraints, updatedTotalConstraint)
        case Delay(d) =>
          generateMicroBlockSequence(account, accumulatedBlock, minerSettings.microBlockInterval, constraints, restTotalConstraint)
            .delayExecution(d)
        case Retry => generateMicroBlockSequence(account, accumulatedBlock, minerSettings.microBlockInterval, constraints, restTotalConstraint)
        case Stop =>
          Task {
            debugState = MinerDebugInfo.MiningBlocks
            log.debug("MicroBlock mining completed, block is full")
          }
      }
  }

  private def nextBlockGenerationTime(fs: FunctionalitySettings, height: Int, block: Block, account: PublicKey): Either[String, Long] = {
    val balance = GeneratingBalanceProvider.balance(blockchainUpdater, fs, account.toAddress, block.uniqueId)

    if (GeneratingBalanceProvider.isMiningAllowed(blockchainUpdater, height, balance)) {
      for {
        expectedTS <- pos
          .getValidBlockDelay(height, account, block.consensusData.baseTarget, balance)
          .map(_ + block.timestamp)
          .leftMap(_.toString)
        result <- Either.cond(
          0 < expectedTS && expectedTS < Long.MaxValue,
          expectedTS,
          s"Invalid next block generation time: $expectedTS"
        )
      } yield result
    } else Left(s"Balance $balance of ${account.address} is lower than required for generation")
  }

  private def nextBlockGenOffsetWithConditions(account: KeyPair): Either[String, FiniteDuration] = {
    val height    = blockchainUpdater.height
    val lastBlock = blockchainUpdater.lastBlock.get
    for {
      _  <- checkAge(height, blockchainUpdater.lastBlockTimestamp.get)
      _  <- checkScript(account)
      ts <- nextBlockGenerationTime(blockchainSettings.functionalitySettings, height, lastBlock, account)
      calculatedOffset = ts - timeService.correctedTime()
      offset           = Math.max(calculatedOffset, minerSettings.minimalBlockGenerationOffset.toMillis).millis

    } yield offset
  }

  private def generateBlockTask(account: KeyPair): Task[Unit] = {
    {
      for {
        offset <- nextBlockGenOffsetWithConditions(account)
        quorumAvailable = checkQuorumAvailable().isRight
      } yield {
        if (quorumAvailable) offset
        else offset.max(settings.minerSettings.noQuorumMiningDelay)
      }
    } match {
      case Right(offset) =>
        log.debug(s"Next attempt for acc=$account in $offset")
        generateOneBlockTask(account)(offset).flatMap {
          case Right((estimators, block, totalConstraint)) =>
            BlockAppender(blockchainUpdater, timeService, utx, pos, settings, appenderScheduler)(block)
              .asyncBoundary(minerScheduler)
              .map {
                case Left(err) => log.warn("Error mining Block: " + err.toString)
                case Right(Some(score)) =>
                  log.debug(s"Forged and applied $block by ${account.address} with cumulative score $score")
                  BlockStats.mined(block, blockchainUpdater.height)
                  allChannels.broadcast(BlockForged(block))
                  scheduleMining()
                  if (ngEnabled && !totalConstraint.isEmpty) startMicroBlockMining(account, block, estimators, totalConstraint)
                case Right(None) => log.warn("Newly created block has already been appended, should not happen")
              }

          case Left(err) =>
            log.debug(s"No block generated because $err, retrying")
            generateBlockTask(account)
        }

      case Left(err) =>
        log.debug(s"Not scheduling block mining because $err")
        debugState = MinerDebugInfo.Error(err)
        Task.unit
    }
  }

  def scheduleMining(): Unit = {
    Miner.blockMiningStarted.increment()
    val nonScriptedAccounts = wallet.privateKeyAccounts.filterNot(blockchainUpdater.hasScript(_))
    scheduledAttempts := CompositeCancelable.fromSet(nonScriptedAccounts.map(generateBlockTask).map(_.runAsyncLogErr).toSet)
    microBlockAttempt := SerialCancelable()
    debugState = MinerDebugInfo.MiningBlocks
  }

  private[this] def startMicroBlockMining(account: KeyPair,
                                          lastBlock: Block,
                                          constraints: MiningConstraints,
                                          restTotalConstraint: MiningConstraint): Unit = {
    log.info(s"Start mining microblocks")
    Miner.microMiningStarted.increment()
    microBlockAttempt := generateMicroBlockSequence(account, lastBlock, Duration.Zero, constraints, restTotalConstraint).runAsyncLogErr
    log.trace(s"MicroBlock mining scheduled for $account")
  }

  override def state: MinerDebugInfo.State = debugState

  private[this] object metrics {
    def measureLog[R](s: String)(f: => R): R = {
      val (result, time) = Instrumented.withTimeMillis(f)
      log.trace(s"$s took ${time}ms")
      result
    }

    val blockBuildTimeStats      = Kamon.timer("miner.pack-and-forge-block-time")
    val microBlockBuildTimeStats = Kamon.timer("miner.forge-microblock-time")
  }
}

object Miner {
  val blockMiningStarted = Kamon.counter("block-mining-started")
  val microMiningStarted = Kamon.counter("micro-mining-started")

  val MaxTransactionsPerMicroblock: Int = 500

  case object Disabled extends Miner with MinerDebugInfo {
    override def scheduleMining(): Unit                                                         = ()
    override def getNextBlockGenerationOffset(account: KeyPair): Either[String, FiniteDuration] = Left("Disabled")
    override val state                                                                          = MinerDebugInfo.Disabled
  }

  sealed trait MicroblockMiningResult

  case object Stop                                                      extends MicroblockMiningResult
  case object Retry                                                     extends MicroblockMiningResult
  final case class Delay(d: FiniteDuration)                             extends MicroblockMiningResult
  final case class Error(e: ValidationError)                            extends MicroblockMiningResult
  final case class Success(b: Block, totalConstraint: MiningConstraint) extends MicroblockMiningResult
}<|MERGE_RESOLUTION|>--- conflicted
+++ resolved
@@ -2,11 +2,8 @@
 
 import cats.data.EitherT
 import cats.implicits._
-<<<<<<< HEAD
 import com.wavesplatform.account.{Address, PrivateKeyAccount, PublicKeyAccount}
-=======
 import com.wavesplatform.account.{KeyPair, PublicKey}
->>>>>>> 4226d026
 import com.wavesplatform.block.Block._
 import com.wavesplatform.block.{Block, MicroBlock}
 import com.wavesplatform.consensus.nxt.NxtLikeConsensusBlockData
@@ -131,12 +128,10 @@
     val refBlockID          = referencedBlockInfo.blockId
     lazy val currentTime    = timeService.correctedTime()
     lazy val blockDelay     = currentTime - lastBlock.timestamp
-<<<<<<< HEAD
-    lazy val balance =
-      GeneratingBalanceProvider.balance(blockchainUpdater, blockchainSettings.functionalitySettings, account.toAddress, refBlockID)
-
-    measureSuccessful(
-      blockBuildTimeStats,
+    lazy val balance        = GeneratingBalanceProvider.balance(blockchainUpdater, blockchainSettings.functionalitySettings, account.toAddress, refBlockID)
+
+    metrics.blockBuildTimeStats.measureSuccessful(
+
       for {
         _ <- checkQuorumAvailable()
         validBlockDelay <- pos
@@ -149,46 +144,15 @@
         consensusData <- consensusData(height, account, lastBlock, refBlockBT, refBlockTS, balance, currentTime)
         estimators                         = MiningConstraints(blockchainUpdater, height, Some(minerSettings))
         mdConstraint                       = MultiDimensionalMiningConstraint(estimators.total, estimators.keyBlock)
-        (unconfirmed, updatedMdConstraint) = utx.packUnconfirmed(mdConstraint)
+        (unconfirmed, updatedMdConstraint) = metrics.measureLog("packing unconfirmed transactions for block")(utx.packUnconfirmed(mdConstraint))
         _                                  = log.debug(s"Adding ${unconfirmed.size} unconfirmed transaction(s) to new block")
-        (txHash, bsHash, effBsHash)        = calculateHashesIfNeeded(blockchainUpdater, unconfirmed)
-        block <- Block
-          .buildAndSign(
-            version.toByte,
-            currentTime,
-            refBlockID,
-            consensusData,
-            unconfirmed,
-            txHash,
+        (txHash, bsHash, effBsHash)        = calculateHashesIfNeeded(blockchainUpdater, unconfirmed)block <- Block
+          .buildAndSign(version.toByte, currentTime, refBlockID, consensusData, unconfirmed,txHash,
             bsHash,
-            effBsHash,
-            account,
-            blockFeatures(version)
-          )
+            effBsHash, account, blockFeatures(version))
           .leftMap(_.err)
       } yield (estimators, block, updatedMdConstraint.constraints.head)
     )
-=======
-    lazy val balance        = GeneratingBalanceProvider.balance(blockchainUpdater, blockchainSettings.functionalitySettings, account.toAddress, refBlockID)
-
-    metrics.blockBuildTimeStats.measureSuccessful(for {
-      _ <- checkQuorumAvailable()
-      validBlockDelay <- pos
-        .getValidBlockDelay(height, account.publicKey, refBlockBT, balance)
-        .leftMap(_.toString)
-        .ensure(s"$currentTime: Block delay $blockDelay was NOT less than estimated delay")(_ < blockDelay)
-      _ = log.debug(s"Forging with ${account.address}, Time $blockDelay > Estimated Time $validBlockDelay, balance $balance, prev block $refBlockID")
-      _ = log.debug(s"Previous block ID $refBlockID at $height with target $refBlockBT")
-      consensusData <- consensusData(height, account, lastBlock, refBlockBT, refBlockTS, balance, currentTime)
-      estimators                         = MiningConstraints(blockchainUpdater, height, Some(minerSettings))
-      mdConstraint                       = MultiDimensionalMiningConstraint(estimators.total, estimators.keyBlock)
-      (unconfirmed, updatedMdConstraint) = metrics.measureLog("packing unconfirmed transactions for block")(utx.packUnconfirmed(mdConstraint))
-      _                                  = log.debug(s"Adding ${unconfirmed.size} unconfirmed transaction(s) to new block")
-      block <- Block
-        .buildAndSign(version.toByte, currentTime, refBlockID, consensusData, unconfirmed, account, blockFeatures(version))
-        .leftMap(_.err)
-    } yield (estimators, block, updatedMdConstraint.constraints.head))
->>>>>>> 4226d026
   }
 
   private def calculateHashesIfNeeded(blockchain: Blockchain, transactions: Seq[Transaction]): (Digest32, Digest32, Digest32) = {
