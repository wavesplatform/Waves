--- conflicted
+++ resolved
@@ -3,25 +3,20 @@
 import com.wavesplatform.account.Address
 import com.wavesplatform.database.{DBExt, Keys, LevelDBWriter}
 import com.wavesplatform.settings.WavesSettings
-<<<<<<< HEAD
-import com.wavesplatform.state.{BlockchainUpdaterImpl, NG, StateUpdateProcessor}
-import com.wavesplatform.transaction.BlockchainUpdater
-=======
-import com.wavesplatform.state.{BlockchainUpdaterImpl, NG}
-import com.wavesplatform.transaction.{AssetId, BlockchainUpdater}
->>>>>>> d2ce0dbf
+import com.wavesplatform.state.{BlockchainUpdaterImpl, NG, StateUpdateEvent}
 import com.wavesplatform.utils.{ScorexLogging, Time, UnsupportedFeature, forceStopApplication}
 import monix.reactive.Observer
 import org.iq80.leveldb.DB
+import com.wavesplatform.transaction.{AssetId, BlockchainUpdater}
 
 object StorageFactory extends ScorexLogging {
   private val StorageVersion = 4
 
-<<<<<<< HEAD
-  def apply(settings: WavesSettings, db: DB, time: Time, stateUpdateProcessor: Option[StateUpdateProcessor] = None): BlockchainUpdater with NG = {
-=======
-  def apply(settings: WavesSettings, db: DB, time: Time, spendableBalanceChanged: Observer[(Address, Option[AssetId])]): BlockchainUpdater with NG = {
->>>>>>> d2ce0dbf
+  def apply(settings: WavesSettings,
+            db: DB,
+            time: Time,
+            spendableBalanceChanged: Observer[(Address, Option[AssetId])],
+            stateUpdates: Option[Observer[StateUpdateEvent]] = None): BlockchainUpdater with NG = {
     checkVersion(db)
     val levelDBWriter = new LevelDBWriter(
       db,
@@ -31,11 +26,7 @@
       settings.maxRollbackDepth,
       settings.rememberBlocks.toMillis
     )
-<<<<<<< HEAD
-    new BlockchainUpdaterImpl(levelDBWriter, settings, time, stateUpdateProcessor)
-=======
-    new BlockchainUpdaterImpl(levelDBWriter, spendableBalanceChanged, settings, time)
->>>>>>> d2ce0dbf
+    new BlockchainUpdaterImpl(levelDBWriter, spendableBalanceChanged, settings, time, stateUpdates)
   }
 
   private def checkVersion(db: DB): Unit = db.readWrite { rw =>
