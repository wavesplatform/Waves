package com.wavesplatform.history

import java.util.concurrent.locks.ReentrantReadWriteLock

import org.h2.mvstore.MVStore
import scorex.account.Account
import scorex.block.Block
import scorex.block.Block.BlockId
import scorex.crypto.encode.Base58
import scorex.transaction.History.BlockchainScore
import scorex.transaction.ValidationError.CustomError
import scorex.transaction.{HistoryWriter, ValidationError}
import scorex.utils.{LogMVMapBuilder, ScorexLogging}

class HistoryWriterImpl private(db: MVStore, val synchronizationToken: ReentrantReadWriteLock) extends HistoryWriter with ScorexLogging {
  private val blockBodyByHeight = Synchronized(db.openMap("blocks", new LogMVMapBuilder[Int, Array[Byte]]))
  private val blockIdByHeight = Synchronized(db.openMap("signatures", new LogMVMapBuilder[Int, BlockId]))
  private val heightByBlockId = Synchronized(db.openMap("signaturesReverse", new LogMVMapBuilder[BlockId, Int]))
  private val scoreByHeight = Synchronized(db.openMap("score", new LogMVMapBuilder[Int, BigInt]))

  override def appendBlock(block: Block): Either[ValidationError, Unit] = write { implicit lock =>
    if ((height() == 0) || (this.lastBlock.uniqueId sameElements block.reference)) {
      val h = height() + 1
      blockBodyByHeight.mutate(_.put(h, block.bytes))
      scoreByHeight.mutate(_.put(h, score() + block.blockScore))
      blockIdByHeight.mutate(_.put(h, block.uniqueId))
      heightByBlockId.mutate(_.put(block.uniqueId, h))
      db.commit()
      Right(())
    } else {
      Left(CustomError(s"Failed to append block ${block.encodedId} which parent(${Base58.encode(block.reference)} is not last block in blockchain"))
    }
  }

  override def discardBlock(): Unit = write { implicit lock =>
    val h = height()
<<<<<<< HEAD
    blockBodyByHeight.update(_.remove(h))
    scoreByHeight.update(_.remove(h))
    val vOpt = Option(blockIdByHeight.update(_.remove(h)))
    vOpt.map(v => heightByBlockId.update(_.remove(v)))
    val _ = db.commit()
=======
    blockBodyByHeight.mutate(_.remove(h))
    scoreByHeight.mutate(_.remove(h))
    val vOpt = Option(blockIdByHeight.mutate(_.remove(h)))
    vOpt.map(v => heightByBlockId.mutate(_.remove(v)))
    db.commit()
>>>>>>> 7dd95dff
  }

  override def blockAt(height: Int): Option[Block] = read { implicit lock =>
    Option(blockBodyByHeight().get(height)).map(Block.parseBytes(_).get)
  }

  override def lastBlockIds(howMany: Int): Seq[BlockId] = read { implicit lock =>
    (Math.max(1, height() - howMany + 1) to height()).flatMap(i => Option(blockIdByHeight().get(i)))
      .reverse
  }

  override def height(): Int = read { implicit lock => blockIdByHeight().size() }

  override def score(): BlockchainScore = read { implicit lock =>
    if (height() > 0) scoreByHeight().get(height()) else 0
  }

  override def scoreOf(id: BlockId): BlockchainScore = read { implicit lock =>
    heightOf(id).map(scoreByHeight().get(_)).getOrElse(0)
  }

  override def heightOf(blockSignature: Array[Byte]): Option[Int] = read { implicit lock =>
    Option(heightByBlockId().get(blockSignature))
  }

  override def generatedBy(account: Account, from: Int, to: Int): Seq[Block] = read { implicit lock =>
    for {
      h <- from to to
      block <- blockAt(h)
      if block.signerData.generator.address.equals(account.address)
    } yield block
  }

  override def blockBytes(height: Int): Option[Array[Byte]] = read { implicit lock =>
    Option(blockBodyByHeight().get(height))
  }
}

object HistoryWriterImpl {
  def apply(db: MVStore, synchronizationToken: ReentrantReadWriteLock): Either[String, HistoryWriterImpl] = {
    val h = new HistoryWriterImpl(db, synchronizationToken)
    h.read { implicit lock =>
      if (Set(h.blockBodyByHeight().size(), h.blockIdByHeight().size(), h.heightByBlockId().size(), h.scoreByHeight().size()).size != 1)
        Left("Block storage is inconsistent")
      else
        Right(h)
    }
  }
}<|MERGE_RESOLUTION|>--- conflicted
+++ resolved
@@ -34,19 +34,11 @@
 
   override def discardBlock(): Unit = write { implicit lock =>
     val h = height()
-<<<<<<< HEAD
-    blockBodyByHeight.update(_.remove(h))
-    scoreByHeight.update(_.remove(h))
-    val vOpt = Option(blockIdByHeight.update(_.remove(h)))
-    vOpt.map(v => heightByBlockId.update(_.remove(v)))
-    val _ = db.commit()
-=======
     blockBodyByHeight.mutate(_.remove(h))
     scoreByHeight.mutate(_.remove(h))
     val vOpt = Option(blockIdByHeight.mutate(_.remove(h)))
     vOpt.map(v => heightByBlockId.mutate(_.remove(v)))
-    db.commit()
->>>>>>> 7dd95dff
+    val _ = db.commit()
   }
 
   override def blockAt(height: Int): Option[Block] = read { implicit lock =>
