--- conflicted
+++ resolved
@@ -16,13 +16,8 @@
 class NgState(val base: Block, val baseBlockDiff: Diff, val baseBlockCarry: Long, val approvedFeatures: Set[Short]) extends ScorexLogging {
   private[this] val MaxTotalDiffs = 15
 
-<<<<<<< HEAD
   private[this] val microDiffs: MMap[BlockId, (Diff, Long, Long)] = MMap.empty  // microDiff, carryFee, timestamp
   private[this] val microBlocks: MList[MicroBlock]                = MList.empty // fresh head
-=======
-  private val microDiffs: MMap[BlockId, (Diff, Long, Long)] = MMap.empty  // microDiff, carryFee, timestamp
-  private val microBlocks: MList[MicroBlock]                = MList.empty // fresh head
->>>>>>> 5b8fed3d
 
   def microBlockIds: Seq[BlockId] =
     microBlocks.map(_.totalResBlockSig)
@@ -107,21 +102,13 @@
           Some((base, microBlocksAsc))
         } else if (!microBlocksAsc.exists(_.totalResBlockSig == blockId)) None
         else {
-<<<<<<< HEAD
-          val (accumulatedTxs, maybeFound) = microBlocksAsc.foldLeft((MList.empty[Transaction], Option.empty[(ByteStr, DiscardedMicroBlocks)])) {
-=======
           val (accumulatedTxs, maybeFound) = microBlocksAsc.foldLeft((Vector.empty[Transaction], Option.empty[(ByteStr, DiscardedMicroBlocks)])) {
->>>>>>> 5b8fed3d
             case ((accumulated, Some((sig, discarded))), micro) =>
               (accumulated, Some((sig, micro +: discarded)))
 
             case ((accumulated, None), micro) =>
               val found = Some((micro.totalResBlockSig, Seq.empty[MicroBlock])).filter(_._1 == blockId)
-<<<<<<< HEAD
-              (accumulated ++= micro.transactionData, found)
-=======
               (accumulated ++ micro.transactionData, found)
->>>>>>> 5b8fed3d
           }
 
           maybeFound.map {
