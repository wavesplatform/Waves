--- conflicted
+++ resolved
@@ -169,15 +169,9 @@
       if pred(p)
     } yield address -> f(address)
 
-<<<<<<< HEAD
-  override def assetDistribution(asset: Asset): AssetDistribution = {
-    val fromInner = inner.assetDistribution(asset)
-    val fromDiff  = AssetDistribution(changedBalances(_.assets.getOrElse(asset, 0L) != 0, portfolio(_).assets.getOrElse(asset, 0L)))
-=======
-  override def assetDistribution(assetId: ByteStr): AssetDistribution = {
+  override def assetDistribution(assetId: Asset): AssetDistribution = {
     val fromInner = inner.assetDistribution(assetId)
     val fromDiff  = AssetDistribution(changedBalances(_.assets.getOrElse(assetId, 0L) != 0, balance(_, Some(assetId))))
->>>>>>> 04ccfc65
 
     fromInner |+| fromDiff
   }
