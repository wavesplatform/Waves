--- conflicted
+++ resolved
@@ -602,13 +602,8 @@
     blockchain.assetDistributionAtHeight(assetId, height, count, fromAddress)
   }
 
-<<<<<<< HEAD
-  override def wavesDistribution(height: Int): Map[Address, Long] = readLock {
+  override def wavesDistribution(height: Int): Either[ValidationError, Map[Address, Long]] = readLock {
     ngState.fold(blockchain.wavesDistribution(height)) { _ =>
-=======
-  override def wavesDistribution(height: Int): Either[ValidationError, Map[Address, Long]] = readLock {
-    ngState.fold(blockchain.wavesDistribution(height)) { ng =>
->>>>>>> 04ccfc65
       val innerDistribution = blockchain.wavesDistribution(height)
       if (height < this.height) innerDistribution
       else {
