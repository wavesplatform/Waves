package com.wavesplatform.state

import java.util.concurrent.locks.{Lock, ReentrantReadWriteLock}

import cats.implicits._
import cats.kernel.Monoid
import com.wavesplatform.account.{Address, Alias}
import com.wavesplatform.block.Block.BlockId
import com.wavesplatform.block.{Block, BlockHeader, MicroBlock}
import com.wavesplatform.common.state.ByteStr
import com.wavesplatform.features.BlockchainFeatures
import com.wavesplatform.features.FeatureProvider._
import com.wavesplatform.metrics.{Instrumented, TxsInBlockchainStats}
import com.wavesplatform.mining.{MiningConstraint, MiningConstraints, MultiDimensionalMiningConstraint}
import com.wavesplatform.settings.WavesSettings
import com.wavesplatform.state.diffs.BlockDiffer
import com.wavesplatform.state.reader.{CompositeBlockchain, LeaseDetails}
import com.wavesplatform.transaction.AssetId.Asset
import com.wavesplatform.transaction.Transaction.Type
import com.wavesplatform.transaction.ValidationError.{BlockAppendError, GenericError, MicroBlockAppendError}
import com.wavesplatform.transaction._
import com.wavesplatform.transaction.lease._
import com.wavesplatform.transaction.smart.script.Script
import com.wavesplatform.utils.{ScorexLogging, Time, UnsupportedFeature, forceStopApplication}
import kamon.Kamon
import kamon.metric.MeasurementUnit
import monix.reactive.subjects.ConcurrentSubject
import monix.reactive.{Observable, Observer}

class BlockchainUpdaterImpl(blockchain: Blockchain,
                            spendableBalanceChanged: Observer[(Address, Option[AssetId])],
                            settings: WavesSettings,
                            time: Time)
    extends BlockchainUpdater
    with NG
    with ScorexLogging
    with Instrumented {

  import com.wavesplatform.state.BlockchainUpdaterImpl._
  import settings.blockchainSettings.functionalitySettings

  private def inLock[R](l: Lock, f: => R) = {
    try {
      l.lock()
      val res = f
      res
    } finally {
      l.unlock()
    }
  }
  private val lock                     = new ReentrantReadWriteLock
  private def writeLock[B](f: => B): B = inLock(lock.writeLock(), f)
  private def readLock[B](f: => B): B  = inLock(lock.readLock(), f)

  private lazy val maxBlockReadinessAge = settings.minerSettings.intervalAfterLastBlockThenGenerationIsAllowed.toMillis

  private var ngState: Option[NgState]              = Option.empty
  private var restTotalConstraint: MiningConstraint = MiningConstraints(blockchain, blockchain.height).total

  private val service               = monix.execution.Scheduler.singleThread("last-block-info-publisher")
  private val internalLastBlockInfo = ConcurrentSubject.publish[LastBlockInfo](service)

  override def isLastBlockId(id: ByteStr): Boolean = readLock {
    ngState.exists(_.contains(id)) || lastBlock.exists(_.uniqueId == id)
  }

  override val lastBlockInfo: Observable[LastBlockInfo] = internalLastBlockInfo.cache(1)
  lastBlockInfo.subscribe()(monix.execution.Scheduler.global) // Start caching

  private def blockchainReady: Boolean = {
    val lastBlock = ngState.map(_.base.timestamp).orElse(blockchain.lastBlockTimestamp).get
    lastBlock + maxBlockReadinessAge > time.correctedTime()
  }

  // Store last block information in a cache
  lastBlockId.foreach { id =>
    internalLastBlockInfo.onNext(LastBlockInfo(id, height, score, blockchainReady))
  }

  private def displayFeatures(s: Set[Short]): String =
    s"FEATURE${if (s.size > 1) "S" else ""} ${s.mkString(", ")} ${if (s.size > 1) "have been" else "has been"}"

  private def featuresApprovedWithBlock(block: Block): Set[Short] = {
    val height = blockchain.height + 1

    val featuresCheckPeriod        = functionalitySettings.activationWindowSize(height)
    val blocksForFeatureActivation = functionalitySettings.blocksForFeatureActivation(height)

    if (height % featuresCheckPeriod == 0) {
      val approvedFeatures = blockchain
        .featureVotes(height)
        .map { case (feature, votes) => feature -> (if (block.featureVotes.contains(feature)) votes + 1 else votes) }
        .filter { case (_, votes) => votes >= blocksForFeatureActivation }
        .keySet

      if (approvedFeatures.nonEmpty) log.info(s"${displayFeatures(approvedFeatures)} APPROVED at height $height")

      val unimplementedApproved = approvedFeatures.diff(BlockchainFeatures.implemented)
      if (unimplementedApproved.nonEmpty) {
        log.warn(s"UNIMPLEMENTED ${displayFeatures(unimplementedApproved)} APPROVED ON BLOCKCHAIN")
        log.warn("PLEASE, UPDATE THE NODE AS SOON AS POSSIBLE")
        log.warn("OTHERWISE THE NODE WILL BE STOPPED OR FORKED UPON FEATURE ACTIVATION")
      }

      val activatedFeatures: Set[Short] = blockchain.activatedFeaturesAt(height)

      val unimplementedActivated = activatedFeatures.diff(BlockchainFeatures.implemented)
      if (unimplementedActivated.nonEmpty) {
        log.error(s"UNIMPLEMENTED ${displayFeatures(unimplementedActivated)} ACTIVATED ON BLOCKCHAIN")
        log.error("PLEASE, UPDATE THE NODE IMMEDIATELY")
        if (settings.featuresSettings.autoShutdownOnUnsupportedFeature) {
          log.error("FOR THIS REASON THE NODE WAS STOPPED AUTOMATICALLY")
          forceStopApplication(UnsupportedFeature)
        } else log.error("OTHERWISE THE NODE WILL END UP ON A FORK")
      }

      approvedFeatures
    } else {

      Set.empty
    }
  }

  override def processBlock(block: Block, verify: Boolean = true): Either[ValidationError, Option[DiscardedTransactions]] = writeLock {
    val height                             = blockchain.height
    val notImplementedFeatures: Set[Short] = blockchain.activatedFeaturesAt(height).diff(BlockchainFeatures.implemented)

    Either
      .cond(
        !settings.featuresSettings.autoShutdownOnUnsupportedFeature || notImplementedFeatures.isEmpty,
        (),
        GenericError(s"UNIMPLEMENTED ${displayFeatures(notImplementedFeatures)} ACTIVATED ON BLOCKCHAIN, UPDATE THE NODE IMMEDIATELY")
      )
      .flatMap[ValidationError, Option[DiscardedTransactions]](_ =>
        (ngState match {
          case None =>
            blockchain.lastBlockId match {
              case Some(uniqueId) if uniqueId != block.reference =>
                val logDetails = s"The referenced block(${block.reference})" +
                  s" ${if (blockchain.contains(block.reference)) "exits, it's not last persisted" else "doesn't exist"}"
                Left(BlockAppendError(s"References incorrect or non-existing block: " + logDetails, block))
              case lastBlockId =>
                val height            = lastBlockId.fold(0)(blockchain.unsafeHeightOf)
                val miningConstraints = MiningConstraints(blockchain, height)
                BlockDiffer
                  .fromBlock(functionalitySettings, blockchain, blockchain.lastBlock, block, miningConstraints.total, verify)
                  .map(r => Some((r, Seq.empty[Transaction])))
            }
          case Some(ng) =>
            if (ng.base.reference == block.reference) {
              if (block.blockScore() > ng.base.blockScore()) {
                val height            = blockchain.unsafeHeightOf(ng.base.reference)
                val miningConstraints = MiningConstraints(blockchain, height)

                BlockDiffer
                  .fromBlock(functionalitySettings, blockchain, blockchain.lastBlock, block, miningConstraints.total, verify)
                  .map { r =>
                    log.trace(
                      s"Better liquid block(score=${block.blockScore()}) received and applied instead of existing(score=${ng.base.blockScore()})")
                    Some((r, ng.transactions))
                  }
              } else if (areVersionsOfSameBlock(block, ng.base)) {
                if (block.transactionData.lengthCompare(ng.transactions.size) <= 0) {
                  log.trace(s"Existing liquid block is better than new one, discarding $block")
                  Right(None)
                } else {
                  log.trace(s"New liquid block is better version of existing, swapping")
                  val height            = blockchain.unsafeHeightOf(ng.base.reference)
                  val miningConstraints = MiningConstraints(blockchain, height)

                  BlockDiffer
                    .fromBlock(functionalitySettings, blockchain, blockchain.lastBlock, block, miningConstraints.total, verify)
                    .map(r => Some((r, Seq.empty[Transaction])))
                }
              } else
                Left(BlockAppendError(
                  s"Competitors liquid block $block(score=${block.blockScore()}) is not better than existing (ng.base ${ng.base}(score=${ng.base.blockScore()}))",
                  block))
            } else
              measureSuccessful(forgeBlockTimeStats, ng.totalDiffOf(block.reference)) match {
                case None => Left(BlockAppendError(s"References incorrect or non-existing block", block))
                case Some((referencedForgedBlock, referencedLiquidDiff, carry, discarded)) =>
                  if (referencedForgedBlock.signaturesValid().isRight) {
                    if (discarded.nonEmpty) {
                      microBlockForkStats.increment()
                      microBlockForkHeightStats.record(discarded.size)
                    }

                    val constraint: MiningConstraint = {
                      val height            = blockchain.heightOf(referencedForgedBlock.reference).getOrElse(0)
                      val miningConstraints = MiningConstraints(blockchain, height)
                      miningConstraints.total
                    }

                    val diff = BlockDiffer
                      .fromBlock(
                        functionalitySettings,
                        CompositeBlockchain.composite(blockchain, referencedLiquidDiff, carry),
                        Some(referencedForgedBlock),
                        block,
                        constraint,
                        verify
                      )

                    diff.map { hardenedDiff =>
                      blockchain.append(referencedLiquidDiff, carry, referencedForgedBlock)
                      TxsInBlockchainStats.record(ng.transactions.size)
                      Some((hardenedDiff, discarded.flatMap(_.transactionData)))
                    }
                  } else {
                    val errorText = s"Forged block has invalid signature: base: ${ng.base}, requested reference: ${block.reference}"
                    log.error(errorText)
                    Left(BlockAppendError(errorText, block))
                  }
              }
        }).map {
          _ map {
            case ((newBlockDiff, carry, updatedTotalConstraint), discarded) =>
              val height = blockchain.height + 1
              restTotalConstraint = updatedTotalConstraint
              val prevNgState = ngState
              ngState = Some(new NgState(block, newBlockDiff, carry, featuresApprovedWithBlock(block)))
              notifyChangedSpendable(prevNgState, ngState)
              lastBlockId.foreach(id => internalLastBlockInfo.onNext(LastBlockInfo(id, height, score, blockchainReady)))

              if ((block.timestamp > time
                    .getTimestamp() - settings.minerSettings.intervalAfterLastBlockThenGenerationIsAllowed.toMillis) || (height % 100 == 0)) {
                log.info(s"New height: $height")
              }
              discarded
          }
      })
  }

  override def removeAfter(blockId: ByteStr): Either[ValidationError, Seq[Block]] = writeLock {
    log.info(s"Removing blocks after ${blockId.trim} from blockchain")

    val prevNgState = ngState
    val r = if (prevNgState.exists(_.contains(blockId))) {
      log.trace("Resetting liquid block, no rollback is necessary")
      Right(Seq.empty)
    } else {
      val discardedNgBlock = prevNgState.map(_.bestLiquidBlock).toSeq
      ngState = None
      blockchain
        .rollbackTo(blockId)
        .map(_ ++ discardedNgBlock)
        .leftMap(err => GenericError(err))
    }

    notifyChangedSpendable(prevNgState, ngState)
    r
  }

  private def notifyChangedSpendable(prevNgState: Option[NgState], newNgState: Option[NgState]): Unit = {
    val changedPortfolios = (prevNgState, newNgState) match {
      case (Some(p), Some(n)) => diff(p.bestLiquidDiff.portfolios, n.bestLiquidDiff.portfolios)
      case (Some(x), _)       => x.bestLiquidDiff.portfolios
      case (_, Some(x))       => x.bestLiquidDiff.portfolios
      case _                  => Map.empty
    }

    changedPortfolios.foreach {
      case (addr, p) =>
        p.assetIds.view
          .filter(x => p.spendableBalanceOf(x) != 0)
          .foreach(assetId => spendableBalanceChanged.onNext(addr -> assetId))
    }
  }

  private def diff(p1: Map[Address, Portfolio], p2: Map[Address, Portfolio]) = Monoid.combine(p1, p2.map { case (k, v) => k -> v.negate })

  override def processMicroBlock(microBlock: MicroBlock, verify: Boolean = true): Either[ValidationError, Unit] = writeLock {
    ngState match {
      case None =>
        Left(MicroBlockAppendError("No base block exists", microBlock))
      case Some(ng) if ng.base.signerData.generator.toAddress != microBlock.sender.toAddress =>
        Left(MicroBlockAppendError("Base block has been generated by another account", microBlock))
      case Some(ng) =>
        ng.lastMicroBlock match {
          case None if ng.base.uniqueId != microBlock.prevResBlockSig =>
            blockMicroForkStats.increment()
            Left(MicroBlockAppendError("It's first micro and it doesn't reference base block(which exists)", microBlock))
          case Some(prevMicro) if prevMicro.totalResBlockSig != microBlock.prevResBlockSig =>
            microMicroForkStats.increment()
            Left(MicroBlockAppendError("It doesn't reference last known microBlock(which exists)", microBlock))
          case _ =>
            for {
              _ <- microBlock.signaturesValid()
              r <- {
                val constraints  = MiningConstraints(blockchain, blockchain.height)
                val mdConstraint = MultiDimensionalMiningConstraint(restTotalConstraint, constraints.micro)
                BlockDiffer.fromMicroBlock(functionalitySettings,
                                           this,
                                           blockchain.lastBlockTimestamp,
                                           microBlock,
                                           ng.base.timestamp,
                                           mdConstraint,
                                           verify)
              }
            } yield {
              val (diff, carry, updatedMdConstraint) = r
              restTotalConstraint = updatedMdConstraint.constraints.head
              ng.append(microBlock, diff, carry, System.currentTimeMillis)
              log.info(s"$microBlock appended")
              internalLastBlockInfo.onNext(LastBlockInfo(microBlock.totalResBlockSig, height, score, ready = true))

              for {
                (addr, p) <- diff.portfolios
                assetId   <- p.assetIds
              } spendableBalanceChanged.onNext(addr -> assetId)
            }
        }
    }
  }

  def shutdown(): Unit = {
    internalLastBlockInfo.onComplete()
    service.shutdown()
  }

  private def newlyApprovedFeatures = ngState.fold(Map.empty[Short, Int])(_.approvedFeatures.map(_ -> height).toMap)

  override def approvedFeatures: Map[Short, Int] = readLock {
    newlyApprovedFeatures ++ blockchain.approvedFeatures
  }

  override def activatedFeatures: Map[Short, Int] = readLock {
    newlyApprovedFeatures.mapValues(_ + functionalitySettings.activationWindowSize(height)) ++ blockchain.activatedFeatures
  }

  override def featureVotes(height: Int): Map[Short, Int] = readLock {
    val innerVotes = blockchain.featureVotes(height)
    ngState match {
      case Some(ng) if this.height <= height =>
        val ngVotes = ng.base.featureVotes.map { featureId =>
          featureId -> (innerVotes.getOrElse(featureId, 0) + 1)
        }.toMap

        innerVotes ++ ngVotes
      case _ => innerVotes
    }
  }

  private def liquidBlockHeaderAndSize() = ngState.map { s =>
    (s.bestLiquidBlock, s.bestLiquidBlock.bytes().length)
  }

  override def blockHeaderAndSize(blockId: BlockId): Option[(BlockHeader, Int)] = readLock {
    liquidBlockHeaderAndSize().filter(_._1.uniqueId == blockId) orElse blockchain.blockHeaderAndSize(blockId)
  }

  override def height: Int = readLock {
    blockchain.height + ngState.fold(0)(_ => 1)
  }

  override def blockBytes(height: Int): Option[Array[Byte]] = readLock {
    blockchain
      .blockBytes(height)
      .orElse(ngState.collect { case ng if height == blockchain.height + 1 => ng.bestLiquidBlock.bytes() })
  }

  override def scoreOf(blockId: BlockId): Option[BigInt] = readLock {
    blockchain
      .scoreOf(blockId)
      .orElse(ngState.collect { case ng if ng.contains(blockId) => blockchain.score + ng.base.blockScore() })
  }

  override def heightOf(blockId: BlockId): Option[Int] = readLock {
    blockchain
      .heightOf(blockId)
      .orElse(ngState.collect { case ng if ng.contains(blockId) => this.height })
  }

  override def lastBlockIds(howMany: Int): Seq[BlockId] = readLock {
    ngState.fold(blockchain.lastBlockIds(howMany))(_.bestLiquidBlockId +: blockchain.lastBlockIds(howMany - 1))
  }

  override def microBlock(id: BlockId): Option[MicroBlock] = readLock {
    for {
      ng <- ngState
      mb <- ng.microBlock(id)
    } yield mb
  }

  def lastBlockTimestamp: Option[Long] = readLock {
    ngState.map(_.base.timestamp).orElse(blockchain.lastBlockTimestamp)
  }

<<<<<<< HEAD
  def lastBlockId: Option[ByteStr] = ngState.map(_.bestLiquidBlockId).orElse(blockchain.lastBlockId)
=======
  def lastBlockId: Option[AssetId] = readLock {
    ngState.map(_.bestLiquidBlockId).orElse(blockchain.lastBlockId)
  }
>>>>>>> a7d91188

  def blockAt(height: Int): Option[Block] = readLock {
    if (height == this.height)
      ngState.map(_.bestLiquidBlock)
    else
      blockchain.blockAt(height)
  }

  override def lastPersistedBlockIds(count: Int): Seq[BlockId] = readLock {
    blockchain.lastBlockIds(count)
  }

  override def microblockIds: Seq[BlockId] = readLock {
    ngState.fold(Seq.empty[BlockId])(_.microBlockIds)
  }

  override def bestLastBlockInfo(maxTimestamp: Long): Option[BlockMinerInfo] = readLock {
    ngState
      .map(_.bestLastBlockInfo(maxTimestamp))
      .orElse(blockchain.lastBlock.map(b => BlockMinerInfo(b.consensusData, b.timestamp, b.uniqueId)))
  }

  override def score: BigInt = readLock {
    blockchain.score + ngState.fold(BigInt(0))(_.bestLiquidBlock.blockScore())
  }

  override def lastBlock: Option[Block] = readLock {
    ngState.map(_.bestLiquidBlock).orElse(blockchain.lastBlock)
  }

  override def carryFee: Long = readLock {
    ngState.map(_.carryFee).getOrElse(blockchain.carryFee)
  }

  override def blockBytes(blockId: ByteStr): Option[Array[Byte]] = readLock {
    (for {
      ng               <- ngState
      (block, _, _, _) <- ng.totalDiffOf(blockId)
    } yield block.bytes()).orElse(blockchain.blockBytes(blockId))
  }

  override def blockIdsAfter(parentSignature: ByteStr, howMany: Int): Option[Seq[ByteStr]] = readLock {
    ngState match {
      case Some(ng) if ng.contains(parentSignature) => Some(Seq.empty[ByteStr])
      case maybeNg =>
        blockchain.blockIdsAfter(parentSignature, howMany).map { ib =>
          if (ib.lengthCompare(howMany) < 0) ib ++ maybeNg.map(_.bestLiquidBlockId) else ib
        }
    }
  }

  override def parent(block: Block, back: Int): Option[Block] = readLock {
    ngState match {
      case Some(ng) if ng.contains(block.reference) =>
        if (back == 1) Some(ng.base) else blockchain.parent(ng.base, back - 1)
      case _ =>
        blockchain.parent(block, back)
    }
  }

  override def blockHeaderAndSize(height: Int): Option[(BlockHeader, Int)] = readLock {
    if (height == blockchain.height + 1)
      ngState.map(x => (x.bestLiquidBlock, x.bestLiquidBlock.bytes().length))
    else
      blockchain.blockHeaderAndSize(height)
  }

  override def portfolio(a: Address): Portfolio = readLock {
    val p = ngState.fold(Portfolio.empty)(_.bestLiquidDiff.portfolios.getOrElse(a, Portfolio.empty))
    blockchain.portfolio(a).combine(p)
  }

  private[this] def portfolioAt(a: Address, mb: ByteStr): Portfolio = readLock {
    val p = ngState.fold(Portfolio.empty)(_.diffFor(mb)._1.portfolios.getOrElse(a, Portfolio.empty))
    blockchain.portfolio(a).combine(p)
  }

<<<<<<< HEAD
  override def transactionInfo(id: ByteStr): Option[(Int, Transaction)] =
=======
  override def transactionInfo(id: AssetId): Option[(Int, Transaction)] = readLock {
>>>>>>> a7d91188
    ngState
      .fold(Diff.empty)(_.bestLiquidDiff)
      .transactions
      .get(id)
      .map(t => (t._1, t._2))
      .orElse(blockchain.transactionInfo(id))
  }

  override def addressTransactions(address: Address, types: Set[Type], count: Int, fromId: Option[ByteStr]): Either[String, Seq[(Int, Transaction)]] =
    readLock {
      addressTransactionsFromDiff(blockchain, ngState.map(_.bestLiquidDiff))(address, types, count, fromId)
    }

  override def containsTransaction(tx: Transaction): Boolean = readLock {
    ngState.fold(blockchain.containsTransaction(tx)) { ng =>
      ng.bestLiquidDiff.transactions.contains(tx.id()) || blockchain.containsTransaction(tx)
    }
  }

<<<<<<< HEAD
  override def assetDescription(id: Asset): Option[AssetDescription] = ngState.fold(blockchain.assetDescription(id)) { ng =>
    val diff = ng.bestLiquidDiff
    CompositeBlockchain.composite(blockchain, diff).assetDescription(id)
=======
  override def assetDescription(id: AssetId): Option[AssetDescription] = readLock {
    ngState.fold(blockchain.assetDescription(id)) { ng =>
      val diff = ng.bestLiquidDiff
      CompositeBlockchain.composite(blockchain, diff).assetDescription(id)
    }
>>>>>>> a7d91188
  }

  override def resolveAlias(alias: Alias): Either[ValidationError, Address] = readLock {
    ngState.fold(blockchain.resolveAlias(alias)) { ng =>
      CompositeBlockchain.composite(blockchain, ng.bestLiquidDiff).resolveAlias(alias)
    }
  }

<<<<<<< HEAD
  override def leaseDetails(leaseId: ByteStr): Option[LeaseDetails] = ngState match {
    case Some(ng) =>
      blockchain.leaseDetails(leaseId).map(ld => ld.copy(isActive = ng.bestLiquidDiff.leaseState.getOrElse(leaseId, ld.isActive))) orElse
        ng.bestLiquidDiff.transactions.get(leaseId).collect {
          case (h, lt: LeaseTransaction, _) =>
            LeaseDetails(lt.sender, lt.recipient, h, lt.amount, ng.bestLiquidDiff.leaseState(lt.id()))
        }
    case None =>
      blockchain.leaseDetails(leaseId)
  }

  override def filledVolumeAndFee(orderId: ByteStr): VolumeAndFee =
=======
  override def leaseDetails(leaseId: AssetId): Option[LeaseDetails] = readLock {
    ngState match {
      case Some(ng) =>
        blockchain.leaseDetails(leaseId).map(ld => ld.copy(isActive = ng.bestLiquidDiff.leaseState.getOrElse(leaseId, ld.isActive))) orElse
          ng.bestLiquidDiff.transactions.get(leaseId).collect {
            case (h, lt: LeaseTransaction, _) =>
              LeaseDetails(lt.sender, lt.recipient, h, lt.amount, ng.bestLiquidDiff.leaseState(lt.id()))
          }
      case None =>
        blockchain.leaseDetails(leaseId)
    }
  }

  override def filledVolumeAndFee(orderId: AssetId): VolumeAndFee = readLock {
>>>>>>> a7d91188
    ngState.fold(blockchain.filledVolumeAndFee(orderId))(
      _.bestLiquidDiff.orderFills.get(orderId).orEmpty.combine(blockchain.filledVolumeAndFee(orderId)))
  }

  /** Retrieves Waves balance snapshot in the [from, to] range (inclusive) */
  override def balanceSnapshots(address: Address, from: Int, to: BlockId): Seq[BalanceSnapshot] = readLock {
    val blockchainBlock = blockchain.heightOf(to)
    if (blockchainBlock.nonEmpty || ngState.isEmpty) {
      blockchain.balanceSnapshots(address, from, to)
    } else {
      val bs = BalanceSnapshot(height, portfolioAt(address, to))
      if (blockchain.height > 0 && from < this.height) bs +: blockchain.balanceSnapshots(address, from, to) else Seq(bs)
    }
  }

  override def accountScript(address: Address): Option[Script] = readLock {
    ngState.fold(blockchain.accountScript(address)) { ng =>
      ng.bestLiquidDiff.scripts.get(address) match {
        case None      => blockchain.accountScript(address)
        case Some(scr) => scr
      }
    }
  }

  override def hasScript(address: Address): Boolean = readLock {
    ngState
      .flatMap(
        _.bestLiquidDiff.scripts
          .get(address)
          .map(_.nonEmpty)
      )
      .getOrElse(blockchain.hasScript(address))
  }

<<<<<<< HEAD
  override def assetScript(asset: Asset): Option[Script] = ngState.fold(blockchain.assetScript(asset)) { ng =>
    ng.bestLiquidDiff.assetScripts.get(asset) match {
      case None      => blockchain.assetScript(asset)
      case Some(scr) => scr
    }
  }

  override def hasAssetScript(asset: Asset): Boolean = ngState.fold(blockchain.hasAssetScript(asset)) { ng =>
    ng.bestLiquidDiff.assetScripts.get(asset) match {
      case None    => blockchain.hasAssetScript(asset)
      case Some(x) => x.nonEmpty
=======
  override def assetScript(asset: AssetId): Option[Script] = readLock {
    ngState.fold(blockchain.assetScript(asset)) { ng =>
      ng.bestLiquidDiff.assetScripts.get(asset) match {
        case None      => blockchain.assetScript(asset)
        case Some(scr) => scr
      }
    }
  }

  override def hasAssetScript(asset: AssetId): Boolean = readLock {
    ngState.fold(blockchain.hasAssetScript(asset)) { ng =>
      ng.bestLiquidDiff.assetScripts.get(asset) match {
        case None    => blockchain.hasAssetScript(asset)
        case Some(x) => x.nonEmpty
      }
>>>>>>> a7d91188
    }
  }

  override def accountData(acc: Address): AccountDataInfo = readLock {
    ngState.fold(blockchain.accountData(acc)) { ng =>
      val fromInner = blockchain.accountData(acc)
      val fromDiff  = ng.bestLiquidDiff.accountData.get(acc).orEmpty
      fromInner.combine(fromDiff)
    }
  }

  override def accountData(acc: Address, key: String): Option[DataEntry[_]] = readLock {
    ngState.fold(blockchain.accountData(acc, key)) { ng =>
      val diffData = ng.bestLiquidDiff.accountData.get(acc).orEmpty
      diffData.data.get(key).orElse(blockchain.accountData(acc, key))
    }
  }

  private def changedBalances(pred: Portfolio => Boolean, f: Address => Long): Map[Address, Long] = readLock {
    ngState
      .fold(Map.empty[Address, Long]) { ng =>
        for {
          (address, p) <- ng.bestLiquidDiff.portfolios
          if pred(p)
        } yield address -> f(address)
      }
  }

<<<<<<< HEAD
  override def assetDistribution(assetId: Asset): AssetDistribution = {
=======
  override def assetDistribution(assetId: AssetId): AssetDistribution = readLock {
>>>>>>> a7d91188
    val fromInner = blockchain.assetDistribution(assetId)
    val fromNg    = AssetDistribution(changedBalances(_.assets.getOrElse(assetId, 0L) != 0, portfolio(_).assets.getOrElse(assetId, 0L)))

    fromInner |+| fromNg
  }

  override def assetDistributionAtHeight(assetId: Asset,
                                         height: Int,
                                         count: Int,
                                         fromAddress: Option[Address]): Either[ValidationError, AssetDistributionPage] = readLock {
    blockchain.assetDistributionAtHeight(assetId, height, count, fromAddress)
  }

<<<<<<< HEAD
  override def wavesDistribution(height: Int): Map[Address, Long] = ngState.fold(blockchain.wavesDistribution(height)) { _ =>
    val innerDistribution = blockchain.wavesDistribution(height)
    if (height < this.height) innerDistribution
    else {
      innerDistribution ++ changedBalances(_.balance != 0, portfolio(_).balance)
=======
  override def wavesDistribution(height: Int): Map[Address, Long] = readLock {
    ngState.fold(blockchain.wavesDistribution(height)) { ng =>
      val innerDistribution = blockchain.wavesDistribution(height)
      if (height < this.height) innerDistribution
      else {
        innerDistribution ++ changedBalances(_.balance != 0, portfolio(_).balance)
      }
>>>>>>> a7d91188
    }
  }

  override def allActiveLeases: Set[LeaseTransaction] = readLock {
    ngState.fold(blockchain.allActiveLeases) { ng =>
      val (active, canceled) = ng.bestLiquidDiff.leaseState.partition(_._2)
      val fromDiff = active.keys
        .map { id =>
          ng.bestLiquidDiff.transactions(id)._2
        }
        .collect { case lt: LeaseTransaction => lt }
        .toSet
      val fromInner = blockchain.allActiveLeases.filterNot(ltx => canceled.keySet.contains(ltx.id()))
      fromDiff ++ fromInner
    }
  }

  /** Builds a new portfolio map by applying a partial function to all portfolios on which the function is defined.
    *
    * @note Portfolios passed to `pf` only contain Waves and Leasing balances to improve performance */
  override def collectLposPortfolios[A](pf: PartialFunction[(Address, Portfolio), A]): Map[Address, A] = readLock {
    ngState.fold(blockchain.collectLposPortfolios(pf)) { ng =>
      val b = Map.newBuilder[Address, A]
      for ((a, p) <- ng.bestLiquidDiff.portfolios if p.lease != LeaseBalance.empty || p.balance != 0) {
        pf.runWith(b += a -> _)(a -> portfolio(a).copy(assets = Map.empty))
      }

      blockchain.collectLposPortfolios(pf) ++ b.result()
    }
  }

  override def append(diff: Diff, carry: Long, block: Block): Unit = readLock {
    blockchain.append(diff, carry, block)
  }

<<<<<<< HEAD
  override def rollbackTo(targetBlockId: ByteStr): Either[String, Seq[Block]] = blockchain.rollbackTo(targetBlockId)

  override def transactionHeight(id: ByteStr): Option[Int] =
=======
  override def rollbackTo(targetBlockId: AssetId): Either[String, Seq[Block]] = readLock {
    blockchain.rollbackTo(targetBlockId)
  }

  override def transactionHeight(id: AssetId): Option[Int] = readLock {
>>>>>>> a7d91188
    ngState flatMap { ng =>
      ng.bestLiquidDiff.transactions.get(id).map(_._1)
    } orElse blockchain.transactionHeight(id)
  }

<<<<<<< HEAD
  override def balance(address: Address, mayBeAssetId: AssetId): Long = ngState match {
    case Some(ng) =>
      blockchain.balance(address, mayBeAssetId) + ng.bestLiquidDiff.portfolios.getOrElse(address, Portfolio.empty).balanceOf(mayBeAssetId)
    case None =>
      blockchain.balance(address, mayBeAssetId)
=======
  override def balance(address: Address, mayBeAssetId: Option[AssetId]): Long = readLock {
    ngState match {
      case Some(ng) =>
        blockchain.balance(address, mayBeAssetId) + ng.bestLiquidDiff.portfolios.getOrElse(address, Portfolio.empty).balanceOf(mayBeAssetId)
      case None =>
        blockchain.balance(address, mayBeAssetId)
    }
>>>>>>> a7d91188
  }

  override def leaseBalance(address: Address): LeaseBalance = readLock {
    ngState match {
      case Some(ng) =>
        cats.Monoid.combine(blockchain.leaseBalance(address), ng.bestLiquidDiff.portfolios.getOrElse(address, Portfolio.empty).lease)
      case None =>
        blockchain.leaseBalance(address)
    }
  }
}

object BlockchainUpdaterImpl extends ScorexLogging {

  private val blockMicroForkStats       = Kamon.counter("block-micro-fork")
  private val microMicroForkStats       = Kamon.counter("micro-micro-fork")
  private val microBlockForkStats       = Kamon.counter("micro-block-fork")
  private val microBlockForkHeightStats = Kamon.histogram("micro-block-fork-height")
  private val forgeBlockTimeStats       = Kamon.histogram("forge-block-time", MeasurementUnit.time.milliseconds)

  def areVersionsOfSameBlock(b1: Block, b2: Block): Boolean =
    b1.signerData.generator == b2.signerData.generator &&
      b1.consensusData.baseTarget == b2.consensusData.baseTarget &&
      b1.reference == b2.reference &&
      b1.timestamp == b2.timestamp
}<|MERGE_RESOLUTION|>--- conflicted
+++ resolved
@@ -27,10 +27,7 @@
 import monix.reactive.subjects.ConcurrentSubject
 import monix.reactive.{Observable, Observer}
 
-class BlockchainUpdaterImpl(blockchain: Blockchain,
-                            spendableBalanceChanged: Observer[(Address, Option[AssetId])],
-                            settings: WavesSettings,
-                            time: Time)
+class BlockchainUpdaterImpl(blockchain: Blockchain, spendableBalanceChanged: Observer[(Address, AssetId)], settings: WavesSettings, time: Time)
     extends BlockchainUpdater
     with NG
     with ScorexLogging
@@ -387,13 +384,9 @@
     ngState.map(_.base.timestamp).orElse(blockchain.lastBlockTimestamp)
   }
 
-<<<<<<< HEAD
-  def lastBlockId: Option[ByteStr] = ngState.map(_.bestLiquidBlockId).orElse(blockchain.lastBlockId)
-=======
-  def lastBlockId: Option[AssetId] = readLock {
+  def lastBlockId: Option[ByteStr] = readLock {
     ngState.map(_.bestLiquidBlockId).orElse(blockchain.lastBlockId)
   }
->>>>>>> a7d91188
 
   def blockAt(height: Int): Option[Block] = readLock {
     if (height == this.height)
@@ -471,11 +464,7 @@
     blockchain.portfolio(a).combine(p)
   }
 
-<<<<<<< HEAD
-  override def transactionInfo(id: ByteStr): Option[(Int, Transaction)] =
-=======
-  override def transactionInfo(id: AssetId): Option[(Int, Transaction)] = readLock {
->>>>>>> a7d91188
+  override def transactionInfo(id: ByteStr): Option[(Int, Transaction)] = readLock {
     ngState
       .fold(Diff.empty)(_.bestLiquidDiff)
       .transactions
@@ -495,17 +484,11 @@
     }
   }
 
-<<<<<<< HEAD
-  override def assetDescription(id: Asset): Option[AssetDescription] = ngState.fold(blockchain.assetDescription(id)) { ng =>
-    val diff = ng.bestLiquidDiff
-    CompositeBlockchain.composite(blockchain, diff).assetDescription(id)
-=======
-  override def assetDescription(id: AssetId): Option[AssetDescription] = readLock {
+  override def assetDescription(id: Asset): Option[AssetDescription] = readLock {
     ngState.fold(blockchain.assetDescription(id)) { ng =>
       val diff = ng.bestLiquidDiff
       CompositeBlockchain.composite(blockchain, diff).assetDescription(id)
     }
->>>>>>> a7d91188
   }
 
   override def resolveAlias(alias: Alias): Either[ValidationError, Address] = readLock {
@@ -514,21 +497,7 @@
     }
   }
 
-<<<<<<< HEAD
-  override def leaseDetails(leaseId: ByteStr): Option[LeaseDetails] = ngState match {
-    case Some(ng) =>
-      blockchain.leaseDetails(leaseId).map(ld => ld.copy(isActive = ng.bestLiquidDiff.leaseState.getOrElse(leaseId, ld.isActive))) orElse
-        ng.bestLiquidDiff.transactions.get(leaseId).collect {
-          case (h, lt: LeaseTransaction, _) =>
-            LeaseDetails(lt.sender, lt.recipient, h, lt.amount, ng.bestLiquidDiff.leaseState(lt.id()))
-        }
-    case None =>
-      blockchain.leaseDetails(leaseId)
-  }
-
-  override def filledVolumeAndFee(orderId: ByteStr): VolumeAndFee =
-=======
-  override def leaseDetails(leaseId: AssetId): Option[LeaseDetails] = readLock {
+  override def leaseDetails(leaseId: ByteStr): Option[LeaseDetails] = readLock {
     ngState match {
       case Some(ng) =>
         blockchain.leaseDetails(leaseId).map(ld => ld.copy(isActive = ng.bestLiquidDiff.leaseState.getOrElse(leaseId, ld.isActive))) orElse
@@ -541,8 +510,7 @@
     }
   }
 
-  override def filledVolumeAndFee(orderId: AssetId): VolumeAndFee = readLock {
->>>>>>> a7d91188
+  override def filledVolumeAndFee(orderId: ByteStr): VolumeAndFee = readLock {
     ngState.fold(blockchain.filledVolumeAndFee(orderId))(
       _.bestLiquidDiff.orderFills.get(orderId).orEmpty.combine(blockchain.filledVolumeAndFee(orderId)))
   }
@@ -577,20 +545,7 @@
       .getOrElse(blockchain.hasScript(address))
   }
 
-<<<<<<< HEAD
-  override def assetScript(asset: Asset): Option[Script] = ngState.fold(blockchain.assetScript(asset)) { ng =>
-    ng.bestLiquidDiff.assetScripts.get(asset) match {
-      case None      => blockchain.assetScript(asset)
-      case Some(scr) => scr
-    }
-  }
-
-  override def hasAssetScript(asset: Asset): Boolean = ngState.fold(blockchain.hasAssetScript(asset)) { ng =>
-    ng.bestLiquidDiff.assetScripts.get(asset) match {
-      case None    => blockchain.hasAssetScript(asset)
-      case Some(x) => x.nonEmpty
-=======
-  override def assetScript(asset: AssetId): Option[Script] = readLock {
+  override def assetScript(asset: Asset): Option[Script] = readLock {
     ngState.fold(blockchain.assetScript(asset)) { ng =>
       ng.bestLiquidDiff.assetScripts.get(asset) match {
         case None      => blockchain.assetScript(asset)
@@ -599,13 +554,12 @@
     }
   }
 
-  override def hasAssetScript(asset: AssetId): Boolean = readLock {
+  override def hasAssetScript(asset: Asset): Boolean = readLock {
     ngState.fold(blockchain.hasAssetScript(asset)) { ng =>
       ng.bestLiquidDiff.assetScripts.get(asset) match {
         case None    => blockchain.hasAssetScript(asset)
         case Some(x) => x.nonEmpty
       }
->>>>>>> a7d91188
     }
   }
 
@@ -634,11 +588,7 @@
       }
   }
 
-<<<<<<< HEAD
-  override def assetDistribution(assetId: Asset): AssetDistribution = {
-=======
-  override def assetDistribution(assetId: AssetId): AssetDistribution = readLock {
->>>>>>> a7d91188
+  override def assetDistribution(assetId: Asset): AssetDistribution = readLock {
     val fromInner = blockchain.assetDistribution(assetId)
     val fromNg    = AssetDistribution(changedBalances(_.assets.getOrElse(assetId, 0L) != 0, portfolio(_).assets.getOrElse(assetId, 0L)))
 
@@ -652,21 +602,13 @@
     blockchain.assetDistributionAtHeight(assetId, height, count, fromAddress)
   }
 
-<<<<<<< HEAD
-  override def wavesDistribution(height: Int): Map[Address, Long] = ngState.fold(blockchain.wavesDistribution(height)) { _ =>
-    val innerDistribution = blockchain.wavesDistribution(height)
-    if (height < this.height) innerDistribution
-    else {
-      innerDistribution ++ changedBalances(_.balance != 0, portfolio(_).balance)
-=======
   override def wavesDistribution(height: Int): Map[Address, Long] = readLock {
-    ngState.fold(blockchain.wavesDistribution(height)) { ng =>
+    ngState.fold(blockchain.wavesDistribution(height)) { _ =>
       val innerDistribution = blockchain.wavesDistribution(height)
       if (height < this.height) innerDistribution
       else {
         innerDistribution ++ changedBalances(_.balance != 0, portfolio(_).balance)
       }
->>>>>>> a7d91188
     }
   }
 
@@ -702,37 +644,23 @@
     blockchain.append(diff, carry, block)
   }
 
-<<<<<<< HEAD
-  override def rollbackTo(targetBlockId: ByteStr): Either[String, Seq[Block]] = blockchain.rollbackTo(targetBlockId)
-
-  override def transactionHeight(id: ByteStr): Option[Int] =
-=======
-  override def rollbackTo(targetBlockId: AssetId): Either[String, Seq[Block]] = readLock {
+  override def rollbackTo(targetBlockId: ByteStr): Either[String, Seq[Block]] = readLock {
     blockchain.rollbackTo(targetBlockId)
   }
 
-  override def transactionHeight(id: AssetId): Option[Int] = readLock {
->>>>>>> a7d91188
+  override def transactionHeight(id: ByteStr): Option[Int] = readLock {
     ngState flatMap { ng =>
       ng.bestLiquidDiff.transactions.get(id).map(_._1)
     } orElse blockchain.transactionHeight(id)
   }
 
-<<<<<<< HEAD
-  override def balance(address: Address, mayBeAssetId: AssetId): Long = ngState match {
-    case Some(ng) =>
-      blockchain.balance(address, mayBeAssetId) + ng.bestLiquidDiff.portfolios.getOrElse(address, Portfolio.empty).balanceOf(mayBeAssetId)
-    case None =>
-      blockchain.balance(address, mayBeAssetId)
-=======
-  override def balance(address: Address, mayBeAssetId: Option[AssetId]): Long = readLock {
+  override def balance(address: Address, mayBeAssetId: AssetId): Long = readLock {
     ngState match {
       case Some(ng) =>
         blockchain.balance(address, mayBeAssetId) + ng.bestLiquidDiff.portfolios.getOrElse(address, Portfolio.empty).balanceOf(mayBeAssetId)
       case None =>
         blockchain.balance(address, mayBeAssetId)
     }
->>>>>>> a7d91188
   }
 
   override def leaseBalance(address: Address): LeaseBalance = readLock {
