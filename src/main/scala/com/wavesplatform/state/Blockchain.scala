package com.wavesplatform.state

import com.wavesplatform.account.{Address, Alias}
import com.wavesplatform.block.Block.BlockId
import com.wavesplatform.block.{Block, BlockHeader}
import com.wavesplatform.common.state.ByteStr
import com.wavesplatform.state.reader.LeaseDetails
import com.wavesplatform.transaction.AssetId.Asset
import com.wavesplatform.transaction.lease.LeaseTransaction
import com.wavesplatform.transaction.smart.script.Script
import com.wavesplatform.transaction.{AssetId, Transaction, ValidationError}

trait Blockchain {
  def height: Int
  def score: BigInt
  def scoreOf(blockId: ByteStr): Option[BigInt]

  def blockHeaderAndSize(height: Int): Option[(BlockHeader, Int)]
  def blockHeaderAndSize(blockId: ByteStr): Option[(BlockHeader, Int)]

  def lastBlock: Option[Block]
  def carryFee: Long
  def blockBytes(height: Int): Option[Array[Byte]]
  def blockBytes(blockId: ByteStr): Option[Array[Byte]]

  def heightOf(blockId: ByteStr): Option[Int]

  /** Returns the most recent block IDs, starting from the most recent  one */
  def lastBlockIds(howMany: Int): Seq[ByteStr]

  /** Returns a chain of blocks starting with the block with the given ID (from oldest to newest) */
  def blockIdsAfter(parentSignature: ByteStr, howMany: Int): Option[Seq[ByteStr]]

  def parent(block: Block, back: Int = 1): Option[Block]

  /** Features related */
  def approvedFeatures: Map[Short, Int]
  def activatedFeatures: Map[Short, Int]
  def featureVotes(height: Int): Map[Short, Int]

  def portfolio(a: Address): Portfolio

  def transactionInfo(id: ByteStr): Option[(Int, Transaction)]
  def transactionHeight(id: ByteStr): Option[Int]

  def addressTransactions(address: Address,
                          types: Set[Transaction.Type],
                          count: Int,
                          fromId: Option[ByteStr]): Either[String, Seq[(Int, Transaction)]]

  def containsTransaction(tx: Transaction): Boolean

  def assetDescription(id: Asset): Option[AssetDescription]

  def resolveAlias(a: Alias): Either[ValidationError, Address]

  def leaseDetails(leaseId: ByteStr): Option[LeaseDetails]

  def filledVolumeAndFee(orderId: ByteStr): VolumeAndFee

  /** Retrieves Waves balance snapshot in the [from, to] range (inclusive) */
  def balanceSnapshots(address: Address, from: Int, to: BlockId): Seq[BalanceSnapshot]

  def accountScript(address: Address): Option[Script]
  def hasScript(address: Address): Boolean

  def assetScript(id: Asset): Option[Script]
  def hasAssetScript(id: Asset): Boolean

  def accountData(acc: Address): AccountDataInfo
  def accountData(acc: Address, key: String): Option[DataEntry[_]]

  def leaseBalance(address: Address): LeaseBalance

<<<<<<< HEAD
  def balance(address: Address, mayBeAssetId: AssetId): Long

  def assetDistribution(asset: Asset): AssetDistribution
  def assetDistributionAtHeight(asset: Asset, height: Int, count: Int, fromAddress: Option[Address]): Either[ValidationError, AssetDistributionPage]
  def wavesDistribution(height: Int): Map[Address, Long]
=======
  def balance(address: Address, mayBeAssetId: Option[AssetId] = None): Long

  def assetDistribution(assetId: ByteStr): AssetDistribution
  def assetDistributionAtHeight(assetId: AssetId,
                                height: Int,
                                count: Int,
                                fromAddress: Option[Address]): Either[ValidationError, AssetDistributionPage]
  def wavesDistribution(height: Int): Either[ValidationError, Map[Address, Long]]
>>>>>>> 04ccfc65

  // the following methods are used exclusively by patches
  def allActiveLeases: Set[LeaseTransaction]

  /** Builds a new portfolio map by applying a partial function to all portfolios on which the function is defined.
    * @note Portfolios passed to `pf` only contain Waves and Leasing balances to improve performance */
  def collectLposPortfolios[A](pf: PartialFunction[(Address, Portfolio), A]): Map[Address, A]

  def append(diff: Diff, carryFee: Long, block: Block): Unit
  def rollbackTo(targetBlockId: ByteStr): Either[String, Seq[Block]]
}<|MERGE_RESOLUTION|>--- conflicted
+++ resolved
@@ -72,22 +72,11 @@
 
   def leaseBalance(address: Address): LeaseBalance
 
-<<<<<<< HEAD
   def balance(address: Address, mayBeAssetId: AssetId): Long
 
   def assetDistribution(asset: Asset): AssetDistribution
   def assetDistributionAtHeight(asset: Asset, height: Int, count: Int, fromAddress: Option[Address]): Either[ValidationError, AssetDistributionPage]
-  def wavesDistribution(height: Int): Map[Address, Long]
-=======
-  def balance(address: Address, mayBeAssetId: Option[AssetId] = None): Long
-
-  def assetDistribution(assetId: ByteStr): AssetDistribution
-  def assetDistributionAtHeight(assetId: AssetId,
-                                height: Int,
-                                count: Int,
-                                fromAddress: Option[Address]): Either[ValidationError, AssetDistributionPage]
   def wavesDistribution(height: Int): Either[ValidationError, Map[Address, Long]]
->>>>>>> 04ccfc65
 
   // the following methods are used exclusively by patches
   def allActiveLeases: Set[LeaseTransaction]
