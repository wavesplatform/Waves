package com.wavesplatform.state.diffs

import cats._
import cats.implicits._
import com.wavesplatform.account.Address
import com.wavesplatform.features.BlockchainFeatures
import com.wavesplatform.state._
<<<<<<< HEAD
import com.wavesplatform.transaction.AssetId.{Asset, Waves}
import com.wavesplatform.transaction.ValidationError
=======
import com.wavesplatform.transaction.{AssetId, ValidationError}
>>>>>>> a7d91188
import com.wavesplatform.transaction.ValidationError.{GenericError, OrderValidationError}
import com.wavesplatform.transaction.assets.exchange.{ExchangeTransaction, Order, OrderV3}

import scala.util.Right

object ExchangeTransactionDiff {

  def apply(blockchain: Blockchain, height: Int)(tx: ExchangeTransaction): Either[ValidationError, Diff] = {

    val matcher = tx.buyOrder.matcherPublicKey.toAddress
    val buyer   = tx.buyOrder.senderPublicKey.toAddress
    val seller  = tx.sellOrder.senderPublicKey.toAddress
<<<<<<< HEAD
    val assetIds =
      Set(
        tx.buyOrder.assetPair.amountAsset,
        tx.buyOrder.assetPair.priceAsset,
        tx.sellOrder.assetPair.amountAsset,
        tx.sellOrder.assetPair.priceAsset
      ).collect { case asset @ Asset(_) => asset }
=======

    val assetIds = Set(tx.buyOrder.assetPair.amountAsset,
                       tx.buyOrder.assetPair.priceAsset,
                       tx.sellOrder.assetPair.amountAsset,
                       tx.sellOrder.assetPair.priceAsset).flatten

>>>>>>> a7d91188
    val assets             = assetIds.map(blockchain.assetDescription)
    val smartTradesEnabled = blockchain.activatedFeatures.contains(BlockchainFeatures.SmartAccountTrading.id)
    val smartAssetsEnabled = blockchain.activatedFeatures.contains(BlockchainFeatures.SmartAssets.id)

    for {
      _ <- Either.cond(assets.forall(_.isDefined), (), GenericError("Assets should be issued before they can be traded"))
      _ <- Either.cond(
        smartAssetsEnabled || !assets.exists(_.flatMap(_.script).isDefined),
        (),
        GenericError(s"Smart assets can't participate in ExchangeTransactions (SmartAssetsFeature is disabled)")
      )
      _ <- Either.cond(
        smartTradesEnabled || !blockchain.hasScript(buyer),
        (),
        GenericError(s"Buyer $buyer can't participate in ExchangeTransaction because it has assigned Script (SmartAccountsTrades is disabled)")
      )
      _ <- Either.cond(
        smartTradesEnabled || !blockchain.hasScript(seller),
        (),
        GenericError(s"Seller $seller can't participate in ExchangeTransaction because it has assigned Script (SmartAccountsTrades is disabled)")
      )
      t                     <- enoughVolume(tx, blockchain)
      buyPriceAssetChange   <- t.buyOrder.getSpendAmount(t.amount, t.price).liftValidationError(tx).map(-_)
      buyAmountAssetChange  <- t.buyOrder.getReceiveAmount(t.amount, t.price).liftValidationError(tx)
      sellPriceAssetChange  <- t.sellOrder.getReceiveAmount(t.amount, t.price).liftValidationError(tx)
      sellAmountAssetChange <- t.sellOrder.getSpendAmount(t.amount, t.price).liftValidationError(tx).map(-_)
    } yield {

<<<<<<< HEAD
      def wavesPortfolio(amt: Long) = Portfolio(amt, LeaseBalance.empty, Map.empty)

      val feeDiff = Monoid.combineAll(
        Seq(
          Map(matcher -> wavesPortfolio(t.buyMatcherFee + t.sellMatcherFee - t.fee)),
          Map(buyer   -> wavesPortfolio(-t.buyMatcherFee)),
          Map(seller  -> wavesPortfolio(-t.sellMatcherFee))
        ))

      val priceDiff = t.buyOrder.assetPair.priceAsset match {
        case asset @ Asset(_) =>
          Monoid.combine(
            Map(buyer  -> Portfolio(0, LeaseBalance.empty, Map(asset -> buyPriceAssetChange))),
            Map(seller -> Portfolio(0, LeaseBalance.empty, Map(asset -> sellPriceAssetChange)))
          )
        case Waves =>
          Monoid.combine(Map(buyer  -> Portfolio(buyPriceAssetChange, LeaseBalance.empty, Map.empty)),
                         Map(seller -> Portfolio(sellPriceAssetChange, LeaseBalance.empty, Map.empty)))
      }

      val amountDiff = t.buyOrder.assetPair.amountAsset match {
        case asset @ Asset(_) =>
          Monoid.combine(
            Map(buyer  -> Portfolio(0, LeaseBalance.empty, Map(asset -> buyAmountAssetChange))),
            Map(seller -> Portfolio(0, LeaseBalance.empty, Map(asset -> sellAmountAssetChange)))
          )
        case Waves =>
          Monoid.combine(Map(buyer  -> Portfolio(buyAmountAssetChange, LeaseBalance.empty, Map.empty)),
                         Map(seller -> Portfolio(sellAmountAssetChange, LeaseBalance.empty, Map.empty)))
      }
=======
      def getAssetDiff(asset: Option[AssetId], buyAssetChange: Long, sellAssetChange: Long): Map[Address, Portfolio] = {
        Monoid.combine(
          Map(buyer  → getAssetPortfolio(asset, buyAssetChange)),
          Map(seller → getAssetPortfolio(asset, sellAssetChange)),
        )
      }

      val matcherPortfolio =
        Monoid.combineAll(
          Seq(
            getOrderFeePortfolio(t.buyOrder, t.buyMatcherFee),
            getOrderFeePortfolio(t.sellOrder, t.sellMatcherFee),
            wavesPortfolio(-t.fee),
          )
        )
>>>>>>> a7d91188

      val feeDiff = Monoid.combineAll(
        Seq(
          Map(matcher -> matcherPortfolio),
          Map(buyer   -> getOrderFeePortfolio(t.buyOrder, -t.buyMatcherFee)),
          Map(seller  -> getOrderFeePortfolio(t.sellOrder, -t.sellMatcherFee))
        )
      )

      val priceDiff  = getAssetDiff(t.buyOrder.assetPair.priceAsset, buyPriceAssetChange, sellPriceAssetChange)
      val amountDiff = getAssetDiff(t.buyOrder.assetPair.amountAsset, buyAmountAssetChange, sellAmountAssetChange)
      val portfolios = Monoid.combineAll(Seq(feeDiff, priceDiff, amountDiff))

      Diff(
        height,
        tx,
        portfolios = portfolios,
        orderFills = Map(
          tx.buyOrder.id()  -> VolumeAndFee(tx.amount, tx.buyMatcherFee),
          tx.sellOrder.id() -> VolumeAndFee(tx.amount, tx.sellMatcherFee)
        )
      )
    }
  }

  private def enoughVolume(exTrans: ExchangeTransaction, blockchain: Blockchain): Either[ValidationError, ExchangeTransaction] = {

    val filledBuy  = blockchain.filledVolumeAndFee(exTrans.buyOrder.id())
    val filledSell = blockchain.filledVolumeAndFee(exTrans.sellOrder.id())

    val buyTotal  = filledBuy.volume + exTrans.amount
    val sellTotal = filledSell.volume + exTrans.amount

    lazy val buyAmountValid  = exTrans.buyOrder.amount >= buyTotal
    lazy val sellAmountValid = exTrans.sellOrder.amount >= sellTotal

    def isFeeValid(feeTotal: Long, amountTotal: Long, maxfee: Long, maxAmount: Long, order: Order): Boolean = {
      feeTotal <= (order match {
        case _: OrderV3 => BigInt(maxfee)
        case _          => BigInt(maxfee) * BigInt(amountTotal) / BigInt(maxAmount)
      })
    }

    lazy val buyFeeValid =
      isFeeValid(
        feeTotal = filledBuy.fee + exTrans.buyMatcherFee,
        amountTotal = buyTotal,
        maxfee = exTrans.buyOrder.matcherFee,
        maxAmount = exTrans.buyOrder.amount,
        order = exTrans.buyOrder
      )

    lazy val sellFeeValid =
      isFeeValid(
        feeTotal = filledSell.fee + exTrans.sellMatcherFee,
        amountTotal = sellTotal,
        maxfee = exTrans.sellOrder.matcherFee,
        maxAmount = exTrans.sellOrder.amount,
        order = exTrans.sellOrder
      )

    if (!buyAmountValid) Left(OrderValidationError(exTrans.buyOrder, s"Too much buy. Already filled volume for the order: ${filledBuy.volume}"))
    else if (!sellAmountValid)
      Left(OrderValidationError(exTrans.sellOrder, s"Too much sell. Already filled volume for the order: ${filledSell.volume}"))
    else if (!buyFeeValid) Left(OrderValidationError(exTrans.buyOrder, s"Insufficient buy fee"))
    else if (!sellFeeValid) Left(OrderValidationError(exTrans.sellOrder, s"Insufficient sell fee"))
    else Right(exTrans)
  }

  def wavesPortfolio(amt: Long) = Portfolio(amt, LeaseBalance.empty, Map.empty)

  def getAssetPortfolio(asset: Option[AssetId], amt: Long): Portfolio = {
    asset.fold(wavesPortfolio(amt))(assetId => Portfolio(0, LeaseBalance.empty, Map(assetId -> amt)))
  }

  /*** Calculates fee portfolio from the order (taking into account that in OrderV3 fee can be paid in asset != Waves) */
  def getOrderFeePortfolio(order: Order, fee: Long): Portfolio = getAssetPortfolio(order.matcherFeeAssetId, fee)
}<|MERGE_RESOLUTION|>--- conflicted
+++ resolved
@@ -5,14 +5,10 @@
 import com.wavesplatform.account.Address
 import com.wavesplatform.features.BlockchainFeatures
 import com.wavesplatform.state._
-<<<<<<< HEAD
-import com.wavesplatform.transaction.AssetId.{Asset, Waves}
-import com.wavesplatform.transaction.ValidationError
-=======
-import com.wavesplatform.transaction.{AssetId, ValidationError}
->>>>>>> a7d91188
+import com.wavesplatform.transaction.AssetId.Asset
 import com.wavesplatform.transaction.ValidationError.{GenericError, OrderValidationError}
 import com.wavesplatform.transaction.assets.exchange.{ExchangeTransaction, Order, OrderV3}
+import com.wavesplatform.transaction.{AssetId, ValidationError}
 
 import scala.util.Right
 
@@ -23,22 +19,9 @@
     val matcher = tx.buyOrder.matcherPublicKey.toAddress
     val buyer   = tx.buyOrder.senderPublicKey.toAddress
     val seller  = tx.sellOrder.senderPublicKey.toAddress
-<<<<<<< HEAD
     val assetIds =
-      Set(
-        tx.buyOrder.assetPair.amountAsset,
-        tx.buyOrder.assetPair.priceAsset,
-        tx.sellOrder.assetPair.amountAsset,
-        tx.sellOrder.assetPair.priceAsset
-      ).collect { case asset @ Asset(_) => asset }
-=======
-
-    val assetIds = Set(tx.buyOrder.assetPair.amountAsset,
-                       tx.buyOrder.assetPair.priceAsset,
-                       tx.sellOrder.assetPair.amountAsset,
-                       tx.sellOrder.assetPair.priceAsset).flatten
-
->>>>>>> a7d91188
+      Set(tx.buyOrder.assetPair.amountAsset, tx.buyOrder.assetPair.priceAsset, tx.sellOrder.assetPair.amountAsset, tx.sellOrder.assetPair.priceAsset)
+        .collect { case asset @ Asset(_) => asset }
     val assets             = assetIds.map(blockchain.assetDescription)
     val smartTradesEnabled = blockchain.activatedFeatures.contains(BlockchainFeatures.SmartAccountTrading.id)
     val smartAssetsEnabled = blockchain.activatedFeatures.contains(BlockchainFeatures.SmartAssets.id)
@@ -67,39 +50,7 @@
       sellAmountAssetChange <- t.sellOrder.getSpendAmount(t.amount, t.price).liftValidationError(tx).map(-_)
     } yield {
 
-<<<<<<< HEAD
-      def wavesPortfolio(amt: Long) = Portfolio(amt, LeaseBalance.empty, Map.empty)
-
-      val feeDiff = Monoid.combineAll(
-        Seq(
-          Map(matcher -> wavesPortfolio(t.buyMatcherFee + t.sellMatcherFee - t.fee)),
-          Map(buyer   -> wavesPortfolio(-t.buyMatcherFee)),
-          Map(seller  -> wavesPortfolio(-t.sellMatcherFee))
-        ))
-
-      val priceDiff = t.buyOrder.assetPair.priceAsset match {
-        case asset @ Asset(_) =>
-          Monoid.combine(
-            Map(buyer  -> Portfolio(0, LeaseBalance.empty, Map(asset -> buyPriceAssetChange))),
-            Map(seller -> Portfolio(0, LeaseBalance.empty, Map(asset -> sellPriceAssetChange)))
-          )
-        case Waves =>
-          Monoid.combine(Map(buyer  -> Portfolio(buyPriceAssetChange, LeaseBalance.empty, Map.empty)),
-                         Map(seller -> Portfolio(sellPriceAssetChange, LeaseBalance.empty, Map.empty)))
-      }
-
-      val amountDiff = t.buyOrder.assetPair.amountAsset match {
-        case asset @ Asset(_) =>
-          Monoid.combine(
-            Map(buyer  -> Portfolio(0, LeaseBalance.empty, Map(asset -> buyAmountAssetChange))),
-            Map(seller -> Portfolio(0, LeaseBalance.empty, Map(asset -> sellAmountAssetChange)))
-          )
-        case Waves =>
-          Monoid.combine(Map(buyer  -> Portfolio(buyAmountAssetChange, LeaseBalance.empty, Map.empty)),
-                         Map(seller -> Portfolio(sellAmountAssetChange, LeaseBalance.empty, Map.empty)))
-      }
-=======
-      def getAssetDiff(asset: Option[AssetId], buyAssetChange: Long, sellAssetChange: Long): Map[Address, Portfolio] = {
+      def getAssetDiff(asset: AssetId, buyAssetChange: Long, sellAssetChange: Long): Map[Address, Portfolio] = {
         Monoid.combine(
           Map(buyer  → getAssetPortfolio(asset, buyAssetChange)),
           Map(seller → getAssetPortfolio(asset, sellAssetChange)),
@@ -114,7 +65,6 @@
             wavesPortfolio(-t.fee),
           )
         )
->>>>>>> a7d91188
 
       val feeDiff = Monoid.combineAll(
         Seq(
@@ -186,7 +136,7 @@
 
   def wavesPortfolio(amt: Long) = Portfolio(amt, LeaseBalance.empty, Map.empty)
 
-  def getAssetPortfolio(asset: Option[AssetId], amt: Long): Portfolio = {
+  def getAssetPortfolio(asset: AssetId, amt: Long): Portfolio = {
     asset.fold(wavesPortfolio(amt))(assetId => Portfolio(0, LeaseBalance.empty, Map(assetId -> amt)))
   }
 
