package com.wavesplatform.state.diffs

import com.wavesplatform.metrics._
import com.wavesplatform.settings.FunctionalitySettings
import com.wavesplatform.state._
import com.wavesplatform.transaction.ValidationError.UnsupportedTransactionType
import com.wavesplatform.transaction._
import com.wavesplatform.transaction.assets._
import com.wavesplatform.transaction.assets.exchange.ExchangeTransaction
import com.wavesplatform.transaction.lease.{LeaseCancelTransaction, LeaseTransaction}
import com.wavesplatform.transaction.smart.{ContractInvocationTransaction, SetScriptTransaction, Verifier}
import com.wavesplatform.transaction.transfer._
import com.wavesplatform.utils.ScorexLogging

object TransactionDiffer extends Instrumented with ScorexLogging {

  private val stats = TxProcessingStats

  import stats.TxTimerExt

  case class TransactionValidationError(cause: ValidationError, tx: Transaction) extends ValidationError

  def apply(settings: FunctionalitySettings,
            prevBlockTimestamp: Option[Long],
            currentBlockTimestamp: Long,
            currentBlockHeight: Int,
            verify: Boolean = true)(blockchain: Blockchain, tx: Transaction): Either[ValidationError, Diff] = {
    val func =
      if (verify) verified(settings, prevBlockTimestamp, currentBlockTimestamp, currentBlockHeight) _
      else unverified(settings, currentBlockTimestamp, currentBlockHeight) _
    func(blockchain, tx)
  }

  def verified(settings: FunctionalitySettings, prevBlockTimestamp: Option[Long], currentBlockTimestamp: Long, currentBlockHeight: Int)(
      blockchain: Blockchain,
      tx: Transaction): Either[ValidationError, Diff] = {
    for {
      _ <- Verifier(blockchain, currentBlockHeight)(tx)
      _ <- stats.commonValidation
        .measureForType(tx.builder.typeId) {
          for {
            _ <- CommonValidation.disallowTxFromFuture(settings, currentBlockTimestamp, tx)
            _ <- CommonValidation.disallowTxFromPast(prevBlockTimestamp, tx)
            _ <- CommonValidation.disallowBeforeActivationTime(blockchain, currentBlockHeight, tx)
            _ <- CommonValidation.disallowDuplicateIds(blockchain, settings, currentBlockHeight, tx)
            _ <- CommonValidation.disallowSendingGreaterThanBalance(blockchain, settings, currentBlockTimestamp, tx)
            _ <- CommonValidation.checkFee(blockchain, settings, currentBlockHeight, tx)
          } yield ()
        }
<<<<<<< HEAD
      diff <- stats.transactionDiffValidation.measureForType(tx.builder.typeId) {
        tx match {
          case gtx: GenesisTransaction      => GenesisTransactionDiff(currentBlockHeight)(gtx)
          case ptx: PaymentTransaction      => PaymentTransactionDiff(blockchain, currentBlockHeight, settings, currentBlockTimestamp)(ptx)
          case itx: IssueTransaction        => AssetTransactionsDiff.issue(currentBlockHeight)(itx)
          case rtx: ReissueTransaction      => AssetTransactionsDiff.reissue(blockchain, settings, currentBlockTimestamp, currentBlockHeight)(rtx)
          case btx: BurnTransaction         => AssetTransactionsDiff.burn(blockchain, currentBlockHeight)(btx)
          case ttx: TransferTransaction     => TransferTransactionDiff(blockchain, settings, currentBlockTimestamp, currentBlockHeight)(ttx)
          case mtx: MassTransferTransaction => MassTransferTransactionDiff(blockchain, currentBlockTimestamp, currentBlockHeight)(mtx)
          case ltx: LeaseTransaction        => LeaseTransactionsDiff.lease(blockchain, currentBlockHeight)(ltx)
          case ltx: LeaseCancelTransaction  => LeaseTransactionsDiff.leaseCancel(blockchain, settings, currentBlockTimestamp, currentBlockHeight)(ltx)
          case etx: ExchangeTransaction     => ExchangeTransactionDiff(blockchain, currentBlockHeight)(etx)
          case atx: CreateAliasTransaction  => CreateAliasTransactionDiff(blockchain, currentBlockHeight)(atx)
          case dtx: DataTransaction         => DataTransactionDiff(blockchain, currentBlockHeight)(dtx)
          case sstx: SetScriptTransaction   => SetScriptTransactionDiff(blockchain, currentBlockHeight)(sstx)
          case sstx: SetAssetScriptTransaction =>
            AssetTransactionsDiff.setAssetScript(blockchain, settings, currentBlockTimestamp, currentBlockHeight)(sstx)
          case stx: SponsorFeeTransaction        => AssetTransactionsDiff.sponsor(blockchain, settings, currentBlockTimestamp, currentBlockHeight)(stx)
          case ci: ContractInvocationTransaction => ContractInvocationTransactionDiff.apply(blockchain, currentBlockHeight)(ci)
          case _                                 => Left(UnsupportedTransactionType)
        }
      }
=======
      diff <- unverified(settings, currentBlockTimestamp, currentBlockHeight)(blockchain, tx)
>>>>>>> e36f6119
      positiveDiff <- stats.balanceValidation
        .measureForType(tx.builder.typeId) {
          BalanceDiffValidation(blockchain, currentBlockHeight, settings)(diff)
        }
    } yield positiveDiff
  }.left.map(TransactionValidationError(_, tx))

  def unverified(settings: FunctionalitySettings, currentBlockTimestamp: Long, currentBlockHeight: Int)(
      blockchain: Blockchain,
      tx: Transaction): Either[ValidationError, Diff] = {
    stats.transactionDiffValidation.measureForType(tx.builder.typeId) {
      tx match {
        case gtx: GenesisTransaction      => GenesisTransactionDiff(currentBlockHeight)(gtx)
        case ptx: PaymentTransaction      => PaymentTransactionDiff(blockchain, currentBlockHeight, settings, currentBlockTimestamp)(ptx)
        case itx: IssueTransaction        => AssetTransactionsDiff.issue(currentBlockHeight)(itx)
        case rtx: ReissueTransaction      => AssetTransactionsDiff.reissue(blockchain, settings, currentBlockTimestamp, currentBlockHeight)(rtx)
        case btx: BurnTransaction         => AssetTransactionsDiff.burn(blockchain, currentBlockHeight)(btx)
        case ttx: TransferTransaction     => TransferTransactionDiff(blockchain, settings, currentBlockTimestamp, currentBlockHeight)(ttx)
        case mtx: MassTransferTransaction => MassTransferTransactionDiff(blockchain, currentBlockTimestamp, currentBlockHeight)(mtx)
        case ltx: LeaseTransaction        => LeaseTransactionsDiff.lease(blockchain, currentBlockHeight)(ltx)
        case ltx: LeaseCancelTransaction  => LeaseTransactionsDiff.leaseCancel(blockchain, settings, currentBlockTimestamp, currentBlockHeight)(ltx)
        case etx: ExchangeTransaction     => ExchangeTransactionDiff(blockchain, currentBlockHeight)(etx)
        case atx: CreateAliasTransaction  => CreateAliasTransactionDiff(blockchain, currentBlockHeight)(atx)
        case dtx: DataTransaction         => DataTransactionDiff(blockchain, currentBlockHeight)(dtx)
        case sstx: SetScriptTransaction   => SetScriptTransactionDiff(blockchain, currentBlockHeight)(sstx)
        case sstx: SetAssetScriptTransaction =>
          AssetTransactionsDiff.setAssetScript(blockchain, settings, currentBlockTimestamp, currentBlockHeight)(sstx)
        case stx: SponsorFeeTransaction => AssetTransactionsDiff.sponsor(blockchain, settings, currentBlockTimestamp, currentBlockHeight)(stx)
        case _                          => Left(UnsupportedTransactionType)
      }
    }
  }
}<|MERGE_RESOLUTION|>--- conflicted
+++ resolved
@@ -47,32 +47,7 @@
             _ <- CommonValidation.checkFee(blockchain, settings, currentBlockHeight, tx)
           } yield ()
         }
-<<<<<<< HEAD
-      diff <- stats.transactionDiffValidation.measureForType(tx.builder.typeId) {
-        tx match {
-          case gtx: GenesisTransaction      => GenesisTransactionDiff(currentBlockHeight)(gtx)
-          case ptx: PaymentTransaction      => PaymentTransactionDiff(blockchain, currentBlockHeight, settings, currentBlockTimestamp)(ptx)
-          case itx: IssueTransaction        => AssetTransactionsDiff.issue(currentBlockHeight)(itx)
-          case rtx: ReissueTransaction      => AssetTransactionsDiff.reissue(blockchain, settings, currentBlockTimestamp, currentBlockHeight)(rtx)
-          case btx: BurnTransaction         => AssetTransactionsDiff.burn(blockchain, currentBlockHeight)(btx)
-          case ttx: TransferTransaction     => TransferTransactionDiff(blockchain, settings, currentBlockTimestamp, currentBlockHeight)(ttx)
-          case mtx: MassTransferTransaction => MassTransferTransactionDiff(blockchain, currentBlockTimestamp, currentBlockHeight)(mtx)
-          case ltx: LeaseTransaction        => LeaseTransactionsDiff.lease(blockchain, currentBlockHeight)(ltx)
-          case ltx: LeaseCancelTransaction  => LeaseTransactionsDiff.leaseCancel(blockchain, settings, currentBlockTimestamp, currentBlockHeight)(ltx)
-          case etx: ExchangeTransaction     => ExchangeTransactionDiff(blockchain, currentBlockHeight)(etx)
-          case atx: CreateAliasTransaction  => CreateAliasTransactionDiff(blockchain, currentBlockHeight)(atx)
-          case dtx: DataTransaction         => DataTransactionDiff(blockchain, currentBlockHeight)(dtx)
-          case sstx: SetScriptTransaction   => SetScriptTransactionDiff(blockchain, currentBlockHeight)(sstx)
-          case sstx: SetAssetScriptTransaction =>
-            AssetTransactionsDiff.setAssetScript(blockchain, settings, currentBlockTimestamp, currentBlockHeight)(sstx)
-          case stx: SponsorFeeTransaction        => AssetTransactionsDiff.sponsor(blockchain, settings, currentBlockTimestamp, currentBlockHeight)(stx)
-          case ci: ContractInvocationTransaction => ContractInvocationTransactionDiff.apply(blockchain, currentBlockHeight)(ci)
-          case _                                 => Left(UnsupportedTransactionType)
-        }
-      }
-=======
       diff <- unverified(settings, currentBlockTimestamp, currentBlockHeight)(blockchain, tx)
->>>>>>> e36f6119
       positiveDiff <- stats.balanceValidation
         .measureForType(tx.builder.typeId) {
           BalanceDiffValidation(blockchain, currentBlockHeight, settings)(diff)
@@ -100,8 +75,9 @@
         case sstx: SetScriptTransaction   => SetScriptTransactionDiff(blockchain, currentBlockHeight)(sstx)
         case sstx: SetAssetScriptTransaction =>
           AssetTransactionsDiff.setAssetScript(blockchain, settings, currentBlockTimestamp, currentBlockHeight)(sstx)
-        case stx: SponsorFeeTransaction => AssetTransactionsDiff.sponsor(blockchain, settings, currentBlockTimestamp, currentBlockHeight)(stx)
-        case _                          => Left(UnsupportedTransactionType)
+        case stx: SponsorFeeTransaction        => AssetTransactionsDiff.sponsor(blockchain, settings, currentBlockTimestamp, currentBlockHeight)(stx)
+        case ci: ContractInvocationTransaction => ContractInvocationTransactionDiff.apply(blockchain, currentBlockHeight)(ci)
+          case _                                 => Left(UnsupportedTransactionType)
       }
     }
   }
