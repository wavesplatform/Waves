--- conflicted
+++ resolved
@@ -90,15 +90,10 @@
               "Attempt to pay unavailable funds: balance " +
                 s"${blockchain.balance(ptx.sender, Waves)} is less than ${ptx.amount + ptx.fee}"))
         case ttx: TransferTransaction     => checkTransfer(ttx.sender, ttx.assetId, ttx.amount, ttx.feeAssetId, ttx.fee)
-<<<<<<< HEAD
         case mtx: MassTransferTransaction => checkTransfer(mtx.sender, mtx.assetId, mtx.transfers.map(_.amount).sum, Waves, mtx.fee)
-        case _                            => Right(tx)
-=======
-        case mtx: MassTransferTransaction => checkTransfer(mtx.sender, mtx.assetId, mtx.transfers.map(_.amount).sum, None, mtx.fee)
         case citx: ContractInvocationTransaction =>
           checkTransfer(citx.sender, citx.payment.flatMap(_.assetId), citx.payment.map(_.amount).getOrElse(0), None, citx.fee)
         case _ => Right(tx)
->>>>>>> 04ccfc65
       }
     } else Right(tx)
 
