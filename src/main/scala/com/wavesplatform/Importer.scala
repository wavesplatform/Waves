--- conflicted
+++ resolved
@@ -10,6 +10,7 @@
 import com.wavesplatform.settings.{WavesSettings, loadConfig}
 import com.wavesplatform.state2.{BlockchainUpdaterImpl, StateStorage, StateWriterImpl}
 import com.wavesplatform.utils._
+import org.slf4j.bridge.SLF4JBridgeHandler
 import scorex.account.AddressScheme
 import scorex.block.Block
 import scorex.utils.{NTP, ScorexLogging}
@@ -18,6 +19,9 @@
 
 object Importer extends ScorexLogging {
   def main(args: Array[String]): Unit = {
+
+    SLF4JBridgeHandler.removeHandlersForRootLogger()
+    SLF4JBridgeHandler.install()
 
     val configFilename = Try(args(0)).toOption.getOrElse("waves-testnet.conf")
     val settings = WavesSettings.fromConfig(loadConfig(ConfigFactory.parseFile(new File(configFilename))))
@@ -30,18 +34,12 @@
         log.info(s"Loading file '$filename")
         createInputStream(filename) match {
           case Success(inputStream) =>
-<<<<<<< HEAD
             val lock = new ReentrantReadWriteLock()
             val db = openDB(settings.dataDirectory, recreate = true)
             val storage = StateStorage(db, dropExisting = false).get
             val state = new StateWriterImpl(storage, lock)
             val history = HistoryWriterImpl(db, lock, settings.blockchainSettings.functionalitySettings, settings.featuresSettings).get
             val blockchainUpdater = BlockchainUpdaterImpl(state, history, settings, NTP, lock)
-=======
-            deleteFile(settings.blockchainSettings.blockchainFile)
-            deleteFile(settings.blockchainSettings.stateFile)
-            val (history, _, stateWriter, _, blockchainUpdater, _, _) = StorageFactory(settings).get
->>>>>>> 8293aa68
             checkGenesis(history, settings, blockchainUpdater)
             val bis = new BufferedInputStream(inputStream)
             var quit = false
