package com.wavesplatform.account

import java.nio.ByteBuffer

import com.google.common.cache.{Cache, CacheBuilder}
import com.wavesplatform.common.state.ByteStr
import com.wavesplatform.common.utils.Base58
import com.wavesplatform.crypto
import com.wavesplatform.transaction.ValidationError
import com.wavesplatform.transaction.ValidationError.InvalidAddress
import com.wavesplatform.utils.{ScorexLogging, base58Length}

sealed trait Address extends AddressOrAlias {
  val bytes: ByteStr
  lazy val address: String    = bytes.base58
  lazy val stringRepr: String = address
}

//noinspection ScalaDeprecation
object Address extends ScorexLogging {
  val Prefix               = "address:"
  val AddressVersion: Byte = 1
  val ChecksumLength       = 4
  val HashLength           = 20
  val AddressLength        = 1 + 1 + HashLength + ChecksumLength
  val AddressStringLength  = base58Length(AddressLength)

  private[this] val publicKeyBytesCache: Cache[ByteStr, Address] = CacheBuilder.newBuilder()
    .weakKeys()
    .maximumSize(1000000)
    .build()

  private[this] val bytesCache: Cache[ByteStr, Either[InvalidAddress, Address]] = CacheBuilder.newBuilder()
    .weakKeys()
    .maximumSize(1000000)
    .build()

  def fromPublicKey(publicKey: PublicKey, chainId: Byte = scheme.chainId): Address = {
    publicKeyBytesCache.get(
      publicKey, { () =>
        val withoutChecksum = ByteBuffer
          .allocate(1 + 1 + HashLength)
          .put(AddressVersion)
          .put(chainId)
          .put(crypto.secureHash(publicKey), 0, HashLength)
          .array()

        val bytes = ByteBuffer
          .allocate(AddressLength)
          .put(withoutChecksum)
          .put(calcCheckSum(withoutChecksum), 0, ChecksumLength)
          .array()

        createUnsafe(bytes)
      }
    )
  }

  def fromBytes(addressBytes: ByteStr, chainId: Byte = scheme.chainId): Either[InvalidAddress, Address] = {
    bytesCache.get(addressBytes, { () =>
      val Array(version, network, _*) = addressBytes.arr

      (for {
        _ <- Either.cond(version == AddressVersion, (), s"Unknown address version: $version")
        _ <- Either.cond(network == chainId, (), s"Data from other network: expected: $chainId(${chainId.toChar}), actual: $network(${network.toChar})")
        _ <- Either.cond(addressBytes.length == Address.AddressLength,
          (),
          s"Wrong addressBytes length: expected: ${Address.AddressLength}, actual: ${addressBytes.length}")
        checkSum          = addressBytes.takeRight(ChecksumLength)
        checkSumGenerated = calcCheckSum(addressBytes.dropRight(ChecksumLength))
        _ <- Either.cond(java.util.Arrays.equals(checkSum, checkSumGenerated), (), s"Bad address checksum")
      } yield createUnsafe(addressBytes)).left.map(err => InvalidAddress(err))
    })
  }

  def fromString(addressStr: String): Either[ValidationError, Address] = {
    val base58String = if (addressStr.startsWith(Prefix)) addressStr.drop(Prefix.length) else addressStr
    for {
      _ <- Either.cond(base58String.length <= AddressStringLength,
                       (),
                       InvalidAddress(s"Wrong address string length: max=$AddressStringLength, actual: ${base58String.length}"))
      byteArray <- Base58.tryDecodeWithLimit(base58String).toEither.left.map(ex => InvalidAddress(s"Unable to decode base58: ${ex.getMessage}"))
      address   <- fromBytes(byteArray)
    } yield address
  }

  def calcCheckSum(withoutChecksum: Array[Byte]): Array[Byte] = {
    val fullHash = crypto.secureHash(withoutChecksum)
    fullHash.take(ChecksumLength)
  }

  @inline
  private[this] def scheme: AddressScheme = AddressScheme.current

<<<<<<< HEAD
  @deprecated("Use fromBytes", "0.17.0")
  private[wavesplatform] def createUnsafe(address: ByteStr): Address = {
=======
  private[this] def createUnsafe(address: ByteStr): Address = {
>>>>>>> 5b8fed3d
    final case class AddressImpl(bytes: ByteStr) extends Address
    AddressImpl(address)
  }
}<|MERGE_RESOLUTION|>--- conflicted
+++ resolved
@@ -92,12 +92,7 @@
   @inline
   private[this] def scheme: AddressScheme = AddressScheme.current
 
-<<<<<<< HEAD
-  @deprecated("Use fromBytes", "0.17.0")
   private[wavesplatform] def createUnsafe(address: ByteStr): Address = {
-=======
-  private[this] def createUnsafe(address: ByteStr): Address = {
->>>>>>> 5b8fed3d
     final case class AddressImpl(bytes: ByteStr) extends Address
     AddressImpl(address)
   }
