--- conflicted
+++ resolved
@@ -201,16 +201,9 @@
     (txs, finalConstraint)
   }
 
-<<<<<<< HEAD
-  private def canReissue(b: Blockchain, tx: Transaction) = tx match {
-    case r: ReissueTransaction if b.assetDescription(r.asset).exists(!_.reissuable) => Left(GenericError(s"Asset is not reissuable"))
-    case _                                                                          => Right(())
-  }
-=======
   //noinspection ScalaStyle
   private[this] object TxCheck {
     private[this] val ExpirationTime = fs.maxTransactionTimeBackOffset.toMillis
->>>>>>> 04ccfc65
 
     def transactionIsExpired(transaction: Transaction, currentTime: Long = time.correctedTime()) = {
       (currentTime - transaction.timestamp) > ExpirationTime
@@ -266,12 +259,7 @@
 }
 
 object UtxPoolImpl {
-<<<<<<< HEAD
-
   private class PessimisticPortfolios(spendableBalanceChanged: Observer[(Address, AssetId)]) {
-=======
-  private class PessimisticPortfolios(spendableBalanceChanged: Observer[(Address, Option[AssetId])]) {
->>>>>>> 04ccfc65
     private type Portfolios = Map[Address, Portfolio]
     private val transactionPortfolios = new ConcurrentHashMap[ByteStr, Portfolios]()
     private val transactions          = new ConcurrentHashMap[Address, Set[ByteStr]]()
