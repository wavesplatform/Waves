package com.wavesplatform.utx

import java.time.Duration
import java.time.temporal.ChronoUnit
import java.util.concurrent.ConcurrentHashMap

import cats._
import cats.implicits._
import com.wavesplatform.account.Address
import com.wavesplatform.common.state.ByteStr
import com.wavesplatform.consensus.TransactionsOrdering
import com.wavesplatform.metrics._
import com.wavesplatform.mining.MultiDimensionalMiningConstraint
import com.wavesplatform.settings.{FunctionalitySettings, UtxSettings}
import com.wavesplatform.state.diffs.TransactionDiffer
import com.wavesplatform.state.reader.CompositeBlockchain.composite
import com.wavesplatform.state.{Blockchain, Diff, Portfolio}
import com.wavesplatform.transaction.ValidationError.{GenericError, SenderIsBlacklisted}
import com.wavesplatform.transaction._
import com.wavesplatform.transaction.assets.ReissueTransaction
import com.wavesplatform.transaction.transfer._
import com.wavesplatform.utils.{ScorexLogging, Time}
import kamon.Kamon
import kamon.metric.MeasurementUnit
import monix.eval.Task
import monix.execution.schedulers.SchedulerService
import monix.execution.{CancelableFuture, Scheduler}
import monix.reactive.Observer

import scala.collection.JavaConverters._
import scala.concurrent.duration._
import scala.util.{Left, Right}

class UtxPoolImpl(time: Time,
                  blockchain: Blockchain,
                  spendableBalanceChanged: Observer[(Address, Option[AssetId])],
                  fs: FunctionalitySettings,
                  utxSettings: UtxSettings)
    extends ScorexLogging
    with AutoCloseable
    with UtxPool {
  outer =>

  import com.wavesplatform.utx.UtxPoolImpl._

  private implicit val scheduler: SchedulerService = Scheduler.singleThread("utx-pool-cleanup")

  private val transactions          = new ConcurrentHashMap[ByteStr, Transaction]()
  private val pessimisticPortfolios = new PessimisticPortfolios(spendableBalanceChanged)

  private val removeInvalidTask: Task[Unit] =
    Task.eval(removeInvalid()) >>
      Task.sleep(utxSettings.cleanupInterval) >>
      removeInvalidTask

  private val cleanup: CancelableFuture[Unit] = removeInvalidTask.runAsyncLogErr

  override def close(): Unit = {
    cleanup.cancel()
    scheduler.shutdown()
  }

  private def removeExpired(currentTs: Long): Unit = {
    def isExpired(tx: Transaction) = (currentTs - tx.timestamp).millis > fs.maxTransactionTimeBackOffset

    val toRemove = transactions.values.asScala
      .collect { case tx if isExpired(tx) => tx.id() }

    if (toRemove.nonEmpty) {
      log.trace(s"Removing expired transactions: [${toRemove.mkString(", ")}]")
      toRemove.foreach(remove)
    }
  }

  override def putIfNew(tx: Transaction): Either[ValidationError, (Boolean, Diff)] = putIfNew(blockchain, tx)

  private def checkNotBlacklisted(tx: Transaction): Either[ValidationError, Unit] = {
    if (utxSettings.blacklistSenderAddresses.isEmpty) {
      Right(())
    } else {
      val sender: Option[String] = tx match {
        case x: Authorized => Some(x.sender.address)
        case _             => None
      }

      sender match {
        case Some(addr) if utxSettings.blacklistSenderAddresses.contains(addr) =>
          val recipients = tx match {
            case tt: TransferTransaction      => Seq(tt.recipient)
            case mtt: MassTransferTransaction => mtt.transfers.map(_.address)
            case _                            => Seq()
          }
          val allowed =
            recipients.nonEmpty &&
              recipients.forall(r => utxSettings.allowBlacklistedTransferTo.contains(r.stringRepr))
          Either.cond(allowed, (), SenderIsBlacklisted(addr))
        case _ => Right(())
      }
    }
  }

  override def removeAll(txs: Traversable[Transaction]): Unit = {
    txs.view.map(_.id()).foreach(remove)
    removeExpired(time.correctedTime())
  }

  private def remove(txId: ByteStr): Unit = {
    Option(transactions.remove(txId)).foreach(poolMetrics.removeTransaction)
    pessimisticPortfolios.remove(txId)
  }

  private[this] def removeInvalid(): Unit =
    transactions
      .values()
      .removeIf(tx =>
        TransactionDiffer(fs, blockchain.lastBlockTimestamp, time.correctedTime(), blockchain.height)(blockchain, tx) match {
          case Left(error) =>
            log.trace(s"Transaction [${tx.id()}] is removed during UTX cleanup: $error")
            true

          case Right(_) =>
            false
      })

  override def spendableBalance(addr: Address, assetId: Option[AssetId]): Long =
    blockchain.balance(addr, assetId) -
      assetId.fold(blockchain.leaseBalance(addr).out)(_ => 0L) +
      pessimisticPortfolios
        .getAggregated(addr)
        .spendableBalanceOf(assetId)

  override def pessimisticPortfolio(addr: Address): Portfolio = pessimisticPortfolios.getAggregated(addr)

  override def all: Seq[Transaction] = transactions.values.asScala.toSeq.sorted(TransactionsOrdering.InUTXPool)

  override def size: Int = transactions.size

  override def transactionById(transactionId: ByteStr): Option[Transaction] = Option(transactions.get(transactionId))

  override def packUnconfirmed(rest: MultiDimensionalMiningConstraint): (Seq[Transaction], MultiDimensionalMiningConstraint) = {
    val currentTs = time.correctedTime()
    removeExpired(currentTs)
    val b = blockchain

    val (invalidTxs, reversedValidTxs, _, finalConstraint, _, _) = poolMetrics.packTimeStats.measure {
      val differ = TransactionDiffer(fs, blockchain.lastBlockTimestamp, currentTs, b.height) _
      transactions.values.asScala.toSeq
        .sorted(TransactionsOrdering.InUTXPool)
        .iterator
<<<<<<< HEAD
        .scanLeft((Seq.empty[ByteStr], Seq.empty[Transaction], Monoid[Diff].empty, rest, false)) {
          case ((invalid, valid, diff, currRest, _), tx) =>
            val updatedBlockchain = composite(b, diff)
            val updatedRest       = currRest.put(updatedBlockchain, tx)
            if (updatedRest.isOverfilled) {
              (invalid, valid, diff, currRest, currRest.isEmpty)
=======
        .scanLeft((Seq.empty[ByteStr], Seq.empty[Transaction], Monoid[Diff].empty, rest, false, rest)) {
          case ((invalid, valid, diff, currRest, isEmpty, lastOverfilled), tx) =>
            val updatedBlockchain = composite(b, diff)
            val updatedRest       = currRest.put(updatedBlockchain, tx)
            if (updatedRest.isOverfilled) {
              if (updatedRest != lastOverfilled)
                log.trace(
                  s"Mining constraints overfilled with $tx: ${MultiDimensionalMiningConstraint.formatOverfilledConstraints(currRest, updatedRest).mkString(", ")}")
              (invalid, valid, diff, currRest, isEmpty, updatedRest)
>>>>>>> a14bf9c4
            } else {
              differ(updatedBlockchain, tx) match {
                case Right(newDiff) =>
                  (invalid, tx +: valid, Monoid.combine(diff, newDiff), updatedRest, currRest.isEmpty, lastOverfilled)
                case Left(_) =>
<<<<<<< HEAD
                  (tx.id() +: invalid, valid, diff, currRest, currRest.isEmpty)
=======
                  (tx.id() +: invalid, valid, diff, currRest, isEmpty, lastOverfilled)
>>>>>>> a14bf9c4
              }
            }
        }
        .takeWhile(!_._5) // !currRest.isEmpty
        .reduce((_, right) => right)
    }

    if (invalidTxs.nonEmpty) {
      log.trace(s"Removing ${invalidTxs.length} invalid transactions from UTX: [${invalidTxs.mkString(", ")}]")
      invalidTxs.foreach(remove)
    }

    val txs = reversedValidTxs.reverse
    if (txs.nonEmpty) log.trace(s"Packed ${txs.length} unconfirmed transactions, final constraint = $finalConstraint")
    (txs, finalConstraint)
  }

  private def canReissue(b: Blockchain, tx: Transaction) = tx match {
    case r: ReissueTransaction if b.assetDescription(r.assetId).exists(!_.reissuable) => Left(GenericError(s"Asset is not reissuable"))
    case _                                                                            => Right(())
  }

  private def checkAlias(b: Blockchain, tx: Transaction) = tx match {
    case cat: CreateAliasTransaction if !blockchain.canCreateAlias(cat.alias) => Left(GenericError("Alias already claimed"))
    case _                                                                    => Right(())
  }

  private def checkScripted(b: Blockchain, tx: Transaction) =
    tx match {
      case a: AuthorizedTransaction if blockchain.hasScript(a.sender.toAddress) && (!utxSettings.allowTransactionsFromSmartAccounts) =>
        Left(GenericError("transactions from scripted accounts are denied from UTX pool"))
      case _ => Right(())
    }

  private def putIfNew(b: Blockchain, tx: Transaction): Either[ValidationError, (Boolean, Diff)] = {
    poolMetrics.putRequestStats.increment()
    val result = poolMetrics.putTimeStats.measureSuccessful(for {
      _ <- Either.cond(transactions.size < utxSettings.maxSize, (), GenericError("Transaction pool size limit is reached"))

      transactionsBytes = transactions.values.asScala // Bytes size of all transactions in pool
        .map(_.bytes().length)
        .sum
      _ <- Either.cond((transactionsBytes + tx.bytes().length) <= utxSettings.maxBytesSize,
                       (),
                       GenericError("Transaction pool bytes size limit is reached"))

      _    <- checkNotBlacklisted(tx)
      _    <- checkScripted(b, tx)
      _    <- checkAlias(b, tx)
      _    <- canReissue(b, tx)
      diff <- TransactionDiffer(fs, blockchain.lastBlockTimestamp, time.correctedTime(), blockchain.height)(b, tx)
    } yield {
      pessimisticPortfolios.add(tx.id(), diff)
      val isNew = Option(transactions.put(tx.id(), tx)).isEmpty
      if (isNew) poolMetrics.addTransaction(tx)
      (isNew, diff)
    })

    result.fold(
      err => log.trace(s"UTX putIfNew(${tx.id()}) failed with $err"),
      r => log.trace(s"UTX putIfNew(${tx.id()}) succeeded, isNew = ${r._1}")
    )

    result
  }

  private[this] object poolMetrics {
    private[this] val sizeStats  = Kamon.rangeSampler("utx.pool-size", MeasurementUnit.none, Duration.of(500, ChronoUnit.MILLIS))
    private[this] val bytesStats = Kamon.rangeSampler("utx.pool-bytes", MeasurementUnit.information.bytes, Duration.of(500, ChronoUnit.MILLIS))
    val putTimeStats             = Kamon.timer("utx.put-if-new")
    val putRequestStats          = Kamon.counter("utx.put-if-new.requests")
    val packTimeStats            = Kamon.timer("utx.pack-unconfirmed")

    def addTransaction(tx: Transaction): Unit = {
      sizeStats.increment()
      bytesStats.increment(tx.bytes().length)
    }

    def removeTransaction(tx: Transaction): Unit = {
      sizeStats.decrement()
      bytesStats.decrement(tx.bytes().length)
    }
  }
}

object UtxPoolImpl {

  private class PessimisticPortfolios(spendableBalanceChanged: Observer[(Address, Option[AssetId])]) {
    private type Portfolios = Map[Address, Portfolio]
    private val transactionPortfolios = new ConcurrentHashMap[ByteStr, Portfolios]()
    private val transactions          = new ConcurrentHashMap[Address, Set[ByteStr]]()

    def add(txId: ByteStr, txDiff: Diff): Unit = {
      val pessimisticPortfolios         = txDiff.portfolios.map { case (addr, portfolio)        => addr -> portfolio.pessimistic }
      val nonEmptyPessimisticPortfolios = pessimisticPortfolios.filterNot { case (_, portfolio) => portfolio.isEmpty }

      if (nonEmptyPessimisticPortfolios.nonEmpty &&
          Option(transactionPortfolios.put(txId, nonEmptyPessimisticPortfolios)).isEmpty) {
        nonEmptyPessimisticPortfolios.keys.foreach { address =>
          transactions.put(address, transactions.getOrDefault(address, Set.empty) + txId)
        }
      }

      // Because we need to notify about balance changes when they are applied
      pessimisticPortfolios.foreach {
        case (addr, p) => p.assetIds.foreach(assetId => spendableBalanceChanged.onNext(addr -> assetId))
      }
    }

    def getAggregated(accountAddr: Address): Portfolio = {
      val portfolios = for {
        txId <- transactions.getOrDefault(accountAddr, Set.empty).toSeq
        txPortfolios = transactionPortfolios.getOrDefault(txId, Map.empty[Address, Portfolio])
        txAccountPortfolio <- txPortfolios.get(accountAddr).toSeq
      } yield txAccountPortfolio

      Monoid.combineAll[Portfolio](portfolios)
    }

    def remove(txId: ByteStr): Unit = {
      Option(transactionPortfolios.remove(txId)) match {
        case Some(txPortfolios) =>
          txPortfolios.foreach {
            case (addr, p) =>
              transactions.computeIfPresent(addr, (_, prevTxs) => prevTxs - txId)
              p.assetIds.foreach(assetId => spendableBalanceChanged.onNext(addr -> assetId))
          }
        case None =>
      }
    }
  }

}<|MERGE_RESOLUTION|>--- conflicted
+++ resolved
@@ -147,16 +147,8 @@
       transactions.values.asScala.toSeq
         .sorted(TransactionsOrdering.InUTXPool)
         .iterator
-<<<<<<< HEAD
-        .scanLeft((Seq.empty[ByteStr], Seq.empty[Transaction], Monoid[Diff].empty, rest, false)) {
-          case ((invalid, valid, diff, currRest, _), tx) =>
-            val updatedBlockchain = composite(b, diff)
-            val updatedRest       = currRest.put(updatedBlockchain, tx)
-            if (updatedRest.isOverfilled) {
-              (invalid, valid, diff, currRest, currRest.isEmpty)
-=======
         .scanLeft((Seq.empty[ByteStr], Seq.empty[Transaction], Monoid[Diff].empty, rest, false, rest)) {
-          case ((invalid, valid, diff, currRest, isEmpty, lastOverfilled), tx) =>
+          case ((invalid, valid, diff, currRest, _, lastOverfilled), tx) =>
             val updatedBlockchain = composite(b, diff)
             val updatedRest       = currRest.put(updatedBlockchain, tx)
             if (updatedRest.isOverfilled) {
@@ -164,17 +156,12 @@
                 log.trace(
                   s"Mining constraints overfilled with $tx: ${MultiDimensionalMiningConstraint.formatOverfilledConstraints(currRest, updatedRest).mkString(", ")}")
               (invalid, valid, diff, currRest, isEmpty, updatedRest)
->>>>>>> a14bf9c4
             } else {
               differ(updatedBlockchain, tx) match {
                 case Right(newDiff) =>
                   (invalid, tx +: valid, Monoid.combine(diff, newDiff), updatedRest, currRest.isEmpty, lastOverfilled)
                 case Left(_) =>
-<<<<<<< HEAD
-                  (tx.id() +: invalid, valid, diff, currRest, currRest.isEmpty)
-=======
-                  (tx.id() +: invalid, valid, diff, currRest, isEmpty, lastOverfilled)
->>>>>>> a14bf9c4
+                  (tx.id() +: invalid, valid, diff, currRest, currRest.isEmpty, lastOverfilled)
               }
             }
         }
