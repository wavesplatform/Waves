--- conflicted
+++ resolved
@@ -2,12 +2,9 @@
 
 import cats.implicits._
 import com.google.common.primitives.{Bytes, Longs}
-<<<<<<< HEAD
+import com.wavesplatform.account.AddressOrAlias
 import com.wavesplatform.account.{AddressOrAlias, PublicKeyAccount}
 import com.wavesplatform.common.state.ByteStr
-=======
-import com.wavesplatform.account.AddressOrAlias
->>>>>>> 92a10b2c
 import com.wavesplatform.common.utils.Base58
 import com.wavesplatform.serialization.Deser
 import com.wavesplatform.transaction.Asset.{IssuedAsset, Waves}
@@ -67,19 +64,11 @@
   val MaxAttachmentSize            = 140
   val MaxAttachmentStringSize: Int = base58Length(MaxAttachmentSize)
 
-<<<<<<< HEAD
-  def validate(amt: Long, maybeAmtAsset: Asset, feeAmt: Long, maybeFeeAsset: Asset, attachment: Array[Byte]): Either[ValidationError, Unit] = {
-=======
   def validate(tx: TransferTransaction): Either[ValidationError, Unit] = {
     validate(tx.amount, tx.assetId, tx.fee, tx.feeAssetId, tx.attachment)
   }
 
-  def validate(amt: Long,
-               maybeAmtAsset: Option[AssetId],
-               feeAmt: Long,
-               maybeFeeAsset: Option[AssetId],
-               attachment: Array[Byte]): Either[ValidationError, Unit] = {
->>>>>>> 92a10b2c
+  def validate(amt: Long, maybeAmtAsset: Asset, feeAmt: Long, maybeFeeAsset: Asset, attachment: Array[Byte]): Either[ValidationError, Unit] = {
     (
       validateAmount(amt, maybeAmtAsset.maybeBase58Repr.getOrElse("waves")),
       validateFee(feeAmt),
@@ -88,35 +77,4 @@
       .toEither
       .leftMap(_.head)
   }
-<<<<<<< HEAD
-
-  def parseBase(bytes: Array[Byte], start: Int) = {
-    val sender           = PublicKeyAccount(bytes.slice(start, start + KeyLength))
-    val (assetIdOpt, s0) = Deser.parseByteArrayOption(bytes, start + KeyLength, AssetIdLength)
-
-    val assetId = assetIdOpt match {
-      case Some(arr) => IssuedAsset(ByteStr(arr))
-      case None      => Waves
-    }
-
-    val (feeAssetIdOpt, s1) = Deser.parseByteArrayOption(bytes, s0, AssetIdLength)
-
-    val feeAssetId = feeAssetIdOpt match {
-      case Some(arr) => IssuedAsset(ByteStr(arr))
-      case None      => Waves
-    }
-
-    val timestamp = Longs.fromByteArray(bytes.slice(s1, s1 + 8))
-    val amount    = Longs.fromByteArray(bytes.slice(s1 + 8, s1 + 16))
-    val feeAmount = Longs.fromByteArray(bytes.slice(s1 + 16, s1 + 24))
-    for {
-      recRes <- AddressOrAlias.fromBytes(bytes, s1 + 24)
-      (recipient, recipientEnd) = recRes
-      (attachment, end)         = Deser.parseArraySize(bytes, recipientEnd)
-    } yield (sender, assetId, feeAssetId, timestamp, amount, feeAmount, recipient, attachment, end)
-
-  }
-
-=======
->>>>>>> 92a10b2c
 }