--- conflicted
+++ resolved
@@ -6,11 +6,8 @@
 import com.wavesplatform.crypto
 import com.wavesplatform.serialization.Deser
 import com.wavesplatform.transaction._
-<<<<<<< HEAD
 import com.wavesplatform.transaction.description._
-=======
 import monix.eval.Coeval
->>>>>>> 6cadcddb
 
 import scala.util.{Either, Failure, Success, Try}
 
@@ -80,7 +77,7 @@
     signed(sender, amount, fee, timestamp, recipient, sender)
   }
 
-  val byteDescription: ByteEntity[LeaseTransactionV2] = {
+  val byteTailDescription: ByteEntity[LeaseTransactionV2] = {
     (
       ConstantByte(1, value = 0, name = "Transaction multiple version mark") ~
         ConstantByte(2, value = typeId, name = "Transaction type") ~
@@ -95,7 +92,6 @@
     ).map {
       case (((((((((_, _), version), _), senderPublicKey), recipient), amount), fee), timestamp), proofs) =>
         LeaseTransactionV2(
-          version = version,
           sender = senderPublicKey,
           amount = amount,
           fee = fee,
