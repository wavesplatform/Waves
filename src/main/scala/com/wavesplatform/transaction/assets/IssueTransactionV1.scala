--- conflicted
+++ resolved
@@ -96,7 +96,7 @@
                  fee: Long,
                  timestamp: Long): Either[ValidationError, TransactionT] = {
     signed(sender, name, description, quantity, decimals, reissuable, fee, timestamp, sender)
-<<<<<<< HEAD
+  }
 
   val byteTailDescription: ByteEntity[IssueTransactionV1] = {
     (SignatureBytes(tailIndex(1), "Signature") ~
@@ -124,7 +124,5 @@
             signature = signature
           )
       }
-=======
->>>>>>> 6cadcddb
   }
 }