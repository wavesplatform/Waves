package com.wavesplatform.transaction.assets

import cats.implicits._
import com.google.common.primitives.Bytes
import com.wavesplatform.account.{PrivateKeyAccount, PublicKeyAccount}
import com.wavesplatform.common.state.ByteStr
import com.wavesplatform.common.utils.EitherExt2
import com.wavesplatform.crypto
import com.wavesplatform.transaction._
<<<<<<< HEAD
import com.wavesplatform.crypto._
import com.wavesplatform.transaction.Asset.IssuedAsset
=======
import com.wavesplatform.transaction.description._
import monix.eval.Coeval
>>>>>>> 92a10b2c

import scala.util.Try

case class ReissueTransactionV1 private (sender: PublicKeyAccount,
                                         asset: IssuedAsset,
                                         quantity: Long,
                                         reissuable: Boolean,
                                         fee: Long,
                                         timestamp: Long,
                                         signature: ByteStr)
    extends ReissueTransaction
    with SignedTransaction
    with FastHashId {

  override val builder: ReissueTransactionV1.type = ReissueTransactionV1
  val bodyBytes: Coeval[Array[Byte]]              = Coeval.evalOnce(Bytes.concat(Array(builder.typeId), bytesBase()))
  override val bytes: Coeval[Array[Byte]]         = Coeval.evalOnce(Bytes.concat(Array(builder.typeId), signature.arr, bodyBytes()))

  override def version: Byte           = 1
  override def chainByte: Option[Byte] = None
}

object ReissueTransactionV1 extends TransactionParserFor[ReissueTransactionV1] with TransactionParser.HardcodedVersion1 {

  override val typeId: Byte = ReissueTransaction.typeId

  override protected def parseTail(bytes: Array[Byte]): Try[TransactionT] = {
<<<<<<< HEAD
    Try {
      val signature = ByteStr(bytes.slice(0, SignatureLength))
      val txId      = bytes(SignatureLength)
      require(txId == typeId, s"Signed tx id is not match")
      val (sender, asset, quantity, reissuable, fee, timestamp, _) = ReissueTransaction.parseBase(bytes, SignatureLength + 1)
      ReissueTransactionV1
        .create(sender, asset, quantity, reissuable, fee, timestamp, signature)
        .fold(left => Failure(new Exception(left.toString)), right => Success(right))
    }.flatten
=======
    byteTailDescription.deserializeFromByteArray(bytes).flatMap { tx =>
      ReissueTransaction
        .validateReissueParams(tx)
        .map(_ => tx)
        .foldToTry
    }
>>>>>>> 92a10b2c
  }

  def create(sender: PublicKeyAccount,
             asset: IssuedAsset,
             quantity: Long,
             reissuable: Boolean,
             fee: Long,
             timestamp: Long,
             signature: ByteStr): Either[ValidationError, TransactionT] = {
    ReissueTransaction
      .validateReissueParams(quantity, fee)
      .map(_ => ReissueTransactionV1(sender, asset, quantity, reissuable, fee, timestamp, signature))
  }

  def signed(sender: PublicKeyAccount,
             asset: IssuedAsset,
             quantity: Long,
             reissuable: Boolean,
             fee: Long,
             timestamp: Long,
             signer: PrivateKeyAccount): Either[ValidationError, TransactionT] = {
    create(sender, asset, quantity, reissuable, fee, timestamp, ByteStr.empty).right.map { unsigned =>
      unsigned.copy(signature = ByteStr(crypto.sign(signer, unsigned.bodyBytes())))
    }
  }

  def selfSigned(sender: PrivateKeyAccount,
                 asset: IssuedAsset,
                 quantity: Long,
                 reissuable: Boolean,
                 fee: Long,
                 timestamp: Long): Either[ValidationError, TransactionT] = {
    create(sender, asset, quantity, reissuable, fee, timestamp, ByteStr.empty).right.map { unsigned =>
      unsigned.copy(signature = ByteStr(crypto.sign(sender, unsigned.bodyBytes())))
    }
  }

  val byteTailDescription: ByteEntity[ReissueTransactionV1] = {
    (
      SignatureBytes(tailIndex(1), "Signature"),
      ConstantByte(tailIndex(2), value = typeId, name = "Transaction type"),
      PublicKeyAccountBytes(tailIndex(3), "Sender's public key"),
      ByteStrDefinedLength(tailIndex(4), "Asset ID", AssetIdLength),
      LongBytes(tailIndex(5), "Quantity"),
      BooleanByte(tailIndex(6), "Reissuable flag (1 - True, 0 - False)"),
      LongBytes(tailIndex(7), "Fee"),
      LongBytes(tailIndex(8), "Timestamp")
    ) mapN {
      case (signature, txId, sender, assetId, quantity, reissuable, fee, timestamp) =>
        require(txId == typeId, s"Signed tx id is not match")
        ReissueTransactionV1(
          sender = sender,
          assetId = assetId,
          quantity = quantity,
          reissuable = reissuable,
          fee = fee,
          timestamp = timestamp,
          signature = signature
        )
    }
  }
}<|MERGE_RESOLUTION|>--- conflicted
+++ resolved
@@ -7,13 +7,10 @@
 import com.wavesplatform.common.utils.EitherExt2
 import com.wavesplatform.crypto
 import com.wavesplatform.transaction._
-<<<<<<< HEAD
 import com.wavesplatform.crypto._
 import com.wavesplatform.transaction.Asset.IssuedAsset
-=======
 import com.wavesplatform.transaction.description._
 import monix.eval.Coeval
->>>>>>> 92a10b2c
 
 import scala.util.Try
 
@@ -41,24 +38,12 @@
   override val typeId: Byte = ReissueTransaction.typeId
 
   override protected def parseTail(bytes: Array[Byte]): Try[TransactionT] = {
-<<<<<<< HEAD
-    Try {
-      val signature = ByteStr(bytes.slice(0, SignatureLength))
-      val txId      = bytes(SignatureLength)
-      require(txId == typeId, s"Signed tx id is not match")
-      val (sender, asset, quantity, reissuable, fee, timestamp, _) = ReissueTransaction.parseBase(bytes, SignatureLength + 1)
-      ReissueTransactionV1
-        .create(sender, asset, quantity, reissuable, fee, timestamp, signature)
-        .fold(left => Failure(new Exception(left.toString)), right => Success(right))
-    }.flatten
-=======
     byteTailDescription.deserializeFromByteArray(bytes).flatMap { tx =>
       ReissueTransaction
         .validateReissueParams(tx)
         .map(_ => tx)
         .foldToTry
     }
->>>>>>> 92a10b2c
   }
 
   def create(sender: PublicKeyAccount,
