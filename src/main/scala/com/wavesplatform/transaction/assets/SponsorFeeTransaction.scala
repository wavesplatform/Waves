package com.wavesplatform.transaction.assets

import cats.implicits._
import com.google.common.primitives.{Bytes, Longs}
import com.wavesplatform.account.{PrivateKeyAccount, PublicKeyAccount}
import com.wavesplatform.common.state.ByteStr
import com.wavesplatform.common.utils.EitherExt2
import com.wavesplatform.crypto
<<<<<<< HEAD
import com.wavesplatform.crypto._
import com.wavesplatform.transaction.Asset.{IssuedAsset, Waves}
=======
>>>>>>> 92a10b2c
import com.wavesplatform.transaction._
import com.wavesplatform.transaction.description._
import monix.eval.Coeval
import play.api.libs.json.{JsObject, Json}

import scala.util.Try

case class SponsorFeeTransaction private (sender: PublicKeyAccount,
                                          asset: IssuedAsset,
                                          minSponsoredAssetFee: Option[Long],
                                          fee: Long,
                                          timestamp: Long,
                                          proofs: Proofs)
    extends ProvenTransaction
    with VersionedTransaction
    with FastHashId {

  override val builder: SponsorFeeTransaction.type = SponsorFeeTransaction

  val bodyBytes: Coeval[Array[Byte]] =
    Coeval.evalOnce(
      Bytes.concat(
        Array(builder.typeId),
        Array(version),
        sender.publicKey,
        asset.id.arr,
        Longs.toByteArray(minSponsoredAssetFee.getOrElse(0)),
        Longs.toByteArray(fee),
        Longs.toByteArray(timestamp)
      )
    )

  override val json: Coeval[JsObject] =
    Coeval.evalOnce(
      jsonBase() ++ Json.obj(
        "version"              -> version,
        "assetId"              -> asset.id.base58,
        "minSponsoredAssetFee" -> minSponsoredAssetFee
      )
    )

  override val assetFee: (Asset, Long)    = (Waves, fee)
  override val bytes: Coeval[Array[Byte]] = Coeval.evalOnce(Bytes.concat(Array(0: Byte, builder.typeId, version), bodyBytes(), proofs.bytes()))

  override def checkedAssets(): Seq[Asset] = Seq(asset)
  override def version: Byte               = SponsorFeeTransaction.version
}

object SponsorFeeTransaction extends TransactionParserFor[SponsorFeeTransaction] with TransactionParser.MultipleVersions {

  val version: Byte                         = 1
  override val typeId: Byte                 = 14
  override val supportedVersions: Set[Byte] = Set(version)

  override protected def parseTail(bytes: Array[Byte]): Try[TransactionT] = {
<<<<<<< HEAD
    Try {
      val txId = bytes(0)
      require(txId == typeId, s"Signed tx id is not match")
      val bodyVersion = bytes(1)
      require(bodyVersion == version, s"versions are not match ($version, $bodyVersion)")
      val sender      = PublicKeyAccount(bytes.slice(2, KeyLength + 2))
      val asset       = IssuedAsset(ByteStr(bytes.slice(KeyLength + 2, KeyLength + AssetIdLength + 2)))
      val minFeeStart = KeyLength + AssetIdLength + 2

      val minFee    = Longs.fromByteArray(bytes.slice(minFeeStart, minFeeStart + 8))
      val fee       = Longs.fromByteArray(bytes.slice(minFeeStart + 8, minFeeStart + 16))
      val timestamp = Longs.fromByteArray(bytes.slice(minFeeStart + 16, minFeeStart + 24))
      val tx = for {
        proofs <- Proofs.fromBytes(bytes.drop(minFeeStart + 24))
        tx     <- SponsorFeeTransaction.create(sender, asset, Some(minFee).filter(_ != 0), fee, timestamp, proofs)
      } yield {
        tx
      }
      tx.fold(left => Failure(new Exception(left.toString)), right => Success(right))
    }.flatten
=======
    byteTailDescription.deserializeFromByteArray(bytes).flatMap { tx =>
      (
        if (tx.minSponsoredAssetFee.exists(_ < 0)) {
          Left(ValidationError.NegativeMinFee(tx.minSponsoredAssetFee.get, "asset"))
        } else if (tx.fee <= 0) {
          Left(ValidationError.InsufficientFee())
        } else {
          Right(tx)
        }
      ).foldToTry
    }
>>>>>>> 92a10b2c
  }

  def create(sender: PublicKeyAccount,
             asset: IssuedAsset,
             minSponsoredAssetFee: Option[Long],
             fee: Long,
             timestamp: Long,
             proofs: Proofs): Either[ValidationError, TransactionT] = {
    if (minSponsoredAssetFee.exists(_ < 0)) {
      Left(ValidationError.NegativeMinFee(minSponsoredAssetFee.get, "asset"))
    } else if (fee <= 0) {
      Left(ValidationError.InsufficientFee())
    } else {
      Right(SponsorFeeTransaction(sender, asset, minSponsoredAssetFee.filter(_ != 0), fee, timestamp, proofs))
    }
  }

  def signed(sender: PublicKeyAccount,
             asset: IssuedAsset,
             minSponsoredAssetFee: Option[Long],
             fee: Long,
             timestamp: Long,
             signer: PrivateKeyAccount): Either[ValidationError, TransactionT] = {
    create(sender, asset, minSponsoredAssetFee, fee, timestamp, Proofs.empty).right.map { unsigned =>
      unsigned.copy(proofs = Proofs.create(Seq(ByteStr(crypto.sign(signer, unsigned.bodyBytes())))).explicitGet())
    }
  }

  def selfSigned(sender: PrivateKeyAccount,
                 asset: IssuedAsset,
                 minSponsoredAssetFee: Option[Long],
                 fee: Long,
                 timestamp: Long): Either[ValidationError, TransactionT] = {
    signed(sender, asset, minSponsoredAssetFee, fee, timestamp, sender)
  }

  val byteTailDescription: ByteEntity[SponsorFeeTransaction] = {
    (
      OneByte(tailIndex(1), "Transaction type"),
      OneByte(tailIndex(2), "Version"),
      PublicKeyAccountBytes(tailIndex(3), "Sender's public key"),
      ByteStrDefinedLength(tailIndex(4), "Asset ID", AssetIdLength),
      SponsorFeeOptionLongBytes(tailIndex(5), "Minimal fee in assets*"),
      LongBytes(tailIndex(6), "Fee"),
      LongBytes(tailIndex(7), "Timestamp"),
      ProofsBytes(tailIndex(8))
    ) mapN {
      case (txId, bodyVersion, sender, assetId, minSponsoredAssetFee, fee, timestamp, proofs) =>
        require(txId == typeId, s"Signed tx id is not match")
        require(bodyVersion == version, s"versions are not match ($version, $bodyVersion)")
        SponsorFeeTransaction(
          sender = sender,
          assetId = assetId,
          minSponsoredAssetFee = minSponsoredAssetFee,
          fee = fee,
          timestamp = timestamp,
          proofs = proofs
        )
    }
  }
}<|MERGE_RESOLUTION|>--- conflicted
+++ resolved
@@ -6,11 +6,6 @@
 import com.wavesplatform.common.state.ByteStr
 import com.wavesplatform.common.utils.EitherExt2
 import com.wavesplatform.crypto
-<<<<<<< HEAD
-import com.wavesplatform.crypto._
-import com.wavesplatform.transaction.Asset.{IssuedAsset, Waves}
-=======
->>>>>>> 92a10b2c
 import com.wavesplatform.transaction._
 import com.wavesplatform.transaction.description._
 import monix.eval.Coeval
@@ -66,28 +61,6 @@
   override val supportedVersions: Set[Byte] = Set(version)
 
   override protected def parseTail(bytes: Array[Byte]): Try[TransactionT] = {
-<<<<<<< HEAD
-    Try {
-      val txId = bytes(0)
-      require(txId == typeId, s"Signed tx id is not match")
-      val bodyVersion = bytes(1)
-      require(bodyVersion == version, s"versions are not match ($version, $bodyVersion)")
-      val sender      = PublicKeyAccount(bytes.slice(2, KeyLength + 2))
-      val asset       = IssuedAsset(ByteStr(bytes.slice(KeyLength + 2, KeyLength + AssetIdLength + 2)))
-      val minFeeStart = KeyLength + AssetIdLength + 2
-
-      val minFee    = Longs.fromByteArray(bytes.slice(minFeeStart, minFeeStart + 8))
-      val fee       = Longs.fromByteArray(bytes.slice(minFeeStart + 8, minFeeStart + 16))
-      val timestamp = Longs.fromByteArray(bytes.slice(minFeeStart + 16, minFeeStart + 24))
-      val tx = for {
-        proofs <- Proofs.fromBytes(bytes.drop(minFeeStart + 24))
-        tx     <- SponsorFeeTransaction.create(sender, asset, Some(minFee).filter(_ != 0), fee, timestamp, proofs)
-      } yield {
-        tx
-      }
-      tx.fold(left => Failure(new Exception(left.toString)), right => Success(right))
-    }.flatten
-=======
     byteTailDescription.deserializeFromByteArray(bytes).flatMap { tx =>
       (
         if (tx.minSponsoredAssetFee.exists(_ < 0)) {
@@ -99,7 +72,6 @@
         }
       ).foldToTry
     }
->>>>>>> 92a10b2c
   }
 
   def create(sender: PublicKeyAccount,
