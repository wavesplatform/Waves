--- conflicted
+++ resolved
@@ -6,11 +6,8 @@
 import com.wavesplatform.common.state.ByteStr
 import com.wavesplatform.common.utils.EitherExt2
 import com.wavesplatform.crypto
-<<<<<<< HEAD
 import com.wavesplatform.crypto._
 import com.wavesplatform.transaction.Asset.Waves
-=======
->>>>>>> 92a10b2c
 import com.wavesplatform.transaction._
 import com.wavesplatform.transaction.assets.exchange.ExchangeTransaction._
 import com.wavesplatform.transaction.description._
@@ -31,16 +28,9 @@
     extends ExchangeTransaction
     with SignedTransaction {
 
-<<<<<<< HEAD
-  override def version: Byte           = 1
-  override val builder                 = ExchangeTransactionV1
+  override def version: Byte                     = 1
+  override val builder                           = ExchangeTransactionV1
   override val assetFee: (Asset, Long) = (Waves, fee)
-=======
-  override def version: Byte = 1
-
-  override val builder                           = ExchangeTransactionV1
-  override val assetFee: (Option[AssetId], Long) = (None, fee)
->>>>>>> 92a10b2c
 
   @ApiModelProperty(hidden = true)
   override val sender: PublicKeyAccount = buyOrder.matcherPublicKey
