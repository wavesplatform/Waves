package com.wavesplatform.transaction.assets.exchange

import com.wavesplatform.account.{PrivateKeyAccount, PublicKeyAccount}
import com.wavesplatform.common.state.ByteStr
import com.wavesplatform.common.utils.Base58
import com.wavesplatform.crypto
import com.wavesplatform.serialization.{BytesSerializable, JsonSerializable}
import com.wavesplatform.transaction.ValidationError.GenericError
import com.wavesplatform.transaction._
import com.wavesplatform.transaction.assets.exchange.OrderOps._
import com.wavesplatform.transaction.assets.exchange.Validation.booleanOperators
import com.wavesplatform.utils.byteStrWrites
import io.swagger.annotations.ApiModelProperty
import monix.eval.Coeval
import play.api.libs.json.{JsObject, Json}

import scala.math.BigDecimal.RoundingMode
import scala.util.Try

/**
  * Order to matcher service for asset exchange
  */
trait Order extends BytesSerializable with JsonSerializable with Proven {
  def senderPublicKey: PublicKeyAccount

  def matcherPublicKey: PublicKeyAccount

  def assetPair: AssetPair

  def orderType: OrderType

  def amount: Long

  def price: Long

  def timestamp: Long

  def expiration: Long

  def matcherFee: Long

  def proofs: Proofs

  def version: Byte

  def signature: Array[Byte] = proofs.proofs(0).arr

  def matcherFeeAssetId: Option[AssetId] = None

  import Order._

  @ApiModelProperty(hidden = true)
  val sender = senderPublicKey

  @ApiModelProperty(hidden = true)
  def isValid(atTime: Long): Validation = {
    isValidAmount(amount, price) &&
    assetPair.isValid &&
    (matcherFee > 0) :| "matcherFee should be > 0" &&
    (matcherFee < MaxAmount) :| "matcherFee too large" &&
    (timestamp > 0) :| "timestamp should be > 0" &&
    (expiration - atTime <= MaxLiveTime) :| "expiration should be earlier than 30 days" &&
    (expiration >= atTime) :| "expiration should be > currentTime"
  }

  //  @ApiModelProperty(hidden = true)
  def isValidAmount(matchAmount: Long, matchPrice: Long): Validation = {
    (matchAmount > 0) :| "amount should be > 0" &&
    (matchPrice > 0) :| "price should be > 0" &&
    (matchAmount < MaxAmount) :| "amount too large" &&
    getSpendAmount(matchAmount, matchPrice).isRight :| "SpendAmount too large" &&
    (getSpendAmount(matchAmount, matchPrice).getOrElse(0L) > 0) :| "SpendAmount should be > 0" &&
    getReceiveAmount(matchAmount, matchPrice).isRight :| "ReceiveAmount too large" &&
    (getReceiveAmount(matchAmount, matchPrice).getOrElse(0L) > 0) :| "ReceiveAmount should be > 0"
  }

  @ApiModelProperty(hidden = true)
  val bodyBytes: Coeval[Array[Byte]]
  @ApiModelProperty(hidden = true)
  val id: Coeval[ByteStr] = Coeval.evalOnce(ByteStr(crypto.fastHash(bodyBytes())))
  @ApiModelProperty(hidden = true)
  val idStr: Coeval[String] = Coeval.evalOnce(id().base58)
  @ApiModelProperty(hidden = true)
  val bytes: Coeval[Array[Byte]]

  @ApiModelProperty(hidden = true)
  def getReceiveAssetId: AssetId = orderType match {
    case OrderType.BUY  => assetPair.amountAsset
    case OrderType.SELL => assetPair.priceAsset
  }

  @ApiModelProperty(hidden = true)
  def getSpendAssetId: AssetId = orderType match {
    case OrderType.BUY  => assetPair.priceAsset
    case OrderType.SELL => assetPair.amountAsset
  }

  @ApiModelProperty(hidden = true)
  def getSpendAmount(matchAmount: Long, matchPrice: Long): Either[ValidationError, Long] =
    Try {
      // We should not correct amount here, because it could lead to fork. See ExchangeTransactionDiff
      if (orderType == OrderType.SELL) matchAmount
      else {
        val spend = BigInt(matchAmount) * matchPrice / PriceConstant
        if (getSpendAssetId.isWaves && !(spend + matcherFee).isValidLong) {
          throw new ArithmeticException("BigInteger out of long range")
        } else spend.bigInteger.longValueExact()
      }
    }.toEither.left.map(x => GenericError(x.getMessage))

  @ApiModelProperty(hidden = true)
  def getReceiveAmount(matchAmount: Long, matchPrice: Long): Either[ValidationError, Long] =
    Try {
      if (orderType == OrderType.BUY) matchAmount
      else {
        (BigInt(matchAmount) * matchPrice / PriceConstant).bigInteger.longValueExact()
      }
    }.toEither.left.map(x => GenericError(x.getMessage))

  @ApiModelProperty(hidden = true)
  override val json: Coeval[JsObject] = Coeval.evalOnce({
    val sig = Base58.encode(signature)
    Json.obj(
      "version"          -> version,
      "id"               -> idStr(),
      "sender"           -> senderPublicKey.address,
      "senderPublicKey"  -> Base58.encode(senderPublicKey.publicKey),
      "matcherPublicKey" -> Base58.encode(matcherPublicKey.publicKey),
      "assetPair"        -> assetPair.json,
      "orderType"        -> orderType.toString,
      "amount"           -> amount,
      "price"            -> price,
      "timestamp"        -> timestamp,
      "expiration"       -> expiration,
      "matcherFee"       -> matcherFee,
      "signature"        -> sig,
      "proofs"           -> proofs.proofs
    )
  })

  @ApiModelProperty(hidden = true)
  def jsonStr: String = Json.stringify(json())

  @ApiModelProperty(hidden = true)
  override def equals(obj: Any): Boolean = {
    obj match {
      case o: Order =>
        senderPublicKey == o.senderPublicKey &&
          matcherPublicKey == o.matcherPublicKey &&
          assetPair == o.assetPair &&
          orderType == o.orderType &&
          price == o.price &&
          amount == o.amount &&
          expiration == o.expiration &&
          matcherFee == o.matcherFee &&
          (signature sameElements o.signature)
      case _ => false
    }
  }

  @ApiModelProperty(hidden = true)
  override def hashCode(): Int = idStr.hashCode()

  @ApiModelProperty(hidden = true)
  override def toString: String = {
    val matcherFeeAssetIdStr = if (version == 3) s" matcherFeeAssetId=${matcherFeeAssetId.fold("Waves")(_.toString)}," else ""
    s"OrderV$version(id=${idStr()}, sender=$senderPublicKey, matcher=$matcherPublicKey, pair=$assetPair, tpe=$orderType, amount=$amount, price=$price, ts=$timestamp, exp=$expiration, fee=$matcherFee,$matcherFeeAssetIdStr proofs=$proofs)"
  }
}

object Order {
  type Id = ByteStr

  val MaxLiveTime: Long = 30L * 24L * 60L * 60L * 1000L
  val PriceConstant     = 100000000L
  val MaxAmount: Long   = 100 * PriceConstant * PriceConstant

  def apply(senderPublicKey: PublicKeyAccount,
            matcherPublicKey: PublicKeyAccount,
            assetPair: AssetPair,
            orderType: OrderType,
            amount: Long,
            price: Long,
            timestamp: Long,
            expiration: Long,
            matcherFee: Long,
            proofs: Proofs,
            version: Byte = 1): Order = version match {
    case 1 => OrderV1(senderPublicKey, matcherPublicKey, assetPair, orderType, amount, price, timestamp, expiration, matcherFee, proofs)
    case 2 => OrderV2(senderPublicKey, matcherPublicKey, assetPair, orderType, amount, price, timestamp, expiration, matcherFee, proofs)
  }

  def apply(senderPublicKey: PublicKeyAccount,
            matcherPublicKey: PublicKeyAccount,
            assetPair: AssetPair,
            orderType: OrderType,
            amount: Long,
            price: Long,
            timestamp: Long,
            expiration: Long,
            matcherFee: Long,
<<<<<<< HEAD
            signature: Array[Byte]): Order = {
    OrderV1(senderPublicKey,
            matcherPublicKey,
            assetPair,
            orderType,
            amount,
            price,
            timestamp,
            expiration,
            matcherFee,
            Proofs(List(ByteStr(signature))))
=======
            proofs: Proofs,
            version: Byte,
            matcherFeeAssetId: Option[AssetId]): Order = version match {
    case 3 =>
      OrderV3(senderPublicKey, matcherPublicKey, assetPair, orderType, amount, price, timestamp, expiration, matcherFee, matcherFeeAssetId, proofs)
>>>>>>> a7d91188
  }

  def correctAmount(a: Long, price: Long): Long = {
    val settledTotal = (BigDecimal(price) * a / Order.PriceConstant).setScale(0, RoundingMode.FLOOR).toLong
    (BigDecimal(settledTotal) / price * Order.PriceConstant).setScale(0, RoundingMode.CEILING).toLong
  }

  def correctAmount(o: Order): Long = correctAmount(o.amount, o.price)

  def buy(sender: PrivateKeyAccount,
          matcher: PublicKeyAccount,
          pair: AssetPair,
          amount: Long,
          price: Long,
          timestamp: Long,
          expiration: Long,
          matcherFee: Long,
          version: Byte = 1,
          matcherFeeAssetId: Option[AssetId] = None): Order = {
    val unsigned = version match {
      case 3 =>
        Order(sender, matcher, pair, OrderType.BUY, amount, price, timestamp, expiration, matcherFee, Proofs.empty, version, matcherFeeAssetId)
      case _ => Order(sender, matcher, pair, OrderType.BUY, amount, price, timestamp, expiration, matcherFee, Proofs.empty, version)
    }
    sign(unsigned, sender)
  }

  def sell(sender: PrivateKeyAccount,
           matcher: PublicKeyAccount,
           pair: AssetPair,
           amount: Long,
           price: Long,
           timestamp: Long,
           expiration: Long,
           matcherFee: Long,
           version: Byte = 1,
           matcherFeeAssetId: Option[AssetId] = None): Order = {
    val unsigned = version match {
      case 3 =>
        Order(sender, matcher, pair, OrderType.SELL, amount, price, timestamp, expiration, matcherFee, Proofs.empty, version, matcherFeeAssetId)
      case _ => Order(sender, matcher, pair, OrderType.SELL, amount, price, timestamp, expiration, matcherFee, Proofs.empty, version)
    }
    sign(unsigned, sender)
  }

  def apply(sender: PrivateKeyAccount,
            matcher: PublicKeyAccount,
            pair: AssetPair,
            orderType: OrderType,
            amount: Long,
            price: Long,
            timestamp: Long,
            expiration: Long,
            matcherFee: Long,
            version: Byte): Order = {
    val unsigned = Order(sender, matcher, pair, orderType, amount, price, timestamp, expiration, matcherFee, Proofs.empty, version)
    sign(unsigned, sender)
  }

  def apply(sender: PrivateKeyAccount,
            matcher: PublicKeyAccount,
            pair: AssetPair,
            orderType: OrderType,
            amount: Long,
            price: Long,
            timestamp: Long,
            expiration: Long,
            matcherFee: Long,
            version: Byte,
            matcherFeeAssetId: Option[AssetId]): Order = {
    val unsigned = Order(sender, matcher, pair, orderType, amount, price, timestamp, expiration, matcherFee, Proofs.empty, version, matcherFeeAssetId)
    sign(unsigned, sender)
  }

  def sign(unsigned: Order, sender: PrivateKeyAccount): Order = {
    require(unsigned.senderPublicKey == sender)
    val sig = crypto.sign(sender, unsigned.bodyBytes())
<<<<<<< HEAD
    unsigned match {
      case o @ OrderV2(_, _, _, _, _, _, _, _, _, _) =>
        o.copy(proofs = Proofs(List(ByteStr(sig))))
      case o @ OrderV1(_, _, _, _, _, _, _, _, _, _) =>
        o.copy(proofs = Proofs(List(ByteStr(sig))))
    }
=======
    unsigned.updateProofs(Proofs(Seq(ByteStr(sig))))
>>>>>>> a7d91188
  }

  def splitByType(o1: Order, o2: Order): (Order, Order) = {
    require(o1.orderType != o2.orderType)
    if (o1.orderType == OrderType.BUY) (o1, o2)
    else (o2, o1)
  }

  def assetIdBytes(assetId: AssetId): Array[Byte] = {
    assetId.byteRepr
  }

  def fromBytes(version: Byte, xs: Array[Byte]): Order = version match {
    case 1     => OrderV1.parseBytes(xs).get
    case 2     => OrderV2.parseBytes(xs).get
    case other => throw new IllegalArgumentException(s"Unexpected order version: $other")
  }

}<|MERGE_RESOLUTION|>--- conflicted
+++ resolved
@@ -5,6 +5,7 @@
 import com.wavesplatform.common.utils.Base58
 import com.wavesplatform.crypto
 import com.wavesplatform.serialization.{BytesSerializable, JsonSerializable}
+import com.wavesplatform.transaction.AssetId.Waves
 import com.wavesplatform.transaction.ValidationError.GenericError
 import com.wavesplatform.transaction._
 import com.wavesplatform.transaction.assets.exchange.OrderOps._
@@ -45,7 +46,7 @@
 
   def signature: Array[Byte] = proofs.proofs(0).arr
 
-  def matcherFeeAssetId: Option[AssetId] = None
+  def matcherFeeAssetId: AssetId = Waves
 
   import Order._
 
@@ -199,25 +200,11 @@
             timestamp: Long,
             expiration: Long,
             matcherFee: Long,
-<<<<<<< HEAD
-            signature: Array[Byte]): Order = {
-    OrderV1(senderPublicKey,
-            matcherPublicKey,
-            assetPair,
-            orderType,
-            amount,
-            price,
-            timestamp,
-            expiration,
-            matcherFee,
-            Proofs(List(ByteStr(signature))))
-=======
             proofs: Proofs,
             version: Byte,
-            matcherFeeAssetId: Option[AssetId]): Order = version match {
+            matcherFeeAssetId: AssetId): Order = version match {
     case 3 =>
       OrderV3(senderPublicKey, matcherPublicKey, assetPair, orderType, amount, price, timestamp, expiration, matcherFee, matcherFeeAssetId, proofs)
->>>>>>> a7d91188
   }
 
   def correctAmount(a: Long, price: Long): Long = {
@@ -236,7 +223,7 @@
           expiration: Long,
           matcherFee: Long,
           version: Byte = 1,
-          matcherFeeAssetId: Option[AssetId] = None): Order = {
+          matcherFeeAssetId: AssetId = Waves): Order = {
     val unsigned = version match {
       case 3 =>
         Order(sender, matcher, pair, OrderType.BUY, amount, price, timestamp, expiration, matcherFee, Proofs.empty, version, matcherFeeAssetId)
@@ -254,7 +241,7 @@
            expiration: Long,
            matcherFee: Long,
            version: Byte = 1,
-           matcherFeeAssetId: Option[AssetId] = None): Order = {
+           matcherFeeAssetId: AssetId = Waves): Order = {
     val unsigned = version match {
       case 3 =>
         Order(sender, matcher, pair, OrderType.SELL, amount, price, timestamp, expiration, matcherFee, Proofs.empty, version, matcherFeeAssetId)
@@ -287,7 +274,7 @@
             expiration: Long,
             matcherFee: Long,
             version: Byte,
-            matcherFeeAssetId: Option[AssetId]): Order = {
+            matcherFeeAssetId: AssetId): Order = {
     val unsigned = Order(sender, matcher, pair, orderType, amount, price, timestamp, expiration, matcherFee, Proofs.empty, version, matcherFeeAssetId)
     sign(unsigned, sender)
   }
@@ -295,16 +282,7 @@
   def sign(unsigned: Order, sender: PrivateKeyAccount): Order = {
     require(unsigned.senderPublicKey == sender)
     val sig = crypto.sign(sender, unsigned.bodyBytes())
-<<<<<<< HEAD
-    unsigned match {
-      case o @ OrderV2(_, _, _, _, _, _, _, _, _, _) =>
-        o.copy(proofs = Proofs(List(ByteStr(sig))))
-      case o @ OrderV1(_, _, _, _, _, _, _, _, _, _) =>
-        o.copy(proofs = Proofs(List(ByteStr(sig))))
-    }
-=======
     unsigned.updateProofs(Proofs(Seq(ByteStr(sig))))
->>>>>>> a7d91188
   }
 
   def splitByType(o1: Order, o2: Order): (Order, Order) = {
