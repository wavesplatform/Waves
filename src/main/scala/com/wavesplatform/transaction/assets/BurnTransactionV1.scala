--- conflicted
+++ resolved
@@ -7,13 +7,10 @@
 import com.wavesplatform.common.utils.EitherExt2
 import com.wavesplatform.crypto
 import com.wavesplatform.transaction._
-<<<<<<< HEAD
 import com.wavesplatform.crypto._
 import com.wavesplatform.transaction.Asset.IssuedAsset
-=======
 import com.wavesplatform.transaction.description._
 import monix.eval.Coeval
->>>>>>> 92a10b2c
 
 import scala.util.Try
 
@@ -35,22 +32,12 @@
   override val typeId: Byte = BurnTransaction.typeId
 
   override protected def parseTail(bytes: Array[Byte]): Try[TransactionT] = {
-<<<<<<< HEAD
-    Try {
-      val (sender, asset, quantity, fee, timestamp, end) = BurnTransaction.parseBase(0, bytes)
-      val signature                                      = ByteStr(bytes.slice(end, end + SignatureLength))
-      BurnTransactionV1
-        .create(sender, asset, quantity, fee, timestamp, signature)
-        .fold(left => Failure(new Exception(left.toString)), right => Success(right))
-    }.flatten
-=======
     byteTailDescription.deserializeFromByteArray(bytes).flatMap { tx =>
       BurnTransaction
         .validateBurnParams(tx)
         .map(_ => tx)
         .foldToTry
     }
->>>>>>> 92a10b2c
   }
 
   def create(sender: PublicKeyAccount,
