package com.wavesplatform.transaction.assets

import com.google.common.primitives.Bytes
import com.wavesplatform.account.{AddressScheme, PrivateKeyAccount, PublicKeyAccount}
import com.wavesplatform.common.state.ByteStr
import com.wavesplatform.crypto
import com.wavesplatform.transaction.ValidationError.GenericError
import com.wavesplatform.transaction._
<<<<<<< HEAD
import com.wavesplatform.transaction.description._
=======
import monix.eval.Coeval
>>>>>>> 6cadcddb

import scala.util._

case class ReissueTransactionV2 private (chainId: Byte,
                                         sender: PublicKeyAccount,
                                         assetId: ByteStr,
                                         quantity: Long,
                                         reissuable: Boolean,
                                         fee: Long,
                                         timestamp: Long,
                                         proofs: Proofs)
    extends ReissueTransaction
    with FastHashId
    with ChainSpecific {

  override val builder: TransactionParser = ReissueTransactionV2

  override val bodyBytes: Coeval[Array[Byte]] =
    Coeval.evalOnce(
      Bytes.concat(
        Array(builder.typeId, version, chainId),
        bytesBase(),
      )
    )

  override val bytes: Coeval[Array[Byte]] = Coeval.evalOnce(Bytes.concat(Array(0: Byte), bodyBytes(), proofs.bytes()))

  override def chainByte: Option[Byte] = Some(chainId)
  override def version: Byte           = 2
}

object ReissueTransactionV2 extends TransactionParserFor[ReissueTransactionV2] with TransactionParser.MultipleVersions {

  override val typeId: Byte                 = ReissueTransaction.typeId
  override def supportedVersions: Set[Byte] = Set(2)
  private def currentChainId: Byte          = AddressScheme.current.chainId

  override protected def parseTail(bytes: Array[Byte]): Try[TransactionT] = {
    Try {
      val chainId                                                      = bytes(0)
      val (sender, assetId, quantity, reissuable, fee, timestamp, end) = ReissueTransaction.parseBase(bytes, 1)
      (for {
        proofs <- Proofs.fromBytes(bytes.drop(end))
        tx <- ReissueTransactionV2
          .create(chainId, sender, assetId, quantity, reissuable, fee, timestamp, proofs)
      } yield tx)
        .fold(left => Failure(new Exception(left.toString)), right => Success(right))
    }.flatten
  }

  def create(chainId: Byte,
             sender: PublicKeyAccount,
             assetId: ByteStr,
             quantity: Long,
             reissuable: Boolean,
             fee: Long,
             timestamp: Long,
             proofs: Proofs): Either[ValidationError, TransactionT] = {
    for {
      _ <- Either.cond(chainId == currentChainId, (), GenericError(s"Wrong chainId actual: ${chainId.toInt}, expected: $currentChainId"))
      _ <- ReissueTransaction.validateReissueParams(quantity, fee)
    } yield ReissueTransactionV2(chainId, sender, assetId, quantity, reissuable, fee, timestamp, proofs)
  }

  def signed(chainId: Byte,
             sender: PublicKeyAccount,
             assetId: ByteStr,
             quantity: Long,
             reissuable: Boolean,
             fee: Long,
             timestamp: Long,
             signer: PrivateKeyAccount): Either[ValidationError, TransactionT] = {
    for {
      unverified <- create(chainId, sender, assetId, quantity, reissuable, fee, timestamp, Proofs.empty)
      proofs     <- Proofs.create(Seq(ByteStr(crypto.sign(signer, unverified.bodyBytes()))))
    } yield unverified.copy(proofs = proofs)
  }

  def selfSigned(chainId: Byte,
                 sender: PrivateKeyAccount,
                 assetId: ByteStr,
                 quantity: Long,
                 reissuable: Boolean,
                 fee: Long,
<<<<<<< HEAD
                 timestamp: Long): Either[ValidationError, TransactionT] =
    signed(version, chainId, sender, assetId, quantity, reissuable, fee, timestamp, sender)

  val byteDescription: ByteEntity[ReissueTransactionV2] = {
    (
      ConstantByte(1, value = 0, name = "Transaction multiple version mark") ~
        ConstantByte(2, value = typeId, name = "Transaction type") ~
        ConstantByte(3, value = 2, name = "Version") ~
        OneByte(4, "Chain ID") ~
        PublicKeyAccountBytes(5, "Sender's public key") ~
        ByteStrDefinedLength(6, "Asset ID", AssetIdLength) ~
        LongBytes(7, "Quantity") ~
        BooleanByte(8, "Reissuable flag (1 - True, 0 - False)") ~
        LongBytes(9, "Fee") ~
        LongBytes(10, "Timestamp") ~
        ProofsBytes(11)
    ).map {
      case ((((((((((_, _), version), chainId), sender), assetId), quantity), reissuable), fee), timestamp), proofs) =>
        ReissueTransactionV2(
          version = version,
          chainId = chainId,
          sender = sender,
          assetId = assetId,
          quantity = quantity,
          reissuable = reissuable,
          fee = fee,
          timestamp = timestamp,
          proofs = proofs
        )
    }
=======
                 timestamp: Long): Either[ValidationError, TransactionT] = {
    signed(chainId, sender, assetId, quantity, reissuable, fee, timestamp, sender)
>>>>>>> 6cadcddb
  }
}<|MERGE_RESOLUTION|>--- conflicted
+++ resolved
@@ -6,11 +6,8 @@
 import com.wavesplatform.crypto
 import com.wavesplatform.transaction.ValidationError.GenericError
 import com.wavesplatform.transaction._
-<<<<<<< HEAD
+import monix.eval.Coeval
 import com.wavesplatform.transaction.description._
-=======
-import monix.eval.Coeval
->>>>>>> 6cadcddb
 
 import scala.util._
 
@@ -95,11 +92,11 @@
                  quantity: Long,
                  reissuable: Boolean,
                  fee: Long,
-<<<<<<< HEAD
-                 timestamp: Long): Either[ValidationError, TransactionT] =
-    signed(version, chainId, sender, assetId, quantity, reissuable, fee, timestamp, sender)
+                 timestamp: Long): Either[ValidationError, TransactionT] = {
+    signed(chainId, sender, assetId, quantity, reissuable, fee, timestamp, sender)
+  }
 
-  val byteDescription: ByteEntity[ReissueTransactionV2] = {
+  val byteTailDescription: ByteEntity[ReissueTransactionV2] = {
     (
       ConstantByte(1, value = 0, name = "Transaction multiple version mark") ~
         ConstantByte(2, value = typeId, name = "Transaction type") ~
@@ -115,7 +112,6 @@
     ).map {
       case ((((((((((_, _), version), chainId), sender), assetId), quantity), reissuable), fee), timestamp), proofs) =>
         ReissueTransactionV2(
-          version = version,
           chainId = chainId,
           sender = sender,
           assetId = assetId,
@@ -126,9 +122,5 @@
           proofs = proofs
         )
     }
-=======
-                 timestamp: Long): Either[ValidationError, TransactionT] = {
-    signed(chainId, sender, assetId, quantity, reissuable, fee, timestamp, sender)
->>>>>>> 6cadcddb
   }
 }