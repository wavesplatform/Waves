package com.wavesplatform.transaction.assets

import cats.implicits._
import com.google.common.primitives.Bytes
import com.wavesplatform.account.{AddressScheme, PrivateKeyAccount, PublicKeyAccount}
import com.wavesplatform.common.state.ByteStr
import com.wavesplatform.common.utils.EitherExt2
import com.wavesplatform.crypto
import com.wavesplatform.transaction.Asset.IssuedAsset
import com.wavesplatform.transaction.ValidationError.GenericError
import com.wavesplatform.transaction._
import com.wavesplatform.transaction.description._
import monix.eval.Coeval

import scala.util._

case class ReissueTransactionV2 private (chainId: Byte,
                                         sender: PublicKeyAccount,
                                         asset: IssuedAsset,
                                         quantity: Long,
                                         reissuable: Boolean,
                                         fee: Long,
                                         timestamp: Long,
                                         proofs: Proofs)
    extends ReissueTransaction
    with FastHashId
    with ChainSpecific {

  override val builder: TransactionParser = ReissueTransactionV2

  override val bodyBytes: Coeval[Array[Byte]] =
    Coeval.evalOnce(
      Bytes.concat(
        Array(builder.typeId, version, chainId),
        bytesBase(),
      )
    )

  override val bytes: Coeval[Array[Byte]] = Coeval.evalOnce(Bytes.concat(Array(0: Byte), bodyBytes(), proofs.bytes()))

  override def chainByte: Option[Byte] = Some(chainId)
  override def version: Byte           = 2
}

object ReissueTransactionV2 extends TransactionParserFor[ReissueTransactionV2] with TransactionParser.MultipleVersions {

  override val typeId: Byte                 = ReissueTransaction.typeId
  override def supportedVersions: Set[Byte] = Set(2)
  private def currentChainId: Byte          = AddressScheme.current.chainId

  override protected def parseTail(bytes: Array[Byte]): Try[TransactionT] = {
<<<<<<< HEAD
    Try {
      val chainId                                                    = bytes(0)
      val (sender, asset, quantity, reissuable, fee, timestamp, end) = ReissueTransaction.parseBase(bytes, 1)
      (for {
        proofs <- Proofs.fromBytes(bytes.drop(end))
        tx <- ReissueTransactionV2
          .create(chainId, sender, asset, quantity, reissuable, fee, timestamp, proofs)
      } yield tx)
        .fold(left => Failure(new Exception(left.toString)), right => Success(right))
    }.flatten
=======
    byteTailDescription.deserializeFromByteArray(bytes).flatMap { tx =>
      Either
        .cond(tx.chainId == currentChainId, (), GenericError(s"Wrong chainId actual: ${tx.chainId.toInt}, expected: $currentChainId"))
        .flatMap(_ => ReissueTransaction.validateReissueParams(tx))
        .map(_ => tx)
        .foldToTry
    }
>>>>>>> 92a10b2c
  }

  def create(chainId: Byte,
             sender: PublicKeyAccount,
             asset: IssuedAsset,
             quantity: Long,
             reissuable: Boolean,
             fee: Long,
             timestamp: Long,
             proofs: Proofs): Either[ValidationError, TransactionT] = {
    for {
      _ <- Either.cond(chainId == currentChainId, (), GenericError(s"Wrong chainId actual: ${chainId.toInt}, expected: $currentChainId"))
      _ <- ReissueTransaction.validateReissueParams(quantity, fee)
    } yield ReissueTransactionV2(chainId, sender, asset, quantity, reissuable, fee, timestamp, proofs)
  }

  def signed(chainId: Byte,
             sender: PublicKeyAccount,
             asset: IssuedAsset,
             quantity: Long,
             reissuable: Boolean,
             fee: Long,
             timestamp: Long,
             signer: PrivateKeyAccount): Either[ValidationError, TransactionT] = {
    for {
      unverified <- create(chainId, sender, asset, quantity, reissuable, fee, timestamp, Proofs.empty)
      proofs     <- Proofs.create(Seq(ByteStr(crypto.sign(signer, unverified.bodyBytes()))))
    } yield unverified.copy(proofs = proofs)
  }

  def selfSigned(chainId: Byte,
                 sender: PrivateKeyAccount,
                 asset: IssuedAsset,
                 quantity: Long,
                 reissuable: Boolean,
                 fee: Long,
                 timestamp: Long): Either[ValidationError, TransactionT] = {
    signed(chainId, sender, asset, quantity, reissuable, fee, timestamp, sender)
  }

  val byteTailDescription: ByteEntity[ReissueTransactionV2] = {
    (
      OneByte(tailIndex(1), "Chain ID"),
      PublicKeyAccountBytes(tailIndex(2), "Sender's public key"),
      ByteStrDefinedLength(tailIndex(3), "Asset ID", AssetIdLength),
      LongBytes(tailIndex(4), "Quantity"),
      BooleanByte(tailIndex(5), "Reissuable flag (1 - True, 0 - False)"),
      LongBytes(tailIndex(6), "Fee"),
      LongBytes(tailIndex(7), "Timestamp"),
      ProofsBytes(tailIndex(8))
    ) mapN ReissueTransactionV2.apply
  }
}<|MERGE_RESOLUTION|>--- conflicted
+++ resolved
@@ -49,18 +49,6 @@
   private def currentChainId: Byte          = AddressScheme.current.chainId
 
   override protected def parseTail(bytes: Array[Byte]): Try[TransactionT] = {
-<<<<<<< HEAD
-    Try {
-      val chainId                                                    = bytes(0)
-      val (sender, asset, quantity, reissuable, fee, timestamp, end) = ReissueTransaction.parseBase(bytes, 1)
-      (for {
-        proofs <- Proofs.fromBytes(bytes.drop(end))
-        tx <- ReissueTransactionV2
-          .create(chainId, sender, asset, quantity, reissuable, fee, timestamp, proofs)
-      } yield tx)
-        .fold(left => Failure(new Exception(left.toString)), right => Success(right))
-    }.flatten
-=======
     byteTailDescription.deserializeFromByteArray(bytes).flatMap { tx =>
       Either
         .cond(tx.chainId == currentChainId, (), GenericError(s"Wrong chainId actual: ${tx.chainId.toInt}, expected: $currentChainId"))
@@ -68,7 +56,6 @@
         .map(_ => tx)
         .foldToTry
     }
->>>>>>> 92a10b2c
   }
 
   def create(chainId: Byte,
