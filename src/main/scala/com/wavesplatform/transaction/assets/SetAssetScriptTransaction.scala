--- conflicted
+++ resolved
@@ -103,40 +103,6 @@
         .map(_ => tx)
         .foldToTry
     }
-<<<<<<< HEAD
-    def read[T](f: Array[Byte] => T, size: Int): State[Int, T] = State { from =>
-      val end = from + size
-      (end, f(bytes.slice(from, end)))
-    }
-    def readUnsized[T](f: (Array[Byte], Int) => (T, Int)): State[Int, T] = State { from =>
-      val (v, end) = f(bytes, from)
-      (end, v)
-    }
-    def readEnd[T](f: Array[Byte] => T): State[Int, T] = State { from =>
-      (from, f(bytes.drop(from)))
-    }
-
-    Try {
-      val makeTransaction = for {
-        chainId   <- readByte
-        sender    <- read(PublicKeyAccount.apply, KeyLength)
-        asset     <- read(ByteStr.apply, AssetIdLength).map(IssuedAsset)
-        fee       <- read(Longs.fromByteArray _, 8)
-        timestamp <- read(Longs.fromByteArray _, 8)
-        scriptOrE <- readUnsized((b: Array[Byte], p: Int) => Deser.parseOption(b, p)(ScriptReader.fromBytes))
-        proofs    <- readEnd(Proofs.fromBytes)
-      } yield {
-        (scriptOrE match {
-          case Some(Left(err)) => Left(err)
-          case Some(Right(s))  => Right(Some(s))
-          case None            => Right(None)
-        }).flatMap(script => create(chainId, sender, asset, script, fee, timestamp, proofs.right.get))
-          .fold(left => Failure(new Exception(left.toString)), right => Success(right))
-      }
-      makeTransaction.run(0).value._2
-    }.flatten
-=======
->>>>>>> 92a10b2c
   }
 
   val byteTailDescription: ByteEntity[SetAssetScriptTransaction] = {
