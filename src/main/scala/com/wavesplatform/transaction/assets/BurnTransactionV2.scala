package com.wavesplatform.transaction.assets

import cats.implicits._
import com.google.common.primitives.Bytes
import com.wavesplatform.account.{PrivateKeyAccount, PublicKeyAccount}
import com.wavesplatform.common.state.ByteStr
<<<<<<< HEAD
import com.wavesplatform.transaction.Asset.IssuedAsset
=======
import com.wavesplatform.common.utils.EitherExt2
import com.wavesplatform.crypto
import com.wavesplatform.transaction._
import com.wavesplatform.transaction.description._
import monix.eval.Coeval
>>>>>>> 92a10b2c

import scala.util.Try

final case class BurnTransactionV2 private (chainId: Byte,
                                            sender: PublicKeyAccount,
                                            asset: IssuedAsset,
                                            quantity: Long,
                                            fee: Long,
                                            timestamp: Long,
                                            proofs: Proofs)
    extends BurnTransaction
    with FastHashId {

  override def builder: TransactionParser = BurnTransactionV2
  override def chainByte: Option[Byte]    = Some(chainId)

  override val bodyBytes: Coeval[Array[Byte]] =
    byteBase.map(base => Bytes.concat(Array(builder.typeId, version, chainId), base))

  override val bytes: Coeval[Array[Byte]] =
    (bodyBytes, proofs.bytes)
      .mapN { case (bb, pb) => Bytes.concat(Array(0: Byte), bb, pb) }

  override def version: Byte = 2
}

object BurnTransactionV2 extends TransactionParserFor[BurnTransactionV2] with TransactionParser.MultipleVersions {

  override val typeId: Byte                 = BurnTransaction.typeId
  override val supportedVersions: Set[Byte] = Set(2)

  override protected def parseTail(bytes: Array[Byte]): Try[BurnTransactionV2] = {
<<<<<<< HEAD
    Try {
      val chainId                                        = bytes(0)
      val (sender, asset, quantity, fee, timestamp, end) = BurnTransaction.parseBase(1, bytes)

      (for {
        proofs <- Proofs.fromBytes(bytes.drop(end))
        tx     <- create(chainId, sender, asset, quantity, fee, timestamp, proofs)
      } yield tx).fold(
        err => Failure(new Exception(err.toString)),
        t => Success(t)
      )
    }.flatten
=======
    byteTailDescription.deserializeFromByteArray(bytes).flatMap { tx =>
      BurnTransaction
        .validateBurnParams(tx)
        .map(_ => tx)
        .foldToTry
    }
>>>>>>> 92a10b2c
  }

  def create(chainId: Byte,
             sender: PublicKeyAccount,
             asset: IssuedAsset,
             quantity: Long,
             fee: Long,
             timestamp: Long,
             proofs: Proofs): Either[ValidationError, BurnTransactionV2] = {
    BurnTransaction
      .validateBurnParams(quantity, fee)
      .map(_ => BurnTransactionV2(chainId, sender, asset, quantity, fee, timestamp, proofs))
  }

  def signed(chainId: Byte,
             sender: PublicKeyAccount,
             asset: IssuedAsset,
             quantity: Long,
             fee: Long,
             timestamp: Long,
             signer: PrivateKeyAccount): Either[ValidationError, TransactionT] = {
    for {
      unsigned <- create(chainId, sender, asset, quantity, fee, timestamp, Proofs.empty)
      proofs   <- Proofs.create(Seq(ByteStr(crypto.sign(signer, unsigned.bodyBytes()))))
    } yield unsigned.copy(proofs = proofs)
  }

  def selfSigned(chainId: Byte,
                 sender: PrivateKeyAccount,
                 asset: IssuedAsset,
                 quantity: Long,
                 fee: Long,
                 timestamp: Long): Either[ValidationError, TransactionT] = {
    signed(chainId, sender, asset, quantity, fee, timestamp, sender)
  }

  val byteTailDescription: ByteEntity[BurnTransactionV2] = {
    (
      OneByte(tailIndex(1), "Chain ID"),
      PublicKeyAccountBytes(tailIndex(2), "Sender's public key"),
      ByteStrDefinedLength(tailIndex(3), "Asset ID", AssetIdLength),
      LongBytes(tailIndex(4), "Quantity"),
      LongBytes(tailIndex(5), "Fee"),
      LongBytes(tailIndex(6), "Timestamp"),
      ProofsBytes(tailIndex(7))
    ) mapN BurnTransactionV2.apply
  }
}<|MERGE_RESOLUTION|>--- conflicted
+++ resolved
@@ -4,15 +4,16 @@
 import com.google.common.primitives.Bytes
 import com.wavesplatform.account.{PrivateKeyAccount, PublicKeyAccount}
 import com.wavesplatform.common.state.ByteStr
-<<<<<<< HEAD
-import com.wavesplatform.transaction.Asset.IssuedAsset
-=======
 import com.wavesplatform.common.utils.EitherExt2
 import com.wavesplatform.crypto
 import com.wavesplatform.transaction._
 import com.wavesplatform.transaction.description._
 import monix.eval.Coeval
->>>>>>> 92a10b2c
+import com.wavesplatform.account.{PrivateKeyAccount, PublicKeyAccount}
+import com.wavesplatform.transaction._
+import cats.implicits._
+import com.wavesplatform.common.state.ByteStr
+import com.wavesplatform.transaction.Asset.IssuedAsset
 
 import scala.util.Try
 
@@ -45,27 +46,12 @@
   override val supportedVersions: Set[Byte] = Set(2)
 
   override protected def parseTail(bytes: Array[Byte]): Try[BurnTransactionV2] = {
-<<<<<<< HEAD
-    Try {
-      val chainId                                        = bytes(0)
-      val (sender, asset, quantity, fee, timestamp, end) = BurnTransaction.parseBase(1, bytes)
-
-      (for {
-        proofs <- Proofs.fromBytes(bytes.drop(end))
-        tx     <- create(chainId, sender, asset, quantity, fee, timestamp, proofs)
-      } yield tx).fold(
-        err => Failure(new Exception(err.toString)),
-        t => Success(t)
-      )
-    }.flatten
-=======
     byteTailDescription.deserializeFromByteArray(bytes).flatMap { tx =>
       BurnTransaction
         .validateBurnParams(tx)
         .map(_ => tx)
         .foldToTry
     }
->>>>>>> 92a10b2c
   }
 
   def create(chainId: Byte,
