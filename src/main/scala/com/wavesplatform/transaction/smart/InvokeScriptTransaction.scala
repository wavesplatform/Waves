package com.wavesplatform.transaction.smart

import cats.implicits._
import com.google.common.primitives.{Bytes, Longs}
import com.wavesplatform.account._
import com.wavesplatform.common.state.ByteStr
import com.wavesplatform.common.utils.EitherExt2
import com.wavesplatform.crypto
import com.wavesplatform.lang.v1.compiler.Terms
import com.wavesplatform.lang.v1.compiler.Terms.{EVALUATED, REF}
import com.wavesplatform.lang.v1.{ContractLimits, FunctionHeader, Serde}
import com.wavesplatform.serialization.Deser
import com.wavesplatform.transaction.Asset._
import com.wavesplatform.transaction.ValidationError.{GenericError, NonPositiveAmount}
import com.wavesplatform.transaction._
import com.wavesplatform.transaction.description._
import com.wavesplatform.transaction.smart.InvokeScriptTransaction.Payment
import com.wavesplatform.utils.byteStrWrites
import monix.eval.Coeval
import play.api.libs.json.JsObject

import scala.util.Try

case class InvokeScriptTransaction private (chainId: Byte,
                                            sender: PublicKey,
                                            contractAddress: Address,
                                            fc: Terms.FUNCTION_CALL,
                                            payment: Seq[Payment],
                                            fee: Long,
                                            feeAssetId: Asset,
                                            timestamp: Long,
                                            proofs: Proofs)
    extends ProvenTransaction
    with VersionedTransaction
    with FastHashId {

  import InvokeScriptTransaction.paymentPartFormat
  import play.api.libs.json.Json

  override val builder: TransactionParser = InvokeScriptTransaction

  val bodyBytes: Coeval[Array[Byte]] =
    Coeval.evalOnce(
      Bytes.concat(
        Array(builder.typeId, version, chainId),
        sender,
        contractAddress.bytes.arr,
        Serde.serialize(fc),
        Deser.serializeArrays(payment.map(pmt => Longs.toByteArray(pmt.amount) ++ Deser.serializeOption(pmt.assetId.compatId)(_.arr))),
        Longs.toByteArray(fee),
        feeAssetId.byteRepr,
        Longs.toByteArray(timestamp)
      )
    )

  override val assetFee: (Asset, Long) = (feeAssetId, fee)
  override val json: Coeval[JsObject] =
    Coeval.evalOnce(
      jsonBase()
        ++ Json.obj(
          "version"         -> version,
          "contractAddress" -> contractAddress.bytes,
          "call"            -> InvokeScriptTransaction.functionCallToJson(fc),
          "payment"         -> payment
        )
    )

  override def checkedAssets(): Seq[Asset] = payment.toSeq.map(_.assetId)

  override val bytes: Coeval[Array[Byte]] = Coeval.evalOnce(Bytes.concat(Array(0: Byte), bodyBytes(), proofs.bytes()))

  override def version: Byte = 1
}

object InvokeScriptTransaction extends TransactionParserFor[InvokeScriptTransaction] with TransactionParser.MultipleVersions {

  import play.api.libs.json.{Json, _}

  case class Payment(amount: Long, assetId: Asset)

  implicit val paymentPartFormat: Format[InvokeScriptTransaction.Payment] = Json.format

  def functionCallToJson(fc: Terms.FUNCTION_CALL): JsObject = {
    Json.obj(
      "function" -> JsString(fc.function.asInstanceOf[com.wavesplatform.lang.v1.FunctionHeader.User].name),
      "args" -> JsArray(
        fc.args.map {
          case Terms.CONST_LONG(l)    => Json.obj("type" -> "integer", "value" -> l)
          case Terms.CONST_BOOLEAN(l) => Json.obj("type" -> "boolean", "value" -> l)
          case Terms.CONST_BYTESTR(l) => Json.obj("type" -> "binary", "value" -> l.base64)
          case Terms.CONST_STRING(l)  => Json.obj("type" -> "string", "value" -> l)
          case _                      => ???
        }
      )
    )
  }

  override val typeId: Byte                 = 16
  override val supportedVersions: Set[Byte] = Set(1)

  private def currentChainId: Byte = AddressScheme.current.chainId

  override protected def parseTail(bytes: Array[Byte]): Try[TransactionT] = {
    byteTailDescription.deserializeFromByteArray(bytes).flatMap { tx =>
      Either
        .cond(tx.chainId == currentChainId, (), GenericError(s"Wrong chainId ${tx.chainId.toInt}"))
        .flatMap(_ => Either.cond(tx.fee > 0, (), ValidationError.InsufficientFee(s"insufficient fee: ${tx.fee}")))
        .flatMap(_ =>
          Either.cond(tx.payment.forall(_.amount > 0),
                      (),
                      ValidationError.NonPositiveAmount(0, tx.payment.find(_.amount <= 0).get.assetId.fold("Waves")(_.toString))))
        .flatMap(_ =>
          Either.cond(tx.fc.args.forall(x => x.isInstanceOf[EVALUATED] || x == REF("unit")),
                      (),
                      GenericError("all arguments of contractInvocation must be EVALUATED")))
        .map(_ => tx)
        .foldToTry
    }
  }

  def create(sender: PublicKey,
             contractAddress: Address,
             fc: Terms.FUNCTION_CALL,
             p: Seq[Payment],
             fee: Long,
             feeAssetId: Asset,
             timestamp: Long,
             proofs: Proofs): Either[ValidationError, TransactionT] = {
    for {
      _ <- Either.cond(fee > 0, (), ValidationError.InsufficientFee(s"insufficient fee: $fee"))
      _ <- Either.cond(
        fc.args.size <= ContractLimits.MaxInvokeScriptArgs,
        (),
        ValidationError.GenericError(s"ContractInvocation can't have more than ${ContractLimits.MaxInvokeScriptArgs} arguments")
      )
      _ <- Either.cond(
        fc.function match {
          case FunctionHeader.User(name) => name.getBytes.length <= ContractLimits.MaxCallableFunctionNameInBytes
          case _                         => true
        },
        (),
        ValidationError.GenericError(s"Callable function name size in bytes must be less than ${ContractLimits.MaxCallableFunctionNameInBytes} bytes")
      )
      _ <- checkAmounts(p)
      _ <- Either.cond(p.length <= 1, (), ValidationError.GenericError("Multiple payment isn't allowed now"))
      _ <- Either.cond(p.map(_.assetId).distinct.length == p.length, (), ValidationError.GenericError("duplicate payments"))

      _ <- Either.cond(fc.args.forall(x => x.isInstanceOf[EVALUATED] || x == REF("unit")),
                       (),
                       GenericError("all arguments of contractInvocation must be EVALUATED"))
      tx   = new InvokeScriptTransaction(currentChainId, sender, contractAddress, fc, p, fee, feeAssetId, timestamp, proofs)
      size = tx.bytes().length
      _ <- Either.cond(size <= ContractLimits.MaxInvokeScriptSizeInBytes, (), ValidationError.TooBigArray)
    } yield tx
  }

<<<<<<< HEAD
  def signed(sender: PublicKey,
=======
  private def checkAmounts(payments: Seq[Payment]): Either[NonPositiveAmount, Unit] =
    payments
      .find(_.amount <= 0)
      .fold(().asRight[NonPositiveAmount])(p =>
        ValidationError.NonPositiveAmount(
          p.amount,
          p.assetId.fold("Waves")(_.toString)
        ).asLeft[Unit]
      )

  def signed(sender: PublicKeyAccount,
>>>>>>> b4387e53
             contractAddress: Address,
             fc: Terms.FUNCTION_CALL,
             p: Seq[Payment],
             fee: Long,
             feeAssetId: Asset,
             timestamp: Long,
<<<<<<< HEAD
             signer: PrivateKey): Either[ValidationError, TransactionT] = {
    create(sender, contractAddress, fc, p, fee, feeAssetId, timestamp, Proofs.empty).right.map { unsigned =>
      unsigned.copy(proofs = Proofs.create(Seq(ByteStr(crypto.sign(signer, unsigned.bodyBytes())))).explicitGet())
    }
  }
=======
             signer: PrivateKeyAccount): Either[ValidationError, TransactionT] =
    for {
      tx     <- create(sender, contractAddress, fc, p, fee, feeAssetId, timestamp, Proofs.empty)
      proofs <- Proofs.create(Seq(ByteStr(crypto.sign(signer, tx.bodyBytes()))))
    } yield tx.copy(proofs = proofs)
>>>>>>> b4387e53

  def selfSigned(sender: KeyPair,
                 contractAddress: Address,
                 fc: Terms.FUNCTION_CALL,
                 p: Seq[Payment],
                 fee: Long,
                 feeAssetId: Asset,
                 timestamp: Long): Either[ValidationError, TransactionT] = {
    signed(sender, contractAddress, fc, p, fee, feeAssetId, timestamp, sender)
  }

  val byteTailDescription: ByteEntity[InvokeScriptTransaction] = {
    (
      OneByte(tailIndex(1), "Chain ID"),
      PublicKeyBytes(tailIndex(2), "Sender's public key"),
      AddressBytes(tailIndex(3), "Contract address"),
      FunctionCallBytes(tailIndex(4), "Function call"),
      SeqBytes(tailIndex(5), "Payment", PaymentBytes(tailIndex(5), "Payment")),
      LongBytes(tailIndex(6), "Fee"),
      OptionBytes(tailIndex(7), "Fee's asset ID", AssetIdBytes(tailIndex(7), "Fee's asset ID"), "flag (1 - asset, 0 - Waves)")
        .map(_.getOrElse(Waves)),
      LongBytes(tailIndex(8), "Timestamp"),
      ProofsBytes(tailIndex(9))
    ) mapN InvokeScriptTransaction.apply
  }
}<|MERGE_RESOLUTION|>--- conflicted
+++ resolved
@@ -154,9 +154,6 @@
     } yield tx
   }
 
-<<<<<<< HEAD
-  def signed(sender: PublicKey,
-=======
   private def checkAmounts(payments: Seq[Payment]): Either[NonPositiveAmount, Unit] =
     payments
       .find(_.amount <= 0)
@@ -167,27 +164,18 @@
         ).asLeft[Unit]
       )
 
-  def signed(sender: PublicKeyAccount,
->>>>>>> b4387e53
+  def signed(sender: PublicKey,
              contractAddress: Address,
              fc: Terms.FUNCTION_CALL,
              p: Seq[Payment],
              fee: Long,
              feeAssetId: Asset,
              timestamp: Long,
-<<<<<<< HEAD
-             signer: PrivateKey): Either[ValidationError, TransactionT] = {
-    create(sender, contractAddress, fc, p, fee, feeAssetId, timestamp, Proofs.empty).right.map { unsigned =>
-      unsigned.copy(proofs = Proofs.create(Seq(ByteStr(crypto.sign(signer, unsigned.bodyBytes())))).explicitGet())
-    }
-  }
-=======
-             signer: PrivateKeyAccount): Either[ValidationError, TransactionT] =
+             signer: PrivateKey): Either[ValidationError, TransactionT] =
     for {
       tx     <- create(sender, contractAddress, fc, p, fee, feeAssetId, timestamp, Proofs.empty)
       proofs <- Proofs.create(Seq(ByteStr(crypto.sign(signer, tx.bodyBytes()))))
     } yield tx.copy(proofs = proofs)
->>>>>>> b4387e53
 
   def selfSigned(sender: KeyPair,
                  contractAddress: Address,
