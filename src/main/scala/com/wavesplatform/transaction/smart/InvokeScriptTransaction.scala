package com.wavesplatform.transaction.smart

import cats.implicits._
import com.google.common.primitives.{Bytes, Longs}
import com.wavesplatform.account._
import com.wavesplatform.common.state.ByteStr
import com.wavesplatform.common.utils.EitherExt2
import com.wavesplatform.crypto
import com.wavesplatform.lang.v1.compiler.Terms
import com.wavesplatform.lang.v1.compiler.Terms.{EVALUATED, REF}
import com.wavesplatform.lang.v1.{ContractLimits, FunctionHeader, Serde}
import com.wavesplatform.serialization.Deser
import com.wavesplatform.transaction.Asset._
import com.wavesplatform.transaction.ValidationError.{GenericError, NonPositiveAmount}
import com.wavesplatform.transaction._
import com.wavesplatform.transaction.description._
import com.wavesplatform.transaction.smart.InvokeScriptTransaction.Payment
import com.wavesplatform.utils.byteStrWrites
import monix.eval.Coeval
import play.api.libs.json.JsObject

import scala.util.Try

case class InvokeScriptTransaction private (chainId: Byte,
<<<<<<< HEAD
                                            sender: PublicKey,
                                            contractAddress: Address,
=======
                                            sender: PublicKeyAccount,
                                            dappAddress: Address,
>>>>>>> f83636db
                                            fc: Terms.FUNCTION_CALL,
                                            payment: Seq[Payment],
                                            fee: Long,
                                            feeAssetId: Asset,
                                            timestamp: Long,
                                            proofs: Proofs)
    extends ProvenTransaction
    with VersionedTransaction
    with FastHashId {

  import InvokeScriptTransaction.paymentPartFormat
  import play.api.libs.json.Json

  override val builder: TransactionParser = InvokeScriptTransaction

  val bodyBytes: Coeval[Array[Byte]] =
    Coeval.evalOnce(
      Bytes.concat(
        Array(builder.typeId, version, chainId),
<<<<<<< HEAD
        sender,
        contractAddress.bytes.arr,
=======
        sender.publicKey,
        dappAddress.bytes.arr,
>>>>>>> f83636db
        Serde.serialize(fc),
        Deser.serializeArrays(payment.map(pmt => Longs.toByteArray(pmt.amount) ++ Deser.serializeOption(pmt.assetId.compatId)(_.arr))),
        Longs.toByteArray(fee),
        feeAssetId.byteRepr,
        Longs.toByteArray(timestamp)
      )
    )

  override val assetFee: (Asset, Long) = (feeAssetId, fee)
  override val json: Coeval[JsObject] =
    Coeval.evalOnce(
      jsonBase()
        ++ Json.obj(
          "version"     -> version,
          "dappAddress" -> dappAddress.bytes,
          "call"        -> InvokeScriptTransaction.functionCallToJson(fc),
          "payment"     -> payment
        )
    )

  override def checkedAssets(): Seq[Asset] = payment.toSeq.map(_.assetId)

  override val bytes: Coeval[Array[Byte]] = Coeval.evalOnce(Bytes.concat(Array(0: Byte), bodyBytes(), proofs.bytes()))

  override def version: Byte = 1
}

object InvokeScriptTransaction extends TransactionParserFor[InvokeScriptTransaction] with TransactionParser.MultipleVersions {

  import play.api.libs.json.{Json, _}

  case class Payment(amount: Long, assetId: Asset)

  implicit val paymentPartFormat: Format[InvokeScriptTransaction.Payment] = Json.format

  def functionCallToJson(fc: Terms.FUNCTION_CALL): JsObject = {
    Json.obj(
      "function" -> JsString(fc.function.asInstanceOf[com.wavesplatform.lang.v1.FunctionHeader.User].name),
      "args" -> JsArray(
        fc.args.map {
          case Terms.CONST_LONG(l)    => Json.obj("type" -> "integer", "value" -> l)
          case Terms.CONST_BOOLEAN(l) => Json.obj("type" -> "boolean", "value" -> l)
          case Terms.CONST_BYTESTR(l) => Json.obj("type" -> "binary", "value" -> l.base64)
          case Terms.CONST_STRING(l)  => Json.obj("type" -> "string", "value" -> l)
          case _                      => ???
        }
      )
    )
  }

  override val typeId: Byte                 = 16
  override val supportedVersions: Set[Byte] = Set(1)

  private def currentChainId: Byte = AddressScheme.current.chainId

  override protected def parseTail(bytes: Array[Byte]): Try[TransactionT] = {
    byteTailDescription.deserializeFromByteArray(bytes).flatMap { tx =>
      Either
        .cond(tx.chainId == currentChainId, (), GenericError(s"Wrong chainId ${tx.chainId.toInt}"))
        .flatMap(_ => Either.cond(tx.fee > 0, (), ValidationError.InsufficientFee(s"insufficient fee: ${tx.fee}")))
        .flatMap(_ =>
          Either.cond(tx.payment.forall(_.amount > 0),
                      (),
                      ValidationError.NonPositiveAmount(0, tx.payment.find(_.amount <= 0).get.assetId.fold("Waves")(_.toString))))
        .flatMap(_ =>
          Either.cond(tx.fc.args.forall(x => x.isInstanceOf[EVALUATED] || x == REF("unit")),
                      (),
                      GenericError("all arguments of invokeScript must be EVALUATED")))
        .map(_ => tx)
        .foldToTry
    }
  }

<<<<<<< HEAD
  def create(sender: PublicKey,
             contractAddress: Address,
=======
  def create(sender: PublicKeyAccount,
             dappAddress: Address,
>>>>>>> f83636db
             fc: Terms.FUNCTION_CALL,
             p: Seq[Payment],
             fee: Long,
             feeAssetId: Asset,
             timestamp: Long,
             proofs: Proofs): Either[ValidationError, TransactionT] = {
    for {
      _ <- Either.cond(fee > 0, (), ValidationError.InsufficientFee(s"insufficient fee: $fee"))
      _ <- Either.cond(
        fc.args.size <= ContractLimits.MaxInvokeScriptArgs,
        (),
        ValidationError.GenericError(s"InvokeScript can't have more than ${ContractLimits.MaxInvokeScriptArgs} arguments")
      )
      _ <- Either.cond(
        fc.function match {
          case FunctionHeader.User(name) => name.getBytes.length <= ContractLimits.MaxCallableFunctionNameInBytes
          case _                         => true
        },
        (),
        ValidationError.GenericError(s"Callable function name size in bytes must be less than ${ContractLimits.MaxCallableFunctionNameInBytes} bytes")
      )
      _ <- checkAmounts(p)
      _ <- Either.cond(p.length <= 1, (), ValidationError.GenericError("Multiple payment isn't allowed now"))
      _ <- Either.cond(p.map(_.assetId).distinct.length == p.length, (), ValidationError.GenericError("duplicate payments"))

      _ <- Either.cond(fc.args.forall(x => x.isInstanceOf[EVALUATED] || x == REF("unit")),
                       (),
                       GenericError("all arguments of invokeScript must be EVALUATED"))
      tx   = new InvokeScriptTransaction(currentChainId, sender, dappAddress, fc, p, fee, feeAssetId, timestamp, proofs)
      size = tx.bytes().length
      _ <- Either.cond(size <= ContractLimits.MaxInvokeScriptSizeInBytes, (), ValidationError.TooBigArray)
    } yield tx
  }

  private def checkAmounts(payments: Seq[Payment]): Either[NonPositiveAmount, Unit] =
    payments
      .find(_.amount <= 0)
      .fold(().asRight[NonPositiveAmount])(p =>
        ValidationError.NonPositiveAmount(
          p.amount,
          p.assetId.fold("Waves")(_.toString)
        ).asLeft[Unit]
      )

<<<<<<< HEAD
  def signed(sender: PublicKey,
             contractAddress: Address,
=======
  def signed(sender: PublicKeyAccount,
             dappAddress: Address,
>>>>>>> f83636db
             fc: Terms.FUNCTION_CALL,
             p: Seq[Payment],
             fee: Long,
             feeAssetId: Asset,
             timestamp: Long,
             signer: PrivateKey): Either[ValidationError, TransactionT] =
    for {
      tx     <- create(sender, dappAddress, fc, p, fee, feeAssetId, timestamp, Proofs.empty)
      proofs <- Proofs.create(Seq(ByteStr(crypto.sign(signer, tx.bodyBytes()))))
    } yield tx.copy(proofs = proofs)

<<<<<<< HEAD
  def selfSigned(sender: KeyPair,
                 contractAddress: Address,
=======
  def selfSigned(sender: PrivateKeyAccount,
                 dappAddress: Address,
>>>>>>> f83636db
                 fc: Terms.FUNCTION_CALL,
                 p: Seq[Payment],
                 fee: Long,
                 feeAssetId: Asset,
                 timestamp: Long): Either[ValidationError, TransactionT] = {
    signed(sender, dappAddress, fc, p, fee, feeAssetId, timestamp, sender)
  }

  val byteTailDescription: ByteEntity[InvokeScriptTransaction] = {
    (
      OneByte(tailIndex(1), "Chain ID"),
      PublicKeyBytes(tailIndex(2), "Sender's public key"),
      AddressBytes(tailIndex(3), "Contract address"),
      FunctionCallBytes(tailIndex(4), "Function call"),
      SeqBytes(tailIndex(5), "Payment", PaymentBytes(tailIndex(5), "Payment")),
      LongBytes(tailIndex(6), "Fee"),
      OptionBytes(tailIndex(7), "Fee's asset ID", AssetIdBytes(tailIndex(7), "Fee's asset ID"), "flag (1 - asset, 0 - Waves)")
        .map(_.getOrElse(Waves)),
      LongBytes(tailIndex(8), "Timestamp"),
      ProofsBytes(tailIndex(9))
    ) mapN InvokeScriptTransaction.apply
  }
}<|MERGE_RESOLUTION|>--- conflicted
+++ resolved
@@ -22,13 +22,8 @@
 import scala.util.Try
 
 case class InvokeScriptTransaction private (chainId: Byte,
-<<<<<<< HEAD
                                             sender: PublicKey,
-                                            contractAddress: Address,
-=======
-                                            sender: PublicKeyAccount,
                                             dappAddress: Address,
->>>>>>> f83636db
                                             fc: Terms.FUNCTION_CALL,
                                             payment: Seq[Payment],
                                             fee: Long,
@@ -48,13 +43,8 @@
     Coeval.evalOnce(
       Bytes.concat(
         Array(builder.typeId, version, chainId),
-<<<<<<< HEAD
         sender,
-        contractAddress.bytes.arr,
-=======
-        sender.publicKey,
         dappAddress.bytes.arr,
->>>>>>> f83636db
         Serde.serialize(fc),
         Deser.serializeArrays(payment.map(pmt => Longs.toByteArray(pmt.amount) ++ Deser.serializeOption(pmt.assetId.compatId)(_.arr))),
         Longs.toByteArray(fee),
@@ -128,13 +118,8 @@
     }
   }
 
-<<<<<<< HEAD
   def create(sender: PublicKey,
-             contractAddress: Address,
-=======
-  def create(sender: PublicKeyAccount,
              dappAddress: Address,
->>>>>>> f83636db
              fc: Terms.FUNCTION_CALL,
              p: Seq[Payment],
              fee: Long,
@@ -179,13 +164,8 @@
         ).asLeft[Unit]
       )
 
-<<<<<<< HEAD
   def signed(sender: PublicKey,
-             contractAddress: Address,
-=======
-  def signed(sender: PublicKeyAccount,
              dappAddress: Address,
->>>>>>> f83636db
              fc: Terms.FUNCTION_CALL,
              p: Seq[Payment],
              fee: Long,
@@ -197,13 +177,8 @@
       proofs <- Proofs.create(Seq(ByteStr(crypto.sign(signer, tx.bodyBytes()))))
     } yield tx.copy(proofs = proofs)
 
-<<<<<<< HEAD
   def selfSigned(sender: KeyPair,
-                 contractAddress: Address,
-=======
-  def selfSigned(sender: PrivateKeyAccount,
                  dappAddress: Address,
->>>>>>> f83636db
                  fc: Terms.FUNCTION_CALL,
                  p: Seq[Payment],
                  fee: Long,
