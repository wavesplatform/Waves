package com.wavesplatform.transaction.smart.script

import cats.implicits._
import com.wavesplatform.account.AddressScheme
import com.wavesplatform.lang.v1.compiler.Terms.EVALUATED
import com.wavesplatform.lang.v1.evaluator.EvaluatorV1
import com.wavesplatform.lang._
import com.wavesplatform.lang.v1.evaluator._
import com.wavesplatform.state._
import com.wavesplatform.transaction.Transaction
import com.wavesplatform.transaction.assets.exchange.Order
import com.wavesplatform.transaction.smart.BlockchainContext
import com.wavesplatform.transaction.smart.script.v1.ScriptV1.ScriptV1Impl
import com.wavesplatform.transaction.smart.script.v1.ScriptV2
import monix.eval.Coeval
import shapeless._

object ScriptRunner {

  def apply[A <: EVALUATED](height: Int,
                            in: Transaction :+: Order :+: CNil,
                            blockchain: Blockchain,
<<<<<<< HEAD
                            script: Script): (Log, Either[ExecutionError, A]) =
=======
                            script: Script,
                            proofsEnabled: Boolean): (ExprEvaluator.Log, Either[ExecutionError, A]) = {
>>>>>>> 0b95af9b
    script match {
      case s: ScriptV1Impl =>
        val ctx = BlockchainContext.build(
          script.version,
          AddressScheme.current.chainId,
          Coeval.evalOnce(in),
          Coeval.evalOnce(height),
          blockchain,
          proofsEnabled
        )
        EvaluatorV1.applywithLogging[A](ctx, s.expr)
      case s: ScriptV2 => (List.empty, Left("Transactions from contracts not supported"))
      case _           => (List.empty, "Unsupported script version".asLeft[A])
    }
  }
}<|MERGE_RESOLUTION|>--- conflicted
+++ resolved
@@ -20,12 +20,8 @@
   def apply[A <: EVALUATED](height: Int,
                             in: Transaction :+: Order :+: CNil,
                             blockchain: Blockchain,
-<<<<<<< HEAD
-                            script: Script): (Log, Either[ExecutionError, A]) =
-=======
                             script: Script,
-                            proofsEnabled: Boolean): (ExprEvaluator.Log, Either[ExecutionError, A]) = {
->>>>>>> 0b95af9b
+                            proofsEnabled: Boolean): (Log, Either[ExecutionError, A]) = {
     script match {
       case s: ScriptV1Impl =>
         val ctx = BlockchainContext.build(
