package com.wavesplatform.transaction.smart.script.v1

import com.wavesplatform.crypto
<<<<<<< HEAD
import com.wavesplatform.lang.ScriptVersion
import com.wavesplatform.lang.ScriptVersion.Versions.V1
=======
import com.wavesplatform.lang.Version._
import com.wavesplatform.lang.contract.{Contract, ContractSerDe}
>>>>>>> ff8051b8
import com.wavesplatform.lang.v1.compiler.Terms._
import com.wavesplatform.lang.v1.evaluator.FunctionIds._
import com.wavesplatform.lang.v1.{FunctionHeader, ScriptEstimator, Serde}
import com.wavesplatform.state.ByteStr
import com.wavesplatform.transaction.smart.script.Script
<<<<<<< HEAD
=======
import com.wavesplatform.transaction.smart.script.v1.ScriptV1.checksumLength
>>>>>>> ff8051b8
import com.wavesplatform.utils.{functionCosts, varNames}
import monix.eval.Coeval

object ScriptV1 {
  val checksumLength         = 4
  private val maxComplexity  = 20 * functionCosts(V1)(FunctionHeader.Native(SIGVERIFY))()
  private val maxSizeInBytes = 8 * 1024

  def validateBytes(bs: Array[Byte]): Either[String, Unit] =
    Either.cond(bs.length <= maxSizeInBytes, (), s"Script is too large: ${bs.length} bytes > $maxSizeInBytes bytes")

  def apply(x: EXPR): Either[String, Script] = apply(V1, x)

  def apply(version: Version, x: EXPR, checkSize: Boolean = true): Either[String, Script] =
    for {
      scriptComplexity <- ScriptEstimator(varNames(version), functionCosts(version), x)
      _                <- Either.cond(scriptComplexity <= maxComplexity, (), s"Script is too complex: $scriptComplexity > $maxComplexity")
<<<<<<< HEAD
      s = new ScriptV1(version, x, scriptComplexity)
      _ <- if (checkSize) validateBytes(s.bytes().arr) else Right(())
    } yield s

  private case class ScriptV1[V <: ScriptVersion](version: V, expr: EXPR, complexity: Long) extends Script { self =>
    override type Ver = V
=======
      s = new ScriptV1Impl(version, x)
      _ <- if (checkSize) validateBytes(s.bytes().arr) else Right(())
    } yield s

  case class ScriptV1Impl(override val version: Version, override val expr: EXPR) extends Script {
    override type Expr = EXPR
>>>>>>> ff8051b8
    override val text: String = expr.toString
    override val bytes: Coeval[ByteStr] =
      Coeval.evalOnce {
        val s = Array(version.toByte) ++ Serde.serialize(expr)
        ByteStr(s ++ crypto.secureHash(s).take(checksumLength))
      }
  }
<<<<<<< HEAD

=======
}

case class ScriptV2(override val version: Version, override val expr: Contract) extends Script {
  override type Expr = Contract
  override val text: String = expr.toString
  override val bytes: Coeval[ByteStr] =
    Coeval.evalOnce {
      val s = Array(version.toByte) ++ ContractSerDe.serialize(expr)
      ByteStr(s ++ crypto.secureHash(s).take(checksumLength))
    }
>>>>>>> ff8051b8
}<|MERGE_RESOLUTION|>--- conflicted
+++ resolved
@@ -1,22 +1,14 @@
 package com.wavesplatform.transaction.smart.script.v1
 
 import com.wavesplatform.crypto
-<<<<<<< HEAD
-import com.wavesplatform.lang.ScriptVersion
-import com.wavesplatform.lang.ScriptVersion.Versions.V1
-=======
 import com.wavesplatform.lang.Version._
 import com.wavesplatform.lang.contract.{Contract, ContractSerDe}
->>>>>>> ff8051b8
 import com.wavesplatform.lang.v1.compiler.Terms._
 import com.wavesplatform.lang.v1.evaluator.FunctionIds._
 import com.wavesplatform.lang.v1.{FunctionHeader, ScriptEstimator, Serde}
 import com.wavesplatform.state.ByteStr
 import com.wavesplatform.transaction.smart.script.Script
-<<<<<<< HEAD
-=======
 import com.wavesplatform.transaction.smart.script.v1.ScriptV1.checksumLength
->>>>>>> ff8051b8
 import com.wavesplatform.utils.{functionCosts, varNames}
 import monix.eval.Coeval
 
@@ -34,21 +26,12 @@
     for {
       scriptComplexity <- ScriptEstimator(varNames(version), functionCosts(version), x)
       _                <- Either.cond(scriptComplexity <= maxComplexity, (), s"Script is too complex: $scriptComplexity > $maxComplexity")
-<<<<<<< HEAD
-      s = new ScriptV1(version, x, scriptComplexity)
-      _ <- if (checkSize) validateBytes(s.bytes().arr) else Right(())
-    } yield s
-
-  private case class ScriptV1[V <: ScriptVersion](version: V, expr: EXPR, complexity: Long) extends Script { self =>
-    override type Ver = V
-=======
-      s = new ScriptV1Impl(version, x)
+      s = new ScriptV1Impl(version, x, scriptComplexity)
       _ <- if (checkSize) validateBytes(s.bytes().arr) else Right(())
     } yield s
 
   case class ScriptV1Impl(override val version: Version, override val expr: EXPR) extends Script {
     override type Expr = EXPR
->>>>>>> ff8051b8
     override val text: String = expr.toString
     override val bytes: Coeval[ByteStr] =
       Coeval.evalOnce {
@@ -56,9 +39,6 @@
         ByteStr(s ++ crypto.secureHash(s).take(checksumLength))
       }
   }
-<<<<<<< HEAD
-
-=======
 }
 
 case class ScriptV2(override val version: Version, override val expr: Contract) extends Script {
@@ -69,5 +49,4 @@
       val s = Array(version.toByte) ++ ContractSerDe.serialize(expr)
       ByteStr(s ++ crypto.secureHash(s).take(checksumLength))
     }
->>>>>>> ff8051b8
 }