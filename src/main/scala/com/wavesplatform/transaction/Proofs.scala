package com.wavesplatform.transaction

import com.wavesplatform.common.state.ByteStr
import com.wavesplatform.common.utils.Base58
import com.wavesplatform.serialization.Deser
import com.wavesplatform.transaction.ValidationError.GenericError
import com.wavesplatform.utils.base58Length
import monix.eval.Coeval

import scala.util.Try

case class Proofs(proofs: List[ByteStr]) {
  val bytes: Coeval[Array[Byte]]  = Coeval.evalOnce(Proofs.Version +: Deser.serializeArrays(proofs.map(_.arr)))
  val base58: Coeval[Seq[String]] = Coeval.evalOnce(proofs.map(p => Base58.encode(p.arr)))
  def toSignature: ByteStr        = proofs.headOption.getOrElse(ByteStr.empty)
  override def toString: String   = s"Proofs(${proofs.mkString(", ")})"
}

object Proofs {
  val Version            = 1: Byte
  val MaxProofs          = 8
  val MaxProofSize       = 64
  val MaxProofStringSize = base58Length(MaxProofSize)

<<<<<<< HEAD
  val empty = create(Nil).explicitGet()
=======
  lazy val empty = new Proofs(Nil)
>>>>>>> c4f199f5

  def create(proofs: Seq[ByteStr]): Either[ValidationError, Proofs] =
    for {
      _ <- Either.cond(proofs.lengthCompare(MaxProofs) <= 0, (), GenericError(s"Too many proofs, max $MaxProofs proofs"))
      _ <- Either.cond(!proofs.map(_.arr.length).exists(_ > MaxProofSize), (), GenericError(s"Too large proof, must be max $MaxProofSize bytes"))
    } yield Proofs(proofs.toList)

  def fromBytes(ab: Array[Byte]): Either[ValidationError, Proofs] =
    for {
      _    <- Either.cond(ab.headOption contains 1, (), GenericError(s"Proofs version must be 1, actual:${ab.headOption}"))
      arrs <- Try(Deser.parseArrays(ab.tail)).toEither.left.map(er => GenericError(er.toString))
      r    <- create(arrs.map(ByteStr(_)).toList)
    } yield r

  implicit def apply(proofs: Seq[ByteStr]): Proofs = new Proofs(proofs.toList)
  implicit def toSeq(proofs: Proofs): Seq[ByteStr] = proofs.proofs
}<|MERGE_RESOLUTION|>--- conflicted
+++ resolved
@@ -22,11 +22,7 @@
   val MaxProofSize       = 64
   val MaxProofStringSize = base58Length(MaxProofSize)
 
-<<<<<<< HEAD
-  val empty = create(Nil).explicitGet()
-=======
   lazy val empty = new Proofs(Nil)
->>>>>>> c4f199f5
 
   def create(proofs: Seq[ByteStr]): Either[ValidationError, Proofs] =
     for {
