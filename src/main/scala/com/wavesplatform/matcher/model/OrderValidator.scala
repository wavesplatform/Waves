package com.wavesplatform.matcher.model

import cats.implicits._
import com.wavesplatform.matcher.MatcherSettings
import com.wavesplatform.matcher.market.OrderBookActor.CancelOrder
import com.wavesplatform.matcher.model.Events.OrderAdded
import com.wavesplatform.metrics.TimerExt
import com.wavesplatform.state._
import com.wavesplatform.utx.UtxPool
<<<<<<< HEAD
import com.wavesplatform.account.PublicKeyAccount
import com.wavesplatform.utils.NTP
import com.wavesplatform.transaction.AssetAcc
import com.wavesplatform.transaction.ValidationError.GenericError
import com.wavesplatform.transaction.assets.exchange.Validation.booleanOperators
import com.wavesplatform.transaction.assets.exchange.{AssetPair, Order, Validation}
import com.wavesplatform.wallet.Wallet
=======
import kamon.Kamon
import scorex.account.PublicKeyAccount
import scorex.transaction.AssetAcc
import scorex.transaction.ValidationError.GenericError
import scorex.transaction.assets.exchange.Validation.booleanOperators
import scorex.transaction.assets.exchange.{Order, Validation}
import scorex.utils.NTP
import scorex.wallet.Wallet
>>>>>>> d57b146e

trait OrderValidator {
  val orderHistory: OrderHistory
  val utxPool: UtxPool
  val settings: MatcherSettings
  val wallet: Wallet

  lazy val matcherPubKey: PublicKeyAccount = wallet.findPrivateKey(settings.account).explicitGet()
  val MinExpiration                        = 60 * 1000L

  private val timer = Kamon.timer("matcher.validation")

  private def isBalanceWithOpenOrdersEnough(order: Order): Validation = {
    val lo = LimitOrder(order)

    val b: Map[Option[ByteStr], Long] = (Map(lo.spentAcc -> 0L) ++ Map(lo.feeAcc -> 0L))
      .map { case (a, _) => a -> spendableBalance(a) }
      .map { case (a, v) => a.assetId -> v }

    val newOrder = Events.createOpenPortfolio(OrderAdded(lo)).getOrElse(order.senderPublicKey, OpenPortfolio.empty)
    val open     = b.keySet.map(id => id -> orderHistory.openVolume(order.senderPublicKey, id)).toMap
    val needs    = OpenPortfolio(open).combine(newOrder)

    val res: Boolean = b.combine(needs.orders.mapValues(-_)).forall(_._2 >= 0)

    res :| s"Not enough tradable balance: ${b.combine(open.mapValues(-_))}, needs: $newOrder"
  }

  def getTradableBalance(acc: AssetAcc): Long = timer.refine("action" -> "tradableBalance").measure {
    math.max(0l, spendableBalance(acc) - orderHistory.openVolume(acc.account, acc.assetId))
  }

  def validateNewOrder(order: Order): Either[GenericError, Order] =
    timer
      .refine("action" -> "place", "pair" -> order.assetPair.toString)
      .measure {
        val v =
          (order.matcherPublicKey == matcherPubKey) :| "Incorrect matcher public key" &&
            (order.expiration > NTP.correctedTime() + MinExpiration) :| "Order expiration should be > 1 min" &&
            order.signaturesValid().isRight :| "signature should be valid" &&
            order.isValid(NTP.correctedTime()) &&
            (order.matcherFee >= settings.minOrderFee) :| s"Order matcherFee should be >= ${settings.minOrderFee}" &&
            (orderHistory.orderInfo(order.id()).status == LimitOrder.NotFound) :| "Order is already accepted" &&
            isBalanceWithOpenOrdersEnough(order)
        Either
          .cond(v, order, GenericError(v.messages()))
      }

  def validateCancelOrder(cancel: CancelOrder): Either[GenericError, CancelOrder] = {
<<<<<<< HEAD
    val status = orderHistory.orderStatus(cancel.orderId)
    val v =
      (status != LimitOrder.NotFound) :| "Order not found" &&
        (status != LimitOrder.Filled) :| "Order is already Filled" &&
        orderHistory.order(cancel.orderId).fold(false)(_.senderPublicKey == cancel.sender) :| "Order not found"
=======
    timer
      .refine("action" -> "cancel", "pair" -> cancel.assetPair.toString)
      .measure {
        val status = orderHistory.orderInfo(cancel.orderId).status
        val v = status match {
          case LimitOrder.NotFound  => Validation.failure("Order not found")
          case LimitOrder.Filled(_) => Validation.failure("Order is already Filled")
          case _ =>
            orderHistory
              .order(cancel.orderId)
              .fold(false)(_.senderPublicKey == cancel.req.senderPublicKey) :| "Order not found"
        }

        Either
          .cond(
            v,
            cancel,
            GenericError(v.messages())
          )
      }
>>>>>>> d57b146e

  }

  private def spendableBalance(a: AssetAcc): Long = {
    val portfolio = utxPool.portfolio(a.account)
    a.assetId match {
      case Some(x) => portfolio.assets.getOrElse(x, 0)
      case None    => portfolio.spendableBalance
    }
  }
}<|MERGE_RESOLUTION|>--- conflicted
+++ resolved
@@ -1,30 +1,20 @@
 package com.wavesplatform.matcher.model
 
 import cats.implicits._
+import com.wavesplatform.account.PublicKeyAccount
 import com.wavesplatform.matcher.MatcherSettings
 import com.wavesplatform.matcher.market.OrderBookActor.CancelOrder
 import com.wavesplatform.matcher.model.Events.OrderAdded
 import com.wavesplatform.metrics.TimerExt
 import com.wavesplatform.state._
-import com.wavesplatform.utx.UtxPool
-<<<<<<< HEAD
-import com.wavesplatform.account.PublicKeyAccount
-import com.wavesplatform.utils.NTP
 import com.wavesplatform.transaction.AssetAcc
 import com.wavesplatform.transaction.ValidationError.GenericError
 import com.wavesplatform.transaction.assets.exchange.Validation.booleanOperators
-import com.wavesplatform.transaction.assets.exchange.{AssetPair, Order, Validation}
+import com.wavesplatform.transaction.assets.exchange.{Order, Validation}
+import com.wavesplatform.utils.NTP
+import com.wavesplatform.utx.UtxPool
 import com.wavesplatform.wallet.Wallet
-=======
 import kamon.Kamon
-import scorex.account.PublicKeyAccount
-import scorex.transaction.AssetAcc
-import scorex.transaction.ValidationError.GenericError
-import scorex.transaction.assets.exchange.Validation.booleanOperators
-import scorex.transaction.assets.exchange.{Order, Validation}
-import scorex.utils.NTP
-import scorex.wallet.Wallet
->>>>>>> d57b146e
 
 trait OrderValidator {
   val orderHistory: OrderHistory
@@ -74,13 +64,6 @@
       }
 
   def validateCancelOrder(cancel: CancelOrder): Either[GenericError, CancelOrder] = {
-<<<<<<< HEAD
-    val status = orderHistory.orderStatus(cancel.orderId)
-    val v =
-      (status != LimitOrder.NotFound) :| "Order not found" &&
-        (status != LimitOrder.Filled) :| "Order is already Filled" &&
-        orderHistory.order(cancel.orderId).fold(false)(_.senderPublicKey == cancel.sender) :| "Order not found"
-=======
     timer
       .refine("action" -> "cancel", "pair" -> cancel.assetPair.toString)
       .measure {
@@ -91,18 +74,11 @@
           case _ =>
             orderHistory
               .order(cancel.orderId)
-              .fold(false)(_.senderPublicKey == cancel.req.senderPublicKey) :| "Order not found"
+              .fold(false)(_.senderPublicKey == cancel.sender) :| "Order not found"
         }
 
-        Either
-          .cond(
-            v,
-            cancel,
-            GenericError(v.messages())
-          )
+        Either.cond(v, cancel, GenericError(v.messages()))
       }
->>>>>>> d57b146e
-
   }
 
   private def spendableBalance(a: AssetAcc): Long = {
