--- conflicted
+++ resolved
@@ -57,45 +57,25 @@
         }
     }
 
-<<<<<<< HEAD
-  private def verifySmartToken(blockchain: Blockchain, asset: IssuedAsset, tx: ExchangeTransaction) =
-    blockchain.assetScript(asset).fold[Either[String, Unit]](Right(())) { script =>
-=======
-  private def verifySmartToken(blockchain: Blockchain, assetId: AssetId, tx: ExchangeTransaction): Result[Unit] =
-    blockchain.assetScript(assetId).fold(success) { script =>
->>>>>>> c1882977
+  private def verifySmartToken(blockchain: Blockchain, asset: IssuedAsset, tx: ExchangeTransaction): Result[Unit] =
+    blockchain.assetScript(asset).fold(success) { script =>
       if (!blockchain.isFeatureActivated(BlockchainFeatures.SmartAssets, blockchain.height))
         MatcherError.ScriptedAssetTradingUnsupported(assetId).asLeft
       else
         try ScriptRunner(blockchain.height, Coproduct(tx), blockchain, script, isTokenScript = true) match {
-<<<<<<< HEAD
-          case (_, Left(execError)) => Left(s"Error executing script of asset $asset: $execError")
-          case (_, Right(FALSE))    => Left(s"Order rejected by script of asset $asset")
-          case (_, Right(TRUE))     => Right(())
-          case (_, Right(x))        => Left(s"Script returned not a boolean result, but $x")
-        } catch {
-          case NonFatal(e) => Left(s"Caught ${e.getClass.getCanonicalName} while executing script of asset $asset: ${e.getMessage}")
-=======
           case (_, Left(execError)) => MatcherError.AssetScriptReturnedError(assetId, execError).asLeft
           case (_, Right(FALSE))    => MatcherError.AssetScriptDeniedOrder(assetId).asLeft
           case (_, Right(TRUE))     => success
           case (_, Right(x))        => MatcherError.AssetScriptUnexpectResult(assetId, x.toString).asLeft
         } catch {
           case NonFatal(e) => MatcherError.AssetScriptException(assetId, e.getClass.getCanonicalName, e.getMessage).asLeft
->>>>>>> c1882977
-        }
-    }
-
-<<<<<<< HEAD
-  @inline private def decimals(blockchain: Blockchain, assetId: Asset) = assetId.fold[Either[String, Int]](Right(8)) { aid =>
-    blockchain.assetDescription(aid).map(_.decimals).toRight(s"Invalid asset id $aid")
-  }
-=======
-  private def decimals(blockchain: Blockchain, assetId: Option[AssetId]): Result[Int] =
+        }
+    }
+
+  private def decimals(blockchain: Blockchain, assetId: Asset): Result[Int] =
     assetId.fold(lift(8)) { aid =>
       blockchain.assetDescription(aid).map(_.decimals).toRight(MatcherError.AssetNotFound(aid))
     }
->>>>>>> c1882977
 
   private def validateDecimals(blockchain: Blockchain, o: Order): Result[Unit] =
     for {
@@ -123,17 +103,8 @@
       }
     }
 
-<<<<<<< HEAD
-    def verifyAssetScript(assetId: Asset) = {
-      assetId match {
-        case Waves => Right(order)
-        case asset @ IssuedAsset(_) =>
-          exchangeTx.flatMap(verifySmartToken(blockchain, asset, _)).right.map(_ => order)
-      }
-=======
     def verifyAssetScript(assetId: Option[AssetId]): Result[Unit] = assetId.fold(success) { assetId =>
       exchangeTx.flatMap(verifySmartToken(blockchain, assetId, _))
->>>>>>> c1882977
     }
 
     lazy val mof = ExchangeTransactionCreator.minFee(blockchain, matcherAddress, order.assetPair)
@@ -158,14 +129,7 @@
     } yield order
   }
 
-<<<<<<< HEAD
-  private def formatBalance(b: Map[Asset, Long]): String =
-    b.map { case (k, v) => s"${AssetPair.assetIdStr(k)}:$v" } mkString ("{", ", ", "}")
-
-  private def validateBalance(order: Order, tradableBalance: Asset => Long): ValidationResult = {
-=======
   private def validateBalance(order: Order, tradableBalance: Option[AssetId] => Long): Result[Order] = {
->>>>>>> c1882977
     val lo               = LimitOrder(order)
     val requiredForOrder = lo.requiredBalance
 
@@ -177,21 +141,11 @@
     cond(negativeBalances.isEmpty, order, MatcherError.BalanceNotEnough(requiredForOrder, available))
   }
 
-<<<<<<< HEAD
-  private[matcher] def getValidFeeAsset(order: Order, assetType: AssetType): Asset = {
-    assetType match {
-      case AssetType.AMOUNT    => order.assetPair.amountAsset
-      case AssetType.PRICE     => order.assetPair.priceAsset
-      case AssetType.RECEIVING => order.getReceiveAssetId
-      case AssetType.SPENDING  => order.getSpendAssetId
-    }
-=======
-  private[matcher] def getValidFeeAsset(order: Order, assetType: AssetType): Option[AssetId] = assetType match {
+  private[matcher] def getValidFeeAsset(order: Order, assetType: AssetType): Asset = assetType match {
     case AssetType.AMOUNT    => order.assetPair.amountAsset
     case AssetType.PRICE     => order.assetPair.priceAsset
     case AssetType.RECEIVING => order.getReceiveAssetId
     case AssetType.SPENDING  => order.getSpendAssetId
->>>>>>> c1882977
   }
 
   private[matcher] def getMinValidFee(order: Order, percentSettings: PercentSettings): Long = {
@@ -208,28 +162,6 @@
     multiplyLongByDouble(amountFactor, percentSettings.minFee / 100)
   }
 
-<<<<<<< HEAD
-  def validateOrderFee(order: Order, orderFeeSettings: OrderFeeSettings): ValidationResult = {
-    for {
-      _ <- (Right(order): ValidationResult)
-        .ensure(s"Matcher's fee asset in order (${order.matcherFeeAssetId}) does not meet matcher's settings requirements") { order =>
-          val isMatcherFeeAssetValid = orderFeeSettings match {
-            case _: FixedWavesSettings            => order.matcherFeeAssetId == Waves
-            case FixedSettings(defaultAssetId, _) => order.matcherFeeAssetId == defaultAssetId
-            case PercentSettings(assetType, _)    => order.matcherFeeAssetId == getValidFeeAsset(order, assetType)
-          }
-          order.version != 3 || isMatcherFeeAssetValid
-        }
-      _ <- (Right(order): ValidationResult)
-        .ensure(s"Matcher's fee (${order.matcherFee}) is less than minimally admissible one") { order =>
-          val isMatcherFeeValid = orderFeeSettings match {
-            case FixedWavesSettings(wavesMinFee)  => order.matcherFee >= wavesMinFee
-            case FixedSettings(_, fixedMinFee)    => order.matcherFee >= fixedMinFee
-            case percentSettings: PercentSettings => order.matcherFee >= getMinValidFee(order, percentSettings)
-          }
-          order.version != 3 || isMatcherFeeValid
-        }
-=======
   def validateOrderFee(order: Order, orderFeeSettings: OrderFeeSettings): Result[Order] =
     if (order.version < 3) lift(order)
     else {
@@ -238,7 +170,6 @@
         case FixedSettings(defaultAssetId, _) => defaultAssetId
         case PercentSettings(assetType, _)    => getValidFeeAsset(order, assetType)
       }
->>>>>>> c1882977
 
       lazy val requiredFee: Long = orderFeeSettings match {
         case FixedWavesSettings(wavesMinFee)  => wavesMinFee
@@ -254,11 +185,7 @@
   def matcherSettingsAware(
       matcherPublicKey: PublicKeyAccount,
       blacklistedAddresses: Set[Address],
-<<<<<<< HEAD
       blacklistedAssets: Set[Asset],
-=======
-      blacklistedAssets: Set[AssetId],
->>>>>>> c1882977
       orderFeeSettings: OrderFeeSettings
   )(order: Order): Result[Order] = {
     def validateBlacklistedAsset(assetId: Option[AssetId], e: AssetId => MatcherError): Result[Unit] =
