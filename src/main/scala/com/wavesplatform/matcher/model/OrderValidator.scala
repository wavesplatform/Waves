--- conflicted
+++ resolved
@@ -200,12 +200,8 @@
   def matcherSettingsAware(
       matcherPublicKey: PublicKeyAccount,
       blacklistedAddresses: Set[Address],
-<<<<<<< HEAD
       blacklistedAssets: Set[Asset],
-=======
-      blacklistedAssets: Set[Option[AssetId]],
       orderFeeSettings: OrderFeeSettings
->>>>>>> 92a10b2c
   )(order: Order): ValidationResult = {
     for {
       _ <- (Right(order): ValidationResult)
