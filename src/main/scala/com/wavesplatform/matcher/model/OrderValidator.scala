--- conflicted
+++ resolved
@@ -156,16 +156,7 @@
       }
   }
 
-<<<<<<< HEAD
   private[matcher] def getMinValidFeeForSettings(order: Order, orderFeeSettings: OrderFeeSettings, matchPrice: Long, multiplier: Double = 1): Long = {
-=======
-  private[matcher] def getMinValidFee(order: Order, percentSettings: PercentSettings): Long = {
-
-    def multiplyLongByDouble(l: Long, d: Double): Long = (BigDecimal(l) * d).setScale(0, RoundingMode.HALF_UP).toLong
-
-    lazy val receiveAmount = order.getReceiveAmount(order.amount, order.price).explicitGet()
-    lazy val spentAmount   = order.getSpendAmount(order.amount, order.price).explicitGet()
->>>>>>> efd25d5b
 
     def multiplyLongByDoubleRoundUp(l: Long, d: Double): Long = (BigDecimal(l) * d).setScale(0, RoundingMode.HALF_UP).toLong
 
@@ -219,7 +210,6 @@
         case _ => validateFeeWithoutDeviation
       }
 
-<<<<<<< HEAD
       for {
         _ <- lift(order).ensure(MatcherError.UnexpectedFeeAsset(requiredFeeAsset, order.matcherFeeAssetId))(_.matcherFeeAssetId == requiredFeeAsset)
         _ <- validateFeeWithDeviation
@@ -243,12 +233,6 @@
         val upperBound = multiplyLongByDoubleRoundDown(bestAsk.price, 1 + (addedPercent / 100))
 
         lowerBound <= order.price && order.price <= upperBound
-=======
-      lazy val requiredFee: Long = orderFeeSettings match {
-        case FixedWavesSettings(baseFee)      => baseFee
-        case FixedSettings(_, fixedMinFee)    => fixedMinFee
-        case percentSettings: PercentSettings => getMinValidFee(order, percentSettings)
->>>>>>> efd25d5b
       }
 
       res getOrElse true
