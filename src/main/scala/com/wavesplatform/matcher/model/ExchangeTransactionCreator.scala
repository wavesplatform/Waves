--- conflicted
+++ resolved
@@ -4,50 +4,11 @@
 import com.wavesplatform.matcher.MatcherSettings
 import com.wavesplatform.matcher.model.Events.OrderExecuted
 import com.wavesplatform.transaction.ValidationError
-<<<<<<< HEAD
 import com.wavesplatform.transaction.assets.exchange._
-import com.wavesplatform.wallet.Wallet
-
-trait ExchangeTransactionCreator extends ScorexLogging {
-  val functionalitySettings: FunctionalitySettings
-  val blockchain: Blockchain
-  val wallet: Wallet
-  val settings: MatcherSettings
-  val utx: UtxPool
-  private var txTime: Long = 0
-
-  private def getTimestamp: Long = {
-    txTime = Math.max(NTP.correctedTime(), txTime + 1)
-    txTime
-  }
-
-  def createTransaction(event: OrderExecuted): Either[ValidationError, ExchangeTransaction] = {
-    import event.{counter, submitted}
-    wallet
-      .privateKeyAccount(submitted.order.matcherPublicKey)
-      .flatMap(matcherPrivateKey => {
-        val price             = counter.price
-        val (buy, sell)       = Order.splitByType(submitted.order, counter.order)
-        val (buyFee, sellFee) = calculateMatcherFee(buy, sell, event.executedAmount)
-        (buy, sell) match {
-          case (buy: OrderV1, sell: OrderV1) =>
-            ExchangeTransactionV1
-              .create(matcherPrivateKey, buy, sell, event.executedAmount, price, buyFee, sellFee, settings.orderMatchTxFee, getTimestamp)
-          case _ =>
-            ExchangeTransactionV2
-              .create(matcherPrivateKey, buy, sell, event.executedAmount, price, buyFee, sellFee, settings.orderMatchTxFee, getTimestamp)
-        }
-      })
-  }
-
-  def calculateMatcherFee(buy: Order, sell: Order, amount: Long): (Long, Long) = {
-=======
-import com.wavesplatform.transaction.assets.exchange.{ExchangeTransaction, Order}
 import com.wavesplatform.utils.Time
 
 class ExchangeTransactionCreator(matcherPrivateKey: PrivateKeyAccount, settings: MatcherSettings, time: Time) {
   private def calculateMatcherFee(buy: Order, sell: Order, amount: Long): (Long, Long) = {
->>>>>>> dd6d68a2
     def calcFee(o: Order, amount: Long): Long = {
       val p = BigInt(amount) * o.matcherFee / o.amount
       p.toLong
@@ -61,14 +22,14 @@
     val price             = counter.price
     val (buy, sell)       = Order.splitByType(submitted.order, counter.order)
     val (buyFee, sellFee) = calculateMatcherFee(buy, sell, event.executedAmount)
-    ExchangeTransaction.create(matcherPrivateKey,
-                               buy,
-                               sell,
-                               event.executedAmount,
-                               price,
-                               buyFee,
-                               sellFee,
-                               settings.orderMatchTxFee,
-                               time.getTimestamp())
+    ExchangeTransactionV2.create(matcherPrivateKey,
+                                 buy,
+                                 sell,
+                                 event.executedAmount,
+                                 price,
+                                 buyFee,
+                                 sellFee,
+                                 settings.orderMatchTxFee,
+                                 time.getTimestamp())
   }
 }