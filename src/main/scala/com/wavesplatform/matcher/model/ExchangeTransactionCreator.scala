--- conflicted
+++ resolved
@@ -11,12 +11,8 @@
 import com.wavesplatform.state.diffs.CommonValidation
 import com.wavesplatform.transaction.Asset.{IssuedAsset, Waves}
 import com.wavesplatform.transaction.assets.exchange._
-<<<<<<< HEAD
 import com.wavesplatform.transaction.{Asset, ValidationError}
-=======
-import com.wavesplatform.transaction.{AssetId, ValidationError}
 import com.wavesplatform.common.utils.EitherExt2
->>>>>>> 92a10b2c
 
 class ExchangeTransactionCreator(blockchain: Blockchain, matcherPrivateKey: PrivateKeyAccount, matcherOrderFeeSettings: OrderFeeSettings) {
 
@@ -82,8 +78,7 @@
   /**
     * @see [[com.wavesplatform.transaction.smart.Verifier#verifyExchange verifyExchange]]
     */
-<<<<<<< HEAD
-  def minFee(blockchain: Blockchain, orderMatchTxFee: Long, matcherAddress: Address, assetPair: AssetPair): Long = {
+  def minFee(blockchain: Blockchain, matcherAddress: Address, assetPair: AssetPair): Long = {
     def assetFee(assetId: Asset): Long = {
       assetId match {
         case Waves => 0L
@@ -92,10 +87,6 @@
           else 0L
       }
     }
-=======
-  def minFee(blockchain: Blockchain, matcherAddress: Address, assetPair: AssetPair): Long = {
-    def assetFee(assetId: AssetId): Long   = if (blockchain.hasAssetScript(assetId)) CommonValidation.ScriptExtraFee else 0L
->>>>>>> 92a10b2c
     def accountFee(address: Address): Long = if (blockchain.hasScript(address)) CommonValidation.ScriptExtraFee else 0L
 
     CommonValidation.FeeConstants(ExchangeTransaction.typeId) * CommonValidation.FeeUnit +
