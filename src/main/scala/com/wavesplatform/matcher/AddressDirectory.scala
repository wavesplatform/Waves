--- conflicted
+++ resolved
@@ -11,13 +11,7 @@
 
 import scala.collection.mutable
 
-<<<<<<< HEAD
-class AddressDirectory(spendableBalanceChanged: Observable[(Address, AssetId)],
-                       spendableBalance: (Address, AssetId) => Long,
-                       storeEvent: StoreEvent,
-=======
 class AddressDirectory(spendableBalanceChanged: Observable[(Address, Option[AssetId])],
->>>>>>> 04ccfc65
                        settings: MatcherSettings,
                        addressActorProps: Address => Props)
     extends Actor
