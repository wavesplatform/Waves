--- conflicted
+++ resolved
@@ -104,25 +104,19 @@
     case x => throw new IllegalArgumentException(s"Unknown queue type: $x")
   }
 
-<<<<<<< HEAD
   private val getMarketStatus: AssetPair => Option[MarketStatus] = p => Option(marketStatuses.get(p))
 
-  private def validateOrder(o: Order) =
+  private def validateOrder(o: Order) = {
+    import com.wavesplatform.matcher.error._
     for {
       _ <- OrderValidator.matcherSettingsAware(
         matcherPublicKey,
         blacklistedAddresses,
-        matcherSettings.blacklistedAssets.map(AssetPair.extractAssetId(_).get),
+        blacklistedAssets,
         matcherSettings.orderFee,
         matcherSettings.deviation,
         getMarketStatus
       )(o)
-=======
-  private def validateOrder(o: Order) = {
-    import com.wavesplatform.matcher.error._
-    for {
-      _ <- OrderValidator.matcherSettingsAware(matcherPublicKey, blacklistedAddresses, blacklistedAssets, matcherSettings.orderFee)(o)
->>>>>>> c1882977
       _ <- OrderValidator.timeAware(time)(o)
       _ <- OrderValidator.blockchainAware(blockchain,
                                           transactionCreator.createTransaction,
