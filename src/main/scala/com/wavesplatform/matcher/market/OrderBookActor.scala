--- conflicted
+++ resolved
@@ -8,12 +8,8 @@
 import com.wavesplatform.matcher.market.MatcherActor.{Shutdown, ShutdownComplete}
 import com.wavesplatform.matcher.market.OrderBookActor._
 import com.wavesplatform.matcher.market.OrderHistoryActor._
-<<<<<<< HEAD
-import com.wavesplatform.matcher.model.Events.{Event, ExchangeTransactionCreated, OrderAdded, OrderExecuted}
+import com.wavesplatform.matcher.model.Events.{Event, ExchangeTransactionCreated}
 import com.wavesplatform.matcher.model.MatcherModel.{Level, Price}
-=======
-import com.wavesplatform.matcher.model.Events.{Event, ExchangeTransactionCreated}
->>>>>>> c9447805
 import com.wavesplatform.matcher.model._
 import com.wavesplatform.metrics.TimerExt
 import com.wavesplatform.network._
@@ -71,21 +67,8 @@
     onComplete = () => ()
   )
 
-<<<<<<< HEAD
   private var lastTrade: Option[Order] = None
 
-  private lazy val alreadyCanceledOrders = CacheBuilder
-    .newBuilder()
-    .maximumSize(AlreadyCanceledCacheSize)
-    .build[ByteStr, java.lang.Boolean]()
-
-  private lazy val cancelInProgressOrders = CacheBuilder
-    .newBuilder()
-    .maximumSize(AlreadyCanceledCacheSize)
-    .build[ByteStr, java.lang.Boolean]()
-
-=======
->>>>>>> c9447805
   val okCancel: java.lang.Boolean     = Boolean.box(true)
   val failedCancel: java.lang.Boolean = Boolean.box(false)
 
@@ -178,38 +161,15 @@
     case ValidationTimeoutExceeded =>
       validationTimeouts.increment()
       log.warn(s"Validation timeout exceeded for $sentMessage")
-<<<<<<< HEAD
-      val orderId = sentMessage.fold(_.cancel.orderId, x => ByteStr(x.order.id()))
-      cancelInProgressOrders.invalidate(orderId)
-=======
->>>>>>> c9447805
       apiSender.foreach(_ ! OperationTimedOut)
       becomeFullCommands()
 
     case ValidateOrderResult(validatedOrderId, res) =>
-<<<<<<< HEAD
-      sentMessage match {
-        case Right(sent) if sent.order.id().sameElements(validatedOrderId.arr) =>
-          cancellable.foreach(_.cancel())
-          handleValidateOrderResult(res)
-        case x =>
-          log.warn(s"Unexpected message: $x")
-      }
-
-    case ValidateCancelResult(validatedOrderId, res) =>
-      sentMessage match {
-        case Left(sent) if validatedOrderId == sent.cancel.orderId =>
-          cancellable.foreach(_.cancel())
-          handleValidateCancelResult(res.map(x => x.orderId))
-        case x =>
-          log.warn(s"Unexpected message: $x")
-=======
       if (validatedOrderId == sentMessage.order.id()) {
         cancellable.foreach(_.cancel())
         handleValidateOrderResult(validatedOrderId, res)
       } else {
         log.warn(s"Unexpected ValidateOrderResult for order $validatedOrderId while waiting for ${sentMessage.order.id()}")
->>>>>>> c9447805
       }
 
     case ev =>
@@ -237,11 +197,7 @@
         validation
       })
       .map(_.order.id())
-<<<<<<< HEAD
-      .foreach(x => handleValidateCancelResult(Right(ByteStr(x))))
-=======
       .foreach(onCancelOrder)
->>>>>>> c9447805
   }
 
   private def onCancelOrder(orderIdToCancel: ByteStr): Unit =
@@ -258,10 +214,6 @@
         sender() ! OrderCancelRejected("Order not found")
     }
 
-<<<<<<< HEAD
-    becomeFullCommands()
-  }
-
   private def handleGetMarketStatus(pair: AssetPair): Unit = {
     if (pair == assetPair)
       sender() ! GetMarketStatusResponse(pair, orderBook.bids.headOption, orderBook.asks.headOption, lastTrade)
@@ -269,8 +221,6 @@
       sender() ! GetMarketStatusResponse(pair, None, None, None)
   }
 
-=======
->>>>>>> c9447805
   private def onAddOrder(order: Order): Unit = {
     val msg = ValidateOrder(order, NTP.correctedTime())
     orderHistory ! msg
@@ -285,12 +235,7 @@
         log.debug(s"Order $orderId rejected: ${err.err}")
         apiSender.foreach(_ ! OrderRejected(err.err))
       case Right(o) =>
-<<<<<<< HEAD
         log.debug(s"Order accepted: '${o.idStr()}' in '${o.assetPair.key}', trying to match ...")
-        apiSender.foreach(_ ! OrderAccepted(o))
-=======
-        log.debug(s"Order accepted: '${o.id()}' in '${o.assetPair.key}', trying to match ...")
->>>>>>> c9447805
         timer.measure(matchOrder(LimitOrder(o)))
         apiSender.foreach(_ ! OrderAccepted(o))
     }
@@ -461,24 +406,11 @@
     def tryComplete(): Unit = if (completed) onComplete()
   }
 
-<<<<<<< HEAD
-  //protocol
-  sealed trait OrderBookRequest {
-    def assetPair: AssetPair
-  }
-
-  case class GetOrderBookRequest(assetPair: AssetPair, depth: Option[Int]) extends OrderBookRequest
-
-  case class GetMarketStatusRequest(assetPair: AssetPair) extends OrderBookRequest
-
-  case class DeleteOrderBookRequest(assetPair: AssetPair) extends OrderBookRequest
-
-  case class CancelOrder(assetPair: AssetPair, sender: PublicKeyAccount, orderId: ByteStr) extends OrderBookRequest {
-    override lazy val toString: String = s"CancelOrder($assetPair, $sender, $orderId)"
-  }
-=======
+  case class GetOrderBookRequest(assetPair: AssetPair, depth: Option[Int])
+
+  case class GetMarketStatusRequest(assetPair: AssetPair)
+
   case class DeleteOrderBookRequest(assetPair: AssetPair)
->>>>>>> c9447805
 
   case class CancelOrder(orderId: ByteStr)
 
@@ -501,18 +433,17 @@
                                      bid: Option[(Price, Level[LimitOrder])],
                                      ask: Option[(Price, Level[LimitOrder])],
                                      last: Option[Order])
-      extends MatcherResponse {
-    def json: JsValue =
-      Json.obj(
-        "lastPrice" -> last.map(_.price),
-        "lastSide"  -> last.map(_.orderType.toString),
-        "bid"       -> bid.map(_._1),
-        "bidAmount" -> bid.map(_._2.map(_.amount).sum),
-        "ask"       -> ask.map(_._1),
-        "askAmount" -> ask.map(_._2.map(_.amount).sum)
+      extends MatcherResponse(
+        StatusCodes.OK,
+        Json.obj(
+          "lastPrice" -> last.map(_.price),
+          "lastSide"  -> last.map(_.orderType.toString),
+          "bid"       -> bid.map(_._1),
+          "bidAmount" -> bid.map(_._2.map(_.amount).sum),
+          "ask"       -> ask.map(_._1),
+          "askAmount" -> ask.map(_._2.map(_.amount).sum)
+        )
       )
-    val code = StatusCodes.OK
-  }
 
   // Direct requests
   case object GetOrdersRequest
