package com.wavesplatform.matcher.market

import akka.actor.{ActorRef, Cancellable, Props, Stash}
import akka.http.scaladsl.model.StatusCodes
import akka.persistence._
import com.google.common.cache.CacheBuilder
import com.wavesplatform.matcher.MatcherSettings
import com.wavesplatform.matcher.api.{CancelOrderRequest, MatcherResponse}
import com.wavesplatform.matcher.market.OrderBookActor._
import com.wavesplatform.matcher.market.OrderHistoryActor._
import com.wavesplatform.matcher.model.Events.{Event, ExchangeTransactionCreated, OrderAdded, OrderExecuted}
import com.wavesplatform.matcher.model._
import com.wavesplatform.metrics.TimerExt
import com.wavesplatform.network._
import com.wavesplatform.settings.FunctionalitySettings
<<<<<<< HEAD
import com.wavesplatform.state.Blockchain
import com.wavesplatform.transaction.ValidationError
import com.wavesplatform.transaction.ValidationError.{AccountBalanceError, GenericError, OrderValidationError}
import com.wavesplatform.transaction.assets.exchange._
import com.wavesplatform.utils.{NTP, ScorexLogging}
=======
import com.wavesplatform.state.{Blockchain, ByteStr}
>>>>>>> ccadc9b2
import com.wavesplatform.utx.UtxPool
import com.wavesplatform.wallet.Wallet
import io.netty.channel.group.ChannelGroup
import kamon.Kamon
import play.api.libs.json._

import scala.annotation.tailrec
import scala.concurrent.ExecutionContext.Implicits.global
import scala.concurrent.duration._

class OrderBookActor(assetPair: AssetPair,
                     updateSnapshot: OrderBook => Unit,
                     val orderHistory: ActorRef,
                     val blockchain: Blockchain,
                     val wallet: Wallet,
                     val utx: UtxPool,
                     val allChannels: ChannelGroup,
                     val settings: MatcherSettings,
                     val functionalitySettings: FunctionalitySettings)
    extends PersistentActor
    with Stash
    with ScorexLogging
    with ExchangeTransactionCreator {
  override def persistenceId: String = OrderBookActor.name(assetPair)

  private val timer       = Kamon.timer("matcher.orderbook.match").refine("pair"    -> assetPair.toString)
  private val cancelTimer = Kamon.timer("matcher.orderbook.persist").refine("event" -> "OrderCancelled")

  private val snapshotCancellable = context.system.scheduler.schedule(settings.snapshotsInterval, settings.snapshotsInterval, self, SaveSnapshot)
  private val cleanupCancellable  = context.system.scheduler.schedule(settings.orderCleanupInterval, settings.orderCleanupInterval, self, OrderCleanup)
  private var orderBook           = OrderBook.empty
  private var apiSender           = Option.empty[ActorRef]
  private var cancellable         = Option.empty[Cancellable]

  private lazy val alreadyCanceledOrders = CacheBuilder
    .newBuilder()
    .maximumSize(AlreadyCanceledCacheSize)
    .build[ByteStr, java.lang.Boolean]()

  private lazy val cancelInProgressOrders = CacheBuilder
    .newBuilder()
    .maximumSize(AlreadyCanceledCacheSize)
    .build[ByteStr, java.lang.Boolean]()

  val okCancel: java.lang.Boolean     = Boolean.box(true)
  val failedCancel: java.lang.Boolean = Boolean.box(false)

  private def fullCommands: Receive = readOnlyCommands orElse snapshotsCommands orElse executeCommands

  private def executeCommands: Receive = {
    case order: Order =>
      onAddOrder(order)
    case cancel: CancelOrder =>
      onCancelOrder(cancel)
    case ForceCancelOrder(_, orderId) =>
      log.trace(s"Force cancel order $orderId")
      onForceCancelOrder(orderId)
    case OrderCleanup =>
      onOrderCleanup(orderBook, NTP.correctedTime())
  }

  private def snapshotsCommands: Receive = {
    case SaveSnapshot =>
      deleteSnapshots(SnapshotSelectionCriteria.Latest)
      saveSnapshot(Snapshot(orderBook))
    case SaveSnapshotSuccess(metadata) =>
      log.info(s"Snapshot saved with metadata $metadata")
      deleteMessages(metadata.sequenceNr)
    case SaveSnapshotFailure(metadata, reason) =>
      log.error(s"Failed to save snapshot: $metadata, $reason.")
    case DeleteOrderBookRequest(pair) =>
      updateSnapshot(OrderBook.empty)
      orderBook.asks.values
        .++(orderBook.bids.values)
        .flatten
        .foreach(x => context.system.eventStream.publish(Events.OrderCanceled(x)))
      deleteMessages(lastSequenceNr)
      deleteSnapshots(SnapshotSelectionCriteria.Latest)
      context.stop(self)
      sender() ! GetOrderBookResponse(pair, Seq(), Seq())
    case DeleteMessagesSuccess(toSequenceNr) =>
      log.info(s"$persistenceId DeleteMessagesSuccess up to $toSequenceNr")
    case DeleteMessagesFailure(cause: Throwable, toSequenceNr: Long) =>
      log.error(s"$persistenceId DeleteMessagesFailure up to $toSequenceNr, reason: $cause")
  }

  private def waitingValidation: Receive = readOnlyCommands orElse {
    case ValidationTimeoutExceeded =>
      log.warn("Validation timeout exceeded, skip incoming request")
      becomeFullCommands()
    case ValidateOrderResult(res) =>
      cancellable.foreach(_.cancel())
      handleValidateOrderResult(res)
    case ValidateCancelResult(res) =>
      cancellable.foreach(_.cancel())
      handleValidateCancelResult(res.map(x => x.orderId))
    case cancel: CancelOrder if Option(cancelInProgressOrders.getIfPresent(cancel.orderId)).nonEmpty =>
      log.info(s"Order($assetPair, ${cancel.orderId}) is already being canceled")
      sender() ! OrderCancelRejected("Order is already being canceled")
    case ev =>
      log.trace("Stashed: " + ev)
      stash()
  }

  private def readOnlyCommands: Receive = {
    case GetOrdersRequest =>
      sender() ! GetOrdersResponse(orderBook.asks.values.flatten.toSeq ++ orderBook.bids.values.flatten.toSeq)
    case GetAskOrdersRequest =>
      sender() ! GetOrdersResponse(orderBook.asks.values.flatten.toSeq)
    case GetBidOrdersRequest =>
      sender() ! GetOrdersResponse(orderBook.bids.values.flatten.toSeq)
  }

  private def onCancelOrder(cancel: CancelOrder): Unit = {
    Option(alreadyCanceledOrders.getIfPresent(cancel.orderId)) match {
      case Some(`okCancel`) =>
        log.info(s"Order($assetPair, ${cancel.orderId}) is already canceled")
        sender() ! OrderCanceled(cancel.orderId.base58)
      case Some(_) =>
        log.info(s"Order($assetPair, ${cancel.orderId}) is already not found")
        sender() ! OrderCancelRejected("Order not found")
      case None =>
        orderHistory ! ValidateCancelOrder(cancel, NTP.correctedTime())
        apiSender = Some(sender())
        cancellable = Some(context.system.scheduler.scheduleOnce(ValidationTimeout, self, ValidationTimeoutExceeded))
        context.become(waitingValidation)
        cancelInProgressOrders.put(cancel.orderId, okCancel)
    }
  }

  private def onForceCancelOrder(orderIdToCancel: ByteStr): Unit = {
    OrderBook.cancelOrder(orderBook, orderIdToCancel) match {
      case Some(oc) =>
        val st = cancelTimer.start()
        persist(oc) { _ =>
          applyEvent(oc)
          sender() ! OrderCanceled(orderIdToCancel.base58)
          st.stop()
        }
      case _ => sender() ! OrderCancelRejected(s"Order '$orderIdToCancel' not found")
    }
  }

  private def onOrderCleanup(orderBook: OrderBook, ts: Long): Unit = {
    orderBook.asks.values
      .++(orderBook.bids.values)
      .flatten
      .filterNot(x => {
        val validation = x.order.isValid(ts)
        validation
      })
      .map(_.order.id())
      .foreach(x => handleValidateCancelResult(Right(x)))
  }

  private def handleValidateCancelResult(res: Either[GenericError, ByteStr]): Unit = {
    res match {
      case Left(err) =>
        apiSender.foreach(_ ! OrderCancelRejected(err.err))
      case Right(orderIdToCancel) =>
        cancelInProgressOrders.invalidate(orderIdToCancel)
        OrderBook.cancelOrder(orderBook, orderIdToCancel) match {
          case Some(oc) =>
            val st = cancelTimer.start()
            alreadyCanceledOrders.put(orderIdToCancel, okCancel)
            persist(oc) { _ =>
              handleCancelEvent(oc)
              apiSender.foreach(_ ! OrderCanceled(orderIdToCancel.base58))
              st.stop()
            }
          case _ =>
            alreadyCanceledOrders.put(orderIdToCancel, failedCancel)
            apiSender.foreach(_ ! OrderCancelRejected(s"Order '$orderIdToCancel' not found"))
        }
    }

    becomeFullCommands()
  }

  private def onAddOrder(order: Order): Unit = {
    orderHistory ! ValidateOrder(order, NTP.correctedTime())
    apiSender = Some(sender())
    cancellable = Some(context.system.scheduler.scheduleOnce(ValidationTimeout, self, ValidationTimeoutExceeded))
    context.become(waitingValidation)
  }

  private def handleValidateOrderResult(res: Either[GenericError, Order]): Unit = {
    res match {
      case Left(err) =>
        log.debug(s"Order rejected: $err.err")
        apiSender.foreach(_ ! OrderRejected(err.err))
      case Right(o) =>
        log.debug(s"Order accepted: '${o.id()}' in '${o.assetPair.key}', trying to match ...")
        apiSender.foreach(_ ! OrderAccepted(o))
        timer.measure(matchOrder(LimitOrder(o)))
    }

    becomeFullCommands()
  }

  private def becomeFullCommands(): Unit = {
    unstashAll()
    context.become(fullCommands)
  }

  private def applyEvent(e: Event): Unit = {
    orderBook = OrderBook.updateState(orderBook, e)
    updateSnapshot(orderBook)
  }

  @tailrec
  private def matchOrder(limitOrder: LimitOrder): Unit = {
    val remOrder = handleMatchEvent(OrderBook.matchOrder(orderBook, limitOrder))
    if (remOrder.isDefined) {
      if (LimitOrder.validateAmount(remOrder.get)) {
        matchOrder(remOrder.get)
      } else {
        val canceled = Events.OrderCanceled(remOrder.get)
        processEvent(canceled)
      }
    }
  }

  private def processEvent(e: Event): Unit = {
    val st = Kamon.timer("matcher.orderbook.persist").refine("event" -> e.getClass.getSimpleName).start()
    persist(e)(_ => st.stop())
    applyEvent(e)
    context.system.eventStream.publish(e)
  }

  private def processInvalidTransaction(event: OrderExecuted, err: ValidationError): Option[LimitOrder] = {
    def cancelCounterOrder(): Option[LimitOrder] = {
      processEvent(Events.OrderCanceled(event.counter))
      Some(event.submitted)
    }

    err match {
      case OrderValidationError(order, _) if order == event.submitted.order => None
      case OrderValidationError(order, _) if order == event.counter.order   => cancelCounterOrder()
      case AccountBalanceError(errs) =>
        errs.foreach(e => log.error(s"Balance error: ${e._2}"))
        if (errs.contains(event.counter.order.senderPublicKey)) {
          cancelCounterOrder()
        }
        if (errs.contains(event.submitted.order.senderPublicKey)) {
          None
        } else {
          Some(event.submitted)
        }
      case _ => cancelCounterOrder()
    }
  }

  private def handleMatchEvent(e: Event): Option[LimitOrder] = {
    e match {
      case e: OrderAdded =>
        processEvent(e)
        None

      case event @ OrderExecuted(o, c) =>
        (for {
          tx <- createTransaction(o, c)
          _  <- utx.putIfNew(tx)
        } yield tx) match {
          case Right(tx) if tx.isInstanceOf[ExchangeTransaction] =>
            allChannels.broadcastTx(tx)
            processEvent(event)
            context.system.eventStream.publish(ExchangeTransactionCreated(tx.asInstanceOf[ExchangeTransaction]))
            if (event.submittedRemaining > 0)
              Some(o.partial(event.submittedRemaining))
            else None
          case Left(ex) =>
<<<<<<< HEAD
            log.warn(
              s"Can't create tx for o1: ${Json.prettyPrint(o.order.json())}\n, " +
                s"o2: ${Json.prettyPrint(c.order.json())}\n, " +
                s"reason: $ex"
            )
=======
            log.info(s"Can't create tx: $ex\no1: ${Json.prettyPrint(o.order.json())}\no2: ${Json.prettyPrint(c.order.json())}")
>>>>>>> ccadc9b2
            processInvalidTransaction(event, ex)
        }
      case _ => None
    }
  }

  private def handleCancelEvent(e: Event): Unit = {
    applyEvent(e)
    context.system.eventStream.publish(e)
  }

  override def receiveCommand: Receive = fullCommands

  val isMigrateToNewOrderHistoryStorage = settings.isMigrateToNewOrderHistoryStorage

  override def receiveRecover: Receive = {
    case evt: Event =>
      log.debug("Event: {}", evt)
      applyEvent(evt)
      if (isMigrateToNewOrderHistoryStorage) {
        orderHistory ! evt
      }
    case RecoveryCompleted => log.info(assetPair.toString() + " - Recovery completed!");
    case SnapshotOffer(_, snapshot: Snapshot) =>
      orderBook = snapshot.orderBook
      updateSnapshot(orderBook)
      if (isMigrateToNewOrderHistoryStorage) {
        orderHistory ! RecoverFromOrderBook(orderBook)
      }
      log.debug(s"Recovering OrderBook from snapshot: $snapshot for $persistenceId")
  }

  override def postStop(): Unit = {
    log.info(context.self.toString() + " - postStop method")
    snapshotCancellable.cancel()
    cleanupCancellable.cancel()
    cancellable.foreach(_.cancel())
  }
}

object OrderBookActor {
  def props(assetPair: AssetPair,
            updateSnapshot: OrderBook => Unit,
            orderHistory: ActorRef,
            blockchain: Blockchain,
            settings: MatcherSettings,
            wallet: Wallet,
            utx: UtxPool,
            allChannels: ChannelGroup,
            functionalitySettings: FunctionalitySettings): Props =
    Props(new OrderBookActor(assetPair, updateSnapshot, orderHistory, blockchain, wallet, utx, allChannels, settings, functionalitySettings))

  def name(assetPair: AssetPair): String = assetPair.toString

  val MaxDepth                          = 50
  val ValidationTimeout: FiniteDuration = 5.seconds
  val AlreadyCanceledCacheSize          = 10000L

  //protocol
  sealed trait OrderBookRequest {
    def assetPair: AssetPair
  }

  case class DeleteOrderBookRequest(assetPair: AssetPair) extends OrderBookRequest

<<<<<<< HEAD
  case class CancelOrder(assetPair: AssetPair, req: CancelOrderRequest, orderId: String) extends OrderBookRequest {
=======
  case class CancelOrder(assetPair: AssetPair, req: CancelOrderRequest) extends OrderBookRequest {
    lazy val orderId: ByteStr          = req.orderId
>>>>>>> ccadc9b2
    override lazy val toString: String = s"CancelOrder($assetPair, ${req.senderPublicKey}, $orderId)"
  }

  case class ForceCancelOrder(assetPair: AssetPair, orderId: ByteStr) extends OrderBookRequest

  case object OrderCleanup

  case class OrderAccepted(order: Order) extends MatcherResponse {
    val json = Json.obj("status" -> "OrderAccepted", "message" -> order.json())
    val code = StatusCodes.OK
  }

  case class OrderRejected(message: String) extends MatcherResponse {
    val json = Json.obj("status" -> "OrderRejected", "message" -> message)
    val code = StatusCodes.BadRequest
  }

  case class OrderCanceled(orderId: String) extends MatcherResponse {
    val json = Json.obj("status" -> "OrderCanceled", "orderId" -> orderId)
    val code = StatusCodes.OK
  }

  case class OrderCancelRejected(message: String) extends MatcherResponse {
    val json = Json.obj("status" -> "OrderCancelRejected", "message" -> message)
    val code = StatusCodes.BadRequest
  }

  case class GetOrderBookResponse(pair: AssetPair, bids: Seq[LevelAgg], asks: Seq[LevelAgg]) extends MatcherResponse {
    val json: JsValue = Json.toJson(OrderBookResult(NTP.correctedTime(), pair, bids, asks))
    val code          = StatusCodes.OK
  }

  object GetOrderBookResponse {
    def empty(pair: AssetPair): GetOrderBookResponse = GetOrderBookResponse(pair, Seq(), Seq())
  }

  // Direct requests
  case object GetOrdersRequest

  case object GetBidOrdersRequest

  case object GetAskOrdersRequest

  case class GetOrdersResponse(orders: Seq[LimitOrder])

  case object SaveSnapshot

  case class Snapshot(orderBook: OrderBook)

  case object ValidationTimeoutExceeded

}<|MERGE_RESOLUTION|>--- conflicted
+++ resolved
@@ -13,15 +13,12 @@
 import com.wavesplatform.metrics.TimerExt
 import com.wavesplatform.network._
 import com.wavesplatform.settings.FunctionalitySettings
-<<<<<<< HEAD
+import com.wavesplatform.state.{Blockchain, ByteStr}
 import com.wavesplatform.state.Blockchain
 import com.wavesplatform.transaction.ValidationError
 import com.wavesplatform.transaction.ValidationError.{AccountBalanceError, GenericError, OrderValidationError}
 import com.wavesplatform.transaction.assets.exchange._
 import com.wavesplatform.utils.{NTP, ScorexLogging}
-=======
-import com.wavesplatform.state.{Blockchain, ByteStr}
->>>>>>> ccadc9b2
 import com.wavesplatform.utx.UtxPool
 import com.wavesplatform.wallet.Wallet
 import io.netty.channel.group.ChannelGroup
@@ -139,7 +136,7 @@
     Option(alreadyCanceledOrders.getIfPresent(cancel.orderId)) match {
       case Some(`okCancel`) =>
         log.info(s"Order($assetPair, ${cancel.orderId}) is already canceled")
-        sender() ! OrderCanceled(cancel.orderId.base58)
+        sender() ! OrderCanceled(cancel.orderId)
       case Some(_) =>
         log.info(s"Order($assetPair, ${cancel.orderId}) is already not found")
         sender() ! OrderCancelRejected("Order not found")
@@ -158,7 +155,7 @@
         val st = cancelTimer.start()
         persist(oc) { _ =>
           applyEvent(oc)
-          sender() ! OrderCanceled(orderIdToCancel.base58)
+          sender() ! OrderCanceled(orderIdToCancel)
           st.stop()
         }
       case _ => sender() ! OrderCancelRejected(s"Order '$orderIdToCancel' not found")
@@ -189,7 +186,7 @@
             alreadyCanceledOrders.put(orderIdToCancel, okCancel)
             persist(oc) { _ =>
               handleCancelEvent(oc)
-              apiSender.foreach(_ ! OrderCanceled(orderIdToCancel.base58))
+              apiSender.foreach(_ ! OrderCanceled(orderIdToCancel))
               st.stop()
             }
           case _ =>
@@ -294,15 +291,7 @@
               Some(o.partial(event.submittedRemaining))
             else None
           case Left(ex) =>
-<<<<<<< HEAD
-            log.warn(
-              s"Can't create tx for o1: ${Json.prettyPrint(o.order.json())}\n, " +
-                s"o2: ${Json.prettyPrint(c.order.json())}\n, " +
-                s"reason: $ex"
-            )
-=======
-            log.info(s"Can't create tx: $ex\no1: ${Json.prettyPrint(o.order.json())}\no2: ${Json.prettyPrint(c.order.json())}")
->>>>>>> ccadc9b2
+            log.warn(s"Can't create tx: $ex\no1: ${Json.prettyPrint(o.order.json())}\no2: ${Json.prettyPrint(c.order.json())}")
             processInvalidTransaction(event, ex)
         }
       case _ => None
@@ -368,12 +357,7 @@
 
   case class DeleteOrderBookRequest(assetPair: AssetPair) extends OrderBookRequest
 
-<<<<<<< HEAD
-  case class CancelOrder(assetPair: AssetPair, req: CancelOrderRequest, orderId: String) extends OrderBookRequest {
-=======
-  case class CancelOrder(assetPair: AssetPair, req: CancelOrderRequest) extends OrderBookRequest {
-    lazy val orderId: ByteStr          = req.orderId
->>>>>>> ccadc9b2
+  case class CancelOrder(assetPair: AssetPair, req: CancelOrderRequest, orderId: ByteStr) extends OrderBookRequest {
     override lazy val toString: String = s"CancelOrder($assetPair, ${req.senderPublicKey}, $orderId)"
   }
 
@@ -391,7 +375,7 @@
     val code = StatusCodes.BadRequest
   }
 
-  case class OrderCanceled(orderId: String) extends MatcherResponse {
+  case class OrderCanceled(orderId: ByteStr) extends MatcherResponse {
     val json = Json.obj("status" -> "OrderCanceled", "orderId" -> orderId)
     val code = StatusCodes.OK
   }
