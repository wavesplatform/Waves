package com.wavesplatform.matcher.smart

import cats.implicits._
import com.wavesplatform.account.AddressScheme
import com.wavesplatform.lang.v1.compiler.Terms.EVALUATED
import com.wavesplatform.lang.v1.evaluator.{EvaluatorV1, Log}
import com.wavesplatform.transaction.assets.exchange.Order
import com.wavesplatform.transaction.smart.script.Script
import com.wavesplatform.transaction.smart.script.v1.ScriptV1.ScriptV1Impl
import monix.eval.Coeval

object MatcherScriptRunner {

<<<<<<< HEAD
  def apply[A <: EVALUATED](script: Script, order: Order): (Log, Either[String, A]) = script match {
    case s: ScriptV1Impl =>
      val ctx = MatcherContext.build(script.version, AddressScheme.current.chainId, Coeval.evalOnce(order))
      EvaluatorV1.applywithLogging[A](ctx, s.expr)
=======
  def apply[A <: EVALUATED](script: Script, order: Order, isTokenScript: Boolean): (Log, Either[String, A]) = script match {
    case Script.Expr(expr) =>
      val ctx = MatcherContext.build(script.version, AddressScheme.current.chainId, Coeval.evalOnce(order), !isTokenScript)
      EvaluatorV1.applywithLogging[A](ctx, expr)
>>>>>>> 0b95af9b
    case _ => (List.empty, "Unsupported script version".asLeft[A])
  }
}<|MERGE_RESOLUTION|>--- conflicted
+++ resolved
@@ -11,17 +11,10 @@
 
 object MatcherScriptRunner {
 
-<<<<<<< HEAD
-  def apply[A <: EVALUATED](script: Script, order: Order): (Log, Either[String, A]) = script match {
+  def apply[A <: EVALUATED](script: Script, order: Order, isTokenScript: Boolean): (Log, Either[String, A]) = script match {
     case s: ScriptV1Impl =>
-      val ctx = MatcherContext.build(script.version, AddressScheme.current.chainId, Coeval.evalOnce(order))
+      val ctx = MatcherContext.build(script.version, AddressScheme.current.chainId, Coeval.evalOnce(order), !isTokenScript)
       EvaluatorV1.applywithLogging[A](ctx, s.expr)
-=======
-  def apply[A <: EVALUATED](script: Script, order: Order, isTokenScript: Boolean): (Log, Either[String, A]) = script match {
-    case Script.Expr(expr) =>
-      val ctx = MatcherContext.build(script.version, AddressScheme.current.chainId, Coeval.evalOnce(order), !isTokenScript)
-      EvaluatorV1.applywithLogging[A](ctx, expr)
->>>>>>> 0b95af9b
     case _ => (List.empty, "Unsupported script version".asLeft[A])
   }
 }