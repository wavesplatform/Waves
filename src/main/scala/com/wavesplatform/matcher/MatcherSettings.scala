--- conflicted
+++ resolved
@@ -53,6 +53,7 @@
                            allowOrderV3: Boolean)
 
 object MatcherSettings {
+
   implicit val addressReader: ValueReader[Address] = (cfg, path) => Address.fromString(cfg.getString(path)).explicitGet()
   implicit val chosenCase: NameMapper              = net.ceedubs.ficus.readers.namemappers.implicits.hyphenCase
 
@@ -66,54 +67,19 @@
     )
   }
 
-<<<<<<< HEAD
-  def fromConfig(config: Config): MatcherSettings = {
-    val enabled     = config.as[Boolean](s"$configPath.enable")
-    val account     = config.as[String](s"$configPath.account")
-    val bindAddress = config.as[String](s"$configPath.bind-address")
-    val port        = config.as[Int](s"$configPath.port")
+  implicit val matcherSettingsValueReader: ValueReader[MatcherSettings] = (cfg, path) => fromConfig(cfg.getConfig(path))
 
-    val exchangeTxBaseFee = config.getValidatedByPredicate[Long](s"$configPath.exchange-tx-base-fee")(
+  private[this] def fromConfig(config: Config): MatcherSettings = {
+    val enabled     = config.as[Boolean]("enable")
+    val account     = config.as[String]("account")
+    val bindAddress = config.as[String]("bind-address")
+    val port        = config.as[Int]("port")
+
+    val exchangeTxBaseFee = config.getValidatedByPredicate[Long]("exchange-tx-base-fee")(
       predicate = _ >= OrderValidator.exchangeTransactionCreationFee,
       errorMsg = s"base fee must be >= ${OrderValidator.exchangeTransactionCreationFee}"
     )
 
-    val actorResponseTimeout         = config.as[FiniteDuration](s"$configPath.actor-response-timeout")
-    val dataDirectory                = config.as[String](s"$configPath.data-directory")
-    val journalDirectory             = config.as[String](s"$configPath.journal-directory")
-    val snapshotsDirectory           = config.as[String](s"$configPath.snapshots-directory")
-    val snapshotsInterval            = config.as[Int](s"$configPath.snapshots-interval")
-    val snapshotsLoadingTimeout      = config.as[FiniteDuration](s"$configPath.snapshots-loading-timeout")
-    val startEventsProcessingTimeout = config.as[FiniteDuration](s"$configPath.start-events-processing-timeout")
-    val makeSnapshotsAtStart         = config.as[Boolean](s"$configPath.make-snapshots-at-start")
-    val maxOrdersPerRequest          = config.as[Int](s"$configPath.rest-order-limit")
-    val baseAssets                   = config.as[List[String]](s"$configPath.price-assets")
-
-    val blacklistedAssets = config.as[List[String]](s"$configPath.blacklisted-assets")
-    val blacklistedNames  = config.as[List[String]](s"$configPath.blacklisted-names").map(_.r)
-
-    val blacklistedAddresses       = config.as[Set[String]](s"$configPath.blacklisted-addresses")
-    val orderBookSnapshotHttpCache = config.as[OrderBookSnapshotHttpCache.Settings](s"$configPath.order-book-snapshot-http-cache")
-
-    val balanceWatchingBufferInterval = config.as[FiniteDuration](s"$configPath.balance-watching-buffer-interval")
-
-    val eventsQueue         = config.as[EventsQueueSettings](s"$configPath.events-queue")
-    val recoverOrderHistory = !new File(dataDirectory).exists()
-
-    val orderFee                = config.as[OrderFeeSettings](s"$configPath.order-fee")
-    val deviation               = config.as[DeviationsSettings](s"$configPath.max-price-deviations")
-    val orderAmountRestrictions = config.getValidatedSet[(AssetPair, OrderAmountSettings)](s"$configPath.order-amount-restrictions").toMap
-    val allowedAssetPairs       = config.getValidatedSet[AssetPair](s"$configPath.allowed-asset-pairs")
-    val allowOrderV3            = config.as[Boolean](s"$configPath.allow-order-v3")
-=======
-  implicit val matcherSettingsValueReader: ValueReader[MatcherSettings] =
-    (cfg, path) => fromConfig(cfg.getConfig(path))
-
-  private[this] def fromConfig(config: Config): MatcherSettings = {
-    val enabled                      = config.as[Boolean]("enable")
-    val account                      = config.as[String]("account")
-    val bindAddress                  = config.as[String]("bind-address")
-    val port                         = config.as[Int]("port")
     val actorResponseTimeout         = config.as[FiniteDuration]("actor-response-timeout")
     val dataDirectory                = config.as[String]("data-directory")
     val journalDirectory             = config.as[String]("journal-directory")
@@ -138,10 +104,9 @@
 
     val orderFee                = config.as[OrderFeeSettings]("order-fee")
     val deviation               = config.as[DeviationsSettings]("max-price-deviations")
-    val orderAmountRestrictions = config.getFailSlowSetOf[(AssetPair, OrderAmountSettings)]("order-amount-restrictions").toMap
-    val allowedAssetPairs       = config.getFailSlowSetOf[AssetPair]("allowed-asset-pairs")
+    val orderAmountRestrictions = config.getValidatedSet[(AssetPair, OrderAmountSettings)]("order-amount-restrictions").toMap
+    val allowedAssetPairs       = config.getValidatedSet[AssetPair]("allowed-asset-pairs")
     val allowOrderV3            = config.as[Boolean]("allow-order-v3")
->>>>>>> 883a1eff
 
     MatcherSettings(
       enabled,
