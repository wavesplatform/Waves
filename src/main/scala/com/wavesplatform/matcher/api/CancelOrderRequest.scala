--- conflicted
+++ resolved
@@ -8,12 +8,8 @@
 import play.api.libs.json.{JsObject, JsPath, Json, Reads}
 import com.wavesplatform.account.PublicKeyAccount
 import com.wavesplatform.utils.Base58
-<<<<<<< HEAD
+import monix.eval.Coeval
 import com.wavesplatform.transaction.assets.exchange.OrderJson._
-=======
-import monix.eval.Coeval
-import scorex.transaction.assets.exchange.OrderJson._
->>>>>>> e9dd5971
 
 case class CancelOrderRequest(@ApiModelProperty(dataType = "java.lang.String") senderPublicKey: PublicKeyAccount,
                               @ApiModelProperty(dataType = "java.lang.String") orderIdStr: Option[String],
@@ -23,17 +19,13 @@
   val orderId: Option[Array[Byte]] = orderIdStr.map(id => Base58.decode(id).get)
 
   @ApiModelProperty(hidden = true)
-<<<<<<< HEAD
   lazy val toSign: Array[Byte] = (orderId, timestamp) match {
     case (Some(orderId), _)      => senderPublicKey.publicKey ++ orderId
     case (None, Some(timestamp)) => senderPublicKey.publicKey ++ Longs.toByteArray(timestamp)
     case (None, None)            => signature // Signature can't sign itself
   }
   @ApiModelProperty(hidden = true)
-  def isSignatureValid: Boolean = crypto.verify(signature, toSign, senderPublicKey.publicKey)
-=======
   val isSignatureValid: Coeval[Boolean] = Coeval.evalOnce(crypto.verify(signature, toSign, senderPublicKey.publicKey))
->>>>>>> e9dd5971
 
   def json: JsObject = Json.obj(
     "sender"    -> Base58.encode(senderPublicKey.publicKey),
