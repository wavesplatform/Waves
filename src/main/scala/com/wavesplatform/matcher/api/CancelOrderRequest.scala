package com.wavesplatform.matcher.api

import com.google.common.primitives.Longs
import com.wavesplatform.account.PublicKey
import com.wavesplatform.common.state.ByteStr
import com.wavesplatform.common.utils.Base58
import com.wavesplatform.crypto
import io.swagger.annotations.ApiModelProperty
import monix.eval.Coeval
import play.api.libs.json._

case class CancelOrderRequest(@ApiModelProperty(dataType = "java.lang.String") sender: PublicKey,
                              @ApiModelProperty(dataType = "java.lang.String") orderId: Option[ByteStr],
                              @ApiModelProperty() timestamp: Option[Long],
                              @ApiModelProperty(dataType = "java.lang.String") signature: Array[Byte]) {

  @ApiModelProperty(hidden = true)
  lazy val toSign: Array[Byte] = (orderId, timestamp) match {
    case (Some(oid), _)   => sender ++ oid
    case (None, Some(ts)) => sender ++ Longs.toByteArray(ts)
    case (None, None)     => signature // Signature can't sign itself
  }
  @ApiModelProperty(hidden = true)
  val isSignatureValid: Coeval[Boolean] = Coeval.evalOnce(crypto.verify(signature, toSign, sender))
}

object CancelOrderRequest {
  implicit val byteArrayFormat: Format[Array[Byte]] = Format(
    {
      case JsString(base58String) => Base58.tryDecodeWithLimit(base58String).fold(_ => JsError("Invalid signature"), b => JsSuccess(b))
      case other                  => JsError(s"Expecting string but got $other")
    },
    b => JsString(Base58.encode(b))
  )

  implicit val pkFormat: Format[PublicKey] = Format(
    {
      case JsString(value) => PublicKey.fromBase58String(value).fold(_ => JsError("Invalid public key"), pk => JsSuccess(pk))
      case other           => JsError(s"Expecting string but got $other")
    },
    pk => JsString(Base58.encode(pk))
  )

<<<<<<< HEAD
  implicit val byteStrWrites = com.wavesplatform.utils.byteStrWrites
=======
  protected implicit val byteStrWrites = com.wavesplatform.utils.byteStrWrites
>>>>>>> f3a3132a

  implicit val format: OFormat[CancelOrderRequest] = Json.format
}<|MERGE_RESOLUTION|>--- conflicted
+++ resolved
@@ -41,11 +41,7 @@
     pk => JsString(Base58.encode(pk))
   )
 
-<<<<<<< HEAD
-  implicit val byteStrWrites = com.wavesplatform.utils.byteStrWrites
-=======
   protected implicit val byteStrWrites = com.wavesplatform.utils.byteStrWrites
->>>>>>> f3a3132a
 
   implicit val format: OFormat[CancelOrderRequest] = Json.format
 }