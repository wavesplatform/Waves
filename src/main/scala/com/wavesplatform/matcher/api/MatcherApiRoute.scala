package com.wavesplatform.matcher.api

import java.util.concurrent.Executors

import akka.actor.ActorRef
import akka.http.scaladsl.model.{StatusCode, StatusCodes}
import akka.http.scaladsl.server.{Directive1, Route}
import akka.pattern.ask
import akka.util.Timeout
import com.google.common.primitives.Longs
import com.wavesplatform.account.PublicKeyAccount
import com.wavesplatform.api.http._
import com.wavesplatform.crypto
import com.wavesplatform.matcher.market.MatcherActor.{GetMarkets, GetMarketsResponse}
import com.wavesplatform.matcher.market.MatcherTransactionWriter.GetTransactionsByOrder
import com.wavesplatform.matcher.market.OrderBookActor._
import com.wavesplatform.matcher.market.OrderHistoryActor._
import com.wavesplatform.matcher.model.MatcherModel.{Level, Price}
import com.wavesplatform.matcher.model.{LevelAgg, LimitOrder, OrderBook, OrderInfo}
import com.wavesplatform.matcher.{AssetPairBuilder, MatcherSettings}
import com.wavesplatform.metrics.TimerExt
import com.wavesplatform.settings.RestAPISettings
import com.wavesplatform.transaction.assets.exchange.OrderJson._
import com.wavesplatform.transaction.assets.exchange.{AssetPair, Order}
import com.wavesplatform.utils.{Base58, NTP, ScorexLogging}
import com.wavesplatform.wallet.Wallet
import io.swagger.annotations._
import javax.ws.rs.Path
import kamon.Kamon
import org.iq80.leveldb.DB
import play.api.libs.json._

import scala.concurrent.ExecutionContext.Implicits.global
import scala.concurrent.duration._
import scala.concurrent.{ExecutionContext, ExecutionContextExecutor, Future}
import scala.util.{Failure, Success, Try}

@Path("/matcher")
@Api(value = "/matcher/")
case class MatcherApiRoute(wallet: Wallet,
                           assetPairBuilder: AssetPairBuilder,
                           matcher: ActorRef,
                           orderHistory: ActorRef,
                           orderBook: AssetPair => Option[ActorRef],
                           orderBookSnapshot: AssetPair => Option[OrderBook],
                           txWriter: ActorRef,
                           settings: RestAPISettings,
<<<<<<< HEAD
                           matcherSettings: MatcherSettings)
    extends ApiRoute
    with ScorexLogging {
=======
                           matcherSettings: MatcherSettings,
                           db: DB)
    extends ApiRoute {
>>>>>>> ccadc9b2

  import MatcherApiRoute._
  import PathMatchers._

  private val timer       = Kamon.timer("matcher.api-requests")
  private val placeTimer  = timer.refine("action" -> "place")
  private val cancelTimer = timer.refine("action" -> "cancel")

  override lazy val route: Route =
    pathPrefix("matcher") {
      matcherPublicKey ~ getOrderBook ~ place ~ getAssetPairAndPublicKeyOrderHistory ~ getPublicKeyOrderHistory ~
        getAllOrderHistory ~ getTradableBalance ~ reservedBalance ~ orderStatus ~
        historyDelete ~ cancel ~ cancelAll ~ orderbooks ~ orderBookDelete ~ getTransactionsByOrder ~ forceCancelOrder ~
        getSettings
    }

  private def withAssetPair(p: AssetPair, redirectToInverse: Boolean = false, suffix: String = ""): Directive1[AssetPair] =
    assetPairBuilder.validateAssetPair(p) match {
      case Right(_) => provide(p)
      case Left(e) if redirectToInverse =>
        assetPairBuilder
          .validateAssetPair(p.reverse)
          .fold(
            _ => complete(StatusCodes.NotFound -> Json.obj("message" -> e)),
            _ => redirect(s"/matcher/orderbook/${p.priceAssetStr}/${p.amountAssetStr}$suffix", StatusCodes.MovedPermanently)
          )
      case Left(e) => complete(StatusCodes.NotFound -> Json.obj("message" -> e))
    }

  @Path("/")
  @ApiOperation(value = "Matcher Public Key", notes = "Get matcher public key", httpMethod = "GET")
  def matcherPublicKey: Route = (pathEndOrSingleSlash & get) {
    complete(
      wallet
        .findPrivateKey(matcherSettings.account)
        .map(a => JsString(Base58.encode(a.publicKey)))
        .getOrElse[JsValue](JsString("")))
  }

  @Path("/settings")
  @ApiOperation(value = "Matcher Settings", notes = "Get matcher settings", httpMethod = "GET")
  def getSettings: Route = (path("settings") & get) {
    val priceAssets = matcherSettings.priceAssets
    complete(StatusCodes.OK -> Json.obj("priceAssets" -> priceAssets))
  }

  @Path("/orderbook/{amountAsset}/{priceAsset}")
  @ApiOperation(value = "Get Order Book for a given Asset Pair", notes = "Get Order Book for a given Asset Pair", httpMethod = "GET")
  @ApiImplicitParams(
    Array(
      new ApiImplicitParam(name = "amountAsset", value = "Amount Asset Id in Pair, or 'WAVES'", dataType = "string", paramType = "path"),
      new ApiImplicitParam(name = "priceAsset", value = "Price Asset Id in Pair, or 'WAVES'", dataType = "string", paramType = "path"),
      new ApiImplicitParam(name = "depth",
                           value = "Limit the number of bid/ask records returned",
                           required = false,
                           dataType = "integer",
                           paramType = "query")
    ))
  def getOrderBook: Route = (path("orderbook" / AssetPairPM) & get) { p =>
    parameters('depth.as[Int].?) { depth =>
      withAssetPair(p, redirectToInverse = true) { pair =>
        complete(StatusCodes.OK -> orderBookSnapshot(pair).fold(GetOrderBookResponse.empty(pair))(handleGetOrderBook(pair, _, depth)).json)
      }
    }
  }

  @Path("/orderbook")
  @ApiOperation(value = "Place order",
                notes = "Place a new limit order (buy or sell)",
                httpMethod = "POST",
                produces = "application/json",
                consumes = "application/json")
  @ApiImplicitParams(
    Array(
      new ApiImplicitParam(
        name = "body",
        value = "Json with data",
        required = true,
        paramType = "body",
        dataType = "com.wavesplatform.transaction.assets.exchange.Order"
      )
    ))
  def place: Route = path("orderbook") {
    (pathEndOrSingleSlash & post) {
      json[Order] { order =>
        placeTimer.measure {
          (matcher ? order).mapTo[MatcherResponse].map(r => r.code -> r.json)
        }
      }
    }
  }

  @Path("/orderbook/cancel")
  @ApiOperation(
    value = "Cancel orders",
    notes = "Cancel all previously submitted orders if it's not already filled completely",
    httpMethod = "POST",
    produces = "application/json",
    consumes = "application/json"
  )
  @ApiImplicitParams(
    Array(
      new ApiImplicitParam(
        name = "body",
        value = "Json with data",
        required = true,
        paramType = "body",
        dataType = "com.wavesplatform.matcher.api.CancelOrderRequest"
      )
    ))
  def cancelAll: Route = (path("orderbook" / "cancel") & post) {
    implicit val ec = MatcherApiRoute.cancelExecutor
    json[CancelOrderRequest] { req =>
      if (req.isSignatureValid()) {
        req.timestamp match {
          case None => InvalidSignature
          case Some(timestamp) =>
            val address = req.senderPublicKey.address
            MatcherApiRoute.checkTimestamp(address, timestamp.millis) {
              (orderHistory ? GetAllOrderHistory(address, activeOnly = true, timestamp, internal = true))
                .mapTo[GetOrderHistoryResponse]
                .flatMap { res: GetOrderHistoryResponse =>
                  Future
                    .sequence(res.history map {
                      case (id, _, Some(order)) =>
                        orderBook(order.assetPair).fold {
                          log.warn(s"Can't find pair ${order.assetPair} for order ${order.idStr()}")
                          Future.successful[Any](())
                        }(_ ? CancelOrder(order.assetPair, req, id))
                      case _ => Future.successful(())
                    })
                    .map(_ => StatusCodes.OK -> Json.obj("status" -> "Cancelled"))
                }
            }
        }
      } else InvalidSignature
    }
  }

  @Path("/orderbook/{amountAsset}/{priceAsset}/cancel")
  @ApiOperation(
    value = "Cancel order",
    notes = "Cancel previously submitted order if it's not already filled completely",
    httpMethod = "POST",
    produces = "application/json",
    consumes = "application/json"
  )
  @ApiImplicitParams(
    Array(
      new ApiImplicitParam(name = "amountAsset", value = "Amount Asset Id in Pair, or 'WAVES'", dataType = "string", paramType = "path"),
      new ApiImplicitParam(name = "priceAsset", value = "Price Asset Id in Pair, or 'WAVES'", dataType = "string", paramType = "path"),
      new ApiImplicitParam(
        name = "body",
        value = "Json with data",
        required = true,
        paramType = "body",
        dataType = "com.wavesplatform.matcher.api.CancelOrderRequest"
      )
    ))
  def cancel: Route = (path("orderbook" / AssetPairPM / "cancel") & post) { p =>
    withAssetPair(p) { pair =>
      orderBook(pair).fold[Route](complete(StatusCodes.NotFound -> Json.obj("message" -> "Invalid asset pair"))) { oba =>
        json[CancelOrderRequest] { req =>
          if (req.isSignatureValid())
            req.orderId match {
              case Some(id) =>
                cancelTimer
                  .measure(oba ? CancelOrder(pair, req, Base58.encode(id)))
                  .mapTo[MatcherResponse]
                  .map(r => r.code -> r.json)

              case None =>
                implicit val ec = MatcherApiRoute.cancelExecutor
                val timestamp   = req.timestamp.get
                val address     = req.senderPublicKey.address
                MatcherApiRoute.checkTimestamp(address, timestamp.millis) {
                  (orderHistory ? GetOrderHistory(pair, address, timestamp, internal = true))
                    .mapTo[GetOrderHistoryResponse]
                    .flatMap { res =>
                      Future
                        .sequence(res.history map { h =>
                          cancelTimer.measure {
                            oba ? CancelOrder(pair, req, h._1)
                          }
                        })
                        .map(_ => StatusCodes.OK -> Json.obj("status" -> "Cancelled"))
                    }
                }
            } else InvalidSignature
        }
      }
    }
  }
  @Path("/orderbook/{amountAsset}/{priceAsset}/delete")
  @ApiOperation(
    value = "Delete Order from History by Id",
    notes = "Delete Order from History by Id if it's in terminal status (Filled, Cancel)",
    httpMethod = "POST",
    produces = "application/json",
    consumes = "application/json"
  )
  @ApiImplicitParams(
    Array(
      new ApiImplicitParam(name = "amountAsset", value = "Amount Asset Id in Pair, or 'WAVES'", dataType = "string", paramType = "path"),
      new ApiImplicitParam(name = "priceAsset", value = "Price Asset Id in Pair, or 'WAVES'", dataType = "string", paramType = "path"),
      new ApiImplicitParam(
        name = "body",
        value = "Json with data",
        required = true,
        paramType = "body",
        dataType = "com.wavesplatform.matcher.api.CancelOrderRequest"
      )
    ))
  def historyDelete: Route = (path("orderbook" / AssetPairPM / "delete") & post) { p =>
    withAssetPair(p) { pair =>
      json[CancelOrderRequest] { req =>
        if (req.isSignatureValid()) {
<<<<<<< HEAD
          (orderHistory ? DeleteOrderFromHistory(pair, req))
=======
          (orderHistory ? DeleteOrderFromHistory(pair, req.senderPublicKey, req.orderId, NTP.correctedTime()))
>>>>>>> ccadc9b2
            .mapTo[MatcherResponse]
            .map(r => r.code -> r.json)
        } else InvalidSignature
      }
    }
  }

  @Path("/orderbook/{amountAsset}/{priceAsset}/publicKey/{publicKey}")
  @ApiOperation(value = "Order History by Asset Pair and Public Key",
                notes = "Get Order History for a given Asset Pair and Public Key",
                httpMethod = "GET")
  @ApiImplicitParams(
    Array(
      new ApiImplicitParam(name = "amountAsset", value = "Amount Asset Id in Pair, or 'WAVES'", dataType = "string", paramType = "path"),
      new ApiImplicitParam(name = "priceAsset", value = "Price Asset Id in Pair, or 'WAVES'", dataType = "string", paramType = "path"),
      new ApiImplicitParam(name = "publicKey", value = "Public Key", required = true, dataType = "string", paramType = "path"),
      new ApiImplicitParam(name = "Timestamp", value = "Timestamp", required = true, dataType = "integer", paramType = "header"),
      new ApiImplicitParam(name = "Signature",
                           value = "Signature of [Public Key ++ Timestamp] bytes",
                           required = true,
                           dataType = "string",
                           paramType = "header")
    ))
  def getAssetPairAndPublicKeyOrderHistory: Route = (path("orderbook" / AssetPairPM / "publicKey" / PublicKeyPM) & get) { (p, publicKey) =>
    (headerValueByName("Timestamp") & headerValueByName("Signature")) { (ts, sig) =>
      checkGetSignature(publicKey, ts, sig) match {
        case Success(address) =>
<<<<<<< HEAD
          withAssetPair(a1, a2, redirectToInverse = true, s"/publicKey/$publicKey") { pair =>
            complete(
              (orderHistory ? GetOrderHistory(pair, address, NTP.correctedTime(), internal = false))
                .mapTo[MatcherResponse]
                .map(r => r.code -> r.json))
=======
          withAssetPair(p, redirectToInverse = true, s"/publicKey/$publicKey") { pair =>
            complete(StatusCodes.OK -> DBUtils.ordersByAddressAndPair(db, address, pair, false).map {
              case (order, orderInfo) =>
                orderJson(order, orderInfo)
            })
>>>>>>> ccadc9b2
          }
        case Failure(ex) =>
          complete(StatusCodes.BadRequest -> Json.obj("message" -> ex.getMessage))
      }
    }
  }

  @Path("/orderbook/{publicKey}")
  @ApiOperation(value = "Order History by Public Key", notes = "Get Order History for a given Public Key", httpMethod = "GET")
  @ApiImplicitParams(
    Array(
      new ApiImplicitParam(name = "publicKey", value = "Public Key", required = true, dataType = "string", paramType = "path"),
      new ApiImplicitParam(
        name = "activeOnly",
        value = "Return active only orders (Accepted and PartiallyFilled)",
        required = false,
        dataType = "boolean",
        paramType = "query",
        defaultValue = "false"
      ),
      new ApiImplicitParam(name = "Timestamp", value = "Timestamp", required = true, dataType = "integer", paramType = "header"),
      new ApiImplicitParam(name = "Signature",
                           value = "Signature of [Public Key ++ Timestamp] bytes",
                           required = true,
                           dataType = "string",
                           paramType = "header")
    ))
  def getPublicKeyOrderHistory: Route = (path("orderbook" / PublicKeyPM) & get) { publicKey =>
    parameters('activeOnly.as[Boolean].?) { activeOnly =>
<<<<<<< HEAD
      (headerValueByName("Timestamp") & headerValueByName("Signature")) { (ts, sig) =>
        checkGetSignature(publicKey, ts, sig) match {
          case Success(address) =>
            complete(
              (orderHistory ? GetAllOrderHistory(address, activeOnly.getOrElse(false), NTP.correctedTime(), internal = false))
                .mapTo[MatcherResponse]
                .map(r => r.code -> r.json))
          case Failure(ex) =>
            complete(StatusCodes.BadRequest -> Json.obj("message" -> ex.getMessage))
        }
      }
=======
//      (headerValueByName("Timestamp") & headerValueByName("Signature")) { (ts, sig) =>
//        checkGetSignature(publicKey, ts, sig) match {
//          case Success(address) =>
      complete(StatusCodes.OK -> DBUtils.ordersByAddress(db, publicKey, Set.empty, activeOnly.getOrElse(false)).map {
        case (order, orderInfo) =>
          orderJson(order, orderInfo)
      })
//          case Failure(ex) =>
//            complete(StatusCodes.BadRequest -> Json.obj("message" -> ex.getMessage))
//        }
//      }
>>>>>>> ccadc9b2
    }
  }

  def checkGetSignature(pk: PublicKeyAccount, timestamp: String, signature: String): Try[PublicKeyAccount] = Try {
    val sig = Base58.decode(signature).get
    val ts  = timestamp.toLong
    require(math.abs(ts - NTP.correctedTime()).millis < matcherSettings.maxTimestampDiff, "Incorrect timestamp")
    require(crypto.verify(sig, pk.publicKey ++ Longs.toByteArray(ts), pk.publicKey), "Incorrect signature")
    pk
  }

  @Path("/orders/cancel/{orderId}")
  @ApiOperation(value = "Cancel Order by ID without signature", notes = "Cancel Order by ID without signature", httpMethod = "POST")
  @ApiImplicitParams(
    Array(
      new ApiImplicitParam(name = "orderId", value = "Order Id", required = true, dataType = "string", paramType = "path")
    ))
  def forceCancelOrder: Route = (path("orders" / "cancel" / ByteStrPM) & post & withAuth) { orderId =>
    implicit val timeout: Timeout = Timeout(10.seconds)
    val resp: Future[MatcherResponse] = (orderHistory ? ForceCancelOrderFromHistory(orderId)).flatMap {
      case Some(order: Order) => (matcher ? ForceCancelOrder(order.assetPair, orderId)).mapTo[MatcherResponse]
      case None =>
        Future {
          OrderCancelRejected("Order not found")
        }
    }

    complete(resp.map(r => r.code -> r.json))
  }

  @Path("/orders/{address}")
  @ApiOperation(value = "All Order History by address", notes = "Get All Order History for a given address", httpMethod = "GET")
  @ApiImplicitParams(
    Array(
      new ApiImplicitParam(name = "address", value = "Address", dataType = "string", paramType = "path")
    ))
<<<<<<< HEAD
  def getAllOrderHistory: Route = (path("orders" / Segment) & get & withAuth) { addr =>
    implicit val timeout: Timeout = Timeout(10.seconds)
    complete(
      (orderHistory ? GetAllOrderHistory(addr, activeOnly = true, NTP.correctedTime(), internal = false))
        .mapTo[MatcherResponse]
        .map(r => r.code -> r.json))
=======
  def getAllOrderHistory: Route = (path("orders" / AddressPM) & get & withAuth) { address =>
    complete(StatusCodes.OK -> DBUtils.ordersByAddress(db, address, Set.empty, true).map {
      case (order, orderInfo) =>
        orderJson(order, orderInfo)
    })
>>>>>>> ccadc9b2
  }

  @Path("/orderbook/{amountAsset}/{priceAsset}/tradableBalance/{address}")
  @ApiOperation(value = "Tradable balance for Asset Pair", notes = "Get Tradable balance for the given Asset Pair", httpMethod = "GET")
  @ApiImplicitParams(
    Array(
      new ApiImplicitParam(name = "amountAsset", value = "Amount Asset Id in Pair, or 'WAVES'", dataType = "string", paramType = "path"),
      new ApiImplicitParam(name = "priceAsset", value = "Price Asset Id in Pair, or 'WAVES'", dataType = "string", paramType = "path"),
      new ApiImplicitParam(name = "address", value = "Account Address", required = true, dataType = "string", paramType = "path")
    ))
  def getTradableBalance: Route = (path("orderbook" / AssetPairPM / "tradableBalance" / AddressPM) & get) { (pair, address) =>
    withAssetPair(pair, redirectToInverse = true, s"/tradableBalance/$address") { pair =>
      complete(
        (orderHistory ? GetTradableBalance(pair, address, NTP.correctedTime()))
          .mapTo[MatcherResponse]
          .map(r => r.code -> r.json))
    }
  }

  @Path("/balance/reserved/{publicKey}")
  @ApiOperation(value = "Reserved Balance", notes = "Get non-zero balance of open orders", httpMethod = "GET")
  @ApiImplicitParams(
    Array(
      new ApiImplicitParam(name = "publicKey", value = "Public Key", required = true, dataType = "string", paramType = "path"),
      new ApiImplicitParam(name = "Timestamp", value = "Timestamp", required = true, dataType = "integer", paramType = "header"),
      new ApiImplicitParam(name = "Signature",
                           value = "Signature of [Public Key ++ Timestamp] bytes",
                           required = true,
                           dataType = "string",
                           paramType = "header")
    ))
  def reservedBalance: Route = (path("balance" / "reserved" / PublicKeyPM) & get) { publicKey =>
    (headerValueByName("Timestamp") & headerValueByName("Signature")) { (ts, sig) =>
      checkGetSignature(publicKey, ts, sig) match {
        case Success(pk) =>
          complete(StatusCodes.OK -> Json.toJson(DBUtils.reservedBalance(db, pk).map { case (k, v) => AssetPair.assetIdStr(k) -> v }))
        case Failure(ex) =>
          complete(StatusCodes.BadRequest -> Json.obj("message" -> ex.getMessage))
      }
    }
  }

  @Path("/orderbook/{amountAsset}/{priceAsset}/{orderId}")
  @ApiOperation(value = "Order Status", notes = "Get Order status for a given Asset Pair during the last 30 days", httpMethod = "GET")
  @ApiImplicitParams(
    Array(
      new ApiImplicitParam(name = "amountAsset", value = "Amount Asset Id in Pair, or 'WAVES'", dataType = "string", paramType = "path"),
      new ApiImplicitParam(name = "priceAsset", value = "Price Asset Id in Pair, or 'WAVES'", dataType = "string", paramType = "path"),
      new ApiImplicitParam(name = "orderId", value = "Order Id", required = true, dataType = "string", paramType = "path")
    ))
  def orderStatus: Route = (path("orderbook" / AssetPairPM / ByteStrPM) & get) { (p, orderId) =>
    withAssetPair(p, redirectToInverse = true, s"/$orderId") { _ =>
      val status = DBUtils.orderInfo(db, orderId).status
      val code   = if (status == LimitOrder.NotFound) StatusCodes.NotFound else StatusCodes.OK
      complete(code -> status.json)
    }
  }

  @Path("/orderbook")
  @ApiOperation(value = "Get the open trading markets", notes = "Get the open trading markets along with trading pairs meta data", httpMethod = "GET")
  def orderbooks: Route = path("orderbook") {
    (pathEndOrSingleSlash & get) {
      complete(
        (matcher ? GetMarkets)
          .mapTo[GetMarketsResponse]
          .map(r => r.json))
    }
  }

  @Path("/orderbook/{amountAsset}/{priceAsset}")
  @ApiOperation(value = "Remove Order Book for a given Asset Pair", notes = "Remove Order Book for a given Asset Pair", httpMethod = "DELETE")
  @ApiImplicitParams(
    Array(
      new ApiImplicitParam(name = "amountAsset", value = "Amount Asset Id in Pair, or 'WAVES'", dataType = "string", paramType = "path"),
      new ApiImplicitParam(name = "priceAsset", value = "Price Asset Id in Pair, or 'WAVES'", dataType = "string", paramType = "path")
    ))
  def orderBookDelete: Route = (path("orderbook" / AssetPairPM) & delete & withAuth) { p =>
    withAssetPair(p) { pair =>
      complete(
        (matcher ? DeleteOrderBookRequest(pair))
          .mapTo[MatcherResponse]
          .map(r => r.code -> r.json))
    }
  }

  @Path("/transactions/{orderId}")
  @ApiOperation(value = "Get Exchange Transactions for order",
                notes = "Get all exchange transactions created by DEX on execution of the given order",
                httpMethod = "GET")
  @ApiImplicitParams(
    Array(
      new ApiImplicitParam(name = "orderId", value = "Order Id", dataType = "string", paramType = "path")
    ))
  def getTransactionsByOrder: Route = (path("transactions" / ByteStrPM) & get) { orderId =>
    complete(
      (txWriter ? GetTransactionsByOrder(orderId))
        .mapTo[MatcherResponse]
        .map(r => r.code -> r.json))
  }
}

object MatcherApiRoute {
  private implicit val timeout: Timeout = 5.seconds

  val cancelExecutor: ExecutionContextExecutor = ExecutionContext.fromExecutor(Executors.newCachedThreadPool())

  val expiration = 15.minutes

  val cancelRequestsTimestamps: scala.collection.mutable.Map[String, Duration] =
    scala.collection.mutable.Map().withDefaultValue(NTP.correctedTime().millis)

  def checkReuse(address: String, timestamp: Duration) = synchronized {
    val old = cancelRequestsTimestamps(address)
    if (old >= timestamp) {
      true
    } else {
      cancelRequestsTimestamps(address) = timestamp
      false
    }
  }

  def checkTimestamp(address: String, timestamp: Duration)(proc: => Future[(StatusCode, JsValue)]): Future[(StatusCode, JsValue)] = {
    val correct = NTP.correctedTime().millis
    val delta   = timestamp - correct
    if (delta < -60.second) {
      Future.successful(StatusCodes.BadRequest -> Json.obj("message" -> "Timestamp is from future"))
    } else if (delta > expiration) {
      Future.successful(StatusCodes.BadRequest -> Json.obj("message" -> "Timestamp is too old"))
    } else if (checkReuse(address, timestamp)) {
      Future.successful(StatusCodes.BadRequest -> Json.obj("message" -> "Timestamp has already been used"))
    } else {
      proc
    }
  }

  private def handleGetOrderBook(pair: AssetPair, orderBook: OrderBook, depth: Option[Int]): GetOrderBookResponse = {
    def aggregateLevel(l: (Price, Level[LimitOrder])) = LevelAgg(l._1, l._2.foldLeft(0L)((b, o) => b + o.amount))

    val d = Math.min(depth.getOrElse(MaxDepth), MaxDepth)
    GetOrderBookResponse(pair, orderBook.bids.take(d).map(aggregateLevel).toSeq, orderBook.asks.take(d).map(aggregateLevel).toSeq)
  }

  def orderJson(order: Order, orderInfo: OrderInfo): JsObject =
    Json.obj(
      "id"        -> order.id(),
      "type"      -> order.orderType.toString,
      "amount"    -> order.amount,
      "price"     -> order.price,
      "timestamp" -> order.timestamp,
      "filled"    -> orderInfo.filled,
      "status"    -> orderInfo.status.name,
      "assetPair" -> order.assetPair.json
    )
}<|MERGE_RESOLUTION|>--- conflicted
+++ resolved
@@ -45,15 +45,10 @@
                            orderBookSnapshot: AssetPair => Option[OrderBook],
                            txWriter: ActorRef,
                            settings: RestAPISettings,
-<<<<<<< HEAD
-                           matcherSettings: MatcherSettings)
+                           matcherSettings: MatcherSettings,
+                           db: DB)
     extends ApiRoute
     with ScorexLogging {
-=======
-                           matcherSettings: MatcherSettings,
-                           db: DB)
-    extends ApiRoute {
->>>>>>> ccadc9b2
 
   import MatcherApiRoute._
   import PathMatchers._
@@ -173,20 +168,21 @@
           case Some(timestamp) =>
             val address = req.senderPublicKey.address
             MatcherApiRoute.checkTimestamp(address, timestamp.millis) {
-              (orderHistory ? GetAllOrderHistory(address, activeOnly = true, timestamp, internal = true))
-                .mapTo[GetOrderHistoryResponse]
-                .flatMap { res: GetOrderHistoryResponse =>
-                  Future
-                    .sequence(res.history map {
-                      case (id, _, Some(order)) =>
-                        orderBook(order.assetPair).fold {
-                          log.warn(s"Can't find pair ${order.assetPair} for order ${order.idStr()}")
-                          Future.successful[Any](())
-                        }(_ ? CancelOrder(order.assetPair, req, id))
-                      case _ => Future.successful(())
-                    })
-                    .map(_ => StatusCodes.OK -> Json.obj("status" -> "Cancelled"))
+              val requests = DBUtils
+                .ordersByAddress(db, req.senderPublicKey.toAddress, Set.empty, activeOnly = true)
+                .map {
+                  case (order, _) =>
+                    orderBook(order.assetPair).fold {
+                      log.warn(s"Can't find pair ${order.assetPair} for order ${order.id()}")
+                      Future.successful[Any](())
+                    } { x =>
+                      cancelTimer.measure(x ? CancelOrder(order.assetPair, req, order.id()))
+                    }
                 }
+
+              Future.sequence(requests).map { _ =>
+                StatusCodes.OK -> Json.obj("status" -> "Cancelled")
+              }
             }
         }
       } else InvalidSignature
@@ -221,26 +217,25 @@
             req.orderId match {
               case Some(id) =>
                 cancelTimer
-                  .measure(oba ? CancelOrder(pair, req, Base58.encode(id)))
+                  .measure(oba ? CancelOrder(pair, req, id))
                   .mapTo[MatcherResponse]
                   .map(r => r.code -> r.json)
 
               case None =>
-                implicit val ec = MatcherApiRoute.cancelExecutor
-                val timestamp   = req.timestamp.get
-                val address     = req.senderPublicKey.address
-                MatcherApiRoute.checkTimestamp(address, timestamp.millis) {
-                  (orderHistory ? GetOrderHistory(pair, address, timestamp, internal = true))
-                    .mapTo[GetOrderHistoryResponse]
-                    .flatMap { res =>
-                      Future
-                        .sequence(res.history map { h =>
-                          cancelTimer.measure {
-                            oba ? CancelOrder(pair, req, h._1)
-                          }
-                        })
-                        .map(_ => StatusCodes.OK -> Json.obj("status" -> "Cancelled"))
-                    }
+                val requests = DBUtils
+                  .ordersByAddressAndPair(db, req.senderPublicKey.toAddress, pair, activeOnly = true)
+                  .map {
+                    case (order, _) =>
+                      orderBook(order.assetPair).fold {
+                        log.warn(s"Can't find pair ${order.assetPair} for order ${order.id()}")
+                        Future.successful[Any](())
+                      } { x =>
+                        cancelTimer.measure(x ? CancelOrder(order.assetPair, req, order.id()))
+                      }
+                  }
+
+                Future.sequence(requests).map { _ =>
+                  StatusCodes.OK -> Json.obj("status" -> "Cancelled")
                 }
             } else InvalidSignature
         }
@@ -271,11 +266,7 @@
     withAssetPair(p) { pair =>
       json[CancelOrderRequest] { req =>
         if (req.isSignatureValid()) {
-<<<<<<< HEAD
-          (orderHistory ? DeleteOrderFromHistory(pair, req))
-=======
           (orderHistory ? DeleteOrderFromHistory(pair, req.senderPublicKey, req.orderId, NTP.correctedTime()))
->>>>>>> ccadc9b2
             .mapTo[MatcherResponse]
             .map(r => r.code -> r.json)
         } else InvalidSignature
@@ -303,19 +294,11 @@
     (headerValueByName("Timestamp") & headerValueByName("Signature")) { (ts, sig) =>
       checkGetSignature(publicKey, ts, sig) match {
         case Success(address) =>
-<<<<<<< HEAD
-          withAssetPair(a1, a2, redirectToInverse = true, s"/publicKey/$publicKey") { pair =>
-            complete(
-              (orderHistory ? GetOrderHistory(pair, address, NTP.correctedTime(), internal = false))
-                .mapTo[MatcherResponse]
-                .map(r => r.code -> r.json))
-=======
           withAssetPair(p, redirectToInverse = true, s"/publicKey/$publicKey") { pair =>
             complete(StatusCodes.OK -> DBUtils.ordersByAddressAndPair(db, address, pair, false).map {
               case (order, orderInfo) =>
                 orderJson(order, orderInfo)
             })
->>>>>>> ccadc9b2
           }
         case Failure(ex) =>
           complete(StatusCodes.BadRequest -> Json.obj("message" -> ex.getMessage))
@@ -345,31 +328,17 @@
     ))
   def getPublicKeyOrderHistory: Route = (path("orderbook" / PublicKeyPM) & get) { publicKey =>
     parameters('activeOnly.as[Boolean].?) { activeOnly =>
-<<<<<<< HEAD
       (headerValueByName("Timestamp") & headerValueByName("Signature")) { (ts, sig) =>
         checkGetSignature(publicKey, ts, sig) match {
           case Success(address) =>
-            complete(
-              (orderHistory ? GetAllOrderHistory(address, activeOnly.getOrElse(false), NTP.correctedTime(), internal = false))
-                .mapTo[MatcherResponse]
-                .map(r => r.code -> r.json))
+            complete(StatusCodes.OK -> DBUtils.ordersByAddress(db, publicKey, Set.empty, activeOnly.getOrElse(false)).map {
+              case (order, orderInfo) =>
+                orderJson(order, orderInfo)
+            })
           case Failure(ex) =>
             complete(StatusCodes.BadRequest -> Json.obj("message" -> ex.getMessage))
         }
       }
-=======
-//      (headerValueByName("Timestamp") & headerValueByName("Signature")) { (ts, sig) =>
-//        checkGetSignature(publicKey, ts, sig) match {
-//          case Success(address) =>
-      complete(StatusCodes.OK -> DBUtils.ordersByAddress(db, publicKey, Set.empty, activeOnly.getOrElse(false)).map {
-        case (order, orderInfo) =>
-          orderJson(order, orderInfo)
-      })
-//          case Failure(ex) =>
-//            complete(StatusCodes.BadRequest -> Json.obj("message" -> ex.getMessage))
-//        }
-//      }
->>>>>>> ccadc9b2
     }
   }
 
@@ -406,20 +375,11 @@
     Array(
       new ApiImplicitParam(name = "address", value = "Address", dataType = "string", paramType = "path")
     ))
-<<<<<<< HEAD
-  def getAllOrderHistory: Route = (path("orders" / Segment) & get & withAuth) { addr =>
-    implicit val timeout: Timeout = Timeout(10.seconds)
-    complete(
-      (orderHistory ? GetAllOrderHistory(addr, activeOnly = true, NTP.correctedTime(), internal = false))
-        .mapTo[MatcherResponse]
-        .map(r => r.code -> r.json))
-=======
   def getAllOrderHistory: Route = (path("orders" / AddressPM) & get & withAuth) { address =>
     complete(StatusCodes.OK -> DBUtils.ordersByAddress(db, address, Set.empty, true).map {
       case (order, orderInfo) =>
         orderJson(order, orderInfo)
     })
->>>>>>> ccadc9b2
   }
 
   @Path("/orderbook/{amountAsset}/{priceAsset}/tradableBalance/{address}")
