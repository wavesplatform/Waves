--- conflicted
+++ resolved
@@ -545,12 +545,6 @@
 }
 
 object MatcherApiRoute {
-<<<<<<< HEAD
-  private implicit val timeout: Timeout = 5.seconds
-
   private def stringifyAssetIds(balances: Map[Asset, Long]): Map[String, Long] =
-=======
-  private def stringifyAssetIds(balances: Map[Option[AssetId], Long]): Map[String, Long] =
->>>>>>> 9219a55f
     balances.map { case (aid, v) => AssetPair.assetIdStr(aid) -> v }
 }