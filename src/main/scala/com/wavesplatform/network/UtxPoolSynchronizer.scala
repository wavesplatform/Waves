--- conflicted
+++ resolved
@@ -42,15 +42,6 @@
           isNew
       }
 
-<<<<<<< HEAD
-                      case Left(error) =>
-                        log.debug(s"Error adding transaction to UTX pool: $error")
-
-                      case _ =>
-                      // Ignore
-                    }
-                }
-=======
     val synchronizerFuture = newTxSource
       .whileBusyBuffer(OverflowStrategy.DropOldAndSignal(settings.maxQueueSize, { dropped =>
         log.warn(s"UTX queue overflow: $dropped transactions dropped")
@@ -67,7 +58,6 @@
               case Left(error) =>
                 log.debug(s"Error adding transaction to UTX pool: $error")
                 None
->>>>>>> df65b49b
             }
           }
       }
