package com.wavesplatform.network

import java.util.concurrent.Executors
import java.util.concurrent.atomic.{AtomicBoolean, AtomicInteger}

import com.wavesplatform.features.FeatureProvider
import com.wavesplatform.metrics.BlockStats
import com.wavesplatform.metrics.HistogramExt
import com.wavesplatform.mining.Miner
import com.wavesplatform.settings.WavesSettings
import com.wavesplatform.state2.reader.StateReader
import com.wavesplatform.{Coordinator, UtxPool}
import io.netty.channel.ChannelHandler.Sharable
import io.netty.channel.group.ChannelGroup
import io.netty.channel.{Channel, ChannelHandlerContext, ChannelInboundHandlerAdapter}
import kamon.Kamon
import scorex.block.Block
import scorex.transaction.ValidationError.InvalidSignature
import scorex.transaction._
import scorex.utils.{ScorexLogging, Time}

import scala.concurrent.{ExecutionContext, Future}
import scala.util.{Failure, Success}

@Sharable
class CoordinatorHandler(checkpointService: CheckpointService,
                         history: History,
                         blockchainUpdater: BlockchainUpdater,
                         time: Time,
                         stateReader: StateReader,
                         utxStorage: UtxPool,
                         blockchainReadiness:
                         AtomicBoolean,
                         miner: Miner,
                         settings: WavesSettings,
                         peerDatabase: PeerDatabase,
                         allChannels: ChannelGroup,
                         featureProvider: FeatureProvider)
  extends ChannelInboundHandlerAdapter with ScorexLogging {

  private val counter = new AtomicInteger
  private implicit val ec: ExecutionContext = ExecutionContext.fromExecutor(Executors.newSingleThreadExecutor { r =>
    val t = new Thread(r)
    t.setName(s"coordinator-handler-${counter.incrementAndGet()}")
    t.setDaemon(true)
    t
  })

  private val processCheckpoint = Coordinator.processCheckpoint(checkpointService, history, blockchainUpdater) _
  private val processFork = Coordinator.processFork(checkpointService, history, blockchainUpdater, stateReader, utxStorage, time, settings, miner, blockchainReadiness, featureProvider) _
  private val processBlock = Coordinator.processSingleBlock(checkpointService, history, blockchainUpdater, time, stateReader, utxStorage, blockchainReadiness, settings, featureProvider) _

<<<<<<< HEAD
  private def broadcastingScore(src: Channel,
                                start: => String,
                                success: => String,
                                failure: => String,
                                f: => Either[_, Option[BigInt]]): Unit = Future {
    log.debug(s"${id(src)} $start")
    f
  }.onComplete {
    case Failure(e) =>
      log.error(s"${id(src)} Failure: $failure: $e")
    case Success(Right(Some(newLocalScore))) =>
      log.info(s"${id(src)} $success, new local score is $newLocalScore")
      allChannels.broadcast(LocalScoreChanged(newLocalScore))
    case Success(Right(None)) => // score has not changed
    case Success(Left(e)) =>
      log.warn(s"${id(src)} Left: $failure: $e")
  }

  override def channelRead(ctx: ChannelHandlerContext, msg: AnyRef): Unit = {
    msg match {
      case c: Checkpoint => broadcastingScore(ctx.channel,
        "Attempting to process checkpoint",
        "Successfully processed checkpoint",
        s"Error processing checkpoint",
        processCheckpoint(c).map(Some(_)))

      case ExtensionBlocks(blocks) =>
        blocks.foreach(BlockStats.received(_, BlockStats.Source.Ext, ctx))
        broadcastingScore(ctx.channel(),
          s"Attempting to append extension ${formatBlocks(blocks)}",
          s"Successfully appended extension ${formatBlocks(blocks)}",
          s"Error appending extension ${formatBlocks(blocks)}",
          processFork(blocks))

      case b: Block =>
        BlockStats.received(b, BlockStats.Source.Broadcast, ctx)
        CoordinatorHandler.blockReceivingLag.safeRecord(System.currentTimeMillis() - b.timestamp)
        Signed.validateSignatures(b) match {
          case Left(err) => peerDatabase.blacklistAndClose(ctx.channel(), err.toString)
          case Right(_) => broadcastingScore(ctx.channel(),
            s"Attempting to append block ${b.uniqueId}",
            s"Successfully appended block ${b.uniqueId}",
            s"Could not append block ${b.uniqueId}", {
              val blockProcessingResult = processBlock(b, false)
              blockProcessingResult match {
                case Left(_) => BlockStats.declined(b, BlockStats.Source.Broadcast)
                case Right(Some(_)) =>
                  miner.scheduleMining()
                  if (b.transactionData.isEmpty)
                    allChannels.broadcast(BlockForged(b), Some(ctx.channel()))
                case _ =>
              }
              blockProcessingResult
            }
          )
        }
      case MicroBlockResponse(m) =>
        val r: Either[Any, Any] = Signed.validateSignatures(m) match {
          case Right(_) =>
            Coordinator.processMicroBlock(checkpointService, history, blockchainUpdater, utxStorage)(m)
              .map { _ =>
                allChannels.broadcast(MicroBlockInv(m.totalResBlockSig, m.prevResBlockSig), Some(ctx.channel()))
              }
          case Left(err) =>
            peerDatabase.blacklistAndClose(ctx.channel(), err.toString)
            Left(())
        }
        r
          .left.map { _ => BlockStats.declined(m) }
          .right.map { _ => BlockStats.applied(m) }
    }
  }
}

object CoordinatorHandler extends ScorexLogging {
  private val blockReceivingLag = Kamon.metrics.histogram("block-receiving-lag")

  def loggingResult[R](idCtx: String, msg: String, f: => Either[ValidationError, R]): Either[ValidationError, R] = {
    log.debug(s"$idCtx Starting $msg processing")
    val result = f
    result match {
      case Left(error) => log.warn(s"$idCtx Error processing $msg: $error")
      case Right(newScore) => log.debug(s"$idCtx Finished $msg processing, new local score is $newScore")
    }
    result
=======
  private def processAndBlacklistOnFailure(
      src: Channel,
      start: => String,
      success: => String,
      errorPrefix: String,
      f: => Either[_, BigInt]): Unit = {
    log.debug(start)
    Future(f) onComplete {
      case Success(Right(newScore)) =>
        log.debug(success)
        allChannels.broadcast(LocalScoreChanged(newScore))
      case Success(Left(ve)) =>
        log.warn(s"$errorPrefix: $ve")
        peerDatabase.blacklistAndClose(src, s"$errorPrefix: $ve")
      case Failure(t) => rethrow(errorPrefix, t)
    }
  }

  private def rethrow(msg: String, failure: Throwable) = throw new Exception(msg, failure.getCause)
  private def warnAndBlacklist(msg: => String, ch: Channel): Unit = {
    log.warn(msg)
    peerDatabase.blacklistAndClose(ch, msg)
  }

  override def channelRead(ctx: ChannelHandlerContext, msg: AnyRef): Unit = msg match {
    case c: Checkpoint => processAndBlacklistOnFailure(ctx.channel,
      "Attempting to process checkpoint",
      "Successfully processed checkpoint",
      s"Error processing checkpoint",
      processCheckpoint(c))

    case ExtensionBlocks(blocks) => processAndBlacklistOnFailure(ctx.channel(),
      s"Attempting to append extension ${formatBlocks(blocks)}",
      s"Successfully appended extension ${formatBlocks(blocks)}",
      s"Error appending extension ${formatBlocks(blocks)}",
      processFork(blocks))

    case b: Block => Future(Signed.validateSignatures(b).flatMap(b => processBlock(b, false))) onComplete {
      case Success(Right(newScore)) =>
        log.debug(s"Appended block ${b.uniqueId}")
        allChannels.broadcast(LocalScoreChanged(newScore))
      case Success(Left(is: InvalidSignature)) =>
        warnAndBlacklist(s"Could not append block ${b.uniqueId}: $is", ctx.channel())
      case Success(Left(ve)) =>
        log.debug(s"Could not append block ${b.uniqueId}: $ve")
        // no need to push anything downstream in here, because channels are pinned only when handling extensions
      case Failure(t) => rethrow(s"Error appending block ${b.uniqueId}", t)
    }
>>>>>>> 4532af81
  }
}<|MERGE_RESOLUTION|>--- conflicted
+++ resolved
@@ -4,8 +4,7 @@
 import java.util.concurrent.atomic.{AtomicBoolean, AtomicInteger}
 
 import com.wavesplatform.features.FeatureProvider
-import com.wavesplatform.metrics.BlockStats
-import com.wavesplatform.metrics.HistogramExt
+import com.wavesplatform.metrics.{BlockStats, HistogramExt}
 import com.wavesplatform.mining.Miner
 import com.wavesplatform.settings.WavesSettings
 import com.wavesplatform.state2.reader.StateReader
@@ -14,7 +13,7 @@
 import io.netty.channel.group.ChannelGroup
 import io.netty.channel.{Channel, ChannelHandlerContext, ChannelInboundHandlerAdapter}
 import kamon.Kamon
-import scorex.block.Block
+import scorex.block.{Block, MicroBlock}
 import scorex.transaction.ValidationError.InvalidSignature
 import scorex.transaction._
 import scorex.utils.{ScorexLogging, Time}
@@ -47,81 +46,89 @@
   })
 
   private val processCheckpoint = Coordinator.processCheckpoint(checkpointService, history, blockchainUpdater) _
-  private val processFork = Coordinator.processFork(checkpointService, history, blockchainUpdater, stateReader, utxStorage, time, settings, miner, blockchainReadiness, featureProvider) _
+  private val processFork = Coordinator.processFork(checkpointService, history, blockchainUpdater, stateReader, utxStorage, time, settings, blockchainReadiness, featureProvider) _
   private val processBlock = Coordinator.processSingleBlock(checkpointService, history, blockchainUpdater, time, stateReader, utxStorage, blockchainReadiness, settings, featureProvider) _
+  private val processMicroBlock = Coordinator.processMicroBlock(checkpointService, history, blockchainUpdater, utxStorage) _
 
-<<<<<<< HEAD
-  private def broadcastingScore(src: Channel,
-                                start: => String,
-                                success: => String,
-                                failure: => String,
-                                f: => Either[_, Option[BigInt]]): Unit = Future {
-    log.debug(s"${id(src)} $start")
-    f
-  }.onComplete {
-    case Failure(e) =>
-      log.error(s"${id(src)} Failure: $failure: $e")
-    case Success(Right(Some(newLocalScore))) =>
-      log.info(s"${id(src)} $success, new local score is $newLocalScore")
-      allChannels.broadcast(LocalScoreChanged(newLocalScore))
-    case Success(Right(None)) => // score has not changed
-    case Success(Left(e)) =>
-      log.warn(s"${id(src)} Left: $failure: $e")
+
+  private def scheduleMiningAndBroadcastScore(score: BigInt): Unit = {
+    miner.scheduleMining()
+    allChannels.broadcast(LocalScoreChanged(score))
   }
 
-  override def channelRead(ctx: ChannelHandlerContext, msg: AnyRef): Unit = {
-    msg match {
-      case c: Checkpoint => broadcastingScore(ctx.channel,
-        "Attempting to process checkpoint",
-        "Successfully processed checkpoint",
-        s"Error processing checkpoint",
-        processCheckpoint(c).map(Some(_)))
+  private def updateMicroBlockStats(m: MicroBlock): Either[_, Option[Unit]] = processMicroBlock(m) match {
+    case Right(_) =>
+      BlockStats.applied(m)
+      Right(Some(()))
+    case Left(l) =>
+      BlockStats.declined(m)
+      Left(l)
+  }
 
-      case ExtensionBlocks(blocks) =>
-        blocks.foreach(BlockStats.received(_, BlockStats.Source.Ext, ctx))
-        broadcastingScore(ctx.channel(),
-          s"Attempting to append extension ${formatBlocks(blocks)}",
-          s"Successfully appended extension ${formatBlocks(blocks)}",
-          s"Error appending extension ${formatBlocks(blocks)}",
-          processFork(blocks))
 
-      case b: Block =>
-        BlockStats.received(b, BlockStats.Source.Broadcast, ctx)
-        CoordinatorHandler.blockReceivingLag.safeRecord(System.currentTimeMillis() - b.timestamp)
-        Signed.validateSignatures(b) match {
-          case Left(err) => peerDatabase.blacklistAndClose(ctx.channel(), err.toString)
-          case Right(_) => broadcastingScore(ctx.channel(),
-            s"Attempting to append block ${b.uniqueId}",
-            s"Successfully appended block ${b.uniqueId}",
-            s"Could not append block ${b.uniqueId}", {
-              val blockProcessingResult = processBlock(b, false)
-              blockProcessingResult match {
-                case Left(_) => BlockStats.declined(b, BlockStats.Source.Broadcast)
-                case Right(Some(_)) =>
-                  miner.scheduleMining()
-                  if (b.transactionData.isEmpty)
-                    allChannels.broadcast(BlockForged(b), Some(ctx.channel()))
-                case _ =>
-              }
-              blockProcessingResult
-            }
-          )
+  private def processAndBlacklistOnFailure[A](src: Channel, start: => String, success: => String, errorPrefix: String,
+                                              f: => Either[_, Option[A]],
+                                              r: A => Unit): Unit = {
+    log.debug(start)
+    Future(f) onComplete {
+      case Success(Right(maybeNewScore)) =>
+        log.debug(success)
+        maybeNewScore.foreach(r)
+      case Success(Left(ve)) =>
+        log.warn(s"$errorPrefix: $ve")
+        peerDatabase.blacklistAndClose(src, s"$errorPrefix: $ve")
+      case Failure(t) => rethrow(errorPrefix, t)
+    }
+  }
+
+  private def rethrow(msg: String, failure: Throwable) = throw new Exception(msg, failure.getCause)
+
+  private def warnAndBlacklist(msg: => String, ch: Channel): Unit = {
+    log.warn(msg)
+    peerDatabase.blacklistAndClose(ch, msg)
+  }
+
+  override def channelRead(ctx: ChannelHandlerContext, msg: AnyRef): Unit = msg match {
+    case c: Checkpoint => processAndBlacklistOnFailure(ctx.channel,
+      "Attempting to process checkpoint",
+      "Successfully processed checkpoint",
+      s"Error processing checkpoint",
+      processCheckpoint(c).map(Some(_)), scheduleMiningAndBroadcastScore)
+
+    case ExtensionBlocks(blocks) => processAndBlacklistOnFailure(ctx.channel,
+      s"Attempting to append extension ${formatBlocks(blocks)}",
+      s"Successfully appended extension ${formatBlocks(blocks)}",
+      s"Error appending extension ${formatBlocks(blocks)}",
+      processFork(blocks), scheduleMiningAndBroadcastScore)
+
+    case b: Block => Future({
+      BlockStats.received(b, BlockStats.Source.Broadcast, ctx)
+      CoordinatorHandler.blockReceivingLag.safeRecord(System.currentTimeMillis() - b.timestamp)
+      Signed.validateSignatures(b).flatMap(b => processBlock(b, false))
+    }) onComplete {
+      case Success(Right(maybeNewScore)) =>
+        log.debug(s"Appended block ${b.uniqueId}")
+        if (b.transactionData.isEmpty)
+          allChannels.broadcast(BlockForged(b), Some(ctx.channel()))
+        maybeNewScore.foreach { newScore =>
+          miner.scheduleMining()
+          allChannels.broadcast(newScore)
         }
-      case MicroBlockResponse(m) =>
-        val r: Either[Any, Any] = Signed.validateSignatures(m) match {
-          case Right(_) =>
-            Coordinator.processMicroBlock(checkpointService, history, blockchainUpdater, utxStorage)(m)
-              .map { _ =>
-                allChannels.broadcast(MicroBlockInv(m.totalResBlockSig, m.prevResBlockSig), Some(ctx.channel()))
-              }
-          case Left(err) =>
-            peerDatabase.blacklistAndClose(ctx.channel(), err.toString)
-            Left(())
-        }
-        r
-          .left.map { _ => BlockStats.declined(m) }
-          .right.map { _ => BlockStats.applied(m) }
+      case Success(Left(is: InvalidSignature)) =>
+        warnAndBlacklist(s"Could not append block ${b.uniqueId}: $is", ctx.channel())
+      case Success(Left(ve)) =>
+        BlockStats.declined(b, BlockStats.Source.Broadcast)
+        log.debug(s"Could not append block ${b.uniqueId}: $ve")
+      // no need to push anything downstream in here, because channels are pinned only when handling extensions
+      case Failure(t) => rethrow(s"Error appending block ${b.uniqueId}", t)
     }
+
+    case MicroBlockResponse(m) => processAndBlacklistOnFailure(ctx.channel(),
+      s"Attempting to append microblock ${m.totalResBlockSig}",
+      s"Successfully appended microblock ${m.totalResBlockSig}",
+      s"Error appending microblock ${m.totalResBlockSig}",
+      processMicroBlock(m).flatMap(_ => updateMicroBlockStats(m)),
+      (_: Unit) => allChannels.broadcast(MicroBlockInv(m.totalResBlockSig, m.prevResBlockSig), Some(ctx.channel())))
   }
 }
 
@@ -136,55 +143,5 @@
       case Right(newScore) => log.debug(s"$idCtx Finished $msg processing, new local score is $newScore")
     }
     result
-=======
-  private def processAndBlacklistOnFailure(
-      src: Channel,
-      start: => String,
-      success: => String,
-      errorPrefix: String,
-      f: => Either[_, BigInt]): Unit = {
-    log.debug(start)
-    Future(f) onComplete {
-      case Success(Right(newScore)) =>
-        log.debug(success)
-        allChannels.broadcast(LocalScoreChanged(newScore))
-      case Success(Left(ve)) =>
-        log.warn(s"$errorPrefix: $ve")
-        peerDatabase.blacklistAndClose(src, s"$errorPrefix: $ve")
-      case Failure(t) => rethrow(errorPrefix, t)
-    }
-  }
-
-  private def rethrow(msg: String, failure: Throwable) = throw new Exception(msg, failure.getCause)
-  private def warnAndBlacklist(msg: => String, ch: Channel): Unit = {
-    log.warn(msg)
-    peerDatabase.blacklistAndClose(ch, msg)
-  }
-
-  override def channelRead(ctx: ChannelHandlerContext, msg: AnyRef): Unit = msg match {
-    case c: Checkpoint => processAndBlacklistOnFailure(ctx.channel,
-      "Attempting to process checkpoint",
-      "Successfully processed checkpoint",
-      s"Error processing checkpoint",
-      processCheckpoint(c))
-
-    case ExtensionBlocks(blocks) => processAndBlacklistOnFailure(ctx.channel(),
-      s"Attempting to append extension ${formatBlocks(blocks)}",
-      s"Successfully appended extension ${formatBlocks(blocks)}",
-      s"Error appending extension ${formatBlocks(blocks)}",
-      processFork(blocks))
-
-    case b: Block => Future(Signed.validateSignatures(b).flatMap(b => processBlock(b, false))) onComplete {
-      case Success(Right(newScore)) =>
-        log.debug(s"Appended block ${b.uniqueId}")
-        allChannels.broadcast(LocalScoreChanged(newScore))
-      case Success(Left(is: InvalidSignature)) =>
-        warnAndBlacklist(s"Could not append block ${b.uniqueId}: $is", ctx.channel())
-      case Success(Left(ve)) =>
-        log.debug(s"Could not append block ${b.uniqueId}: $ve")
-        // no need to push anything downstream in here, because channels are pinned only when handling extensions
-      case Failure(t) => rethrow(s"Error appending block ${b.uniqueId}", t)
-    }
->>>>>>> 4532af81
   }
 }