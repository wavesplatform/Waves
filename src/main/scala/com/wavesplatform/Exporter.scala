--- conflicted
+++ resolved
@@ -34,11 +34,7 @@
 
     val time             = new NTP(settings.ntpServer)
     val db               = openDB(settings.dataDirectory)
-<<<<<<< HEAD
-    val blockchain       = StorageFactory(settings, db, time, None)
-=======
-    val blockchain       = StorageFactory(settings, db, time, Observer.empty(UncaughtExceptionReporter.LogExceptionsToStandardErr))
->>>>>>> d2ce0dbf
+    val blockchain       = StorageFactory(settings, db, time, Observer.empty(UncaughtExceptionReporter.LogExceptionsToStandardErr), None)
     val blockchainHeight = blockchain.height
     val height           = Math.min(blockchainHeight, exportHeight.getOrElse(blockchainHeight))
     log.info(s"Blockchain height is $blockchainHeight exporting to $height")
