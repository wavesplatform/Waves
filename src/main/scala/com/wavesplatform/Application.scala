--- conflicted
+++ resolved
@@ -211,18 +211,8 @@
         upnp.deletePort(addr.getPort)
       }
 
-<<<<<<< HEAD
       log.debug("Closing storage")
       db.close()
-
-      log.debug("Closing wallet")
-      wallet.close()
-=======
-      peerDatabase.close()
-
-      Try(Await.result(actorSystem.terminate(), stopActorsTimeout))
-        .failed.map(e => log.error("Failed to terminate actor system", e))
->>>>>>> 62fb0781
 
       log.debug("Closing peer database")
       peerDatabase.close()
