package scorex.transaction

import com.wavesplatform.utils.base58Length
import scorex.transaction.assets._
import scorex.transaction.assets.exchange.ExchangeTransaction
import scorex.transaction.lease.{LeaseCancelTransaction, LeaseTransaction}

import scala.util.{Failure, Try}

object TransactionParser {

  object TransactionType extends Enumeration {
    val GenesisTransaction = Value(1)
    val PaymentTransaction = Value(2)
    val IssueTransaction = Value(3)
    val TransferTransaction = Value(4)
    val ReissueTransaction = Value(5)
    val BurnTransaction = Value(6)
    val ExchangeTransaction = Value(7)
    val LeaseTransaction = Value(8)
    val LeaseCancelTransaction = Value(9)
    val CreateAliasTransaction = Value(10)
<<<<<<< HEAD
    val MakeAssetNameUniqueTransaction = Value(11)
    val DataTransaction = Value(12)
=======
>>>>>>> bb485369
  }

  val TimestampLength = 8
  val AmountLength = 8
  val TypeLength = 1
  val SignatureLength = 64
  val SignatureStringLength: Int = base58Length(SignatureLength)
  val KeyLength = 32
  val KeyStringLength: Int = base58Length(KeyLength)

  def parseBytes(data: Array[Byte]): Try[Transaction] =
    data.head match {
      case txType: Byte if txType == TransactionType.GenesisTransaction.id =>
        GenesisTransaction.parseTail(data.tail)

      case txType: Byte if txType == TransactionType.PaymentTransaction.id =>
        PaymentTransaction.parseTail(data.tail)

      case txType: Byte if txType == TransactionType.IssueTransaction.id =>
        IssueTransaction.parseTail(data.tail)

      case txType: Byte if txType == TransactionType.TransferTransaction.id =>
        TransferTransaction.parseTail(data.tail)

      case txType: Byte if txType == TransactionType.ReissueTransaction.id =>
        ReissueTransaction.parseTail(data.tail)

      case txType: Byte if txType == TransactionType.BurnTransaction.id =>
        BurnTransaction.parseTail(data.tail)

      case txType: Byte if txType == TransactionType.ExchangeTransaction.id =>
        ExchangeTransaction.parseTail(data.tail)

      case txType: Byte if txType == TransactionType.LeaseTransaction.id =>
        LeaseTransaction.parseTail(data.tail)

      case txType: Byte if txType == TransactionType.LeaseCancelTransaction.id =>
        LeaseCancelTransaction.parseTail(data.tail)

      case txType: Byte if txType == TransactionType.CreateAliasTransaction.id =>
        CreateAliasTransaction.parseTail(data.tail)

      case txType => Failure(new Exception(s"Invalid transaction type: $txType"))
    }
}<|MERGE_RESOLUTION|>--- conflicted
+++ resolved
@@ -20,11 +20,8 @@
     val LeaseTransaction = Value(8)
     val LeaseCancelTransaction = Value(9)
     val CreateAliasTransaction = Value(10)
-<<<<<<< HEAD
     val MakeAssetNameUniqueTransaction = Value(11)
     val DataTransaction = Value(12)
-=======
->>>>>>> bb485369
   }
 
   val TimestampLength = 8
