package scorex.transaction.smart

import cats.kernel.Monoid
import com.wavesplatform.lang.v1.ctx.Context
import com.wavesplatform.lang.v1.ctx.impl.{CryptoContext, PureContext, WavesContext}
import com.wavesplatform.state._
import monix.eval.Coeval
import scorex.transaction._

object BlockchainContext {

<<<<<<< HEAD
  def build(nByte: Byte, tx: Coeval[Transaction], h: Coeval[Int], blockchain: Blockchain): Context =
    Monoid.combineAll(
      Seq(PureContext.instance, CryptoContext.build(WavesCrypto), WavesContext.build(new WavesEnvironment(nByte, tx, h, blockchain), WavesCrypto)))
=======
  private val baseContext = Monoid.combine(PureContext.instance, CryptoContext.build(WavesCrypto))

  def build(nByte: Byte, tx: Coeval[Transaction], h: Coeval[Int], state: SnapshotStateReader): Context =
    Monoid.combine(baseContext, WavesContext.build(new WavesEnvironment(nByte, tx, h, state)))
>>>>>>> 58a837b9
}<|MERGE_RESOLUTION|>--- conflicted
+++ resolved
@@ -9,14 +9,8 @@
 
 object BlockchainContext {
 
-<<<<<<< HEAD
-  def build(nByte: Byte, tx: Coeval[Transaction], h: Coeval[Int], blockchain: Blockchain): Context =
-    Monoid.combineAll(
-      Seq(PureContext.instance, CryptoContext.build(WavesCrypto), WavesContext.build(new WavesEnvironment(nByte, tx, h, blockchain), WavesCrypto)))
-=======
   private val baseContext = Monoid.combine(PureContext.instance, CryptoContext.build(WavesCrypto))
 
-  def build(nByte: Byte, tx: Coeval[Transaction], h: Coeval[Int], state: SnapshotStateReader): Context =
-    Monoid.combine(baseContext, WavesContext.build(new WavesEnvironment(nByte, tx, h, state)))
->>>>>>> 58a837b9
+  def build(nByte: Byte, tx: Coeval[Transaction], h: Coeval[Int], blockchain: Blockchain): Context =
+    Monoid.combine(baseContext, WavesContext.build(new WavesEnvironment(nByte, tx, h, blockchain)))
 }