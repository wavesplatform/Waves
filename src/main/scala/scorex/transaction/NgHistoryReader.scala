package scorex.transaction

import java.util.concurrent.locks.ReentrantReadWriteLock

import com.wavesplatform.features.{FeatureProvider, FeatureStatus}
import com.wavesplatform.state2._
import scorex.block.Block.BlockId
import scorex.block.{Block, MicroBlock}
import scorex.transaction.History.{BlockchainScore, BlockMinerInfo}

class NgHistoryReader(ngState: () => Option[NgState], inner: History with FeatureProvider) extends History with NgHistory with DebugNgHistory with FeatureProvider {

  override def synchronizationToken: ReentrantReadWriteLock = inner.synchronizationToken

  override def height(): Int = read { implicit l =>
    inner.height() + ngState().size
  }

  override def blockBytes(height: Int): Option[Array[Byte]] = read { implicit l =>
    inner.blockBytes(height).orElse(if (height == inner.height() + 1) ngState().map(_.bestLiquidBlock.bytes) else None)
  }

  override def scoreOf(blockId: BlockId): Option[BlockchainScore] = read { implicit l =>
    inner.scoreOf(blockId)
      .orElse(ngState() match {
        case Some(ng) if ng.contains(blockId) => Some(inner.score() + ng.base.blockScore)
        case _ => None
      })
  }

  override def heightOf(blockId: BlockId): Option[Int] = read { implicit l =>
    lazy val innerHeight = inner.height()
    inner.heightOf(blockId).orElse(ngState() match {
      case Some(ng) if ng.contains(blockId) => Some(innerHeight + 1)
      case _ => None
    })
  }

  override def lastBlockIds(howMany: Int): Seq[BlockId] = read { implicit l =>
    ngState() match {
      case Some(ng) =>
        ng.bestLiquidBlockId +: inner.lastBlockIds(howMany - 1)
      case None =>
        inner.lastBlockIds(howMany)
    }
  }

  override def microBlock(id: BlockId): Option[MicroBlock] = read { implicit l =>
    for {
      ng <- ngState()
      mb <- ng.micros.find(_.totalResBlockSig == id)
    } yield mb
  }

  override def close(): Unit = inner.close()

  override def lastBlockTimestamp(): Option[Long] = read { implicit l =>
    ngState().map(_.base.timestamp).orElse(inner.lastBlockTimestamp())
  }

  override def lastBlockId(): Option[AssetId] = read { implicit l =>
    ngState().map(_.bestLiquidBlockId).orElse(inner.lastBlockId())
  }

  override def blockAt(height: Int): Option[Block] = read { implicit l =>
    if (height == inner.height() + 1)
      ngState().map(_.bestLiquidBlock)
    else
      inner.blockAt(height)
  }

  override def lastPersistedBlockIds(count: Int): Seq[BlockId] = read { implicit l =>
    inner.lastBlockIds(count)
  }

  override def microblockIds(): Seq[BlockId] =
    ngState().toSeq.flatMap(ng => ng.micros.map(_.totalResBlockSig))

<<<<<<< HEAD
  override def bestLastBlock(maxTimestamp: Long): Option[Block] = read { implicit l =>
    ngState().map(_.bestLastBlock(maxTimestamp)).orElse(inner.lastBlock)
=======
  override def bestLastBlockInfo(maxTimestamp: Long): Option[BlockMinerInfo] = read { implicit l =>
    ngState().map(_.bestLastBlockInfo(maxTimestamp))
      .orElse(inner.lastBlock.map(b => BlockMinerInfo(b.consensusData, b.timestamp, b.uniqueId)))
>>>>>>> 9a15f48e
  }

  override def status(feature: Short): FeatureStatus = FeatureStatus.Defined

  override def activationHeight(feature: Short): Option[Int] = inner.activationHeight(feature)
}<|MERGE_RESOLUTION|>--- conflicted
+++ resolved
@@ -76,14 +76,9 @@
   override def microblockIds(): Seq[BlockId] =
     ngState().toSeq.flatMap(ng => ng.micros.map(_.totalResBlockSig))
 
-<<<<<<< HEAD
-  override def bestLastBlock(maxTimestamp: Long): Option[Block] = read { implicit l =>
-    ngState().map(_.bestLastBlock(maxTimestamp)).orElse(inner.lastBlock)
-=======
   override def bestLastBlockInfo(maxTimestamp: Long): Option[BlockMinerInfo] = read { implicit l =>
     ngState().map(_.bestLastBlockInfo(maxTimestamp))
       .orElse(inner.lastBlock.map(b => BlockMinerInfo(b.consensusData, b.timestamp, b.uniqueId)))
->>>>>>> 9a15f48e
   }
 
   override def status(feature: Short): FeatureStatus = FeatureStatus.Defined
