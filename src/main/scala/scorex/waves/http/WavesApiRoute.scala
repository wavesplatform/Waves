--- conflicted
+++ resolved
@@ -1,26 +1,14 @@
 package scorex.waves.http
 
 import javax.ws.rs.Path
-<<<<<<< HEAD
-
-import akka.http.scaladsl.model.StatusCodes
-=======
->>>>>>> ad2c5619
 import akka.http.scaladsl.server.Route
 import com.wavesplatform.settings.RestAPISettings
 import io.swagger.annotations._
 import scorex.account.Account
 import scorex.api.http._
-<<<<<<< HEAD
-import scorex.api.http.assets.PaymentRequest
-import scorex.app.RunnableApplication
-import scorex.crypto.encode.Base58
-import scorex.transaction.PaymentTransaction
-=======
 import scorex.crypto.encode.Base58
 import scorex.transaction.state.wallet.Payment
 import scorex.transaction.{PaymentTransaction, TransactionOperations}
->>>>>>> ad2c5619
 import scorex.utils.NTP
 import scorex.wallet.Wallet
 import scorex.waves.transaction.SignedPayment
@@ -28,18 +16,7 @@
 @Path("/waves")
 @Api(value = "waves")
 @Deprecated
-<<<<<<< HEAD
-case class WavesApiRoute(application: RunnableApplication) extends ApiRoute with CommonTransactionApiFunctions {
-
-  val settings = application.settings
-
-  lazy val wallet = application.wallet
-
-  // TODO asInstanceOf
-  implicit lazy val transactionModule: WavesTransactionModule = application.transactionModule.asInstanceOf[WavesTransactionModule]
-=======
 case class WavesApiRoute(settings: RestAPISettings, wallet: Wallet,  transactionModule: TransactionOperations) extends ApiRoute {
->>>>>>> ad2c5619
 
   override lazy val route = pathPrefix("waves") {
     externalPayment ~ signPayment ~ broadcastSignedPayment ~ payment ~ createdSignedPayment
@@ -58,41 +35,17 @@
       value = "Json with data",
       required = true,
       paramType = "body",
-      dataType = "PaymentRequest",
+      dataType = "scorex.transaction.state.wallet.Payment",
       defaultValue = "{\n\t\"amount\":400,\n\t\"fee\":1,\n\t\"sender\":\"senderId\",\n\t\"recipient\":\"recipientId\"\n}"
     )
   ))
   @ApiResponses(Array(new ApiResponse(code = 200, message = "Json with response or error")))
-<<<<<<< HEAD
-  def payment: Route = path("payment") {
-    entity(as[String]) { body =>
-      withAuth {
-        postJsonRoute {
-          walletNotExists(wallet).getOrElse {
-            Try(Json.parse(body)).map { js =>
-              js.validate[PaymentRequest] match {
-                case err: JsError => WrongTransactionJson(err).response
-                case JsSuccess(payment: PaymentRequest, _) =>
-                  transactionModule
-                    .createPayment(payment, wallet)
-                    .fold(InvalidSender.response) { paymentVal =>
-                      paymentVal.fold(v => ApiError.fromValidationError(v).response, { tx =>
-                        val signed = SignedPayment(tx.timestamp, tx.amount, tx.fee, tx.recipient,
-                          tx.sender, tx.sender.address, Base58.encode(tx.signature))
-                        JsonResponse(Json.toJson(signed), StatusCodes.OK)
-                      })
-                    }
-                }
-            }.getOrElse(WrongJson().response)
-          }
-=======
   def payment: Route = withAuth {
     (path("payment") & post) {
       json[Payment] { payment =>
         transactionModule.createPayment(payment, wallet).map { tx =>
           SignedPayment(tx.timestamp, tx.amount, tx.fee, tx.recipient.address,
             Base58.encode(tx.sender.publicKey), tx.sender.address, Base58.encode(tx.signature))
->>>>>>> ad2c5619
         }
       }
     }
@@ -111,38 +64,11 @@
       value = "Json with data",
       required = true,
       paramType = "body",
-      dataType = "PaymentRequest",
+      dataType = "scorex.transaction.state.wallet.Payment",
       defaultValue = "{\n\t\"amount\":400,\n\t\"fee\":1,\n\t\"sender\":\"senderId\",\n\t\"recipient\":\"recipientId\"\n}"
     )
   ))
   @ApiResponses(Array(new ApiResponse(code = 200, message = "Json with response or error")))
-<<<<<<< HEAD
-  def signPayment: Route = path("payment" / "signature") {
-    entity(as[String]) { body =>
-      withAuth {
-        postJsonRoute {
-          walletNotExists(wallet).getOrElse {
-            Try(Json.parse(body)).map { js =>
-              js.validate[PaymentRequest] match {
-                case err: JsError =>
-                  WrongTransactionJson(err).response
-                case JsSuccess(payment: PaymentRequest, _) =>
-                  val txOpt = wallet.privateKeyAccount(payment.sender).map { sender =>
-                    PaymentTransaction.create(sender, new Account(payment.recipient), payment.amount, payment.fee,
-                      NTP.correctedTime())
-                  }
-
-                  txOpt.fold(InvalidSender.response) { paymentVal =>
-                    paymentVal.fold(e => ApiError.fromValidationError(e).response, { tx =>
-                      val signed = SignedPayment(tx.timestamp, tx.amount, tx.fee, tx.recipient,
-                        tx.sender, tx.sender.address, Base58.encode(tx.signature))
-                      JsonResponse(Json.toJson(signed), StatusCodes.OK)
-                    })
-                  }
-              }
-            }.getOrElse(WrongJson().response)
-          }
-=======
   def signPayment: Route = (post & path("payment" / "signature")) {
     json[Payment] { payment =>
       wallet
@@ -154,7 +80,6 @@
         }
         .map { t =>
           SignedPayment(t.timestamp, t.amount, t.fee, t.recipient.address, Base58.encode(t.sender.publicKey), t.sender.address, Base58.encode(t.signature))
->>>>>>> ad2c5619
         }
     }
   }
@@ -178,34 +103,6 @@
   @ApiResponses(Array(
     new ApiResponse(code = 200, message = "Json with response or error")
   ))
-<<<<<<< HEAD
-  def createdSignedPayment: Route = path("create-signed-payment") {
-    entity(as[String]) { body =>
-      postJsonRoute {
-        Try(Json.parse(body)).map { js =>
-          js.validate[UnsignedPayment] match {
-            case err: JsError =>
-              WrongTransactionJson(err).response
-            case JsSuccess(payment: UnsignedPayment, _) =>
-              val senderWalletSeed = Base58.decode(payment.senderWalletSeed).getOrElse(Array.empty)
-              if (senderWalletSeed.isEmpty)
-                WrongJson().response
-              else {
-                val senderAccount = Wallet.generateNewAccount(senderWalletSeed, payment.senderAddressNonce)
-                val recipientAccount = new Account(payment.recipient)
-
-                transactionModule
-                  .createSignedPayment(senderAccount, recipientAccount, payment.amount, payment.fee, payment.timestamp)
-                  .fold(e => ApiError.fromValidationError(e).response, { tx =>
-                    val signedTx = SignedPayment(tx.timestamp, tx.amount, tx.fee, tx.recipient, tx.sender,
-                      tx.sender.address, Base58.encode(tx.signature))
-                    JsonResponse(Json.toJson(signedTx), StatusCodes.OK)
-                })
-              }
-          }
-        }.getOrElse(WrongJson().response)
-      }
-=======
   def createdSignedPayment: Route = post { path("create-signed-payment")  {
     json[UnsignedPayment] { payment =>
       for {
@@ -217,28 +114,12 @@
           .left.map(ApiError.fromValidationError)
       } yield SignedPayment(_tx.timestamp, _tx.amount, _tx.fee, _tx.recipient.address, Base58.encode(_tx.sender.publicKey),
         _tx.sender.address, Base58.encode(_tx.signature))
->>>>>>> ad2c5619
     }
   }}
 
-<<<<<<< HEAD
-  private def toErrorResponce(error: JsError): JsonResponse = {
-    val errors = error.errors.map(_._1.toString).toSet
-    if (errors.contains("/recipient")) {
-      InvalidRecipient.response
-    } else if (errors.contains("/sender")) {
-      InvalidSender.response
-    } else if (errors.contains("/senderPublicKey")) {
-      InvalidSender.response
-    } else if (errors.contains("/signature")) {
-      InvalidSignature.response
-    } else {
-      WrongJson().response
-=======
   private def broadcastPaymentRoute(suffix: String): Route = (path(suffix) & post) {
     json[SignedPayment] { payment =>
       transactionModule.broadcastPayment(payment)
->>>>>>> ad2c5619
     }
   }
 
@@ -256,25 +137,7 @@
     )
   ))
   @ApiResponses(Array(new ApiResponse(code = 200, message = "Json with response or error")))
-<<<<<<< HEAD
-  def externalPayment: Route = path("external-payment") {
-    entity(as[String]) { body =>
-      postJsonRoute {
-        Try {
-          val js = Json.parse(body)
-          js.validate[ExternalPayment] match {
-            case error: JsError =>
-              toErrorResponce(error)
-            case JsSuccess(payment: ExternalPayment, _) =>
-              broadcastPayment(payment)
-          }
-        }.getOrElse(WrongJson().response)
-      }
-    }
-  }
-=======
   def externalPayment: Route = broadcastPaymentRoute("external-payment")
->>>>>>> ad2c5619
 
   @Deprecated()
   @Path("/broadcast-signed-payment")
@@ -292,36 +155,5 @@
     )
   ))
   @ApiResponses(Array(new ApiResponse(code = 200, message = "Json with response or error")))
-<<<<<<< HEAD
-  def broadcastSignedPayment: Route = path("broadcast-signed-payment") {
-    entity(as[String]) { body =>
-      postJsonRoute {
-        Try(Json.parse(body)).map { js =>
-          js.validate[SignedPayment] match {
-            case error: JsError =>
-              toErrorResponce(error)
-            case JsSuccess(payment: SignedPayment, _) =>
-              broadcastPayment(payment)
-          }
-        }.getOrElse(WrongJson().response)
-      }
-    }
-  }
-
-  private def broadcastPayment(payment: SignedPayment): JsonResponse =
-    transactionModule.broadcastPayment(payment)
-      .fold(e => ApiError.fromValidationError(e).response, { tx => JsonResponse(tx.json, StatusCodes.OK) })
-
-  @Deprecated
-  private def broadcastPayment(payment: ExternalPayment): JsonResponse = {
-    val senderAccount = payment.senderPublicKey
-    val signedPayment = SignedPayment(payment.timestamp, payment.amount, payment.fee, payment.recipient,
-      payment.senderPublicKey, senderAccount.address, Base58.encode(payment.signature))
-
-    transactionModule.broadcastPayment(signedPayment)
-      .fold(e => ApiError.fromValidationError(e).response, { tx => JsonResponse(tx.json, StatusCodes.OK) })
-  }
-=======
   def broadcastSignedPayment: Route = broadcastPaymentRoute("broadcast-signed-payment")
->>>>>>> ad2c5619
 }