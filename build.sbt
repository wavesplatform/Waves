/* IDEA notes
 * May require to delete .idea and re-import with all checkboxes
 * Worksheets may not work: https://youtrack.jetbrains.com/issue/SCL-6726
 * To work with worksheets, make sure:
   1. You've selected the appropriate project
   2. You've checked "Make project before run"
 */

import sbt.Keys._
import sbt.{**, Compile, CrossVersion, File, IO, Project, compilerPlugin, inConfig, _}
import sbtcrossproject.CrossPlugin.autoImport.{CrossType, crossProject}

lazy val lang =
  crossProject(JSPlatform, JVMPlatform)
    .withoutSuffixFor(JVMPlatform)
    .crossType(CrossType.Full)
    .settings(
      assembly / test := {},
      libraryDependencies ++= Dependencies.lang.value ++ Dependencies.test,
      inConfig(Compile)(
        Seq(
          PB.protoSources := Seq(baseDirectory.value.getParentFile / "shared" / "src" / "main" / "protobuf"),
          PB.targets := Seq(
            scalapb.gen(flatPackage = true) -> sourceManaged.value
          ),
          PB.deleteTargetDirectory := false
        )
      )
    )

lazy val `lang-jvm` = lang.jvm
  .settings(
    name := "RIDE Compiler",
    normalizedName := "lang",
    description := "The RIDE smart contract language compiler",
    libraryDependencies += "org.scala-js" %% "scalajs-stubs" % "1.0.0" % Provided
  )

lazy val `lang-js` = lang.js
  .enablePlugins(VersionObject)
  .settings(
    Compile / sourceGenerators += Tasks.docSource
  )

lazy val `lang-testkit` = project
  .dependsOn(`lang-jvm`)
  .in(file("lang/testkit"))
  .settings(
    libraryDependencies ++= Dependencies.test.map(_.withConfigurations(Some("compile")))
  )

lazy val `lang-tests` = project
  .in(file("lang/tests"))
  .dependsOn(`lang-testkit`)
  .settings(
    Compile / sourceGenerators += Tasks.docSource
  )

lazy val `lang-doc` = project
  .in(file("lang/doc"))
  .dependsOn(`lang-jvm`)
  .settings(
    Compile / sourceGenerators += Tasks.docSource,
    libraryDependencies ++= Seq("com.github.spullara.mustache.java" % "compiler" % "0.9.5") ++ Dependencies.test
  )

lazy val node = project.dependsOn(`lang-jvm`, `lang-testkit` % "test")

lazy val `grpc-server`    = project.dependsOn(node % "compile;test->test;runtime->provided")
lazy val `node-it`        = project.dependsOn(node, `lang-testkit`, `repl-jvm`, `grpc-server`)
lazy val `node-generator` = project.dependsOn(node)
lazy val benchmark        = project.dependsOn(node % "compile;test->test")

lazy val repl = crossProject(JSPlatform, JVMPlatform)
  .withoutSuffixFor(JVMPlatform)
  .crossType(CrossType.Full)
  .settings(
    libraryDependencies ++= Dependencies.protobuf.value ++ Dependencies.langCompilerPlugins.value,
    inConfig(Compile)(
      Seq(
        PB.targets += scalapb.gen(flatPackage = true) -> sourceManaged.value,
        PB.protoSources += PB.externalIncludePath.value,
        PB.generate / includeFilter := { (f: File) =>
          (** / "waves" / "*.proto").matches(f.toPath)
        }
      )
    )
  )

lazy val `repl-jvm` = repl.jvm
  .dependsOn(`lang-jvm`)
  .settings(
    libraryDependencies ++= Dependencies.circe.value ++ Seq(
      "org.scala-js" %% "scalajs-stubs" % "1.0.0" % Provided,
      Dependencies.sttp3
    )
  )

lazy val `repl-js` = repl.js.dependsOn(`lang-js`)

lazy val `curve25519-test` = project.dependsOn(node)

lazy val root = (project in file("."))
  .aggregate(
    `lang-js`,
    `lang-jvm`,
    `lang-tests`,
    `lang-testkit`,
    node,
    `node-it`,
    `node-generator`,
    benchmark
  )

inScope(Global)(
  Seq(
    scalaVersion := "2.13.6",
    organization := "com.wavesplatform",
    organizationName := "Waves Platform",
    V.fallback := (1, 3, 6),
    organizationHomepage := Some(url("https://wavesplatform.com")),
    licenses := Seq(("MIT", url("https://github.com/wavesplatform/Waves/blob/master/LICENSE"))),
    scalacOptions ++= Seq(
      "-feature",
      "-deprecation",
      "-unchecked",
      "-language:higherKinds",
      "-language:implicitConversions",
      "-language:postfixOps",
      "-Ywarn-unused:-implicits",
      "-Xlint",
      "-opt:l:inline",
      "-opt-inline-from:**",
      "-Wconf:cat=deprecation&site=com.wavesplatform.api.grpc.*:s" // Ignore gRPC warnings
    ),
    crossPaths := false,
    scalafmtOnCompile := false,
    dependencyOverrides ++= Dependencies.enforcedVersions.value,
    cancelable := true,
    parallelExecution := false,
    testListeners := Seq.empty, // Fix for doubled test reports
    /* http://www.scalatest.org/user_guide/using_the_runner
     * o - select the standard output reporter
     * I - show reminder of failed and canceled tests without stack traces
     * D - show all durations
     * O - drop InfoProvided events
     * F - show full stack traces
     * u - select the JUnit XML reporter with output directory
     */
    testOptions += Tests.Argument("-oIDOF", "-u", "target/test-reports"),
    testOptions += Tests.Setup(_ => sys.props("sbt-testing") = "true"),
    network := Network(sys.props.get("network")),
<<<<<<< HEAD
    resolvers ++= Seq(
      Resolver.sonatypeRepo("snapshots"),
      Resolver.mavenLocal
    ),
    sources in (Compile, doc) := Seq.empty,
    publishArtifact in (Compile, packageDoc) := false
=======
    resolvers += Resolver.sonatypeRepo("snapshots"),
    Compile / doc / sources := Seq.empty,
    Compile / packageDoc / publishArtifact := false
>>>>>>> c66f70d6
  )
)

// ThisBuild options
git.useGitDescribe := true
git.uncommittedSignifier := Some("DIRTY")

lazy val packageAll = taskKey[Unit]("Package all artifacts")
packageAll := {
  (node / assembly).value
  (`grpc-server` / Universal / packageZipTarball).value

  IO.copyFile((node / Debian / packageBin).value, new File(baseDirectory.value, "docker/target/waves.deb"))
  IO.copyFile((`grpc-server` / Debian / packageBin).value, new File(baseDirectory.value, "docker/target/waves-grpc-server.deb"))
}

lazy val checkPRRaw = taskKey[Unit]("Build a project and run unit tests")
checkPRRaw := Def
  .sequential(
    root / clean,
    Def.task {
      (Test / compile).value
      (`lang-tests` / Test / test).value
      (`lang-js` / Compile / fastOptJS).value
      (`grpc-server` / Test / test).value
      (node / Test / test).value
      (`repl-js` / Compile / fastOptJS).value
    }
  )
  .value

def checkPR: Command = Command.command("checkPR") { state =>
  val newState = Project
    .extract(state)
    .appendWithoutSession(
      Seq(Global / scalacOptions ++= Seq("-Xfatal-warnings")),
      state
    )
  Project.extract(newState).runTask(checkPRRaw, newState)
  state
}

commands += checkPR<|MERGE_RESOLUTION|>--- conflicted
+++ resolved
@@ -150,18 +150,12 @@
     testOptions += Tests.Argument("-oIDOF", "-u", "target/test-reports"),
     testOptions += Tests.Setup(_ => sys.props("sbt-testing") = "true"),
     network := Network(sys.props.get("network")),
-<<<<<<< HEAD
     resolvers ++= Seq(
       Resolver.sonatypeRepo("snapshots"),
       Resolver.mavenLocal
     ),
-    sources in (Compile, doc) := Seq.empty,
-    publishArtifact in (Compile, packageDoc) := false
-=======
-    resolvers += Resolver.sonatypeRepo("snapshots"),
     Compile / doc / sources := Seq.empty,
     Compile / packageDoc / publishArtifact := false
->>>>>>> c66f70d6
   )
 )
 
