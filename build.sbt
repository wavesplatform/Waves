/* IDEA notes
 * May require to delete .idea and re-import with all checkboxes
 * Worksheets may not work: https://youtrack.jetbrains.com/issue/SCL-6726
 * To work with worksheets, make sure:
   1. You've selected the appropriate project
   2. You've checked "Make project before run"
 */

<<<<<<< HEAD
import sbt.{Def, util}
=======
import sbt.{Compile, Def}
>>>>>>> dc78dea8
import sbt.Keys.{concurrentRestrictions, _}

Global / onChangedBuildSource := ReloadOnSourceChanges

lazy val lang =
  crossProject(JSPlatform, JVMPlatform)
    .withoutSuffixFor(JVMPlatform)
    .crossType(CrossType.Full)
    .settings(
      assembly / test := {},
      libraryDependencies ++= Dependencies.lang.value ++ Dependencies.test,
      inConfig(Compile)(
        Seq(
          sourceGenerators += Tasks.docSource,
          PB.targets += scalapb.gen(flatPackage = true) -> sourceManaged.value,
          PB.protoSources += PB.externalIncludePath.value,
          PB.generate / includeFilter := { (f: File) =>
            (** / "waves" / "lang" / "*.proto").matches(f.toPath)
          },
          PB.deleteTargetDirectory := false
        )
      )
    )

lazy val `lang-jvm` = lang.jvm
  .settings(
    name                                  := "RIDE Compiler",
    normalizedName                        := "lang",
    description                           := "The RIDE smart contract language compiler",
    libraryDependencies += "org.scala-js" %% "scalajs-stubs" % "1.1.0" % Provided
  )

lazy val `lang-js` = lang.js
  .enablePlugins(VersionObject)

lazy val `lang-testkit` = project
  .dependsOn(`lang-jvm`)
  .in(file("lang/testkit"))
  .settings(
    libraryDependencies ++= Dependencies.test.map(_.withConfigurations(Some("compile")))
  )

lazy val `lang-tests` = project
  .in(file("lang/tests"))
  .dependsOn(`lang-testkit`)
<<<<<<< HEAD
  .settings(
    Compile / sourceGenerators += Tasks.docSource
  )

lazy val `lang-tests-js` = project
  .in(file("lang/testsJS"))
  .enablePlugins(ScalaJSPlugin)
  .dependsOn(`lang-js`)
  .settings(
    libraryDependencies += Dependencies.scalaJsTest.value,
    testFrameworks += new TestFramework("utest.runner.Framework"),
    Compile / sourceGenerators += Tasks.docSource
  )

lazy val `lang-doc` = project
  .in(file("lang/doc"))
  .dependsOn(`lang-jvm`)
  .settings(
    Compile / sourceGenerators += Tasks.docSource,
    libraryDependencies ++= Seq("com.github.spullara.mustache.java" % "compiler" % "0.9.10") ++ Dependencies.test
  )
=======
>>>>>>> dc78dea8

lazy val node = project.dependsOn(`lang-jvm`, `lang-testkit` % "test")

lazy val `grpc-server`    = project.dependsOn(node % "compile;test->test;runtime->provided")
lazy val `node-it`        = project.dependsOn(node, `lang-testkit`, `repl-jvm`, `grpc-server`)
lazy val `node-generator` = project.dependsOn(node)
lazy val benchmark        = project.dependsOn(node % "compile;test->test")

lazy val repl = crossProject(JSPlatform, JVMPlatform)
  .withoutSuffixFor(JVMPlatform)
  .crossType(CrossType.Full)
  .settings(
    libraryDependencies ++=
      Dependencies.protobuf.value ++
        Dependencies.langCompilerPlugins.value ++
        Dependencies.circe.value ++
        Seq(
          "org.scala-js" %%% "scala-js-macrotask-executor" % "1.0.0"
        ),
    inConfig(Compile)(
      Seq(
        PB.targets += scalapb.gen(flatPackage = true) -> sourceManaged.value,
        PB.protoSources += PB.externalIncludePath.value,
        PB.generate / includeFilter := { (f: File) =>
          (** / "waves" / "*.proto").matches(f.toPath)
        }
      )
    )
  )

lazy val `repl-jvm` = repl.jvm
  .dependsOn(`lang-jvm`, `lang-testkit` % "test")
  .settings(
    libraryDependencies ++= Dependencies.circe.value ++ Seq(
      "org.scala-js" %% "scalajs-stubs" % "1.1.0" % Provided,
      Dependencies.sttp3
    )
  )

lazy val `repl-js` = repl.js.dependsOn(`lang-js`)

lazy val `curve25519-test` = project.dependsOn(node)

lazy val `waves-node` = (project in file("."))
  .aggregate(
    `lang-js`,
    `lang-jvm`,
    `lang-tests`,
    `lang-tests-js`,
    `lang-testkit`,
    `repl-js`,
    `repl-jvm`,
    node,
    `node-it`,
    `node-generator`,
    benchmark,
    `repl-js`,
    `repl-jvm`
  )

inScope(Global)(
  Seq(
    scalaVersion         := "2.13.8",
    organization         := "com.wavesplatform",
    organizationName     := "Waves Platform",
    organizationHomepage := Some(url("https://wavesplatform.com")),
    licenses             := Seq(("MIT", url("https://github.com/wavesplatform/Waves/blob/master/LICENSE"))),
    publish / skip       := true,
    scalacOptions ++= Seq(
      "-Xsource:3",
      "-feature",
      "-deprecation",
      "-unchecked",
      "-language:higherKinds",
      "-language:implicitConversions",
      "-language:postfixOps",
      "-Ywarn-unused:-implicits",
      "-Xlint",
      "-Wconf:cat=deprecation&site=com.wavesplatform.api.grpc.*:s",                                // Ignore gRPC warnings
      "-Wconf:cat=deprecation&site=com.wavesplatform.protobuf.transaction.InvokeScriptResult.*:s", // Ignore deprecated argsBytes
      "-Wconf:cat=deprecation&site=com.wavesplatform.state.InvokeScriptResult.*:s"
    ),
    crossPaths := false,
    dependencyOverrides ++= Dependencies.enforcedVersions.value,
    cancelable        := true,
    parallelExecution := true,
    /* http://www.scalatest.org/user_guide/using_the_runner
     * o - select the standard output reporter
     * I - show reminder of failed and canceled tests without stack traces
     * D - show all durations
     * O - drop InfoProvided events
     * F - show full stack traces
     * u - select the JUnit XML reporter with output directory
     */
    testOptions += Tests.Argument("-oIDOF", "-u", "target/test-reports"),
    testOptions += Tests.Setup(_ => sys.props("sbt-testing") = "true"),
    network         := Network.default(),
    instrumentation := false,
    resolvers ++= Resolver.sonatypeOssRepos("snapshots") ++ Seq(Resolver.mavenLocal),
    Compile / doc / sources                := Seq.empty,
    Compile / packageDoc / publishArtifact := false,
    concurrentRestrictions                 := Seq(Tags.limit(Tags.Test, math.min(EvaluateTask.SystemProcessors, 8))),
    excludeLintKeys ++= Set(
      node / Universal / configuration,
      node / Linux / configuration,
      node / Debian / configuration,
      Global / maxParallelSuites
    )
  )
)

// ThisBuild options
git.useGitDescribe       := true
git.uncommittedSignifier := Some("DIRTY")

lazy val packageAll = taskKey[Unit]("Package all artifacts")
packageAll := {
  (node / assembly).value
  buildDebPackages.value
  buildTarballsForDocker.value
}

lazy val buildTarballsForDocker = taskKey[Unit]("Package node and grpc-server tarballs and copy them to docker/target")
buildTarballsForDocker := {
  IO.copyFile((node / Universal / packageZipTarball).value, new File(baseDirectory.value, "docker/target/waves.tgz"))
  IO.copyFile((`grpc-server` / Universal / packageZipTarball).value, new File(baseDirectory.value, "docker/target/waves-grpc-server.tgz"))
}

lazy val checkPRRaw = taskKey[Unit]("Build a project and run unit tests")
checkPRRaw := Def
  .sequential(
    `waves-node` / clean,
    Def.task {
      (Test / compile).value
      (`lang-tests` / Test / test).value
      (`repl-jvm` / Test / test).value
      (`lang-js` / Compile / fastOptJS).value
      (`lang-tests-js` / Test / test).value
      (`grpc-server` / Test / test).value
      (node / Test / test).value
      (`repl-js` / Compile / fastOptJS).value
      (`node-it` / Test / compile).value
    }
  )
  .value

def checkPR: Command = Command.command("checkPR") { state =>
  val newState = Project
    .extract(state)
    .appendWithoutSession(
      Seq(Global / scalacOptions ++= Seq("-Xfatal-warnings")),
      state
    )
  Project.extract(newState).runTask(checkPRRaw, newState)
  state
}

lazy val buildDebPackages = taskKey[Unit]("Build debian packages")
buildDebPackages := {
  (`grpc-server` / Debian / packageBin).value
  (node / Debian / packageBin).value
}

def buildPackages: Command = Command("buildPackages")(_ => Network.networkParser) { (state, args) =>
  args.toSet[Network].foreach { n =>
    val newState = Project
      .extract(state)
      .appendWithoutSession(
        Seq(Global / network := n),
        state
      )
    Project.extract(newState).runTask(buildDebPackages, newState)
  }

  Project.extract(state).runTask(packageAll, state)

  state
}

commands ++= Seq(checkPR, buildPackages)<|MERGE_RESOLUTION|>--- conflicted
+++ resolved
@@ -6,11 +6,8 @@
    2. You've checked "Make project before run"
  */
 
-<<<<<<< HEAD
 import sbt.{Def, util}
-=======
 import sbt.{Compile, Def}
->>>>>>> dc78dea8
 import sbt.Keys.{concurrentRestrictions, _}
 
 Global / onChangedBuildSource := ReloadOnSourceChanges
@@ -56,7 +53,6 @@
 lazy val `lang-tests` = project
   .in(file("lang/tests"))
   .dependsOn(`lang-testkit`)
-<<<<<<< HEAD
   .settings(
     Compile / sourceGenerators += Tasks.docSource
   )
@@ -78,8 +74,6 @@
     Compile / sourceGenerators += Tasks.docSource,
     libraryDependencies ++= Seq("com.github.spullara.mustache.java" % "compiler" % "0.9.10") ++ Dependencies.test
   )
-=======
->>>>>>> dc78dea8
 
 lazy val node = project.dependsOn(`lang-jvm`, `lang-testkit` % "test")
 
