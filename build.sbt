--- conflicted
+++ resolved
@@ -119,10 +119,6 @@
     scalaVersion := "2.13.6",
     organization := "com.wavesplatform",
     organizationName := "Waves Platform",
-<<<<<<< HEAD
-=======
-    V.fallback := (1, 3, 14),
->>>>>>> 2f13caf8
     organizationHomepage := Some(url("https://wavesplatform.com")),
     licenses := Seq(("MIT", url("https://github.com/wavesplatform/Waves/blob/master/LICENSE"))),
     scalacOptions ++= Seq(
