--- conflicted
+++ resolved
@@ -162,17 +162,9 @@
      */
     testOptions += Tests.Argument("-oIDOF", "-u", "target/test-reports"),
     testOptions += Tests.Setup(_ => sys.props("sbt-testing") = "true"),
-<<<<<<< HEAD
     network         := Network.default(),
     instrumentation := false,
-    resolvers ++= Seq(
-      Resolver.sonatypeRepo("snapshots"),
-      Resolver.mavenLocal
-    ),
-=======
-    network := Network.default(),
     resolvers ++= Resolver.sonatypeOssRepos("snapshots") ++ Seq(Resolver.mavenLocal),
->>>>>>> 24b981d6
     Compile / doc / sources                := Seq.empty,
     Compile / packageDoc / publishArtifact := false,
     concurrentRestrictions                 := Seq(Tags.limit(Tags.Test, math.min(EvaluateTask.SystemProcessors, 8))),
