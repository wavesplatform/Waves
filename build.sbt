--- conflicted
+++ resolved
@@ -178,126 +178,11 @@
   }
 }
 
-<<<<<<< HEAD
-lazy val common = crossProject(JSPlatform, JVMPlatform)
-  .withoutSuffixFor(JVMPlatform)
-  .disablePlugins(ProtocPlugin)
-  .settings(
-    libraryDependencies ++= Dependencies.scalatest
-  )
-
-lazy val commonJS  = common.js
-lazy val commonJVM = common.jvm
-
-lazy val lang =
-  crossProject(JSPlatform, JVMPlatform)
-    .withoutSuffixFor(JVMPlatform)
-    .disablePlugins(ProtocPlugin)
-    .settings(
-      version := "1.0.0",
-      coverageExcludedPackages := ".*",
-      // the following line forces scala version across all dependencies
-      scalaModuleInfo ~= (_.map(_.withOverrideScalaVersion(true))),
-      test in assembly := {},
-      addCompilerPlugin(Dependencies.kindProjector),
-      addCompilerPlugin(Dependencies.betterFor),
-      libraryDependencies ++=
-        Dependencies.cats ++
-          Dependencies.fp ++
-          Dependencies.scalacheck ++
-          Dependencies.scorex ++
-          Dependencies.scodec.value ++
-          Dependencies.scalatest ++
-          Dependencies.scalactic ++
-          Dependencies.monix.value ++
-          Dependencies.fastparse.value,
-      resolvers += Resolver.bintrayIvyRepo("portable-scala", "sbt-plugins"),
-      resolvers += Resolver.sbtPluginRepo("releases")
-    )
-    .jsSettings(
-      scalaJSLinkerConfig ~= {
-        _.withModuleKind(ModuleKind.CommonJSModule)
-      },
-      libraryDependencies ++= Seq(
-        "org.rudogma" %%% "supertagged" % "1.4",
-        "com.chuusai" %%% "shapeless"   % "2.3.3"
-      )
-    )
-    .jvmSettings(
-      coverageExcludedPackages := "",
-      publishMavenStyle := true,
-      credentials += Credentials(Path.userHome / ".sbt" / ".credentials"),
-      publishTo := Some("Sonatype Nexus" at "https://oss.sonatype.org/service/local/staging/deploy/maven2"),
-      name := "RIDE Compiler",
-      normalizedName := "lang",
-      description := "The RIDE smart contract language compiler",
-      homepage := Some(url("https://docs.wavesplatform.com/en/technical-details/waves-contracts-language-description/maven-compiler-package.html")),
-      licenses := Seq(("MIT", url("https://github.com/wavesplatform/Waves/blob/master/LICENSE"))),
-      organization := "com.wavesplatform",
-      organizationName := "Waves Platform",
-      organizationHomepage := Some(url("https://wavesplatform.com")),
-      scmInfo := Some(ScmInfo(url("https://github.com/wavesplatform/Waves"), "git@github.com:wavesplatform/Waves.git", None)),
-      developers := List(Developer("petermz", "Peter Zhelezniakov", "peterz@rambler.ru", url("https://wavesplatform.com"))),
-      libraryDependencies ++= Dependencies.meta ++
-        Seq(
-          "org.scala-js"                      %% "scalajs-stubs" % "1.0.0-RC1" % "provided",
-          "com.github.spullara.mustache.java" % "compiler" % "0.9.5"
-        ) ++ Dependencies.logging.map(_       % "test") // scrypto logs an error if a signature verification was failed
-    )
-
-lazy val langJS  = lang.js.dependsOn(commonJS)
-lazy val langJVM = lang.jvm.dependsOn(commonJVM)
-
-lazy val node = project
-  .in(file("."))
-  .settings(
-    addCompilerPlugin(Dependencies.kindProjector),
-    coverageExcludedPackages := "",
-    libraryDependencies ++=
-      Dependencies.network ++
-        Dependencies.db ++
-        Dependencies.http ++
-        Dependencies.akka ++
-        Dependencies.serialization ++
-        Dependencies.testKit.map(_ % Test) ++
-        Dependencies.logging ++
-        Dependencies.matcher ++
-        Dependencies.metrics ++
-        Dependencies.fp ++
-        Dependencies.meta ++
-        Dependencies.ficus ++
-        Dependencies.scorex ++
-        Dependencies.commons_net ++
-        Dependencies.monix.value ++
-        Dependencies.protobuf.value ++
-        Dependencies.grpc,
-    dependencyOverrides ++= Seq(
-      Dependencies.AkkaActor,
-      Dependencies.AkkaStream,
-      Dependencies.AkkaHTTP
-    )
-  )
-  .dependsOn(langJVM, commonJVM)
-
-//lazy val discovery = project
-
-lazy val it = project
-  .dependsOn(node)
-
-lazy val generator = project
-  .dependsOn(it)
-  .settings(libraryDependencies += "com.github.scopt" %% "scopt" % "3.6.0")
-
-lazy val benchmark = project
-  .enablePlugins(JmhPlugin)
-  .dependsOn(node % "compile->compile;test->test", langJVM % "compile->compile;test->test")
-=======
 def checkPR: Command = Command.command("checkPR") { state =>
   // Now warnings aren't treated as errors
   val updatedState = state // Project.extract(state).appendWithoutSession(Seq(Global / scalacOptions += "-Xfatal-warnings"), state)
   Project.extract(updatedState).runTask(root / checkPRRaw, updatedState)
   state
 }
->>>>>>> 1b607eec
 
 commands += checkPR