/* IDEA notes
 * May require to delete .idea and re-import with all checkboxes
 * Worksheets may not work: https://youtrack.jetbrains.com/issue/SCL-6726
 * To work with worksheets, make sure:
   1. You've selected the appropriate project
   2. You've checked "Make project before run"
 */

import sbt.{Compile, Def}
import sbt.Keys.{concurrentRestrictions, _}

Global / onChangedBuildSource := ReloadOnSourceChanges

lazy val lang =
  crossProject(JSPlatform, JVMPlatform)
    .withoutSuffixFor(JVMPlatform)
    .crossType(CrossType.Full)
    .settings(
      assembly / test := {},
      libraryDependencies ++= Dependencies.lang.value ++ Dependencies.test,
      inConfig(Compile)(
        Seq(
          sourceGenerators += Tasks.docSource,
          PB.targets += scalapb.gen(flatPackage = true) -> sourceManaged.value,
          PB.protoSources += PB.externalIncludePath.value,
          PB.generate / includeFilter := { (f: File) =>
            (** / "waves" / "lang" / "*.proto").matches(f.toPath)
          },
          PB.deleteTargetDirectory := false
        )
      )
    )

lazy val `lang-jvm` = lang.jvm
  .settings(
    name                                  := "RIDE Compiler",
    normalizedName                        := "lang",
    description                           := "The RIDE smart contract language compiler",
    libraryDependencies += "org.scala-js" %% "scalajs-stubs" % "1.1.0" % Provided
  )

lazy val `lang-js` = lang.js
  .enablePlugins(VersionObject)

lazy val `lang-testkit` = project
  .dependsOn(`lang-jvm`)
  .in(file("lang/testkit"))
  .settings(
    libraryDependencies ++= Dependencies.test.map(_.withConfigurations(Some("compile")))
  )

lazy val `lang-tests` = project
  .in(file("lang/tests"))
  .dependsOn(`lang-testkit`)

lazy val `lang-tests-js` = project
  .in(file("lang/tests-js"))
  .enablePlugins(ScalaJSPlugin)
  .dependsOn(`lang-js`)
  .settings(
    libraryDependencies += Dependencies.scalaJsTest.value,
    testFrameworks += new TestFramework("utest.runner.Framework")
  )

lazy val node = project.dependsOn(`lang-jvm`, `lang-testkit` % "test")

lazy val `grpc-server`    = project.dependsOn(node % "compile;test->test;runtime->provided")
<<<<<<< HEAD
lazy val `ride-runner`    = project.dependsOn(node % "compile;test->test", `grpc-server`)
lazy val `node-it`        = project.dependsOn(node, `lang-testkit`, `repl-jvm`, `grpc-server`)
lazy val `node-generator` = project.dependsOn(node)
=======
lazy val `node-it`        = project.dependsOn(node % "compile;test->test", `lang-testkit`, `repl-jvm`, `grpc-server`)
lazy val `node-generator` = project.dependsOn(node % "compile->test")
>>>>>>> b0fad2a0
lazy val benchmark        = project.dependsOn(node % "compile;test->test")

lazy val repl = crossProject(JSPlatform, JVMPlatform)
  .withoutSuffixFor(JVMPlatform)
  .crossType(CrossType.Full)
  .settings(
    libraryDependencies ++=
      Dependencies.protobuf.value ++
        Dependencies.langCompilerPlugins.value ++
        Dependencies.circe.value ++
        Seq(
          "org.scala-js" %%% "scala-js-macrotask-executor" % "1.0.0"
        ),
    inConfig(Compile)(
      Seq(
        PB.targets += scalapb.gen(flatPackage = true) -> sourceManaged.value,
        PB.protoSources += PB.externalIncludePath.value,
        PB.generate / includeFilter := { (f: File) =>
          (** / "waves" / "*.proto").matches(f.toPath)
        }
      )
    )
  )

lazy val `repl-jvm` = repl.jvm
  .dependsOn(`lang-jvm`, `lang-testkit` % "test")
  .settings(
    libraryDependencies ++= Dependencies.circe.value ++ Seq(
      "org.scala-js" %% "scalajs-stubs" % "1.1.0" % Provided,
      Dependencies.sttp3
    )
  )

lazy val `repl-js` = repl.js.dependsOn(`lang-js`)

lazy val `curve25519-test` = project.dependsOn(node)

lazy val `waves-node` = (project in file("."))
  .aggregate(
    `lang-js`,
    `lang-jvm`,
    `lang-tests`,
    `lang-tests-js`,
    `lang-testkit`,
    `repl-js`,
    `repl-jvm`,
    node,
    `node-it`,
    `node-generator`,
    benchmark,
    `repl-js`,
    `repl-jvm`
  )

inScope(Global)(
  Seq(
    scalaVersion         := "2.13.11",
    organization         := "com.wavesplatform",
    organizationName     := "Waves Platform",
    organizationHomepage := Some(url("https://wavesplatform.com")),
    licenses             := Seq(("MIT", url("https://github.com/wavesplatform/Waves/blob/master/LICENSE"))),
    publish / skip       := true,
    scalacOptions ++= Seq(
      "-Xsource:3",
      "-feature",
      "-deprecation",
      "-unchecked",
      "-language:higherKinds",
      "-language:implicitConversions",
      "-language:postfixOps",
      "-Ywarn-unused:-implicits",
      "-Xlint",
      "-Wconf:cat=deprecation&site=com.wavesplatform.api.grpc.*:s",                                // Ignore gRPC warnings
      "-Wconf:cat=deprecation&site=com.wavesplatform.protobuf.transaction.InvokeScriptResult.*:s", // Ignore deprecated argsBytes
      "-Wconf:cat=deprecation&site=com.wavesplatform.state.InvokeScriptResult.*:s"
    ),
    crossPaths        := false,
    cancelable        := true,
    parallelExecution := true,
    /* http://www.scalatest.org/user_guide/using_the_runner
     * o - select the standard output reporter
     * I - show reminder of failed and canceled tests without stack traces
     * D - show all durations
     * O - drop InfoProvided events
     * F - show full stack traces
     * u - select the JUnit XML reporter with output directory
     */
    testOptions += Tests.Argument("-oIDOF", "-u", "target/test-reports"),
    testOptions += Tests.Setup(_ => sys.props("sbt-testing") = "true"),
    network         := Network.default(),
    instrumentation := false,
    resolvers ++= Resolver.sonatypeOssRepos("snapshots") ++ Seq(Resolver.mavenLocal) ++
      Seq(MavenRepository("wvservices-releases", "https://nexus.wvservices.com/repository/maven-releases/")),
    Compile / doc / sources                := Seq.empty,
    Compile / packageDoc / publishArtifact := false,
    concurrentRestrictions                 := Seq(Tags.limit(Tags.Test, math.min(EvaluateTask.SystemProcessors, 8))),
    excludeLintKeys ++= Set(
      node / Universal / configuration,
      node / Linux / configuration,
      node / Debian / configuration,
      Global / maxParallelSuites
    )
  )
)

// ThisBuild options
git.uncommittedSignifier := Some("DIRTY")

lazy val packageAll = taskKey[Unit]("Package all artifacts")
packageAll := {
  // TODO temporarily disabled
  //  (node / assembly).value
  //  buildDebPackages.value
  buildTarballsForDocker.value
}

lazy val buildTarballsForDocker = taskKey[Unit]("Package node and grpc-server tarballs and copy them to docker/target")
buildTarballsForDocker := {
  // TODO temporarily disabled
  //  IO.copyFile((node / Universal / packageZipTarball).value, new File(baseDirectory.value, "docker/target/waves.tgz"))
  //  IO.copyFile((`grpc-server` / Universal / packageZipTarball).value, new File(baseDirectory.value, "docker/target/waves-grpc-server.tgz"))
  IO.copyFile((`ride-runner` / Universal / packageZipTarball).value, new File(baseDirectory.value, "docker/ride-runner-target/ride-runner.tgz"))
}

lazy val checkPRRaw = taskKey[Unit]("Build a project and run unit tests")
checkPRRaw := Def
  .sequential(
    `waves-node` / clean,
    Def.task {
      (`lang-tests` / Test / test).value
      (`repl-jvm` / Test / test).value
      (`lang-js` / Compile / fastOptJS).value
      (`lang-tests-js` / Test / test).value
      (`grpc-server` / Test / test).value
      (node / Test / test).value
      (`repl-js` / Compile / fastOptJS).value
      (`node-it` / Test / compile).value
      (benchmark / Test / compile).value
      (`node-generator` / Compile / compile).value
    }
  )
  .value

def checkPR: Command = Command.command("checkPR") { state =>
  val newState = Project
    .extract(state)
    .appendWithoutSession(
      Seq(Global / scalacOptions ++= Seq("-Xfatal-warnings")),
      state
    )
  Project.extract(newState).runTask(checkPRRaw, newState)
  state
}

lazy val buildDebPackages = taskKey[Unit]("Build debian packages")
buildDebPackages := {
  (`grpc-server` / Debian / packageBin).value
  (node / Debian / packageBin).value
}

def buildPackages: Command = Command("buildPackages")(_ => Network.networkParser) { (state, args) =>
  args.toSet[Network].foreach { n =>
    val newState = Project
      .extract(state)
      .appendWithoutSession(
        Seq(Global / network := n),
        state
      )
    Project.extract(newState).runTask(buildDebPackages, newState)
  }

  Project.extract(state).runTask(packageAll, state)

  state
}

commands ++= Seq(checkPR, buildPackages)<|MERGE_RESOLUTION|>--- conflicted
+++ resolved
@@ -65,14 +65,9 @@
 lazy val node = project.dependsOn(`lang-jvm`, `lang-testkit` % "test")
 
 lazy val `grpc-server`    = project.dependsOn(node % "compile;test->test;runtime->provided")
-<<<<<<< HEAD
 lazy val `ride-runner`    = project.dependsOn(node % "compile;test->test", `grpc-server`)
-lazy val `node-it`        = project.dependsOn(node, `lang-testkit`, `repl-jvm`, `grpc-server`)
-lazy val `node-generator` = project.dependsOn(node)
-=======
 lazy val `node-it`        = project.dependsOn(node % "compile;test->test", `lang-testkit`, `repl-jvm`, `grpc-server`)
 lazy val `node-generator` = project.dependsOn(node % "compile->test")
->>>>>>> b0fad2a0
 lazy val benchmark        = project.dependsOn(node % "compile;test->test")
 
 lazy val repl = crossProject(JSPlatform, JVMPlatform)
