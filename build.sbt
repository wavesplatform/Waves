--- conflicted
+++ resolved
@@ -13,11 +13,7 @@
 git.uncommittedSignifier       := Some("DIRTY")
 git.useGitDescribe             := true
 ThisBuild / git.useGitDescribe := true
-<<<<<<< HEAD
-ThisBuild / PB.protocVersion := "3.25.1"  // https://protobuf.dev/support/version-support/#java
-=======
-ThisBuild / PB.protocVersion   := "3.24.4" // https://protobuf.dev/support/version-support/#java
->>>>>>> 4f0cbb2c
+ThisBuild / PB.protocVersion   := "3.25.1" // https://protobuf.dev/support/version-support/#java
 
 lazy val lang =
   crossProject(JSPlatform, JVMPlatform)
