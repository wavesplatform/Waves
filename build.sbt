/* IDEA notes
 * May require to delete .idea and re-import with all checkboxes
 * Worksheets may not work: https://youtrack.jetbrains.com/issue/SCL-6726
 * To work with worksheets, make sure:
   1. You've selected the appropriate project
   2. You've checked "Make project before run"
 */

import sbt.Def
import sbt.Keys._

Global / onChangedBuildSource := ReloadOnSourceChanges

lazy val lang =
  crossProject(JSPlatform, JVMPlatform)
    .withoutSuffixFor(JVMPlatform)
    .crossType(CrossType.Full)
    .settings(
      assembly / test := {},
      libraryDependencies ++= Dependencies.lang.value ++ Dependencies.test,
      inConfig(Compile)(
        Seq(
          PB.protoSources := Seq(baseDirectory.value.getParentFile / "shared" / "src" / "main" / "protobuf"),
          PB.targets := Seq(
            scalapb.gen(flatPackage = true) -> sourceManaged.value
          ),
          PB.deleteTargetDirectory := false
        )
      )
    )

lazy val `lang-jvm` = lang.jvm
  .settings(
    name := "RIDE Compiler",
    normalizedName := "lang",
    description := "The RIDE smart contract language compiler",
    libraryDependencies += "org.scala-js" %% "scalajs-stubs" % "1.1.0" % Provided
  )

lazy val `lang-js` = lang.js
  .enablePlugins(VersionObject)
  .settings(
    Compile / sourceGenerators += Tasks.docSource
  )

lazy val `lang-testkit` = project
  .dependsOn(`lang-jvm`)
  .in(file("lang/testkit"))
  .settings(
    libraryDependencies ++= Dependencies.test.map(_.withConfigurations(Some("compile")))
  )

lazy val `lang-tests` = project
  .in(file("lang/tests"))
  .dependsOn(`lang-testkit`)
  .settings(
    Compile / sourceGenerators += Tasks.docSource
  )

lazy val `lang-doc` = project
  .in(file("lang/doc"))
  .dependsOn(`lang-jvm`)
  .settings(
    Compile / sourceGenerators += Tasks.docSource,
    libraryDependencies ++= Seq("com.github.spullara.mustache.java" % "compiler" % "0.9.10") ++ Dependencies.test
  )

lazy val node = project.dependsOn(`lang-jvm`, `lang-testkit` % "test")

lazy val `grpc-server`    = project.dependsOn(node % "compile;test->test;runtime->provided")
lazy val `node-it`        = project.dependsOn(node, `lang-testkit`, `repl-jvm`, `grpc-server`)
lazy val `node-generator` = project.dependsOn(node)
lazy val benchmark        = project.dependsOn(node % "compile;test->test")

lazy val repl = crossProject(JSPlatform, JVMPlatform)
  .withoutSuffixFor(JVMPlatform)
  .crossType(CrossType.Full)
  .settings(
    libraryDependencies ++= Dependencies.protobuf.value ++ Dependencies.langCompilerPlugins.value,
    inConfig(Compile)(
      Seq(
        PB.targets += scalapb.gen(flatPackage = true) -> sourceManaged.value,
        PB.protoSources += PB.externalIncludePath.value,
        PB.generate / includeFilter := { (f: File) =>
          (** / "waves" / "*.proto").matches(f.toPath)
        }
      )
    )
  )

lazy val `repl-jvm` = repl.jvm
  .dependsOn(`lang-jvm`, `lang-testkit` % "test")
  .settings(
    libraryDependencies ++= Dependencies.circe.value ++ Seq(
      "org.scala-js" %% "scalajs-stubs" % "1.1.0" % Provided,
      Dependencies.sttp3
    )
  )

lazy val `repl-js` = repl.js.dependsOn(`lang-js`)

lazy val `curve25519-test` = project.dependsOn(node)

lazy val root = (project in file("."))
  .aggregate(
    `lang-js`,
    `lang-jvm`,
    `lang-tests`,
    `lang-testkit`,
    `repl-js`,
    `repl-jvm`,
    node,
    `node-it`,
    `node-generator`,
    benchmark,
    `repl-js`,
    `repl-jvm`
  )

inScope(Global)(
  Seq(
    scalaVersion := "2.13.6",
    organization := "com.wavesplatform",
    organizationName := "Waves Platform",
<<<<<<< HEAD
    V.fallback := (1, 4, 0),
=======
    V.fallback := (1, 3, 8),
>>>>>>> 7fc71bd6
    organizationHomepage := Some(url("https://wavesplatform.com")),
    licenses := Seq(("MIT", url("https://github.com/wavesplatform/Waves/blob/master/LICENSE"))),
    scalacOptions ++= Seq(
      "-feature",
      "-deprecation",
      "-unchecked",
      "-language:higherKinds",
      "-language:implicitConversions",
      "-language:postfixOps",
      "-Ywarn-unused:-implicits",
      "-Xlint",
<<<<<<< HEAD
      "-Wconf:cat=deprecation&site=com.wavesplatform.api.grpc.*:s", // Ignore gRPC warnings
=======
      "-Wconf:cat=deprecation&site=com.wavesplatform.api.grpc.*:s",                                // Ignore gRPC warnings
>>>>>>> 7fc71bd6
      "-Wconf:cat=deprecation&site=com.wavesplatform.protobuf.transaction.InvokeScriptResult.*:s", // Ignore deprecated argsBytes
      "-Wconf:cat=deprecation&site=com.wavesplatform.state.InvokeScriptResult.*:s"
    ),
    crossPaths := false,
    dependencyOverrides ++= Dependencies.enforcedVersions.value,
    cancelable := true,
    parallelExecution := false,
    testListeners := Seq.empty, // Fix for doubled test reports
    /* http://www.scalatest.org/user_guide/using_the_runner
     * o - select the standard output reporter
     * I - show reminder of failed and canceled tests without stack traces
     * D - show all durations
     * O - drop InfoProvided events
     * F - show full stack traces
     * u - select the JUnit XML reporter with output directory
     */
    testOptions += Tests.Argument("-oIDOF", "-u", "target/test-reports"),
    testOptions += Tests.Setup(_ => sys.props("sbt-testing") = "true"),
<<<<<<< HEAD
    network := Network(sys.props.get("network")),
    resolvers ++= Seq(
      Resolver.sonatypeRepo("snapshots"),
      Resolver.mavenLocal
    ),
=======
    network := Network.default(),
    resolvers += Resolver.sonatypeRepo("snapshots"),
>>>>>>> 7fc71bd6
    Compile / doc / sources := Seq.empty,
    Compile / packageDoc / publishArtifact := false
  )
)

// ThisBuild options
git.useGitDescribe := true
git.uncommittedSignifier := Some("DIRTY")

lazy val packageAll = taskKey[Unit]("Package all artifacts")
packageAll := {
  (node / assembly).value
  (`grpc-server` / Universal / packageZipTarball).value

  IO.copyFile((node / Debian / packageBin).value, new File(baseDirectory.value, "docker/target/waves.deb"))
  IO.copyFile((`grpc-server` / Debian / packageBin).value, new File(baseDirectory.value, "docker/target/waves-grpc-server.deb"))
}

lazy val checkPRRaw = taskKey[Unit]("Build a project and run unit tests")
checkPRRaw := Def
  .sequential(
    root / clean,
    Def.task {
      (Test / compile).value
      (`lang-tests` / Test / test).value
      (`repl-jvm` / Test / test).value
      (`lang-js` / Compile / fastOptJS).value
      (`grpc-server` / Test / test).value
      (node / Test / test).value
      (`repl-js` / Compile / fastOptJS).value
      (`node-it` / Test / compile).value
    }
  )
  .value

def checkPR: Command = Command.command("checkPR") { state =>
  val newState = Project
    .extract(state)
    .appendWithoutSession(
      Seq(Global / scalacOptions ++= Seq("-Xfatal-warnings")),
      state
    )
  Project.extract(newState).runTask(checkPRRaw, newState)
  state
}

lazy val buildDebPackages = taskKey[Unit]("Build debian packages")
buildDebPackages := {
  (`grpc-server` / Debian / packageBin).value
  (node / Debian / packageBin).value
}

def buildPackages: Command = Command("buildPackages")(_ => Network.networkParser) { (state, args) =>
  args.toSet[Network].foreach { n =>
    val newState = Project
      .extract(state)
      .appendWithoutSession(
        Seq(Global / network := n),
        state
      )
    Project.extract(newState).runTask(buildDebPackages, newState)
  }

  Project.extract(state).runTask(packageAll, state)

  state
}

commands ++= Seq(checkPR, buildPackages)<|MERGE_RESOLUTION|>--- conflicted
+++ resolved
@@ -122,11 +122,7 @@
     scalaVersion := "2.13.6",
     organization := "com.wavesplatform",
     organizationName := "Waves Platform",
-<<<<<<< HEAD
     V.fallback := (1, 4, 0),
-=======
-    V.fallback := (1, 3, 8),
->>>>>>> 7fc71bd6
     organizationHomepage := Some(url("https://wavesplatform.com")),
     licenses := Seq(("MIT", url("https://github.com/wavesplatform/Waves/blob/master/LICENSE"))),
     scalacOptions ++= Seq(
@@ -138,11 +134,7 @@
       "-language:postfixOps",
       "-Ywarn-unused:-implicits",
       "-Xlint",
-<<<<<<< HEAD
-      "-Wconf:cat=deprecation&site=com.wavesplatform.api.grpc.*:s", // Ignore gRPC warnings
-=======
       "-Wconf:cat=deprecation&site=com.wavesplatform.api.grpc.*:s",                                // Ignore gRPC warnings
->>>>>>> 7fc71bd6
       "-Wconf:cat=deprecation&site=com.wavesplatform.protobuf.transaction.InvokeScriptResult.*:s", // Ignore deprecated argsBytes
       "-Wconf:cat=deprecation&site=com.wavesplatform.state.InvokeScriptResult.*:s"
     ),
@@ -161,16 +153,11 @@
      */
     testOptions += Tests.Argument("-oIDOF", "-u", "target/test-reports"),
     testOptions += Tests.Setup(_ => sys.props("sbt-testing") = "true"),
-<<<<<<< HEAD
-    network := Network(sys.props.get("network")),
+    network := Network.default(),
     resolvers ++= Seq(
       Resolver.sonatypeRepo("snapshots"),
       Resolver.mavenLocal
     ),
-=======
-    network := Network.default(),
-    resolvers += Resolver.sonatypeRepo("snapshots"),
->>>>>>> 7fc71bd6
     Compile / doc / sources := Seq.empty,
     Compile / packageDoc / publishArtifact := false
   )
