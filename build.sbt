--- conflicted
+++ resolved
@@ -108,11 +108,7 @@
     scalaVersion := "2.12.9",
     organization := "com.wavesplatform",
     organizationName := "Waves Platform",
-<<<<<<< HEAD
-    V.fallback := (1, 1, 11),
-=======
     V.fallback := (1, 2, 5),
->>>>>>> 4348b1f7
     organizationHomepage := Some(url("https://wavesplatform.com")),
     scmInfo := Some(ScmInfo(url("https://github.com/wavesplatform/Waves"), "git@github.com:wavesplatform/Waves.git", None)),
     licenses := Seq(("MIT", url("https://github.com/wavesplatform/Waves/blob/master/LICENSE"))),
