--- conflicted
+++ resolved
@@ -24,12 +24,9 @@
 lazy val commonJS  = common.js
 lazy val commonJVM = common.jvm
 
-<<<<<<< HEAD
-=======
 lazy val langSharedSources = Paths.get("lang/shared/src/main/scala").toAbsolutePath.toFile
 lazy val langProtoModels   = Paths.get("lang/shared/src/main/protobuf").toAbsolutePath.toFile
 
->>>>>>> 5f455e11
 lazy val versionSourceSetting = (path: String) => inConfig(Compile)(Seq(sourceGenerators += Tasks.versionSource(path)))
 
 lazy val lang =
@@ -42,10 +39,7 @@
       libraryDependencies ++= Dependencies.lang.value ++ Dependencies.test,
       resolvers += Resolver.bintrayIvyRepo("portable-scala", "sbt-plugins"),
       resolvers += Resolver.sbtPluginRepo("releases"),
-<<<<<<< HEAD
-      inConfig(Compile)(Seq(sourceGenerators += Tasks.docSource)),
-      Compile / scalafmt / sourceDirectories += file("shared").getAbsoluteFile / "src" / "main" / "scala" // This doesn't work too
-=======
+      //Compile / scalafmt / sourceDirectories += file("shared").getAbsoluteFile / "src" / "main" / "scala" // This doesn't work too
       cleanFiles += langSharedSources / "com" / "wavesplatform" / "protobuf",
       inConfig(Compile)(Seq(
         PB.targets += scalapb.gen(flatPackage = true) -> langSharedSources,
@@ -54,7 +48,6 @@
         sourceGenerators += Tasks.docSource
       ))
       // Compile / scalafmt / sourceDirectories += file("shared").getAbsoluteFile / "src" / "main" / "scala" // This doesn't work too
->>>>>>> 5f455e11
     )
 
 lazy val langJS  = lang.js.settings(versionSourceSetting("com.wavesplatform.lang"))
