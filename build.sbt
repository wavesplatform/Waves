/* IDEA notes
 * May require to delete .idea and re-import with all checkboxes
 * Worksheets may not work: https://youtrack.jetbrains.com/issue/SCL-6726
 * To work with worksheets, make sure:
   1. You've selected the appropriate project
   2. You've checked "Make project before run"
 */

import sbt.Def
import sbt.Keys.{concurrentRestrictions, _}

import scala.collection.Seq

Global / onChangedBuildSource := ReloadOnSourceChanges

lazy val lang =
  crossProject(JSPlatform, JVMPlatform)
    .withoutSuffixFor(JVMPlatform)
    .crossType(CrossType.Full)
    .settings(
      assembly / test := {},
      libraryDependencies ++= Dependencies.lang.value ++ Dependencies.test,
      inConfig(Compile)(
        Seq(
          PB.targets += scalapb.gen(flatPackage = true) -> sourceManaged.value,
          PB.protoSources += PB.externalIncludePath.value,
          PB.generate / includeFilter := { (f: File) =>
            (** / "waves" / "lang" / "*.proto").matches(f.toPath)
          },
          PB.deleteTargetDirectory := false
        )
      )
    )

lazy val `lang-jvm` = lang.jvm
  .settings(
    name                                  := "RIDE Compiler",
    normalizedName                        := "lang",
    description                           := "The RIDE smart contract language compiler",
    libraryDependencies += "org.scala-js" %% "scalajs-stubs" % "1.1.0" % Provided
  )

lazy val `lang-js` = lang.js
  .enablePlugins(VersionObject)
  .settings(
    Compile / sourceGenerators += Tasks.docSource
  )

lazy val `lang-testkit` = project
  .dependsOn(`lang-jvm`)
  .in(file("lang/testkit"))
  .settings(
    libraryDependencies ++= Dependencies.test.map(_.withConfigurations(Some("compile")))
  )

lazy val `lang-tests` = project
  .in(file("lang/tests"))
  .dependsOn(`lang-testkit`)
  .settings(
    Compile / sourceGenerators += Tasks.docSource
  )

lazy val `lang-doc` = project
  .in(file("lang/doc"))
  .dependsOn(`lang-jvm`)
  .settings(
    Compile / sourceGenerators += Tasks.docSource,
    libraryDependencies ++= Seq("com.github.spullara.mustache.java" % "compiler" % "0.9.10") ++ Dependencies.test
  )

lazy val node = project.dependsOn(`lang-jvm`, `lang-testkit` % "test")

lazy val `grpc-server`    = project.dependsOn(node % "compile;test->test;runtime->provided")
lazy val `node-it`        = project.dependsOn(node, `lang-testkit`, `repl-jvm`, `grpc-server`)
lazy val `node-generator` = project.dependsOn(node)
lazy val benchmark        = project.dependsOn(node % "compile;test->test")

lazy val repl = crossProject(JSPlatform, JVMPlatform)
  .withoutSuffixFor(JVMPlatform)
  .crossType(CrossType.Full)
  .settings(
    libraryDependencies ++=
      Dependencies.protobuf.value ++
        Dependencies.langCompilerPlugins.value ++
        Dependencies.circe.value ++
        Seq(
          "org.scala-js" %%% "scala-js-macrotask-executor" % "1.0.0"
        ),
    inConfig(Compile)(
      Seq(
        PB.targets += scalapb.gen(flatPackage = true) -> sourceManaged.value,
        PB.protoSources += PB.externalIncludePath.value,
        PB.generate / includeFilter := { (f: File) =>
          (** / "waves" / "*.proto").matches(f.toPath)
        }
      )
    )
  )

lazy val `repl-jvm` = repl.jvm
  .dependsOn(`lang-jvm`, `lang-testkit` % "test")
  .settings(
    libraryDependencies ++= Dependencies.circe.value ++ Seq(
      "org.scala-js" %% "scalajs-stubs" % "1.1.0" % Provided,
      Dependencies.sttp3
    )
  )

lazy val `repl-js` = repl.js.dependsOn(`lang-js`)

lazy val `curve25519-test` = project.dependsOn(node)

lazy val root = (project in file("."))
  .aggregate(
    `lang-js`,
    `lang-jvm`,
    `lang-tests`,
    `lang-testkit`,
    `repl-js`,
    `repl-jvm`,
    node,
    `node-it`,
    `node-generator`,
    benchmark,
    `repl-js`,
    `repl-jvm`
  )

inScope(Global)(
  Seq(
<<<<<<< HEAD
    scalaVersion         := "2.13.8",
    organization         := "com.wavesplatform",
    organizationName     := "Waves Platform",
    V.fallback           := (1, 4, 3),
=======
    publish / skip := true,
    scalaVersion := "2.13.6",
    organization := "com.wavesplatform",
    organizationName := "Waves Platform",
>>>>>>> 61aaf1f6
    organizationHomepage := Some(url("https://wavesplatform.com")),
    licenses             := Seq(("MIT", url("https://github.com/wavesplatform/Waves/blob/master/LICENSE"))),
    scalacOptions ++= Seq(
      "-Xsource:3",
      "-feature",
      "-deprecation",
      "-unchecked",
      "-language:higherKinds",
      "-language:implicitConversions",
      "-language:postfixOps",
      "-Ywarn-unused:-implicits",
      "-Xlint",
      "-Wconf:cat=deprecation&site=com.wavesplatform.api.grpc.*:s",                                // Ignore gRPC warnings
      "-Wconf:cat=deprecation&site=com.wavesplatform.protobuf.transaction.InvokeScriptResult.*:s", // Ignore deprecated argsBytes
      "-Wconf:cat=deprecation&site=com.wavesplatform.state.InvokeScriptResult.*:s"
    ),
    crossPaths := false,
    dependencyOverrides ++= Dependencies.enforcedVersions.value,
    cancelable := true,
    parallelExecution := true,
    /* http://www.scalatest.org/user_guide/using_the_runner
     * o - select the standard output reporter
     * I - show reminder of failed and canceled tests without stack traces
     * D - show all durations
     * O - drop InfoProvided events
     * F - show full stack traces
     * u - select the JUnit XML reporter with output directory
     */
    testOptions += Tests.Argument("-oIDOF", "-u", "target/test-reports"),
    testOptions += Tests.Setup(_ => sys.props("sbt-testing") = "true"),
    network := Network.default(),
<<<<<<< HEAD
    resolvers ++= Seq(
      Resolver.sonatypeRepo("snapshots"),
      Resolver.mavenLocal
    ),
    Compile / doc / sources                := Seq.empty,
    Compile / packageDoc / publishArtifact := false
=======
    resolvers += Resolver.sonatypeRepo("snapshots"),
    Compile / doc / sources := Seq.empty,
    Compile / packageDoc / publishArtifact := false,
    concurrentRestrictions := Seq(Tags.limit(Tags.Test, math.min(EvaluateTask.SystemProcessors, 8)))
>>>>>>> 61aaf1f6
  )
)

// ThisBuild options
git.useGitDescribe       := true
git.uncommittedSignifier := Some("DIRTY")

lazy val packageAll = taskKey[Unit]("Package all artifacts")
packageAll := {
  (node / assembly).value
  (`grpc-server` / Universal / packageZipTarball).value

  IO.copyFile((node / Debian / packageBin).value, new File(baseDirectory.value, "docker/target/waves.deb"))
  IO.copyFile((`grpc-server` / Debian / packageBin).value, new File(baseDirectory.value, "docker/target/waves-grpc-server.deb"))
}

lazy val checkPRRaw = taskKey[Unit]("Build a project and run unit tests")
checkPRRaw := Def
  .sequential(
    root / clean,
    Def.task {
      (Test / compile).value
      (`lang-tests` / Test / test).value
      (`repl-jvm` / Test / test).value
      (`lang-js` / Compile / fastOptJS).value
      (`grpc-server` / Test / test).value
      (node / Test / test).value
      (`repl-js` / Compile / fastOptJS).value
      (`node-it` / Test / compile).value
    }
  )
  .value

def checkPR: Command = Command.command("checkPR") { state =>
  val newState = Project
    .extract(state)
    .appendWithoutSession(
      Seq(Global / scalacOptions ++= Seq("-Xfatal-warnings")),
      state
    )
  Project.extract(newState).runTask(checkPRRaw, newState)
  state
}

lazy val buildDebPackages = taskKey[Unit]("Build debian packages")
buildDebPackages := {
  (`grpc-server` / Debian / packageBin).value
  (node / Debian / packageBin).value
}

def buildPackages: Command = Command("buildPackages")(_ => Network.networkParser) { (state, args) =>
  args.toSet[Network].foreach { n =>
    val newState = Project
      .extract(state)
      .appendWithoutSession(
        Seq(Global / network := n),
        state
      )
    Project.extract(newState).runTask(buildDebPackages, newState)
  }

  Project.extract(state).runTask(packageAll, state)

  state
}

commands ++= Seq(checkPR, buildPackages)<|MERGE_RESOLUTION|>--- conflicted
+++ resolved
@@ -128,19 +128,12 @@
 
 inScope(Global)(
   Seq(
-<<<<<<< HEAD
     scalaVersion         := "2.13.8",
     organization         := "com.wavesplatform",
     organizationName     := "Waves Platform",
-    V.fallback           := (1, 4, 3),
-=======
-    publish / skip := true,
-    scalaVersion := "2.13.6",
-    organization := "com.wavesplatform",
-    organizationName := "Waves Platform",
->>>>>>> 61aaf1f6
     organizationHomepage := Some(url("https://wavesplatform.com")),
     licenses             := Seq(("MIT", url("https://github.com/wavesplatform/Waves/blob/master/LICENSE"))),
+    publish / skip       := true,
     scalacOptions ++= Seq(
       "-Xsource:3",
       "-feature",
@@ -157,7 +150,7 @@
     ),
     crossPaths := false,
     dependencyOverrides ++= Dependencies.enforcedVersions.value,
-    cancelable := true,
+    cancelable        := true,
     parallelExecution := true,
     /* http://www.scalatest.org/user_guide/using_the_runner
      * o - select the standard output reporter
@@ -170,19 +163,13 @@
     testOptions += Tests.Argument("-oIDOF", "-u", "target/test-reports"),
     testOptions += Tests.Setup(_ => sys.props("sbt-testing") = "true"),
     network := Network.default(),
-<<<<<<< HEAD
     resolvers ++= Seq(
       Resolver.sonatypeRepo("snapshots"),
       Resolver.mavenLocal
     ),
     Compile / doc / sources                := Seq.empty,
-    Compile / packageDoc / publishArtifact := false
-=======
-    resolvers += Resolver.sonatypeRepo("snapshots"),
-    Compile / doc / sources := Seq.empty,
     Compile / packageDoc / publishArtifact := false,
-    concurrentRestrictions := Seq(Tags.limit(Tags.Test, math.min(EvaluateTask.SystemProcessors, 8)))
->>>>>>> 61aaf1f6
+    concurrentRestrictions                 := Seq(Tags.limit(Tags.Test, math.min(EvaluateTask.SystemProcessors, 8)))
   )
 )
 
