/* IDEA notes
 * May require to delete .idea and re-import with all checkboxes
 * Worksheets may not work: https://youtrack.jetbrains.com/issue/SCL-6726
 * To work with worksheets, make sure:
   1. You've selected the appropriate project
   2. You've checked "Make project before run"
 */

import java.nio.file.Paths

import sbt.Keys._
import sbt._
import sbt.internal.inc.ReflectUtilities
import sbtcrossproject.CrossPlugin.autoImport.crossProject

lazy val common = crossProject(JSPlatform, JVMPlatform)
  .withoutSuffixFor(JVMPlatform)
  .disablePlugins(ProtocPlugin)
  .settings(
    libraryDependencies ++= Dependencies.common.value,
    coverageExcludedPackages := ""
  )

lazy val commonJS  = common.js
lazy val commonJVM = common.jvm

<<<<<<< HEAD
lazy val langSharedSources = Paths.get("lang/shared/src/main/scala").toAbsolutePath.toFile
lazy val langProtoModels   = Paths.get("lang/shared/src/main/protobuf").toAbsolutePath.toFile

lazy val versionSourceTask = (path: String) =>
  Def.task {
    // WARNING!!!
    // Please, update the fallback version every major and minor releases.
    // This version is used then building from sources without Git repository
    // In case of not updating the version nodes build from headless sources will fail to connect to newer versions
    val FallbackVersion = (1, 0, 2)

    val versionFile      = sourceManaged.value / "com" / "wavesplatform" / "Version.scala"
    val versionExtractor = """(\d+)\.(\d+)\.(\d+).*""".r
    val (major, minor, patch) = version.value match {
      case versionExtractor(ma, mi, pa) => (ma.toInt, mi.toInt, pa.toInt)
      case _                            => FallbackVersion
    }
    IO.write(
      versionFile,
      s"""package $path
       |
       |object Version {
       |  val VersionString = "${version.value}"
       |  val VersionTuple = ($major, $minor, $patch)
       |}
       |""".stripMargin
    )
    Seq(versionFile)
}

lazy val versionSourceSetting = (path: String) => inConfig(Compile)(Seq(sourceGenerators += versionSourceTask(path)))
=======
lazy val versionSourceSetting = (path: String) => inConfig(Compile)(Seq(sourceGenerators += Tasks.versionSource(path)))
>>>>>>> 12b12204

lazy val lang =
  crossProject(JSPlatform, JVMPlatform)
    .withoutSuffixFor(JVMPlatform)
    .dependsOn(common % "compile;test->test")
    .settings(
      coverageExcludedPackages := ".*",
      test in assembly := {},
      libraryDependencies ++= Dependencies.lang.value ++ Dependencies.test,
      resolvers += Resolver.bintrayIvyRepo("portable-scala", "sbt-plugins"),
      resolvers += Resolver.sbtPluginRepo("releases"),
<<<<<<< HEAD
      cleanFiles += langSharedSources / "com" / "wavesplatform" / "protobuf",
      inConfig(Compile)(Seq(
        PB.targets += scalapb.gen(flatPackage = true) -> langSharedSources,
        PB.protoSources := Seq(langProtoModels),
        PB.deleteTargetDirectory := false
      ))
      // Compile / scalafmt / sourceDirectories += file("shared").getAbsoluteFile / "src" / "main" / "scala" // This doesn't work too
=======
      inConfig(Compile)(Seq(sourceGenerators += Tasks.docSource)),
      Compile / scalafmt / sourceDirectories += file("shared").getAbsoluteFile / "src" / "main" / "scala" // This doesn't work too
>>>>>>> 12b12204
    )

lazy val langJS  = lang.js.settings(versionSourceSetting("com.wavesplatform.lang"))
lazy val langJVM = lang.jvm

lazy val node = project
  .dependsOn(
    commonJVM % "compile;test->test",
    langJVM   % "compile;test->test"
  )
  .settings(versionSourceSetting("com.wavesplatform"))

lazy val `grpc-server` = project
  .dependsOn(node % "compile;test->test;runtime->provided")

lazy val `node-it` = project.dependsOn(node)

lazy val `node-generator` = project.dependsOn(node, `node-it` % "compile->test")

lazy val benchmark = project
  .dependsOn(
    node    % "compile;test->test",
    langJVM % "compile;test->test"
  )

lazy val it = project
  .settings(
    description := "Hack for near future to support builds in TeamCity for old and new branches both",
    Test / test := Def
      .sequential(
        root / packageAll,
        `node-it` / Docker / docker,
        `node-it` / Test / test
      )
      .value
  )

lazy val root = (project in file("."))
  .aggregate(
    commonJS,
    commonJVM,
    langJS,
    langJVM,
    node,
    `node-it`,
    `node-generator`,
    benchmark
  )

inScope(Global)(
  Seq(
    scalaVersion := "2.12.8",
    organization := "com.wavesplatform",
    organizationName := "Waves Platform",
    organizationHomepage := Some(url("https://wavesplatform.com")),
    scmInfo := Some(ScmInfo(url("https://github.com/wavesplatform/Waves"), "git@github.com:wavesplatform/Waves.git", None)),
    licenses := Seq(("MIT", url("https://github.com/wavesplatform/Waves/blob/master/LICENSE"))),
    scalacOptions ++= Seq(
      "-feature",
      "-deprecation",
      "-unchecked",
      "-language:higherKinds",
      "-language:implicitConversions",
      "-language:postfixOps",
      "-Ywarn-unused:-implicits",
      "-Xlint",
      "-Ypartial-unification",
      "-opt:l:inline",
      "-opt-inline-from:**"
    ),
    crossPaths := false,
    scalafmtOnCompile := false,
    dependencyOverrides ++= Dependencies.enforcedVersions.value,
    cancelable := true,
    logBuffered := false,
    coverageExcludedPackages := ".*",
    parallelExecution := false,
    testListeners := Seq.empty, // Fix for doubled test reports
    /* http://www.scalatest.org/user_guide/using_the_runner
     * o - select the standard output reporter
     * I - show reminder of failed and canceled tests without stack traces
     * D - show all durations
     * O - drop InfoProvided events
     * F - show full stack traces
     * u - select the JUnit XML reporter with output directory
     */
    testOptions += Tests.Argument("-oIDOF", "-u", "target/test-reports"),
    testOptions += Tests.Setup(_ => sys.props("sbt-testing") = "true"),
    concurrentRestrictions := {
      val threadNumber = Option(System.getenv("SBT_THREAD_NUMBER")).fold(1)(_.toInt)
      Seq(Tags.limit(Tags.ForkedTestGroup, threadNumber))
    },
    network := Network(sys.props.get("network"))
  ))

// ThisBuild options
git.useGitDescribe := true
git.uncommittedSignifier := Some("DIRTY")

// root project settings
// https://stackoverflow.com/a/48592704/4050580
def allProjects: List[ProjectReference] = ReflectUtilities.allVals[Project](this).values.toList map { p =>
  p: ProjectReference
}

lazy val cleanAll = taskKey[Unit]("Clean all projects")
cleanAll := clean.all(ScopeFilter(inProjects(allProjects: _*), inConfigurations(Compile))).value

lazy val packageAll = taskKey[Unit]("Package all artifacts")
packageAll := Def
  .sequential(
    root / cleanAll,
    Def.task {
      (node / assembly).value
      (node / Debian / packageBin).value
      (`grpc-server` / Universal / packageZipTarball).value
      (`grpc-server` / Debian / packageBin).value
    }
  )
  .value

lazy val checkPRRaw = taskKey[Unit]("Build a project and run unit tests")
checkPRRaw := {
  try {
    cleanAll.value // Hack to run clean before all tasks
  } finally {
    test.all(ScopeFilter(inProjects(commonJVM, langJVM, node), inConfigurations(Test))).value
    (commonJS / Compile / fastOptJS).value
    (langJS / Compile / fastOptJS).value
    compile.all(ScopeFilter(inProjects(`node-generator`, benchmark), inConfigurations(Test))).value
  }
}

def checkPR: Command = Command.command("checkPR") { state =>
  val updatedState = Project
    .extract(state)
    .appendWithoutSession(Seq(Global / scalacOptions ++= Seq("-Xfatal-warnings", "-Ywarn-unused:-imports")), state)
  Project.extract(updatedState).runTask(root / checkPRRaw, updatedState)
  state
}

commands += checkPR<|MERGE_RESOLUTION|>--- conflicted
+++ resolved
@@ -24,41 +24,10 @@
 lazy val commonJS  = common.js
 lazy val commonJVM = common.jvm
 
-<<<<<<< HEAD
 lazy val langSharedSources = Paths.get("lang/shared/src/main/scala").toAbsolutePath.toFile
 lazy val langProtoModels   = Paths.get("lang/shared/src/main/protobuf").toAbsolutePath.toFile
 
-lazy val versionSourceTask = (path: String) =>
-  Def.task {
-    // WARNING!!!
-    // Please, update the fallback version every major and minor releases.
-    // This version is used then building from sources without Git repository
-    // In case of not updating the version nodes build from headless sources will fail to connect to newer versions
-    val FallbackVersion = (1, 0, 2)
-
-    val versionFile      = sourceManaged.value / "com" / "wavesplatform" / "Version.scala"
-    val versionExtractor = """(\d+)\.(\d+)\.(\d+).*""".r
-    val (major, minor, patch) = version.value match {
-      case versionExtractor(ma, mi, pa) => (ma.toInt, mi.toInt, pa.toInt)
-      case _                            => FallbackVersion
-    }
-    IO.write(
-      versionFile,
-      s"""package $path
-       |
-       |object Version {
-       |  val VersionString = "${version.value}"
-       |  val VersionTuple = ($major, $minor, $patch)
-       |}
-       |""".stripMargin
-    )
-    Seq(versionFile)
-}
-
-lazy val versionSourceSetting = (path: String) => inConfig(Compile)(Seq(sourceGenerators += versionSourceTask(path)))
-=======
 lazy val versionSourceSetting = (path: String) => inConfig(Compile)(Seq(sourceGenerators += Tasks.versionSource(path)))
->>>>>>> 12b12204
 
 lazy val lang =
   crossProject(JSPlatform, JVMPlatform)
@@ -70,18 +39,14 @@
       libraryDependencies ++= Dependencies.lang.value ++ Dependencies.test,
       resolvers += Resolver.bintrayIvyRepo("portable-scala", "sbt-plugins"),
       resolvers += Resolver.sbtPluginRepo("releases"),
-<<<<<<< HEAD
       cleanFiles += langSharedSources / "com" / "wavesplatform" / "protobuf",
       inConfig(Compile)(Seq(
         PB.targets += scalapb.gen(flatPackage = true) -> langSharedSources,
         PB.protoSources := Seq(langProtoModels),
-        PB.deleteTargetDirectory := false
+        PB.deleteTargetDirectory := false,
+        sourceGenerators += Tasks.docSource
       ))
       // Compile / scalafmt / sourceDirectories += file("shared").getAbsoluteFile / "src" / "main" / "scala" // This doesn't work too
-=======
-      inConfig(Compile)(Seq(sourceGenerators += Tasks.docSource)),
-      Compile / scalafmt / sourceDirectories += file("shared").getAbsoluteFile / "src" / "main" / "scala" // This doesn't work too
->>>>>>> 12b12204
     )
 
 lazy val langJS  = lang.js.settings(versionSourceSetting("com.wavesplatform.lang"))
