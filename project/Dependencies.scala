import org.portablescala.sbtplatformdeps.PlatformDepsPlugin.autoImport._
import sbt.Keys._
import sbt.{Def, _}

//noinspection TypeAnnotation
object Dependencies {
  // Node protobuf schemas
  private[this] val protoSchemasLib =
    "com.wavesplatform" % "protobuf-schemas" % "1.4.5" classifier "protobuf-src" intransitive ()

  def akkaModule(module: String): ModuleID = "com.typesafe.akka" %% s"akka-$module" % "2.6.21"

  private def akkaHttpModule(module: String) = "com.typesafe.akka" %% module % "10.2.10"

  private def kamonModule(module: String) = "io.kamon" %% s"kamon-$module" % "2.6.1"

  private def jacksonModule(group: String, module: String) = s"com.fasterxml.jackson.$group" % s"jackson-$module" % "2.15.2"

  private def catsModule(module: String, version: String = "2.6.1") = Def.setting("org.typelevel" %%% s"cats-$module" % version)

  private def web3jModule(module: String) = "org.web3j" % module % "4.9.8" // https://github.com/web3j/web3j/issues/1907

  def monixModule(module: String): Def.Initialize[ModuleID] = Def.setting("io.monix" %%% s"monix-$module" % "3.4.1")

  val kindProjector = compilerPlugin("org.typelevel" % "kind-projector" % "0.13.2" cross CrossVersion.full)

  val akkaHttp           = akkaHttpModule("akka-http")
  val jacksonModuleScala = jacksonModule("module", "module-scala").withCrossVersion(CrossVersion.Binary())
  val googleGuava        = "com.google.guava"    % "guava"             % "32.0.1-jre"
  val kamonCore          = kamonModule("core")
  val machinist          = "org.typelevel"      %% "machinist"         % "0.6.8"
  val logback            = "ch.qos.logback"      % "logback-classic"   % "1.3.8" // 1.4.x and later is built for Java 11
  val janino             = "org.codehaus.janino" % "janino"            % "3.1.9"
  val asyncHttpClient    = "org.asynchttpclient" % "async-http-client" % "2.12.3"
  val curve25519         = "com.wavesplatform"   % "curve25519-java"   % "0.6.4"
  val nettyHandler       = "io.netty"            % "netty-handler"     % "4.1.94.Final"

  val catsCore  = catsModule("core", "2.9.0")
  val shapeless = Def.setting("com.chuusai" %%% "shapeless" % "2.3.10")

<<<<<<< HEAD
  val playJson    = "com.typesafe.play" %% "play-json" % "2.9.4"
  val scalaTest   = "org.scalatest"     %% "scalatest" % "3.2.14" % Test
=======
  val scalaTest   = "org.scalatest" %% "scalatest" % "3.2.16" % Test
>>>>>>> f65322e8
  val scalaJsTest = Def.setting("com.lihaoyi" %%% "utest" % "0.8.1" % Test)

  val sttp3 = "com.softwaremill.sttp.client3" % "core_2.13" % "3.5.2" // 3.6.x and later is built for Java 11

  val bouncyCastleProvider = "org.bouncycastle" % s"bcprov-jdk15on" % "1.70"

  val console = Seq("com.github.scopt" %% "scopt" % "4.1.0")

  val langCompilerPlugins = Def.setting(
    Seq(
      compilerPlugin("com.olegpy" %% "better-monadic-for" % "0.3.1"),
      kindProjector
    )
  )

  val lang = Def.setting(
    Seq(
      // defined here because %%% can only be used within a task or setting macro
      // explicit dependency can likely be removed when monix 3 is released
      monixModule("eval").value,
      catsCore.value,
      "com.lihaoyi" %%% "fastparse" % "2.3.3",
      shapeless.value,
      "org.typelevel" %%% "cats-mtl" % "1.3.1",
      "ch.obermuhlner"  % "big-math" % "2.3.2",
      curve25519,
      bouncyCastleProvider,
      "com.wavesplatform" % "zwaves"       % "0.1.0-SNAPSHOT",
      "com.wavesplatform" % "zwaves-bn256" % "0.1.5-SNAPSHOT",
      web3jModule("crypto")
    ) ++ langCompilerPlugins.value ++ scalapbRuntime.value ++ protobuf.value
  )

  lazy val it = scalaTest +: Seq(
    logback,
    "com.spotify" % "docker-client" % "8.16.0",
    jacksonModule("dataformat", "dataformat-properties"),
    asyncHttpClient
  ).map(_ % Test)

  lazy val test = scalaTest +: Seq(
    logback,
    "org.scalatestplus" %% "scalacheck-1-16" % "3.2.14.0",
    "org.scalacheck"    %% "scalacheck"      % "1.17.0",
    "org.mockito"        % "mockito-all"     % "1.10.19",
    "org.scalamock"     %% "scalamock"       % "5.2.0"
  ).map(_ % Test)

  lazy val qaseReportDeps = Seq(
    playJson,
    ("io.qase" % "qase-api" % "3.0.4").excludeAll(ExclusionRule(organization = "javax.ws.rs"))
  ).map(_ % Test)

  lazy val logDeps = Seq(
    logback             % Runtime,
    janino              % Runtime,
    akkaModule("slf4j") % Runtime
  )

  private def leveldbJava(module: String = "") = "org.iq80.leveldb" % s"leveldb${if (module.nonEmpty) "-" else ""}$module" % "0.12"

  private[this] val levelDBJNA = {
    val levelDbVersion = "1.23.1"
    Seq(
      "com.wavesplatform.leveldb-jna" % "leveldb-jna-core"   % levelDbVersion,
      "com.wavesplatform.leveldb-jna" % "leveldb-jna-native" % levelDbVersion,
      leveldbJava("api")
    )
  }

  lazy val node = Def.setting(
    Seq(
      ("org.rudogma"       %%% "supertagged"              % "2.0-RC2").exclude("org.scala-js", "scalajs-library_2.13"),
      "commons-net"          % "commons-net"              % "3.9.0",
      "org.apache.commons"   % "commons-lang3"            % "3.12.0",
      "com.iheart"          %% "ficus"                    % "1.5.2",
      "net.logstash.logback" % "logstash-logback-encoder" % "7.4" % Runtime,
      kamonCore,
      kamonModule("system-metrics"),
      kamonModule("influxdb"),
      kamonModule("akka-http"),
      kamonModule("executors"),
      "org.influxdb" % "influxdb-java" % "2.23",
      googleGuava,
<<<<<<< HEAD
      playJson,
      "com.google.code.findbugs" % "jsr305" % "3.0.2" % Compile, // javax.annotation stubs
=======
      "com.google.code.findbugs" % "jsr305"    % "3.0.2" % Compile, // javax.annotation stubs
      "com.typesafe.play"       %% "play-json" % "2.9.4",
>>>>>>> f65322e8
      akkaModule("actor"),
      akkaModule("stream"),
      akkaHttp,
      "org.bitlet" % "weupnp" % "0.1.4",
      kindProjector,
      monixModule("reactive").value,
      nettyHandler,
      "com.typesafe.scala-logging" %% "scala-logging" % "3.9.5",
      "eu.timepit"                 %% "refined"       % "0.11.0",
      "com.esaulpaugh"              % "headlong"      % "9.3.0",
      web3jModule("abi"),
      akkaModule("testkit")                              % Test,
      akkaHttpModule("akka-http-testkit")                % Test,
      leveldbJava().exclude("com.google.guava", "guava") % Test
    ) ++ test ++ console ++ logDeps ++ levelDBJNA ++ protobuf.value ++ langCompilerPlugins.value
  )

  lazy val scalapbRuntime = Def.setting {
    val version = scalapb.compiler.Version.scalapbVersion
    Seq(
      "com.thesamet.scalapb" %%% "scalapb-runtime" % version,
      "com.thesamet.scalapb" %%% "scalapb-runtime" % version % "protobuf"
    )
  }

  lazy val protobuf = Def.setting {
    scalapbRuntime.value :+ protoSchemasLib % "protobuf"
  }

  lazy val grpc: Seq[ModuleID] = Seq(
    "io.grpc"               % "grpc-netty"           % scalapb.compiler.Version.grpcJavaVersion,
    "io.grpc"               % "grpc-services"        % scalapb.compiler.Version.grpcJavaVersion,
    "com.thesamet.scalapb" %% "scalapb-runtime-grpc" % scalapb.compiler.Version.scalapbVersion,
    protoSchemasLib         % "protobuf"
  )

  lazy val circe = Def.setting {
    val circeVersion = "0.14.5"
    Seq(
      "io.circe" %%% "circe-core",
      "io.circe" %%% "circe-generic",
      "io.circe" %%% "circe-parser"
    ).map(_ % circeVersion)
  }

  lazy val kanela =
    Seq("io.kamon" % "kanela-agent" % "1.0.14")
}<|MERGE_RESOLUTION|>--- conflicted
+++ resolved
@@ -38,12 +38,9 @@
   val catsCore  = catsModule("core", "2.9.0")
   val shapeless = Def.setting("com.chuusai" %%% "shapeless" % "2.3.10")
 
-<<<<<<< HEAD
   val playJson    = "com.typesafe.play" %% "play-json" % "2.9.4"
-  val scalaTest   = "org.scalatest"     %% "scalatest" % "3.2.14" % Test
-=======
-  val scalaTest   = "org.scalatest" %% "scalatest" % "3.2.16" % Test
->>>>>>> f65322e8
+  
+  val scalaTest   = "org.scalatest"     %% "scalatest" % "3.2.16" % Test
   val scalaJsTest = Def.setting("com.lihaoyi" %%% "utest" % "0.8.1" % Test)
 
   val sttp3 = "com.softwaremill.sttp.client3" % "core_2.13" % "3.5.2" // 3.6.x and later is built for Java 11
@@ -128,13 +125,8 @@
       kamonModule("executors"),
       "org.influxdb" % "influxdb-java" % "2.23",
       googleGuava,
-<<<<<<< HEAD
+      "com.google.code.findbugs" % "jsr305"    % "3.0.2" % Compile, // javax.annotation stubs
       playJson,
-      "com.google.code.findbugs" % "jsr305" % "3.0.2" % Compile, // javax.annotation stubs
-=======
-      "com.google.code.findbugs" % "jsr305"    % "3.0.2" % Compile, // javax.annotation stubs
-      "com.typesafe.play"       %% "play-json" % "2.9.4",
->>>>>>> f65322e8
       akkaModule("actor"),
       akkaModule("stream"),
       akkaHttp,
