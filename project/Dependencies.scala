import org.portablescala.sbtplatformdeps.PlatformDepsPlugin.autoImport._
import sbt.Keys._
import sbt.{Def, _}

//noinspection TypeAnnotation
object Dependencies {
  // Node protobuf schemas
  private[this] val protoSchemasLib =
<<<<<<< HEAD
    "com.wavesplatform" % "protobuf-schemas" % "1.5.0-77-SNAPSHOT" classifier "protobuf-src" intransitive ()
=======
    "com.wavesplatform" % "protobuf-schemas" % "1.5.0.1-77-SNAPSHOT" classifier "protobuf-src" intransitive ()
>>>>>>> 2616ebb9

  def akkaModule(module: String): ModuleID = "com.typesafe.akka" %% s"akka-$module" % "2.6.20"

  private def akkaHttpModule(module: String) = "com.typesafe.akka" %% module % "10.2.10"

  private def kamonModule(module: String) = "io.kamon" %% s"kamon-$module" % "2.5.12"

  private def web3jModule(module: String) = "org.web3j" % module % "4.9.5"

  def monixModule(module: String): Def.Initialize[ModuleID] = Def.setting("io.monix" %%% s"monix-$module" % "3.4.1")

  val kindProjector = compilerPlugin("org.typelevel" % "kind-projector" % "0.13.2" cross CrossVersion.full)

  val akkaHttp        = akkaHttpModule("akka-http")
  val googleGuava     = "com.google.guava"    % "guava"             % "31.1-jre"
  val kamonCore       = kamonModule("core")
  val machinist       = "org.typelevel"      %% "machinist"         % "0.6.8"
  val logback         = "ch.qos.logback"      % "logback-classic"   % "1.3.5" // 1.4.x and later is built for Java 11
  val janino          = "org.codehaus.janino" % "janino"            % "3.1.9"
  val asyncHttpClient = "org.asynchttpclient" % "async-http-client" % "2.12.3"
  val curve25519      = "com.wavesplatform"   % "curve25519-java"   % "0.6.4"
  val nettyHandler    = "io.netty"            % "netty-handler"     % "4.1.85.Final"

  val shapeless = Def.setting("com.chuusai" %%% "shapeless" % "2.3.10")

  val scalaTest   = "org.scalatest" %% "scalatest" % "3.2.15" % Test
  val scalaJsTest = Def.setting("com.lihaoyi" %%% "utest" % "0.8.1" % Test)

  val sttp3 = "com.softwaremill.sttp.client3" % "core_2.13" % "3.5.2" // 3.6.x and later is built for Java 11

  val bouncyCastleProvider = "org.bouncycastle" % s"bcprov-jdk15on" % "1.70"

  val console = Seq("com.github.scopt" %% "scopt" % "4.1.0")

  val langCompilerPlugins = Def.setting(
    Seq(
      compilerPlugin("com.olegpy" %% "better-monadic-for" % "0.3.1"),
      kindProjector
    )
  )

  val lang = Def.setting(
    Seq(
      // defined here because %%% can only be used within a task or setting macro
      // explicit dependency can likely be removed when monix 3 is released
      monixModule("eval").value,
      "org.typelevel" %%% "cats-core" % "2.9.0",
      "com.lihaoyi"   %%% "fastparse" % "2.3.3",
      shapeless.value,
      "org.typelevel" %%% "cats-mtl" % "1.3.0",
      "ch.obermuhlner"  % "big-math" % "2.3.2",
      curve25519,
      bouncyCastleProvider,
      "com.wavesplatform" % "zwaves"       % "0.1.0-SNAPSHOT",
      "com.wavesplatform" % "zwaves-bn256" % "0.1.5-SNAPSHOT",
      web3jModule("crypto")
    ) ++ langCompilerPlugins.value ++ scalapbRuntime.value ++ protobuf.value
  )

  lazy val it = scalaTest +: Seq(
    logback,
    "com.spotify"                      % "docker-client"                 % "8.16.0",
    "com.fasterxml.jackson.dataformat" % "jackson-dataformat-properties" % "2.14.2",
    asyncHttpClient
  ).map(_ % Test)

  lazy val test = scalaTest +: Seq(
    logback,
    "org.scalatestplus" %% "scalacheck-1-16" % "3.2.14.0",
    "org.scalacheck"    %% "scalacheck"      % "1.17.0",
    "org.mockito"        % "mockito-all"     % "1.10.19",
    "org.scalamock"     %% "scalamock"       % "5.2.0"
  ).map(_ % Test)

  lazy val logDeps = Seq(
    logback             % Runtime,
    janino              % Runtime,
    akkaModule("slf4j") % Runtime
  )

  private[this] val dbDeps =
    Seq(
      "org.rocksdb" % "rocksdbjni" % "8.3.2"
    )

  lazy val node = Def.setting(
    Seq(
      ("org.rudogma"       %%% "supertagged"              % "2.0-RC2").exclude("org.scala-js", "scalajs-library_2.13"),
      "commons-net"          % "commons-net"              % "3.8.0",
      "org.apache.commons"   % "commons-lang3"            % "3.12.0",
      "com.iheart"          %% "ficus"                    % "1.5.2",
      "net.logstash.logback" % "logstash-logback-encoder" % "7.3" % Runtime,
      kamonCore,
      kamonModule("system-metrics"),
      kamonModule("influxdb"),
      kamonModule("akka-http"),
      kamonModule("executors"),
      "org.influxdb" % "influxdb-java" % "2.23",
      googleGuava,
      "com.google.code.findbugs" % "jsr305"    % "3.0.2" % Compile, // javax.annotation stubs
      "com.typesafe.play"       %% "play-json" % "2.9.4",
      akkaModule("actor"),
      akkaModule("stream"),
      akkaHttp,
      "org.bitlet" % "weupnp" % "0.1.4",
      kindProjector,
      monixModule("reactive").value,
      nettyHandler,
      "com.typesafe.scala-logging" %% "scala-logging" % "3.9.5",
      "eu.timepit"                 %% "refined"       % "0.10.2" exclude ("org.scala-lang.modules", "scala-xml_2.13"),
      "eu.timepit"                 %% "refined-cats"  % "0.10.2" exclude ("org.scala-lang.modules", "scala-xml_2.13"),
      "com.esaulpaugh"              % "headlong"      % "9.2.0",
      web3jModule("abi"),
      akkaModule("testkit")               % Test,
      akkaHttpModule("akka-http-testkit") % Test
    ) ++ test ++ console ++ logDeps ++ dbDeps ++ protobuf.value ++ langCompilerPlugins.value
  )

  lazy val scalapbRuntime = Def.setting {
    val version = scalapb.compiler.Version.scalapbVersion
    Seq(
      "com.thesamet.scalapb" %%% "scalapb-runtime" % version,
      "com.thesamet.scalapb" %%% "scalapb-runtime" % version % "protobuf"
    )
  }

  lazy val protobuf = Def.setting {
    scalapbRuntime.value :+ protoSchemasLib % "protobuf"
  }

  lazy val grpc: Seq[ModuleID] = Seq(
    "io.grpc"               % "grpc-netty"           % scalapb.compiler.Version.grpcJavaVersion,
    "io.grpc"               % "grpc-services"        % scalapb.compiler.Version.grpcJavaVersion,
    "com.thesamet.scalapb" %% "scalapb-runtime-grpc" % scalapb.compiler.Version.scalapbVersion,
    protoSchemasLib         % "protobuf"
  )

  lazy val circe = Def.setting {
    val circeVersion = "0.14.3"
    Seq(
      "io.circe" %%% "circe-core",
      "io.circe" %%% "circe-generic",
      "io.circe" %%% "circe-parser"
    ).map(_ % circeVersion)
  }

  lazy val kanela =
    Seq("io.kamon" % "kanela-agent" % "1.0.17")
}<|MERGE_RESOLUTION|>--- conflicted
+++ resolved
@@ -6,11 +6,7 @@
 object Dependencies {
   // Node protobuf schemas
   private[this] val protoSchemasLib =
-<<<<<<< HEAD
-    "com.wavesplatform" % "protobuf-schemas" % "1.5.0-77-SNAPSHOT" classifier "protobuf-src" intransitive ()
-=======
-    "com.wavesplatform" % "protobuf-schemas" % "1.5.0.1-77-SNAPSHOT" classifier "protobuf-src" intransitive ()
->>>>>>> 2616ebb9
+    "com.wavesplatform" % "protobuf-schemas" % "1.5.0-SNAPSHOT" classifier "protobuf-src" intransitive ()
 
   def akkaModule(module: String): ModuleID = "com.typesafe.akka" %% s"akka-$module" % "2.6.20"
 
