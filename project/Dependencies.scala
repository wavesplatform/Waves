import org.portablescala.sbtplatformdeps.PlatformDepsPlugin.autoImport._
import sbt.Keys._
import sbt._

//noinspection TypeAnnotation
object Dependencies {

  def akkaModule(module: String): ModuleID = "com.typesafe.akka" %% s"akka-$module" % "2.5.20"

  private def akkaHttpModule(module: String)               = "com.typesafe.akka"             %% module            % "10.1.8"
  private def nettyModule(module: String)                  = "io.netty"                      % s"netty-$module"   % "4.1.33.Final"
  private def kamonModule(module: String, v: String)       = "io.kamon"                      %% s"kamon-$module"  % v
  private def jacksonModule(group: String, module: String) = s"com.fasterxml.jackson.$group" % s"jackson-$module" % "2.9.8"
  private def bouncyCastle(module: String)                 = "org.bouncycastle"              % s"$module-jdk15on" % "1.59"

  private def catsModule(module: String)  = Def.setting("org.typelevel" %%% s"cats-$module"  % "2.0.0")
  private def monixModule(module: String) = Def.setting("io.monix"      %%% s"monix-$module" % "3.1.0")

  private val kindProjector = compilerPlugin("org.spire-math"  %% "kind-projector" % "0.9.6")
  private val paradise      = compilerPlugin("org.scalamacros" % "paradise"        % "2.1.1" cross CrossVersion.full)

  val akkaHttp                   = akkaHttpModule("akka-http")
  private val jacksonModuleScala = jacksonModule("module", "module-scala").withCrossVersion(CrossVersion.Binary())
  private val googleGuava        = "com.google.guava" % "guava" % "27.0.1-jre"
  private val kamonCore          = kamonModule("core", "1.1.6")
  private val machinist          = "org.typelevel" %% "machinist" % "0.6.6"
  val logback                    = "ch.qos.logback" % "logback-classic" % "1.2.3"
  val janino                     = "org.codehaus.janino" % "janino" % "3.0.12"
  val asyncHttpClient            = "org.asynchttpclient" % "async-http-client" % "2.7.0"

  private val catsEffect = catsModule("effect")
  private val catsCore   = catsModule("core")
  private val shapeless  = Def.setting("com.chuusai" %%% "shapeless" % "2.3.3")

  val scalaTest = "org.scalatest" %% "scalatest" % "3.0.6" % Test

  val kafka = "org.apache.kafka" %% "kafka" % "2.1.0"

  val enforcedVersions = Def.setting(
    Seq(
      akkaModule("actor"),
      akkaModule("stream"),
      akkaHttp,
      jacksonModuleScala,
      scalaTest,
      googleGuava,
      "org.slf4j" % "slf4j-api" % "1.7.25",
      jacksonModule("core", "core"),
      jacksonModule("core", "annotations"),
      jacksonModule("core", "databind"),
      jacksonModule("dataformat", "dataformat-yaml"),
      jacksonModule("jaxrs", "jaxrs-base"),
      jacksonModule("jaxrs", "jaxrs-json-provider"),
      kamonCore,
      "com.typesafe" % "config" % "1.3.3",
      machinist, //.exclude("org.scala-js", "scalajs-library_2.12"), // ?
      "com.squareup.okhttp3" % "okhttp"      % "3.11.0",
      "com.squareup.okio"    % "okio"        % "1.14.0",
      "com.lihaoyi"          %% "sourcecode" % "0.1.4",
      nettyModule("handler"),
      bouncyCastle("bcpkix"),
      bouncyCastle("bcprov"),
      "org.apache.httpcomponents" % "httpcore"         % "4.4.5",
      "org.javassist"             % "javassist"        % "3.21.0-GA",
      "org.reactivestreams"       % "reactive-streams" % "1.0.2",
      "org.scala-lang"            % "scala-library"    % scalaVersion.value,
      "org.scala-lang"            % "scala-reflect"    % scalaVersion.value,
      catsEffect.value,
      catsCore.value,
      catsModule("kernel").value,
      catsModule("macros").value,
      shapeless.value,
      kafka
    )
  )

  val console = Seq("com.github.scopt" %% "scopt" % "4.0.0-RC2")

  val common = Def.setting(
    Seq(
      scalaTest
    )
  )

  val lang = Def.setting(
    Seq(
      // defined here because %%% can only be used within a task or setting macro
      // explicit dependency can likely be removed when monix 3 is released
      monixModule("eval").value
        .exclude("org.typelevel", "cats-effect_sjs0.6_2.12")
        .exclude("org.scala-js", "scalajs-library_2.12"),
      catsCore.value.exclude("org.scala-js", "scalajs-library_2.12"),
      ("org.rudogma"   %%% "supertagged" % "1.4").exclude("org.scala-js", "scalajs-library_2.12"),
      ("com.lihaoyi"   %%% "fastparse"   % "1.0.0").exclude("org.scala-js", "scalajs-library_2.12"),
      ("org.parboiled" %%% "parboiled"   % "2.1.8").exclude("org.scala-js", "scalajs-library_2.12"),
      shapeless.value.exclude("org.scala-js", "scalajs-library_2.12"),
      machinist.exclude("org.scala-js", "scalajs-library_2.12"),
      catsEffect.value.exclude("org.typelevel", "cats-core_sjs0.6_2.12"),
      ("org.typelevel" %% "cats-mtl-core" % "0.4.0").exclude("org.scalacheck", "scalacheck_2.12"),
      "ch.obermuhlner" % "big-math" % "2.1.0",
      ("org.scorexfoundation" %% "scrypto" % "2.0.4").exclude("org.whispersystems", "curve25519-java"),
      "com.wavesplatform" % "curve25519-java" % "0.6.1",
      ("org.bykn" %% "fastparse-cats-core" % "0.1.0")
        .exclude("org.scalatest", "scalatest_2.12")
        .exclude("org.scalacheck", "scalacheck_2.12")
        .exclude("org.typelevel", "cats-testkit_2.12"),
      bouncyCastle("bcpkix"),
      bouncyCastle("bcprov"),
      kindProjector,
      compilerPlugin("com.olegpy" %% "better-monadic-for" % "0.3.0-M4"),
      "com.softwaremill.sttp" %%% "core" % "1.6.4",
      "com.wavesplatform"     % "zwaves" % "0.1.0-SNAPSHOT"
    ) ++ scalapbRuntime.value ++ circe.value
  )

  lazy val it = scalaTest +: Seq(
    logback,
    "com.spotify" % "docker-client" % "8.15.1",
    jacksonModule("dataformat", "dataformat-properties"),
    asyncHttpClient,
    "org.scalacheck" %% "scalacheck" % "1.14.0"
  ).map(_ % Test)

  lazy val test = scalaTest +: Seq(
    logback,
    "org.scalacheck" %% "scalacheck" % "1.14.0",
    ("io.github.amrhassan" %% "scalacheck-cats" % "0.4.0").exclude("org.scalacheck", "scalacheck_2.12"),
    "org.mockito"   % "mockito-all"                  % "1.10.19",
    "org.scalamock" %% "scalamock-scalatest-support" % "3.6.0"
  ).map(_ % Test)

  lazy val logDeps = Seq(
    logback             % Runtime,
    janino              % Runtime,
    akkaModule("slf4j") % Runtime
  )

  private[this] val levelDBJNA = {
    val levelDbVersion = "1.22.1"
    Seq(
      "com.wavesplatform.leveldb-jna" % "leveldb-jna-core"   % levelDbVersion,
      "com.wavesplatform.leveldb-jna" % "leveldb-jna-native" % levelDbVersion classifier "linux-x86_64",
      "com.wavesplatform.leveldb-jna" % "leveldb-jna-native" % levelDbVersion classifier "windows-x86_64",
      "com.wavesplatform.leveldb-jna" % "leveldb-jna-native" % levelDbVersion classifier "osx"
    )
  }

  lazy val node = Def.setting(
    Seq(
      "commons-net"          % "commons-net"              % "3.6",
      "org.apache.commons"   % "commons-lang3"            % "3.9",
      "com.iheart"           %% "ficus"                   % "1.4.2",
      "net.logstash.logback" % "logstash-logback-encoder" % "4.11" % Runtime,
      kamonCore,
      kamonModule("system-metrics", "1.0.1"),
      kamonModule("influxdb", "1.0.3"),
      "org.influxdb" % "influxdb-java" % "2.14",
      googleGuava,
      "com.google.code.findbugs" % "jsr305"         % "3.0.2" % Compile, // javax.annotation stubs
      "com.typesafe.play"        %% "play-json"     % "2.7.1",
      "org.ethereum"             % "leveldbjni-all" % "1.18.3",
      akkaModule("actor"),
      akkaModule("stream"),
      akkaHttp,
      "org.bitlet" % "weupnp" % "0.1.4",
      kindProjector,
      paradise,
      monixModule("reactive").value,
      nettyModule("handler"),
      "io.estatico"                       %% "newtype" % "0.4.3",
      akkaModule("testkit")               % Test,
      akkaHttpModule("akka-http-testkit") % Test,
      ("org.iq80.leveldb" % "leveldb" % "0.12").exclude("com.google.guava", "guava") % Test
    ) ++ protobuf.value ++ test ++ console ++ logDeps ++ levelDBJNA
  )

  private[this] val protoSchemasLib =
<<<<<<< HEAD
    "com.wavesplatform" % "protobuf-schemas" % "1.1.0-N2054-SNAPSHOT" classifier "proto" changing ()
=======
    "com.wavesplatform" % "protobuf-schemas" % "1.1.0-N2066-SNAPSHOT" classifier "proto" changing ()
>>>>>>> 9e71f70a

  lazy val scalapbRuntime = Def.setting {
    val version = scalapb.compiler.Version.scalapbVersion
    Seq(
      "com.thesamet.scalapb" %%% "scalapb-runtime" % version,
      "com.thesamet.scalapb" %%% "scalapb-runtime" % version % "protobuf",
      "com.thesamet.scalapb" %% "scalapb-json4s"   % "0.7.0"
    )
  }

  lazy val protobuf = Def.setting {
    scalapbRuntime.value :+ protoSchemasLib % "protobuf"
  }

  lazy val grpc: Seq[ModuleID] = Seq(
    "io.grpc"              % "grpc-netty" % scalapb.compiler.Version.grpcJavaVersion,
    "com.thesamet.scalapb" %% "scalapb-runtime-grpc" % scalapb.compiler.Version.scalapbVersion,
    protoSchemasLib        % "protobuf"
  )

  lazy val circe = Def.setting {
    val circeVersion = "0.12.0-RC4"
    Seq(
      "io.circe" %%% "circe-core",
      "io.circe" %%% "circe-generic",
      "io.circe" %%% "circe-parser"
    ).map(_ % circeVersion)
  }

  lazy val circeJsInterop = Def.setting {
    "io.circe" %%% "not-java-time" % "0.2.0"
  }
}<|MERGE_RESOLUTION|>--- conflicted
+++ resolved
@@ -175,11 +175,7 @@
   )
 
   private[this] val protoSchemasLib =
-<<<<<<< HEAD
-    "com.wavesplatform" % "protobuf-schemas" % "1.1.0-N2054-SNAPSHOT" classifier "proto" changing ()
-=======
-    "com.wavesplatform" % "protobuf-schemas" % "1.1.0-N2066-SNAPSHOT" classifier "proto" changing ()
->>>>>>> 9e71f70a
+    "com.wavesplatform" % "protobuf-schemas" % "1.1.0-SNAPSHOT" classifier "proto" changing ()
 
   lazy val scalapbRuntime = Def.setting {
     val version = scalapb.compiler.Version.scalapbVersion
