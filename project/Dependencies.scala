import org.portablescala.sbtplatformdeps.PlatformDepsPlugin.autoImport._
import sbt.Keys._
import sbt.{Def, _}

//noinspection TypeAnnotation
object Dependencies {
  // Node protobuf schemas
  private[this] val protoSchemasLib =
    "com.wavesplatform" % "protobuf-schemas" % "1.4.1-SNAPSHOT" classifier "protobuf-src" intransitive ()

<<<<<<< HEAD
  def akkaModule(module: String): ModuleID = "com.typesafe.akka" %% s"akka-$module" % "2.6.18"
=======
  def akkaModule(module: String): ModuleID = "com.typesafe.akka" %% s"akka-$module" % "2.6.19"
>>>>>>> 2f13caf8

  private def akkaHttpModule(module: String) = "com.typesafe.akka" %% module % "10.2.9"

<<<<<<< HEAD
  private def kamonModule(module: String) = "io.kamon" %% s"kamon-$module" % "2.4.2"
=======
  private def kamonModule(module: String) = "io.kamon" %% s"kamon-$module" % "2.5.0"
>>>>>>> 2f13caf8

  private def jacksonModule(group: String, module: String) = s"com.fasterxml.jackson.$group" % s"jackson-$module" % "2.13.1"

  private def catsModule(module: String, version: String = "2.6.1") = Def.setting("org.typelevel" %%% s"cats-$module" % version)

  private def web3jModule(module: String) = "org.web3j" % module % "4.8.9"

  def monixModule(module: String): Def.Initialize[ModuleID] = Def.setting("io.monix" %%% s"monix-$module" % "3.4.0")

  val kindProjector = compilerPlugin("org.typelevel" % "kind-projector" % "0.13.2" cross CrossVersion.full)

  val akkaHttp           = akkaHttpModule("akka-http")
  val jacksonModuleScala = jacksonModule("module", "module-scala").withCrossVersion(CrossVersion.Binary())
  val googleGuava        = "com.google.guava" % "guava" % "31.1-jre"
  val kamonCore          = kamonModule("core")
  val machinist          = "org.typelevel" %% "machinist" % "0.6.8"
  val logback            = "ch.qos.logback" % "logback-classic" % "1.2.11"
  val janino             = "org.codehaus.janino" % "janino" % "3.1.6"
  val asyncHttpClient    = "org.asynchttpclient" % "async-http-client" % "2.12.3"
  val curve25519         = "com.wavesplatform" % "curve25519-java" % "0.6.4"
  val nettyHandler       = "io.netty" % "netty-handler" % "4.1.75.Final"

  val catsEffect = catsModule("effect", "2.1.3")
  val catsCore   = catsModule("core", "2.7.0")
  val shapeless  = Def.setting("com.chuusai" %%% "shapeless" % "2.3.7")

  val scalaTest = "org.scalatest" %% "scalatest" % "3.2.11" % Test

  val sttp3 = "com.softwaremill.sttp.client3" % "core_2.13" % "3.3.18"

  val bouncyCastleProvider = "org.bouncycastle" % s"bcprov-jdk15on" % "1.70"

  val enforcedVersions = Def.setting(
    Seq(
      akkaModule("actor"),
      akkaModule("stream"),
      akkaHttp,
      jacksonModuleScala,
      scalaTest,
      googleGuava,
      "org.slf4j" % "slf4j-api" % "1.7.32",
      jacksonModule("core", "core"),
      jacksonModule("core", "annotations"),
      jacksonModule("core", "databind"),
      jacksonModule("dataformat", "dataformat-yaml"),
      jacksonModule("dataformat", "dataformat-properties"),
      jacksonModule("jaxrs", "jaxrs-base"),
      jacksonModule("jaxrs", "jaxrs-json-provider"),
      kamonCore,
      "com.typesafe" % "config" % "1.4.1",
      machinist,
      "com.squareup.okhttp3" % "okhttp"      % "4.9.1",
      "com.squareup.okio"    % "okio"        % "2.10.0",
      "com.lihaoyi"          %% "sourcecode" % "0.2.7",
      nettyHandler,
      bouncyCastleProvider,
      "org.apache.httpcomponents" % "httpcore"         % "4.4.14",
      "org.javassist"             % "javassist"        % "3.21.0-GA",
      "org.reactivestreams"       % "reactive-streams" % "1.0.3",
      "org.scala-lang"            % "scala-library"    % scalaVersion.value,
      "org.scala-lang"            % "scala-reflect"    % scalaVersion.value,
      catsEffect.value,
      catsCore.value,
      catsModule("kernel").value,
      catsModule("macros", "2.1.1").value,
      shapeless.value,
      "com.google.protobuf" % "protobuf-java" % "3.19.2" // TODO: remove in NODE-2414
    )
  )

  val console = Seq("com.github.scopt" %% "scopt" % "4.0.1")

  val langCompilerPlugins = Def.setting(
    Seq(
      compilerPlugin("com.olegpy" %% "better-monadic-for" % "0.3.1"),
      kindProjector
    )
  )

  val lang = Def.setting(
    Seq(
      // defined here because %%% can only be used within a task or setting macro
      // explicit dependency can likely be removed when monix 3 is released
      monixModule("eval").value,
      catsCore.value.exclude("org.scala-js", "scalajs-library_2.13"),
      ("com.lihaoyi"   %%% "fastparse" % "2.3.3").exclude("org.scala-js", "scalajs-library_2.13"),
      ("org.parboiled" %%% "parboiled" % "2.3.0").exclude("org.scala-js", "scalajs-library_2.13"),
      shapeless.value.exclude("org.scala-js", "scalajs-library_2.13"),
      ("org.typelevel" %% "cats-mtl-core" % "0.7.1").exclude("org.scalacheck", "scalacheck_2.13"),
      "ch.obermuhlner" % "big-math" % "2.3.0",
      curve25519,
      bouncyCastleProvider,
      "com.wavesplatform" % "zwaves"       % "0.1.0-SNAPSHOT",
      "com.wavesplatform" % "zwaves-bn256" % "0.1.5-SNAPSHOT",
      web3jModule("crypto"),
      web3jModule("abi"),
      web3jModule("rlp"),
      "com.esaulpaugh" % "headlong" % "5.6.1"
    ) ++ langCompilerPlugins.value ++ scalapbRuntime.value ++ protobuf.value
  )

  lazy val it = scalaTest +: Seq(
    logback,
    "com.spotify" % "docker-client" % "8.16.0",
    jacksonModule("dataformat", "dataformat-properties"),
    asyncHttpClient
  ).map(_ % Test)

  lazy val test = scalaTest +: Seq(
    logback,
    "org.scalatestplus" %% "scalacheck-1-15" % "3.2.11.0",
    "org.scalacheck"    %% "scalacheck"      % "1.15.4",
    "org.mockito"       % "mockito-all"      % "1.10.19",
    "org.scalamock"     %% "scalamock"       % "5.2.0"
  ).map(_ % Test)

  lazy val logDeps = Seq(
    logback             % Runtime,
    janino              % Runtime,
    akkaModule("slf4j") % Runtime
  )

  private def leveldbJava(module: String = "") = "org.iq80.leveldb" % s"leveldb${if (module.nonEmpty) "-" else ""}$module" % "0.12"

  private[this] val levelDBJNA = {
    val levelDbVersion = "1.23.1"
    Seq(
      "com.wavesplatform.leveldb-jna" % "leveldb-jna-core"   % levelDbVersion,
      "com.wavesplatform.leveldb-jna" % "leveldb-jna-native" % levelDbVersion,
      leveldbJava("api")
    )
  }

  lazy val node = Def.setting(
    Seq(
      ("org.rudogma" %%% "supertagged" % "2.0-RC2").exclude("org.scala-js", "scalajs-library_2.13"),
      "commons-net"          % "commons-net"              % "3.8.0",
      "org.apache.commons"   % "commons-lang3"            % "3.12.0",
<<<<<<< HEAD
      "com.iheart"           %% "ficus"                   % "1.5.1",
=======
      "com.iheart"           %% "ficus"                   % "1.5.2",
>>>>>>> 2f13caf8
      "net.logstash.logback" % "logstash-logback-encoder" % "7.0.1" % Runtime,
      kamonCore,
      kamonModule("system-metrics"),
      kamonModule("influxdb"),
      "org.influxdb" % "influxdb-java" % "2.22",
      googleGuava,
      "com.google.code.findbugs" % "jsr305"     % "3.0.2" % Compile, // javax.annotation stubs
      "com.typesafe.play"        %% "play-json" % "2.9.2",
      akkaModule("actor"),
      akkaModule("stream"),
      akkaHttp,
      "org.bitlet" % "weupnp" % "0.1.4",
      kindProjector,
      monixModule("reactive").value,
      nettyHandler,
      "com.typesafe.scala-logging"                       %% "scala-logging" % "3.9.4",
      "eu.timepit" %% "refined"                 % "0.9.28" exclude("org.scala-lang.modules", "scala-xml_2.13"),
      "eu.timepit" %% "refined-cats"            % "0.9.28" exclude("org.scala-lang.modules", "scala-xml_2.13"),
      akkaModule("testkit")                              % Test,
      akkaHttpModule("akka-http-testkit")                % Test,
      leveldbJava().exclude("com.google.guava", "guava") % Test
    ) ++ test ++ console ++ logDeps ++ levelDBJNA ++ protobuf.value
  )

  lazy val scalapbRuntime = Def.setting {
    val version = scalapb.compiler.Version.scalapbVersion
    Seq(
      "com.thesamet.scalapb" %%% "scalapb-runtime" % version,
      "com.thesamet.scalapb" %%% "scalapb-runtime" % version % "protobuf"
    )
  }

  lazy val protobuf = Def.setting {
    scalapbRuntime.value :+ protoSchemasLib % "protobuf"
  }

  lazy val grpc: Seq[ModuleID] = Seq(
    "io.grpc"              % "grpc-netty" % scalapb.compiler.Version.grpcJavaVersion,
    "com.thesamet.scalapb" %% "scalapb-runtime-grpc" % scalapb.compiler.Version.scalapbVersion,
    protoSchemasLib        % "protobuf"
  )

  lazy val circe = Def.setting {
    val circeVersion = "0.14.1"
    Seq(
      "io.circe" %%% "circe-core",
      "io.circe" %%% "circe-generic",
      "io.circe" %%% "circe-parser"
    ).map(_ % circeVersion)
  }
}<|MERGE_RESOLUTION|>--- conflicted
+++ resolved
@@ -8,19 +8,11 @@
   private[this] val protoSchemasLib =
     "com.wavesplatform" % "protobuf-schemas" % "1.4.1-SNAPSHOT" classifier "protobuf-src" intransitive ()
 
-<<<<<<< HEAD
-  def akkaModule(module: String): ModuleID = "com.typesafe.akka" %% s"akka-$module" % "2.6.18"
-=======
   def akkaModule(module: String): ModuleID = "com.typesafe.akka" %% s"akka-$module" % "2.6.19"
->>>>>>> 2f13caf8
 
   private def akkaHttpModule(module: String) = "com.typesafe.akka" %% module % "10.2.9"
 
-<<<<<<< HEAD
-  private def kamonModule(module: String) = "io.kamon" %% s"kamon-$module" % "2.4.2"
-=======
   private def kamonModule(module: String) = "io.kamon" %% s"kamon-$module" % "2.5.0"
->>>>>>> 2f13caf8
 
   private def jacksonModule(group: String, module: String) = s"com.fasterxml.jackson.$group" % s"jackson-$module" % "2.13.1"
 
@@ -159,11 +151,7 @@
       ("org.rudogma" %%% "supertagged" % "2.0-RC2").exclude("org.scala-js", "scalajs-library_2.13"),
       "commons-net"          % "commons-net"              % "3.8.0",
       "org.apache.commons"   % "commons-lang3"            % "3.12.0",
-<<<<<<< HEAD
-      "com.iheart"           %% "ficus"                   % "1.5.1",
-=======
       "com.iheart"           %% "ficus"                   % "1.5.2",
->>>>>>> 2f13caf8
       "net.logstash.logback" % "logstash-logback-encoder" % "7.0.1" % Runtime,
       kamonCore,
       kamonModule("system-metrics"),
