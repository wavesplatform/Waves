import org.portablescala.sbtplatformdeps.PlatformDepsPlugin.autoImport.*
import sbt.{Def, *}
<<<<<<< HEAD
=======
import scalapb.compiler.Version.scalapbVersion
>>>>>>> d37fc367

//noinspection TypeAnnotation
object Dependencies {
  // Node protobuf schemas
  private[this] val protoSchemasLib =
    "com.wavesplatform" % "protobuf-schemas" % "1.5.1-SNAPSHOT" classifier "protobuf-src" intransitive ()

  private def akkaModule(module: String) = "com.typesafe.akka" %% s"akka-$module" % "2.6.21"

  private def akkaHttpModule(module: String) = "com.typesafe.akka" %% module % "10.2.10"

  private def kamonModule(module: String) = "io.kamon" %% s"kamon-$module" % "2.6.5"

  private def jacksonModule(group: String, module: String) = s"com.fasterxml.jackson.$group" % s"jackson-$module" % "2.15.3"

  private def web3jModule(module: String) = "org.web3j" % module % "4.9.8" // https://github.com/web3j/web3j/issues/1907

  def monixModule(module: String): Def.Initialize[ModuleID] = Def.setting("io.monix" %%% s"monix-$module" % "3.4.1")

  val kindProjector = compilerPlugin("org.typelevel" % "kind-projector" % "0.13.2" cross CrossVersion.full)

  val akkaHttp        = akkaHttpModule("akka-http")
  val googleGuava     = "com.google.guava"    % "guava"             % "32.1.3-jre"
  val kamonCore       = kamonModule("core")
  val machinist       = "org.typelevel"      %% "machinist"         % "0.6.8"
  val logback         = "ch.qos.logback"      % "logback-classic"   % "1.3.11" // 1.4.x and later is built for Java 11
  val janino          = "org.codehaus.janino" % "janino"            % "3.1.10"
  val asyncHttpClient = "org.asynchttpclient" % "async-http-client" % "2.12.3"
  val curve25519      = "com.wavesplatform"   % "curve25519-java"   % "0.6.6"
<<<<<<< HEAD
  val nettyHandler    = "io.netty"            % "netty-handler"     % "4.1.85.Final"
=======
  val nettyHandler    = "io.netty"            % "netty-handler"     % "4.1.100.Final"
>>>>>>> d37fc367

  val shapeless = Def.setting("com.chuusai" %%% "shapeless" % "2.3.10")

  val playJson = "com.typesafe.play" %% "play-json" % "2.9.4" // 2.10.x and later is built for Java 11

  val scalaTest   = "org.scalatest" %% "scalatest" % "3.2.17" % Test
  val scalaJsTest = Def.setting("com.lihaoyi" %%% "utest" % "0.8.1" % Test)

  val sttp3      = "com.softwaremill.sttp.client3"  % "core_2.13" % "3.5.2" // 3.6.x and later is built for Java 11
  val sttp3Monix = "com.softwaremill.sttp.client3" %% "monix"     % "3.5.2"

  val bouncyCastleProvider = "org.bouncycastle" % s"bcprov-jdk15on" % "1.70"

  val console = Seq("com.github.scopt" %% "scopt" % "4.1.0")

  val langCompilerPlugins = Def.setting(
    Seq(
      compilerPlugin("com.olegpy" %% "better-monadic-for" % "0.3.1"),
      kindProjector
    )
  )

  val lang = Def.setting(
    Seq(
      // defined here because %%% can only be used within a task or setting macro
      // explicit dependency can likely be removed when monix 3 is released
      monixModule("eval").value,
      "org.typelevel" %%% s"cats-core" % "2.10.0",
      "com.lihaoyi"   %%% "fastparse"  % "2.3.3",
      shapeless.value,
      "org.typelevel" %%% "cats-mtl" % "1.3.1",
      "ch.obermuhlner"  % "big-math" % "2.3.2",
      googleGuava, // BaseEncoding.base16()
      curve25519,
      bouncyCastleProvider,
      "com.wavesplatform" % "zwaves" % "0.2.1",
      web3jModule("crypto")
    ) ++ langCompilerPlugins.value ++ scalapbRuntime.value ++ protobuf.value
  )

  lazy val it = scalaTest +: Seq(
    logback,
    "com.spotify"                      % "docker-client"                 % "8.16.0",
    "com.fasterxml.jackson.dataformat" % "jackson-dataformat-properties" % "2.14.2",
    asyncHttpClient
  ).map(_ % Test)

  lazy val test = scalaTest +: Seq(
    logback,
    "org.scalatestplus" %% "scalacheck-1-16" % "3.2.14.0",
    "org.scalacheck"    %% "scalacheck"      % "1.17.0",
    "org.mockito"        % "mockito-all"     % "1.10.19",
    "org.scalamock"     %% "scalamock"       % "5.2.0"
  ).map(_ % Test)

  lazy val qaseReportDeps = Seq(
    playJson,
    ("io.qase" % "qase-api" % "3.1.1").excludeAll(ExclusionRule(organization = "javax.ws.rs"))
  ).map(_ % Test)

  lazy val logDeps = Seq(
    logback             % Runtime,
    janino              % Runtime,
    akkaModule("slf4j") % Runtime
  )

  private[this] val dbDeps =
    Seq(
      "org.rocksdb" % "rocksdbjni" % "8.5.4"
    )

  lazy val node = Def.setting(
    Seq(
      ("org.rudogma"       %%% "supertagged"              % "2.0-RC2").exclude("org.scala-js", "scalajs-library_2.13"),
<<<<<<< HEAD
      "commons-net"          % "commons-net"              % "3.8.0",
      "org.apache.commons"   % "commons-lang3"            % "3.12.0",
      "org.apache.commons"   % "commons-math3"            % "3.6.1", // TODO
=======
      "commons-net"          % "commons-net"              % "3.10.0",
>>>>>>> d37fc367
      "com.iheart"          %% "ficus"                    % "1.5.2",
      "net.logstash.logback" % "logstash-logback-encoder" % "7.4" % Runtime,
      kamonCore,
      kamonModule("system-metrics"),
      kamonModule("influxdb"),
      kamonModule("akka-http"),
      kamonModule("executors"),
      "org.influxdb" % "influxdb-java" % "2.23",
      googleGuava,
      "com.google.code.findbugs" % "jsr305" % "3.0.2" % Compile, // javax.annotation stubs
      playJson,
      akkaModule("actor"),
      akkaModule("stream"),
      akkaHttp,
      "org.bitlet" % "weupnp" % "0.1.4",
      kindProjector,
      monixModule("reactive").value,
      nettyHandler,
      "com.typesafe.scala-logging" %% "scala-logging" % "3.9.5",
      "eu.timepit"                 %% "refined"       % "0.11.0" exclude ("org.scala-lang.modules", "scala-xml_2.13"),
      "eu.timepit"                 %% "refined-cats"  % "0.11.0" exclude ("org.scala-lang.modules", "scala-xml_2.13"),
      "com.esaulpaugh"              % "headlong"      % "9.4.0",
      web3jModule("abi"),
      akkaModule("testkit")               % Test,
      akkaHttpModule("akka-http-testkit") % Test
    ) ++ test ++ console ++ logDeps ++ dbDeps ++ protobuf.value ++ langCompilerPlugins.value
  )

  val gProto = "com.google.protobuf" % "protobuf-java" % "3.24.4"

  lazy val scalapbRuntime = Def.setting(
    Seq(
      ("com.thesamet.scalapb" %%% "scalapb-runtime" % scalapbVersion).exclude(gProto.organization, gProto.name),
      ("com.thesamet.scalapb" %%% "scalapb-runtime" % scalapbVersion % "protobuf").exclude(gProto.organization, gProto.name),
      gProto,
      gProto % "protobuf"
    )
  )

  lazy val protobuf = Def.setting {
    scalapbRuntime.value :+ protoSchemasLib % "protobuf"
  }

  lazy val grpc: Seq[ModuleID] = Seq(
    "io.grpc"               % "grpc-netty"           % scalapb.compiler.Version.grpcJavaVersion,
    "io.grpc"               % "grpc-services"        % scalapb.compiler.Version.grpcJavaVersion,
    "com.thesamet.scalapb" %% "scalapb-runtime-grpc" % scalapbVersion,
    protoSchemasLib         % "protobuf"
  )

  lazy val rideRunner = Def.setting(
    Seq(
      "org.rocksdb"           % "rocksdbjni"     % "8.3.2",
      "com.thesamet.scalapb" %% "scalapb-json4s" % "0.11.1",
      // https://github.com/netty/netty/wiki/Native-transports
      // "io.netty"                      % "netty-transport-native-epoll"  % "4.1.79.Final" classifier "linux-x86_64",
      "com.github.ben-manes.caffeine" % "caffeine"                 % "3.1.2",
      "net.logstash.logback"          % "logstash-logback-encoder" % "7.2" % Runtime,
      "org.ehcache"                   % "sizeof"                   % "0.4.3", // Weighing caches
      kamonModule("caffeine"),
      kamonModule("prometheus"),
      sttp3,
      sttp3Monix,
      "org.scala-lang.modules"                          %% "scala-xml"              % "2.2.0", // JUnit reports
      akkaHttpModule("akka-http-testkit")     % Test,
      "com.softwaremill.diffx"                          %% "diffx-core"             % "0.8.3" % Test,
      "com.softwaremill.diffx"                          %% "diffx-scalatest-should" % "0.8.3" % Test,
      "io.grpc"                                          % "grpc-inprocess"         % scalapb.compiler.Version.grpcJavaVersion % Test
    ) ++ Dependencies.console ++ Dependencies.logDeps ++ Dependencies.test
  )

  lazy val circe = Def.setting {
    val circeVersion = "0.14.6"
    Seq(
      "io.circe" %%% "circe-core",
      "io.circe" %%% "circe-generic",
      "io.circe" %%% "circe-parser"
    ).map(_ % circeVersion)
  }

  // https://github.com/sbt/sbt-javaagent#scopes
  // dist (only sbt-native-packager), because causes using logs before needed, so System.setProperty in RideRunnerWithPreparedStateApp has no effect.
  lazy val kanela =
    Seq("io.kamon" % "kanela-agent" % "1.0.17" % "dist")
}<|MERGE_RESOLUTION|>--- conflicted
+++ resolved
@@ -1,9 +1,6 @@
 import org.portablescala.sbtplatformdeps.PlatformDepsPlugin.autoImport.*
 import sbt.{Def, *}
-<<<<<<< HEAD
-=======
 import scalapb.compiler.Version.scalapbVersion
->>>>>>> d37fc367
 
 //noinspection TypeAnnotation
 object Dependencies {
@@ -33,11 +30,7 @@
   val janino          = "org.codehaus.janino" % "janino"            % "3.1.10"
   val asyncHttpClient = "org.asynchttpclient" % "async-http-client" % "2.12.3"
   val curve25519      = "com.wavesplatform"   % "curve25519-java"   % "0.6.6"
-<<<<<<< HEAD
-  val nettyHandler    = "io.netty"            % "netty-handler"     % "4.1.85.Final"
-=======
   val nettyHandler    = "io.netty"            % "netty-handler"     % "4.1.100.Final"
->>>>>>> d37fc367
 
   val shapeless = Def.setting("com.chuusai" %%% "shapeless" % "2.3.10")
 
@@ -112,13 +105,7 @@
   lazy val node = Def.setting(
     Seq(
       ("org.rudogma"       %%% "supertagged"              % "2.0-RC2").exclude("org.scala-js", "scalajs-library_2.13"),
-<<<<<<< HEAD
-      "commons-net"          % "commons-net"              % "3.8.0",
-      "org.apache.commons"   % "commons-lang3"            % "3.12.0",
-      "org.apache.commons"   % "commons-math3"            % "3.6.1", // TODO
-=======
       "commons-net"          % "commons-net"              % "3.10.0",
->>>>>>> d37fc367
       "com.iheart"          %% "ficus"                    % "1.5.2",
       "net.logstash.logback" % "logstash-logback-encoder" % "7.4" % Runtime,
       kamonCore,
