import org.portablescala.sbtplatformdeps.PlatformDepsPlugin.autoImport._
<<<<<<< HEAD
import sbt.Keys._
import sbt._
=======
import sbt.{Def, _}
import sbt.Keys._
>>>>>>> e833ebd5

//noinspection TypeAnnotation
object Dependencies {
  // Node protobuf schemas
  private[this] val protoSchemasLib =
<<<<<<< HEAD
    "com.wavesplatform" % "protobuf-schemas" % "1.4.0" classifier "protobuf-src" intransitive ()
=======
    "com.wavesplatform" % "protobuf-schemas" % "1.3.3" classifier "protobuf-src" intransitive ()
>>>>>>> e833ebd5

  def akkaModule(module: String): ModuleID = "com.typesafe.akka" %% s"akka-$module" % "2.6.17"

  private def akkaHttpModule(module: String) = "com.typesafe.akka" %% module % "10.2.7"

  private def kamonModule(module: String) = "io.kamon" %% s"kamon-$module" % "2.3.1"

  private def jacksonModule(group: String, module: String) = s"com.fasterxml.jackson.$group" % s"jackson-$module" % "2.13.0"

  private def catsModule(module: String, version: String = "2.6.1") = Def.setting("org.typelevel" %%% s"cats-$module" % version)

  private def web3jModule(module: String) = "org.web3j" % module % "4.8.7"

  def monixModule(module: String): Def.Initialize[ModuleID] = Def.setting("io.monix" %%% s"monix-$module" % "3.4.0")

  val kindProjector = compilerPlugin("org.typelevel" % "kind-projector" % "0.13.2" cross CrossVersion.full)

  val akkaHttp           = akkaHttpModule("akka-http")
  val jacksonModuleScala = jacksonModule("module", "module-scala").withCrossVersion(CrossVersion.Binary())
  val googleGuava        = "com.google.guava" % "guava" % "31.0.1-jre"
  val kamonCore          = kamonModule("core")
  val machinist          = "org.typelevel" %% "machinist" % "0.6.8"
  val logback            = "ch.qos.logback" % "logback-classic" % "1.2.6"
  val janino             = "org.codehaus.janino" % "janino" % "3.1.6"
  val asyncHttpClient    = "org.asynchttpclient" % "async-http-client" % "2.12.3"
  val curve25519         = "com.wavesplatform" % "curve25519-java" % "0.6.4"
  val nettyHandler       = "io.netty" % "netty-handler" % "4.1.69.Final"

  val catsEffect = catsModule("effect", "2.1.3")
  val catsCore   = catsModule("core")
  val shapeless  = Def.setting("com.chuusai" %%% "shapeless" % "2.3.7")

  val scalaTest = "org.scalatest" %% "scalatest" % "3.2.10" % Test

  val sttp3 = "com.softwaremill.sttp.client3" % "core_2.13" % "3.3.14"

  // v1.67 introduced unnecessary conversions which slowed down hash computation by a factor of 3-4:
  // https://github.com/bcgit/bc-java/blob/r1rv67/core/src/main/java/org/bouncycastle/crypto/digests/KeccakDigest.java#L318
  // Before upping the version, make sure conversions are no longer there.
  val bouncyCastleProvider = "org.bouncycastle" % s"bcprov-jdk15on" % "1.66"

  val enforcedVersions = Def.setting(
    Seq(
      akkaModule("actor"),
      akkaModule("stream"),
      akkaHttp,
      jacksonModuleScala,
      scalaTest,
      googleGuava,
      "org.slf4j" % "slf4j-api" % "1.7.32",
      jacksonModule("core", "core"),
      jacksonModule("core", "annotations"),
      jacksonModule("core", "databind"),
      jacksonModule("dataformat", "dataformat-yaml"),
      jacksonModule("dataformat", "dataformat-properties"),
      jacksonModule("jaxrs", "jaxrs-base"),
      jacksonModule("jaxrs", "jaxrs-json-provider"),
      kamonCore,
      "com.typesafe" % "config" % "1.4.1",
      machinist,
      "com.squareup.okhttp3" % "okhttp"      % "4.9.1",
      "com.squareup.okio"    % "okio"        % "2.10.0",
      "com.lihaoyi"          %% "sourcecode" % "0.2.7",
      nettyHandler,
      bouncyCastleProvider,
      "org.apache.httpcomponents" % "httpcore"         % "4.4.14",
      "org.javassist"             % "javassist"        % "3.21.0-GA",
      "org.reactivestreams"       % "reactive-streams" % "1.0.3",
      "org.scala-lang"            % "scala-library"    % scalaVersion.value,
      "org.scala-lang"            % "scala-reflect"    % scalaVersion.value,
      catsEffect.value,
      catsCore.value,
      catsModule("kernel").value,
      catsModule("macros", "2.1.1").value,
      shapeless.value
    )
  )

  val console = Seq("com.github.scopt" %% "scopt" % "4.0.1")

  val langCompilerPlugins = Def.setting(
    Seq(
      compilerPlugin("com.olegpy" %% "better-monadic-for" % "0.3.1"),
      kindProjector
    )
  )

  val lang = Def.setting(
    Seq(
      // defined here because %%% can only be used within a task or setting macro
      // explicit dependency can likely be removed when monix 3 is released
      monixModule("eval").value,
      catsCore.value.exclude("org.scala-js", "scalajs-library_2.13"),
      ("com.lihaoyi"   %%% "fastparse" % "2.3.3").exclude("org.scala-js", "scalajs-library_2.13"),
      ("org.parboiled" %%% "parboiled" % "2.3.0").exclude("org.scala-js", "scalajs-library_2.13"),
      shapeless.value.exclude("org.scala-js", "scalajs-library_2.13"),
      ("org.typelevel" %% "cats-mtl-core" % "0.7.1").exclude("org.scalacheck", "scalacheck_2.13"),
      "ch.obermuhlner" % "big-math" % "2.3.0",
      curve25519,
      bouncyCastleProvider,
      "com.wavesplatform" % "zwaves"       % "0.1.0-SNAPSHOT",
      "com.wavesplatform" % "zwaves-bn256" % "0.1.5-SNAPSHOT",
      web3jModule("crypto"),
      web3jModule("abi"),
      web3jModule("rlp"),
      "com.esaulpaugh" % "headlong" % "5.4.0"
    ) ++ langCompilerPlugins.value ++ scalapbRuntime.value ++ protobuf.value
  )

  lazy val it = scalaTest +: Seq(
    logback,
    "com.spotify" % "docker-client" % "8.16.0",
    jacksonModule("dataformat", "dataformat-properties"),
    asyncHttpClient
  ).map(_ % Test)

  lazy val test = scalaTest +: Seq(
    logback,
    "org.scalatestplus" %% "scalacheck-1-15" % "3.2.10.0",
    "org.scalacheck"    %% "scalacheck"      % "1.15.4",
    "org.mockito"       % "mockito-all"      % "1.10.19",
    "org.scalamock"     %% "scalamock"       % "5.1.0"
  ).map(_ % Test)

  lazy val logDeps = Seq(
    logback             % Runtime,
    janino              % Runtime,
    akkaModule("slf4j") % Runtime
  )

  private def leveldbJava(module: String = "") = "org.iq80.leveldb" % s"leveldb${if (module.nonEmpty) "-" else ""}$module" % "0.12"

  private[this] val levelDBJNA = {
    val levelDbVersion = "1.23.1"
    Seq(
      "com.wavesplatform.leveldb-jna" % "leveldb-jna-core"   % levelDbVersion,
      "com.wavesplatform.leveldb-jna" % "leveldb-jna-native" % levelDbVersion,
      leveldbJava("api")
    )
  }

  lazy val node = Def.setting(
    Seq(
      ("org.rudogma" %%% "supertagged" % "2.0-RC2").exclude("org.scala-js", "scalajs-library_2.13"),
      "commons-net"          % "commons-net"              % "3.8.0",
      "org.apache.commons"   % "commons-lang3"            % "3.12.0",
      "com.iheart"           %% "ficus"                   % "1.5.1",
      "net.logstash.logback" % "logstash-logback-encoder" % "6.6" % Runtime,
      kamonCore,
      kamonModule("system-metrics"),
      kamonModule("influxdb"),
      "org.influxdb" % "influxdb-java" % "2.22",
      googleGuava,
      "com.google.code.findbugs" % "jsr305"     % "3.0.2" % Compile, // javax.annotation stubs
      "com.typesafe.play"        %% "play-json" % "2.9.2",
      akkaModule("actor"),
      akkaModule("stream"),
      akkaHttp,
      "org.bitlet" % "weupnp" % "0.1.4",
      kindProjector,
      monixModule("reactive").value,
      nettyHandler,
      "com.typesafe.scala-logging"                       %% "scala-logging" % "3.9.4",
      akkaModule("testkit")                              % Test,
      akkaHttpModule("akka-http-testkit")                % Test,
      leveldbJava().exclude("com.google.guava", "guava") % Test
    ) ++ test ++ console ++ logDeps ++ levelDBJNA ++ protobuf.value
  )

  lazy val scalapbRuntime = Def.setting {
    val version = scalapb.compiler.Version.scalapbVersion
    Seq(
      "com.thesamet.scalapb" %%% "scalapb-runtime" % version,
      "com.thesamet.scalapb" %%% "scalapb-runtime" % version % "protobuf"
    )
  }

  lazy val protobuf = Def.setting {
    scalapbRuntime.value :+ protoSchemasLib % "protobuf"
  }

  lazy val grpc: Seq[ModuleID] = Seq(
    "io.grpc"              % "grpc-netty" % scalapb.compiler.Version.grpcJavaVersion,
    "com.thesamet.scalapb" %% "scalapb-runtime-grpc" % scalapb.compiler.Version.scalapbVersion,
    protoSchemasLib        % "protobuf"
  )

  lazy val circe = Def.setting {
    val circeVersion = "0.14.1"
    Seq(
      "io.circe" %%% "circe-core",
      "io.circe" %%% "circe-generic",
      "io.circe" %%% "circe-parser"
    ).map(_ % circeVersion)
  }
}<|MERGE_RESOLUTION|>--- conflicted
+++ resolved
@@ -1,21 +1,12 @@
 import org.portablescala.sbtplatformdeps.PlatformDepsPlugin.autoImport._
-<<<<<<< HEAD
-import sbt.Keys._
-import sbt._
-=======
 import sbt.{Def, _}
 import sbt.Keys._
->>>>>>> e833ebd5
 
 //noinspection TypeAnnotation
 object Dependencies {
   // Node protobuf schemas
   private[this] val protoSchemasLib =
-<<<<<<< HEAD
-    "com.wavesplatform" % "protobuf-schemas" % "1.4.0" classifier "protobuf-src" intransitive ()
-=======
-    "com.wavesplatform" % "protobuf-schemas" % "1.3.3" classifier "protobuf-src" intransitive ()
->>>>>>> e833ebd5
+    "com.wavesplatform" % "protobuf-schemas" % "1.4.1-SNAPSHOT" classifier "protobuf-src" intransitive ()
 
   def akkaModule(module: String): ModuleID = "com.typesafe.akka" %% s"akka-$module" % "2.6.17"
 
