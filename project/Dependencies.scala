import org.portablescala.sbtplatformdeps.PlatformDepsPlugin.autoImport._
import sbt.Keys._
import sbt.{Def, _}

//noinspection TypeAnnotation
object Dependencies {
  // Node protobuf schemas
  private[this] val protoSchemasLib =
<<<<<<< HEAD
    "com.wavesplatform" % "protobuf-schemas" % "1.4.4-74-SNAPSHOT" classifier "protobuf-src" intransitive ()
=======
    "com.wavesplatform" % "protobuf-schemas" % "1.4.5" classifier "protobuf-src" intransitive ()
>>>>>>> 68097920

  def akkaModule(module: String): ModuleID = "com.typesafe.akka" %% s"akka-$module" % "2.6.20"

  private def akkaHttpModule(module: String) = "com.typesafe.akka" %% module % "10.2.10"

  private def kamonModule(module: String) = "io.kamon" %% s"kamon-$module" % "2.5.12"

  private def web3jModule(module: String) = "org.web3j" % module % "4.9.5"

  def monixModule(module: String): Def.Initialize[ModuleID] = Def.setting("io.monix" %%% s"monix-$module" % "3.4.1")

  val kindProjector = compilerPlugin("org.typelevel" % "kind-projector" % "0.13.2" cross CrossVersion.full)

  val akkaHttp        = akkaHttpModule("akka-http")
  val googleGuava     = "com.google.guava"    % "guava"             % "31.1-jre"
  val kamonCore       = kamonModule("core")
  val machinist       = "org.typelevel"      %% "machinist"         % "0.6.8"
  val logback         = "ch.qos.logback"      % "logback-classic"   % "1.3.5" // 1.4.x and later is built for Java 11
  val janino          = "org.codehaus.janino" % "janino"            % "3.1.9"
  val asyncHttpClient = "org.asynchttpclient" % "async-http-client" % "2.12.3"
  val curve25519      = "com.wavesplatform"   % "curve25519-java"   % "0.6.4"
  val nettyHandler    = "io.netty"            % "netty-handler"     % "4.1.85.Final"

  val shapeless = Def.setting("com.chuusai" %%% "shapeless" % "2.3.10")

  val scalaTest   = "org.scalatest" %% "scalatest" % "3.2.15" % Test
  val scalaJsTest = Def.setting("com.lihaoyi" %%% "utest" % "0.8.1" % Test)

  val sttp3 = "com.softwaremill.sttp.client3" % "core_2.13" % "3.5.2" // 3.6.x and later is built for Java 11

  val bouncyCastleProvider = "org.bouncycastle" % s"bcprov-jdk15on" % "1.70"

  val console = Seq("com.github.scopt" %% "scopt" % "4.1.0")

  val langCompilerPlugins = Def.setting(
    Seq(
      compilerPlugin("com.olegpy" %% "better-monadic-for" % "0.3.1"),
      kindProjector
    )
  )

  val lang = Def.setting(
    Seq(
      // defined here because %%% can only be used within a task or setting macro
      // explicit dependency can likely be removed when monix 3 is released
      monixModule("eval").value,
      "org.typelevel" %%% "cats-core" % "2.9.0",
      "com.lihaoyi"   %%% "fastparse" % "2.3.3",
      shapeless.value,
      "org.typelevel" %%% "cats-mtl" % "1.3.0",
      "ch.obermuhlner"  % "big-math" % "2.3.2",
      curve25519,
      bouncyCastleProvider,
      "com.wavesplatform" % "zwaves"       % "0.1.0-SNAPSHOT",
      "com.wavesplatform" % "zwaves-bn256" % "0.1.5-SNAPSHOT",
      web3jModule("crypto")
    ) ++ langCompilerPlugins.value ++ scalapbRuntime.value ++ protobuf.value
  )

  lazy val it = scalaTest +: Seq(
    logback,
    "com.spotify"                      % "docker-client"                 % "8.16.0",
    "com.fasterxml.jackson.dataformat" % "jackson-dataformat-properties" % "2.14.2",
    asyncHttpClient
  ).map(_ % Test)

  lazy val test = scalaTest +: Seq(
    logback,
    "org.scalatestplus" %% "scalacheck-1-16" % "3.2.14.0",
    "org.scalacheck"    %% "scalacheck"      % "1.17.0",
    "org.mockito"        % "mockito-all"     % "1.10.19",
    "org.scalamock"     %% "scalamock"       % "5.2.0"
  ).map(_ % Test)

  lazy val logDeps = Seq(
    logback             % Runtime,
    janino              % Runtime,
    akkaModule("slf4j") % Runtime
  )

  private[this] val dbDeps =
    Seq(
      "org.rocksdb" % "rocksdbjni" % "8.0.0"
    )

  lazy val node = Def.setting(
    Seq(
      ("org.rudogma"       %%% "supertagged"              % "2.0-RC2").exclude("org.scala-js", "scalajs-library_2.13"),
      "commons-net"          % "commons-net"              % "3.8.0",
      "org.apache.commons"   % "commons-lang3"            % "3.12.0",
      "com.iheart"          %% "ficus"                    % "1.5.2",
      "net.logstash.logback" % "logstash-logback-encoder" % "7.3" % Runtime,
      kamonCore,
      kamonModule("system-metrics"),
      kamonModule("influxdb"),
      kamonModule("akka-http"),
      kamonModule("executors"),
      "org.influxdb" % "influxdb-java" % "2.23",
      googleGuava,
      "com.google.code.findbugs" % "jsr305"    % "3.0.2" % Compile, // javax.annotation stubs
      "com.typesafe.play"       %% "play-json" % "2.9.4",
      akkaModule("actor"),
      akkaModule("stream"),
      akkaHttp,
      "org.bitlet" % "weupnp" % "0.1.4",
      kindProjector,
      monixModule("reactive").value,
      nettyHandler,
      "com.typesafe.scala-logging" %% "scala-logging" % "3.9.5",
      "eu.timepit"                 %% "refined"       % "0.10.2" exclude ("org.scala-lang.modules", "scala-xml_2.13"),
      "eu.timepit"                 %% "refined-cats"  % "0.10.2" exclude ("org.scala-lang.modules", "scala-xml_2.13"),
      "com.esaulpaugh"              % "headlong"      % "9.2.0",
      web3jModule("abi"),
      akkaModule("testkit")               % Test,
      akkaHttpModule("akka-http-testkit") % Test
    ) ++ test ++ console ++ logDeps ++ dbDeps ++ protobuf.value ++ langCompilerPlugins.value
  )

  lazy val scalapbRuntime = Def.setting {
    val version = scalapb.compiler.Version.scalapbVersion
    Seq(
      "com.thesamet.scalapb" %%% "scalapb-runtime" % version,
      "com.thesamet.scalapb" %%% "scalapb-runtime" % version % "protobuf"
    )
  }

  lazy val protobuf = Def.setting {
    scalapbRuntime.value :+ protoSchemasLib % "protobuf"
  }

  lazy val grpc: Seq[ModuleID] = Seq(
    "io.grpc"               % "grpc-netty"           % scalapb.compiler.Version.grpcJavaVersion,
    "io.grpc"               % "grpc-services"        % scalapb.compiler.Version.grpcJavaVersion,
    "com.thesamet.scalapb" %% "scalapb-runtime-grpc" % scalapb.compiler.Version.scalapbVersion,
    protoSchemasLib         % "protobuf"
  )

  lazy val circe = Def.setting {
    val circeVersion = "0.14.3"
    Seq(
      "io.circe" %%% "circe-core",
      "io.circe" %%% "circe-generic",
      "io.circe" %%% "circe-parser"
    ).map(_ % circeVersion)
  }

  lazy val kanela =
    Seq("io.kamon" % "kanela-agent" % "1.0.17")
}<|MERGE_RESOLUTION|>--- conflicted
+++ resolved
@@ -6,11 +6,7 @@
 object Dependencies {
   // Node protobuf schemas
   private[this] val protoSchemasLib =
-<<<<<<< HEAD
-    "com.wavesplatform" % "protobuf-schemas" % "1.4.4-74-SNAPSHOT" classifier "protobuf-src" intransitive ()
-=======
-    "com.wavesplatform" % "protobuf-schemas" % "1.4.5" classifier "protobuf-src" intransitive ()
->>>>>>> 68097920
+    "com.wavesplatform" % "protobuf-schemas" % "1.5.0-82-SNAPSHOT" classifier "protobuf-src" intransitive ()
 
   def akkaModule(module: String): ModuleID = "com.typesafe.akka" %% s"akka-$module" % "2.6.20"
 
