--- conflicted
+++ resolved
@@ -39,12 +39,8 @@
   val catsCore   = catsModule("core", "2.7.0")
   val shapeless  = Def.setting("com.chuusai" %%% "shapeless" % "2.3.9")
 
-<<<<<<< HEAD
-  val scalaTest   = "org.scalatest" %% "scalatest" % "3.2.12" % Test
+  val scalaTest   = "org.scalatest" %% "scalatest" % "3.2.13" % Test
   val scalaJsTest = Def.setting("com.lihaoyi" %%% "utest" % "0.8.0" % Test)
-=======
-  val scalaTest = "org.scalatest" %% "scalatest" % "3.2.13" % Test
->>>>>>> dc78dea8
 
   val sttp3 = "com.softwaremill.sttp.client3" % "core_2.13" % "3.5.2" // 3.6.x and later is built for Java 11
 
