import org.portablescala.sbtplatformdeps.PlatformDepsPlugin.autoImport.*
import sbt.{Def, *}
import scalapb.compiler.Version.scalapbVersion

//noinspection TypeAnnotation
object Dependencies {
  // Node protobuf schemas
  private[this] val protoSchemasLib =
<<<<<<< HEAD
    "com.wavesplatform" % "protobuf-schemas" % "1.5.1-84-SNAPSHOT" classifier "protobuf-src" intransitive ()
=======
    "com.wavesplatform" % "protobuf-schemas" % "1.5.1-SNAPSHOT" classifier "protobuf-src" intransitive ()
>>>>>>> d37fc367

  private def akkaModule(module: String) = "com.typesafe.akka" %% s"akka-$module" % "2.6.21"

  private def akkaHttpModule(module: String) = "com.typesafe.akka" %% module % "10.2.10"

  private def kamonModule(module: String) = "io.kamon" %% s"kamon-$module" % "2.6.5"

  private def jacksonModule(group: String, module: String) = s"com.fasterxml.jackson.$group" % s"jackson-$module" % "2.15.3"

  private def web3jModule(module: String) = "org.web3j" % module % "4.9.8" // https://github.com/web3j/web3j/issues/1907

  def monixModule(module: String): Def.Initialize[ModuleID] = Def.setting("io.monix" %%% s"monix-$module" % "3.4.1")

  val kindProjector = compilerPlugin("org.typelevel" % "kind-projector" % "0.13.2" cross CrossVersion.full)

  val akkaHttp        = akkaHttpModule("akka-http")
  val googleGuava     = "com.google.guava"    % "guava"             % "32.1.3-jre"
  val kamonCore       = kamonModule("core")
  val machinist       = "org.typelevel"      %% "machinist"         % "0.6.8"
  val logback         = "ch.qos.logback"      % "logback-classic"   % "1.3.11" // 1.4.x and later is built for Java 11
  val janino          = "org.codehaus.janino" % "janino"            % "3.1.10"
  val asyncHttpClient = "org.asynchttpclient" % "async-http-client" % "2.12.3"
  val curve25519      = "com.wavesplatform"   % "curve25519-java"   % "0.6.6"
  val nettyHandler    = "io.netty"            % "netty-handler"     % "4.1.100.Final"

  val shapeless = Def.setting("com.chuusai" %%% "shapeless" % "2.3.10")

  val playJson = "com.typesafe.play" %% "play-json" % "2.9.4" // 2.10.x and later is built for Java 11

  val scalaTest   = "org.scalatest" %% "scalatest" % "3.2.17" % Test
  val scalaJsTest = Def.setting("com.lihaoyi" %%% "utest" % "0.8.1" % Test)

  val sttp3      = "com.softwaremill.sttp.client3"  % "core_2.13" % "3.5.2" // 3.6.x and later is built for Java 11
  val sttp3Monix = "com.softwaremill.sttp.client3" %% "monix"     % "3.5.2"

  val bouncyCastleProvider = "org.bouncycastle" % s"bcprov-jdk15on" % "1.70"

  val console = Seq("com.github.scopt" %% "scopt" % "4.1.0")

  val langCompilerPlugins = Def.setting(
    Seq(
      compilerPlugin("com.olegpy" %% "better-monadic-for" % "0.3.1"),
      kindProjector
    )
  )

  val lang = Def.setting(
    Seq(
      // defined here because %%% can only be used within a task or setting macro
      // explicit dependency can likely be removed when monix 3 is released
      monixModule("eval").value,
      "org.typelevel" %%% s"cats-core" % "2.10.0",
      "com.lihaoyi"   %%% "fastparse"  % "2.3.3",
      shapeless.value,
      "org.typelevel" %%% "cats-mtl" % "1.3.1",
      "ch.obermuhlner"  % "big-math" % "2.3.2",
      googleGuava, // BaseEncoding.base16()
      curve25519,
      bouncyCastleProvider,
      "com.wavesplatform" % "zwaves" % "0.2.1",
      web3jModule("crypto")
    ) ++ langCompilerPlugins.value ++ scalapbRuntime.value ++ protobuf.value
  )

  lazy val it = scalaTest +: Seq(
    logback,
    "com.spotify"                      % "docker-client"                 % "8.16.0",
    "com.fasterxml.jackson.dataformat" % "jackson-dataformat-properties" % "2.14.2",
    asyncHttpClient
  ).map(_ % Test)

  lazy val test = scalaTest +: Seq(
    logback,
    "org.scalatestplus" %% "scalacheck-1-16" % "3.2.14.0",
    "org.scalacheck"    %% "scalacheck"      % "1.17.0",
    "org.mockito"        % "mockito-all"     % "1.10.19",
    "org.scalamock"     %% "scalamock"       % "5.2.0"
  ).map(_ % Test)

  lazy val qaseReportDeps = Seq(
    playJson,
    ("io.qase" % "qase-api" % "3.1.1").excludeAll(ExclusionRule(organization = "javax.ws.rs"))
  ).map(_ % Test)

  lazy val logDeps = Seq(
    logback             % Runtime,
    janino              % Runtime,
    akkaModule("slf4j") % Runtime
  )

  private[this] val dbDeps =
    Seq(
      "org.rocksdb" % "rocksdbjni" % "8.5.4"
    )

  lazy val node = Def.setting(
    Seq(
      ("org.rudogma"       %%% "supertagged"              % "2.0-RC2").exclude("org.scala-js", "scalajs-library_2.13"),
      "commons-net"          % "commons-net"              % "3.10.0",
      "com.iheart"          %% "ficus"                    % "1.5.2",
      "net.logstash.logback" % "logstash-logback-encoder" % "7.4" % Runtime,
      kamonCore,
      kamonModule("system-metrics"),
      kamonModule("influxdb"),
      kamonModule("akka-http"),
      kamonModule("executors"),
      "org.influxdb" % "influxdb-java" % "2.23",
      googleGuava,
      "com.google.code.findbugs" % "jsr305" % "3.0.2" % Compile, // javax.annotation stubs
      playJson,
      akkaModule("actor"),
      akkaModule("stream"),
      akkaHttp,
      "org.bitlet" % "weupnp" % "0.1.4",
      kindProjector,
      monixModule("reactive").value,
      nettyHandler,
      "com.typesafe.scala-logging" %% "scala-logging" % "3.9.5",
      "eu.timepit"                 %% "refined"       % "0.11.0" exclude ("org.scala-lang.modules", "scala-xml_2.13"),
      "eu.timepit"                 %% "refined-cats"  % "0.11.0" exclude ("org.scala-lang.modules", "scala-xml_2.13"),
      "com.esaulpaugh"              % "headlong"      % "9.4.0",
      web3jModule("abi"),
      akkaModule("testkit")               % Test,
      akkaHttpModule("akka-http-testkit") % Test
    ) ++ test ++ console ++ logDeps ++ dbDeps ++ protobuf.value ++ langCompilerPlugins.value
  )

  val gProto = "com.google.protobuf" % "protobuf-java" % "3.24.4"

  lazy val scalapbRuntime = Def.setting(
    Seq(
      ("com.thesamet.scalapb" %%% "scalapb-runtime" % scalapbVersion).exclude(gProto.organization, gProto.name),
      ("com.thesamet.scalapb" %%% "scalapb-runtime" % scalapbVersion % "protobuf").exclude(gProto.organization, gProto.name),
      gProto,
      gProto % "protobuf"
    )
  )

  lazy val protobuf = Def.setting {
    scalapbRuntime.value :+ protoSchemasLib % "protobuf"
  }

  lazy val grpc: Seq[ModuleID] = Seq(
    "io.grpc"               % "grpc-netty"           % scalapb.compiler.Version.grpcJavaVersion,
    "io.grpc"               % "grpc-services"        % scalapb.compiler.Version.grpcJavaVersion,
    "com.thesamet.scalapb" %% "scalapb-runtime-grpc" % scalapbVersion,
    protoSchemasLib         % "protobuf"
  )

  lazy val rideRunner = Def.setting(
    Seq(
      "org.rocksdb"           % "rocksdbjni"     % "8.3.2",
      "com.thesamet.scalapb" %% "scalapb-json4s" % "0.11.1",
      // https://github.com/netty/netty/wiki/Native-transports
      // "io.netty"                      % "netty-transport-native-epoll"  % "4.1.79.Final" classifier "linux-x86_64",
      "com.github.ben-manes.caffeine" % "caffeine"                 % "3.1.2",
      "net.logstash.logback"          % "logstash-logback-encoder" % "7.2" % Runtime,
      "org.ehcache"                   % "sizeof"                   % "0.4.3", // Weighing caches
      kamonModule("caffeine"),
      kamonModule("prometheus"),
      sttp3,
      sttp3Monix,
      "org.scala-lang.modules"                          %% "scala-xml"              % "2.2.0", // JUnit reports
      akkaHttpModule("akka-http-testkit")     % Test,
      "com.softwaremill.diffx"                          %% "diffx-core"             % "0.8.3" % Test,
      "com.softwaremill.diffx"                          %% "diffx-scalatest-should" % "0.8.3" % Test,
      "io.grpc"                                          % "grpc-inprocess"         % scalapb.compiler.Version.grpcJavaVersion % Test
    ) ++ Dependencies.console ++ Dependencies.logDeps ++ Dependencies.test
  )

  lazy val circe = Def.setting {
    val circeVersion = "0.14.6"
    Seq(
      "io.circe" %%% "circe-core",
      "io.circe" %%% "circe-generic",
      "io.circe" %%% "circe-parser"
    ).map(_ % circeVersion)
  }

  // https://github.com/sbt/sbt-javaagent#scopes
  // dist (only sbt-native-packager), because causes using logs before needed, so System.setProperty in RideRunnerWithPreparedStateApp has no effect.
  lazy val kanela =
    Seq("io.kamon" % "kanela-agent" % "1.0.17" % "dist")
}<|MERGE_RESOLUTION|>--- conflicted
+++ resolved
@@ -6,11 +6,7 @@
 object Dependencies {
   // Node protobuf schemas
   private[this] val protoSchemasLib =
-<<<<<<< HEAD
     "com.wavesplatform" % "protobuf-schemas" % "1.5.1-84-SNAPSHOT" classifier "protobuf-src" intransitive ()
-=======
-    "com.wavesplatform" % "protobuf-schemas" % "1.5.1-SNAPSHOT" classifier "protobuf-src" intransitive ()
->>>>>>> d37fc367
 
   private def akkaModule(module: String) = "com.typesafe.akka" %% s"akka-$module" % "2.6.21"
 
