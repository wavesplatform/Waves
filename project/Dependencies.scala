import org.portablescala.sbtplatformdeps.PlatformDepsPlugin.autoImport._
import sbt.Keys._
import sbt.{Def, _}

//noinspection TypeAnnotation
object Dependencies {
  // Node protobuf schemas
  private[this] val protoSchemasLib =
<<<<<<< HEAD
    "com.wavesplatform" % "protobuf-schemas" % "1.5.0-70-SNAPSHOT" classifier "protobuf-src" intransitive ()
=======
    "com.wavesplatform" % "protobuf-schemas" % "1.5.0-82-SNAPSHOT" classifier "protobuf-src" intransitive ()
>>>>>>> 1612edad

  def akkaModule(module: String): ModuleID = "com.typesafe.akka" %% s"akka-$module" % "2.6.20"

  private def akkaHttpModule(module: String) = "com.typesafe.akka" %% module % "10.2.10"

  private def kamonModule(module: String) = "io.kamon" %% s"kamon-$module" % "2.5.12"

  private def web3jModule(module: String) = "org.web3j" % module % "4.9.5"

  def monixModule(module: String): Def.Initialize[ModuleID] = Def.setting("io.monix" %%% s"monix-$module" % "3.4.1")

  val kindProjector = compilerPlugin("org.typelevel" % "kind-projector" % "0.13.2" cross CrossVersion.full)

  val akkaHttp        = akkaHttpModule("akka-http")
  val googleGuava     = "com.google.guava"    % "guava"             % "31.1-jre"
  val kamonCore       = kamonModule("core")
  val machinist       = "org.typelevel"      %% "machinist"         % "0.6.8"
  val logback         = "ch.qos.logback"      % "logback-classic"   % "1.3.5" // 1.4.x and later is built for Java 11
  val janino          = "org.codehaus.janino" % "janino"            % "3.1.9"
  val asyncHttpClient = "org.asynchttpclient" % "async-http-client" % "2.12.3"
  val curve25519      = "com.wavesplatform"   % "curve25519-java"   % "0.6.4"
  val nettyHandler    = "io.netty"            % "netty-handler"     % "4.1.85.Final"

  val shapeless = Def.setting("com.chuusai" %%% "shapeless" % "2.3.10")

  val scalaTest   = "org.scalatest" %% "scalatest" % "3.2.15" % Test
  val scalaJsTest = Def.setting("com.lihaoyi" %%% "utest" % "0.8.1" % Test)

  val sttp3 = "com.softwaremill.sttp.client3" % "core_2.13" % "3.5.2" // 3.6.x and later is built for Java 11

  val bouncyCastleProvider = "org.bouncycastle" % s"bcprov-jdk15on" % "1.70"

  val console = Seq("com.github.scopt" %% "scopt" % "4.1.0")

  val langCompilerPlugins = Def.setting(
    Seq(
      compilerPlugin("com.olegpy" %% "better-monadic-for" % "0.3.1"),
      kindProjector
    )
  )

  val lang = Def.setting(
    Seq(
      // defined here because %%% can only be used within a task or setting macro
      // explicit dependency can likely be removed when monix 3 is released
      monixModule("eval").value,
      "org.typelevel" %%% "cats-core" % "2.9.0",
      "com.lihaoyi"   %%% "fastparse" % "2.3.3",
      shapeless.value,
      "org.typelevel" %%% "cats-mtl" % "1.3.0",
      "ch.obermuhlner"  % "big-math" % "2.3.2",
      curve25519,
      bouncyCastleProvider,
      "com.wavesplatform" % "zwaves"       % "0.1.0-SNAPSHOT",
      "com.wavesplatform" % "zwaves-bn256" % "0.1.5-SNAPSHOT",
      web3jModule("crypto")
    ) ++ langCompilerPlugins.value ++ scalapbRuntime.value ++ protobuf.value
  )

  lazy val it = scalaTest +: Seq(
    logback,
    "com.spotify"                      % "docker-client"                 % "8.16.0",
    "com.fasterxml.jackson.dataformat" % "jackson-dataformat-properties" % "2.14.2",
    asyncHttpClient
  ).map(_ % Test)

  lazy val test = scalaTest +: Seq(
    logback,
    "org.scalatestplus" %% "scalacheck-1-16" % "3.2.14.0",
    "org.scalacheck"    %% "scalacheck"      % "1.17.0",
    "org.mockito"        % "mockito-all"     % "1.10.19",
    "org.scalamock"     %% "scalamock"       % "5.2.0"
  ).map(_ % Test)

  lazy val logDeps = Seq(
    logback             % Runtime,
    janino              % Runtime,
    akkaModule("slf4j") % Runtime
  )

  private[this] val dbDeps =
    Seq(
      "org.rocksdb" % "rocksdbjni" % "8.0.0"
    )

  lazy val node = Def.setting(
    Seq(
      ("org.rudogma"       %%% "supertagged"              % "2.0-RC2").exclude("org.scala-js", "scalajs-library_2.13"),
      "commons-net"          % "commons-net"              % "3.8.0",
      "org.apache.commons"   % "commons-lang3"            % "3.12.0",
      "com.iheart"          %% "ficus"                    % "1.5.2",
      "net.logstash.logback" % "logstash-logback-encoder" % "7.3" % Runtime,
      kamonCore,
      kamonModule("system-metrics"),
      kamonModule("influxdb"),
      kamonModule("akka-http"),
      kamonModule("executors"),
      "org.influxdb" % "influxdb-java" % "2.23",
      googleGuava,
      "com.google.code.findbugs" % "jsr305"    % "3.0.2" % Compile, // javax.annotation stubs
      "com.typesafe.play"       %% "play-json" % "2.9.4",
      akkaModule("actor"),
      akkaModule("stream"),
      akkaHttp,
      "org.bitlet" % "weupnp" % "0.1.4",
      kindProjector,
      monixModule("reactive").value,
      nettyHandler,
      "com.typesafe.scala-logging" %% "scala-logging" % "3.9.5",
      "eu.timepit"                 %% "refined"       % "0.10.2" exclude ("org.scala-lang.modules", "scala-xml_2.13"),
      "eu.timepit"                 %% "refined-cats"  % "0.10.2" exclude ("org.scala-lang.modules", "scala-xml_2.13"),
      "com.esaulpaugh"              % "headlong"      % "9.2.0",
      web3jModule("abi"),
      akkaModule("testkit")               % Test,
      akkaHttpModule("akka-http-testkit") % Test
    ) ++ test ++ console ++ logDeps ++ dbDeps ++ protobuf.value ++ langCompilerPlugins.value
  )

  lazy val scalapbRuntime = Def.setting {
    val version = scalapb.compiler.Version.scalapbVersion
    Seq(
      "com.thesamet.scalapb" %%% "scalapb-runtime" % version,
      "com.thesamet.scalapb" %%% "scalapb-runtime" % version % "protobuf"
    )
  }

  lazy val protobuf = Def.setting {
    scalapbRuntime.value :+ protoSchemasLib % "protobuf"
  }

  lazy val grpc: Seq[ModuleID] = Seq(
    "io.grpc"               % "grpc-netty"           % scalapb.compiler.Version.grpcJavaVersion,
    "io.grpc"               % "grpc-services"        % scalapb.compiler.Version.grpcJavaVersion,
    "com.thesamet.scalapb" %% "scalapb-runtime-grpc" % scalapb.compiler.Version.scalapbVersion,
    protoSchemasLib         % "protobuf"
  )

  lazy val circe = Def.setting {
    val circeVersion = "0.14.3"
    Seq(
      "io.circe" %%% "circe-core",
      "io.circe" %%% "circe-generic",
      "io.circe" %%% "circe-parser"
    ).map(_ % circeVersion)
  }

  lazy val kanela =
    Seq("io.kamon" % "kanela-agent" % "1.0.17")
}<|MERGE_RESOLUTION|>--- conflicted
+++ resolved
@@ -6,11 +6,7 @@
 object Dependencies {
   // Node protobuf schemas
   private[this] val protoSchemasLib =
-<<<<<<< HEAD
     "com.wavesplatform" % "protobuf-schemas" % "1.5.0-70-SNAPSHOT" classifier "protobuf-src" intransitive ()
-=======
-    "com.wavesplatform" % "protobuf-schemas" % "1.5.0-82-SNAPSHOT" classifier "protobuf-src" intransitive ()
->>>>>>> 1612edad
 
   def akkaModule(module: String): ModuleID = "com.typesafe.akka" %% s"akka-$module" % "2.6.20"
 
