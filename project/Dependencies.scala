--- conflicted
+++ resolved
@@ -28,15 +28,9 @@
   val jacksonModuleScala = jacksonModule("module", "module-scala").withCrossVersion(CrossVersion.Binary())
   val googleGuava        = "com.google.guava"    % "guava"             % "31.1-jre"
   val kamonCore          = kamonModule("core")
-<<<<<<< HEAD
-  val machinist          = "org.typelevel" %% "machinist" % "0.6.8"
-  val logback            = "ch.qos.logback" % "logback-classic" % "1.3.0-beta0"
-  val janino             = "org.codehaus.janino" % "janino" % "3.1.7"
-=======
   val machinist          = "org.typelevel"      %% "machinist"         % "0.6.8"
-  val logback            = "ch.qos.logback"      % "logback-classic"   % "1.2.11"
+  val logback            = "ch.qos.logback"      % "logback-classic"   % "1.3.0-beta0"
   val janino             = "org.codehaus.janino" % "janino"            % "3.1.7"
->>>>>>> f3245747
   val asyncHttpClient    = "org.asynchttpclient" % "async-http-client" % "2.12.3"
   val curve25519         = "com.wavesplatform"   % "curve25519-java"   % "0.6.4"
   val nettyHandler       = "io.netty"            % "netty-handler"     % "4.1.79.Final"
