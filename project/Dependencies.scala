import org.portablescala.sbtplatformdeps.PlatformDepsPlugin.autoImport._
import sbt.Keys._
import sbt._

//noinspection TypeAnnotation
object Dependencies {

  def akkaModule(module: String): ModuleID = "com.typesafe.akka" %% s"akka-$module" % "2.5.20"

  private def akkaHttpModule(module: String)               = "com.typesafe.akka"             %% module            % "10.1.8"
  private def nettyModule(module: String)                  = "io.netty"                      % s"netty-$module"   % "4.1.33.Final"
  private def kamonModule(module: String, v: String)       = "io.kamon"                      %% s"kamon-$module"  % v
  private def jacksonModule(group: String, module: String) = s"com.fasterxml.jackson.$group" % s"jackson-$module" % "2.9.8"
  private def bouncyCastle(module: String)                 = "org.bouncycastle"              % s"$module-jdk15on" % "1.59"

  private def catsModule(module: String)  = Def.setting("org.typelevel" %%% s"cats-$module"  % "2.0.0")
  private def monixModule(module: String) = Def.setting("io.monix"      %%% s"monix-$module" % "3.0.0")

  private val kindProjector = compilerPlugin("org.spire-math" %% "kind-projector" % "0.9.6")

  val akkaHttp                   = akkaHttpModule("akka-http")
  private val jacksonModuleScala = jacksonModule("module", "module-scala").withCrossVersion(CrossVersion.Binary())
  private val googleGuava        = "com.google.guava" % "guava" % "27.0.1-jre"
  private val kamonCore          = kamonModule("core", "1.1.5")
  private val machinist          = "org.typelevel" %% "machinist" % "0.6.6"
  private val logback            = "ch.qos.logback" % "logback-classic" % "1.2.3"
  val janino                     = "org.codehaus.janino" % "janino" % "3.0.12"

  private val catsEffect = catsModule("effect")
  private val catsCore   = catsModule("core")
  private val shapeless  = Def.setting("com.chuusai" %%% "shapeless" % "2.3.3")

  val scalaTest = "org.scalatest" %% "scalatest" % "3.0.6" % Test

  val enforcedVersions = Def.setting(
    Seq(
      akkaModule("actor"),
      akkaModule("stream"),
      akkaHttp,
      jacksonModuleScala,
      scalaTest,
      googleGuava,
      "org.slf4j" % "slf4j-api" % "1.7.25",
      jacksonModule("core", "core"),
      jacksonModule("core", "annotations"),
      jacksonModule("core", "databind"),
      jacksonModule("dataformat", "dataformat-yaml"),
      jacksonModule("jaxrs", "jaxrs-base"),
      jacksonModule("jaxrs", "jaxrs-json-provider"),
      kamonCore,
      "com.typesafe" % "config" % "1.3.3",
      machinist, //.exclude("org.scala-js", "scalajs-library_2.12"), // ?
      "com.squareup.okhttp3" % "okhttp"      % "3.11.0",
      "com.squareup.okio"    % "okio"        % "1.14.0",
      "com.lihaoyi"          %% "sourcecode" % "0.1.4",
      nettyModule("handler"),
      bouncyCastle("bcpkix"),
      bouncyCastle("bcprov"),
      "org.apache.httpcomponents" % "httpcore"         % "4.4.5",
      "org.javassist"             % "javassist"        % "3.21.0-GA",
      "org.reactivestreams"       % "reactive-streams" % "1.0.2",
      "org.scala-lang"            % "scala-library"    % scalaVersion.value,
      "org.scala-lang"            % "scala-reflect"    % scalaVersion.value,
      catsEffect.value,
      catsCore.value,
      catsModule("kernel").value,
      catsModule("macros").value,
      shapeless.value
    )
  )

  val console = Seq("com.github.scopt" %% "scopt" % "4.0.0-RC2")

  val common = Def.setting(
    Seq(
      scalaTest
    )
  )

  val lang = Def.setting(
    Seq(
      // defined here because %%% can only be used within a task or setting macro
      // explicit dependency can likely be removed when monix 3 is released
      monixModule("eval").value
        .exclude("org.typelevel", "cats-effect_sjs0.6_2.12")
        .exclude("org.scala-js", "scalajs-library_2.12"),
      catsCore.value.exclude("org.scala-js", "scalajs-library_2.12"),
      ("org.rudogma" %%% "supertagged" % "1.4").exclude("org.scala-js", "scalajs-library_2.12"),
      ("com.lihaoyi" %%% "fastparse"   % "1.0.0").exclude("org.scala-js", "scalajs-library_2.12"),
      shapeless.value.exclude("org.scala-js", "scalajs-library_2.12"),
      machinist.exclude("org.scala-js", "scalajs-library_2.12"),
      catsEffect.value.exclude("org.typelevel", "cats-core_sjs0.6_2.12"),
      ("org.typelevel" %% "cats-mtl-core" % "0.4.0").exclude("org.scalacheck", "scalacheck_2.12"),
      "ch.obermuhlner"       % "big-math" % "2.1.0",
      "org.scorexfoundation" %% "scrypto" % "2.0.4",
      ("org.bykn" %% "fastparse-cats-core" % "0.1.0")
        .exclude("org.scalatest", "scalatest_2.12")
        .exclude("org.scalacheck", "scalacheck_2.12")
        .exclude("org.typelevel", "cats-testkit_2.12"),
      bouncyCastle("bcpkix"),
      bouncyCastle("bcprov"),
      kindProjector,
      compilerPlugin("com.olegpy" %% "better-monadic-for" % "0.3.0-M4"),
      "com.softwaremill.sttp" %%% "core" % "1.6.4"
    ) ++ scalapbRuntime.value ++ circe.value
  )

  lazy val it = scalaTest +: Seq(
    logback,
    // Swagger is using Jersey 1.1, hence the shading (https://github.com/spotify/docker-client#a-note-on-shading)
    ("com.spotify" % "docker-client" % "8.15.1").classifier("shaded"),
    jacksonModule("dataformat", "dataformat-properties"),
    "org.asynchttpclient" % "async-http-client" % "2.7.0",
    "org.scalacheck"      %% "scalacheck"       % "1.14.0"
  ).map(_ % Test)

  lazy val test = scalaTest +: Seq(
    logback,
    "org.scalacheck" %% "scalacheck" % "1.14.0",
    ("io.github.amrhassan" %% "scalacheck-cats" % "0.4.0").exclude("org.scalacheck", "scalacheck_2.12"),
    "org.mockito"   % "mockito-all"                  % "1.10.19",
    "org.scalamock" %% "scalamock-scalatest-support" % "3.6.0"
  ).map(_ % Test)

  lazy val node = Def.setting(
    Seq(
      "commons-net"          % "commons-net" % "3.6",
      "com.iheart"           %% "ficus" % "1.4.2",
      logback                % Compile,
      janino                 % Compile,
      "net.logstash.logback" % "logstash-logback-encoder" % "4.11" % Compile,
      kamonCore,
      kamonModule("system-metrics", "1.0.0"),
      kamonModule("influxdb", "1.0.2"),
      "org.influxdb" % "influxdb-java" % "2.14",
      googleGuava,
      "com.google.code.findbugs"     % "jsr305"             % "3.0.2" % Compile, // javax.annotation stubs
      "com.typesafe.play"            %% "play-json"         % "2.7.1",
      "org.ethereum"                 % "leveldbjni-all"     % "1.18.3",
      "com.github.swagger-akka-http" %% "swagger-akka-http" % "1.1.0",
      "javax.xml.bind"               % "jaxb-api"           % "2.3.1", // javax.xml.bind replacement for JAXB in swagger
      akkaHttp,
<<<<<<< HEAD
      "org.bitlet" % "weupnp" % "0.1.4",
      akkaModule("slf4j") % Compile,
=======
      "org.bitlet"        % "weupnp" % "0.1.4",
      akkaModule("slf4j") % Runtime,
>>>>>>> d0b9c4c7
      kindProjector,
      monixModule("reactive").value,
      nettyModule("handler"),
      akkaModule("testkit")               % Test,
      akkaHttpModule("akka-http-testkit") % Test,
      ("org.iq80.leveldb" % "leveldb" % "0.12").exclude("com.google.guava", "guava") % Test
    ) ++ protobuf.value ++ test ++ console
  )

  private[this] val protoSchemasLib =
    "com.wavesplatform" % "protobuf-schemas" % "1.0.0" classifier "proto"

  lazy val scalapbRuntime = Def.setting {
    val version = scalapb.compiler.Version.scalapbVersion
    Seq(
      "com.thesamet.scalapb" %%% "scalapb-runtime" % version,
      "com.thesamet.scalapb" %%% "scalapb-runtime" % version % "protobuf"
    )
  }

  lazy val protobuf = Def.setting {
    scalapbRuntime.value :+ protoSchemasLib % "protobuf"
  }

  lazy val grpc: Seq[ModuleID] = Seq(
    "io.grpc"              % "grpc-netty" % scalapb.compiler.Version.grpcJavaVersion,
    "com.thesamet.scalapb" %% "scalapb-runtime-grpc" % scalapb.compiler.Version.scalapbVersion,
    protoSchemasLib        % "protobuf"
  )

  lazy val circe = Def.setting {
    val circeVersion = "0.12.0-RC4"
    Seq(
      "io.circe" %%% "circe-core",
      "io.circe" %%% "circe-generic",
      "io.circe" %%% "circe-parser"
    ).map(_ % circeVersion)
  }

  lazy val circeJsInterop = Def.setting {
    "io.circe" %%% "not-java-time" % "0.2.0"
  }
}<|MERGE_RESOLUTION|>--- conflicted
+++ resolved
@@ -140,13 +140,8 @@
       "com.github.swagger-akka-http" %% "swagger-akka-http" % "1.1.0",
       "javax.xml.bind"               % "jaxb-api"           % "2.3.1", // javax.xml.bind replacement for JAXB in swagger
       akkaHttp,
-<<<<<<< HEAD
-      "org.bitlet" % "weupnp" % "0.1.4",
+      "org.bitlet"        % "weupnp" % "0.1.4",
       akkaModule("slf4j") % Compile,
-=======
-      "org.bitlet"        % "weupnp" % "0.1.4",
-      akkaModule("slf4j") % Runtime,
->>>>>>> d0b9c4c7
       kindProjector,
       monixModule("reactive").value,
       nettyModule("handler"),
