--- conflicted
+++ resolved
@@ -29,19 +29,11 @@
   val googleGuava        = "com.google.guava"    % "guava"             % "31.1-jre"
   val kamonCore          = kamonModule("core")
   val machinist          = "org.typelevel"      %% "machinist"         % "0.6.8"
-<<<<<<< HEAD
-  val logback            = "ch.qos.logback"      % "logback-classic"   % "1.2.11"
-  val janino             = "org.codehaus.janino" % "janino"            % "3.1.7"
-  val asyncHttpClient    = "org.asynchttpclient" % "async-http-client" % "2.12.3"
-  val curve25519         = "com.wavesplatform"   % "curve25519-java"   % "0.6.4"
-  val nettyHandler       = "io.netty"            % "netty-handler"     % "4.1.77.Final"
-=======
   val logback            = "ch.qos.logback"      % "logback-classic"   % "1.3.0"
   val janino             = "org.codehaus.janino" % "janino"            % "3.1.8"
   val asyncHttpClient    = "org.asynchttpclient" % "async-http-client" % "2.12.3"
   val curve25519         = "com.wavesplatform"   % "curve25519-java"   % "0.6.4"
   val nettyHandler       = "io.netty"            % "netty-handler"     % "4.1.79.Final"
->>>>>>> f362c236
 
   val catsEffect = catsModule("effect", "2.1.3")
   val catsCore   = catsModule("core", "2.7.0")
@@ -160,11 +152,7 @@
       "commons-net"          % "commons-net"              % "3.8.0",
       "org.apache.commons"   % "commons-lang3"            % "3.12.0",
       "com.iheart"          %% "ficus"                    % "1.5.2",
-<<<<<<< HEAD
-      "net.logstash.logback" % "logstash-logback-encoder" % "7.1.1" % Runtime,
-=======
       "net.logstash.logback" % "logstash-logback-encoder" % "7.2" % Runtime,
->>>>>>> f362c236
       kamonCore,
       kamonModule("system-metrics"),
       kamonModule("influxdb"),
@@ -181,19 +169,13 @@
       kindProjector,
       monixModule("reactive").value,
       nettyHandler,
-<<<<<<< HEAD
-      "com.typesafe.scala-logging"                      %% "scala-logging"         % "3.9.4",
-      "eu.timepit"                                      %% "refined"               % "0.9.29" exclude ("org.scala-lang.modules", "scala-xml_2.13"),
-      "eu.timepit"                                      %% "refined-cats"          % "0.9.29" exclude ("org.scala-lang.modules", "scala-xml_2.13"),
+      "com.typesafe.scala-logging"                      %% "scala-logging"         % "3.9.5",
+      "eu.timepit"                                      %% "refined"               % "0.10.1" exclude ("org.scala-lang.modules", "scala-xml_2.13"),
+      "eu.timepit"                                      %% "refined-cats"          % "0.10.1" exclude ("org.scala-lang.modules", "scala-xml_2.13"),
       "com.github.plokhotnyuk.jsoniter-scala"           %% "jsoniter-scala-core"   % "2.13.5.2",
       "com.github.plokhotnyuk.jsoniter-scala"           %% "jsoniter-scala-macros" % "2.13.5.2" % "provided",
-=======
-      "com.typesafe.scala-logging"                      %% "scala-logging" % "3.9.5",
-      "eu.timepit"                                      %% "refined"       % "0.10.1" exclude ("org.scala-lang.modules", "scala-xml_2.13"),
-      "eu.timepit"                                      %% "refined-cats"  % "0.10.1" exclude ("org.scala-lang.modules", "scala-xml_2.13"),
-      "org.eclipse.collections" % "eclipse-collections" % "11.1.0",
-      "org.mapdb" % "mapdb" % "3.0.8",
->>>>>>> f362c236
+      "org.eclipse.collections"                          % "eclipse-collections"   % "11.1.0",
+      "org.mapdb"                                        % "mapdb"                 % "3.0.8",
       akkaModule("testkit")                              % Test,
       akkaHttpModule("akka-http-testkit")                % Test,
       leveldbJava().exclude("com.google.guava", "guava") % Test
