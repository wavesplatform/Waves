import org.portablescala.sbtplatformdeps.PlatformDepsPlugin.autoImport.*
import sbt.{Def, *}
import scalapb.compiler.Version.scalapbVersion

//noinspection TypeAnnotation
object Dependencies {
  // Node protobuf schemas
  private[this] val protoSchemasLib =
    "com.wavesplatform" % "protobuf-schemas" % "1.5.1-SNAPSHOT" classifier "protobuf-src" intransitive ()

  private def akkaModule(module: String) = "com.typesafe.akka" %% s"akka-$module" % "2.8.5"

  private def akkaHttpModule(module: String) = "com.typesafe.akka" %% module % "10.5.3"

  private def kamonModule(module: String) = "io.kamon" %% s"kamon-$module" % "2.6.6"

  private def jacksonModule(group: String, module: String) = s"com.fasterxml.jackson.$group" % s"jackson-$module" % "2.15.3"

  private def web3jModule(module: String) = "org.web3j" % module % "4.9.8" // 4.10+ requires Java 17 https://github.com/web3j/web3j/issues/1907

  def monixModule(module: String): Def.Initialize[ModuleID] = Def.setting("io.monix" %%% s"monix-$module" % "3.4.1")

  val kindProjector = compilerPlugin("org.typelevel" % "kind-projector" % "0.13.2" cross CrossVersion.full)

  val akkaHttp        = akkaHttpModule("akka-http")
  val googleGuava     = "com.google.guava"    % "guava"             % "32.1.3-jre"
  val kamonCore       = kamonModule("core")
  val machinist       = "org.typelevel"      %% "machinist"         % "0.6.8"
  val logback         = "ch.qos.logback"      % "logback-classic"   % "1.4.11" // 1.4.x and later is built for Java 11
  val janino          = "org.codehaus.janino" % "janino"            % "3.1.10"
  val asyncHttpClient = "org.asynchttpclient" % "async-http-client" % "2.12.3"
  val curve25519      = "com.wavesplatform"   % "curve25519-java"   % "0.6.6"
  val nettyHandler    = "io.netty"            % "netty-handler"     % "4.1.101.Final"

  val shapeless = Def.setting("com.chuusai" %%% "shapeless" % "2.3.10")

  val playJson = "com.typesafe.play" %% "play-json" % "2.10.3" // 2.10.x and later is built for Java 11

  val scalaTest   = "org.scalatest" %% "scalatest" % "3.2.17" % Test
  val scalaJsTest = Def.setting("com.lihaoyi" %%% "utest" % "0.8.2" % Test)

  val sttp3      = "com.softwaremill.sttp.client3"  % "core_2.13" % "3.9.1" // 3.6.x and later is built for Java 11
  val sttp3Monix = "com.softwaremill.sttp.client3" %% "monix"     % "3.9.1"

  val bouncyCastleProvider = "org.bouncycastle" % s"bcprov-jdk15on" % "1.70"

  val console = Seq("com.github.scopt" %% "scopt" % "4.1.0")

  val langCompilerPlugins = Def.setting(
    Seq(
      compilerPlugin("com.olegpy" %% "better-monadic-for" % "0.3.1"),
      kindProjector
    )
  )

  val lang = Def.setting(
    Seq(
      // defined here because %%% can only be used within a task or setting macro
      // explicit dependency can likely be removed when monix 3 is released
      monixModule("eval").value,
      "org.typelevel" %%% s"cats-core" % "2.10.0",
      "com.lihaoyi"   %%% "fastparse"  % "3.0.2",
      shapeless.value,
      "org.typelevel" %%% "cats-mtl" % "1.4.0",
      "ch.obermuhlner"  % "big-math" % "2.3.2",
      googleGuava, // BaseEncoding.base16()
      curve25519,
      bouncyCastleProvider,
      "com.wavesplatform" % "zwaves" % "0.2.1",
      web3jModule("crypto")
    ) ++ langCompilerPlugins.value ++ scalapbRuntime.value ++ protobuf.value
  )

  lazy val it = scalaTest +: Seq(
    logback,
    "com.spotify"                      % "docker-client"                 % "8.16.0",
    "com.fasterxml.jackson.dataformat" % "jackson-dataformat-properties" % "2.16.0",
    asyncHttpClient
  ).map(_ % Test)

  lazy val test = scalaTest +: Seq(
    logback,
    "org.scalatestplus" %% "scalacheck-1-16" % "3.2.14.0",
    "org.scalacheck"    %% "scalacheck"      % "1.17.0",
    "org.mockito"        % "mockito-all"     % "1.10.19",
    "org.scalamock"     %% "scalamock"       % "5.2.0"
  ).map(_ % Test)

  lazy val qaseReportDeps = Seq(
    playJson,
    ("io.qase" % "qase-api" % "3.1.1").excludeAll(ExclusionRule(organization = "javax.ws.rs"))
  ).map(_ % Test)

  lazy val logDeps = Seq(
    logback             % Runtime,
    janino              % Runtime,
    akkaModule("slf4j") % Runtime
  )

<<<<<<< HEAD
  private[this] val dbDeps =
    Seq(
      "org.rocksdb" % "rocksdbjni" % "8.8.1"
    )
=======
  private val rocksdb = "org.rocksdb" % "rocksdbjni" % "8.5.4"

  private val scalapbJson = "com.thesamet.scalapb" %% "scalapb-json4s" % "0.11.1"
>>>>>>> 4f0cbb2c

  lazy val node = Def.setting(
    Seq(
      rocksdb,
      ("org.rudogma"       %%% "supertagged"              % "2.0-RC2").exclude("org.scala-js", "scalajs-library_2.13"),
      "commons-net"          % "commons-net"              % "3.10.0",
      "com.iheart"          %% "ficus"                    % "1.5.2",
      "net.logstash.logback" % "logstash-logback-encoder" % "7.4" % Runtime,
      kamonCore,
      kamonModule("system-metrics"),
      kamonModule("influxdb"),
      kamonModule("akka-http"),
      kamonModule("executors"),
      "org.influxdb" % "influxdb-java" % "2.23",
      googleGuava,
      "com.google.code.findbugs" % "jsr305" % "3.0.2" % Compile, // javax.annotation stubs
      playJson,
      akkaModule("actor"),
      akkaModule("stream"),
      akkaHttp,
      "org.bitlet" % "weupnp" % "0.1.4",
      kindProjector,
      monixModule("reactive").value,
      nettyHandler,
      "com.typesafe.scala-logging" %% "scala-logging" % "3.9.5",
      "eu.timepit"                 %% "refined"       % "0.11.0" exclude ("org.scala-lang.modules", "scala-xml_2.13"),
<<<<<<< HEAD
      "eu.timepit"                 %% "refined-cats"  % "0.11.0" exclude ("org.scala-lang.modules", "scala-xml_2.13"),
      "com.esaulpaugh"              % "headlong"      % "10.0.1",
=======
      "com.esaulpaugh"              % "headlong"      % "9.4.0",
>>>>>>> 4f0cbb2c
      web3jModule("abi"),
      akkaModule("testkit")               % Test,
      akkaHttpModule("akka-http-testkit") % Test,
    ) ++ test ++ console ++ logDeps  ++ protobuf.value ++ langCompilerPlugins.value
  )

  val gProto = "com.google.protobuf" % "protobuf-java" % "3.25.1"

  lazy val scalapbRuntime = Def.setting(
    Seq(
      ("com.thesamet.scalapb" %%% "scalapb-runtime" % scalapbVersion).exclude(gProto.organization, gProto.name),
      ("com.thesamet.scalapb" %%% "scalapb-runtime" % scalapbVersion % "protobuf").exclude(gProto.organization, gProto.name),
      gProto,
      gProto % "protobuf"
    )
  )

  lazy val protobuf = Def.setting {
    scalapbRuntime.value :+ protoSchemasLib % "protobuf"
  }

  lazy val grpc: Seq[ModuleID] = Seq(
    "io.grpc"               % "grpc-netty"           % scalapb.compiler.Version.grpcJavaVersion,
    "io.grpc"               % "grpc-services"        % scalapb.compiler.Version.grpcJavaVersion,
    "com.thesamet.scalapb" %% "scalapb-runtime-grpc" % scalapbVersion,
    protoSchemasLib         % "protobuf"
  )

  lazy val rideRunner = Def.setting(
    Seq(
<<<<<<< HEAD
      "org.rocksdb"           % "rocksdbjni"     % "8.8.1",
      "com.thesamet.scalapb" %% "scalapb-json4s" % "0.12.1",
=======
      rocksdb,
      scalapbJson,
>>>>>>> 4f0cbb2c
      // https://github.com/netty/netty/wiki/Native-transports
      // "io.netty"                      % "netty-transport-native-epoll"  % "4.1.79.Final" classifier "linux-x86_64",
      "com.github.ben-manes.caffeine" % "caffeine"                 % "3.1.8",
      "net.logstash.logback"          % "logstash-logback-encoder" % "7.4" % Runtime,
      "org.ehcache"                   % "sizeof"                   % "0.4.3", // Weighing caches
      kamonModule("caffeine"),
      kamonModule("prometheus"),
      sttp3,
      sttp3Monix,
      "org.scala-lang.modules"                          %% "scala-xml"              % "2.2.0", // JUnit reports
      akkaHttpModule("akka-http-testkit")     % Test,
      "com.softwaremill.diffx"                          %% "diffx-core"             % "0.9.0" % Test,
      "com.softwaremill.diffx"                          %% "diffx-scalatest-should" % "0.9.0" % Test,
      "io.grpc"                                          % "grpc-inprocess"         % "1.59.0" % Test
    ) ++ Dependencies.console ++ Dependencies.logDeps ++ Dependencies.test
  )

  lazy val circe = Def.setting {
    val circeVersion = "0.14.6"
    Seq(
      "io.circe" %%% "circe-core",
      "io.circe" %%% "circe-generic",
      "io.circe" %%% "circe-parser"
    ).map(_ % circeVersion)
  }

  // https://github.com/sbt/sbt-javaagent#scopes
  // dist (only sbt-native-packager), because causes using logs before needed, so System.setProperty in RideRunnerWithPreparedStateApp has no effect.
  lazy val kanela =
    Seq("io.kamon" % "kanela-agent" % "1.0.18" % "dist")
}<|MERGE_RESOLUTION|>--- conflicted
+++ resolved
@@ -97,16 +97,9 @@
     akkaModule("slf4j") % Runtime
   )
 
-<<<<<<< HEAD
-  private[this] val dbDeps =
-    Seq(
-      "org.rocksdb" % "rocksdbjni" % "8.8.1"
-    )
-=======
-  private val rocksdb = "org.rocksdb" % "rocksdbjni" % "8.5.4"
+  private val rocksdb = "org.rocksdb" % "rocksdbjni" % "8.8.1"
 
-  private val scalapbJson = "com.thesamet.scalapb" %% "scalapb-json4s" % "0.11.1"
->>>>>>> 4f0cbb2c
+  private val scalapbJson = "com.thesamet.scalapb" %% "scalapb-json4s" % "0.12.1"
 
   lazy val node = Def.setting(
     Seq(
@@ -133,12 +126,7 @@
       nettyHandler,
       "com.typesafe.scala-logging" %% "scala-logging" % "3.9.5",
       "eu.timepit"                 %% "refined"       % "0.11.0" exclude ("org.scala-lang.modules", "scala-xml_2.13"),
-<<<<<<< HEAD
-      "eu.timepit"                 %% "refined-cats"  % "0.11.0" exclude ("org.scala-lang.modules", "scala-xml_2.13"),
       "com.esaulpaugh"              % "headlong"      % "10.0.1",
-=======
-      "com.esaulpaugh"              % "headlong"      % "9.4.0",
->>>>>>> 4f0cbb2c
       web3jModule("abi"),
       akkaModule("testkit")               % Test,
       akkaHttpModule("akka-http-testkit") % Test,
@@ -169,13 +157,8 @@
 
   lazy val rideRunner = Def.setting(
     Seq(
-<<<<<<< HEAD
-      "org.rocksdb"           % "rocksdbjni"     % "8.8.1",
-      "com.thesamet.scalapb" %% "scalapb-json4s" % "0.12.1",
-=======
       rocksdb,
       scalapbJson,
->>>>>>> 4f0cbb2c
       // https://github.com/netty/netty/wiki/Native-transports
       // "io.netty"                      % "netty-transport-native-epoll"  % "4.1.79.Final" classifier "linux-x86_64",
       "com.github.ben-manes.caffeine" % "caffeine"                 % "3.1.8",
