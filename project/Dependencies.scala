import org.portablescala.sbtplatformdeps.PlatformDepsPlugin.autoImport._
import sbt.Keys._
import sbt.{Def, _}

//noinspection TypeAnnotation
object Dependencies {
  // Node protobuf schemas
  private[this] val protoSchemasLib =
<<<<<<< HEAD
    "com.wavesplatform" % "protobuf-schemas" % "1.4.4-74-SNAPSHOT" classifier "protobuf-src" intransitive ()
=======
    "com.wavesplatform" % "protobuf-schemas" % "1.4.4" classifier "protobuf-src" intransitive ()
>>>>>>> 40df8425

  def akkaModule(module: String): ModuleID = "com.typesafe.akka" %% s"akka-$module" % "2.6.20"

  private def akkaHttpModule(module: String) = "com.typesafe.akka" %% module % "10.2.10"

  private def kamonModule(module: String) = "io.kamon" %% s"kamon-$module" % "2.5.12"

  private def web3jModule(module: String) = "org.web3j" % module % "4.9.5"

  def monixModule(module: String): Def.Initialize[ModuleID] = Def.setting("io.monix" %%% s"monix-$module" % "3.4.1")

  val kindProjector = compilerPlugin("org.typelevel" % "kind-projector" % "0.13.2" cross CrossVersion.full)

  val akkaHttp        = akkaHttpModule("akka-http")
  val googleGuava     = "com.google.guava"    % "guava"             % "31.1-jre"
  val kamonCore       = kamonModule("core")
  val machinist       = "org.typelevel"      %% "machinist"         % "0.6.8"
  val logback         = "ch.qos.logback"      % "logback-classic"   % "1.3.5" // 1.4.x and later is built for Java 11
  val janino          = "org.codehaus.janino" % "janino"            % "3.1.9"
  val asyncHttpClient = "org.asynchttpclient" % "async-http-client" % "2.12.3"
  val curve25519      = "com.wavesplatform"   % "curve25519-java"   % "0.6.4"
  val nettyHandler    = "io.netty"            % "netty-handler"     % "4.1.85.Final"

  val shapeless = Def.setting("com.chuusai" %%% "shapeless" % "2.3.10")

  val scalaTest   = "org.scalatest" %% "scalatest" % "3.2.15" % Test
  val scalaJsTest = Def.setting("com.lihaoyi" %%% "utest" % "0.8.1" % Test)

  val sttp3 = "com.softwaremill.sttp.client3" % "core_2.13" % "3.5.2" // 3.6.x and later is built for Java 11

  val bouncyCastleProvider = "org.bouncycastle" % s"bcprov-jdk15on" % "1.70"

  val console = Seq("com.github.scopt" %% "scopt" % "4.1.0")

  val langCompilerPlugins = Def.setting(
    Seq(
      compilerPlugin("com.olegpy" %% "better-monadic-for" % "0.3.1"),
      kindProjector
    )
  )

  val lang = Def.setting(
    Seq(
      // defined here because %%% can only be used within a task or setting macro
      // explicit dependency can likely be removed when monix 3 is released
      monixModule("eval").value,
      "org.typelevel" %%% "cats-core" % "2.9.0",
      "com.lihaoyi"   %%% "fastparse" % "2.3.3",
      shapeless.value,
      "org.typelevel" %%% "cats-mtl" % "1.3.0",
      "ch.obermuhlner"  % "big-math" % "2.3.2",
      curve25519,
      bouncyCastleProvider,
      "com.wavesplatform" % "zwaves"       % "0.1.0-SNAPSHOT",
      "com.wavesplatform" % "zwaves-bn256" % "0.1.5-SNAPSHOT",
      web3jModule("crypto")
    ) ++ langCompilerPlugins.value ++ scalapbRuntime.value ++ protobuf.value
  )

  lazy val it = scalaTest +: Seq(
    logback,
    "com.spotify"                      % "docker-client"                 % "8.16.0",
    "com.fasterxml.jackson.dataformat" % "jackson-dataformat-properties" % "2.14.2",
    asyncHttpClient
  ).map(_ % Test)

  lazy val test = scalaTest +: Seq(
    logback,
    "org.scalatestplus" %% "scalacheck-1-16" % "3.2.14.0",
    "org.scalacheck"    %% "scalacheck"      % "1.17.0",
    "org.mockito"        % "mockito-all"     % "1.10.19",
    "org.scalamock"     %% "scalamock"       % "5.2.0"
  ).map(_ % Test)

  lazy val logDeps = Seq(
    logback             % Runtime,
    janino              % Runtime,
    akkaModule("slf4j") % Runtime
  )

  private[this] val dbDeps =
    Seq(
      "org.rocksdb" % "rocksdbjni" % "8.0.0"
    )

  lazy val node = Def.setting(
    Seq(
      ("org.rudogma"       %%% "supertagged"              % "2.0-RC2").exclude("org.scala-js", "scalajs-library_2.13"),
      "commons-net"          % "commons-net"              % "3.8.0",
      "org.apache.commons"   % "commons-lang3"            % "3.12.0",
      "com.iheart"          %% "ficus"                    % "1.5.2",
      "net.logstash.logback" % "logstash-logback-encoder" % "7.3" % Runtime,
      kamonCore,
      kamonModule("system-metrics"),
      kamonModule("influxdb"),
      kamonModule("akka-http"),
      kamonModule("executors"),
      "org.influxdb" % "influxdb-java" % "2.23",
      googleGuava,
      "com.google.code.findbugs" % "jsr305"    % "3.0.2" % Compile, // javax.annotation stubs
      "com.typesafe.play"       %% "play-json" % "2.9.4",
      akkaModule("actor"),
      akkaModule("stream"),
      akkaHttp,
      "org.bitlet" % "weupnp" % "0.1.4",
      kindProjector,
      monixModule("reactive").value,
      nettyHandler,
      "com.typesafe.scala-logging" %% "scala-logging" % "3.9.5",
      "eu.timepit"                 %% "refined"       % "0.10.2" exclude ("org.scala-lang.modules", "scala-xml_2.13"),
      "eu.timepit"                 %% "refined-cats"  % "0.10.2" exclude ("org.scala-lang.modules", "scala-xml_2.13"),
      "com.esaulpaugh"              % "headlong"      % "9.2.0",
      web3jModule("abi"),
      akkaModule("testkit")               % Test,
      akkaHttpModule("akka-http-testkit") % Test
    ) ++ test ++ console ++ logDeps ++ dbDeps ++ protobuf.value ++ langCompilerPlugins.value
  )

  lazy val scalapbRuntime = Def.setting {
    val version = scalapb.compiler.Version.scalapbVersion
    Seq(
      "com.thesamet.scalapb" %%% "scalapb-runtime" % version,
      "com.thesamet.scalapb" %%% "scalapb-runtime" % version % "protobuf"
    )
  }

  lazy val protobuf = Def.setting {
    scalapbRuntime.value :+ protoSchemasLib % "protobuf"
  }

  lazy val grpc: Seq[ModuleID] = Seq(
    "io.grpc"               % "grpc-netty"           % scalapb.compiler.Version.grpcJavaVersion,
    "com.thesamet.scalapb" %% "scalapb-runtime-grpc" % scalapb.compiler.Version.scalapbVersion,
    protoSchemasLib         % "protobuf"
  )

  lazy val circe = Def.setting {
    val circeVersion = "0.14.3"
    Seq(
      "io.circe" %%% "circe-core",
      "io.circe" %%% "circe-generic",
      "io.circe" %%% "circe-parser"
    ).map(_ % circeVersion)
  }

  lazy val kanela =
    Seq("io.kamon" % "kanela-agent" % "1.0.17")
}<|MERGE_RESOLUTION|>--- conflicted
+++ resolved
@@ -6,11 +6,7 @@
 object Dependencies {
   // Node protobuf schemas
   private[this] val protoSchemasLib =
-<<<<<<< HEAD
     "com.wavesplatform" % "protobuf-schemas" % "1.4.4-74-SNAPSHOT" classifier "protobuf-src" intransitive ()
-=======
-    "com.wavesplatform" % "protobuf-schemas" % "1.4.4" classifier "protobuf-src" intransitive ()
->>>>>>> 40df8425
 
   def akkaModule(module: String): ModuleID = "com.typesafe.akka" %% s"akka-$module" % "2.6.20"
 
