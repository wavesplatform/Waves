import org.portablescala.sbtplatformdeps.PlatformDepsPlugin.autoImport.*
import sbt.{Def, *}
import scalapb.compiler.Version.scalapbVersion

//noinspection TypeAnnotation
object Dependencies {
  // Node protobuf schemas
  private[this] val protoSchemasLib =
<<<<<<< HEAD
    "com.wavesplatform" % "protobuf-schemas" % "1.5.0" classifier "protobuf-src" intransitive ()
=======
    "com.wavesplatform" % "protobuf-schemas" % "1.5.1" classifier "protobuf-src" intransitive ()
>>>>>>> d7c07851

  private def akkaModule(module: String) = "com.typesafe.akka" %% s"akka-$module" % "2.6.21"

  private def akkaHttpModule(module: String) = "com.typesafe.akka" %% module % "10.2.10"

  private def kamonModule(module: String) = "io.kamon" %% s"kamon-$module" % "2.7.0"

  private def jacksonModule(group: String, module: String) = s"com.fasterxml.jackson.$group" % s"jackson-$module" % "2.15.3"

  private def web3jModule(module: String) = "org.web3j" % module % "4.9.8" // 4.10+ requires Java 17 https://github.com/web3j/web3j/issues/1907

  def monixModule(module: String): Def.Initialize[ModuleID] = Def.setting("io.monix" %%% s"monix-$module" % "3.4.1")

  val kindProjector = compilerPlugin("org.typelevel" % "kind-projector" % "0.13.2" cross CrossVersion.full)

  val akkaHttp        = akkaHttpModule("akka-http")
  val googleGuava     = "com.google.guava"    % "guava"             % "32.1.3-jre"
  val kamonCore       = kamonModule("core")
  val machinist       = "org.typelevel"      %% "machinist"         % "0.6.8"
  val logback         = "ch.qos.logback"      % "logback-classic"   % "1.4.14"
  val janino          = "org.codehaus.janino" % "janino"            % "3.1.11"
  val asyncHttpClient = "org.asynchttpclient" % "async-http-client" % "2.12.3"
  val curve25519      = "com.wavesplatform"   % "curve25519-java"   % "0.6.6"
  val nettyHandler    = "io.netty"            % "netty-handler"     % "4.1.101.Final"

  val shapeless = Def.setting("com.chuusai" %%% "shapeless" % "2.3.10")

  val playJson = "com.typesafe.play" %% "play-json" % "2.10.3" // 2.10.x and later is built for Java 11

  val scalaTest   = "org.scalatest" %% "scalatest" % "3.2.17" % Test
  val scalaJsTest = Def.setting("com.lihaoyi" %%% "utest" % "0.8.2" % Test)

  val sttp3      = "com.softwaremill.sttp.client3"  % "core_2.13" % "3.9.1" // 3.6.x and later is built for Java 11
  val sttp3Monix = "com.softwaremill.sttp.client3" %% "monix"     % "3.9.1"

  val bouncyCastleProvider = "org.bouncycastle" % s"bcprov-jdk15on" % "1.70"

  val console = Seq("com.github.scopt" %% "scopt" % "4.1.0")

  val langCompilerPlugins = Def.setting(
    Seq(
      compilerPlugin("com.olegpy" %% "better-monadic-for" % "0.3.1"),
      kindProjector
    )
  )

  val lang = Def.setting(
    Seq(
      // defined here because %%% can only be used within a task or setting macro
      // explicit dependency can likely be removed when monix 3 is released
      monixModule("eval").value,
      "org.typelevel" %%% s"cats-core" % "2.10.0",
      "com.lihaoyi"   %%% "fastparse"  % "3.0.2",
      shapeless.value,
      "org.typelevel" %%% "cats-mtl" % "1.4.0",
      "ch.obermuhlner"  % "big-math" % "2.3.2",
      googleGuava, // BaseEncoding.base16()
      curve25519,
      bouncyCastleProvider,
      "com.wavesplatform" % "zwaves" % "0.2.1",
      web3jModule("crypto")
    ) ++ langCompilerPlugins.value ++ scalapbRuntime.value ++ protobuf.value
  )

  lazy val it = scalaTest +: Seq(
    logback,
    "com.github.jnr"                   % "jnr-unixsocket"                % "0.38.21", // To support Apple ARM
    "com.spotify"                      % "docker-client"                 % "8.16.0",
    "com.fasterxml.jackson.dataformat" % "jackson-dataformat-properties" % "2.16.0",
    asyncHttpClient
  ).map(_ % Test)

  lazy val test = scalaTest +: Seq(
    logback,
    "org.scalatestplus" %% "scalacheck-1-16" % "3.2.14.0",
    "org.scalacheck"    %% "scalacheck"      % "1.17.0",
    "org.mockito"        % "mockito-all"     % "1.10.19",
    "org.scalamock"     %% "scalamock"       % "5.2.0"
  ).map(_ % Test)

  lazy val qaseReportDeps = Seq(
    playJson,
    ("io.qase" % "qase-api" % "3.1.1").excludeAll(ExclusionRule(organization = "javax.ws.rs"))
  ).map(_ % Test)

  lazy val logDeps = Seq(
    logback             % Runtime,
    janino              % Runtime,
    akkaModule("slf4j") % Runtime
  )

<<<<<<< HEAD
  private[this] val dbDeps =
    Seq(
      "org.rocksdb" % "rocksdbjni" % "8.8.1"
    )
=======
  private val rocksdb = "org.rocksdb" % "rocksdbjni" % "8.8.1"

  private val scalapbJson = "com.thesamet.scalapb" %% "scalapb-json4s" % "0.12.1"
>>>>>>> d7c07851

  lazy val node = Def.setting(
    Seq(
      rocksdb,
      ("org.rudogma"       %%% "supertagged"              % "2.0-RC2").exclude("org.scala-js", "scalajs-library_2.13"),
      "commons-net"          % "commons-net"              % "3.10.0",
      "commons-io"           % "commons-io"               % "2.15.1",
      "com.iheart"          %% "ficus"                    % "1.5.2",
      "net.logstash.logback" % "logstash-logback-encoder" % "7.4" % Runtime,
      kamonCore,
      kamonModule("system-metrics"),
      kamonModule("influxdb"),
      kamonModule("akka-http"),
      kamonModule("executors"),
      "org.influxdb" % "influxdb-java" % "2.23",
      googleGuava,
      "com.google.code.findbugs" % "jsr305" % "3.0.2" % Compile, // javax.annotation stubs
      playJson,
      akkaModule("actor"),
      akkaModule("stream"),
      akkaHttp,
      "org.bitlet" % "weupnp" % "0.1.4",
      kindProjector,
      monixModule("reactive").value,
      nettyHandler,
      "com.typesafe.scala-logging" %% "scala-logging" % "3.9.5",
      "eu.timepit"                 %% "refined"       % "0.11.0" exclude ("org.scala-lang.modules", "scala-xml_2.13"),
      "com.esaulpaugh"              % "headlong"      % "10.0.1",
      "org.ehcache"                 % "sizeof"        % "0.4.3", // Weighing caches
      web3jModule("abi"),
      akkaModule("testkit")               % Test,
      akkaHttpModule("akka-http-testkit") % Test,
    ) ++ test ++ console ++ logDeps  ++ protobuf.value ++ langCompilerPlugins.value
  )

  val gProto = "com.google.protobuf" % "protobuf-java" % "3.25.1"

  lazy val scalapbRuntime = Def.setting(
    Seq(
      ("com.thesamet.scalapb" %%% "scalapb-runtime" % scalapbVersion).exclude(gProto.organization, gProto.name),
      ("com.thesamet.scalapb" %%% "scalapb-runtime" % scalapbVersion % "protobuf").exclude(gProto.organization, gProto.name),
      gProto,
      gProto % "protobuf"
    )
  )

  lazy val protobuf = Def.setting {
    scalapbRuntime.value :+ protoSchemasLib % "protobuf"
  }

  lazy val grpc: Seq[ModuleID] = Seq(
    "io.grpc"               % "grpc-netty"           % scalapb.compiler.Version.grpcJavaVersion,
    "io.grpc"               % "grpc-services"        % scalapb.compiler.Version.grpcJavaVersion,
    "com.thesamet.scalapb" %% "scalapb-runtime-grpc" % scalapbVersion,
    protoSchemasLib         % "protobuf"
  )

  lazy val rideRunner = Def.setting(
    Seq(
      rocksdb,
      scalapbJson,
      // https://github.com/netty/netty/wiki/Native-transports
      // "io.netty"                      % "netty-transport-native-epoll"  % "4.1.79.Final" classifier "linux-x86_64",
      "com.github.ben-manes.caffeine" % "caffeine"                 % "3.1.8",
      "net.logstash.logback"          % "logstash-logback-encoder" % "7.4" % Runtime,
      kamonModule("caffeine"),
      kamonModule("prometheus"),
      sttp3,
      sttp3Monix,
      "org.scala-lang.modules"                          %% "scala-xml"              % "2.2.0", // JUnit reports
      akkaHttpModule("akka-http-testkit")     % Test,
      "com.softwaremill.diffx"                          %% "diffx-core"             % "0.9.0" % Test,
      "com.softwaremill.diffx"                          %% "diffx-scalatest-should" % "0.9.0" % Test,
      "io.grpc"                                          % "grpc-inprocess"         % "1.60.0" % Test
    ) ++ Dependencies.console ++ Dependencies.logDeps ++ Dependencies.test
  )

  lazy val circe = Def.setting {
    val circeVersion = "0.14.6"
    Seq(
      "io.circe" %%% "circe-core",
      "io.circe" %%% "circe-generic",
      "io.circe" %%% "circe-parser"
    ).map(_ % circeVersion)
  }

  // https://github.com/sbt/sbt-javaagent#scopes
  // dist (only sbt-native-packager), because causes using logs before needed, so System.setProperty in RideRunnerWithPreparedStateApp has no effect.
  lazy val kanela =
    Seq("io.kamon" % "kanela-agent" % "1.0.18" % "dist")
}<|MERGE_RESOLUTION|>--- conflicted
+++ resolved
@@ -6,11 +6,7 @@
 object Dependencies {
   // Node protobuf schemas
   private[this] val protoSchemasLib =
-<<<<<<< HEAD
-    "com.wavesplatform" % "protobuf-schemas" % "1.5.0" classifier "protobuf-src" intransitive ()
-=======
     "com.wavesplatform" % "protobuf-schemas" % "1.5.1" classifier "protobuf-src" intransitive ()
->>>>>>> d7c07851
 
   private def akkaModule(module: String) = "com.typesafe.akka" %% s"akka-$module" % "2.6.21"
 
@@ -102,16 +98,9 @@
     akkaModule("slf4j") % Runtime
   )
 
-<<<<<<< HEAD
-  private[this] val dbDeps =
-    Seq(
-      "org.rocksdb" % "rocksdbjni" % "8.8.1"
-    )
-=======
   private val rocksdb = "org.rocksdb" % "rocksdbjni" % "8.8.1"
 
   private val scalapbJson = "com.thesamet.scalapb" %% "scalapb-json4s" % "0.12.1"
->>>>>>> d7c07851
 
   lazy val node = Def.setting(
     Seq(
