import org.portablescala.sbtplatformdeps.PlatformDepsPlugin.autoImport._
import sbt.Keys._
import sbt._

//noinspection TypeAnnotation
object Dependencies {

  def akkaModule(module: String): ModuleID = "com.typesafe.akka" %% s"akka-$module" % "2.6.4"

  private def akkaHttpModule(module: String)               = "com.typesafe.akka"             %% module            % "10.1.12"
  private def nettyModule(module: String)                  = "io.netty"                      % s"netty-$module"   % "4.1.51.Final"
  private def kamonModule(module: String)                  = "io.kamon"                      %% s"kamon-$module"  % "2.1.0"
  private def jacksonModule(group: String, module: String) = s"com.fasterxml.jackson.$group" % s"jackson-$module" % "2.11.0"
  private def bouncyCastle(module: String)                 = "org.bouncycastle"              % s"$module-jdk15on" % "1.59"

  private def catsModule(module: String, version: String = "2.1.0") = Def.setting("org.typelevel" %%% s"cats-$module"  % version)
  private def monixModule(module: String)                           = Def.setting("io.monix"      %%% s"monix-$module" % "3.2.1")

  private val kindProjector = compilerPlugin("org.typelevel" % "kind-projector" % "0.11.0" cross CrossVersion.full)

  val akkaHttp                   = akkaHttpModule("akka-http")
  private val jacksonModuleScala = jacksonModule("module", "module-scala").withCrossVersion(CrossVersion.Binary())
  private val googleGuava        = "com.google.guava" % "guava" % "27.0.1-jre"
  private val kamonCore          = kamonModule("core")
  private val machinist          = "org.typelevel" %% "machinist" % "0.6.8"
  val logback                    = "ch.qos.logback" % "logback-classic" % "1.2.3"
  val janino                     = "org.codehaus.janino" % "janino" % "3.0.12"
  val asyncHttpClient            = "org.asynchttpclient" % "async-http-client" % "2.7.0"

  private val catsEffect = catsModule("effect", "2.1.3")
  private val catsCore   = catsModule("core")
  private val shapeless  = Def.setting("com.chuusai" %%% "shapeless" % "2.3.3")

  val scalaTest = "org.scalatest" %% "scalatest" % "3.0.8" % Test

  val kafka = "org.apache.kafka" %% "kafka" % "2.5.0"

  val enforcedVersions = Def.setting(
    Seq(
      akkaModule("actor"),
      akkaModule("stream"),
      akkaHttp,
      jacksonModuleScala,
      scalaTest,
      googleGuava,
      "org.slf4j" % "slf4j-api" % "1.7.25",
      jacksonModule("core", "core"),
      jacksonModule("core", "annotations"),
      jacksonModule("core", "databind"),
      jacksonModule("dataformat", "dataformat-yaml"),
      jacksonModule("jaxrs", "jaxrs-base"),
      jacksonModule("jaxrs", "jaxrs-json-provider"),
      kamonCore,
      "com.typesafe" % "config" % "1.3.3",
      machinist,
      "com.squareup.okhttp3" % "okhttp"      % "3.11.0",
      "com.squareup.okio"    % "okio"        % "1.14.0",
      "com.lihaoyi"          %% "sourcecode" % "0.2.1",
      nettyModule("handler"),
      bouncyCastle("bcpkix"),
      bouncyCastle("bcprov"),
      "org.apache.httpcomponents" % "httpcore"         % "4.4.5",
      "org.javassist"             % "javassist"        % "3.21.0-GA",
      "org.reactivestreams"       % "reactive-streams" % "1.0.2",
      "org.scala-lang"            % "scala-library"    % scalaVersion.value,
      "org.scala-lang"            % "scala-reflect"    % scalaVersion.value,
      catsEffect.value,
      catsCore.value,
      catsModule("kernel").value,
      catsModule("macros").value,
      shapeless.value,
      kafka
    )
  )

  val console = Seq("com.github.scopt" %% "scopt" % "4.0.0-RC2")

  val common = Def.setting(
    Seq(
      scalaTest
    )
  )

  val lang = Def.setting(
    Seq(
      // defined here because %%% can only be used within a task or setting macro
      // explicit dependency can likely be removed when monix 3 is released
      monixModule("eval").value,
      catsCore.value.exclude("org.scala-js", "scalajs-library_2.13"),
      ("org.rudogma"   %%% "supertagged" % "1.5").exclude("org.scala-js", "scalajs-library_2.13"),
      ("com.lihaoyi"   %%% "fastparse"   % "2.2.4").exclude("org.scala-js", "scalajs-library_2.13"),
      ("org.parboiled" %%% "parboiled"   % "2.1.8").exclude("org.scala-js", "scalajs-library_2.13"),
      shapeless.value.exclude("org.scala-js", "scalajs-library_2.13"),
      machinist.exclude("org.scala-js", "scalajs-library_2.13"),
      catsEffect.value,
      ("org.typelevel" %% "cats-mtl-core" % "0.7.1").exclude("org.scalacheck", "scalacheck_2.13"),
      "ch.obermuhlner" % "big-math" % "2.1.0",
      ("org.scorexfoundation" %% "scrypto" % "2.1.8").exclude("org.whispersystems", "curve25519-java"),
      "com.wavesplatform" % "curve25519-java" % "0.6.3",
      bouncyCastle("bcpkix"),
      bouncyCastle("bcprov"),
      kindProjector,
      compilerPlugin("com.olegpy" %% "better-monadic-for" % "0.3.1"),
      "com.softwaremill.sttp" %%% "core"       % "1.6.4",
      "com.wavesplatform"     % "zwaves"       % "0.1.0-SNAPSHOT",
      "com.wavesplatform"     % "zwaves-bn256" % "0.1.5-SNAPSHOT",
      "org.web3j"             % "crypto"       % "4.5.18"
    ) ++ scalapbRuntime.value ++ circe.value ++ protobuf.value
  )

  lazy val it = scalaTest +: Seq(
    logback,
    "com.spotify" % "docker-client" % "8.15.1",
    jacksonModule("dataformat", "dataformat-properties"),
    asyncHttpClient
  ).map(_ % Test)

  lazy val test = scalaTest +: Seq(
    logback,
    "org.scalacheck" %% "scalacheck" % "1.14.3",
    "org.mockito"    % "mockito-all" % "1.10.19",
    "org.scalamock"  %% "scalamock"  % "4.4.0"
  ).map(_ % Test)

  lazy val logDeps = Seq(
    logback             % Runtime,
    janino              % Runtime,
    akkaModule("slf4j") % Runtime
  )

  private[this] val levelDBJNA = {
    val levelDbVersion = "1.22.3"
    Seq(
      "com.wavesplatform.leveldb-jna" % "leveldb-jna-core"   % levelDbVersion,
      "com.wavesplatform.leveldb-jna" % "leveldb-jna-native" % levelDbVersion
    )
  }

  lazy val node = Def.setting(
    Seq(
      "commons-net"          % "commons-net"              % "3.6",
      "org.apache.commons"   % "commons-lang3"            % "3.9",
      "com.iheart"           %% "ficus"                   % "1.4.7",
      "net.logstash.logback" % "logstash-logback-encoder" % "4.11" % Runtime,
      kamonCore,
      kamonModule("system-metrics"),
      kamonModule("influxdb"),
      "org.influxdb" % "influxdb-java" % "2.14",
      googleGuava,
      "com.google.code.findbugs" % "jsr305"         % "3.0.2" % Compile, // javax.annotation stubs
      "com.typesafe.play"        %% "play-json"     % "2.9.0",
      "org.ethereum"             % "leveldbjni-all" % "1.18.3",
      akkaModule("actor"),
      akkaModule("stream"),
      akkaHttp,
      "org.bitlet" % "weupnp" % "0.1.4",
      kindProjector,
      monixModule("reactive").value,
      nettyModule("handler"),
      akkaModule("testkit")               % Test,
      akkaHttpModule("akka-http-testkit") % Test,
      ("org.iq80.leveldb" % "leveldb" % "0.12").exclude("com.google.guava", "guava") % Test
    ) ++ test ++ console ++ logDeps ++ levelDBJNA
  )

  private[this] val protoSchemasLib =
    "com.wavesplatform" % "protobuf-schemas" % "1.2.6" classifier "proto"

  lazy val scalapbRuntime = Def.setting {
    val version = scalapb.compiler.Version.scalapbVersion
    Seq(
      "com.thesamet.scalapb" %%% "scalapb-runtime" % version,
      "com.thesamet.scalapb" %%% "scalapb-runtime" % version % "protobuf",
      "com.thesamet.scalapb" %% "scalapb-json4s"   % "0.9.3"
    )
  }

  lazy val protobuf = Def.setting {
    scalapbRuntime.value :+ protoSchemasLib % "protobuf"
  }

  lazy val grpc: Seq[ModuleID] = Seq(
<<<<<<< HEAD
    "io.grpc"              % "grpc-netty" % "1.31.1",
=======
    "io.grpc"              % "grpc-netty" % "1.31.1" /* scalapb.compiler.Version.grpcJavaVersion */,
>>>>>>> c3e4fa3d
    "com.thesamet.scalapb" %% "scalapb-runtime-grpc" % scalapb.compiler.Version.scalapbVersion,
    protoSchemasLib        % "protobuf"
  )

  lazy val circe = Def.setting {
    val circeVersion = "0.13.0"
    Seq(
      "io.circe" %%% "circe-core",
      "io.circe" %%% "circe-generic",
      "io.circe" %%% "circe-parser"
    ).map(_ % circeVersion)
  }

  lazy val circeJsInterop = Def.setting {
    "io.circe" %%% "not-java-time" % "0.2.0"
  }
}<|MERGE_RESOLUTION|>--- conflicted
+++ resolved
@@ -180,11 +180,7 @@
   }
 
   lazy val grpc: Seq[ModuleID] = Seq(
-<<<<<<< HEAD
-    "io.grpc"              % "grpc-netty" % "1.31.1",
-=======
     "io.grpc"              % "grpc-netty" % "1.31.1" /* scalapb.compiler.Version.grpcJavaVersion */,
->>>>>>> c3e4fa3d
     "com.thesamet.scalapb" %% "scalapb-runtime-grpc" % scalapb.compiler.Version.scalapbVersion,
     protoSchemasLib        % "protobuf"
   )
