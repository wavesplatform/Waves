--- conflicted
+++ resolved
@@ -72,11 +72,7 @@
     akkaModule("persistence"),
     akkaModule("persistence-tck") % "test",
     "com.github.dnvriend"         %% "akka-persistence-inmemory" % "2.5.15.1" % "test",
-<<<<<<< HEAD
-    "com.typesafe.akka"           %% "akka-stream-kafka" % "1.0-RC1",
-=======
     "com.typesafe.akka"           %% "akka-stream-kafka" % "1.0-RC2",
->>>>>>> d2ce0dbf
     "org.ethereum"                % "leveldbjni-all" % "1.18.3"
   )
 
@@ -118,10 +114,7 @@
   )
   lazy val kindProjector = "org.spire-math" %% "kind-projector"     % "0.9.6"
   lazy val betterFor     = "com.olegpy"     %% "better-monadic-for" % "0.3.0-M4"
-<<<<<<< HEAD
-=======
   
->>>>>>> d2ce0dbf
   lazy val protobuf = Def.setting {
     val version = scalapb.compiler.Version.scalapbVersion
     Seq(
@@ -131,12 +124,9 @@
       "com.thesamet.scalapb" %% "scalapb-json4s" % "0.7.0"
     )
   }
-<<<<<<< HEAD
-=======
   
   lazy val grpc = Seq(
     "io.grpc" % "grpc-netty" % scalapb.compiler.Version.grpcJavaVersion,
     "com.thesamet.scalapb" %% "scalapb-runtime-grpc" % scalapb.compiler.Version.scalapbVersion
   )
->>>>>>> d2ce0dbf
 }