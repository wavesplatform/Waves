--- conflicted
+++ resolved
@@ -29,24 +29,15 @@
   val googleGuava        = "com.google.guava"              % "guava"             % "31.1-jre"
   val cafeine            = "com.github.ben-manes.caffeine" % "caffeine"          % "2.9.2"
   val kamonCore          = kamonModule("core")
-<<<<<<< HEAD
   val machinist          = "org.typelevel"                %% "machinist"         % "0.6.8"
-  val logback            = "ch.qos.logback"                % "logback-classic"   % "1.3.0"
-  val janino             = "org.codehaus.janino"           % "janino"            % "3.1.8"
+  val logback            = "ch.qos.logback"                % "logback-classic"   % "1.3.5" // 1.4.x and later is built for Java 11
+  val janino             = "org.codehaus.janino"           % "janino"            % "3.1.9"
   val asyncHttpClient    = "org.asynchttpclient"           % "async-http-client" % "2.12.3"
   val curve25519         = "com.wavesplatform"             % "curve25519-java"   % "0.6.4"
-  val nettyHandler       = "io.netty"                      % "netty-handler"     % "4.1.79.Final"
-=======
-  val machinist          = "org.typelevel"      %% "machinist"         % "0.6.8"
-  val logback            = "ch.qos.logback"      % "logback-classic"   % "1.3.5" // 1.4.x and later is built for Java 11
-  val janino             = "org.codehaus.janino" % "janino"            % "3.1.9"
-  val asyncHttpClient    = "org.asynchttpclient" % "async-http-client" % "2.12.3"
-  val curve25519         = "com.wavesplatform"   % "curve25519-java"   % "0.6.4"
-  val nettyHandler       = "io.netty"            % "netty-handler"     % "4.1.85.Final"
->>>>>>> 78001598
+  val nettyHandler       = "io.netty"                      % "netty-handler"     % "4.1.85.Final"
 
-  val catsCore   = catsModule("core", "2.9.0")
-  val shapeless  = Def.setting("com.chuusai" %%% "shapeless" % "2.3.10")
+  val catsCore  = catsModule("core", "2.9.0")
+  val shapeless = Def.setting("com.chuusai" %%% "shapeless" % "2.3.10")
 
   val scalaTest   = "org.scalatest" %% "scalatest" % "3.2.14" % Test
   val scalaJsTest = Def.setting("com.lihaoyi" %%% "utest" % "0.8.1" % Test)
@@ -55,45 +46,6 @@
 
   val bouncyCastleProvider = "org.bouncycastle" % s"bcprov-jdk15on" % "1.70"
 
-<<<<<<< HEAD
-  val enforcedVersions = Def.setting(
-    Seq(
-      akkaModule("actor"),
-      akkaModule("stream"),
-      akkaHttp,
-      jacksonModuleScala,
-      scalaTest,
-      "org.slf4j" % "slf4j-api" % "2.0.0",
-      jacksonModule("core", "core"),
-      jacksonModule("core", "annotations"),
-      jacksonModule("core", "databind"),
-      jacksonModule("dataformat", "dataformat-yaml"),
-      jacksonModule("dataformat", "dataformat-properties"),
-      jacksonModule("jaxrs", "jaxrs-base"),
-      jacksonModule("jaxrs", "jaxrs-json-provider"),
-      kamonCore,
-      "com.typesafe" % "config" % "1.4.1",
-      machinist,
-      "com.squareup.okhttp3" % "okhttp"     % "4.9.1",
-      "com.squareup.okio"    % "okio"       % "2.10.0",
-      "com.lihaoyi"         %% "sourcecode" % "0.2.7",
-      nettyHandler,
-      bouncyCastleProvider,
-      "org.apache.httpcomponents" % "httpcore"         % "4.4.14",
-      "org.javassist"             % "javassist"        % "3.21.0-GA",
-      "org.reactivestreams"       % "reactive-streams" % "1.0.3",
-      "org.scala-lang"            % "scala-library"    % scalaVersion.value,
-      "org.scala-lang"            % "scala-reflect"    % scalaVersion.value,
-      catsEffect.value,
-      catsCore.value,
-      catsModule("kernel").value,
-      catsModule("macros", "2.1.1").value,
-      shapeless.value
-    )
-  )
-
-=======
->>>>>>> 78001598
   val console = Seq("com.github.scopt" %% "scopt" % "4.1.0")
 
   val langCompilerPlugins = Def.setting(
@@ -112,7 +64,7 @@
       "com.lihaoyi" %%% "fastparse" % "2.3.3",
       shapeless.value,
       "org.typelevel" %%% "cats-mtl" % "1.3.0",
-      "ch.obermuhlner"  % "big-math"      % "2.3.2",
+      "ch.obermuhlner"  % "big-math" % "2.3.2",
       curve25519,
       bouncyCastleProvider,
       "com.wavesplatform" % "zwaves"       % "0.1.0-SNAPSHOT",
@@ -178,20 +130,15 @@
       kindProjector,
       monixModule("reactive").value,
       nettyHandler,
-<<<<<<< HEAD
-      "com.typesafe.scala-logging"                      %% "scala-logging"         % "3.9.5",
-      "eu.timepit"                                      %% "refined"               % "0.10.1" exclude ("org.scala-lang.modules", "scala-xml_2.13"),
-      "eu.timepit"                                      %% "refined-cats"          % "0.10.1" exclude ("org.scala-lang.modules", "scala-xml_2.13"),
-      "com.github.plokhotnyuk.jsoniter-scala"           %% "jsoniter-scala-core"   % "2.13.5.2",
-      "com.github.plokhotnyuk.jsoniter-scala"           %% "jsoniter-scala-macros" % "2.13.5.2" % "provided",
-      "org.eclipse.collections"                          % "eclipse-collections"   % "11.1.0",
-      "org.mapdb"                                        % "mapdb"                 % "3.0.8",
-=======
-      "com.typesafe.scala-logging" %% "scala-logging" % "3.9.5",
-      "eu.timepit"                 %% "refined"       % "0.10.1",
-      "com.esaulpaugh"              % "headlong"      % "9.0.0",
+      "com.typesafe.scala-logging"            %% "scala-logging"         % "3.9.5",
+      "eu.timepit"                            %% "refined"               % "0.10.1" exclude ("org.scala-lang.modules", "scala-xml_2.13"),
+      "eu.timepit"                            %% "refined-cats"          % "0.10.1" exclude ("org.scala-lang.modules", "scala-xml_2.13"),
+      "com.github.plokhotnyuk.jsoniter-scala" %% "jsoniter-scala-core"   % "2.13.5.2",
+      "com.github.plokhotnyuk.jsoniter-scala" %% "jsoniter-scala-macros" % "2.13.5.2" % "provided",
+      "org.eclipse.collections"                % "eclipse-collections"   % "11.1.0",
+      "org.mapdb"                              % "mapdb"                 % "3.0.8",
+      "com.esaulpaugh"                         % "headlong"              % "9.0.0",
       web3jModule("abi"),
->>>>>>> 78001598
       akkaModule("testkit")                              % Test,
       akkaHttpModule("akka-http-testkit")                % Test,
       leveldbJava().exclude("com.google.guava", "guava") % Test
