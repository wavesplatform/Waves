--- conflicted
+++ resolved
@@ -127,18 +127,12 @@
       kindProjector,
       monixModule("reactive").value,
       nettyHandler,
-<<<<<<< HEAD
-      "com.typesafe.scala-logging"                      %% "scala-logging" % "3.9.5",
-      "eu.timepit"                                      %% "refined"       % "0.10.1" exclude ("org.scala-lang.modules", "scala-xml_2.13"),
-      "eu.timepit"                                      %% "refined-cats"  % "0.10.1" exclude ("org.scala-lang.modules", "scala-xml_2.13"),
-      "org.eclipse.collections" % "eclipse-collections" % "11.1.0",
-      "org.mapdb" % "mapdb" % "3.0.8",
-=======
       "com.typesafe.scala-logging" %% "scala-logging" % "3.9.5",
       "eu.timepit"                 %% "refined"       % "0.10.1",
       "com.esaulpaugh"              % "headlong"      % "9.0.0",
       web3jModule("abi"),
->>>>>>> deb8ae33
+      "org.eclipse.collections" % "eclipse-collections" % "11.1.0",
+      "org.mapdb" % "mapdb" % "3.0.8",
       akkaModule("testkit")                              % Test,
       akkaHttpModule("akka-http-testkit")                % Test,
       leveldbJava().exclude("com.google.guava", "guava") % Test
