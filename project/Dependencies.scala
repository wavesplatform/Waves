--- conflicted
+++ resolved
@@ -165,11 +165,7 @@
   )
 
   private[this] val protoSchemasLib =
-<<<<<<< HEAD
-    "com.wavesplatform" % "protobuf-schemas" % "1.3.0-SNAPSHOT" classifier "proto" intransitive()
-=======
-    "com.wavesplatform" % "protobuf-schemas" % "1.2.11-SC687-SNAPSHOT" classifier "proto" intransitive ()
->>>>>>> 1755f525
+    "com.wavesplatform" % "protobuf-schemas" % "1.3.0-SC-1-SNAPSHOT" classifier "proto" intransitive()
 
   lazy val scalapbRuntime = Def.setting {
     val version = scalapb.compiler.Version.scalapbVersion
