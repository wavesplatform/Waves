import org.portablescala.sbtplatformdeps.PlatformDepsPlugin.autoImport._
import sbt.Keys._
import sbt.{Def, _}

//noinspection TypeAnnotation
object Dependencies {
  // Node protobuf schemas
  private[this] val protoSchemasLib =
<<<<<<< HEAD
    "com.wavesplatform" % "protobuf-schemas" % "1.4.0-49-SNAPSHOT" classifier "protobuf-src" intransitive ()
=======
    "com.wavesplatform" % "protobuf-schemas" % "1.3.2" classifier "protobuf-src" intransitive ()
>>>>>>> 3e7c1c48

  def akkaModule(module: String): ModuleID = "com.typesafe.akka" %% s"akka-$module" % "2.6.16"

  private def akkaHttpModule(module: String) = "com.typesafe.akka" %% module % "10.2.6"

  private def kamonModule(module: String) = "io.kamon" %% s"kamon-$module" % "2.2.3"

  private def jacksonModule(group: String, module: String) = s"com.fasterxml.jackson.$group" % s"jackson-$module" % "2.12.3"

  private def catsModule(module: String, version: String = "2.6.1") = Def.setting("org.typelevel" %%% s"cats-$module" % version)

  def monixModule(module: String): Def.Initialize[ModuleID] = Def.setting("io.monix" %%% s"monix-$module" % "3.4.0")

  val kindProjector = compilerPlugin("org.typelevel" % "kind-projector" % "0.13.0" cross CrossVersion.full)

  val akkaHttp           = akkaHttpModule("akka-http")
  val jacksonModuleScala = jacksonModule("module", "module-scala").withCrossVersion(CrossVersion.Binary())
  val googleGuava        = "com.google.guava" % "guava" % "30.1.1-jre"
  val kamonCore          = kamonModule("core")
  val machinist          = "org.typelevel" %% "machinist" % "0.6.8"
  val logback            = "ch.qos.logback" % "logback-classic" % "1.2.5"
  val janino             = "org.codehaus.janino" % "janino" % "3.1.6"
  val asyncHttpClient    = "org.asynchttpclient" % "async-http-client" % "2.12.3"
  val curve25519         = "com.wavesplatform" % "curve25519-java" % "0.6.4"
  val nettyHandler       = "io.netty" % "netty-handler" % "4.1.67.Final"

  val catsEffect = catsModule("effect", "2.1.3")
  val catsCore   = catsModule("core")
  val shapeless  = Def.setting("com.chuusai" %%% "shapeless" % "2.3.7")

  val scalaTest = "org.scalatest" %% "scalatest" % "3.2.9" % Test

  val sttp3 = "com.softwaremill.sttp.client3" % "core_2.13" % "3.3.13"

  val bouncyCastleProvider = "org.bouncycastle" % s"bcprov-jdk15on" % "1.69"

  val enforcedVersions = Def.setting(
    Seq(
      akkaModule("actor"),
      akkaModule("stream"),
      akkaHttp,
      jacksonModuleScala,
      scalaTest,
      googleGuava,
      "org.slf4j" % "slf4j-api" % "1.7.32",
      jacksonModule("core", "core"),
      jacksonModule("core", "annotations"),
      jacksonModule("core", "databind"),
      jacksonModule("dataformat", "dataformat-yaml"),
      jacksonModule("dataformat", "dataformat-properties"),
      jacksonModule("jaxrs", "jaxrs-base"),
      jacksonModule("jaxrs", "jaxrs-json-provider"),
      kamonCore,
      "com.typesafe" % "config" % "1.4.1",
      machinist,
      "com.squareup.okhttp3" % "okhttp"      % "4.9.1",
      "com.squareup.okio"    % "okio"        % "2.10.0",
      "com.lihaoyi"          %% "sourcecode" % "0.2.7",
      nettyHandler,
      bouncyCastleProvider,
      "org.apache.httpcomponents" % "httpcore"         % "4.4.14",
      "org.javassist"             % "javassist"        % "3.21.0-GA",
      "org.reactivestreams"       % "reactive-streams" % "1.0.3",
      "org.scala-lang"            % "scala-library"    % scalaVersion.value,
      "org.scala-lang"            % "scala-reflect"    % scalaVersion.value,
      catsEffect.value,
      catsCore.value,
      catsModule("kernel").value,
      catsModule("macros", "2.1.1").value,
      shapeless.value
    )
  )

  val console = Seq("com.github.scopt" %% "scopt" % "4.0.1")

  val langCompilerPlugins = Def.setting(
    Seq(
      compilerPlugin("com.olegpy" %% "better-monadic-for" % "0.3.1"),
      kindProjector
    )
  )

  val lang = Def.setting(
    Seq(
      // defined here because %%% can only be used within a task or setting macro
      // explicit dependency can likely be removed when monix 3 is released
      monixModule("eval").value,
      catsCore.value.exclude("org.scala-js", "scalajs-library_2.13"),
      ("com.lihaoyi"   %%% "fastparse" % "2.3.2").exclude("org.scala-js", "scalajs-library_2.13"),
      ("org.parboiled" %%% "parboiled" % "2.3.0").exclude("org.scala-js", "scalajs-library_2.13"),
      shapeless.value.exclude("org.scala-js", "scalajs-library_2.13"),
      ("org.typelevel" %% "cats-mtl-core" % "0.7.1").exclude("org.scalacheck", "scalacheck_2.13"),
      "ch.obermuhlner" % "big-math" % "2.3.0",
      curve25519,
      bouncyCastleProvider,
      "com.wavesplatform" % "zwaves"       % "0.1.0-SNAPSHOT",
      "com.wavesplatform" % "zwaves-bn256" % "0.1.5-SNAPSHOT",
      "org.web3j"         % "crypto"       % "5.0.0"
    ) ++ langCompilerPlugins.value ++ scalapbRuntime.value ++ protobuf.value
  )

  lazy val it = scalaTest +: Seq(
    logback,
    "com.spotify" % "docker-client" % "8.16.0",
    jacksonModule("dataformat", "dataformat-properties"),
    asyncHttpClient
  ).map(_ % Test)

  lazy val test = scalaTest +: Seq(
    logback,
    "org.scalatestplus" %% "scalacheck-1-15" % "3.2.9.0",
    "org.scalacheck"    %% "scalacheck"      % "1.15.4",
    "org.mockito"       % "mockito-all"      % "1.10.19",
    "org.scalamock"     %% "scalamock"       % "5.1.0"
  ).map(_ % Test)

  lazy val logDeps = Seq(
    logback             % Runtime,
    janino              % Runtime,
    akkaModule("slf4j") % Runtime
  )

  private def leveldbJava(module: String = "") = "org.iq80.leveldb" % s"leveldb${if (module.nonEmpty) "-" else ""}$module" % "0.12"

  private[this] val levelDBJNA = {
    val levelDbVersion = "1.23.0"
    Seq(
      "com.wavesplatform.leveldb-jna" % "leveldb-jna-core"   % levelDbVersion,
      "com.wavesplatform.leveldb-jna" % "leveldb-jna-native" % levelDbVersion,
      leveldbJava("api")
    )
  }

  lazy val node = Def.setting(
    Seq(
      ("org.rudogma" %%% "supertagged" % "2.0-RC2").exclude("org.scala-js", "scalajs-library_2.13"),
      "commons-net"          % "commons-net"              % "3.8.0",
      "org.apache.commons"   % "commons-lang3"            % "3.12.0",
      "com.iheart"           %% "ficus"                   % "1.5.0",
      "net.logstash.logback" % "logstash-logback-encoder" % "6.6" % Runtime,
      kamonCore,
      kamonModule("system-metrics"),
      kamonModule("influxdb"),
      "org.influxdb" % "influxdb-java" % "2.21",
      googleGuava,
      "com.google.code.findbugs" % "jsr305"     % "3.0.2" % Compile, // javax.annotation stubs
      "com.typesafe.play"        %% "play-json" % "2.9.2",
      akkaModule("actor"),
      akkaModule("stream"),
      akkaHttp,
      "org.bitlet" % "weupnp" % "0.1.4",
      kindProjector,
      monixModule("reactive").value,
      nettyHandler,
      "com.typesafe.scala-logging"                       %% "scala-logging" % "3.9.4",
      akkaModule("testkit")                              % Test,
      akkaHttpModule("akka-http-testkit")                % Test,
      leveldbJava().exclude("com.google.guava", "guava") % Test
    ) ++ test ++ console ++ logDeps ++ levelDBJNA ++ protobuf.value
  )

  lazy val scalapbRuntime = Def.setting {
    val version = scalapb.compiler.Version.scalapbVersion
    Seq(
      "com.thesamet.scalapb" %%% "scalapb-runtime" % version,
      "com.thesamet.scalapb" %%% "scalapb-runtime" % version % "protobuf"
    )
  }

  lazy val protobuf = Def.setting {
    scalapbRuntime.value :+ protoSchemasLib % "protobuf"
  }

  lazy val grpc: Seq[ModuleID] = Seq(
    "io.grpc"              % "grpc-netty" % scalapb.compiler.Version.grpcJavaVersion,
    "com.thesamet.scalapb" %% "scalapb-runtime-grpc" % scalapb.compiler.Version.scalapbVersion,
    protoSchemasLib        % "protobuf"
  )

  lazy val circe = Def.setting {
    val circeVersion = "0.14.1"
    Seq(
      "io.circe" %%% "circe-core",
      "io.circe" %%% "circe-generic",
      "io.circe" %%% "circe-parser"
    ).map(_ % circeVersion)
  }
}<|MERGE_RESOLUTION|>--- conflicted
+++ resolved
@@ -6,13 +6,7 @@
 object Dependencies {
   // Node protobuf schemas
   private[this] val protoSchemasLib =
-<<<<<<< HEAD
     "com.wavesplatform" % "protobuf-schemas" % "1.4.0-49-SNAPSHOT" classifier "protobuf-src" intransitive ()
-=======
-    "com.wavesplatform" % "protobuf-schemas" % "1.3.2" classifier "protobuf-src" intransitive ()
->>>>>>> 3e7c1c48
-
-  def akkaModule(module: String): ModuleID = "com.typesafe.akka" %% s"akka-$module" % "2.6.16"
 
   private def akkaHttpModule(module: String) = "com.typesafe.akka" %% module % "10.2.6"
 
