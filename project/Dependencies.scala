--- conflicted
+++ resolved
@@ -1,21 +1,12 @@
 import org.portablescala.sbtplatformdeps.PlatformDepsPlugin.autoImport._
-<<<<<<< HEAD
 import sbt._
 import sbt.Keys._
-=======
-import sbt.Keys._
-import sbt.{Def, _}
->>>>>>> 3e7c1c48
 
 //noinspection TypeAnnotation
 object Dependencies {
   // Node protobuf schemas
   private[this] val protoSchemasLib =
-<<<<<<< HEAD
     "com.wavesplatform" % "protobuf-schemas" % "1.4.0-47-SNAPSHOT" classifier "protobuf-src" intransitive ()
-=======
-    "com.wavesplatform" % "protobuf-schemas" % "1.3.2" classifier "protobuf-src" intransitive ()
->>>>>>> 3e7c1c48
 
   def akkaModule(module: String): ModuleID = "com.typesafe.akka" %% s"akka-$module" % "2.6.16"
 
@@ -25,14 +16,9 @@
 
   private def jacksonModule(group: String, module: String) = s"com.fasterxml.jackson.$group" % s"jackson-$module" % "2.12.3"
 
-<<<<<<< HEAD
-  private def catsModule(module: String, version: String = "2.6.1") = Def.setting("org.typelevel" %%% s"cats-$module"  % version)
-  def monixModule(module: String)                                   = Def.setting("io.monix"      %%% s"monix-$module" % "3.4.0")
-=======
   private def catsModule(module: String, version: String = "2.6.1") = Def.setting("org.typelevel" %%% s"cats-$module" % version)
 
   def monixModule(module: String): Def.Initialize[ModuleID] = Def.setting("io.monix" %%% s"monix-$module" % "3.4.0")
->>>>>>> 3e7c1c48
 
   val kindProjector = compilerPlugin("org.typelevel" % "kind-projector" % "0.13.0" cross CrossVersion.full)
 
