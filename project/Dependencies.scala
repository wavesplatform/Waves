--- conflicted
+++ resolved
@@ -6,11 +6,7 @@
 object Dependencies {
   // Node protobuf schemas
   private[this] val protoSchemasLib =
-<<<<<<< HEAD
     "com.wavesplatform" % "protobuf-schemas" % "1.4.0-SNAPSHOT" classifier "proto" intransitive ()
-=======
-    "com.wavesplatform" % "protobuf-schemas" % "1.3.2-SNAPSHOT" classifier "protobuf-src" intransitive ()
->>>>>>> c66f70d6
 
   def akkaModule(module: String): ModuleID = "com.typesafe.akka" %% s"akka-$module" % "2.6.14"
 
@@ -103,22 +99,12 @@
       "ch.obermuhlner" % "big-math" % "2.3.0",
       curve25519,
       bouncyCastle("bcprov"),
-<<<<<<< HEAD
-      kindProjector,
-      compilerPlugin("com.olegpy" %% "better-monadic-for" % "0.3.1"),
-      "com.softwaremill.sttp" %%% "core"       % "1.6.4",
-      "com.wavesplatform"     % "zwaves"       % "0.1.0-SNAPSHOT",
-      "com.wavesplatform"     % "zwaves-bn256" % "0.1.5-SNAPSHOT",
-      "org.web3j"             % "crypto"       % "4.5.18",
+      "com.wavesplatform" % "zwaves"       % "0.1.0-SNAPSHOT",
+      "com.wavesplatform" % "zwaves-bn256" % "0.1.5-SNAPSHOT",
+      "org.web3j"         % "crypto"       % "5.0.0",
       "org.web3j"             % "abi"          % "4.5.18",
       "org.web3j"             % "rlp"          % "4.5.18"
-    ) ++ scalapbRuntime.value ++ circe.value ++ protobuf.value
-=======
-      "com.wavesplatform" % "zwaves"       % "0.1.0-SNAPSHOT",
-      "com.wavesplatform" % "zwaves-bn256" % "0.1.5-SNAPSHOT",
-      "org.web3j"         % "crypto"       % "5.0.0"
     ) ++ langCompilerPlugins.value ++ scalapbRuntime.value ++ protobuf.value
->>>>>>> c66f70d6
   )
 
   lazy val it = scalaTest +: Seq(
