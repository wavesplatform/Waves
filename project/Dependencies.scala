import org.portablescala.sbtplatformdeps.PlatformDepsPlugin.autoImport._
import sbt.Keys._
import sbt.{Def, _}

//noinspection TypeAnnotation
object Dependencies {
  // Node protobuf schemas
  private[this] val protoSchemasLib =
    "com.wavesplatform" % "protobuf-schemas" % "1.4.3" classifier "protobuf-src" intransitive ()

  def akkaModule(module: String): ModuleID = "com.typesafe.akka" %% s"akka-$module" % "2.6.20"

  private def akkaHttpModule(module: String) = "com.typesafe.akka" %% module % "10.2.10"

  private def kamonModule(module: String) = "io.kamon" %% s"kamon-$module" % "2.5.12"

  private def jacksonModule(group: String, module: String) = s"com.fasterxml.jackson.$group" % s"jackson-$module" % "2.14.1"

  private def catsModule(module: String, version: String = "2.6.1") = Def.setting("org.typelevel" %%% s"cats-$module" % version)

  private def web3jModule(module: String) = "org.web3j" % module % "4.9.5"

  def monixModule(module: String): Def.Initialize[ModuleID] = Def.setting("io.monix" %%% s"monix-$module" % "3.4.1")

  val kindProjector = compilerPlugin("org.typelevel" % "kind-projector" % "0.13.2" cross CrossVersion.full)

  val akkaHttp           = akkaHttpModule("akka-http")
  val jacksonModuleScala = jacksonModule("module", "module-scala").withCrossVersion(CrossVersion.Binary())
  val googleGuava        = "com.google.guava"              % "guava"             % "31.1-jre"
  val cafeine            = "com.github.ben-manes.caffeine" % "caffeine"          % "2.9.2"
  val kamonCore          = kamonModule("core")
  val machinist          = "org.typelevel"                %% "machinist"         % "0.6.8"
  val logback            = "ch.qos.logback"                % "logback-classic"   % "1.3.5" // 1.4.x and later is built for Java 11
  val janino             = "org.codehaus.janino"           % "janino"            % "3.1.9"
  val asyncHttpClient    = "org.asynchttpclient"           % "async-http-client" % "2.12.3"
  val curve25519         = "com.wavesplatform"             % "curve25519-java"   % "0.6.4"
  val nettyHandler       = "io.netty"                      % "netty-handler"     % "4.1.85.Final"

  val catsCore  = catsModule("core", "2.9.0")
  val shapeless = Def.setting("com.chuusai" %%% "shapeless" % "2.3.10")

  val scalaTest   = "org.scalatest" %% "scalatest" % "3.2.14" % Test
  val scalaJsTest = Def.setting("com.lihaoyi" %%% "utest" % "0.8.1" % Test)

  val sttp3 = "com.softwaremill.sttp.client3" % "core_2.13" % "3.5.2" // 3.6.x and later is built for Java 11

  val bouncyCastleProvider = "org.bouncycastle" % s"bcprov-jdk15on" % "1.70"

  val console = Seq("com.github.scopt" %% "scopt" % "4.1.0")

  val langCompilerPlugins = Def.setting(
    Seq(
      compilerPlugin("com.olegpy" %% "better-monadic-for" % "0.3.1"),
      kindProjector
    )
  )

  val lang = Def.setting(
    Seq(
      // defined here because %%% can only be used within a task or setting macro
      // explicit dependency can likely be removed when monix 3 is released
      monixModule("eval").value,
      catsCore.value,
      "com.lihaoyi" %%% "fastparse" % "2.3.3",
      shapeless.value,
      "org.typelevel" %%% "cats-mtl" % "1.3.0",
      "ch.obermuhlner"  % "big-math" % "2.3.2",
      curve25519,
      bouncyCastleProvider,
      "com.wavesplatform" % "zwaves"       % "0.1.0-SNAPSHOT",
      "com.wavesplatform" % "zwaves-bn256" % "0.1.5-SNAPSHOT",
      web3jModule("crypto")
    ) ++ langCompilerPlugins.value ++ scalapbRuntime.value ++ protobuf.value
  )

  lazy val it = scalaTest +: Seq(
    logback,
    "com.spotify" % "docker-client" % "8.16.0",
    jacksonModule("dataformat", "dataformat-properties"),
    asyncHttpClient
  ).map(_ % Test)

  lazy val test = scalaTest +: Seq(
    logback,
    "org.scalatestplus" %% "scalacheck-1-16" % "3.2.14.0",
    "org.scalacheck"    %% "scalacheck"      % "1.17.0",
    "org.mockito"        % "mockito-all"     % "1.10.19",
    "org.scalamock"     %% "scalamock"       % "5.2.0"
  ).map(_ % Test)

  lazy val logDeps = Seq(
    logback             % Runtime,
    janino              % Runtime,
    akkaModule("slf4j") % Runtime
  )

  private def leveldbJava(module: String = "") = "org.iq80.leveldb" % s"leveldb${if (module.nonEmpty) "-" else ""}$module" % "0.12"

  private[this] val dbDeps = {
    val levelDbVersion = "1.23.1"
    Seq(
      "org.rocksdb"                   % "rocksdbjni"         % "7.10.2",
      "com.wavesplatform.leveldb-jna" % "leveldb-jna-core"   % levelDbVersion,
      "com.wavesplatform.leveldb-jna" % "leveldb-jna-native" % levelDbVersion,
      leveldbJava("api")              % "test"
    )
  }

  lazy val node = Def.setting(
    Seq(
      ("org.rudogma"       %%% "supertagged"              % "2.0-RC2").exclude("org.scala-js", "scalajs-library_2.13"),
      "commons-net"          % "commons-net"              % "3.8.0",
      "org.apache.commons"   % "commons-lang3"            % "3.12.0",
      "com.iheart"          %% "ficus"                    % "1.5.2",
      "net.logstash.logback" % "logstash-logback-encoder" % "7.2" % Runtime,
      kamonCore,
      kamonModule("system-metrics"),
      kamonModule("influxdb"),
      kamonModule("akka-http"),
      kamonModule("executors"),
      "org.influxdb" % "influxdb-java" % "2.23",
      googleGuava,
      cafeine,
      "com.google.code.findbugs" % "jsr305"    % "3.0.2" % Compile, // javax.annotation stubs
      "com.typesafe.play"       %% "play-json" % "2.9.3",
      akkaModule("actor"),
      akkaModule("stream"),
      akkaHttp,
      "org.bitlet" % "weupnp" % "0.1.4",
      kindProjector,
      monixModule("reactive").value,
      nettyHandler,
      "com.typesafe.scala-logging"            %% "scala-logging"         % "3.9.5",
      "eu.timepit"                            %% "refined"               % "0.10.1" exclude ("org.scala-lang.modules", "scala-xml_2.13"),
      "eu.timepit"                            %% "refined-cats"          % "0.10.1" exclude ("org.scala-lang.modules", "scala-xml_2.13"),
      "com.github.plokhotnyuk.jsoniter-scala" %% "jsoniter-scala-core"   % "2.13.5.2",
      "com.github.plokhotnyuk.jsoniter-scala" %% "jsoniter-scala-macros" % "2.13.5.2" % "provided",
      "org.eclipse.collections"                % "eclipse-collections"   % "11.1.0",
      "org.mapdb"                              % "mapdb"                 % "3.0.8",
      "com.esaulpaugh"                         % "headlong"              % "9.0.0",
      web3jModule("abi"),
      akkaModule("testkit")                              % Test,
      akkaHttpModule("akka-http-testkit")                % Test,
      leveldbJava().exclude("com.google.guava", "guava") % Test
<<<<<<< HEAD
    ) ++ test ++ console ++ logDeps ++ dbDeps ++ protobuf.value
=======
    ) ++ test ++ console ++ logDeps ++ levelDBJNA ++ protobuf.value ++ langCompilerPlugins.value
>>>>>>> 78e37d99
  )

  lazy val scalapbRuntime = Def.setting {
    val version = scalapb.compiler.Version.scalapbVersion
    Seq(
      "com.thesamet.scalapb" %%% "scalapb-runtime" % version,
      "com.thesamet.scalapb" %%% "scalapb-runtime" % version % "protobuf"
    )
  }

  lazy val protobuf = Def.setting {
    scalapbRuntime.value :+ protoSchemasLib % "protobuf"
  }

  lazy val grpc: Seq[ModuleID] = Seq(
    "io.grpc"               % "grpc-netty"           % scalapb.compiler.Version.grpcJavaVersion,
    "com.thesamet.scalapb" %% "scalapb-runtime-grpc" % scalapb.compiler.Version.scalapbVersion,
    protoSchemasLib         % "protobuf"
  )

  lazy val circe = Def.setting {
    val circeVersion = "0.14.3"
    Seq(
      "io.circe" %%% "circe-core",
      "io.circe" %%% "circe-generic",
      "io.circe" %%% "circe-parser"
    ).map(_ % circeVersion)
  }

  lazy val kanela =
    Seq("io.kamon" % "kanela-agent" % "1.0.14")
}<|MERGE_RESOLUTION|>--- conflicted
+++ resolved
@@ -27,7 +27,6 @@
   val akkaHttp           = akkaHttpModule("akka-http")
   val jacksonModuleScala = jacksonModule("module", "module-scala").withCrossVersion(CrossVersion.Binary())
   val googleGuava        = "com.google.guava"              % "guava"             % "31.1-jre"
-  val cafeine            = "com.github.ben-manes.caffeine" % "caffeine"          % "2.9.2"
   val kamonCore          = kamonModule("core")
   val machinist          = "org.typelevel"                %% "machinist"         % "0.6.8"
   val logback            = "ch.qos.logback"                % "logback-classic"   % "1.3.5" // 1.4.x and later is built for Java 11
@@ -120,7 +119,6 @@
       kamonModule("executors"),
       "org.influxdb" % "influxdb-java" % "2.23",
       googleGuava,
-      cafeine,
       "com.google.code.findbugs" % "jsr305"    % "3.0.2" % Compile, // javax.annotation stubs
       "com.typesafe.play"       %% "play-json" % "2.9.3",
       akkaModule("actor"),
@@ -135,18 +133,12 @@
       "eu.timepit"                            %% "refined-cats"          % "0.10.1" exclude ("org.scala-lang.modules", "scala-xml_2.13"),
       "com.github.plokhotnyuk.jsoniter-scala" %% "jsoniter-scala-core"   % "2.13.5.2",
       "com.github.plokhotnyuk.jsoniter-scala" %% "jsoniter-scala-macros" % "2.13.5.2" % "provided",
-      "org.eclipse.collections"                % "eclipse-collections"   % "11.1.0",
-      "org.mapdb"                              % "mapdb"                 % "3.0.8",
       "com.esaulpaugh"                         % "headlong"              % "9.0.0",
       web3jModule("abi"),
       akkaModule("testkit")                              % Test,
       akkaHttpModule("akka-http-testkit")                % Test,
       leveldbJava().exclude("com.google.guava", "guava") % Test
-<<<<<<< HEAD
-    ) ++ test ++ console ++ logDeps ++ dbDeps ++ protobuf.value
-=======
-    ) ++ test ++ console ++ logDeps ++ levelDBJNA ++ protobuf.value ++ langCompilerPlugins.value
->>>>>>> 78e37d99
+    ) ++ test ++ console ++ logDeps ++ dbDeps ++ protobuf.value ++ langCompilerPlugins.value
   )
 
   lazy val scalapbRuntime = Def.setting {
