import org.portablescala.sbtplatformdeps.PlatformDepsPlugin.autoImport._
import sbt.Keys._
import sbt.{Def, _}

//noinspection TypeAnnotation
object Dependencies {
  // Node protobuf schemas
  private[this] val protoSchemasLib =
    "com.wavesplatform" % "protobuf-schemas" % "1.4.2-SNAPSHOT" classifier "protobuf-src" intransitive ()

  def akkaModule(module: String): ModuleID = "com.typesafe.akka" %% s"akka-$module" % "2.6.19"

  private def akkaHttpModule(module: String) = "com.typesafe.akka" %% module % "10.2.9"

  private def kamonModule(module: String) = "io.kamon" %% s"kamon-$module" % "2.5.1"

  private def jacksonModule(group: String, module: String) = s"com.fasterxml.jackson.$group" % s"jackson-$module" % "2.13.2"

  private def catsModule(module: String, version: String = "2.6.1") = Def.setting("org.typelevel" %%% s"cats-$module" % version)

  private def web3jModule(module: String) = "org.web3j" % module % "4.9.1"

  def monixModule(module: String): Def.Initialize[ModuleID] = Def.setting("io.monix" %%% s"monix-$module" % "3.4.0")

  val kindProjector = compilerPlugin("org.typelevel" % "kind-projector" % "0.13.2" cross CrossVersion.full)

  val akkaHttp           = akkaHttpModule("akka-http")
  val jacksonModuleScala = jacksonModule("module", "module-scala").withCrossVersion(CrossVersion.Binary())
  val googleGuava        = "com.google.guava" % "guava" % "31.1-jre"
  val kamonCore          = kamonModule("core")
  val machinist          = "org.typelevel" %% "machinist" % "0.6.8"
  val logback            = "ch.qos.logback" % "logback-classic" % "1.2.11"
  val janino             = "org.codehaus.janino" % "janino" % "3.1.7"
  val asyncHttpClient    = "org.asynchttpclient" % "async-http-client" % "2.12.3"
  val curve25519         = "com.wavesplatform" % "curve25519-java" % "0.6.4"
  val nettyHandler       = "io.netty" % "netty-handler" % "4.1.76.Final"

  val catsEffect = catsModule("effect", "2.1.3")
  val catsCore   = catsModule("core", "2.7.0")
  val shapeless  = Def.setting("com.chuusai" %%% "shapeless" % "2.3.9")

  val scalaTest = "org.scalatest" %% "scalatest" % "3.2.12" % Test

  val sttp3 = "com.softwaremill.sttp.client3" % "core_2.13" % "3.5.1"

  val bouncyCastleProvider = "org.bouncycastle" % s"bcprov-jdk15on" % "1.70"

  val enforcedVersions = Def.setting(
    Seq(
      akkaModule("actor"),
      akkaModule("stream"),
      akkaHttp,
      jacksonModuleScala,
      scalaTest,
      googleGuava,
      "org.slf4j" % "slf4j-api" % "1.7.32",
      jacksonModule("core", "core"),
      jacksonModule("core", "annotations"),
      jacksonModule("core", "databind"),
      jacksonModule("dataformat", "dataformat-yaml"),
      jacksonModule("dataformat", "dataformat-properties"),
      jacksonModule("jaxrs", "jaxrs-base"),
      jacksonModule("jaxrs", "jaxrs-json-provider"),
      kamonCore,
      "com.typesafe" % "config" % "1.4.1",
      machinist,
      "com.squareup.okhttp3" % "okhttp"      % "4.9.1",
      "com.squareup.okio"    % "okio"        % "2.10.0",
      "com.lihaoyi"          %% "sourcecode" % "0.2.7",
      nettyHandler,
      bouncyCastleProvider,
      "org.apache.httpcomponents" % "httpcore"         % "4.4.14",
      "org.javassist"             % "javassist"        % "3.21.0-GA",
      "org.reactivestreams"       % "reactive-streams" % "1.0.3",
      "org.scala-lang"            % "scala-library"    % scalaVersion.value,
      "org.scala-lang"            % "scala-reflect"    % scalaVersion.value,
      catsEffect.value,
      catsCore.value,
      catsModule("kernel").value,
      catsModule("macros", "2.1.1").value,
      shapeless.value,
      "com.google.protobuf" % "protobuf-java" % "3.19.2" // TODO: remove in NODE-2414
    )
  )

  val console = Seq("com.github.scopt" %% "scopt" % "4.0.1")

  val langCompilerPlugins = Def.setting(
    Seq(
      compilerPlugin("com.olegpy" %% "better-monadic-for" % "0.3.1"),
      kindProjector
    )
  )

  val lang = Def.setting(
    Seq(
      // defined here because %%% can only be used within a task or setting macro
      // explicit dependency can likely be removed when monix 3 is released
      monixModule("eval").value,
      catsCore.value.exclude("org.scala-js", "scalajs-library_2.13"),
      ("com.lihaoyi"   %%% "fastparse" % "2.3.3").exclude("org.scala-js", "scalajs-library_2.13"),
      ("org.parboiled" %%% "parboiled" % "2.4.0").exclude("org.scala-js", "scalajs-library_2.13"),
      shapeless.value.exclude("org.scala-js", "scalajs-library_2.13"),
      ("org.typelevel" %% "cats-mtl-core" % "0.7.1").exclude("org.scalacheck", "scalacheck_2.13"),
      "ch.obermuhlner" % "big-math" % "2.3.0",
      curve25519,
      bouncyCastleProvider,
      "com.wavesplatform" % "zwaves"       % "0.1.0-SNAPSHOT",
      "com.wavesplatform" % "zwaves-bn256" % "0.1.5-SNAPSHOT",
      web3jModule("crypto"),
      web3jModule("abi"),
      web3jModule("rlp"),
      "com.esaulpaugh" % "headlong" % "6.1.1"
    ) ++ langCompilerPlugins.value ++ scalapbRuntime.value ++ protobuf.value
  )

  lazy val it = scalaTest +: Seq(
    logback,
    "com.spotify" % "docker-client" % "8.16.0",
    jacksonModule("dataformat", "dataformat-properties"),
    asyncHttpClient
  ).map(_ % Test)

  lazy val test = scalaTest +: Seq(
    logback,
    "org.scalatestplus" %% "scalacheck-1-15" % "3.2.11.0",
    "org.scalacheck"    %% "scalacheck"      % "1.15.4",
    "org.mockito"       % "mockito-all"      % "1.10.19",
    "org.scalamock"     %% "scalamock"       % "5.2.0"
  ).map(_ % Test)

  lazy val logDeps = Seq(
    logback             % Runtime,
    janino              % Runtime,
    akkaModule("slf4j") % Runtime
  )

  private def leveldbJava(module: String = "") = "org.iq80.leveldb" % s"leveldb${if (module.nonEmpty) "-" else ""}$module" % "0.12"

  private[this] val levelDBJNA = {
    val levelDbVersion = "1.23.1"
    Seq(
      "com.wavesplatform.leveldb-jna" % "leveldb-jna-core"   % levelDbVersion,
      "com.wavesplatform.leveldb-jna" % "leveldb-jna-native" % levelDbVersion,
      leveldbJava("api")
    )
  }

  lazy val node = Def.setting(
    Seq(
      ("org.rudogma" %%% "supertagged" % "2.0-RC2").exclude("org.scala-js", "scalajs-library_2.13"),
      "commons-net"          % "commons-net"              % "3.8.0",
      "org.apache.commons"   % "commons-lang3"            % "3.12.0",
      "com.iheart"           %% "ficus"                   % "1.5.2",
<<<<<<< HEAD
      "net.logstash.logback" % "logstash-logback-encoder" % "7.1" % Runtime,
=======
      "net.logstash.logback" % "logstash-logback-encoder" % "7.1.1" % Runtime,
>>>>>>> 61b4a2ba
      kamonCore,
      kamonModule("system-metrics"),
      kamonModule("influxdb"),
      "org.influxdb" % "influxdb-java" % "2.22",
      googleGuava,
      "com.google.code.findbugs" % "jsr305"     % "3.0.2" % Compile, // javax.annotation stubs
      "com.typesafe.play"        %% "play-json" % "2.9.2",
      akkaModule("actor"),
      akkaModule("stream"),
      akkaHttp,
      "org.bitlet" % "weupnp" % "0.1.4",
      kindProjector,
      monixModule("reactive").value,
      nettyHandler,
      "com.typesafe.scala-logging"                       %% "scala-logging" % "3.9.4",
      "eu.timepit"                                       %% "refined" % "0.9.28" exclude ("org.scala-lang.modules", "scala-xml_2.13"),
      "eu.timepit"                                       %% "refined-cats" % "0.9.28" exclude ("org.scala-lang.modules", "scala-xml_2.13"),
      akkaModule("testkit")                              % Test,
      akkaHttpModule("akka-http-testkit")                % Test,
      leveldbJava().exclude("com.google.guava", "guava") % Test
    ) ++ test ++ console ++ logDeps ++ levelDBJNA ++ protobuf.value
  )

  lazy val scalapbRuntime = Def.setting {
    val version = scalapb.compiler.Version.scalapbVersion
    Seq(
      "com.thesamet.scalapb" %%% "scalapb-runtime" % version,
      "com.thesamet.scalapb" %%% "scalapb-runtime" % version % "protobuf"
    )
  }

  lazy val protobuf = Def.setting {
    scalapbRuntime.value :+ protoSchemasLib % "protobuf"
  }

  lazy val grpc: Seq[ModuleID] = Seq(
    "io.grpc"              % "grpc-netty" % scalapb.compiler.Version.grpcJavaVersion,
    "com.thesamet.scalapb" %% "scalapb-runtime-grpc" % scalapb.compiler.Version.scalapbVersion,
    protoSchemasLib        % "protobuf"
  )

  lazy val circe = Def.setting {
    val circeVersion = "0.14.1"
    Seq(
      "io.circe" %%% "circe-core",
      "io.circe" %%% "circe-generic",
      "io.circe" %%% "circe-parser"
    ).map(_ % circeVersion)
  }
}<|MERGE_RESOLUTION|>--- conflicted
+++ resolved
@@ -152,11 +152,7 @@
       "commons-net"          % "commons-net"              % "3.8.0",
       "org.apache.commons"   % "commons-lang3"            % "3.12.0",
       "com.iheart"           %% "ficus"                   % "1.5.2",
-<<<<<<< HEAD
-      "net.logstash.logback" % "logstash-logback-encoder" % "7.1" % Runtime,
-=======
       "net.logstash.logback" % "logstash-logback-encoder" % "7.1.1" % Runtime,
->>>>>>> 61b4a2ba
       kamonCore,
       kamonModule("system-metrics"),
       kamonModule("influxdb"),
