--- conflicted
+++ resolved
@@ -101,16 +101,10 @@
       bouncyCastle("bcprov"),
       "com.wavesplatform" % "zwaves"       % "0.1.0-SNAPSHOT",
       "com.wavesplatform" % "zwaves-bn256" % "0.1.5-SNAPSHOT",
-<<<<<<< HEAD
-      "org.web3j"         % "crypto"       % "5.0.0",
-      "org.web3j"         % "abi"          % "4.5.18",
-      "org.web3j"         % "rlp"          % "4.5.18"
-=======
       "org.web3j"         % "crypto"       % "4.8.6",
       "org.web3j"         % "abi"          % "4.8.6",
       "org.web3j"         % "rlp"          % "4.8.6",
       "com.esaulpaugh"    % "headlong"     % "5.3.0"
->>>>>>> bb42d42c
     ) ++ langCompilerPlugins.value ++ scalapbRuntime.value ++ protobuf.value
   )
 
