import org.portablescala.sbtplatformdeps.PlatformDepsPlugin.autoImport._
import sbt.Keys._
import sbt._

//noinspection TypeAnnotation
object Dependencies {

  def akkaModule(module: String): ModuleID = "com.typesafe.akka" %% s"akka-$module" % "2.6.4"

  private def akkaHttpModule(module: String)               = "com.typesafe.akka"             %% module            % "10.1.12"
  private def nettyModule(module: String)                  = "io.netty"                      % s"netty-$module"   % "4.1.51.Final"
  private def kamonModule(module: String)                  = "io.kamon"                      %% s"kamon-$module"  % "2.1.0"
  private def jacksonModule(group: String, module: String) = s"com.fasterxml.jackson.$group" % s"jackson-$module" % "2.11.0"
  private def bouncyCastle(module: String)                 = "org.bouncycastle"              % s"$module-jdk15on" % "1.59"

  private def catsModule(module: String, version: String = "2.1.0") = Def.setting("org.typelevel" %%% s"cats-$module"  % version)
  def monixModule(module: String)                                   = Def.setting("io.monix"      %%% s"monix-$module" % "3.3.0")

  private val kindProjector = compilerPlugin("org.typelevel" % "kind-projector" % "0.11.0" cross CrossVersion.full)

  val akkaHttp           = akkaHttpModule("akka-http")
  val jacksonModuleScala = jacksonModule("module", "module-scala").withCrossVersion(CrossVersion.Binary())
  val googleGuava        = "com.google.guava" % "guava" % "27.0.1-jre"
  val kamonCore          = kamonModule("core")
  val machinist          = "org.typelevel" %% "machinist" % "0.6.8"
  val logback            = "ch.qos.logback" % "logback-classic" % "1.2.3"
  val janino             = "org.codehaus.janino" % "janino" % "3.0.12"
  val asyncHttpClient    = "org.asynchttpclient" % "async-http-client" % "2.7.0"
  val curve25519         = "com.wavesplatform" % "curve25519-java" % "0.6.4"

  val catsEffect = catsModule("effect", "2.1.3")
  val catsCore   = catsModule("core")
  val shapeless  = Def.setting("com.chuusai" %%% "shapeless" % "2.3.3")

  val scalaTest = "org.scalatest" %% "scalatest" % "3.0.8" % Test

  val kafka = "org.apache.kafka" %% "kafka" % "2.5.0"

  val enforcedVersions = Def.setting(
    Seq(
      akkaModule("actor"),
      akkaModule("stream"),
      akkaHttp,
      jacksonModuleScala,
      scalaTest,
      googleGuava,
      "org.slf4j" % "slf4j-api" % "1.7.25",
      jacksonModule("core", "core"),
      jacksonModule("core", "annotations"),
      jacksonModule("core", "databind"),
      jacksonModule("dataformat", "dataformat-yaml"),
      jacksonModule("jaxrs", "jaxrs-base"),
      jacksonModule("jaxrs", "jaxrs-json-provider"),
      kamonCore,
      "com.typesafe" % "config" % "1.3.3",
      machinist,
      "com.squareup.okhttp3" % "okhttp"      % "3.11.0",
      "com.squareup.okio"    % "okio"        % "1.14.0",
      "com.lihaoyi"          %% "sourcecode" % "0.2.1",
      nettyModule("handler"),
      bouncyCastle("bcpkix"),
      bouncyCastle("bcprov"),
      "org.apache.httpcomponents" % "httpcore"         % "4.4.5",
      "org.javassist"             % "javassist"        % "3.21.0-GA",
      "org.reactivestreams"       % "reactive-streams" % "1.0.2",
      "org.scala-lang"            % "scala-library"    % scalaVersion.value,
      "org.scala-lang"            % "scala-reflect"    % scalaVersion.value,
      catsEffect.value,
      catsCore.value,
      catsModule("kernel").value,
      catsModule("macros").value,
      shapeless.value,
      kafka
    )
  )

  val console = Seq("com.github.scopt" %% "scopt" % "4.0.0-RC2")

  val common = Def.setting(
    Seq(
      scalaTest
    )
  )

  val lang = Def.setting(
    Seq(
      // defined here because %%% can only be used within a task or setting macro
      // explicit dependency can likely be removed when monix 3 is released
      monixModule("eval").value,
      catsCore.value.exclude("org.scala-js", "scalajs-library_2.13"),
      ("org.rudogma"   %%% "supertagged" % "1.5").exclude("org.scala-js", "scalajs-library_2.13"),
      ("com.lihaoyi"   %%% "fastparse"   % "2.2.4").exclude("org.scala-js", "scalajs-library_2.13"),
      ("org.parboiled" %%% "parboiled"   % "2.1.8").exclude("org.scala-js", "scalajs-library_2.13"),
      shapeless.value.exclude("org.scala-js", "scalajs-library_2.13"),
      machinist.exclude("org.scala-js", "scalajs-library_2.13"),
      catsEffect.value,
      ("org.typelevel" %% "cats-mtl-core" % "0.7.1").exclude("org.scalacheck", "scalacheck_2.13"),
      "ch.obermuhlner" % "big-math" % "2.1.0",
      ("org.scorexfoundation" %% "scrypto" % "2.1.8").exclude("org.whispersystems", "curve25519-java"),
      curve25519,
      bouncyCastle("bcpkix"),
      bouncyCastle("bcprov"),
      kindProjector,
      compilerPlugin("com.olegpy" %% "better-monadic-for" % "0.3.1"),
      "com.softwaremill.sttp" %%% "core"       % "1.6.4",
      "com.wavesplatform"     % "zwaves"       % "0.1.0-SNAPSHOT",
      "com.wavesplatform"     % "zwaves-bn256" % "0.1.5-SNAPSHOT",
      "org.web3j"             % "crypto"       % "4.5.18"
    ) ++ scalapbRuntime.value ++ circe.value ++ protobuf.value
  )

  lazy val it = scalaTest +: Seq(
    logback,
    "com.spotify" % "docker-client" % "8.15.1",
    jacksonModule("dataformat", "dataformat-properties"),
    asyncHttpClient
  ).map(_ % Test)

  lazy val test = scalaTest +: Seq(
    logback,
    "org.scalacheck" %% "scalacheck" % "1.14.3",
    "org.mockito"    % "mockito-all" % "1.10.19",
    "org.scalamock"  %% "scalamock"  % "4.4.0"
  ).map(_ % Test)

  lazy val logDeps = Seq(
    logback             % Runtime,
    janino              % Runtime,
    akkaModule("slf4j") % Runtime
  )

  private[this] val levelDBJNA = {
    val levelDbVersion = "1.22.3"
    Seq(
      "com.wavesplatform.leveldb-jna" % "leveldb-jna-core"   % levelDbVersion,
      "com.wavesplatform.leveldb-jna" % "leveldb-jna-native" % levelDbVersion
    )
  }

  lazy val node = Def.setting(
    Seq(
      "commons-net"          % "commons-net"              % "3.6",
      "org.apache.commons"   % "commons-lang3"            % "3.9",
      "com.iheart"           %% "ficus"                   % "1.4.7",
      "net.logstash.logback" % "logstash-logback-encoder" % "4.11" % Runtime,
      kamonCore,
      kamonModule("system-metrics"),
      kamonModule("influxdb"),
      "org.influxdb" % "influxdb-java" % "2.14",
      googleGuava,
      "com.google.code.findbugs" % "jsr305"         % "3.0.2" % Compile, // javax.annotation stubs
      "com.typesafe.play"        %% "play-json"     % "2.9.0",
      "org.ethereum"             % "leveldbjni-all" % "1.18.3",
      akkaModule("actor"),
      akkaModule("stream"),
      akkaHttp,
      "org.bitlet" % "weupnp" % "0.1.4",
      kindProjector,
      monixModule("reactive").value,
      nettyModule("handler"),
      akkaModule("testkit")               % Test,
      akkaHttpModule("akka-http-testkit") % Test,
      ("org.iq80.leveldb" % "leveldb" % "0.12").exclude("com.google.guava", "guava") % Test
    ) ++ test ++ console ++ logDeps ++ levelDBJNA ++ protobuf.value
  )

  private[this] val protoSchemasLib =
<<<<<<< HEAD
    "com.wavesplatform" % "protobuf-schemas" % "1.3.0-SNAPSHOT" classifier "proto" intransitive()
=======
    "com.wavesplatform" % "protobuf-schemas" % "1.2.9-N2265-SNAPSHOT" classifier "proto" intransitive ()
>>>>>>> 39c4be1c

  lazy val scalapbRuntime = Def.setting {
    val version = scalapb.compiler.Version.scalapbVersion
    Seq(
      "com.thesamet.scalapb" %%% "scalapb-runtime" % version,
      "com.thesamet.scalapb" %%% "scalapb-runtime" % version % "protobuf",
      "com.thesamet.scalapb" %% "scalapb-json4s"   % "0.9.3"
    )
  }

  lazy val protobuf = Def.setting {
    scalapbRuntime.value :+ protoSchemasLib % "protobuf"
  }

  lazy val grpc: Seq[ModuleID] = Seq(
    "io.grpc"              % "grpc-netty" % "1.31.1" /* scalapb.compiler.Version.grpcJavaVersion */,
    "com.thesamet.scalapb" %% "scalapb-runtime-grpc" % scalapb.compiler.Version.scalapbVersion,
    protoSchemasLib        % "protobuf"
  )

  lazy val circe = Def.setting {
    val circeVersion = "0.13.0"
    Seq(
      "io.circe" %%% "circe-core",
      "io.circe" %%% "circe-generic",
      "io.circe" %%% "circe-parser"
    ).map(_ % circeVersion)
  }

  lazy val circeJsInterop = Def.setting {
    "io.circe" %%% "not-java-time" % "0.2.0"
  }
}<|MERGE_RESOLUTION|>--- conflicted
+++ resolved
@@ -165,11 +165,7 @@
   )
 
   private[this] val protoSchemasLib =
-<<<<<<< HEAD
     "com.wavesplatform" % "protobuf-schemas" % "1.3.0-SNAPSHOT" classifier "proto" intransitive()
-=======
-    "com.wavesplatform" % "protobuf-schemas" % "1.2.9-N2265-SNAPSHOT" classifier "proto" intransitive ()
->>>>>>> 39c4be1c
 
   lazy val scalapbRuntime = Def.setting {
     val version = scalapb.compiler.Version.scalapbVersion
