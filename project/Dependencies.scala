--- conflicted
+++ resolved
@@ -11,11 +11,7 @@
 
   def akkaHttpModule(module: String) = "com.typesafe.akka" %% module % "10.2.10"
 
-<<<<<<< HEAD
-  private def kamonModule(module: String) = "io.kamon" %% s"kamon-$module" % "2.6.0"
-=======
   private def kamonModule(module: String) = "io.kamon" %% s"kamon-$module" % "2.6.1"
->>>>>>> b0fad2a0
 
   private def jacksonModule(group: String, module: String) = s"com.fasterxml.jackson.$group" % s"jackson-$module" % "2.15.2"
 
