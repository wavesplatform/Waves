resolvers ++= Seq(
  Resolver.typesafeRepo("releases"),
  Resolver.sbtPluginRepo("releases")
)

// Should go before Scala.js
addSbtPlugin("com.thesamet" % "sbt-protoc" % "1.0.3")

libraryDependencies += "com.thesamet.scalapb" %% "compilerplugin" % "0.11.3"

Seq(
  "com.eed3si9n"       % "sbt-assembly"              % "0.14.10",
  "com.typesafe.sbt"   % "sbt-native-packager"       % "1.3.25",
  "org.scalastyle"     %% "scalastyle-sbt-plugin"    % "1.0.0",
  "se.marcuslonnberg"  % "sbt-docker"                % "1.8.2",
  "com.typesafe.sbt"   % "sbt-git"                   % "1.0.0",
  "org.scala-js"       % "sbt-scalajs"               % "1.5.1",
  "org.portable-scala" % "sbt-scalajs-crossproject"  % "1.0.0",
  "org.scalameta"      % "sbt-scalafmt"              % "2.2.1",
  "pl.project13.scala" % "sbt-jmh"                   % "0.3.7",
  "com.jsuereth"       % "sbt-pgp"                   % "1.1.1"
).map(addSbtPlugin)

libraryDependencies ++= Seq(
  "com.fasterxml.jackson.module" %% "jackson-module-scala" % "2.12.1",
<<<<<<< HEAD
  "org.hjson"                    % "hjson"                     % "3.0.0",
  "org.vafer"                    % "jdeb"                      % "1.5" artifacts Artifact("jdeb", "jar", "jar"),
  "org.slf4j"                    % "jcl-over-slf4j"            % "1.7.30",
  ("com.spotify" % "docker-client" % "8.16.0")
=======
  "org.hjson"                    % "hjson"                 % "3.0.0",
  "org.vafer"                    % "jdeb"                  % "1.5" artifacts Artifact("jdeb", "jar", "jar"),
  "org.slf4j"                    % "jcl-over-slf4j"        % "1.7.30",
  ("com.spotify" % "docker-client" % "8.15.1")
>>>>>>> c66f70d6
    .exclude("commons-logging", "commons-logging")
)<|MERGE_RESOLUTION|>--- conflicted
+++ resolved
@@ -23,16 +23,9 @@
 
 libraryDependencies ++= Seq(
   "com.fasterxml.jackson.module" %% "jackson-module-scala" % "2.12.1",
-<<<<<<< HEAD
   "org.hjson"                    % "hjson"                     % "3.0.0",
   "org.vafer"                    % "jdeb"                      % "1.5" artifacts Artifact("jdeb", "jar", "jar"),
   "org.slf4j"                    % "jcl-over-slf4j"            % "1.7.30",
   ("com.spotify" % "docker-client" % "8.16.0")
-=======
-  "org.hjson"                    % "hjson"                 % "3.0.0",
-  "org.vafer"                    % "jdeb"                  % "1.5" artifacts Artifact("jdeb", "jar", "jar"),
-  "org.slf4j"                    % "jcl-over-slf4j"        % "1.7.30",
-  ("com.spotify" % "docker-client" % "8.15.1")
->>>>>>> c66f70d6
     .exclude("commons-logging", "commons-logging")
 )