resolvers ++= Seq(
  Resolver.typesafeRepo("releases"),
  Resolver.sbtPluginRepo("releases")
)

// Should go before Scala.js
addSbtPlugin("com.thesamet" % "sbt-protoc" % "1.0.6")

<<<<<<< HEAD
libraryDependencies += "com.thesamet.scalapb" %% "compilerplugin" % "0.11.13"
=======
libraryDependencies += "com.thesamet.scalapb" %% "compilerplugin" % "0.11.14"
>>>>>>> 40f15b2e

Seq(
  "com.eed3si9n"       % "sbt-assembly"             % "2.1.3",
  "com.github.sbt"     % "sbt-native-packager"      % "1.9.16",
  "se.marcuslonnberg"  % "sbt-docker"               % "1.11.0",
  "org.scala-js"       % "sbt-scalajs"              % "1.14.0",
  "org.portable-scala" % "sbt-scalajs-crossproject" % "1.3.2",
  "pl.project13.scala" % "sbt-jmh"                  % "0.4.6",
  "com.github.sbt"     % "sbt-ci-release"           % "1.5.12",
  "com.lightbend.sbt"  % "sbt-javaagent"            % "0.1.6"
).map(addSbtPlugin)

libraryDependencies ++= Seq(
<<<<<<< HEAD
  "com.fasterxml.jackson.module" %% "jackson-module-scala" % "2.14.2",
  "org.hjson"                     % "hjson"                % "3.0.0",
  "org.vafer"                     % "jdeb"                 % "1.10" artifacts Artifact("jdeb", "jar", "jar"),
  "org.slf4j"                     % "jcl-over-slf4j"       % "2.0.5",
=======
  "com.fasterxml.jackson.module" %% "jackson-module-scala" % "2.15.3",
  "org.hjson"                     % "hjson"                % "3.1.0",
  "org.vafer"                     % "jdeb"                 % "1.10" artifacts Artifact("jdeb", "jar", "jar"),
  "org.slf4j"                     % "jcl-over-slf4j"       % "2.0.9",
>>>>>>> 40f15b2e
  ("com.spotify"                  % "docker-client"        % "8.16.0")
    .exclude("commons-logging", "commons-logging")
)<|MERGE_RESOLUTION|>--- conflicted
+++ resolved
@@ -6,11 +6,7 @@
 // Should go before Scala.js
 addSbtPlugin("com.thesamet" % "sbt-protoc" % "1.0.6")
 
-<<<<<<< HEAD
-libraryDependencies += "com.thesamet.scalapb" %% "compilerplugin" % "0.11.13"
-=======
 libraryDependencies += "com.thesamet.scalapb" %% "compilerplugin" % "0.11.14"
->>>>>>> 40f15b2e
 
 Seq(
   "com.eed3si9n"       % "sbt-assembly"             % "2.1.3",
@@ -24,17 +20,10 @@
 ).map(addSbtPlugin)
 
 libraryDependencies ++= Seq(
-<<<<<<< HEAD
-  "com.fasterxml.jackson.module" %% "jackson-module-scala" % "2.14.2",
-  "org.hjson"                     % "hjson"                % "3.0.0",
-  "org.vafer"                     % "jdeb"                 % "1.10" artifacts Artifact("jdeb", "jar", "jar"),
-  "org.slf4j"                     % "jcl-over-slf4j"       % "2.0.5",
-=======
   "com.fasterxml.jackson.module" %% "jackson-module-scala" % "2.15.3",
   "org.hjson"                     % "hjson"                % "3.1.0",
   "org.vafer"                     % "jdeb"                 % "1.10" artifacts Artifact("jdeb", "jar", "jar"),
   "org.slf4j"                     % "jcl-over-slf4j"       % "2.0.9",
->>>>>>> 40f15b2e
   ("com.spotify"                  % "docker-client"        % "8.16.0")
     .exclude("commons-logging", "commons-logging")
 )