resolvers ++= Seq(
  Resolver.typesafeRepo("releases"),
  Resolver.sbtPluginRepo("releases")
)

// Should go before Scala.js
addSbtPlugin("com.thesamet" % "sbt-protoc" % "1.0.4")

libraryDependencies += "com.thesamet.scalapb" %% "compilerplugin" % "0.11.5"

Seq(
  "com.eed3si9n"       % "sbt-assembly"             % "1.0.0",
  "com.github.sbt"     % "sbt-native-packager"      % "1.9.4",
  "se.marcuslonnberg"  % "sbt-docker"               % "1.8.2",
<<<<<<< HEAD
  "com.typesafe.sbt"   % "sbt-git"                  % "1.0.0",
  "org.scala-js"       % "sbt-scalajs"              % "1.5.1",
  "org.portable-scala" % "sbt-scalajs-crossproject" % "1.0.0",
  "org.scalameta"      % "sbt-scalafmt"             % "2.2.1",
  "pl.project13.scala" % "sbt-jmh"                  % "0.4.3",
  "com.jsuereth"       % "sbt-pgp"                  % "1.1.1"
=======
  "com.typesafe.sbt"   % "sbt-git"                  % "1.0.1",
  "org.scala-js"       % "sbt-scalajs"              % "1.7.0",
  "org.portable-scala" % "sbt-scalajs-crossproject" % "1.1.0",
  "pl.project13.scala" % "sbt-jmh"                  % "0.4.3",
>>>>>>> 3e7c1c48
).map(addSbtPlugin)

libraryDependencies ++= Seq(
  "com.fasterxml.jackson.module" %% "jackson-module-scala" % "2.12.1",
  "org.hjson"                    % "hjson"                     % "3.0.0",
  "org.vafer"                    % "jdeb"                      % "1.8" artifacts Artifact("jdeb", "jar", "jar"),
  "org.slf4j"                    % "jcl-over-slf4j"            % "1.7.30",
  ("com.spotify" % "docker-client" % "8.16.0")
    .exclude("commons-logging", "commons-logging")
)<|MERGE_RESOLUTION|>--- conflicted
+++ resolved
@@ -12,19 +12,10 @@
   "com.eed3si9n"       % "sbt-assembly"             % "1.0.0",
   "com.github.sbt"     % "sbt-native-packager"      % "1.9.4",
   "se.marcuslonnberg"  % "sbt-docker"               % "1.8.2",
-<<<<<<< HEAD
-  "com.typesafe.sbt"   % "sbt-git"                  % "1.0.0",
-  "org.scala-js"       % "sbt-scalajs"              % "1.5.1",
-  "org.portable-scala" % "sbt-scalajs-crossproject" % "1.0.0",
-  "org.scalameta"      % "sbt-scalafmt"             % "2.2.1",
-  "pl.project13.scala" % "sbt-jmh"                  % "0.4.3",
-  "com.jsuereth"       % "sbt-pgp"                  % "1.1.1"
-=======
   "com.typesafe.sbt"   % "sbt-git"                  % "1.0.1",
   "org.scala-js"       % "sbt-scalajs"              % "1.7.0",
   "org.portable-scala" % "sbt-scalajs-crossproject" % "1.1.0",
   "pl.project13.scala" % "sbt-jmh"                  % "0.4.3",
->>>>>>> 3e7c1c48
 ).map(addSbtPlugin)
 
 libraryDependencies ++= Seq(
