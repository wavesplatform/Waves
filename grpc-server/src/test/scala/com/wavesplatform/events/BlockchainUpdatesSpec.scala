package com.wavesplatform.events

import com.google.common.primitives.Longs
import com.google.protobuf.ByteString
import com.wavesplatform.TestValues
import com.wavesplatform.account.{Address, KeyPair}
import com.wavesplatform.common.state.ByteStr
import com.wavesplatform.common.utils.*
import com.wavesplatform.db.InterferableDB
import com.wavesplatform.events.FakeObserver.*
import com.wavesplatform.events.StateUpdate.LeaseUpdate.LeaseStatus
import com.wavesplatform.events.StateUpdate.{
  AssetInfo,
  AssetStateUpdate,
  BalanceUpdate,
  DataEntryUpdate,
  LeaseUpdate,
  LeasingBalanceUpdate,
  ScriptUpdate
}
import com.wavesplatform.events.api.grpc.protobuf.{GetBlockUpdatesRangeRequest, SubscribeRequest}
import com.wavesplatform.events.protobuf.BlockchainUpdated.Rollback.RollbackType
import com.wavesplatform.events.protobuf.BlockchainUpdated.Update
import com.wavesplatform.events.protobuf.serde.*
import com.wavesplatform.events.protobuf.{TransactionMetadata, BlockchainUpdated as PBBlockchainUpdated}
import com.wavesplatform.features.BlockchainFeatures
import com.wavesplatform.features.BlockchainFeatures.BlockReward
import com.wavesplatform.history.Domain
import com.wavesplatform.lang.directives.values.{V5, V6}
import com.wavesplatform.lang.v1.FunctionHeader
import com.wavesplatform.lang.v1.compiler.Terms.FUNCTION_CALL
import com.wavesplatform.lang.v1.compiler.TestCompiler
import com.wavesplatform.protobuf.*
import com.wavesplatform.protobuf.block.PBBlocks
import com.wavesplatform.protobuf.transaction.DataTransactionData.DataEntry
import com.wavesplatform.protobuf.transaction.InvokeScriptResult
import com.wavesplatform.protobuf.transaction.InvokeScriptResult.{Call, Invocation, Payment}
import com.wavesplatform.settings.{Constants, WavesSettings}
import com.wavesplatform.state.{AssetDescription, EmptyDataEntry, Height, LeaseBalance, StringDataEntry}
import com.wavesplatform.test.*
import com.wavesplatform.test.DomainPresets.*
import com.wavesplatform.transaction.Asset.Waves
import com.wavesplatform.transaction.assets.{IssueTransaction, ReissueTransaction}
import com.wavesplatform.transaction.assets.exchange.OrderType
import com.wavesplatform.transaction.lease.LeaseTransaction
import com.wavesplatform.transaction.smart.SetScriptTransaction
import com.wavesplatform.transaction.transfer.TransferTransaction
import com.wavesplatform.transaction.utils.Signed
import com.wavesplatform.transaction.{Asset, CreateAliasTransaction, DataTransaction, GenesisTransaction, PaymentTransaction, TxHelpers}
import io.grpc.StatusException
import monix.execution.Scheduler.Implicits.global
import org.scalactic.source.Position
import org.scalatest.Assertion
import org.scalatest.concurrent.ScalaFutures

import java.util.concurrent.locks.ReentrantLock
import scala.concurrent.duration.*
import scala.concurrent.{Await, Future}
import scala.util.Random

class BlockchainUpdatesSpec extends FreeSpec with WithBUDomain with ScalaFutures {
  val currentSettings: WavesSettings = RideV5

<<<<<<< HEAD
  val transfer: TransferTransaction       = TxHelpers.transfer()
  val lease: LeaseTransaction             = TxHelpers.lease(fee = TestValues.fee)
  val issue: IssueTransaction             = TxHelpers.issue(amount = 1000)
  val reissue: ReissueTransaction         = TxHelpers.reissue(issue.asset)
  val data: DataTransaction               = TxHelpers.dataSingle()
  val createAlias: CreateAliasTransaction = TxHelpers.createAlias("alias")
  val setScript1: SetScriptTransaction = TxHelpers.setScript(
    TxHelpers.defaultSigner,
    TestCompiler(V6).compileContract(
      """@Callable(i)
        |func test() = []
        |""".stripMargin
    )
  )
  val setScript2: SetScriptTransaction = TxHelpers.setScript(
    TxHelpers.defaultSigner,
    TestCompiler(V6).compileContract(
      """@Callable(i)
        |func newTest(n: Int) = []
        |""".stripMargin
    )
=======
  val transfer = TxHelpers.transfer()
  val lease    = TxHelpers.lease(fee = TestValues.fee)
  val issue    = TxHelpers.issue(amount = 1000)
  val reissue  = TxHelpers.reissue(issue.asset)
  val data     = TxHelpers.dataSingle()

  val description = AssetDescription(
    issue.assetId,
    issue.sender,
    issue.name,
    issue.description,
    issue.decimals.value,
    issue.reissuable,
    issue.quantity.value + reissue.quantity.value,
    Height @@ 2,
    None,
    0L,
    nft = false,
    sequenceInBlock = 1,
    issueHeight = Height @@ 2
>>>>>>> ab642bf2
  )

  val description: AssetDescription =
    AssetDescription(
      issue.assetId,
      issue.sender,
      issue.name,
      issue.description,
      issue.decimals.value,
      issue.reissuable,
      issue.quantity.value + reissue.quantity.value,
      Height @@ 2,
      None,
      0L,
      nft = false
    )

  override implicit val patienceConfig: PatienceConfig = PatienceConfig(10 seconds, 500 millis)

  "gRPC API" - {
    "return valid errors" in withDomainAndRepo(currentSettings) { (_, repo) =>
      val obs = repo.createFakeObserver(SubscribeRequest(999, 999))
      intercept[Throwable](obs.fetchUntil(_ => false)) should matchPattern {
        case se: StatusException if se.getMessage.contains("Requested start height exceeds current blockchain height") =>
      }
    }
  }

  "BlockchainUpdates" - {
    "should return order ids in exchange metadata" in withDomainAndRepo(DomainPresets.RideV4) { case (d, repo) =>
      val issue = TxHelpers.issue()
      d.appendBlock(TxHelpers.genesis(TxHelpers.defaultAddress))
      d.appendBlock(issue)

      val subscription = repo.createFakeObserver(SubscribeRequest.of(1, 0))
      val exchange     = TxHelpers.exchangeFromOrders(TxHelpers.orderV3(OrderType.BUY, issue.asset), TxHelpers.orderV3(OrderType.SELL, issue.asset))
      d.appendBlock(exchange)

      subscription.lastAppendEvent(d.blockchain).transactionMetadata should matchPattern {
        case Seq(TransactionMetadata(_, TransactionMetadata.Metadata.Exchange(TransactionMetadata.ExchangeMetadata(ids, _, _, _)), _))
            if ids.map(_.toByteStr) == Seq(exchange.order1.id(), exchange.order2.id()) =>
      }
    }

    "should process nested invoke with args" in withDomainAndRepo(currentSettings) { case (d, repo) =>
      val script = TxHelpers.script("""
                                      |{-# STDLIB_VERSION 5 #-}
                                      |{-# CONTENT_TYPE DAPP #-}
                                      |
                                      |@Callable(inv)
                                      |func foo() = {
                                      |  strict ii = invoke(this, "bar", [1], [])
                                      |  [IntegerEntry("test1", 1)]
                                      |}
                                      |
                                      |@Callable(inv)
                                      |func bar(i: Int) = [IntegerEntry("test", 2)]
                                      |""".stripMargin)

      d.appendBlock(TxHelpers.genesis(TxHelpers.defaultAddress))
      d.appendBlock(TxHelpers.setScript(TxHelpers.defaultSigner, script))
      d.appendBlock(TxHelpers.invoke(TxHelpers.defaultAddress, Some("foo")))

      val subscription = repo.createFakeObserver(SubscribeRequest.of(1, 0))
      val events       = subscription.fetchAllEvents(d.blockchain).map(_.getUpdate.vanillaAppend)
      val invocations  = events.last.transactionMetadata.head.getInvokeScript.getResult.invokes

      invocations shouldBe List(
        Invocation(
          ByteString.copyFrom(TxHelpers.defaultAddress.bytes),
          Some(Call("bar", args = Seq(Call.Argument(Call.Argument.Value.IntegerValue(1))))),
          stateChanges = Some(InvokeScriptResult(data = Seq(DataEntry("test", DataEntry.Value.IntValue(2)))))
        )
      )
    }

    "should not freeze on micro rollback" in withDomainAndRepo(currentSettings) { case (d, repo) =>
      val keyBlockId = d.appendKeyBlock().id()
      d.appendMicroBlock(TxHelpers.transfer())
      d.appendMicroBlock(TxHelpers.transfer())

      val subscription = repo.createFakeObserver(SubscribeRequest.of(1, 0))
      d.appendKeyBlock(Some(keyBlockId))

      subscription.fetchAllEvents(d.blockchain).map(_.getUpdate) should (
        matchPattern {
          case Seq(
                E.Block(1, _),
                E.Micro(1, _),
                E.Micro(1, _),
                E.MicroRollback(1, `keyBlockId`),
                E.Block(2, _)
              ) =>
        } or matchPattern {
          case Seq(
                E.Block(1, _),
                E.Block(2, _)
              ) =>
        }
      )
    }

    "should not freeze on block rollback" in withDomainAndRepo(currentSettings) { case (d, repo) =>
      val block1Id = d.appendKeyBlock().id()
      d.appendKeyBlock()

      val subscription = repo.createFakeObserver(SubscribeRequest.of(1, 0))
      d.rollbackTo(block1Id)
      d.appendKeyBlock()

      subscription.fetchAllEvents(d.blockchain).map(_.getUpdate) should matchPattern {
        case Seq(
              E.Block(1, _),
              E.Block(2, _),
              E.Rollback(1, `block1Id`),
              E.Block(2, _)
            ) =>
      }
    }

    "should not duplicate blocks" in withDomainAndRepo(currentSettings) { case (d, repo) =>
      for (_ <- 1 to 99) d.appendBlock()
      d.appendKeyBlock()
      d.appendMicroBlock(TxHelpers.transfer())
      d.appendKeyBlock()

      val events = {
        val sub = repo.createFakeObserver(SubscribeRequest.of(1, 0))
        sub.fetchAllEvents(d.blockchain).map(_.getUpdate)
      }

      val lastEvents = events.dropWhile(_.height < 100)
      lastEvents should matchPattern {
        case Seq(
              E.Block(100, _),
              E.Block(101, _)
            ) =>
      }
    }

    "should not freeze on block rollback without key-block" in withDomainAndRepo(currentSettings) { case (d, repo) =>
      val block1Id = d.appendBlock().id()
      val block2Id = d.appendBlock().id()
      d.appendBlock()
      d.rollbackTo(block2Id)

      val subscription = repo.createFakeObserver(SubscribeRequest.of(1, 0))
      d.rollbackTo(block1Id)
      d.appendBlock()

      subscription.fetchAllEvents(d.blockchain).map(_.getUpdate) should matchPattern {
        case Seq(
              E.Block(1, _),
              E.Block(2, _),
              E.Rollback(1, `block1Id`),
              E.Block(2, _)
            ) =>
      }
    }

    "should survive invalid rollback" in withDomainAndRepo(RideV6.copy(dbSettings = dbSettings.copy(maxRollbackDepth = 0))) { (d, repo) =>
      for (_ <- 1 to 10) d.appendBlock()
      intercept[RuntimeException](d.rollbackTo(1)) // Should fail
      d.appendBlock()
      repo.getBlockUpdatesRange(GetBlockUpdatesRangeRequest.of(1, 10)).futureValue.updates.map(_.height) shouldBe (1 to 10)
    }

    "should survive invalid micro rollback" in withDomainAndRepo(currentSettings) { case (d, repo) =>
      d.appendKeyBlock()
      val sub   = repo.createFakeObserver(SubscribeRequest(1))
      val mb1Id = d.appendMicroBlock(TxHelpers.transfer())
      val mb2Id = d.appendMicroBlock(TxHelpers.transfer())
      d.appendMicroBlock(TxHelpers.transfer())

      d.blockchain.removeAfter(mb1Id) // Should not do anything
      d.appendKeyBlock(ref = Some(mb2Id))

      sub.fetchAllEvents(d.blockchain).map(_.getUpdate) should (
        matchPattern {
          case Seq(
                E.Block(1, _),
                E.Micro(1, _),
                E.Micro(1, _),
                E.Micro(1, _),
                E.MicroRollback(1, `mb2Id`),
                E.Block(2, _)
              ) =>
        } or matchPattern {
          case Seq(
                E.Block(1, _),
                E.Micro(1, _),
                E.Micro(1, _),
                E.Block(2, _)
              ) =>
        }
      )
    }

    "should survive rollback to key block" in withDomainAndRepo(currentSettings) { (d, repo) =>
      d.appendBlock(TxHelpers.genesis(TxHelpers.defaultAddress))
      val subscription = repo.createFakeObserver(SubscribeRequest.of(1, 0))
      val keyBlockId   = d.appendKeyBlock().id()
      d.appendMicroBlock(TxHelpers.transfer())
      d.appendKeyBlock(ref = Some(keyBlockId)) // Remove micro

      subscription.fetchAllEvents(d.blockchain).map(_.getUpdate) should (
        matchPattern {
          case Seq(
                E.Block(1, _),
                E.Block(2, _),
                E.Micro(2, _),
                E.MicroRollback(2, `keyBlockId`),
                E.Block(3, _)
              ) =>
        } or
          matchPattern {
            case Seq(
                  E.Block(1, _),
                  E.Block(2, _),
                  E.Block(3, _)
                ) =>
          }
      )
    }

    "should include correct waves amount" - {
      val totalWaves = 100_000_000_0000_0000L
      val reward     = 6_0000_0000

      "on preactivated block reward" in {
        val settings = currentSettings.setFeaturesHeight((BlockReward, 0))

        withDomainAndRepo(settings) { case (d, repo) =>
          d.appendBlock()
          d.blockchain.wavesAmount(1) shouldBe totalWaves + reward
          repo.getBlockUpdate(1).getUpdate.vanillaAppend.updatedWavesAmount shouldBe totalWaves + reward

          d.appendBlock()
          d.blockchain.wavesAmount(2) shouldBe totalWaves + reward * 2
          repo.getBlockUpdate(2).getUpdate.vanillaAppend.updatedWavesAmount shouldBe totalWaves + reward * 2
        }
      }

      "on activation of block reward" in {
        val settings = currentSettings.setFeaturesHeight((BlockReward, 3))

        withNEmptyBlocksSubscription(settings = settings, count = 3) { result =>
          val balances = result.collect { case b if b.update.isAppend => b.getAppend.getBlock.updatedWavesAmount }
          balances shouldBe Seq(totalWaves, totalWaves, totalWaves + reward, totalWaves + reward * 2)
        }

        withDomainAndRepo(settings) { case (d, repo) =>
          d.appendBlock()
          d.blockchain.wavesAmount(1) shouldBe totalWaves
          repo.getBlockUpdate(1).getUpdate.vanillaAppend.updatedWavesAmount shouldBe totalWaves

          d.appendBlock()
          d.blockchain.wavesAmount(2) shouldBe totalWaves
          repo.getBlockUpdate(2).getUpdate.vanillaAppend.updatedWavesAmount shouldBe totalWaves

          d.appendBlock()
          d.blockchain.wavesAmount(3) shouldBe totalWaves + reward
          repo.getBlockUpdate(3).getUpdate.vanillaAppend.updatedWavesAmount shouldBe totalWaves + reward

          d.appendBlock()
          d.blockchain.wavesAmount(4) shouldBe totalWaves + reward * 2
          repo.getBlockUpdate(4).getUpdate.vanillaAppend.updatedWavesAmount shouldBe totalWaves + reward * 2
        }
      }

      "on rollbacks" in {
        withDomainAndRepo(currentSettings) { case (d, repo) =>
          d.appendBlock()

          // block and micro append
          val block = d.appendBlock()
          block.sender shouldBe TxHelpers.defaultSigner.publicKey

          d.appendMicroBlock(TxHelpers.transfer(TxHelpers.defaultSigner))
          d.blockchain.wavesAmount(2) shouldBe totalWaves + reward * 2
          repo.getBlockUpdate(2).getUpdate.vanillaAppend.updatedWavesAmount shouldBe totalWaves + reward * 2

          // micro rollback
          d.appendKeyBlock(Some(block.id()))
          d.blockchain.wavesAmount(3) shouldBe totalWaves + reward * 3
          repo.getBlockUpdate(3).getUpdate.vanillaAppend.updatedWavesAmount shouldBe totalWaves + reward * 3

          // block rollback
          d.rollbackTo(2)
          d.blockchain.wavesAmount(2) shouldBe totalWaves + reward * 2
          repo.getBlockUpdate(2).getUpdate.vanillaAppend.updatedWavesAmount shouldBe totalWaves + reward * 2
        }
      }
    }

    "should include correct heights" in withNEmptyBlocksSubscription(settings = currentSettings) { result =>
      val heights = result.map(_.height)
      heights shouldBe Seq(1, 2, 3)
    }

    "should include activated features" in withNEmptyBlocksSubscription(settings =
      currentSettings.setFeaturesHeight(BlockchainFeatures.RideV6 -> 2, BlockchainFeatures.ConsensusImprovements -> 3)
    ) { result =>
      result.map(_.update.append.map(_.getBlock.activatedFeatures).toSeq.flatten) shouldBe Seq(
        Seq.empty,
        Seq(BlockchainFeatures.RideV6.id.toInt),
        Seq(BlockchainFeatures.ConsensusImprovements.id.toInt)
      )
    }

    "should include script updates" in withDomainAndRepo(RideV6) { case (d, repo) =>
      d.appendBlock(setScript1)
      repo.getBlockUpdate(1).getUpdate.vanillaAppend.transactionStateUpdates.flatMap(_.scripts) shouldBe
        setScript1.script.map(_.bytes()).toSeq.map { script =>
          ScriptUpdate(ByteStr(TxHelpers.defaultAddress.bytes), None, Some(script))
        }

      d.appendBlock(setScript2)
      repo.getBlockUpdate(2).getUpdate.vanillaAppend.transactionStateUpdates.flatMap(_.scripts) shouldBe
        (for {
          scriptBefore <- setScript1.script.map(_.bytes())
          scriptAfter  <- setScript2.script.map(_.bytes())
        } yield (scriptBefore, scriptAfter)).toSeq.map { case (scriptBefore, scriptAfter) =>
          ScriptUpdate(ByteStr(TxHelpers.defaultAddress.bytes), Some(scriptBefore), Some(scriptAfter))
        }
    }

    "should include vrf" in withDomainAndRepo(currentSettings) { case (d, r) =>
      val blocksCount = 3
      (1 to blocksCount + 1).foreach(_ => d.appendBlock())

      val result = Await
        .result(r.getBlockUpdatesRange(GetBlockUpdatesRangeRequest(1, blocksCount)), Duration.Inf)
        .updates
        .map(_.update.append.map(_.getBlock.vrf.toByteStr).filterNot(_.isEmpty))

      val expectedResult = d.blocksApi
        .blocksRange(1, blocksCount)
        .toListL
        .runSyncUnsafe()
        .map(_._1.vrf)

      result shouldBe expectedResult
    }

    "should handle toHeight=0" in withNEmptyBlocksSubscription(request = SubscribeRequest.of(1, 0), settings = currentSettings) { result =>
      result should have size 3
    }

    "should handle stream from height 1" in {
      withNEmptyBlocksSubscription(99, SubscribeRequest(1, 60), currentSettings) { updates =>
        updates.map(_.height) shouldBe (1 to 60)
      }

      withNEmptyBlocksSubscription(99, SubscribeRequest(1, 70), currentSettings) { updates =>
        updates.map(_.height) shouldBe (1 to 70)
      }

      withNEmptyBlocksSubscription(99, SubscribeRequest(1, 110), currentSettings) { updates =>
        updates.map(_.height) shouldBe (1 to 100)
      }
    }

    "should handle stream from arbitrary height" in withDomainAndRepo(currentSettings) { (d, repo) =>
      d.appendBlock(TxHelpers.genesis(TxHelpers.defaultSigner.toAddress, Constants.TotalWaves * Constants.UnitsInWave))

      (2 to 10).foreach(_ => d.appendBlock())
      val subscription = repo.createFakeObserver(SubscribeRequest.of(8, 15))
      (1 to 10).foreach(_ => d.appendBlock())

      val result = subscription.fetchAllEvents(d.blockchain, 15)
      result.map(_.getUpdate.height) shouldBe (8 to 15)
    }

    "should handle genesis and payment" in withGenerateSubscription(settings = currentSettings.configure(_.copy(blockVersion3AfterHeight = 3))) { d =>
      val tx =
        PaymentTransaction.create(TxHelpers.defaultSigner, TxHelpers.secondAddress, 100, 100000, TxHelpers.timestamp).explicitGet()
      d.appendBlock(tx)
    } { results =>
      val reward        = 600000000
      val genesisAmount = Constants.TotalWaves * Constants.UnitsInWave + reward
      val genesis       = results.head.getAppend.transactionStateUpdates.head.balances.head
      genesis.address.toAddress shouldBe TxHelpers.defaultAddress
      genesis.getAmountAfter.amount shouldBe genesisAmount
      genesis.amountBefore shouldBe reward
      genesis.getAmountAfter.assetId shouldBe empty

      val payment = results.last.getAppend.transactionStateUpdates.last.balances.find { bu =>
        bu.address.toAddress == TxHelpers.secondAddress
      }.get

      payment.getAmountAfter.amount shouldBe 100
      payment.amountBefore shouldBe 0
      payment.getAmountAfter.assetId shouldBe empty
    }

    "should fail stream with invalid range" in {
      intercept[StatusException](withNEmptyBlocksSubscription(99, SubscribeRequest(0, 60), currentSettings)(_ => ()))
      intercept[StatusException](withNEmptyBlocksSubscription(99, SubscribeRequest(-1, 60), currentSettings)(_ => ()))
      intercept[StatusException](withNEmptyBlocksSubscription(99, SubscribeRequest(300, 60), currentSettings)(_ => ()))
    }

    "should return issued assets" in {
      val issue = TxHelpers.issue()
      val description = AssetDescription(
        issue.assetId,
        issue.sender,
        issue.name,
        issue.description,
        issue.decimals.value,
        issue.reissuable,
        issue.quantity.value,
        Height @@ 2,
        None,
        0L,
        nft = false,
        1,
        Height @@ 1
      )

      withGenerateSubscription(settings = currentSettings) { d =>
        d.appendBlock(issue)
      } { events =>
        val event  = events.last
        val issued = event.getAppend.transactionStateUpdates.head.assets
        issued shouldBe Seq(AssetStateUpdate.toPB(AssetStateUpdate(issue.assetId, None, Some(description))))
        event.referencedAssets shouldBe Seq(AssetInfo.toPB(AssetInfo(issue.assetId, description.decimals, description.name.toStringUtf8)))
      }
    }

    "should return correct content of block rollback" in {
      var sendUpdate: () => Unit = null
      withManualHandle(currentSettings.setFeaturesHeight(BlockchainFeatures.RideV6 -> 2), sendUpdate = _) { case (d, repo) =>
        d.appendBlock(TxHelpers.genesis(TxHelpers.defaultSigner.toAddress, Constants.TotalWaves * Constants.UnitsInWave))
        d.appendKeyBlock()

        val subscription = repo.createFakeObserver(SubscribeRequest.of(1, 0))
        sendUpdate()
        sendUpdate()

        d.appendMicroBlock(transfer, lease, issue, reissue, data, createAlias, setScript1)
        sendUpdate()

        d.appendKeyBlock()
        sendUpdate()

        d.rollbackTo(1)
        sendUpdate()
        sendUpdate()

        val rollbackEvent = subscription.fetchAllEvents(d.blockchain).findLast(_.getUpdate.update.isRollback)
        val rollback      = vanillaRollback(rollbackEvent.get.getUpdate).rollbackResult

        rollback.removedBlocks should have length 1
        rollback.stateUpdate.balances shouldBe Seq(
          BalanceUpdate(TxHelpers.defaultAddress, Waves, 10000001035200000L, after = 10000000600000000L),
          BalanceUpdate(TxHelpers.defaultAddress, issue.asset, 2000, after = 0),
          BalanceUpdate(TxHelpers.secondAddress, Waves, 100000000, after = 0)
        )
        rollback.deactivatedFeatures shouldBe Seq(BlockchainFeatures.RideV6.id.toInt)
        assertCommon(rollback)
      }
    }

    "should return correct content of microblock rollback" in {
      var sendUpdate: () => Unit = null
      withManualHandle(currentSettings.setFeaturesHeight(BlockchainFeatures.RideV6 -> 2), sendUpdate = _) { case (d, repo) =>
        d.appendBlock(TxHelpers.genesis(TxHelpers.defaultSigner.toAddress, Constants.TotalWaves * Constants.UnitsInWave))
        d.appendKeyBlock()

        val subscription = repo.createFakeObserver(SubscribeRequest.of(1, 0))
        sendUpdate()
        sendUpdate()

        val firstMicroId = d.appendMicroBlock(TxHelpers.transfer())
        sendUpdate()

        d.appendMicroBlock(transfer, lease, issue, reissue, data, createAlias, setScript1)
        sendUpdate()

        d.appendKeyBlock(Some(firstMicroId))
        sendUpdate()
        sendUpdate()

        val rollbackEvent = subscription.fetchAllEvents(d.blockchain).findLast(_.getUpdate.update.isRollback)
        val rollback      = vanillaMicroRollback(rollbackEvent.get.getUpdate).rollbackResult

        rollback.removedBlocks shouldBe empty
        rollback.stateUpdate.balances shouldBe Seq(
          BalanceUpdate(TxHelpers.defaultAddress, Waves, 10000000934600000L, after = 10000001099400000L),
          BalanceUpdate(TxHelpers.defaultAddress, issue.asset, 2000, after = 0),
          BalanceUpdate(TxHelpers.secondAddress, Waves, 200000000, after = 100000000)
        )
        rollback.deactivatedFeatures shouldBe empty
        assertCommon(rollback)
      }
    }

    "should skip rollback in real time updates" in withDomainAndRepo(currentSettings) { (d, repo) =>
      d.appendKeyBlock()
      d.appendKeyBlock()
      d.rollbackTo(1)
      d.appendKeyBlock()
      d.appendKeyBlock()

      val subscription = repo.createFakeObserver(SubscribeRequest(1))
      subscription.fetchAllEvents(d.blockchain).map(_.getUpdate.height) shouldBe Seq(1, 2, 3)
    }

    "should clear event queue on microblock rollback to block if it was not sent" in {
      var sendUpdate: () => Unit = null
      withManualHandle(currentSettings, sendUpdate = _) { case (d, repo) =>
        val keyBlockId   = d.appendKeyBlock().id()
        val subscription = repo.createFakeObserver(SubscribeRequest.of(1, 0))

        d.appendMicroBlock(TxHelpers.transfer())
        d.appendMicroBlock(TxHelpers.transfer())
        d.appendKeyBlock(Some(keyBlockId))

        sendUpdate()
        sendUpdate()

        subscription.fetchAllEvents(d.blockchain).map(_.getUpdate) should matchPattern {
          case Seq(
                E.Block(1, _),
                E.Block(2, _)
              ) =>
        }
      }
    }

    "should clear event queue on rollback to microblock if it was not sent" in {
      var sendUpdate: () => Unit = null
      withManualHandle(currentSettings, sendUpdate = _) { case (d, repo) =>
        d.appendKeyBlock().id()
        val subscription = repo.createFakeObserver(SubscribeRequest.of(1, 0))

        val microBlockId = d.appendMicroBlock(TxHelpers.transfer())
        d.appendMicroBlock(TxHelpers.transfer())
        d.appendKeyBlock(Some(microBlockId))

        (1 to 3).foreach(_ => sendUpdate())

        subscription.fetchAllEvents(d.blockchain).map(_.getUpdate) should matchPattern {
          case Seq(
                E.Block(1, _),
                E.Micro(1, `microBlockId`),
                E.Block(2, _)
              ) =>
        }
      }
    }

    "should clear event queue on microblock rollback to block if it was sent but microblock after wasn't" in {
      var sendUpdate: () => Unit = null
      withManualHandle(currentSettings, sendUpdate = _) { case (d, repo) =>
        val keyBlockId   = d.appendKeyBlock().id()
        val subscription = repo.createFakeObserver(SubscribeRequest.of(1, 0))
        sendUpdate()

        d.appendMicroBlock(TxHelpers.transfer())
        d.appendMicroBlock(TxHelpers.transfer())
        d.appendKeyBlock(Some(keyBlockId))
        sendUpdate()

        subscription.fetchAllEvents(d.blockchain).map(_.getUpdate) should matchPattern {
          case Seq(
                E.Block(1, _),
                E.Block(2, _)
              ) =>
        }
      }
    }

    "should send event on microblock rollback if first microblock after was sent" in {
      var sendUpdate: () => Unit = null
      withManualHandle(currentSettings, sendUpdate = _) { case (d, repo) =>
        val keyBlockId   = d.appendKeyBlock().id()
        val subscription = repo.createFakeObserver(SubscribeRequest.of(1, 0))
        sendUpdate()

        d.appendMicroBlock(TxHelpers.transfer())
        sendUpdate()

        d.appendMicroBlock(TxHelpers.transfer())
        d.appendKeyBlock(Some(keyBlockId))

        (1 to 3).foreach(_ => sendUpdate())

        subscription.fetchAllEvents(d.blockchain).map(_.getUpdate) should matchPattern {
          case Seq(
                E.Block(1, _),
                E.Micro(1, _),
                E.Micro(1, _),
                E.MicroRollback(1, `keyBlockId`),
                E.Block(2, _)
              ) =>
        }
      }
    }

    "should get valid range" in withDomainAndRepo(currentSettings) { (d, repo) =>
      for (_ <- 1 to 10) d.appendBlock()
      val blocks = repo.getBlockUpdatesRange(GetBlockUpdatesRangeRequest(3, 5)).futureValue.updates
      blocks.map(_.height) shouldBe Seq(3, 4, 5)
    }

    "should return correct ids for assets and leases from invoke" in withDomainAndRepo(currentSettings) { (d, repo) =>
      val issuer        = KeyPair(Longs.toByteArray(Random.nextLong()))
      val invoker       = KeyPair(Longs.toByteArray(Random.nextLong()))
      val issuerAddress = issuer.toAddress
      val dAppScript = TestCompiler(V5).compileContract(
        s"""
           |@Callable(i)
           |func issue() = {
           |  let issue = Issue("name", "description", 1000, 4, true, unit, 0)
           |  let lease = Lease(i.caller, 500000000)
           |  [
           |    issue,
           |    BinaryEntry("assetId", calculateAssetId(issue)),
           |    lease,
           |    BinaryEntry("leaseId", calculateLeaseId(lease))
           |  ]
           |}
         """.stripMargin
      )
      val invoke = Signed.invokeScript(
        2.toByte,
        invoker,
        issuer.toAddress,
        Some(FUNCTION_CALL(FunctionHeader.User("issue"), Nil)),
        Seq.empty,
        2.waves,
        Asset.Waves,
        ntpTime.getTimestamp()
      )
      d.appendBlock(
        GenesisTransaction.create(issuerAddress, 1000.waves, ntpTime.getTimestamp()).explicitGet(),
        GenesisTransaction.create(invoker.toAddress, 1000.waves, ntpTime.getTimestamp()).explicitGet(),
        SetScriptTransaction.selfSigned(2.toByte, issuer, Some(dAppScript), 0.01.waves, ntpTime.getTimestamp()).explicitGet(),
        invoke
      )

      val assetId = d.blockchain.binaryData(issuer.toAddress, "assetId").get
      val leaseId = d.blockchain.binaryData(issuerAddress, "leaseId").get

      def check()(implicit pos: Position): Unit = {
        val genesisUpdate = repo.getBlockUpdate(1).getUpdate.vanillaAppend
        genesisUpdate.referencedAssets.head.id shouldEqual assetId
        val leaseUpdate = genesisUpdate.transactionStateUpdates(3).leases.head
        leaseUpdate.originTransactionId shouldEqual invoke.id()
        leaseUpdate.leaseId shouldEqual leaseId
      }

      check()

      d.appendBlock()

      check()
    }

    "should correctly concatenate stream from DB and new blocks stream" in {
      subscribeAndCheckResult(5, _ => (), 1 to 5)
      subscribeAndCheckResult(5, d => d.appendMicroBlock(TxHelpers.transfer()), (1 to 5) :+ 5)
      subscribeAndCheckResult(5, d => d.appendKeyBlock(), 1 to 5, isStreamClosed = true)
      subscribeAndCheckResult(
        5,
        d => {
          d.appendMicroBlock(TxHelpers.transfer())
          d.appendKeyBlock()
        },
        (1 to 5) :+ 5,
        isStreamClosed = true
      )
      subscribeAndCheckResult(0, _ => (), 1 to 5)
      subscribeAndCheckResult(0, d => d.appendMicroBlock(TxHelpers.transfer()), (1 to 5) :+ 5)
      subscribeAndCheckResult(0, d => d.appendKeyBlock(), (1 to 5) :+ 6)
      subscribeAndCheckResult(
        0,
        d => {
          d.appendMicroBlock(TxHelpers.transfer())
          d.appendKeyBlock()
        },
        (1 to 5) ++ Seq(5, 6)
      )
      subscribeAndCheckResult(0, d => { (1 to 249).foreach(_ => d.appendMicroBlock(TxHelpers.transfer(amount = 1))) }, (1 to 4) ++ Seq.fill(250)(5))
      subscribeAndCheckResult(0, d => { (1 to 250).foreach(_ => d.appendMicroBlock(TxHelpers.transfer(amount = 1))) }, 1 to 4, isStreamClosed = true)
    }

    "should return address for invoke transfer recipient" in {
      val dApp1 = TestCompiler(V5).compileContract(
        s"""
           | @Callable(i)
           | func default() = {
           |   strict r = invoke(Address(base58'${TxHelpers.secondAddress}'), "default", [], [])
           |   [ScriptTransfer(Address(base58'${TxHelpers.secondAddress}'), 1, unit)]
           | }
        """.stripMargin
      )
      val dApp2 = TestCompiler(V5).compileContract(
        s"""
           | @Callable(i)
           | func default() = {
           |   [ScriptTransfer(Address(base58'${TxHelpers.signer(2).toAddress}'), 1, unit)]
           | }
        """.stripMargin
      )
      withGenerateSubscription(settings = currentSettings) { d =>
        d.appendBlock(transfer)
        d.appendBlock(TxHelpers.setScript(TxHelpers.defaultSigner, dApp1), TxHelpers.setScript(TxHelpers.secondSigner, dApp2))
        d.appendAndAssertSucceed(TxHelpers.invoke(TxHelpers.defaultAddress))
      } { events =>
        val invokeResult              = events.last.getAppend.transactionsMetadata.head.getInvokeScript.getResult
        def payment(address: Address) = Seq(Payment(ByteString.copyFrom(address.bytes), Some(Amount.of(ByteString.EMPTY, 1))))
        invokeResult.transfers shouldBe payment(TxHelpers.secondAddress)
        invokeResult.invokes.head.stateChanges.get.transfers shouldBe payment(TxHelpers.signer(2).toAddress)
      }
    }
  }

  private def assertCommon(rollback: RollbackResult): Assertion = {
    rollback.stateUpdate.leasingForAddress shouldBe Seq(
      LeasingBalanceUpdate(TxHelpers.secondAddress, LeaseBalance(1000000000, 0), LeaseBalance(0, 0)),
      LeasingBalanceUpdate(TxHelpers.defaultAddress, LeaseBalance(0, 1000000000), LeaseBalance(0, 0))
    )
    rollback.stateUpdate.leases shouldBe Seq(
      LeaseUpdate(lease.id(), LeaseStatus.Inactive, lease.amount.value, lease.sender, lease.recipient.asInstanceOf[Address], lease.id())
    )
    rollback.stateUpdate.dataEntries shouldBe Seq(
      DataEntryUpdate(TxHelpers.defaultAddress, StringDataEntry("test", "test"), EmptyDataEntry("test"))
    )
    rollback.stateUpdate.assets shouldBe Seq(
      AssetStateUpdate(issue.assetId, Some(description), None)
    )
    rollback.stateUpdate.scripts shouldBe setScript1.script.map(_.bytes()).toSeq.map { scriptBytes =>
      ScriptUpdate(ByteStr(TxHelpers.defaultAddress.bytes), Some(scriptBytes), None)
    }
    rollback.stateUpdate.deletedAliases shouldBe Seq(createAlias.aliasName)
    rollback.removedTransactionIds shouldBe Seq(setScript1, createAlias, data, reissue, issue, lease, transfer).map(_.id())
  }

  private def subscribeAndCheckResult(
      toHeight: Int,
      appendExtraBlocks: Domain => Unit,
      expectedResult: Seq[Int],
      isStreamClosed: Boolean = false
  ): Unit = {
    val startRead = new ReentrantLock()
    withDomainAndRepo(currentSettings)(
      { (d, repo) =>
        (1 to 5).foreach(_ => d.appendBlock())

        startRead.lock()

        val subscription = Future(repo.createSubscriptionObserver(SubscribeRequest.of(1, toHeight)))

        appendExtraBlocks(d)

        startRead.unlock()

        val timeout = 30.seconds
        Await
          .result(
            subscription.map(s => s.fetchUntil(_.map(_.getUpdate.height) == expectedResult && s.completed == isStreamClosed, timeout)),
            timeout
          )
      },
      db => InterferableDB(db, startRead)
    )
  }

  def vanillaRollback(self: PBBlockchainUpdated): RollbackCompleted = self.update match {
    case Update.Rollback(rollback) if rollback.`type` == RollbackType.BLOCK =>
      RollbackCompleted(
        self.id.toByteStr,
        self.height,
        RollbackResult(
          rollback.removedBlocks.map(PBBlocks.vanilla(_).get),
          rollback.removedTransactionIds.map(_.toByteStr),
          rollback.getRollbackStateUpdate.vanilla.get,
          rollback.deactivatedFeatures
        ),
        referencedAssets = self.referencedAssets.map(AssetInfo.fromPB)
      )
    case _ => throw new IllegalArgumentException("Not a block rollback")
  }

  def vanillaMicroRollback(self: PBBlockchainUpdated): MicroBlockRollbackCompleted = self.update match {
    case Update.Rollback(rollback) if rollback.`type` == RollbackType.MICROBLOCK =>
      MicroBlockRollbackCompleted(
        id = self.id.toByteStr,
        height = self.height,
        RollbackResult.micro(rollback.removedTransactionIds.map(_.toByteStr), rollback.getRollbackStateUpdate.vanilla.get),
        referencedAssets = self.referencedAssets.map(AssetInfo.fromPB)
      )
    case _ => throw new IllegalArgumentException("Not a microblock rollback")
  }
}<|MERGE_RESOLUTION|>--- conflicted
+++ resolved
@@ -61,7 +61,6 @@
 class BlockchainUpdatesSpec extends FreeSpec with WithBUDomain with ScalaFutures {
   val currentSettings: WavesSettings = RideV5
 
-<<<<<<< HEAD
   val transfer: TransferTransaction       = TxHelpers.transfer()
   val lease: LeaseTransaction             = TxHelpers.lease(fee = TestValues.fee)
   val issue: IssueTransaction             = TxHelpers.issue(amount = 1000)
@@ -83,28 +82,6 @@
         |func newTest(n: Int) = []
         |""".stripMargin
     )
-=======
-  val transfer = TxHelpers.transfer()
-  val lease    = TxHelpers.lease(fee = TestValues.fee)
-  val issue    = TxHelpers.issue(amount = 1000)
-  val reissue  = TxHelpers.reissue(issue.asset)
-  val data     = TxHelpers.dataSingle()
-
-  val description = AssetDescription(
-    issue.assetId,
-    issue.sender,
-    issue.name,
-    issue.description,
-    issue.decimals.value,
-    issue.reissuable,
-    issue.quantity.value + reissue.quantity.value,
-    Height @@ 2,
-    None,
-    0L,
-    nft = false,
-    sequenceInBlock = 1,
-    issueHeight = Height @@ 2
->>>>>>> ab642bf2
   )
 
   val description: AssetDescription =
@@ -119,7 +96,9 @@
       Height @@ 2,
       None,
       0L,
-      nft = false
+      nft = false,
+      sequenceInBlock = 1,
+      issueHeight = Height @@ 2
     )
 
   override implicit val patienceConfig: PatienceConfig = PatienceConfig(10 seconds, 500 millis)
