package com.wavesplatform.events

import java.nio.file.Files

import scala.concurrent.duration.*
import scala.util.Random

import com.google.common.primitives.Longs
import com.google.protobuf.ByteString
import com.wavesplatform.TestValues
import com.wavesplatform.account.{Address, KeyPair}
import com.wavesplatform.api.common.CommonBlocksApi
import com.wavesplatform.common.state.ByteStr
import com.wavesplatform.common.utils.*
import com.wavesplatform.database.openDB
import com.wavesplatform.db.WithDomain
import com.wavesplatform.events.StateUpdate.LeaseUpdate.LeaseStatus
import com.wavesplatform.events.StateUpdate.{AssetInfo, AssetStateUpdate, BalanceUpdate, DataEntryUpdate, LeaseUpdate, LeasingBalanceUpdate}
import com.wavesplatform.events.api.grpc.protobuf.{GetBlockUpdatesRangeRequest, SubscribeEvent, SubscribeRequest}
import com.wavesplatform.events.protobuf.BlockchainUpdated.Rollback.RollbackType
import com.wavesplatform.events.protobuf.BlockchainUpdated.Update
import com.wavesplatform.events.protobuf.serde.*
import com.wavesplatform.events.protobuf.{TransactionMetadata, BlockchainUpdated as PBBlockchainUpdated}
import com.wavesplatform.features.BlockchainFeatures
import com.wavesplatform.history.Domain
import com.wavesplatform.lang.v1.FunctionHeader
import com.wavesplatform.lang.v1.compiler.Terms.FUNCTION_CALL
import com.wavesplatform.lang.v1.estimator.v3.ScriptEstimatorV3
import com.wavesplatform.protobuf.*
import com.wavesplatform.protobuf.block.PBBlocks
import com.wavesplatform.protobuf.transaction.DataTransactionData.DataEntry
import com.wavesplatform.protobuf.transaction.InvokeScriptResult
import com.wavesplatform.protobuf.transaction.InvokeScriptResult.{Call, Invocation}
import com.wavesplatform.settings.{Constants, FunctionalitySettings, TestFunctionalitySettings, WavesSettings}
import com.wavesplatform.state.{AssetDescription, Blockchain, EmptyDataEntry, Height, LeaseBalance, StringDataEntry}
<<<<<<< HEAD
import com.wavesplatform.test.*
import com.wavesplatform.transaction.{Asset, GenesisTransaction, PaymentTransaction, TxHelpers}
=======
import com.wavesplatform.test._
import com.wavesplatform.test.DomainPresets._
>>>>>>> 61aaf1f6
import com.wavesplatform.transaction.Asset.Waves
import com.wavesplatform.transaction.assets.exchange.OrderType
import com.wavesplatform.transaction.smart.SetScriptTransaction
import com.wavesplatform.transaction.smart.script.ScriptCompiler
import com.wavesplatform.transaction.utils.Signed
import io.grpc.StatusException
import io.grpc.stub.{CallStreamObserver, StreamObserver}
import monix.eval.Task
import monix.execution.Scheduler.Implicits.global
import org.iq80.leveldb
import org.iq80.leveldb.*
import org.scalactic.source.Position
import org.scalamock.scalatest.PathMockFactory
import org.scalatest.concurrent.ScalaFutures

import java.util.Map
import java.util.concurrent.locks.ReentrantLock
import scala.concurrent.{Await, Future}

class BlockchainUpdatesSpec extends FreeSpec with WithDomain with ScalaFutures with PathMockFactory {
  val currentSettings: WavesSettings = domainSettingsWithFS(
    TestFunctionalitySettings.withFeatures(
      BlockchainFeatures.BlockReward,
      BlockchainFeatures.NG,
      BlockchainFeatures.SmartAccounts,
      BlockchainFeatures.DataTransaction,
      BlockchainFeatures.FeeSponsorship,
      BlockchainFeatures.BlockV5,
      BlockchainFeatures.SynchronousCalls
    )
  )

  def currentFS: FunctionalitySettings = currentSettings.blockchainSettings.functionalitySettings

  override implicit val patienceConfig: PatienceConfig = PatienceConfig(10 seconds, 500 millis)

  "gRPC API" - {
    "return valid errors" in withRepo() { repo =>
      val obs = repo.createFakeObserver(SubscribeRequest(999, 999))
      intercept[Throwable](obs.fetchUntil(_ => false)) should matchPattern {
        case se: StatusException if se.getMessage.contains("Requested start height exceeds current blockchain height") =>
      }
    }
  }

  "BlockchainUpdates" - {
    "should return order ids in exchange metadata" in withDomainAndRepo(DomainPresets.RideV4) { case (d, repo) =>
      val issue = TxHelpers.issue()
      d.appendBlock(TxHelpers.genesis(TxHelpers.defaultAddress))
      d.appendBlock(issue)

      val subscription = repo.createFakeObserver(SubscribeRequest.of(1, 0))
      val exchange     = TxHelpers.exchangeFromOrders(TxHelpers.orderV3(OrderType.BUY, issue.asset), TxHelpers.orderV3(OrderType.SELL, issue.asset))
      d.appendBlock(exchange)

      subscription.lastAppendEvent(d.blockchain).transactionMetadata should matchPattern {
        case Seq(TransactionMetadata(TransactionMetadata.Metadata.Exchange(TransactionMetadata.ExchangeMetadata(ids, _)), _))
            if ids.map(_.toByteStr) == Seq(exchange.order1.id(), exchange.order2.id()) =>
      }
    }

    "should process nested invoke with args" in withDomainAndRepo() { case (d, repo) =>
      val script = TxHelpers.script("""
                                      |{-# STDLIB_VERSION 5 #-}
                                      |{-# CONTENT_TYPE DAPP #-}
                                      |
                                      |@Callable(inv)
                                      |func foo() = {
                                      |  strict ii = invoke(this, "bar", [1], [])
                                      |  [IntegerEntry("test1", 1)]
                                      |}
                                      |
                                      |@Callable(inv)
                                      |func bar(i: Int) = [IntegerEntry("test", 2)]
                                      |
        """.stripMargin)

      d.appendBlock(TxHelpers.genesis(TxHelpers.defaultAddress))
      d.appendBlock(TxHelpers.setScript(TxHelpers.defaultSigner, script))
      d.appendBlock(TxHelpers.invoke(TxHelpers.defaultAddress, Some("foo")))

      val subscription = repo.createFakeObserver(SubscribeRequest.of(1, 0))
      val events       = subscription.fetchAllEvents(d.blockchain).map(_.getUpdate.vanillaAppend)
      val invocations  = events.last.transactionMetadata.head.getInvokeScript.getResult.invokes

      invocations shouldBe List(
        Invocation(
          ByteString.copyFrom(TxHelpers.defaultAddress.bytes),
          Some(Call("bar", args = Seq(Call.Argument(Call.Argument.Value.IntegerValue(1))))),
          stateChanges = Some(InvokeScriptResult(data = Seq(DataEntry("test", DataEntry.Value.IntValue(2)))))
        )
      )
    }

    "should not freeze on micro rollback" in withDomainAndRepo() { case (d, repo) =>
      val keyBlockId = d.appendKeyBlock().id()
      d.appendMicroBlock(TxHelpers.transfer())
      d.appendMicroBlock(TxHelpers.transfer())

      val subscription = repo.createFakeObserver(SubscribeRequest.of(1, 0))
      d.appendKeyBlock(Some(keyBlockId))

      subscription.fetchAllEvents(d.blockchain).map(_.getUpdate) should matchPattern {
        case Seq(
              E.Block(1, _),
              E.Micro(1, _),
              E.Micro(1, _),
              E.MicroRollback(1, `keyBlockId`),
              E.Block(2, _)
            ) =>
      }
    }

    "should not freeze on block rollback" in withDomainAndRepo() { case (d, repo) =>
      val block1Id = d.appendKeyBlock().id()
      d.appendKeyBlock()

      val subscription = repo.createFakeObserver(SubscribeRequest.of(1, 0))
      d.rollbackTo(block1Id)
      d.appendKeyBlock()

      subscription.fetchAllEvents(d.blockchain).map(_.getUpdate) should matchPattern {
        case Seq(
              E.Block(1, _),
              E.Block(2, _),
              E.Rollback(1, `block1Id`),
              E.Block(2, _)
            ) =>
      }
    }

    "should not duplicate blocks" in withDomainAndRepo() { case (d, repo) =>
      for (_ <- 1 to 99) d.appendBlock()
      d.appendKeyBlock()
      d.appendMicroBlock(TxHelpers.transfer())
      d.appendKeyBlock()

      val events = {
        val sub = repo.createFakeObserver(SubscribeRequest.of(1, 0))
        sub.fetchAllEvents(d.blockchain).map(_.getUpdate)
      }

      val lastEvents = events.dropWhile(_.height < 100)
      lastEvents should matchPattern {
        case Seq(
              E.Block(100, _),
              E.Block(101, _)
            ) =>
      }
    }

    "should not freeze on block rollback without key-block" in withDomainAndRepo() { case (d, repo) =>
      val block1Id = d.appendBlock().id()
      val block2Id = d.appendBlock().id()
      d.appendBlock()
      d.rollbackTo(block2Id)

      val subscription = repo.createFakeObserver(SubscribeRequest.of(1, 0))
      d.rollbackTo(block1Id)
      d.appendBlock()

      subscription.fetchAllEvents(d.blockchain).map(_.getUpdate) should matchPattern {
        case Seq(
              E.Block(1, _),
              E.Block(2, _),
              E.Rollback(1, `block1Id`),
              E.Block(2, _)
            ) =>
      }
    }

    "should survive invalid rollback" in withDomain(
      SettingsFromDefaultConfig.copy(dbSettings = SettingsFromDefaultConfig.dbSettings.copy(maxRollbackDepth = 0))
    ) { d =>
      withRepo(d.blocksApi) { repo =>
        d.triggers = Seq(repo)
        for (_ <- 1 to 10) d.appendBlock()
        intercept[RuntimeException](d.rollbackTo(1)) // Should fail
        d.appendBlock()
        repo.getBlockUpdatesRange(GetBlockUpdatesRangeRequest.of(1, 10)).futureValue.updates.map(_.height) shouldBe (1 to 10)
      }
    }

    "should survive invalid micro rollback" in withDomainAndRepo() { case (d, repo) =>
      d.appendKeyBlock()
      val sub   = repo.createFakeObserver(SubscribeRequest(1))
      val mb1Id = d.appendMicroBlock(TxHelpers.transfer())
      val mb2Id = d.appendMicroBlock(TxHelpers.transfer())
      d.appendMicroBlock(TxHelpers.transfer())

      d.blockchain.removeAfter(mb1Id) // Should not do anything
      d.appendKeyBlock(ref = Some(mb2Id))

      sub.fetchAllEvents(d.blockchain).map(_.getUpdate) should matchPattern {
        case Seq(
              E.Block(1, _),
              E.Micro(1, _),
              E.Micro(1, _),
              E.Micro(1, _),
              E.MicroRollback(1, `mb2Id`),
              E.Block(2, _)
            ) =>
      }
    }

    "should survive rollback to key block" in withDomainAndRepo() { (d, repo) =>
      d.appendBlock(TxHelpers.genesis(TxHelpers.defaultAddress))
      val subscription = repo.createFakeObserver(SubscribeRequest.of(1, 0))
      val keyBlockId   = d.appendKeyBlock().id()
      d.appendMicroBlock(TxHelpers.transfer())
      d.appendKeyBlock(ref = Some(keyBlockId)) // Remove micro

      subscription.fetchAllEvents(d.blockchain).map(_.getUpdate) should matchPattern {
        case Seq(
              E.Block(1, _),
              E.Block(2, _),
              E.Micro(2, _),
              E.MicroRollback(2, `keyBlockId`),
              E.Block(3, _)
            ) =>
      }
    }

    "should include correct waves amount" in withNEmptyBlocksSubscription() { result =>
      val balances = result.collect { case b if b.update.isAppend => b.getAppend.getBlock.updatedWavesAmount }
      balances shouldBe Seq(10000000000000000L, 10000000600000000L, 10000001200000000L)
    }

    "should include correct heights" in withNEmptyBlocksSubscription() { result =>
      val heights = result.map(_.height)
      heights shouldBe Seq(1, 2, 3)
    }

    "should handle toHeight=0" in withNEmptyBlocksSubscription(request = SubscribeRequest.of(1, 0)) { result =>
      result should have size 3
    }

    "should handle stream from height 1" in {
      withNEmptyBlocksSubscription(99, SubscribeRequest(1, 60)) { updates =>
        updates.map(_.height) shouldBe (1 to 60)
      }

      withNEmptyBlocksSubscription(99, SubscribeRequest(1, 70)) { updates =>
        updates.map(_.height) shouldBe (1 to 70)
      }

      withNEmptyBlocksSubscription(99, SubscribeRequest(1, 110)) { updates =>
        updates.map(_.height) shouldBe (1 to 100)
      }
    }

    "should handle stream from arbitrary height" in withDomainAndRepo() { (d, repo) =>
      d.appendBlock(TxHelpers.genesis(TxHelpers.defaultSigner.toAddress, Constants.TotalWaves * Constants.UnitsInWave))

      (2 to 10).foreach(_ => d.appendBlock())
      val subscription = repo.createFakeObserver(SubscribeRequest.of(8, 15))
      (1 to 10).foreach(_ => d.appendBlock())

      val result = subscription.fetchAllEvents(d.blockchain, 15)
      result.map(_.getUpdate.height) shouldBe (8 to 15)
    }

    "should handle genesis and payment" in withGenerateSubscription(settings = withFuncSettings(currentFS.copy(blockVersion3AfterHeight = 3))) { d =>
      val tx =
        PaymentTransaction.create(TxHelpers.defaultSigner, TxHelpers.secondAddress, 100, 100000, TxHelpers.timestamp).explicitGet()
      d.appendBlock(tx)
    } { results =>
      val reward        = 600000000
      val genesisAmount = Constants.TotalWaves * Constants.UnitsInWave + reward
      val genesis       = results.head.getAppend.transactionStateUpdates.head.balances.head
      genesis.address.toAddress shouldBe TxHelpers.defaultAddress
      genesis.getAmountAfter.amount shouldBe genesisAmount
      genesis.amountBefore shouldBe reward
      genesis.getAmountAfter.assetId shouldBe empty

      val payment = results.last.getAppend.transactionStateUpdates.last.balances.last
      payment.address.toAddress shouldBe TxHelpers.secondAddress
      payment.getAmountAfter.amount shouldBe 100
      payment.amountBefore shouldBe 0
      payment.getAmountAfter.assetId shouldBe empty
    }

    "should fail stream with invalid range" in {
      intercept[StatusException](withNEmptyBlocksSubscription(99, SubscribeRequest(0, 60))(_ => ()))
      intercept[StatusException](withNEmptyBlocksSubscription(99, SubscribeRequest(-1, 60))(_ => ()))
      intercept[StatusException](withNEmptyBlocksSubscription(99, SubscribeRequest(300, 60))(_ => ()))
    }

    "should return issued assets" in {
      val issue = TxHelpers.issue()
      val description = AssetDescription(
        issue.assetId,
        issue.sender,
        issue.name,
        issue.description,
        issue.decimals.value,
        issue.reissuable,
        issue.quantity.value,
        Height @@ 2,
        None,
        0L,
        nft = false
      )

      withGenerateSubscription() { d =>
        d.appendBlock(issue)
      } { events =>
        val event  = events.last
        val issued = event.getAppend.transactionStateUpdates.head.assets
        issued shouldBe Seq(AssetStateUpdate.toPB(AssetStateUpdate(issue.assetId, None, Some(description))))
        event.referencedAssets shouldBe Seq(AssetInfo.toPB(AssetInfo(issue.assetId, description.decimals, description.name.toStringUtf8)))
      }
    }

    "should handle rollback properly" in {
      val transfer = TxHelpers.transfer()
      val lease    = TxHelpers.lease(fee = TestValues.fee)
      val issue    = TxHelpers.issue(amount = 1000)
      val reissue  = TxHelpers.reissue(issue.asset)
      val data     = TxHelpers.dataSingle()

      val description = AssetDescription(
        issue.assetId,
        issue.sender,
        issue.name,
        issue.description,
        issue.decimals.value,
        issue.reissuable,
        issue.quantity.value + reissue.quantity.value,
        Height @@ 2,
        None,
        0L,
        nft = false
      )

      withGenerateSubscription() { d =>
        d.appendKeyBlock()
        d.appendMicroBlock(transfer, lease, issue, reissue, data)
        d.appendKeyBlock()
        d.rollbackTo(1)
      } { events =>
        val rollback: RollbackResult = events.collect { case bu if bu.update.isRollback => vanillaRollback(bu).rollbackResult }(1)
        rollback.removedTransactionIds shouldBe Seq(data, reissue, issue, lease, transfer).map(_.id())
        rollback.removedBlocks should have length 1

        rollback.stateUpdate.balances shouldBe Seq(
          BalanceUpdate(TxHelpers.defaultAddress, Waves, 10000001036400000L, after = 10000000600000000L),
          BalanceUpdate(TxHelpers.defaultAddress, issue.asset, 2000, after = 0),
          BalanceUpdate(TxHelpers.secondAddress, Waves, 100000000, after = 0)
        )

        rollback.stateUpdate.leasingForAddress shouldBe Seq(
          LeasingBalanceUpdate(TxHelpers.secondAddress, LeaseBalance(1000000000, 0), LeaseBalance(0, 0)),
          LeasingBalanceUpdate(TxHelpers.defaultAddress, LeaseBalance(0, 1000000000), LeaseBalance(0, 0))
        )

        rollback.stateUpdate.leases shouldBe Seq(
          LeaseUpdate(lease.id(), LeaseStatus.Inactive, lease.amount.value, lease.sender, lease.recipient.asInstanceOf[Address], lease.id())
        )

        rollback.stateUpdate.dataEntries shouldBe Seq(
          DataEntryUpdate(TxHelpers.defaultAddress, StringDataEntry("test", "test"), EmptyDataEntry("test"))
        )

        rollback.stateUpdate.assets shouldBe Seq(
          AssetStateUpdate(issue.assetId, Some(description), None)
        )
      }

      withGenerateSubscription() { d =>
        d.appendKeyBlock()
        val firstMicroId = d.appendMicroBlock(TxHelpers.transfer())
        d.appendMicroBlock(transfer, lease, issue, reissue, data)
        d.appendKeyBlock(Some(firstMicroId))
      } { events =>
        val rollback: RollbackResult = events.collectFirst { case r if r.update.isRollback => vanillaMicroRollback(r).rollbackResult }.get
        rollback.removedTransactionIds shouldBe Seq(data, reissue, issue, lease, transfer).map(_.id())
        rollback.removedBlocks shouldBe empty

        rollback.stateUpdate.balances shouldBe Seq(
          BalanceUpdate(TxHelpers.defaultAddress, Waves, 10000000935800000L, after = 10000001099400000L),
          BalanceUpdate(TxHelpers.defaultAddress, issue.asset, 2000, after = 0),
          BalanceUpdate(TxHelpers.secondAddress, Waves, 200000000, after = 100000000)
        )

        rollback.stateUpdate.leasingForAddress shouldBe Seq(
          LeasingBalanceUpdate(TxHelpers.secondAddress, LeaseBalance(1000000000, 0), LeaseBalance(0, 0)),
          LeasingBalanceUpdate(TxHelpers.defaultAddress, LeaseBalance(0, 1000000000), LeaseBalance(0, 0))
        )

        rollback.stateUpdate.leases shouldBe Seq(
          LeaseUpdate(lease.id(), LeaseStatus.Inactive, lease.amount.value, lease.sender, lease.recipient.asInstanceOf[Address], lease.id())
        )

        rollback.stateUpdate.dataEntries shouldBe Seq(
          DataEntryUpdate(TxHelpers.defaultAddress, StringDataEntry("test", "test"), EmptyDataEntry("test"))
        )

        rollback.stateUpdate.assets shouldBe Seq(
          AssetStateUpdate(issue.assetId, Some(description), None)
        )
      }
    }

    "should skip rollback in real time updates" in withDomainAndRepo() { (d, repo) =>
      d.appendKeyBlock()
      d.appendKeyBlock()
      d.rollbackTo(1)
      d.appendKeyBlock()
      d.appendKeyBlock()

      val subscription = repo.createFakeObserver(SubscribeRequest(1))
      subscription.fetchAllEvents(d.blockchain).map(_.getUpdate.height) shouldBe Seq(1, 2, 3)
    }

    "should get valid range" in withDomainAndRepo() { (d, repo) =>
      for (_ <- 1 to 10) d.appendBlock()
      val blocks = repo.getBlockUpdatesRange(GetBlockUpdatesRangeRequest(3, 5)).futureValue.updates
      blocks.map(_.height) shouldBe Seq(3, 4, 5)
    }

    "should return correct ids for assets and leases from invoke" in withDomainAndRepo() { (d, repo) =>
      val issuer        = KeyPair(Longs.toByteArray(Random.nextLong()))
      val invoker       = KeyPair(Longs.toByteArray(Random.nextLong()))
      val issuerAddress = issuer.toAddress
      val (dAppScript, _) = ScriptCompiler
        .compile(
          s"""
             |{-# STDLIB_VERSION 5 #-}
             |{-# SCRIPT_TYPE ACCOUNT #-}
             |{-# CONTENT_TYPE DAPP #-}
             |
             |@Callable(i)
             |func issue() = {
             |  let issue = Issue("name", "description", 1000, 4, true, unit, 0)
             |  let lease = Lease(i.caller, 500000000)
             |  [
             |    issue,
             |    BinaryEntry("assetId", calculateAssetId(issue)),
             |    lease,
             |    BinaryEntry("leaseId", calculateLeaseId(lease))
             |  ]
             |}
             |""".stripMargin,
          ScriptEstimatorV3(fixOverflow = true, overhead = false)
        )
        .explicitGet()
      val invoke = Signed.invokeScript(
        2.toByte,
        invoker,
        issuer.toAddress,
        Some(FUNCTION_CALL(FunctionHeader.User("issue"), Nil)),
        Seq.empty,
        2.waves,
        Asset.Waves,
        ntpTime.getTimestamp()
      )
      d.appendBlock(
        GenesisTransaction.create(issuerAddress, 1000.waves, ntpTime.getTimestamp()).explicitGet(),
        GenesisTransaction.create(invoker.toAddress, 1000.waves, ntpTime.getTimestamp()).explicitGet(),
        SetScriptTransaction.selfSigned(2.toByte, issuer, Some(dAppScript), 0.005.waves, ntpTime.getTimestamp()).explicitGet(),
        invoke
      )

      val assetId = d.blockchain.binaryData(issuer.toAddress, "assetId").get
      val leaseId = d.blockchain.binaryData(issuerAddress, "leaseId").get

      def check()(implicit pos: Position): Unit = {
        val genesisUpdate = repo.getBlockUpdate(1).getUpdate.vanillaAppend
        genesisUpdate.referencedAssets.head.id shouldEqual assetId
        val leaseUpdate = genesisUpdate.transactionStateUpdates(3).leases.head
        leaseUpdate.originTransactionId shouldEqual invoke.id()
        leaseUpdate.leaseId shouldEqual leaseId
      }

      check()

      d.appendBlock()

      check()
    }

<<<<<<< HEAD
    "should handle modifying last block correctly" in {
      val startRead = new ReentrantLock()
      withDomainAndRepo()(
        { (d, repo) =>
          (1 to 5).foreach(_ => d.appendBlock())
          startRead.lock()

          val subscription = Future {
            repo.createFakeObserver(SubscribeRequest.of(1, 5))
          }
=======
    "should correctly concatenate stream from DB and new blocks stream" in {
      subscribeAndCheckResult(5, _ => (), 1 to 5)
      subscribeAndCheckResult(5, d => d.appendMicroBlock(TxHelpers.transfer()), (1 to 5) :+ 5)
      subscribeAndCheckResult(5, d => d.appendKeyBlock(), 1 to 5, isStreamClosed = true)
      subscribeAndCheckResult(5, d => {
        d.appendMicroBlock(TxHelpers.transfer())
        d.appendKeyBlock()
      }, (1 to 5) :+ 5, isStreamClosed = true)
      subscribeAndCheckResult(0, _ => (), 1 to 5)
      subscribeAndCheckResult(0, d => d.appendMicroBlock(TxHelpers.transfer()), (1 to 5) :+ 5)
      subscribeAndCheckResult(0, d => d.appendKeyBlock(), (1 to 5) :+ 6)
      subscribeAndCheckResult(0, d => {
        d.appendMicroBlock(TxHelpers.transfer())
        d.appendKeyBlock()
      }, (1 to 5) ++ Seq(5, 6))
      subscribeAndCheckResult(0, d => { (1 to 249).foreach(_ => d.appendMicroBlock(TxHelpers.transfer(amount = 1))) }, (1 to 4) ++ Seq.fill(250)(5))
      subscribeAndCheckResult(0, d => { (1 to 250).foreach(_ => d.appendMicroBlock(TxHelpers.transfer(amount = 1))) }, 1 to 4, isStreamClosed = true)
    }
  }

  private def subscribeAndCheckResult(
      toHeight: Int,
      appendExtraBlocks: Domain => Unit,
      expectedResult: Seq[Int],
      isStreamClosed: Boolean = false
  ): Unit = {
    val startRead = new ReentrantLock()
    withDomainAndRepo(
      { (d, repo) =>
        (1 to 5).foreach(_ => d.appendBlock())

        startRead.lock()
>>>>>>> 61aaf1f6

        val subscription = Future(repo.createSubscriptionObserver(SubscribeRequest.of(1, toHeight)))

        appendExtraBlocks(d)

<<<<<<< HEAD
          Await
            .result(subscription, 5 seconds)
            .values.map(_.getUpdate.height) shouldBe (1 to 4)
        },
        Some(InterferableDB(startRead))
      )
    }
=======
        startRead.unlock()

        val timeout = 30.seconds
        Await
          .result(
            subscription.map(s => s.fetchUntil(_.map(_.getUpdate.height) == expectedResult && s.isCompleted == isStreamClosed, timeout)),
            timeout
          )
      },
      Some(InterferableDB(startRead))
    )
>>>>>>> 61aaf1f6
  }

  case class InterferableDB(startRead: ReentrantLock) extends DB {
    private val db = openDB(Files.createTempDirectory("bc-updates").toString)

    override def get(key: Array[Byte], options: ReadOptions): Array[Byte] = db.get(key, options)
    override def put(key: Array[Byte], value: Array[Byte]): Unit          = db.put(key, value)
    override def getSnapshot: Snapshot                                    = db.getSnapshot
    override def close(): Unit                                            = db.close()

    override def get(key: Array[Byte]): Array[Byte]                                         = ???
    override def delete(key: Array[Byte]): Unit                                             = ???
    override def write(updates: WriteBatch): Unit                                           = ???
    override def createWriteBatch(): WriteBatch                                             = ???
    override def put(key: Array[Byte], value: Array[Byte], options: WriteOptions): Snapshot = ???
    override def delete(key: Array[Byte], options: WriteOptions): Snapshot                  = ???
    override def write(updates: WriteBatch, options: WriteOptions): Snapshot                = ???
    override def getApproximateSizes(ranges: leveldb.Range*): Array[Long]                   = ???
    override def getProperty(name: String): String                                          = ???
    override def suspendCompactions(): Unit                                                 = ???
    override def resumeCompactions(): Unit                                                  = ???
    override def compactRange(begin: Array[Byte], end: Array[Byte]): Unit                   = ???
    override def iterator(): DBIterator                                                     = ???

    override def iterator(options: ReadOptions): DBIterator = new DBIterator {
      private val iterator = db.iterator()
      startRead.lock()

      override def next(): Map.Entry[Array[Byte], Array[Byte]] = iterator.next()
      override def close(): Unit                               = iterator.close()
      override def seek(key: Array[Byte]): Unit                = iterator.seek(key)
      override def hasNext: Boolean                            = iterator.hasNext

      override def seekToFirst(): Unit                             = ???
      override def peekNext(): Map.Entry[Array[Byte], Array[Byte]] = ???
      override def hasPrev: Boolean                                = ???
      override def prev(): Map.Entry[Array[Byte], Array[Byte]]     = ???
      override def peekPrev(): Map.Entry[Array[Byte], Array[Byte]] = ???
      override def seekToLast(): Unit                              = ???
    }
  }

  def withDomainAndRepo(settings: WavesSettings = currentSettings)
                       (f: (Domain, Repo) => Unit, dbOpt: Option[DB] = None): Unit = {
    withDomain(settings) { d =>
      withRepo(d.blocksApi, dbOpt) { repo =>
        d.triggers = Seq(repo)
        f(d, repo)
      }
    }
  }

  def withGenerateSubscription(request: SubscribeRequest = SubscribeRequest.of(1, Int.MaxValue),
                               settings: WavesSettings = currentSettings)
                              (generateBlocks: Domain => Unit)(
      f: Seq[PBBlockchainUpdated] => Unit
  ): Unit = {
    withDomainAndRepo(settings) { (d, repo) =>
      d.appendBlock(TxHelpers.genesis(TxHelpers.defaultSigner.toAddress, Constants.TotalWaves * Constants.UnitsInWave))

      val subscription = repo.createFakeObserver(request)
      generateBlocks(d)

      val result = subscription.fetchAllEvents(d.blockchain, if (request.toHeight > 0) request.toHeight else Int.MaxValue)
      f(result.map(_.getUpdate))
    }
  }

  def withFuncSettings(settings: FunctionalitySettings): WavesSettings =
    currentSettings.copy(blockchainSettings = currentSettings.blockchainSettings.copy(functionalitySettings = settings))

  def withNEmptyBlocksSubscription(count: Int = 2, request: SubscribeRequest = SubscribeRequest.of(1, Int.MaxValue))(
      f: Seq[PBBlockchainUpdated] => Unit
  ): Unit = withGenerateSubscription(request)(d => for (_ <- 1 to count) d.appendBlock())(f)

  def withRepo[T](blocksApi: CommonBlocksApi = stub[CommonBlocksApi], dbOpt: Option[DB] = None)(f: Repo => T): T = {
    val db   = dbOpt.getOrElse(openDB(Files.createTempDirectory("bc-updates").toString))
    val repo = new Repo(db, blocksApi)
    try f(repo)
    finally repo.shutdown()
  }

  trait FakeObserver[T] extends StreamObserver[T] {
    def values: Seq[T]
<<<<<<< HEAD
    def completed: Boolean
    def error: Option[Throwable]
=======
    def isCompleted: Boolean
>>>>>>> 61aaf1f6
  }

  object FakeObserver {
    def apply[T]: FakeObserver[T] = new CallStreamObserver[T] with FakeObserver[T] {
      @volatile var values    = Seq.empty[T]
      @volatile var error     = Option.empty[Throwable]
      @volatile var completed = false

      override def isReady: Boolean                                  = true
      override def setOnReadyHandler(onReadyHandler: Runnable): Unit = ()
      override def disableAutoInboundFlowControl(): Unit             = ()
      override def request(count: Int): Unit                         = ()
      override def setMessageCompression(enable: Boolean): Unit      = ()

      def onNext(value: T): Unit =
        values :+= value

      def onError(t: Throwable): Unit =
        error = Some(t)

      def onCompleted(): Unit =
        completed = true
    }

    implicit class FakeObserverOps[T](fo: FakeObserver[T]) {
<<<<<<< HEAD
      def fetchUntil(conditionF: Seq[T] => Boolean): Seq[T] = {
        def waitRecTask: Task[Unit] = {
          if (fo.error.isDefined) Task.raiseError(fo.error.get)
          else if (conditionF(fo.values)) Task.unit
          else Task.defer(waitRecTask).delayExecution(50 millis)
        }
=======
      def fetchUntil(conditionF: Seq[T] => Boolean, timeout: Duration = 1.minute): Seq[T] = {
        def waitRecTask: Task[Unit] =
          if (conditionF(fo.values)) Task.unit else Task.defer(waitRecTask).delayExecution(50 millis)
>>>>>>> 61aaf1f6

        waitRecTask
          .map(_ => fo.values)
          .runSyncUnsafe(timeout)
      }
    }
    implicit class EventsFakeObserverOps(fo: FakeObserver[SubscribeEvent]) {
      def fetchAllEvents(bc: Blockchain, maxHeight: Int = Int.MaxValue): Seq[SubscribeEvent] =
        fo.fetchUntil(_.exists { u =>
          u.update.map(_.id.toByteStr) == bc.lastBlockId || u.getUpdate.height >= maxHeight
        })

      def lastAppendEvent(bc: Blockchain): BlockAppended =
        fetchAllEvents(bc).last.getUpdate.vanillaAppend
    }
  }

<<<<<<< HEAD
=======
  def createFakeObserver[T](): (FakeObserver[T], CancelableFuture[Seq[T]]) = {
    val promise = Promise[Seq[T]]()
    val obs: CallStreamObserver[T] with FakeObserver[T] = new CallStreamObserver[T] with FakeObserver[T] {
      @volatile var values = Seq.empty[T]

      override def isReady: Boolean                                  = true
      override def setOnReadyHandler(onReadyHandler: Runnable): Unit = ()
      override def disableAutoInboundFlowControl(): Unit             = ()
      override def request(count: Int): Unit                         = ()
      override def setMessageCompression(enable: Boolean): Unit      = ()

      def onNext(value: T): Unit      = values :+= value
      def onError(t: Throwable): Unit = promise.tryFailure(t)
      def onCompleted(): Unit         = promise.trySuccess(values)

      def isCompleted: Boolean = promise.isCompleted
    }

    val cancelableFuture = CancelableFuture(promise.future, () => obs.onCompleted())
    (obs, cancelableFuture)
  }

>>>>>>> 61aaf1f6
  implicit class UpdatesRepoExt(ur: Repo) {
    def createFakeObserver(request: SubscribeRequest): FakeObserver[SubscribeEvent] = {
      val obs = FakeObserver[SubscribeEvent]
      ur.subscribe(request, obs)
      obs
    }
  }

  // Matchers
  private[this] object E {
    object Block {
      def unapply(bu: PBBlockchainUpdated): Option[(Int, ByteStr)] =
        for {
          a <- bu.update.append
          _ <- a.body.block
        } yield bu.height -> ByteStr(bu.id.toByteArray)
    }

    object Micro {
      def unapply(bu: PBBlockchainUpdated): Option[(Int, ByteStr)] =
        for {
          a <- bu.update.append
          _ <- a.body.microBlock
        } yield bu.height -> ByteStr(bu.id.toByteArray)
    }

    object Rollback {
      def unapply(bu: PBBlockchainUpdated): Option[(Int, ByteStr)] =
        for {
          r <- bu.update.rollback
          if r.`type` == RollbackType.BLOCK
        } yield bu.height -> ByteStr(bu.id.toByteArray)
    }

    object MicroRollback {
      def unapply(bu: PBBlockchainUpdated): Option[(Int, ByteStr)] =
        for {
          r <- bu.update.rollback
          if r.`type` == RollbackType.MICROBLOCK
        } yield bu.height -> ByteStr(bu.id.toByteArray)
    }
  }

  def vanillaRollback(self: PBBlockchainUpdated): RollbackCompleted = self.update match {
    case Update.Rollback(rollback) if rollback.`type` == RollbackType.BLOCK =>
      RollbackCompleted(
        self.id.toByteStr,
        self.height,
        RollbackResult(
          rollback.removedBlocks.map(PBBlocks.vanilla(_).get),
          rollback.removedTransactionIds.map(_.toByteStr),
          rollback.getRollbackStateUpdate.vanilla.get
        ),
        referencedAssets = self.referencedAssets.map(AssetInfo.fromPB)
      )
    case _ => throw new IllegalArgumentException("Not a block rollback")
  }

  def vanillaMicroRollback(self: PBBlockchainUpdated): MicroBlockRollbackCompleted = self.update match {
    case Update.Rollback(rollback) if rollback.`type` == RollbackType.MICROBLOCK =>
      MicroBlockRollbackCompleted(
        id = self.id.toByteStr,
        height = self.height,
        RollbackResult.micro(rollback.removedTransactionIds.map(_.toByteStr), rollback.getRollbackStateUpdate.vanilla.get),
        referencedAssets = self.referencedAssets.map(AssetInfo.fromPB)
      )
    case _ => throw new IllegalArgumentException("Not a microblock rollback")
  }
}<|MERGE_RESOLUTION|>--- conflicted
+++ resolved
@@ -33,13 +33,9 @@
 import com.wavesplatform.protobuf.transaction.InvokeScriptResult.{Call, Invocation}
 import com.wavesplatform.settings.{Constants, FunctionalitySettings, TestFunctionalitySettings, WavesSettings}
 import com.wavesplatform.state.{AssetDescription, Blockchain, EmptyDataEntry, Height, LeaseBalance, StringDataEntry}
-<<<<<<< HEAD
 import com.wavesplatform.test.*
 import com.wavesplatform.transaction.{Asset, GenesisTransaction, PaymentTransaction, TxHelpers}
-=======
-import com.wavesplatform.test._
-import com.wavesplatform.test.DomainPresets._
->>>>>>> 61aaf1f6
+import com.wavesplatform.test.DomainPresets.*
 import com.wavesplatform.transaction.Asset.Waves
 import com.wavesplatform.transaction.assets.exchange.OrderType
 import com.wavesplatform.transaction.smart.SetScriptTransaction
@@ -522,18 +518,6 @@
       check()
     }
 
-<<<<<<< HEAD
-    "should handle modifying last block correctly" in {
-      val startRead = new ReentrantLock()
-      withDomainAndRepo()(
-        { (d, repo) =>
-          (1 to 5).foreach(_ => d.appendBlock())
-          startRead.lock()
-
-          val subscription = Future {
-            repo.createFakeObserver(SubscribeRequest.of(1, 5))
-          }
-=======
     "should correctly concatenate stream from DB and new blocks stream" in {
       subscribeAndCheckResult(5, _ => (), 1 to 5)
       subscribeAndCheckResult(5, d => d.appendMicroBlock(TxHelpers.transfer()), (1 to 5) :+ 5)
@@ -561,38 +545,27 @@
       isStreamClosed: Boolean = false
   ): Unit = {
     val startRead = new ReentrantLock()
-    withDomainAndRepo(
+    withDomainAndRepo()(
       { (d, repo) =>
         (1 to 5).foreach(_ => d.appendBlock())
 
         startRead.lock()
->>>>>>> 61aaf1f6
 
         val subscription = Future(repo.createSubscriptionObserver(SubscribeRequest.of(1, toHeight)))
 
         appendExtraBlocks(d)
 
-<<<<<<< HEAD
-          Await
-            .result(subscription, 5 seconds)
-            .values.map(_.getUpdate.height) shouldBe (1 to 4)
-        },
-        Some(InterferableDB(startRead))
-      )
-    }
-=======
         startRead.unlock()
 
         val timeout = 30.seconds
         Await
           .result(
-            subscription.map(s => s.fetchUntil(_.map(_.getUpdate.height) == expectedResult && s.isCompleted == isStreamClosed, timeout)),
+            subscription.map(s => s.fetchUntil(_.values.map(_.getUpdate.height) == expectedResult && s.isCompleted == isStreamClosed, timeout)),
             timeout
           )
       },
       Some(InterferableDB(startRead))
     )
->>>>>>> 61aaf1f6
   }
 
   case class InterferableDB(startRead: ReentrantLock) extends DB {
@@ -677,12 +650,7 @@
 
   trait FakeObserver[T] extends StreamObserver[T] {
     def values: Seq[T]
-<<<<<<< HEAD
-    def completed: Boolean
-    def error: Option[Throwable]
-=======
     def isCompleted: Boolean
->>>>>>> 61aaf1f6
   }
 
   object FakeObserver {
@@ -708,18 +676,12 @@
     }
 
     implicit class FakeObserverOps[T](fo: FakeObserver[T]) {
-<<<<<<< HEAD
-      def fetchUntil(conditionF: Seq[T] => Boolean): Seq[T] = {
+      def fetchUntil(conditionF: Seq[T] => Boolean, timeout: Duration = 1.minute): Seq[T] = {
         def waitRecTask: Task[Unit] = {
           if (fo.error.isDefined) Task.raiseError(fo.error.get)
           else if (conditionF(fo.values)) Task.unit
           else Task.defer(waitRecTask).delayExecution(50 millis)
         }
-=======
-      def fetchUntil(conditionF: Seq[T] => Boolean, timeout: Duration = 1.minute): Seq[T] = {
-        def waitRecTask: Task[Unit] =
-          if (conditionF(fo.values)) Task.unit else Task.defer(waitRecTask).delayExecution(50 millis)
->>>>>>> 61aaf1f6
 
         waitRecTask
           .map(_ => fo.values)
@@ -737,8 +699,6 @@
     }
   }
 
-<<<<<<< HEAD
-=======
   def createFakeObserver[T](): (FakeObserver[T], CancelableFuture[Seq[T]]) = {
     val promise = Promise[Seq[T]]()
     val obs: CallStreamObserver[T] with FakeObserver[T] = new CallStreamObserver[T] with FakeObserver[T] {
@@ -761,7 +721,6 @@
     (obs, cancelableFuture)
   }
 
->>>>>>> 61aaf1f6
   implicit class UpdatesRepoExt(ur: Repo) {
     def createFakeObserver(request: SubscribeRequest): FakeObserver[SubscribeEvent] = {
       val obs = FakeObserver[SubscribeEvent]
