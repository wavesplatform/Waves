package com.wavesplatform.events

import java.nio.file.Files

import scala.concurrent.duration._
import scala.util.Random

import com.google.common.primitives.Longs
import com.google.protobuf.ByteString
import com.wavesplatform.account.{Address, KeyPair}
import com.wavesplatform.api.common.CommonBlocksApi
import com.wavesplatform.common.state.ByteStr
import com.wavesplatform.common.utils._
import com.wavesplatform.db.WithDomain
import com.wavesplatform.events.StateUpdate.{AssetInfo, AssetStateUpdate, BalanceUpdate, DataEntryUpdate, LeaseUpdate, LeasingBalanceUpdate}
import com.wavesplatform.events.StateUpdate.LeaseUpdate.LeaseStatus
import com.wavesplatform.events.api.grpc.protobuf.{GetBlockUpdatesRangeRequest, SubscribeEvent, SubscribeRequest}
import com.wavesplatform.events.protobuf.{TransactionMetadata, BlockchainUpdated => PBBlockchainUpdated}
import com.wavesplatform.events.protobuf.BlockchainUpdated.Rollback.RollbackType
import com.wavesplatform.events.protobuf.BlockchainUpdated.Update
import com.wavesplatform.events.protobuf.serde._
import com.wavesplatform.features.BlockchainFeatures
import com.wavesplatform.history.Domain
import com.wavesplatform.lang.v1.FunctionHeader
import com.wavesplatform.lang.v1.compiler.Terms.FUNCTION_CALL
import com.wavesplatform.lang.v1.estimator.v3.ScriptEstimatorV3
import com.wavesplatform.protobuf._
import com.wavesplatform.protobuf.block.PBBlocks
import com.wavesplatform.protobuf.transaction.DataTransactionData.DataEntry
import com.wavesplatform.protobuf.transaction.InvokeScriptResult
import com.wavesplatform.protobuf.transaction.InvokeScriptResult.{Call, Invocation}
import com.wavesplatform.settings.{Constants, FunctionalitySettings, TestFunctionalitySettings, WavesSettings}
import com.wavesplatform.state.{AssetDescription, Blockchain, EmptyDataEntry, Height, LeaseBalance, StringDataEntry}
import com.wavesplatform.test._
import com.wavesplatform.transaction.{Asset, GenesisTransaction, PaymentTransaction, TxHelpers}
import com.wavesplatform.transaction.Asset.Waves
import com.wavesplatform.transaction.assets.exchange.OrderType
import com.wavesplatform.transaction.smart.SetScriptTransaction
import com.wavesplatform.transaction.smart.script.ScriptCompiler
import com.wavesplatform.transaction.utils.Signed
import io.grpc.StatusException
import io.grpc.stub.{CallStreamObserver, StreamObserver}
import monix.eval.Task
import monix.execution.Scheduler.Implicits.global
import org.scalactic.source.Position
import org.scalamock.scalatest.PathMockFactory
import org.scalatest.concurrent.ScalaFutures

class BlockchainUpdatesSpec extends FreeSpec with WithDomain with ScalaFutures with PathMockFactory {
  var currentSettings: WavesSettings = domainSettingsWithFS(
    TestFunctionalitySettings.withFeatures(
      BlockchainFeatures.BlockReward,
      BlockchainFeatures.NG,
      BlockchainFeatures.SmartAccounts,
      BlockchainFeatures.DataTransaction,
      BlockchainFeatures.FeeSponsorship,
      BlockchainFeatures.BlockV5,
      BlockchainFeatures.SynchronousCalls
    )
  )

  def currentFS: FunctionalitySettings = currentSettings.blockchainSettings.functionalitySettings

  override implicit val patienceConfig: PatienceConfig = PatienceConfig(10 seconds, 500 millis)

  "gRPC API" - {
    "return valid errors" in withRepo() { repo =>
      val obs = repo.createFakeObserver(SubscribeRequest(999, 999))
      intercept[Throwable](obs.fetchUntil(_ => false)) should matchPattern {
        case se: StatusException if se.getMessage.contains("Requested start height exceeds current blockchain height") =>
      }
    }
  }

  "BlockchainUpdates" - {
    "should return order ids in exchange metadata" in withSettings(DomainPresets.RideV4)(withDomainAndRepo {
      case (d, repo) =>
        val issue = TxHelpers.issue()
        d.appendBlock(TxHelpers.genesis(TxHelpers.defaultAddress))
        d.appendBlock(issue)

        val subscription = repo.createFakeObserver(SubscribeRequest.of(1, 0))
        val exchange     = TxHelpers.exchange(TxHelpers.order(OrderType.BUY, issue.asset), TxHelpers.order(OrderType.SELL, issue.asset))
        d.appendBlock(exchange)

        subscription.lastAppendEvent(d.blockchain).transactionMetadata should matchPattern {
          case Seq(TransactionMetadata(TransactionMetadata.Metadata.Exchange(TransactionMetadata.ExchangeMetadata(ids, _)), _))
              if ids.map(_.toByteStr) == Seq(exchange.order1.id(), exchange.order2.id()) =>
        }
    })

    "should process nested invoke with args" in withDomainAndRepo {
      case (d, repo) =>
        val script = TxHelpers.script("""
            |{-# STDLIB_VERSION 5 #-}
            |{-# CONTENT_TYPE DAPP #-}
            |
            |@Callable(inv)
            |func foo() = {
            |  strict ii = invoke(this, "bar", [1], [])
            |  [IntegerEntry("test1", 1)]
            |}
            |
            |@Callable(inv)
            |func bar(i: Int) = [IntegerEntry("test", 2)]
            |
        """.stripMargin)

        d.appendBlock(TxHelpers.genesis(TxHelpers.defaultAddress))
        d.appendBlock(TxHelpers.setScript(TxHelpers.defaultSigner, script))
        d.appendBlock(TxHelpers.invoke(TxHelpers.defaultAddress, "foo"))

        val subscription = repo.createFakeObserver(SubscribeRequest.of(1, 0))
        val events       = subscription.fetchAllEvents(d.blockchain).map(_.getUpdate.vanillaAppend)
        val invocations  = events.last.transactionMetadata.head.getInvokeScript.getResult.invokes

        invocations shouldBe List(
          Invocation(
            ByteString.copyFrom(TxHelpers.defaultAddress.bytes),
            Some(Call("bar", args = Seq(Call.Argument(Call.Argument.Value.IntegerValue(1))))),
            stateChanges = Some(InvokeScriptResult(data = Seq(DataEntry("test", DataEntry.Value.IntValue(2)))))
          )
        )
    }

    "should not freeze on micro rollback" in withDomainAndRepo {
      case (d, repo) =>
        val keyBlockId = d.appendKeyBlock().id()
        d.appendMicroBlock(TxHelpers.transfer())
        d.appendMicroBlock(TxHelpers.transfer())

        val subscription = repo.createFakeObserver(SubscribeRequest.of(1, 0))
        d.appendKeyBlock(Some(keyBlockId))

        subscription.fetchAllEvents(d.blockchain).map(_.getUpdate) should matchPattern {
          case Seq(
              E.Block(1, _),
              E.Micro(1, _),
              E.Micro(1, _),
              E.MicroRollback(1, `keyBlockId`),
              E.Block(2, _)
              ) =>
        }
    }

    "should not freeze on block rollback" in withDomainAndRepo {
      case (d, repo) =>
        val block1Id = d.appendKeyBlock().id()
        d.appendKeyBlock()

        val subscription = repo.createFakeObserver(SubscribeRequest.of(1, 0))
        d.rollbackTo(block1Id)
        d.appendKeyBlock()

        subscription.fetchAllEvents(d.blockchain).map(_.getUpdate) should matchPattern {
          case Seq(
              E.Block(1, _),
              E.Block(2, _),
              E.Rollback(1, `block1Id`),
              E.Block(2, _)
              ) =>
        }
    }

    "should not duplicate blocks" in withDomainAndRepo {
      case (d, repo) =>
        for (_ <- 1 to 99) d.appendBlock()
        d.appendKeyBlock()
        d.appendMicroBlock(TxHelpers.transfer())
        d.appendKeyBlock()

        val events = {
          val sub = repo.createFakeObserver(SubscribeRequest.of(1, 0))
          sub.fetchAllEvents(d.blockchain).map(_.getUpdate)
        }

        val lastEvents = events.dropWhile(_.height < 100)
        lastEvents should matchPattern {
          case Seq(
              E.Block(100, _),
              E.Block(101, _)
              ) =>
        }
    }

    "should not freeze on block rollback without key-block" in withDomainAndRepo {
      case (d, repo) =>
        val block1Id = d.appendBlock().id()
        val block2Id = d.appendBlock().id()
        d.appendBlock()
        d.rollbackTo(block2Id)

        val subscription = repo.createFakeObserver(SubscribeRequest.of(1, 0))
        d.rollbackTo(block1Id)
        d.appendBlock()

        subscription.fetchAllEvents(d.blockchain).map(_.getUpdate) should matchPattern {
          case Seq(
              E.Block(1, _),
              E.Block(2, _),
              E.Rollback(1, `block1Id`),
              E.Block(2, _)
              ) =>
        }
    }

    "should survive invalid rollback" in withDomain(
      SettingsFromDefaultConfig.copy(dbSettings = SettingsFromDefaultConfig.dbSettings.copy(maxRollbackDepth = 0))
    ) { d =>
      withRepo(d.blocksApi) { repo =>
        d.triggers = Seq(repo)
        for (_ <- 1 to 10) d.appendBlock()
        intercept[RuntimeException](d.rollbackTo(1)) // Should fail
        d.appendBlock()
        repo.getBlockUpdatesRange(GetBlockUpdatesRangeRequest.of(1, 10)).futureValue.updates.map(_.height) shouldBe (1 to 10)
      }
    }

    "should survive invalid micro rollback" in withDomainAndRepo {
      case (d, repo) =>
        d.appendKeyBlock()
        val sub   = repo.createFakeObserver(SubscribeRequest(1))
        val mb1Id = d.appendMicroBlock(TxHelpers.transfer())
        val mb2Id = d.appendMicroBlock(TxHelpers.transfer())
        d.appendMicroBlock(TxHelpers.transfer())

        d.blockchain.removeAfter(mb1Id) // Should not do anything
        d.appendKeyBlock(ref = Some(mb2Id))

        sub.fetchAllEvents(d.blockchain).map(_.getUpdate) should matchPattern {
          case Seq(
              E.Block(1, _),
              E.Micro(1, _),
              E.Micro(1, _),
              E.Micro(1, _),
              E.MicroRollback(1, `mb2Id`),
              E.Block(2, _)
              ) =>
        }
    }

    "should survive rollback to key block" in withDomainAndRepo { (d, repo) =>
      d.appendBlock(TxHelpers.genesis(TxHelpers.defaultAddress))
      val subscription = repo.createFakeObserver(SubscribeRequest.of(1, 0))
      val keyBlockId   = d.appendKeyBlock().id()
      d.appendMicroBlock(TxHelpers.transfer())
      d.appendKeyBlock(ref = Some(keyBlockId)) // Remove micro

      subscription.fetchAllEvents(d.blockchain).map(_.getUpdate) should matchPattern {
        case Seq(
            E.Block(1, _),
            E.Block(2, _),
            E.Micro(2, _),
            E.MicroRollback(2, `keyBlockId`),
            E.Block(3, _)
            ) =>
      }
    }

    "should include correct waves amount" in withNEmptyBlocksSubscription() { result =>
      val balances = result.collect { case b if b.update.isAppend => b.getAppend.getBlock.updatedWavesAmount }
      balances shouldBe Seq(10000000000000000L, 10000000600000000L, 10000001200000000L)
    }

    "should include correct heights" in withNEmptyBlocksSubscription() { result =>
      val heights = result.map(_.height)
      heights shouldBe Seq(1, 2, 3)
    }

    "should handle toHeight=0" in withNEmptyBlocksSubscription(request = SubscribeRequest.of(1, 0)) { result =>
      result should have size 3
    }

    "should handle stream from height 1" in {
      withNEmptyBlocksSubscription(99, SubscribeRequest(1, 60)) { updates =>
        updates.map(_.height) shouldBe (1 to 60)
      }

      withNEmptyBlocksSubscription(99, SubscribeRequest(1, 70)) { updates =>
        updates.map(_.height) shouldBe (1 to 70)
      }

      withNEmptyBlocksSubscription(99, SubscribeRequest(1, 110)) { updates =>
        updates.map(_.height) shouldBe (1 to 100)
      }
    }

    "should handle stream from arbitrary height" in withDomainAndRepo { (d, repo) =>
      d.appendBlock(TxHelpers.genesis(TxHelpers.defaultSigner.toAddress, Constants.TotalWaves * Constants.UnitsInWave))

      (2 to 10).foreach(_ => d.appendBlock())
      val subscription = repo.createFakeObserver(SubscribeRequest.of(8, 15))
      (1 to 10).foreach(_ => d.appendBlock())

      val result = subscription.fetchAllEvents(d.blockchain, 15)
      result.map(_.getUpdate.height) shouldBe (8 to 15)
    }

    "should handle genesis and payment" in withFuncSettings(currentFS.copy(blockVersion3AfterHeight = 3))(withGenerateSubscription() { d =>
      val tx =
        PaymentTransaction.create(TxHelpers.defaultSigner, TxHelpers.secondAddress, 100, 100000, TxHelpers.timestamp).explicitGet()
      d.appendBlock(tx)
    } { results =>
      val reward        = 600000000
      val genesisAmount = Constants.TotalWaves * Constants.UnitsInWave + reward
      val genesis       = results.head.getAppend.transactionStateUpdates.head.balances.head
      genesis.address.toAddress shouldBe TxHelpers.defaultAddress
      genesis.getAmountAfter.amount shouldBe genesisAmount
      genesis.amountBefore shouldBe reward
      genesis.getAmountAfter.assetId shouldBe empty

      val payment = results.last.getAppend.transactionStateUpdates.last.balances.last
      payment.address.toAddress shouldBe TxHelpers.secondAddress
      payment.getAmountAfter.amount shouldBe 100
      payment.amountBefore shouldBe 0
      payment.getAmountAfter.assetId shouldBe empty
    })

    "should fail stream with invalid range" in {
      intercept[StatusException](withNEmptyBlocksSubscription(99, SubscribeRequest(0, 60))(_ => ()))
      intercept[StatusException](withNEmptyBlocksSubscription(99, SubscribeRequest(-1, 60))(_ => ()))
      intercept[StatusException](withNEmptyBlocksSubscription(99, SubscribeRequest(300, 60))(_ => ()))
    }

    "should return issued assets" in {
      val issue = TxHelpers.issue()
      val description = AssetDescription(
        issue.assetId,
        issue.sender,
        issue.name,
        issue.description,
        issue.decimals,
        issue.reissuable,
        issue.quantity,
        Height @@ 2,
        None,
        0L,
        nft = false
      )

      withGenerateSubscription() { d =>
        d.appendBlock(issue)
      } { events =>
        val event  = events.last
        val issued = event.getAppend.transactionStateUpdates.head.assets
        issued shouldBe Seq(AssetStateUpdate.toPB(AssetStateUpdate(issue.assetId, None, Some(description))))
        event.referencedAssets shouldBe Seq(AssetInfo.toPB(AssetInfo(issue.assetId, description.decimals, description.name.toStringUtf8)))
      }
    }

    "should handle rollback properly" in {
      val transfer = TxHelpers.transfer()
      val lease    = TxHelpers.lease()
      val issue    = TxHelpers.issue()
      val reissue  = TxHelpers.reissue(issue.asset)
      val data     = TxHelpers.data()

      val description = AssetDescription(
        issue.assetId,
        issue.sender,
        issue.name,
        issue.description,
        issue.decimals,
        issue.reissuable,
        issue.quantity + reissue.quantity,
        Height @@ 2,
        None,
        0L,
        nft = false
      )

      withGenerateSubscription() { d =>
        d.appendKeyBlock()
        d.appendMicroBlock(transfer, lease, issue, reissue, data)
        d.appendKeyBlock()
        d.rollbackTo(1)
      } { events =>
        val rollback: RollbackResult = events.collect { case bu if bu.update.isRollback => vanillaRollback(bu).rollbackResult }(1)
        rollback.removedTransactionIds shouldBe Seq(data, reissue, issue, lease, transfer).map(_.id())
        rollback.removedBlocks should have length 1

        rollback.stateUpdate.balances shouldBe Seq(
          BalanceUpdate(TxHelpers.defaultAddress, Waves, 10000001036400000L, after = 10000000600000000L),
          BalanceUpdate(TxHelpers.defaultAddress, issue.asset, 2000, after = 0),
          BalanceUpdate(TxHelpers.secondAddress, Waves, 100000000, after = 0)
        )

        rollback.stateUpdate.leasingForAddress shouldBe Seq(
          LeasingBalanceUpdate(TxHelpers.secondAddress, LeaseBalance(1000000000, 0), LeaseBalance(0, 0)),
          LeasingBalanceUpdate(TxHelpers.defaultAddress, LeaseBalance(0, 1000000000), LeaseBalance(0, 0))
        )

        rollback.stateUpdate.leases shouldBe Seq(
          LeaseUpdate(lease.id(), LeaseStatus.Inactive, lease.amount, lease.sender, lease.recipient.asInstanceOf[Address], lease.id())
        )

        rollback.stateUpdate.dataEntries shouldBe Seq(
          DataEntryUpdate(TxHelpers.defaultAddress, StringDataEntry("test", "test"), EmptyDataEntry("test"))
        )

        rollback.stateUpdate.assets shouldBe Seq(
          AssetStateUpdate(issue.assetId, Some(description), None)
        )
      }

      withGenerateSubscription() { d =>
        d.appendKeyBlock()
        val firstMicroId = d.appendMicroBlock(TxHelpers.transfer())
        d.appendMicroBlock(transfer, lease, issue, reissue, data)
        d.appendKeyBlock(Some(firstMicroId))
      } { events =>
        val rollback: RollbackResult = events.collectFirst { case r if r.update.isRollback => vanillaMicroRollback(r).rollbackResult }.get
        rollback.removedTransactionIds shouldBe Seq(data, reissue, issue, lease, transfer).map(_.id())
        rollback.removedBlocks shouldBe empty

        rollback.stateUpdate.balances shouldBe Seq(
          BalanceUpdate(TxHelpers.defaultAddress, Waves, 10000000935800000L, after = 10000001099400000L),
          BalanceUpdate(TxHelpers.defaultAddress, issue.asset, 2000, after = 0),
          BalanceUpdate(TxHelpers.secondAddress, Waves, 200000000, after = 100000000)
        )

        rollback.stateUpdate.leasingForAddress shouldBe Seq(
          LeasingBalanceUpdate(TxHelpers.secondAddress, LeaseBalance(1000000000, 0), LeaseBalance(0, 0)),
          LeasingBalanceUpdate(TxHelpers.defaultAddress, LeaseBalance(0, 1000000000), LeaseBalance(0, 0))
        )

        rollback.stateUpdate.leases shouldBe Seq(
          LeaseUpdate(lease.id(), LeaseStatus.Inactive, lease.amount, lease.sender, lease.recipient.asInstanceOf[Address], lease.id())
        )

        rollback.stateUpdate.dataEntries shouldBe Seq(
          DataEntryUpdate(TxHelpers.defaultAddress, StringDataEntry("test", "test"), EmptyDataEntry("test"))
        )

        rollback.stateUpdate.assets shouldBe Seq(
          AssetStateUpdate(issue.assetId, Some(description), None)
        )
      }
    }

    "should skip rollback in real time updates" in withDomainAndRepo { (d, repo) =>
      d.appendKeyBlock()
      d.appendKeyBlock()
      d.rollbackTo(1)
      d.appendKeyBlock()
      d.appendKeyBlock()

      val subscription = repo.createFakeObserver(SubscribeRequest(1))
      subscription.fetchAllEvents(d.blockchain).map(_.getUpdate.height) shouldBe Seq(1, 2, 3)
    }

    "should get valid range" in withDomainAndRepo { (d, repo) =>
      for (_ <- 1 to 10) d.appendBlock()
      val blocks = repo.getBlockUpdatesRange(GetBlockUpdatesRangeRequest(3, 5)).futureValue.updates
      blocks.map(_.height) shouldBe Seq(3, 4, 5)
    }

    "should return correct ids for assets and leases from invoke" in withDomainAndRepo { (d, repo) =>
      val issuer        = KeyPair(Longs.toByteArray(Random.nextLong()))
      val invoker       = KeyPair(Longs.toByteArray(Random.nextLong()))
      val issuerAddress = issuer.toAddress
      val (dAppScript, _) = ScriptCompiler
        .compile(
          s"""
           |{-# STDLIB_VERSION 5 #-}
           |{-# SCRIPT_TYPE ACCOUNT #-}
           |{-# CONTENT_TYPE DAPP #-}
           |
           |@Callable(i)
           |func issue() = {
           |  let issue = Issue("name", "description", 1000, 4, true, unit, 0)
           |  let lease = Lease(i.caller, 500000000)
           |  [
           |    issue,
           |    BinaryEntry("assetId", calculateAssetId(issue)),
           |    lease,
           |    BinaryEntry("leaseId", calculateLeaseId(lease))
           |  ]
           |}
           |""".stripMargin,
<<<<<<< HEAD
          ScriptEstimatorV3(overhead = false)
=======
          ScriptEstimatorV3(fixOverflow = true)
>>>>>>> c0e79db2
        )
        .explicitGet()
      val invoke = Signed.invokeScript(
        2.toByte,
        invoker,
        issuer.toAddress,
        Some(FUNCTION_CALL(FunctionHeader.User("issue"), Nil)),
        Seq.empty,
        2.waves,
        Asset.Waves,
        ntpTime.getTimestamp()
      )
      d.appendBlock(
        GenesisTransaction.create(issuerAddress, 1000.waves, ntpTime.getTimestamp()).explicitGet(),
        GenesisTransaction.create(invoker.toAddress, 1000.waves, ntpTime.getTimestamp()).explicitGet(),
        SetScriptTransaction.selfSigned(2.toByte, issuer, Some(dAppScript), 0.005.waves, ntpTime.getTimestamp()).explicitGet(),
        invoke
      )

      val assetId = d.blockchain.binaryData(issuer.toAddress, "assetId").get
      val leaseId = d.blockchain.binaryData(issuerAddress, "leaseId").get

      def check()(implicit pos: Position): Unit = {
        val genesisUpdate = repo.getBlockUpdate(1).getUpdate.vanillaAppend
        genesisUpdate.referencedAssets.head.id shouldEqual assetId
        val leaseUpdate = genesisUpdate.transactionStateUpdates(3).leases.head
        leaseUpdate.originTransactionId shouldEqual invoke.id()
        leaseUpdate.leaseId shouldEqual leaseId
      }

      check()

      d.appendBlock()

      check()
    }
  }

  def withDomainAndRepo(f: (Domain, Repo) => Unit): Unit = {
    withDomain(currentSettings) { d =>
      withRepo(d.blocksApi) { repo =>
        d.triggers = Seq(repo)
        f(d, repo)
      }
    }
  }

  def withGenerateSubscription(request: SubscribeRequest = SubscribeRequest.of(1, Int.MaxValue))(generateBlocks: Domain => Unit)(
      f: Seq[PBBlockchainUpdated] => Unit
  ): Unit = {
    withDomainAndRepo { (d, repo) =>
      d.appendBlock(TxHelpers.genesis(TxHelpers.defaultSigner.toAddress, Constants.TotalWaves * Constants.UnitsInWave))

      val subscription = repo.createFakeObserver(request)
      generateBlocks(d)

      val result = subscription.fetchAllEvents(d.blockchain, request.toHeight)
      f(result.map(_.getUpdate))
    }
  }

  def withFuncSettings(settings: FunctionalitySettings)(f: => Unit): Unit = {
    val oldSettings = currentSettings
    currentSettings = oldSettings.copy(blockchainSettings = oldSettings.blockchainSettings.copy(functionalitySettings = settings))
    f
    currentSettings = oldSettings
  }

  def withSettings(settings: WavesSettings)(f: => Unit): Unit = {
    val oldSettings = currentSettings
    currentSettings = settings
    f
    currentSettings = oldSettings
  }

  def withNEmptyBlocksSubscription(count: Int = 2, request: SubscribeRequest = SubscribeRequest.of(1, Int.MaxValue))(
      f: Seq[PBBlockchainUpdated] => Unit
  ): Unit = withGenerateSubscription(request)(d => for (_ <- 1 to count) d.appendBlock())(f)

  def withRepo[T](blocksApi: CommonBlocksApi = stub[CommonBlocksApi])(f: Repo => T): T = {
    val repo = new Repo(Files.createTempDirectory("bc-updates").toString, blocksApi)
    try f(repo)
    finally repo.shutdown()
  }

  trait FakeObserver[T] extends StreamObserver[T] {
    def values: Seq[T]
    def completed: Boolean
    def error: Option[Throwable]
  }

  object FakeObserver {
    def apply[T]: FakeObserver[T] = new CallStreamObserver[T] with FakeObserver[T] {
      @volatile var values    = Seq.empty[T]
      @volatile var error     = Option.empty[Throwable]
      @volatile var completed = false

      override def isReady: Boolean                                  = true
      override def setOnReadyHandler(onReadyHandler: Runnable): Unit = ()
      override def disableAutoInboundFlowControl(): Unit             = ()
      override def request(count: Int): Unit                         = ()
      override def setMessageCompression(enable: Boolean): Unit      = ()

      def onNext(value: T): Unit =
        values :+= value

      def onError(t: Throwable): Unit =
        error = Some(t)

      def onCompleted(): Unit =
        completed = true
    }

    implicit class FakeObserverOps[T](fo: FakeObserver[T]) {
      def fetchUntil(conditionF: Seq[T] => Boolean): Seq[T] = {
        def waitRecTask: Task[Unit] = {
          if (fo.error.isDefined) Task.raiseError(fo.error.get)
          else if (conditionF(fo.values)) Task.unit
          else Task.defer(waitRecTask).delayExecution(50 millis)
        }

        waitRecTask
          .map(_ => fo.values)
          .runSyncUnsafe(1.minute)
      }
    }
    implicit class EventsFakeObserverOps(fo: FakeObserver[SubscribeEvent]) {
      def fetchAllEvents(bc: Blockchain, maxHeight: Int = Int.MaxValue): Seq[SubscribeEvent] =
        fo.fetchUntil(_.exists { u =>
          u.update.map(_.id.toByteStr) == bc.lastBlockId || u.getUpdate.height >= maxHeight
        })

      def lastAppendEvent(bc: Blockchain): BlockAppended =
        fetchAllEvents(bc).last.getUpdate.vanillaAppend
    }
  }

  implicit class UpdatesRepoExt(ur: Repo) {
    def createFakeObserver(request: SubscribeRequest): FakeObserver[SubscribeEvent] = {
      val obs = FakeObserver[SubscribeEvent]
      ur.subscribe(request, obs)
      obs
    }
  }

  // Matchers
  private[this] object E {
    object Block {
      def unapply(bu: PBBlockchainUpdated): Option[(Int, ByteStr)] =
        for {
          a <- bu.update.append
          _ <- a.body.block
        } yield bu.height -> ByteStr(bu.id.toByteArray)
    }

    object Micro {
      def unapply(bu: PBBlockchainUpdated): Option[(Int, ByteStr)] =
        for {
          a <- bu.update.append
          _ <- a.body.microBlock
        } yield bu.height -> ByteStr(bu.id.toByteArray)
    }

    object Rollback {
      def unapply(bu: PBBlockchainUpdated): Option[(Int, ByteStr)] =
        for {
          r <- bu.update.rollback
          if r.`type` == RollbackType.BLOCK
        } yield bu.height -> ByteStr(bu.id.toByteArray)
    }

    object MicroRollback {
      def unapply(bu: PBBlockchainUpdated): Option[(Int, ByteStr)] =
        for {
          r <- bu.update.rollback
          if r.`type` == RollbackType.MICROBLOCK
        } yield bu.height -> ByteStr(bu.id.toByteArray)
    }
  }

  def vanillaRollback(self: PBBlockchainUpdated): RollbackCompleted = self.update match {
    case Update.Rollback(rollback) if rollback.`type` == RollbackType.BLOCK =>
      RollbackCompleted(
        self.id.toByteStr,
        self.height,
        RollbackResult(
          rollback.removedBlocks.map(PBBlocks.vanilla(_).get),
          rollback.removedTransactionIds.map(_.toByteStr),
          rollback.getRollbackStateUpdate.vanilla.get
        ),
        referencedAssets = self.referencedAssets.map(AssetInfo.fromPB)
      )
    case _ => throw new IllegalArgumentException("Not a block rollback")
  }

  def vanillaMicroRollback(self: PBBlockchainUpdated): MicroBlockRollbackCompleted = self.update match {
    case Update.Rollback(rollback) if rollback.`type` == RollbackType.MICROBLOCK =>
      MicroBlockRollbackCompleted(
        id = self.id.toByteStr,
        height = self.height,
        RollbackResult.micro(rollback.removedTransactionIds.map(_.toByteStr), rollback.getRollbackStateUpdate.vanilla.get),
        referencedAssets = self.referencedAssets.map(AssetInfo.fromPB)
      )
    case _ => throw new IllegalArgumentException("Not a microblock rollback")
  }
}<|MERGE_RESOLUTION|>--- conflicted
+++ resolved
@@ -478,11 +478,7 @@
            |  ]
            |}
            |""".stripMargin,
-<<<<<<< HEAD
-          ScriptEstimatorV3(overhead = false)
-=======
-          ScriptEstimatorV3(fixOverflow = true)
->>>>>>> c0e79db2
+          ScriptEstimatorV3(fixOverflow = true, overhead = false)
         )
         .explicitGet()
       val invoke = Signed.invokeScript(
