package com.wavesplatform.events

import com.google.common.primitives.Longs
import com.google.protobuf.ByteString
import com.wavesplatform.TestValues
import com.wavesplatform.account.{Address, KeyPair}
import com.wavesplatform.block.Block
import com.wavesplatform.common.state.ByteStr
import com.wavesplatform.common.utils.*
import com.wavesplatform.crypto.DigestLength
import com.wavesplatform.db.InterferableDB
import com.wavesplatform.events.FakeObserver.*
import com.wavesplatform.events.StateUpdate.LeaseUpdate.LeaseStatus
import com.wavesplatform.events.StateUpdate.{
  AssetInfo,
  AssetStateUpdate,
  BalanceUpdate,
  DataEntryUpdate,
  LeaseUpdate,
  LeasingBalanceUpdate,
  ScriptUpdate
}
import com.wavesplatform.events.api.grpc.protobuf.{GetBlockUpdateRequest, GetBlockUpdatesRangeRequest, SubscribeRequest}
import com.wavesplatform.events.protobuf.BlockchainUpdated.Rollback.RollbackType
import com.wavesplatform.events.protobuf.BlockchainUpdated.Update
import com.wavesplatform.events.protobuf.serde.*
import com.wavesplatform.events.protobuf.{TransactionMetadata, BlockchainUpdated as PBBlockchainUpdated, StateUpdate as PBStateUpdate}
import com.wavesplatform.features.BlockchainFeatures
import com.wavesplatform.features.BlockchainFeatures.BlockReward
import com.wavesplatform.history.Domain
import com.wavesplatform.lang.directives.values.{V5, V6}
import com.wavesplatform.lang.v1.FunctionHeader
import com.wavesplatform.lang.v1.compiler.Terms.FUNCTION_CALL
import com.wavesplatform.lang.v1.compiler.TestCompiler
import com.wavesplatform.protobuf.*
import com.wavesplatform.protobuf.block.PBBlocks
import com.wavesplatform.protobuf.transaction.DataTransactionData.DataEntry
import com.wavesplatform.protobuf.transaction.InvokeScriptResult
import com.wavesplatform.protobuf.transaction.InvokeScriptResult.{Call, Invocation, Payment}
import com.wavesplatform.settings.{Constants, WavesSettings}
<<<<<<< HEAD
import com.wavesplatform.state.diffs.BlockDiffer.CurrentBlockFeePart
import com.wavesplatform.state.{AssetDescription, EmptyDataEntry, Height, LeaseBalance, StringDataEntry}
=======
import com.wavesplatform.state.{AssetDescription, BlockRewardCalculator, EmptyDataEntry, Height, LeaseBalance, StringDataEntry}
>>>>>>> 1612edad
import com.wavesplatform.test.*
import com.wavesplatform.test.DomainPresets.*
import com.wavesplatform.transaction.Asset.Waves
import com.wavesplatform.transaction.assets.{IssueTransaction, ReissueTransaction}
import com.wavesplatform.transaction.assets.exchange.OrderType
import com.wavesplatform.transaction.lease.LeaseTransaction
import com.wavesplatform.transaction.smart.SetScriptTransaction
import com.wavesplatform.transaction.transfer.TransferTransaction
import com.wavesplatform.transaction.utils.Signed
import com.wavesplatform.transaction.{Asset, CreateAliasTransaction, DataTransaction, GenesisTransaction, PaymentTransaction, TxHelpers}
import io.grpc.StatusException
import monix.execution.Scheduler.Implicits.global
import org.scalactic.source.Position
import org.scalatest.Assertion
import org.scalatest.concurrent.ScalaFutures

import java.util.concurrent.locks.ReentrantLock
import scala.concurrent.duration.*
import scala.concurrent.{Await, Future}
import scala.util.Random

class BlockchainUpdatesSpec extends FreeSpec with WithBUDomain with ScalaFutures {
  val currentSettings: WavesSettings = RideV5

  val transfer: TransferTransaction       = TxHelpers.transfer()
  val lease: LeaseTransaction             = TxHelpers.lease(fee = TestValues.fee)
  val issue: IssueTransaction             = TxHelpers.issue(amount = 1000)
  val reissue: ReissueTransaction         = TxHelpers.reissue(issue.asset)
  val data: DataTransaction               = TxHelpers.dataSingle()
  val createAlias: CreateAliasTransaction = TxHelpers.createAlias("alias")
  val setScript1: SetScriptTransaction = TxHelpers.setScript(
    TxHelpers.defaultSigner,
    TestCompiler(V6).compileContract(
      """@Callable(i)
        |func test() = []
        |""".stripMargin
    )
  )
  val setScript2: SetScriptTransaction = TxHelpers.setScript(
    TxHelpers.defaultSigner,
    TestCompiler(V6).compileContract(
      """@Callable(i)
        |func newTest(n: Int) = []
        |""".stripMargin
    )
  )

  val description: AssetDescription =
    AssetDescription(
      issue.assetId,
      issue.sender,
      issue.name,
      issue.description,
      issue.decimals.value,
      issue.reissuable,
      issue.quantity.value + reissue.quantity.value,
      Height @@ 2,
      None,
      0L,
      nft = false,
      sequenceInBlock = 1,
      issueHeight = Height @@ 2
    )

  override implicit val patienceConfig: PatienceConfig = PatienceConfig(10 seconds, 500 millis)

  "gRPC API" - {
    "return valid errors" in withDomainAndRepo(currentSettings) { (_, repo) =>
      val obs = repo.createFakeObserver(SubscribeRequest(999, 999))
      intercept[Throwable](obs.fetchUntil(_ => false)) should matchPattern {
        case se: StatusException if se.getMessage.contains("Requested start height exceeds current blockchain height") =>
      }
    }
  }

  "BlockchainUpdates" - {
    "should return order ids in exchange metadata" in withDomainAndRepo(DomainPresets.RideV4) { case (d, repo) =>
      val issue = TxHelpers.issue()
      d.appendBlock(TxHelpers.genesis(TxHelpers.defaultAddress))
      d.appendBlock(issue)

      val subscription = repo.createFakeObserver(SubscribeRequest.of(1, 0))
      val exchange     = TxHelpers.exchangeFromOrders(TxHelpers.orderV3(OrderType.BUY, issue.asset), TxHelpers.orderV3(OrderType.SELL, issue.asset))
      d.appendBlock(exchange)

      subscription.lastAppendEvent(d.blockchain).transactionMetadata should matchPattern {
        case Seq(TransactionMetadata(_, TransactionMetadata.Metadata.Exchange(TransactionMetadata.ExchangeMetadata(ids, _, _, _)), _))
            if ids.map(_.toByteStr) == Seq(exchange.order1.id(), exchange.order2.id()) =>
      }
    }

    "should process nested invoke with args" in withDomainAndRepo(currentSettings) { case (d, repo) =>
      val script = TxHelpers.script("""
                                      |{-# STDLIB_VERSION 5 #-}
                                      |{-# CONTENT_TYPE DAPP #-}
                                      |
                                      |@Callable(inv)
                                      |func foo() = {
                                      |  strict ii = invoke(this, "bar", [1], [])
                                      |  [IntegerEntry("test1", 1)]
                                      |}
                                      |
                                      |@Callable(inv)
                                      |func bar(i: Int) = [IntegerEntry("test", 2)]
                                      |""".stripMargin)

      d.appendBlock(TxHelpers.genesis(TxHelpers.defaultAddress))
      d.appendBlock(TxHelpers.setScript(TxHelpers.defaultSigner, script))
      d.appendBlock(TxHelpers.invoke(TxHelpers.defaultAddress, Some("foo")))

      val subscription = repo.createFakeObserver(SubscribeRequest.of(1, 0))
      val events       = subscription.fetchAllEvents(d.blockchain).map(_.getUpdate.vanillaAppend)
      val invocations  = events.last.transactionMetadata.head.getInvokeScript.getResult.invokes

      invocations shouldBe List(
        Invocation(
          ByteString.copyFrom(TxHelpers.defaultAddress.bytes),
          Some(Call("bar", args = Seq(Call.Argument(Call.Argument.Value.IntegerValue(1))))),
          stateChanges = Some(InvokeScriptResult(data = Seq(DataEntry("test", DataEntry.Value.IntValue(2)))))
        )
      )
    }

    "should not freeze on micro rollback" in withDomainAndRepo(currentSettings) { case (d, repo) =>
      val keyBlockId = d.appendKeyBlock().id()
      d.appendMicroBlock(TxHelpers.transfer())
      d.appendMicroBlock(TxHelpers.transfer())

      val subscription = repo.createFakeObserver(SubscribeRequest.of(1, 0))
      d.appendKeyBlock(ref = Some(keyBlockId))

      subscription.fetchAllEvents(d.blockchain).map(_.getUpdate) should (
        matchPattern {
          case Seq(
                E.Block(1, _),
                E.Micro(1, _),
                E.Micro(1, _),
                E.MicroRollback(1, `keyBlockId`),
                E.Block(2, _)
              ) =>
        } or matchPattern {
          case Seq(
                E.Block(1, _),
                E.Block(2, _)
              ) =>
        }
      )
    }

    "should not freeze on block rollback" in withDomainAndRepo(currentSettings) { case (d, repo) =>
      val block1Id = d.appendKeyBlock().id()
      d.appendKeyBlock()

      val subscription = repo.createFakeObserver(SubscribeRequest.of(1, 0))
      d.rollbackTo(block1Id)
      d.appendKeyBlock()

      subscription.fetchAllEvents(d.blockchain).map(_.getUpdate) should matchPattern {
        case Seq(
              E.Block(1, _),
              E.Block(2, _),
              E.Rollback(1, `block1Id`),
              E.Block(2, _)
            ) =>
      }
    }

    "should not duplicate blocks" in withDomainAndRepo(currentSettings) { case (d, repo) =>
      for (_ <- 1 to 99) d.appendBlock()
      d.appendKeyBlock()
      d.appendMicroBlock(TxHelpers.transfer())
      d.appendKeyBlock()

      val events = {
        val sub = repo.createFakeObserver(SubscribeRequest.of(1, 0))
        sub.fetchAllEvents(d.blockchain).map(_.getUpdate)
      }

      val lastEvents = events.dropWhile(_.height < 100)
      lastEvents should matchPattern {
        case Seq(
              E.Block(100, _),
              E.Block(101, _)
            ) =>
      }
    }

    "should not freeze on block rollback without key-block" in withDomainAndRepo(currentSettings) { case (d, repo) =>
      val block1Id = d.appendBlock().id()
      val block2Id = d.appendBlock().id()
      d.appendBlock()
      d.rollbackTo(block2Id)

      val subscription = repo.createFakeObserver(SubscribeRequest.of(1, 0))
      d.rollbackTo(block1Id)
      d.appendBlock()

      subscription.fetchAllEvents(d.blockchain).map(_.getUpdate) should matchPattern {
        case Seq(
              E.Block(1, _),
              E.Block(2, _),
              E.Rollback(1, `block1Id`),
              E.Block(2, _)
            ) =>
      }
    }

    "should survive invalid rollback" in withDomainAndRepo(RideV6.copy(dbSettings = dbSettings.copy(maxRollbackDepth = 0))) { (d, repo) =>
      for (_ <- 1 to 10) d.appendBlock()
      intercept[RuntimeException](d.rollbackTo(1)) // Should fail
      d.appendBlock()
      repo.getBlockUpdatesRange(GetBlockUpdatesRangeRequest.of(1, 10)).futureValue.updates.map(_.height) shouldBe (1 to 10)
    }

    "should survive invalid micro rollback" in withDomainAndRepo(currentSettings) { case (d, repo) =>
      d.appendKeyBlock()
      val sub   = repo.createFakeObserver(SubscribeRequest(1))
      val mb1Id = d.appendMicroBlock(TxHelpers.transfer())
      val mb2Id = d.appendMicroBlock(TxHelpers.transfer())
      d.appendMicroBlock(TxHelpers.transfer())

      d.blockchain.removeAfter(mb1Id) // Should not do anything
      d.appendKeyBlock(ref = Some(mb2Id))

      sub.fetchAllEvents(d.blockchain).map(_.getUpdate) should (
        matchPattern {
          case Seq(
                E.Block(1, _),
                E.Micro(1, _),
                E.Micro(1, _),
                E.Micro(1, _),
                E.MicroRollback(1, `mb2Id`),
                E.Block(2, _)
              ) =>
        } or matchPattern {
          case Seq(
                E.Block(1, _),
                E.Micro(1, _),
                E.Micro(1, _),
                E.Block(2, _)
              ) =>
        }
      )
    }

    "should survive rollback to key block" in withDomainAndRepo(currentSettings) { (d, repo) =>
      d.appendBlock(TxHelpers.genesis(TxHelpers.defaultAddress))
      val subscription = repo.createFakeObserver(SubscribeRequest.of(1, 0))
      val keyBlockId   = d.appendKeyBlock().id()
      d.appendMicroBlock(TxHelpers.transfer())
      d.appendKeyBlock(ref = Some(keyBlockId)) // Remove micro

      subscription.fetchAllEvents(d.blockchain).map(_.getUpdate) should (
        matchPattern {
          case Seq(
                E.Block(1, _),
                E.Block(2, _),
                E.Micro(2, _),
                E.MicroRollback(2, `keyBlockId`),
                E.Block(3, _)
              ) =>
        } or
          matchPattern {
            case Seq(
                  E.Block(1, _),
                  E.Block(2, _),
                  E.Block(3, _)
                ) =>
          }
      )
    }

    "should include correct waves amount" - {
      val totalWaves = 100_000_000_0000_0000L
      val reward     = 6_0000_0000

      "on preactivated block reward" in {
        val settings = currentSettings.setFeaturesHeight((BlockReward, 0))

        withDomainAndRepo(settings) { case (d, repo) =>
          d.appendBlock()
          d.blockchain.wavesAmount(1) shouldBe totalWaves + reward
          repo.getBlockUpdate(1).getUpdate.vanillaAppend.updatedWavesAmount shouldBe totalWaves + reward

          d.appendBlock()
          d.blockchain.wavesAmount(2) shouldBe totalWaves + reward * 2
          repo.getBlockUpdate(2).getUpdate.vanillaAppend.updatedWavesAmount shouldBe totalWaves + reward * 2
        }
      }

      "on activation of block reward" in {
        val settings = currentSettings.setFeaturesHeight((BlockReward, 3))

        withNEmptyBlocksSubscription(settings = settings, count = 3) { result =>
          val balances = result.collect { case b if b.update.isAppend => b.getAppend.getBlock.updatedWavesAmount }
          balances shouldBe Seq(totalWaves, totalWaves, totalWaves + reward, totalWaves + reward * 2)
        }

        withDomainAndRepo(settings) { case (d, repo) =>
          d.appendBlock()
          d.blockchain.wavesAmount(1) shouldBe totalWaves
          repo.getBlockUpdate(1).getUpdate.vanillaAppend.updatedWavesAmount shouldBe totalWaves

          d.appendBlock()
          d.blockchain.wavesAmount(2) shouldBe totalWaves
          repo.getBlockUpdate(2).getUpdate.vanillaAppend.updatedWavesAmount shouldBe totalWaves

          d.appendBlock()
          d.blockchain.wavesAmount(3) shouldBe totalWaves + reward
          repo.getBlockUpdate(3).getUpdate.vanillaAppend.updatedWavesAmount shouldBe totalWaves + reward

          d.appendBlock()
          d.blockchain.wavesAmount(4) shouldBe totalWaves + reward * 2
          repo.getBlockUpdate(4).getUpdate.vanillaAppend.updatedWavesAmount shouldBe totalWaves + reward * 2
        }
      }

      "on rollbacks" in {
        withDomainAndRepo(currentSettings) { case (d, repo) =>
          d.appendBlock()

          // block and micro append
          val block = d.appendBlock()
          block.sender shouldBe TxHelpers.defaultSigner.publicKey

          d.appendMicroBlock(TxHelpers.transfer(TxHelpers.defaultSigner))
          d.blockchain.wavesAmount(2) shouldBe totalWaves + reward * 2
          repo.getBlockUpdate(2).getUpdate.vanillaAppend.updatedWavesAmount shouldBe totalWaves + reward * 2

          // micro rollback
          d.appendKeyBlock(ref = Some(block.id()))
          d.blockchain.wavesAmount(3) shouldBe totalWaves + reward * 3
          repo.getBlockUpdate(3).getUpdate.vanillaAppend.updatedWavesAmount shouldBe totalWaves + reward * 3

          // block rollback
          d.rollbackTo(2)
          d.blockchain.wavesAmount(2) shouldBe totalWaves + reward * 2
          repo.getBlockUpdate(2).getUpdate.vanillaAppend.updatedWavesAmount shouldBe totalWaves + reward * 2
        }
      }
    }

    "should include correct heights" in withNEmptyBlocksSubscription(settings = currentSettings) { result =>
      val heights = result.map(_.height)
      heights shouldBe Seq(1, 2, 3)
    }

    "should include activated features" in withNEmptyBlocksSubscription(settings =
      currentSettings.setFeaturesHeight(BlockchainFeatures.RideV6 -> 2, BlockchainFeatures.ConsensusImprovements -> 3)
    ) { result =>
      result.map(_.update.append.map(_.getBlock.activatedFeatures).toSeq.flatten) shouldBe Seq(
        Seq.empty,
        Seq(BlockchainFeatures.RideV6.id.toInt),
        Seq(BlockchainFeatures.ConsensusImprovements.id.toInt)
      )
    }

    "should include script updates" in withDomainAndRepo(RideV6) { case (d, repo) =>
      d.appendBlock(setScript1)
      repo.getBlockUpdate(1).getUpdate.vanillaAppend.transactionStateUpdates.flatMap(_.scripts) shouldBe
        setScript1.script.map(_.bytes()).toSeq.map { script =>
          ScriptUpdate(ByteStr(TxHelpers.defaultAddress.bytes), None, Some(script))
        }

      d.appendBlock(setScript2)
      repo.getBlockUpdate(2).getUpdate.vanillaAppend.transactionStateUpdates.flatMap(_.scripts) shouldBe
        (for {
          scriptBefore <- setScript1.script.map(_.bytes())
          scriptAfter  <- setScript2.script.map(_.bytes())
        } yield (scriptBefore, scriptAfter)).toSeq.map { case (scriptBefore, scriptAfter) =>
          ScriptUpdate(ByteStr(TxHelpers.defaultAddress.bytes), Some(scriptBefore), Some(scriptAfter))
        }
    }

    "should include vrf" in withDomainAndRepo(currentSettings) { case (d, r) =>
      val blocksCount = 3
      (1 to blocksCount + 1).foreach(_ => d.appendBlock())

      val result = Await
        .result(r.getBlockUpdatesRange(GetBlockUpdatesRangeRequest(1, blocksCount)), Duration.Inf)
        .updates
        .map(_.update.append.map(_.getBlock.vrf.toByteStr).filterNot(_.isEmpty))

      val expectedResult = d.blocksApi
        .blocksRange(1, blocksCount)
        .toListL
        .runSyncUnsafe()
        .map(_._1.vrf)

      result shouldBe expectedResult
    }

    "should handle toHeight=0" in withNEmptyBlocksSubscription(request = SubscribeRequest.of(1, 0), settings = currentSettings) { result =>
      result should have size 3
    }

    "should handle stream from height 1" in {
      withNEmptyBlocksSubscription(99, SubscribeRequest(1, 60), currentSettings) { updates =>
        updates.map(_.height) shouldBe (1 to 60)
      }

      withNEmptyBlocksSubscription(99, SubscribeRequest(1, 70), currentSettings) { updates =>
        updates.map(_.height) shouldBe (1 to 70)
      }

      withNEmptyBlocksSubscription(99, SubscribeRequest(1, 110), currentSettings) { updates =>
        updates.map(_.height) shouldBe (1 to 100)
      }
    }

    "should handle stream from arbitrary height" in withDomainAndRepo(currentSettings) { (d, repo) =>
      d.appendBlock(TxHelpers.genesis(TxHelpers.defaultSigner.toAddress, Constants.TotalWaves * Constants.UnitsInWave))

      (2 to 10).foreach(_ => d.appendBlock())
      val subscription = repo.createFakeObserver(SubscribeRequest.of(8, 15))
      (1 to 10).foreach(_ => d.appendBlock())

      val result = subscription.fetchAllEvents(d.blockchain, 15)
      result.map(_.getUpdate.height) shouldBe (8 to 15)
    }

    "should handle genesis and payment" in withGenerateSubscription(settings = currentSettings.configure(_.copy(blockVersion3AfterHeight = 3))) { d =>
      val tx =
        PaymentTransaction.create(TxHelpers.defaultSigner, TxHelpers.secondAddress, 100, 100000, TxHelpers.timestamp).explicitGet()
      d.appendBlock(tx)
    } { results =>
      val reward        = 600000000
      val genesisAmount = Constants.TotalWaves * Constants.UnitsInWave + reward
      val genesis       = results.head.getAppend.transactionStateUpdates.head.balances.head
      genesis.address.toAddress shouldBe TxHelpers.defaultAddress
      genesis.getAmountAfter.amount shouldBe genesisAmount
      genesis.amountBefore shouldBe reward
      genesis.getAmountAfter.assetId shouldBe empty

      val payment = results.last.getAppend.transactionStateUpdates.last.balances.find { bu =>
        bu.address.toAddress == TxHelpers.secondAddress
      }.get

      payment.getAmountAfter.amount shouldBe 100
      payment.amountBefore shouldBe 0
      payment.getAmountAfter.assetId shouldBe empty
    }

    "should fail stream with invalid range" in {
      intercept[StatusException](withNEmptyBlocksSubscription(99, SubscribeRequest(0, 60), currentSettings)(_ => ()))
      intercept[StatusException](withNEmptyBlocksSubscription(99, SubscribeRequest(-1, 60), currentSettings)(_ => ()))
      intercept[StatusException](withNEmptyBlocksSubscription(99, SubscribeRequest(300, 60), currentSettings)(_ => ()))
    }

    "should return issued assets" in {
      val issue = TxHelpers.issue()
      val description = AssetDescription(
        issue.assetId,
        issue.sender,
        issue.name,
        issue.description,
        issue.decimals.value,
        issue.reissuable,
        issue.quantity.value,
        Height @@ 2,
        None,
        0L,
        nft = false,
        1,
        Height @@ 1
      )

      withGenerateSubscription(settings = currentSettings) { d =>
        d.appendBlock(issue)
      } { events =>
        val event  = events.last
        val issued = event.getAppend.transactionStateUpdates.head.assets
        issued shouldBe Seq(AssetStateUpdate.toPB(AssetStateUpdate(issue.assetId, None, Some(description))))
        event.referencedAssets shouldBe Seq(AssetInfo.toPB(AssetInfo(issue.assetId, description.decimals, description.name.toStringUtf8)))
      }
    }

    "should return correct content of block rollback" in {
      var sendUpdate: () => Unit = null
      withManualHandle(currentSettings.setFeaturesHeight(BlockchainFeatures.RideV6 -> 2), sendUpdate = _) { case (d, repo) =>
        d.appendBlock(TxHelpers.genesis(TxHelpers.defaultSigner.toAddress, Constants.TotalWaves * Constants.UnitsInWave))
        d.appendKeyBlock()

        val subscription = repo.createFakeObserver(SubscribeRequest.of(1, 0))
        sendUpdate()
        sendUpdate()

        d.appendMicroBlock(transfer, lease, issue, reissue, data, createAlias, setScript1)
        sendUpdate()

        d.appendKeyBlock()
        sendUpdate()

        d.rollbackTo(1)
        sendUpdate()
        sendUpdate()

        val rollbackEvent = subscription.fetchAllEvents(d.blockchain).findLast(_.getUpdate.update.isRollback)
        val rollback      = vanillaRollback(rollbackEvent.get.getUpdate).rollbackResult

        rollback.removedBlocks should have length 1
        rollback.stateUpdate.balances shouldBe Seq(
          BalanceUpdate(TxHelpers.defaultAddress, Waves, 10000001035200000L, after = 10000000600000000L),
          BalanceUpdate(TxHelpers.defaultAddress, issue.asset, 2000, after = 0),
          BalanceUpdate(TxHelpers.secondAddress, Waves, 100000000, after = 0)
        )
        rollback.deactivatedFeatures shouldBe Seq(BlockchainFeatures.RideV6.id.toInt)
        assertCommon(rollback)
      }
    }

    "should return correct content of microblock rollback" in {
      var sendUpdate: () => Unit = null
      withManualHandle(currentSettings.setFeaturesHeight(BlockchainFeatures.RideV6 -> 2), sendUpdate = _) { case (d, repo) =>
        d.appendBlock(TxHelpers.genesis(TxHelpers.defaultSigner.toAddress, Constants.TotalWaves * Constants.UnitsInWave))
        d.appendKeyBlock()

        val subscription = repo.createFakeObserver(SubscribeRequest.of(1, 0))
        sendUpdate()
        sendUpdate()

        val firstMicroId = d.appendMicroBlock(TxHelpers.transfer())
        sendUpdate()

        d.appendMicroBlock(transfer, lease, issue, reissue, data, createAlias, setScript1)
        sendUpdate()

        d.appendKeyBlock(ref = Some(firstMicroId))
        sendUpdate()
        sendUpdate()

        val rollbackEvent = subscription.fetchAllEvents(d.blockchain).findLast(_.getUpdate.update.isRollback)
        val rollback      = vanillaMicroRollback(rollbackEvent.get.getUpdate).rollbackResult

        rollback.removedBlocks shouldBe empty
        rollback.stateUpdate.balances shouldBe Seq(
          BalanceUpdate(TxHelpers.defaultAddress, Waves, 10000000934600000L, after = 10000001099400000L),
          BalanceUpdate(TxHelpers.defaultAddress, issue.asset, 2000, after = 0),
          BalanceUpdate(TxHelpers.secondAddress, Waves, 200000000, after = 100000000)
        )
        rollback.deactivatedFeatures shouldBe empty
        assertCommon(rollback)
      }
    }

    "should skip rollback in real time updates" in withDomainAndRepo(currentSettings) { (d, repo) =>
      d.appendKeyBlock()
      d.appendKeyBlock()
      d.rollbackTo(1)
      d.appendKeyBlock()
      d.appendKeyBlock()

      val subscription = repo.createFakeObserver(SubscribeRequest(1))
      subscription.fetchAllEvents(d.blockchain).map(_.getUpdate.height) shouldBe Seq(1, 2, 3)
    }

    "should clear event queue on microblock rollback to block if it was not sent" in {
      var sendUpdate: () => Unit = null
      withManualHandle(currentSettings, sendUpdate = _) { case (d, repo) =>
        val keyBlockId   = d.appendKeyBlock().id()
        val subscription = repo.createFakeObserver(SubscribeRequest.of(1, 0))

        d.appendMicroBlock(TxHelpers.transfer())
        d.appendMicroBlock(TxHelpers.transfer())
        d.appendKeyBlock(ref = Some(keyBlockId))

        sendUpdate()
        sendUpdate()

        subscription.fetchAllEvents(d.blockchain).map(_.getUpdate) should matchPattern {
          case Seq(
                E.Block(1, _),
                E.Block(2, _)
              ) =>
        }
      }
    }

    "should clear event queue on rollback to microblock if it was not sent" in {
      var sendUpdate: () => Unit = null
      withManualHandle(currentSettings, sendUpdate = _) { case (d, repo) =>
        d.appendKeyBlock().id()
        val subscription = repo.createFakeObserver(SubscribeRequest.of(1, 0))

        val microBlockId = d.appendMicroBlock(TxHelpers.transfer())
        d.appendMicroBlock(TxHelpers.transfer())
        d.appendKeyBlock(ref = Some(microBlockId))

        (1 to 3).foreach(_ => sendUpdate())

        subscription.fetchAllEvents(d.blockchain).map(_.getUpdate) should matchPattern {
          case Seq(
                E.Block(1, _),
                E.Micro(1, `microBlockId`),
                E.Block(2, _)
              ) =>
        }
      }
    }

    "should clear event queue on microblock rollback to block if it was sent but microblock after wasn't" in {
      var sendUpdate: () => Unit = null
      withManualHandle(currentSettings, sendUpdate = _) { case (d, repo) =>
        val keyBlockId   = d.appendKeyBlock().id()
        val subscription = repo.createFakeObserver(SubscribeRequest.of(1, 0))
        sendUpdate()

        d.appendMicroBlock(TxHelpers.transfer())
        d.appendMicroBlock(TxHelpers.transfer())
        d.appendKeyBlock(ref = Some(keyBlockId))
        sendUpdate()

        subscription.fetchAllEvents(d.blockchain).map(_.getUpdate) should matchPattern {
          case Seq(
                E.Block(1, _),
                E.Block(2, _)
              ) =>
        }
      }
    }

    "should send event on microblock rollback if first microblock after was sent" in {
      var sendUpdate: () => Unit = null
      withManualHandle(currentSettings, sendUpdate = _) { case (d, repo) =>
        val keyBlockId   = d.appendKeyBlock().id()
        val subscription = repo.createFakeObserver(SubscribeRequest.of(1, 0))
        sendUpdate()

        d.appendMicroBlock(TxHelpers.transfer())
        sendUpdate()

        d.appendMicroBlock(TxHelpers.transfer())
        d.appendKeyBlock(ref = Some(keyBlockId))

        (1 to 3).foreach(_ => sendUpdate())

        subscription.fetchAllEvents(d.blockchain).map(_.getUpdate) should matchPattern {
          case Seq(
                E.Block(1, _),
                E.Micro(1, _),
                E.Micro(1, _),
                E.MicroRollback(1, `keyBlockId`),
                E.Block(2, _)
              ) =>
        }
      }
    }

    "should get valid range" in withDomainAndRepo(currentSettings) { (d, repo) =>
      for (_ <- 1 to 10) d.appendBlock()
      val blocks = repo.getBlockUpdatesRange(GetBlockUpdatesRangeRequest(3, 5)).futureValue.updates
      blocks.map(_.height) shouldBe Seq(3, 4, 5)
    }

    "should return correct ids for assets and leases from invoke" in withDomainAndRepo(currentSettings) { (d, repo) =>
      val issuer        = KeyPair(Longs.toByteArray(Random.nextLong()))
      val invoker       = KeyPair(Longs.toByteArray(Random.nextLong()))
      val issuerAddress = issuer.toAddress
      val dAppScript = TestCompiler(V5).compileContract(
        s"""
           |@Callable(i)
           |func issue() = {
           |  let issue = Issue("name", "description", 1000, 4, true, unit, 0)
           |  let lease = Lease(i.caller, 500000000)
           |  [
           |    issue,
           |    BinaryEntry("assetId", calculateAssetId(issue)),
           |    lease,
           |    BinaryEntry("leaseId", calculateLeaseId(lease))
           |  ]
           |}
         """.stripMargin
      )
      val invoke = Signed.invokeScript(
        2.toByte,
        invoker,
        issuer.toAddress,
        Some(FUNCTION_CALL(FunctionHeader.User("issue"), Nil)),
        Seq.empty,
        2.waves,
        Asset.Waves,
        ntpTime.getTimestamp()
      )
      d.appendBlock(
        GenesisTransaction.create(issuerAddress, 1000.waves, ntpTime.getTimestamp()).explicitGet(),
        GenesisTransaction.create(invoker.toAddress, 1000.waves, ntpTime.getTimestamp()).explicitGet(),
        SetScriptTransaction.selfSigned(2.toByte, issuer, Some(dAppScript), 0.01.waves, ntpTime.getTimestamp()).explicitGet(),
        invoke
      )

      val assetId = d.blockchain.binaryData(issuer.toAddress, "assetId").get
      val leaseId = d.blockchain.binaryData(issuerAddress, "leaseId").get

      def check()(implicit pos: Position): Unit = {
        val genesisUpdate = repo.getBlockUpdate(1).getUpdate.vanillaAppend
        genesisUpdate.referencedAssets.head.id shouldEqual assetId
        val leaseUpdate = genesisUpdate.transactionStateUpdates(3).leases.head
        leaseUpdate.originTransactionId shouldEqual invoke.id()
        leaseUpdate.leaseId shouldEqual leaseId
      }

      check()

      d.appendBlock()

      check()
    }

    "should correctly concatenate stream from DB and new blocks stream" in {
      subscribeAndCheckResult(5, _ => (), 1 to 5)
      subscribeAndCheckResult(5, d => d.appendMicroBlock(TxHelpers.transfer()), (1 to 5) :+ 5)
      subscribeAndCheckResult(5, d => d.appendKeyBlock(), 1 to 5, isStreamClosed = true)
      subscribeAndCheckResult(
        5,
        d => {
          d.appendMicroBlock(TxHelpers.transfer())
          d.appendKeyBlock()
        },
        (1 to 5) :+ 5,
        isStreamClosed = true
      )
      subscribeAndCheckResult(0, _ => (), 1 to 5)
      subscribeAndCheckResult(0, d => d.appendMicroBlock(TxHelpers.transfer()), (1 to 5) :+ 5)
      subscribeAndCheckResult(0, d => d.appendKeyBlock(), (1 to 5) :+ 6)
      subscribeAndCheckResult(
        0,
        d => {
          d.appendMicroBlock(TxHelpers.transfer())
          d.appendKeyBlock()
        },
        (1 to 5) ++ Seq(5, 6)
      )
      subscribeAndCheckResult(0, d => { (1 to 249).foreach(_ => d.appendMicroBlock(TxHelpers.transfer(amount = 1))) }, (1 to 4) ++ Seq.fill(250)(5))
      subscribeAndCheckResult(0, d => { (1 to 250).foreach(_ => d.appendMicroBlock(TxHelpers.transfer(amount = 1))) }, 1 to 4, isStreamClosed = true)
    }

    "should return address for invoke transfer recipient" in {
      val dApp1 = TestCompiler(V5).compileContract(
        s"""
           | @Callable(i)
           | func default() = {
           |   strict r = invoke(Address(base58'${TxHelpers.secondAddress}'), "default", [], [])
           |   [ScriptTransfer(Address(base58'${TxHelpers.secondAddress}'), 1, unit)]
           | }
        """.stripMargin
      )
      val dApp2 = TestCompiler(V5).compileContract(
        s"""
           | @Callable(i)
           | func default() = {
           |   [ScriptTransfer(Address(base58'${TxHelpers.signer(2).toAddress}'), 1, unit)]
           | }
        """.stripMargin
      )
      withGenerateSubscription(settings = currentSettings) { d =>
        d.appendBlock(transfer)
        d.appendBlock(TxHelpers.setScript(TxHelpers.defaultSigner, dApp1), TxHelpers.setScript(TxHelpers.secondSigner, dApp2))
        d.appendAndAssertSucceed(TxHelpers.invoke(TxHelpers.defaultAddress))
      } { events =>
        val invokeResult              = events.last.getAppend.transactionsMetadata.head.getInvokeScript.getResult
        def payment(address: Address) = Seq(Payment(ByteString.copyFrom(address.bytes), Some(Amount.of(ByteString.EMPTY, 1))))
        invokeResult.transfers shouldBe payment(TxHelpers.secondAddress)
        invokeResult.invokes.head.stateChanges.get.transfers shouldBe payment(TxHelpers.signer(2).toAddress)
      }
    }

<<<<<<< HEAD
    "should return correct data for challenged block (NODE-921)" in {
      val challengedMiner = TxHelpers.signer(2)
      val sender          = TxHelpers.signer(3)
      val recipient       = TxHelpers.signer(4)

      withDomainAndRepo(settings = DomainPresets.TransactionStateSnapshot) { case (d, repo) =>
        val challengingMiner = d.wallet.generateNewAccount().get

        val initSenderBalance      = 100000.waves
        val initChallengingBalance = 1000.waves
        val initChallengedBalance  = 2000.waves

        val genesis = d.appendBlock(
          TxHelpers.genesis(challengingMiner.toAddress, initChallengingBalance),
          TxHelpers.genesis(challengedMiner.toAddress, initChallengedBalance),
          TxHelpers.genesis(sender.toAddress, initSenderBalance)
        )

        val subscription = repo.createFakeObserver(SubscribeRequest.of(1, 0))

        val txTimestamp      = genesis.header.timestamp + 1
        val invalidStateHash = ByteStr.fill(DigestLength)(1)
        val txs = Seq(
          TxHelpers.transfer(sender, recipient.toAddress, 1.waves, timestamp = txTimestamp),
          TxHelpers.transfer(sender, recipient.toAddress, 2.waves, timestamp = txTimestamp + 1)
        )
        val originalBlock = d.createBlock(
          Block.ProtoBlockVersion,
          txs,
          generator = challengedMiner,
          stateHash = Some(Some(invalidStateHash))
        )
        val challengingBlock = d.createChallengingBlock(challengingMiner, originalBlock)

        d.appendBlock(challengingBlock)
        d.appendBlock()

        val update = subscription.fetchAllEvents(d.blockchain)(1).getUpdate
        update.id.toByteStr shouldBe challengingBlock.id()
        update.height shouldBe 2

        val append = update.update.append.get
        PBBlocks.vanilla(append.body.block.get.block.get).get shouldBe challengingBlock
        append.transactionIds.map(_.toByteStr).toSet shouldBe txs.map(_.id()).toSet
        append.stateUpdate.get.balances shouldBe Seq(
          protobuf.StateUpdate.BalanceUpdate(
            challengingMiner.toAddress.toByteString,
            Some(
              Amount(amount =
                initChallengingBalance + d.settings.blockchainSettings.rewardsSettings.initial + txs.map(tx => CurrentBlockFeePart(tx.fee.value)).sum
              )
            ),
            initChallengingBalance
          )
        )
        append.transactionStateUpdates.map(_.balances.toSet).toSet shouldBe Set(
          Set(
            protobuf.StateUpdate
              .BalanceUpdate(sender.toAddress.toByteString, Some(Amount(amount = initSenderBalance - TestValues.fee - 1.waves)), initSenderBalance),
            protobuf.StateUpdate.BalanceUpdate(recipient.toAddress.toByteString, Some(Amount(amount = 1.waves)))
          ),
          Set(
            protobuf.StateUpdate
              .BalanceUpdate(
                sender.toAddress.toByteString,
                Some(Amount(amount = initSenderBalance - 2 * TestValues.fee - 3.waves)),
                initSenderBalance - TestValues.fee - 1.waves
              ),
            protobuf.StateUpdate.BalanceUpdate(recipient.toAddress.toByteString, Some(Amount(amount = 3.waves)), 1.waves)
          )
=======
    s"should contain block mining rewards for daoAddress and xtnBuybackAddress after ${BlockchainFeatures.BlockRewardDistribution.description} activation" in {
      val daoAddress        = TxHelpers.address(100)
      val xtnBuybackAddress = TxHelpers.address(101)

      val settings = RideV6
        .copy(blockchainSettings =
          RideV6.blockchainSettings.copy(functionalitySettings =
            RideV6.blockchainSettings.functionalitySettings
              .copy(daoAddress = Some(daoAddress.toString), xtnBuybackAddress = Some(xtnBuybackAddress.toString))
          )
        )
        .setFeaturesHeight(BlockchainFeatures.BlockRewardDistribution -> 2)

      withDomainAndRepo(settings) { case (d, repo) =>
        val blockReward         = d.blockchain.settings.rewardsSettings.initial
        val configAddressReward = blockReward / 3

        val miner        = d.appendBlock().sender.toAddress
        val subscription = repo.createFakeObserver(SubscribeRequest.of(1, 0))

        d.appendBlock()
        d.appendBlock()

        subscription.fetchAllEvents(d.blockchain).flatMap(_.getUpdate.update.append.flatMap(_.stateUpdate)).map(_.balances.toSet) shouldBe
          Seq(
            Set(PBStateUpdate.BalanceUpdate(miner.toByteString, Some(Amount(ByteString.EMPTY, blockReward)))),
            Set(
              PBStateUpdate
                .BalanceUpdate(miner.toByteString, Some(Amount(ByteString.EMPTY, 2 * blockReward - 2 * configAddressReward)), blockReward),
              PBStateUpdate
                .BalanceUpdate(daoAddress.toByteString, Some(Amount(ByteString.EMPTY, configAddressReward))),
              PBStateUpdate
                .BalanceUpdate(xtnBuybackAddress.toByteString, Some(Amount(ByteString.EMPTY, configAddressReward)))
            ),
            Set(
              PBStateUpdate
                .BalanceUpdate(
                  miner.toByteString,
                  Some(Amount(ByteString.EMPTY, 3 * blockReward - 4 * configAddressReward)),
                  2 * blockReward - 2 * configAddressReward
                ),
              PBStateUpdate
                .BalanceUpdate(daoAddress.toByteString, Some(Amount(ByteString.EMPTY, 2 * configAddressReward)), configAddressReward),
              PBStateUpdate
                .BalanceUpdate(xtnBuybackAddress.toByteString, Some(Amount(ByteString.EMPTY, 2 * configAddressReward)), configAddressReward)
            )
          )
      }
    }

    "should return correct rewardShares for GetBlockUpdate (NODE-838)" in {
      blockUpdatesRewardSharesTestCase { case (miner, daoAddress, xtnBuybackAddress, d, r) =>
        // reward distribution features not activated
        checkBlockUpdateRewards(
          2,
          Seq(RewardShare(ByteString.copyFrom(miner.bytes), d.blockchain.settings.rewardsSettings.initial))
        )(r)

        // BlockRewardDistribution activated
        val configAddrReward3 = d.blockchain.settings.rewardsSettings.initial / 3
        val minerReward3      = d.blockchain.settings.rewardsSettings.initial - 2 * configAddrReward3

        checkBlockUpdateRewards(
          3,
          Seq(
            RewardShare(ByteString.copyFrom(miner.bytes), minerReward3),
            RewardShare(ByteString.copyFrom(daoAddress.bytes), configAddrReward3),
            RewardShare(ByteString.copyFrom(xtnBuybackAddress.bytes), configAddrReward3)
          ).sortBy(_.address.toByteStr)
        )(r)

        // CappedReward activated
        val configAddrReward4 = BlockRewardCalculator.MaxAddressReward
        val minerReward4      = d.blockchain.settings.rewardsSettings.initial - 2 * configAddrReward4

        checkBlockUpdateRewards(
          4,
          Seq(
            RewardShare(ByteString.copyFrom(miner.bytes), minerReward4),
            RewardShare(ByteString.copyFrom(daoAddress.bytes), configAddrReward4),
            RewardShare(ByteString.copyFrom(xtnBuybackAddress.bytes), configAddrReward4)
          ).sortBy(_.address.toByteStr)
        )(r)

        // CeaseXTNBuyback activated with expired XTN buyback reward period
        val configAddrReward5 = BlockRewardCalculator.MaxAddressReward
        val minerReward5      = d.blockchain.settings.rewardsSettings.initial - configAddrReward5

        checkBlockUpdateRewards(
          5,
          Seq(
            RewardShare(ByteString.copyFrom(miner.bytes), minerReward5),
            RewardShare(ByteString.copyFrom(daoAddress.bytes), configAddrReward5)
          ).sortBy(_.address.toByteStr)
        )(r)
      }
    }

    "should return correct rewardShares for GetBlockUpdatesRange (NODE-839)" in {
      blockUpdatesRewardSharesTestCase { case (miner, daoAddress, xtnBuybackAddress, d, r) =>
        val updates = r.getBlockUpdatesRange(GetBlockUpdatesRangeRequest(2, 5)).futureValue.updates

        // reward distribution features not activated
        checkBlockUpdateRewards(updates.head, Seq(RewardShare(ByteString.copyFrom(miner.bytes), d.blockchain.settings.rewardsSettings.initial)))

        // BlockRewardDistribution activated
        val configAddrReward3 = d.blockchain.settings.rewardsSettings.initial / 3
        val minerReward3      = d.blockchain.settings.rewardsSettings.initial - 2 * configAddrReward3

        checkBlockUpdateRewards(
          updates(1),
          Seq(
            RewardShare(ByteString.copyFrom(miner.bytes), minerReward3),
            RewardShare(ByteString.copyFrom(daoAddress.bytes), configAddrReward3),
            RewardShare(ByteString.copyFrom(xtnBuybackAddress.bytes), configAddrReward3)
          ).sortBy(_.address.toByteStr)
        )

        // CappedReward activated
        val configAddrReward4 = BlockRewardCalculator.MaxAddressReward
        val minerReward4      = d.blockchain.settings.rewardsSettings.initial - 2 * configAddrReward4

        checkBlockUpdateRewards(
          updates(2),
          Seq(
            RewardShare(ByteString.copyFrom(miner.bytes), minerReward4),
            RewardShare(ByteString.copyFrom(daoAddress.bytes), configAddrReward4),
            RewardShare(ByteString.copyFrom(xtnBuybackAddress.bytes), configAddrReward4)
          ).sortBy(_.address.toByteStr)
        )

        // CeaseXTNBuyback activated with expired XTN buyback reward period
        val configAddrReward5 = BlockRewardCalculator.MaxAddressReward
        val minerReward5      = d.blockchain.settings.rewardsSettings.initial - configAddrReward5

        checkBlockUpdateRewards(
          updates(3),
          Seq(
            RewardShare(ByteString.copyFrom(miner.bytes), minerReward5),
            RewardShare(ByteString.copyFrom(daoAddress.bytes), configAddrReward5)
          ).sortBy(_.address.toByteStr)
        )
      }
    }

    "should return correct rewardShares for Subscribe (NODE-840)" in {
      blockUpdatesRewardSharesTestCase { case (miner, daoAddress, xtnBuybackAddress, d, r) =>
        val subscription = r.createFakeObserver(SubscribeRequest.of(2, 0))

        val rewardShares = subscription.fetchAllEvents(d.blockchain).map(_.getUpdate.getAppend.body.block.map(_.rewardShares))

        // reward distribution features not activated
        rewardShares.head shouldBe Some(Seq(RewardShare(ByteString.copyFrom(miner.bytes), d.blockchain.settings.rewardsSettings.initial)))

        // BlockRewardDistribution activated
        val configAddrReward3 = d.blockchain.settings.rewardsSettings.initial / 3
        val minerReward3      = d.blockchain.settings.rewardsSettings.initial - 2 * configAddrReward3

        rewardShares(1) shouldBe Some(
          Seq(
            RewardShare(ByteString.copyFrom(miner.bytes), minerReward3),
            RewardShare(ByteString.copyFrom(daoAddress.bytes), configAddrReward3),
            RewardShare(ByteString.copyFrom(xtnBuybackAddress.bytes), configAddrReward3)
          ).sortBy(_.address.toByteStr)
        )

        // CappedReward activated
        val configAddrReward4 = BlockRewardCalculator.MaxAddressReward
        val minerReward4      = d.blockchain.settings.rewardsSettings.initial - 2 * configAddrReward4

        rewardShares(2) shouldBe Some(
          Seq(
            RewardShare(ByteString.copyFrom(miner.bytes), minerReward4),
            RewardShare(ByteString.copyFrom(daoAddress.bytes), configAddrReward4),
            RewardShare(ByteString.copyFrom(xtnBuybackAddress.bytes), configAddrReward4)
          ).sortBy(_.address.toByteStr)
        )

        // CeaseXTNBuyback activated with expired XTN buyback reward period
        val configAddrReward5 = BlockRewardCalculator.MaxAddressReward
        val minerReward5      = d.blockchain.settings.rewardsSettings.initial - configAddrReward5

        rewardShares(3) shouldBe Some(
          Seq(
            RewardShare(ByteString.copyFrom(miner.bytes), minerReward5),
            RewardShare(ByteString.copyFrom(daoAddress.bytes), configAddrReward5)
          ).sortBy(_.address.toByteStr)
>>>>>>> 1612edad
        )
      }
    }
  }

  private def assertCommon(rollback: RollbackResult): Assertion = {
    rollback.stateUpdate.leasingForAddress shouldBe Seq(
      LeasingBalanceUpdate(TxHelpers.secondAddress, LeaseBalance(1000000000, 0), LeaseBalance(0, 0)),
      LeasingBalanceUpdate(TxHelpers.defaultAddress, LeaseBalance(0, 1000000000), LeaseBalance(0, 0))
    )
    rollback.stateUpdate.leases shouldBe Seq(
      LeaseUpdate(lease.id(), LeaseStatus.Inactive, lease.amount.value, lease.sender, lease.recipient.asInstanceOf[Address], lease.id())
    )
    rollback.stateUpdate.dataEntries shouldBe Seq(
      DataEntryUpdate(TxHelpers.defaultAddress, StringDataEntry("test", "test"), EmptyDataEntry("test"))
    )
    rollback.stateUpdate.assets shouldBe Seq(
      AssetStateUpdate(issue.assetId, Some(description), None)
    )
    rollback.stateUpdate.scripts shouldBe setScript1.script.map(_.bytes()).toSeq.map { scriptBytes =>
      ScriptUpdate(ByteStr(TxHelpers.defaultAddress.bytes), Some(scriptBytes), None)
    }
    rollback.stateUpdate.deletedAliases shouldBe Seq(createAlias.aliasName)
    rollback.removedTransactionIds shouldBe Seq(setScript1, createAlias, data, reissue, issue, lease, transfer).map(_.id())
  }

  private def subscribeAndCheckResult(
      toHeight: Int,
      appendExtraBlocks: Domain => Unit,
      expectedResult: Seq[Int],
      isStreamClosed: Boolean = false
  ): Unit = {
    val startRead = new ReentrantLock()
    withDomainAndRepo(currentSettings)(
      { (d, repo) =>
        (1 to 5).foreach(_ => d.appendBlock())

        startRead.lock()

        val subscription = Future(repo.createFakeObserver(SubscribeRequest.of(1, toHeight)))

        appendExtraBlocks(d)

        startRead.unlock()

        val timeout = 30.seconds
        Await
          .result(
            subscription.map(s => s.fetchUntil(_.map(_.getUpdate.height) == expectedResult && s.completed == isStreamClosed, timeout)),
            timeout
          )
      },
      db => InterferableDB(db, startRead)
    )
  }

  def vanillaRollback(self: PBBlockchainUpdated): RollbackCompleted = self.update match {
    case Update.Rollback(rollback) if rollback.`type` == RollbackType.BLOCK =>
      RollbackCompleted(
        self.id.toByteStr,
        self.height,
        RollbackResult(
          rollback.removedBlocks.map(PBBlocks.vanilla(_).get),
          rollback.removedTransactionIds.map(_.toByteStr),
          rollback.getRollbackStateUpdate.vanilla.get,
          rollback.deactivatedFeatures
        ),
        referencedAssets = self.referencedAssets.map(AssetInfo.fromPB)
      )
    case _ => throw new IllegalArgumentException("Not a block rollback")
  }

  def vanillaMicroRollback(self: PBBlockchainUpdated): MicroBlockRollbackCompleted = self.update match {
    case Update.Rollback(rollback) if rollback.`type` == RollbackType.MICROBLOCK =>
      MicroBlockRollbackCompleted(
        id = self.id.toByteStr,
        height = self.height,
        RollbackResult.micro(rollback.removedTransactionIds.map(_.toByteStr), rollback.getRollbackStateUpdate.vanilla.get),
        referencedAssets = self.referencedAssets.map(AssetInfo.fromPB)
      )
    case _ => throw new IllegalArgumentException("Not a microblock rollback")
  }

  private def blockUpdatesRewardSharesTestCase(checks: (Address, Address, Address, Domain, Repo) => Unit): Unit = {
    val daoAddress        = TxHelpers.address(3)
    val xtnBuybackAddress = TxHelpers.address(4)

    val settings = DomainPresets.ConsensusImprovements
    val settingsWithFeatures = settings
      .copy(blockchainSettings =
        settings.blockchainSettings.copy(
          functionalitySettings = settings.blockchainSettings.functionalitySettings
            .copy(daoAddress = Some(daoAddress.toString), xtnBuybackAddress = Some(xtnBuybackAddress.toString), xtnBuybackRewardPeriod = 1),
          rewardsSettings = settings.blockchainSettings.rewardsSettings.copy(initial = BlockRewardCalculator.FullRewardInit + 1.waves)
        )
      )
      .setFeaturesHeight(
        BlockchainFeatures.BlockRewardDistribution -> 3,
        BlockchainFeatures.CappedReward            -> 4,
        BlockchainFeatures.CeaseXtnBuyback         -> 5
      )

    withDomainAndRepo(settingsWithFeatures) { case (d, r) =>
      val miner = d.appendBlock().sender.toAddress
      d.appendBlock()
      (3 to 5).foreach(_ => d.appendBlock())
      d.appendBlock()

      checks(miner, daoAddress, xtnBuybackAddress, d, r)
    }
  }

  private def checkBlockUpdateRewards(height: Int, expected: Seq[RewardShare])(repo: Repo): Assertion =
    Await
      .result(
        repo.getBlockUpdate(GetBlockUpdateRequest(height)),
        Duration.Inf
      )
      .getUpdate
      .update
      .append
      .flatMap(_.body.block.map(_.rewardShares)) shouldBe Some(expected)

  private def checkBlockUpdateRewards(bu: protobuf.BlockchainUpdated, expected: Seq[RewardShare]): Assertion =
    bu.getAppend.body.block.map(_.rewardShares) shouldBe Some(expected)
}<|MERGE_RESOLUTION|>--- conflicted
+++ resolved
@@ -38,12 +38,8 @@
 import com.wavesplatform.protobuf.transaction.InvokeScriptResult
 import com.wavesplatform.protobuf.transaction.InvokeScriptResult.{Call, Invocation, Payment}
 import com.wavesplatform.settings.{Constants, WavesSettings}
-<<<<<<< HEAD
 import com.wavesplatform.state.diffs.BlockDiffer.CurrentBlockFeePart
-import com.wavesplatform.state.{AssetDescription, EmptyDataEntry, Height, LeaseBalance, StringDataEntry}
-=======
 import com.wavesplatform.state.{AssetDescription, BlockRewardCalculator, EmptyDataEntry, Height, LeaseBalance, StringDataEntry}
->>>>>>> 1612edad
 import com.wavesplatform.test.*
 import com.wavesplatform.test.DomainPresets.*
 import com.wavesplatform.transaction.Asset.Waves
@@ -810,7 +806,6 @@
       }
     }
 
-<<<<<<< HEAD
     "should return correct data for challenged block (NODE-921)" in {
       val challengedMiner = TxHelpers.signer(2)
       val sender          = TxHelpers.signer(3)
@@ -881,7 +876,10 @@
               ),
             protobuf.StateUpdate.BalanceUpdate(recipient.toAddress.toByteString, Some(Amount(amount = 3.waves)), 1.waves)
           )
-=======
+        )
+      }
+    }
+
     s"should contain block mining rewards for daoAddress and xtnBuybackAddress after ${BlockchainFeatures.BlockRewardDistribution.description} activation" in {
       val daoAddress        = TxHelpers.address(100)
       val xtnBuybackAddress = TxHelpers.address(101)
@@ -1069,7 +1067,6 @@
             RewardShare(ByteString.copyFrom(miner.bytes), minerReward5),
             RewardShare(ByteString.copyFrom(daoAddress.bytes), configAddrReward5)
           ).sortBy(_.address.toByteStr)
->>>>>>> 1612edad
         )
       }
     }
