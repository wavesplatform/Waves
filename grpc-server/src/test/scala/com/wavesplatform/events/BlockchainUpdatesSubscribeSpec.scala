--- conflicted
+++ resolved
@@ -1,111 +1,233 @@
 package com.wavesplatform.events
 
 import com.wavesplatform.TestValues.fee
+import com.wavesplatform.account.{Address, SeedKeyPair}
+import com.wavesplatform.common.state.ByteStr
+import com.wavesplatform.common.utils.EitherExt2
 import com.wavesplatform.db.WithState.AddrWithBalance
+import com.wavesplatform.events.StateUpdate.LeaseUpdate.LeaseStatus
+import com.wavesplatform.events.fixtures.WavesTxChecks.{checkExchange, *}
+import com.wavesplatform.events.protobuf.BlockchainUpdated as PBBlockchainUpdated
+import com.wavesplatform.events.protobuf.BlockchainUpdated.Append
 import com.wavesplatform.features.BlockchainFeatures
+import com.wavesplatform.lang.script.Script
+import com.wavesplatform.settings.WavesSettings
+import com.wavesplatform.state.{BinaryDataEntry, BooleanDataEntry, IntegerDataEntry, StringDataEntry}
 import com.wavesplatform.test.*
 import com.wavesplatform.test.DomainPresets.*
 import com.wavesplatform.transaction.Asset.Waves
 import com.wavesplatform.transaction.assets.IssueTransaction
-import com.wavesplatform.transaction.assets.exchange.{Order, OrderType}
-import com.wavesplatform.transaction.{TxHelpers, TxVersion}
-
-class BlockchainUpdatesSubscribeSpec extends BlockchainUpdatesTestBase {
+import com.wavesplatform.transaction.assets.exchange.{ExchangeTransaction, Order, OrderType}
+import com.wavesplatform.transaction.{Asset, TxHelpers, TxVersion}
+import org.scalatest.concurrent.ScalaFutures
+
+class BlockchainUpdatesSubscribeSpec extends FreeSpec with WithBUDomain with ScalaFutures {
+  val currentSettings: WavesSettings = DomainPresets.RideV6
+  val customFee: Long                = 5234000L
+  val customAssetIssueFee            = 234560000L
+  val sender: SeedKeyPair            = TxHelpers.signer(12)
+  val senderAddress: Address         = sender.toAddress
+  val senderBalanceBefore: Long      = 20.waves
+  val testScript: Script = TxHelpers.script(s"""{-# STDLIB_VERSION 6 #-}
+                                               |{-# CONTENT_TYPE DAPP #-}
+                                               |{-# SCRIPT_TYPE ACCOUNT #-}
+                                               |
+                                               |@Verifier(tx)
+                                               |func verify () = match(tx) {
+                                               |    case _ =>
+                                               |      if (
+                                               |        ${(1 to 9).map(_ => "sigVerify(base58'', base58'', base58'')").mkString(" || \n")}
+                                               |      ) then true else true
+                                               |}""".stripMargin)
+
   "BlockchainUpdates subscribe tests" - {
     "BU-1. Return correct data for alias" in {
-      val aliasTx = TxHelpers.createAlias("test", firstTxParticipant, fee = customFee)
-      withGenerateSubscription(
-        settings = currentSettings,
-        balances = Seq(AddrWithBalance(firstTxParticipantAddress, firstTxParticipantBalanceBefore))
+      val aliasTx                    = TxHelpers.createAlias("test", sender, fee = customFee)
+      val senderBalanceAfterTx: Long = senderBalanceBefore - aliasTx.fee.value
+
+      withGenerateSubscription(
+        settings = currentSettings,
+        balances = Seq(AddrWithBalance(senderAddress, senderBalanceBefore))
       )(_.appendMicroBlock(aliasTx)) { updates =>
         val append = updates(1).append
-        checkingAlias(append, aliasTx)
+        checkCreateAlias(append.transactionIds.head, append.transactionAt(0), aliasTx)
+        checkBalances(
+          append.transactionStateUpdates.head.balances,
+          Map((senderAddress, Waves) -> (senderBalanceBefore, senderBalanceAfterTx))
+        )
       }
     }
 
     "BU-28. Return correct data for transfer" in {
-      val transferTx = TxHelpers.transfer(firstTxParticipant, secondTxParticipantAddress, amount, Waves, customFee)
+      val amount: Long                   = 1000L
+      val transferSenderBalanceAfter     = senderBalanceBefore - customFee - amount
+      val transferRecipient              = TxHelpers.signer(123)
+      val recipientAddress               = transferRecipient.toAddress
+      val transferRecipientBalanceBefore = 1.waves
+      val transferRecipientBalanceAfter  = transferRecipientBalanceBefore + amount
+      val transferTx                     = TxHelpers.transfer(sender, recipientAddress, amount, Waves, customFee)
+
       withGenerateSubscription(
         settings = currentSettings,
         balances = Seq(
-          AddrWithBalance(firstTxParticipantAddress, firstTxParticipantBalanceBefore),
-          AddrWithBalance(secondTxParticipant.toAddress, secondTxParticipantBalanceBefore)
+          AddrWithBalance(senderAddress, senderBalanceBefore),
+          AddrWithBalance(transferRecipient.toAddress, transferRecipientBalanceBefore)
         )
       )(_.appendMicroBlock(transferTx)) { updates =>
         val append = updates(1).append
-        checkingTransferTx(append, transferTx)
+        checkTransfer(append.transactionIds.head, append.transactionAt(0), transferTx, recipientAddress.publicKeyHash)
+        checkBalances(
+          append.transactionStateUpdates.head.balances,
+          Map(
+            (senderAddress, Waves)    -> (senderBalanceBefore, transferSenderBalanceAfter),
+            (recipientAddress, Waves) -> (transferRecipientBalanceBefore, transferRecipientBalanceAfter)
+          )
+        )
       }
     }
 
     "BU-9. Return correct data for issue" in {
-      val issue: IssueTransaction = TxHelpers.issue(
-        firstTxParticipant,
-        amount,
-        decimals = 8,
-        name = "Test_asset",
-        description = "description",
-        customAssetIssueFee,
-        defaultScript
-      )
-      withGenerateSubscription(
-        settings = currentSettings,
-        balances = Seq(AddrWithBalance(firstTxParticipantAddress, firstTxParticipantBalanceBefore))
+      val script              = Option(TxHelpers.script("true"))
+      val amount: Long        = 599000
+      val decimals: Byte      = 8
+      val name: String        = "Test_asset"
+      val description: String = name + "|_|_|_|_|_|" + 5380000
+      val issue               = TxHelpers.issue(sender, amount, decimals, name, description, customAssetIssueFee, script)
+      val issueScript         = issue.script.get.bytes.value().arr
+
+      withGenerateSubscription(
+        settings = currentSettings,
+        balances = Seq(AddrWithBalance(senderAddress, senderBalanceBefore))
       )(_.appendMicroBlock(issue)) { updates =>
-        val append = updates(1).append
-        checkingIssueTx(append, issue, isNft = false)
+        val append       = updates(1).append
+        val assetDetails = append.transactionStateUpdates.head.assets.head
+
+        checkIssue(append.transactionIds.head, append.transactionAt(0), issue)
+        checkBalances(
+          append.transactionStateUpdates.head.balances,
+          Map(
+            (senderAddress, Waves)       -> (senderBalanceBefore, senderBalanceBefore - customAssetIssueFee),
+            (senderAddress, issue.asset) -> (0, amount)
+          )
+        )
+        checkAssetsStateUpdates(assetDetails.after, issue, isNft = false, issue.quantity.value)
+        checkAssetsScriptStateUpdates(assetDetails.after.get.scriptInfo, issueScript)
       }
     }
 
     "BU-11. Return correct data for issue NFT" in {
-      val issueNftTx =
-        TxHelpers.issue(firstTxParticipant, name = "Nft_test_asset", description = "OVER_9000", amount = 1, reissuable = false, script = None)
+      val name: String        = "Nft_test_asset"
+      val description: String = name + "_OVER_9000"
+      val issueNftTx = IssueTransaction
+        .selfSigned(
+          TxVersion.V3,
+          sender,
+          name,
+          description,
+          quantity = 1,
+          decimals = 0,
+          reissuable = false,
+          script = None,
+          0.001.waves,
+          System.currentTimeMillis()
+        )
+        .explicitGet()
+
       withGenerateSubscription(
         settings = currentSettings.addFeatures(BlockchainFeatures.ReduceNFTFee),
-        balances = Seq(AddrWithBalance(firstTxParticipantAddress, firstTxParticipantBalanceBefore))
+        balances = Seq(AddrWithBalance(senderAddress, senderBalanceBefore))
       )(_.appendMicroBlock(issueNftTx)) { updates =>
-        val append = updates(1).append
-        checkingIssueTx(append, issueNftTx, isNft = true)
+        val append       = updates(1).append
+        val assetDetails = append.transactionStateUpdates.head.assets.head
+
+        checkIssue(append.transactionIds.head, append.transactionAt(0), issueNftTx)
+        checkBalances(
+          append.transactionStateUpdates.head.balances,
+          Map(
+            (senderAddress, Waves)            -> (senderBalanceBefore, senderBalanceBefore - 0.001.waves),
+            (senderAddress, issueNftTx.asset) -> (0, 1)
+          )
+        )
+        checkAssetsStateUpdates(assetDetails.after, issueNftTx, isNft = true, issueNftTx.quantity.value)
       }
     }
 
     "BU-19. Return correct data for reissue" in {
-      val issue   = TxHelpers.issue(firstTxParticipant, amount)
-      val reissue = TxHelpers.reissue(issue.asset, firstTxParticipant, additionalAmount, reissuable = false, customAssetIssueFee)
-      withGenerateSubscription(
-        settings = currentSettings,
-        balances = Seq(AddrWithBalance(firstTxParticipantAddress, firstTxParticipantBalanceBefore))
-      ) { d =>
-        d.appendBlock(issue)
-        d.appendMicroBlock(reissue)
-      } { updates =>
-        val append = updates(2).append
-        checkingReissueTx(append, reissue, issue)
+      val amount: Long               = 9000000
+      val amountReissue: Long        = 7500000
+      val issue                      = TxHelpers.issue(sender, amount)
+      val reissueTx                  = TxHelpers.reissue(issue.asset, sender, amountReissue, reissuable = false, customAssetIssueFee)
+      val quantityAfterReissue       = amount + amountReissue
+      val senderBalanceBeforeReissue = senderBalanceBefore - issue.fee.value
+      val senderBalanceAfterReissue  = senderBalanceBeforeReissue - reissueTx.fee.value
+
+      withGenerateSubscription(
+        settings = currentSettings,
+        balances = Seq(AddrWithBalance(senderAddress, senderBalanceBefore))
+      ) { d =>
+        d.appendBlock(issue)
+        d.appendMicroBlock(reissueTx)
+      } { updates =>
+        val append       = updates(2).append
+        val assetDetails = append.transactionStateUpdates.head.assets.head
+
+        checkReissue(append.transactionIds.head, append.transactionAt(0), reissueTx)
+        checkBalances(
+          append.transactionStateUpdates.head.balances,
+          Map(
+            (senderAddress, Waves)           -> (senderBalanceBeforeReissue, senderBalanceAfterReissue),
+            (senderAddress, reissueTx.asset) -> (amount, quantityAfterReissue)
+          )
+        )
+        checkAssetsStateUpdates(assetDetails.before, issue, isNft = false, issue.quantity.value)
+        checkAssetsStateUpdates(assetDetails.after, reissueTx, isNft = false, quantityAfterReissue)
       }
     }
 
     "BU-4. Return correct data for burn" in {
-      val issue = TxHelpers.issue(firstTxParticipant, amount)
-      val burn  = TxHelpers.burn(issue.asset, additionalAmount, firstTxParticipant, customAssetIssueFee)
-      withGenerateSubscription(
-        settings = currentSettings,
-        balances = Seq(AddrWithBalance(firstTxParticipantAddress, firstTxParticipantBalanceBefore))
-      ) { d =>
-        d.appendBlock(issue)
-        d.appendMicroBlock(burn)
-      } { updates =>
-        val append = updates(2).append
-        checkingBurnTx(append, burn, issue)
+      val amount: Long            = 6000000
+      val amountBurn: Long        = 5000000
+      val issue                   = TxHelpers.issue(sender, amount)
+      val burnTx                  = TxHelpers.burn(issue.asset, amountBurn, sender, customAssetIssueFee)
+      val amountAfterTx           = amount - amountBurn
+      val senderBalanceBeforeBurn = senderBalanceBefore - issue.fee.value
+      val senderBalanceAfterBurn  = senderBalanceBeforeBurn - burnTx.fee.value
+
+      withGenerateSubscription(
+        settings = currentSettings,
+        balances = Seq(AddrWithBalance(senderAddress, senderBalanceBefore))
+      ) { d =>
+        d.appendBlock(issue)
+        d.appendMicroBlock(burnTx)
+      } { updates =>
+        val append       = updates(2).append
+        val assetDetails = append.transactionStateUpdates.head.assets.head
+        checkBurn(append.transactionIds.head, append.transactionAt(0), burnTx)
+        checkBalances(
+          append.transactionStateUpdates.head.balances,
+          Map(
+            (senderAddress, Waves)        -> (senderBalanceBeforeBurn, senderBalanceAfterBurn),
+            (senderAddress, burnTx.asset) -> (amount, amountAfterTx)
+          )
+        )
+        checkAssetsStateUpdates(assetDetails.before, issue, isNft = false, issue.quantity.value)
+        checkAssetsStateUpdates(assetDetails.after, burnTx, isNft = false, amountAfterTx)
       }
     }
 
     "Exchange transaction subscription tests" - {
+      val buyer                       = TxHelpers.signer(58)
+      val seller                      = TxHelpers.signer(189)
+      val buyerBalanceBefore          = 4.waves
+      val buyerBalanceBeforeExchange  = 3.waves
+      val sellerBalanceBefore         = 4.waves
+      val sellerBalanceBeforeExchange = 3.waves
+      val priceAsset                  = TxHelpers.issue(buyer, 2000000000, 2)
+      val priceAssetQuantity          = priceAsset.quantity.value
+      val amountAsset                 = TxHelpers.issue(seller, 1000000000, 6)
+      val amountAssetQuantity         = amountAsset.quantity.value
+
       "BU-6. Return correct data for order V3, exchange V2" in {
-<<<<<<< HEAD
-        val order1          = createOrders(OrderType.BUY, firstTxParticipant, Order.V3)
-        val order2          = createOrders(OrderType.SELL, secondTxParticipant, Order.V3)
-        val exchangedAssets = order1.price.value * order1.amount.value / 100000000
-        val exchangeTx      = TxHelpers.exchangeFromOrders(order1, order2, firstTxParticipant, version = TxVersion.V2)
-=======
         val order1 = TxHelpers.order(
           OrderType.BUY,
           amountAsset.asset,
@@ -130,151 +252,342 @@
           matcher = buyer,
           version = Order.V3
         )
-        val exchangedAssets = order1.price.value * order1.amount.value / 100000000
-        val exchangeTx      = TxHelpers.exchangeFromOrders(order1, order2, buyer, version = TxVersion.V2)
->>>>>>> 006e8683
+        val exchangedAssets                           = order1.price.value * order1.amount.value / 100000000
+        val exchangeTx                                = TxHelpers.exchangeFromOrders(order1, order2, buyer, version = TxVersion.V2)
         addedBlocksAndSubscribe(exchangeTx) { updated =>
-          checkingExchangeTx(updated(3).getAppend, exchangeTx, exchangedAssets, order1.amount.value)
+          checkingSubscribeFields(updated(3).getAppend, exchangeTx, exchangedAssets, order1.amount.value)
         }
       }
 
       "BU-120. Return correct data for order V4, exchange V3" in {
-        val order1          = createOrders(OrderType.BUY, firstTxParticipant, Order.V4)
-        val order2          = createOrders(OrderType.SELL, secondTxParticipant, Order.V4)
-        val normalizedPrice = order1.price.value / 2 / 10000000
-        val exchangeTx      = TxHelpers.exchangeFromOrders(order1, order2, firstTxParticipant, version = TxVersion.V3)
+        val order1 = TxHelpers.order(
+          OrderType.BUY,
+          amountAsset.asset,
+          priceAsset.asset,
+          Waves,
+          50000L,
+          400000000L,
+          fee = customFee,
+          sender = buyer,
+          matcher = buyer,
+          version = Order.V4
+        )
+        val order2 = TxHelpers.order(
+          OrderType.SELL,
+          amountAsset.asset,
+          priceAsset.asset,
+          Waves,
+          amount = 50000L,
+          price = 400000000L,
+          fee = customFee,
+          sender = seller,
+          matcher = buyer,
+          version = Order.V4
+        )
+        val exchangedAssets = order1.price.value / 2 / 10000000
+        val exchangeTx      = TxHelpers.exchangeFromOrders(order1, order2, buyer, version = TxVersion.V3)
         addedBlocksAndSubscribe(exchangeTx) { updated =>
-          checkingExchangeTx(updated(3).getAppend, exchangeTx, normalizedPrice, order1.amount.value)
+          checkingSubscribeFields(updated(3).getAppend, exchangeTx, exchangedAssets, order1.amount.value)
         }
       }
+
+      def addedBlocksAndSubscribe(exchangeTx: ExchangeTransaction)(f: Seq[PBBlockchainUpdated] => Unit): Unit = {
+        withGenerateSubscription(
+          settings = currentSettings,
+          balances = Seq(
+            AddrWithBalance(buyer.toAddress, buyerBalanceBefore),
+            AddrWithBalance(seller.toAddress, sellerBalanceBefore)
+          )
+        ) { d =>
+          d.appendBlock(priceAsset)
+          d.appendBlock(amountAsset)
+          d.appendMicroBlock(exchangeTx)
+        }(f)
+      }
+
+      def checkingSubscribeFields(append: Append, exchangeTx: ExchangeTransaction, exchangedAssets: Long, orderAmount: Long): Unit = {
+        checkExchange(append.transactionIds.head, append.transactionAt(0), exchangeTx)
+        checkBalances(
+          append.transactionStateUpdates.head.balances,
+          Map(
+            (buyer.toAddress, Waves)              -> (buyerBalanceBeforeExchange, buyerBalanceBeforeExchange - fee + customFee),
+            (seller.toAddress, priceAsset.asset)  -> (0, exchangedAssets),
+            (buyer.toAddress, amountAsset.asset)  -> (0, orderAmount),
+            (seller.toAddress, Waves)             -> (sellerBalanceBeforeExchange, sellerBalanceBeforeExchange - customFee),
+            (buyer.toAddress, priceAsset.asset)   -> (priceAssetQuantity, priceAssetQuantity - exchangedAssets),
+            (seller.toAddress, amountAsset.asset) -> (amountAssetQuantity, amountAssetQuantity - orderAmount)
+          )
+        )
+      }
     }
 
     "BU-12. Return correct data for lease" in {
-      val lease = TxHelpers.lease(firstTxParticipant, secondTxParticipantAddress, amount, customFee)
-      withGenerateSubscription(
-        settings = currentSettings,
-        balances = Seq(AddrWithBalance(firstTxParticipantAddress, firstTxParticipantBalanceBefore))
+      val recipient        = TxHelpers.signer(123)
+      val recipientAddress = recipient.toAddress
+      val amount           = 5.waves
+      val lease            = TxHelpers.lease(sender, recipientAddress, amount, customFee)
+      val leaseId          = lease.id.value().arr
+
+      withGenerateSubscription(
+        settings = currentSettings,
+        balances = Seq(AddrWithBalance(senderAddress, senderBalanceBefore))
       )(_.appendMicroBlock(lease)) { updates =>
         val append = updates(1).append
-        checkingLeaseTx(append, lease)
+        checkLease(append.transactionIds.head, append.transactionAt(0), lease, recipientAddress.publicKeyHash)
+        checkBalances(
+          append.transactionStateUpdates.head.balances,
+          Map(
+            (senderAddress, Waves) -> (senderBalanceBefore, senderBalanceBefore - customFee)
+          )
+        )
+        checkLeasingForAddress(
+          append.transactionStateUpdates.head.leasingForAddress,
+          Map(
+            (senderAddress, 0L, amount)    -> (0L, 0L),
+            (recipientAddress, amount, 0L) -> (0L, 0L)
+          )
+        )
+        checkIndividualLeases(
+          append.transactionStateUpdates.head.individualLeases,
+          Map(
+            (LeaseStatus.Active, amount) -> (leaseId, lease.sender.arr, lease.recipient.bytes, leaseId)
+          )
+        )
       }
     }
 
     "BU-14. Return correct data for lease cancel" in {
-      val lease       = TxHelpers.lease(firstTxParticipant, secondTxParticipantAddress, amount, customFee)
-      val leaseCancel = TxHelpers.leaseCancel(lease.id.value(), firstTxParticipant, customFee)
-      withGenerateSubscription(
-        settings = currentSettings,
-        balances = Seq(AddrWithBalance(firstTxParticipantAddress, firstTxParticipantBalanceBefore))
+      val recipient             = TxHelpers.signer(123)
+      val recipientAddress      = recipient.toAddress
+      val amount                = 5.waves
+      val lease                 = TxHelpers.lease(sender, recipientAddress, amount, customFee)
+      val leaseCancel           = TxHelpers.leaseCancel(lease.id.value(), sender, customFee)
+      val leaseId               = leaseCancel.leaseId.arr
+      val senderBalanceBeforeTx = senderBalanceBefore - lease.fee.value
+      val senderBalanceAfterTx  = senderBalanceBeforeTx - leaseCancel.fee.value
+
+      withGenerateSubscription(
+        settings = currentSettings,
+        balances = Seq(AddrWithBalance(senderAddress, senderBalanceBefore))
       ) { d =>
         d.appendBlock(lease)
         d.appendMicroBlock(leaseCancel)
       } { updates =>
         val append = updates(2).append
-        checkingLeaseCancelTx(append, leaseCancel, lease)
+        checkLeaseCancel(append.transactionIds.head, append.transactionAt(0), leaseCancel)
+        checkBalances(
+          append.transactionStateUpdates.head.balances,
+          Map(
+            (senderAddress, Waves) -> (senderBalanceBeforeTx, senderBalanceAfterTx)
+          )
+        )
+        checkLeasingForAddress(
+          append.transactionStateUpdates.head.leasingForAddress,
+          Map(
+            (senderAddress, 0L, 0L)    -> (0L, amount),
+            (recipientAddress, 0L, 0L) -> (amount, 0L)
+          )
+        )
+        checkIndividualLeases(
+          append.transactionStateUpdates.head.individualLeases,
+          Map(
+            (LeaseStatus.Inactive, amount) -> (leaseId, lease.sender.arr, lease.recipient.bytes, leaseId)
+          )
+        )
       }
     }
 
     "BU-16. Return correct data for massTransfer" in {
-      val massTransferFee = fee * 6
-      val massTransfer    = TxHelpers.massTransfer(firstTxParticipant, recipients, firstTokenAsset, massTransferFee)
-
-      withGenerateSubscription(
-        settings = currentSettings,
-        balances = Seq(AddrWithBalance(firstTxParticipantAddress, firstTxParticipantBalanceBefore))
-      ) { d =>
-        d.appendBlock(firstToken)
+      val massTransferFee           = fee * 6
+      val transferAmount            = 500000L
+      val recipients                = TxHelpers.accountSeqGenerator(100, transferAmount)
+      val issue                     = TxHelpers.issue(sender, 1000000000L)
+      val issuedAsset: Asset        = Asset.fromCompatId(issue.asset.compatId)
+      val massTransfer              = TxHelpers.massTransfer(sender, recipients, issuedAsset, massTransferFee)
+      val senderBalanceBeforeTx     = senderBalanceBefore - issue.fee.value
+      val senderBalanceAfterTx      = senderBalanceBeforeTx - massTransfer.fee.value
+      val senderAssetBalanceAfterTx = issue.quantity.value - transferAmount * recipients.size
+
+      withGenerateSubscription(
+        settings = currentSettings,
+        balances = Seq(AddrWithBalance(senderAddress, senderBalanceBefore))
+      ) { d =>
+        d.appendBlock(issue)
         d.appendMicroBlock(massTransfer)
       } { updates =>
+        val balancesMap = Map(
+          (senderAddress, Waves)       -> (senderBalanceBeforeTx, senderBalanceAfterTx),
+          (senderAddress, issuedAsset) -> (issue.quantity.value, senderAssetBalanceAfterTx)
+        ) ++ recipients.map(r => (Address.fromBytes(r.address.bytes).explicitGet(), issuedAsset) -> (0L, transferAmount)).toMap
         val append = updates(2).append
-        checkingMassTransfer(append, massTransfer)
-      }
-    }
-
-    "BU-5. Return correct data for dataTx" in {
-      val data = TxHelpers.data(firstTxParticipant, entries, customFee, TxVersion.V2)
-      withGenerateSubscription(
-        settings = currentSettings,
-        balances = Seq(AddrWithBalance(firstTxParticipantAddress, firstTxParticipantBalanceBefore))
-      )(_.appendMicroBlock(data)) { updates =>
-        val append = updates(1).append
-        checkingDataTransfer(append, data)
+        checkMassTransfer(
+          append.transactionIds.head,
+          append.transactionAt(0),
+          massTransfer,
+          recipients.map(r =>
+            r.address match {
+              case address: Address => Some(address.publicKeyHash).get
+              case _                => fail("not an address")
+            }
+          )
+        )
+        checkMassTransferBalances(append.transactionStateUpdates.head.balances, balancesMap)
+      }
+    }
+
+    "BU-5. Return correct data for data" in {
+      val integerDataEntry = IntegerDataEntry.apply("Integer", 3550000L)
+      val booleanDataEntry = BooleanDataEntry.apply("Boolean", value = true)
+      val stringDataEntry  = StringDataEntry.apply("String", "test")
+      val binaryDataEntry  = BinaryDataEntry.apply("Binary", ByteStr.apply(senderAddress.bytes))
+      val entries          = Seq(booleanDataEntry, integerDataEntry, stringDataEntry, binaryDataEntry)
+      val dataTx           = TxHelpers.data(sender, entries, customFee, TxVersion.V2)
+
+      withGenerateSubscription(
+        settings = currentSettings.addFeatures(BlockchainFeatures.SmartAccounts),
+        balances = Seq(AddrWithBalance(senderAddress, senderBalanceBefore))
+      )(_.appendMicroBlock(dataTx)) { updates =>
+        val append    = updates(1).append
+        val txUpdates = append.transactionStateUpdates.head
+        checkDataTransaction(append.transactionIds.head, append.transactionAt(0), dataTx)
+        checkBalances(
+          txUpdates.balances,
+          Map((senderAddress, Waves) -> (senderBalanceBefore, senderBalanceBefore - customFee))
+        )
+        checkDataEntriesStateUpdate(txUpdates.dataEntries, dataTx.data, senderAddress.bytes)
       }
     }
 
     "BU-21. Return correct data for setScript" in {
-      val setScript = TxHelpers.setScript(firstTxParticipant, testScript, customFee)
+      val setScript = TxHelpers.setScript(sender, testScript, customFee)
+
       withGenerateSubscription(
         settings = currentSettings.addFeatures(BlockchainFeatures.SmartAccounts),
-        balances = Seq(AddrWithBalance(firstTxParticipantAddress, firstTxParticipantBalanceBefore))
+        balances = Seq(AddrWithBalance(senderAddress, senderBalanceBefore))
       )(_.appendMicroBlock(setScript)) { updates =>
-        val append = updates(1).append
-        checkingSetScript(append, setScript)
+        val append    = updates(1).append
+        val txUpdates = append.transactionStateUpdates.head
+        checkSetScriptTransaction(append.transactionIds.head, append.transactionAt(0), setScript)
+        checkBalances(
+          txUpdates.balances,
+          Map((senderAddress, Waves) -> (senderBalanceBefore, senderBalanceBefore - customFee))
+        )
+        checkSetScriptStateUpdate(txUpdates.scripts.head, setScript)
       }
     }
 
     "Return correct data for sponsorFee" - {
-      val sponsorshipFee                                   = Option.apply(3950000L)
-      val sponsorFee                                       = TxHelpers.sponsor(firstTokenAsset, sponsorshipFee, firstTxParticipant)
-      val sponsorFeeCancel                                 = TxHelpers.sponsor(firstTokenAsset, None, firstTxParticipant)
-      val firstTxParticipantBalanceBeforeSponsorFeeTx      = firstTxParticipantBalanceBefore - firstTokenFee
-      val firstTxParticipantBalanceAfterSponsorFeeTx       = firstTxParticipantBalanceBeforeSponsorFeeTx - sponsorFee.fee.value
-      val firstTxParticipantBalanceAfterSponsorFeeCancelTx = firstTxParticipantBalanceAfterSponsorFeeTx - sponsorFee.fee.value
-
-      "BU-25. subscribe sponsorFee " in withGenerateSubscription(
-        settings = currentSettings,
-        balances = Seq(AddrWithBalance(firstTxParticipantAddress, firstTxParticipantBalanceBefore))
-      ) { d =>
-        d.appendBlock(firstToken)
-        d.appendMicroBlock(sponsorFee)
-      } { updates =>
-        val append = updates(2).append
-        checkingSponsorFee(append, sponsorFee, firstTxParticipantBalanceBeforeSponsorFeeTx, firstTxParticipantBalanceAfterSponsorFeeTx)
-      }
-
-      "BU-27. subscribe sponsorFee cancel" in withGenerateSubscription(
-        settings = currentSettings,
-        balances = Seq(AddrWithBalance(firstTxParticipantAddress, firstTxParticipantBalanceBefore))
-      ) { d =>
-        d.appendBlock(firstToken)
+      val sponsorshipFee                       = Option.apply(3950000L)
+      val issue                                = TxHelpers.issue(sender, 99900000L)
+      val sponsorFee                           = TxHelpers.sponsor(issue.asset, sponsorshipFee, sender)
+      val sponsorFeeCancel                     = TxHelpers.sponsor(issue.asset, None, sender)
+      val senderBalanceBeforeSponsorFeeTx      = senderBalanceBefore - issue.fee.value
+      val senderBalanceAfterSponsorFeeTx       = senderBalanceBeforeSponsorFeeTx - sponsorFee.fee.value
+      val senderBalanceAfterSponsorFeeCancelTx = senderBalanceAfterSponsorFeeTx - sponsorFeeCancel.fee.value
+
+      "BU-25 sponsorFee" in withGenerateSubscription(
+        settings = currentSettings,
+        balances = Seq(AddrWithBalance(senderAddress, senderBalanceBefore))
+      ) { d =>
+        d.appendBlock(issue)
+        d.appendBlock(sponsorFee)
+      } { updates =>
+        val append       = updates(2).append
+        val txUpdates    = append.transactionStateUpdates.head
+        val assetDetails = txUpdates.assets.head
+
+        checkSponsorFeeTransaction(append.transactionIds.head, append.transactionAt(0), sponsorFee)
+        checkBalances(
+          txUpdates.balances,
+          Map((senderAddress, Waves) -> (senderBalanceBeforeSponsorFeeTx, senderBalanceAfterSponsorFeeTx))
+        )
+        checkAssetsStateUpdates(assetDetails.before, issue, isNft = false, issue.quantity.value)
+        checkAssetsStateUpdates(assetDetails.after, issue, isNft = false, issue.quantity.value)
+      }
+
+      "BU-27 sponsorFee cancel" in withGenerateSubscription(
+        settings = currentSettings,
+        balances = Seq(AddrWithBalance(senderAddress, senderBalanceBefore))
+      ) { d =>
+        d.appendBlock(issue)
         d.appendBlock(sponsorFee)
         d.appendMicroBlock(sponsorFeeCancel)
       } { updates =>
-        val append = updates(3).append
-        checkingSponsorFee(append, sponsorFeeCancel, firstTxParticipantBalanceAfterSponsorFeeTx, firstTxParticipantBalanceAfterSponsorFeeCancelTx)
+        val append       = updates(3).append
+        val txUpdates    = append.transactionStateUpdates.head
+        val assetDetails = txUpdates.assets.head
+
+        checkSponsorFeeTransaction(append.transactionIds.head, append.transactionAt(0), sponsorFeeCancel)
+        checkBalances(
+          txUpdates.balances,
+          Map((senderAddress, Waves) -> (senderBalanceAfterSponsorFeeTx, senderBalanceAfterSponsorFeeCancelTx))
+        )
+        checkAssetsStateUpdates(assetDetails.before, issue, isNft = false, issue.quantity.value)
+        checkAssetsStateUpdates(assetDetails.after, issue, isNft = false, issue.quantity.value)
       }
     }
 
     "BU-20. Return correct data for setAssetScript" in {
-      val issue          = TxHelpers.issue(firstTxParticipant, amount, script = complexScriptBefore)
-      val setAssetScript = TxHelpers.setAssetScript(firstTxParticipant, issue.asset, complexScriptAfter, 1.waves)
+      val complexScriptBefore                 = Option.apply(TxHelpers.script("true".stripMargin))
+      val complexScriptAfter                  = TxHelpers.script("false".stripMargin)
+      val issue                               = TxHelpers.issue(sender, 99900000L, script = complexScriptBefore)
+      val setAssetScript                      = TxHelpers.setAssetScript(sender, issue.asset, complexScriptAfter, 1.waves)
+      val quantity                            = issue.quantity.value
+      val senderBalanceBeforeSetAssetScriptTx = senderBalanceBefore - issue.fee.value
+      val senderBalanceAfterSetAssetScriptTx  = senderBalanceBeforeSetAssetScriptTx - setAssetScript.fee.value
 
       withGenerateSubscription(
         settings = currentSettings.addFeatures(BlockchainFeatures.SmartAccounts),
-        balances = Seq(AddrWithBalance(firstTxParticipantAddress, firstTxParticipantBalanceBefore))
+        balances = Seq(AddrWithBalance(senderAddress, senderBalanceBefore))
       ) { d =>
         d.appendBlock(issue)
         d.appendMicroBlock(setAssetScript)
       } { updates =>
-        val append = updates(2).append
-        checkingSetAssetScript(append, setAssetScript, issue)
+        val append       = updates(2).append
+        val txUpdates    = append.transactionStateUpdates.head
+        val assetDetails = txUpdates.assets.head
+        checkSetAssetScriptTransaction(append.transactionIds.head, append.transactionAt(0), setAssetScript)
+        checkBalances(
+          txUpdates.balances,
+          Map(
+            (senderAddress, Waves) -> (senderBalanceBeforeSetAssetScriptTx, senderBalanceAfterSetAssetScriptTx)
+          )
+        )
+        checkAssetsStateUpdates(assetDetails.before, issue, isNft = false, quantity)
+        checkAssetsScriptStateUpdates(assetDetails.before.get.scriptInfo, complexScriptBefore.get.bytes.value().arr)
+        checkAssetsStateUpdates(assetDetails.after, issue, isNft = false, quantity)
+        checkAssetsScriptStateUpdates(assetDetails.after.get.scriptInfo, complexScriptAfter.bytes.value().arr)
       }
     }
 
     "BU-121. Return correct data for UpdateAssetInfo" in {
-      val newName         = "new_name"
-      val newDescription  = "new_description"
-      val updateAssetInfo = TxHelpers.updateAssetInfo(firstTokenAsset.id, newName, newDescription, firstTxParticipant)
+      val newName                              = "new_name"
+      val newDescription                       = "new_description"
+      val issue                                = TxHelpers.issue(sender, 99900000L)
+      val updateAssetInfo                      = TxHelpers.updateAssetInfo(issue.assetId, newName, newDescription, sender)
+      val senderBalanceBeforeUpdateAssetInfoTx = senderBalanceBefore - issue.fee.value
+      val senderBalanceAfterUpdateAssetInfoTx  = senderBalanceBeforeUpdateAssetInfoTx - updateAssetInfo.fee
+
       withGenerateSubscription(
         settings = currentSettings.configure(_.copy(minAssetInfoUpdateInterval = 1)),
-        balances = Seq(AddrWithBalance(firstTxParticipantAddress, firstTxParticipantBalanceBefore))
-      ) { d =>
-        d.appendBlock(firstToken)
+        balances = Seq(AddrWithBalance(senderAddress, senderBalanceBefore))
+      ) { d =>
+        d.appendBlock(issue)
         d.appendBlock()
         d.appendMicroBlock(updateAssetInfo)
       } { updates =>
-        val append = updates(3).append
-        checkingUpdateAssetInfo(append, updateAssetInfo)
+        val append       = updates(3).append
+        val txUpdates    = append.transactionStateUpdates.head
+        val assetDetails = txUpdates.assets.head
+        checkUpdateAssetInfoTransaction(append.transactionIds.head, append.transactionAt(0), updateAssetInfo)
+        checkBalances(
+          txUpdates.balances,
+          Map(
+            (senderAddress, Waves) -> (senderBalanceBeforeUpdateAssetInfoTx, senderBalanceAfterUpdateAssetInfoTx)
+          )
+        )
+        checkAssetsStateUpdates(assetDetails.before, issue, isNft = false, issue.quantity.value)
+        checkAssetUpdatesStateUpdates(assetDetails.after, updateAssetInfo)
       }
     }
   }
