--- conflicted
+++ resolved
@@ -241,11 +241,7 @@
     }
   }
 
-<<<<<<< HEAD
-  def checkInvokeBaseTransactionMetadata(actual: Seq[TransactionMetadata], expected: InvokeScriptTransaction)(implicit
-=======
   def checkInvokeBaseTransactionMetadata(transactionMetadata: TransactionMetadata, expected: InvokeScriptTransaction)(implicit
->>>>>>> b773589b
       pos: Position
   ): Unit = {
     val invokeScript = transactionMetadata.getInvokeScript
@@ -256,26 +252,16 @@
   }
 
   def checkEthereumInvokeBaseTransactionMetadata(
-<<<<<<< HEAD
-      actual: Seq[TransactionMetadata],
-=======
       transactionMetadata: TransactionMetadata,
->>>>>>> b773589b
       expected: EthereumTransaction,
       funcName: String,
       dAppAddress: Address
   )(implicit
       pos: Position
   ): Unit = {
-<<<<<<< HEAD
-    val ethereumMetadata = actual.head.getEthereum
-
-    actual.head.senderAddress.toByteArray shouldBe expected.senderAddress.value().bytes
-=======
     val ethereumMetadata = transactionMetadata.getEthereum
 
     transactionMetadata.senderAddress.toByteArray shouldBe expected.senderAddress.value().bytes
->>>>>>> b773589b
     ethereumMetadata.getInvoke.dAppAddress.toByteArray shouldBe dAppAddress.bytes
     ethereumMetadata.getInvoke.functionName shouldBe funcName
     ethereumMetadata.fee shouldBe expected.fee
