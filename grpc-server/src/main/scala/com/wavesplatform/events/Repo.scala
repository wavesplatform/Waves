--- conflicted
+++ resolved
@@ -62,19 +62,11 @@
     })(_.keyBlock.height)
 
   override def onProcessBlock(
-<<<<<<< HEAD
     block: Block,
     snapshot: DetailedSnapshot,
-    minerReward: Option[Long],
+    reward: Option[Long],
     hitSource: ByteStr,
-    blockchainBeforeWithMinerReward: Blockchain
-=======
-      block: Block,
-      diff: BlockDiffer.DetailedDiff,
-      reward: Option[Long],
-      hitSource: ByteStr,
-      blockchainBeforeWithReward: Blockchain
->>>>>>> 1612edad
+    blockchainBeforeWithReward: Blockchain
   ): Unit = monitor.synchronized {
     require(
       liquidState.forall(_.totalBlockId == block.header.reference),
@@ -85,24 +77,15 @@
       db.put(keyForHeight(ls.keyBlock.height), ls.solidify().protobuf.update(_.append.block.optionalBlock := None).toByteArray)
     )
 
-<<<<<<< HEAD
-    val ba = BlockAppended.from(block, snapshot, blockchainBeforeWithMinerReward, minerReward, hitSource)
-=======
-    val ba = BlockAppended.from(block, diff, blockchainBeforeWithReward, reward, hitSource)
->>>>>>> 1612edad
+    val ba = BlockAppended.from(block, snapshot, blockchainBeforeWithReward, reward, hitSource)
     liquidState = Some(LiquidState(ba, Seq.empty))
     handlers.forEach(_.handleUpdate(ba))
   }
 
   override def onProcessMicroBlock(
       microBlock: MicroBlock,
-<<<<<<< HEAD
       snapshot: DetailedSnapshot,
-      blockchainBeforeWithMinerReward: Blockchain,
-=======
-      diff: BlockDiffer.DetailedDiff,
       blockchainBeforeWithReward: Blockchain,
->>>>>>> 1612edad
       totalBlockId: ByteStr,
       totalTransactionsRoot: ByteStr
   ): Unit = monitor.synchronized {
@@ -112,11 +95,7 @@
       s"Microblock reference ${microBlock.reference} does not match last block id ${liquidState.get.totalBlockId}"
     )
 
-<<<<<<< HEAD
-    val mba = MicroBlockAppended.from(microBlock, snapshot, blockchainBeforeWithMinerReward, totalBlockId, totalTransactionsRoot)
-=======
-    val mba = MicroBlockAppended.from(microBlock, diff, blockchainBeforeWithReward, totalBlockId, totalTransactionsRoot)
->>>>>>> 1612edad
+    val mba = MicroBlockAppended.from(microBlock, snapshot, blockchainBeforeWithReward, totalBlockId, totalTransactionsRoot)
     liquidState = Some(ls.copy(microBlocks = ls.microBlocks :+ mba))
 
     handlers.forEach(_.handleUpdate(mba))
