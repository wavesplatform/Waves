--- conflicted
+++ resolved
@@ -8,23 +8,18 @@
 import com.wavesplatform.common.utils._
 import com.wavesplatform.events.StateUpdate.LeaseUpdate.LeaseStatus
 import com.wavesplatform.events.StateUpdate.{AssetStateUpdate, BalanceUpdate, DataEntryUpdate, LeaseUpdate, LeasingBalanceUpdate}
-import com.wavesplatform.events.protobuf.TransactionMetadata
 import com.wavesplatform.protobuf._
 import com.wavesplatform.protobuf.transaction.{PBAmounts, PBTransactions}
 import com.wavesplatform.state.DiffToStateApplier.PortfolioUpdates
 import com.wavesplatform.state.diffs.BlockDiffer.DetailedDiff
 import com.wavesplatform.state.reader.CompositeBlockchain
-<<<<<<< HEAD
 import com.wavesplatform.state.{AccountDataInfo, AssetDescription, AssetScriptInfo, Blockchain, DataEntry, Diff, DiffToStateApplier, EmptyDataEntry, Height, InvokeScriptResult, LeaseBalance}
-=======
-import com.wavesplatform.transaction.{Asset, GenesisTransaction}
->>>>>>> 02fa6ba5
 import com.wavesplatform.transaction.Asset.{IssuedAsset, Waves}
 import com.wavesplatform.transaction.assets.exchange.ExchangeTransaction
 import com.wavesplatform.transaction.lease.LeaseTransaction
 import com.wavesplatform.transaction.smart.InvokeScriptTransaction
 import com.wavesplatform.transaction.transfer.{MassTransferTransaction, TransferTransaction}
-import com.wavesplatform.transaction.{Asset, GenesisTransaction, TxAmount}
+import com.wavesplatform.transaction.{Asset, GenesisTransaction}
 
 import scala.collection.mutable
 import scala.collection.mutable.ArrayBuffer
@@ -53,7 +48,6 @@
   }
 
   object BalanceUpdate {
-    import com.wavesplatform.events.protobuf.StateUpdate.{BalanceUpdate => PBBalanceUpdate}
 
     def fromPB(v: PBBalanceUpdate): BalanceUpdate = {
       val (asset, after) = PBAmounts.toAssetAndAmount(v.getAmountAfter)
@@ -75,7 +69,6 @@
   }
 
   object DataEntryUpdate {
-    import com.wavesplatform.events.protobuf.StateUpdate.{DataEntryUpdate => PBDataEntryUpdate}
 
     def fromPB(v: PBDataEntryUpdate): DataEntryUpdate = {
       DataEntryUpdate(
@@ -99,7 +92,6 @@
   }
 
   object LeasingBalanceUpdate {
-    import com.wavesplatform.events.protobuf.StateUpdate.{LeasingUpdate => PBLeasingUpdate}
 
     def fromPB(v: PBLeasingUpdate): LeasingBalanceUpdate = {
       LeasingBalanceUpdate(
@@ -142,9 +134,6 @@
       case object Inactive extends LeaseStatus
     }
 
-    import com.wavesplatform.events.protobuf.StateUpdate.LeaseUpdate.{LeaseStatus => PBLeaseStatus}
-    import com.wavesplatform.events.protobuf.StateUpdate.{LeaseUpdate => PBLeaseUpdate}
-
     def fromPB(v: PBLeaseUpdate): LeaseUpdate = {
       LeaseUpdate(
         v.leaseId.toByteStr,
@@ -186,9 +175,6 @@
 
   object AssetStateUpdate {
     final case class AssetDetails(assetId: ByteStr, desc: AssetDescription)
-
-    import com.wavesplatform.events.protobuf.StateUpdate.AssetDetails.{AssetScriptInfo => PBAssetScriptInfo}
-    import com.wavesplatform.events.protobuf.StateUpdate.{AssetDetails => PBAssetDetails, AssetStateUpdate => PBAssetStateUpdate}
 
     def fromPB(self: PBAssetStateUpdate): AssetStateUpdate = {
 
@@ -256,7 +242,6 @@
 
   final case class AssetInfo(id: ByteStr, decimals: Int, name: String)
   object AssetInfo {
-    import com.wavesplatform.events.protobuf.StateUpdate.{AssetInfo => PBAssetInfo}
 
     def toPB(ai: AssetInfo): PBAssetInfo = PBAssetInfo(
       ai.id.toByteString,
@@ -271,8 +256,6 @@
         ai.name
       )
   }
-
-  import com.wavesplatform.events.protobuf.{StateUpdate => PBStateUpdate}
 
   def fromPB(v: PBStateUpdate): StateUpdate = {
     StateUpdate(
@@ -404,8 +387,7 @@
   }
 
   private[this] def transactionsMetadata(blockchain: Blockchain, diff: Diff): Seq[TransactionMetadata] = {
-    diff.transactions.values
-      .map[TransactionMetadata.Metadata] { tx =>
+    diff.transactions.values.map[TransactionMetadata.Metadata] { tx =>
         implicit class AddressResolver(addr: AddressOrAlias) {
           def resolve: Address = blockchain.resolveAlias(addr).explicitGet()
         }
