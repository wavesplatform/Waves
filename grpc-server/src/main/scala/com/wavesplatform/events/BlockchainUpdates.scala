package com.wavesplatform.events

<<<<<<< HEAD
=======
import java.net.InetSocketAddress
import java.util.concurrent.TimeUnit
>>>>>>> 1612edad
import com.wavesplatform.block.{Block, MicroBlock}
import com.wavesplatform.common.state.ByteStr
import com.wavesplatform.database.RDB
import com.wavesplatform.events.api.grpc.protobuf.BlockchainUpdatesApiGrpc
import com.wavesplatform.events.settings.BlockchainUpdatesSettings
import com.wavesplatform.extensions.{Context, Extension}
import com.wavesplatform.state.Blockchain
import com.wavesplatform.state.diffs.BlockDiffer.DetailedSnapshot
import com.wavesplatform.utils.{Schedulers, ScorexLogging}
import io.grpc.netty.NettyServerBuilder
import io.grpc.protobuf.services.ProtoReflectionService
import io.grpc.{Metadata, Server, ServerStreamTracer, Status}
import monix.execution.schedulers.SchedulerService
import monix.execution.{ExecutionModel, Scheduler, UncaughtExceptionReporter}
import net.ceedubs.ficus.Ficus.*

import java.net.InetSocketAddress
import java.util.concurrent.TimeUnit
import scala.concurrent.Future
import scala.concurrent.duration.*
import scala.util.Try

class BlockchainUpdates(private val context: Context) extends Extension with ScorexLogging with BlockchainUpdateTriggers {
  private[this] implicit val scheduler: SchedulerService = Schedulers.fixedPool(
    sys.runtime.availableProcessors(),
    "blockchain-updates",
    UncaughtExceptionReporter(err => log.error("Uncaught exception in BlockchainUpdates scheduler", err)),
    ExecutionModel.Default,
    rejectedExecutionHandler = new akka.dispatch.SaneRejectedExecutionHandler
  )

  private[this] val settings = context.settings.config.as[BlockchainUpdatesSettings]("waves.blockchain-updates")
  // todo: no need to open column families here
  private[this] val rdb  = RDB.open(context.settings.dbSettings.copy(directory = context.settings.directory + "/blockchain-updates"))
  private[this] val repo = new Repo(rdb.db, context.blocksApi)

  private[this] val grpcServer: Server = NettyServerBuilder
    .forAddress(new InetSocketAddress("0.0.0.0", settings.grpcPort))
    .permitKeepAliveTime(settings.minKeepAlive.toNanos, TimeUnit.NANOSECONDS)
    .addStreamTracerFactory((fullMethodName: String, headers: Metadata) =>
      new ServerStreamTracer {
        private[this] var callInfo = Option.empty[ServerStreamTracer.ServerCallInfo[?, ?]]
        private[this] def callId   = callInfo.fold("???")(ci => Integer.toHexString(System.identityHashCode(ci)))

        override def serverCallStarted(callInfo: ServerStreamTracer.ServerCallInfo[?, ?]): Unit = {
          this.callInfo = Some(callInfo)
          log.trace(s"[$callId] gRPC call started: $fullMethodName, headers: $headers")
        }

        override def streamClosed(status: Status): Unit =
          log.trace(s"[$callId] gRPC call closed with status: $status")
      }
    )
    .addService(BlockchainUpdatesApiGrpc.bindService(repo, scheduler))
    .addService(ProtoReflectionService.newInstance())
    .build()

  override def start(): Unit = {
    log.info(s"BlockchainUpdates extension starting with settings $settings")

    val nodeHeight      = context.blockchain.height
    val extensionHeight = repo.height

    if (extensionHeight < nodeHeight)
      throw new IllegalStateException(s"BlockchainUpdates height $extensionHeight is lower than node height $nodeHeight")

    if (extensionHeight > nodeHeight) {
      log.info(s"Rolling back from $extensionHeight to node height $nodeHeight")
      repo.rollbackData(nodeHeight)
    }

    val lastUpdateId = Try(ByteStr(repo.getBlockUpdate(nodeHeight).getUpdate.id.toByteArray)).toOption
    val lastBlockId  = context.blockchain.blockHeader(nodeHeight).map(_.id())

    if (lastUpdateId != lastBlockId)
      throw new IllegalStateException(s"Last update ID $lastUpdateId does not match last block ID $lastBlockId at height $nodeHeight")

    log.info(s"BlockchainUpdates startup check successful at height $nodeHeight")

    grpcServer.start()
    log.info(s"BlockchainUpdates extension started gRPC API on port ${settings.grpcPort}")
  }

  override def shutdown(): Future[Unit] =
    Future {
      grpcServer.shutdown()
      grpcServer.awaitTermination(10, TimeUnit.SECONDS)

      scheduler.shutdown()
      scheduler.awaitTermination(10 seconds)
      repo.shutdown()
      rdb.close()
    }(Scheduler.global)

  override def onProcessBlock(
      block: Block,
<<<<<<< HEAD
      snapshot: DetailedSnapshot,
      minerReward: Option[Long],
      hitSource: ByteStr,
      blockchainBeforeWithMinerReward: Blockchain
  ): Unit = repo.onProcessBlock(block, snapshot, minerReward, hitSource, blockchainBeforeWithMinerReward)

  override def onProcessMicroBlock(
      microBlock: MicroBlock,
      snapshot: DetailedSnapshot,
      blockchainBeforeWithMinerReward: Blockchain,
      totalBlockId: ByteStr,
      totalTransactionsRoot: ByteStr
  ): Unit = repo.onProcessMicroBlock(microBlock, snapshot, blockchainBeforeWithMinerReward, totalBlockId, totalTransactionsRoot)
=======
      diff: BlockDiffer.DetailedDiff,
      reward: Option[Long],
      hitSource: ByteStr,
      blockchainBeforeWithReward: Blockchain
  ): Unit = repo.onProcessBlock(block, diff, reward, hitSource, blockchainBeforeWithReward)

  override def onProcessMicroBlock(
      microBlock: MicroBlock,
      diff: BlockDiffer.DetailedDiff,
      blockchainBeforeWithReward: Blockchain,
      totalBlockId: ByteStr,
      totalTransactionsRoot: ByteStr
  ): Unit = repo.onProcessMicroBlock(microBlock, diff, blockchainBeforeWithReward, totalBlockId, totalTransactionsRoot)
>>>>>>> 1612edad

  override def onRollback(blockchainBefore: Blockchain, toBlockId: ByteStr, toHeight: Int): Unit =
    repo.onRollback(blockchainBefore, toBlockId, toHeight)

  override def onMicroBlockRollback(blockchainBefore: Blockchain, toBlockId: ByteStr): Unit =
    repo.onMicroBlockRollback(blockchainBefore, toBlockId)
}<|MERGE_RESOLUTION|>--- conflicted
+++ resolved
@@ -1,10 +1,7 @@
 package com.wavesplatform.events
 
-<<<<<<< HEAD
-=======
 import java.net.InetSocketAddress
 import java.util.concurrent.TimeUnit
->>>>>>> 1612edad
 import com.wavesplatform.block.{Block, MicroBlock}
 import com.wavesplatform.common.state.ByteStr
 import com.wavesplatform.database.RDB
@@ -101,35 +98,19 @@
 
   override def onProcessBlock(
       block: Block,
-<<<<<<< HEAD
       snapshot: DetailedSnapshot,
-      minerReward: Option[Long],
+      reward: Option[Long],
       hitSource: ByteStr,
-      blockchainBeforeWithMinerReward: Blockchain
-  ): Unit = repo.onProcessBlock(block, snapshot, minerReward, hitSource, blockchainBeforeWithMinerReward)
+      blockchainBeforeWithReward: Blockchain
+  ): Unit = repo.onProcessBlock(block, snapshot, reward, hitSource, blockchainBeforeWithReward)
 
   override def onProcessMicroBlock(
       microBlock: MicroBlock,
       snapshot: DetailedSnapshot,
-      blockchainBeforeWithMinerReward: Blockchain,
-      totalBlockId: ByteStr,
-      totalTransactionsRoot: ByteStr
-  ): Unit = repo.onProcessMicroBlock(microBlock, snapshot, blockchainBeforeWithMinerReward, totalBlockId, totalTransactionsRoot)
-=======
-      diff: BlockDiffer.DetailedDiff,
-      reward: Option[Long],
-      hitSource: ByteStr,
-      blockchainBeforeWithReward: Blockchain
-  ): Unit = repo.onProcessBlock(block, diff, reward, hitSource, blockchainBeforeWithReward)
-
-  override def onProcessMicroBlock(
-      microBlock: MicroBlock,
-      diff: BlockDiffer.DetailedDiff,
       blockchainBeforeWithReward: Blockchain,
       totalBlockId: ByteStr,
       totalTransactionsRoot: ByteStr
-  ): Unit = repo.onProcessMicroBlock(microBlock, diff, blockchainBeforeWithReward, totalBlockId, totalTransactionsRoot)
->>>>>>> 1612edad
+  ): Unit = repo.onProcessMicroBlock(microBlock, snapshot, blockchainBeforeWithReward, totalBlockId, totalTransactionsRoot)
 
   override def onRollback(blockchainBefore: Blockchain, toBlockId: ByteStr, toHeight: Int): Unit =
     repo.onRollback(blockchainBefore, toBlockId, toHeight)
