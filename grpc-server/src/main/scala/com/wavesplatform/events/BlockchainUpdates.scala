--- conflicted
+++ resolved
@@ -41,17 +41,10 @@
     .permitKeepAliveTime(settings.minKeepAlive.toNanos, TimeUnit.NANOSECONDS)
     .addStreamTracerFactory((fullMethodName: String, headers: Metadata) =>
       new ServerStreamTracer {
-<<<<<<< HEAD
-        private[this] var callInfo = Option.empty[ServerStreamTracer.ServerCallInfo[_, _]]
-        private[this] def callId   = callInfo.fold("???")(ci => Integer.toHexString(System.identityHashCode(ci)))
-
-        override def serverCallStarted(callInfo: ServerStreamTracer.ServerCallInfo[_, _]): Unit = {
-=======
         private[this] var callInfo = Option.empty[ServerStreamTracer.ServerCallInfo[?, ?]]
         private[this] def callId   = callInfo.fold("???")(ci => Integer.toHexString(System.identityHashCode(ci)))
 
         override def serverCallStarted(callInfo: ServerStreamTracer.ServerCallInfo[?, ?]): Unit = {
->>>>>>> cedb401e
           this.callInfo = Some(callInfo)
           log.trace(s"[$callId] gRPC call started: $fullMethodName, headers: $headers")
         }
