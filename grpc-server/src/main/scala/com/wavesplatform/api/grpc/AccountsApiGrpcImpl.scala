package com.wavesplatform.api.grpc

import com.google.protobuf.ByteString
import com.wavesplatform.account.{Address, Alias}
import com.wavesplatform.api.common.{CommonAccountsApi, LeaseInfo}
import com.wavesplatform.api.http.ApiError.CustomValidationError
import com.wavesplatform.protobuf.*
import com.wavesplatform.protobuf.transaction.{PBRecipients, PBTransactions}
import com.wavesplatform.protobuf.utils.PBImplicitConversions.fromAssetIdAndAmount
import com.wavesplatform.transaction.Asset
import io.grpc.stub.StreamObserver
import monix.execution.Scheduler
import monix.reactive.Observable

import scala.concurrent.Future

class AccountsApiGrpcImpl(commonApi: CommonAccountsApi)(implicit sc: Scheduler) extends AccountsApiGrpc.AccountsApi {

  private def loadWavesBalance(address: Address): BalanceResponse = {
    commonApi
      .balanceDetails(address)
      .fold(
        e => throw GRPCErrors.toStatusException(CustomValidationError(e)),
        details =>
          BalanceResponse().withWaves(
            BalanceResponse.WavesBalances(
              details.regular,
              details.generating,
              details.available,
              details.effective,
              details.leaseIn,
              details.leaseOut
            )
          )
      )
  }

  private def assetBalanceResponse(v: (Asset.IssuedAsset, Long)): BalanceResponse =
    BalanceResponse().withAsset(fromAssetIdAndAmount(v))

  override def getBalances(request: BalancesRequest, responseObserver: StreamObserver[BalanceResponse]): Unit = responseObserver.interceptErrors {
    val addressOption: Option[Address] = if (request.address.isEmpty) None else Some(request.address.toAddress)
    val assetIds: Seq[Asset]           = request.assets.map(id => if (id.isEmpty) Asset.Waves else Asset.IssuedAsset(id.toByteStr))

    val responseStream = (addressOption, assetIds) match {
      case (Some(address), Seq()) =>
<<<<<<< HEAD
        // FIXME: Strict loading because of segfault in leveldb
        Observable(loadWavesBalance(address)) ++ Observable.fromIterator(
          commonApi.portfolio(address).map(assetBalanceResponse).toListL.map(_.iterator)
        )
=======
        Observable(loadWavesBalance(address)) ++ commonApi.portfolio(address).concatMapIterable(identity).map(assetBalanceResponse)
>>>>>>> cedb401e
      case (Some(address), nonEmptyList) =>
        Observable
          .fromIterable(nonEmptyList)
          .map {
            case Asset.Waves           => loadWavesBalance(address)
            case ia: Asset.IssuedAsset => assetBalanceResponse(ia -> commonApi.assetBalance(address, ia))
          }
      case (None, Seq(_)) => // todo: asset distribution
        Observable.empty
      case (None, _) => // multiple distributions are not supported
        Observable.empty
    }

    responseObserver.completeWith(responseStream)
  }

  override def getScript(request: AccountRequest): Future[ScriptData] = Future {
    commonApi.script(request.address.toAddress) match {
      case Some(desc) => ScriptData(PBTransactions.toPBScript(Some(desc.script)), desc.script.expr.toString, desc.verifierComplexity)
      case None       => ScriptData()
    }
  }

  // TODO: Lease info route?
  override def getActiveLeases(request: AccountRequest, responseObserver: StreamObserver[LeaseResponse]): Unit =
    responseObserver.interceptErrors {
      val result =
<<<<<<< HEAD
        Observable.fromIterator(
          commonApi
            .activeLeases(request.address.toAddress)
            .map { case LeaseInfo(leaseId, originTransactionId, sender, recipient, amount, height, status, _, _) =>
              assert(status == LeaseInfo.Status.Active)
              LeaseResponse(
                leaseId.toByteString,
                originTransactionId.toByteString,
                ByteString.copyFrom(sender.bytes),
                Some(PBRecipients.create(recipient)),
                amount,
                height
              )
            }
            .toListL // FIXME: Strict loading because of segfault in leveldb
            .map(_.iterator)
        )

=======
        commonApi
          .activeLeases(request.address.toAddress)
          .map { case LeaseInfo(leaseId, originTransactionId, sender, recipient, amount, height, status, _, _) =>
            assert(status == LeaseInfo.Status.Active)
            LeaseResponse(
              leaseId.toByteString,
              originTransactionId.toByteString,
              ByteString.copyFrom(sender.bytes),
              Some(PBRecipients.create(recipient)),
              amount,
              height
            )
          }
>>>>>>> cedb401e
      responseObserver.completeWith(result)
    }

  override def getDataEntries(request: DataRequest, responseObserver: StreamObserver[DataEntryResponse]): Unit = responseObserver.interceptErrors {
    val stream = if (request.key.nonEmpty) {
      Observable.fromIterable(commonApi.data(request.address.toAddress, request.key))
    } else {
      // FIXME: Strict loading because of segfault in leveldb
      Observable.fromIterator(commonApi.dataStream(request.address.toAddress, Option(request.key).filter(_.nonEmpty)).toListL.map(_.iterator))
    }

    responseObserver.completeWith(stream.map(de => DataEntryResponse(request.address, Some(PBTransactions.toPBDataEntry(de)))))
  }

  override def resolveAlias(request: String): Future[ByteString] =
    Future {
      val result = for {
        alias   <- Alias.create(request)
        address <- commonApi.resolveAlias(alias)
      } yield ByteString.copyFrom(address.bytes)

      result.explicitGetErr()
    }
}<|MERGE_RESOLUTION|>--- conflicted
+++ resolved
@@ -44,14 +44,7 @@
 
     val responseStream = (addressOption, assetIds) match {
       case (Some(address), Seq()) =>
-<<<<<<< HEAD
-        // FIXME: Strict loading because of segfault in leveldb
-        Observable(loadWavesBalance(address)) ++ Observable.fromIterator(
-          commonApi.portfolio(address).map(assetBalanceResponse).toListL.map(_.iterator)
-        )
-=======
         Observable(loadWavesBalance(address)) ++ commonApi.portfolio(address).concatMapIterable(identity).map(assetBalanceResponse)
->>>>>>> cedb401e
       case (Some(address), nonEmptyList) =>
         Observable
           .fromIterable(nonEmptyList)
@@ -79,26 +72,6 @@
   override def getActiveLeases(request: AccountRequest, responseObserver: StreamObserver[LeaseResponse]): Unit =
     responseObserver.interceptErrors {
       val result =
-<<<<<<< HEAD
-        Observable.fromIterator(
-          commonApi
-            .activeLeases(request.address.toAddress)
-            .map { case LeaseInfo(leaseId, originTransactionId, sender, recipient, amount, height, status, _, _) =>
-              assert(status == LeaseInfo.Status.Active)
-              LeaseResponse(
-                leaseId.toByteString,
-                originTransactionId.toByteString,
-                ByteString.copyFrom(sender.bytes),
-                Some(PBRecipients.create(recipient)),
-                amount,
-                height
-              )
-            }
-            .toListL // FIXME: Strict loading because of segfault in leveldb
-            .map(_.iterator)
-        )
-
-=======
         commonApi
           .activeLeases(request.address.toAddress)
           .map { case LeaseInfo(leaseId, originTransactionId, sender, recipient, amount, height, status, _, _) =>
@@ -112,7 +85,6 @@
               height
             )
           }
->>>>>>> cedb401e
       responseObserver.completeWith(result)
     }
 
@@ -120,8 +92,7 @@
     val stream = if (request.key.nonEmpty) {
       Observable.fromIterable(commonApi.data(request.address.toAddress, request.key))
     } else {
-      // FIXME: Strict loading because of segfault in leveldb
-      Observable.fromIterator(commonApi.dataStream(request.address.toAddress, Option(request.key).filter(_.nonEmpty)).toListL.map(_.iterator))
+      commonApi.dataStream(request.address.toAddress, Option(request.key).filter(_.nonEmpty))
     }
 
     responseObserver.completeWith(stream.map(de => DataEntryResponse(request.address, Some(PBTransactions.toPBDataEntry(de)))))
