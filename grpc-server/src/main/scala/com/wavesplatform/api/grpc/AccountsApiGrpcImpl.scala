package com.wavesplatform.api.grpc

import com.google.protobuf.ByteString
import com.wavesplatform.account.{Address, Alias}
import com.wavesplatform.api.common.{CommonAccountsApi, LeaseInfo}
import com.wavesplatform.api.http.ApiError.CustomValidationError
import com.wavesplatform.protobuf.*
import com.wavesplatform.protobuf.transaction.{PBRecipients, PBTransactions}
import com.wavesplatform.protobuf.utils.PBImplicitConversions.fromAssetIdAndAmount
import com.wavesplatform.transaction.Asset
import io.grpc.stub.StreamObserver
import monix.execution.Scheduler
import monix.reactive.Observable

import scala.concurrent.Future

class AccountsApiGrpcImpl(commonApi: CommonAccountsApi)(implicit sc: Scheduler) extends AccountsApiGrpc.AccountsApi {

  private def loadWavesBalance(address: Address): BalanceResponse = {
    commonApi
      .balanceDetails(address)
      .fold(
        e => throw GRPCErrors.toStatusException(CustomValidationError(e)),
        details =>
          BalanceResponse().withWaves(
            BalanceResponse.WavesBalances(
              details.regular,
              details.generating,
              details.available,
              details.effective,
              details.leaseIn,
              details.leaseOut
            )
          )
      )
  }

  private def assetBalanceResponse(v: (Asset.IssuedAsset, Long)): BalanceResponse =
    BalanceResponse().withAsset(fromAssetIdAndAmount(v))

  override def getBalances(request: BalancesRequest, responseObserver: StreamObserver[BalanceResponse]): Unit = responseObserver.interceptErrors {
    val addressOption: Option[Address] = if (request.address.isEmpty) None else Some(request.address.toAddress())
    val assetIds: Seq[Asset]           = request.assets.map(id => if (id.isEmpty) Asset.Waves else Asset.IssuedAsset(id.toByteStr))

    val responseStream = (addressOption, assetIds) match {
      case (Some(address), Seq()) =>
        Observable(loadWavesBalance(address)) ++ commonApi.portfolio(address).concatMapIterable(identity).map(assetBalanceResponse)
      case (Some(address), nonEmptyList) =>
        Observable
          .fromIterable(nonEmptyList)
          .map {
            case Asset.Waves           => loadWavesBalance(address)
            case ia: Asset.IssuedAsset => assetBalanceResponse(ia -> commonApi.assetBalance(address, ia))
          }
      case (None, Seq(_)) => // todo: asset distribution
        Observable.empty
      case (None, _) => // multiple distributions are not supported
        Observable.empty
    }

    responseObserver.completeWith(responseStream)
  }

  override def getScript(request: AccountRequest): Future[ScriptResponse] = Future {
<<<<<<< HEAD
    commonApi.script(request.address.toAddress) match {
      case Some(desc) =>
        ScriptResponse(
          PBTransactions.toPBScript(Some(desc.script)),
          desc.script.expr.toString,
          desc.verifierComplexity,
          desc.publicKey.toByteString
        )
      case None =>
        ScriptResponse()
=======
    commonApi.script(request.address.toAddress()) match {
      case Some(desc) => ScriptResponse(PBTransactions.toPBScript(Some(desc.script)), desc.script.expr.toString, desc.verifierComplexity, desc.publicKey.toByteString)
      case None       => ScriptResponse()
>>>>>>> d37fc367
    }
  }

  // TODO: Lease info route?
  override def getActiveLeases(request: AccountRequest, responseObserver: StreamObserver[LeaseResponse]): Unit =
    responseObserver.interceptErrors {
      val result =
        commonApi
          .activeLeases(request.address.toAddress())
          .map { case LeaseInfo(leaseId, originTransactionId, sender, recipient, amount, height, status, _, _) =>
            assert(status == LeaseInfo.Status.Active)
            LeaseResponse(
              leaseId.toByteString,
              originTransactionId.toByteString,
              ByteString.copyFrom(sender.bytes),
              Some(PBRecipients.create(recipient)),
              amount,
              height
            )
          }
      responseObserver.completeWith(result)
    }

  override def getDataEntries(request: DataRequest, responseObserver: StreamObserver[DataEntryResponse]): Unit = responseObserver.interceptErrors {
    val stream = if (request.key.nonEmpty) {
      Observable.fromIterable(commonApi.data(request.address.toAddress(), request.key))
    } else {
      commonApi.dataStream(request.address.toAddress(), Option(request.key).filter(_.nonEmpty))
    }

    responseObserver.completeWith(stream.map(de => DataEntryResponse(request.address, Some(PBTransactions.toPBDataEntry(de)))))
  }

  override def resolveAlias(request: String): Future[ByteString] =
    Future {
      val result = for {
        alias   <- Alias.create(request)
        address <- commonApi.resolveAlias(alias)
      } yield ByteString.copyFrom(address.bytes)

      result.explicitGetErr()
    }
}<|MERGE_RESOLUTION|>--- conflicted
+++ resolved
@@ -62,8 +62,7 @@
   }
 
   override def getScript(request: AccountRequest): Future[ScriptResponse] = Future {
-<<<<<<< HEAD
-    commonApi.script(request.address.toAddress) match {
+    commonApi.script(request.address.toAddress()) match {
       case Some(desc) =>
         ScriptResponse(
           PBTransactions.toPBScript(Some(desc.script)),
@@ -73,11 +72,6 @@
         )
       case None =>
         ScriptResponse()
-=======
-    commonApi.script(request.address.toAddress()) match {
-      case Some(desc) => ScriptResponse(PBTransactions.toPBScript(Some(desc.script)), desc.script.expr.toString, desc.verifierComplexity, desc.publicKey.toByteString)
-      case None       => ScriptResponse()
->>>>>>> d37fc367
     }
   }
 
