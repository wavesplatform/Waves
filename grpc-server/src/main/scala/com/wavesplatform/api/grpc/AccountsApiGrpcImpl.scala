package com.wavesplatform.api.grpc

import com.google.protobuf.ByteString
import com.wavesplatform.account.{Address, Alias}
import com.wavesplatform.api.common.{CommonAccountsApi, LeaseInfo}
import com.wavesplatform.api.http.ApiError.CustomValidationError
import com.wavesplatform.protobuf.*
import com.wavesplatform.protobuf.transaction.{PBRecipients, PBTransactions}
import com.wavesplatform.protobuf.utils.PBImplicitConversions.fromAssetIdAndAmount
import com.wavesplatform.transaction.Asset
import io.grpc.stub.StreamObserver
import monix.execution.Scheduler
import monix.reactive.Observable

import scala.concurrent.Future

class AccountsApiGrpcImpl(commonApi: CommonAccountsApi)(implicit sc: Scheduler) extends AccountsApiGrpc.AccountsApi {

  private def loadWavesBalance(address: Address): BalanceResponse = {
    commonApi
      .balanceDetails(address)
      .fold(
        e => throw GRPCErrors.toStatusException(CustomValidationError(e)),
        details =>
          BalanceResponse().withWaves(
            BalanceResponse.WavesBalances(
              details.regular,
              details.generating,
              details.available,
              details.effective,
              details.leaseIn,
              details.leaseOut
            )
          )
      )
  }

  private def assetBalanceResponse(v: (Asset.IssuedAsset, Long)): BalanceResponse =
    BalanceResponse().withAsset(fromAssetIdAndAmount(v))

  override def getBalances(request: BalancesRequest, responseObserver: StreamObserver[BalanceResponse]): Unit = responseObserver.interceptErrors {
    val addressOption: Option[Address] = if (request.address.isEmpty) None else Some(request.address.toAddress())
    val assetIds: Seq[Asset]           = request.assets.map(id => if (id.isEmpty) Asset.Waves else Asset.IssuedAsset(id.toByteStr))

    val responseStream = (addressOption, assetIds) match {
      case (Some(address), Seq()) =>
        Observable(loadWavesBalance(address)) ++ commonApi.portfolio(address).concatMapIterable(identity).map(assetBalanceResponse)
      case (Some(address), nonEmptyList) =>
        Observable
          .fromIterable(nonEmptyList)
          .map {
            case Asset.Waves           => loadWavesBalance(address)
            case ia: Asset.IssuedAsset => assetBalanceResponse(ia -> commonApi.assetBalance(address, ia))
          }
      case (None, Seq(_)) => // todo: asset distribution
        Observable.empty
      case (None, _) => // multiple distributions are not supported
        Observable.empty
    }

    responseObserver.completeWith(responseStream)
  }

<<<<<<< HEAD
  override def getScript(request: AccountRequest): Future[ScriptData] = Future {
    commonApi.script(request.address.toAddress) match {
      case Some(desc) => ScriptData(
          PBTransactions.toPBScript(Some(desc.script)),
          desc.script.expr.toString,
          desc.verifierComplexity
        )
      case None =>
        ScriptData()
=======
  override def getScript(request: AccountRequest): Future[ScriptResponse] = Future {
    commonApi.script(request.address.toAddress()) match {
      case Some(desc) => ScriptResponse(PBTransactions.toPBScript(Some(desc.script)), desc.script.expr.toString, desc.verifierComplexity, desc.publicKey.toByteString)
      case None       => ScriptResponse()
>>>>>>> 40f15b2e
    }
  }

  // TODO: Lease info route?
  override def getActiveLeases(request: AccountRequest, responseObserver: StreamObserver[LeaseResponse]): Unit =
    responseObserver.interceptErrors {
      val result =
<<<<<<< HEAD
        commonApi
          .activeLeases(request.address.toAddress)
          .map { case LeaseInfo(leaseId, originTransactionId, sender, recipient, amount, height, status, _, _) =>
            assert(status == LeaseInfo.Status.Active)
            LeaseResponse(
              leaseId.toByteString,
              originTransactionId.toByteString,
              ByteString.copyFrom(sender.bytes),
              Some(PBRecipients.create(recipient)),
              amount,
              height
            )
          }
=======
        Observable.fromIterator(
          commonApi
            .activeLeases(request.address.toAddress())
            .map { case LeaseInfo(leaseId, originTransactionId, sender, recipient, amount, height, status, _, _) =>
              assert(status == LeaseInfo.Status.Active)
              LeaseResponse(
                leaseId.toByteString,
                originTransactionId.toByteString,
                ByteString.copyFrom(sender.bytes),
                Some(PBRecipients.create(recipient)),
                amount,
                height
              )
            }
            .toListL // FIXME: Strict loading because of segfault in leveldb
            .map(_.iterator)
        )

>>>>>>> 40f15b2e
      responseObserver.completeWith(result)
    }

  override def getDataEntries(request: DataRequest, responseObserver: StreamObserver[DataEntryResponse]): Unit = responseObserver.interceptErrors {
    val stream = if (request.key.nonEmpty) {
      Observable.fromIterable(commonApi.data(request.address.toAddress(), request.key))
    } else {
<<<<<<< HEAD
      commonApi.dataStream(request.address.toAddress, Option(request.key).filter(_.nonEmpty))
=======
      // FIXME: Strict loading because of segfault in leveldb
      Observable.fromIterator(commonApi.dataStream(request.address.toAddress(), Option(request.key).filter(_.nonEmpty)).toListL.map(_.iterator))
>>>>>>> 40f15b2e
    }

    responseObserver.completeWith(stream.map(de => DataEntryResponse(request.address, Some(PBTransactions.toPBDataEntry(de)))))
  }

  override def resolveAlias(request: String): Future[ByteString] =
    Future {
      val result = for {
        alias   <- Alias.create(request)
        address <- commonApi.resolveAlias(alias)
      } yield ByteString.copyFrom(address.bytes)

      result.explicitGetErr()
    }
}<|MERGE_RESOLUTION|>--- conflicted
+++ resolved
@@ -61,22 +61,10 @@
     responseObserver.completeWith(responseStream)
   }
 
-<<<<<<< HEAD
-  override def getScript(request: AccountRequest): Future[ScriptData] = Future {
-    commonApi.script(request.address.toAddress) match {
-      case Some(desc) => ScriptData(
-          PBTransactions.toPBScript(Some(desc.script)),
-          desc.script.expr.toString,
-          desc.verifierComplexity
-        )
-      case None =>
-        ScriptData()
-=======
   override def getScript(request: AccountRequest): Future[ScriptResponse] = Future {
     commonApi.script(request.address.toAddress()) match {
       case Some(desc) => ScriptResponse(PBTransactions.toPBScript(Some(desc.script)), desc.script.expr.toString, desc.verifierComplexity, desc.publicKey.toByteString)
       case None       => ScriptResponse()
->>>>>>> 40f15b2e
     }
   }
 
@@ -84,9 +72,8 @@
   override def getActiveLeases(request: AccountRequest, responseObserver: StreamObserver[LeaseResponse]): Unit =
     responseObserver.interceptErrors {
       val result =
-<<<<<<< HEAD
         commonApi
-          .activeLeases(request.address.toAddress)
+          .activeLeases(request.address.toAddress())
           .map { case LeaseInfo(leaseId, originTransactionId, sender, recipient, amount, height, status, _, _) =>
             assert(status == LeaseInfo.Status.Active)
             LeaseResponse(
@@ -98,26 +85,6 @@
               height
             )
           }
-=======
-        Observable.fromIterator(
-          commonApi
-            .activeLeases(request.address.toAddress())
-            .map { case LeaseInfo(leaseId, originTransactionId, sender, recipient, amount, height, status, _, _) =>
-              assert(status == LeaseInfo.Status.Active)
-              LeaseResponse(
-                leaseId.toByteString,
-                originTransactionId.toByteString,
-                ByteString.copyFrom(sender.bytes),
-                Some(PBRecipients.create(recipient)),
-                amount,
-                height
-              )
-            }
-            .toListL // FIXME: Strict loading because of segfault in leveldb
-            .map(_.iterator)
-        )
-
->>>>>>> 40f15b2e
       responseObserver.completeWith(result)
     }
 
@@ -125,12 +92,7 @@
     val stream = if (request.key.nonEmpty) {
       Observable.fromIterable(commonApi.data(request.address.toAddress(), request.key))
     } else {
-<<<<<<< HEAD
-      commonApi.dataStream(request.address.toAddress, Option(request.key).filter(_.nonEmpty))
-=======
-      // FIXME: Strict loading because of segfault in leveldb
-      Observable.fromIterator(commonApi.dataStream(request.address.toAddress(), Option(request.key).filter(_.nonEmpty)).toListL.map(_.iterator))
->>>>>>> 40f15b2e
+      commonApi.dataStream(request.address.toAddress(), Option(request.key).filter(_.nonEmpty))
     }
 
     responseObserver.completeWith(stream.map(de => DataEntryResponse(request.address, Some(PBTransactions.toPBDataEntry(de)))))
