package com.wavesplatform.api.grpc

import com.google.protobuf.empty.Empty
import com.google.protobuf.wrappers.UInt32Value
import com.wavesplatform.account.PublicKey
import com.wavesplatform.api.common.CommonBlocksApi
import com.wavesplatform.api.grpc.BlockRequest.Request
import com.wavesplatform.api.http.ApiError.BlockDoesNotExist
import com.wavesplatform.protobuf.block.PBBlock
import com.wavesplatform.state.Blockchain
import io.grpc.stub.StreamObserver
import monix.execution.Scheduler

import scala.concurrent.Future

class BlocksApiGrpcImpl(blockchain: Blockchain)(implicit sc: Scheduler) extends BlocksApiGrpc.BlocksApi {
  private[this] val commonApi = new CommonBlocksApi(blockchain)

  override def getCurrentHeight(request: Empty): Future[UInt32Value] = {
    Future.successful(UInt32Value(commonApi.currentHeight()))
  }

  override def getBlockRange(request: BlockRangeRequest, responseObserver: StreamObserver[BlockWithHeight]): Unit = {
    val stream = if (request.includeTransactions) {
      commonApi
        .blocksRange(request.fromHeight, request.toHeight)
        .map { case (block, height) => BlockWithHeight(Some(block.toPB), height) }
    } else {
      commonApi
        .blockHeadersRange(request.fromHeight, request.toHeight)
        .map { case (header, _, height) => BlockWithHeight(Some(PBBlock(Some(header.toPBHeader), header.signerData.signature)), height) }
    }

    val filteredStream = stream.filter {
      case BlockWithHeight(Some(PBBlock(Some(header), _, _)), _) =>
        request.filter match {
          case BlockRangeRequest.Filter.Generator(generator) =>
            header.generator == generator || PublicKey(header.generator.toByteArray).toAddress.bytes == generator.toByteStr
          case BlockRangeRequest.Filter.Empty => true
        }

      case _ => true
    }

    responseObserver.completeWith(filteredStream)
  }

  override def getBlock(request: BlockRequest): Future[BlockWithHeight] = Future {
    val result = request.request match {
      case Request.BlockId(blockId) =>
        commonApi
          .blockBySignature(blockId)
          .map(block => BlockWithHeight(Some(block.toPB), blockchain.heightOf(block.uniqueId).get))

      case Request.Height(height) =>
        commonApi
          .blockAtHeight(if (height > 0) height else blockchain.height + height)
          .map(block => BlockWithHeight(Some(block.toPB), height))

<<<<<<< HEAD
=======
      case Request.Reference(reference) =>
        commonApi
          .childBlock(reference)
          .map { case (block, height) => BlockWithHeight(Some(block.toPB), height) }

>>>>>>> 69e58b09
      case Request.Empty =>
        None
    }

    val finalResult = if (request.includeTransactions) result else result.map(_.update(_.block.transactions := Nil))
    finalResult.explicitGetErr(BlockDoesNotExist)
  }
}<|MERGE_RESOLUTION|>--- conflicted
+++ resolved
@@ -57,14 +57,6 @@
           .blockAtHeight(if (height > 0) height else blockchain.height + height)
           .map(block => BlockWithHeight(Some(block.toPB), height))
 
-<<<<<<< HEAD
-=======
-      case Request.Reference(reference) =>
-        commonApi
-          .childBlock(reference)
-          .map { case (block, height) => BlockWithHeight(Some(block.toPB), height) }
-
->>>>>>> 69e58b09
       case Request.Empty =>
         None
     }
