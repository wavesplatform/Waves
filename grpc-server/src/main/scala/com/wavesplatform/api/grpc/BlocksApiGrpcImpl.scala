package com.wavesplatform.api.grpc

import com.google.protobuf.empty.Empty
import com.google.protobuf.wrappers.UInt32Value
import com.wavesplatform.api.BlockMeta
import com.wavesplatform.api.common.CommonBlocksApi
import com.wavesplatform.api.grpc.BlockRangeRequest.Filter
import com.wavesplatform.api.grpc.BlockRequest.Request
import com.wavesplatform.api.http.ApiError.BlockDoesNotExist
import com.wavesplatform.protobuf._
import com.wavesplatform.protobuf.block.PBBlock
import com.wavesplatform.transaction.{ApplicationStatus, Transaction}
import io.grpc.stub.StreamObserver
import monix.execution.Scheduler

import scala.concurrent.Future

class BlocksApiGrpcImpl(commonApi: CommonBlocksApi)(implicit sc: Scheduler) extends BlocksApiGrpc.BlocksApi {
  import BlocksApiGrpcImpl._

  override def getCurrentHeight(request: Empty): Future[UInt32Value] = {
    Future.successful(UInt32Value(commonApi.currentHeight))
  }

  override def getBlockRange(request: BlockRangeRequest, responseObserver: StreamObserver[BlockWithHeight]): Unit = responseObserver.interceptErrors {
    val stream =
      if (request.includeTransactions)
        commonApi
          .blocksRange(request.fromHeight, request.toHeight)
          .map(toBlockWithHeight)
      else
        commonApi
          .metaRange(request.fromHeight, request.toHeight)
          .map { meta =>
            BlockWithHeight(Some(PBBlock(Some(meta.header.toPBHeader), meta.signature.toByteString)), meta.height)
          }

    responseObserver.completeWith(request.filter match {
      case Filter.GeneratorPublicKey(publicKey) => stream.filter(_.getBlock.getHeader.generator.toPublicKey == publicKey.toPublicKey)
      case Filter.GeneratorAddress(address)     => stream.filter(_.getBlock.getHeader.generator.toAddress == address.toAddress)
      case Filter.Empty                         => stream
    })
  }

  override def getBlock(request: BlockRequest): Future[BlockWithHeight] = Future {
    (request.request match {
      case Request.BlockId(blockId) =>
        if (request.includeTransactions)
          commonApi
            .block(blockId.toByteStr)
            .map(toBlockWithHeight)
        else commonApi.meta(blockId.toByteStr).map(toBlockWithHeight)

      case Request.Height(height) =>
        val actualHeight = if (height > 0) height else commonApi.currentHeight + height
        if (request.includeTransactions)
          commonApi
            .blockAtHeight(actualHeight)
            .map(toBlockWithHeight)
        else commonApi.metaAtHeight(actualHeight).map(toBlockWithHeight)

      case Request.Empty =>
        None
    }).explicitGetErr(BlockDoesNotExist)
  }
}

object BlocksApiGrpcImpl {
<<<<<<< HEAD
  private def toBlockWithHeight(v: (BlockMeta, Seq[(Transaction, ApplicationStatus)])) = {
=======
  private def toBlockWithHeight(v: (BlockMeta, Seq[(Transaction, Boolean)])) =
>>>>>>> 8e3d6462
    BlockWithHeight(Some(PBBlock(Some(v._1.header.toPBHeader), v._1.signature.toByteString, v._2.map(_._1.toPB))), v._1.height)

  private def toBlockWithHeight(m: BlockMeta) =
    BlockWithHeight(Some(PBBlock(Some(m.header.toPBHeader), m.signature.toByteString)), m.height)
}<|MERGE_RESOLUTION|>--- conflicted
+++ resolved
@@ -66,11 +66,7 @@
 }
 
 object BlocksApiGrpcImpl {
-<<<<<<< HEAD
-  private def toBlockWithHeight(v: (BlockMeta, Seq[(Transaction, ApplicationStatus)])) = {
-=======
-  private def toBlockWithHeight(v: (BlockMeta, Seq[(Transaction, Boolean)])) =
->>>>>>> 8e3d6462
+  private def toBlockWithHeight(v: (BlockMeta, Seq[(Transaction, ApplicationStatus)])) =
     BlockWithHeight(Some(PBBlock(Some(v._1.header.toPBHeader), v._1.signature.toByteString, v._2.map(_._1.toPB))), v._1.height)
 
   private def toBlockWithHeight(m: BlockMeta) =
