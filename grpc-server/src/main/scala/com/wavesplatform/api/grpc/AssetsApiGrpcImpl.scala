package com.wavesplatform.api.grpc

import com.wavesplatform.account.Address
import com.wavesplatform.api.common.{CommonAccountsApi, CommonAssetsApi}
import com.wavesplatform.api.http.ApiError.TransactionDoesNotExist
import com.wavesplatform.protobuf.*
import com.wavesplatform.protobuf.transaction.PBTransactions
import com.wavesplatform.state.{AssetDescription, AssetScriptInfo}
import com.wavesplatform.transaction.Asset.IssuedAsset
import io.grpc.stub.StreamObserver
import monix.execution.Scheduler
import monix.reactive.Observable

import scala.concurrent.Future

class AssetsApiGrpcImpl(assetsApi: CommonAssetsApi, accountsApi: CommonAccountsApi)(implicit sc: Scheduler) extends AssetsApiGrpc.AssetsApi {
  override def getInfo(request: AssetRequest): Future[AssetInfoResponse] = Future {
    val result =
      for (info <- assetsApi.fullInfo(IssuedAsset(request.assetId.toByteStr)))
        yield {
          val result = assetInfoResponse(info.description).withSponsorBalance(info.sponsorBalance.getOrElse(0))
          info.issueTransaction.map(_.toPB).fold(result)(result.withIssueTransaction)
        }
    result.explicitGetErr(TransactionDoesNotExist)
  }

  override def getNFTList(request: NFTRequest, responseObserver: StreamObserver[NFTResponse]): Unit = responseObserver.interceptErrors {
    val addressOption: Option[Address]    = if (request.address.isEmpty) None else Some(request.address.toAddress)
    val afterAssetId: Option[IssuedAsset] = if (request.afterAssetId.isEmpty) None else Some(IssuedAsset(request.afterAssetId.toByteStr))

    val responseStream = addressOption match {
      case Some(address) =>
<<<<<<< HEAD
        Observable.fromIterator(
          accountsApi
            .nftList(address, afterAssetId)
            .map { case (a, d) =>
              NFTResponse(a.id.toByteString, Some(assetInfoResponse(d)))
            }
            .take(request.limit)
            .toListL // FIXME: Strict loading because of segfault in leveldb
            .map(_.iterator)
        )
=======
        accountsApi
          .nftList(address, afterAssetId)
          .concatMapIterable(_.map { case (a, d) =>
            NFTResponse(a.id.toByteString, Some(assetInfoResponse(d)))
          })
          .take(request.limit)
>>>>>>> cedb401e
      case _ => Observable.empty
    }

    responseObserver.completeWith(responseStream)
  }

  private def assetInfoResponse(d: AssetDescription): AssetInfoResponse =
    AssetInfoResponse(
      d.issuer.toByteString,
      d.name.toStringUtf8,
      d.description.toStringUtf8,
      d.decimals,
      d.reissuable,
      d.totalVolume.longValue,
      d.script.map { case AssetScriptInfo(script, complexity) =>
        ScriptData(
          PBTransactions.toPBScript(Some(script)),
          script.expr.toString,
          complexity
        )
      },
      d.sponsorship,
      sequenceInBlock = d.sequenceInBlock,
      issueHeight = d.issueHeight
    )
}<|MERGE_RESOLUTION|>--- conflicted
+++ resolved
@@ -30,25 +30,12 @@
 
     val responseStream = addressOption match {
       case Some(address) =>
-<<<<<<< HEAD
-        Observable.fromIterator(
-          accountsApi
-            .nftList(address, afterAssetId)
-            .map { case (a, d) =>
-              NFTResponse(a.id.toByteString, Some(assetInfoResponse(d)))
-            }
-            .take(request.limit)
-            .toListL // FIXME: Strict loading because of segfault in leveldb
-            .map(_.iterator)
-        )
-=======
         accountsApi
           .nftList(address, afterAssetId)
           .concatMapIterable(_.map { case (a, d) =>
             NFTResponse(a.id.toByteString, Some(assetInfoResponse(d)))
           })
           .take(request.limit)
->>>>>>> cedb401e
       case _ => Observable.empty
     }
 
