package com.wavesplatform.api.grpc

import com.wavesplatform.account.Address
import com.wavesplatform.api.common.{CommonAccountsApi, CommonAssetsApi}
import com.wavesplatform.api.http.ApiError.TransactionDoesNotExist
import com.wavesplatform.common.state.ByteStr
import com.wavesplatform.protobuf.transaction.PBTransactions
<<<<<<< HEAD
import com.wavesplatform.state.AssetScriptInfo
=======
import com.wavesplatform.state.AssetDescription
>>>>>>> c51757c9
import com.wavesplatform.transaction.Asset.IssuedAsset
import io.grpc.stub.StreamObserver
import monix.execution.Scheduler
import monix.reactive.Observable

import scala.concurrent.Future

class AssetsApiGrpcImpl(assetsApi: CommonAssetsApi, accountsApi: CommonAccountsApi)(implicit sc: Scheduler) extends AssetsApiGrpc.AssetsApi {
  override def getInfo(request: AssetRequest): Future[AssetInfoResponse] = Future {
    val result =
      for (info <- assetsApi.fullInfo(IssuedAsset(request.assetId)))
<<<<<<< HEAD
        yield AssetInfoResponse(
          info.description.issuer,
          info.description.name.toStringUtf8,
          info.description.description.toStringUtf8,
          info.description.decimals,
          info.description.reissuable,
          info.description.totalVolume.longValue(),
          info.description.script.map {
            case AssetScriptInfo(script, complexity) =>
              ScriptData(
                PBTransactions.toPBScript(Some(script)),
                script.expr.toString,
                complexity
              )
          },
          info.description.sponsorship,
          info.issueTransaction.map(_.toPB),
          info.sponsorBalance.getOrElse(0)
        )
=======
        yield {
          val result = assetInfoResponse(info.description).withSponsorBalance(info.sponsorBalance.getOrElse(0))
          info.issueTransaction.map(_.toPB).fold(result)(result.withIssueTransaction)
        }
>>>>>>> c51757c9
    result.explicitGetErr(TransactionDoesNotExist)
  }

  override def getNFTList(request: NFTRequest, responseObserver: StreamObserver[NFTResponse]): Unit = responseObserver.interceptErrors {
    val addressOption: Option[Address]    = if (request.address.isEmpty) None else Some(request.address.toAddress)
    val afterAssetId: Option[IssuedAsset] = if (request.afterAssetId.isEmpty) None else Some(IssuedAsset(ByteStr(request.afterAssetId.toByteArray)))

    val responseStream = addressOption match {
      case Some(address) =>
        accountsApi
          .nftList(address, afterAssetId)
          .map {
            case (a, d) => NFTResponse(a.id.toPBByteString, Some(assetInfoResponse(d)))
          }
          .take(request.limit)
      case _ => Observable.empty
    }

    responseObserver.completeWith(responseStream)
  }

  private def assetInfoResponse(d: AssetDescription): AssetInfoResponse =
    AssetInfoResponse(
      d.issuer,
      d.name.toStringUtf8,
      d.description.toStringUtf8,
      d.decimals,
      d.reissuable,
      d.totalVolume.longValue(),
      d.script.map {
        case (script, complexity) =>
          ScriptData(
            PBTransactions.toPBScript(Some(script)),
            script.expr.toString,
            complexity
          )
      },
      d.sponsorship
    )
}<|MERGE_RESOLUTION|>--- conflicted
+++ resolved
@@ -5,11 +5,8 @@
 import com.wavesplatform.api.http.ApiError.TransactionDoesNotExist
 import com.wavesplatform.common.state.ByteStr
 import com.wavesplatform.protobuf.transaction.PBTransactions
-<<<<<<< HEAD
 import com.wavesplatform.state.AssetScriptInfo
-=======
 import com.wavesplatform.state.AssetDescription
->>>>>>> c51757c9
 import com.wavesplatform.transaction.Asset.IssuedAsset
 import io.grpc.stub.StreamObserver
 import monix.execution.Scheduler
@@ -21,32 +18,10 @@
   override def getInfo(request: AssetRequest): Future[AssetInfoResponse] = Future {
     val result =
       for (info <- assetsApi.fullInfo(IssuedAsset(request.assetId)))
-<<<<<<< HEAD
-        yield AssetInfoResponse(
-          info.description.issuer,
-          info.description.name.toStringUtf8,
-          info.description.description.toStringUtf8,
-          info.description.decimals,
-          info.description.reissuable,
-          info.description.totalVolume.longValue(),
-          info.description.script.map {
-            case AssetScriptInfo(script, complexity) =>
-              ScriptData(
-                PBTransactions.toPBScript(Some(script)),
-                script.expr.toString,
-                complexity
-              )
-          },
-          info.description.sponsorship,
-          info.issueTransaction.map(_.toPB),
-          info.sponsorBalance.getOrElse(0)
-        )
-=======
         yield {
           val result = assetInfoResponse(info.description).withSponsorBalance(info.sponsorBalance.getOrElse(0))
           info.issueTransaction.map(_.toPB).fold(result)(result.withIssueTransaction)
         }
->>>>>>> c51757c9
     result.explicitGetErr(TransactionDoesNotExist)
   }
 
@@ -77,7 +52,7 @@
       d.reissuable,
       d.totalVolume.longValue(),
       d.script.map {
-        case (script, complexity) =>
+        case AssetScriptInfo(script, complexity) =>
           ScriptData(
             PBTransactions.toPBScript(Some(script)),
             script.expr.toString,
