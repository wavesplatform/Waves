--- conflicted
+++ resolved
@@ -81,16 +81,11 @@
     signTransactionWith(request.getTransaction, wallet, signerAddress.toString)
   }
 
-  override def broadcast(tx: PBSignedTransaction): Future[PBSignedTransaction] = Future.either {
+  override def broadcast(tx: PBSignedTransaction): Future[PBSignedTransaction] = {
     commonApi
-<<<<<<< HEAD
-      .broadcastTransaction(tx.toVanilla)
-      .map(_.toPB)
-      .resultE
-=======
       .broadcastTransaction(tx.toVanilla, forceBroadcast)
-      .flatMap(_.resultE.fold(Future.failed(_), _ => Future.successful(tx)))
->>>>>>> 4739abcc
+      .flatMap(v => Future.either(v.resultE))
+      .map(_ => tx)
   }
 
   private[this] def transactionFilter(request: TransactionsRequest, tx: VanillaTransaction): Boolean = {
