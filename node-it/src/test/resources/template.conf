waves {
  directory = /tmp/waves
  ntp-server = "0.ru.pool.ntp.org"
  network {
    known-peers = []
    black-list-residence-time = 30s
    peers-broadcast-interval = 2s
    connection-timeout = 30s
    suspension-residence-time = 5s
    traffic-logger.ignore-rx-messages = []
  }
  synchronization.utx-synchronizer.max-queue-size = 20000
  synchronization.invalid-blocks-storage.timeout = 100ms
  blockchain {
    type = CUSTOM
    custom {
      address-scheme-character = I
      functionality {
        feature-check-blocks-period = 1
        blocks-for-feature-activation = 1
        generation-balance-depth-from-50-to-1000-after-height = 0
        reset-effective-balances-at-height = 0
        block-version-3-after-height = 0
        last-time-based-fork-parameter = 0
        double-features-periods-after-height = 100000000
        max-transaction-time-back-offset = 120m
        max-transaction-time-forward-offset = 90m
        pre-activated-features = {
          2 = 0
          3 = 0
          4 = 0
          5 = 0
          6 = 0
          7 = 0
          9 = 0
          10 = 0
          11 = 0
          12 = 0
          13 = 0
        }
<<<<<<< HEAD
        double-features-periods-after-height = 100000000
        max-transaction-time-back-offset = 120m
        max-transaction-time-forward-offset = 90m
        block-reward-settings {
          min-reward = 0
          max-reward = 800000000
          first-reward = 600000000
          reward-step = 25000000
          first-reward-period = 250000
          reward-period = 150000
          reward-voting-period = 10000
        }
=======
>>>>>>> 0150164d
      }
      # These fields are ignored: timestamp, block-timestamp, signature. They are generated in integration tests.
      genesis {
        average-block-delay = 10s
        initial-base-target = 50000
        initial-balance = 6400000000000000
        transactions = [
          # Initial balances are balanced (pun intended) in such way that initial block
          # generation delay doesn't vary much, no matter which node is chosen as a miner.
          { recipient = 3Hm3LGoNPmw1VTZ3eRA2pAfeQPhnaBm6YFC, amount =   10000000000000 }
          { recipient = 3HPG313x548Z9kJa5XY4LVMLnUuF77chcnG, amount =   15000000000000 }
          { recipient = 3HZxhQhpSU4yEGJdGetncnHaiMnGmUusr9s, amount =   25000000000000 }
          { recipient = 3HVW7RDYVkcN5xFGBNAUnGirb5KaBSnbUyB, amount =   25000000000000 }
          { recipient = 3Hi5pLwXXo3WeGEg2HgeDcy4MjQRTgz7WRx, amount =   40000000000000 }
          { recipient = 3HhtyiszMEhXdWzGgvxcfgfJdzrgfgyWcQq, amount =   45000000000000 }
          { recipient = 3HRVTkn9BdxxQJ6PDr2qibXVdTtK2D5uzRF, amount =   60000000000000 }
          { recipient = 3HQvEJwjxskvcKLC79XpQk6PQeNxGibozrq, amount =   80000000000000 }
          { recipient = 3HnGfdhUuA948dYjQHnrz2ZHxfT4P72oBBy, amount =  100000000000000 }
          { recipient = 3HmFkAoQRs4Y3PE2uR6ohN7wS4VqPBGKv7k, amount = 6000000000000000 }
        ]
      }
    }
  }
  features.auto-shutdown-on-unsupported-feature = no
  matcher.enable = no
  miner {
    enable = yes
    quorum = 1
    interval-after-last-block-then-generation-is-allowed = 1h
    micro-block-interval = 5s
    min-micro-block-age = 0s
  }
  matcher.events-queue {
    type = "local" # or kafka
    local.polling-interval = 100ms
  }
  rest-api {
    enable = yes
    bind-address = 0.0.0.0
    api-key-hash = 7L6GpLHhA5KyJTAVc8WFHwEcyTY8fC8rRbyMCiFnM4i
    api-key-different-host = yes
  }
  wallet {
    file = null
    password = "some string as password"
  }
  utx {
    max-scripted-size = 100000
    allow-skip-checks = false
  }
}

akka.actor.debug {
  lifecycle = on
  unhandled = on
}<|MERGE_RESOLUTION|>--- conflicted
+++ resolved
@@ -38,10 +38,6 @@
           12 = 0
           13 = 0
         }
-<<<<<<< HEAD
-        double-features-periods-after-height = 100000000
-        max-transaction-time-back-offset = 120m
-        max-transaction-time-forward-offset = 90m
         block-reward-settings {
           min-reward = 0
           max-reward = 800000000
@@ -51,8 +47,6 @@
           reward-period = 150000
           reward-voting-period = 10000
         }
-=======
->>>>>>> 0150164d
       }
       # These fields are ignored: timestamp, block-timestamp, signature. They are generated in integration tests.
       genesis {
