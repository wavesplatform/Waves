--- conflicted
+++ resolved
@@ -13,16 +13,8 @@
 
 import scala.concurrent.duration.*
 
-<<<<<<< HEAD
-class MerkleRootTestSuite
-    extends BaseFreeSpec
-    with ActivationStatusRequest
-    with OptionValues {
+class MerkleRootTestSuite extends BaseFreeSpec with ActivationStatusRequest with OptionValues {
   import MerkleRootTestSuite.*
-=======
-class MerkleRootTestSuite extends BaseFreeSpec with ActivationStatusRequest with OptionValues {
-  import MerkleRootTestSuite._
->>>>>>> 2f13caf8
 
   override protected def nodeConfigs: Seq[Config] = Configs
 
