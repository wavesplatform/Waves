package com.wavesplatform.it.sync.smartcontract.smartasset

import com.wavesplatform.api.http.ApiError.CustomValidationError
import com.wavesplatform.common.state.ByteStr
import com.wavesplatform.common.utils.EitherExt2
import com.wavesplatform.it.api.SyncHttpApi._
import com.wavesplatform.it.sync.{someAssetAmount, _}
import com.wavesplatform.it.transactions.BaseTransactionSuite
import com.wavesplatform.lang.v1.estimator.v2.ScriptEstimatorV2
import com.wavesplatform.state.IntegerDataEntry
import com.wavesplatform.transaction.Asset.{IssuedAsset, Waves}
import com.wavesplatform.transaction.smart.script.ScriptCompiler
import com.wavesplatform.transaction.transfer.MassTransferTransaction.Transfer
import com.wavesplatform.transaction.transfer.TransferTransaction

import scala.concurrent.duration._

class AssetSupportedTransactionsSuite extends BaseTransactionSuite {
  private val estimator = ScriptEstimatorV2
  var asset             = ""

  protected override def beforeAll(): Unit = {
    super.beforeAll()
    asset = sender
      .issue(
        firstKeyPair,
        "MyAsset",
        "Test Asset",
        someAssetAmount,
        0,
        reissuable = true,
        issueFee,
        2,
        Some(scriptBase64),
        waitForTx = true
      )
      .id
  }

  test("transfer verification with asset script") {
    val firstAssetBalance  = sender.assetBalance(firstAddress, asset).balance
    val secondAssetBalance = sender.assetBalance(secondAddress, asset).balance
    val thirdAssetBalance  = sender.assetBalance(thirdAddress, asset).balance

    sender.transfer(firstKeyPair, secondAddress, 100, smartMinFee, Some(asset), waitForTx = true)

    miner.assertAssetBalance(firstAddress, asset, firstAssetBalance - 100)
    miner.assertAssetBalance(secondAddress, asset, secondAssetBalance + 100)

    sender.transfer(secondKeyPair, thirdAddress, 100, smartMinFee, Some(asset), waitForTx = true)

    //deprecate transfers with amount > 99
    val scr = ScriptCompiler(
      s"""
         |match tx {
         |  case _ : SetAssetScriptTransaction => true
         |  case t:  TransferTransaction => t.amount <= 99
         |  case _ => false
         |}
         """.stripMargin,
      isAssetScript = true,
      estimator
<<<<<<< HEAD
    ).explicitGet()._1.bytes.value().base64
    sender.setAssetScript(asset, firstAddress, setAssetScriptFee + smartFee, Some(scr), waitForTx = true)
=======
    ).explicitGet()._1.bytes().base64
    sender.setAssetScript(asset, firstKeyPair, setAssetScriptFee + smartFee, Some(scr), waitForTx = true)
>>>>>>> 685f2f2a

    assertApiError(sender.transfer(firstKeyPair, secondAddress, 100, smartMinFee, Some(asset)), errNotAllowedByTokenApiError)

    assertApiError(sender.transfer(thirdKeyPair, secondAddress, 100, smartMinFee, Some(asset)), errNotAllowedByTokenApiError)

    sender.transfer(thirdKeyPair, secondAddress, 99, smartMinFee, Some(asset), waitForTx = true)

    miner.assertAssetBalance(secondAddress, asset, secondAssetBalance + 99)
    miner.assertAssetBalance(thirdAddress, asset, thirdAssetBalance + 1)
  }

  test("transfer goes only to addresses from list (white or black)") {
    val scr = ScriptCompiler(
      s"""
         |match tx {
         |  case _: SetAssetScriptTransaction => true
         |  case t:  TransferTransaction => t.recipient == addressFromPublicKey(base58'${secondKeyPair.publicKey}')
         |  case _ => false
         |}
         """.stripMargin,
      isAssetScript = true,
      estimator
<<<<<<< HEAD
    ).explicitGet()._1.bytes.value().base64
    sender.setAssetScript(asset, firstAddress, setAssetScriptFee + smartFee, Some(scr), waitForTx = true)
=======
    ).explicitGet()._1.bytes().base64
    sender.setAssetScript(asset, firstKeyPair, setAssetScriptFee + smartFee, Some(scr), waitForTx = true)
>>>>>>> 685f2f2a

    sender.transfer(firstKeyPair, secondAddress, 100, smartMinFee, Some(asset), waitForTx = true)

    assertApiError(sender.transfer(firstKeyPair, thirdAddress, 100, smartMinFee, Some(asset)), errNotAllowedByTokenApiError)

    assertApiError(sender.transfer(firstKeyPair, firstAddress, 1, smartMinFee, Some(asset)), errNotAllowedByTokenApiError)

    val scr1 = ScriptCompiler(
      s"""
         |match tx {
         |  case _: SetAssetScriptTransaction => true
         |  case t:  TransferTransaction => t.recipient != addressFromPublicKey(base58'${secondKeyPair.publicKey}') && t.recipient != addressFromPublicKey(base58'${firstKeyPair.publicKey}')
         |  case _ => false
         |}
         """.stripMargin,
      isAssetScript = true,
      estimator
<<<<<<< HEAD
    ).explicitGet()._1.bytes.value().base64
    sender.setAssetScript(asset, firstAddress, setAssetScriptFee + smartFee, Some(scr1), waitForTx = true)
=======
    ).explicitGet()._1.bytes().base64
    sender.setAssetScript(asset, firstKeyPair, setAssetScriptFee + smartFee, Some(scr1), waitForTx = true)
>>>>>>> 685f2f2a

    sender.transfer(firstKeyPair, thirdAddress, 100, smartMinFee, Some(asset), waitForTx = true)

    assertApiError(sender.transfer(firstKeyPair, secondAddress, 100, smartMinFee, Some(asset)), errNotAllowedByTokenApiError)

    assertApiError(sender.transfer(firstKeyPair, firstAddress, 1, smartMinFee, Some(asset)), errNotAllowedByTokenApiError)
  }

  test("smart asset requires fee in other asset") {
    val feeAsset = sender
      .issue(firstKeyPair, "FeeAsset", "Asset for fee of Smart Asset", someAssetAmount, 2, reissuable = false, issueFee, waitForTx = true)
      .id

    sender.sponsorAsset(firstKeyPair, feeAsset, baseFee = 2, fee = sponsorReducedFee + smartFee, waitForTx = true)

    val scr = ScriptCompiler(
      s"""
         |match tx {
         |  case _: SetAssetScriptTransaction => true
         |  case t:  TransferTransaction => t.feeAssetId == base58'$feeAsset'
         |  case _ => false
         |}
         """.stripMargin,
      isAssetScript = true,
      estimator
<<<<<<< HEAD
    ).explicitGet()._1.bytes.value().base64
    sender.setAssetScript(asset, firstAddress, setAssetScriptFee + smartFee, Some(scr), waitForTx = true)
=======
    ).explicitGet()._1.bytes().base64
    sender.setAssetScript(asset, firstKeyPair, setAssetScriptFee + smartFee, Some(scr), waitForTx = true)
>>>>>>> 685f2f2a

    assertApiError(sender.transfer(firstKeyPair, thirdAddress, 100, 2, Some(asset), feeAssetId = Some(feeAsset))) { error =>
      error.message should include("does not exceed minimal value")
    }

    sender.transfer(firstKeyPair, thirdAddress, 100, 10, Some(asset), feeAssetId = Some(feeAsset), waitForTx = true)

    assertApiError(sender.transfer(firstKeyPair, firstAddress, 1, smartMinFee, Some(asset)), errNotAllowedByTokenApiError)

  }

  test("token that can be only transferred with the issuer's permission - black label") {
    val blackAsset = sender
      .issue(
        firstKeyPair,
        "BlackAsset",
        "Test Asset",
        someAssetAmount,
        0,
        reissuable = false,
        issueFee,
        2,
        Some(scriptBase64),
        waitForTx = true
      )
      .id

    sender.transfer(firstKeyPair, secondAddress, 100, smartMinFee, Some(blackAsset), waitForTx = true)

    val scr = ScriptCompiler(
      s"""
         |match tx {
         |  case _: SetAssetScriptTransaction => true
         |  case t:  TransferTransaction => let issuer = extract(addressFromString("$firstAddress"))
         |  isDefined(getInteger(issuer,toBase58String(t.id))) == true
         |  case _ => false
         |}
         """.stripMargin,
      isAssetScript = true,
      estimator
<<<<<<< HEAD
    ).explicitGet()._1.bytes.value().base64
    sender.setAssetScript(blackAsset, firstAddress, setAssetScriptFee + smartFee, Some(scr), waitForTx = true)
=======
    ).explicitGet()._1.bytes().base64
    sender.setAssetScript(blackAsset, firstKeyPair, setAssetScriptFee + smartFee, Some(scr), waitForTx = true)
>>>>>>> 685f2f2a

    val blackTx = TransferTransaction.selfSigned(
        2.toByte,
        secondKeyPair,
        thirdKeyPair.toAddress,
        IssuedAsset(ByteStr.decodeBase58(blackAsset).get),
        1,
        Waves,
        smartMinFee, ByteStr.empty,
        System.currentTimeMillis + 1.minutes.toMillis
      )
      .explicitGet()

    val incorrectTx = TransferTransaction
      .selfSigned(
        2.toByte,
        secondKeyPair,
        thirdKeyPair.toAddress,
        IssuedAsset(ByteStr.decodeBase58(blackAsset).get),
        1,
        Waves,
        smartMinFee, ByteStr.empty,
        System.currentTimeMillis + 10.minutes.toMillis
      )
      .explicitGet()

    val dataTx = sender.putData(firstKeyPair, List(IntegerDataEntry(s"${blackTx.id()}", 42)), minFee).id
    nodes.waitForHeightAriseAndTxPresent(dataTx)

    sender.signedBroadcast(blackTx.json(), waitForTx = true)

    assertApiError(sender.signedBroadcast(incorrectTx.json()), errNotAllowedByTokenApiError)
  }

  test("burner is from the list (white or black)") {
    sender.setAssetScript(asset, firstKeyPair, setAssetScriptFee + smartFee, Some(scriptBase64), waitForTx = true)

    sender.transfer(firstKeyPair, secondAddress, 100, smartMinFee, Some(asset), waitForTx = true)

    sender.transfer(firstKeyPair, thirdAddress, 100, smartMinFee, Some(asset), waitForTx = true)

    val scr = ScriptCompiler(
      s"""
         |match tx {
         |  case _ : SetAssetScriptTransaction => true
         |  case b:  BurnTransaction => b.sender == addressFromPublicKey(base58'${secondKeyPair.publicKey}')
         |  case _ => false
         |}
         """.stripMargin,
      isAssetScript = true,
      estimator
<<<<<<< HEAD
    ).explicitGet()._1.bytes.value().base64
    sender.setAssetScript(asset, firstAddress, setAssetScriptFee + smartFee, Some(scr), waitForTx = true)
=======
    ).explicitGet()._1.bytes().base64
    sender.setAssetScript(asset, firstKeyPair, setAssetScriptFee + smartFee, Some(scr), waitForTx = true)
>>>>>>> 685f2f2a

    sender.burn(secondKeyPair, asset, 10, smartMinFee, waitForTx = true)

    assertApiError(sender.burn(firstKeyPair, asset, 10, smartMinFee), errNotAllowedByTokenApiError)

    val scr1 = ScriptCompiler(
      s"""
         |match tx {
         |  case _: SetAssetScriptTransaction => true
         |  case b:  BurnTransaction => b.sender != addressFromPublicKey(base58'${secondKeyPair.publicKey}')
         |  case _ => false
         |}
         """.stripMargin,
      isAssetScript = true,
      estimator
<<<<<<< HEAD
    ).explicitGet()._1.bytes.value().base64
    sender.setAssetScript(asset, firstAddress, setAssetScriptFee + smartFee, Some(scr1), waitForTx = true)
=======
    ).explicitGet()._1.bytes().base64
    sender.setAssetScript(asset, firstKeyPair, setAssetScriptFee + smartFee, Some(scr1), waitForTx = true)
>>>>>>> 685f2f2a

    sender.burn(thirdKeyPair, asset, 10, smartMinFee, waitForTx = true)

    sender.burn(firstKeyPair, asset, 10, smartMinFee, waitForTx = true)

    assertApiError(sender.burn(secondKeyPair, asset, 10, smartMinFee), errNotAllowedByTokenApiError)
  }

  ignore("burn by some height") {
    val scr = ScriptCompiler(
      s"""
         |match tx {
         |  case _: SetAssetScriptTransaction => true
         |  case _: BurnTransaction => height % 2 == 0
         |  case _ => false
         |}
         """.stripMargin,
      isAssetScript = true,
      estimator
<<<<<<< HEAD
    ).explicitGet()._1.bytes.value().base64
    sender.setAssetScript(asset, firstAddress, setAssetScriptFee + smartFee, Some(scr), waitForTx = true)
=======
    ).explicitGet()._1.bytes().base64
    sender.setAssetScript(asset, firstKeyPair, setAssetScriptFee + smartFee, Some(scr), waitForTx = true)
>>>>>>> 685f2f2a

    if (nodes.map(_.height).max % 2 != 0) nodes.waitForHeightArise()

    sender.burn(firstKeyPair, asset, 10, smartMinFee, waitForTx = true)

    if (nodes.map(_.height).max % 2 == 0) {
      nodes.waitForHeightArise()
    }

    assertApiError(sender.burn(firstKeyPair, asset, 10, smartMinFee), errNotAllowedByTokenApiError)
  }

  test("unburnable asset") {
    val unBurnable = sender
      .issue(
        firstKeyPair,
        "Unburnable",
        "Test Asset",
        someAssetAmount,
        0,
        reissuable = false,
        issueFee,
        2,
        Some(
          ScriptCompiler(
            s"""
               |match tx {
               |  case _: BurnTransaction => false
               |  case _ => true
               |}
         """.stripMargin,
            isAssetScript = true,
            estimator
<<<<<<< HEAD
          ).explicitGet()._1.bytes.value().base64
=======
          ).explicitGet()._1.bytes().base64
>>>>>>> 685f2f2a
        ),
        waitForTx = true
      )
      .id

    assertApiError(sender.burn(firstKeyPair, unBurnable, 10, smartMinFee).id, errNotAllowedByTokenApiError)
  }

  test("masstransfer - taxation") {
    val scr = ScriptCompiler(
      s"""
         |match tx {
         |  case _: SetAssetScriptTransaction => true
         |  case m:  MassTransferTransaction =>
         |  let twoTransfers = size(m.transfers) == 2
         |  let issuerIsRecipient = m.transfers[0].recipient == addressFromString("$firstAddress")
         |  let taxesPaid = m.transfers[0].amount >= m.transfers[1].amount / 10
         |  twoTransfers && issuerIsRecipient && taxesPaid
         |  case _ => false
         |}
         """.stripMargin,
      isAssetScript = true,
      estimator
<<<<<<< HEAD
    ).explicitGet()._1.bytes.value().base64
    sender.setAssetScript(asset, firstAddress, setAssetScriptFee + smartFee, Some(scr), waitForTx = true)
=======
    ).explicitGet()._1.bytes().base64
    sender.setAssetScript(asset, firstKeyPair, setAssetScriptFee + smartFee, Some(scr), waitForTx = true)
>>>>>>> 685f2f2a

    val transfers       = List(Transfer(firstAddress, 10), Transfer(secondAddress, 100))
    val massTransferFee = calcMassTransferFee(transfers.size)
    sender.massTransfer(firstKeyPair, transfers, massTransferFee + smartFee, assetId = Some(asset), waitForTx = true)

    val transfers2 = List(Transfer(firstAddress, 9), Transfer(secondAddress, 100))
    assertApiError(sender.massTransfer(firstKeyPair, transfers2, massTransferFee + smartFee, assetId = Some(asset)), errNotAllowedByTokenApiError)
  }

  test("masstransfer - transferCount <=2") {
    val scr = ScriptCompiler(
      s"""
         |match tx {
         |  case _: SetAssetScriptTransaction => true
         |  case m:  MassTransferTransaction =>
         |  m.transferCount <= 2
         |  case _ => false
         |}
         """.stripMargin,
      isAssetScript = true,
      estimator
<<<<<<< HEAD
    ).explicitGet()._1.bytes.value().base64
    sender.setAssetScript(asset, firstAddress, setAssetScriptFee + smartFee, Some(scr), waitForTx = true)
=======
    ).explicitGet()._1.bytes().base64
    sender.setAssetScript(asset, firstKeyPair, setAssetScriptFee + smartFee, Some(scr), waitForTx = true)
>>>>>>> 685f2f2a

    val transfers                  = List(Transfer(firstAddress, 10), Transfer(secondAddress, 100), Transfer(firstAddress, 10))
    val massTransferTransactionFee = calcMassTransferFee(transfers.size)
    assertApiError(
      sender.massTransfer(firstKeyPair, transfers, massTransferTransactionFee + smartFee, assetId = Some(asset)),
      errNotAllowedByTokenApiError
    )
  }

  test("reissue by non-issuer") {
    sender.setAssetScript(asset, firstKeyPair, setAssetScriptFee + smartFee, Some(scriptBase64), waitForTx = true)

    assertApiError(sender.reissue(secondKeyPair, asset, someAssetAmount, reissuable = true, fee = issueFee + smartFee)) { error =>
      error.message should include("Reason: Asset was issued by other address")
    }

    val scr = ScriptCompiler(
      s"""
         |match tx {
         |  case _: SetAssetScriptTransaction => true
         |  case r:  ReissueTransaction => r.sender == addressFromPublicKey(base58'${secondKeyPair.publicKey}')
         |  case _ => false
         |}
         """.stripMargin,
      isAssetScript = true,
      estimator
<<<<<<< HEAD
    ).explicitGet()._1.bytes.value().base64
    sender.setAssetScript(asset, firstAddress, setAssetScriptFee + smartFee, Some(scr), waitForTx = true)
=======
    ).explicitGet()._1.bytes().base64
    sender.setAssetScript(asset, firstKeyPair, setAssetScriptFee + smartFee, Some(scr), waitForTx = true)
>>>>>>> 685f2f2a

    assertApiError(sender.reissue(secondKeyPair, asset, someAssetAmount, reissuable = true, fee = issueFee + smartFee)) { error =>
      error.message should include("Reason: Asset was issued by other address")
    }
  }

  test("reissue by issuer and non-issuer non-re issuable smart asset ") {
    val assetNonReissue = sender
      .issue(
        firstKeyPair,
        "MyAsset",
        "Test Asset",
        someAssetAmount,
        0,
        reissuable = false,
        issueFee,
        2,
        Some(scriptBase64),
        waitForTx = true
      )
      .id

    val scr = ScriptCompiler(
      s"""
         |match tx {
         |  case _: SetAssetScriptTransaction => true
         |  case r:  ReissueTransaction => r.sender == addressFromPublicKey(base58'${secondKeyPair.publicKey}')
         |  case _ => false
         |}""".stripMargin,
      isAssetScript = true,
      estimator
<<<<<<< HEAD
    ).explicitGet()._1.bytes.value().base64
    sender.setAssetScript(assetNonReissue, firstAddress, setAssetScriptFee + smartFee, Some(scr), waitForTx = true)
=======
    ).explicitGet()._1.bytes().base64
    sender.setAssetScript(assetNonReissue, firstKeyPair, setAssetScriptFee + smartFee, Some(scr), waitForTx = true)
>>>>>>> 685f2f2a

    assertApiError(
      sender.reissue(secondKeyPair, assetNonReissue, someAssetAmount, reissuable = true, fee = issueFee + smartFee),
      CustomValidationError("Asset is not reissuable")
    )

    assertApiError(
      sender.reissue(firstKeyPair, assetNonReissue, someAssetAmount, reissuable = true, fee = issueFee + smartFee),
      CustomValidationError("Asset is not reissuable")
    )
  }

  test("try to send transactions forbidden by the asset's script") {
    val assetWOSupport = sender
      .issue(
        firstKeyPair,
        "assetWOSuppor",
        "Test coin for SetAssetScript tests",
        someAssetAmount,
        0,
        reissuable = false,
        issueFee,
        2,
<<<<<<< HEAD
        script = Some(ScriptCompiler(s"false".stripMargin, isAssetScript = true, estimator).explicitGet()._1.bytes.value().base64),
=======
        script = Some(ScriptCompiler(s"false".stripMargin, isAssetScript = true, estimator).explicitGet()._1.bytes().base64),
>>>>>>> 685f2f2a
        waitForTx = true
      )
      .id

    assertApiError(sender.setAssetScript(assetWOSupport, firstKeyPair, setAssetScriptFee, Some(scriptBase64)), errNotAllowedByTokenApiError)
    assertApiError(sender.transfer(firstKeyPair, secondAddress, 100, smartMinFee, Some(assetWOSupport)), errNotAllowedByTokenApiError)
    assertApiError(sender.burn(firstKeyPair, assetWOSupport, 10, smartMinFee), errNotAllowedByTokenApiError)
    assertApiError(
      sender.reissue(firstKeyPair, assetWOSupport, someAssetAmount, true, issueFee + smartFee),
      CustomValidationError("Asset is not reissuable")
    )

    val transfers = List(Transfer(firstAddress, 10))
    assertApiError(
      sender.massTransfer(firstKeyPair, transfers, calcMassTransferFee(transfers.size) + smartFee, assetId = Some(assetWOSupport)),
      errNotAllowedByTokenApiError
    )

  }

}<|MERGE_RESOLUTION|>--- conflicted
+++ resolved
@@ -60,13 +60,8 @@
          """.stripMargin,
       isAssetScript = true,
       estimator
-<<<<<<< HEAD
-    ).explicitGet()._1.bytes.value().base64
-    sender.setAssetScript(asset, firstAddress, setAssetScriptFee + smartFee, Some(scr), waitForTx = true)
-=======
-    ).explicitGet()._1.bytes().base64
-    sender.setAssetScript(asset, firstKeyPair, setAssetScriptFee + smartFee, Some(scr), waitForTx = true)
->>>>>>> 685f2f2a
+    ).explicitGet()._1.bytes().base64
+    sender.setAssetScript(asset, firstKeyPair, setAssetScriptFee + smartFee, Some(scr), waitForTx = true)
 
     assertApiError(sender.transfer(firstKeyPair, secondAddress, 100, smartMinFee, Some(asset)), errNotAllowedByTokenApiError)
 
@@ -89,13 +84,8 @@
          """.stripMargin,
       isAssetScript = true,
       estimator
-<<<<<<< HEAD
-    ).explicitGet()._1.bytes.value().base64
-    sender.setAssetScript(asset, firstAddress, setAssetScriptFee + smartFee, Some(scr), waitForTx = true)
-=======
-    ).explicitGet()._1.bytes().base64
-    sender.setAssetScript(asset, firstKeyPair, setAssetScriptFee + smartFee, Some(scr), waitForTx = true)
->>>>>>> 685f2f2a
+    ).explicitGet()._1.bytes().base64
+    sender.setAssetScript(asset, firstKeyPair, setAssetScriptFee + smartFee, Some(scr), waitForTx = true)
 
     sender.transfer(firstKeyPair, secondAddress, 100, smartMinFee, Some(asset), waitForTx = true)
 
@@ -113,13 +103,8 @@
          """.stripMargin,
       isAssetScript = true,
       estimator
-<<<<<<< HEAD
-    ).explicitGet()._1.bytes.value().base64
-    sender.setAssetScript(asset, firstAddress, setAssetScriptFee + smartFee, Some(scr1), waitForTx = true)
-=======
     ).explicitGet()._1.bytes().base64
     sender.setAssetScript(asset, firstKeyPair, setAssetScriptFee + smartFee, Some(scr1), waitForTx = true)
->>>>>>> 685f2f2a
 
     sender.transfer(firstKeyPair, thirdAddress, 100, smartMinFee, Some(asset), waitForTx = true)
 
@@ -145,13 +130,8 @@
          """.stripMargin,
       isAssetScript = true,
       estimator
-<<<<<<< HEAD
-    ).explicitGet()._1.bytes.value().base64
-    sender.setAssetScript(asset, firstAddress, setAssetScriptFee + smartFee, Some(scr), waitForTx = true)
-=======
-    ).explicitGet()._1.bytes().base64
-    sender.setAssetScript(asset, firstKeyPair, setAssetScriptFee + smartFee, Some(scr), waitForTx = true)
->>>>>>> 685f2f2a
+    ).explicitGet()._1.bytes().base64
+    sender.setAssetScript(asset, firstKeyPair, setAssetScriptFee + smartFee, Some(scr), waitForTx = true)
 
     assertApiError(sender.transfer(firstKeyPair, thirdAddress, 100, 2, Some(asset), feeAssetId = Some(feeAsset))) { error =>
       error.message should include("does not exceed minimal value")
@@ -192,13 +172,8 @@
          """.stripMargin,
       isAssetScript = true,
       estimator
-<<<<<<< HEAD
-    ).explicitGet()._1.bytes.value().base64
-    sender.setAssetScript(blackAsset, firstAddress, setAssetScriptFee + smartFee, Some(scr), waitForTx = true)
-=======
     ).explicitGet()._1.bytes().base64
     sender.setAssetScript(blackAsset, firstKeyPair, setAssetScriptFee + smartFee, Some(scr), waitForTx = true)
->>>>>>> 685f2f2a
 
     val blackTx = TransferTransaction.selfSigned(
         2.toByte,
@@ -250,13 +225,8 @@
          """.stripMargin,
       isAssetScript = true,
       estimator
-<<<<<<< HEAD
-    ).explicitGet()._1.bytes.value().base64
-    sender.setAssetScript(asset, firstAddress, setAssetScriptFee + smartFee, Some(scr), waitForTx = true)
-=======
-    ).explicitGet()._1.bytes().base64
-    sender.setAssetScript(asset, firstKeyPair, setAssetScriptFee + smartFee, Some(scr), waitForTx = true)
->>>>>>> 685f2f2a
+    ).explicitGet()._1.bytes().base64
+    sender.setAssetScript(asset, firstKeyPair, setAssetScriptFee + smartFee, Some(scr), waitForTx = true)
 
     sender.burn(secondKeyPair, asset, 10, smartMinFee, waitForTx = true)
 
@@ -272,13 +242,8 @@
          """.stripMargin,
       isAssetScript = true,
       estimator
-<<<<<<< HEAD
-    ).explicitGet()._1.bytes.value().base64
-    sender.setAssetScript(asset, firstAddress, setAssetScriptFee + smartFee, Some(scr1), waitForTx = true)
-=======
     ).explicitGet()._1.bytes().base64
     sender.setAssetScript(asset, firstKeyPair, setAssetScriptFee + smartFee, Some(scr1), waitForTx = true)
->>>>>>> 685f2f2a
 
     sender.burn(thirdKeyPair, asset, 10, smartMinFee, waitForTx = true)
 
@@ -298,13 +263,8 @@
          """.stripMargin,
       isAssetScript = true,
       estimator
-<<<<<<< HEAD
-    ).explicitGet()._1.bytes.value().base64
-    sender.setAssetScript(asset, firstAddress, setAssetScriptFee + smartFee, Some(scr), waitForTx = true)
-=======
-    ).explicitGet()._1.bytes().base64
-    sender.setAssetScript(asset, firstKeyPair, setAssetScriptFee + smartFee, Some(scr), waitForTx = true)
->>>>>>> 685f2f2a
+    ).explicitGet()._1.bytes().base64
+    sender.setAssetScript(asset, firstKeyPair, setAssetScriptFee + smartFee, Some(scr), waitForTx = true)
 
     if (nodes.map(_.height).max % 2 != 0) nodes.waitForHeightArise()
 
@@ -338,11 +298,7 @@
          """.stripMargin,
             isAssetScript = true,
             estimator
-<<<<<<< HEAD
-          ).explicitGet()._1.bytes.value().base64
-=======
           ).explicitGet()._1.bytes().base64
->>>>>>> 685f2f2a
         ),
         waitForTx = true
       )
@@ -366,13 +322,8 @@
          """.stripMargin,
       isAssetScript = true,
       estimator
-<<<<<<< HEAD
-    ).explicitGet()._1.bytes.value().base64
-    sender.setAssetScript(asset, firstAddress, setAssetScriptFee + smartFee, Some(scr), waitForTx = true)
-=======
-    ).explicitGet()._1.bytes().base64
-    sender.setAssetScript(asset, firstKeyPair, setAssetScriptFee + smartFee, Some(scr), waitForTx = true)
->>>>>>> 685f2f2a
+    ).explicitGet()._1.bytes().base64
+    sender.setAssetScript(asset, firstKeyPair, setAssetScriptFee + smartFee, Some(scr), waitForTx = true)
 
     val transfers       = List(Transfer(firstAddress, 10), Transfer(secondAddress, 100))
     val massTransferFee = calcMassTransferFee(transfers.size)
@@ -394,13 +345,8 @@
          """.stripMargin,
       isAssetScript = true,
       estimator
-<<<<<<< HEAD
-    ).explicitGet()._1.bytes.value().base64
-    sender.setAssetScript(asset, firstAddress, setAssetScriptFee + smartFee, Some(scr), waitForTx = true)
-=======
-    ).explicitGet()._1.bytes().base64
-    sender.setAssetScript(asset, firstKeyPair, setAssetScriptFee + smartFee, Some(scr), waitForTx = true)
->>>>>>> 685f2f2a
+    ).explicitGet()._1.bytes().base64
+    sender.setAssetScript(asset, firstKeyPair, setAssetScriptFee + smartFee, Some(scr), waitForTx = true)
 
     val transfers                  = List(Transfer(firstAddress, 10), Transfer(secondAddress, 100), Transfer(firstAddress, 10))
     val massTransferTransactionFee = calcMassTransferFee(transfers.size)
@@ -427,13 +373,8 @@
          """.stripMargin,
       isAssetScript = true,
       estimator
-<<<<<<< HEAD
-    ).explicitGet()._1.bytes.value().base64
-    sender.setAssetScript(asset, firstAddress, setAssetScriptFee + smartFee, Some(scr), waitForTx = true)
-=======
-    ).explicitGet()._1.bytes().base64
-    sender.setAssetScript(asset, firstKeyPair, setAssetScriptFee + smartFee, Some(scr), waitForTx = true)
->>>>>>> 685f2f2a
+    ).explicitGet()._1.bytes().base64
+    sender.setAssetScript(asset, firstKeyPair, setAssetScriptFee + smartFee, Some(scr), waitForTx = true)
 
     assertApiError(sender.reissue(secondKeyPair, asset, someAssetAmount, reissuable = true, fee = issueFee + smartFee)) { error =>
       error.message should include("Reason: Asset was issued by other address")
@@ -465,13 +406,8 @@
          |}""".stripMargin,
       isAssetScript = true,
       estimator
-<<<<<<< HEAD
-    ).explicitGet()._1.bytes.value().base64
-    sender.setAssetScript(assetNonReissue, firstAddress, setAssetScriptFee + smartFee, Some(scr), waitForTx = true)
-=======
     ).explicitGet()._1.bytes().base64
     sender.setAssetScript(assetNonReissue, firstKeyPair, setAssetScriptFee + smartFee, Some(scr), waitForTx = true)
->>>>>>> 685f2f2a
 
     assertApiError(
       sender.reissue(secondKeyPair, assetNonReissue, someAssetAmount, reissuable = true, fee = issueFee + smartFee),
@@ -495,11 +431,7 @@
         reissuable = false,
         issueFee,
         2,
-<<<<<<< HEAD
-        script = Some(ScriptCompiler(s"false".stripMargin, isAssetScript = true, estimator).explicitGet()._1.bytes.value().base64),
-=======
         script = Some(ScriptCompiler(s"false".stripMargin, isAssetScript = true, estimator).explicitGet()._1.bytes().base64),
->>>>>>> 685f2f2a
         waitForTx = true
       )
       .id
