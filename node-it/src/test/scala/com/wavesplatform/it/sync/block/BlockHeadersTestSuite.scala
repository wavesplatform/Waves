package com.wavesplatform.it.sync.block

import com.typesafe.config.Config
import com.wavesplatform.features.BlockchainFeatures
import com.wavesplatform.it.api.SyncHttpApi._
import com.wavesplatform.it.api._
import com.wavesplatform.it.transactions.NodesFromDocker
import com.wavesplatform.it.{Node, NodeConfigs, TransferSending}
import org.scalactic.source.Position
import org.scalatest._

import scala.concurrent.duration._
import scala.concurrent.Await

class BlockHeadersTestSuite extends FunSuite with CancelAfterFailure with TransferSending with NodesFromDocker with Matchers {

  private val activationHeight   = 4
  private val minerDesiredReward = 750000000
  private val minIncrement       = 50000000
  private val initialReward      = 600000000
  private val rewardTerm         = 3
  private val votingInterval     = 2

  override protected def nodeConfigs: Seq[Config] =
    NodeConfigs.newBuilder
      .overrideBase(_.raw(
        s"""waves {
           |  blockchain.custom.functionality {
           |    pre-activated-features = {
           |      ${BlockchainFeatures.BlockReward.id} = $activationHeight
           |    }
           |  }
           |  blockchain.custom.rewards {
           |    term = $rewardTerm
           |    initial = $initialReward
           |    min-increment = $minIncrement
           |    voting-interval = $votingInterval
           |  }
           |  rewards.desired = $minerDesiredReward
           |  miner.quorum = 1
           |}""".stripMargin
      ))
      .withDefault(1)
      .withSpecial(_.nonMiner)
      .buildNonConflicting()

  private def notMiner: Node = nodes.last

  private val nodeAddresses = nodeConfigs.map(_.getString("address")).toSet

  def assertBlockInfo(block: Block, blockHeader: BlockHeader)(implicit pos: Position): Unit = {
    blockHeader.generator shouldBe block.generator
    blockHeader.timestamp shouldBe block.timestamp
    blockHeader.signature shouldBe block.signature
    blockHeader.desiredReward shouldBe block.desiredReward
    blockHeader.reward shouldBe block.reward
    blockHeader.transactionCount shouldBe block.transactions.size
  }

  test("blockAt content should be equal to blockHeaderAt, except transactions info") {
    val baseHeight = nodes.map(_.height).max
    Await.result(processRequests(generateTransfersToRandomAddresses(10, nodeAddresses)), 2.minutes)
    nodes.waitForHeight(baseHeight + 4)
    notMiner.blockHeadersAt(activationHeight).reward shouldBe Some(initialReward)
    notMiner.blockHeadersAt(activationHeight + 1).desiredReward shouldBe Some(minerDesiredReward)
    val block        = notMiner.blockAt(baseHeight + 1)
    val blocksHeader = notMiner.blockHeadersAt(baseHeight + 1)

    assertBlockInfo(block, blocksHeader)
    nodes.waitForHeight(activationHeight + rewardTerm)
    notMiner.blockHeadersAt(activationHeight + rewardTerm).reward shouldBe Some(initialReward + minIncrement)
  }

  test("lastBlock content should be equal to lastBlockHeader, except transactions info") {
    val baseHeight = nodes.map(_.height).max
    Await.result(processRequests(generateTransfersToRandomAddresses(30, nodeAddresses)), 2.minutes)
    nodes.waitForHeight(baseHeight + 1)
<<<<<<< HEAD
    val blocks        = nodes.map(_.lastBlock)
    val blockHeaders = nodes.map(_.lastBlockHeader)
    blocks.zip(blockHeaders).foreach { case (k, v) => assertBlockInfo(k, v) }
=======
    val blocks        = nodes.map(_.lastBlock())
    val blocksHeaders = nodes.map(_.lastBlockHeaders())
    blocks.zip(blocksHeaders).foreach { case (k, v) => assertBlockInfo(k, v) }
>>>>>>> 5fb5dfa8
  }

  test("blockSeq content should be equal to blockHeaderSeq, except transactions info") {
    val baseHeight = nodes.map(_.height).max
    Await.result(processRequests(generateTransfersToRandomAddresses(30, nodeAddresses)), 2.minutes)
    nodes.waitForSameBlockHeadersAt(baseHeight + 3)
    val blocks       = nodes.head.blockSeq(baseHeight + 1, baseHeight + 3)
    val blockHeaders = nodes.head.blockHeadersSeq(baseHeight + 1, baseHeight + 3)

    blocks.zip(blockHeaders).foreach {
      case (block, header) =>
        header.generator shouldBe block.generator
        header.timestamp shouldBe block.timestamp
        header.signature shouldBe block.signature
        header.desiredReward shouldBe block.desiredReward
        header.reward shouldBe block.reward
        header.transactionCount shouldBe block.transactions.size
    }
  }

  test("blocks/address produces correct result") {
    val miner  = nodes.head
    val height = miner.height

    val minerBlocks    = miner.blockSeqByAddress(miner.address, 1, height)
    val nonMinerBlocks = notMiner.blockSeqByAddress(notMiner.address, 1, height)

    minerBlocks.size shouldEqual (height - 1)
    nonMinerBlocks shouldBe empty
  }
}<|MERGE_RESOLUTION|>--- conflicted
+++ resolved
@@ -75,15 +75,9 @@
     val baseHeight = nodes.map(_.height).max
     Await.result(processRequests(generateTransfersToRandomAddresses(30, nodeAddresses)), 2.minutes)
     nodes.waitForHeight(baseHeight + 1)
-<<<<<<< HEAD
-    val blocks        = nodes.map(_.lastBlock)
-    val blockHeaders = nodes.map(_.lastBlockHeader)
-    blocks.zip(blockHeaders).foreach { case (k, v) => assertBlockInfo(k, v) }
-=======
     val blocks        = nodes.map(_.lastBlock())
-    val blocksHeaders = nodes.map(_.lastBlockHeaders())
+    val blocksHeaders = nodes.map(_.lastBlockHeader())
     blocks.zip(blocksHeaders).foreach { case (k, v) => assertBlockInfo(k, v) }
->>>>>>> 5fb5dfa8
   }
 
   test("blockSeq content should be equal to blockHeaderSeq, except transactions info") {
