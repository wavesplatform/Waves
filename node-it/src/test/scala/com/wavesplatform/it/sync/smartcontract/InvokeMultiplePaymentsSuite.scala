package com.wavesplatform.it.sync.smartcontract

import com.wavesplatform.api.http.ApiError._
import com.wavesplatform.common.state.ByteStr
import com.wavesplatform.common.utils.EitherExt2
import com.wavesplatform.it.api.SyncHttpApi._
import com.wavesplatform.it.sync._
import com.wavesplatform.it.transactions.BaseTransactionSuite
import com.wavesplatform.it.util._
import com.wavesplatform.lang.v1.compiler.Terms.CONST_STRING
import com.wavesplatform.lang.v1.estimator.v2.ScriptEstimatorV2
import com.wavesplatform.state._
import com.wavesplatform.transaction.Asset.{IssuedAsset, Waves}
import com.wavesplatform.transaction.smart.InvokeScriptTransaction.Payment
import com.wavesplatform.transaction.smart.script.ScriptCompiler
import org.scalatest.CancelAfterFailure

class InvokeMultiplePaymentsSuite extends BaseTransactionSuite with CancelAfterFailure {
  private val dApp   = pkByAddress(firstAddress).stringRepr
  private val caller = pkByAddress(secondAddress).stringRepr

  private var asset1: IssuedAsset = _
  private var asset2: IssuedAsset = _

  test("prerequisite: set contract and issue asset") {
    val source =
      """
      |{-# STDLIB_VERSION 4 #-}
      |{-# CONTENT_TYPE DAPP #-}
      |{-# SCRIPT_TYPE ACCOUNT #-}
      |
      |func parse(asset: ByteVector|Unit) = if asset.isDefined() then asset.value() else base58''
      |
      |@Callable(inv)
      |func default() = {
      |  let pmt = inv.payments
      |  nil
      |  ++ (if pmt.size() > 0 then [
      |    IntegerEntry("amount_0", pmt[0].amount),
      |    BinaryEntry("asset_0", pmt[0].assetId.parse())
      |  ] else nil)
      |  ++ (if pmt.size() > 1 then [
      |    IntegerEntry("amount_1", pmt[1].amount),
      |    BinaryEntry("asset_1", pmt[1].assetId.parse())
      |  ] else nil)
      |}
      |
      |@Callable(inv)
      |func f(toAlias: String) = {
      | let pmt = inv.payments[0]
      | #avoidbugcomment
      | [ScriptTransfer(Alias(toAlias), pmt.amount, pmt.assetId)]
      |}
      """.stripMargin
    val script = ScriptCompiler.compile(source, ScriptEstimatorV2).explicitGet()._1.bytes().base64
    sender.setScript(dApp, Some(script), setScriptFee, waitForTx = true)

    asset1 = IssuedAsset(ByteStr.decodeBase58(sender.issue(caller, waitForTx = true).id).get)
    asset2 = IssuedAsset(ByteStr.decodeBase58(sender.issue(caller, waitForTx = true).id).get)
    sender.createAlias(caller, "recipientalias", smartMinFee, waitForTx = true)
  }

  test("can transfer to alias") {
    val dAppBalance   = sender.balance(dApp).balance
    val callerBalance = sender.balance(caller).balance

    sender
      .invokeScript(
        caller,
        dApp,
        Some("f"),
        payment = Seq(Payment(1.waves, Waves)),
        args = List(CONST_STRING("recipientalias").explicitGet()),
        waitForTx = true
      )

    sender.balance(dApp).balance shouldBe dAppBalance
    sender.balance(caller).balance shouldBe callerBalance - smartMinFee
  }

  test("script should sheck if alias not exists") {
    val alias = "unknown"

    assertApiError(
      sender
        .invokeScript(
          caller,
          dApp,
          Some("f"),
          payment = Seq(Payment(1.waves, Waves)),
          args = List(CONST_STRING(alias).explicitGet()),
          waitForTx = true
        )
    ) { error =>
      error.message should include(s"Error while executing account-script: Alias 'alias:I:$alias")
      error.id shouldBe ScriptExecutionError.Id
      error.statusCode shouldBe 400
    }

    assertApiError(
      sender
        .invokeScript(
          caller,
          dApp,
          Some("f"),
          payment = Seq(Payment(1.waves, Waves)),
          args = List(CONST_STRING(s"alias:I:$alias").explicitGet()),
          waitForTx = true
        )
    ) { error =>
      error.message should include("Alias should contain only following characters")
      error.id shouldBe CustomValidationError.Id
      error.statusCode shouldBe 400
    }

  }

  test("can invoke with no payments") {
    sender.invokeScript(caller, dApp, payment = Seq.empty, waitForTx = true)
    sender.getData(dApp).size shouldBe 0
  }

  test("can invoke with single payment of Waves") {
    sender.invokeScript(caller, dApp, payment = Seq(Payment(1.waves, Waves)), waitForTx = true)
    sender.getData(dApp).size shouldBe 2
    sender.getDataByKey(dApp, "amount_0").as[IntegerDataEntry].value shouldBe 1.waves
    sender.getDataByKey(dApp, "asset_0").as[BinaryDataEntry].value shouldBe ByteStr.empty
  }

  test("can invoke with single payment of asset") {
    sender.invokeScript(caller, dApp, payment = Seq(Payment(10, asset1)), waitForTx = true)
    sender.getData(dApp).size shouldBe 2
    sender.getDataByKey(dApp, "amount_0").as[IntegerDataEntry].value shouldBe 10
    sender.getDataByKey(dApp, "asset_0").as[BinaryDataEntry].value shouldBe asset1.id
  }

  test("can invoke with two payments of Waves") {
    sender.invokeScript(caller, dApp, payment = Seq(Payment(5, Waves), Payment(17, Waves)), waitForTx = true)
    sender.getData(dApp).size shouldBe 4
    sender.getDataByKey(dApp, "amount_0").as[IntegerDataEntry].value shouldBe 5
    sender.getDataByKey(dApp, "asset_0").as[BinaryDataEntry].value shouldBe ByteStr.empty
    sender.getDataByKey(dApp, "amount_1").as[IntegerDataEntry].value shouldBe 17
    sender.getDataByKey(dApp, "asset_1").as[BinaryDataEntry].value shouldBe ByteStr.empty
  }

  test("can invoke with two payments of the same asset") {
    sender.invokeScript(caller, dApp, payment = Seq(Payment(8, asset1), Payment(21, asset1)), waitForTx = true)
    sender.getData(dApp).size shouldBe 4
    sender.getDataByKey(dApp, "amount_0").as[IntegerDataEntry].value shouldBe 8
    sender.getDataByKey(dApp, "asset_0").as[BinaryDataEntry].value shouldBe asset1.id
    sender.getDataByKey(dApp, "amount_1").as[IntegerDataEntry].value shouldBe 21
    sender.getDataByKey(dApp, "asset_1").as[BinaryDataEntry].value shouldBe asset1.id
  }

  test("can invoke with two payments of different assets") {
    sender.invokeScript(caller, dApp, payment = Seq(Payment(3, asset1), Payment(6, asset2)), waitForTx = true)
    sender.getData(dApp).size shouldBe 4
    sender.getDataByKey(dApp, "amount_0").as[IntegerDataEntry].value shouldBe 3
    sender.getDataByKey(dApp, "asset_0").as[BinaryDataEntry].value shouldBe asset1.id
    sender.getDataByKey(dApp, "amount_1").as[IntegerDataEntry].value shouldBe 6
    sender.getDataByKey(dApp, "asset_1").as[BinaryDataEntry].value shouldBe asset2.id
  }

  test("can't invoke with three payments") {
<<<<<<< HEAD
    assertApiError(sender.invokeScript(
      caller,
      dApp,
      payment = Seq(Payment(3, Waves), Payment(6, Waves), Payment(7, Waves))
    )) { error =>
=======
    assertApiError(
      sender.invokeScript(
        caller,
        dApp,
        payment = Seq(Payment(3, Waves), Payment(6, Waves), Payment(7, Waves))
      )
    ) { error =>
      println(error)
>>>>>>> 64a750e9
      error.message should include("Script payment amount=3 should not exceed 2")
      error.id shouldBe StateCheckFailed.Id
      error.statusCode shouldBe 400
    }
  }

  test("can't attach more than balance") {
    val wavesBalance  = sender.accountBalances(caller)._1
    val asset1Balance = sender.assetBalance(caller, asset1.id.toString).balance

    assertApiError(
      sender.invokeScript(
        caller,
        dApp,
        payment = Seq(Payment(wavesBalance - 1.waves, Waves), Payment(2.waves, Waves))
      )
    ) { error =>
      error.message should include("Transaction application leads to negative waves balance to (at least) temporary negative state")
      error.id shouldBe StateCheckFailed.Id
      error.statusCode shouldBe 400
    }

    assertApiError(
      sender.invokeScript(
        caller,
        dApp,
        payment = Seq(Payment(asset1Balance - 1000, asset1), Payment(1001, asset1))
      )
    ) { error =>
      error.message should include("Transaction application leads to negative asset")
      error.id shouldBe StateCheckFailed.Id
      error.statusCode shouldBe 400
    }
  }

  test("can't attach leased Waves") {
    val wavesBalance = sender.accountBalances(caller)._1
    sender.lease(caller, dApp, wavesBalance - 1.waves, waitForTx = true)

    assertApiError(
      sender.invokeScript(caller, dApp, payment = Seq(Payment(0.75.waves, Waves), Payment(0.75.waves, Waves)))
    ) { error =>
      error.message should include("Accounts balance errors")
      error.id shouldBe StateCheckFailed.Id
      error.statusCode shouldBe 400
    }
  }

  test("can't attach with zero Waves amount") {
    assertApiError(
      sender.invokeScript(caller, dApp, payment = Seq(Payment(1, asset1), Payment(0, Waves))),
      NonPositiveAmount("0 of Waves")
    )
  }

  test("can't attach with zero asset amount") {
    assertApiError(
      sender.invokeScript(caller, dApp, payment = Seq(Payment(0, asset1), Payment(1, Waves))),
      NonPositiveAmount(s"0 of IssuedAsset(${asset1.id.toString})")
    )
  }

}<|MERGE_RESOLUTION|>--- conflicted
+++ resolved
@@ -162,13 +162,6 @@
   }
 
   test("can't invoke with three payments") {
-<<<<<<< HEAD
-    assertApiError(sender.invokeScript(
-      caller,
-      dApp,
-      payment = Seq(Payment(3, Waves), Payment(6, Waves), Payment(7, Waves))
-    )) { error =>
-=======
     assertApiError(
       sender.invokeScript(
         caller,
@@ -176,8 +169,6 @@
         payment = Seq(Payment(3, Waves), Payment(6, Waves), Payment(7, Waves))
       )
     ) { error =>
-      println(error)
->>>>>>> 64a750e9
       error.message should include("Script payment amount=3 should not exceed 2")
       error.id shouldBe StateCheckFailed.Id
       error.statusCode shouldBe 400
