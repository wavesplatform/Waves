--- conflicted
+++ resolved
@@ -129,11 +129,7 @@
         | func biz() = [IntegerEntry("numb", 1)]
         |
         """.stripMargin
-<<<<<<< HEAD
-    val script2 = ScriptCompiler.compile(scriptTextV4, ScriptEstimatorV3(overhead = false)).explicitGet()._1.bytes().base64
-=======
-    val script2 = ScriptCompiler.compile(scriptTextV4, ScriptEstimatorV3(fixOverflow = true)).explicitGet()._1.bytes().base64
->>>>>>> c0e79db2
+    val script2 = ScriptCompiler.compile(scriptTextV4, ScriptEstimatorV3(fixOverflow = true, overhead = false)).explicitGet()._1.bytes().base64
     sender.waitForHeight(activationHeight, 13.minute)
     val setScriptId3 = sender.setScript(thirdContract, Some(script2), setScriptFee, waitForTx = true).id
     sender.transactionInfo[TransactionInfo](setScriptId3).script.get.startsWith("base64:") shouldBe true
