--- conflicted
+++ resolved
@@ -31,11 +31,7 @@
 
     sender.setScript(
       smartAcc,
-<<<<<<< HEAD
-      Some(ScriptCompiler.compile(dAppV4, ScriptEstimatorV3(overhead = false)).explicitGet()._1.bytes().base64),
-=======
-      Some(ScriptCompiler.compile(dAppV4, ScriptEstimatorV3(fixOverflow = true)).explicitGet()._1.bytes().base64),
->>>>>>> c0e79db2
+      Some(ScriptCompiler.compile(dAppV4, ScriptEstimatorV3(fixOverflow = true, overhead = false)).explicitGet()._1.bytes().base64),
       fee = setScriptFee + smartFee,
       waitForTx = true
     )
