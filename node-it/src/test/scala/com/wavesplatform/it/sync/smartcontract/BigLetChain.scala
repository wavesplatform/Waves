package com.wavesplatform.it.sync.smartcontract

import com.wavesplatform.common.state.ByteStr
import com.wavesplatform.common.utils.EitherExt2
import com.wavesplatform.it.api.SyncHttpApi._
import com.wavesplatform.it.sync._
import com.wavesplatform.it.transactions.BaseTransactionSuite
import com.wavesplatform.it.util._
import com.wavesplatform.lang.v1.estimator.v2.ScriptEstimatorV2
import com.wavesplatform.transaction.Asset.Waves
import com.wavesplatform.transaction.smart.SetScriptTransaction
import com.wavesplatform.transaction.smart.script.ScriptCompiler
import com.wavesplatform.transaction.transfer.TransferTransaction
import org.scalatest.CancelAfterFailure

class BigLetChain extends BaseTransactionSuite with CancelAfterFailure {
  test("big let assignment chain") {
    val count = 280
    val scriptText =
      s"""
         | {-# STDLIB_VERSION 3    #-}
         | {-# CONTENT_TYPE   DAPP #-}
         |
         | @Verifier(tx)
         | func verify() = {
         |   let a0 = 1
         |   ${1 to count map (i => s"let a$i = a${i - 1}") mkString "\n"}
         |   a$count == a$count
         | }
       """.stripMargin

    val compiledScript = ScriptCompiler.compile(scriptText, ScriptEstimatorV2).explicitGet()._1

    val pkNewAddress = sender.createKeyPair()

    sender.transfer(firstKeyPair, pkNewAddress.toAddress.toString, 10.waves, minFee, waitForTx = true)

<<<<<<< HEAD
    val scriptSet = SetScriptTransaction.selfSigned(1.toByte, pkNewAddress, Some(compiledScript), setScriptFee, System.currentTimeMillis())
    val scriptSetBroadcast = sender.signedBroadcast(scriptSet.explicitGet().json.value())
    nodes.waitForHeightAriseAndTxPresent(scriptSetBroadcast.id)

    val transfer = TransferTransaction.selfSigned(2.toByte, pkNewAddress, pkNewAddress.toAddress, Waves, 1.waves, Waves, smartMinFee, ByteStr.empty,  System.currentTimeMillis())
    val transferBroadcast = sender.signedBroadcast(transfer.explicitGet().json.value())
=======
    val scriptSet          = SetScriptTransaction.selfSigned(1.toByte, pkNewAddress, Some(compiledScript), setScriptFee, System.currentTimeMillis())
    val scriptSetBroadcast = sender.signedBroadcast(scriptSet.explicitGet().json())
    nodes.waitForHeightAriseAndTxPresent(scriptSetBroadcast.id)

    val transfer = TransferTransaction.selfSigned(
      2.toByte,
      pkNewAddress,
      pkNewAddress.toAddress,
      Waves,
      1.waves,
      Waves,
      smartMinFee,
      ByteStr.empty,
      System.currentTimeMillis()
    )
    val transferBroadcast = sender.signedBroadcast(transfer.explicitGet().json())
>>>>>>> 685f2f2a
    nodes.waitForHeightAriseAndTxPresent(transferBroadcast.id)
  }
}<|MERGE_RESOLUTION|>--- conflicted
+++ resolved
@@ -35,14 +35,6 @@
 
     sender.transfer(firstKeyPair, pkNewAddress.toAddress.toString, 10.waves, minFee, waitForTx = true)
 
-<<<<<<< HEAD
-    val scriptSet = SetScriptTransaction.selfSigned(1.toByte, pkNewAddress, Some(compiledScript), setScriptFee, System.currentTimeMillis())
-    val scriptSetBroadcast = sender.signedBroadcast(scriptSet.explicitGet().json.value())
-    nodes.waitForHeightAriseAndTxPresent(scriptSetBroadcast.id)
-
-    val transfer = TransferTransaction.selfSigned(2.toByte, pkNewAddress, pkNewAddress.toAddress, Waves, 1.waves, Waves, smartMinFee, ByteStr.empty,  System.currentTimeMillis())
-    val transferBroadcast = sender.signedBroadcast(transfer.explicitGet().json.value())
-=======
     val scriptSet          = SetScriptTransaction.selfSigned(1.toByte, pkNewAddress, Some(compiledScript), setScriptFee, System.currentTimeMillis())
     val scriptSetBroadcast = sender.signedBroadcast(scriptSet.explicitGet().json())
     nodes.waitForHeightAriseAndTxPresent(scriptSetBroadcast.id)
@@ -59,7 +51,6 @@
       System.currentTimeMillis()
     )
     val transferBroadcast = sender.signedBroadcast(transfer.explicitGet().json())
->>>>>>> 685f2f2a
     nodes.waitForHeightAriseAndTxPresent(transferBroadcast.id)
   }
 }