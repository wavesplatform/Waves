--- conflicted
+++ resolved
@@ -15,32 +15,18 @@
   override def beforeAll(): Unit = {
     super.beforeAll()
 
-<<<<<<< HEAD
-    val issuedAsset = sender.grpc.broadcastIssue(firstAcc, "name", someAssetAmount, 8, true, issueFee, waitForTx = true)
+    val issuedAsset = sender.broadcastIssue(firstAcc, "name", someAssetAmount, 8, true, issueFee, waitForTx = true)
     issuedAssetId = PBTransactions.vanilla(issuedAsset).explicitGet().id().toString
-=======
-    val issuedAsset = sender.broadcastIssue(firstAcc, "name", someAssetAmount, 8, true, issueFee, waitForTx = true)
-    issuedAssetId = PBTransactions.vanilla(issuedAsset).explicitGet().id().base58
->>>>>>> c494b6a8
   }
 
   test("asset transfer changes sender's and recipient's asset balance by transfer amount and waves by fee") {
     for (v <- supportedVersions) {
-<<<<<<< HEAD
-      val issuedAsset      = sender.grpc.broadcastIssue(firstAcc, "name", someAssetAmount, 8, true, issueFee, waitForTx = true)
+      val issuedAsset      = sender.broadcastIssue(firstAcc, "name", someAssetAmount, 8, true, issueFee, waitForTx = true)
       val issuedAssetId    = PBTransactions.vanilla(issuedAsset).explicitGet().id().toString
-      val firstBalance     = sender.grpc.wavesBalance(firstAddress).available
-      val firstEffBalance  = sender.grpc.wavesBalance(firstAddress).effective
-      val secondBalance    = sender.grpc.wavesBalance(secondAddress).available
-      val secondEffBalance = sender.grpc.wavesBalance(secondAddress).effective
-=======
-      val issuedAsset      = sender.broadcastIssue(firstAcc, "name", someAssetAmount, 8, true, issueFee, waitForTx = true)
-      val issuedAssetId    = PBTransactions.vanilla(issuedAsset).explicitGet().id().base58
       val firstBalance     = sender.wavesBalance(firstAddress).available
       val firstEffBalance  = sender.wavesBalance(firstAddress).effective
       val secondBalance    = sender.wavesBalance(secondAddress).available
       val secondEffBalance = sender.wavesBalance(secondAddress).effective
->>>>>>> c494b6a8
 
       sender.broadcastTransfer(
         firstAcc,
@@ -69,11 +55,7 @@
       val secondBalance    = sender.wavesBalance(secondAddress).available
       val secondEffBalance = sender.wavesBalance(secondAddress).effective
 
-<<<<<<< HEAD
-      sender.grpc.broadcastTransfer(firstAcc, Recipient().withPublicKeyHash(secondAddress), transferAmount, minFee, version = v, waitForTx = true)
-=======
-      sender.broadcastTransfer(firstAcc, Recipient().withAddress(secondAddress), transferAmount, minFee, version = v, waitForTx = true)
->>>>>>> c494b6a8
+      sender.broadcastTransfer(firstAcc, Recipient().withPublicKeyHash(secondAddress), transferAmount, minFee, version = v, waitForTx = true)
 
       sender.wavesBalance(firstAddress).available shouldBe firstBalance - transferAmount - minFee
       sender.wavesBalance(firstAddress).effective shouldBe firstEffBalance - transferAmount - minFee
@@ -118,11 +100,7 @@
         Code.INVALID_ARGUMENT
       )
       assertGrpcError(
-<<<<<<< HEAD
-        sender.grpc.broadcastTransfer(firstAcc, Recipient().withPublicKeyHash(secondAddress), transferAmount, minFee - 1, version = v, waitForTx = true),
-=======
-        sender.broadcastTransfer(firstAcc, Recipient().withAddress(secondAddress), transferAmount, minFee - 1, version = v, waitForTx = true),
->>>>>>> c494b6a8
+        sender.broadcastTransfer(firstAcc, Recipient().withPublicKeyHash(secondAddress), transferAmount, minFee - 1, version = v, waitForTx = true),
         "Fee .* does not exceed minimal value",
         Code.INVALID_ARGUMENT
       )
@@ -142,11 +120,7 @@
       val secondEffBalance = sender.wavesBalance(secondAddress).effective
 
       assertGrpcError(
-<<<<<<< HEAD
-        sender.grpc.broadcastTransfer(firstAcc, Recipient().withPublicKeyHash(secondAddress), firstBalance, minFee, v, waitForTx = true),
-=======
-        sender.broadcastTransfer(firstAcc, Recipient().withAddress(secondAddress), firstBalance, minFee, v, waitForTx = true),
->>>>>>> c494b6a8
+        sender.broadcastTransfer(firstAcc, Recipient().withPublicKeyHash(secondAddress), firstBalance, minFee, v, waitForTx = true),
         "Attempt to transfer unavailable funds",
         Code.INVALID_ARGUMENT
       )
