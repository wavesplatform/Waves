--- conflicted
+++ resolved
@@ -34,19 +34,11 @@
   test("_issue and transfer asset") {
     assetId = sender.issue(caller, "Asset", "a", assetQuantity, 0).id
 
-<<<<<<< HEAD
-    val script = Some(ScriptCompiler.compile("true", estimator).explicitGet()._1.bytes.value().base64)
-    smartAssetId = sender.issue(caller, "Smart", "s", assetQuantity, 0, script = script).id
-
-    val scriptText  = "match tx {case _:TransferTransaction => false case _ => true}"
-    val smartScript = Some(ScriptCompiler.compile(scriptText, estimator).explicitGet()._1.bytes.value().base64)
-=======
     val script = Some(ScriptCompiler.compile("true", estimator).explicitGet()._1.bytes().base64)
     smartAssetId = sender.issue(caller, "Smart", "s", assetQuantity, 0, script = script).id
 
     val scriptText  = "match tx {case _:TransferTransaction => false case _ => true}"
     val smartScript = Some(ScriptCompiler.compile(scriptText, estimator).explicitGet()._1.bytes().base64)
->>>>>>> 685f2f2a
     rejAssetId = sender.issue(caller, "Reject", "r", assetQuantity, 0, script = smartScript, waitForTx = true).id
   }
 
