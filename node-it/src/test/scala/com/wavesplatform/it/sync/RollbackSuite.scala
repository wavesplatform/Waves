--- conflicted
+++ resolved
@@ -192,12 +192,8 @@
     val dtx    = sender.putData(firstAddress, List(entry1), calcDataFee(List(entry1)) + smartFee).id
     nodes.waitForHeightAriseAndTxPresent(dtx)
 
-<<<<<<< HEAD
     val tx = sender.transfer(firstAddress, firstAddress, transferAmount, smartMinFee, waitForTx = true).id
-=======
-    val tx = sender.transfer(firstAddress, firstAddress, transferAmount, smartMinFee, version = 2, waitForTx = true).id
     nodes.waitForHeightAriseAndTxPresent(tx)
->>>>>>> f2a3fa77
 
     //as rollback is too fast, we should blacklist nodes from each other before rollback
     sender.blacklist(miner.networkAddress)
