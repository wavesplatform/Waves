--- conflicted
+++ resolved
@@ -9,27 +9,15 @@
 class GetTransactionGrpcSuite extends GrpcBaseTransactionSuite {
 
   test("get transaction by sender, by recipient, by sender&recipient and id") {
-<<<<<<< HEAD
-    val txId = PBTransactions.vanilla(
-      sender.broadcastTransfer(firstAcc, Recipient().withPublicKeyHash(secondAddress), transferAmount, minFee, waitForTx = true),
+    val txId = PBTransactions
+      .vanilla(
+        sender.broadcastTransfer(firstAcc, Recipient().withPublicKeyHash(secondAddress), transferAmount, minFee, waitForTx = true),
       unsafe = false
     ).explicitGet().id().toString
     val transactionBySenderAndId = sender.getTransaction(sender = firstAddress, id = txId).getWavesTransaction
     val transactionByRecipientAndId = sender.getTransaction(recipient = Some(Recipient().withPublicKeyHash(secondAddress)), id = txId).getWavesTransaction
-    val transactionBySenderRecipientAndId = sender.getTransaction(sender = firstAddress, recipient = Some(Recipient().withPublicKeyHash(secondAddress)), id = txId).getWavesTransaction
-=======
-    val txId = PBTransactions
-      .vanilla(
-        sender.broadcastTransfer(firstAcc, Recipient().withPublicKeyHash(secondAddress), transferAmount, minFee, waitForTx = true)
-      )
-      .explicitGet()
-      .id()
-      .toString
-    val transactionBySenderAndId    = sender.getTransaction(sender = firstAddress, id = txId).getTransaction
-    val transactionByRecipientAndId = sender.getTransaction(recipient = Some(Recipient().withPublicKeyHash(secondAddress)), id = txId).getTransaction
     val transactionBySenderRecipientAndId =
-      sender.getTransaction(sender = firstAddress, recipient = Some(Recipient().withPublicKeyHash(secondAddress)), id = txId).getTransaction
->>>>>>> 2f13caf8
+      sender.getTransaction(sender = firstAddress, recipient = Some(Recipient().withPublicKeyHash(secondAddress)), id = txId).getWavesTransaction
 
     transactionBySenderAndId.senderPublicKey shouldBe ByteString.copyFrom(Base58.decode(firstAcc.publicKey.toString))
     transactionByRecipientAndId.getTransfer.getRecipient shouldBe PBRecipients.create(secondAcc.toAddress)
@@ -38,26 +26,15 @@
   }
 
   test("get multiple transactions") {
-<<<<<<< HEAD
-    val txs = List.fill(10)(sender.broadcastTransfer(thirdAcc, Recipient().withPublicKeyHash(secondAddress), transferAmount / 10, minFee, waitForTx = true))
+    val txs =
+      List.fill(10)(sender.broadcastTransfer(thirdAcc, Recipient().withPublicKeyHash(secondAddress), transferAmount / 10, minFee, waitForTx = true))
     val txsIds = txs.map(tx => PBTransactions.vanilla(tx, unsafe = false).explicitGet().id().toString)
 
     val transactionsByIds = sender.getTransactionSeq(txsIds, sender = thirdAddress, recipient = Some(Recipient().withPublicKeyHash(secondAddress)))
     transactionsByIds.size shouldBe 10
-    for(tx <- transactionsByIds) {
+    for (tx <- transactionsByIds) {
       tx.getTransaction.getWavesTransaction.senderPublicKey shouldBe ByteString.copyFrom(thirdAcc.publicKey.arr)
       tx.getTransaction.getWavesTransaction.getTransfer.getRecipient shouldBe PBRecipients.create(secondAcc.toAddress)
-=======
-    val txs =
-      List.fill(10)(sender.broadcastTransfer(thirdAcc, Recipient().withPublicKeyHash(secondAddress), transferAmount / 10, minFee, waitForTx = true))
-    val txsIds = txs.map(tx => PBTransactions.vanilla(tx).explicitGet().id().toString)
-
-    val transactionsByIds = sender.getTransactionSeq(txsIds, sender = thirdAddress, recipient = Some(Recipient().withPublicKeyHash(secondAddress)))
-    transactionsByIds.size shouldBe 10
-    for (tx <- transactionsByIds) {
-      tx.getTransaction.getTransaction.senderPublicKey shouldBe ByteString.copyFrom(thirdAcc.publicKey.arr)
-      tx.getTransaction.getTransaction.getTransfer.getRecipient shouldBe PBRecipients.create(secondAcc.toAddress)
->>>>>>> 2f13caf8
     }
   }
 }