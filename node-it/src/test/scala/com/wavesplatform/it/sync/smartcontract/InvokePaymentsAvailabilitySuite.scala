package com.wavesplatform.it.sync.smartcontract

import com.typesafe.config.Config
import com.wavesplatform.common.state.ByteStr
import com.wavesplatform.common.utils.EitherExt2
import com.wavesplatform.features.BlockchainFeatures
import com.wavesplatform.it.NodeConfigs
import com.wavesplatform.it.api.SyncHttpApi._
import com.wavesplatform.it.sync._
import com.wavesplatform.it.transactions.BaseTransactionSuite
import com.wavesplatform.lang.v1.estimator.v3.ScriptEstimatorV3
import com.wavesplatform.transaction.Asset.IssuedAsset
import com.wavesplatform.transaction.smart.InvokeScriptTransaction.Payment
import com.wavesplatform.transaction.smart.script.ScriptCompiler

class InvokePaymentsAvailabilitySuite extends BaseTransactionSuite {

  override protected def nodeConfigs: Seq[Config] =
    NodeConfigs.newBuilder
      .overrideBase(_.quorum(0))
      .overrideBase(
        _.preactivatedFeatures(
          (BlockchainFeatures.Ride4DApps.id, 0),
          (BlockchainFeatures.BlockV5.id, 0),
          (BlockchainFeatures.SynchronousCalls.id, 0)
        )
      )
      .withDefault(1)
      .buildNonConflicting()

  private lazy val (caller, callerAddress)           = (firstKeyPair, firstAddress)
  private lazy val (callingDApp, callingDAppAddress) = (secondKeyPair, secondAddress)
  private lazy val (proxyDApp, proxyDAppAddress)     = (thirdKeyPair, thirdAddress)

  private def syncDApp(dApp: String) =
    ScriptCompiler(
      s"""
       |{-# STDLIB_VERSION 5 #-}
       |{-# CONTENT_TYPE DAPP #-}
       |{-# SCRIPT_TYPE ACCOUNT #-}
       |
       | let dApp2 = Address(base58'$dApp')
       |
       | @Callable(inv)
       | func default() = {
       |    let pmt = inv.payments[0]
       |    strict invokeV4 = dApp2.invoke("default", nil, [AttachedPayment(pmt.assetId, pmt.amount)])
       |    [
       |       IntegerEntry("balance_self", this.assetBalance(pmt.assetId.value())),
       |       IntegerEntry("balance_calling_dApp", dApp2.assetBalance(pmt.assetId.value()))
       |    ]
       | }
       |
         """.stripMargin,
      isAssetScript = false,
<<<<<<< HEAD
      ScriptEstimatorV3(overhead = false)
=======
      ScriptEstimatorV3(fixOverflow = true)
>>>>>>> c0e79db2
    ).explicitGet()._1.bytes().base64

  private val dApp =
    ScriptCompiler(
      s"""
       | {-# STDLIB_VERSION 5       #-}
       | {-# CONTENT_TYPE   DAPP    #-}
       | {-# SCRIPT_TYPE    ACCOUNT #-}
       |
       | @Callable(inv)
       | func default() = {
       |   let pmtAssetId = inv.payments[0].assetId.value()
       |   [
       |     IntegerEntry("balance_self", this.assetBalance(pmtAssetId)),
       |     IntegerEntry("balance_caller", inv.caller.assetBalance(pmtAssetId))
       |   ]
       | }
     """.stripMargin,
      isAssetScript = false,
<<<<<<< HEAD
      ScriptEstimatorV3(overhead = false)
=======
      ScriptEstimatorV3(fixOverflow = true)
>>>>>>> c0e79db2
    ).explicitGet()._1.bytes().base64

  private val paymentAmount = 12345
  private val issueAmount   = 1000 * 1000

  test("payments availability in sync call") {
    val assetId = sender.issue(caller, quantity = issueAmount, waitForTx = true).id
    val asset   = IssuedAsset(ByteStr.decodeBase58(assetId).get)
    sender.setScript(proxyDApp, Some(syncDApp(callingDAppAddress)), waitForTx = true)

    sender.setScript(callingDApp, Some(dApp), waitForTx = true)

    val callerStartBalance      = sender.assetBalance(callerAddress, assetId).balance
    val proxyStartBalance       = sender.assetBalance(proxyDAppAddress, assetId).balance
    val callingDAppStartBalance = sender.assetBalance(callingDAppAddress, assetId).balance

    sender.invokeScript(caller, proxyDAppAddress, payment = Seq(Payment(paymentAmount, asset)), fee = invokeFee, waitForTx = true)
    sender.assetBalance(callerAddress, assetId).balance shouldBe callerStartBalance - paymentAmount

    val expectingProxyDAppBalance = 0
    List(
      sender.assetBalance(proxyDAppAddress, assetId).balance,
      sender.getData(proxyDAppAddress, "balance_self").head.value
    ).foreach(_ shouldBe proxyStartBalance + expectingProxyDAppBalance)

    val expectingCallingDAppBalance = paymentAmount
    List(
      sender.assetBalance(callingDAppAddress, assetId).balance,
      sender.getData(proxyDAppAddress, "balance_calling_dApp").head.value
    ).foreach(_ shouldBe callingDAppStartBalance + expectingCallingDAppBalance)

    val expectingCallingDAppBalanceInsideCallingDApp = paymentAmount
    val expectingProxyDAppBalanceInsideCallingDApp   = 0
    sender.getData(callingDAppAddress, "balance_self").head.value shouldBe callingDAppStartBalance + expectingCallingDAppBalanceInsideCallingDApp
    sender.getData(callingDAppAddress, "balance_caller").head.value shouldBe proxyStartBalance + expectingProxyDAppBalanceInsideCallingDApp
  }
}<|MERGE_RESOLUTION|>--- conflicted
+++ resolved
@@ -53,11 +53,7 @@
        |
          """.stripMargin,
       isAssetScript = false,
-<<<<<<< HEAD
-      ScriptEstimatorV3(overhead = false)
-=======
-      ScriptEstimatorV3(fixOverflow = true)
->>>>>>> c0e79db2
+      ScriptEstimatorV3(fixOverflow = true, overhead = false)
     ).explicitGet()._1.bytes().base64
 
   private val dApp =
@@ -77,11 +73,7 @@
        | }
      """.stripMargin,
       isAssetScript = false,
-<<<<<<< HEAD
-      ScriptEstimatorV3(overhead = false)
-=======
-      ScriptEstimatorV3(fixOverflow = true)
->>>>>>> c0e79db2
+      ScriptEstimatorV3(fixOverflow = true, overhead = false)
     ).explicitGet()._1.bytes().base64
 
   private val paymentAmount = 12345
