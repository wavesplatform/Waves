package com.wavesplatform.it.sync.transactions

import com.typesafe.config.Config
import com.typesafe.config.ConfigFactory.parseString
import com.wavesplatform.account.Address
import com.wavesplatform.common.state.ByteStr
import com.wavesplatform.common.utils.EitherExt2
import com.wavesplatform.it.Node
import com.wavesplatform.it.NodeConfigs._
import com.wavesplatform.it.api.SyncHttpApi._
import com.wavesplatform.it.sync._
import com.wavesplatform.it.transactions.{BaseTransactionSuite, NodesFromDocker}
import com.wavesplatform.transaction.Asset.Waves
import com.wavesplatform.transaction.transfer.TransferTransaction

class RebroadcastTransactionSuite extends BaseTransactionSuite with NodesFromDocker {

  import RebroadcastTransactionSuite._

  override protected def nodeConfigs: Seq[Config] =
    Seq(configWithRebroadcastAllowed.withFallback(NotMiner), configWithRebroadcastAllowed.withFallback(Miners.head))

  private def nodeA: Node = nodes.head
  private def nodeB: Node = nodes.last

  test("should rebroadcast a transaction if that's allowed in config") {
<<<<<<< HEAD
    val tx = TransferTransaction
      .selfSigned(2.toByte, nodeA.keyPair, Address.fromString(nodeB.address).explicitGet(), Waves, transferAmount, Waves, minFee, None, System.currentTimeMillis())
=======
    val tx = TransferTransaction.selfSigned(2.toByte, nodeA.keyPair, Address.fromString(nodeB.address).right.get, Waves, transferAmount, Waves, minFee, ByteStr.empty,  System.currentTimeMillis())
>>>>>>> 142cb1cc
      .explicitGet()
      .json()

    val dockerNodeBId = docker.stopContainer(dockerNodes.apply().last)
    val txId          = nodeA.signedBroadcast(tx).id
    docker.startContainer(dockerNodeBId)
    nodeA.waitForPeers(1)

    nodeB.ensureTxDoesntExist(txId)
    nodeA.signedBroadcast(tx)
    nodeB.waitForUtxIncreased(0)
    nodeB.utxSize shouldBe 1
  }

  test("should not rebroadcast a transaction if that's not allowed in config") {
    dockerNodes().foreach(docker.restartNode(_, configWithRebroadcastNotAllowed))
    val tx = TransferTransaction
<<<<<<< HEAD
      .selfSigned(2.toByte, nodeA.keyPair, Address.fromString(nodeB.address).explicitGet(), Waves, transferAmount, Waves, minFee, None, System.currentTimeMillis())
=======
      .selfSigned(2.toByte, nodeA.keyPair, Address.fromString(nodeB.address).right.get, Waves, transferAmount, Waves, minFee, ByteStr.empty,  System.currentTimeMillis())
>>>>>>> 142cb1cc
      .explicitGet()
      .json()

    val dockerNodeBId = docker.stopContainer(dockerNodes.apply().last)
    val txId          = nodeA.signedBroadcast(tx).id
    docker.startContainer(dockerNodeBId)
    nodeA.waitForPeers(1)

    nodeB.ensureTxDoesntExist(txId)
    nodeA.signedBroadcast(tx)
    nodes.waitForHeightArise()
    nodeB.utxSize shouldBe 0
    nodeB.ensureTxDoesntExist(txId)

  }
}
object RebroadcastTransactionSuite {

  private val configWithRebroadcastAllowed =
    parseString("waves.synchronization.utx-synchronizer.allow-tx-rebroadcasting = true")

  private val configWithRebroadcastNotAllowed =
    parseString("waves.synchronization.utx-synchronizer.allow-tx-rebroadcasting = false")

}<|MERGE_RESOLUTION|>--- conflicted
+++ resolved
@@ -24,12 +24,7 @@
   private def nodeB: Node = nodes.last
 
   test("should rebroadcast a transaction if that's allowed in config") {
-<<<<<<< HEAD
-    val tx = TransferTransaction
-      .selfSigned(2.toByte, nodeA.keyPair, Address.fromString(nodeB.address).explicitGet(), Waves, transferAmount, Waves, minFee, None, System.currentTimeMillis())
-=======
-    val tx = TransferTransaction.selfSigned(2.toByte, nodeA.keyPair, Address.fromString(nodeB.address).right.get, Waves, transferAmount, Waves, minFee, ByteStr.empty,  System.currentTimeMillis())
->>>>>>> 142cb1cc
+    val tx = TransferTransaction.selfSigned(2.toByte, nodeA.keyPair, Address.fromString(nodeB.address).explicitGet(), Waves, transferAmount, Waves, minFee, ByteStr.empty,  System.currentTimeMillis())
       .explicitGet()
       .json()
 
@@ -47,11 +42,7 @@
   test("should not rebroadcast a transaction if that's not allowed in config") {
     dockerNodes().foreach(docker.restartNode(_, configWithRebroadcastNotAllowed))
     val tx = TransferTransaction
-<<<<<<< HEAD
-      .selfSigned(2.toByte, nodeA.keyPair, Address.fromString(nodeB.address).explicitGet(), Waves, transferAmount, Waves, minFee, None, System.currentTimeMillis())
-=======
-      .selfSigned(2.toByte, nodeA.keyPair, Address.fromString(nodeB.address).right.get, Waves, transferAmount, Waves, minFee, ByteStr.empty,  System.currentTimeMillis())
->>>>>>> 142cb1cc
+      .selfSigned(2.toByte, nodeA.keyPair, Address.fromString(nodeB.address).explicitGet(), Waves, transferAmount, Waves, minFee, ByteStr.empty,  System.currentTimeMillis())
       .explicitGet()
       .json()
 
