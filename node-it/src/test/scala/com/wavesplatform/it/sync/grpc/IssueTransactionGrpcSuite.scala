--- conflicted
+++ resolved
@@ -1,10 +1,11 @@
 package com.wavesplatform.it.sync.grpc
 
-import com.wavesplatform.common.utils.EitherExt2
+import com.wavesplatform.common.utils.{Base64, EitherExt2}
 import com.wavesplatform.it.NTPTime
 import com.wavesplatform.it.api.SyncGrpcApi._
 import com.wavesplatform.it.sync._
 import com.wavesplatform.it.util._
+import com.wavesplatform.lang.script.Script
 import com.wavesplatform.protobuf.transaction.PBTransactions
 import com.wavesplatform.transaction.TxValidationError.{InvalidName, TooBigArray}
 import com.wavesplatform.transaction.assets.IssueTransaction
@@ -20,12 +21,11 @@
   test("asset issue changes issuer's asset balance") {
     for (v <- supportedVersions) {
       val assetName        = Random.alphanumeric.filter(_.isLetter).take(IssueTransaction.MinAssetNameLength).mkString
-<<<<<<< HEAD
       val assetDescription = "my asset description"
-      val issuerBalance    = sender.grpc.wavesBalance(issuerAddress).available
-      val issuerEffBalance = sender.grpc.wavesBalance(issuerAddress).effective
-
-      val issuedAssetTx = sender.grpc.broadcastIssue(
+      val issuerBalance    = sender.wavesBalance(issuerAddress).available
+      val issuerEffBalance = sender.wavesBalance(issuerAddress).effective
+
+      val issuedAssetTx = sender.broadcastIssue(
         issuer,
         assetName,
         someAssetAmount,
@@ -38,14 +38,6 @@
         waitForTx = true
       )
       val issuedAssetId = PBTransactions.vanilla(issuedAssetTx).explicitGet().id().toString
-=======
-      val assetDescription = ByteString.copyFrom("my asset description".getBytes(StandardCharsets.UTF_8))
-      val issuerBalance = sender.wavesBalance(issuerAddress).available
-      val issuerEffBalance = sender.wavesBalance(issuerAddress).effective
-
-      val issuedAssetTx = sender.broadcastIssue(issuer, assetName, someAssetAmount, 8, reissuable = true, issueFee, assetDescription, version = v, script = scriptText(v), waitForTx =  true)
-      val issuedAssetId = PBTransactions.vanilla(issuedAssetTx).explicitGet().id().base58
->>>>>>> c494b6a8
 
       sender.wavesBalance(issuerAddress).available shouldBe issuerBalance - issueFee
       sender.wavesBalance(issuerAddress).effective shouldBe issuerEffBalance - issueFee
@@ -63,17 +55,10 @@
 
   test("not able to issue asset with fee less then issueFee (minFee for NFT)") {
     for (v <- supportedVersions) {
-<<<<<<< HEAD
       val assetName                                 = Random.alphanumeric.filter(_.isLetter).take(IssueTransaction.MinAssetNameLength + 1).mkString
       val assetDescription                          = "nft asset"
-      val issuerBalance                             = sender.grpc.wavesBalance(issuerAddress).available
-      val issuerEffBalance                          = sender.grpc.wavesBalance(issuerAddress).effective
-=======
-      val assetName = Random.alphanumeric.filter(_.isLetter).take(IssueTransaction.MinAssetNameLength + 1).mkString
-      val assetDescription = ByteString.copyFrom("nft asset".getBytes(StandardCharsets.UTF_8))
-      val issuerBalance = sender.wavesBalance(issuerAddress).available
-      val issuerEffBalance = sender.wavesBalance(issuerAddress).effective
->>>>>>> c494b6a8
+      val issuerBalance                             = sender.wavesBalance(issuerAddress).available
+      val issuerEffBalance                          = sender.wavesBalance(issuerAddress).effective
       val (nftQuantity, nftDecimals, nftReissuable) = (1, 0, false)
 
       assertGrpcError(
@@ -96,10 +81,9 @@
   test("Able to create asset with the same name") {
     for (v <- supportedVersions) {
       val assetName        = Random.alphanumeric.filter(_.isLetter).take(IssueTransaction.MaxAssetNameLength).mkString
-<<<<<<< HEAD
       val assetDescription = "my asset description 2"
 
-      val issuedAssetTx = sender.grpc.broadcastIssue(
+      val issuedAssetTx = sender.broadcastIssue(
         issuer,
         assetName,
         someAssetAmount,
@@ -113,7 +97,7 @@
       )
       val issuedAssetId = PBTransactions.vanilla(issuedAssetTx).explicitGet().id().toString
 
-      val issuedAssetTx2 = sender.grpc.broadcastIssue(
+      val issuedAssetTx2 = sender.broadcastIssue(
         issuer,
         assetName,
         someAssetAmount,
@@ -126,26 +110,12 @@
         waitForTx = true
       )
       val issuedAssetId2 = PBTransactions.vanilla(issuedAssetTx2).explicitGet().id().toString
-=======
-      val assetDescription = ByteString.copyFrom("my asset description 2".getBytes(StandardCharsets.UTF_8))
-
-      val issuedAssetTx = sender.broadcastIssue(issuer, assetName, someAssetAmount, 7, reissuable = true, issueFee, assetDescription, version = v, script = scriptText(v), waitForTx =  true)
-      val issuedAssetId = PBTransactions.vanilla(issuedAssetTx).explicitGet().id().base58
-
-      val issuedAssetTx2 = sender.broadcastIssue(issuer, assetName, someAssetAmount, 7, reissuable = true, issueFee, assetDescription, version = v, script = scriptText(v), waitForTx =  true)
-      val issuedAssetId2 = PBTransactions.vanilla(issuedAssetTx2).explicitGet().id().base58
->>>>>>> c494b6a8
 
       sender.assetsBalance(issuerAddress, Seq(issuedAssetId)).getOrElse(issuedAssetId, 0L) shouldBe someAssetAmount
       sender.assetsBalance(issuerAddress, Seq(issuedAssetId2)).getOrElse(issuedAssetId2, 0L) shouldBe someAssetAmount
 
-<<<<<<< HEAD
-      sender.grpc.getTransaction(issuedAssetId).getTransaction.getIssue.name shouldBe assetName
-      sender.grpc.getTransaction(issuedAssetId2).getTransaction.getIssue.name shouldBe assetName
-=======
-      sender.getTransaction(issuedAssetId).getTransaction.getIssue.name shouldBe ByteString.copyFrom(assetName.getBytes(StandardCharsets.UTF_8))
-      sender.getTransaction(issuedAssetId2).getTransaction.getIssue.name shouldBe ByteString.copyFrom(assetName.getBytes(StandardCharsets.UTF_8))
->>>>>>> c494b6a8
+      sender.getTransaction(issuedAssetId).getTransaction.getIssue.name shouldBe assetName
+      sender.getTransaction(issuedAssetId2).getTransaction.getIssue.name shouldBe assetName
     }
   }
 
@@ -155,16 +125,10 @@
     val bigAssetFee      = issuerEffBalance + 1.waves
 
     assertGrpcError(
-<<<<<<< HEAD
-      sender.grpc.broadcastIssue(issuer, assetName, someAssetAmount, 8, reissuable = false, bigAssetFee),
+      sender.broadcastIssue(issuer, assetName, someAssetAmount, 8, reissuable = false, bigAssetFee),
       "Accounts balance errors",
       Code.INVALID_ARGUMENT
     )
-=======
-      sender.broadcastIssue(issuer, assetName, someAssetAmount, 8, reissuable = false, bigAssetFee),
-      "negative waves balance",
-      Code.INVALID_ARGUMENT)
->>>>>>> c494b6a8
 
   }
 
@@ -172,7 +136,6 @@
     Table(
       ("script", "error"),
       ("base64:AQa3b8tZ", "Invalid checksum"),
-      ("base64:", "Illegal length of script: 1"),
       ("base64:AA==", "Illegal length of script: 1"),
       ("base64:AAQB", "Invalid content type of script: 4"),
       ("base64:AAEF", "Invalid version of script: 5"),
@@ -184,11 +147,7 @@
       val assetName = "myasset"
 
       assertGrpcError(
-<<<<<<< HEAD
-        sender.grpc.broadcastIssue(issuer, assetName, someAssetAmount, 2, reissuable = true, issueFee, script = Some(script)),
-=======
-      sender.broadcastIssue(issuer, assetName, someAssetAmount, 2, reissuable = true, issueFee, script = Some(script)),
->>>>>>> c494b6a8
+        sender.broadcastIssue(issuer, assetName, someAssetAmount, 2, reissuable = true, issueFee, script = Left(Base64.decode(script))),
         error,
         Code.INTERNAL
       )
@@ -209,11 +168,7 @@
       val assetName          = "myasset2"
       val decimalBytes: Byte = decimals.toByte
       assertGrpcError(
-<<<<<<< HEAD
-        sender.grpc.broadcastIssue(issuer, assetName, assetVal, decimalBytes, reissuable = false, issueFee),
-=======
-      sender.broadcastIssue(issuer, assetName, assetVal, decimalBytes, reissuable = false, issueFee),
->>>>>>> c494b6a8
+        sender.broadcastIssue(issuer, assetName, assetVal, decimalBytes, reissuable = false, issueFee),
         s"$error",
         Code.INTERNAL
       )
@@ -247,9 +202,8 @@
     )
   }
 
-  def scriptText(version: Int): Option[String] = version match {
-    case 2 => Some(scriptBase64)
+  def scriptText(version: Int): Either[Array[Byte], Option[Script]] = Right(version match {
+    case 2 => Some(script)
     case _ => None
-  }
-
+  })
 }