--- conflicted
+++ resolved
@@ -82,11 +82,7 @@
   }
 
   test("write") {
-<<<<<<< HEAD
-    val data = 10L
-=======
     val data = 10
->>>>>>> 7e1b59e9
     val invokeTx = sender.invokeScript(
       caller,
       contract,
@@ -105,16 +101,11 @@
     nodes.waitForHeightAriseAndTxPresent(id)
 
     val txInfo             = sender.transactionInfo(id)
-<<<<<<< HEAD
 
     sender.waitForHeight(txInfo.height + 1)
 
-    val callerTxs          = sender.transactionsByAddress(caller.stringRepr, 100)
-    val dAppTxs            = sender.transactionsByAddress(contract.stringRepr, 100)
-=======
     val callerTxs          = sender.transactionsByAddress(caller, 100)
     val dAppTxs            = sender.transactionsByAddress(contract, 100)
->>>>>>> 7e1b59e9
     val txStateChanges     = sender.debugStateChanges(id)
     val callerStateChanges = sender.debugStateChangesByAddress(caller, 100)
     val dAppStateChanges   = sender.debugStateChangesByAddress(contract, 100)
