package com.wavesplatform.it.sync.grpc

import com.wavesplatform.common.state.ByteStr
import com.wavesplatform.common.utils.EitherExt2
import com.wavesplatform.it.NTPTime
import com.wavesplatform.it.api.SyncGrpcApi._
import com.wavesplatform.it.sync.{minFee, transferAmount}
import com.wavesplatform.it.util._
import com.wavesplatform.protobuf.transaction.{PBRecipients, Recipient}
import com.wavesplatform.transaction.ChainId
import io.grpc.Status.Code
import org.scalatest.prop.TableDrivenPropertyChecks

import scala.util.Random

class CreateAliasTransactionGrpcSuite extends GrpcBaseTransactionSuite with NTPTime with TableDrivenPropertyChecks {

  val (aliasCreator, aliasCreatorAddr) = (firstAcc, firstAddress)
  test("Able to send money to an alias") {
<<<<<<< HEAD
    val alias             = randomAlias
    val creatorBalance    = sender.grpc.wavesBalance(aliasCreatorAddr).available
    val creatorEffBalance = sender.grpc.wavesBalance(aliasCreatorAddr).effective
=======
    val alias             = randomAlias()
    val creatorBalance    = sender.wavesBalance(aliasCreatorAddr).available
    val creatorEffBalance = sender.wavesBalance(aliasCreatorAddr).effective
>>>>>>> f3990a23

    sender.broadcastCreateAlias(aliasCreator, alias, minFee, waitForTx = true)

    sender.wavesBalance(aliasCreatorAddr).available shouldBe creatorBalance - minFee
    sender.wavesBalance(aliasCreatorAddr).effective shouldBe creatorEffBalance - minFee

<<<<<<< HEAD
    sender.grpc.resolveAlias(alias) shouldBe PBRecipients.toAddress(ByteStr(aliasCreatorAddr.toByteArray), ChainId.global).explicitGet()
=======
    sender.resolveAlias(alias) shouldBe PBRecipients.toAddress(ByteStr(aliasCreatorAddr.toByteArray)).explicitGet()
>>>>>>> f3990a23

    sender.broadcastTransfer(aliasCreator, Recipient().withAlias(alias), transferAmount, minFee, waitForTx = true)

    sender.wavesBalance(aliasCreatorAddr).available shouldBe creatorBalance - 2 * minFee
    sender.wavesBalance(aliasCreatorAddr).effective shouldBe creatorEffBalance - 2 * minFee
  }

  test("Not able to create same aliases to same address") {
<<<<<<< HEAD
    val alias             = randomAlias
    val creatorBalance    = sender.grpc.wavesBalance(aliasCreatorAddr).available
    val creatorEffBalance = sender.grpc.wavesBalance(aliasCreatorAddr).effective
=======
    val alias             = randomAlias()
    val creatorBalance    = sender.wavesBalance(aliasCreatorAddr).available
    val creatorEffBalance = sender.wavesBalance(aliasCreatorAddr).effective
>>>>>>> f3990a23

    sender.broadcastCreateAlias(aliasCreator, alias, minFee, waitForTx = true)
    sender.wavesBalance(aliasCreatorAddr).available shouldBe creatorBalance - minFee
    sender.wavesBalance(aliasCreatorAddr).effective shouldBe creatorEffBalance - minFee

    assertGrpcError(sender.broadcastCreateAlias(aliasCreator, alias, minFee), "Alias already claimed", Code.INVALID_ARGUMENT)

    sender.wavesBalance(aliasCreatorAddr).available shouldBe creatorBalance - minFee
    sender.wavesBalance(aliasCreatorAddr).effective shouldBe creatorEffBalance - minFee
  }

  test("Not able to create aliases to other addresses") {
<<<<<<< HEAD
    val alias            = randomAlias
    val secondBalance    = sender.grpc.wavesBalance(secondAddress).available
    val secondEffBalance = sender.grpc.wavesBalance(secondAddress).effective
=======
    val alias            = randomAlias()
    val secondBalance    = sender.wavesBalance(secondAddress).available
    val secondEffBalance = sender.wavesBalance(secondAddress).effective
>>>>>>> f3990a23

    sender.broadcastCreateAlias(aliasCreator, alias, minFee, waitForTx = true)
    assertGrpcError(sender.broadcastCreateAlias(secondAcc, alias, minFee), "Alias already claimed", Code.INVALID_ARGUMENT)

    sender.wavesBalance(secondAddress).available shouldBe secondBalance
    sender.wavesBalance(secondAddress).effective shouldBe secondEffBalance
  }

  val ValidAliases =
    Table(s"aliasName$randomAlias", s"aaaa$randomAlias", s"....$randomAlias", s"1234567890.$randomAlias", s"@.@-@_@$randomAlias")

  ValidAliases.foreach { alias =>
    test(s"create alias named $alias") {
<<<<<<< HEAD
      sender.grpc.broadcastCreateAlias(aliasCreator, alias, minFee, waitForTx = true)
      sender.grpc.resolveAlias(alias) shouldBe PBRecipients.toAddress(ByteStr(aliasCreatorAddr.toByteArray), ChainId.global).explicitGet()
=======
      sender.broadcastCreateAlias(aliasCreator, alias, minFee, waitForTx = true)
      sender.resolveAlias(alias) shouldBe PBRecipients.toAddress(ByteStr(aliasCreatorAddr.toByteArray)).explicitGet()
>>>>>>> f3990a23
    }
  }

  val InvalidAliases =
    Table(
      ("aliasName", "message"),
      ("", "Alias '' length should be between 4 and 30"),
      ("abc", "Alias 'abc' length should be between 4 and 30"),
      ("morethen_thirtycharactersinline", "Alias 'morethen_thirtycharactersinline' length should be between 4 and 30"),
      ("~!|#$%^&*()_+=\";:/?><|\\][{}", "Alias should contain only following characters: -.0123456789@_abcdefghijklmnopqrstuvwxyz"),
      ("multilnetest\ntest", "Alias should contain only following characters: -.0123456789@_abcdefghijklmnopqrstuvwxyz"),
      ("UpperCaseAliase", "Alias should contain only following characters: -.0123456789@_abcdefghijklmnopqrstuvwxyz")
    )

  forAll(InvalidAliases) { (alias: String, message: String) =>
    test(s"Not able to create alias named $alias") {
      assertGrpcError(sender.broadcastCreateAlias(aliasCreator, alias, minFee), message, Code.INTERNAL)
    }
  }

  test("Able to lease by alias") {
    val (leaser, leaserAddr) = (thirdAcc, thirdAddress)
    val alias                = randomAlias

    val aliasCreatorBalance    = sender.wavesBalance(aliasCreatorAddr).available
    val aliasCreatorEffBalance = sender.wavesBalance(aliasCreatorAddr).effective
    val leaserBalance          = sender.wavesBalance(leaserAddr).available
    val leaserEffBalance       = sender.wavesBalance(leaserAddr).effective

    sender.broadcastCreateAlias(aliasCreator, alias, minFee, waitForTx = true)
    val leasingAmount = 1.waves

    sender.broadcastLease(leaser, Recipient().withAlias(alias), leasingAmount, minFee, waitForTx = true)

    sender.wavesBalance(aliasCreatorAddr).available shouldBe aliasCreatorBalance - minFee
    sender.wavesBalance(aliasCreatorAddr).effective shouldBe aliasCreatorEffBalance + leasingAmount - minFee
    sender.wavesBalance(leaserAddr).available shouldBe leaserBalance - leasingAmount - minFee
    sender.wavesBalance(leaserAddr).effective shouldBe leaserEffBalance - leasingAmount - minFee
  }

  test("Not able to create alias when insufficient funds") {
<<<<<<< HEAD
    val balance = sender.grpc.wavesBalance(aliasCreatorAddr).available
    val alias   = randomAlias
    assertGrpcError(sender.grpc.broadcastCreateAlias(aliasCreator, alias, balance + minFee), "Accounts balance errors", Code.INVALID_ARGUMENT)
=======
    val balance = sender.wavesBalance(aliasCreatorAddr).available
    val alias   = randomAlias()
    assertGrpcError(sender.broadcastCreateAlias(aliasCreator, alias, balance + minFee), "Accounts balance errors", Code.INVALID_ARGUMENT)
>>>>>>> f3990a23
  }

  private[this] def randomAlias: String =
    s"testalias.${Random.alphanumeric.take(9).mkString}".toLowerCase
}<|MERGE_RESOLUTION|>--- conflicted
+++ resolved
@@ -17,26 +17,16 @@
 
   val (aliasCreator, aliasCreatorAddr) = (firstAcc, firstAddress)
   test("Able to send money to an alias") {
-<<<<<<< HEAD
     val alias             = randomAlias
-    val creatorBalance    = sender.grpc.wavesBalance(aliasCreatorAddr).available
-    val creatorEffBalance = sender.grpc.wavesBalance(aliasCreatorAddr).effective
-=======
-    val alias             = randomAlias()
     val creatorBalance    = sender.wavesBalance(aliasCreatorAddr).available
     val creatorEffBalance = sender.wavesBalance(aliasCreatorAddr).effective
->>>>>>> f3990a23
 
     sender.broadcastCreateAlias(aliasCreator, alias, minFee, waitForTx = true)
 
     sender.wavesBalance(aliasCreatorAddr).available shouldBe creatorBalance - minFee
     sender.wavesBalance(aliasCreatorAddr).effective shouldBe creatorEffBalance - minFee
 
-<<<<<<< HEAD
-    sender.grpc.resolveAlias(alias) shouldBe PBRecipients.toAddress(ByteStr(aliasCreatorAddr.toByteArray), ChainId.global).explicitGet()
-=======
-    sender.resolveAlias(alias) shouldBe PBRecipients.toAddress(ByteStr(aliasCreatorAddr.toByteArray)).explicitGet()
->>>>>>> f3990a23
+    sender.resolveAlias(alias) shouldBe PBRecipients.toAddress(ByteStr(aliasCreatorAddr.toByteArray), ChainId.global).explicitGet()
 
     sender.broadcastTransfer(aliasCreator, Recipient().withAlias(alias), transferAmount, minFee, waitForTx = true)
 
@@ -45,15 +35,9 @@
   }
 
   test("Not able to create same aliases to same address") {
-<<<<<<< HEAD
     val alias             = randomAlias
-    val creatorBalance    = sender.grpc.wavesBalance(aliasCreatorAddr).available
-    val creatorEffBalance = sender.grpc.wavesBalance(aliasCreatorAddr).effective
-=======
-    val alias             = randomAlias()
     val creatorBalance    = sender.wavesBalance(aliasCreatorAddr).available
     val creatorEffBalance = sender.wavesBalance(aliasCreatorAddr).effective
->>>>>>> f3990a23
 
     sender.broadcastCreateAlias(aliasCreator, alias, minFee, waitForTx = true)
     sender.wavesBalance(aliasCreatorAddr).available shouldBe creatorBalance - minFee
@@ -66,15 +50,9 @@
   }
 
   test("Not able to create aliases to other addresses") {
-<<<<<<< HEAD
     val alias            = randomAlias
-    val secondBalance    = sender.grpc.wavesBalance(secondAddress).available
-    val secondEffBalance = sender.grpc.wavesBalance(secondAddress).effective
-=======
-    val alias            = randomAlias()
     val secondBalance    = sender.wavesBalance(secondAddress).available
     val secondEffBalance = sender.wavesBalance(secondAddress).effective
->>>>>>> f3990a23
 
     sender.broadcastCreateAlias(aliasCreator, alias, minFee, waitForTx = true)
     assertGrpcError(sender.broadcastCreateAlias(secondAcc, alias, minFee), "Alias already claimed", Code.INVALID_ARGUMENT)
@@ -88,13 +66,8 @@
 
   ValidAliases.foreach { alias =>
     test(s"create alias named $alias") {
-<<<<<<< HEAD
-      sender.grpc.broadcastCreateAlias(aliasCreator, alias, minFee, waitForTx = true)
-      sender.grpc.resolveAlias(alias) shouldBe PBRecipients.toAddress(ByteStr(aliasCreatorAddr.toByteArray), ChainId.global).explicitGet()
-=======
       sender.broadcastCreateAlias(aliasCreator, alias, minFee, waitForTx = true)
-      sender.resolveAlias(alias) shouldBe PBRecipients.toAddress(ByteStr(aliasCreatorAddr.toByteArray)).explicitGet()
->>>>>>> f3990a23
+      sender.resolveAlias(alias) shouldBe PBRecipients.toAddress(ByteStr(aliasCreatorAddr.toByteArray), ChainId.global).explicitGet()
     }
   }
 
@@ -111,7 +84,7 @@
 
   forAll(InvalidAliases) { (alias: String, message: String) =>
     test(s"Not able to create alias named $alias") {
-      assertGrpcError(sender.broadcastCreateAlias(aliasCreator, alias, minFee), message, Code.INTERNAL)
+      assertGrpcError(sender.broadcastCreateAlias(aliasCreator, alias, minFee), message, Code.INVALID_ARGUMENT)
     }
   }
 
@@ -136,15 +109,9 @@
   }
 
   test("Not able to create alias when insufficient funds") {
-<<<<<<< HEAD
-    val balance = sender.grpc.wavesBalance(aliasCreatorAddr).available
+    val balance = sender.wavesBalance(aliasCreatorAddr).available
     val alias   = randomAlias
-    assertGrpcError(sender.grpc.broadcastCreateAlias(aliasCreator, alias, balance + minFee), "Accounts balance errors", Code.INVALID_ARGUMENT)
-=======
-    val balance = sender.wavesBalance(aliasCreatorAddr).available
-    val alias   = randomAlias()
     assertGrpcError(sender.broadcastCreateAlias(aliasCreator, alias, balance + minFee), "Accounts balance errors", Code.INVALID_ARGUMENT)
->>>>>>> f3990a23
   }
 
   private[this] def randomAlias: String =
