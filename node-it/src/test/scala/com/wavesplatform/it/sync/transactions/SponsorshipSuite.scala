--- conflicted
+++ resolved
@@ -186,13 +186,6 @@
       }
 
       "check transactions by address" in {
-<<<<<<< HEAD
-        val minerTx = miner.transactionsByAddress(miner.address, 100)
-        minerTx.size shouldBe 1
-
-        val sponsorTx = sponsor.transactionsByAddress(sponsor.address, 100)
-        sponsorTx.map(_.id) should contain allElementsOf Seq(sponsorId, transferTxToAlice, sponsorAssetId)
-=======
         val minerTxs = sender.transactionsByAddress(miner.address, 100)
         minerTxs.size shouldBe 4
 
@@ -207,7 +200,6 @@
           firstSponsorTxId,
           secondSponsorTxId
         )
->>>>>>> 6c7e5198
       }
 
       "sponsor should receive sponsored asset as fee, waves should be written off" in {
@@ -420,24 +412,15 @@
       val sponsorBalance = sender.accountBalances(sponsor)
       val minerBalance   = miner.accountBalances(miner.address)
 
-<<<<<<< HEAD
-      val sponsorAssetId2 =
-        sponsor
-          .issue(sponsor.address, "Another", "Created by Sponsorship Suite", sponsorAssetTotal, decimals = 2, fee = issueFee)
-=======
       val firstSponsorAssetId2 =
         sender
           .issue(
             sponsor,
             "Another1",
-            "Created by Sponsorship Suite",
-            sponsorAssetTotal,
-            decimals = 2,
-            reissuable = true,
+            "Created by Sponsorship Suite", sponsorAssetTotal, decimals = 2,
             fee = issueFee,
             waitForTx = true
           )
->>>>>>> 6c7e5198
           .id
       val secondSponsorAssetId2 =
         sender
@@ -494,24 +477,10 @@
       val minerBalance = miner.accountBalances(miner.address)
       val firstMinersAsset =
         miner
-<<<<<<< HEAD
-          .issue(miner.address, "MinersAsset", "Created by Sponsorship Suite", sponsorAssetTotal, decimals = 8, fee = issueFee)
-          .id
-      nodes.waitForHeightAriseAndTxPresent(minersSpondorAssetId)
-      val makeAssetSponsoredTx = miner.sponsorAsset(miner.address, minersSpondorAssetId, baseFee = Token, fee = sponsorFee).id
-      nodes.waitForHeightAriseAndTxPresent(makeAssetSponsoredTx)
-      val transferTxToAlice =
-        miner.transfer(miner.address, alice.address, sponsorAssetTotal / 2, SmallFee, Some(minersSpondorAssetId), Some(minersSpondorAssetId)).id
-      nodes.waitForHeightAriseAndTxPresent(transferTxToAlice)
-      nodes.waitForHeightArise()
-=======
         .issue(
           miner.address,
           "MinersAsset1",
-          "Created by Sponsorship Suite",
-          sponsorAssetTotal,
-          decimals = 8,
-          reissuable = true,
+          "Created by Sponsorship Suite", sponsorAssetTotal, decimals = 8,
           fee = issueFee,
           waitForTx = true
         )
@@ -539,7 +508,6 @@
         miner.transfer(miner.address, alice, sponsorAssetTotal / 2, SmallFee, Some(secondMinersAsset), Some(secondMinersAsset)).id
       nodes.waitForHeightAriseAndTxPresent(minerFirstTransferTxId)
       nodes.waitForHeightAriseAndTxPresent(minerSecondTransferTxId)
->>>>>>> 6c7e5198
 
       miner.assertBalances(miner.address, minerBalance._1)
       val aliceFirstTransferWavesId = sender.transfer(alice, bob, transferAmount, SmallFee, None, Some(firstMinersAsset)).id
@@ -553,7 +521,6 @@
     }
 
     "tx is declined if sponsor has not enough effective balance to pay fee" in {
-<<<<<<< HEAD
       val (_, sponsorEffectiveBalance) = sponsor.accountBalances(sponsor.address)
       val sponsorLeaseAllAvaliableWaves             = sponsor.lease(sponsor.address, bob.address, sponsorEffectiveBalance - leasingFee, leasingFee).id
       nodes.waitForHeightAriseAndTxPresent(sponsorLeaseAllAvaliableWaves)
@@ -561,18 +528,6 @@
                                  "unavailable funds")
       val cancelLeasingTx = sponsor.cancelLease(sponsor.address, sponsorLeaseAllAvaliableWaves, leasingFee).id
       nodes.waitForHeightAriseAndTxPresent(cancelLeasingTx)
-=======
-      val sponsorEffectiveBalance = sender.accountBalances(sponsor)._2
-      sender.lease(sponsor, bob, sponsorEffectiveBalance - leasingFee, leasingFee, waitForTx = true).id
-      assertBadRequestAndMessage(
-        sender.transfer(alice, bob, 10 * Token, LargeFee, Some(firstSponsorAssetId), Some(firstSponsorAssetId)),
-        "unavailable funds"
-      )
-      assertBadRequestAndMessage(
-        sender.transfer(alice, bob, 10 * Token, LargeFee, Some(secondSponsorAssetId), Some(secondSponsorAssetId)),
-        "unavailable funds"
-      )
->>>>>>> 6c7e5198
     }
   }
 
