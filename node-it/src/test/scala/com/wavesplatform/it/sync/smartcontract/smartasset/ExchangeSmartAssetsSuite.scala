--- conflicted
+++ resolved
@@ -50,11 +50,7 @@
            |case _ => false}""".stripMargin,
         isAssetScript = true,
         estimator
-<<<<<<< HEAD
-      ).explicitGet()._1.bytes.value().base64)
-=======
       ).explicitGet()._1.bytes().base64)
->>>>>>> 685f2f2a
 
     val sAsset = sender
       .issue(firstKeyPair, "SmartAsset", "TestCoin", someAssetAmount, 0, reissuable = false, issueFee, 2, s, waitForTx = true)
@@ -82,11 +78,7 @@
            |case _ => false}""".stripMargin,
         isAssetScript = true,
         estimator
-<<<<<<< HEAD
-      ).explicitGet()._1.bytes.value().base64)
-=======
       ).explicitGet()._1.bytes().base64)
->>>>>>> 685f2f2a
 
     sender.setAssetScript(sAsset, firstKeyPair, setAssetScriptFee, sUpdated, waitForTx = true)
 
@@ -123,11 +115,7 @@
                                         |case _ => false}""".stripMargin,
         isAssetScript = true,
         estimator
-<<<<<<< HEAD
-      ).explicitGet()._1.bytes.value().base64)
-=======
       ).explicitGet()._1.bytes().base64)
->>>>>>> 685f2f2a
 
     sender.setAssetScript(assetA, firstKeyPair, setAssetScriptFee, script, waitForTx = true)
     sender.setAssetScript(assetB, secondKeyPair, setAssetScriptFee, script, waitForTx = true)
@@ -170,15 +158,9 @@
   }
 
   test("use all functions from RIDE for asset script") {
-<<<<<<< HEAD
-    val script1 = Some(ScriptCompiler(cryptoContextScript(false), isAssetScript = true, estimator).explicitGet()._1.bytes.value().base64)
-    val script2 = Some(ScriptCompiler(pureContextScript(dtx, false), isAssetScript = true, estimator).explicitGet()._1.bytes.value().base64)
-    val script3 = Some(ScriptCompiler(wavesContextScript(dtx, false), isAssetScript = true, estimator).explicitGet()._1.bytes.value().base64)
-=======
     val script1 = Some(ScriptCompiler(cryptoContextScript(false), isAssetScript = true, estimator).explicitGet()._1.bytes().base64)
     val script2 = Some(ScriptCompiler(pureContextScript(dtx, false), isAssetScript = true, estimator).explicitGet()._1.bytes().base64)
     val script3 = Some(ScriptCompiler(wavesContextScript(dtx, false), isAssetScript = true, estimator).explicitGet()._1.bytes().base64)
->>>>>>> 685f2f2a
 
     List(script1, script2, script3)
       .map { i =>
