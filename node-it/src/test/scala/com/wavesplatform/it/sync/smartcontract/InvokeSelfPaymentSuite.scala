package com.wavesplatform.it.sync.smartcontract

import com.wavesplatform.api.http.ApiError.ScriptExecutionError
import com.wavesplatform.common.state.ByteStr
import com.wavesplatform.common.utils.EitherExt2
import com.wavesplatform.it.api.SyncHttpApi._
import com.wavesplatform.it.sync._
import com.wavesplatform.it.transactions.BaseTransactionSuite
import com.wavesplatform.lang.v1.compiler.Terms.CONST_STRING
import com.wavesplatform.lang.v1.estimator.v2.ScriptEstimatorV2
import com.wavesplatform.transaction.Asset.{IssuedAsset, Waves}
import com.wavesplatform.transaction.smart.InvokeScriptTransaction
import com.wavesplatform.transaction.smart.script.ScriptCompiler
import com.wavesplatform.transaction.transfer.MassTransferTransaction.Transfer
import org.scalatest.CancelAfterFailure

class InvokeSelfPaymentSuite extends BaseTransactionSuite with CancelAfterFailure {

  private def caller = firstKeyPair
  private def dAppV4 = secondKeyPair
  private def dAppV3 = thirdKeyPair

  private var asset1: IssuedAsset = _
  private def asset1Id            = asset1.id.toString

  private lazy val dAppV3Address: String = dAppV3.toAddress.toString
  private lazy val dAppV4Address: String = dAppV4.toAddress.toString

  test("prerequisite: set contract") {
    asset1 = IssuedAsset(ByteStr.decodeBase58(sender.issue(caller, waitForTx = true).id).get)

    val sourceV4 =
      """{-# STDLIB_VERSION 4 #-}
        |{-# CONTENT_TYPE DAPP #-}
        |{-# SCRIPT_TYPE ACCOUNT #-}
        |
        |@Callable(inv)
        |func default() = nil
        |
        |@Callable(inv)
        |func paySelf(asset: String) = {
        |  let id = if asset == "WAVES" then unit else fromBase58String(asset)
        |  [ ScriptTransfer(this, 1, id) ]
        |}
      """.stripMargin
    val scriptV4 = ScriptCompiler.compile(sourceV4, ScriptEstimatorV2).explicitGet()._1.bytes().base64
    sender.setScript(dAppV4, Some(scriptV4), setScriptFee)

    val sourceV3 =
      """{-# STDLIB_VERSION 3 #-}
        |{-# CONTENT_TYPE DAPP #-}
        |{-# SCRIPT_TYPE ACCOUNT #-}
        |
        |@Callable(inv)
        |func default() = TransferSet([])
        |
        |@Callable(inv)
        |func paySelf(asset: String) = {
        |  let id = if asset == "WAVES" then unit else fromBase58String(asset)
        |  TransferSet([ ScriptTransfer(this, 1, id) ])
        |}
      """.stripMargin
    val scriptV3 = ScriptCompiler.compile(sourceV3, ScriptEstimatorV2).explicitGet()._1.bytes().base64
    sender.setScript(dAppV3, Some(scriptV3), setScriptFee)

    sender.massTransfer(
      caller,
      List(Transfer(dAppV4Address, 1000), Transfer(dAppV3Address, 1000)),
      smartMinFee,
      assetId = Some(asset1Id),
      waitForTx = true
    )
  }

  test("V4: can't invoke itself with payment") {
    for (payment <- List(
<<<<<<< HEAD
           Seq(Payment(1, Waves)),
           Seq(Payment(1, asset1)),
           Seq(Payment(1, Waves), Payment(1, asset1))
         )) {
      val tx = sender.invokeScript(dAppV4, dAppV4Address, payment = payment, fee = smartMinFee + smartFee, waitForTx = true)._1.id
      sender.debugStateChanges(tx).stateChanges.get.error.get.text should include("DApp self-payment is forbidden since V4")
=======
           Seq(InvokeScriptTransaction.Payment(1, Waves)),
           Seq(InvokeScriptTransaction.Payment(1, asset1)),
           Seq(InvokeScriptTransaction.Payment(1, Waves), InvokeScriptTransaction.Payment(1, asset1))
         )) {
      assertApiError(
        sender.invokeScript(dAppV4, dAppV4Address, payment = payment, fee = smartMinFee + smartFee),
        AssertiveApiError(ScriptExecutionError.Id, "DApp self-payment is forbidden since V4", matchMessage = true)
      )
>>>>>>> 87cfd168
    }
  }

  test("V4: still can invoke itself without any payment") {
    sender.invokeScript(dAppV4, dAppV4Address, fee = smartMinFee + smartFee, waitForTx = true)
  }

  test("V4: can't send tokens to itself from a script") {
    for (args <- List(
           List(CONST_STRING("WAVES").explicitGet()),
           List(CONST_STRING(asset1Id).explicitGet())
         )) {
<<<<<<< HEAD
      val tx = sender.invokeScript(caller, dAppV4Address, Some("paySelf"), args, waitForTx = true)._1.id
      sender.debugStateChanges(tx).stateChanges.get.error.get.text should include("DApp self-transfer is forbidden since V4")
=======
      assertApiError(
        sender.invokeScript(caller, dAppV4Address, Some("paySelf"), args),
        AssertiveApiError(ScriptExecutionError.Id, "Error while executing account-script: DApp self-transfer is forbidden since V4")
      )
>>>>>>> 87cfd168
    }
  }

  test("V3: still can invoke itself") {
    sender.invokeScript(dAppV3, dAppV3Address, fee = smartMinFee + smartFee, waitForTx = true)
<<<<<<< HEAD
    sender.invokeScript(dAppV3, dAppV3Address, payment = Seq(Payment(1, Waves)), fee = smartMinFee + smartFee, waitForTx = true)
    sender.invokeScript(dAppV3, dAppV3Address, payment = Seq(Payment(1, asset1)), fee = smartMinFee + smartFee, waitForTx = true)
=======
    sender.invokeScript(
      dAppV3,
      dAppV3Address,
      payment = Seq(InvokeScriptTransaction.Payment(1, Waves)),
      fee = smartMinFee + smartFee,
      waitForTx = true
    )
    sender.invokeScript(
      dAppV3,
      dAppV3Address,
      payment = Seq(InvokeScriptTransaction.Payment(1, asset1)),
      fee = smartMinFee + smartFee,
      waitForTx = true
    )
>>>>>>> 87cfd168
  }

  test("V3: still can pay itself") {
    sender.invokeScript(caller, dAppV3Address, Some("paySelf"), List(CONST_STRING("WAVES").explicitGet()), waitForTx = true)
    sender.invokeScript(caller, dAppV3Address, Some("paySelf"), List(CONST_STRING(asset1Id).explicitGet()), waitForTx = true)
  }

}<|MERGE_RESOLUTION|>--- conflicted
+++ resolved
@@ -74,14 +74,6 @@
 
   test("V4: can't invoke itself with payment") {
     for (payment <- List(
-<<<<<<< HEAD
-           Seq(Payment(1, Waves)),
-           Seq(Payment(1, asset1)),
-           Seq(Payment(1, Waves), Payment(1, asset1))
-         )) {
-      val tx = sender.invokeScript(dAppV4, dAppV4Address, payment = payment, fee = smartMinFee + smartFee, waitForTx = true)._1.id
-      sender.debugStateChanges(tx).stateChanges.get.error.get.text should include("DApp self-payment is forbidden since V4")
-=======
            Seq(InvokeScriptTransaction.Payment(1, Waves)),
            Seq(InvokeScriptTransaction.Payment(1, asset1)),
            Seq(InvokeScriptTransaction.Payment(1, Waves), InvokeScriptTransaction.Payment(1, asset1))
@@ -90,7 +82,6 @@
         sender.invokeScript(dAppV4, dAppV4Address, payment = payment, fee = smartMinFee + smartFee),
         AssertiveApiError(ScriptExecutionError.Id, "DApp self-payment is forbidden since V4", matchMessage = true)
       )
->>>>>>> 87cfd168
     }
   }
 
@@ -103,24 +94,15 @@
            List(CONST_STRING("WAVES").explicitGet()),
            List(CONST_STRING(asset1Id).explicitGet())
          )) {
-<<<<<<< HEAD
-      val tx = sender.invokeScript(caller, dAppV4Address, Some("paySelf"), args, waitForTx = true)._1.id
-      sender.debugStateChanges(tx).stateChanges.get.error.get.text should include("DApp self-transfer is forbidden since V4")
-=======
       assertApiError(
         sender.invokeScript(caller, dAppV4Address, Some("paySelf"), args),
         AssertiveApiError(ScriptExecutionError.Id, "Error while executing account-script: DApp self-transfer is forbidden since V4")
       )
->>>>>>> 87cfd168
     }
   }
 
   test("V3: still can invoke itself") {
     sender.invokeScript(dAppV3, dAppV3Address, fee = smartMinFee + smartFee, waitForTx = true)
-<<<<<<< HEAD
-    sender.invokeScript(dAppV3, dAppV3Address, payment = Seq(Payment(1, Waves)), fee = smartMinFee + smartFee, waitForTx = true)
-    sender.invokeScript(dAppV3, dAppV3Address, payment = Seq(Payment(1, asset1)), fee = smartMinFee + smartFee, waitForTx = true)
-=======
     sender.invokeScript(
       dAppV3,
       dAppV3Address,
@@ -135,7 +117,6 @@
       fee = smartMinFee + smartFee,
       waitForTx = true
     )
->>>>>>> 87cfd168
   }
 
   test("V3: still can pay itself") {
