--- conflicted
+++ resolved
@@ -92,17 +92,9 @@
       val issuedQuantity = issueAmount
       val burnedQuantity = issuedQuantity * 2
 
-<<<<<<< HEAD
-      val issuedAssetId = sender.issue(firstKeyPair, s"name+$v", "description", issuedQuantity, decimals, reissuable = false, issueFee).id
-=======
       val issuedAssetId = sender.issue(firstKeyPair, s"name+$v", "description", issuedQuantity, decimals, reissuable = false, issueFee, waitForTx = true).id
->>>>>>> 87cfd168
 
       sender.assertAssetBalance(firstAddress, issuedAssetId, issuedQuantity)
-<<<<<<< HEAD
-
-=======
->>>>>>> 87cfd168
       assertBadRequestAndMessage(sender.burn(secondKeyPair, issuedAssetId, burnedQuantity, minFee, v).id, "Accounts balance errors")
     }
   }
