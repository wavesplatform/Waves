--- conflicted
+++ resolved
@@ -72,14 +72,6 @@
         putDataEntries.takeRight(25).map(kv => EmptyDataEntry(kv.key)) ++ // 25 keys to remove
         (1 to 25).map(k => EmptyDataEntry(s"unknown-$k"))                 // 20 unknown keys to remove
 
-<<<<<<< HEAD
-=======
-    assertApiError(
-      sender.broadcastData(sender.privateKey, updateAndRemoveDataEntries, calcDataFee(updateAndRemoveDataEntries, TxVersion.V1), version = TxVersion.V1),
-      CustomValidationError("Empty data is not allowed in V1")
-    )
-
->>>>>>> 6c7e5198
     val updateAndRemoveTxId =
       sender.broadcastData(sender.privateKey, updateAndRemoveDataEntries, calcDataFee(updateAndRemoveDataEntries, TxVersion.V2)).id
 
