--- conflicted
+++ resolved
@@ -69,11 +69,7 @@
   protected override def beforeAll(): Unit = {
     super.beforeAll()
     nodes.waitForHeight(activationHeight)
-<<<<<<< HEAD
-    val script = ScriptCompiler.compile(dAppScriptV4, ScriptEstimatorV3(overhead = false)).explicitGet()._1.bytes().base64
-=======
-    val script = ScriptCompiler.compile(dAppScriptV4, ScriptEstimatorV3(fixOverflow = true)).explicitGet()._1.bytes().base64
->>>>>>> c0e79db2
+    val script = ScriptCompiler.compile(dAppScriptV4, ScriptEstimatorV3(fixOverflow = true, overhead = false)).explicitGet()._1.bytes().base64
     sender.setScript(dApp, Some(script), waitForTx = true)
   }
 
