package com.wavesplatform.it.sync

import java.io.File

import com.typesafe.config.{Config, ConfigFactory}
import com.wavesplatform.account.KeyPair
import com.wavesplatform.common.utils._
import com.wavesplatform.it._
import com.wavesplatform.it.api.AsyncHttpApi._
import com.wavesplatform.it.api._
import com.wavesplatform.it.transactions.NodesFromDocker
import com.wavesplatform.it.util._
import com.wavesplatform.transaction.Asset.{IssuedAsset, Waves}
import com.wavesplatform.transaction.assets.{IssueTransaction, IssueTransactionV1}
import com.wavesplatform.transaction.transfer.TransferTransactionV1
import monix.eval.Coeval
import org.scalatest.{BeforeAndAfterAll, CancelAfterFailure, FreeSpec}
import play.api.libs.json._

import scala.collection.JavaConverters._
import scala.concurrent.ExecutionContext.Implicits.global
import scala.concurrent.Future.traverse
import scala.concurrent.duration._
import scala.concurrent.{Await, Future}
import scala.util.Random

//noinspection ScalaStyle
class NFTBalanceSuite
    extends FreeSpec
    with WaitForHeight2
    with IntegrationSuiteWithThreeAddresses
    with BeforeAndAfterAll
    with NodesFromDocker
    with CancelAfterFailure {

  import NFTBalanceSuite._

  override protected def nodeConfigs: Seq[Config] = configs

  protected val theNodes: Coeval[Seq[Node]] = Coeval.evalOnce {
    Option(System.getProperty("waves.it.config.file")) match {
      case None => dockerNodes()
      case Some(filePath) =>
        val defaultConfig = ConfigFactory.load()
        ConfigFactory
          .parseFile(new File(filePath))
          .getConfigList("nodes")
          .asScala
          .map(cfg => new ExternalNode(cfg.withFallback(defaultConfig).resolve()))
    }
  }

  override protected def nodes: Seq[Node] = theNodes()

  private val node: Node = nodes.head

  private val issuer: KeyPair = KeyPair("issuer#1".getBytes("UTF-8"))

  private val (simple, nft) = fillPortfolio(issuer, 100, 100)

  private val randomTokenToTransfer = IssuedAsset(nft(Random.nextInt(nft.length)).assetId)

  protected override def beforeAll(): Unit = {
    theNodes.run()

    val fundAndIssue =
      for {
        _      <- traverse(nodes)(_.waitForHeight(2))
        fundTx <- node.transfer(node.address, issuer.stringRepr, 1000.waves, 0.001.waves)
        _      <- node.waitForTransaction(fundTx.id)
        _ <- Future.sequence((simple ++ nft) map { tx =>
          for {
            itx <- node.signedBroadcast(tx.json())
            _   <- node.waitForTransaction(itx.id)
          } yield ()
        })
      } yield ()

    Await.ready(fundAndIssue, 2.minutes)

    super.beforeAll()
  }

  "after activation" - {
    "returns only non-nft portfolio on /balance/{address}" in {
      val expectedIds = simple map (_.assetId.base58)

      val assertion =
        getPortfolio(node, issuer.stringRepr) map { ids =>
          ids.toSet shouldBe expectedIds.toSet
        }

      Await.result(assertion, 10.seconds)
    }

    "returns issue transactions on /nft/{address}/limit/{limit}" in {
      val expectedIds = nft.map(_.assetId.base58)

      val assertion =
        getNFTPage(node, issuer.stringRepr, 1000, None) map { ids =>
          ids.toSet shouldBe expectedIds.toSet
        }

      Await.result(assertion, 10.seconds)
    }

    "returns only nft with balance > 0 on /nft/{address}/limit/{limit}" in {
      val other = KeyPair("other".getBytes)

      val transfer = TransferTransactionV1
        .selfSigned(
          randomTokenToTransfer,
          issuer,
          other,
          1,
          System.currentTimeMillis(),
          Waves,
          0.001.waves,
          Array.emptyByteArray
        )
        .explicitGet()

      val assertion = for {
        tx         <- node.signedBroadcast(transfer.json())
        _          <- node.waitForTransaction(tx.id)
        issuerNFTs <- getNFTPage(node, issuer.stringRepr, 1000, None)
        otherNFTs  <- getNFTPage(node, other.stringRepr, 1000, None)
      } yield {
        issuerNFTs shouldNot contain(randomTokenToTransfer.id.base58)
        otherNFTs should contain(randomTokenToTransfer.id.base58)
      }

      Await.result(assertion, 10.seconds)
    }
  }

  "pagination" - {
    "works" in {
      val expectedIds = nft
        .filter(_.assetId != randomTokenToTransfer.id)
        .map(_.assetId.base58)
        .toSet

<<<<<<< HEAD
      def assertion(node: Node) = for {
        pagedIds    <- getNFTPaged(node, issuer.address, 10).map(_.toSet)
        nonPagedIds <- getNFTPage(node, issuer.address, 1000, None).map(_.toSet)
=======
      val assertion = for {
        pagedIds    <- getNFTPaged(node, issuer.stringRepr, 10).map(_.toSet)
        nonPagedIds <- getNFTPage(node, issuer.stringRepr, 1000, None).map(_.toSet)
>>>>>>> 45295743
      } yield {
        pagedIds shouldBe expectedIds
        nonPagedIds shouldBe expectedIds
      }

      Await.result(node.waitFor("nft sync")(a => assertion(a.n).map(_ => true).recover { case _ => false }, (b: Boolean) => b, 30 seconds), 10.minutes)
    }

    "returns error on wrong limit" in {
      val assertion = getNFTPage(node, issuer.stringRepr, 10000000, None)
        .map(_ => org.scalatest.Assertions.fail("BadRequest expected"))
        .recoverWith {
          case ex: Throwable =>
            Future.successful {
              assert(ex.getMessage contains "Too big sequences requested")
            }
        }

      Await.result(assertion, 10.seconds)
    }

    "returns error on wrong base58 in after" in {
      val assertion = getNFTPage(node, issuer.stringRepr, 100, Some("wr0ngbase58str1ng"))
        .map(_ => org.scalatest.Assertions.fail("BadRequest expected"))
        .recoverWith {
          case ex: Throwable =>
            Future.successful {
              assert(ex.getMessage contains "Unable to decode asset id")
            }
        }

      Await.result(assertion, 10.seconds)
    }
  }

}

object NFTBalanceSuite {
  val configs: Seq[Config] =
    NodeConfigs.newBuilder
      .overrideBase(_.quorum(0))
      .withDefault(1)
      .overrideBase(_.raw(s"""
                          |waves.blockchain.custom.functionality.pre-activated-features = {
                          |          2 = 0
                          |          3 = 0
                          |          4 = 0
                          |          5 = 0
                          |          6 = 0
                          |          7 = 0
                          |          9 = 0
                          |          10 = 0
                          |          11 = 0
                          |          12 = 0
                          |          13 = 0
                          |}
         """.stripMargin))
      .buildNonConflicting()

  def fillPortfolio(issuer: KeyPair, nft: Int, simple: Int): (List[IssueTransaction], List[IssueTransaction]) = {

    val simpleAssets = List.fill[IssueTransaction](simple) {
      IssueTransactionV1
        .selfSigned(
          issuer,
          s"SimpleAsset".getBytes("UTF-8"),
          s"Simple Test Asset ${Random.nextInt(1000)}".getBytes("UTF-8"),
          1000,
          8,
          reissuable = true,
          1.waves,
          System.currentTimeMillis()
        )
        .explicitGet()
    }

    val nonFungibleAssets = List.fill[IssueTransaction](nft) {
      IssueTransactionV1
        .selfSigned(
          issuer,
          "NonFungibleAsset".getBytes("UTF-8"),
          s"NFT Test Asset ${Random.nextInt(1000)}".getBytes("UTF-8"),
          1,
          0,
          reissuable = false,
          1.waves,
          System.currentTimeMillis()
        )
        .explicitGet()
    }

    (simpleAssets, nonFungibleAssets)
  }

  def fundAddresses(faucet: Node, addrs: String*): Unit = {
    import com.wavesplatform.it.api.AsyncHttpApi._

    val transactions =
      Future.sequence(addrs map { addr =>
        NodeAsyncHttpApi(faucet)
          .transfer(faucet.address, addr, 1000.waves, 0.001.waves)
          .flatMap { tx =>
            NodeAsyncHttpApi(faucet)
              .waitForTransaction(tx.id, retryInterval = 1.second)
          }
      })

    Await.ready(transactions, 30.seconds)
  }

  // returns first page of issue transactions ids from addresses portfolio
  // obtained via paged api
  def getNFTPage(node: Node, issuer: String, limit: Int, maybeAfter: Option[String]): Future[List[String]] = {
    val afterParam = maybeAfter.fold("")(id => s"?after=$id")

    node
      .get(s"/assets/nft/$issuer/limit/$limit$afterParam")
      .as[JsArray]
      .map { arr =>
        arr.value.map { json =>
          (json \ "id").as[String]
        }.toList
      }
  }

  // returns issue transactions ids from addresses portfolio
  // obtained via paged api
  def getNFTPaged(node: Node, address: String, limit: Int): Future[List[String]] = {
    def loop(lastId: String, acc: List[String]): Future[List[String]] = {
      getNFTPage(node, address, limit, Some(lastId)) flatMap { ids =>
        if (ids.nonEmpty) loop(ids.last, ids ++ acc)
        else Future.successful(acc)
      }
    }

    getNFTPage(node, address, limit, None) flatMap { ids =>
      if (ids.nonEmpty) loop(ids.last, ids)
      else Future.successful(ids)
    }

  }

  //returns asset ids from addresses portfolio
  def getPortfolio(node: Node, address: String): Future[List[String]] = {
    node
      .get(s"/assets/balance/$address")
      .as[JsObject]
      .map { json =>
        (json \ "balances").as[List[String]](Reads.list(Reads { details =>
          (details \ "issueTransaction" \ "assetId").validate[String]
        }))
      }
  }
}<|MERGE_RESOLUTION|>--- conflicted
+++ resolved
@@ -141,15 +141,9 @@
         .map(_.assetId.base58)
         .toSet
 
-<<<<<<< HEAD
       def assertion(node: Node) = for {
-        pagedIds    <- getNFTPaged(node, issuer.address, 10).map(_.toSet)
-        nonPagedIds <- getNFTPage(node, issuer.address, 1000, None).map(_.toSet)
-=======
-      val assertion = for {
         pagedIds    <- getNFTPaged(node, issuer.stringRepr, 10).map(_.toSet)
         nonPagedIds <- getNFTPage(node, issuer.stringRepr, 1000, None).map(_.toSet)
->>>>>>> 45295743
       } yield {
         pagedIds shouldBe expectedIds
         nonPagedIds shouldBe expectedIds
