--- conflicted
+++ resolved
@@ -17,12 +17,8 @@
   val leasingFee: Long                 = 0.001.waves
   val issueFee: Long                   = 1.waves
   val reissueFee: Long                 = 1.waves
-<<<<<<< HEAD
   val reissueReducedFee: Long          = 0.001.waves
   val burnFee: Long                    = 0.001.waves
-=======
-  val burnFee: Long                    = 1.waves
->>>>>>> 0f0b5e01
   val sponsorFee: Long                 = 1.waves
   val setAssetScriptFee: Long          = 1.waves
   val setScriptFee: Long               = 0.01.waves
