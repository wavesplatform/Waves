--- conflicted
+++ resolved
@@ -99,11 +99,7 @@
       invalid
     }
 
-<<<<<<< HEAD
-    def updateAssetScript(result: Boolean, asset: String, owner: KeyPair, fee: Long): String = {
-=======
     def updateAssetScript(result: Boolean, asset: String, owner: KeyPair, fee: Long, waitForTx: Boolean = true): String = {
->>>>>>> 87cfd168
       sender
         .setAssetScript(
           asset,
