--- conflicted
+++ resolved
@@ -279,7 +279,6 @@
       buyMatcherFee: Long,
       sellMatcherFee: Long
   ): ExchangeTransaction = {
-<<<<<<< HEAD
     val timestamp = System.currentTimeMillis()
     val buy = Order.buy(
       Order.V4,
@@ -292,7 +291,7 @@
       timestamp + Order.MaxLiveTime,
       buyMatcherFee,
       Asset.fromString(Some(buyMatcherFeeAsset))
-    )
+    ).explicitGet()
     val sell = Order.sell(
       Order.V4,
       seller,
@@ -304,14 +303,7 @@
       timestamp + Order.MaxLiveTime,
       sellMatcherFee,
       Asset.fromString(Some(sellMatcherFeeAsset))
-    )
-=======
-    val ts   = System.currentTimeMillis()
-    val bmfa = Asset.fromString(Some(buyMatcherFeeAsset))
-    val smfa = Asset.fromString(Some(sellMatcherFeeAsset))
-    val buy  = Order.buy(Order.V4, buyer, matcher.publicKey, assetPair, 100, 100, ts, ts + Order.MaxLiveTime, buyMatcherFee, bmfa).explicitGet()
-    val sell = Order.sell(Order.V4, seller, matcher.publicKey, assetPair, 100, 100, ts, ts + Order.MaxLiveTime, sellMatcherFee, smfa).explicitGet()
->>>>>>> 2f13caf8
+    ).explicitGet()
     ExchangeTransaction
       .signed(
         TxVersion.V3,
