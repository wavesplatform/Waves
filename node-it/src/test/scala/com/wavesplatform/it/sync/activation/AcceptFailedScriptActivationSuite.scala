--- conflicted
+++ resolved
@@ -458,11 +458,7 @@
   private val UpdateInterval     = 3
   private val MaxTxsInMicroBlock = 2
 
-<<<<<<< HEAD
-  private val estimator = ScriptEstimatorV3(overhead = false)
-=======
-  private val estimator = ScriptEstimatorV3(fixOverflow = true)
->>>>>>> c0e79db2
+  private val estimator = ScriptEstimatorV3(overhead = false, fixOverflow = true)
 
   private val priorityFee  = 5.waves
   private val minInvokeFee = invokeFee + smartFee // invoke fee + transfer action fee
