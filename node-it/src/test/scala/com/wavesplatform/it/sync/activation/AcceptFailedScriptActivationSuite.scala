package com.wavesplatform.it.sync.activation

import com.typesafe.config.Config
import com.wavesplatform.api.http.ApiError.StateCheckFailed
import com.wavesplatform.common.state.ByteStr
import com.wavesplatform.common.utils.EitherExt2
import com.wavesplatform.features.BlockchainFeatures
import com.wavesplatform.it.NodeConfigs.Default
import com.wavesplatform.it.api.SyncHttpApi._
import com.wavesplatform.it.api.TransactionStatus
import com.wavesplatform.it.sync._
import com.wavesplatform.it.sync.transactions.OverflowBlock
import com.wavesplatform.it.transactions.BaseTransactionSuite
import com.wavesplatform.it.util._
import com.wavesplatform.it.{NTPTime, NodeConfigs}
import com.wavesplatform.lang.v1.estimator.v3.ScriptEstimatorV3
import com.wavesplatform.transaction.Asset.IssuedAsset
import com.wavesplatform.transaction.TxVersion
import com.wavesplatform.transaction.assets.exchange.{AssetPair, Order}
import com.wavesplatform.transaction.smart.InvokeScriptTransaction
import com.wavesplatform.transaction.smart.script.ScriptCompiler
import play.api.libs.json.JsObject

import scala.concurrent.duration._

class AcceptFailedScriptActivationSuite extends BaseTransactionSuite with NTPTime with OverflowBlock {
  import AcceptFailedScriptActivationSuite._

  private lazy val (dApp, dAppKP)               = (firstAddress, firstKeyPair)
  private lazy val (caller, callerKP)           = (secondAddress, secondKeyPair)
  private lazy val (otherCaller, otherCallerKP) = (thirdAddress, thirdKeyPair)

  private var asset = ""

  override def beforeAll(): Unit = {
    super.beforeAll()
    asset = sender.issue(dAppKP, "Asset", "Description", someAssetAmount, 8, script = assetScript(true), waitForTx = true).id

    val dAppScript = mkScript(
      s"""
         |{-# STDLIB_VERSION 3 #-}
         |{-# CONTENT_TYPE DAPP #-}
         |
         |let asset = base58'$asset'
         |
         |@Callable(i)
         |func transfer() = {
         |  TransferSet([ScriptTransfer(i.caller, $minInvokeFee, asset)])
         |}
         |
         |@Callable(i)
         |func error() = {
         |  let check = ${"sigVerify(base58'', base58'', base58'') ||" * 16} true
         |  if (check)
         |    then throw("Error in DApp")
         |    else throw("Error in DApp")
         |}
         |
         |@Callable(i)
         |func write() = {
         |  WriteSet([DataEntry("a", "a")])
         |}
         |""".stripMargin
    )

    sender.setScript(dAppKP, dAppScript, setScriptFee, waitForTx = true).id
<<<<<<< HEAD
    nodes.waitFor("empty utx")(_.utxSize)(_.forall(_ == 0))
=======
    nodes.waitForEmptyUtx()
>>>>>>> 26a1a950
    nodes.waitForHeightArise()
  }

  test("reject failed transaction before activation height") {
    overflowBlock()
    sender.waitForHeight(
      sender
        .waitForTransaction(sender.setAssetScript(asset, dAppKP, priorityFee, assetScript(false)).id)
        .height + 1
    )

    assertApiErrorRaised(sender.invokeScript(callerKP, dApp, Some("transfer"), fee = minInvokeFee))
  }

  test("accept valid transaction before activation height") {
    val tx = sender.invokeScript(callerKP, dApp, Some("write"), fee = invokeFee, waitForTx = true)._1.id
    all(sender.lastBlock().transactions.map(_.applicationStatus)) shouldBe None

    def check(): Unit = {
      val txInfo   = sender.transactionInfo[JsObject](tx)
      val txHeight = (txInfo \ "height").as[Int]
      (txInfo \ "id").as[String] shouldBe tx
      txInfo.value.contains("applicationStatus") shouldBe false
      val block = sender.blockAt(txHeight)
      all(block.transactions.map(_.applicationStatus)) shouldBe None
      all(sender.blockById(block.id).transactions.map(_.applicationStatus)) shouldBe None
      all(sender.blockSeq(txHeight - 1, txHeight).flatMap(_.transactions.map(_.applicationStatus))) shouldBe None
      sender.debugStateChanges(tx).applicationStatus shouldBe None
      all(sender.debugStateChangesByAddress(caller, 1).map(_.applicationStatus)) shouldBe None
    }

    nodes.waitForHeightArise()
    check() // hardened
    all(sender.blockSeqByAddress(sender.address, 1, ActivationHeight - 1).flatMap(_.transactions.map(_.applicationStatus))) shouldBe None
  }

  test("accept failed transaction after activation height") {
    sender.waitForHeight(ActivationHeight)

    sender.setAssetScript(asset, dAppKP, setAssetScriptFee + smartFee, assetScript(true), waitForTx = true)
    overflowBlock()
    sender.setAssetScript(asset, dAppKP, priorityFee, assetScript(false))
    val txs =
      (1 to MaxTxsInMicroBlock * 2).map { _ =>
        sender.invokeScript(callerKP, dApp, Some("transfer"), fee = minInvokeFee)._1.id
      }

    sender.waitFor("empty utx")(n => n.utxSize, (utxSize: Int) => utxSize == 0, 100.millis)

    all(sender.lastBlock().transactions.map(_.applicationStatus.isDefined)) shouldBe true

    def check(): Unit = {
      val statuses = sender.transactionStatus(txs)
      all(statuses.map(_.status)) shouldBe "confirmed"
      all(statuses.map(_.applicationStatus.isDefined)) shouldBe true

      val failed = statuses.filterNot(s => s.applicationStatus.contains("succeeded"))

      failed.size should be > 0
      all(failed.flatMap(_.applicationStatus)) shouldBe "script_execution_failed"

      statuses.foreach { s =>
        (sender.transactionInfo[JsObject](s.id) \ "applicationStatus").asOpt[String] shouldBe s.applicationStatus
      }

      val heightToId            = statuses.map(s => s.height.get -> s.id).toMap
      val idToApplicationStatus = statuses.map(s => s.id         -> s.applicationStatus).toMap
      heightToId.keys.foreach { h =>
        val block = sender.blockAt(h)
        block.transactions.foreach { tx =>
          tx.applicationStatus shouldBe idToApplicationStatus.getOrElse(tx.id, Some("succeeded"))
          if (tx._type == InvokeScriptTransaction.typeId) {
            sender.debugStateChanges(tx.id).applicationStatus shouldBe idToApplicationStatus.getOrElse(tx.id, Some("succeeded"))
          }
        }
        sender.blockById(block.id).transactions.foreach { tx =>
          tx.applicationStatus shouldBe idToApplicationStatus.getOrElse(tx.id, Some("succeeded"))
        }

        sender.blockSeq(h - 1, h).flatMap(_.transactions).foreach { tx =>
          tx.applicationStatus shouldBe idToApplicationStatus.getOrElse(tx.id, Some("succeeded"))
        }
      }
      sender.debugStateChangesByAddress(caller, txs.size).foreach { s =>
        s.applicationStatus shouldBe idToApplicationStatus.getOrElse(s.id, Some("succeeded"))
      }
      sender.blockSeqByAddress(sender.address, ActivationHeight, sender.height).flatMap(_.transactions).foreach { tx =>
        tx.applicationStatus shouldBe idToApplicationStatus.getOrElse(tx.id, Some("succeeded"))
      }
    }

    nodes.waitForHeightArise()
    check() // hardened
  }

  test("accept valid transaction after activation height") {
    val tx = sender.invokeScript(callerKP, dApp, Some("write"), fee = invokeFee, waitForTx = true)._1.id

    def check(): Unit = {
      val txInfo = sender.transactionInfo[JsObject](tx)
      (txInfo \ "id").as[String] shouldBe tx
      (txInfo \ "applicationStatus").as[String] shouldBe "succeeded"

      sender.transactionStatus(Seq(tx)).map(_.applicationStatus) shouldBe Seq(Some("succeeded"))
    }

    nodes.waitForHeightArise()
    check() // hardened
  }

  test("accept invalid by asset script InvokeScriptTransaction to utx and save it as failed after activation height") {
    sender.setAssetScript(asset, dAppKP, priorityFee, assetScript(true), waitForTx = true)

    overflowBlock()

    val txs =
      (1 to MaxTxsInMicroBlock * 2).map { i =>
        sender.invokeScript(callerKP, dApp, Some("transfer"), fee = minInvokeFee + i)._1.id
      }

    sender.setAssetScript(asset, dAppKP, priorityFee, assetScript(false))

    def check(): Unit = {
      val failed = sender.transactionStatus(txs).filterNot(_.applicationStatus.contains("succeeded"))
      failed should not be empty

      all(failed.map(_.status)) shouldBe "confirmed"
      all(failed.map(_.applicationStatus)) shouldBe Some("script_execution_failed")
    }

    sender.waitFor("empty utx")(n => n.utxSize, (_: Int) == 0, 100.millis)
    nodes.waitForHeightArise()
    check() // hardened
  }

  test("accept invalid by asset script in payment InvokeScriptTransaction to utx and save it as failed after activation height") {
    sender.setAssetScript(asset, dAppKP, priorityFee, assetScript(true), waitForTx = true)

    val invokesCount = MaxTxsInMicroBlock * 2
    val callerBalance = sender.balance(caller).balance
    val callerAssetBalance = {
      val balance = sender.assetBalance(caller, asset).balance
      if (balance < invokesCount) {
        sender.transfer(dAppKP, caller, invokesCount - balance, minFee + 2 * smartFee, Some(asset), waitForTx = true)
      }
      sender.assetBalance(caller, asset).balance
    }
    val dAppAssetBalance = sender.assetBalance(dApp, asset).balance

    nodes.waitFor("empty utx")(_.utxSize)(_.forall(_ == 0))
    nodes.waitForHeightArise()
    overflowBlock()

    val txs =
      (1 to invokesCount).map { _ =>
        sender
          .invokeScript(
            callerKP,
            dApp,
            Some("write"),
            payment = Seq(InvokeScriptTransaction.Payment(1L, IssuedAsset(ByteStr.decodeBase58(asset).get))),
            fee = minInvokeFee
          )
          ._1
          .id
      }

    sender.setAssetScript(asset, dAppKP, priorityFee, assetScript(false))
    sender.waitFor("empty utx")(n => n.utxSize, (utxSize: Int) => utxSize == 0, 100.millis)

    def check(): Unit = {
      val failed = sender.transactionStatus(txs).filterNot(_.applicationStatus.contains("succeeded"))
      failed should not be empty

      all(failed.map(_.status)) shouldBe "confirmed"
      all(failed.map(_.applicationStatus)) shouldBe Some("script_execution_failed")

      sender.balance(caller).balance shouldBe callerBalance - invokesCount * minInvokeFee
      sender.assetBalance(caller, asset).balance should be > 0L
      sender.assetBalance(dApp, asset).balance shouldBe dAppAssetBalance +- invokesCount

      assertApiError(
        sender
          .invokeScript(
            callerKP,
            dApp,
            Some("write"),
            payment = Seq(InvokeScriptTransaction.Payment(callerAssetBalance + 1, IssuedAsset(ByteStr.decodeBase58(asset).get))),
            fee = minInvokeFee
          )
          ._1
          .id
      ) { e =>
        e.id shouldBe StateCheckFailed.Id
        e.statusCode shouldBe StateCheckFailed.Code.intValue
        e.message should include("Attempt to transfer unavailable funds")
      }
    }

    nodes.waitForHeightArise()
    check() // hardened
  }

  test("reject withdrawal of InvokeScriptTransaction fee from the funds received as a result of the script call execution") {
    sender.setAssetScript(asset, dAppKP, setAssetScriptFee + smartFee, assetScript(true), waitForTx = true)

    sender.transfer(otherCallerKP, caller, sender.balance(otherCaller).balance - minFee, fee = minFee, waitForTx = true)

    sender.balance(otherCaller).balance shouldBe 0L

    assertApiError(sender.invokeScript(otherCallerKP, dApp, Some("transfer"), fee = minInvokeFee)) { e =>
      e.id shouldBe StateCheckFailed.Id
      e.message should include("Accounts balance errors")
    }
  }

  test("reject withdrawal of matcher fee from orders in ExchangeTransaction") {
    sender.transfer(callerKP, otherCaller, issueFee, waitForTx = true)
    val tradeAsset = sender.issue(otherCallerKP, "Trade", decimals = 8: Byte, waitForTx = true).id

    sender.balance(otherCaller).balance shouldBe 0L

    val assetPair = AssetPair.createAssetPair("WAVES", tradeAsset)

    val ts = ntpTime.getTimestamp()
    val buyOrder = Order.buy(
      Order.V4,
      otherCallerKP,
      dAppKP.publicKey,
      assetPair.get,
      smartMatcherFee,
      100L,
      ts,
      ts + Order.MaxLiveTime,
      smartMatcherFee
    )

    val sellOrder = Order.sell(
      Order.V4,
      callerKP,
      dAppKP.publicKey,
      assetPair.get,
      smartMatcherFee,
      100L,
      ts,
      ts + Order.MaxLiveTime,
      smartMatcherFee
    )

    assertApiError(
      sender.broadcastExchange(
        dAppKP,
        sellOrder,
        buyOrder,
        amount = buyOrder.amount,
        price = buyOrder.price,
        buyMatcherFee = smartMatcherFee,
        sellMatcherFee = smartMatcherFee,
        fee = priorityFee,
        version = TxVersion.V3
      )
    ) { e =>
      e.id shouldBe StateCheckFailed.Id
      e.message should include("Accounts balance errors")
    }
  }

  test("accept invalid by order asset scripts ExchangeTransaction to utx and save it as failed after activation height") {
    sender.waitForHeight(ActivationHeight, 5 minutes)

    sender.setAssetScript(asset, dAppKP, priorityFee, assetScript(true), waitForTx = true)
    sender.transfer(sender.keyPair, dApp, 100.waves, waitForTx = true)
    val tradeAsset =
      sender
        .issue(dAppKP, "TradeAsset", quantity = someAssetAmount, decimals = 8: Byte, script = assetScript(true), fee = priorityFee, waitForTx = true)
        .id
    val feeAsset =
      sender
        .issue(dAppKP, "FeeAsset", quantity = someAssetAmount, decimals = 8: Byte, script = assetScript(true), fee = priorityFee, waitForTx = true)
        .id

    val preconditions = Seq(
      sender.transfer(dAppKP, caller, someAssetAmount / 3, assetId = Some(tradeAsset), fee = minFee + 2 * smartFee).id,
      sender.transfer(dAppKP, caller, someAssetAmount / 3, assetId = Some(feeAsset), fee = minFee + 2 * smartFee).id,
      sender.transfer(dAppKP, otherCaller, someAssetAmount / 3, assetId = Some(tradeAsset), fee = minFee + 2 * smartFee).id,
      sender.transfer(dAppKP, otherCaller, someAssetAmount / 3, assetId = Some(feeAsset), fee = minFee + 2 * smartFee).id
    )

    sender.waitFor("preconditions")(
      n => n.transactionStatus(preconditions),
      (statuses: Seq[TransactionStatus]) => statuses.forall(_.status == "confirmed"),
      100.millis
    )

    val assetPair = AssetPair.createAssetPair("WAVES", tradeAsset).get

    def orders: (Order, Order) = {
      val ts = ntpTime.getTimestamp()
      val buy = Order.buy(
        Order.V4,
        otherCallerKP,
        dAppKP.publicKey,
        assetPair,
        10L,
        100L,
        ts,
        ts + Order.MaxLiveTime,
        smartMatcherFee,
        matcherFeeAssetId = IssuedAsset(ByteStr.decodeBase58(feeAsset).get)
      )
      val sell =
        Order.sell(
          Order.V4,
          callerKP,
          dAppKP.publicKey,
          assetPair,
          10L,
          100L,
          ts,
          ts + Order.MaxLiveTime,
          smartMatcherFee,
          matcherFeeAssetId = IssuedAsset(ByteStr.decodeBase58(feeAsset).get)
        )
      (buy, sell)
    }

    {
      val (buy, sell) = orders
      overflowBlock()

      sender.setAssetScript(tradeAsset, dAppKP, priorityFee, assetScript(false))
      val tx = sender
        .broadcastExchange(
          dAppKP,
          buy,
          sell,
          buy.amount,
          buy.price,
          buy.matcherFee,
          sell.matcherFee,
          matcherFee + smartFee * 3,
          matcherFeeAssetId = Some(feeAsset),
          version = TxVersion.V3
        )
        .id

      val status = sender.waitFor("exchange accepted and saved as failed")(
        n => n.transactionStatus(Seq(tx)).head,
        (s: TransactionStatus) => s.status == "confirmed",
        100.millis
      )

      status.applicationStatus shouldBe Some("script_execution_failed")
    }

    {
      val (buy, sell) = orders
      sender.setAssetScript(tradeAsset, dAppKP, setAssetScriptFee + smartFee, assetScript(true), waitForTx = true)

      overflowBlock()
      sender.setAssetScript(feeAsset, dAppKP, setAssetScriptFee + smartFee, assetScript(false))
      val tx = sender
        .broadcastExchange(
          dAppKP,
          buy,
          sell,
          buy.amount,
          buy.price,
          buy.matcherFee,
          sell.matcherFee,
          matcherFee + smartFee * 3,
          matcherFeeAssetId = Some(feeAsset),
          version = TxVersion.V3
        )
        .id

      val status = sender.waitFor("exchange accepted and saved as failed")(
        n => n.transactionStatus(Seq(tx)).head,
        (s: TransactionStatus) => s.status == "confirmed",
        100.millis
      )

      status.applicationStatus shouldBe Some("script_execution_failed")
    }

  }

  override protected def nodeConfigs: Seq[Config] = Configs
}

object AcceptFailedScriptActivationSuite {
  private val ActivationHeight   = 9
  private val UpdateInterval     = 3
  private val MaxTxsInMicroBlock = 2

  private val estimator = ScriptEstimatorV3

  private val priorityFee  = 5.waves
  private val minInvokeFee = invokeFee + smartFee // invoke fee + transfer action fee

  private def assetScript(result: Boolean): Option[String] =
    mkScript(
      s"""
       |match tx {
       |  case _: SetAssetScriptTransaction => true
       |  case _ =>
       |   let check = ${"sigVerify(base58'', base58'', base58'') ||" * 16} false
       |   if (check) then false else $result
       |}
       |""".stripMargin
    )

  private def mkScript(scriptText: String): Option[String] = Some(ScriptCompiler.compile(scriptText, estimator).explicitGet()._1.bytes().base64)

  private val Configs: Seq[Config] =
    NodeConfigs
      .Builder(Default, 1, Seq.empty)
      .overrideBase(_.quorum(0))
      .overrideBase(
        _.preactivatedFeatures(
          (BlockchainFeatures.BlockV5.id, ActivationHeight)
        )
      )
      .overrideBase(_.raw(s"waves.blockchain.custom.functionality.min-asset-info-update-interval = $UpdateInterval"))
      .overrideBase(_.raw(s"waves.miner.max-transactions-in-micro-block = $MaxTxsInMicroBlock"))
      .buildNonConflicting()
}<|MERGE_RESOLUTION|>--- conflicted
+++ resolved
@@ -64,11 +64,7 @@
     )
 
     sender.setScript(dAppKP, dAppScript, setScriptFee, waitForTx = true).id
-<<<<<<< HEAD
-    nodes.waitFor("empty utx")(_.utxSize)(_.forall(_ == 0))
-=======
     nodes.waitForEmptyUtx()
->>>>>>> 26a1a950
     nodes.waitForHeightArise()
   }
 
