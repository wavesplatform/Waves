package com.wavesplatform.it.sync.transactions

import com.wavesplatform.account.PublicKey
import com.wavesplatform.api.http.requests.TransferRequest
import com.wavesplatform.common.state.ByteStr
import com.wavesplatform.common.utils.{Base58, EitherExt2}
import com.wavesplatform.crypto
import com.wavesplatform.it.NTPTime
import com.wavesplatform.it.api.SyncHttpApi._
import com.wavesplatform.it.sync.{someAssetAmount, _}
import com.wavesplatform.it.transactions.BaseTransactionSuite
import com.wavesplatform.it.util._
import com.wavesplatform.state._
import com.wavesplatform.transaction.Asset.Waves
import com.wavesplatform.transaction._
import com.wavesplatform.transaction.assets.exchange.AssetPair.extractAssetId
import com.wavesplatform.transaction.assets.exchange.{AssetPair, Order, _}
import com.wavesplatform.transaction.assets.{BurnTransaction, IssueTransaction, ReissueTransaction, SponsorFeeTransaction}
import com.wavesplatform.transaction.lease.{LeaseCancelTransaction, LeaseTransaction}
import com.wavesplatform.transaction.smart.SetScriptTransaction
import com.wavesplatform.transaction.transfer.MassTransferTransaction.Transfer
import com.wavesplatform.transaction.transfer.{MassTransferTransaction, TransferTransaction}
import org.asynchttpclient.util.HttpConstants
import org.scalatest
import org.scalatest.BeforeAndAfterAll
import play.api.libs.json._

import scala.util.Random

class SignAndBroadcastApiSuite extends BaseTransactionSuite with NTPTime with BeforeAndAfterAll {
  test("height should always be reported for transactions") {
    val txId = sender.transfer(firstKeyPair, secondAddress, 1.waves, fee = minFee).id

    sender.waitForTransaction(txId)
    val jsv1               = Json.parse(sender.get(s"/transactions/info/$txId").getResponseBody)
    val hasPositiveHeight1 = (jsv1 \ "height").asOpt[Int].map(_ > 0)
    assert(hasPositiveHeight1.getOrElse(false))

    val response           = sender.get(s"/transactions/address/$firstAddress/limit/1")
    val jsv2               = Json.parse(response.getResponseBody).as[JsArray]
    val hasPositiveHeight2 = (jsv2(0)(0) \ "height").asOpt[Int].map(_ > 0)

    assert(hasPositiveHeight2.getOrElse(false))
  }

  test("/transactions/sign should handle erroneous input") {
    def assertSignBadJson(json: JsObject, expectedMessage: String, code: Int = 400): scalatest.Assertion =
      assertBadRequestAndMessage(sender.postJsonWithApiKey("/transactions/sign", json), expectedMessage, code)

    for (v <- supportedVersions) {
      val json = Json.obj("type" -> CreateAliasTransaction.typeId, "sender" -> firstAddress, "alias" -> "alias", "fee" -> 100000)
      val js   = if (Option(v).isDefined) json ++ Json.obj("version" -> v) else json
      assertSignBadJson(js - "type", "failed to parse json message")
      assertSignBadJson(js + ("type" -> Json.toJson(-100)), "Bad transaction type")
      assertSignBadJson(js - "alias", "failed to parse json message")
    }

    val obsoleteTx =
      Json.obj("type" -> GenesisTransaction.typeId, "sender" -> firstAddress, "recipient" -> firstAddress, "amount" -> 1, "fee" -> 100000)
    assertSignBadJson(obsoleteTx, "transaction type not supported", 501)
    assertSignBadJson(obsoleteTx + ("type" -> Json.toJson(PaymentTransaction.typeId)), "transaction type not supported", 501)

    val bigBaseTx =
      Json.obj(
        "type"       -> TransferTransaction.typeId,
        "sender"     -> firstAddress,
        "recipient"  -> firstAddress,
        "amount"     -> 1,
        "fee"        -> 100000,
        "attachment" -> "W" * 524291
      )
    assertSignBadJson(bigBaseTx, "failed to parse json message")
  }

  test("/transaction/calculateFee should handle coding size limit") {
    {
      val json =
        Json.obj(
          "type"            -> TransferTransaction.typeId,
          "senderPublicKey" -> sender.publicKey.toString,
          "recipient"       -> secondAddress,
          "fee"             -> 100000,
          "amount"          -> 1,
          "assetId"         -> "W" * 524291
        )
      assertBadRequestAndMessage(sender.calculateFee(json).feeAmount, "failed to parse json message")
    }
  }

  test("/transactions/sign should respect timestamp if specified") {
    val timestamp = 1500000000000L
    for (v <- supportedVersions) {
      val json =
        Json.obj("type" -> CreateAliasTransaction.typeId, "sender" -> firstAddress, "alias" -> "alias", "fee" -> 100000, "timestamp" -> timestamp)
      val js = if (Option(v).isDefined) json ++ Json.obj("version" -> v) else json
      val r  = sender.postJsonWithApiKey("/transactions/sign", js)
      assert(r.getStatusCode == HttpConstants.ResponseStatusCodes.OK_200)
      assert((Json.parse(r.getResponseBody) \ "timestamp").as[Long] == timestamp)
    }
  }

  test("/transactions/broadcast should handle erroneous input") {
    def assertBroadcastBadJson(json: JsObject, expectedMessage: String): scalatest.Assertion =
      assertBadRequestAndMessage(sender.postJson("/transactions/broadcast", json), expectedMessage)

    val timestamp = System.currentTimeMillis
    val jsonV1 = Json.obj(
      "type"            -> CreateAliasTransaction.typeId,
      "senderPublicKey" -> sender.publicKey.toString,
      "alias"           -> "alias",
      "fee"             -> 100000,
      "timestamp"       -> timestamp,
      "signature"       -> "A" * 64
    )

    assertBroadcastBadJson(jsonV1, "Proof doesn't validate")

    val jsonV2 = Json.obj(
      "type"            -> CreateAliasTransaction.typeId,
      "version"         -> 2,
      "senderPublicKey" -> sender.publicKey.toString,
      "alias"           -> "alias",
      "fee"             -> 100000,
      "timestamp"       -> timestamp,
      "proofs"          -> List("A" * 64)
    )

    assertBroadcastBadJson(jsonV2, "Proof doesn't validate")

    for (j <- List(jsonV1, jsonV2)) {
      assertBroadcastBadJson(j - "type", "failed to parse json message")
      assertBroadcastBadJson(j - "type" + ("type"       -> Json.toJson(88)), "Bad transaction type")
      assertBroadcastBadJson(j - "chainId" + ("chainId" -> Json.toJson(123)), "Wrong chain-id")
      assertBroadcastBadJson(j - "alias", "failed to parse json message")
    }
  }

  test("/transactions/sign should produce issue/reissue/burn/transfer transactions that are good for /transactions/broadcast") {
    for (v <- supportedVersions) {
      val isProof = Option(v).nonEmpty
      val issueId = signBroadcastAndCalcFee(
        Json.obj(
          "type"        -> IssueTransaction.typeId,
          "name"        -> "Gigacoin",
          "quantity"    -> 100.waves,
          "description" -> "Gigacoin",
          "sender"      -> firstAddress,
          "decimals"    -> 8,
          "reissuable"  -> true
        ),
        usesProofs = isProof,
        version = v
      )

      signBroadcastAndCalcFee(
        Json.obj("type" -> ReissueTransaction.typeId, "quantity" -> 200.waves, "assetId" -> issueId, "sender" -> firstAddress, "reissuable" -> false),
        usesProofs = isProof,
        version = v
      )

      signBroadcastAndCalcFee(
<<<<<<< HEAD
        Json.obj("type" -> BurnTransaction.typeId, "quantity" -> 0, "assetId" -> issueId, "sender" -> firstAddress),
=======
        Json.obj("type" -> BurnTransaction.typeId, "amount" -> 0, "assetId" -> issueId, "sender" -> firstAddress),
>>>>>>> 87cfd168
        usesProofs = isProof,
        version = v
      )

      signBroadcastAndCalcFee(
<<<<<<< HEAD
        Json.obj("type" -> BurnTransaction.typeId, "quantity" -> 100.waves, "assetId" -> issueId, "sender" -> firstAddress),
=======
        Json.obj("type" -> BurnTransaction.typeId, "amount" -> 100.waves, "assetId" -> issueId, "sender" -> firstAddress),
>>>>>>> 87cfd168
        usesProofs = isProof,
        version = v
      )

      signBroadcastAndCalcFee(
        Json.obj(
          "type"       -> TransferTransaction.typeId,
          "sender"     -> firstAddress,
          "recipient"  -> secondAddress,
          "assetId"    -> issueId,
          "amount"     -> 1.waves,
          "attachment" -> Base58.encode("asset transfer".getBytes("UTF-8"))
        ),
        usesProofs = isProof,
        version = v
      )
    }
  }

  test("/transactions/sign should produce transfer transaction that is good for /transactions/broadcast") {
    for (v <- supportedVersions) {
      signBroadcastAndCalcFee(
        Json.obj(
          "type"       -> TransferTransaction.typeId,
          "sender"     -> firstAddress,
          "recipient"  -> secondAddress,
          "amount"     -> transferAmount,
          "attachment" -> Base58.encode("falafel".getBytes("UTF-8"))
        ),
        usesProofs = Option(v).nonEmpty,
        version = v
      )
    }
  }

  test("/transactions/sign should produce mass transfer transaction that is good for /transactions/broadcast") {
    signBroadcastAndCalcFee(
      Json.obj(
        "type"       -> MassTransferTransaction.typeId,
        "version"    -> 1,
        "sender"     -> firstAddress,
        "transfers"  -> Json.toJson(Seq(Transfer(secondAddress, 1.waves), Transfer(thirdAddress, 2.waves))),
        "attachment" -> Base58.encode("masspay".getBytes("UTF-8"))
      ),
      usesProofs = true,
      version = 1
    )
  }

  test("/transactions/sign should produce lease/cancel transactions that are good for /transactions/broadcast") {
    for (v <- supportedVersions) {
      val isProof = Option(v).nonEmpty
      val leaseId =
        signBroadcastAndCalcFee(
          Json.obj("type" -> LeaseTransaction.typeId, "sender" -> firstAddress, "amount" -> leasingAmount, "recipient" -> secondAddress),
          usesProofs = isProof,
          version = v
        )

      signBroadcastAndCalcFee(
        Json.obj("type" -> LeaseCancelTransaction.typeId, "sender" -> firstAddress, "txId" -> leaseId),
        usesProofs = isProof,
        version = v
      )
    }
  }

  test("/transactions/sign should produce alias transaction that is good for /transactions/broadcast") {
    for (v <- supportedVersions) {
      val isProof = Option(v).nonEmpty
      val rnd     = Random.alphanumeric.take(9).mkString.toLowerCase
      signBroadcastAndCalcFee(
        Json.obj("type" -> CreateAliasTransaction.typeId, "sender" -> firstAddress, "alias" -> s"myalias$rnd"),
        usesProofs = isProof,
        version = v
      )
    }
  }

  test("/transactions/sign should produce data transaction that is good for /transactions/broadcast") {
    signBroadcastAndCalcFee(
      Json.obj(
        "type"    -> DataTransaction.typeId,
        "version" -> 1,
        "sender"  -> firstAddress,
        "data" -> List[DataEntry[_]](
          IntegerDataEntry("int", 923275292849183L),
          BooleanDataEntry("bool", value = true),
          BinaryDataEntry("blob", ByteStr(Array.tabulate(445)(_.toByte))),
          StringDataEntry("str", "AAA-AAA")
        )
      ),
      usesProofs = true,
      version = 1
    )
  }

  test("/transactions/sign should produce script transaction that is good for /transactions/broadcast") {
    signBroadcastAndCalcFee(
      Json.obj(
        "type"    -> SetScriptTransaction.typeId,
        "version" -> 1,
        "sender"  -> firstAddress,
        "script"  -> ""
      ),
      usesProofs = true,
      version = 1
    )
  }

  test("/transactions/sign should produce sponsor transactions that are good for /transactions/broadcast") {
    for (v <- supportedVersions) {
      val isProof = Option(v).nonEmpty

      val assetId = signBroadcastAndCalcFee(
        Json.obj(
          "type"        -> IssueTransaction.typeId,
          "name"        -> "Sponsored Coin",
          "quantity"    -> 100.waves,
          "description" -> "Sponsored Coin",
          "sender"      -> firstAddress,
          "decimals"    -> 2,
          "reissuable"  -> false
        ),
        usesProofs = isProof,
        version = v
      )

      signBroadcastAndCalcFee(
        Json.obj(
          "type"                 -> SponsorFeeTransaction.typeId,
          "version"              -> 1,
          "sender"               -> firstAddress,
          "assetId"              -> assetId,
          "minSponsoredAssetFee" -> 100
        ),
        usesProofs = true,
        version = 1
      )

      signBroadcastAndCalcFee(
        Json.obj(
          "type"                 -> SponsorFeeTransaction.typeId,
          "version"              -> 1,
          "sender"               -> firstAddress,
          "assetId"              -> assetId,
          "minSponsoredAssetFee" -> JsNull
        ),
        usesProofs = true,
        version = 1
      )
    }
  }

  test("/transactions/sign/{signerAddress} should sign a transaction by key of signerAddress") {
    val firstAddress = sender.createKeyPairServerSide().toAddress.stringRepr

    val json = Json.obj(
      "type"      -> TransferTransaction.typeId,
      "sender"    -> firstAddress,
      "recipient" -> secondAddress,
      "fee"       -> minFee,
      "amount"    -> transferAmount
    )

    val signedRequestResponse = sender.postJsonWithApiKey(s"/transactions/sign/$thirdAddress", json)
    assert(signedRequestResponse.getStatusCode == HttpConstants.ResponseStatusCodes.OK_200)
    val signedRequestJson = Json.parse(signedRequestResponse.getResponseBody)
    val signedRequest     = signedRequestJson.as[TransferRequest]
    assert(PublicKey.fromBase58String(signedRequest.senderPublicKey.get).explicitGet().toAddress.toString == firstAddress)
    assert(signedRequest.recipient == secondAddress)
    assert(signedRequest.fee == minFee)
    assert(signedRequest.amount == transferAmount)
    val signature = Base58.tryDecodeWithLimit((signedRequestJson \ "signature").as[String]).get
    val tx        = signedRequest.toTx.explicitGet()
    val keyPair   = thirdKeyPair
    assert(crypto.verify(ByteStr(signature), tx.bodyBytes(), keyPair.publicKey))
  }

  test("/transactions/broadcast should produce ExchangeTransaction with custom asset") {
    val issueTx = signBroadcastAndCalcFee(
      Json.obj(
        "type"        -> IssueTransaction.typeId,
        "name"        -> "ExchangeCoin",
        "quantity"    -> 1000 * someAssetAmount,
        "description" -> "ExchangeCoin Description",
        "sender"      -> firstAddress,
        "decimals"    -> 2,
        "reissuable"  -> true
      ),
      usesProofs = false,
      version = 1
    )

    val assetId = extractAssetId(issueTx).get

    val transactionV1versions = (1: Byte, 1: Byte, 1: Byte) // in ExchangeTransactionV1 only orders V1 are supported
    val transactionV2versions = for {
      o1ver <- 1 to 3
      o2ver <- 1 to 3
    } yield (o1ver.toByte, o2ver.toByte, 2.toByte)

    val versionsWithWavesFee =
      (transactionV1versions +: transactionV2versions)
        .map { case (o1ver, o2ver, tver) => (o1ver, o2ver, tver, Waves, Waves) }

    val versionsWithAssetFee = for {
      o2ver <- 1 to 3
      buyMatcherFeeAssetId  = assetId
      sellMatcherFeeAssetId = Waves
    } yield (3.toByte, o2ver.toByte, 2.toByte, buyMatcherFeeAssetId, sellMatcherFeeAssetId)

    for ((o1ver, o2ver, tver, matcherFeeOrder1, matcherFeeOrder2) <- versionsWithWavesFee ++ versionsWithAssetFee) {
      val buyer               = firstKeyPair
      val seller              = secondKeyPair
      val matcher             = thirdKeyPair
      val ts                  = ntpTime.correctedTime()
      val expirationTimestamp = ts + Order.MaxLiveTime
      val buyPrice            = 1 * Order.PriceConstant
      val sellPrice           = (0.50 * Order.PriceConstant).toLong
      val mf                  = 300000L
      val buyAmount           = 2
      val sellAmount          = 3
      val assetPair           = AssetPair.createAssetPair("WAVES", issueTx).get
      val buy                 = Order.buy(o1ver, buyer, matcher.publicKey, assetPair, buyAmount, buyPrice, ts, expirationTimestamp, mf, matcherFeeOrder1)
      val sell                = Order.sell(o2ver, seller, matcher.publicKey, assetPair, sellAmount, sellPrice, ts, expirationTimestamp, mf, matcherFeeOrder2)

      val amount = math.min(buy.amount, sell.amount)
      val tx =
        if (tver == 1) {
          ExchangeTransaction
            .signed(
              1.toByte,
              matcher = matcher.privateKey,
              order1 = buy.asInstanceOf[Order],
              order2 = sell.asInstanceOf[Order],
              amount = amount,
              price = sellPrice,
              buyMatcherFee = (BigInt(mf) * amount / buy.amount).toLong,
              sellMatcherFee = (BigInt(mf) * amount / sell.amount).toLong,
              fee = mf,
              timestamp = ts
            )
            .explicitGet()
            .json()
        } else {
          ExchangeTransaction
            .signed(
              2.toByte,
              matcher = matcher.privateKey,
              order1 = buy,
              order2 = sell,
              amount = amount,
              price = sellPrice,
              buyMatcherFee = (BigInt(mf) * amount / buy.amount).toLong,
              sellMatcherFee = (BigInt(mf) * amount / sell.amount).toLong,
              fee = mf,
              timestamp = ts
            )
            .explicitGet()
            .json()
        }

      val transactionHeight = sender.waitForTransaction(sender.signedBroadcast(tx).id).height
      sender.waitForHeight(transactionHeight + 1)
      assertBadRequestAndMessage(sender.signedBroadcast(tx), "is already in the state on a height")
    }
  }

  protected override def beforeAll(): Unit = {
    super.beforeAll()
    // explicitly create three more addresses in node's wallet
    sender.postForm("/addresses")
    sender.postForm("/addresses")
    sender.postForm("/addresses")
  }

  private def signBroadcastAndCalcFee(json: JsObject, usesProofs: Boolean, version: TxVersion): String = {
    val jsWithPK  = json ++ Json.obj("senderPublicKey" -> sender.publicKey.toString)
    val jsWithFee = jsWithPK ++ Json.obj("fee" -> sender.calculateFee(jsWithPK).feeAmount)
    val js        = if (Option(version).isDefined) jsWithFee ++ Json.obj("version" -> version) else jsWithFee
    val rs        = sender.postJsonWithApiKey("/transactions/sign", js)
    assert(rs.getStatusCode == HttpConstants.ResponseStatusCodes.OK_200)
    val body = Json.parse(rs.getResponseBody)
    val signed: Boolean = if (usesProofs) {
      val proofs = (body \ "proofs").as[Seq[String]]
      proofs.lengthCompare(1) == 0 && proofs.head.nonEmpty
    } else (body \ "signature").as[String].nonEmpty
    assert(signed)

    val validation = sender.postJson("/debug/validate", body)
    assert(validation.getStatusCode == HttpConstants.ResponseStatusCodes.OK_200)
    val validationTime = (Json.parse(validation.getResponseBody) \ "validationTime").as[Double]
    log.debug(s"Validation time of tx is $validationTime ")

    val rb = sender.postJson("/transactions/broadcast", body)
    assert(rb.getStatusCode == HttpConstants.ResponseStatusCodes.OK_200)
    val id = (Json.parse(rb.getResponseBody) \ "id").as[String]
    assert(id.nonEmpty)
    sender.waitForTransaction(id)
    id
  }
}<|MERGE_RESOLUTION|>--- conflicted
+++ resolved
@@ -159,21 +159,13 @@
       )
 
       signBroadcastAndCalcFee(
-<<<<<<< HEAD
-        Json.obj("type" -> BurnTransaction.typeId, "quantity" -> 0, "assetId" -> issueId, "sender" -> firstAddress),
-=======
         Json.obj("type" -> BurnTransaction.typeId, "amount" -> 0, "assetId" -> issueId, "sender" -> firstAddress),
->>>>>>> 87cfd168
-        usesProofs = isProof,
-        version = v
-      )
-
-      signBroadcastAndCalcFee(
-<<<<<<< HEAD
-        Json.obj("type" -> BurnTransaction.typeId, "quantity" -> 100.waves, "assetId" -> issueId, "sender" -> firstAddress),
-=======
+        usesProofs = isProof,
+        version = v
+      )
+
+      signBroadcastAndCalcFee(
         Json.obj("type" -> BurnTransaction.typeId, "amount" -> 100.waves, "assetId" -> issueId, "sender" -> firstAddress),
->>>>>>> 87cfd168
         usesProofs = isProof,
         version = v
       )
