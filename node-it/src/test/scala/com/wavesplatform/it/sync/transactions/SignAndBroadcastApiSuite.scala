--- conflicted
+++ resolved
@@ -56,13 +56,8 @@
 
     val obsoleteTx =
       Json.obj("type" -> GenesisTransaction.typeId, "sender" -> firstAddress, "recipient" -> firstAddress, "amount" -> 1, "fee" -> 100000)
-<<<<<<< HEAD
-    assertSignBadJson(obsoleteTx, "Unsupported transaction type")
-    assertSignBadJson(obsoleteTx + ("type" -> Json.toJson(PaymentTransaction.typeId)), "Unsupported transaction type")
-=======
     assertSignBadJson(obsoleteTx, "transaction type not supported", 501)
     assertSignBadJson(obsoleteTx + ("type" -> Json.toJson(PaymentTransaction.typeId)), "transaction type not supported", 501)
->>>>>>> 7764b0fe
 
     val bigBaseTx =
       Json.obj("type"       -> TransferTransaction.typeId,
@@ -132,7 +127,7 @@
     for (j <- List(jsonV1, jsonV2)) {
       assertBroadcastBadJson(j - "type", "failed to parse json message")
       assertBroadcastBadJson(j - "type" + ("type" -> Json.toJson(88)), "Bad transaction type")
-      assertBroadcastBadJson(j - "chainId" + ("chainId" -> Json.toJson(123)), "Wrong chain-id")
+      assertBroadcastBadJson(j - "chainId" + ("chainId" -> Json.toJson(123)), "Invalid chain id")
       assertBroadcastBadJson(j - "alias", "failed to parse json message")
     }
   }
