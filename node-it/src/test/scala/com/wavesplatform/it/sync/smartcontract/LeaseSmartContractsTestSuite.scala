--- conflicted
+++ resolved
@@ -39,13 +39,8 @@
         }
         """.stripMargin
 
-<<<<<<< HEAD
     val script = ScriptCompiler(scriptText, isAssetScript = false, ScriptEstimatorV2).explicitGet()._1.bytes().base64
-    sender.setScript(acc0.address, Some(script), setScriptFee, waitForTx = true).id
-=======
-    val script = ScriptCompiler(scriptText, isAssetScript = false).explicitGet()._1.bytes().base64
     sender.setScript(acc0.stringRepr, Some(script), setScriptFee, waitForTx = true).id
->>>>>>> 45295743
 
     val unsignedLeasing =
       LeaseTransactionV2
