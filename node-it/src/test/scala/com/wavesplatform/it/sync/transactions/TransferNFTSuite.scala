package com.wavesplatform.it.sync.transactions

import com.wavesplatform.account.KeyPair
import com.wavesplatform.api.http.ApiError.StateCheckFailed
import com.wavesplatform.common.utils.EitherExt2
import com.wavesplatform.it.NTPTime
import com.wavesplatform.it.api.SyncHttpApi._
import com.wavesplatform.it.api.Transaction
import com.wavesplatform.it.sync.{calcMassTransferFee, setScriptFee, _}
import com.wavesplatform.it.transactions.BaseTransactionSuite
import com.wavesplatform.it.util._
import com.wavesplatform.lang.v1.compiler.Terms
import com.wavesplatform.lang.v1.estimator.v2.ScriptEstimatorV2
import com.wavesplatform.transaction.Asset
import com.wavesplatform.transaction.assets.exchange.{AssetPair, ExchangeTransaction, Order}
import com.wavesplatform.transaction.smart.InvokeScriptTransaction
import com.wavesplatform.transaction.smart.script.ScriptCompiler
import com.wavesplatform.transaction.transfer.MassTransferTransaction.Transfer

class TransferNFTSuite extends BaseTransactionSuite with NTPTime {
  val assetName        = "NFTAsset"
  val assetDescription = "my asset description"

  val caller = firstAddress
  val dApp = secondAddress
  val receiver = thirdAddress

  test("NFT should be correctly transferred via transfer transaction") {
    val nftAsset = sender.issue(caller, assetName, assetDescription, 1, 0, reissuable = false, 1.waves / 1000, waitForTx = true).id
    sender.transfer(caller, dApp, 1, minFee, Some(nftAsset), waitForTx = true)

<<<<<<< HEAD
    sender.assetBalance(firstAddress, nftAsset).balance shouldBe 0
    sender.nftList(firstAddress, 10).map(info => info.assetId) shouldNot contain(nftAsset)
    sender.assetBalance(secondAddress, nftAsset).balance shouldBe 1
    sender.nftList(secondAddress, 10).map(info => info.assetId) should contain(nftAsset)
=======
    sender.assetBalance(caller, nftAsset).balance shouldBe 0
    sender.nftAssetsBalance(caller, 10).map(info => info.assetId) shouldNot contain(nftAsset)
    sender.assetBalance(dApp, nftAsset).balance shouldBe 1
    sender.nftAssetsBalance(dApp, 10).map(info => info.assetId) should contain(nftAsset)
>>>>>>> 420bd0d0
  }

  test("NFT should be correctly transferred via invoke script transaction") {
    val nftAsset = sender.issue(caller, assetName, assetDescription, 1, 0, reissuable = false, 1.waves / 1000, waitForTx = true).id
    val scriptText =
      s"""
         |{-# STDLIB_VERSION 4 #-}
         |{-# CONTENT_TYPE DAPP #-}
         |{-# SCRIPT_TYPE ACCOUNT #-}
         |
         |@Callable(i)
         |func nftTransferToDapp() = {
         |    let pmt = i.payments[0];
         |    [ ScriptTransfer(this, pmt.amount, pmt.assetId) ]
         |}
         |
         |@Callable(i)
         |func nftPaymentTransferToThirdAddress(address: String) = {
         |    let thirdAddress = Address(fromBase58String(address))
         |    let pmt = i.payments[0];
         |    [ ScriptTransfer(thirdAddress, pmt.amount, pmt.assetId) ]
         |}
         |
         |@Callable(i)
         |func transferAsPayment() = []
         |
         |@Callable(i)
         |func nftTransferToSelf() = {
         |    let pmt = i.payments[0];
         |    [ ScriptTransfer(i.caller, pmt.amount, pmt.assetId) ]
         |}
         |
         |@Callable(i)
         |func transferFromDappToAddress(address: String) = {
         |    let recipient = Address(fromBase58String(address))
         |    [ ScriptTransfer(recipient, 1, base58'$nftAsset') ]
         |}
         |
         |@Verifier(t)
         |func verify() = true
         |""".stripMargin
    val script = ScriptCompiler.compile(scriptText, ScriptEstimatorV2).explicitGet()._1.bytes().base64
    sender.setScript(dApp, Some(script), setScriptFee, waitForTx = true)
    def invokeTransfer(
        caller: String,
        functionName: String,
        args: List[Terms.EXPR] = List.empty,
        payment: Seq[InvokeScriptTransaction.Payment] = Seq.empty
    ): Transaction = {
      sender.invokeScript(caller, dApp, Some(functionName), payment = payment, args = args, fee = 1300000, waitForTx = true)._1
    }
    val nftPayment = Seq(InvokeScriptTransaction.Payment(1, Asset.fromString(Some(nftAsset))))

<<<<<<< HEAD
    invokeTransfer(firstAddress, "nftTransferToDapp", payment = nftPayment)
    sender.assetBalance(firstAddress, nftAsset).balance shouldBe 0
    sender.nftList(firstAddress, 10).map(info => info.assetId) shouldNot contain(nftAsset)
    sender.assetBalance(dApp, nftAsset).balance shouldBe 1
    sender.nftList(dApp, 10).map(info => info.assetId) should contain(nftAsset)
=======
    assertApiError(invokeTransfer(caller, "nftTransferToDapp", payment = nftPayment)) { error =>
      error.message should include("DApp self-transfer is forbidden")
      error.id shouldBe StateCheckFailed.Id
      error.statusCode shouldBe 400
    }
    sender.transfer(caller, dApp, 1, assetId = Some(nftAsset), waitForTx = true)
>>>>>>> 420bd0d0

    invokeTransfer(caller, "transferFromDappToAddress", args = List(Terms.CONST_STRING(receiver).explicitGet()))
    sender.assetBalance(dApp, nftAsset).balance shouldBe 0
<<<<<<< HEAD
    sender.nftList(dApp, 10).map(info => info.assetId) shouldNot contain(nftAsset)
    sender.assetBalance(thirdAddress, nftAsset).balance shouldBe 1
    sender.nftList(thirdAddress, 10).map(info => info.assetId) should contain(nftAsset)
=======
    sender.nftAssetsBalance(dApp, 10).map(info => info.assetId) shouldNot contain(nftAsset)
    sender.assetBalance(receiver, nftAsset).balance shouldBe 1
    sender.nftAssetsBalance(receiver, 10).map(info => info.assetId) should contain(nftAsset)
>>>>>>> 420bd0d0

    invokeTransfer(receiver, "nftTransferToSelf", payment = Seq(InvokeScriptTransaction.Payment(1, Asset.fromString(Some(nftAsset)))))
    sender.assetBalance(dApp, nftAsset).balance shouldBe 0
<<<<<<< HEAD
    sender.nftList(dApp, 10).map(info => info.assetId) shouldNot contain(nftAsset)
    sender.assetBalance(thirdAddress, nftAsset).balance shouldBe 1
    sender.nftList(thirdAddress, 10).map(info => info.assetId) should contain(nftAsset)
=======
    sender.nftAssetsBalance(dApp, 10).map(info => info.assetId) shouldNot contain(nftAsset)
    sender.assetBalance(receiver, nftAsset).balance shouldBe 1
    sender.nftAssetsBalance(receiver, 10).map(info => info.assetId) should contain(nftAsset)
>>>>>>> 420bd0d0

    invokeTransfer(
      receiver,
      "nftPaymentTransferToThirdAddress",
      args = List(Terms.CONST_STRING(caller).explicitGet()),
      payment = Seq(InvokeScriptTransaction.Payment(1, Asset.fromString(Some(nftAsset))))
    )
<<<<<<< HEAD
    sender.assetBalance(thirdAddress, nftAsset).balance shouldBe 0
    sender.nftList(thirdAddress, 10).map(info => info.assetId) shouldNot contain(nftAsset)
    sender.assetBalance(dApp, nftAsset).balance shouldBe 0
    sender.nftList(dApp, 10).map(info => info.assetId) shouldNot contain(nftAsset)
    sender.assetBalance(firstAddress, nftAsset).balance shouldBe 1
    sender.nftList(firstAddress, 10).map(info => info.assetId) should contain(nftAsset)

    invokeTransfer(firstAddress, "transferAsPayment", payment = Seq(InvokeScriptTransaction.Payment(1, Asset.fromString(Some(nftAsset)))))
    sender.assetBalance(firstAddress, nftAsset).balance shouldBe 0
    sender.nftList(firstAddress, 10).map(info => info.assetId) shouldNot contain(nftAsset)
=======
    sender.assetBalance(receiver, nftAsset).balance shouldBe 0
    sender.nftAssetsBalance(receiver, 10).map(info => info.assetId) shouldNot contain(nftAsset)
    sender.assetBalance(dApp, nftAsset).balance shouldBe 0
    sender.nftAssetsBalance(dApp, 10).map(info => info.assetId) shouldNot contain(nftAsset)
    sender.assetBalance(caller, nftAsset).balance shouldBe 1
    sender.nftAssetsBalance(caller, 10).map(info => info.assetId) should contain(nftAsset)

    invokeTransfer(caller, "transferAsPayment", payment = Seq(InvokeScriptTransaction.Payment(1, Asset.fromString(Some(nftAsset)))))
    sender.assetBalance(caller, nftAsset).balance shouldBe 0
    sender.nftAssetsBalance(caller, 10).map(info => info.assetId) shouldNot contain(nftAsset)
>>>>>>> 420bd0d0
    sender.assetBalance(dApp, nftAsset).balance shouldBe 1
    sender.nftList(dApp, 10).map(info => info.assetId) should contain(nftAsset)
  }

  test("NFT should be correctly transferred via mass transfer transaction") {
    val nftAsset = sender.issue(caller, assetName, assetDescription, 1, 0, reissuable = false, 1.waves / 1000, waitForTx = true).id
    sender.massTransfer(caller, List(Transfer(receiver, 1)), calcMassTransferFee(1), Some(nftAsset), waitForTx = true)

<<<<<<< HEAD
    sender.assetBalance(firstAddress, nftAsset).balance shouldBe 0
    sender.nftList(firstAddress, 10).map(info => info.assetId) shouldNot contain(nftAsset)
    sender.assetBalance(thirdAddress, nftAsset).balance shouldBe 1
    sender.nftList(thirdAddress, 10).map(info => info.assetId) should contain(nftAsset)
=======
    sender.assetBalance(caller, nftAsset).balance shouldBe 0
    sender.nftAssetsBalance(caller, 10).map(info => info.assetId) shouldNot contain(nftAsset)
    sender.assetBalance(receiver, nftAsset).balance shouldBe 1
    sender.nftAssetsBalance(receiver, 10).map(info => info.assetId) should contain(nftAsset)
>>>>>>> 420bd0d0
  }

  test("NFT should correctly be transferred via exchange transaction") {
    val buyer     = KeyPair("buyer".getBytes("UTF-8"))
    val seller    = KeyPair("seller".getBytes("UTF-8"))
    val matcher   = KeyPair("matcher".getBytes("UTF-8"))
    val transfers = List(Transfer(buyer.stringRepr, 10.waves), Transfer(seller.stringRepr, 10.waves), Transfer(matcher.stringRepr, 10.waves))
    sender.massTransfer(caller, transfers, calcMassTransferFee(transfers.size), waitForTx = true)

    val nftAsset =
      sender.broadcastIssue(seller, assetName, assetDescription, 1, 0, reissuable = false, 1.waves / 1000, waitForTx = true, script = None).id
    val pair = AssetPair.createAssetPair(nftAsset, "WAVES")
    val ts   = ntpTime.correctedTime()
    val buy = Order.buy(
      Order.V2,
      sender = buyer,
      matcher = matcher,
      pair = pair.get,
      amount = 1,
      price = 1.waves,
      timestamp = ts,
      expiration = ts + Order.MaxLiveTime,
      matcherFee = matcherFee
    )
    val sell = Order.sell(
      Order.V2,
      sender = seller,
      matcher = matcher,
      pair = pair.get,
      amount = 1,
      price = 1.waves,
      timestamp = ts,
      expiration = ts + Order.MaxLiveTime,
      matcherFee = matcherFee
    )

    val tx = ExchangeTransaction
      .signed(
        2.toByte,
        matcher = matcher,
        buyOrder = buy,
        sellOrder = sell,
        amount = 1,
        price = 1.waves,
        buyMatcherFee = matcherFee,
        sellMatcherFee = matcherFee,
        fee = matcherFee,
        timestamp = ts
      )
      .explicitGet()
      .json()

    sender.signedBroadcast(tx, waitForTx = true)
    sender.nftList(buyer.stringRepr, 10).map(info => info.assetId) should contain oneElementOf List(nftAsset)
    sender.nftList(seller.stringRepr, 10).map(info => info.assetId) shouldNot contain atLeastOneElementOf List(nftAsset)
    sender.assetBalance(buyer.stringRepr, nftAsset).balance shouldBe 1
    sender.assetBalance(seller.stringRepr, nftAsset).balance shouldBe 0

  }

}<|MERGE_RESOLUTION|>--- conflicted
+++ resolved
@@ -29,17 +29,10 @@
     val nftAsset = sender.issue(caller, assetName, assetDescription, 1, 0, reissuable = false, 1.waves / 1000, waitForTx = true).id
     sender.transfer(caller, dApp, 1, minFee, Some(nftAsset), waitForTx = true)
 
-<<<<<<< HEAD
-    sender.assetBalance(firstAddress, nftAsset).balance shouldBe 0
-    sender.nftList(firstAddress, 10).map(info => info.assetId) shouldNot contain(nftAsset)
-    sender.assetBalance(secondAddress, nftAsset).balance shouldBe 1
-    sender.nftList(secondAddress, 10).map(info => info.assetId) should contain(nftAsset)
-=======
     sender.assetBalance(caller, nftAsset).balance shouldBe 0
-    sender.nftAssetsBalance(caller, 10).map(info => info.assetId) shouldNot contain(nftAsset)
+    sender.nftList(caller, 10).map(info => info.assetId) shouldNot contain(nftAsset)
     sender.assetBalance(dApp, nftAsset).balance shouldBe 1
-    sender.nftAssetsBalance(dApp, 10).map(info => info.assetId) should contain(nftAsset)
->>>>>>> 420bd0d0
+    sender.nftList(dApp, 10).map(info => info.assetId) should contain(nftAsset)
   }
 
   test("NFT should be correctly transferred via invoke script transaction") {
@@ -93,44 +86,24 @@
     }
     val nftPayment = Seq(InvokeScriptTransaction.Payment(1, Asset.fromString(Some(nftAsset))))
 
-<<<<<<< HEAD
-    invokeTransfer(firstAddress, "nftTransferToDapp", payment = nftPayment)
-    sender.assetBalance(firstAddress, nftAsset).balance shouldBe 0
-    sender.nftList(firstAddress, 10).map(info => info.assetId) shouldNot contain(nftAsset)
-    sender.assetBalance(dApp, nftAsset).balance shouldBe 1
-    sender.nftList(dApp, 10).map(info => info.assetId) should contain(nftAsset)
-=======
     assertApiError(invokeTransfer(caller, "nftTransferToDapp", payment = nftPayment)) { error =>
       error.message should include("DApp self-transfer is forbidden")
       error.id shouldBe StateCheckFailed.Id
       error.statusCode shouldBe 400
     }
     sender.transfer(caller, dApp, 1, assetId = Some(nftAsset), waitForTx = true)
->>>>>>> 420bd0d0
 
     invokeTransfer(caller, "transferFromDappToAddress", args = List(Terms.CONST_STRING(receiver).explicitGet()))
     sender.assetBalance(dApp, nftAsset).balance shouldBe 0
-<<<<<<< HEAD
     sender.nftList(dApp, 10).map(info => info.assetId) shouldNot contain(nftAsset)
-    sender.assetBalance(thirdAddress, nftAsset).balance shouldBe 1
-    sender.nftList(thirdAddress, 10).map(info => info.assetId) should contain(nftAsset)
-=======
-    sender.nftAssetsBalance(dApp, 10).map(info => info.assetId) shouldNot contain(nftAsset)
     sender.assetBalance(receiver, nftAsset).balance shouldBe 1
-    sender.nftAssetsBalance(receiver, 10).map(info => info.assetId) should contain(nftAsset)
->>>>>>> 420bd0d0
+    sender.nftList(receiver, 10).map(info => info.assetId) should contain(nftAsset)
 
     invokeTransfer(receiver, "nftTransferToSelf", payment = Seq(InvokeScriptTransaction.Payment(1, Asset.fromString(Some(nftAsset)))))
     sender.assetBalance(dApp, nftAsset).balance shouldBe 0
-<<<<<<< HEAD
     sender.nftList(dApp, 10).map(info => info.assetId) shouldNot contain(nftAsset)
-    sender.assetBalance(thirdAddress, nftAsset).balance shouldBe 1
-    sender.nftList(thirdAddress, 10).map(info => info.assetId) should contain(nftAsset)
-=======
-    sender.nftAssetsBalance(dApp, 10).map(info => info.assetId) shouldNot contain(nftAsset)
     sender.assetBalance(receiver, nftAsset).balance shouldBe 1
-    sender.nftAssetsBalance(receiver, 10).map(info => info.assetId) should contain(nftAsset)
->>>>>>> 420bd0d0
+    sender.nftList(receiver, 10).map(info => info.assetId) should contain(nftAsset)
 
     invokeTransfer(
       receiver,
@@ -138,29 +111,16 @@
       args = List(Terms.CONST_STRING(caller).explicitGet()),
       payment = Seq(InvokeScriptTransaction.Payment(1, Asset.fromString(Some(nftAsset))))
     )
-<<<<<<< HEAD
-    sender.assetBalance(thirdAddress, nftAsset).balance shouldBe 0
-    sender.nftList(thirdAddress, 10).map(info => info.assetId) shouldNot contain(nftAsset)
+    sender.assetBalance(receiver, nftAsset).balance shouldBe 0
+    sender.nftList(receiver, 10).map(info => info.assetId) shouldNot contain(nftAsset)
     sender.assetBalance(dApp, nftAsset).balance shouldBe 0
     sender.nftList(dApp, 10).map(info => info.assetId) shouldNot contain(nftAsset)
-    sender.assetBalance(firstAddress, nftAsset).balance shouldBe 1
-    sender.nftList(firstAddress, 10).map(info => info.assetId) should contain(nftAsset)
-
-    invokeTransfer(firstAddress, "transferAsPayment", payment = Seq(InvokeScriptTransaction.Payment(1, Asset.fromString(Some(nftAsset)))))
-    sender.assetBalance(firstAddress, nftAsset).balance shouldBe 0
-    sender.nftList(firstAddress, 10).map(info => info.assetId) shouldNot contain(nftAsset)
-=======
-    sender.assetBalance(receiver, nftAsset).balance shouldBe 0
-    sender.nftAssetsBalance(receiver, 10).map(info => info.assetId) shouldNot contain(nftAsset)
-    sender.assetBalance(dApp, nftAsset).balance shouldBe 0
-    sender.nftAssetsBalance(dApp, 10).map(info => info.assetId) shouldNot contain(nftAsset)
     sender.assetBalance(caller, nftAsset).balance shouldBe 1
-    sender.nftAssetsBalance(caller, 10).map(info => info.assetId) should contain(nftAsset)
+    sender.nftList(caller, 10).map(info => info.assetId) should contain(nftAsset)
 
     invokeTransfer(caller, "transferAsPayment", payment = Seq(InvokeScriptTransaction.Payment(1, Asset.fromString(Some(nftAsset)))))
     sender.assetBalance(caller, nftAsset).balance shouldBe 0
-    sender.nftAssetsBalance(caller, 10).map(info => info.assetId) shouldNot contain(nftAsset)
->>>>>>> 420bd0d0
+    sender.nftList(caller, 10).map(info => info.assetId) shouldNot contain(nftAsset)
     sender.assetBalance(dApp, nftAsset).balance shouldBe 1
     sender.nftList(dApp, 10).map(info => info.assetId) should contain(nftAsset)
   }
@@ -169,17 +129,10 @@
     val nftAsset = sender.issue(caller, assetName, assetDescription, 1, 0, reissuable = false, 1.waves / 1000, waitForTx = true).id
     sender.massTransfer(caller, List(Transfer(receiver, 1)), calcMassTransferFee(1), Some(nftAsset), waitForTx = true)
 
-<<<<<<< HEAD
-    sender.assetBalance(firstAddress, nftAsset).balance shouldBe 0
-    sender.nftList(firstAddress, 10).map(info => info.assetId) shouldNot contain(nftAsset)
-    sender.assetBalance(thirdAddress, nftAsset).balance shouldBe 1
-    sender.nftList(thirdAddress, 10).map(info => info.assetId) should contain(nftAsset)
-=======
     sender.assetBalance(caller, nftAsset).balance shouldBe 0
-    sender.nftAssetsBalance(caller, 10).map(info => info.assetId) shouldNot contain(nftAsset)
+    sender.nftList(caller, 10).map(info => info.assetId) shouldNot contain(nftAsset)
     sender.assetBalance(receiver, nftAsset).balance shouldBe 1
-    sender.nftAssetsBalance(receiver, 10).map(info => info.assetId) should contain(nftAsset)
->>>>>>> 420bd0d0
+    sender.nftList(receiver, 10).map(info => info.assetId) should contain(nftAsset)
   }
 
   test("NFT should correctly be transferred via exchange transaction") {
