--- conflicted
+++ resolved
@@ -98,18 +98,6 @@
   }
 
   test("successful continuation") {
-<<<<<<< HEAD
-    val invoke = sender.invokeScript(
-      caller,
-      dApp.toAddress.toString,
-      func = Some("foo"),
-      args = List(CONST_BOOLEAN(false)),
-      payment = Seq(Payment(1.waves, Waves)),
-      fee = 1.waves,
-      version = TxVersion.V3,
-      waitForTx = true
-    )._1
-=======
     val invoke = sender
       .invokeScript(
         caller,
@@ -122,7 +110,6 @@
         waitForTx = true
       )
       ._1
->>>>>>> 2c960a89
     waitForContinuation(invoke.id, shouldBeFailed = false)
     assertContinuationChain(invoke.id, sender.height, shouldBeFailed = false, feeAssetInfo = None)
     nodes.foreach { node =>
@@ -158,18 +145,6 @@
   }
 
   test("failed continuation") {
-<<<<<<< HEAD
-    val invoke = sender.invokeScript(
-      caller,
-      dApp.toAddress.toString,
-      func = Some("foo"),
-      args = List(CONST_BOOLEAN(true)),
-      payment = Seq(Payment(1.waves, Waves)),
-      fee = 1.waves,
-      version = TxVersion.V3,
-      waitForTx = true
-    )._1
-=======
     val invoke = sender
       .invokeScript(
         caller,
@@ -202,7 +177,6 @@
         waitForTx = true
       )
       ._1
->>>>>>> 2c960a89
     waitForContinuation(invoke.id, shouldBeFailed = true)
     assertContinuationChain(invoke.id, sender.height, shouldBeFailed = true, feeAssetInfo = Some((sponsoredAssetId, minSponsoredAssetFee)))
     sender.transactionsByAddress(dApp.toAddress.toString, limit = 10).find(_.id == invoke.id) shouldBe None
@@ -269,17 +243,16 @@
     )(
       _.blockSeq(sender.height - 2, sender.height)
         .flatMap(_.transactions)
-        .exists { tx =>
+        .exists ( tx =>
           tx._type == ContinuationTransaction.typeId &&
           tx.applicationStatus.contains(if (shouldBeFailed) "script_execution_failed" else "succeeded") &&
           tx.invokeScriptTransactionId.contains(invokeId)
-        }
+        )
     )(
       _.forall(identity)
     )
 
-<<<<<<< HEAD
-  private def assertContinuationChain(invokeId: String, completionHeight: Int, shouldBeFailed: Boolean): Unit = {
+  private def assertContinuationChain(invokeId: String, completionHeight: Int, shouldBeFailed: Boolean, feeAssetInfo: Option[(String, Long)]): Unit = {
     import play.api.libs.json._
     nodes.foreach {
       node =>
@@ -299,24 +272,6 @@
           (cont \ "extraFeePerStep").asOpt[Long].nonEmpty shouldBe true
         }
 
-        val pureInvokeFee = invokeFee - smartFee
-        continuations.foreach(_.fee shouldBe pureInvokeFee)
-        continuations.dropRight(1).foreach(_.applicationStatus.value shouldBe "script_execution_in_progress")
-        continuations.last.applicationStatus.value shouldBe (if (shouldBeFailed) "script_execution_failed" else "succeeded")
-        continuations.map(_.nonce.value) shouldBe continuations.indices
-        invoke.timestamp +: continuations.map(_.timestamp) shouldBe sorted
-=======
-  private def assertContinuationChain(invokeId: String, completionHeight: Int, shouldBeFailed: Boolean, feeAssetInfo: Option[(String, Long)]): Unit =
-    nodes.foreach { node =>
-      val invoke = node.transactionInfo[DebugStateChanges](invokeId)
-      invoke.applicationStatus.value shouldBe "script_execution_in_progress"
-
-      val continuations =
-        node
-          .blockSeq(invoke.height, completionHeight)
-          .flatMap(_.transactions)
-          .filter(tx => tx._type == ContinuationTransaction.typeId && tx.invokeScriptTransactionId.contains(invokeId))
-
       val pureInvokeFee = invokeFee - smartFee
       val correctedFee  = feeAssetInfo.fold(pureInvokeFee) { case (_, sponsorship) => Sponsorship.fromWaves(pureInvokeFee, sponsorship) }
       continuations.foreach(_.fee shouldBe correctedFee)
@@ -325,7 +280,6 @@
       continuations.last.applicationStatus.value shouldBe (if (shouldBeFailed) "script_execution_failed" else "succeeded")
       continuations.map(_.nonce.value) shouldBe continuations.indices
       invoke.timestamp +: continuations.map(_.timestamp) shouldBe sorted
->>>>>>> 2c960a89
     }
   }
 
