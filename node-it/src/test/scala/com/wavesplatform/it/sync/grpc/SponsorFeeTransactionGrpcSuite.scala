package com.wavesplatform.it.sync.grpc

import com.google.protobuf.ByteString
import com.wavesplatform.it.api.SyncGrpcApi._
import com.wavesplatform.it.sync._
import com.wavesplatform.protobuf.transaction.PBTransactions
import com.wavesplatform.common.utils.{Base58, EitherExt2}
import com.wavesplatform.protobuf.Amount
import com.wavesplatform.protobuf.transaction.Recipient
import com.wavesplatform.state.diffs.FeeValidation
import io.grpc.Status.Code


class SponsorFeeTransactionGrpcSuite extends GrpcBaseTransactionSuite {
  val (alice, aliceAddress) = (firstAcc, firstAddress)
  val (bob, bobAddress) = (secondAcc, secondAddress)
  val (sponsor, sponsorAddress) = (thirdAcc, thirdAddress)
  val token             = 100L
  val sponsorAssetTotal = 100 * token
  val minSponsorFee     = token
  val tinyFee           = token / 2
  val smallFee          = token + token / 2
  val largeFee          = 10 * token

  test("able to make transfer with sponsored fee") {
<<<<<<< HEAD
    val minerWavesBalance = sender.grpc.wavesBalance(ByteString.copyFrom(Base58.decode(miner.address)))
    val minerBalanceHeight = sender.grpc.height

    val sponsoredAssetId = PBTransactions.vanilla(
      sender.grpc.broadcastIssue(sponsor, "SponsoredAsset", sponsorAssetTotal, 2, reissuable = false, sponsorFee, waitForTx = true)
    ).explicitGet().id().toString
=======
    val minerWavesBalance = sender.wavesBalance(ByteString.copyFrom(Base58.decode(miner.address)))

    val sponsoredAssetId = PBTransactions.vanilla(
      sender.broadcastIssue(sponsor, "SponsoredAsset", sponsorAssetTotal, 2, reissuable = false, sponsorFee, waitForTx = true)
    ).explicitGet().id().base58
>>>>>>> c494b6a8

    val sponsoredAssetMinFee = Some(Amount.of(ByteString.copyFrom(Base58.decode(sponsoredAssetId)), token))
    sender.broadcastSponsorFee(sponsor, sponsoredAssetMinFee, fee = sponsorFee, waitForTx = true)

<<<<<<< HEAD
    sender.grpc.broadcastTransfer(sponsor, Recipient().withPublicKeyHash(aliceAddress), sponsorAssetTotal / 2, minFee, assetId = sponsoredAssetId, waitForTx = true)
=======
    sender.broadcastTransfer(sponsor, Recipient().withAddress(aliceAddress), sponsorAssetTotal / 2, minFee, assetId = sponsoredAssetId, waitForTx = true)
>>>>>>> c494b6a8

    val aliceWavesBalance = sender.wavesBalance(aliceAddress)
    val bobWavesBalance = sender.wavesBalance(bobAddress)
    val sponsorWavesBalance = sender.wavesBalance(sponsorAddress)
    val aliceAssetBalance = sender.assetsBalance(aliceAddress, Seq(sponsoredAssetId)).getOrElse(sponsoredAssetId, 0L)
    val bobAssetBalance = sender.assetsBalance(bobAddress, Seq(sponsoredAssetId)).getOrElse(sponsoredAssetId, 0L)
    val sponsorAssetBalance = sender.assetsBalance(sponsorAddress, Seq(sponsoredAssetId)).getOrElse(sponsoredAssetId, 0L)

<<<<<<< HEAD
    sender.grpc.broadcastTransfer(alice, Recipient().withPublicKeyHash(bobAddress), 10 * token, smallFee, assetId = sponsoredAssetId, feeAssetId = sponsoredAssetId, waitForTx = true)

    nodes.foreach(n => n.waitForHeight(n.height + 1))
    sender.grpc.wavesBalance(aliceAddress).available shouldBe aliceWavesBalance.available
    sender.grpc.wavesBalance(bobAddress).available shouldBe bobWavesBalance.available
    sender.grpc.wavesBalance(sponsorAddress).available shouldBe sponsorWavesBalance.available - FeeValidation.FeeUnit * smallFee / minSponsorFee
    sender.grpc.assetsBalance(aliceAddress, Seq(sponsoredAssetId)).getOrElse(sponsoredAssetId, 0L) shouldBe aliceAssetBalance - 10 * token - smallFee
    sender.grpc.assetsBalance(bobAddress, Seq(sponsoredAssetId)).getOrElse(sponsoredAssetId, 0L) shouldBe bobAssetBalance + 10 * token
    sender.grpc.assetsBalance(sponsorAddress, Seq(sponsoredAssetId)).getOrElse(sponsoredAssetId, 0L) shouldBe sponsorAssetBalance + smallFee

    val reward = (sender.grpc.height - minerBalanceHeight) * 600000000L
    sender.grpc.wavesBalance(ByteString.copyFrom(Base58.decode(miner.address))).available shouldBe
      minerWavesBalance.available + reward + sponsorFee + issueFee + minFee + FeeValidation.FeeUnit * smallFee / minSponsorFee
=======
    sender.broadcastTransfer(alice, Recipient().withAddress(bobAddress), 10 * token, smallFee, assetId = sponsoredAssetId, feeAssetId = sponsoredAssetId, waitForTx = true)

    nodes.foreach(n => n.waitForHeight(n.height + 1))
    sender.wavesBalance(aliceAddress).available shouldBe aliceWavesBalance.available
    sender.wavesBalance(bobAddress).available shouldBe bobWavesBalance.available
    sender.wavesBalance(sponsorAddress).available shouldBe sponsorWavesBalance.available - FeeValidation.FeeUnit * smallFee / minSponsorFee
    sender.assetsBalance(aliceAddress, Seq(sponsoredAssetId)).getOrElse(sponsoredAssetId, 0L) shouldBe aliceAssetBalance - 10 * token - smallFee
    sender.assetsBalance(bobAddress, Seq(sponsoredAssetId)).getOrElse(sponsoredAssetId, 0L) shouldBe bobAssetBalance + 10 * token
    sender.assetsBalance(sponsorAddress, Seq(sponsoredAssetId)).getOrElse(sponsoredAssetId, 0L) shouldBe sponsorAssetBalance + smallFee
    sender.wavesBalance(ByteString.copyFrom(Base58.decode(miner.address))).available shouldBe
      minerWavesBalance.available + sponsorFee + issueFee + minFee + FeeValidation.FeeUnit * smallFee / minSponsorFee
>>>>>>> c494b6a8
  }

  test("only issuer is able to sponsor asset") {
    val sponsoredAssetId = PBTransactions.vanilla(
<<<<<<< HEAD
      sender.grpc.broadcastIssue(sponsor, "SponsoredAsset", sponsorAssetTotal, 2, reissuable = false, sponsorFee, waitForTx = true)
    ).explicitGet().id().toString
=======
      sender.broadcastIssue(sponsor, "SponsoredAsset", sponsorAssetTotal, 2, reissuable = false, sponsorFee, waitForTx = true)
    ).explicitGet().id().base58
>>>>>>> c494b6a8

    val sponsoredAssetMinFee = Some(Amount.of(ByteString.copyFrom(Base58.decode(sponsoredAssetId)), token))
    assertGrpcError(
      sender.broadcastSponsorFee(alice, sponsoredAssetMinFee, fee = sponsorFee),
    "Asset was issued by other address",
      Code.INVALID_ARGUMENT
    )
  }

  test("sponsor is able to cancel sponsorship") {
    val sponsoredAssetId = PBTransactions.vanilla(
<<<<<<< HEAD
      sender.grpc.broadcastIssue(alice, "SponsoredAsset", sponsorAssetTotal, 2, reissuable = false, sponsorFee, waitForTx = true)
    ).explicitGet().id().toString
=======
      sender.broadcastIssue(alice, "SponsoredAsset", sponsorAssetTotal, 2, reissuable = false, sponsorFee, waitForTx = true)
    ).explicitGet().id().base58
>>>>>>> c494b6a8

    val sponsoredAssetMinFee = Some(Amount.of(ByteString.copyFrom(Base58.decode(sponsoredAssetId)), token))
    sender.broadcastSponsorFee(alice, sponsoredAssetMinFee, fee = sponsorFee, waitForTx = true)

    /**
      * Cancel sponsorship by sponsor None amount of sponsored asset.
      * As it is optional to pass all parameters to PB objects (Amount(assetId: ByteString, amount: Long) in this case),
      * we can simply pass unspecific (None) amount by creating Amount(assetId: ByteString). SponsorFeeTransaction with
      * that kind of Amount will cancel sponsorship.
    **/
    val sponsoredAssetNullMinFee = Some(Amount(ByteString.copyFrom(Base58.decode(sponsoredAssetId))))
    sender.broadcastSponsorFee(alice, sponsoredAssetNullMinFee, fee = sponsorFee, waitForTx = true)

    assertGrpcError(
<<<<<<< HEAD
    sender.grpc.broadcastTransfer(alice, Recipient().withPublicKeyHash(bobAddress), 10 * token, smallFee, assetId = sponsoredAssetId, feeAssetId = sponsoredAssetId, waitForTx = true),
=======
    sender.broadcastTransfer(alice, Recipient().withAddress(bobAddress), 10 * token, smallFee, assetId = sponsoredAssetId, feeAssetId = sponsoredAssetId, waitForTx = true),
>>>>>>> c494b6a8
      s"Asset $sponsoredAssetId is not sponsored, cannot be used to pay fees",
    Code.INVALID_ARGUMENT
    )
  }

  test("sponsor is able to update amount of sponsored fee") {
    val sponsoredAssetId = PBTransactions.vanilla(
<<<<<<< HEAD
      sender.grpc.broadcastIssue(sponsor, "SponsoredAsset", sponsorAssetTotal, 2, reissuable = false, sponsorFee, waitForTx = true)
    ).explicitGet().id().toString

    sender.grpc.broadcastTransfer(sponsor, Recipient().withPublicKeyHash(aliceAddress), sponsorAssetTotal / 2, minFee, assetId = sponsoredAssetId, waitForTx = true)
=======
      sender.broadcastIssue(sponsor, "SponsoredAsset", sponsorAssetTotal, 2, reissuable = false, sponsorFee, waitForTx = true)
    ).explicitGet().id().base58

    sender.broadcastTransfer(sponsor, Recipient().withAddress(aliceAddress), sponsorAssetTotal / 2, minFee, assetId = sponsoredAssetId, waitForTx = true)
>>>>>>> c494b6a8

    val sponsoredAssetMinFee = Some(Amount.of(ByteString.copyFrom(Base58.decode(sponsoredAssetId)), token))
    sender.broadcastSponsorFee(sponsor, sponsoredAssetMinFee, fee = sponsorFee, waitForTx = true)

    val sponsoredAssetUpdatedMinFee = Some(Amount(ByteString.copyFrom(Base58.decode(sponsoredAssetId)), largeFee))
    sender.broadcastSponsorFee(sponsor, sponsoredAssetUpdatedMinFee, fee = sponsorFee, waitForTx = true)

    assertGrpcError(
<<<<<<< HEAD
      sender.grpc.broadcastTransfer(alice, Recipient().withPublicKeyHash(bobAddress), 10 * token, smallFee, assetId = sponsoredAssetId, feeAssetId = sponsoredAssetId, waitForTx = true),
      s"does not exceed minimal value of $minFee WAVES or $largeFee $sponsoredAssetId",
      Code.INVALID_ARGUMENT
    )
    val aliceWavesBalance = sender.grpc.wavesBalance(aliceAddress)
    val bobWavesBalance = sender.grpc.wavesBalance(bobAddress)
    val sponsorWavesBalance = sender.grpc.wavesBalance(sponsorAddress)
    val aliceAssetBalance = sender.grpc.assetsBalance(aliceAddress, Seq(sponsoredAssetId)).getOrElse(sponsoredAssetId, 0L)
    val bobAssetBalance = sender.grpc.assetsBalance(bobAddress, Seq(sponsoredAssetId)).getOrElse(sponsoredAssetId, 0L)
    val sponsorAssetBalance = sender.grpc.assetsBalance(sponsorAddress, Seq(sponsoredAssetId)).getOrElse(sponsoredAssetId, 0L)

    sender.grpc.broadcastTransfer(alice, Recipient().withPublicKeyHash(bobAddress), 10 * token, largeFee, assetId = sponsoredAssetId, feeAssetId = sponsoredAssetId, waitForTx = true)

    sender.grpc.wavesBalance(aliceAddress).available shouldBe aliceWavesBalance.available
    sender.grpc.wavesBalance(bobAddress).available shouldBe bobWavesBalance.available
    sender.grpc.wavesBalance(sponsorAddress).available shouldBe sponsorWavesBalance.available - FeeValidation.FeeUnit * largeFee / largeFee
    sender.grpc.assetsBalance(aliceAddress, Seq(sponsoredAssetId)).getOrElse(sponsoredAssetId, 0L) shouldBe aliceAssetBalance - 10 * token - largeFee
    sender.grpc.assetsBalance(bobAddress, Seq(sponsoredAssetId)).getOrElse(sponsoredAssetId, 0L) shouldBe bobAssetBalance + 10 * token
    sender.grpc.assetsBalance(sponsorAddress, Seq(sponsoredAssetId)).getOrElse(sponsoredAssetId, 0L) shouldBe sponsorAssetBalance + largeFee
=======
      sender.broadcastTransfer(alice, Recipient().withAddress(bobAddress), 10 * token, smallFee, assetId = sponsoredAssetId, feeAssetId = sponsoredAssetId, waitForTx = true),
      s"does not exceed minimal value of $minFee WAVES or $largeFee $sponsoredAssetId",
      Code.INVALID_ARGUMENT
    )
    val aliceWavesBalance = sender.wavesBalance(aliceAddress)
    val bobWavesBalance = sender.wavesBalance(bobAddress)
    val sponsorWavesBalance = sender.wavesBalance(sponsorAddress)
    val aliceAssetBalance = sender.assetsBalance(aliceAddress, Seq(sponsoredAssetId)).getOrElse(sponsoredAssetId, 0L)
    val bobAssetBalance = sender.assetsBalance(bobAddress, Seq(sponsoredAssetId)).getOrElse(sponsoredAssetId, 0L)
    val sponsorAssetBalance = sender.assetsBalance(sponsorAddress, Seq(sponsoredAssetId)).getOrElse(sponsoredAssetId, 0L)

    sender.broadcastTransfer(alice, Recipient().withAddress(bobAddress), 10 * token, largeFee, assetId = sponsoredAssetId, feeAssetId = sponsoredAssetId, waitForTx = true)

    sender.wavesBalance(aliceAddress).available shouldBe aliceWavesBalance.available
    sender.wavesBalance(bobAddress).available shouldBe bobWavesBalance.available
    sender.wavesBalance(sponsorAddress).available shouldBe sponsorWavesBalance.available - FeeValidation.FeeUnit * largeFee / largeFee
    sender.assetsBalance(aliceAddress, Seq(sponsoredAssetId)).getOrElse(sponsoredAssetId, 0L) shouldBe aliceAssetBalance - 10 * token - largeFee
    sender.assetsBalance(bobAddress, Seq(sponsoredAssetId)).getOrElse(sponsoredAssetId, 0L) shouldBe bobAssetBalance + 10 * token
    sender.assetsBalance(sponsorAddress, Seq(sponsoredAssetId)).getOrElse(sponsoredAssetId, 0L) shouldBe sponsorAssetBalance + largeFee
>>>>>>> c494b6a8
  }
}<|MERGE_RESOLUTION|>--- conflicted
+++ resolved
@@ -1,61 +1,65 @@
 package com.wavesplatform.it.sync.grpc
 
 import com.google.protobuf.ByteString
-import com.wavesplatform.it.api.SyncGrpcApi._
+import com.wavesplatform.common.utils.{Base58, EitherExt2}
+import com.wavesplatform.it.api.SyncHttpApi._
 import com.wavesplatform.it.sync._
-import com.wavesplatform.protobuf.transaction.PBTransactions
-import com.wavesplatform.common.utils.{Base58, EitherExt2}
 import com.wavesplatform.protobuf.Amount
-import com.wavesplatform.protobuf.transaction.Recipient
+import com.wavesplatform.protobuf.transaction.{PBTransactions, Recipient}
 import com.wavesplatform.state.diffs.FeeValidation
 import io.grpc.Status.Code
 
-
 class SponsorFeeTransactionGrpcSuite extends GrpcBaseTransactionSuite {
-  val (alice, aliceAddress) = (firstAcc, firstAddress)
-  val (bob, bobAddress) = (secondAcc, secondAddress)
+  val (alice, aliceAddress)     = (firstAcc, firstAddress)
+  val (bob, bobAddress)         = (secondAcc, secondAddress)
   val (sponsor, sponsorAddress) = (thirdAcc, thirdAddress)
-  val token             = 100L
-  val sponsorAssetTotal = 100 * token
-  val minSponsorFee     = token
-  val tinyFee           = token / 2
-  val smallFee          = token + token / 2
-  val largeFee          = 10 * token
+  val token                     = 100L
+  val sponsorAssetTotal         = 100 * token
+  val minSponsorFee             = token
+  val tinyFee                   = token / 2
+  val smallFee                  = token + token / 2
+  val largeFee                  = 10 * token
 
   test("able to make transfer with sponsored fee") {
-<<<<<<< HEAD
-    val minerWavesBalance = sender.grpc.wavesBalance(ByteString.copyFrom(Base58.decode(miner.address)))
+    val minerWavesBalance  = sender.grpc.wavesBalance(ByteString.copyFrom(Base58.decode(miner.address)))
     val minerBalanceHeight = sender.grpc.height
 
-    val sponsoredAssetId = PBTransactions.vanilla(
-      sender.grpc.broadcastIssue(sponsor, "SponsoredAsset", sponsorAssetTotal, 2, reissuable = false, sponsorFee, waitForTx = true)
-    ).explicitGet().id().toString
-=======
-    val minerWavesBalance = sender.wavesBalance(ByteString.copyFrom(Base58.decode(miner.address)))
-
-    val sponsoredAssetId = PBTransactions.vanilla(
-      sender.broadcastIssue(sponsor, "SponsoredAsset", sponsorAssetTotal, 2, reissuable = false, sponsorFee, waitForTx = true)
-    ).explicitGet().id().base58
->>>>>>> c494b6a8
+    val sponsoredAssetId = PBTransactions
+      .vanilla(
+        sender.grpc.broadcastIssue(sponsor, "SponsoredAsset", sponsorAssetTotal, 2, reissuable = false, sponsorFee, waitForTx = true)
+      )
+      .explicitGet()
+      .id()
+      .toString
 
     val sponsoredAssetMinFee = Some(Amount.of(ByteString.copyFrom(Base58.decode(sponsoredAssetId)), token))
-    sender.broadcastSponsorFee(sponsor, sponsoredAssetMinFee, fee = sponsorFee, waitForTx = true)
+    sender.grpc.broadcastSponsorFee(sponsor, sponsoredAssetMinFee, fee = sponsorFee, waitForTx = true)
 
-<<<<<<< HEAD
-    sender.grpc.broadcastTransfer(sponsor, Recipient().withPublicKeyHash(aliceAddress), sponsorAssetTotal / 2, minFee, assetId = sponsoredAssetId, waitForTx = true)
-=======
-    sender.broadcastTransfer(sponsor, Recipient().withAddress(aliceAddress), sponsorAssetTotal / 2, minFee, assetId = sponsoredAssetId, waitForTx = true)
->>>>>>> c494b6a8
+    sender.grpc.broadcastTransfer(
+      sponsor,
+      Recipient().withPublicKeyHash(aliceAddress),
+      sponsorAssetTotal / 2,
+      minFee,
+      assetId = sponsoredAssetId,
+      waitForTx = true
+    )
 
-    val aliceWavesBalance = sender.wavesBalance(aliceAddress)
-    val bobWavesBalance = sender.wavesBalance(bobAddress)
-    val sponsorWavesBalance = sender.wavesBalance(sponsorAddress)
-    val aliceAssetBalance = sender.assetsBalance(aliceAddress, Seq(sponsoredAssetId)).getOrElse(sponsoredAssetId, 0L)
-    val bobAssetBalance = sender.assetsBalance(bobAddress, Seq(sponsoredAssetId)).getOrElse(sponsoredAssetId, 0L)
-    val sponsorAssetBalance = sender.assetsBalance(sponsorAddress, Seq(sponsoredAssetId)).getOrElse(sponsoredAssetId, 0L)
+    val aliceWavesBalance   = sender.grpc.wavesBalance(aliceAddress)
+    val bobWavesBalance     = sender.grpc.wavesBalance(bobAddress)
+    val sponsorWavesBalance = sender.grpc.wavesBalance(sponsorAddress)
+    val aliceAssetBalance   = sender.grpc.assetsBalance(aliceAddress, Seq(sponsoredAssetId)).getOrElse(sponsoredAssetId, 0L)
+    val bobAssetBalance     = sender.grpc.assetsBalance(bobAddress, Seq(sponsoredAssetId)).getOrElse(sponsoredAssetId, 0L)
+    val sponsorAssetBalance = sender.grpc.assetsBalance(sponsorAddress, Seq(sponsoredAssetId)).getOrElse(sponsoredAssetId, 0L)
 
-<<<<<<< HEAD
-    sender.grpc.broadcastTransfer(alice, Recipient().withPublicKeyHash(bobAddress), 10 * token, smallFee, assetId = sponsoredAssetId, feeAssetId = sponsoredAssetId, waitForTx = true)
+    sender.grpc.broadcastTransfer(
+      alice,
+      Recipient().withPublicKeyHash(bobAddress),
+      10 * token,
+      smallFee,
+      assetId = sponsoredAssetId,
+      feeAssetId = sponsoredAssetId,
+      waitForTx = true
+    )
 
     nodes.foreach(n => n.waitForHeight(n.height + 1))
     sender.grpc.wavesBalance(aliceAddress).available shouldBe aliceWavesBalance.available
@@ -68,51 +72,36 @@
     val reward = (sender.grpc.height - minerBalanceHeight) * 600000000L
     sender.grpc.wavesBalance(ByteString.copyFrom(Base58.decode(miner.address))).available shouldBe
       minerWavesBalance.available + reward + sponsorFee + issueFee + minFee + FeeValidation.FeeUnit * smallFee / minSponsorFee
-=======
-    sender.broadcastTransfer(alice, Recipient().withAddress(bobAddress), 10 * token, smallFee, assetId = sponsoredAssetId, feeAssetId = sponsoredAssetId, waitForTx = true)
-
-    nodes.foreach(n => n.waitForHeight(n.height + 1))
-    sender.wavesBalance(aliceAddress).available shouldBe aliceWavesBalance.available
-    sender.wavesBalance(bobAddress).available shouldBe bobWavesBalance.available
-    sender.wavesBalance(sponsorAddress).available shouldBe sponsorWavesBalance.available - FeeValidation.FeeUnit * smallFee / minSponsorFee
-    sender.assetsBalance(aliceAddress, Seq(sponsoredAssetId)).getOrElse(sponsoredAssetId, 0L) shouldBe aliceAssetBalance - 10 * token - smallFee
-    sender.assetsBalance(bobAddress, Seq(sponsoredAssetId)).getOrElse(sponsoredAssetId, 0L) shouldBe bobAssetBalance + 10 * token
-    sender.assetsBalance(sponsorAddress, Seq(sponsoredAssetId)).getOrElse(sponsoredAssetId, 0L) shouldBe sponsorAssetBalance + smallFee
-    sender.wavesBalance(ByteString.copyFrom(Base58.decode(miner.address))).available shouldBe
-      minerWavesBalance.available + sponsorFee + issueFee + minFee + FeeValidation.FeeUnit * smallFee / minSponsorFee
->>>>>>> c494b6a8
   }
 
   test("only issuer is able to sponsor asset") {
-    val sponsoredAssetId = PBTransactions.vanilla(
-<<<<<<< HEAD
-      sender.grpc.broadcastIssue(sponsor, "SponsoredAsset", sponsorAssetTotal, 2, reissuable = false, sponsorFee, waitForTx = true)
-    ).explicitGet().id().toString
-=======
-      sender.broadcastIssue(sponsor, "SponsoredAsset", sponsorAssetTotal, 2, reissuable = false, sponsorFee, waitForTx = true)
-    ).explicitGet().id().base58
->>>>>>> c494b6a8
+    val sponsoredAssetId = PBTransactions
+      .vanilla(
+        sender.grpc.broadcastIssue(sponsor, "SponsoredAsset", sponsorAssetTotal, 2, reissuable = false, sponsorFee, waitForTx = true)
+      )
+      .explicitGet()
+      .id()
+      .toString
 
     val sponsoredAssetMinFee = Some(Amount.of(ByteString.copyFrom(Base58.decode(sponsoredAssetId)), token))
     assertGrpcError(
-      sender.broadcastSponsorFee(alice, sponsoredAssetMinFee, fee = sponsorFee),
-    "Asset was issued by other address",
+      sender.grpc.broadcastSponsorFee(alice, sponsoredAssetMinFee, fee = sponsorFee),
+      "Asset was issued by other address",
       Code.INVALID_ARGUMENT
     )
   }
 
   test("sponsor is able to cancel sponsorship") {
-    val sponsoredAssetId = PBTransactions.vanilla(
-<<<<<<< HEAD
-      sender.grpc.broadcastIssue(alice, "SponsoredAsset", sponsorAssetTotal, 2, reissuable = false, sponsorFee, waitForTx = true)
-    ).explicitGet().id().toString
-=======
-      sender.broadcastIssue(alice, "SponsoredAsset", sponsorAssetTotal, 2, reissuable = false, sponsorFee, waitForTx = true)
-    ).explicitGet().id().base58
->>>>>>> c494b6a8
+    val sponsoredAssetId = PBTransactions
+      .vanilla(
+        sender.grpc.broadcastIssue(alice, "SponsoredAsset", sponsorAssetTotal, 2, reissuable = false, sponsorFee, waitForTx = true)
+      )
+      .explicitGet()
+      .id()
+      .toString
 
     val sponsoredAssetMinFee = Some(Amount.of(ByteString.copyFrom(Base58.decode(sponsoredAssetId)), token))
-    sender.broadcastSponsorFee(alice, sponsoredAssetMinFee, fee = sponsorFee, waitForTx = true)
+    sender.grpc.broadcastSponsorFee(alice, sponsoredAssetMinFee, fee = sponsorFee, waitForTx = true)
 
     /**
       * Cancel sponsorship by sponsor None amount of sponsored asset.
@@ -121,53 +110,76 @@
       * that kind of Amount will cancel sponsorship.
     **/
     val sponsoredAssetNullMinFee = Some(Amount(ByteString.copyFrom(Base58.decode(sponsoredAssetId))))
-    sender.broadcastSponsorFee(alice, sponsoredAssetNullMinFee, fee = sponsorFee, waitForTx = true)
+    sender.grpc.broadcastSponsorFee(alice, sponsoredAssetNullMinFee, fee = sponsorFee, waitForTx = true)
 
     assertGrpcError(
-<<<<<<< HEAD
-    sender.grpc.broadcastTransfer(alice, Recipient().withPublicKeyHash(bobAddress), 10 * token, smallFee, assetId = sponsoredAssetId, feeAssetId = sponsoredAssetId, waitForTx = true),
-=======
-    sender.broadcastTransfer(alice, Recipient().withAddress(bobAddress), 10 * token, smallFee, assetId = sponsoredAssetId, feeAssetId = sponsoredAssetId, waitForTx = true),
->>>>>>> c494b6a8
+      sender.grpc.broadcastTransfer(
+        alice,
+        Recipient().withPublicKeyHash(bobAddress),
+        10 * token,
+        smallFee,
+        assetId = sponsoredAssetId,
+        feeAssetId = sponsoredAssetId,
+        waitForTx = true
+      ),
       s"Asset $sponsoredAssetId is not sponsored, cannot be used to pay fees",
-    Code.INVALID_ARGUMENT
+      Code.INVALID_ARGUMENT
     )
   }
 
   test("sponsor is able to update amount of sponsored fee") {
-    val sponsoredAssetId = PBTransactions.vanilla(
-<<<<<<< HEAD
-      sender.grpc.broadcastIssue(sponsor, "SponsoredAsset", sponsorAssetTotal, 2, reissuable = false, sponsorFee, waitForTx = true)
-    ).explicitGet().id().toString
+    val sponsoredAssetId = PBTransactions
+      .vanilla(
+        sender.grpc.broadcastIssue(sponsor, "SponsoredAsset", sponsorAssetTotal, 2, reissuable = false, sponsorFee, waitForTx = true)
+      )
+      .explicitGet()
+      .id()
+      .toString
 
-    sender.grpc.broadcastTransfer(sponsor, Recipient().withPublicKeyHash(aliceAddress), sponsorAssetTotal / 2, minFee, assetId = sponsoredAssetId, waitForTx = true)
-=======
-      sender.broadcastIssue(sponsor, "SponsoredAsset", sponsorAssetTotal, 2, reissuable = false, sponsorFee, waitForTx = true)
-    ).explicitGet().id().base58
-
-    sender.broadcastTransfer(sponsor, Recipient().withAddress(aliceAddress), sponsorAssetTotal / 2, minFee, assetId = sponsoredAssetId, waitForTx = true)
->>>>>>> c494b6a8
+    sender.grpc.broadcastTransfer(
+      sponsor,
+      Recipient().withPublicKeyHash(aliceAddress),
+      sponsorAssetTotal / 2,
+      minFee,
+      assetId = sponsoredAssetId,
+      waitForTx = true
+    )
 
     val sponsoredAssetMinFee = Some(Amount.of(ByteString.copyFrom(Base58.decode(sponsoredAssetId)), token))
-    sender.broadcastSponsorFee(sponsor, sponsoredAssetMinFee, fee = sponsorFee, waitForTx = true)
+    sender.grpc.broadcastSponsorFee(sponsor, sponsoredAssetMinFee, fee = sponsorFee, waitForTx = true)
 
     val sponsoredAssetUpdatedMinFee = Some(Amount(ByteString.copyFrom(Base58.decode(sponsoredAssetId)), largeFee))
-    sender.broadcastSponsorFee(sponsor, sponsoredAssetUpdatedMinFee, fee = sponsorFee, waitForTx = true)
+    sender.grpc.broadcastSponsorFee(sponsor, sponsoredAssetUpdatedMinFee, fee = sponsorFee, waitForTx = true)
 
     assertGrpcError(
-<<<<<<< HEAD
-      sender.grpc.broadcastTransfer(alice, Recipient().withPublicKeyHash(bobAddress), 10 * token, smallFee, assetId = sponsoredAssetId, feeAssetId = sponsoredAssetId, waitForTx = true),
+      sender.grpc.broadcastTransfer(
+        alice,
+        Recipient().withPublicKeyHash(bobAddress),
+        10 * token,
+        smallFee,
+        assetId = sponsoredAssetId,
+        feeAssetId = sponsoredAssetId,
+        waitForTx = true
+      ),
       s"does not exceed minimal value of $minFee WAVES or $largeFee $sponsoredAssetId",
       Code.INVALID_ARGUMENT
     )
-    val aliceWavesBalance = sender.grpc.wavesBalance(aliceAddress)
-    val bobWavesBalance = sender.grpc.wavesBalance(bobAddress)
+    val aliceWavesBalance   = sender.grpc.wavesBalance(aliceAddress)
+    val bobWavesBalance     = sender.grpc.wavesBalance(bobAddress)
     val sponsorWavesBalance = sender.grpc.wavesBalance(sponsorAddress)
-    val aliceAssetBalance = sender.grpc.assetsBalance(aliceAddress, Seq(sponsoredAssetId)).getOrElse(sponsoredAssetId, 0L)
-    val bobAssetBalance = sender.grpc.assetsBalance(bobAddress, Seq(sponsoredAssetId)).getOrElse(sponsoredAssetId, 0L)
+    val aliceAssetBalance   = sender.grpc.assetsBalance(aliceAddress, Seq(sponsoredAssetId)).getOrElse(sponsoredAssetId, 0L)
+    val bobAssetBalance     = sender.grpc.assetsBalance(bobAddress, Seq(sponsoredAssetId)).getOrElse(sponsoredAssetId, 0L)
     val sponsorAssetBalance = sender.grpc.assetsBalance(sponsorAddress, Seq(sponsoredAssetId)).getOrElse(sponsoredAssetId, 0L)
 
-    sender.grpc.broadcastTransfer(alice, Recipient().withPublicKeyHash(bobAddress), 10 * token, largeFee, assetId = sponsoredAssetId, feeAssetId = sponsoredAssetId, waitForTx = true)
+    sender.grpc.broadcastTransfer(
+      alice,
+      Recipient().withPublicKeyHash(bobAddress),
+      10 * token,
+      largeFee,
+      assetId = sponsoredAssetId,
+      feeAssetId = sponsoredAssetId,
+      waitForTx = true
+    )
 
     sender.grpc.wavesBalance(aliceAddress).available shouldBe aliceWavesBalance.available
     sender.grpc.wavesBalance(bobAddress).available shouldBe bobWavesBalance.available
@@ -175,26 +187,5 @@
     sender.grpc.assetsBalance(aliceAddress, Seq(sponsoredAssetId)).getOrElse(sponsoredAssetId, 0L) shouldBe aliceAssetBalance - 10 * token - largeFee
     sender.grpc.assetsBalance(bobAddress, Seq(sponsoredAssetId)).getOrElse(sponsoredAssetId, 0L) shouldBe bobAssetBalance + 10 * token
     sender.grpc.assetsBalance(sponsorAddress, Seq(sponsoredAssetId)).getOrElse(sponsoredAssetId, 0L) shouldBe sponsorAssetBalance + largeFee
-=======
-      sender.broadcastTransfer(alice, Recipient().withAddress(bobAddress), 10 * token, smallFee, assetId = sponsoredAssetId, feeAssetId = sponsoredAssetId, waitForTx = true),
-      s"does not exceed minimal value of $minFee WAVES or $largeFee $sponsoredAssetId",
-      Code.INVALID_ARGUMENT
-    )
-    val aliceWavesBalance = sender.wavesBalance(aliceAddress)
-    val bobWavesBalance = sender.wavesBalance(bobAddress)
-    val sponsorWavesBalance = sender.wavesBalance(sponsorAddress)
-    val aliceAssetBalance = sender.assetsBalance(aliceAddress, Seq(sponsoredAssetId)).getOrElse(sponsoredAssetId, 0L)
-    val bobAssetBalance = sender.assetsBalance(bobAddress, Seq(sponsoredAssetId)).getOrElse(sponsoredAssetId, 0L)
-    val sponsorAssetBalance = sender.assetsBalance(sponsorAddress, Seq(sponsoredAssetId)).getOrElse(sponsoredAssetId, 0L)
-
-    sender.broadcastTransfer(alice, Recipient().withAddress(bobAddress), 10 * token, largeFee, assetId = sponsoredAssetId, feeAssetId = sponsoredAssetId, waitForTx = true)
-
-    sender.wavesBalance(aliceAddress).available shouldBe aliceWavesBalance.available
-    sender.wavesBalance(bobAddress).available shouldBe bobWavesBalance.available
-    sender.wavesBalance(sponsorAddress).available shouldBe sponsorWavesBalance.available - FeeValidation.FeeUnit * largeFee / largeFee
-    sender.assetsBalance(aliceAddress, Seq(sponsoredAssetId)).getOrElse(sponsoredAssetId, 0L) shouldBe aliceAssetBalance - 10 * token - largeFee
-    sender.assetsBalance(bobAddress, Seq(sponsoredAssetId)).getOrElse(sponsoredAssetId, 0L) shouldBe bobAssetBalance + 10 * token
-    sender.assetsBalance(sponsorAddress, Seq(sponsoredAssetId)).getOrElse(sponsoredAssetId, 0L) shouldBe sponsorAssetBalance + largeFee
->>>>>>> c494b6a8
   }
 }