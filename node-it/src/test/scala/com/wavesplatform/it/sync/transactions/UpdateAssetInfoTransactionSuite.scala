--- conflicted
+++ resolved
@@ -85,11 +85,7 @@
       )
       .id
     nftId = sender.broadcastIssue(issuer, "asset", "description", quantity = 1, decimals = 0, reissuable = false, script = None, waitForTx = true).id
-<<<<<<< HEAD
-    val script = ScriptCompiler.compile(testDapp, ScriptEstimatorV3(overhead = false)).explicitGet()._1.bytes().base64
-=======
-    val script = ScriptCompiler.compile(testDapp, ScriptEstimatorV3(fixOverflow = true)).explicitGet()._1.bytes().base64
->>>>>>> c0e79db2
+    val script = ScriptCompiler.compile(testDapp, ScriptEstimatorV3(fixOverflow = true, overhead = false)).explicitGet()._1.bytes().base64
     sender.setScript(dApp, Some(script), waitForTx = true)
   }
 
