--- conflicted
+++ resolved
@@ -1,12 +1,8 @@
 package com.wavesplatform.it.sync.grpc
 
 import com.wavesplatform.common.state.ByteStr
-<<<<<<< HEAD
 import com.wavesplatform.common.utils.EitherExt2
-import com.wavesplatform.it.api.SyncHttpApi._
-=======
 import com.wavesplatform.it.api.SyncGrpcApi._
->>>>>>> c494b6a8
 import com.wavesplatform.it.sync._
 import com.wavesplatform.lang.v1.estimator.v2.ScriptEstimatorV2
 import com.wavesplatform.protobuf.transaction.PBTransactions
@@ -18,8 +14,8 @@
 class SetAssetScriptGrpcSuite extends GrpcBaseTransactionSuite {
   val estimator = ScriptEstimatorV2
 
-  var assetWOScript    = ""
-  var assetWScript     = ""
+  var assetWOScript = ""
+  var assetWScript  = ""
   private val unchangeableScript = ScriptCompiler(
     s"""
        |match tx {
@@ -33,39 +29,51 @@
 
   protected override def beforeAll(): Unit = {
     super.beforeAll()
-    assetWOScript = PBTransactions.vanilla(
-      sender.broadcastIssue(
-        source = firstAcc,
-        name = "AssetWOScript",
-        quantity = someAssetAmount,
-        decimals = 0,
-        reissuable = false,
-        fee = issueFee,
-        waitForTx = true)).explicitGet().id().toString
-
-    assetWScript = PBTransactions.vanilla(
-      sender.broadcastIssue(
-        source = firstAcc,
-        name = "AssetWOScript",
-        quantity = someAssetAmount,
-        decimals = 0,
-        reissuable = false,
-        fee = issueFee,
-        script = Some(scriptBase64),
-        waitForTx = true)).explicitGet().id().toString
+    assetWOScript = PBTransactions
+      .vanilla(
+        sender.broadcastIssue(
+          source = firstAcc,
+          name = "AssetWOScript",
+          quantity = someAssetAmount,
+          decimals = 0,
+          reissuable = false,
+          fee = issueFee,
+          waitForTx = true
+        )
+      )
+      .explicitGet()
+      .id()
+      .toString
+
+    assetWScript = PBTransactions
+      .vanilla(
+        sender.broadcastIssue(
+          source = firstAcc,
+          name = "AssetWOScript",
+          quantity = someAssetAmount,
+          decimals = 0,
+          reissuable = false,
+          fee = issueFee,
+          script = Right(Some(script)),
+          waitForTx = true
+        )
+      )
+      .explicitGet()
+      .id()
+      .toString
   }
 
   test("issuer cannot change script on asset w/o initial script") {
-    val firstBalance     = sender.wavesBalance(firstAddress).available
-    val firstEffBalance  = sender.wavesBalance(firstAddress).effective
-
-    assertGrpcError(
-      sender.setAssetScript(firstAcc, assetWOScript, Some(scriptBase64), setAssetScriptFee),
+    val firstBalance    = sender.wavesBalance(firstAddress).available
+    val firstEffBalance = sender.wavesBalance(firstAddress).effective
+
+    assertGrpcError(
+      sender.setAssetScript(firstAcc, assetWOScript, Right(Some(script)), setAssetScriptFee),
       "Cannot set script on an asset issued without a script",
       Code.INVALID_ARGUMENT
     )
     assertGrpcError(
-      sender.setAssetScript(firstAcc, assetWOScript, None, setAssetScriptFee),
+      sender.setAssetScript(firstAcc, assetWOScript, Right(None), setAssetScriptFee),
       "Cannot set empty script",
       Code.INVALID_ARGUMENT
     )
@@ -75,30 +83,39 @@
   }
 
   test("non-issuer cannot change script") {
-    val assetWAnotherOwner = PBTransactions.vanilla(
-      sender.broadcastIssue(
-        source = firstAcc,
-        name = "NonOwnCoin",
-        quantity = someAssetAmount,
-        decimals = 0,
-        reissuable = false,
-        fee = issueFee,
-        script = Some(
-          ScriptCompiler(
-            s"""
+    val assetWAnotherOwner = PBTransactions
+      .vanilla(
+        sender.broadcastIssue(
+          source = firstAcc,
+          name = "NonOwnCoin",
+          quantity = someAssetAmount,
+          decimals = 0,
+          reissuable = false,
+          fee = issueFee,
+          script = Right(
+            Some(
+              ScriptCompiler(
+                s"""
                |match tx {
                |  case s : SetAssetScriptTransaction => s.sender == addressFromPublicKey(base58'${ByteStr(secondAcc.publicKey).toString}')
                |  case _ => false
                |}
                """.stripMargin,
-            isAssetScript = true,
-            estimator
-          ).explicitGet()._1.bytes.value.base64),
-        waitForTx = true)).explicitGet().id().toString
-
-    assertGrpcError(
-      sender.setAssetScript(secondAcc, assetWAnotherOwner, Some(scriptBase64), setAssetScriptFee),
-    "Asset was issued by other address",
+                isAssetScript = true,
+                estimator
+              ).explicitGet()._1
+            )
+          ),
+          waitForTx = true
+        )
+      )
+      .explicitGet()
+      .id()
+      .toString
+
+    assertGrpcError(
+      sender.setAssetScript(secondAcc, assetWAnotherOwner, Right(Some(script)), setAssetScriptFee),
+      "Asset was issued by other address",
       Code.INVALID_ARGUMENT
     )
   }
@@ -113,50 +130,46 @@
          """.stripMargin,
       isAssetScript = true,
       estimator
-    ).explicitGet()._1.bytes.value.base64
-
-    val firstBalance     = sender.wavesBalance(firstAddress).available
-    val firstEffBalance  = sender.wavesBalance(firstAddress).effective
-
-    sender.setAssetScript(firstAcc, assetWScript, Some(script2), setAssetScriptFee, waitForTx = true)
+    ).explicitGet()._1
+
+    val firstBalance    = sender.wavesBalance(firstAddress).available
+    val firstEffBalance = sender.wavesBalance(firstAddress).effective
+
+    sender.setAssetScript(firstAcc, assetWScript, Right(Some(script2)), setAssetScriptFee, waitForTx = true)
 
     sender.wavesBalance(firstAddress).available shouldBe firstBalance - setAssetScriptFee
     sender.wavesBalance(firstAddress).effective shouldBe firstEffBalance - setAssetScriptFee
   }
 
   test("not able set script without having enough waves") {
-    val firstBalance     = sender.wavesBalance(firstAddress).available
-    val firstEffBalance  = sender.wavesBalance(firstAddress).effective
-    assertGrpcError(
-<<<<<<< HEAD
-      sender.grpc.setAssetScript(firstAcc, assetWScript, Some(scriptBase64), fee = firstBalance + 1),
+    val firstBalance    = sender.wavesBalance(firstAddress).available
+    val firstEffBalance = sender.wavesBalance(firstAddress).effective
+    assertGrpcError(
+      sender.setAssetScript(firstAcc, assetWScript, Right(Some(script)), fee = firstBalance + 1),
       "Accounts balance errors",
-=======
-      sender.setAssetScript(firstAcc, assetWScript, Some(scriptBase64), fee = firstBalance + 1),
-      "negative waves balance",
->>>>>>> c494b6a8
-      Code.INVALID_ARGUMENT)
+      Code.INVALID_ARGUMENT
+    )
 
     sender.wavesBalance(firstAddress).available shouldBe firstBalance
     sender.wavesBalance(firstAddress).effective shouldBe firstEffBalance
   }
 
   test("not able to broadcast invalid set script transaction") {
-    val firstBalance     = sender.wavesBalance(firstAddress).available
-    val firstEffBalance  = sender.wavesBalance(firstAddress).effective
-
-    assertGrpcError(
-      sender.setAssetScript(firstAcc, assetWScript, Some(scriptBase64),setAssetScriptFee, timestamp = System.currentTimeMillis() + 1.day.toMillis),
-    "Transaction timestamp .* is more than .*ms in the future",
-      Code.INVALID_ARGUMENT
-    )
-    assertGrpcError(
-      sender.setAssetScript(thirdAcc, assetWScript, Some(scriptBase64),setAssetScriptFee - 1),
+    val firstBalance    = sender.wavesBalance(firstAddress).available
+    val firstEffBalance = sender.wavesBalance(firstAddress).effective
+
+    assertGrpcError(
+      sender.setAssetScript(firstAcc, assetWScript, Right(Some(script)), setAssetScriptFee, timestamp = System.currentTimeMillis() + 1.day.toMillis),
+      "Transaction timestamp .* is more than .*ms in the future",
+      Code.INVALID_ARGUMENT
+    )
+    assertGrpcError(
+      sender.setAssetScript(thirdAcc, assetWScript, Right(Some(script)), setAssetScriptFee - 1),
       "Fee .* does not exceed minimal value",
       Code.INVALID_ARGUMENT
     )
     assertGrpcError(
-      sender.setAssetScript(firstAcc, "9ekQuYn92natMnMq8KqeGK3Nn7cpKd3BvPEGgD6fFyyz", Some(scriptBase64),setAssetScriptFee),
+      sender.setAssetScript(firstAcc, "9ekQuYn92natMnMq8KqeGK3Nn7cpKd3BvPEGgD6fFyyz", Right(Some(script)), setAssetScriptFee),
       "Referenced assetId not found",
       Code.INVALID_ARGUMENT
     )
@@ -168,39 +181,44 @@
 
   test("try to make SetAssetScript tx on script that deprecates SetAssetScript") {
     val assetUnchangeableScript =
-      PBTransactions.vanilla(
-        sender.broadcastIssue(
-        source = firstAcc,
-        name = "SetAssetWDep",
-        someAssetAmount,
-        2,
-        reissuable = false,
-        issueFee,
-        script = Some(unchangeableScript.bytes.value.base64),
-        waitForTx = true
-      )).explicitGet().id().toString
-
-    assertGrpcError(
-      sender.setAssetScript(firstAcc, assetUnchangeableScript, Some(scriptBase64), setAssetScriptFee),
+      PBTransactions
+        .vanilla(
+          sender.broadcastIssue(
+            source = firstAcc,
+            name = "SetAssetWDep",
+            someAssetAmount,
+            2,
+            reissuable = false,
+            issueFee,
+            script = Right(Some(unchangeableScript)),
+            waitForTx = true
+          )
+        )
+        .explicitGet()
+        .id()
+        .toString
+
+    assertGrpcError(
+      sender.setAssetScript(firstAcc, assetUnchangeableScript, Right(Some(script)), setAssetScriptFee),
       "Transaction is not allowed by token-script",
-      Code.INVALID_ARGUMENT)
+      Code.INVALID_ARGUMENT
+    )
   }
 
   test("try to make SetAssetScript for asset v1") {
-    val assetV1 = PBTransactions.vanilla(
-<<<<<<< HEAD
-      sender.grpc.broadcastIssue(thirdAcc, "assetV1", someAssetAmount, 8, reissuable = true, issueFee, waitForTx = true)
-    ).explicitGet().id().toString
-=======
-      sender.broadcastIssue(thirdAcc, "assetV1", someAssetAmount, 8, reissuable = true, issueFee, waitForTx = true)
-    ).explicitGet().id().base58
->>>>>>> c494b6a8
-
-    val balance     = sender.wavesBalance(thirdAddress).available
-    val effBalance  = sender.wavesBalance(thirdAddress).effective
-
-    assertGrpcError(
-      sender.setAssetScript(thirdAcc, assetV1, Some(scriptBase64), setAssetScriptFee),
+    val assetV1 = PBTransactions
+      .vanilla(
+        sender.broadcastIssue(thirdAcc, "assetV1", someAssetAmount, 8, reissuable = true, issueFee, waitForTx = true)
+      )
+      .explicitGet()
+      .id()
+      .toString
+
+    val balance    = sender.wavesBalance(thirdAddress).available
+    val effBalance = sender.wavesBalance(thirdAddress).effective
+
+    assertGrpcError(
+      sender.setAssetScript(thirdAcc, assetV1, Right(Some(script)), setAssetScriptFee),
       "Reason: Cannot set script on an asset issued without a script",
       Code.INVALID_ARGUMENT
     )
@@ -209,6 +227,4 @@
     sender.wavesBalance(thirdAddress).effective shouldBe effBalance
 
   }
-
-
 }