package com.wavesplatform.it.sync.grpc

import com.google.protobuf.ByteString
import com.wavesplatform.account.AddressScheme
import com.wavesplatform.common.utils.EitherExt2
import com.wavesplatform.crypto
import com.wavesplatform.it.api.SyncGrpcApi._
import com.wavesplatform.it.sync._
import com.wavesplatform.it.sync.smartcontract.setScrTxSupportedVersions
import com.wavesplatform.lang.script.Script
import com.wavesplatform.lang.v1.estimator.v2.ScriptEstimatorV2
import com.wavesplatform.lang.v1.estimator.v3.ScriptEstimatorV3
import com.wavesplatform.protobuf.Amount
import com.wavesplatform.protobuf.transaction.{
  PBTransactions,
  Recipient,
  SetScriptTransactionData,
  SignedTransaction,
  TransferTransactionData,
  Transaction => PBTransaction
}
import com.wavesplatform.transaction.smart.script.ScriptCompiler
import io.grpc.Status.Code

class SetScriptTransactionGrpcSuite extends GrpcBaseTransactionSuite {

  test("able to set script to account (multisig)") {
    for (v <- setScrTxSupportedVersions) {
      val (contract, contractAddr) = if (v < 2) (firstAcc, firstAddress) else (secondAcc, secondAddress)
      val scriptText =
        s"""
        match tx {
          case _: Transaction => {
            let A = base58'${secondAcc.publicKey}'
            let B = base58'${thirdAcc.publicKey}'
            let AC = sigVerify(tx.bodyBytes,tx.proofs[0],A)
            let BC = sigVerify(tx.bodyBytes,tx.proofs[1],B)
            AC && BC
          }
          case _ => false
        }
      """.stripMargin

<<<<<<< HEAD
      val script = ScriptCompiler(scriptText, isAssetScript = false, ScriptEstimatorV2).explicitGet()._1
      val scriptComplexity = Script
        .estimate(Script.fromBase64String(script.bytes().base64).explicitGet(), ScriptEstimatorV3, fixEstimateOfVerifier = true, useContractVerifierLimit = true)
        .explicitGet()
      val setScriptTx   = sender.setScript(contract, Right(Some(script)), setScriptFee, waitForTx = true)
      val setScriptTxId = PBTransactions.vanilla(setScriptTx, unsafe = false).explicitGet().id().toString
=======
      val script           = ScriptCompiler(scriptText, isAssetScript = false, ScriptEstimatorV2).explicitGet()._1
      val scriptComplexity = Script.estimate(Script.fromBase64String(script.bytes().base64).explicitGet(), ScriptEstimatorV3(fixOverflow = true), useContractVerifierLimit = true).explicitGet()
      val setScriptTx      = sender.setScript(contract, Right(Some(script)), setScriptFee, waitForTx = true)
      val setScriptTxId    = PBTransactions.vanilla(setScriptTx).explicitGet().id().toString
>>>>>>> 196097fb

      val scriptInfo = sender.scriptInfo(contractAddr)

      PBTransactions.toVanillaScript(scriptInfo.scriptBytes) should contain(script)
      scriptInfo.scriptText shouldBe script.expr.toString
      scriptInfo.complexity shouldBe scriptComplexity

      sender.getTransaction(setScriptTxId).getWavesTransaction.getSetScript.script shouldBe PBTransactions.toPBScript(Some(script))
    }
  }

  test("not able to broadcast tx from scripted acc if that is not allowed by account-script") {
    for (v <- setScrTxSupportedVersions) {
      val contract = if (v < 2) firstAcc else secondAcc
      assertGrpcError(
        sender.broadcastTransfer(contract, recipient = Recipient().withPublicKeyHash(thirdAddress), amount = transferAmount, fee = minFee + smartFee),
        "Transaction is not allowed by account-script",
        Code.INVALID_ARGUMENT
      )
    }
  }

  test("able to broadcast tx if that is allowed by account-script") {
    for (v <- setScrTxSupportedVersions) {
      val (contract, contractAddr) = if (v < 2) (firstAcc, firstAddress) else (secondAcc, secondAddress)
      val firstBalance             = sender.wavesBalance(contractAddr).available
      val thirdBalance             = sender.wavesBalance(thirdAddress).available
      val transferFee              = minFee + smartFee

      val unsignedTransfer = PBTransaction(
        chainId = AddressScheme.current.chainId,
        senderPublicKey = ByteString.copyFrom(contract.publicKey.arr),
        fee = Some(Amount.of(ByteString.EMPTY, transferFee)),
        timestamp = System.currentTimeMillis(),
        version = 2,
        data = PBTransaction.Data.Transfer(
          TransferTransactionData.of(
            recipient = Some(Recipient().withPublicKeyHash(thirdAddress)),
            amount = Some(Amount.of(ByteString.EMPTY, transferAmount)),
            ByteString.EMPTY
          )
        )
      )
      val sig1 =
        ByteString.copyFrom(
          crypto
            .sign(
              secondAcc.privateKey,
              PBTransactions
                .vanilla(SignedTransaction(SignedTransaction.Transaction.WavesTransaction(unsignedTransfer)), unsafe = false)
                .explicitGet()
                .bodyBytes()
            )
            .arr
        )
      val sig2 =
        ByteString.copyFrom(
          crypto
            .sign(
              thirdAcc.privateKey,
              PBTransactions
                .vanilla(SignedTransaction(SignedTransaction.Transaction.WavesTransaction(unsignedTransfer)), unsafe = false)
                .explicitGet()
                .bodyBytes()
            )
            .arr
        )

      sender.broadcast(unsignedTransfer, Seq(sig1, sig2), waitForTx = true)
      sender.wavesBalance(contractAddr).available shouldBe firstBalance - transferAmount - transferFee
      sender.wavesBalance(thirdAddress).available shouldBe thirdBalance + transferAmount
    }
  }

  test("able to clear script from scripted account") {
    for (v <- setScrTxSupportedVersions) {
      val (contract, contractAddr) = if (v < 2) (firstAcc, firstAddress) else (secondAcc, secondAddress)
      val unsignedSetScript = PBTransaction(
        chainId = AddressScheme.current.chainId,
        senderPublicKey = ByteString.copyFrom(contract.publicKey.arr),
        fee = Some(Amount.of(ByteString.EMPTY, setScriptFee + smartFee)),
        timestamp = System.currentTimeMillis(),
        version = v,
        data = PBTransaction.Data.SetScript(SetScriptTransactionData())
      )
      val sig1 =
        ByteString.copyFrom(
          crypto
            .sign(
              secondAcc.privateKey,
              PBTransactions
                .vanilla(SignedTransaction(SignedTransaction.Transaction.WavesTransaction(unsignedSetScript)), unsafe = false)
                .explicitGet()
                .bodyBytes()
            )
            .arr
        )
      val sig2 =
        ByteString.copyFrom(
          crypto
            .sign(
              thirdAcc.privateKey,
              PBTransactions
                .vanilla(SignedTransaction(SignedTransaction.Transaction.WavesTransaction(unsignedSetScript)), unsafe = false)
                .explicitGet()
                .bodyBytes()
            )
            .arr
        )

      sender.broadcast(unsignedSetScript, Seq(sig1, sig2), waitForTx = true)

      val scriptInfo = sender.scriptInfo(contractAddr)
      scriptInfo.scriptBytes shouldBe empty
      scriptInfo.scriptText shouldBe ""
      scriptInfo.complexity shouldBe 0L

      val contractBalance = sender.wavesBalance(contractAddr).available
      val thirdBalance    = sender.wavesBalance(thirdAddress).available

      sender.broadcastTransfer(contract, Recipient().withPublicKeyHash(thirdAddress), transferAmount, minFee, waitForTx = true)

      sender.wavesBalance(contractAddr).available shouldBe contractBalance - transferAmount - minFee
      sender.wavesBalance(thirdAddress).available shouldBe thirdBalance + transferAmount
    }
  }

  test("not able to broadcast tx from scripted acc if tx fee doesn't include smart fee") {
    for (v <- setScrTxSupportedVersions) {
      val (contract, contractAddr) = if (v < 2) (firstAcc, firstAddress) else (secondAcc, secondAddress)
      val script                   = ScriptCompiler(s"true", isAssetScript = false, ScriptEstimatorV2).explicitGet()._1
      sender.setScript(contract, Right(Some(script)), setScriptFee, waitForTx = true)

      val contractBalance    = sender.wavesBalance(contractAddr).available
      val contractEffBalance = sender.wavesBalance(contractAddr).effective
      val thirdBalance       = sender.wavesBalance(thirdAddress).available
      val thirdEffBalance    = sender.wavesBalance(thirdAddress).effective

      assertGrpcError(
        sender
          .broadcastTransfer(contract, recipient = Recipient().withPublicKeyHash(thirdAddress), amount = transferAmount, fee = minFee + smartFee - 1),
        "Transaction sent from smart account",
        Code.INVALID_ARGUMENT
      )

      sender.wavesBalance(contractAddr).available shouldBe contractBalance
      sender.wavesBalance(contractAddr).effective shouldBe contractEffBalance
      sender.wavesBalance(thirdAddress).available shouldBe thirdBalance
      sender.wavesBalance(thirdAddress).effective shouldBe thirdEffBalance
    }
  }
}<|MERGE_RESOLUTION|>--- conflicted
+++ resolved
@@ -41,19 +41,12 @@
         }
       """.stripMargin
 
-<<<<<<< HEAD
       val script = ScriptCompiler(scriptText, isAssetScript = false, ScriptEstimatorV2).explicitGet()._1
       val scriptComplexity = Script
-        .estimate(Script.fromBase64String(script.bytes().base64).explicitGet(), ScriptEstimatorV3, fixEstimateOfVerifier = true, useContractVerifierLimit = true)
+        .estimate(Script.fromBase64String(script.bytes().base64).explicitGet(), ScriptEstimatorV3(fixOverflow = true), fixEstimateOfVerifier = true, useContractVerifierLimit = true)
         .explicitGet()
       val setScriptTx   = sender.setScript(contract, Right(Some(script)), setScriptFee, waitForTx = true)
       val setScriptTxId = PBTransactions.vanilla(setScriptTx, unsafe = false).explicitGet().id().toString
-=======
-      val script           = ScriptCompiler(scriptText, isAssetScript = false, ScriptEstimatorV2).explicitGet()._1
-      val scriptComplexity = Script.estimate(Script.fromBase64String(script.bytes().base64).explicitGet(), ScriptEstimatorV3(fixOverflow = true), useContractVerifierLimit = true).explicitGet()
-      val setScriptTx      = sender.setScript(contract, Right(Some(script)), setScriptFee, waitForTx = true)
-      val setScriptTxId    = PBTransactions.vanilla(setScriptTx).explicitGet().id().toString
->>>>>>> 196097fb
 
       val scriptInfo = sender.scriptInfo(contractAddr)
 
