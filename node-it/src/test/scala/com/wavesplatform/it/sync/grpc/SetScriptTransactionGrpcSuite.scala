package com.wavesplatform.it.sync.grpc

import com.google.protobuf.ByteString
import com.wavesplatform.account.AddressScheme
import com.wavesplatform.common.state.ByteStr
import com.wavesplatform.common.utils.{Base64, EitherExt2}
import com.wavesplatform.crypto
import com.wavesplatform.it.api.SyncGrpcApi._
import com.wavesplatform.it.sync._
import com.wavesplatform.it.sync.smartcontract.setScrTxSupportedVersions
import com.wavesplatform.lang.script.Script
import com.wavesplatform.lang.v1.estimator.v2.ScriptEstimatorV2
import com.wavesplatform.lang.v1.estimator.v3.ScriptEstimatorV3
import com.wavesplatform.protobuf.Amount
import com.wavesplatform.protobuf.transaction.{
  PBTransactions,
  Recipient,
  SetScriptTransactionData,
  SignedTransaction,
  TransferTransactionData,
  Transaction => PBTransaction
}
import com.wavesplatform.transaction.smart.script.ScriptCompiler
import io.grpc.Status.Code

class SetScriptTransactionGrpcSuite extends GrpcBaseTransactionSuite {

  test("able to set script to account (multisig)") {
    for (v <- setScrTxSupportedVersions) {
      val (contract, contractAddr) = if (v < 2) (firstAcc, firstAddress) else (secondAcc, secondAddress)
      val scriptText =
        s"""
        match tx {
          case t: Transaction => {
            let A = base58'${ByteStr(secondAcc.publicKey)}'
            let B = base58'${ByteStr(thirdAcc.publicKey)}'
            let AC = sigVerify(tx.bodyBytes,tx.proofs[0],A)
            let BC = sigVerify(tx.bodyBytes,tx.proofs[1],B)
            AC && BC
          }
          case _ => false
        }
      """.stripMargin

<<<<<<< HEAD
      val script = ScriptCompiler(scriptText, isAssetScript = false, ScriptEstimatorV2).explicitGet()._1
      val scriptComplexity = Script.estimate(Script.fromBase64String(script.bytes().base64).explicitGet(), ScriptEstimatorV3).explicitGet()
      val setScriptTx = sender.grpc.setScript(contract, Some(script), setScriptFee, waitForTx = true)
      val setScriptTxId = PBTransactions.vanilla(setScriptTx).explicitGet().id().toString

      val scriptInfo = sender.grpc.scriptInfo(contractAddr)
=======
    val script           = ScriptCompiler(scriptText, isAssetScript = false, ScriptEstimatorV2).explicitGet()._1
    val scriptComplexity = Script.estimate(Script.fromBase64String(script.bytes().base64).explicitGet(), ScriptEstimatorV3).explicitGet()
    val setScriptTx      = sender.setScript(firstAcc, Right(Some(script)), setScriptFee, waitForTx = true)
    val setScriptTxId    = PBTransactions.vanilla(setScriptTx).explicitGet().id().toString

    val scriptInfo = sender.scriptInfo(firstAddress)
>>>>>>> 9c152257

      scriptInfo.scriptBytes shouldBe ByteString.copyFrom(Base64.decode(script.bytes().base64))
      scriptInfo.scriptText shouldBe script.expr.toString
      scriptInfo.complexity shouldBe scriptComplexity

<<<<<<< HEAD
      sender.grpc.getTransaction(setScriptTxId).getTransaction.getSetScript.script.get shouldBe PBTransactions.toPBScript(script)
    }
  }

  test("not able to broadcast tx from scripted acc if that is not allowed by account-script") {
    for (v <- setScrTxSupportedVersions) {
      val contract = if (v < 2) firstAcc else secondAcc
      assertGrpcError(
        sender.grpc.broadcastTransfer(contract, recipient = Recipient().withPublicKeyHash(thirdAddress), amount = transferAmount, fee = minFee + smartFee),
        "Transaction is not allowed by account-script",
        Code.INVALID_ARGUMENT
      )
    }
  }

  test("able to broadcast tx if that is allowed by account-script") {
    for (v <- setScrTxSupportedVersions) {
      val (contract, contractAddr) = if (v < 2) (firstAcc, firstAddress) else (secondAcc, secondAddress)
      val firstBalance = sender.grpc.wavesBalance(contractAddr).available
      val thirdBalance = sender.grpc.wavesBalance(thirdAddress).available
      val transferFee = minFee + smartFee

      val unsignedTransfer = PBTransaction(
        chainId = AddressScheme.current.chainId,
        senderPublicKey = ByteString.copyFrom(contract.publicKey),
        fee = Some(Amount.of(ByteString.EMPTY, transferFee)),
        timestamp = System.currentTimeMillis(),
        version = 2,
        data = PBTransaction.Data.Transfer(TransferTransactionData.of(
          recipient = Some(Recipient().withPublicKeyHash(thirdAddress)),
          amount = Some(Amount.of(ByteString.EMPTY, transferAmount)),
          None
        ))
      )
      val sig1 = ByteString.copyFrom(crypto.sign(secondAcc, PBTransactions.vanilla(SignedTransaction(Some(unsignedTransfer))).explicitGet().bodyBytes()))
      val sig2 = ByteString.copyFrom(crypto.sign(thirdAcc, PBTransactions.vanilla(SignedTransaction(Some(unsignedTransfer))).explicitGet().bodyBytes()))

      sender.grpc.broadcast(unsignedTransfer, Seq(sig1, sig2), waitForTx = true)

      sender.grpc.wavesBalance(contractAddr).available shouldBe firstBalance - transferAmount - transferFee
      sender.grpc.wavesBalance(thirdAddress).available shouldBe thirdBalance + transferAmount
    }
  }

  test("able to clear script from scripted account") {
    for (v <- setScrTxSupportedVersions) {
      val (contract, contractAddr) = if (v < 2) (firstAcc, firstAddress) else (secondAcc, secondAddress)
      val unsignedSetScript = PBTransaction(
        chainId = AddressScheme.current.chainId,
        senderPublicKey = ByteString.copyFrom(contract.publicKey),
        fee = Some(Amount.of(ByteString.EMPTY, setScriptFee + smartFee)),
        timestamp = System.currentTimeMillis(),
        version = 1,
        data = PBTransaction.Data.SetScript(SetScriptTransactionData())
      )
      val sig1 = ByteString.copyFrom(crypto.sign(secondAcc, PBTransactions.vanilla(SignedTransaction(Some(unsignedSetScript))).explicitGet().bodyBytes()))
      val sig2 = ByteString.copyFrom(crypto.sign(thirdAcc, PBTransactions.vanilla(SignedTransaction(Some(unsignedSetScript))).explicitGet().bodyBytes()))

      sender.grpc.broadcast(unsignedSetScript, Seq(sig1, sig2), waitForTx = true)

      val scriptInfo = sender.grpc.scriptInfo(contractAddr)
      scriptInfo.scriptBytes shouldBe ByteString.EMPTY
      scriptInfo.scriptText shouldBe ""
      scriptInfo.complexity shouldBe 0L

      val firstBalance = sender.grpc.wavesBalance(contractAddr).available
      val secondBalance = sender.grpc.wavesBalance(thirdAddress).available

      sender.grpc.broadcastTransfer(contract, Recipient().withPublicKeyHash(thirdAddress), transferAmount, minFee, waitForTx = true)

      sender.grpc.wavesBalance(contractAddr).available shouldBe firstBalance - transferAmount - minFee
      sender.grpc.wavesBalance(thirdAddress).available shouldBe secondBalance + transferAmount
    }
  }

  test("not able to broadcast tx from scripted acc if tx fee doesn't include smart fee") {
    for (v <- setScrTxSupportedVersions) {
      val (contract, contractAddr) = if (v < 2) (firstAcc, firstAddress) else (secondAcc, secondAddress)
      val script = ScriptCompiler(s"true", isAssetScript = false, ScriptEstimatorV2).explicitGet()._1
      sender.grpc.setScript(contract, Some(script), setScriptFee, waitForTx = true)

      val firstBalance = sender.grpc.wavesBalance(contractAddr).available
      val firstEffBalance = sender.grpc.wavesBalance(contractAddr).effective
      val thirdBalance = sender.grpc.wavesBalance(thirdAddress).available
      val thirdEffBalance = sender.grpc.wavesBalance(thirdAddress).effective

      assertGrpcError(
        sender.grpc.broadcastTransfer(contract, recipient = Recipient().withPublicKeyHash(thirdAddress), amount = transferAmount, fee = minFee + smartFee - 1),
        "Transaction sent from smart account",
        Code.INVALID_ARGUMENT
      )

      sender.grpc.wavesBalance(contractAddr).available shouldBe firstBalance
      sender.grpc.wavesBalance(contractAddr).effective shouldBe firstEffBalance
      sender.grpc.wavesBalance(thirdAddress).available shouldBe thirdBalance
      sender.grpc.wavesBalance(thirdAddress).effective shouldBe thirdEffBalance
    }
=======
    sender.getTransaction(setScriptTxId).getTransaction.getSetScript.script.get shouldBe PBTransactions.toPBScript(script)
  }

  test("not able to broadcast tx from scripted acc if that is not allowed by account-script") {
    assertGrpcError(
      sender.broadcastTransfer(firstAcc, recipient = Recipient().withPublicKeyHash(thirdAddress), amount = transferAmount, fee = minFee + smartFee),
      "Transaction is not allowed by account-script",
      Code.INVALID_ARGUMENT
    )
  }

  test("able to broadcast tx if that is allowed by account-script") {
    val firstBalance = sender.wavesBalance(firstAddress).available
    val thirdBalance = sender.wavesBalance(thirdAddress).available
    val transferFee  = minFee + smartFee

    val unsignedTransfer = PBTransaction(
      chainId = AddressScheme.current.chainId,
      senderPublicKey = ByteString.copyFrom(firstAcc.publicKey),
      fee = Some(Amount.of(ByteString.EMPTY, transferFee)),
      timestamp = System.currentTimeMillis(),
      version = 2,
      data = PBTransaction.Data.Transfer(
        TransferTransactionData.of(
          recipient = Some(Recipient().withPublicKeyHash(thirdAddress)),
          amount = Some(Amount.of(ByteString.EMPTY, transferAmount)),
          None
        )
      )
    )
    val sig1 =
      ByteString.copyFrom(crypto.sign(secondAcc, PBTransactions.vanilla(SignedTransaction(Some(unsignedTransfer))).explicitGet().bodyBytes()))
    val sig2 = ByteString.copyFrom(crypto.sign(thirdAcc, PBTransactions.vanilla(SignedTransaction(Some(unsignedTransfer))).explicitGet().bodyBytes()))

    sender.broadcast(unsignedTransfer, Seq(sig1, sig2), waitForTx = true)

    sender.wavesBalance(firstAddress).available shouldBe firstBalance - transferAmount - transferFee
    sender.wavesBalance(thirdAddress).available shouldBe thirdBalance + transferAmount
  }

  test("able to clear script from scripted account") {
    val unsignedSetScript = PBTransaction(
      chainId = AddressScheme.current.chainId,
      senderPublicKey = ByteString.copyFrom(firstAcc.publicKey),
      fee = Some(Amount.of(ByteString.EMPTY, setScriptFee + smartFee)),
      timestamp = System.currentTimeMillis(),
      version = 1,
      data = PBTransaction.Data.SetScript(SetScriptTransactionData())
    )
    val sig1 =
      ByteString.copyFrom(crypto.sign(secondAcc, PBTransactions.vanilla(SignedTransaction(Some(unsignedSetScript))).explicitGet().bodyBytes()))
    val sig2 =
      ByteString.copyFrom(crypto.sign(thirdAcc, PBTransactions.vanilla(SignedTransaction(Some(unsignedSetScript))).explicitGet().bodyBytes()))

    sender.broadcast(unsignedSetScript, Seq(sig1, sig2), waitForTx = true)

    val scriptInfo = sender.scriptInfo(firstAddress)
    scriptInfo.scriptBytes shouldBe ByteString.EMPTY
    scriptInfo.scriptText shouldBe ""
    scriptInfo.complexity shouldBe 0L

    val firstBalance  = sender.wavesBalance(firstAddress).available
    val secondBalance = sender.wavesBalance(secondAddress).available

    sender.broadcastTransfer(firstAcc, Recipient().withPublicKeyHash(secondAddress), transferAmount, minFee, waitForTx = true)

    sender.wavesBalance(firstAddress).available shouldBe firstBalance - transferAmount - minFee
    sender.wavesBalance(secondAddress).available shouldBe secondBalance + transferAmount
  }

  test("not able to broadcast tx from scripted acc if tx fee doesn't include smart fee") {
    val script = ScriptCompiler(s"true", isAssetScript = false, ScriptEstimatorV2).explicitGet()._1
    sender.setScript(firstAcc, Right(Some(script)), setScriptFee, waitForTx = true)

    val firstBalance    = sender.wavesBalance(firstAddress).available
    val firstEffBalance = sender.wavesBalance(firstAddress).effective
    val thirdBalance    = sender.wavesBalance(thirdAddress).available
    val thirdEffBalance = sender.wavesBalance(thirdAddress).effective

    assertGrpcError(
      sender
        .broadcastTransfer(firstAcc, recipient = Recipient().withPublicKeyHash(thirdAddress), amount = transferAmount, fee = minFee + smartFee - 1),
      "Transaction sent from smart account",
      Code.INVALID_ARGUMENT
    )

    sender.wavesBalance(firstAddress).available shouldBe firstBalance
    sender.wavesBalance(firstAddress).effective shouldBe firstEffBalance
    sender.wavesBalance(thirdAddress).available shouldBe thirdBalance
    sender.wavesBalance(thirdAddress).effective shouldBe thirdEffBalance
>>>>>>> 9c152257
  }
}<|MERGE_RESOLUTION|>--- conflicted
+++ resolved
@@ -42,28 +42,18 @@
         }
       """.stripMargin
 
-<<<<<<< HEAD
       val script = ScriptCompiler(scriptText, isAssetScript = false, ScriptEstimatorV2).explicitGet()._1
       val scriptComplexity = Script.estimate(Script.fromBase64String(script.bytes().base64).explicitGet(), ScriptEstimatorV3).explicitGet()
-      val setScriptTx = sender.grpc.setScript(contract, Some(script), setScriptFee, waitForTx = true)
+      val setScriptTx = sender.setScript(contract, Some(script), setScriptFee, waitForTx = true)
       val setScriptTxId = PBTransactions.vanilla(setScriptTx).explicitGet().id().toString
 
-      val scriptInfo = sender.grpc.scriptInfo(contractAddr)
-=======
-    val script           = ScriptCompiler(scriptText, isAssetScript = false, ScriptEstimatorV2).explicitGet()._1
-    val scriptComplexity = Script.estimate(Script.fromBase64String(script.bytes().base64).explicitGet(), ScriptEstimatorV3).explicitGet()
-    val setScriptTx      = sender.setScript(firstAcc, Right(Some(script)), setScriptFee, waitForTx = true)
-    val setScriptTxId    = PBTransactions.vanilla(setScriptTx).explicitGet().id().toString
-
-    val scriptInfo = sender.scriptInfo(firstAddress)
->>>>>>> 9c152257
+      val scriptInfo = sender.scriptInfo(contractAddr)
 
       scriptInfo.scriptBytes shouldBe ByteString.copyFrom(Base64.decode(script.bytes().base64))
       scriptInfo.scriptText shouldBe script.expr.toString
       scriptInfo.complexity shouldBe scriptComplexity
 
-<<<<<<< HEAD
-      sender.grpc.getTransaction(setScriptTxId).getTransaction.getSetScript.script.get shouldBe PBTransactions.toPBScript(script)
+      sender.getTransaction(setScriptTxId).getTransaction.getSetScript.script.get shouldBe PBTransactions.toPBScript(script)
     }
   }
 
@@ -71,7 +61,7 @@
     for (v <- setScrTxSupportedVersions) {
       val contract = if (v < 2) firstAcc else secondAcc
       assertGrpcError(
-        sender.grpc.broadcastTransfer(contract, recipient = Recipient().withPublicKeyHash(thirdAddress), amount = transferAmount, fee = minFee + smartFee),
+        sender.broadcastTransfer(contract, recipient = Recipient().withPublicKeyHash(thirdAddress), amount = transferAmount, fee = minFee + smartFee),
         "Transaction is not allowed by account-script",
         Code.INVALID_ARGUMENT
       )
@@ -81,8 +71,8 @@
   test("able to broadcast tx if that is allowed by account-script") {
     for (v <- setScrTxSupportedVersions) {
       val (contract, contractAddr) = if (v < 2) (firstAcc, firstAddress) else (secondAcc, secondAddress)
-      val firstBalance = sender.grpc.wavesBalance(contractAddr).available
-      val thirdBalance = sender.grpc.wavesBalance(thirdAddress).available
+      val firstBalance = sender.wavesBalance(contractAddr).available
+      val thirdBalance = sender.wavesBalance(thirdAddress).available
       val transferFee = minFee + smartFee
 
       val unsignedTransfer = PBTransaction(
@@ -100,10 +90,10 @@
       val sig1 = ByteString.copyFrom(crypto.sign(secondAcc, PBTransactions.vanilla(SignedTransaction(Some(unsignedTransfer))).explicitGet().bodyBytes()))
       val sig2 = ByteString.copyFrom(crypto.sign(thirdAcc, PBTransactions.vanilla(SignedTransaction(Some(unsignedTransfer))).explicitGet().bodyBytes()))
 
-      sender.grpc.broadcast(unsignedTransfer, Seq(sig1, sig2), waitForTx = true)
+      sender.broadcast(unsignedTransfer, Seq(sig1, sig2), waitForTx = true)
 
-      sender.grpc.wavesBalance(contractAddr).available shouldBe firstBalance - transferAmount - transferFee
-      sender.grpc.wavesBalance(thirdAddress).available shouldBe thirdBalance + transferAmount
+      sender.wavesBalance(contractAddr).available shouldBe firstBalance - transferAmount - transferFee
+      sender.wavesBalance(thirdAddress).available shouldBe thirdBalance + transferAmount
     }
   }
 
@@ -121,20 +111,20 @@
       val sig1 = ByteString.copyFrom(crypto.sign(secondAcc, PBTransactions.vanilla(SignedTransaction(Some(unsignedSetScript))).explicitGet().bodyBytes()))
       val sig2 = ByteString.copyFrom(crypto.sign(thirdAcc, PBTransactions.vanilla(SignedTransaction(Some(unsignedSetScript))).explicitGet().bodyBytes()))
 
-      sender.grpc.broadcast(unsignedSetScript, Seq(sig1, sig2), waitForTx = true)
+      sender.broadcast(unsignedSetScript, Seq(sig1, sig2), waitForTx = true)
 
-      val scriptInfo = sender.grpc.scriptInfo(contractAddr)
+      val scriptInfo = sender.scriptInfo(contractAddr)
       scriptInfo.scriptBytes shouldBe ByteString.EMPTY
       scriptInfo.scriptText shouldBe ""
       scriptInfo.complexity shouldBe 0L
 
-      val firstBalance = sender.grpc.wavesBalance(contractAddr).available
-      val secondBalance = sender.grpc.wavesBalance(thirdAddress).available
+      val firstBalance = sender.wavesBalance(contractAddr).available
+      val secondBalance = sender.wavesBalance(thirdAddress).available
 
-      sender.grpc.broadcastTransfer(contract, Recipient().withPublicKeyHash(thirdAddress), transferAmount, minFee, waitForTx = true)
+      sender.broadcastTransfer(contract, Recipient().withPublicKeyHash(thirdAddress), transferAmount, minFee, waitForTx = true)
 
-      sender.grpc.wavesBalance(contractAddr).available shouldBe firstBalance - transferAmount - minFee
-      sender.grpc.wavesBalance(thirdAddress).available shouldBe secondBalance + transferAmount
+      sender.wavesBalance(contractAddr).available shouldBe firstBalance - transferAmount - minFee
+      sender.wavesBalance(thirdAddress).available shouldBe secondBalance + transferAmount
     }
   }
 
@@ -142,115 +132,23 @@
     for (v <- setScrTxSupportedVersions) {
       val (contract, contractAddr) = if (v < 2) (firstAcc, firstAddress) else (secondAcc, secondAddress)
       val script = ScriptCompiler(s"true", isAssetScript = false, ScriptEstimatorV2).explicitGet()._1
-      sender.grpc.setScript(contract, Some(script), setScriptFee, waitForTx = true)
+      sender.setScript(contract, Some(script), setScriptFee, waitForTx = true)
 
-      val firstBalance = sender.grpc.wavesBalance(contractAddr).available
-      val firstEffBalance = sender.grpc.wavesBalance(contractAddr).effective
-      val thirdBalance = sender.grpc.wavesBalance(thirdAddress).available
-      val thirdEffBalance = sender.grpc.wavesBalance(thirdAddress).effective
+      val firstBalance = sender.wavesBalance(contractAddr).available
+      val firstEffBalance = sender.wavesBalance(contractAddr).effective
+      val thirdBalance = sender.wavesBalance(thirdAddress).available
+      val thirdEffBalance = sender.wavesBalance(thirdAddress).effective
 
       assertGrpcError(
-        sender.grpc.broadcastTransfer(contract, recipient = Recipient().withPublicKeyHash(thirdAddress), amount = transferAmount, fee = minFee + smartFee - 1),
+        sender.broadcastTransfer(contract, recipient = Recipient().withPublicKeyHash(thirdAddress), amount = transferAmount, fee = minFee + smartFee - 1),
         "Transaction sent from smart account",
         Code.INVALID_ARGUMENT
       )
 
-      sender.grpc.wavesBalance(contractAddr).available shouldBe firstBalance
-      sender.grpc.wavesBalance(contractAddr).effective shouldBe firstEffBalance
-      sender.grpc.wavesBalance(thirdAddress).available shouldBe thirdBalance
-      sender.grpc.wavesBalance(thirdAddress).effective shouldBe thirdEffBalance
+      sender.wavesBalance(contractAddr).available shouldBe firstBalance
+      sender.wavesBalance(contractAddr).effective shouldBe firstEffBalance
+      sender.wavesBalance(thirdAddress).available shouldBe thirdBalance
+      sender.wavesBalance(thirdAddress).effective shouldBe thirdEffBalance
     }
-=======
-    sender.getTransaction(setScriptTxId).getTransaction.getSetScript.script.get shouldBe PBTransactions.toPBScript(script)
-  }
-
-  test("not able to broadcast tx from scripted acc if that is not allowed by account-script") {
-    assertGrpcError(
-      sender.broadcastTransfer(firstAcc, recipient = Recipient().withPublicKeyHash(thirdAddress), amount = transferAmount, fee = minFee + smartFee),
-      "Transaction is not allowed by account-script",
-      Code.INVALID_ARGUMENT
-    )
-  }
-
-  test("able to broadcast tx if that is allowed by account-script") {
-    val firstBalance = sender.wavesBalance(firstAddress).available
-    val thirdBalance = sender.wavesBalance(thirdAddress).available
-    val transferFee  = minFee + smartFee
-
-    val unsignedTransfer = PBTransaction(
-      chainId = AddressScheme.current.chainId,
-      senderPublicKey = ByteString.copyFrom(firstAcc.publicKey),
-      fee = Some(Amount.of(ByteString.EMPTY, transferFee)),
-      timestamp = System.currentTimeMillis(),
-      version = 2,
-      data = PBTransaction.Data.Transfer(
-        TransferTransactionData.of(
-          recipient = Some(Recipient().withPublicKeyHash(thirdAddress)),
-          amount = Some(Amount.of(ByteString.EMPTY, transferAmount)),
-          None
-        )
-      )
-    )
-    val sig1 =
-      ByteString.copyFrom(crypto.sign(secondAcc, PBTransactions.vanilla(SignedTransaction(Some(unsignedTransfer))).explicitGet().bodyBytes()))
-    val sig2 = ByteString.copyFrom(crypto.sign(thirdAcc, PBTransactions.vanilla(SignedTransaction(Some(unsignedTransfer))).explicitGet().bodyBytes()))
-
-    sender.broadcast(unsignedTransfer, Seq(sig1, sig2), waitForTx = true)
-
-    sender.wavesBalance(firstAddress).available shouldBe firstBalance - transferAmount - transferFee
-    sender.wavesBalance(thirdAddress).available shouldBe thirdBalance + transferAmount
-  }
-
-  test("able to clear script from scripted account") {
-    val unsignedSetScript = PBTransaction(
-      chainId = AddressScheme.current.chainId,
-      senderPublicKey = ByteString.copyFrom(firstAcc.publicKey),
-      fee = Some(Amount.of(ByteString.EMPTY, setScriptFee + smartFee)),
-      timestamp = System.currentTimeMillis(),
-      version = 1,
-      data = PBTransaction.Data.SetScript(SetScriptTransactionData())
-    )
-    val sig1 =
-      ByteString.copyFrom(crypto.sign(secondAcc, PBTransactions.vanilla(SignedTransaction(Some(unsignedSetScript))).explicitGet().bodyBytes()))
-    val sig2 =
-      ByteString.copyFrom(crypto.sign(thirdAcc, PBTransactions.vanilla(SignedTransaction(Some(unsignedSetScript))).explicitGet().bodyBytes()))
-
-    sender.broadcast(unsignedSetScript, Seq(sig1, sig2), waitForTx = true)
-
-    val scriptInfo = sender.scriptInfo(firstAddress)
-    scriptInfo.scriptBytes shouldBe ByteString.EMPTY
-    scriptInfo.scriptText shouldBe ""
-    scriptInfo.complexity shouldBe 0L
-
-    val firstBalance  = sender.wavesBalance(firstAddress).available
-    val secondBalance = sender.wavesBalance(secondAddress).available
-
-    sender.broadcastTransfer(firstAcc, Recipient().withPublicKeyHash(secondAddress), transferAmount, minFee, waitForTx = true)
-
-    sender.wavesBalance(firstAddress).available shouldBe firstBalance - transferAmount - minFee
-    sender.wavesBalance(secondAddress).available shouldBe secondBalance + transferAmount
-  }
-
-  test("not able to broadcast tx from scripted acc if tx fee doesn't include smart fee") {
-    val script = ScriptCompiler(s"true", isAssetScript = false, ScriptEstimatorV2).explicitGet()._1
-    sender.setScript(firstAcc, Right(Some(script)), setScriptFee, waitForTx = true)
-
-    val firstBalance    = sender.wavesBalance(firstAddress).available
-    val firstEffBalance = sender.wavesBalance(firstAddress).effective
-    val thirdBalance    = sender.wavesBalance(thirdAddress).available
-    val thirdEffBalance = sender.wavesBalance(thirdAddress).effective
-
-    assertGrpcError(
-      sender
-        .broadcastTransfer(firstAcc, recipient = Recipient().withPublicKeyHash(thirdAddress), amount = transferAmount, fee = minFee + smartFee - 1),
-      "Transaction sent from smart account",
-      Code.INVALID_ARGUMENT
-    )
-
-    sender.wavesBalance(firstAddress).available shouldBe firstBalance
-    sender.wavesBalance(firstAddress).effective shouldBe firstEffBalance
-    sender.wavesBalance(thirdAddress).available shouldBe thirdBalance
-    sender.wavesBalance(thirdAddress).effective shouldBe thirdEffBalance
->>>>>>> 9c152257
   }
 }