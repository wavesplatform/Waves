package com.wavesplatform.it.sync.grpc

import com.google.protobuf.ByteString
import com.wavesplatform.account.AddressScheme
import com.wavesplatform.common.state.ByteStr
import com.wavesplatform.common.utils.{Base64, EitherExt2}
import com.wavesplatform.crypto
import com.wavesplatform.it.api.SyncGrpcApi._
import com.wavesplatform.it.sync._
import com.wavesplatform.lang.script.Script
import com.wavesplatform.lang.v1.estimator.v2.ScriptEstimatorV2
import com.wavesplatform.lang.v1.estimator.v3.ScriptEstimatorV3
import com.wavesplatform.protobuf.Amount
import com.wavesplatform.protobuf.transaction.{
  PBTransactions,
  Recipient,
  SetScriptTransactionData,
  SignedTransaction,
  TransferTransactionData,
  Transaction => PBTransaction
}
import com.wavesplatform.transaction.smart.script.ScriptCompiler
import io.grpc.Status.Code

class SetScriptTransactionGrpcSuite extends GrpcBaseTransactionSuite {

  test("able to set script to account (multisig)") {
    val scriptText = s"""
        match tx {
          case t: Transaction => {
            let A = base58'${ByteStr(secondAcc.publicKey)}'
            let B = base58'${ByteStr(thirdAcc.publicKey)}'
            let AC = sigVerify(tx.bodyBytes,tx.proofs[0],A)
            let BC = sigVerify(tx.bodyBytes,tx.proofs[1],B)
            AC && BC
          }
          case _ => false
        }
      """.stripMargin

    val script           = ScriptCompiler(scriptText, isAssetScript = false, ScriptEstimatorV2).explicitGet()._1
    val scriptComplexity = Script.estimate(Script.fromBase64String(script.bytes().base64).explicitGet(), ScriptEstimatorV3).explicitGet()
    val setScriptTx      = sender.setScript(firstAcc, Right(Some(script)), setScriptFee, waitForTx = true)
    val setScriptTxId    = PBTransactions.vanilla(setScriptTx).explicitGet().id().toString

    val scriptInfo = sender.scriptInfo(firstAddress)

    scriptInfo.script.map(PBTransactions.toVanillaScript) should contain(script)
    scriptInfo.scriptText shouldBe script.expr.toString
    scriptInfo.complexity shouldBe scriptComplexity

    sender.getTransaction(setScriptTxId).getTransaction.getSetScript.script.get shouldBe PBTransactions.toPBScript(script)
  }

  test("not able to broadcast tx from scripted acc if that is not allowed by account-script") {
    assertGrpcError(
      sender.broadcastTransfer(firstAcc, recipient = Recipient().withPublicKeyHash(thirdAddress), amount = transferAmount, fee = minFee + smartFee),
      "Transaction is not allowed by account-script",
      Code.INVALID_ARGUMENT
    )
  }

  test("able to broadcast tx if that is allowed by account-script") {
    val firstBalance = sender.wavesBalance(firstAddress).available
    val thirdBalance = sender.wavesBalance(thirdAddress).available
    val transferFee  = minFee + smartFee

    val unsignedTransfer = PBTransaction(
      chainId = AddressScheme.current.chainId,
      senderPublicKey = ByteString.copyFrom(firstAcc.publicKey),
      fee = Some(Amount.of(ByteString.EMPTY, transferFee)),
      timestamp = System.currentTimeMillis(),
      version = 2,
      data = PBTransaction.Data.Transfer(
        TransferTransactionData.of(
          recipient = Some(Recipient().withPublicKeyHash(thirdAddress)),
          amount = Some(Amount.of(ByteString.EMPTY, transferAmount)),
          None
        )
      )
    )
    val sig1 =
      ByteString.copyFrom(crypto.sign(secondAcc, PBTransactions.vanilla(SignedTransaction(Some(unsignedTransfer))).explicitGet().bodyBytes()))
    val sig2 = ByteString.copyFrom(crypto.sign(thirdAcc, PBTransactions.vanilla(SignedTransaction(Some(unsignedTransfer))).explicitGet().bodyBytes()))

    sender.broadcast(unsignedTransfer, Seq(sig1, sig2), waitForTx = true)

    sender.wavesBalance(firstAddress).available shouldBe firstBalance - transferAmount - transferFee
    sender.wavesBalance(thirdAddress).available shouldBe thirdBalance + transferAmount
  }

  test("able to clear script from scripted account") {
    val unsignedSetScript = PBTransaction(
      chainId = AddressScheme.current.chainId,
      senderPublicKey = ByteString.copyFrom(firstAcc.publicKey),
      fee = Some(Amount.of(ByteString.EMPTY, setScriptFee + smartFee)),
      timestamp = System.currentTimeMillis(),
      version = 1,
      data = PBTransaction.Data.SetScript(SetScriptTransactionData())
    )
    val sig1 =
      ByteString.copyFrom(crypto.sign(secondAcc, PBTransactions.vanilla(SignedTransaction(Some(unsignedSetScript))).explicitGet().bodyBytes()))
    val sig2 =
      ByteString.copyFrom(crypto.sign(thirdAcc, PBTransactions.vanilla(SignedTransaction(Some(unsignedSetScript))).explicitGet().bodyBytes()))

    sender.broadcast(unsignedSetScript, Seq(sig1, sig2), waitForTx = true)

<<<<<<< HEAD
    val scriptInfo = sender.grpc.scriptInfo(firstAddress)
    scriptInfo.script shouldBe empty
=======
    val scriptInfo = sender.scriptInfo(firstAddress)
    scriptInfo.scriptBytes shouldBe ByteString.EMPTY
>>>>>>> f3990a23
    scriptInfo.scriptText shouldBe ""
    scriptInfo.complexity shouldBe 0L

    val firstBalance  = sender.wavesBalance(firstAddress).available
    val secondBalance = sender.wavesBalance(secondAddress).available

    sender.broadcastTransfer(firstAcc, Recipient().withPublicKeyHash(secondAddress), transferAmount, minFee, waitForTx = true)

    sender.wavesBalance(firstAddress).available shouldBe firstBalance - transferAmount - minFee
    sender.wavesBalance(secondAddress).available shouldBe secondBalance + transferAmount
  }

  test("not able to broadcast tx from scripted acc if tx fee doesn't include smart fee") {
    val script = ScriptCompiler(s"true", isAssetScript = false, ScriptEstimatorV2).explicitGet()._1
    sender.setScript(firstAcc, Right(Some(script)), setScriptFee, waitForTx = true)

    val firstBalance    = sender.wavesBalance(firstAddress).available
    val firstEffBalance = sender.wavesBalance(firstAddress).effective
    val thirdBalance    = sender.wavesBalance(thirdAddress).available
    val thirdEffBalance = sender.wavesBalance(thirdAddress).effective

    assertGrpcError(
      sender
        .broadcastTransfer(firstAcc, recipient = Recipient().withPublicKeyHash(thirdAddress), amount = transferAmount, fee = minFee + smartFee - 1),
      "Transaction sent from smart account",
      Code.INVALID_ARGUMENT
    )

    sender.wavesBalance(firstAddress).available shouldBe firstBalance
    sender.wavesBalance(firstAddress).effective shouldBe firstEffBalance
    sender.wavesBalance(thirdAddress).available shouldBe thirdBalance
    sender.wavesBalance(thirdAddress).effective shouldBe thirdEffBalance
  }
}<|MERGE_RESOLUTION|>--- conflicted
+++ resolved
@@ -105,13 +105,8 @@
 
     sender.broadcast(unsignedSetScript, Seq(sig1, sig2), waitForTx = true)
 
-<<<<<<< HEAD
-    val scriptInfo = sender.grpc.scriptInfo(firstAddress)
+    val scriptInfo = sender.scriptInfo(firstAddress)
     scriptInfo.script shouldBe empty
-=======
-    val scriptInfo = sender.scriptInfo(firstAddress)
-    scriptInfo.scriptBytes shouldBe ByteString.EMPTY
->>>>>>> f3990a23
     scriptInfo.scriptText shouldBe ""
     scriptInfo.complexity shouldBe 0L
 
