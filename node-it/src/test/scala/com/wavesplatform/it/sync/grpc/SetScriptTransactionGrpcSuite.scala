--- conflicted
+++ resolved
@@ -69,20 +69,6 @@
   }
 
   test("able to broadcast tx if that is allowed by account-script") {
-<<<<<<< HEAD
-    val firstBalance = sender.wavesBalance(firstAddress).available
-    val thirdBalance = sender.wavesBalance(thirdAddress).available
-    val transferFee  = minFee + smartFee
-
-    val unsignedTransfer = PBTransaction(
-      chainId = ChainId.global,
-      senderPublicKey = ByteString.copyFrom(firstAcc.publicKey),
-      fee = Some(Amount.of(ByteString.EMPTY, transferFee)),
-      timestamp = System.currentTimeMillis(),
-      version = 2,
-      data = PBTransaction.Data.Transfer(
-        TransferTransactionData.of(
-=======
     for (v <- setScrTxSupportedVersions) {
       val (contract, contractAddr) = if (v < 2) (firstAcc, firstAddress) else (secondAcc, secondAddress)
       val firstBalance = sender.wavesBalance(contractAddr).available
@@ -90,13 +76,12 @@
       val transferFee = minFee + smartFee
 
       val unsignedTransfer = PBTransaction(
-        chainId = AddressScheme.current.chainId,
+        chainId = ChainId.global,
         senderPublicKey = ByteString.copyFrom(contract.publicKey),
         fee = Some(Amount.of(ByteString.EMPTY, transferFee)),
         timestamp = System.currentTimeMillis(),
         version = 2,
         data = PBTransaction.Data.Transfer(TransferTransactionData.of(
->>>>>>> ca115833
           recipient = Some(Recipient().withPublicKeyHash(thirdAddress)),
           amount = Some(Amount.of(ByteString.EMPTY, transferAmount)),
           None
@@ -113,39 +98,10 @@
   }
 
   test("able to clear script from scripted account") {
-<<<<<<< HEAD
-    val unsignedSetScript = PBTransaction(
-      chainId = ChainId.global,
-      senderPublicKey = ByteString.copyFrom(firstAcc.publicKey),
-      fee = Some(Amount.of(ByteString.EMPTY, setScriptFee + smartFee)),
-      timestamp = System.currentTimeMillis(),
-      version = 1,
-      data = PBTransaction.Data.SetScript(SetScriptTransactionData())
-    )
-    val sig1 =
-      ByteString.copyFrom(crypto.sign(secondAcc, PBTransactions.vanilla(SignedTransaction(Some(unsignedSetScript))).explicitGet().bodyBytes()))
-    val sig2 =
-      ByteString.copyFrom(crypto.sign(thirdAcc, PBTransactions.vanilla(SignedTransaction(Some(unsignedSetScript))).explicitGet().bodyBytes()))
-
-    sender.broadcast(unsignedSetScript, Seq(sig1, sig2), waitForTx = true)
-
-    val scriptInfo = sender.scriptInfo(firstAddress)
-    scriptInfo.script shouldBe empty
-    scriptInfo.scriptText shouldBe ""
-    scriptInfo.complexity shouldBe 0L
-
-    val firstBalance  = sender.wavesBalance(firstAddress).available
-    val secondBalance = sender.wavesBalance(secondAddress).available
-
-    sender.broadcastTransfer(firstAcc, Recipient().withPublicKeyHash(secondAddress), transferAmount, minFee, waitForTx = true)
-
-    sender.wavesBalance(firstAddress).available shouldBe firstBalance - transferAmount - minFee
-    sender.wavesBalance(secondAddress).available shouldBe secondBalance + transferAmount
-=======
     for (v <- setScrTxSupportedVersions) {
       val (contract, contractAddr) = if (v < 2) (firstAcc, firstAddress) else (secondAcc, secondAddress)
       val unsignedSetScript = PBTransaction(
-        chainId = AddressScheme.current.chainId,
+        chainId = ChainId.global,
         senderPublicKey = ByteString.copyFrom(contract.publicKey),
         fee = Some(Amount.of(ByteString.EMPTY, setScriptFee + smartFee)),
         timestamp = System.currentTimeMillis(),
@@ -172,7 +128,6 @@
       sender.wavesBalance(contractAddr).available shouldBe contractBalance - transferAmount - minFee
       sender.wavesBalance(thirdAddress).available shouldBe thirdBalance + transferAmount
     }
->>>>>>> ca115833
   }
 
   test("not able to broadcast tx from scripted acc if tx fee doesn't include smart fee") {
