package com.wavesplatform.it.sync.transactions

import com.wavesplatform.account.{AddressScheme, Alias}
import com.wavesplatform.api.http.requests.{MassTransferRequest, SignedMassTransferRequest}
import com.wavesplatform.common.state.ByteStr
import com.wavesplatform.common.utils.EitherExt2
import com.wavesplatform.it.api.MassTransferTransactionInfo
import com.wavesplatform.it.api.SyncHttpApi._
import com.wavesplatform.it.sync._
import com.wavesplatform.it.transactions.BaseTransactionSuite
import com.wavesplatform.it.util._
import com.wavesplatform.transaction.Asset.Waves
import com.wavesplatform.transaction.transfer.MassTransferTransaction.{MaxTransferCount, Transfer}
import com.wavesplatform.transaction.transfer.TransferTransaction.MaxAttachmentSize
import com.wavesplatform.transaction.transfer._
import com.wavesplatform.transaction.{Proofs, TxVersion}
import play.api.libs.json._

import scala.concurrent.duration._
import scala.util.Random

class MassTransferTransactionSuite extends BaseTransactionSuite /*with CancelAfterFailure*/ {

  private def fakeSignature = ByteStr(Array.fill(64)(Random.nextInt.toByte))

  test("asset mass transfer changes asset balances and sender's.waves balance is decreased by fee.") {
    for (v <- massTransferTxSupportedVersions) {
      val (balance1, eff1) = miner.accountBalances(firstAddress)
      val (balance2, eff2) = miner.accountBalances(secondAddress)

      val transfers = List(Transfer(secondAddress, 1000))
      val assetId   = sender.issue(firstAddress, "name", "description", issueAmount, 8, reissuable = false, issueFee).id
      nodes.waitForHeightAriseAndTxPresent(assetId)

      val massTransferTransactionFee = calcMassTransferFee(transfers.size)
      val massTransferTx             = sender.massTransfer(firstAddress, transfers, massTransferTransactionFee, assetId = Some(assetId), version = v)
      nodes.waitForHeightAriseAndTxPresent(massTransferTx.id)
      if (v > 1) {
        massTransferTx.chainId shouldBe Some(AddressScheme.current.chainId)
        sender.transactionInfo[MassTransferTransactionInfo](massTransferTx.id).chainId shouldBe Some(AddressScheme.current.chainId)
      }

      miner.assertBalances(firstAddress, balance1 - massTransferTransactionFee - issueFee, eff1 - massTransferTransactionFee - issueFee)
      miner.assertAssetBalance(firstAddress, assetId, issueAmount - 1000)
      miner.assertBalances(secondAddress, balance2, eff2)
      miner.assertAssetBalance(secondAddress, assetId, 1000)
    }
  }

  test("waves mass transfer changes waves balances") {
    for (v <- massTransferTxSupportedVersions) {
      val (balance1, eff1) = miner.accountBalances(firstAddress)
      val (balance2, eff2) = miner.accountBalances(secondAddress)
      val (balance3, eff3) = miner.accountBalances(thirdAddress)
      val transfers        = List(Transfer(secondAddress, 1000), Transfer(thirdAddress, 2 * 1000))

      val massTransferTransactionFee = calcMassTransferFee(transfers.size)
      val transferId                 = sender.massTransfer(firstAddress, transfers, massTransferTransactionFee, version = v).id
      nodes.waitForHeightAriseAndTxPresent(transferId)

      miner.assertBalances(
        firstAddress,
        balance1 - massTransferTransactionFee - 3 * 1000,
        eff1 - massTransferTransactionFee - 3 * 1000
      )
      miner.assertBalances(secondAddress, balance2 + 1000, eff2 + 1000)
      miner.assertBalances(thirdAddress, balance3 + 2 * 1000, eff3 + 2 * 1000)
    }
  }

  test("can not make mass transfer without having enough waves") {
    for (v <- massTransferTxSupportedVersions) {
      val (balance1, eff1) = miner.accountBalances(firstAddress)
      val (balance2, eff2) = miner.accountBalances(secondAddress)
      val transfers        = List(Transfer(secondAddress, balance1 / 2), Transfer(thirdAddress, balance1 / 2))

      assertBadRequestAndResponse(
        sender.massTransfer(firstAddress, transfers, calcMassTransferFee(transfers.size), version = v),
        "Attempt to transfer unavailable funds"
      )

      nodes.waitForHeightArise()
      miner.assertBalances(firstAddress, balance1, eff1)
      miner.assertBalances(secondAddress, balance2, eff2)
    }
  }

  test("can not make mass transfer when fee less then required") {
    for (v <- massTransferTxSupportedVersions) {
      val (balance1, eff1) = miner.accountBalances(firstAddress)
      val (balance2, eff2) = miner.accountBalances(secondAddress)
      val transfers        = List(Transfer(secondAddress, transferAmount))

      assertBadRequestAndResponse(
        sender.massTransfer(firstAddress, transfers, calcMassTransferFee(transfers.size) - 1, version = v),
        "Fee .* does not exceed minimal value"
      )
      nodes.waitForHeightArise()
      miner.assertBalances(firstAddress, balance1, eff1)
      miner.assertBalances(secondAddress, balance2, eff2)
    }
  }

  test("can not make mass transfer without having enough of effective balance") {
    for (v <- massTransferTxSupportedVersions) {
      val (balance1, eff1) = miner.accountBalances(firstAddress)
      val (balance2, eff2) = miner.accountBalances(secondAddress)
      val transfers        = List(Transfer(secondAddress, balance1 - 2 * minFee))

      val leaseTxId = sender.lease(firstAddress, secondAddress, leasingAmount, minFee).id
      nodes.waitForHeightAriseAndTxPresent(leaseTxId)

      assertBadRequestAndResponse(
        sender.massTransfer(firstAddress, transfers, calcMassTransferFee(transfers.size), version = v),
        "Attempt to transfer unavailable funds"
      )
      nodes.waitForHeightArise()
      miner.assertBalances(firstAddress, balance1 - minFee, eff1 - leasingAmount - minFee)
      miner.assertBalances(secondAddress, balance2, eff2 + leasingAmount)

      sender.cancelLease(firstAddress, leaseTxId, waitForTx = true)
    }
  }

  test("invalid transfer should not be in UTX or blockchain") {
    import com.wavesplatform.transaction.transfer._

    for (v <- massTransferTxSupportedVersions) {
      def request(
          transfers: List[Transfer] = List(Transfer(secondAddress, transferAmount)),
          fee: Long = calcMassTransferFee(1),
          timestamp: Long = System.currentTimeMillis,
          attachment: Array[Byte] = Array.emptyByteArray
      ): (SignedMassTransferRequest, Option[ByteStr]) = {
        val txEi = for {
          parsedTransfers <- MassTransferTransaction.parseTransfersList(transfers)
          tx <- MassTransferTransaction.selfSigned(
            1.toByte,
            sender.keyPair,
            Waves,
            parsedTransfers,
            fee,
            timestamp,
            ByteStr(attachment)
          )
        } yield tx

        val (signature, idOpt) = txEi.fold(_ => (Proofs(List(fakeSignature)), None), tx => (tx.proofs, Some(tx.id())))

        val req = SignedMassTransferRequest(
          Some(TxVersion.V1),
          sender.publicKey.toString,
          None,
          transfers,
          fee,
          timestamp,
          ByteStr(attachment),
          signature
        )

        (req, idOpt)
      }

      val (balance1, eff1) = miner.accountBalances(firstAddress)
      val invalidTransfers = Seq(
        (request(timestamp = System.currentTimeMillis + 1.day.toMillis), "Transaction timestamp .* is more than .*ms in the future"),
        (
          request(transfers = List.fill(MaxTransferCount + 1)(Transfer(secondAddress, 1)), fee = calcMassTransferFee(MaxTransferCount + 1)),
          s"Number of transfers ${MaxTransferCount + 1} is greater than 100"
        ),
        (request(transfers = List(Transfer(secondAddress, -1))), "One of the transfers has negative amount"),
        (request(fee = 0), "insufficient fee"),
        (request(fee = 99999), "Fee .* does not exceed minimal value"),
        (request(attachment = ("a" * (MaxAttachmentSize + 1)).getBytes("UTF-8")), "exceeds maximum length")
      )

      for (((req, idOpt), diag) <- invalidTransfers) {
        assertBadRequestAndResponse(sender.broadcastRequest(req), diag)
        idOpt.foreach(id => nodes.foreach(_.ensureTxDoesntExist(id.toString)))
      }

      nodes.waitForHeightArise()
      miner.assertBalances(firstAddress, balance1, eff1)
    }
  }

  test("huuuge transactions are allowed") {
    for (v <- massTransferTxSupportedVersions) {
      val (balance1, eff1) = miner.accountBalances(firstAddress)
      val fee              = calcMassTransferFee(MaxTransferCount)
      val amount           = (balance1 - fee) / MaxTransferCount

      val transfers  = List.fill(MaxTransferCount)(Transfer(firstAddress, amount))
      val transferId = sender.massTransfer(firstAddress, transfers, fee, version = v).id

      nodes.waitForHeightAriseAndTxPresent(transferId)
      miner.assertBalances(firstAddress, balance1 - fee, eff1 - fee)
    }
  }

  test("transaction requires a proof") {
    for (v <- massTransferTxSupportedVersions) {
      val fee       = calcMassTransferFee(2)
      val transfers = Seq(Transfer(secondAddress, 1000), Transfer(thirdAddress, 1000))
      val signedMassTransfer: JsObject = {
        val rs = sender.postJsonWithApiKey(
          "/transactions/sign",
          Json.obj(
            "type"      -> MassTransferTransaction.typeId,
            "version"   -> v,
            "sender"    -> firstAddress,
            "transfers" -> transfers,
            "fee"       -> fee
          )
        )
        Json.parse(rs.getResponseBody).as[JsObject]
      }

      def id(obj: JsObject) = obj.value("id").as[String]

      val noProof = signedMassTransfer - "proofs"
      assertBadRequestAndResponse(sender.postJson("/transactions/broadcast", noProof), "failed to parse json message.*proofs.*missing")
      nodes.foreach(_.ensureTxDoesntExist(id(noProof)))

      val badProof = signedMassTransfer ++ Json.obj("proofs" -> Seq(fakeSignature.toString))
      assertBadRequestAndResponse(sender.postJson("/transactions/broadcast", badProof), "Proof doesn't validate as signature")
      nodes.foreach(_.ensureTxDoesntExist(id(badProof)))

      val withProof = signedMassTransfer
      assert((withProof \ "proofs").as[Seq[String]].lengthCompare(1) == 0)
      sender.postJson("/transactions/broadcast", withProof)
      nodes.waitForHeightAriseAndTxPresent(id(withProof))
    }
  }

  test("try to make mass transfer if use alias for address") {
    for (v <- massTransferTxSupportedVersions) {
      val (balance1, eff1) = miner.accountBalances(firstAddress)
      val (balance2, eff2) = miner.accountBalances(secondAddress)

      val alias = s"masstest_alias$v"

      val aliasFee = if (!sender.aliasByAddress(secondAddress).exists(_.endsWith(alias))) {
        val aliasId = sender.createAlias(secondAddress, alias, minFee).id
        nodes.waitForHeightAriseAndTxPresent(aliasId)
        minFee
      } else 0

      val aliasFull = sender.aliasByAddress(secondAddress).find(_.endsWith(alias)).get

      val transfers = List(Transfer(firstAddress, 0), Transfer(aliasFull, 1000))

      val massTransferTransactionFee = calcMassTransferFee(transfers.size)
      val transferId                 = sender.massTransfer(firstAddress, transfers, massTransferTransactionFee, version = v).id
      nodes.waitForHeightAriseAndTxPresent(transferId)

      miner.assertBalances(firstAddress, balance1 - massTransferTransactionFee - 1000, eff1 - massTransferTransactionFee - 1000)
      miner.assertBalances(secondAddress, balance2 + 1000 - aliasFee, eff2 + 1000 - aliasFee)
    }
  }

  private def extractTransactionByType(json: JsValue, t: Int): Seq[JsValue] = {
    json.validate[Seq[JsObject]].getOrElse(Seq.empty[JsValue]).filter(_("type").as[Int] == t)
  }

  private def extractTransactionById(json: JsValue, id: String): Option[JsValue] = {
    json.validate[Seq[JsObject]].getOrElse(Seq.empty[JsValue]).find(_("id").as[String] == id)
  }

  test("reporting MassTransfer transactions") {
    for (v <- massTransferTxSupportedVersions) {
      val transfers = List(Transfer(firstAddress, 5.waves), Transfer(secondAddress, 2.waves), Transfer(thirdAddress, 3.waves))
      val txId      = sender.massTransfer(firstAddress, transfers, 300000, version = v).id
      nodes.waitForHeightAriseAndTxPresent(txId)

      // /transactions/info/txID should return complete list of transfers
      val txInfo = Json.parse(sender.get(s"/transactions/info/$txId").getResponseBody).as[MassTransferRequest]
      assert(txInfo.transfers.size == 3)

      // /transactions/address should return complete transfers list for the sender...
      val txSender = Json
        .parse(sender.get(s"/transactions/address/$firstAddress/limit/10").getResponseBody)
        .as[JsArray]
        .value
        .map(js => extractTransactionByType(js, 11).head)
        .head
      assert(txSender.as[MassTransferRequest].transfers.size == 3)
      assert((txSender \ "transferCount").as[Int] == 3)
      assert((txSender \ "totalAmount").as[Long] == 10.waves)
      val transfersAfterTrans = txSender.as[MassTransferRequest].transfers
      assert(transfers.equals(transfersAfterTrans))

      // ...and compact list for recipients
      val txRecipient = Json
        .parse(
          sender
            .get(s"/transactions/address/$secondAddress/limit/10")
            .getResponseBody
        )
        .as[JsArray]
        .value
        .map(js => extractTransactionByType(js, 11).head)
        .head

      assert(txRecipient.as[MassTransferRequest].transfers.size == 1)
      assert((txRecipient \ "transferCount").as[Int] == 3)
      assert((txRecipient \ "totalAmount").as[Long] == 10.waves)
      val transferToSecond = txRecipient.as[MassTransferRequest].transfers.head
      assert(transfers contains transferToSecond)
    }
  }

  test("reporting MassTransfer transactions to aliases") {
    for (v <- massTransferTxSupportedVersions) {
      val aliases        = List(s"alias1v$v", s"alias2v$v")
      val createAliasTxs = aliases.map(sender.createAlias(secondAddress, _, 100000).id)
      createAliasTxs.foreach(sender.waitForTransaction(_))

      val transfers = aliases.map { alias =>
        Transfer(Alias.create(alias).explicitGet().stringRepr, 2.waves)
      }
      val txId = sender.massTransfer(firstAddress, transfers, 300000, version = v).id
      nodes.waitForHeightAriseAndTxPresent(txId)

      val rawTxs = sender
        .get(s"/transactions/address/$secondAddress/limit/10")
        .getResponseBody

      val recipientTx =
        extractTransactionById(Json.parse(rawTxs).as[JsArray].head.getOrElse(fail("The returned array is empty")), txId)
          .getOrElse(fail(s"Can't find a mass transfer transaction $txId"))

      assert((recipientTx \ "transfers").as[Seq[Transfer]].size == 2)
    }
  }
<<<<<<< HEAD

  test("able to pass typed attachment to transfer transaction V2") {
    val transfers = List(Transfer(firstAddress, transferAmount))
    val txWithStringAtt =
      miner.massTransfer(
        firstAddress,
        transfers,
        calcMassTransferFee(1),
        version = TxVersion.V2,
        typedAttachment = Some(Attachment.Str("qwe")),
        waitForTx = true
      )
    val txWithStringAttInfo = sender.transactionInfo[MassTransferTransactionInfo](txWithStringAtt.id)
    txWithStringAttInfo.typedAttachment shouldBe Some(Attachment.Str("qwe"))
    txWithStringAtt.typedAttachment shouldBe Some(Attachment.Str("qwe"))

    val txWithBoolAtt =
      miner.massTransfer(
        firstAddress,
        transfers,
        calcMassTransferFee(1),
        version = TxVersion.V2,
        typedAttachment = Some(Attachment.Bool(true)),
        waitForTx = true
      )
    val txWithBoolAttInfo = sender.transactionInfo[MassTransferTransactionInfo](txWithBoolAtt.id)
    txWithBoolAttInfo.typedAttachment shouldBe Some(Attachment.Bool(true))

    val txWithIntAtt =
      miner.massTransfer(
        firstAddress,
        transfers,
        calcMassTransferFee(1),
        version = TxVersion.V2,
        typedAttachment = Some(Attachment.Num(123)),
        waitForTx = true
      )
    val txWithIntAttInfo = sender.transactionInfo[MassTransferTransactionInfo](txWithIntAtt.id)
    txWithIntAttInfo.typedAttachment shouldBe Some(Attachment.Num(123))

    val txWithBinaryAtt =
      miner.massTransfer(
        firstAddress,
        transfers,
        calcMassTransferFee(1),
        version = TxVersion.V2,
        typedAttachment = Some(Attachment.Bin(Array[Byte](127.toByte, 0, 1, 1))),
        waitForTx = true
      )
    val txWithBinaryAttInfo = sender.transactionInfo[MassTransferTransactionInfo](txWithBinaryAtt.id)
    txWithBinaryAttInfo.typedAttachment.get.asInstanceOf[Bin].value shouldBe Attachment.Bin(Array[Byte](127.toByte, 0, 1, 1)).value
  }
  test("not able to pass typed attachment to mass transfer transaction V1") {
    assertApiError(
      sender.signAndBroadcast(
        Json.obj(
          "type"       -> MassTransferTransaction.typeId,
          "assetId"    -> JsNull,
          "sender"     -> firstAddress,
          "fee"        -> calcMassTransferFee(1),
          "version"    -> 1,
          "transfers"  -> Json.toJson(List(Transfer(firstAddress, 1000))),
          "attachment" -> Json.toJson[Attachment](Attachment.Str("somestring"))
        )
      )
    ) { error =>
      error.id shouldBe 199
      error.message shouldBe "Typed attachment not allowed"
    }
  }
=======
>>>>>>> 142cb1cc
}<|MERGE_RESOLUTION|>--- conflicted
+++ resolved
@@ -333,77 +333,4 @@
       assert((recipientTx \ "transfers").as[Seq[Transfer]].size == 2)
     }
   }
-<<<<<<< HEAD
-
-  test("able to pass typed attachment to transfer transaction V2") {
-    val transfers = List(Transfer(firstAddress, transferAmount))
-    val txWithStringAtt =
-      miner.massTransfer(
-        firstAddress,
-        transfers,
-        calcMassTransferFee(1),
-        version = TxVersion.V2,
-        typedAttachment = Some(Attachment.Str("qwe")),
-        waitForTx = true
-      )
-    val txWithStringAttInfo = sender.transactionInfo[MassTransferTransactionInfo](txWithStringAtt.id)
-    txWithStringAttInfo.typedAttachment shouldBe Some(Attachment.Str("qwe"))
-    txWithStringAtt.typedAttachment shouldBe Some(Attachment.Str("qwe"))
-
-    val txWithBoolAtt =
-      miner.massTransfer(
-        firstAddress,
-        transfers,
-        calcMassTransferFee(1),
-        version = TxVersion.V2,
-        typedAttachment = Some(Attachment.Bool(true)),
-        waitForTx = true
-      )
-    val txWithBoolAttInfo = sender.transactionInfo[MassTransferTransactionInfo](txWithBoolAtt.id)
-    txWithBoolAttInfo.typedAttachment shouldBe Some(Attachment.Bool(true))
-
-    val txWithIntAtt =
-      miner.massTransfer(
-        firstAddress,
-        transfers,
-        calcMassTransferFee(1),
-        version = TxVersion.V2,
-        typedAttachment = Some(Attachment.Num(123)),
-        waitForTx = true
-      )
-    val txWithIntAttInfo = sender.transactionInfo[MassTransferTransactionInfo](txWithIntAtt.id)
-    txWithIntAttInfo.typedAttachment shouldBe Some(Attachment.Num(123))
-
-    val txWithBinaryAtt =
-      miner.massTransfer(
-        firstAddress,
-        transfers,
-        calcMassTransferFee(1),
-        version = TxVersion.V2,
-        typedAttachment = Some(Attachment.Bin(Array[Byte](127.toByte, 0, 1, 1))),
-        waitForTx = true
-      )
-    val txWithBinaryAttInfo = sender.transactionInfo[MassTransferTransactionInfo](txWithBinaryAtt.id)
-    txWithBinaryAttInfo.typedAttachment.get.asInstanceOf[Bin].value shouldBe Attachment.Bin(Array[Byte](127.toByte, 0, 1, 1)).value
-  }
-  test("not able to pass typed attachment to mass transfer transaction V1") {
-    assertApiError(
-      sender.signAndBroadcast(
-        Json.obj(
-          "type"       -> MassTransferTransaction.typeId,
-          "assetId"    -> JsNull,
-          "sender"     -> firstAddress,
-          "fee"        -> calcMassTransferFee(1),
-          "version"    -> 1,
-          "transfers"  -> Json.toJson(List(Transfer(firstAddress, 1000))),
-          "attachment" -> Json.toJson[Attachment](Attachment.Str("somestring"))
-        )
-      )
-    ) { error =>
-      error.id shouldBe 199
-      error.message shouldBe "Typed attachment not allowed"
-    }
-  }
-=======
->>>>>>> 142cb1cc
 }