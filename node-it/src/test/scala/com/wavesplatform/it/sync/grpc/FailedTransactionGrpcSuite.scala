--- conflicted
+++ resolved
@@ -397,22 +397,13 @@
 
     waitForTxs(init)
 
-<<<<<<< HEAD
-    val quantity                                        = 1000000000L
-    val initScript: Either[Array[Byte], Option[Script]] = Right(ScriptCompiler.compile("true", ScriptEstimatorV3(fixOverflow = true, overhead = false)).toOption.map(_._1))
-    val amountAsset                                     = sender.broadcastIssue(seller, "Amount asset", quantity, 8, reissuable = true, issueFee, script = initScript)
-    val priceAsset                                      = sender.broadcastIssue(buyer, "Price asset", quantity, 8, reissuable = true, issueFee, script = initScript)
-    val sellMatcherFeeAsset                             = sender.broadcastIssue(matcher, "Seller fee asset", quantity, 8, reissuable = true, issueFee, script = initScript)
-    val buyMatcherFeeAsset                              = sender.broadcastIssue(matcher, "Buyer fee asset", quantity, 8, reissuable = true, issueFee, script = initScript)
-=======
     val quantity = 1000000000L
     val initScript: Either[Array[Byte], Option[Script]] =
-      Right(ScriptCompiler.compile("true", ScriptEstimatorV3(fixOverflow = true)).toOption.map(_._1))
+      Right(ScriptCompiler.compile("true", ScriptEstimatorV3(fixOverflow = true, overhead = false)).toOption.map(_._1))
     val amountAsset         = sender.broadcastIssue(seller, "Amount asset", quantity, 8, reissuable = true, issueFee, script = initScript)
     val priceAsset          = sender.broadcastIssue(buyer, "Price asset", quantity, 8, reissuable = true, issueFee, script = initScript)
     val sellMatcherFeeAsset = sender.broadcastIssue(matcher, "Seller fee asset", quantity, 8, reissuable = true, issueFee, script = initScript)
     val buyMatcherFeeAsset  = sender.broadcastIssue(matcher, "Buyer fee asset", quantity, 8, reissuable = true, issueFee, script = initScript)
->>>>>>> 2f13caf8
 
     val preconditions = Seq(
       amountAsset,
