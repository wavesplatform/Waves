package com.wavesplatform.it.sync.smartcontract
import com.wavesplatform.it.api.SyncHttpApi._
import com.wavesplatform.it.sync._
import com.wavesplatform.it.transactions.BaseTransactionSuite
import com.wavesplatform.lang.v2.estimator.ScriptEstimatorV2
import com.wavesplatform.transaction.smart.script.ScriptCompiler
import org.scalatest.CancelAfterFailure

class SponsorshipForContactsSuite extends BaseTransactionSuite with CancelAfterFailure {

  test("sponsor continues to be a sponsor after setScript for account, fee not changed for others") {
    val acc0    = pkByAddress(firstAddress)
    val assetId = sender.issue(firstAddress, "asset", "decr", someAssetAmount, 0, reissuable = false, issueFee, 2, None, waitForTx = true).id
    sender.sponsorAsset(firstAddress, assetId, 100, sponsorFee, waitForTx = true)
    sender.transfer(firstAddress, secondAddress, someAssetAmount / 2, minFee, Some(assetId), None, waitForTx = true)

<<<<<<< HEAD
    val script = ScriptCompiler(s"""false""".stripMargin, isAssetScript = false, ScriptEstimatorV2).right.get._1.bytes().base64
    val _ = sender.setScript(acc0.address, Some(script), setScriptFee, waitForTx = true)
=======
    val script = ScriptCompiler(s"""false""".stripMargin, isAssetScript = false).right.get._1.bytes().base64
    val _ = sender.setScript(acc0.stringRepr, Some(script), setScriptFee, waitForTx = true)
>>>>>>> 45295743

    val firstAddressBalance       = sender.accountBalances(firstAddress)._1
    val secondAddressBalance      = sender.accountBalances(secondAddress)._1
    val firstAddressAssetBalance  = sender.assetBalance(firstAddress, assetId).balance
    val secondAddressAssetBalance = sender.assetBalance(secondAddress, assetId).balance

    sender.transfer(secondAddress, firstAddress, transferAmount, 100, None, Some(assetId), waitForTx = true)

    sender.accountBalances(firstAddress)._1 shouldBe firstAddressBalance + transferAmount - minFee
    sender.accountBalances(secondAddress)._1 shouldBe secondAddressBalance - transferAmount
    sender.assetBalance(firstAddress, assetId).balance shouldBe firstAddressAssetBalance + 100
    sender.assetBalance(secondAddress, assetId).balance shouldBe secondAddressAssetBalance - 100
  }

}<|MERGE_RESOLUTION|>--- conflicted
+++ resolved
@@ -14,13 +14,8 @@
     sender.sponsorAsset(firstAddress, assetId, 100, sponsorFee, waitForTx = true)
     sender.transfer(firstAddress, secondAddress, someAssetAmount / 2, minFee, Some(assetId), None, waitForTx = true)
 
-<<<<<<< HEAD
     val script = ScriptCompiler(s"""false""".stripMargin, isAssetScript = false, ScriptEstimatorV2).right.get._1.bytes().base64
-    val _ = sender.setScript(acc0.address, Some(script), setScriptFee, waitForTx = true)
-=======
-    val script = ScriptCompiler(s"""false""".stripMargin, isAssetScript = false).right.get._1.bytes().base64
     val _ = sender.setScript(acc0.stringRepr, Some(script), setScriptFee, waitForTx = true)
->>>>>>> 45295743
 
     val firstAddressBalance       = sender.accountBalances(firstAddress)._1
     val secondAddressBalance      = sender.accountBalances(secondAddress)._1
