--- conflicted
+++ resolved
@@ -176,25 +176,15 @@
     assert(details.scriptComplexity == 1)
     assert(details.scriptText == "true")
     assert(details.script == scriptBase64)
-<<<<<<< HEAD
-
-    val txId = sender.setAssetScript(assetWScript, firstAddress, setAssetScriptFee, Some(script2)).id
-    nodes.waitForHeightAriseAndTxPresent(txId)
-    miner.assertBalances(firstAddress, balance - setAssetScriptFee, eff - setAssetScriptFee)
-    val details2 = miner.assetsDetails(assetWScript, true).scriptDetails.getOrElse(fail("Expecting to get asset details"))
-    assert(details2.scriptComplexity == 6)
-    assert(details2.script == script2)
-=======
     for (v <- setAssetScrTxSupportedVersions) {
       val (balance, eff) = miner.accountBalances(firstAddress)
       val txId = sender.setAssetScript(assetWScript, firstAddress, setAssetScriptFee, Some(script2), version = v).id
       nodes.waitForHeightAriseAndTxPresent(txId)
       miner.assertBalances(firstAddress, balance - setAssetScriptFee, eff - setAssetScriptFee)
       val details2 = miner.assetsDetails(assetWScript, true).scriptDetails.getOrElse(fail("Expecting to get asset details"))
-      assert(details2.scriptComplexity == 18)
+      assert(details2.scriptComplexity == 6)
       assert(details2.script == script2)
     }
->>>>>>> 6c7e5198
   }
 
   test("cannot transact without having enough waves") {
