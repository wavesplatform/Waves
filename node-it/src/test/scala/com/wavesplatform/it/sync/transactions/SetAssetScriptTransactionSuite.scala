--- conflicted
+++ resolved
@@ -367,50 +367,20 @@
 
       nodes.waitForHeightAriseAndTxPresent(setScriptId)
 
-<<<<<<< HEAD
-    val nonIssuerUnsignedTx = SetAssetScriptTransaction(1.toByte, accountA, IssuedAsset(ByteStr.decodeBase58(assetWScript).get), Some(unchangeableScript), setAssetScriptFee + 0.004.waves, System.currentTimeMillis, Proofs.empty, ChainId.global)
-=======
-      val nonIssuerUnsignedTx = SetAssetScriptTransaction(
-        version = v,
-        accountA,
-        IssuedAsset(ByteStr.decodeBase58(assetWithScript).get),
-        Some(unchangeableScript),
-        setAssetScriptFee + smartFee,
-        System.currentTimeMillis,
-        Proofs.empty
-      )
->>>>>>> ca115833
+    val nonIssuerUnsignedTx = SetAssetScriptTransaction(version = v, accountA, IssuedAsset(ByteStr.decodeBase58(assetWithScript).get), Some(unchangeableScript), setAssetScriptFee + smartFee, System.currentTimeMillis, Proofs.empty, ChainId.global)
 
       val sigTxB = ByteStr(crypto.sign(accountB, nonIssuerUnsignedTx.bodyBytes()))
 
-<<<<<<< HEAD
-    val signedTxByB =
-      nonIssuerUnsignedTx.copy(1.toByte, proofs = Proofs(Seq(sigTxB)), chainId = ChainId.global)
-=======
       val signedTxByB =
-        nonIssuerUnsignedTx.copy(proofs = Proofs(Seq(sigTxB)))
->>>>>>> ca115833
+        nonIssuerUnsignedTx.copy(proofs = Proofs(Seq(sigTxB)), chainId = ChainId.global)
 
       val tx =
         sender.signedBroadcast(signedTxByB.json()).id
 
       nodes.waitForHeightAriseAndTxPresent(tx)
 
-<<<<<<< HEAD
     //try to change unchangeable script
-    val nonIssuerUnsignedTx2 = SetAssetScriptTransaction(1.toByte, accountA, IssuedAsset(ByteStr.decodeBase58(assetWScript).get), Some(script), setAssetScriptFee + 0.004.waves, System.currentTimeMillis, Proofs.empty, ChainId.global)
-=======
-      //try to change unchangeable script
-      val nonIssuerUnsignedTx2 = SetAssetScriptTransaction(
-        version = v,
-        accountA,
-        IssuedAsset(ByteStr.decodeBase58(assetWithScript).get),
-        Some(script),
-        setAssetScriptFee + smartFee,
-        System.currentTimeMillis,
-        Proofs.empty
-      )
->>>>>>> ca115833
+    val nonIssuerUnsignedTx2 = SetAssetScriptTransaction(version = v, accountA, IssuedAsset(ByteStr.decodeBase58(assetWithScript).get), Some(script), setAssetScriptFee + smartFee, System.currentTimeMillis, Proofs.empty, ChainId.global)
 
       val sigTxB2 = ByteStr(crypto.sign(accountB, nonIssuerUnsignedTx2.bodyBytes()))
 
