package com.wavesplatform.it.sync.transactions

import akka.http.scaladsl.model.StatusCodes
import com.wavesplatform.api.http.ApiError.{CustomValidationError, Mistiming, StateCheckFailed, WrongJson}
import com.wavesplatform.common.state.ByteStr
import com.wavesplatform.common.utils.EitherExt2
import com.wavesplatform.crypto
import com.wavesplatform.it.api.SyncHttpApi._
import com.wavesplatform.it.sync.{script, someAssetAmount, _}
import com.wavesplatform.it.transactions.BaseTransactionSuite
import com.wavesplatform.it.util._
import com.wavesplatform.lang.v1.estimator.v2.ScriptEstimatorV2
import com.wavesplatform.transaction.Asset.IssuedAsset
import com.wavesplatform.transaction.Proofs
import com.wavesplatform.transaction.assets.SetAssetScriptTransaction
import com.wavesplatform.transaction.smart.SetScriptTransaction
import com.wavesplatform.transaction.smart.script.ScriptCompiler
import play.api.libs.json._
import scorex.crypto.encode.Base58

import scala.concurrent.duration._
import scala.util.Random

class SetAssetScriptTransactionSuite extends BaseTransactionSuite {
  val estimator = ScriptEstimatorV2

  var assetWOScript    = ""
  var assetWScript     = ""
  private val accountB = pkByAddress(secondAddress)
  private val unchangeableScript = ScriptCompiler(
    s"""
       |match tx {
       |  case s : SetAssetScriptTransaction => false
       |  case _ => true
       |}
       """.stripMargin,
    isAssetScript = true,
    estimator
  ).explicitGet()._1

  protected override def beforeAll(): Unit = {
    super.beforeAll()
    assetWOScript = sender
      .issue(
        firstAddress,
        "AssetWOScript",
        "Test coin for SetAssetScript tests w/o script",
        someAssetAmount,
        0,
        reissuable = false,
        issueFee,
        version = 2.toByte
      )
      .id

    assetWScript = sender
      .issue(
        firstAddress,
        "SetAssetScript",
        "Test coin for SetAssetScript tests",
        someAssetAmount,
        0,
        reissuable = false,
        issueFee,
        2.toByte,
        Some(scriptBase64)
      )
      .id

    nodes.waitForHeightAriseAndTxPresent(assetWOScript)
    nodes.waitForHeightAriseAndTxPresent(assetWScript)
  }

  test("issuer cannot change script on asset w/o initial script") {
<<<<<<< HEAD
    for (v <- setAssetScrTxSupportedVersions) {
      val (balance, eff) = miner.accountBalances(firstAddress)
      assertApiError(
        sender.setAssetScript(assetWOScript, firstAddress, setAssetScriptFee, Some(scriptBase64), version = v),
        AssertiveApiError(StateCheckFailed.Id, StateCheckFailed.message("Cannot set script on an asset issued without a script"))
      )
      miner.assertBalances(firstAddress, balance, eff)
    }
=======
    val (balance, eff) = miner.accountBalances(firstAddress)
    assertApiError(
      sender.setAssetScript(assetWOScript, firstAddress, setAssetScriptFee, Some(scriptBase64)),
      AssertiveApiError(StateCheckFailed.Id, StateCheckFailed.message("Cannot set script on an asset issued without a script"))
    )
    assertApiError(
      sender.setAssetScript(assetWOScript, firstAddress, setAssetScriptFee),
      AssertiveApiError(CustomValidationError.Id, "Cannot set empty script")
    )
    assertApiError(
      sender.setAssetScript(assetWOScript, firstAddress, setAssetScriptFee, Some("")),
      AssertiveApiError(CustomValidationError.Id, "Cannot set empty script")
    )
    miner.assertBalances(firstAddress, balance, eff)
>>>>>>> 9c152257
  }

  test("non-issuer cannot change script") {
    /*
    issuer is first address, but script allows make SetAssetScript only second address
     */
    val assetWAnotherOwner = sender
      .issue(
        firstAddress,
        "NonOwnCoin",
        "Test coin for SetAssetScript tests",
        someAssetAmount,
        0,
        reissuable = false,
        issueFee,
        2.toByte,
        script = Some(
          ScriptCompiler(
            s"""match tx {
               |case s : SetAssetScriptTransaction => s.sender == addressFromPublicKey(base58'${ByteStr(pkByAddress(secondAddress).publicKey).toString}')
               |case _ => false
               |}""".stripMargin,
            isAssetScript = true,
            estimator
          ).explicitGet()._1.bytes.value.base64
        )
      )
      .id
    nodes.waitForHeightAriseAndTxPresent(assetWAnotherOwner)

<<<<<<< HEAD
    for (v <- setAssetScrTxSupportedVersions) {
      assertApiError(sender.setAssetScript(assetWAnotherOwner, secondAddress, setAssetScriptFee, Some(scriptBase64), version = v)) { error =>
        error.id shouldBe StateCheckFailed.Id
        error.message shouldBe StateCheckFailed.message("Asset was issued by other address")
      }
=======
    assertApiError(sender.setAssetScript(assetWAnotherOwner, secondAddress, setAssetScriptFee, Some(scriptBase64))) { error =>
      error.id shouldBe StateCheckFailed.Id
      error.message shouldBe StateCheckFailed.message("Asset was issued by other address")
    }
    assertApiError(sender.setAssetScript(assetWAnotherOwner, secondAddress, setAssetScriptFee, Some(""))) { error =>
      error.id shouldBe CustomValidationError.Id
      error.message shouldBe "Cannot set empty script"
>>>>>>> 9c152257
    }
  }

  test("non-issuer cannot change script on asset w/o script") {
    val (balance1, eff1) = miner.accountBalances(firstAddress)
    val (balance2, eff2) = miner.accountBalances(secondAddress)
<<<<<<< HEAD
    for (v <- setAssetScrTxSupportedVersions) {
      assertApiError(sender.setAssetScript(assetWOScript, secondAddress, setAssetScriptFee, Some(scriptBase64), version = v)) { error =>
        error.id shouldBe StateCheckFailed.Id
        error.message shouldBe StateCheckFailed.message("Asset was issued by other address")
      }

      miner.assertBalances(firstAddress, balance1, eff1)
      miner.assertBalances(secondAddress, balance2, eff2)
=======
    assertApiError(sender.setAssetScript(assetWOScript, secondAddress, setAssetScriptFee, Some(scriptBase64))) { error =>
      error.id shouldBe StateCheckFailed.Id
      error.message shouldBe StateCheckFailed.message("Asset was issued by other address")
    }
    assertApiError(sender.setAssetScript(assetWOScript, secondAddress, setAssetScriptFee)) { error =>
      error.id shouldBe CustomValidationError.Id
      error.message shouldBe "Cannot set empty script"
    }
    assertApiError(sender.setAssetScript(assetWOScript, secondAddress, setAssetScriptFee, Some(""))) { error =>
      error.id shouldBe CustomValidationError.Id
      error.message shouldBe "Cannot set empty script"
>>>>>>> 9c152257
    }
  }

  test("sender's waves balance is decreased by fee") {
    val script2 = ScriptCompiler(
      s"""
           |match tx {
           |  case s : SetAssetScriptTransaction => true
           |  case _ => false
           |}
         """.stripMargin,
      isAssetScript = true,
      estimator
    ).explicitGet()._1.bytes.value.base64

    val details        = miner.assetsDetails(assetWScript, true).scriptDetails.getOrElse(fail("Expecting to get asset details"))
    assert(details.scriptComplexity == 1)
    assert(details.scriptText == "true")
    assert(details.script == scriptBase64)
    for (v <- setAssetScrTxSupportedVersions) {
      val (balance, eff) = miner.accountBalances(firstAddress)
      val txId = sender.setAssetScript(assetWScript, firstAddress, setAssetScriptFee, Some(script2), version = v).id
      nodes.waitForHeightAriseAndTxPresent(txId)
      miner.assertBalances(firstAddress, balance - setAssetScriptFee, eff - setAssetScriptFee)
      val details2 = miner.assetsDetails(assetWScript, true).scriptDetails.getOrElse(fail("Expecting to get asset details"))
      assert(details2.scriptComplexity == 18)
      assert(details2.script == script2)
    }
  }

  test("cannot transact without having enough waves") {
    val (balance, eff) = miner.accountBalances(firstAddress)
    for (v <- setAssetScrTxSupportedVersions) {
      assertApiError(sender.setAssetScript(assetWScript, firstAddress, balance + 1, Some(scriptBase64), version = v)) { error =>
        error.id shouldBe StateCheckFailed.Id
        error.message shouldBe StateCheckFailed.message("Accounts balance errors")
      }
      nodes.waitForHeightArise()
      miner.assertBalances(firstAddress, balance, eff)
    }

    val leaseAmount = 1.waves
    val leaseId     = sender.lease(firstAddress, secondAddress, leaseAmount, minFee).id
    nodes.waitForHeightAriseAndTxPresent(leaseId)

    for (v <- setAssetScrTxSupportedVersions) {
      assertApiError(sender.setAssetScript(assetWScript, firstAddress, balance - leaseAmount, Some(scriptBase64), version = v)) { error =>
        error.id shouldBe StateCheckFailed.Id
        error.message should include regex StateCheckFailed.message(s"Accounts balance errors")
      }
      nodes.waitForHeightArise()
      miner.assertBalances(firstAddress, balance - minFee, eff - leaseAmount - minFee)
    }
  }

  test("invalid transaction should not be in UTX or blockchain") {
    for (v <- setAssetScrTxSupportedVersions) {
      def sastx(
          fee: Long = setAssetScriptFee,
          timestamp: Long = System.currentTimeMillis,
          assetId: IssuedAsset = IssuedAsset(ByteStr.decodeBase58(assetWScript).get)
      ): SetAssetScriptTransaction =
        SetAssetScriptTransaction
          .signed(version = v, sender.privateKey, assetId, Some(script), fee, timestamp, sender.privateKey)
          .right
          .get

      val (balance, eff) = miner.accountBalances(firstAddress)

      val invalidTxs = Seq(
        (
          sastx(timestamp = System.currentTimeMillis + 1.day.toMillis),
          Mistiming("Transaction timestamp .* is more than .*ms in the future").assertive(true)
        ),
        (
          sastx(fee = 9999999),
          AssertiveApiError(StateCheckFailed.Id, "Fee .* does not exceed minimal value", StateCheckFailed.Code, true)
        ),
        (
          sastx(assetId = IssuedAsset(ByteStr.decodeBase58("9ekQuYn92natMnMq8KqeGK3Nn7cpKd3BvPEGgD6fFyyz9ekQuYn92natMnMq8").get)),
          AssertiveApiError(WrongJson.Id, "failed to parse json", StatusCodes.BadRequest, true)
        ),
        (
          sastx(assetId = IssuedAsset(ByteStr.decodeBase58("9ekQuYn92natMnMq8KqeGK3Nn7cpKd3BvPEGgD6fFyyz").get)),
          AssertiveApiError(StateCheckFailed.Id, "Referenced assetId not found", StateCheckFailed.Code, true)
        )
      )

      for ((tx, diag) <- invalidTxs) {
        assertApiError(sender.broadcastRequest(tx.json()), diag)
        nodes.foreach(_.ensureTxDoesntExist(tx.id().toString))
      }

      nodes.waitForHeightArise()
      miner.assertBalances(firstAddress, balance, eff)
    }
  }

  test("transaction requires a valid proof") {
    for (v <- setAssetScrTxSupportedVersions) {
      def request: JsObject = {
        val rs = sender.postJsonWithApiKey(
          "/transactions/sign",
          Json.obj(
            "version" -> v,
            "type"    -> SetAssetScriptTransaction.typeId,
            "sender"  -> firstAddress,
            "fee"     -> setAssetScriptFee,
            "assetId" -> assetWScript,
            "script"  -> Some(scriptBase64)
          )
        )
        Json.parse(rs.getResponseBody).as[JsObject]
      }

      def id(obj: JsObject) = obj.value("id").as[String]

      val noProof = request - "proofs"
      assertApiError(sender.postJson("/transactions/broadcast", noProof)) { error =>
        error.message should include regex "failed to parse json message"

        val validationErrors = (error.json \ "validationErrors" \ "obj.proofs").as[JsArray].value.flatMap(json => (json \ "msg").as[List[String]])
        validationErrors should contain("error.path.missing")
      }
      nodes.foreach(_.ensureTxDoesntExist(id(noProof)))

      val badProof = request ++ Json.obj("proofs" -> Seq(Base58.encode(Array.fill(64)(Random.nextInt.toByte))))
      assertApiError(sender.postJson("/transactions/broadcast", badProof)) { error =>
        error.message should include regex "Proof doesn't validate as signature"
      }
      nodes.foreach(_.ensureTxDoesntExist(id(badProof)))

      val withProof = request
      assert((withProof \ "proofs").as[Seq[String]].lengthCompare(1) == 0)
      sender.postJson("/transactions/broadcast", withProof)
      nodes.waitForHeightAriseAndTxPresent(id(withProof))
    }
  }

  test("try to update script to null") {
<<<<<<< HEAD
    for (v <- setAssetScrTxSupportedVersions) {
      assertApiError(sender.setAssetScript(assetWScript, firstAddress, setAssetScriptFee, version = v)) { error =>
        error.message should include regex "Reason: Cannot set empty script"
      }
      assertApiError(sender.setAssetScript(assetWScript, firstAddress, setAssetScriptFee, Some(""), version = v)) { error =>
        error.message should include regex "Reason: Cannot set empty script"
      }
=======
    assertApiError(sender.setAssetScript(assetWScript, firstAddress, setAssetScriptFee)) { error =>
      error.message should include regex "Cannot set empty script"
    }
    assertApiError(sender.setAssetScript(assetWScript, firstAddress, setAssetScriptFee, Some(""))) { error =>
      error.message should include regex "Cannot set empty script"
>>>>>>> 9c152257
    }
  }

  test("try to make SetAssetScript tx on script that deprecates SetAssetScript") {
    /*
    script doesn't allow do SetAssetScript
     */
    val assetUnchangeableScript = sender
      .issue(
        firstAddress,
        "SetAssetWDep",
        "Test coin for SetAssetScript tests",
        someAssetAmount,
        0,
        reissuable = false,
        issueFee,
        2.toByte,
        script = Some(unchangeableScript.bytes.value.base64)
      )
      .id

    nodes.waitForHeightAriseAndTxPresent(assetUnchangeableScript)

    for (v <- setAssetScrTxSupportedVersions) {
      assertApiError(sender.setAssetScript(assetUnchangeableScript, firstAddress, setAssetScriptFee, Some(scriptBase64), version = v)) { error =>
        error.message shouldBe errNotAllowedByToken
      }
    }
  }

  test("non-issuer can change script if issuer's account script allows (proof correct)") {
    val accountA = pkByAddress(firstAddress)

    for (v <- setAssetScrTxSupportedVersions) {
      val setScriptTransaction = SetScriptTransaction
        .selfSigned(
          version = v,
          accountA,
          Some(
            ScriptCompiler(
              s"""|let pkB = base58'${ByteStr(accountB.publicKey)}'
                  |match tx {
                  |  case s : SetAssetScriptTransaction => sigVerify(s.bodyBytes,s.proofs[0],pkB)
                  |  case _ => true
                  |}
                """.stripMargin,
              isAssetScript = false,
              estimator
            ).explicitGet()._1
          ),
          setScriptFee,
          System.currentTimeMillis()
        )
        .right
        .get

      val setScriptId = sender
        .signedBroadcast(setScriptTransaction.json())
        .id

      nodes.waitForHeightAriseAndTxPresent(setScriptId)

      val nonIssuerUnsignedTx = SetAssetScriptTransaction(
        version = v,
        accountA,
        IssuedAsset(ByteStr.decodeBase58(assetWScript).get),
        Some(unchangeableScript),
        setAssetScriptFee + 0.004.waves,
        System.currentTimeMillis,
        Proofs.empty
      )

      val sigTxB = ByteStr(crypto.sign(accountB, nonIssuerUnsignedTx.bodyBytes()))

      val signedTxByB =
        nonIssuerUnsignedTx.copy(1.toByte, proofs = Proofs(Seq(sigTxB)))

      val tx =
        sender.signedBroadcast(signedTxByB.json()).id

      nodes.waitForHeightAriseAndTxPresent(tx)

      //try to change unchangeable script
      val nonIssuerUnsignedTx2 = SetAssetScriptTransaction(
        version = v,
        accountA,
        IssuedAsset(ByteStr.decodeBase58(assetWScript).get),
        Some(script),
        setAssetScriptFee + 0.004.waves,
        System.currentTimeMillis,
        Proofs.empty
      )

      val sigTxB2 = ByteStr(crypto.sign(accountB, nonIssuerUnsignedTx2.bodyBytes()))

      val signedTxByB2 =
        nonIssuerUnsignedTx2.copy(version = v, proofs = Proofs(Seq(sigTxB2)))

      assertApiError(sender.signedBroadcast(signedTxByB2.json())) { error =>
        error.message shouldBe errNotAllowedByToken
      }
      nodes.foreach(_.ensureTxDoesntExist(signedTxByB2.id().toString))
    }
  }

  test("try to make SetAssetScript for asset v1") {
    val assetV1 = sender
      .issue(thirdAddress, "AssetV1", "Test coin for V1", someAssetAmount, 0, reissuable = false, issueFee)
      .id
    nodes.waitForHeightAriseAndTxPresent(assetV1)

    val (balance1, eff1) = miner.accountBalances(thirdAddress)
    val (balance2, eff2) = miner.accountBalances(secondAddress)
    for (v <- setAssetScrTxSupportedVersions) {
      assertApiError(sender.setAssetScript(assetV1, thirdAddress, setAssetScriptFee, Some(scriptBase64), version = v)) { error =>
        error.message.contains("Reason: Cannot set script on an asset issued without a script") shouldBe true
      }

      assertApiError(sender.setAssetScript(assetV1, secondAddress, setAssetScriptFee, Some(scriptBase64), version = v)) { error =>
        error.message.contains("Reason: Asset was issued by other address") shouldBe true
      }
    }

    miner.assertBalances(thirdAddress, balance1, eff1)
    miner.assertBalances(secondAddress, balance2, eff2)

  }

}<|MERGE_RESOLUTION|>--- conflicted
+++ resolved
@@ -72,31 +72,22 @@
   }
 
   test("issuer cannot change script on asset w/o initial script") {
-<<<<<<< HEAD
     for (v <- setAssetScrTxSupportedVersions) {
       val (balance, eff) = miner.accountBalances(firstAddress)
       assertApiError(
         sender.setAssetScript(assetWOScript, firstAddress, setAssetScriptFee, Some(scriptBase64), version = v),
         AssertiveApiError(StateCheckFailed.Id, StateCheckFailed.message("Cannot set script on an asset issued without a script"))
       )
+      assertApiError(
+        sender.setAssetScript(assetWOScript, firstAddress, setAssetScriptFee, version = v),
+        AssertiveApiError(CustomValidationError.Id, "Cannot set empty script")
+      )
+      assertApiError(
+        sender.setAssetScript(assetWOScript, firstAddress, setAssetScriptFee, Some(""), version = v),
+        AssertiveApiError(CustomValidationError.Id, "Cannot set empty script")
+      )
       miner.assertBalances(firstAddress, balance, eff)
     }
-=======
-    val (balance, eff) = miner.accountBalances(firstAddress)
-    assertApiError(
-      sender.setAssetScript(assetWOScript, firstAddress, setAssetScriptFee, Some(scriptBase64)),
-      AssertiveApiError(StateCheckFailed.Id, StateCheckFailed.message("Cannot set script on an asset issued without a script"))
-    )
-    assertApiError(
-      sender.setAssetScript(assetWOScript, firstAddress, setAssetScriptFee),
-      AssertiveApiError(CustomValidationError.Id, "Cannot set empty script")
-    )
-    assertApiError(
-      sender.setAssetScript(assetWOScript, firstAddress, setAssetScriptFee, Some("")),
-      AssertiveApiError(CustomValidationError.Id, "Cannot set empty script")
-    )
-    miner.assertBalances(firstAddress, balance, eff)
->>>>>>> 9c152257
   }
 
   test("non-issuer cannot change script") {
@@ -127,28 +118,21 @@
       .id
     nodes.waitForHeightAriseAndTxPresent(assetWAnotherOwner)
 
-<<<<<<< HEAD
     for (v <- setAssetScrTxSupportedVersions) {
       assertApiError(sender.setAssetScript(assetWAnotherOwner, secondAddress, setAssetScriptFee, Some(scriptBase64), version = v)) { error =>
         error.id shouldBe StateCheckFailed.Id
         error.message shouldBe StateCheckFailed.message("Asset was issued by other address")
       }
-=======
-    assertApiError(sender.setAssetScript(assetWAnotherOwner, secondAddress, setAssetScriptFee, Some(scriptBase64))) { error =>
-      error.id shouldBe StateCheckFailed.Id
-      error.message shouldBe StateCheckFailed.message("Asset was issued by other address")
-    }
-    assertApiError(sender.setAssetScript(assetWAnotherOwner, secondAddress, setAssetScriptFee, Some(""))) { error =>
-      error.id shouldBe CustomValidationError.Id
-      error.message shouldBe "Cannot set empty script"
->>>>>>> 9c152257
+      assertApiError(sender.setAssetScript(assetWAnotherOwner, secondAddress, setAssetScriptFee, Some(""), version = v)) { error =>
+        error.id shouldBe CustomValidationError.Id
+        error.message shouldBe "Cannot set empty script"
+      }
     }
   }
 
   test("non-issuer cannot change script on asset w/o script") {
     val (balance1, eff1) = miner.accountBalances(firstAddress)
     val (balance2, eff2) = miner.accountBalances(secondAddress)
-<<<<<<< HEAD
     for (v <- setAssetScrTxSupportedVersions) {
       assertApiError(sender.setAssetScript(assetWOScript, secondAddress, setAssetScriptFee, Some(scriptBase64), version = v)) { error =>
         error.id shouldBe StateCheckFailed.Id
@@ -157,19 +141,6 @@
 
       miner.assertBalances(firstAddress, balance1, eff1)
       miner.assertBalances(secondAddress, balance2, eff2)
-=======
-    assertApiError(sender.setAssetScript(assetWOScript, secondAddress, setAssetScriptFee, Some(scriptBase64))) { error =>
-      error.id shouldBe StateCheckFailed.Id
-      error.message shouldBe StateCheckFailed.message("Asset was issued by other address")
-    }
-    assertApiError(sender.setAssetScript(assetWOScript, secondAddress, setAssetScriptFee)) { error =>
-      error.id shouldBe CustomValidationError.Id
-      error.message shouldBe "Cannot set empty script"
-    }
-    assertApiError(sender.setAssetScript(assetWOScript, secondAddress, setAssetScriptFee, Some(""))) { error =>
-      error.id shouldBe CustomValidationError.Id
-      error.message shouldBe "Cannot set empty script"
->>>>>>> 9c152257
     }
   }
 
@@ -310,7 +281,6 @@
   }
 
   test("try to update script to null") {
-<<<<<<< HEAD
     for (v <- setAssetScrTxSupportedVersions) {
       assertApiError(sender.setAssetScript(assetWScript, firstAddress, setAssetScriptFee, version = v)) { error =>
         error.message should include regex "Reason: Cannot set empty script"
@@ -318,13 +288,6 @@
       assertApiError(sender.setAssetScript(assetWScript, firstAddress, setAssetScriptFee, Some(""), version = v)) { error =>
         error.message should include regex "Reason: Cannot set empty script"
       }
-=======
-    assertApiError(sender.setAssetScript(assetWScript, firstAddress, setAssetScriptFee)) { error =>
-      error.message should include regex "Cannot set empty script"
-    }
-    assertApiError(sender.setAssetScript(assetWScript, firstAddress, setAssetScriptFee, Some(""))) { error =>
-      error.message should include regex "Cannot set empty script"
->>>>>>> 9c152257
     }
   }
 
