package com.wavesplatform.it.sync.smartcontract

import com.wavesplatform.common.state.ByteStr
import com.wavesplatform.common.utils.EitherExt2
import com.wavesplatform.crypto
import com.wavesplatform.it.api.SyncHttpApi._
import com.wavesplatform.it.sync.{minFee, setScriptFee, transferAmount}
import com.wavesplatform.it.transactions.BaseTransactionSuite
import com.wavesplatform.it.util._
import com.wavesplatform.lang.v1.estimator.v2.ScriptEstimatorV2
import com.wavesplatform.transaction.Asset.Waves
import com.wavesplatform.transaction.Proofs
import com.wavesplatform.transaction.smart.SetScriptTransaction
import com.wavesplatform.transaction.smart.script.ScriptCompiler
import com.wavesplatform.transaction.transfer._
import org.scalatest.CancelAfterFailure

class SetScriptTransactionSuite extends BaseTransactionSuite with CancelAfterFailure {
  private val fourthAddress: String = sender.createAddress()

  private val acc0 = pkByAddress(firstAddress)
  private val acc1 = pkByAddress(secondAddress)
  private val acc2 = pkByAddress(thirdAddress)
  private val acc3 = pkByAddress(fourthAddress)

  test("setup acc0 with 1 waves") {
    sender.transfer(
      sender.address,
      acc0.stringRepr,
      assetId = None,
      amount = 3 * transferAmount + 3 * (0.00001.waves + 0.00002.waves), // Script fee
      fee = minFee,
      version = 2,
      waitForTx = true
    )
  }

  test("set acc0 as 2of2 multisig") {
    val scriptText = s"""
        match tx {
          case t: Transaction => {
            let A = base58'${ByteStr(acc1.publicKey)}'
            let B = base58'${ByteStr(acc2.publicKey)}'
            let AC = sigVerify(tx.bodyBytes,tx.proofs[0],A)
            let BC = sigVerify(tx.bodyBytes,tx.proofs[1],B)
            AC && BC
          }
          case _ => false
        }
      """.stripMargin

    val script      = ScriptCompiler(scriptText, isAssetScript = false, ScriptEstimatorV2).explicitGet()._1.bytes().base64
    val setScriptId = sender.setScript(acc0.stringRepr, Some(script), setScriptFee, waitForTx = true).id

    val acc0ScriptInfo = sender.addressScriptInfo(acc0.stringRepr)

    acc0ScriptInfo.script.isEmpty shouldBe false
    acc0ScriptInfo.scriptText.isEmpty shouldBe false

    acc0ScriptInfo.script.get.startsWith("base64:") shouldBe true

    sender.transactionInfo(setScriptId).script.get.startsWith("base64:") shouldBe true
  }

  test("can't send from acc0 using old pk") {
    assertApiErrorRaised(
      sender.transfer(
        acc0.stringRepr,
        recipient = acc3.stringRepr,
        assetId = None,
        amount = transferAmount,
<<<<<<< HEAD
        fee = minFee + 0.00001.waves + 0.00002.waves
=======
        fee = minFee + 0.00001.waves + 0.00002.waves,
>>>>>>> ec475286
      )
    )
  }

  test("can send from acc0 using multisig of acc1 and acc2") {
    val unsigned =
      TransferTransaction(
        version = 2.toByte,
        sender = acc0,
        recipient = acc3,
        assetId = Waves,
        amount = transferAmount,
        feeAssetId = Waves,
        fee = minFee + 0.004.waves,
        attachment = Array.emptyByteArray,
        timestamp = System.currentTimeMillis(),
        proofs = Proofs.empty
      )
    val sig1   = ByteStr(crypto.sign(acc1, unsigned.bodyBytes()))
    val sig2   = ByteStr(crypto.sign(acc2, unsigned.bodyBytes()))
    val signed = unsigned.copy(proofs = Proofs(sig1, sig2))
    sender.signedBroadcast(signed.json(), waitForTx = true).id

  }

  test("can clear script at acc0") {
    val unsigned = SetScriptTransaction
      .create(
        sender = acc0,
        script = None,
        fee = setScriptFee + 0.004.waves,
        timestamp = System.currentTimeMillis(),
        proofs = Proofs.empty
      )
      .explicitGet()
    val sig1 = ByteStr(crypto.sign(acc1, unsigned.bodyBytes()))
    val sig2 = ByteStr(crypto.sign(acc2, unsigned.bodyBytes()))

    val signed = unsigned.copy(proofs = Proofs(Seq(sig1, sig2)))

    val removeScriptId = sender
      .signedBroadcast(signed.json(), waitForTx = true)
      .id

    sender.transactionInfo(removeScriptId).script shouldBe None

  }

  test("can send using old pk of acc0") {
    sender.transfer(
      acc0.stringRepr,
      recipient = acc3.stringRepr,
      assetId = None,
      amount = transferAmount,
      fee = minFee,
      version = 2,
      waitForTx = true
    )
  }
}<|MERGE_RESOLUTION|>--- conflicted
+++ resolved
@@ -69,11 +69,7 @@
         recipient = acc3.stringRepr,
         assetId = None,
         amount = transferAmount,
-<<<<<<< HEAD
         fee = minFee + 0.00001.waves + 0.00002.waves
-=======
-        fee = minFee + 0.00001.waves + 0.00002.waves,
->>>>>>> ec475286
       )
     )
   }
