--- conflicted
+++ resolved
@@ -49,13 +49,8 @@
         }
       """.stripMargin
 
-<<<<<<< HEAD
     val script      = ScriptCompiler(scriptText, isAssetScript = false, ScriptEstimatorV2).explicitGet()._1.bytes().base64
-    val setScriptId = sender.setScript(acc0.address, Some(script), setScriptFee, waitForTx = true).id
-=======
-    val script      = ScriptCompiler(scriptText, isAssetScript = false).explicitGet()._1.bytes().base64
     val setScriptId = sender.setScript(acc0.stringRepr, Some(script), setScriptFee, waitForTx = true).id
->>>>>>> 45295743
 
     val acc0ScriptInfo = sender.addressScriptInfo(acc0.stringRepr)
 
