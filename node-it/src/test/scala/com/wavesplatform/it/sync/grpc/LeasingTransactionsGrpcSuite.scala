package com.wavesplatform.it.sync.grpc

import com.wavesplatform.it.api.SyncGrpcApi._
import com.wavesplatform.it.sync._
import com.wavesplatform.it.util._
import com.wavesplatform.common.utils.EitherExt2
import com.wavesplatform.protobuf.transaction.{PBRecipients, PBTransactions, Recipient}
import io.grpc.Status.Code

class LeasingTransactionsGrpcSuite extends GrpcBaseTransactionSuite {
  private val errorMessage = "Reason: Cannot lease more than own"

  test("leasing waves decreases lessor's eff.b. and increases lessee's eff.b.; lessor pays fee") {
<<<<<<< HEAD
    for (v <- leaseTxSupportedVersions) {
      val firstBalance     = sender.grpc.wavesBalance(firstAddress)
      val secondBalance    = sender.grpc.wavesBalance(secondAddress)
=======
    for (v <- supportedVersions) {
      val firstBalance     = sender.wavesBalance(firstAddress)
      val secondBalance    = sender.wavesBalance(secondAddress)
>>>>>>> 9c152257

      val leaseTx = sender.broadcastLease(firstAcc, PBRecipients.create(secondAcc.toAddress), leasingAmount, minFee, version = v, waitForTx = true)
      val leaseTxId = PBTransactions.vanilla(leaseTx).explicitGet().id().toString

      sender.wavesBalance(firstAddress).regular shouldBe firstBalance.regular - minFee
      sender.wavesBalance(firstAddress).effective shouldBe firstBalance.effective - minFee - leasingAmount
      sender.wavesBalance(secondAddress).regular shouldBe secondBalance.regular
      sender.wavesBalance(secondAddress).effective shouldBe secondBalance.effective + leasingAmount

      sender.getActiveLeases(secondAddress) shouldBe List(leaseTx)
      sender.getActiveLeases(firstAddress) shouldBe List(leaseTx)

      sender.broadcastLeaseCancel(firstAcc, leaseTxId, minFee, waitForTx = true)
    }
  }

  test("cannot lease non-own waves") {
<<<<<<< HEAD
    for (v <- leaseTxSupportedVersions) {
      val leaseTx = sender.grpc.broadcastLease(firstAcc, PBRecipients.create(secondAcc.toAddress), leasingAmount, minFee, version = v, waitForTx = true)
=======
    for (v <- supportedVersions) {
      val leaseTx = sender.broadcastLease(firstAcc, PBRecipients.create(secondAcc.toAddress), leasingAmount, minFee, version = v, waitForTx = true)
>>>>>>> 9c152257
      val leaseTxId = PBTransactions.vanilla(leaseTx).explicitGet().id().toString
      val secondEffBalance = sender.wavesBalance(secondAddress).effective
      val thirdEffBalance = sender.wavesBalance(thirdAddress).effective

      assertGrpcError(
        sender.broadcastLease(secondAcc, PBRecipients.create(thirdAcc.toAddress), secondEffBalance - minFee, minFee, version = v),
        errorMessage,
        Code.INVALID_ARGUMENT
      )

      sender.wavesBalance(secondAddress).effective shouldBe secondEffBalance
      sender.wavesBalance(thirdAddress).effective shouldBe thirdEffBalance
      sender.getActiveLeases(secondAddress) shouldBe List(leaseTx)
      sender.getActiveLeases(thirdAddress) shouldBe List.empty

      sender.broadcastLeaseCancel(firstAcc, leaseTxId, minFee, waitForTx = true)
    }
  }

  test("can not make leasing without having enough balance") {
<<<<<<< HEAD
    for (v <- leaseTxSupportedVersions) {
      val firstBalance = sender.grpc.wavesBalance(firstAddress)
      val secondBalance = sender.grpc.wavesBalance(secondAddress)
=======
    for (v <- supportedVersions) {
      val firstBalance = sender.wavesBalance(firstAddress)
      val secondBalance = sender.wavesBalance(secondAddress)
>>>>>>> 9c152257

      //secondAddress effective balance more than general balance
      assertGrpcError(
        sender.broadcastLease(secondAcc, Recipient().withPublicKeyHash(firstAddress), secondBalance.regular + 1.waves, minFee, version = v),
        errorMessage,
        Code.INVALID_ARGUMENT
      )

      assertGrpcError(
        sender.broadcastLease(firstAcc, Recipient().withPublicKeyHash(secondAddress), firstBalance.regular, minFee, version = v),
        "Accounts balance errors",
        Code.INVALID_ARGUMENT
      )

      assertGrpcError(
        sender.broadcastLease(firstAcc, Recipient().withPublicKeyHash(secondAddress), firstBalance.regular - minFee / 2, minFee, version = v),
        "Accounts balance errors",
        Code.INVALID_ARGUMENT
      )

      sender.wavesBalance(firstAddress) shouldBe firstBalance
      sender.wavesBalance(secondAddress) shouldBe secondBalance
      sender.getActiveLeases(firstAddress) shouldBe List.empty
      sender.getActiveLeases(secondAddress) shouldBe List.empty
    }
  }

  test("lease cancellation reverts eff.b. changes; lessor pays fee for both lease and cancellation") {
<<<<<<< HEAD
    for (v <- leaseTxSupportedVersions) {
      val firstBalance = sender.grpc.wavesBalance(firstAddress)
      val secondBalance = sender.grpc.wavesBalance(secondAddress)
=======
    for (v <- supportedVersions) {
      val firstBalance = sender.wavesBalance(firstAddress)
      val secondBalance = sender.wavesBalance(secondAddress)
>>>>>>> 9c152257

      val leaseTx = sender.broadcastLease(firstAcc, PBRecipients.create(secondAcc.toAddress), leasingAmount, minFee, version = v, waitForTx = true)
      val leaseTxId = PBTransactions.vanilla(leaseTx).explicitGet().id().toString

      sender.broadcastLeaseCancel(firstAcc, leaseTxId, minFee, waitForTx = true)

      sender.wavesBalance(firstAddress).regular shouldBe firstBalance.regular - 2 * minFee
      sender.wavesBalance(firstAddress).effective shouldBe firstBalance.effective - 2 * minFee
      sender.wavesBalance(secondAddress).regular shouldBe secondBalance.regular
      sender.wavesBalance(secondAddress).effective shouldBe secondBalance.effective
      sender.getActiveLeases(secondAddress) shouldBe List.empty
      sender.getActiveLeases(firstAddress) shouldBe List.empty
    }
  }

  test("lease cancellation can be done only once") {
<<<<<<< HEAD
    for (v <- leaseTxSupportedVersions) {
      val firstBalance = sender.grpc.wavesBalance(firstAddress)
      val secondBalance = sender.grpc.wavesBalance(secondAddress)
=======
    for (v <- supportedVersions) {
      val firstBalance = sender.wavesBalance(firstAddress)
      val secondBalance = sender.wavesBalance(secondAddress)
>>>>>>> 9c152257

      val leaseTx = sender.broadcastLease(firstAcc, PBRecipients.create(secondAcc.toAddress), leasingAmount, minFee, version = v, waitForTx = true)
      val leaseTxId = PBTransactions.vanilla(leaseTx).explicitGet().id().toString

      sender.broadcastLeaseCancel(firstAcc, leaseTxId, minFee, waitForTx = true)

      assertGrpcError(
        sender.broadcastLeaseCancel(firstAcc, leaseTxId, minFee),
        "Reason: Cannot cancel already cancelled lease",
        Code.INVALID_ARGUMENT
      )
      sender.wavesBalance(firstAddress).regular shouldBe firstBalance.regular - 2 * minFee
      sender.wavesBalance(firstAddress).effective shouldBe firstBalance.effective - 2 * minFee
      sender.wavesBalance(secondAddress).regular shouldBe secondBalance.regular
      sender.wavesBalance(secondAddress).effective shouldBe secondBalance.effective

      sender.getActiveLeases(secondAddress) shouldBe List.empty
      sender.getActiveLeases(firstAddress) shouldBe List.empty
    }
  }

  test("only sender can cancel lease transaction") {
<<<<<<< HEAD
    for (v <- leaseTxSupportedVersions) {
      val firstBalance = sender.grpc.wavesBalance(firstAddress)
      val secondBalance = sender.grpc.wavesBalance(secondAddress)
=======
    for (v <- supportedVersions) {
      val firstBalance = sender.wavesBalance(firstAddress)
      val secondBalance = sender.wavesBalance(secondAddress)
>>>>>>> 9c152257

      val leaseTx = sender.broadcastLease(firstAcc, PBRecipients.create(secondAcc.toAddress), leasingAmount, minFee, version = v, waitForTx = true)
      val leaseTxId = PBTransactions.vanilla(leaseTx).explicitGet().id().toString

      assertGrpcError(
        sender.broadcastLeaseCancel(secondAcc, leaseTxId, minFee),
        "LeaseTransaction was leased by other sender",
        Code.INVALID_ARGUMENT
      )
      sender.wavesBalance(firstAddress).regular shouldBe firstBalance.regular - minFee
      sender.wavesBalance(firstAddress).effective shouldBe firstBalance.effective - minFee - leasingAmount
      sender.wavesBalance(secondAddress).regular shouldBe secondBalance.regular
      sender.wavesBalance(secondAddress).effective shouldBe secondBalance.effective + leasingAmount
      sender.getActiveLeases(secondAddress) shouldBe List(leaseTx)
      sender.getActiveLeases(firstAddress) shouldBe List(leaseTx)

      sender.broadcastLeaseCancel(firstAcc, leaseTxId, minFee, waitForTx = true)
    }
  }

  test("can not make leasing to yourself") {
<<<<<<< HEAD
    for (v <- leaseTxSupportedVersions) {
      val firstBalance = sender.grpc.wavesBalance(firstAddress)
=======
    for (v <- supportedVersions) {
      val firstBalance = sender.wavesBalance(firstAddress)
>>>>>>> 9c152257
      assertGrpcError(
        sender.broadcastLease(firstAcc, PBRecipients.create(firstAcc.toAddress), leasingAmount, minFee, v),
        "Transaction to yourself",
        Code.INVALID_ARGUMENT
      )
      sender.wavesBalance(firstAddress).regular shouldBe firstBalance.regular
      sender.wavesBalance(firstAddress).effective shouldBe firstBalance.effective
      sender.getActiveLeases(firstAddress) shouldBe List.empty
    }
  }

}<|MERGE_RESOLUTION|>--- conflicted
+++ resolved
@@ -11,15 +11,9 @@
   private val errorMessage = "Reason: Cannot lease more than own"
 
   test("leasing waves decreases lessor's eff.b. and increases lessee's eff.b.; lessor pays fee") {
-<<<<<<< HEAD
     for (v <- leaseTxSupportedVersions) {
-      val firstBalance     = sender.grpc.wavesBalance(firstAddress)
-      val secondBalance    = sender.grpc.wavesBalance(secondAddress)
-=======
-    for (v <- supportedVersions) {
       val firstBalance     = sender.wavesBalance(firstAddress)
       val secondBalance    = sender.wavesBalance(secondAddress)
->>>>>>> 9c152257
 
       val leaseTx = sender.broadcastLease(firstAcc, PBRecipients.create(secondAcc.toAddress), leasingAmount, minFee, version = v, waitForTx = true)
       val leaseTxId = PBTransactions.vanilla(leaseTx).explicitGet().id().toString
@@ -37,13 +31,8 @@
   }
 
   test("cannot lease non-own waves") {
-<<<<<<< HEAD
     for (v <- leaseTxSupportedVersions) {
-      val leaseTx = sender.grpc.broadcastLease(firstAcc, PBRecipients.create(secondAcc.toAddress), leasingAmount, minFee, version = v, waitForTx = true)
-=======
-    for (v <- supportedVersions) {
       val leaseTx = sender.broadcastLease(firstAcc, PBRecipients.create(secondAcc.toAddress), leasingAmount, minFee, version = v, waitForTx = true)
->>>>>>> 9c152257
       val leaseTxId = PBTransactions.vanilla(leaseTx).explicitGet().id().toString
       val secondEffBalance = sender.wavesBalance(secondAddress).effective
       val thirdEffBalance = sender.wavesBalance(thirdAddress).effective
@@ -64,15 +53,9 @@
   }
 
   test("can not make leasing without having enough balance") {
-<<<<<<< HEAD
     for (v <- leaseTxSupportedVersions) {
-      val firstBalance = sender.grpc.wavesBalance(firstAddress)
-      val secondBalance = sender.grpc.wavesBalance(secondAddress)
-=======
-    for (v <- supportedVersions) {
       val firstBalance = sender.wavesBalance(firstAddress)
       val secondBalance = sender.wavesBalance(secondAddress)
->>>>>>> 9c152257
 
       //secondAddress effective balance more than general balance
       assertGrpcError(
@@ -101,15 +84,9 @@
   }
 
   test("lease cancellation reverts eff.b. changes; lessor pays fee for both lease and cancellation") {
-<<<<<<< HEAD
     for (v <- leaseTxSupportedVersions) {
-      val firstBalance = sender.grpc.wavesBalance(firstAddress)
-      val secondBalance = sender.grpc.wavesBalance(secondAddress)
-=======
-    for (v <- supportedVersions) {
       val firstBalance = sender.wavesBalance(firstAddress)
       val secondBalance = sender.wavesBalance(secondAddress)
->>>>>>> 9c152257
 
       val leaseTx = sender.broadcastLease(firstAcc, PBRecipients.create(secondAcc.toAddress), leasingAmount, minFee, version = v, waitForTx = true)
       val leaseTxId = PBTransactions.vanilla(leaseTx).explicitGet().id().toString
@@ -126,15 +103,9 @@
   }
 
   test("lease cancellation can be done only once") {
-<<<<<<< HEAD
     for (v <- leaseTxSupportedVersions) {
-      val firstBalance = sender.grpc.wavesBalance(firstAddress)
-      val secondBalance = sender.grpc.wavesBalance(secondAddress)
-=======
-    for (v <- supportedVersions) {
       val firstBalance = sender.wavesBalance(firstAddress)
       val secondBalance = sender.wavesBalance(secondAddress)
->>>>>>> 9c152257
 
       val leaseTx = sender.broadcastLease(firstAcc, PBRecipients.create(secondAcc.toAddress), leasingAmount, minFee, version = v, waitForTx = true)
       val leaseTxId = PBTransactions.vanilla(leaseTx).explicitGet().id().toString
@@ -157,15 +128,9 @@
   }
 
   test("only sender can cancel lease transaction") {
-<<<<<<< HEAD
     for (v <- leaseTxSupportedVersions) {
-      val firstBalance = sender.grpc.wavesBalance(firstAddress)
-      val secondBalance = sender.grpc.wavesBalance(secondAddress)
-=======
-    for (v <- supportedVersions) {
       val firstBalance = sender.wavesBalance(firstAddress)
       val secondBalance = sender.wavesBalance(secondAddress)
->>>>>>> 9c152257
 
       val leaseTx = sender.broadcastLease(firstAcc, PBRecipients.create(secondAcc.toAddress), leasingAmount, minFee, version = v, waitForTx = true)
       val leaseTxId = PBTransactions.vanilla(leaseTx).explicitGet().id().toString
@@ -187,13 +152,8 @@
   }
 
   test("can not make leasing to yourself") {
-<<<<<<< HEAD
     for (v <- leaseTxSupportedVersions) {
-      val firstBalance = sender.grpc.wavesBalance(firstAddress)
-=======
-    for (v <- supportedVersions) {
       val firstBalance = sender.wavesBalance(firstAddress)
->>>>>>> 9c152257
       assertGrpcError(
         sender.broadcastLease(firstAcc, PBRecipients.create(firstAcc.toAddress), leasingAmount, minFee, v),
         "Transaction to yourself",
