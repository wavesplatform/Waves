package com.wavesplatform.it.sync.grpc

import com.wavesplatform.it.api.SyncGrpcApi._
import com.wavesplatform.it.sync._
import com.wavesplatform.it.util._
import com.wavesplatform.common.utils.EitherExt2
import com.wavesplatform.protobuf.transaction.{PBRecipients, PBTransactions, Recipient}
import io.grpc.Status.Code

class LeasingTransactionsGrpcSuite extends GrpcBaseTransactionSuite {
  private val errorMessage = "Reason: Cannot lease more than own"

  test("leasing waves decreases lessor's eff.b. and increases lessee's eff.b.; lessor pays fee") {
    for (v <- supportedVersions) {
      val firstBalance     = sender.wavesBalance(firstAddress)
      val secondBalance    = sender.wavesBalance(secondAddress)

      val leaseTx = sender.broadcastLease(firstAcc, PBRecipients.create(secondAcc.toAddress), leasingAmount, minFee, version = v, waitForTx = true)
      val leaseTxId = PBTransactions.vanilla(leaseTx).explicitGet().id().toString

      sender.wavesBalance(firstAddress).regular shouldBe firstBalance.regular - minFee
      sender.wavesBalance(firstAddress).effective shouldBe firstBalance.effective - minFee - leasingAmount
      sender.wavesBalance(secondAddress).regular shouldBe secondBalance.regular
      sender.wavesBalance(secondAddress).effective shouldBe secondBalance.effective + leasingAmount

      sender.getActiveLeases(secondAddress) shouldBe List(leaseTx)
      sender.getActiveLeases(firstAddress) shouldBe List(leaseTx)

      sender.broadcastLeaseCancel(firstAcc, leaseTxId, minFee, waitForTx = true)
    }
  }

  test("cannot lease non-own waves") {
    for (v <- supportedVersions) {
      val leaseTx = sender.broadcastLease(firstAcc, PBRecipients.create(secondAcc.toAddress), leasingAmount, minFee, version = v, waitForTx = true)
      val leaseTxId = PBTransactions.vanilla(leaseTx).explicitGet().id().toString
      val secondEffBalance = sender.wavesBalance(secondAddress).effective
      val thirdEffBalance = sender.wavesBalance(thirdAddress).effective

      assertGrpcError(
        sender.broadcastLease(secondAcc, PBRecipients.create(thirdAcc.toAddress), secondEffBalance - minFee, minFee, version = v),
        errorMessage,
        Code.INVALID_ARGUMENT
      )

      sender.wavesBalance(secondAddress).effective shouldBe secondEffBalance
      sender.wavesBalance(thirdAddress).effective shouldBe thirdEffBalance
      sender.getActiveLeases(secondAddress) shouldBe List(leaseTx)
      sender.getActiveLeases(thirdAddress) shouldBe List.empty

      sender.broadcastLeaseCancel(firstAcc, leaseTxId, minFee, waitForTx = true)
    }
  }

  test("can not make leasing without having enough balance") {
    for (v <- supportedVersions) {
      val firstBalance = sender.wavesBalance(firstAddress)
      val secondBalance = sender.wavesBalance(secondAddress)

      //secondAddress effective balance more than general balance
      assertGrpcError(
        sender.broadcastLease(secondAcc, Recipient().withPublicKeyHash(firstAddress), secondBalance.regular + 1.waves, minFee, version = v),
        errorMessage,
        Code.INVALID_ARGUMENT
      )

      assertGrpcError(
        sender.broadcastLease(firstAcc, Recipient().withPublicKeyHash(secondAddress), firstBalance.regular, minFee, version = v),
        "Accounts balance errors",
        Code.INVALID_ARGUMENT
      )

      assertGrpcError(
        sender.broadcastLease(firstAcc, Recipient().withPublicKeyHash(secondAddress), firstBalance.regular - minFee / 2, minFee, version = v),
        "Accounts balance errors",
        Code.INVALID_ARGUMENT
      )

      sender.wavesBalance(firstAddress) shouldBe firstBalance
      sender.wavesBalance(secondAddress) shouldBe secondBalance
      sender.getActiveLeases(firstAddress) shouldBe List.empty
      sender.getActiveLeases(secondAddress) shouldBe List.empty
    }
  }

  test("lease cancellation reverts eff.b. changes; lessor pays fee for both lease and cancellation") {
    for (v <- supportedVersions) {
      val firstBalance = sender.wavesBalance(firstAddress)
      val secondBalance = sender.wavesBalance(secondAddress)

      val leaseTx = sender.broadcastLease(firstAcc, PBRecipients.create(secondAcc.toAddress), leasingAmount, minFee, version = v, waitForTx = true)
      val leaseTxId = PBTransactions.vanilla(leaseTx).explicitGet().id().toString

      sender.broadcastLeaseCancel(firstAcc, leaseTxId, minFee, waitForTx = true)

      sender.wavesBalance(firstAddress).regular shouldBe firstBalance.regular - 2 * minFee
      sender.wavesBalance(firstAddress).effective shouldBe firstBalance.effective - 2 * minFee
      sender.wavesBalance(secondAddress).regular shouldBe secondBalance.regular
      sender.wavesBalance(secondAddress).effective shouldBe secondBalance.effective
      sender.getActiveLeases(secondAddress) shouldBe List.empty
      sender.getActiveLeases(firstAddress) shouldBe List.empty
    }
  }

  test("lease cancellation can be done only once") {
    for (v <- supportedVersions) {
      val firstBalance = sender.wavesBalance(firstAddress)
      val secondBalance = sender.wavesBalance(secondAddress)

      val leaseTx = sender.broadcastLease(firstAcc, PBRecipients.create(secondAcc.toAddress), leasingAmount, minFee, version = v, waitForTx = true)
      val leaseTxId = PBTransactions.vanilla(leaseTx).explicitGet().id().toString

      sender.broadcastLeaseCancel(firstAcc, leaseTxId, minFee, waitForTx = true)

      assertGrpcError(
        sender.broadcastLeaseCancel(firstAcc, leaseTxId, minFee),
        "Reason: Cannot cancel already cancelled lease",
        Code.INVALID_ARGUMENT
      )
      sender.wavesBalance(firstAddress).regular shouldBe firstBalance.regular - 2 * minFee
      sender.wavesBalance(firstAddress).effective shouldBe firstBalance.effective - 2 * minFee
      sender.wavesBalance(secondAddress).regular shouldBe secondBalance.regular
      sender.wavesBalance(secondAddress).effective shouldBe secondBalance.effective

      sender.getActiveLeases(secondAddress) shouldBe List.empty
      sender.getActiveLeases(firstAddress) shouldBe List.empty
    }
  }

  test("only sender can cancel lease transaction") {
    for (v <- supportedVersions) {
      val firstBalance = sender.wavesBalance(firstAddress)
      val secondBalance = sender.wavesBalance(secondAddress)

      val leaseTx = sender.broadcastLease(firstAcc, PBRecipients.create(secondAcc.toAddress), leasingAmount, minFee, version = v, waitForTx = true)
      val leaseTxId = PBTransactions.vanilla(leaseTx).explicitGet().id().toString

      assertGrpcError(
        sender.broadcastLeaseCancel(secondAcc, leaseTxId, minFee),
        "LeaseTransaction was leased by other sender",
        Code.INVALID_ARGUMENT
      )
      sender.wavesBalance(firstAddress).regular shouldBe firstBalance.regular - minFee
      sender.wavesBalance(firstAddress).effective shouldBe firstBalance.effective - minFee - leasingAmount
      sender.wavesBalance(secondAddress).regular shouldBe secondBalance.regular
      sender.wavesBalance(secondAddress).effective shouldBe secondBalance.effective + leasingAmount
      sender.getActiveLeases(secondAddress) shouldBe List(leaseTx)
      sender.getActiveLeases(firstAddress) shouldBe List(leaseTx)

      sender.broadcastLeaseCancel(firstAcc, leaseTxId, minFee, waitForTx = true)
    }
  }

  test("can not make leasing to yourself") {
    for (v <- supportedVersions) {
      val firstBalance = sender.wavesBalance(firstAddress)
      assertGrpcError(
<<<<<<< HEAD
        sender.grpc.broadcastLease(firstAcc, PBRecipients.create(firstAcc.toAddress), leasingAmount, minFee, v),
        "Transaction to yourself",
        Code.INVALID_ARGUMENT
=======
        sender.broadcastLease(firstAcc, PBRecipients.create(firstAcc.toAddress), leasingAmount, minFee, v),
        "ToSelf",
        Code.INTERNAL
>>>>>>> f3990a23
      )
      sender.wavesBalance(firstAddress).regular shouldBe firstBalance.regular
      sender.wavesBalance(firstAddress).effective shouldBe firstBalance.effective
      sender.getActiveLeases(firstAddress) shouldBe List.empty
    }
  }

}<|MERGE_RESOLUTION|>--- conflicted
+++ resolved
@@ -155,15 +155,9 @@
     for (v <- supportedVersions) {
       val firstBalance = sender.wavesBalance(firstAddress)
       assertGrpcError(
-<<<<<<< HEAD
-        sender.grpc.broadcastLease(firstAcc, PBRecipients.create(firstAcc.toAddress), leasingAmount, minFee, v),
+        sender.broadcastLease(firstAcc, PBRecipients.create(firstAcc.toAddress), leasingAmount, minFee, v),
         "Transaction to yourself",
         Code.INVALID_ARGUMENT
-=======
-        sender.broadcastLease(firstAcc, PBRecipients.create(firstAcc.toAddress), leasingAmount, minFee, v),
-        "ToSelf",
-        Code.INTERNAL
->>>>>>> f3990a23
       )
       sender.wavesBalance(firstAddress).regular shouldBe firstBalance.regular
       sender.wavesBalance(firstAddress).effective shouldBe firstBalance.effective
