package com.wavesplatform.it.sync.grpc

import com.google.protobuf.ByteString
import com.wavesplatform.it.api.SyncGrpcApi._
import com.wavesplatform.it.sync._
import com.wavesplatform.transaction.transfer.MassTransferTransaction.MaxTransferCount
import com.wavesplatform.transaction.transfer.TransferTransaction.MaxAttachmentSize
import com.wavesplatform.protobuf.transaction.MassTransferTransactionData.Transfer
import com.wavesplatform.protobuf.transaction.{PBTransactions, Recipient}
import com.wavesplatform.common.utils.EitherExt2
import io.grpc.Status.Code
import org.scalatest.Ignore

class MassTransferTransactionGrpcSuite extends GrpcBaseTransactionSuite {

  test("asset mass transfer changes asset balances and sender's.waves balance is decreased by fee.") {
    val firstBalance = sender.wavesBalance(firstAddress)
    val secondBalance = sender.wavesBalance(secondAddress)
    val attachment = ByteString.copyFrom("mass transfer description".getBytes("UTF-8"))

    val transfers = List(Transfer(Some(Recipient().withPublicKeyHash(secondAddress)), transferAmount))
    val assetId   = PBTransactions.vanilla(
<<<<<<< HEAD
      sender.grpc.broadcastIssue(firstAcc, "name", issueAmount, 8, reissuable = false, issueFee, waitForTx = true)
    ).explicitGet().id().toString
    nodes.waitForHeightAriseAndTxPresent(assetId)
=======
      sender.broadcastIssue(firstAcc, "name", issueAmount, 8, reissuable = false, issueFee, waitForTx = true)
    ).explicitGet().id().base58
    sender.waitForTransaction(assetId)
>>>>>>> c494b6a8

    val massTransferTransactionFee = calcMassTransferFee(transfers.size)
    sender.broadcastMassTransfer(firstAcc, Some(assetId), transfers, attachment, massTransferTransactionFee, waitForTx = true)

    val firstBalanceAfter = sender.wavesBalance(firstAddress)
    val secondBalanceAfter = sender.wavesBalance(secondAddress)

    firstBalanceAfter.regular shouldBe firstBalance.regular - issueFee - massTransferTransactionFee
    firstBalanceAfter.effective shouldBe firstBalance.effective - issueFee - massTransferTransactionFee
    sender.assetsBalance(firstAddress, Seq(assetId)).getOrElse(assetId, 0L) shouldBe issueAmount - transferAmount
    secondBalanceAfter.regular shouldBe secondBalance.regular
    secondBalanceAfter.effective shouldBe secondBalance.effective
    sender.assetsBalance(secondAddress, Seq(assetId)).getOrElse(assetId, 0L) shouldBe transferAmount
  }

  test("waves mass transfer changes waves balances") {
<<<<<<< HEAD
    val firstBalance = sender.grpc.wavesBalance(firstAddress)
    val secondBalance = sender.grpc.wavesBalance(secondAddress)
    val thirdBalance = sender.grpc.wavesBalance(thirdAddress)
    val transfers = List(Transfer(Some(Recipient().withPublicKeyHash(secondAddress)), transferAmount), Transfer(Some(Recipient().withPublicKeyHash(thirdAddress)), 2 * transferAmount))
=======
    val firstBalance = sender.wavesBalance(firstAddress)
    val secondBalance = sender.wavesBalance(secondAddress)
    val thirdBalance = sender.wavesBalance(thirdAddress)
    val transfers = List(Transfer(Some(Recipient().withAddress(secondAddress)), transferAmount), Transfer(Some(Recipient().withAddress(thirdAddress)), 2 * transferAmount))
>>>>>>> c494b6a8

    val massTransferTransactionFee = calcMassTransferFee(transfers.size)
    sender.broadcastMassTransfer(firstAcc, transfers = transfers, fee = massTransferTransactionFee, waitForTx = true)

    val firstBalanceAfter = sender.wavesBalance(firstAddress)
    val secondBalanceAfter = sender.wavesBalance(secondAddress)
    val thirdBalanceAfter = sender.wavesBalance(thirdAddress)

    firstBalanceAfter.regular shouldBe firstBalance.regular - massTransferTransactionFee - 3 * transferAmount
    firstBalanceAfter.effective shouldBe firstBalance.effective - massTransferTransactionFee - 3 * transferAmount
    secondBalanceAfter.regular shouldBe secondBalance.regular + transferAmount
    secondBalanceAfter.effective shouldBe secondBalance.effective + transferAmount
    thirdBalanceAfter.regular shouldBe thirdBalance.regular + 2 * transferAmount
    thirdBalanceAfter.effective shouldBe thirdBalance.effective + 2 * transferAmount
  }

  test("can not make mass transfer without having enough waves") {
<<<<<<< HEAD
    val firstBalance = sender.grpc.wavesBalance(firstAddress)
    val secondBalance = sender.grpc.wavesBalance(secondAddress)
    val transfers        = List(Transfer(Some(Recipient().withPublicKeyHash(secondAddress)), firstBalance.regular / 2), Transfer(Some(Recipient().withPublicKeyHash(thirdAddress)), firstBalance.regular / 2))

    assertGrpcError(
      sender.grpc.broadcastMassTransfer(firstAcc, transfers = transfers, fee = calcMassTransferFee(transfers.size)),
      "Attempt to transfer unavailable funds",
=======
    val firstBalance = sender.wavesBalance(firstAddress)
    val secondBalance = sender.wavesBalance(secondAddress)
    val transfers        = List(Transfer(Some(Recipient().withAddress(secondAddress)), firstBalance.regular / 2), Transfer(Some(Recipient().withAddress(thirdAddress)), firstBalance.regular / 2))

    assertGrpcError(
      sender.broadcastMassTransfer(firstAcc, transfers = transfers, fee = calcMassTransferFee(transfers.size)),
      "negative waves balance",
>>>>>>> c494b6a8
      Code.INVALID_ARGUMENT
    )

    nodes.foreach(n => n.waitForHeight(n.height + 1))
    sender.wavesBalance(firstAddress) shouldBe firstBalance
    sender.wavesBalance(secondAddress) shouldBe secondBalance
  }

  test("cannot make mass transfer when fee less then minimal ") {
<<<<<<< HEAD
    val firstBalance = sender.grpc.wavesBalance(firstAddress)
    val secondBalance = sender.grpc.wavesBalance(secondAddress)
    val transfers        = List(Transfer(Some(Recipient().withPublicKeyHash(secondAddress)), transferAmount))
=======
    val firstBalance = sender.wavesBalance(firstAddress)
    val secondBalance = sender.wavesBalance(secondAddress)
    val transfers        = List(Transfer(Some(Recipient().withAddress(secondAddress)), transferAmount))
>>>>>>> c494b6a8
    val massTransferTransactionFee = calcMassTransferFee(transfers.size)

    assertGrpcError(
      sender.broadcastMassTransfer(firstAcc, transfers = transfers, fee = massTransferTransactionFee - 1),
      s"does not exceed minimal value of $massTransferTransactionFee WAVES",
      Code.INVALID_ARGUMENT
    )

    nodes.foreach(n => n.waitForHeight(n.height + 1))
    sender.wavesBalance(firstAddress) shouldBe firstBalance
    sender.wavesBalance(secondAddress) shouldBe secondBalance
  }

  test("cannot make mass transfer without having enough of effective balance") {
<<<<<<< HEAD
    val firstBalance = sender.grpc.wavesBalance(firstAddress)
    val secondBalance = sender.grpc.wavesBalance(secondAddress)
    val transfers        = List(Transfer(Some(Recipient().withPublicKeyHash(secondAddress)), firstBalance.regular - 2 * minFee))
    val massTransferTransactionFee = calcMassTransferFee(transfers.size)

    sender.grpc.broadcastLease(firstAcc, Recipient().withPublicKeyHash(secondAddress), leasingAmount, minFee, waitForTx = true)
=======
    val firstBalance = sender.wavesBalance(firstAddress)
    val secondBalance = sender.wavesBalance(secondAddress)
    val transfers        = List(Transfer(Some(Recipient().withAddress(secondAddress)), firstBalance.regular - 2 * minFee))
    val massTransferTransactionFee = calcMassTransferFee(transfers.size)

    sender.broadcastLease(firstAcc, Recipient().withAddress(secondAddress), leasingAmount, minFee, waitForTx = true)
>>>>>>> c494b6a8

    assertGrpcError(
      sender.broadcastMassTransfer(firstAcc, transfers = transfers, fee = massTransferTransactionFee),
      "Attempt to transfer unavailable funds",
      Code.INVALID_ARGUMENT
    )
    nodes.foreach(n => n.waitForHeight(n.height + 1))
    sender.wavesBalance(firstAddress).regular shouldBe firstBalance.regular - minFee
    sender.wavesBalance(firstAddress).effective shouldBe firstBalance.effective - minFee - leasingAmount
    sender.wavesBalance(secondAddress).regular shouldBe secondBalance.regular
    sender.wavesBalance(secondAddress).effective shouldBe secondBalance.effective + leasingAmount
  }

  test("cannot broadcast invalid mass transfer tx") {
<<<<<<< HEAD
    val firstBalance = sender.grpc.wavesBalance(firstAddress)
    val secondBalance = sender.grpc.wavesBalance(secondAddress)
    val defaultTransfer = List(Transfer(Some(Recipient().withPublicKeyHash(secondAddress)), transferAmount))
=======
    val firstBalance = sender.wavesBalance(firstAddress)
    val secondBalance = sender.wavesBalance(secondAddress)
    val defaultTransfer = List(Transfer(Some(Recipient().withAddress(secondAddress)), transferAmount))
>>>>>>> c494b6a8

    val negativeTransfer = List(Transfer(Some(Recipient().withPublicKeyHash(secondAddress)), -1))
    assertGrpcError(
      sender.broadcastMassTransfer(firstAcc, transfers = negativeTransfer, fee = calcMassTransferFee(negativeTransfer.size)),
      "One of the transfers has negative amount",
      Code.INTERNAL
    )

    val tooManyTransfers = List.fill(MaxTransferCount + 1)(Transfer(Some(Recipient().withPublicKeyHash(secondAddress)), 1))
    assertGrpcError(
      sender.broadcastMassTransfer(firstAcc, transfers = tooManyTransfers, fee = calcMassTransferFee(MaxTransferCount + 1)),
      s"Number of transfers ${MaxTransferCount + 1} is greater than 100",
      Code.INTERNAL
    )

    val tooBigAttachment = ByteString.copyFrom(("a" * (MaxAttachmentSize + 1)).getBytes("UTF-8"))
    assertGrpcError(
      sender.broadcastMassTransfer(firstAcc, transfers = defaultTransfer, attachment = tooBigAttachment, fee = calcMassTransferFee(1)),
      "TooBigArray",
      Code.INTERNAL
    )

    sender.wavesBalance(firstAddress) shouldBe firstBalance
    sender.wavesBalance(secondAddress) shouldBe secondBalance
  }

  test("huge transactions are allowed") {
    val firstBalance = sender.wavesBalance(firstAddress)
    val fee = calcMassTransferFee(MaxTransferCount)
    val amount = (firstBalance.available - fee) / MaxTransferCount
    val maxAttachment = ByteString.copyFrom(("a" * MaxAttachmentSize).getBytes("UTF-8"))


<<<<<<< HEAD
    val transfers  = List.fill(MaxTransferCount)(Transfer(Some(Recipient().withPublicKeyHash(firstAddress)), amount))
    sender.grpc.broadcastMassTransfer(firstAcc, transfers = transfers, fee = fee, attachment = maxAttachment, waitForTx = true)
=======
    val transfers  = List.fill(MaxTransferCount)(Transfer(Some(Recipient().withAddress(firstAddress)), amount))
    sender.broadcastMassTransfer(firstAcc, transfers = transfers, fee = fee, attachment = maxAttachment, waitForTx = true)
>>>>>>> c494b6a8

    sender.wavesBalance(firstAddress).regular shouldBe firstBalance.regular - fee
    sender.wavesBalance(firstAddress).effective shouldBe firstBalance.effective - fee
  }

  test("able to mass transfer to alias") {
    val firstBalance = sender.wavesBalance(firstAddress)
    val secondBalance = sender.wavesBalance(secondAddress)

    val alias = "masstest_alias"

    sender.broadcastCreateAlias(secondAcc, alias, minFee, waitForTx = true)

    val transfers = List(Transfer(Some(Recipient().withPublicKeyHash(firstAddress)), transferAmount), Transfer(Some(Recipient().withAlias(alias)), transferAmount))

    val massTransferTransactionFee = calcMassTransferFee(transfers.size)
    sender.broadcastMassTransfer(firstAcc, transfers = transfers, fee = massTransferTransactionFee, waitForTx = true)

    sender.wavesBalance(firstAddress).regular shouldBe firstBalance.regular - massTransferTransactionFee - transferAmount
    sender.wavesBalance(firstAddress).effective shouldBe firstBalance.effective - massTransferTransactionFee - transferAmount
    sender.wavesBalance(secondAddress).regular shouldBe secondBalance.regular + transferAmount - minFee
    sender.wavesBalance(secondAddress).effective shouldBe secondBalance.effective + transferAmount - minFee
  }

}<|MERGE_RESOLUTION|>--- conflicted
+++ resolved
@@ -1,15 +1,14 @@
 package com.wavesplatform.it.sync.grpc
 
 import com.google.protobuf.ByteString
+import com.wavesplatform.common.utils.EitherExt2
 import com.wavesplatform.it.api.SyncGrpcApi._
 import com.wavesplatform.it.sync._
+import com.wavesplatform.protobuf.transaction.MassTransferTransactionData.Transfer
+import com.wavesplatform.protobuf.transaction.{PBTransactions, Recipient}
 import com.wavesplatform.transaction.transfer.MassTransferTransaction.MaxTransferCount
 import com.wavesplatform.transaction.transfer.TransferTransaction.MaxAttachmentSize
-import com.wavesplatform.protobuf.transaction.MassTransferTransactionData.Transfer
-import com.wavesplatform.protobuf.transaction.{PBTransactions, Recipient}
-import com.wavesplatform.common.utils.EitherExt2
 import io.grpc.Status.Code
-import org.scalatest.Ignore
 
 class MassTransferTransactionGrpcSuite extends GrpcBaseTransactionSuite {
 
@@ -20,15 +19,9 @@
 
     val transfers = List(Transfer(Some(Recipient().withPublicKeyHash(secondAddress)), transferAmount))
     val assetId   = PBTransactions.vanilla(
-<<<<<<< HEAD
-      sender.grpc.broadcastIssue(firstAcc, "name", issueAmount, 8, reissuable = false, issueFee, waitForTx = true)
+      sender.broadcastIssue(firstAcc, "name", issueAmount, 8, reissuable = false, issueFee, waitForTx = true)
     ).explicitGet().id().toString
-    nodes.waitForHeightAriseAndTxPresent(assetId)
-=======
-      sender.broadcastIssue(firstAcc, "name", issueAmount, 8, reissuable = false, issueFee, waitForTx = true)
-    ).explicitGet().id().base58
     sender.waitForTransaction(assetId)
->>>>>>> c494b6a8
 
     val massTransferTransactionFee = calcMassTransferFee(transfers.size)
     sender.broadcastMassTransfer(firstAcc, Some(assetId), transfers, attachment, massTransferTransactionFee, waitForTx = true)
@@ -45,17 +38,10 @@
   }
 
   test("waves mass transfer changes waves balances") {
-<<<<<<< HEAD
-    val firstBalance = sender.grpc.wavesBalance(firstAddress)
-    val secondBalance = sender.grpc.wavesBalance(secondAddress)
-    val thirdBalance = sender.grpc.wavesBalance(thirdAddress)
-    val transfers = List(Transfer(Some(Recipient().withPublicKeyHash(secondAddress)), transferAmount), Transfer(Some(Recipient().withPublicKeyHash(thirdAddress)), 2 * transferAmount))
-=======
     val firstBalance = sender.wavesBalance(firstAddress)
     val secondBalance = sender.wavesBalance(secondAddress)
     val thirdBalance = sender.wavesBalance(thirdAddress)
-    val transfers = List(Transfer(Some(Recipient().withAddress(secondAddress)), transferAmount), Transfer(Some(Recipient().withAddress(thirdAddress)), 2 * transferAmount))
->>>>>>> c494b6a8
+    val transfers = List(Transfer(Some(Recipient().withPublicKeyHash(secondAddress)), transferAmount), Transfer(Some(Recipient().withPublicKeyHash(thirdAddress)), 2 * transferAmount))
 
     val massTransferTransactionFee = calcMassTransferFee(transfers.size)
     sender.broadcastMassTransfer(firstAcc, transfers = transfers, fee = massTransferTransactionFee, waitForTx = true)
@@ -73,23 +59,13 @@
   }
 
   test("can not make mass transfer without having enough waves") {
-<<<<<<< HEAD
-    val firstBalance = sender.grpc.wavesBalance(firstAddress)
-    val secondBalance = sender.grpc.wavesBalance(secondAddress)
+    val firstBalance = sender.wavesBalance(firstAddress)
+    val secondBalance = sender.wavesBalance(secondAddress)
     val transfers        = List(Transfer(Some(Recipient().withPublicKeyHash(secondAddress)), firstBalance.regular / 2), Transfer(Some(Recipient().withPublicKeyHash(thirdAddress)), firstBalance.regular / 2))
 
     assertGrpcError(
-      sender.grpc.broadcastMassTransfer(firstAcc, transfers = transfers, fee = calcMassTransferFee(transfers.size)),
+      sender.broadcastMassTransfer(firstAcc, transfers = transfers, fee = calcMassTransferFee(transfers.size)),
       "Attempt to transfer unavailable funds",
-=======
-    val firstBalance = sender.wavesBalance(firstAddress)
-    val secondBalance = sender.wavesBalance(secondAddress)
-    val transfers        = List(Transfer(Some(Recipient().withAddress(secondAddress)), firstBalance.regular / 2), Transfer(Some(Recipient().withAddress(thirdAddress)), firstBalance.regular / 2))
-
-    assertGrpcError(
-      sender.broadcastMassTransfer(firstAcc, transfers = transfers, fee = calcMassTransferFee(transfers.size)),
-      "negative waves balance",
->>>>>>> c494b6a8
       Code.INVALID_ARGUMENT
     )
 
@@ -99,15 +75,9 @@
   }
 
   test("cannot make mass transfer when fee less then minimal ") {
-<<<<<<< HEAD
-    val firstBalance = sender.grpc.wavesBalance(firstAddress)
-    val secondBalance = sender.grpc.wavesBalance(secondAddress)
-    val transfers        = List(Transfer(Some(Recipient().withPublicKeyHash(secondAddress)), transferAmount))
-=======
     val firstBalance = sender.wavesBalance(firstAddress)
     val secondBalance = sender.wavesBalance(secondAddress)
-    val transfers        = List(Transfer(Some(Recipient().withAddress(secondAddress)), transferAmount))
->>>>>>> c494b6a8
+    val transfers        = List(Transfer(Some(Recipient().withPublicKeyHash(secondAddress)), transferAmount))
     val massTransferTransactionFee = calcMassTransferFee(transfers.size)
 
     assertGrpcError(
@@ -122,21 +92,12 @@
   }
 
   test("cannot make mass transfer without having enough of effective balance") {
-<<<<<<< HEAD
-    val firstBalance = sender.grpc.wavesBalance(firstAddress)
-    val secondBalance = sender.grpc.wavesBalance(secondAddress)
+    val firstBalance = sender.wavesBalance(firstAddress)
+    val secondBalance = sender.wavesBalance(secondAddress)
     val transfers        = List(Transfer(Some(Recipient().withPublicKeyHash(secondAddress)), firstBalance.regular - 2 * minFee))
     val massTransferTransactionFee = calcMassTransferFee(transfers.size)
 
-    sender.grpc.broadcastLease(firstAcc, Recipient().withPublicKeyHash(secondAddress), leasingAmount, minFee, waitForTx = true)
-=======
-    val firstBalance = sender.wavesBalance(firstAddress)
-    val secondBalance = sender.wavesBalance(secondAddress)
-    val transfers        = List(Transfer(Some(Recipient().withAddress(secondAddress)), firstBalance.regular - 2 * minFee))
-    val massTransferTransactionFee = calcMassTransferFee(transfers.size)
-
-    sender.broadcastLease(firstAcc, Recipient().withAddress(secondAddress), leasingAmount, minFee, waitForTx = true)
->>>>>>> c494b6a8
+    sender.broadcastLease(firstAcc, Recipient().withPublicKeyHash(secondAddress), leasingAmount, minFee, waitForTx = true)
 
     assertGrpcError(
       sender.broadcastMassTransfer(firstAcc, transfers = transfers, fee = massTransferTransactionFee),
@@ -151,15 +112,9 @@
   }
 
   test("cannot broadcast invalid mass transfer tx") {
-<<<<<<< HEAD
-    val firstBalance = sender.grpc.wavesBalance(firstAddress)
-    val secondBalance = sender.grpc.wavesBalance(secondAddress)
-    val defaultTransfer = List(Transfer(Some(Recipient().withPublicKeyHash(secondAddress)), transferAmount))
-=======
     val firstBalance = sender.wavesBalance(firstAddress)
     val secondBalance = sender.wavesBalance(secondAddress)
-    val defaultTransfer = List(Transfer(Some(Recipient().withAddress(secondAddress)), transferAmount))
->>>>>>> c494b6a8
+    val defaultTransfer = List(Transfer(Some(Recipient().withPublicKeyHash(secondAddress)), transferAmount))
 
     val negativeTransfer = List(Transfer(Some(Recipient().withPublicKeyHash(secondAddress)), -1))
     assertGrpcError(
@@ -193,13 +148,8 @@
     val maxAttachment = ByteString.copyFrom(("a" * MaxAttachmentSize).getBytes("UTF-8"))
 
 
-<<<<<<< HEAD
     val transfers  = List.fill(MaxTransferCount)(Transfer(Some(Recipient().withPublicKeyHash(firstAddress)), amount))
-    sender.grpc.broadcastMassTransfer(firstAcc, transfers = transfers, fee = fee, attachment = maxAttachment, waitForTx = true)
-=======
-    val transfers  = List.fill(MaxTransferCount)(Transfer(Some(Recipient().withAddress(firstAddress)), amount))
     sender.broadcastMassTransfer(firstAcc, transfers = transfers, fee = fee, attachment = maxAttachment, waitForTx = true)
->>>>>>> c494b6a8
 
     sender.wavesBalance(firstAddress).regular shouldBe firstBalance.regular - fee
     sender.wavesBalance(firstAddress).effective shouldBe firstBalance.effective - fee
