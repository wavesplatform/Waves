package com.wavesplatform.it.sync.grpc

import com.google.protobuf.ByteString
import com.wavesplatform.common.utils.EitherExt2
import com.wavesplatform.it.api.SyncGrpcApi._
import com.wavesplatform.it.sync._
import com.wavesplatform.protobuf.transaction.MassTransferTransactionData.Transfer
import com.wavesplatform.protobuf.transaction.{PBTransactions, Recipient}
import com.wavesplatform.transaction.transfer.MassTransferTransaction.MaxTransferCount
import com.wavesplatform.transaction.transfer.TransferTransaction.MaxAttachmentSize
import io.grpc.Status.Code

class MassTransferTransactionGrpcSuite extends GrpcBaseTransactionSuite {

  test("asset mass transfer changes asset balances and sender's.waves balance is decreased by fee.") {
<<<<<<< HEAD
    val firstBalance  = sender.wavesBalance(firstAddress)
    val secondBalance = sender.wavesBalance(secondAddress)
    val attachment    = ByteString.copyFrom("mass transfer description".getBytes("UTF-8"))

    val transfers = List(Transfer(Some(Recipient().withPublicKeyHash(secondAddress)), transferAmount))
    val assetId = PBTransactions
      .vanilla(
        sender.broadcastIssue(firstAcc, "name", issueAmount, 8, reissuable = false, issueFee, waitForTx = true)
      )
      .explicitGet()
      .id()
      .toString
    sender.waitForTransaction(assetId)

    val massTransferTransactionFee = calcMassTransferFee(transfers.size)
    sender.broadcastMassTransfer(firstAcc, Some(assetId), transfers, attachment, massTransferTransactionFee, waitForTx = true)

    val firstBalanceAfter  = sender.wavesBalance(firstAddress)
    val secondBalanceAfter = sender.wavesBalance(secondAddress)

    firstBalanceAfter.regular shouldBe firstBalance.regular - issueFee - massTransferTransactionFee
    firstBalanceAfter.effective shouldBe firstBalance.effective - issueFee - massTransferTransactionFee
    sender.assetsBalance(firstAddress, Seq(assetId)).getOrElse(assetId, 0L) shouldBe issueAmount - transferAmount
    secondBalanceAfter.regular shouldBe secondBalance.regular
    secondBalanceAfter.effective shouldBe secondBalance.effective
    sender.assetsBalance(secondAddress, Seq(assetId)).getOrElse(assetId, 0L) shouldBe transferAmount
=======
    for (v <- massTransferTxSupportedVersions) {
      val firstBalance = sender.wavesBalance(firstAddress)
      val secondBalance = sender.wavesBalance(secondAddress)
      val attachment = ByteString.copyFrom("mass transfer description".getBytes("UTF-8"))

      val transfers = List(Transfer(Some(Recipient().withPublicKeyHash(secondAddress)), transferAmount))
      val assetId = PBTransactions.vanilla(
        sender.broadcastIssue(firstAcc, "name", issueAmount, 8, reissuable = false, issueFee, waitForTx = true)
      ).explicitGet().id().toString
      sender.waitForTransaction(assetId)

      val massTransferTransactionFee = calcMassTransferFee(transfers.size)
      sender.broadcastMassTransfer(firstAcc, Some(assetId), transfers, attachment, massTransferTransactionFee, waitForTx = true)

      val firstBalanceAfter = sender.wavesBalance(firstAddress)
      val secondBalanceAfter = sender.wavesBalance(secondAddress)

      firstBalanceAfter.regular shouldBe firstBalance.regular - issueFee - massTransferTransactionFee
      firstBalanceAfter.effective shouldBe firstBalance.effective - issueFee - massTransferTransactionFee
      sender.assetsBalance(firstAddress, Seq(assetId)).getOrElse(assetId, 0L) shouldBe issueAmount - transferAmount
      secondBalanceAfter.regular shouldBe secondBalance.regular
      secondBalanceAfter.effective shouldBe secondBalance.effective
      sender.assetsBalance(secondAddress, Seq(assetId)).getOrElse(assetId, 0L) shouldBe transferAmount
    }
>>>>>>> ca115833
  }

  test("waves mass transfer changes waves balances") {
    val firstBalance  = sender.wavesBalance(firstAddress)
    val secondBalance = sender.wavesBalance(secondAddress)
    val thirdBalance  = sender.wavesBalance(thirdAddress)
    val transfers = List(
      Transfer(Some(Recipient().withPublicKeyHash(secondAddress)), transferAmount),
      Transfer(Some(Recipient().withPublicKeyHash(thirdAddress)), 2 * transferAmount)
    )

    val massTransferTransactionFee = calcMassTransferFee(transfers.size)
    sender.broadcastMassTransfer(firstAcc, transfers = transfers, fee = massTransferTransactionFee, waitForTx = true)

    val firstBalanceAfter  = sender.wavesBalance(firstAddress)
    val secondBalanceAfter = sender.wavesBalance(secondAddress)
    val thirdBalanceAfter  = sender.wavesBalance(thirdAddress)

    firstBalanceAfter.regular shouldBe firstBalance.regular - massTransferTransactionFee - 3 * transferAmount
    firstBalanceAfter.effective shouldBe firstBalance.effective - massTransferTransactionFee - 3 * transferAmount
    secondBalanceAfter.regular shouldBe secondBalance.regular + transferAmount
    secondBalanceAfter.effective shouldBe secondBalance.effective + transferAmount
    thirdBalanceAfter.regular shouldBe thirdBalance.regular + 2 * transferAmount
    thirdBalanceAfter.effective shouldBe thirdBalance.effective + 2 * transferAmount
  }

  test("can not make mass transfer without having enough waves") {
    val firstBalance  = sender.wavesBalance(firstAddress)
    val secondBalance = sender.wavesBalance(secondAddress)
    val transfers = List(
      Transfer(Some(Recipient().withPublicKeyHash(secondAddress)), firstBalance.regular / 2),
      Transfer(Some(Recipient().withPublicKeyHash(thirdAddress)), firstBalance.regular / 2)
    )

    assertGrpcError(
      sender.broadcastMassTransfer(firstAcc, transfers = transfers, fee = calcMassTransferFee(transfers.size)),
      "Attempt to transfer unavailable funds",
      Code.INVALID_ARGUMENT
    )

    nodes.foreach(n => n.waitForHeight(n.height + 1))
    sender.wavesBalance(firstAddress) shouldBe firstBalance
    sender.wavesBalance(secondAddress) shouldBe secondBalance
  }

  test("cannot make mass transfer when fee less then minimal ") {
    val firstBalance               = sender.wavesBalance(firstAddress)
    val secondBalance              = sender.wavesBalance(secondAddress)
    val transfers                  = List(Transfer(Some(Recipient().withPublicKeyHash(secondAddress)), transferAmount))
    val massTransferTransactionFee = calcMassTransferFee(transfers.size)

    assertGrpcError(
      sender.broadcastMassTransfer(firstAcc, transfers = transfers, fee = massTransferTransactionFee - 1),
      s"does not exceed minimal value of $massTransferTransactionFee WAVES",
      Code.INVALID_ARGUMENT
    )

    nodes.foreach(n => n.waitForHeight(n.height + 1))
    sender.wavesBalance(firstAddress) shouldBe firstBalance
    sender.wavesBalance(secondAddress) shouldBe secondBalance
  }

  test("cannot make mass transfer without having enough of effective balance") {
    val firstBalance               = sender.wavesBalance(firstAddress)
    val secondBalance              = sender.wavesBalance(secondAddress)
    val transfers                  = List(Transfer(Some(Recipient().withPublicKeyHash(secondAddress)), firstBalance.regular - 2 * minFee))
    val massTransferTransactionFee = calcMassTransferFee(transfers.size)

    sender.broadcastLease(firstAcc, Recipient().withPublicKeyHash(secondAddress), leasingAmount, minFee, waitForTx = true)

    assertGrpcError(
      sender.broadcastMassTransfer(firstAcc, transfers = transfers, fee = massTransferTransactionFee),
      "Attempt to transfer unavailable funds",
      Code.INVALID_ARGUMENT
    )
    nodes.foreach(n => n.waitForHeight(n.height + 1))
    sender.wavesBalance(firstAddress).regular shouldBe firstBalance.regular - minFee
    sender.wavesBalance(firstAddress).effective shouldBe firstBalance.effective - minFee - leasingAmount
    sender.wavesBalance(secondAddress).regular shouldBe secondBalance.regular
    sender.wavesBalance(secondAddress).effective shouldBe secondBalance.effective + leasingAmount
  }

  test("cannot broadcast invalid mass transfer tx") {
    val firstBalance    = sender.wavesBalance(firstAddress)
    val secondBalance   = sender.wavesBalance(secondAddress)
    val defaultTransfer = List(Transfer(Some(Recipient().withPublicKeyHash(secondAddress)), transferAmount))

    val negativeTransfer = List(Transfer(Some(Recipient().withPublicKeyHash(secondAddress)), -1))
    assertGrpcError(
      sender.broadcastMassTransfer(firstAcc, transfers = negativeTransfer, fee = calcMassTransferFee(negativeTransfer.size)),
      "One of the transfers has negative amount",
      Code.INVALID_ARGUMENT
    )

    val tooManyTransfers = List.fill(MaxTransferCount + 1)(Transfer(Some(Recipient().withPublicKeyHash(secondAddress)), 1))
    assertGrpcError(
      sender.broadcastMassTransfer(firstAcc, transfers = tooManyTransfers, fee = calcMassTransferFee(MaxTransferCount + 1)),
      s"Number of transfers ${MaxTransferCount + 1} is greater than 100",
      Code.INVALID_ARGUMENT
    )

    val tooBigAttachment = ByteString.copyFrom(("a" * (MaxAttachmentSize + 1)).getBytes("UTF-8"))
    assertGrpcError(
      sender.broadcastMassTransfer(firstAcc, transfers = defaultTransfer, attachment = tooBigAttachment, fee = calcMassTransferFee(1)),
      "Too big sequences requested",
      Code.INVALID_ARGUMENT
    )

    sender.wavesBalance(firstAddress) shouldBe firstBalance
    sender.wavesBalance(secondAddress) shouldBe secondBalance
  }

  test("huge transactions are allowed") {
    val firstBalance  = sender.wavesBalance(firstAddress)
    val fee           = calcMassTransferFee(MaxTransferCount)
    val amount        = (firstBalance.available - fee) / MaxTransferCount
    val maxAttachment = ByteString.copyFrom(("a" * MaxAttachmentSize).getBytes("UTF-8"))

    val transfers = List.fill(MaxTransferCount)(Transfer(Some(Recipient().withPublicKeyHash(firstAddress)), amount))
    sender.broadcastMassTransfer(firstAcc, transfers = transfers, fee = fee, attachment = maxAttachment, waitForTx = true)

    sender.wavesBalance(firstAddress).regular shouldBe firstBalance.regular - fee
    sender.wavesBalance(firstAddress).effective shouldBe firstBalance.effective - fee
  }

  test("able to mass transfer to alias") {
    val firstBalance  = sender.wavesBalance(firstAddress)
    val secondBalance = sender.wavesBalance(secondAddress)

    val alias = "masstest_alias"

    sender.broadcastCreateAlias(secondAcc, alias, minFee, waitForTx = true)

    val transfers =
      List(Transfer(Some(Recipient().withPublicKeyHash(firstAddress)), transferAmount), Transfer(Some(Recipient().withAlias(alias)), transferAmount))

    val massTransferTransactionFee = calcMassTransferFee(transfers.size)
    sender.broadcastMassTransfer(firstAcc, transfers = transfers, fee = massTransferTransactionFee, waitForTx = true)

    sender.wavesBalance(firstAddress).regular shouldBe firstBalance.regular - massTransferTransactionFee - transferAmount
    sender.wavesBalance(firstAddress).effective shouldBe firstBalance.effective - massTransferTransactionFee - transferAmount
    sender.wavesBalance(secondAddress).regular shouldBe secondBalance.regular + transferAmount - minFee
    sender.wavesBalance(secondAddress).effective shouldBe secondBalance.effective + transferAmount - minFee
  }
}<|MERGE_RESOLUTION|>--- conflicted
+++ resolved
@@ -13,10 +13,10 @@
 class MassTransferTransactionGrpcSuite extends GrpcBaseTransactionSuite {
 
   test("asset mass transfer changes asset balances and sender's.waves balance is decreased by fee.") {
-<<<<<<< HEAD
-    val firstBalance  = sender.wavesBalance(firstAddress)
-    val secondBalance = sender.wavesBalance(secondAddress)
-    val attachment    = ByteString.copyFrom("mass transfer description".getBytes("UTF-8"))
+    for (v <- massTransferTxSupportedVersions) {
+      val firstBalance  = sender.wavesBalance(firstAddress)
+      val secondBalance = sender.wavesBalance(secondAddress)
+      val attachment    = ByteString.copyFrom("mass transfer description".getBytes("UTF-8"))
 
     val transfers = List(Transfer(Some(Recipient().withPublicKeyHash(secondAddress)), transferAmount))
     val assetId = PBTransactions
@@ -28,34 +28,10 @@
       .toString
     sender.waitForTransaction(assetId)
 
-    val massTransferTransactionFee = calcMassTransferFee(transfers.size)
-    sender.broadcastMassTransfer(firstAcc, Some(assetId), transfers, attachment, massTransferTransactionFee, waitForTx = true)
-
-    val firstBalanceAfter  = sender.wavesBalance(firstAddress)
-    val secondBalanceAfter = sender.wavesBalance(secondAddress)
-
-    firstBalanceAfter.regular shouldBe firstBalance.regular - issueFee - massTransferTransactionFee
-    firstBalanceAfter.effective shouldBe firstBalance.effective - issueFee - massTransferTransactionFee
-    sender.assetsBalance(firstAddress, Seq(assetId)).getOrElse(assetId, 0L) shouldBe issueAmount - transferAmount
-    secondBalanceAfter.regular shouldBe secondBalance.regular
-    secondBalanceAfter.effective shouldBe secondBalance.effective
-    sender.assetsBalance(secondAddress, Seq(assetId)).getOrElse(assetId, 0L) shouldBe transferAmount
-=======
-    for (v <- massTransferTxSupportedVersions) {
-      val firstBalance = sender.wavesBalance(firstAddress)
-      val secondBalance = sender.wavesBalance(secondAddress)
-      val attachment = ByteString.copyFrom("mass transfer description".getBytes("UTF-8"))
-
-      val transfers = List(Transfer(Some(Recipient().withPublicKeyHash(secondAddress)), transferAmount))
-      val assetId = PBTransactions.vanilla(
-        sender.broadcastIssue(firstAcc, "name", issueAmount, 8, reissuable = false, issueFee, waitForTx = true)
-      ).explicitGet().id().toString
-      sender.waitForTransaction(assetId)
-
       val massTransferTransactionFee = calcMassTransferFee(transfers.size)
       sender.broadcastMassTransfer(firstAcc, Some(assetId), transfers, attachment, massTransferTransactionFee, waitForTx = true)
 
-      val firstBalanceAfter = sender.wavesBalance(firstAddress)
+      val firstBalanceAfter  = sender.wavesBalance(firstAddress)
       val secondBalanceAfter = sender.wavesBalance(secondAddress)
 
       firstBalanceAfter.regular shouldBe firstBalance.regular - issueFee - massTransferTransactionFee
@@ -65,7 +41,6 @@
       secondBalanceAfter.effective shouldBe secondBalance.effective
       sender.assetsBalance(secondAddress, Seq(assetId)).getOrElse(assetId, 0L) shouldBe transferAmount
     }
->>>>>>> ca115833
   }
 
   test("waves mass transfer changes waves balances") {
