package com.wavesplatform.it.sync.grpc

import com.google.protobuf.ByteString
import com.wavesplatform.common.utils.EitherExt2
<<<<<<< HEAD
import com.wavesplatform.it.api.SyncHttpApi._
=======
import com.wavesplatform.it.api.SyncGrpcApi._
>>>>>>> f3990a23
import com.wavesplatform.it.sync._
import com.wavesplatform.protobuf.transaction.MassTransferTransactionData.Transfer
import com.wavesplatform.protobuf.transaction.{PBTransactions, Recipient}
import com.wavesplatform.transaction.transfer.MassTransferTransaction.MaxTransferCount
import com.wavesplatform.transaction.transfer.TransferTransaction.MaxAttachmentSize
import io.grpc.Status.Code

class MassTransferTransactionGrpcSuite extends GrpcBaseTransactionSuite {

  test("asset mass transfer changes asset balances and sender's.waves balance is decreased by fee.") {
<<<<<<< HEAD
    val firstBalance  = sender.grpc.wavesBalance(firstAddress)
    val secondBalance = sender.grpc.wavesBalance(secondAddress)
    val attachment    = ByteString.copyFrom("mass transfer description".getBytes("UTF-8"))

    val transfers = List(Transfer(Some(Recipient().withPublicKeyHash(secondAddress)), transferAmount))
    val assetId = PBTransactions
      .vanilla(
        sender.grpc.broadcastIssue(firstAcc, "name", issueAmount, 8, reissuable = false, issueFee, waitForTx = true)
      )
      .explicitGet()
      .id()
      .toString
    nodes.waitForHeightAriseAndTxPresent(assetId)
=======
    val firstBalance = sender.wavesBalance(firstAddress)
    val secondBalance = sender.wavesBalance(secondAddress)
    val attachment = ByteString.copyFrom("mass transfer description".getBytes("UTF-8"))

    val transfers = List(Transfer(Some(Recipient().withPublicKeyHash(secondAddress)), transferAmount))
    val assetId   = PBTransactions.vanilla(
      sender.broadcastIssue(firstAcc, "name", issueAmount, 8, reissuable = false, issueFee, waitForTx = true)
    ).explicitGet().id().toString
    sender.waitForTransaction(assetId)
>>>>>>> f3990a23

    val massTransferTransactionFee = calcMassTransferFee(transfers.size)
    sender.broadcastMassTransfer(firstAcc, Some(assetId), transfers, attachment, massTransferTransactionFee, waitForTx = true)

<<<<<<< HEAD
    val firstBalanceAfter  = sender.grpc.wavesBalance(firstAddress)
    val secondBalanceAfter = sender.grpc.wavesBalance(secondAddress)
=======
    val firstBalanceAfter = sender.wavesBalance(firstAddress)
    val secondBalanceAfter = sender.wavesBalance(secondAddress)
>>>>>>> f3990a23

    firstBalanceAfter.regular shouldBe firstBalance.regular - issueFee - massTransferTransactionFee
    firstBalanceAfter.effective shouldBe firstBalance.effective - issueFee - massTransferTransactionFee
    sender.assetsBalance(firstAddress, Seq(assetId)).getOrElse(assetId, 0L) shouldBe issueAmount - transferAmount
    secondBalanceAfter.regular shouldBe secondBalance.regular
    secondBalanceAfter.effective shouldBe secondBalance.effective
    sender.assetsBalance(secondAddress, Seq(assetId)).getOrElse(assetId, 0L) shouldBe transferAmount
  }

  test("waves mass transfer changes waves balances") {
<<<<<<< HEAD
    val firstBalance  = sender.grpc.wavesBalance(firstAddress)
    val secondBalance = sender.grpc.wavesBalance(secondAddress)
    val thirdBalance  = sender.grpc.wavesBalance(thirdAddress)
    val transfers = List(
      Transfer(Some(Recipient().withPublicKeyHash(secondAddress)), transferAmount),
      Transfer(Some(Recipient().withPublicKeyHash(thirdAddress)), 2 * transferAmount)
    )
=======
    val firstBalance = sender.wavesBalance(firstAddress)
    val secondBalance = sender.wavesBalance(secondAddress)
    val thirdBalance = sender.wavesBalance(thirdAddress)
    val transfers = List(Transfer(Some(Recipient().withPublicKeyHash(secondAddress)), transferAmount), Transfer(Some(Recipient().withPublicKeyHash(thirdAddress)), 2 * transferAmount))
>>>>>>> f3990a23

    val massTransferTransactionFee = calcMassTransferFee(transfers.size)
    sender.broadcastMassTransfer(firstAcc, transfers = transfers, fee = massTransferTransactionFee, waitForTx = true)

<<<<<<< HEAD
    val firstBalanceAfter  = sender.grpc.wavesBalance(firstAddress)
    val secondBalanceAfter = sender.grpc.wavesBalance(secondAddress)
    val thirdBalanceAfter  = sender.grpc.wavesBalance(thirdAddress)
=======
    val firstBalanceAfter = sender.wavesBalance(firstAddress)
    val secondBalanceAfter = sender.wavesBalance(secondAddress)
    val thirdBalanceAfter = sender.wavesBalance(thirdAddress)
>>>>>>> f3990a23

    firstBalanceAfter.regular shouldBe firstBalance.regular - massTransferTransactionFee - 3 * transferAmount
    firstBalanceAfter.effective shouldBe firstBalance.effective - massTransferTransactionFee - 3 * transferAmount
    secondBalanceAfter.regular shouldBe secondBalance.regular + transferAmount
    secondBalanceAfter.effective shouldBe secondBalance.effective + transferAmount
    thirdBalanceAfter.regular shouldBe thirdBalance.regular + 2 * transferAmount
    thirdBalanceAfter.effective shouldBe thirdBalance.effective + 2 * transferAmount
  }

  test("can not make mass transfer without having enough waves") {
<<<<<<< HEAD
    val firstBalance  = sender.grpc.wavesBalance(firstAddress)
    val secondBalance = sender.grpc.wavesBalance(secondAddress)
    val transfers = List(
      Transfer(Some(Recipient().withPublicKeyHash(secondAddress)), firstBalance.regular / 2),
      Transfer(Some(Recipient().withPublicKeyHash(thirdAddress)), firstBalance.regular / 2)
    )
=======
    val firstBalance = sender.wavesBalance(firstAddress)
    val secondBalance = sender.wavesBalance(secondAddress)
    val transfers        = List(Transfer(Some(Recipient().withPublicKeyHash(secondAddress)), firstBalance.regular / 2), Transfer(Some(Recipient().withPublicKeyHash(thirdAddress)), firstBalance.regular / 2))
>>>>>>> f3990a23

    assertGrpcError(
      sender.broadcastMassTransfer(firstAcc, transfers = transfers, fee = calcMassTransferFee(transfers.size)),
      "Attempt to transfer unavailable funds",
      Code.INVALID_ARGUMENT
    )

    nodes.foreach(n => n.waitForHeight(n.height + 1))
    sender.wavesBalance(firstAddress) shouldBe firstBalance
    sender.wavesBalance(secondAddress) shouldBe secondBalance
  }

  test("cannot make mass transfer when fee less then minimal ") {
<<<<<<< HEAD
    val firstBalance               = sender.grpc.wavesBalance(firstAddress)
    val secondBalance              = sender.grpc.wavesBalance(secondAddress)
    val transfers                  = List(Transfer(Some(Recipient().withPublicKeyHash(secondAddress)), transferAmount))
=======
    val firstBalance = sender.wavesBalance(firstAddress)
    val secondBalance = sender.wavesBalance(secondAddress)
    val transfers        = List(Transfer(Some(Recipient().withPublicKeyHash(secondAddress)), transferAmount))
>>>>>>> f3990a23
    val massTransferTransactionFee = calcMassTransferFee(transfers.size)

    assertGrpcError(
      sender.broadcastMassTransfer(firstAcc, transfers = transfers, fee = massTransferTransactionFee - 1),
      s"does not exceed minimal value of $massTransferTransactionFee WAVES",
      Code.INVALID_ARGUMENT
    )

    nodes.foreach(n => n.waitForHeight(n.height + 1))
    sender.wavesBalance(firstAddress) shouldBe firstBalance
    sender.wavesBalance(secondAddress) shouldBe secondBalance
  }

  test("cannot make mass transfer without having enough of effective balance") {
<<<<<<< HEAD
    val firstBalance               = sender.grpc.wavesBalance(firstAddress)
    val secondBalance              = sender.grpc.wavesBalance(secondAddress)
    val transfers                  = List(Transfer(Some(Recipient().withPublicKeyHash(secondAddress)), firstBalance.regular - 2 * minFee))
=======
    val firstBalance = sender.wavesBalance(firstAddress)
    val secondBalance = sender.wavesBalance(secondAddress)
    val transfers        = List(Transfer(Some(Recipient().withPublicKeyHash(secondAddress)), firstBalance.regular - 2 * minFee))
>>>>>>> f3990a23
    val massTransferTransactionFee = calcMassTransferFee(transfers.size)

    sender.broadcastLease(firstAcc, Recipient().withPublicKeyHash(secondAddress), leasingAmount, minFee, waitForTx = true)

    assertGrpcError(
      sender.broadcastMassTransfer(firstAcc, transfers = transfers, fee = massTransferTransactionFee),
      "Attempt to transfer unavailable funds",
      Code.INVALID_ARGUMENT
    )
    nodes.foreach(n => n.waitForHeight(n.height + 1))
    sender.wavesBalance(firstAddress).regular shouldBe firstBalance.regular - minFee
    sender.wavesBalance(firstAddress).effective shouldBe firstBalance.effective - minFee - leasingAmount
    sender.wavesBalance(secondAddress).regular shouldBe secondBalance.regular
    sender.wavesBalance(secondAddress).effective shouldBe secondBalance.effective + leasingAmount
  }

  test("cannot broadcast invalid mass transfer tx") {
<<<<<<< HEAD
    val firstBalance    = sender.grpc.wavesBalance(firstAddress)
    val secondBalance   = sender.grpc.wavesBalance(secondAddress)
=======
    val firstBalance = sender.wavesBalance(firstAddress)
    val secondBalance = sender.wavesBalance(secondAddress)
>>>>>>> f3990a23
    val defaultTransfer = List(Transfer(Some(Recipient().withPublicKeyHash(secondAddress)), transferAmount))

    val negativeTransfer = List(Transfer(Some(Recipient().withPublicKeyHash(secondAddress)), -1))
    assertGrpcError(
      sender.broadcastMassTransfer(firstAcc, transfers = negativeTransfer, fee = calcMassTransferFee(negativeTransfer.size)),
      "One of the transfers has negative amount",
      Code.INTERNAL
    )

    val tooManyTransfers = List.fill(MaxTransferCount + 1)(Transfer(Some(Recipient().withPublicKeyHash(secondAddress)), 1))
    assertGrpcError(
      sender.broadcastMassTransfer(firstAcc, transfers = tooManyTransfers, fee = calcMassTransferFee(MaxTransferCount + 1)),
      s"Number of transfers ${MaxTransferCount + 1} is greater than 100",
      Code.INTERNAL
    )

    val tooBigAttachment = ByteString.copyFrom(("a" * (MaxAttachmentSize + 1)).getBytes("UTF-8"))
    assertGrpcError(
      sender.broadcastMassTransfer(firstAcc, transfers = defaultTransfer, attachment = tooBigAttachment, fee = calcMassTransferFee(1)),
      "TooBigArray",
      Code.INTERNAL
    )

    sender.wavesBalance(firstAddress) shouldBe firstBalance
    sender.wavesBalance(secondAddress) shouldBe secondBalance
  }

  test("huge transactions are allowed") {
<<<<<<< HEAD
    val firstBalance  = sender.grpc.wavesBalance(firstAddress)
    val fee           = calcMassTransferFee(MaxTransferCount)
    val amount        = (firstBalance.available - fee) / MaxTransferCount
    val maxAttachment = ByteString.copyFrom(("a" * MaxAttachmentSize).getBytes("UTF-8"))

    val transfers = List.fill(MaxTransferCount)(Transfer(Some(Recipient().withPublicKeyHash(firstAddress)), amount))
    sender.grpc.broadcastMassTransfer(firstAcc, transfers = transfers, fee = fee, attachment = maxAttachment, waitForTx = true)
=======
    val firstBalance = sender.wavesBalance(firstAddress)
    val fee = calcMassTransferFee(MaxTransferCount)
    val amount = (firstBalance.available - fee) / MaxTransferCount
    val maxAttachment = ByteString.copyFrom(("a" * MaxAttachmentSize).getBytes("UTF-8"))


    val transfers  = List.fill(MaxTransferCount)(Transfer(Some(Recipient().withPublicKeyHash(firstAddress)), amount))
    sender.broadcastMassTransfer(firstAcc, transfers = transfers, fee = fee, attachment = maxAttachment, waitForTx = true)
>>>>>>> f3990a23

    sender.wavesBalance(firstAddress).regular shouldBe firstBalance.regular - fee
    sender.wavesBalance(firstAddress).effective shouldBe firstBalance.effective - fee
  }

  test("able to mass transfer to alias") {
<<<<<<< HEAD
    val firstBalance  = sender.grpc.wavesBalance(firstAddress)
    val secondBalance = sender.grpc.wavesBalance(secondAddress)
=======
    val firstBalance = sender.wavesBalance(firstAddress)
    val secondBalance = sender.wavesBalance(secondAddress)
>>>>>>> f3990a23

    val alias = "masstest_alias"

    sender.broadcastCreateAlias(secondAcc, alias, minFee, waitForTx = true)

    val transfers =
      List(Transfer(Some(Recipient().withPublicKeyHash(firstAddress)), transferAmount), Transfer(Some(Recipient().withAlias(alias)), transferAmount))

    val massTransferTransactionFee = calcMassTransferFee(transfers.size)
    sender.broadcastMassTransfer(firstAcc, transfers = transfers, fee = massTransferTransactionFee, waitForTx = true)

    sender.wavesBalance(firstAddress).regular shouldBe firstBalance.regular - massTransferTransactionFee - transferAmount
    sender.wavesBalance(firstAddress).effective shouldBe firstBalance.effective - massTransferTransactionFee - transferAmount
    sender.wavesBalance(secondAddress).regular shouldBe secondBalance.regular + transferAmount - minFee
    sender.wavesBalance(secondAddress).effective shouldBe secondBalance.effective + transferAmount - minFee
  }

}<|MERGE_RESOLUTION|>--- conflicted
+++ resolved
@@ -2,11 +2,7 @@
 
 import com.google.protobuf.ByteString
 import com.wavesplatform.common.utils.EitherExt2
-<<<<<<< HEAD
-import com.wavesplatform.it.api.SyncHttpApi._
-=======
 import com.wavesplatform.it.api.SyncGrpcApi._
->>>>>>> f3990a23
 import com.wavesplatform.it.sync._
 import com.wavesplatform.protobuf.transaction.MassTransferTransactionData.Transfer
 import com.wavesplatform.protobuf.transaction.{PBTransactions, Recipient}
@@ -17,42 +13,25 @@
 class MassTransferTransactionGrpcSuite extends GrpcBaseTransactionSuite {
 
   test("asset mass transfer changes asset balances and sender's.waves balance is decreased by fee.") {
-<<<<<<< HEAD
-    val firstBalance  = sender.grpc.wavesBalance(firstAddress)
-    val secondBalance = sender.grpc.wavesBalance(secondAddress)
+    val firstBalance  = sender.wavesBalance(firstAddress)
+    val secondBalance = sender.wavesBalance(secondAddress)
     val attachment    = ByteString.copyFrom("mass transfer description".getBytes("UTF-8"))
 
     val transfers = List(Transfer(Some(Recipient().withPublicKeyHash(secondAddress)), transferAmount))
     val assetId = PBTransactions
       .vanilla(
-        sender.grpc.broadcastIssue(firstAcc, "name", issueAmount, 8, reissuable = false, issueFee, waitForTx = true)
+        sender.broadcastIssue(firstAcc, "name", issueAmount, 8, reissuable = false, issueFee, waitForTx = true)
       )
       .explicitGet()
       .id()
       .toString
-    nodes.waitForHeightAriseAndTxPresent(assetId)
-=======
-    val firstBalance = sender.wavesBalance(firstAddress)
-    val secondBalance = sender.wavesBalance(secondAddress)
-    val attachment = ByteString.copyFrom("mass transfer description".getBytes("UTF-8"))
-
-    val transfers = List(Transfer(Some(Recipient().withPublicKeyHash(secondAddress)), transferAmount))
-    val assetId   = PBTransactions.vanilla(
-      sender.broadcastIssue(firstAcc, "name", issueAmount, 8, reissuable = false, issueFee, waitForTx = true)
-    ).explicitGet().id().toString
     sender.waitForTransaction(assetId)
->>>>>>> f3990a23
 
     val massTransferTransactionFee = calcMassTransferFee(transfers.size)
     sender.broadcastMassTransfer(firstAcc, Some(assetId), transfers, attachment, massTransferTransactionFee, waitForTx = true)
 
-<<<<<<< HEAD
-    val firstBalanceAfter  = sender.grpc.wavesBalance(firstAddress)
-    val secondBalanceAfter = sender.grpc.wavesBalance(secondAddress)
-=======
-    val firstBalanceAfter = sender.wavesBalance(firstAddress)
+    val firstBalanceAfter  = sender.wavesBalance(firstAddress)
     val secondBalanceAfter = sender.wavesBalance(secondAddress)
->>>>>>> f3990a23
 
     firstBalanceAfter.regular shouldBe firstBalance.regular - issueFee - massTransferTransactionFee
     firstBalanceAfter.effective shouldBe firstBalance.effective - issueFee - massTransferTransactionFee
@@ -63,33 +42,20 @@
   }
 
   test("waves mass transfer changes waves balances") {
-<<<<<<< HEAD
-    val firstBalance  = sender.grpc.wavesBalance(firstAddress)
-    val secondBalance = sender.grpc.wavesBalance(secondAddress)
-    val thirdBalance  = sender.grpc.wavesBalance(thirdAddress)
+    val firstBalance  = sender.wavesBalance(firstAddress)
+    val secondBalance = sender.wavesBalance(secondAddress)
+    val thirdBalance  = sender.wavesBalance(thirdAddress)
     val transfers = List(
       Transfer(Some(Recipient().withPublicKeyHash(secondAddress)), transferAmount),
       Transfer(Some(Recipient().withPublicKeyHash(thirdAddress)), 2 * transferAmount)
     )
-=======
-    val firstBalance = sender.wavesBalance(firstAddress)
-    val secondBalance = sender.wavesBalance(secondAddress)
-    val thirdBalance = sender.wavesBalance(thirdAddress)
-    val transfers = List(Transfer(Some(Recipient().withPublicKeyHash(secondAddress)), transferAmount), Transfer(Some(Recipient().withPublicKeyHash(thirdAddress)), 2 * transferAmount))
->>>>>>> f3990a23
 
     val massTransferTransactionFee = calcMassTransferFee(transfers.size)
     sender.broadcastMassTransfer(firstAcc, transfers = transfers, fee = massTransferTransactionFee, waitForTx = true)
 
-<<<<<<< HEAD
-    val firstBalanceAfter  = sender.grpc.wavesBalance(firstAddress)
-    val secondBalanceAfter = sender.grpc.wavesBalance(secondAddress)
-    val thirdBalanceAfter  = sender.grpc.wavesBalance(thirdAddress)
-=======
-    val firstBalanceAfter = sender.wavesBalance(firstAddress)
+    val firstBalanceAfter  = sender.wavesBalance(firstAddress)
     val secondBalanceAfter = sender.wavesBalance(secondAddress)
-    val thirdBalanceAfter = sender.wavesBalance(thirdAddress)
->>>>>>> f3990a23
+    val thirdBalanceAfter  = sender.wavesBalance(thirdAddress)
 
     firstBalanceAfter.regular shouldBe firstBalance.regular - massTransferTransactionFee - 3 * transferAmount
     firstBalanceAfter.effective shouldBe firstBalance.effective - massTransferTransactionFee - 3 * transferAmount
@@ -100,18 +66,12 @@
   }
 
   test("can not make mass transfer without having enough waves") {
-<<<<<<< HEAD
-    val firstBalance  = sender.grpc.wavesBalance(firstAddress)
-    val secondBalance = sender.grpc.wavesBalance(secondAddress)
+    val firstBalance  = sender.wavesBalance(firstAddress)
+    val secondBalance = sender.wavesBalance(secondAddress)
     val transfers = List(
       Transfer(Some(Recipient().withPublicKeyHash(secondAddress)), firstBalance.regular / 2),
       Transfer(Some(Recipient().withPublicKeyHash(thirdAddress)), firstBalance.regular / 2)
     )
-=======
-    val firstBalance = sender.wavesBalance(firstAddress)
-    val secondBalance = sender.wavesBalance(secondAddress)
-    val transfers        = List(Transfer(Some(Recipient().withPublicKeyHash(secondAddress)), firstBalance.regular / 2), Transfer(Some(Recipient().withPublicKeyHash(thirdAddress)), firstBalance.regular / 2))
->>>>>>> f3990a23
 
     assertGrpcError(
       sender.broadcastMassTransfer(firstAcc, transfers = transfers, fee = calcMassTransferFee(transfers.size)),
@@ -125,15 +85,9 @@
   }
 
   test("cannot make mass transfer when fee less then minimal ") {
-<<<<<<< HEAD
-    val firstBalance               = sender.grpc.wavesBalance(firstAddress)
-    val secondBalance              = sender.grpc.wavesBalance(secondAddress)
+    val firstBalance               = sender.wavesBalance(firstAddress)
+    val secondBalance              = sender.wavesBalance(secondAddress)
     val transfers                  = List(Transfer(Some(Recipient().withPublicKeyHash(secondAddress)), transferAmount))
-=======
-    val firstBalance = sender.wavesBalance(firstAddress)
-    val secondBalance = sender.wavesBalance(secondAddress)
-    val transfers        = List(Transfer(Some(Recipient().withPublicKeyHash(secondAddress)), transferAmount))
->>>>>>> f3990a23
     val massTransferTransactionFee = calcMassTransferFee(transfers.size)
 
     assertGrpcError(
@@ -148,15 +102,9 @@
   }
 
   test("cannot make mass transfer without having enough of effective balance") {
-<<<<<<< HEAD
-    val firstBalance               = sender.grpc.wavesBalance(firstAddress)
-    val secondBalance              = sender.grpc.wavesBalance(secondAddress)
+    val firstBalance               = sender.wavesBalance(firstAddress)
+    val secondBalance              = sender.wavesBalance(secondAddress)
     val transfers                  = List(Transfer(Some(Recipient().withPublicKeyHash(secondAddress)), firstBalance.regular - 2 * minFee))
-=======
-    val firstBalance = sender.wavesBalance(firstAddress)
-    val secondBalance = sender.wavesBalance(secondAddress)
-    val transfers        = List(Transfer(Some(Recipient().withPublicKeyHash(secondAddress)), firstBalance.regular - 2 * minFee))
->>>>>>> f3990a23
     val massTransferTransactionFee = calcMassTransferFee(transfers.size)
 
     sender.broadcastLease(firstAcc, Recipient().withPublicKeyHash(secondAddress), leasingAmount, minFee, waitForTx = true)
@@ -174,34 +122,29 @@
   }
 
   test("cannot broadcast invalid mass transfer tx") {
-<<<<<<< HEAD
-    val firstBalance    = sender.grpc.wavesBalance(firstAddress)
-    val secondBalance   = sender.grpc.wavesBalance(secondAddress)
-=======
-    val firstBalance = sender.wavesBalance(firstAddress)
-    val secondBalance = sender.wavesBalance(secondAddress)
->>>>>>> f3990a23
+    val firstBalance    = sender.wavesBalance(firstAddress)
+    val secondBalance   = sender.wavesBalance(secondAddress)
     val defaultTransfer = List(Transfer(Some(Recipient().withPublicKeyHash(secondAddress)), transferAmount))
 
     val negativeTransfer = List(Transfer(Some(Recipient().withPublicKeyHash(secondAddress)), -1))
     assertGrpcError(
       sender.broadcastMassTransfer(firstAcc, transfers = negativeTransfer, fee = calcMassTransferFee(negativeTransfer.size)),
       "One of the transfers has negative amount",
-      Code.INTERNAL
+      Code.INVALID_ARGUMENT
     )
 
     val tooManyTransfers = List.fill(MaxTransferCount + 1)(Transfer(Some(Recipient().withPublicKeyHash(secondAddress)), 1))
     assertGrpcError(
       sender.broadcastMassTransfer(firstAcc, transfers = tooManyTransfers, fee = calcMassTransferFee(MaxTransferCount + 1)),
       s"Number of transfers ${MaxTransferCount + 1} is greater than 100",
-      Code.INTERNAL
+      Code.INVALID_ARGUMENT
     )
 
     val tooBigAttachment = ByteString.copyFrom(("a" * (MaxAttachmentSize + 1)).getBytes("UTF-8"))
     assertGrpcError(
       sender.broadcastMassTransfer(firstAcc, transfers = defaultTransfer, attachment = tooBigAttachment, fee = calcMassTransferFee(1)),
-      "TooBigArray",
-      Code.INTERNAL
+      "Too big sequences requested",
+      Code.INVALID_ARGUMENT
     )
 
     sender.wavesBalance(firstAddress) shouldBe firstBalance
@@ -209,37 +152,21 @@
   }
 
   test("huge transactions are allowed") {
-<<<<<<< HEAD
-    val firstBalance  = sender.grpc.wavesBalance(firstAddress)
+    val firstBalance  = sender.wavesBalance(firstAddress)
     val fee           = calcMassTransferFee(MaxTransferCount)
     val amount        = (firstBalance.available - fee) / MaxTransferCount
     val maxAttachment = ByteString.copyFrom(("a" * MaxAttachmentSize).getBytes("UTF-8"))
 
     val transfers = List.fill(MaxTransferCount)(Transfer(Some(Recipient().withPublicKeyHash(firstAddress)), amount))
-    sender.grpc.broadcastMassTransfer(firstAcc, transfers = transfers, fee = fee, attachment = maxAttachment, waitForTx = true)
-=======
-    val firstBalance = sender.wavesBalance(firstAddress)
-    val fee = calcMassTransferFee(MaxTransferCount)
-    val amount = (firstBalance.available - fee) / MaxTransferCount
-    val maxAttachment = ByteString.copyFrom(("a" * MaxAttachmentSize).getBytes("UTF-8"))
-
-
-    val transfers  = List.fill(MaxTransferCount)(Transfer(Some(Recipient().withPublicKeyHash(firstAddress)), amount))
     sender.broadcastMassTransfer(firstAcc, transfers = transfers, fee = fee, attachment = maxAttachment, waitForTx = true)
->>>>>>> f3990a23
 
     sender.wavesBalance(firstAddress).regular shouldBe firstBalance.regular - fee
     sender.wavesBalance(firstAddress).effective shouldBe firstBalance.effective - fee
   }
 
   test("able to mass transfer to alias") {
-<<<<<<< HEAD
-    val firstBalance  = sender.grpc.wavesBalance(firstAddress)
-    val secondBalance = sender.grpc.wavesBalance(secondAddress)
-=======
-    val firstBalance = sender.wavesBalance(firstAddress)
+    val firstBalance  = sender.wavesBalance(firstAddress)
     val secondBalance = sender.wavesBalance(secondAddress)
->>>>>>> f3990a23
 
     val alias = "masstest_alias"
 
