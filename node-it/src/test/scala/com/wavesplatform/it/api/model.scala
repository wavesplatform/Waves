package com.wavesplatform.it.api

import com.wavesplatform.common.state.ByteStr
import com.wavesplatform.transaction.assets.exchange.AssetPair
import io.grpc.{Metadata, Status => GrpcStatus}
import play.api.libs.json._

import scala.util.{Failure, Success}

// USCE no longer contains references to non-serializable Request/Response objects
// to work around https://github.com/scalatest/scalatest/issues/556
case class UnexpectedStatusCodeException(requestMethod: String, requestUrl: String, statusCode: Int, responseBody: String)
    extends Exception(s"Request: $requestMethod $requestUrl; Unexpected status code ($statusCode): $responseBody")

case class GrpcStatusRuntimeException(status: GrpcStatus, metaData: Metadata) extends Exception(s"$status $metaData")

case class Status(blockchainHeight: Int, stateHeight: Int, updatedTimestamp: Long, updatedDate: String)
object Status {
  implicit val statusFormat: Format[Status] = Json.format
}

case class Peer(address: String, declaredAddress: String, peerName: String)
object Peer {
  implicit val peerFormat: Format[Peer] = Json.format
}

case class Address(address: String)
object Address {
  implicit val addressFormat: Format[Address] = Json.format
}

case class Balance(address: String, confirmations: Int, balance: Long)
object Balance {
  implicit val balanceFormat: Format[Balance] = Json.format
}

case class BalanceDetails(address: String, regular: Long, generating: Long, available: Long, effective: Long)
object BalanceDetails {
  implicit val balanceDetailsFormat: Format[BalanceDetails] = Json.format
}

case class AssetBalance(address: String, assetId: String, balance: Long)
object AssetBalance {
  implicit val assetBalanceFormat: Format[AssetBalance] = Json.format
}

case class CompiledScript(script: String, complexity: Long, extraFee: Long)
object CompiledScript {
  implicit val compiledScriptFormat: Format[CompiledScript] = Json.format
}

case class DecompiledScript(script: String)
object DecompiledScript {
  implicit val decompiledScriptFormat: Format[DecompiledScript] = Json.format
}

case class FullAssetInfo(
    assetId: String,
    balance: Long,
    reissuable: Boolean,
    minSponsoredAssetFee: Option[Long],
    sponsorBalance: Option[Long],
    quantity: Long,
    issueTransaction: Option[Transaction]
)
object FullAssetInfo {
  implicit val fullAssetInfoFormat: Format[FullAssetInfo] = Json.format
}

case class NFTAssetInfo(assetId: String, reissuable: Boolean, quantity: Long, decimals: Byte)
object NFTAssetInfo {
  implicit val nftAssetInfo: Format[NFTAssetInfo] = Json.format
}

case class FullAssetsInfo(address: String, balances: List[FullAssetInfo])
object FullAssetsInfo {
  implicit val fullAssetsInfoFormat: Format[FullAssetsInfo] = Json.format
}

case class ScriptAssetInfo(scriptComplexity: Long, script: String, scriptText: String)
object ScriptAssetInfo {
  implicit val scriptAssetInfoFormat: Format[ScriptAssetInfo] = Json.format
}

case class AssetInfo(
    assetId: String,
    issueHeight: Int,
    issueTimestamp: Long,
    issuer: String,
    name: String,
    description: String,
    decimals: Int,
    reissuable: Boolean,
    quantity: Long,
    originTransactionId: String,
    minSponsoredAssetFee: Option[Long],
    scriptDetails: Option[ScriptAssetInfo]
)
object AssetInfo {
  implicit val AssetInfoFormat: Format[AssetInfo] = Json.format
}

case class Transaction(`type`: Int, id: String, fee: Long, timestamp: Long, sender: Option[String], name: Option[String], description: Option[String])
object Transaction {
  implicit val transactionFormat: Format[Transaction] = Json.format
}

trait TxInfo {
  def `type`: Int
  def id: String
  def fee: Long
  def timestamp: Long
  def sender: Option[String]
  def height: Int
  def minSponsoredAssetFee: Option[Long]
  def recipient: Option[String]
  def script: Option[String]
}

case class TransactionInfo(
    `type`: Int,
    id: String,
    fee: Long,
    timestamp: Long,
    sender: Option[String],
    height: Int,
    minSponsoredAssetFee: Option[Long],
    name: Option[String],
    description: Option[String],
    recipient: Option[String],
    script: Option[String]
) extends TxInfo
object TransactionInfo {
  implicit val format: Format[TransactionInfo] = Json.format
}

case class TransactionStatus(
    id: String,
    status: String,
    confirmations: Option[Int],
    height: Option[Int]
)
object TransactionStatus {
  implicit val format: Format[TransactionStatus] = Json.format
}

case class OrderInfo(
    id: String,
    version: Option[Byte],
    sender: String,
    senderPublicKey: String,
    matcherPublicKey: String,
    assetPair: AssetPairResponse,
    orderType: String,
    amount: Long,
    price: Long,
    timestamp: Long,
    expiration: Long,
    matcherFee: Long,
    signature: String,
    proofs: Option[Seq[String]]
)
object OrderInfo {
  implicit val transactionFormat: Format[OrderInfo] = Json.format
}

case class AssetPairResponse(amountAsset: Option[String], priceAsset: Option[String])
object AssetPairResponse {
  implicit val pairResponseFormat: Format[AssetPairResponse] = Json.format
}

case class StateChangesDetails(
    data: Seq[DataResponse],
    transfers: Seq[TransfersInfoResponse],
    issues: Seq[IssueInfoResponse],
    reissues: Seq[ReissueInfoResponse],
    burns: Seq[BurnInfoResponse]
)
object StateChangesDetails {
  implicit val stateChangeResponseFormat: Format[StateChangesDetails] = Json.format[StateChangesDetails]
}

case class DebugStateChanges(
    `type`: Int,
    id: String,
    fee: Long,
    timestamp: Long,
    sender: Option[String],
    height: Int,
    minSponsoredAssetFee: Option[Long],
    recipient: Option[String],
    script: Option[String],
    stateChanges: Option[StateChangesDetails]
) extends TxInfo
object DebugStateChanges {
  implicit val debugStateChanges: Format[DebugStateChanges] = Json.format
}

case class DataResponse(`type`: String, value: Long, key: String)
object DataResponse {
  implicit val dataResponseFormat: Format[DataResponse] = Json.format
}

case class TransfersInfoResponse(address: String, asset: Option[String], amount: Long)
object TransfersInfoResponse {
  implicit val assetIdReads: Reads[Option[String]] = Reads {
    case JsString(str) => JsSuccess(Some(str))
    case JsNull        => JsSuccess(None)
    case _             => JsError("Unexpected value")
  }

  implicit val transfersInfoResponseFormat: Format[TransfersInfoResponse] = Json.format
}

case class IssueInfoResponse(
    assetId: String,
    name: String,
    description: String,
    quantity: Long,
    decimals: Int,
    isReissuable: Boolean,
    compiledScript: Option[String],
    nonce: Int
)
object IssueInfoResponse {
  implicit val IssueInfoFormat: Format[IssueInfoResponse] = Json.format
}

case class ReissueInfoResponse(assetId: String, isReissuable: Boolean, quantity: Long)
object ReissueInfoResponse {
  implicit val reissueInfoFormat: Format[ReissueInfoResponse] = Json.format
}

case class BurnInfoResponse(assetId: String, quantity: Long)
object BurnInfoResponse {
  implicit val burnInfoFormat: Format[BurnInfoResponse] = Json.format
}

case class ExchangeTransaction(
    `type`: Int,
    version: Option[Byte],
    id: String,
    sender: String,
    senderPublicKey: String,
    fee: Long,
    timestamp: Long,
    proofs: Option[Seq[String]],
    order1: OrderInfo,
    order2: OrderInfo,
    amount: Long,
    price: Long,
    buyMatcherFee: Long,
    sellMatcherFee: Long,
    height: Option[Int]
)
object ExchangeTransaction {
  implicit val transactionFormat: Format[ExchangeTransaction] = Json.format
}

case class Block(
    signature: String,
    height: Int,
    timestamp: Long,
    generator: String,
    transactionCount: Int,
    generationSignature: Option[String],
    transactionsRoot: Option[String],
    baseTarget: Option[Int],
    blocksize: Int,
    transactions: Seq[Transaction],
    fee: Long,
    totalFee: Option[Long],
    features: Option[Set[Short]],
    reward: Option[Long],
    desiredReward: Option[Long],
    vrf: Option[String],
    version: Option[Byte] = None
)
object Block {
  implicit val blockFormat: Format[Block] = Format(
    Reads( jsv =>
      for {
        signature <- (jsv \ "signature").validate[String]
        height <- (jsv \ "height").validate[Int]
        timestamp <- (jsv \ "timestamp").validate[Long]
        generator <- (jsv \ "generator").validate[String]
        transactionCount <- (jsv \ "transactionCount").validate[Int]
        blocksize <- (jsv \ "blocksize").validate[Int]
        features <- (jsv \ "features").validateOpt[Set[Short]]
        reward <- (jsv \ "reward").validateOpt[Long]
        desiredReward <- (jsv \ "desiredReward").validateOpt[Long]
        totalFee <- (jsv \ "totalFee").validateOpt[Long]
        fee <- (jsv \ "fee").validate[Long]
        transactions <- (jsv \ "transactions").validate[Seq[Transaction]]
        version <- (jsv \ "version").validateOpt[Byte]
        generationSignature <- (jsv \ "nxt-consensus" \ "generation-signature").validateOpt[String]
        baseTarget <- (jsv \ "nxt-consensus" \ "base-target").validateOpt[Int]
        transactionsRoot <- (jsv \ "transactionsRoot").validateOpt[String]
        vrf <- (jsv \ "VRF").validateOpt[String]
      } yield Block(
        signature,
        height,
        timestamp,
        generator,
        transactionCount,
        generationSignature,
        transactionsRoot,
        baseTarget,
        blocksize,
        transactions,
        fee,
        totalFee,
        features,
        reward,
        desiredReward,
        vrf,
        version
      )
    ),
    Json.writes[Block]
  )
}

case class BlockHeader(
    signature: String,
    height: Int,
    timestamp: Long,
    generator: String,
    transactionCount: Int,
    generationSignature: Option[String],
    transactionsRoot: Option[String],
    baseTarget: Option[Int],
    blocksize: Int,
    features: Option[Set[Short]],
    reward: Option[Long],
    desiredReward: Option[Long],
    totalFee: Long,
    vrf: Option[String],
    version: Option[Byte] = None
)
object BlockHeader {
  implicit val blockHeadersFormat: Format[BlockHeader] = Format(
    Reads( jsv =>
      for {
        signature <- (jsv \ "signature").validate[String]
        height <- (jsv \ "height").validate[Int]
        timestamp <- (jsv \ "timestamp").validate[Long]
        generator <- (jsv \ "generator").validate[String]
        transactionCount <- (jsv \ "transactionCount").validate[Int]
        blocksize <- (jsv \ "blocksize").validate[Int]
        features <- (jsv \ "features").validateOpt[Set[Short]]
        reward <- (jsv \ "reward").validateOpt[Long]
        desiredReward <- (jsv \ "desiredReward").validateOpt[Long]
        totalFee <- (jsv \ "totalFee").validate[Long]
        version <- (jsv \ "version").validateOpt[Byte]
        generationSignature <- (jsv \ "nxt-consensus" \ "generation-signature").validateOpt[String]
        baseTarget <- (jsv \ "nxt-consensus" \ "base-target").validateOpt[Int]
        transactionsRoot <- (jsv \ "transactionsRoot").validateOpt[String]
<<<<<<< HEAD
      } yield BlockHeader(
=======
        vrf <- (jsv \ "VRF").validateOpt[String]
      } yield BlockHeaders(
>>>>>>> ff153d26
        signature,
        height,
        timestamp,
        generator,
        transactionCount,
        generationSignature,
        transactionsRoot,
        baseTarget,
        blocksize,
        features,
        reward,
        desiredReward,
        totalFee,
        vrf,
        version
      )
    ),
    Json.writes[BlockHeader]
  )
}

case class GenerationSignatureResponse(generationSignature: String)
object GenerationSignatureResponse {
  implicit val generationSignatureResponseFormat: Format[GenerationSignatureResponse] = Json.format
}

case class MatcherMessage(id: String)
object MatcherMessage {
  implicit val matcherMessageFormat: Format[MatcherMessage] = Json.format
}

case class MatcherResponse(status: String, message: MatcherMessage)
object MatcherResponse {
  implicit val matcherResponseFormat: Format[MatcherResponse] = Json.format
}

case class RatesResponse(message: String)
object RatesResponse {
  implicit val format: Format[RatesResponse] = Json.format
}

case class MatcherErrorResponse(status: Option[String], message: Option[String])
object MatcherErrorResponse {
  implicit val matcherErrorResponseFormat: Format[MatcherErrorResponse] = Json.format
}

case class MarketDataInfo(matcherPublicKey: String, markets: Seq[MarketData])
object MarketDataInfo {
  implicit val marketDataInfoResponseFormat: Format[MarketDataInfo] = Json.format
}

case class AssetDecimalsInfo(decimals: Byte)
object AssetDecimalsInfo {
  implicit val assetDecimalsInfoResponseFormat: Format[AssetDecimalsInfo] = Json.format
}

case class MarketData(
    amountAsset: String,
    amountAssetName: String,
    priceAsset: String,
    priceAssetName: String,
    created: Long,
    amountAssetInfo: Option[AssetDecimalsInfo],
    priceAssetInfo: Option[AssetDecimalsInfo]
)
object MarketData {
  implicit val marketData: Format[MarketData] = Json.format
}

case class MatcherStatusResponse(status: String, filledAmount: Option[Long])
object MatcherStatusResponse {
  implicit val matcherStatusResponseFormat: Format[MatcherStatusResponse] = Json.format
}

case class MessageMatcherResponse(message: String)
object MessageMatcherResponse {
  implicit val messageMatcherResponseFormat: Format[MessageMatcherResponse] = Json.format
}

case class OrderbookHistory(
    id: String,
    `type`: String,
    amount: Long,
    price: Long,
    timestamp: Long,
    filled: Int,
    status: String,
    assetPair: AssetPair
) {
  def isActive: Boolean = status == "PartiallyFilled" || status == "Accepted"
}
object OrderbookHistory {
  implicit val byteStrFormat: Format[ByteStr] = Format(
    Reads {
      case JsString(str) =>
        ByteStr.decodeBase58(str) match {
          case Success(x) => JsSuccess(x)
          case Failure(e) => JsError(e.getMessage)
        }

      case _ => JsError("Can't read ByteStr")
    },
    Writes(x => JsString(x.toString))
  )

  implicit val assetPairFormat: Format[AssetPair] = Json.format[AssetPair]

  implicit val orderbookHistory: Format[OrderbookHistory] = Json.format
}

case class PairResponse(amountAsset: String, priceAsset: String)
object PairResponse {
  implicit val pairResponseFormat: Format[PairResponse] = Json.format
}

case class LevelResponse(amount: Long, price: Long)
object LevelResponse {
  implicit val levelResponseFormat: Format[LevelResponse] = Json.format
}

case class OrderBookResponse(timestamp: Long, pair: PairResponse, bids: List[LevelResponse], asks: List[LevelResponse])
object OrderBookResponse {
  implicit val orderBookResponseFormat: Format[OrderBookResponse] = Json.format
}

case class MerkleProofResponse(id: String, transactionIndex: Int, merkleProof: Seq[String])
object  MerkleProofResponse {
  implicit val merkleProofResponseFormat: Format[MerkleProofResponse] = Json.format
}

case class MarketStatusResponse(
    lastPrice: Option[Long],
    lastSide: Option[String],
    bid: Option[Long],
    bidAmount: Option[Long],
    ask: Option[Long],
    askAmount: Option[Long]
)
object MarketStatusResponse {
  implicit val marketResponseFormat: Format[MarketStatusResponse] = Json.format
}

case class BlacklistedPeer(hostname: String, timestamp: Long, reason: String)
object BlacklistedPeer {
  implicit val blacklistedPeerFormat: Format[BlacklistedPeer] = Json.format
}

case class State(address: String, miningBalance: Long, timestamp: Long)
object State {
  implicit val StateFormat: Format[State] = Json.format
}

case class TransactionSerialize(bytes: Array[Int])
object TransactionSerialize {
  implicit val TransactionSerializeFormat: Format[TransactionSerialize] = Json.format
}

case class FeeInfo(feeAssetId: Option[String], feeAmount: Long)
object FeeInfo {
  implicit val format: Format[FeeInfo] = Json.format
}

// Obsolete payment request
case class PaymentRequest(amount: Long, fee: Long, sender: String, recipient: String)
object PaymentRequest {
  implicit val paymentFormat: Format[PaymentRequest] = Json.format
}<|MERGE_RESOLUTION|>--- conflicted
+++ resolved
@@ -356,12 +356,8 @@
         generationSignature <- (jsv \ "nxt-consensus" \ "generation-signature").validateOpt[String]
         baseTarget <- (jsv \ "nxt-consensus" \ "base-target").validateOpt[Int]
         transactionsRoot <- (jsv \ "transactionsRoot").validateOpt[String]
-<<<<<<< HEAD
+        vrf <- (jsv \ "VRF").validateOpt[String]
       } yield BlockHeader(
-=======
-        vrf <- (jsv \ "VRF").validateOpt[String]
-      } yield BlockHeaders(
->>>>>>> ff153d26
         signature,
         height,
         timestamp,
