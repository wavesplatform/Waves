--- conflicted
+++ resolved
@@ -3,11 +3,8 @@
 import com.wavesplatform.common.state.ByteStr
 import com.wavesplatform.state.DataEntry
 import com.wavesplatform.transaction.assets.exchange.AssetPair
-<<<<<<< HEAD
 import com.wavesplatform.transaction.transfer.Attachment
-=======
 import com.wavesplatform.transaction.transfer.MassTransferTransaction.Transfer
->>>>>>> 494ee506
 import io.grpc.{Metadata, Status => GrpcStatus}
 import org.scalatest.Assertions
 import play.api.libs.json._
@@ -107,46 +104,18 @@
   implicit val AssetInfoFormat: Format[AssetInfo] = Json.format
 }
 
-<<<<<<< HEAD
-case class Transaction (
-                        _type: Int,
-                        id: String,
-                        chainId: Option[Byte],
-                        fee: Long,
-                        timestamp: Long,
-                        sender: Option[String],
-                        version: Option[Byte],
-                        name: Option[String],
-                        amount: Option[Long],
-                        description: Option[String],
-                        typedAttachment: Option[Attachment],
-                        attachment: Option[String]
-                      )
-
-object Transaction {
-  implicit val transactionFormat: Format[Transaction] = Format( //Json.format
-=======
-case class DataValue(value: Option[String])
-object DataValue {
-  implicit val dataValueReads: Reads[Option[String]] = Reads {
-    case JsString(str) => JsSuccess(Some(str))
-    case JsBoolean(bool)=> JsSuccess(Some(bool.toString))
-    case JsNumber(num) => JsSuccess(Some(num.toString))
-    case JsNull        => JsSuccess(None)
-    case _             => JsError("Unexpected value")
-  }
-
-  implicit val dataValueFormat: Format[DataValue] = Json.format
-}
-
 case class Transaction(_type: Int,
                        id: String,
+                       chainId: Option[Byte],
                        fee: Long,
                        timestamp: Long,
                        sender: Option[String],
+                       version: Option[Byte],
                        name: Option[String],
+                       amount: Option[Long],
                        description: Option[String],
-                       amount: Option[Long],
+                       typedAttachment: Option[Attachment],
+                       attachment: Option[String],
                        price: Option[Long],
                        sellMatcherFee: Option[Long],
                        buyMatcherFee: Option[Long],
@@ -159,17 +128,15 @@
                       )
 object Transaction {
   implicit val transactionFormat: Format[Transaction] = Format(
->>>>>>> 494ee506
     Reads(jsv =>
       for {
         _type <- (jsv \ "type").validate[Int]
         id <- (jsv \ "id").validate[String]
+        chainId <- (jsv \ "chainId").validateOpt[Byte]
         fee <- (jsv \ "fee").validate[Long]
         timestamp <- (jsv \ "timestamp").validate[Long]
         sender <- (jsv \ "sender").validateOpt[String]
-<<<<<<< HEAD
         version <- (jsv \ "version").validateOpt[Byte]
-        chainId <- (jsv \ "chainId").validateOpt[Byte]
         name <- (jsv \ "name").validateOpt[String]
         amount <- (jsv \ "amount").validateOpt[Long]
         description <- (jsv \ "description").validateOpt[String]
@@ -183,10 +150,6 @@
           case Some(v) if v < 2 && _type == 11 => (jsv \ "attachment").validateOpt[String]
           case _ => JsSuccess(None)
         }
-=======
-        name <- (jsv \ "name").validateOpt[String]
-        description <- (jsv \ "description").validateOpt[String]
-        amount <- (jsv \ "amount").validateOpt[Long]
         price <- (jsv \ "price").validateOpt[Long]
         sellMatcherFee <- (jsv \ "sellMatcherFee").validateOpt[Long]
         buyMatcherFee <- (jsv \ "buyMatcherFee").validateOpt[Long]
@@ -196,12 +159,10 @@
         minSponsoredAssetFee <- (jsv \ "minSponsoredAssetFee").validateOpt[Long]
         transfers <- (jsv \ "transfers").validateOpt[Seq[Transfer]]
         totalAmount <- (jsv \ "totalAmount").validateOpt[Long]
->>>>>>> 494ee506
       }
         yield Transaction(
           _type,
           id,
-<<<<<<< HEAD
           chainId,
           fee,
           timestamp,
@@ -211,14 +172,7 @@
           amount,
           description,
           typedAttachment,
-          attachment
-=======
-          fee,
-          timestamp,
-          sender,
-          name,
-          description,
-          amount,
+          attachment,
           price,
           sellMatcherFee,
           buyMatcherFee,
@@ -228,7 +182,6 @@
           minSponsoredAssetFee,
           transfers,
           totalAmount
->>>>>>> 494ee506
         )),
     Json.writes[Transaction]
   )
@@ -254,7 +207,6 @@
     timestamp: Long,
     sender: Option[String],
     name: Option[String],
-    amount: Option[Long],
     description: Option[String],
     amount: Option[Long],
     price: Option[Long],
@@ -266,21 +218,15 @@
     minSponsoredAssetFee: Option[Long],
     recipient: Option[String],
     script: Option[String],
-<<<<<<< HEAD
     version: Option[Byte],
     typedAttachment: Option[Attachment],
-    attachment: Option[String]
-) extends TxInfo
-object TransactionInfo {
-  implicit val format: Format[TransactionInfo] = Format(
-=======
+    attachment: Option[String],
     data: Option[Seq[DataEntry[_]]],
     transfers: Option[Seq[Transfer]],
     totalAmount: Option[Long]
 ) extends TxInfo
 object TransactionInfo {
   implicit val transactionFormat: Format[TransactionInfo] = Format(
->>>>>>> 494ee506
     Reads(jsv =>
       for {
         _type <- (jsv \ "type").validate[Int]
@@ -288,7 +234,6 @@
         fee <- (jsv \ "fee").validate[Long]
         timestamp <- (jsv \ "timestamp").validate[Long]
         sender <- (jsv \ "sender").validateOpt[String]
-<<<<<<< HEAD
         height <- (jsv \ "height").validate[Int]
         minSponsoredAssetFee <- (jsv \ "minSponsoredAssetFee").validateOpt[Long]
         name <- (jsv \ "name").validateOpt[String]
@@ -308,43 +253,19 @@
           case Some(v) if v < 2 && _type == 11 => (jsv \ "attachment").validateOpt[String]
           case _ => JsSuccess(None)
         }
-=======
-        name <- (jsv \ "name").validateOpt[String]
-        description <- (jsv \ "description").validateOpt[String]
-        amount <- (jsv \ "amount").validateOpt[Long]
         price <- (jsv \ "price").validateOpt[Long]
         sellMatcherFee <- (jsv \ "sellMatcherFee").validateOpt[Long]
         buyMatcherFee <- (jsv \ "buyMatcherFee").validateOpt[Long]
         sellOrderMatcherFee <- (jsv \ "order2" \ "matcherFee").validateOpt[Long]
         buyOrderMatcherFee <- (jsv \ "order1" \  "matcherFee").validateOpt[Long]
-        height <- (jsv \ "height").validate[Int]
-        minSponsoredAssetFee <- (jsv \ "minSponsoredAssetFee").validateOpt[Long]
-        recipient <- (jsv \ "recipient").validateOpt[String]
-        script <- (jsv \ "script").validateOpt[String]
         data <- (jsv \ "data").validateOpt[Seq[DataEntry[_]]]
         transfers <- (jsv \ "transfers").validateOpt[Seq[Transfer]]
         totalAmount <- (jsv \ "totalAmount").validateOpt[Long]
->>>>>>> 494ee506
       }
         yield TransactionInfo(
           _type,
           id,
-<<<<<<< HEAD
           chainId,
-          fee,
-          timestamp,
-          sender,
-          height,
-          minSponsoredAssetFee,
-          name,
-          amount,
-          description,
-          recipient,
-          script,
-          version,
-          typedAttachment,
-          attachment
-=======
           fee,
           timestamp,
           sender,
@@ -360,10 +281,12 @@
           minSponsoredAssetFee,
           recipient,
           script,
+          version,
+          typedAttachment,
+          attachment,
           data,
           transfers,
           totalAmount
->>>>>>> 494ee506
         )),
     Json.writes[TransactionInfo]
   )
