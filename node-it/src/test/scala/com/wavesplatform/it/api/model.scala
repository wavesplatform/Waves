package com.wavesplatform.it.api

import com.wavesplatform.common.state.ByteStr
import com.wavesplatform.state.DataEntry
import com.wavesplatform.transaction.assets.exchange.AssetPair
import com.wavesplatform.transaction.transfer.Attachment
import com.wavesplatform.transaction.transfer.MassTransferTransaction.Transfer
import io.grpc.{Metadata, Status => GrpcStatus}
import play.api.libs.json._

import scala.util.{Failure, Success}

// USCE no longer contains references to non-serializable Request/Response objects
// to work around https://github.com/scalatest/scalatest/issues/556
case class UnexpectedStatusCodeException(requestMethod: String, requestUrl: String, statusCode: Int, responseBody: String)
    extends Exception(s"Request: $requestMethod $requestUrl; Unexpected status code ($statusCode): $responseBody")

case class GrpcStatusRuntimeException(status: GrpcStatus, metaData: Metadata) extends Exception(s"$status $metaData")

case class Status(blockchainHeight: Int, stateHeight: Int, updatedTimestamp: Long, updatedDate: String)
object Status {
  implicit val statusFormat: Format[Status] = Json.format
}

case class Peer(address: String, declaredAddress: String, peerName: String)
object Peer {
  implicit val peerFormat: Format[Peer] = Json.format
}

case class Address(address: String)
object Address {
  implicit val addressFormat: Format[Address] = Json.format
}

case class Balance(address: String, confirmations: Int, balance: Long)
object Balance {
  implicit val balanceFormat: Format[Balance] = Json.format
}

case class BalanceDetails(address: String, regular: Long, generating: Long, available: Long, effective: Long)
object BalanceDetails {
  implicit val balanceDetailsFormat: Format[BalanceDetails] = Json.format
}

case class AssetBalance(address: String, assetId: String, balance: Long)
object AssetBalance {
  implicit val assetBalanceFormat: Format[AssetBalance] = Json.format
}

case class CompiledScript(script: String, complexity: Long, extraFee: Long)
object CompiledScript {
  implicit val compiledScriptFormat: Format[CompiledScript] = Json.format
}

case class DecompiledScript(script: String)
object DecompiledScript {
  implicit val decompiledScriptFormat: Format[DecompiledScript] = Json.format
}

case class FullAssetInfo(
    assetId: String,
    balance: Long,
    reissuable: Boolean,
    minSponsoredAssetFee: Option[Long],
    sponsorBalance: Option[Long],
    quantity: Long,
    issueTransaction: Option[Transaction]
)
object FullAssetInfo {
  implicit val fullAssetInfoFormat: Format[FullAssetInfo] = Json.format
}

case class NFTAssetInfo(assetId: String, reissuable: Boolean, quantity: Long, decimals: Byte)
object NFTAssetInfo {
  implicit val nftAssetInfo: Format[NFTAssetInfo] = Json.format
}

case class FullAssetsInfo(address: String, balances: List[FullAssetInfo])
object FullAssetsInfo {
  implicit val fullAssetsInfoFormat: Format[FullAssetsInfo] = Json.format
}

case class ScriptAssetInfo(scriptComplexity: Long, script: String, scriptText: String)
object ScriptAssetInfo {
  implicit val scriptAssetInfoFormat: Format[ScriptAssetInfo] = Json.format
}

case class AssetInfo(
    assetId: String,
    issueHeight: Int,
    issueTimestamp: Long,
    issuer: String,
    name: String,
    description: String,
    decimals: Int,
    reissuable: Boolean,
    quantity: Long,
    originTransactionId: String,
    minSponsoredAssetFee: Option[Long],
    scriptDetails: Option[ScriptAssetInfo]
)
object AssetInfo {
  implicit val AssetInfoFormat: Format[AssetInfo] = Json.format
}

case class Transaction(_type: Int,
                       id: String,
                       chainId: Option[Byte],
                       fee: Long,
                       timestamp: Long,
                       sender: Option[String],
                       version: Option[Byte],
                       name: Option[String],
                       amount: Option[Long],
                       description: Option[String],
                       typedAttachment: Option[Attachment],
                       attachment: Option[String],
                       price: Option[Long],
                       sellMatcherFee: Option[Long],
                       buyMatcherFee: Option[Long],
                       sellOrderMatcherFee: Option[Long],
                       buyOrderMatcherFee: Option[Long],
                       data: Option[Seq[DataEntry[_]]],
                       minSponsoredAssetFee: Option[Long],
                       transfers: Option[Seq[Transfer]],
                       totalAmount: Option[Long]
                      )
object Transaction {
  implicit val transactionFormat: Format[Transaction] = Format(
    Reads(jsv =>
      for {
        _type <- (jsv \ "type").validate[Int]
        id <- (jsv \ "id").validate[String]
        chainId <- (jsv \ "chainId").validateOpt[Byte]
        fee <- (jsv \ "fee").validate[Long]
        timestamp <- (jsv \ "timestamp").validate[Long]
        sender <- (jsv \ "sender").validateOpt[String]
        version <- (jsv \ "version").validateOpt[Byte]
        name <- (jsv \ "name").validateOpt[String]
        amount <- (jsv \ "amount").validateOpt[Long]
        description <- (jsv \ "description").validateOpt[String]
        typedAttachment <- version match {
          case Some(v) if v > 2 && _type == 4 => (jsv \ "attachment").validateOpt[Attachment]
          case Some(v) if v > 1 && _type == 11 => (jsv \ "attachment").validateOpt[Attachment]
          case _ => JsSuccess(None)
        }
        attachment <- version match {
          case Some(v) if v < 3 && _type == 4 => (jsv \ "attachment").validateOpt[String]
          case Some(v) if v < 2 && _type == 11 => (jsv \ "attachment").validateOpt[String]
          case _ => JsSuccess(None)
        }
        price <- (jsv \ "price").validateOpt[Long]
        sellMatcherFee <- (jsv \ "sellMatcherFee").validateOpt[Long]
        buyMatcherFee <- (jsv \ "buyMatcherFee").validateOpt[Long]
        sellOrderMatcherFee <- (jsv \ "order2" \ "matcherFee").validateOpt[Long]
        buyOrderMatcherFee <- (jsv \ "order1" \  "matcherFee").validateOpt[Long]
        data <- (jsv \ "data").validateOpt[Seq[DataEntry[_]]]
        minSponsoredAssetFee <- (jsv \ "minSponsoredAssetFee").validateOpt[Long]
        transfers <- (jsv \ "transfers").validateOpt[Seq[Transfer]]
        totalAmount <- (jsv \ "totalAmount").validateOpt[Long]
      }
        yield Transaction(
          _type,
          id,
          chainId,
          fee,
          timestamp,
          sender,
          version,
          name,
          amount,
          description,
          typedAttachment,
          attachment,
          price,
          sellMatcherFee,
          buyMatcherFee,
          sellOrderMatcherFee,
          buyOrderMatcherFee,
          data,
          minSponsoredAssetFee,
          transfers,
          totalAmount
        )),
    Json.writes[Transaction]
  )
}

trait TxInfo {
  def _type: Int
  def id: String
  def fee: Long
  def timestamp: Long
  def sender: Option[String]
  def height: Int
  def minSponsoredAssetFee: Option[Long]
  def recipient: Option[String]
  def script: Option[String]
}

case class TransactionInfo(
    _type: Int,
    id: String,
    chainId: Option[Byte],
    fee: Long,
    timestamp: Long,
    sender: Option[String],
    name: Option[String],
    description: Option[String],
    amount: Option[Long],
    price: Option[Long],
    sellMatcherFee: Option[Long],
    buyMatcherFee: Option[Long],
    sellOrderMatcherFee: Option[Long],
    buyOrderMatcherFee: Option[Long],
    height: Int,
    minSponsoredAssetFee: Option[Long],
    recipient: Option[String],
    script: Option[String],
    version: Option[Byte],
    data: Option[Seq[DataEntry[_]]],
    transfers: Option[Seq[Transfer]],
    totalAmount: Option[Long]
) extends TxInfo
object TransactionInfo {
  implicit val transactionFormat: Format[TransactionInfo] = Format(
    Reads(jsv =>
      for {
        _type <- (jsv \ "type").validate[Int]
        id <- (jsv \ "id").validate[String]
        fee <- (jsv \ "fee").validate[Long]
        timestamp <- (jsv \ "timestamp").validate[Long]
        sender <- (jsv \ "sender").validateOpt[String]
        height <- (jsv \ "height").validate[Int]
        minSponsoredAssetFee <- (jsv \ "minSponsoredAssetFee").validateOpt[Long]
        name <- (jsv \ "name").validateOpt[String]
        version <- (jsv \ "version").validateOpt[Byte]
        amount <- version match {
          case Some(v) if v < 3 => (jsv \ "amount").validateOpt[Long]
          case _ => (jsv \ "quantity").validateOpt[Long]
        }
        description <- (jsv \ "description").validateOpt[String]
        recipient <- (jsv \ "recipient").validateOpt[String]
        script <- (jsv \ "script").validateOpt[String]
        chainId <- (jsv \ "chainId").validateOpt[Byte]
        price <- (jsv \ "price").validateOpt[Long]
        sellMatcherFee <- (jsv \ "sellMatcherFee").validateOpt[Long]
        buyMatcherFee <- (jsv \ "buyMatcherFee").validateOpt[Long]
        sellOrderMatcherFee <- (jsv \ "order2" \ "matcherFee").validateOpt[Long]
        buyOrderMatcherFee <- (jsv \ "order1" \  "matcherFee").validateOpt[Long]
        data <- (jsv \ "data").validateOpt[Seq[DataEntry[_]]]
        transfers <- (jsv \ "transfers").validateOpt[Seq[Transfer]]
        totalAmount <- (jsv \ "totalAmount").validateOpt[Long]
      }
        yield TransactionInfo(
          _type,
          id,
          chainId,
          fee,
          timestamp,
          sender,
          name,
          description,
          amount,
          price,
          sellMatcherFee,
          buyMatcherFee,
          sellOrderMatcherFee,
          buyOrderMatcherFee,
          height,
          minSponsoredAssetFee,
          recipient,
          script,
          version,
          data,
          transfers,
          totalAmount
        )),
    Json.writes[TransactionInfo]
  )
}

case class TransactionStatus(
    id: String,
    status: String,
    confirmations: Option[Int],
    height: Option[Int]
)
object TransactionStatus {
  implicit val format: Format[TransactionStatus] = Json.format
}

case class OrderInfo(
    id: String,
    version: Option[Byte],
    sender: String,
    senderPublicKey: String,
    matcherPublicKey: String,
    assetPair: AssetPairResponse,
    orderType: String,
    amount: Long,
    price: Long,
    timestamp: Long,
    expiration: Long,
    matcherFee: Long,
    signature: String,
    proofs: Option[Seq[String]]
)
object OrderInfo {
  implicit val transactionFormat: Format[OrderInfo] = Json.format
}

case class AssetPairResponse(amountAsset: Option[String], priceAsset: Option[String])
object AssetPairResponse {
  implicit val pairResponseFormat: Format[AssetPairResponse] = Json.format
}

case class StateChangesDetails(
    data: Seq[DataResponse],
    transfers: Seq[TransfersInfoResponse],
    issues: Seq[IssueInfoResponse],
    reissues: Seq[ReissueInfoResponse],
    burns: Seq[BurnInfoResponse]
)
object StateChangesDetails {
  implicit val stateChangeResponseFormat: Format[StateChangesDetails] = Json.format[StateChangesDetails]
}

case class DebugStateChanges(
    _type: Int,
    id: String,
    fee: Long,
    timestamp: Long,
    sender: Option[String],
    height: Int,
    minSponsoredAssetFee: Option[Long],
    recipient: Option[String],
    script: Option[String],
    stateChanges: Option[StateChangesDetails]
) extends TxInfo
object DebugStateChanges {
  implicit val debugStateChanges: Format[DebugStateChanges] = Format(
    Reads(jsv =>
      for {
        _type <- (jsv \ "type").validate[Int]
        id <- (jsv \ "id").validate[String]
        fee <- (jsv \ "fee").validate[Long]
        timestamp <- (jsv \ "timestamp").validate[Long]
        sender <- (jsv \ "sender").validateOpt[String]
        height <- (jsv \ "height").validate[Int]
        minSponsoredAssetFee <- (jsv \ "minSponsoredAssetFee").validateOpt[Long]
        recipient <- (jsv \ "recipient").validateOpt[String]
        script <- (jsv \ "script").validateOpt[String]
        stateChanges <- (jsv \ "stateChanges").validateOpt[StateChangesDetails]
      }
        yield DebugStateChanges(
          _type,
          id,
          fee,
          timestamp,
          sender,
          height,
          minSponsoredAssetFee,
          recipient,
          script,
          stateChanges
        )),
    Json.writes[DebugStateChanges]
  )
}

case class IssueTransactionInfo(`type`: Int,
                            id: String,
                            chainId: Option[Byte],
                            senderPublicKey: String,
                            quantity: Long,
                            fee: Long,
                            description: String,
                            version: Byte,
                            sender: String,
                            feeAssetId: Option[String],
                            reissuable: Boolean,
                            assetId: String,
                            decimals: Byte,
                            name: String,
                            timestamp: Long)
object IssueTransactionInfo {
  implicit val issueTransactionFormat: Format[IssueTransactionInfo] = Json.format
}

case class TransferTransactionInfo(
                            _type: Int,
                            id: String,
                            chainId: Option[Byte],
                            fee: Long,
                            timestamp: Long,
                            sender: Option[String],
                            amount: Option[Long],
                            height: Int,
                            recipient: Option[String],
                            version: Option[Byte],
                            typedAttachment: Option[Attachment],
                            attachment: Option[String],
                          )
object TransferTransactionInfo {
  implicit val transactionFormat: Format[TransferTransactionInfo] = Format(
    Reads(jsv =>
      for {
        _type <- (jsv \ "type").validate[Int]
        id <- (jsv \ "id").validate[String]
        chainId <- (jsv \ "chainId").validateOpt[Byte]
        fee <- (jsv \ "fee").validate[Long]
        timestamp <- (jsv \ "timestamp").validate[Long]
        sender <- (jsv \ "sender").validateOpt[String]
        height <- (jsv \ "height").validate[Int]
        amount <- (jsv \ "amount").validateOpt[Long]
        recipient <- (jsv \ "recipient").validateOpt[String]
        version <- (jsv \ "version").validateOpt[Byte]
        chainId <- (jsv \ "chainId").validateOpt[Byte]
        typedAttachment <- version match {
          case Some(v) if v > 2 && _type == 4 => (jsv \ "attachment").validateOpt[Attachment]
          case Some(v) if v > 1 && _type == 11 => (jsv \ "attachment").validateOpt[Attachment]
          case _ => JsSuccess(None)
        }
        attachment <- version match {
          case Some(v) if v < 3 && _type == 4 => (jsv \ "attachment").validateOpt[String]
          case Some(v) if v < 2 && _type == 11 => (jsv \ "attachment").validateOpt[String]
          case _ => JsSuccess(None)
        }
      }
        yield TransferTransactionInfo(
          _type,
          id,
          chainId,
          fee,
          timestamp,
          sender,
          amount,
          height,
          recipient,
          version,
          typedAttachment,
          attachment
        )),
    Json.writes[TransferTransactionInfo]
  )
}

case class MassTransferTransactionInfo(
                                _type: Int,
                                id: String,
                                chainId: Option[Byte],
                                fee: Long,
                                timestamp: Long,
                                sender: Option[String],
                                amount: Option[Long],
                                height: Int,
                                recipient: Option[String],
                                version: Option[Byte],
                                typedAttachment: Option[Attachment],
                                attachment: Option[String],
                                transfers: Option[Seq[Transfer]],
                                totalAmount: Option[Long]
                              )
object MassTransferTransactionInfo {
  implicit val transactionFormat: Format[MassTransferTransactionInfo] = Format(
    Reads(jsv =>
      for {
        _type <- (jsv \ "type").validate[Int]
        id <- (jsv \ "id").validate[String]
        fee <- (jsv \ "fee").validate[Long]
        timestamp <- (jsv \ "timestamp").validate[Long]
        sender <- (jsv \ "sender").validateOpt[String]
        height <- (jsv \ "height").validate[Int]
        amount <- (jsv \ "amount").validateOpt[Long]
        recipient <- (jsv \ "recipient").validateOpt[String]
        version <- (jsv \ "version").validateOpt[Byte]
        chainId <- (jsv \ "chainId").validateOpt[Byte]
        typedAttachment <- version match {
          case Some(v) if v > 2 && _type == 4 => (jsv \ "attachment").validateOpt[Attachment]
          case Some(v) if v > 1 && _type == 11 => (jsv \ "attachment").validateOpt[Attachment]
          case _ => JsSuccess(None)
        }
        attachment <- version match {
          case Some(v) if v < 3 && _type == 4 => (jsv \ "attachment").validateOpt[String]
          case Some(v) if v < 2 && _type == 11 => (jsv \ "attachment").validateOpt[String]
          case _ => JsSuccess(None)
        }
        transfers <- (jsv \ "transfers").validateOpt[Seq[Transfer]]
        totalAmount <- (jsv \ "totalAmount").validateOpt[Long]
      }
        yield MassTransferTransactionInfo(
          _type,
          id,
          chainId,
          fee,
          timestamp,
          sender,
          amount,
          height,
          recipient,
          version,
          typedAttachment,
          attachment,
          transfers,
          totalAmount
        )),
    Json.writes[MassTransferTransactionInfo]
  )
}

case class BurnTransactionInfo(
                            _type: Int,
                            id: String,
                            chainId: Option[Byte],
                            fee: Long,
                            timestamp: Long,
                            sender: String,
                            senderPublicKey: String,
                            amount: Long,
                            height: Int,
                            assetId: String,
                            feeAssetId: Option[String],
                            version: Option[Byte]
                          )
object BurnTransactionInfo {
  implicit val transactionFormat: Format[BurnTransactionInfo] = Format(
    Reads(jsv =>
      for {
        _type <- (jsv \ "type").validate[Int]
        id <- (jsv \ "id").validate[String]
        fee <- (jsv \ "fee").validate[Long]
        timestamp <- (jsv \ "timestamp").validate[Long]
        sender <- (jsv \ "sender").validate[String]
        senderPublicKey <- (jsv \ "senderPublicKey").validate[String]
        height <- (jsv \ "height").validate[Int]
        version <- (jsv \ "version").validateOpt[Byte]
        amount <- version match {
          case Some(v) if v < 3 => (jsv \ "amount").validate[Long]
          case _ => (jsv \ "quantity").validate[Long]
        }
        assetId <- (jsv \ "assetId").validate[String]
        feeAssetId <- (jsv \ "feeAssetId").validateOpt[String]
        chainId <- (jsv \ "chainId").validateOpt[Byte]
      }
        yield BurnTransactionInfo(
          _type,
          id,
          chainId,
          fee,
          timestamp,
          sender,
          senderPublicKey,
          amount,
          height,
          assetId,
          feeAssetId,
          version
        )),
    Json.writes[BurnTransactionInfo]
  )
}

case class DataResponse(`type`: String, value: Long, key: String)
object DataResponse {
  implicit val dataResponseFormat: Format[DataResponse] = Json.format
}

case class TransfersInfoResponse(address: String, asset: Option[String], amount: Long)
object TransfersInfoResponse {
  implicit val assetIdReads: Reads[Option[String]] = Reads {
    case JsString(str) => JsSuccess(Some(str))
    case JsNull        => JsSuccess(None)
    case _             => JsError("Unexpected value")
  }

  implicit val transfersInfoResponseFormat: Format[TransfersInfoResponse] = Json.format
}

case class IssueInfoResponse(
    assetId: String,
    name: String,
    description: String,
    quantity: Long,
    decimals: Int,
    isReissuable: Boolean,
    compiledScript: Option[String],
    nonce: Int
)
object IssueInfoResponse {
  implicit val IssueInfoFormat: Format[IssueInfoResponse] = Json.format
}

case class ReissueInfoResponse(assetId: String, isReissuable: Boolean, quantity: Long)
object ReissueInfoResponse {
  implicit val reissueInfoFormat: Format[ReissueInfoResponse] = Json.format
}

case class BurnInfoResponse(assetId: String, quantity: Long)
object BurnInfoResponse {
  implicit val burnInfoFormat: Format[BurnInfoResponse] = Json.format
}

case class ExchangeTransaction(
    `type`: Int,
    version: Option[Byte],
    id: String,
    sender: String,
    senderPublicKey: String,
    fee: Long,
    timestamp: Long,
    proofs: Option[Seq[String]],
    order1: OrderInfo,
    order2: OrderInfo,
    amount: Long,
    price: Long,
    buyMatcherFee: Long,
    sellMatcherFee: Long,
    height: Option[Int]
)
object ExchangeTransaction {
  implicit val transactionFormat: Format[ExchangeTransaction] = Json.format
}

case class Block(
    id: String,
    signature: String,
    height: Int,
    timestamp: Long,
    generator: String,
    transactionCount: Int,
    generationSignature: Option[String],
    transactionsRoot: Option[String],
    baseTarget: Option[Int],
    blocksize: Int,
    transactions: Seq[Transaction],
    fee: Long,
    totalFee: Option[Long],
    features: Option[Set[Short]],
    reward: Option[Long],
    desiredReward: Option[Long],
    vrf: Option[String],
    version: Option[Byte] = None
)
object Block {
  implicit val blockFormat: Format[Block] = Format(
    Reads( jsv =>
      for {
        id <- (jsv \ "id").validate[String]
        signature <- (jsv \ "signature").validate[String]
        height <- (jsv \ "height").validate[Int]
        timestamp <- (jsv \ "timestamp").validate[Long]
        generator <- (jsv \ "generator").validate[String]
        transactionCount <- (jsv \ "transactionCount").validate[Int]
        blocksize <- (jsv \ "blocksize").validate[Int]
        features <- (jsv \ "features").validateOpt[Set[Short]]
        reward <- (jsv \ "reward").validateOpt[Long]
        desiredReward <- (jsv \ "desiredReward").validateOpt[Long]
        totalFee <- (jsv \ "totalFee").validateOpt[Long]
        fee <- (jsv \ "fee").validate[Long]
        transactions <- (jsv \ "transactions").validate[Seq[Transaction]]
        version <- (jsv \ "version").validateOpt[Byte]
        generationSignature <- (jsv \ "nxt-consensus" \ "generation-signature").validateOpt[String]
        baseTarget <- (jsv \ "nxt-consensus" \ "base-target").validateOpt[Int]
        transactionsRoot <- (jsv \ "transactionsRoot").validateOpt[String]
        vrf <- (jsv \ "VRF").validateOpt[String]
      } yield Block(
        id,
        signature,
        height,
        timestamp,
        generator,
        transactionCount,
        generationSignature,
        transactionsRoot,
        baseTarget,
        blocksize,
        transactions,
        fee,
        totalFee,
        features,
        reward,
        desiredReward,
        vrf,
        version
      )
    ),
    Json.writes[Block]
  )
}

<<<<<<< HEAD
case class BlockHeader(
=======
case class BlockHeaders(
    id: String,
>>>>>>> 3cca7732
    signature: String,
    height: Int,
    timestamp: Long,
    generator: String,
    transactionCount: Int,
    generationSignature: Option[String],
    transactionsRoot: Option[String],
    baseTarget: Option[Int],
    blocksize: Int,
    features: Option[Set[Short]],
    reward: Option[Long],
    desiredReward: Option[Long],
    totalFee: Long,
    vrf: Option[String],
    version: Option[Byte] = None
)
object BlockHeader {
  implicit val blockHeadersFormat: Format[BlockHeader] = Format(
    Reads( jsv =>
      for {
        id <- (jsv \ "id").validate[String]
        signature <- (jsv \ "signature").validate[String]
        height <- (jsv \ "height").validate[Int]
        timestamp <- (jsv \ "timestamp").validate[Long]
        generator <- (jsv \ "generator").validate[String]
        transactionCount <- (jsv \ "transactionCount").validate[Int]
        blocksize <- (jsv \ "blocksize").validate[Int]
        features <- (jsv \ "features").validateOpt[Set[Short]]
        reward <- (jsv \ "reward").validateOpt[Long]
        desiredReward <- (jsv \ "desiredReward").validateOpt[Long]
        totalFee <- (jsv \ "totalFee").validate[Long]
        version <- (jsv \ "version").validateOpt[Byte]
        generationSignature <- (jsv \ "nxt-consensus" \ "generation-signature").validateOpt[String]
        baseTarget <- (jsv \ "nxt-consensus" \ "base-target").validateOpt[Int]
        transactionsRoot <- (jsv \ "transactionsRoot").validateOpt[String]
        vrf <- (jsv \ "VRF").validateOpt[String]
<<<<<<< HEAD
      } yield BlockHeader(
=======
      } yield BlockHeaders(
        id,
>>>>>>> 3cca7732
        signature,
        height,
        timestamp,
        generator,
        transactionCount,
        generationSignature,
        transactionsRoot,
        baseTarget,
        blocksize,
        features,
        reward,
        desiredReward,
        totalFee,
        vrf,
        version
      )
    ),
    Json.writes[BlockHeader]
  )
}

case class GenerationSignatureResponse(generationSignature: String)
object GenerationSignatureResponse {
  implicit val generationSignatureResponseFormat: Format[GenerationSignatureResponse] = Json.format
}

case class MatcherMessage(id: String)
object MatcherMessage {
  implicit val matcherMessageFormat: Format[MatcherMessage] = Json.format
}

case class MatcherResponse(status: String, message: MatcherMessage)
object MatcherResponse {
  implicit val matcherResponseFormat: Format[MatcherResponse] = Json.format
}

case class RatesResponse(message: String)
object RatesResponse {
  implicit val format: Format[RatesResponse] = Json.format
}

case class MatcherErrorResponse(status: Option[String], message: Option[String])
object MatcherErrorResponse {
  implicit val matcherErrorResponseFormat: Format[MatcherErrorResponse] = Json.format
}

case class MarketDataInfo(matcherPublicKey: String, markets: Seq[MarketData])
object MarketDataInfo {
  implicit val marketDataInfoResponseFormat: Format[MarketDataInfo] = Json.format
}

case class AssetDecimalsInfo(decimals: Byte)
object AssetDecimalsInfo {
  implicit val assetDecimalsInfoResponseFormat: Format[AssetDecimalsInfo] = Json.format
}

case class MarketData(
    amountAsset: String,
    amountAssetName: String,
    priceAsset: String,
    priceAssetName: String,
    created: Long,
    amountAssetInfo: Option[AssetDecimalsInfo],
    priceAssetInfo: Option[AssetDecimalsInfo]
)
object MarketData {
  implicit val marketData: Format[MarketData] = Json.format
}

case class MatcherStatusResponse(status: String, filledAmount: Option[Long])
object MatcherStatusResponse {
  implicit val matcherStatusResponseFormat: Format[MatcherStatusResponse] = Json.format
}

case class MessageMatcherResponse(message: String)
object MessageMatcherResponse {
  implicit val messageMatcherResponseFormat: Format[MessageMatcherResponse] = Json.format
}

case class OrderbookHistory(
    id: String,
    `type`: String,
    amount: Long,
    price: Long,
    timestamp: Long,
    filled: Int,
    status: String,
    assetPair: AssetPair
) {
  def isActive: Boolean = status == "PartiallyFilled" || status == "Accepted"
}
object OrderbookHistory {
  implicit val byteStrFormat: Format[ByteStr] = Format(
    Reads {
      case JsString(str) =>
        ByteStr.decodeBase58(str) match {
          case Success(x) => JsSuccess(x)
          case Failure(e) => JsError(e.getMessage)
        }

      case _ => JsError("Can't read ByteStr")
    },
    Writes(x => JsString(x.toString))
  )

  implicit val assetPairFormat: Format[AssetPair] = Json.format[AssetPair]

  implicit val orderbookHistory: Format[OrderbookHistory] = Json.format
}

case class PairResponse(amountAsset: String, priceAsset: String)
object PairResponse {
  implicit val pairResponseFormat: Format[PairResponse] = Json.format
}

case class LevelResponse(amount: Long, price: Long)
object LevelResponse {
  implicit val levelResponseFormat: Format[LevelResponse] = Json.format
}

case class OrderBookResponse(timestamp: Long, pair: PairResponse, bids: List[LevelResponse], asks: List[LevelResponse])
object OrderBookResponse {
  implicit val orderBookResponseFormat: Format[OrderBookResponse] = Json.format
}

case class MerkleProofResponse(id: String, transactionIndex: Int, merkleProof: Seq[String])
object  MerkleProofResponse {
  implicit val merkleProofResponseFormat: Format[MerkleProofResponse] = Json.format
}

case class MarketStatusResponse(
    lastPrice: Option[Long],
    lastSide: Option[String],
    bid: Option[Long],
    bidAmount: Option[Long],
    ask: Option[Long],
    askAmount: Option[Long]
)
object MarketStatusResponse {
  implicit val marketResponseFormat: Format[MarketStatusResponse] = Json.format
}

case class BlacklistedPeer(hostname: String, timestamp: Long, reason: String)
object BlacklistedPeer {
  implicit val blacklistedPeerFormat: Format[BlacklistedPeer] = Json.format
}

case class State(address: String, miningBalance: Long, timestamp: Long)
object State {
  implicit val StateFormat: Format[State] = Json.format
}

case class GeneratingBalance(address: String, balance: Long)
object GeneratingBalance {
  implicit val GeneratingBalanceFormat: Format[GeneratingBalance] = Json.format
}

case class BalanceHistory(height: Int, balance: Long)
object BalanceHistory {
  implicit val BalanceHistoryFormat: Format[BalanceHistory] = Json.format
}

case class TransactionSerialize(bytes: Array[Int])
object TransactionSerialize {
  implicit val TransactionSerializeFormat: Format[TransactionSerialize] = Json.format
}

case class FeeInfo(feeAssetId: Option[String], feeAmount: Long)
object FeeInfo {
  implicit val format: Format[FeeInfo] = Json.format
}

// Obsolete payment request
case class PaymentRequest(amount: Long, fee: Long, sender: String, recipient: String)
object PaymentRequest {
  implicit val paymentFormat: Format[PaymentRequest] = Json.format
}<|MERGE_RESOLUTION|>--- conflicted
+++ resolved
@@ -689,12 +689,8 @@
   )
 }
 
-<<<<<<< HEAD
 case class BlockHeader(
-=======
-case class BlockHeaders(
     id: String,
->>>>>>> 3cca7732
     signature: String,
     height: Int,
     timestamp: Long,
@@ -731,12 +727,8 @@
         baseTarget <- (jsv \ "nxt-consensus" \ "base-target").validateOpt[Int]
         transactionsRoot <- (jsv \ "transactionsRoot").validateOpt[String]
         vrf <- (jsv \ "VRF").validateOpt[String]
-<<<<<<< HEAD
       } yield BlockHeader(
-=======
-      } yield BlockHeaders(
         id,
->>>>>>> 3cca7732
         signature,
         height,
         timestamp,
