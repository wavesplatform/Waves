package com.wavesplatform.it.api

import java.io.IOException
import java.net.{InetSocketAddress, URLEncoder}
import java.util.concurrent.TimeoutException
import java.util.{NoSuchElementException, UUID}

import com.google.protobuf.ByteString
import com.google.protobuf.empty.Empty
import com.wavesplatform.account.{AddressScheme, Alias, KeyPair}
import com.wavesplatform.api.grpc.BalanceResponse.WavesBalances
import com.wavesplatform.common.state.ByteStr
import com.wavesplatform.api.grpc._
import com.wavesplatform.api.http.RewardApiRoute.RewardStatus
import com.wavesplatform.api.http.requests.{IssueRequest, TransferRequest}
import com.wavesplatform.api.http.{AddressApiRoute, ConnectReq}
import com.wavesplatform.common.state.ByteStr
import com.wavesplatform.common.utils.{Base58, Base64, EitherExt2}
import com.wavesplatform.crypto
import com.wavesplatform.features.api.ActivationStatus
import com.wavesplatform.http.DebugMessage._
import com.wavesplatform.http.{DebugMessage, RollbackParams, `X-Api-Key`}
import com.wavesplatform.it.Node
import com.wavesplatform.it.util.GlobalTimer.{instance => timer}
import com.wavesplatform.it.util._
import com.wavesplatform.lang.script.{Script, ScriptReader}
import com.wavesplatform.lang.v1.FunctionHeader
import com.wavesplatform.lang.v1.compiler.Terms
import com.wavesplatform.lang.v1.compiler.Terms.FUNCTION_CALL
import com.wavesplatform.protobuf.Amount
import com.wavesplatform.protobuf.block.PBBlocks
import com.wavesplatform.protobuf.transaction.{Attachment => PBAttachment, Recipient => PBRecipient, Script => _, _}
import com.wavesplatform.state.{AssetDistribution, AssetDistributionPage, DataEntry, EmptyDataEntry, Portfolio}
import com.wavesplatform.transaction.Asset.{IssuedAsset, Waves}
import com.wavesplatform.transaction.assets.exchange.Order
<<<<<<< HEAD
import com.wavesplatform.transaction.assets.{BurnTransaction, IssueTransaction, ReissueTransaction, SetAssetScriptTransaction, SponsorFeeTransaction, UpdateAssetInfoTransaction}
=======
import com.wavesplatform.transaction.assets.{
  BurnTransaction,
  IssueTransaction,
  SetAssetScriptTransaction,
  SponsorFeeTransaction,
  UpdateAssetInfoTransaction
}
>>>>>>> 4e78f99a
import com.wavesplatform.transaction.lease.{LeaseCancelTransaction, LeaseTransaction}
import com.wavesplatform.transaction.serialization.impl.BaseTxJson
import com.wavesplatform.transaction.smart.{InvokeScriptTransaction, SetScriptTransaction}
import com.wavesplatform.transaction.transfer.MassTransferTransaction.Transfer
import com.wavesplatform.transaction.transfer._
import com.wavesplatform.transaction.{Asset, CreateAliasTransaction, DataTransaction, Proofs, TxVersion}
import io.grpc.stub.StreamObserver
import monix.eval.Task
import monix.reactive.subjects.ConcurrentSubject
import org.asynchttpclient.Dsl.{delete => _delete, get => _get, post => _post, put => _put}
import org.asynchttpclient._
import org.asynchttpclient.util.HttpConstants.ResponseStatusCodes.OK_200
import org.scalactic.source.Position
import org.scalatest.{Assertions, Matchers}
import play.api.libs.json.Json.{stringify, toJson}
import play.api.libs.json._

import scala.compat.java8.FutureConverters._
import scala.concurrent.ExecutionContext.Implicits.global
import scala.concurrent.Future
import scala.concurrent.Future.traverse
import scala.concurrent.duration._
import scala.util.{Failure, Success}

object AsyncHttpApi extends Assertions {

  //noinspection ScalaStyle
  implicit class NodeAsyncHttpApi(val n: Node) extends Assertions with Matchers {

    def get(path: String, f: RequestBuilder => RequestBuilder = identity): Future[Response] =
      retrying(f(_get(s"${n.nodeApiEndpoint}$path")).build())

    def delete(path: String, f: RequestBuilder => RequestBuilder = identity): Future[Response] =
      retrying(f(_delete(s"${n.nodeApiEndpoint}$path")).withApiKey(n.apiKey).build())

    def seed(address: String): Future[String] = getWithApiKey(s"/addresses/seed/$address").as[JsValue].map(v => (v \ "seed").as[String])

    def getWithApiKey(path: String, f: RequestBuilder => RequestBuilder = identity): Future[Response] = retrying {
      _get(s"${n.nodeApiEndpoint}$path")
        .withApiKey(n.apiKey)
        .build()
    }

    def postJsonWithApiKey[A: Writes](path: String, body: A): Future[Response] = retrying {
      _post(s"${n.nodeApiEndpoint}$path")
        .withApiKey(n.apiKey)
        .setHeader("Content-type", "application/json;charset=utf-8")
        .setBody(stringify(toJson(body)))
        .build()
    }

    def postJsObjectWithApiKey(path: String, body: JsValue): Future[Response] = retrying {
      _post(s"${n.nodeApiEndpoint}$path")
        .withApiKey(n.apiKey)
        .setHeader("Content-type", "application/json")
        .setBody(stringify(body))
        .build()
    }

    def post(url: String, f: RequestBuilder => RequestBuilder = identity, waitForStatus: Boolean = false): Future[Response] =
      retrying(f(_post(url).withApiKey(n.apiKey)).build(), waitForStatus = waitForStatus)

    def put(url: String, f: RequestBuilder => RequestBuilder = identity, statusCode: Int = OK_200, waitForStatus: Boolean = false): Future[Response] =
      retrying(f(_put(url).withApiKey(n.apiKey)).build(), waitForStatus = waitForStatus, statusCode = statusCode)

    def postJson[A: Writes](path: String, body: A): Future[Response] =
      post(path, stringify(toJson(body)))

    def post(path: String, body: String): Future[Response] =
      post(s"${n.nodeApiEndpoint}$path", (rb: RequestBuilder) => rb.setHeader("Content-type", "application/json;charset=utf-8").setBody(body))

    def postForm(path: String, params: (String, String)*): Future[Response] =
      post(
        s"${n.nodeApiEndpoint}$path",
        (rb: RequestBuilder) =>
          rb.setHeader("Content-type", "application/x-www-form-urlencoded").setBody(params.map(p => p._1 + "=" + p._2).mkString("&"))
      )

    def blacklist(address: InetSocketAddress): Future[Unit] =
      post("/debug/blacklist", s"${address.getHostString}:${address.getPort}").map(_ => ())

    def printDebugMessage(db: DebugMessage): Future[Response] = postJsonWithApiKey("/debug/print", db)

    def connectedPeers: Future[Seq[Peer]] = get("/peers/connected").map { r =>
      (Json.parse(r.getResponseBody) \ "peers").as[Seq[Peer]]
    }

    def blacklistedPeers: Future[Seq[BlacklistedPeer]] = get("/peers/blacklisted").map { r =>
      Json.parse(r.getResponseBody).as[Seq[BlacklistedPeer]]
    }

    def connect(address: InetSocketAddress): Future[Unit] =
      postJson("/peers/connect", ConnectReq(address.getHostName, address.getPort)).map(_ => ())

    def waitForStartup(): Future[Option[Response]] = {
      val timeout = 500

      def request =
        _get(s"${n.nodeApiEndpoint}/blocks/height?${System.currentTimeMillis()}")
          .setReadTimeout(timeout)
          .setRequestTimeout(timeout)
          .build()

      def send(): Future[Option[Response]] =
        n.client
          .executeRequest(request)
          .toCompletableFuture
          .toScala
          .map(Option(_))
          .recoverWith {
            case _: IOException | _: TimeoutException => Future(None)
          }

      def cond(ropt: Option[Response]) = ropt.exists { r =>
        r.getStatusCode == OK_200 && (Json.parse(r.getResponseBody) \ "height").as[Int] > 0
      }

      waitFor("node is up")(_ => send(), cond, 1.second)
    }

    def waitForPeers(targetPeersCount: Int): Future[Seq[Peer]] =
      waitFor[Seq[Peer]](s"connectedPeers.size >= $targetPeersCount")(_.connectedPeers, _.lengthCompare(targetPeersCount) >= 0, 1.second)

    def waitForBlackList(blackListSize: Int): Future[Seq[BlacklistedPeer]] =
      waitFor[Seq[BlacklistedPeer]](s"blacklistedPeers > $blackListSize")(_.blacklistedPeers, _.lengthCompare(blackListSize) > 0, 500.millis)

    def height: Future[Int] = get("/blocks/height").as[JsValue].map(v => (v \ "height").as[Int])

    def blockAt(height: Int): Future[Block] = get(s"/blocks/at/$height").as[Block]

    def blockBySignature(signature: String): Future[Block] = get(s"/blocks/signature/$signature").as[Block]

    def utx: Future[Seq[Transaction]] = get(s"/transactions/unconfirmed").as[Seq[Transaction]]

    def utxSize: Future[Int] = get(s"/transactions/unconfirmed/size").as[JsObject].map(_.value("size").as[Int])

    def lastBlock: Future[Block] = get("/blocks/last").as[Block]

    def blockSeq(from: Int, to: Int): Future[Seq[Block]] = get(s"/blocks/seq/$from/$to").as[Seq[Block]]

    def blockSeqByAddress(address: String, from: Int, to: Int): Future[Seq[Block]] = get(s"/blocks/address/$address/$from/$to").as[Seq[Block]]

    def blockHeadersAt(height: Int): Future[BlockHeaders] = get(s"/blocks/headers/at/$height").as[BlockHeaders]

    def blockHeadersSeq(from: Int, to: Int): Future[Seq[BlockHeaders]] = get(s"/blocks/headers/seq/$from/$to").as[Seq[BlockHeaders]]

    def lastBlockHeaders: Future[BlockHeaders] = get("/blocks/headers/last").as[BlockHeaders]

    def status: Future[Status] = get("/node/status").as[Status]

    def blockGenerationSignature(signature: String): Future[GenerationSignatureResponse] =
      get(s"/consensus/generationsignature/$signature").as[GenerationSignatureResponse]

    def lastBlockGenerationSignature: Future[String] = get(s"/consensus/generationsignature").as[String]

    def activationStatus: Future[ActivationStatus] = get("/activation/status").as[ActivationStatus]

    def rewardStatus(height: Int): Future[RewardStatus] = get(s"/blockchain/rewards/$height").as[RewardStatus]

    def balance(address: String): Future[Balance] = get(s"/addresses/balance/$address").as[Balance]

    def balances(height: Option[Int], addresses: Seq[String], asset: Option[String]): Future[Seq[Balance]] = {
      for {
        json <- postJson(
          "/addresses/balance",
          Json.obj("addresses" -> addresses) ++
            height.fold(Json.obj())(h => Json.obj("height" -> h)) ++
            asset.fold(Json.obj())(a => Json.obj("asset"   -> a))
        )
      } yield Json.parse(json.getResponseBody).as[Seq[JsObject]].map(r => Balance((r \ "id").as[String], 0, (r \ "balance").as[Long]))
    }

    def balanceDetails(address: String): Future[BalanceDetails] = get(s"/addresses/balance/details/$address").as[BalanceDetails]

    def getAddresses: Future[Seq[String]] = get(s"/addresses").as[Seq[String]]

    def scriptInfo(address: String): Future[AddressApiRoute.AddressScriptInfo] =
      get(s"/addresses/scriptInfo/$address").as[AddressApiRoute.AddressScriptInfo]

    def findTransactionInfo(txId: String): Future[Option[TransactionInfo]] = transactionInfo(txId).transform {
      case Success(tx)                                          => Success(Some(tx))
      case Failure(UnexpectedStatusCodeException(_, _, 404, _)) => Success(None)
      case Failure(ex)                                          => Failure(ex)
    }

    def waitForTransaction(txId: String, retryInterval: FiniteDuration = 1.second): Future[TransactionInfo] = {
      val condition = waitFor[Option[TransactionInfo]](s"transaction $txId")(
        _.transactionInfo(txId).transform {
          case Success(tx)                                          => Success(Some(tx))
          case Failure(UnexpectedStatusCodeException(_, _, 404, _)) => Success(None)
          case Failure(ex)                                          => Failure(ex)
        },
        tOpt => tOpt.exists(_.id == txId),
        retryInterval
      ).map(_.get)

      condition
    }

    def waitForUtxIncreased(fromSize: Int): Future[Int] = waitFor[Int](s"utxSize > $fromSize")(
      _.utxSize,
      _ > fromSize,
      100.millis
    )

    def waitForHeight(expectedHeight: Int): Future[Int] = waitFor[Int](s"height >= $expectedHeight")(_.height, h => h >= expectedHeight, 5.seconds)

    def rawTransactionInfo(txId: String): Future[JsValue] = get(s"/transactions/info/$txId").map(r => Json.parse(r.getResponseBody))

    def transactionInfo(txId: String): Future[TransactionInfo] = get(s"/transactions/info/$txId").as[TransactionInfo]

    def transactionsByAddress(address: String, limit: Int): Future[Seq[TransactionInfo]] =
      get(s"/transactions/address/$address/limit/$limit").as[Seq[Seq[TransactionInfo]]].map(_.flatten)

    def transactionsByAddress(address: String, limit: Int, after: String): Future[Seq[TransactionInfo]] = {
      get(s"/transactions/address/$address/limit/$limit?after=$after").as[Seq[Seq[TransactionInfo]]].map(_.flatten)
    }

    def assetDistributionAtHeight(asset: String, height: Int, limit: Int, maybeAfter: Option[String] = None): Future[AssetDistributionPage] = {
      val after = maybeAfter.fold("")(a => s"?after=$a")
      val url   = s"/assets/$asset/distribution/$height/limit/$limit$after"

      get(url).as[AssetDistributionPage]
    }

    def assetDistribution(asset: String): Future[AssetDistribution] = {
      val req = s"/assets/$asset/distribution"
      get(req).as[AssetDistribution]
    }

    def effectiveBalance(address: String): Future[Balance] = get(s"/addresses/effectiveBalance/$address").as[Balance]

    def transfer(
        sourceAddress: String,
        recipient: String,
        amount: Long,
        fee: Long,
        assetId: Option[String] = None,
        feeAssetId: Option[String] = None,
        version: TxVersion = TxVersion.V2,
        typedAttachment: Option[Attachment] = None,
        attachment: Option[String] = None
    ): Future[Transaction] = {
      signAndBroadcast(
        Json.obj(
          "type"       -> TransferTransaction.typeId,
          "sender"     -> sourceAddress,
          "amount"     -> amount,
          "recipient"  -> recipient,
          "fee"        -> fee,
          "version" -> version,
          "assetId" -> {
            if (assetId.isDefined) JsString(assetId.get) else JsNull
          },
          "feeAssetId" -> {
            if (feeAssetId.isDefined) JsString(feeAssetId.get) else JsNull
          },
          "attachment" -> {
            if (attachment.isDefined || typedAttachment.isDefined) {
              if (version < 3) {
                attachment.get
              } else Json.toJson(typedAttachment.get)
            } else JsNull
          }
        )
      )
    }

    def payment(sourceAddress: String, recipient: String, amount: Long, fee: Long): Future[Transaction] =
      postJson("/waves/payment", PaymentRequest(amount, fee, sourceAddress, recipient)).as[Transaction]

    def lease(sourceAddress: String, recipient: String, amount: Long, fee: Long, version: TxVersion = TxVersion.V2): Future[Transaction] = {
      signAndBroadcast(
        Json.obj(
          "type"      -> LeaseTransaction.typeId,
          "sender"    -> sourceAddress,
          "amount"    -> amount,
          "recipient" -> recipient,
          "fee"       -> fee,
          "version"   -> version
        )
      )
    }

    def cancelLease(sourceAddress: String, leaseId: String, fee: Long, version: TxVersion = TxVersion.V2): Future[Transaction] = {
      signAndBroadcast(
        Json.obj(
          "type"    -> LeaseCancelTransaction.typeId,
          "sender"  -> sourceAddress,
          "txId"    -> leaseId,
          "fee"     -> fee,
          "version" -> version
        )
      )
    }

    def activeLeases(sourceAddress: String): Future[Seq[Transaction]] = get(s"/leasing/active/$sourceAddress").as[Seq[Transaction]]

    def issue(
        sourceAddress: String,
        name: String,
        description: String,
        quantity: Long,
        decimals: Byte,
        reissuable: Boolean,
        fee: Long,
        version: TxVersion = TxVersion.V2,
        script: Option[String] = None
    ): Future[Transaction] = {
      val js = Json.obj(
        "type"        -> IssueTransaction.typeId,
        "name"        -> name,
        "quantity"    -> quantity,
        "description" -> description,
        "sender"      -> sourceAddress,
        "decimals"    -> decimals,
        "reissuable"  -> reissuable,
        "fee"         -> fee,
        "version"     -> version
      )

      val jsUpdated = if (script.isDefined) js ++ Json.obj("script" -> JsString(script.get)) else js
      signAndBroadcast(jsUpdated)

    }

    def setScript(sender: String, script: Option[String] = None, fee: Long = 1000000, version: TxVersion = TxVersion.V1): Future[Transaction] = {
      signAndBroadcast(
        Json.obj(
          "type"    -> SetScriptTransaction.typeId,
          "version" -> version,
          "sender"  -> sender,
          "fee"     -> fee,
          "script"  -> { if (script.isDefined) JsString(script.get) else JsNull }
        )
      )
    }

    def setAssetScript(
        assetId: String,
        sender: String,
        fee: Long,
        script: Option[String] = None,
        version: TxVersion = TxVersion.V1
    ): Future[Transaction] = {
      signAndBroadcast(
        Json.obj(
          "type"    -> SetAssetScriptTransaction.typeId,
          "version" -> version,
          "assetId" -> assetId,
          "sender"  -> sender,
          "fee"     -> fee,
          "script"  -> { if (script.isDefined) JsString(script.get) else JsNull }
        )
      )
    }

    def invokeScript(
        caller: String,
        dappAddress: String,
        func: Option[String],
        args: List[Terms.EXPR] = List.empty,
        payment: Seq[InvokeScriptTransaction.Payment] = Seq.empty,
        fee: Long = 500000,
        feeAssetId: Option[String] = None,
        version: TxVersion = TxVersion.V1
    ): Future[(Transaction, JsValue)] = {
      signAndTraceBroadcast(
        Json.obj(
          "type"    -> InvokeScriptTransaction.typeId,
          "version" -> version,
          "sender"  -> caller,
          "dApp"    -> dappAddress,
          "call" -> {
            if (func.isDefined) InvokeScriptTransaction.serializer.functionCallToJson(FUNCTION_CALL(FunctionHeader.User(func.get), args)) else JsNull
          },
          "payment"    -> payment,
          "fee"        -> fee,
          "feeAssetId" -> { if (feeAssetId.isDefined) JsString(feeAssetId.get) else JsNull }
        )
      )
    }

    def updateAssetInfo(
        sender: KeyPair,
        assetId: String,
        name: String,
        description: String,
        fee: Long,
        feeAssetId: Option[String] = None,
        version: TxVersion = TxVersion.V1,
        timestamp: Option[Long] = None
    ): Future[(Transaction, JsValue)] = {
      val tx = UpdateAssetInfoTransaction(
        version,
        AddressScheme.current.chainId,
        sender.publicKey,
        IssuedAsset(ByteStr(Base58.decode(assetId))),
        name,
        description,
        timestamp.getOrElse(System.currentTimeMillis()),
        fee,
        if (feeAssetId.isDefined) IssuedAsset(ByteStr(Base58.decode(feeAssetId.get))) else Waves,
        Proofs.empty
      ).signWith(sender.privateKey)
      signedTraceBroadcast(tx.json())
    }

    def scriptCompile(code: String): Future[CompiledScript] = post("/utils/script/compileCode", code).as[CompiledScript]

    def scriptDecompile(script: String): Future[DecompiledScript] = post("/utils/script/decompile", script).as[DecompiledScript]

    def reissue(sourceAddress: String, assetId: String, quantity: Long, reissuable: Boolean, fee: Long, version: Byte = 1): Future[Transaction] = {
      signAndBroadcast(
        Json.obj(
          "type" -> ReissueTransaction.typeId,
          "sender" -> sourceAddress,
          "assetId" -> assetId,
          "quantity" -> quantity,
          "reissuable" -> reissuable,
          "fee" -> fee,
          "version" -> version
        )
      )
    }

    def burn(sourceAddress: String, assetId: String, quantity: Long, fee: Long, version: TxVersion = TxVersion.V2): Future[Transaction] = {
      signAndBroadcast(
        Json.obj(
          "type"     -> BurnTransaction.typeId,
          "quantity" -> quantity,
          "assetId"  -> assetId,
          "sender"   -> sourceAddress,
          "fee"      -> fee,
          "version"  -> version
        )
      )
    }

    def debugStateChanges(invokeScriptTransactionId: String): Future[DebugStateChanges] =
      get(s"/debug/stateChanges/info/$invokeScriptTransactionId").as[DebugStateChanges]

    def debugStateChangesByAddress(address: String, limit: Int = 10000): Future[Seq[DebugStateChanges]] =
      get(s"/debug/stateChanges/address/$address/limit/$limit").as[Seq[DebugStateChanges]]

    def assetBalance(address: String, asset: String): Future[AssetBalance] =
      get(s"/assets/balance/$address/$asset").as[AssetBalance]

    def assetsBalance(address: String): Future[FullAssetsInfo] =
      get(s"/assets/balance/$address").as[FullAssetsInfo]

    def nftAssetsBalance(address: String, limit: Int): Future[Seq[NFTAssetInfo]] =
      get(s"/assets/nft/$address/limit/$limit").as[Seq[NFTAssetInfo]]

    def nftAssetsBalance(address: String, limit: Int, after: String): Future[Seq[NFTAssetInfo]] =
      get(s"/assets/nft/$address/limit/${limit}?after=$after").as[Seq[NFTAssetInfo]]

    def assetsDetails(assetId: String, fullInfo: Boolean = false): Future[AssetInfo] =
      get(s"/assets/details/$assetId?full=$fullInfo").as[AssetInfo]

    def sponsorAsset(sourceAddress: String, assetId: String, minSponsoredAssetFee: Long, fee: Long, version: Byte = 1): Future[Transaction] =
      signAndBroadcast(
        Json.obj(
          "type"                 -> SponsorFeeTransaction.typeId,
          "assetId"              -> assetId,
          "sender"               -> sourceAddress,
          "fee"                  -> fee,
          "version"              -> version,
          "minSponsoredAssetFee" -> minSponsoredAssetFee
        )
      )

    def cancelSponsorship(sourceAddress: String, assetId: String, fee: Long, version: Byte = 1): Future[Transaction] =
      signAndBroadcast(
        Json.obj(
          "type"                 -> SponsorFeeTransaction.typeId,
          "assetId"              -> assetId,
          "sender"               -> sourceAddress,
          "fee"                  -> fee,
          "version"              -> version,
          "minSponsoredAssetFee" -> JsNull
        )
      )

    def transfer(sourceAddress: String, recipient: String, amount: Long, fee: Long): Future[Transaction] =
      postJson(
        "/assets/transfer",
        TransferRequest(Some(1.toByte), Some(sourceAddress), None, recipient, None, amount, None, fee, None, None, None, None)
      ).as[Transaction]

    def massTransfer(sourceAddress: String,
                     transfers: List[Transfer],
                     fee: Long,
                     version: TxVersion = TxVersion.V2,
                     typedAttachment: Option[Attachment] = None,
                     attachment: Option[String] = None,
                     assetId: Option[String] = None): Future[Transaction] = {
      signAndBroadcast(
        Json.obj(
          "type"      -> MassTransferTransaction.typeId,
          "assetId"   -> { if (assetId.isDefined) JsString(assetId.get) else JsNull },
          "sender"    -> sourceAddress,
          "fee"       -> fee,
          "version"   -> version,
          "transfers" -> Json.toJson(transfers),
          "attachment" -> {
            if (attachment.isDefined || typedAttachment.isDefined) {
              if (version < 2) {
                attachment.get
              } else Json.toJson(typedAttachment.get)
            } else JsNull
          }
        )
      )
    }

<<<<<<< HEAD
    def putData(sourceAddress: String, data: List[DataEntry[_]], version: Byte = 1, fee: Long): Future[Transaction] = {
      signAndBroadcast(Json.obj("type" -> DataTransaction.typeId, "sender" -> sourceAddress, "fee" -> fee, "version" -> version, "data" -> data))
=======
    def putData(sourceAddress: String, data: List[DataEntry[_]], fee: Long, version: TxVersion = 1.toByte): Future[Transaction] = {
      signAndBroadcast(Json.obj("type" -> DataTransaction.typeId, "sender" -> sourceAddress, "fee" -> fee, "version" -> version, "data" -> data))
    }

    def broadcastData(
        sender: KeyPair,
        data: List[DataEntry[_]],
        fee: Long,
        version: TxVersion = TxVersion.V2,
        timestamp: Option[Long] = None
    ): Future[Transaction] = {
      val tx = DataTransaction(
        version,
        sender.publicKey,
        data,
        fee,
        timestamp.getOrElse(System.currentTimeMillis()),
        Proofs.empty
      ).signWith(sender.privateKey)
      signedBroadcast(tx.json())
>>>>>>> 4e78f99a
    }

    def removeData(sourceAddress: String, data: Seq[String], fee: Long, version: Byte = 2): Future[Transaction] = {
      signAndBroadcast(
        Json.obj("type" -> DataTransaction.typeId, "sender" -> sourceAddress, "fee" -> fee, "version" -> version, "data" -> data.map(EmptyDataEntry(_)))
      )
    }

    def getData(address: String): Future[List[DataEntry[_]]] = get(s"/addresses/data/$address").as[List[DataEntry[_]]]

    def getData(address: String, regexp: String): Future[List[DataEntry[_]]] = get(s"/addresses/data/$address?matches=$regexp").as[List[DataEntry[_]]]

    def getDataByKey(address: String, key: String): Future[DataEntry[_]] = get(s"/addresses/data/$address/$key").as[DataEntry[_]]

    def getDataListJson(address: String, keys: String*): Future[Seq[DataEntry[_]]] =
      postJson(s"/addresses/data/$address", Json.obj("keys" -> keys)).as[Seq[DataEntry[_]]]

    def getDataListPost(address: String, keys: String*): Future[Seq[DataEntry[_]]] =
      postForm(s"/addresses/data/$address", keys.map("key" -> URLEncoder.encode(_, "UTF-8")): _*).as[Seq[DataEntry[_]]]

    def getDataList(address: String, keys: String*): Future[Seq[DataEntry[_]]] =
      get(s"/addresses/data/$address?${keys.map("key=" + URLEncoder.encode(_, "UTF-8")).mkString("&")}").as[Seq[DataEntry[_]]]

    def getMerkleProof(ids: String*): Future[Seq[MerkleProofResponse]] =
      get(s"/transactions/merkleProof?${ids.map("id=" + URLEncoder.encode(_, "UTF-8")).mkString("&")}").as[Seq[MerkleProofResponse]]

    def getMerkleProofPost(ids: String*): Future[Seq[MerkleProofResponse]] =
      postJson(s"/transactions/merkleProof", Json.obj("ids" -> ids)).as[Seq[MerkleProofResponse]]

    def broadcastRequest[A: Writes](req: A): Future[Transaction] = postJson("/transactions/broadcast", req).as[Transaction]

    def broadcastTraceRequest[A: Writes](req: A): Future[Transaction] = postJson("/transactions/broadcast?trace=yes", req).as[Transaction]

    def sign(json: JsValue): Future[JsObject] =
      postJsObjectWithApiKey("/transactions/sign", json).as[JsObject]

    def expectSignedBroadcastRejected(json: JsValue): Future[Int] = {
      post("/transactions/broadcast", stringify(json)).transform {
        case Failure(UnexpectedStatusCodeException(_, _, 400, body)) => Success((Json.parse(body) \ "error").as[Int])
        case Failure(cause)                                          => Failure(cause)
        case Success(resp)                                           => Failure(UnexpectedStatusCodeException("POST", "/transactions/broadcast", resp.getStatusCode, resp.getResponseBody))
      }
    }

    def signedBroadcast(json: JsValue): Future[Transaction] =
      post("/transactions/broadcast", stringify(json)).as[Transaction]

    def signedTraceBroadcast(json: JsValue): Future[(Transaction, JsValue)] =
      post("/transactions/broadcast?trace=yes", stringify(json)).as[JsValue].map(r => (r.as[Transaction], r))

    def signAndBroadcast(json: JsValue): Future[Transaction] = sign(json).flatMap(signedBroadcast)

    def signAndTraceBroadcast(json: JsValue): Future[(Transaction, JsValue)] = sign(json).flatMap(signedTraceBroadcast)

    def signedIssue(issue: IssueRequest): Future[Transaction] =
      signedBroadcast(issue.toTx.explicitGet().json())

    def batchSignedTransfer(transfers: Seq[TransferRequest], timeout: FiniteDuration = 1.minute): Future[Seq[Transaction]] = {
      import TransferRequest.jsonFormat
      Future.sequence(transfers.map(v => signedBroadcast(toJson(v).as[JsObject] ++ Json.obj("type" -> TransferTransaction.typeId.toInt))))
    }

    def createAlias(targetAddress: String, alias: String, fee: Long, version: TxVersion = TxVersion.V2): Future[Transaction] =
      signAndBroadcast(
        Json.obj(
          "type"    -> CreateAliasTransaction.typeId,
          "version" -> version,
          "sender"  -> targetAddress,
          "fee"     -> fee,
          "alias"   -> alias
        )
      )

    def aliasByAddress(targetAddress: String): Future[Seq[String]] =
      get(s"/alias/by-address/$targetAddress").as[Seq[String]]

    def addressByAlias(targetAlias: String): Future[Address] =
      get(s"/alias/by-alias/$targetAlias").as[Address]

    def rollback(to: Int, returnToUTX: Boolean = true): Future[Unit] =
      postJson("/debug/rollback", RollbackParams(to, returnToUTX)).map(_ => ())

    def rollbackToBlockWithSignature(signature: String): Future[Unit] = delete(s"/debug/rollback-to/$signature").map(_ => ())

    def ensureTxDoesntExist(txId: String): Future[Unit] =
      utx
        .zip(findTransactionInfo(txId))
        .flatMap({
          case (utx, _) if utx.map(_.id).contains(txId) =>
            Future.failed(new IllegalStateException(s"Tx $txId is in UTX"))
          case (_, txOpt) if txOpt.isDefined =>
            Future.failed(new IllegalStateException(s"Tx $txId is in blockchain"))
          case _ =>
            Future.successful(())
        })

    def waitFor[A](desc: String)(f: this.type => Future[A], cond: A => Boolean, retryInterval: FiniteDuration): Future[A] = {
      n.log.debug(s"Awaiting condition '$desc'")
      timer
        .retryUntil(f(this), cond, retryInterval)
        .map(a => {
          n.log.debug(s"Condition '$desc' met")
          a
        })
    }

    def createAddress: Future[String] =
      post(s"${n.nodeApiEndpoint}/addresses").as[JsValue].map(v => (v \ "address").as[String])

    def waitForNextBlock: Future[BlockHeaders] =
      for {
        currentBlock <- lastBlockHeaders
        actualBlock  <- findBlockHeaders(_.height > currentBlock.height, currentBlock.height)
      } yield actualBlock

    def waitForHeightArise: Future[Int] =
      for {
        height    <- height
        newHeight <- waitForHeight(height + 1)
      } yield newHeight

    def findBlock(cond: Block => Boolean, from: Int = 1, to: Int = Int.MaxValue): Future[Block] = {
      def load(_from: Int, _to: Int): Future[Block] = blockSeq(_from, _to).flatMap { blocks =>
        blocks
          .find(cond)
          .fold[Future[Block]] {
            val maybeLastBlock = blocks.lastOption
            if (maybeLastBlock.exists(_.height >= to)) {
              Future.failed(new NoSuchElementException)
            } else {
              val newFrom = maybeLastBlock.fold(_from)(b => (b.height + 19).min(to))
              val newTo   = newFrom + 19
              n.log.debug(s"Loaded ${blocks.length} blocks, no match found. Next range: [$newFrom, ${newFrom + 19}]")
              timer.schedule(load(newFrom, newTo), n.settings.blockchainSettings.genesisSettings.averageBlockDelay)
            }
          }(Future.successful)
      }

      load(from, (from + 19).min(to))
    }

    def findBlockHeaders(cond: BlockHeaders => Boolean, from: Int = 1, to: Int = Int.MaxValue): Future[BlockHeaders] = {
      def load(_from: Int, _to: Int): Future[BlockHeaders] = blockHeadersSeq(_from, _to).flatMap { blocks =>
        blocks
          .find(cond)
          .fold[Future[BlockHeaders]] {
            val maybeLastBlock = blocks.lastOption
            if (maybeLastBlock.exists(_.height >= to)) {
              Future.failed(new NoSuchElementException)
            } else {
              val newFrom = maybeLastBlock.fold(_from)(b => (b.height + 19).min(to))
              val newTo   = newFrom + 19
              n.log.debug(s"Loaded ${blocks.length} blocks, no match found. Next range: [$newFrom, ${newFrom + 19}]")
              timer.schedule(load(newFrom, newTo), n.settings.blockchainSettings.genesisSettings.averageBlockDelay)
            }
          }(Future.successful)
      }

      load(from, (from + 19).min(to))
    }

    def getGeneratedBlocks(address: String, from: Long, to: Long): Future[Seq[Block]] =
      get(s"/blocks/address/$address/$from/$to").as[Seq[Block]]

    def retrying(r: Request, interval: FiniteDuration = 1.second, statusCode: Int = OK_200, waitForStatus: Boolean = false): Future[Response] = {
      def executeRequest: Future[Response] = {
        val id = UUID.randomUUID()
        n.log.trace(s"[$id] Executing request '$r'")
        if (r.getStringData != null) n.log.debug(s"[$id] Request's body '${r.getStringData}'")
        n.client
          .executeRequest(
            r,
            new AsyncCompletionHandler[Response] {
              override def onCompleted(response: Response): Response = {
                if (response.getStatusCode == statusCode) {
                  n.log.debug(s"[$id] Request: ${r.getMethod} ${r.getUrl}\nResponse: ${response.getResponseBody}")
                  response
                } else {
                  n.log.debug(
                    s"[$id] Request: ${r.getMethod} ${r.getUrl}\nUnexpected status code(${response.getStatusCode}): ${response.getResponseBody}"
                  )
                  throw UnexpectedStatusCodeException(r.getMethod, r.getUrl, response.getStatusCode, response.getResponseBody)
                }
              }
            }
          )
          .toCompletableFuture
          .toScala
          .recoverWith {
            case e: UnexpectedStatusCodeException if e.statusCode == 503 || waitForStatus =>
              n.log.debug(s"[$id] Failed to execute request '$r' with error: ${e.getMessage}")
              timer.schedule(executeRequest, interval)
            case e @ (_: IOException | _: TimeoutException) =>
              n.log.debug(s"[$id] Failed to execute request '$r' with error: ${e.getMessage}")
              timer.schedule(executeRequest, interval)
          }
      }

      executeRequest
    }

    def once(r: Request): Future[Response] = {
      val id = UUID.randomUUID()
      n.log.trace(s"[$id] Executing request ${r.getMethod} ${r.getUrl}")
      n.client
        .executeRequest(
          r,
          new AsyncCompletionHandler[Response] {
            override def onCompleted(response: Response): Response = {
              n.log.debug(s"[$id] Response for ${r.getUrl} is ${response.getStatusCode}")
              response
            }
          }
        )
        .toCompletableFuture
        .toScala
    }

    def debugStateAt(height: Long): Future[Map[String, Long]] = getWithApiKey(s"/debug/stateWaves/$height").as[Map[String, Long]]

    def debugPortfoliosFor(address: String, considerUnspent: Boolean): Future[Portfolio] = {
      getWithApiKey(s"/debug/portfolios/$address?considerUnspent=$considerUnspent")
    }.as[Portfolio]

    def debugMinerInfo(): Future[Seq[State]] = getWithApiKey(s"/debug/minerInfo").as[Seq[State]]

    def transactionSerializer(body: JsObject): Future[TransactionSerialize] =
      postJsObjectWithApiKey(s"/utils/transactionSerialize", body).as[TransactionSerialize]

    def accountEffectiveBalance(acc: String): Future[Long] = n.effectiveBalance(acc).map(_.balance)

    def accountBalance(acc: String): Future[Long] = n.balance(acc).map(_.balance)

    def accountsBalances(height: Option[Int], accounts: Seq[String], asset: Option[String]): Future[Seq[(String, Long)]] = {
      n.balances(height, accounts, asset).map(_.map(b => (b.address, b.balance)))
    }

    def accountBalances(acc: String): Future[(Long, Long)] = {
      n.balance(acc).map(_.balance).zip(n.effectiveBalance(acc).map(_.balance))
    }

    def assertBalances(acc: String, balance: Long, effectiveBalance: Long)(implicit pos: Position): Future[Unit] = {
      for {
        newBalance          <- accountBalance(acc)
        newEffectiveBalance <- accountEffectiveBalance(acc)
      } yield {
        withClue(s"effective balance of $acc") {
          newEffectiveBalance shouldBe effectiveBalance
        }
        withClue(s"balance of $acc") {
          newBalance shouldBe balance
        }
      }
    }

    def assertAssetBalance(acc: String, assetIdString: String, balance: Long)(implicit pos: Position): Future[Unit] = {
      n.assetBalance(acc, assetIdString).map(_.balance shouldBe balance)
    }

    def calculateFee(json: JsValue): Future[FeeInfo] =
      postJsObjectWithApiKey("/transactions/calculateFee", json).as[FeeInfo]

    def grpc: NodeExtGrpc = new NodeExtGrpc(n)
  }

  implicit class NodesAsyncHttpApi(nodes: Seq[Node]) extends Matchers {
    def height: Future[Seq[Int]] = traverse(nodes)(_.height)

    def waitForHeightAriseAndTxPresent(transactionId: String)(implicit p: Position): Future[Unit] =
      for {
        allHeights   <- traverse(nodes)(_.waitForTransaction(transactionId).map(_.height))
        _            <- traverse(nodes)(_.waitForHeight(allHeights.max + 1))
        finalHeights <- traverse(nodes)(_.waitForTransaction(transactionId).map(_.height))
        _ <- waitFor("nodes sync")(1 second)(
          _.waitForTransaction(transactionId).map(_.height),
          (finalHeights: Iterable[Int]) => finalHeights.forall(_ == finalHeights.head)
        )
      } yield ()

    def waitForTransaction(transactionId: String)(implicit p: Position): Future[TransactionInfo] =
      traverse(nodes)(_.waitForTransaction(transactionId)).map(_.head)

    def waitForHeightArise(): Future[Int] =
      for {
        height <- height.map(_.max)
        _      <- traverse(nodes)(_.waitForHeight(height + 1))
      } yield height + 1

    def waitForSameBlockHeadersAt(height: Int, retryInterval: FiniteDuration = 5.seconds): Future[Boolean] = {

      def waitHeight = waitFor[Int](s"all heights >= $height")(retryInterval)(_.height, _.forall(_ >= height))

      def waitSameBlockHeaders =
        waitFor[BlockHeaders](s"same blocks at height = $height")(retryInterval)(_.blockHeadersAt(height), { blocks =>
          val sig = blocks.map(_.signature)
          sig.forall(_ == sig.head)
        })

      for {
        _ <- waitHeight
        r <- waitSameBlockHeaders
      } yield r
    }

    def waitFor[A](desc: String)(retryInterval: FiniteDuration)(request: Node => Future[A], cond: Iterable[A] => Boolean): Future[Boolean] = {
      def retry = timer.schedule(waitFor(desc)(retryInterval)(request, cond), retryInterval)

      Future
        .traverse(nodes)(request)
        .map(cond)
        .recover { case _ => false }
        .flatMap {
          case true  => Future.successful(true)
          case false => retry
        }
    }

  }

  implicit class RequestBuilderOps(self: RequestBuilder) {
    def withApiKey(x: String): RequestBuilder = self.setHeader(`X-Api-Key`.name, x)
  }
  class NodeExtGrpc(n: Node) {

    import com.wavesplatform.protobuf.transaction.{Script => PBScript, Transaction => PBTransaction}
    import monix.execution.Scheduler.Implicits.global

    private[this] lazy val accounts     = AccountsApiGrpc.stub(n.grpcChannel)
    private[this] lazy val blocks       = BlocksApiGrpc.stub(n.grpcChannel)
    private[this] lazy val transactions = TransactionsApiGrpc.stub(n.grpcChannel)
    private[this] lazy val assets       = AssetsApiGrpc.stub(n.grpcChannel)

    val chainId: Byte = AddressScheme.current.chainId

    def blockAt(height: Int): Future[Block] = {
      blocks
        .getBlock(BlockRequest.of(includeTransactions = true, BlockRequest.Request.Height(height)))
        .map(r => PBBlocks.vanilla(r.getBlock).get.json().as[Block])
    }

    def broadcastIssue(
        source: KeyPair,
        name: String,
        quantity: Long,
        decimals: Int,
        reissuable: Boolean,
        fee: Long,
        description: String = "",
        script: Option[String] = None,
        version: Int = 2
    ): Future[PBSignedTransaction] = {
      val unsigned = PBTransaction(
        chainId,
        ByteString.copyFrom(source.publicKey),
        Some(Amount.of(ByteString.EMPTY, fee)),
        System.currentTimeMillis(),
        version,
        PBTransaction.Data.Issue(
          IssueTransactionData.of(
            name,
            description,
            quantity,
            decimals,
            reissuable,
            toPBScriptOption(script)
          )
        )
      )
      script match {
        case Some(scr) if ScriptReader.fromBytes(Base64.decode(scr)).isLeft =>
          transactions.broadcast(SignedTransaction.of(Some(unsigned), Seq(ByteString.EMPTY)))
        case _ =>
          val proofs = crypto.sign(source, PBTransactions.vanilla(SignedTransaction(Some(unsigned)), unsafe = true).explicitGet().bodyBytes())
          transactions.broadcast(SignedTransaction.of(Some(unsigned), Seq(ByteString.copyFrom(proofs))))
      }
    }

    private def toPBScriptOption(script: Option[String]) = {
      script.map(s => {
        val bytes = {
          val b64 = if (s.startsWith("base64:")) s.drop(7) else s
          Base64.decode(b64)
        }
        PBScript.of(ByteString.copyFrom(bytes.drop(1)), bytes.headOption.fold(0)(_.toInt))
      })
    }

    def broadcastTransfer(
        source: KeyPair,
        recipient: PBRecipient,
        amount: Long,
        fee: Long,
        version: Int = 2,
        assetId: String = "WAVES",
        feeAssetId: String = "WAVES",
        attachment: PBAttachment.Attachment = PBAttachment.Attachment.Empty,
        timestamp: Long = System.currentTimeMillis
    ): Future[PBSignedTransaction] = {
      val unsigned = PBTransaction(
        chainId,
        ByteString.copyFrom(source.publicKey),
        Some(Amount.of(if (feeAssetId == "WAVES") ByteString.EMPTY else ByteString.copyFrom(Base58.decode(feeAssetId)), fee)),
        timestamp,
        version,
        PBTransaction.Data.Transfer(
          TransferTransactionData.of(
            Some(recipient),
            Some(Amount.of(if (assetId == "WAVES") ByteString.EMPTY else ByteString.copyFrom(Base58.decode(assetId)), amount)),
            Some(PBAttachment(attachment))
          )
        )
      )
      try {
        val proofs = crypto.sign(source, PBTransactions.vanilla(SignedTransaction(Some(unsigned))).explicitGet().bodyBytes())
        transactions.broadcast(SignedTransaction.of(Some(unsigned), Seq(ByteString.copyFrom(proofs))))
      }
      catch {
        case _: IllegalArgumentException => transactions.broadcast(SignedTransaction.of(Some(unsigned), Seq(ByteString.EMPTY)))
      }
    }

    def broadcastReissue(
        source: KeyPair,
        fee: Long,
        assetId: String,
        amount: Long,
        reissuable: Boolean = false,
        version: Int = 2
    ): Future[PBSignedTransaction] = {
      val unsigned = PBTransaction(
        chainId,
        ByteString.copyFrom(source.publicKey),
        Some(Amount.of(ByteString.EMPTY, fee)),
        System.currentTimeMillis(),
        version,
        PBTransaction.Data.Reissue(
          ReissueTransactionData.of(
            Some(Amount.of(ByteString.copyFrom(Base58.decode(assetId)), amount)),
            reissuable
          )
        )
      )

      val proofs      = crypto.sign(source, PBTransactions.vanilla(SignedTransaction(Some(unsigned))).explicitGet().bodyBytes())
      val transaction = SignedTransaction.of(Some(unsigned), Seq(ByteString.copyFrom(proofs)))

      transactions.broadcast(transaction)
    }

    def broadcastCreateAlias(source: KeyPair, alias: String, fee: Long, version: Int = 2): Future[PBSignedTransaction] = {
      val unsigned = PBTransaction(
        chainId,
        ByteString.copyFrom(source.publicKey),
        Some(Amount.of(ByteString.EMPTY, fee)),
        System.currentTimeMillis,
        version,
        PBTransaction.Data.CreateAlias(CreateAliasTransactionData(alias))
      )
      if (Alias.create(alias).isLeft) {
        transactions.broadcast(SignedTransaction.of(Some(unsigned), Seq(ByteString.EMPTY)))
      } else {
        val proofs = crypto.sign(source, PBTransactions.vanilla(SignedTransaction(Some(unsigned))).explicitGet().bodyBytes())
        transactions.broadcast(SignedTransaction.of(Some(unsigned), Seq(ByteString.copyFrom(proofs))))
      }
    }

    def putData(
        source: KeyPair,
        data: Seq[DataTransactionData.DataEntry],
        fee: Long,
        version: Int = 1,
        timestamp: Long = System.currentTimeMillis()
    ): Future[PBSignedTransaction] = {
      val unsigned = PBTransaction(
        chainId,
        ByteString.copyFrom(source.publicKey),
        Some(Amount.of(ByteString.EMPTY, fee)),
        timestamp,
        version,
        PBTransaction.Data.DataTransaction(DataTransactionData.of(data))
      )
      if (PBTransactions.vanilla(SignedTransaction(Some(unsigned))).isLeft) {
        transactions.broadcast(SignedTransaction.of(Some(unsigned), Seq(ByteString.EMPTY)))
      } else {
        val proofs = crypto.sign(source, PBTransactions.vanilla(SignedTransaction(Some(unsigned))).explicitGet().bodyBytes())
        transactions.broadcast(SignedTransaction.of(Some(unsigned), Seq(ByteString.copyFrom(proofs))))
      }
    }

    def exchange(
        matcher: KeyPair,
        buyOrder: Order,
        sellOrder: Order,
        amount: Long,
        price: Long,
        buyMatcherFee: Long,
        sellMatcherFee: Long,
        fee: Long,
        timestamp: Long,
        version: Byte,
        matcherFeeAssetId: String = "WAVES"
    ): Future[PBSignedTransaction] = {

      val unsigned = PBTransaction(
        chainId,
        ByteString.copyFrom(matcher.publicKey),
        Some(Amount.of(if (matcherFeeAssetId == "WAVES") ByteString.EMPTY else ByteString.copyFrom(Base58.decode(matcherFeeAssetId)), fee)),
        timestamp,
        version,
        PBTransaction.Data.Exchange(
          ExchangeTransactionData.of(
            amount,
            price,
            buyMatcherFee,
            sellMatcherFee,
            Seq(PBOrders.protobuf(buyOrder), PBOrders.protobuf(sellOrder))
          )
        )
      )

      val proofs      = crypto.sign(matcher, PBTransactions.vanilla(SignedTransaction(Some(unsigned))).right.get.bodyBytes())
      val transaction = SignedTransaction.of(Some(unsigned), Seq(ByteString.copyFrom(proofs)))

      transactions.broadcast(transaction)
    }

    def updateAssetInfo(
        sender: KeyPair,
        assetId: String,
        updatedName: String,
        updatedDescription: String,
        fee: Long,
        feeAsset: Asset = Waves,
        version: TxVersion = TxVersion.V1
    ): Future[SignedTransaction] = {
      val unsigned = PBTransaction(
        chainId,
        ByteString.copyFrom(sender.publicKey),
        Some(Amount.of(if (feeAsset == Waves) ByteString.EMPTY else ByteString.copyFrom(Base58.decode(feeAsset.maybeBase58Repr.get)), fee)),
        System.currentTimeMillis(),
        version,
        PBTransaction.Data.UpdateAssetInfo(
          UpdateAssetInfoTransactionData.of(
            ByteString.copyFrom(Base58.decode(assetId)),
            updatedName,
            updatedDescription
          )
        )
      )

      val proofs      = crypto.sign(sender, PBTransactions.vanilla(SignedTransaction(Some(unsigned)), unsafe = true).explicitGet().bodyBytes())
      val transaction = SignedTransaction.of(Some(unsigned), Seq(ByteString.copyFrom(proofs)))

      transactions.broadcast(transaction)
    }

    def setScript(
        sender: KeyPair,
        script: Option[Script],
        fee: Long,
        timestamp: Long = System.currentTimeMillis(),
        version: Int = 1
    ): Future[PBSignedTransaction] = {
      val unsigned = PBTransaction(
        chainId,
        ByteString.copyFrom(sender.publicKey),
        Some(Amount.of(ByteString.EMPTY, fee)),
        timestamp,
        version,
        PBTransaction.Data.SetScript(
          SetScriptTransactionData.of(script.map(s => PBScript.of(ByteString.copyFrom(s.bytes().drop(1)), s.stdLibVersion.id)))
        )
      )

      val proofs = crypto.sign(sender, PBTransactions.vanilla(SignedTransaction(Some(unsigned)), unsafe = true).explicitGet().bodyBytes())
      transactions.broadcast(SignedTransaction.of(Some(unsigned), Seq(ByteString.copyFrom(proofs))))
    }

    def getTransaction(id: String, sender: ByteString = ByteString.EMPTY, recipient: Option[PBRecipient] = None): Future[PBSignedTransaction] = {
      def createCallObserver[T]: (StreamObserver[T], Task[List[T]]) = {
        val subj = ConcurrentSubject.publishToOne[T]

        val observer = new StreamObserver[T] {
          override def onNext(value: T): Unit      = subj.onNext(value)
          override def onError(t: Throwable): Unit = subj.onError(t)
          override def onCompleted(): Unit         = subj.onComplete()
        }

        (observer, subj.toListL)
      }
      val (obs, result) = createCallObserver[TransactionResponse]
      val req           = TransactionsRequest(transactionIds = Seq(ByteString.copyFrom(Base58.decode(id))), sender = sender, recipient = recipient)
      transactions.getTransactions(req, obs)
      result.map(_.headOption.getOrElse(throw new NoSuchElementException("Transaction not found")).getTransaction).runToFuture
    }

    def waitFor[A](desc: String)(f: this.type => Future[A], cond: A => Boolean, retryInterval: FiniteDuration): Future[A] = {
      n.log.debug(s"Awaiting condition '$desc'")
      timer
        .retryUntil(f(this), cond, retryInterval)
        .map(a => {
          n.log.debug(s"Condition '$desc' met")
          a
        })
    }

    def waitForTransaction(txId: String, retryInterval: FiniteDuration = 1.second): Future[PBSignedTransaction] = {
      val condition = waitFor[Option[PBSignedTransaction]](s"transaction $txId")(
        _.getTransaction(txId)
          .map(Option(_))
          .recover { case _: NoSuchElementException => None },
        tOpt => tOpt.exists(t => PBTransactions.vanilla(t).explicitGet().id().toString == txId),
        retryInterval
      ).map(_.get)

      condition
    }

    def height: Future[Int] = blocks.getCurrentHeight(Empty.of()).map(h => h.value)

    def waitForHeight(expectedHeight: Int): Future[Int] = {
      waitFor[Int](s"height >= $expectedHeight")(_.height, h => h >= expectedHeight, 5.seconds)
    }

    def wavesBalance(address: ByteString): Future[WavesBalances] = {
      def createCallObserver[T]: (StreamObserver[T], Task[List[T]]) = {
        val subj = ConcurrentSubject.publishToOne[T]

        val observer = new StreamObserver[T] {
          override def onNext(value: T): Unit      = subj.onNext(value)
          override def onError(t: Throwable): Unit = subj.onError(t)
          override def onCompleted(): Unit         = subj.onComplete()
        }

        (observer, subj.toListL)
      }
      val (obs, result) = createCallObserver[BalanceResponse]
      val req           = BalancesRequest.of(address, Seq(ByteString.EMPTY))
      accounts.getBalances(req, obs)
      result.map(_.headOption.getOrElse(throw new NoSuchElementException("Balances not found for address")).getWaves).runToFuture
    }

    def assetInfo(assetId: String): Future[AssetInfoResponse] = assets.getInfo(AssetRequest(ByteString.copyFrom(Base58.decode(assetId))))

    def broadcastBurn(source: KeyPair, assetId: String, amount: Long, fee: Long, version: Int = 2): Future[PBSignedTransaction] = {
      val unsigned = PBTransaction(
        chainId,
        ByteString.copyFrom(source.publicKey),
        Some(Amount.of(ByteString.EMPTY, fee)),
        System.currentTimeMillis(),
        version,
        PBTransaction.Data.Burn(
          BurnTransactionData.of(
            Some(Amount.of(ByteString.copyFrom(Base58.decode(assetId)), amount))
          )
        )
      )

      val proofs      = crypto.sign(source, PBTransactions.vanilla(SignedTransaction(Some(unsigned)), unsafe = true).explicitGet().bodyBytes())
      val transaction = SignedTransaction.of(Some(unsigned), Seq(ByteString.copyFrom(proofs)))
      transactions.broadcast(transaction)
    }

    def broadcast(unsignedTx: PBTransaction, proofs: Seq[ByteString]): Future[PBSignedTransaction] =
      transactions.broadcast(SignedTransaction(Some(unsignedTx), proofs))

    def broadcastSponsorFee(sender: KeyPair, minFee: Option[Amount], fee: Long, version: Int = 1): Future[PBSignedTransaction] = {
      val unsigned = PBTransaction(
        chainId,
        ByteString.copyFrom(sender.publicKey),
        Some(Amount.of(ByteString.EMPTY, fee)),
        System.currentTimeMillis,
        version,
        PBTransaction.Data.SponsorFee(SponsorFeeTransactionData.of(minFee))
      )
      val proofs = crypto.sign(sender, PBTransactions.vanilla(SignedTransaction(Some(unsigned)), unsafe = true).explicitGet().bodyBytes())
      transactions.broadcast(SignedTransaction.of(Some(unsigned), Seq(ByteString.copyFrom(proofs))))
    }

    def broadcastMassTransfer(
        sender: KeyPair,
        assetId: Option[String] = None,
        transfers: Seq[MassTransferTransactionData.Transfer],
        attachment: ByteString = ByteString.EMPTY,
        fee: Long,
        version: Int = 1
    ): Future[PBSignedTransaction] = {
      val unsigned = PBTransaction(
        chainId,
        ByteString.copyFrom(sender.publicKey),
        Some(Amount.of(ByteString.EMPTY, fee)),
        System.currentTimeMillis(),
        version,
        PBTransaction.Data.MassTransfer(
          MassTransferTransactionData.of(
            if (assetId.isDefined) ByteString.copyFrom(Base58.decode(assetId.get)) else ByteString.EMPTY,
            transfers,
            Some(PBAttachment(PBAttachment.Attachment.BinaryValue(attachment)))
          )
        )
      )
      val proofs = crypto.sign(sender, PBTransactions.vanilla(SignedTransaction(Some(unsigned)), unsafe = true).explicitGet().bodyBytes())
      transactions.broadcast(SignedTransaction.of(Some(unsigned), Seq(ByteString.copyFrom(proofs))))
    }

    def broadcastLease(source: KeyPair, recipient: PBRecipient, amount: Long, fee: Long, version: Int = 2): Future[PBSignedTransaction] = {
      val unsigned = PBTransaction(
        chainId,
        ByteString.copyFrom(source.publicKey),
        Some(Amount.of(ByteString.EMPTY, fee)),
        System.currentTimeMillis,
        version,
        PBTransaction.Data.Lease(LeaseTransactionData.of(Some(recipient), amount))
      )
      val proofs = crypto.sign(source, PBTransactions.vanilla(SignedTransaction(Some(unsigned)), unsafe = true).explicitGet().bodyBytes())
      transactions.broadcast(SignedTransaction.of(Some(unsigned), Seq(ByteString.copyFrom(proofs))))
    }

    def broadcastLeaseCancel(source: KeyPair, leaseId: String, fee: Long, version: Int = 2): Future[PBSignedTransaction] = {
      val unsigned = PBTransaction(
        chainId,
        ByteString.copyFrom(source.publicKey),
        Some(Amount.of(ByteString.EMPTY, fee)),
        System.currentTimeMillis,
        version,
        PBTransaction.Data.LeaseCancel(LeaseCancelTransactionData.of(ByteString.copyFrom(Base58.decode(leaseId))))
      )
      val proofs = crypto.sign(source, PBTransactions.vanilla(SignedTransaction(Some(unsigned)), unsafe = true).explicitGet().bodyBytes())
      transactions.broadcast(SignedTransaction.of(Some(unsigned), Seq(ByteString.copyFrom(proofs))))
    }

    def setAssetScript(
        sender: KeyPair,
        assetId: String,
        script: Option[String],
        fee: Long,
        timestamp: Long = System.currentTimeMillis(),
        version: Int = 1
    ): Future[PBSignedTransaction] = {
      val unsigned = PBTransaction(
        chainId,
        ByteString.copyFrom(sender.publicKey),
        Some(Amount.of(ByteString.EMPTY, fee)),
        timestamp,
        version,
        PBTransaction.Data.SetAssetScript(SetAssetScriptTransactionData.of(ByteString.copyFrom(Base58.decode(assetId)), toPBScriptOption(script)))
      )

      val proofs = crypto.sign(sender, PBTransactions.vanilla(SignedTransaction(Some(unsigned)), unsafe = true).explicitGet().bodyBytes())
      transactions.broadcast(SignedTransaction.of(Some(unsigned), Seq(ByteString.copyFrom(proofs))))
    }
  }
}<|MERGE_RESOLUTION|>--- conflicted
+++ resolved
@@ -33,17 +33,7 @@
 import com.wavesplatform.state.{AssetDistribution, AssetDistributionPage, DataEntry, EmptyDataEntry, Portfolio}
 import com.wavesplatform.transaction.Asset.{IssuedAsset, Waves}
 import com.wavesplatform.transaction.assets.exchange.Order
-<<<<<<< HEAD
 import com.wavesplatform.transaction.assets.{BurnTransaction, IssueTransaction, ReissueTransaction, SetAssetScriptTransaction, SponsorFeeTransaction, UpdateAssetInfoTransaction}
-=======
-import com.wavesplatform.transaction.assets.{
-  BurnTransaction,
-  IssueTransaction,
-  SetAssetScriptTransaction,
-  SponsorFeeTransaction,
-  UpdateAssetInfoTransaction
-}
->>>>>>> 4e78f99a
 import com.wavesplatform.transaction.lease.{LeaseCancelTransaction, LeaseTransaction}
 import com.wavesplatform.transaction.serialization.impl.BaseTxJson
 import com.wavesplatform.transaction.smart.{InvokeScriptTransaction, SetScriptTransaction}
@@ -560,11 +550,7 @@
       )
     }
 
-<<<<<<< HEAD
     def putData(sourceAddress: String, data: List[DataEntry[_]], version: Byte = 1, fee: Long): Future[Transaction] = {
-      signAndBroadcast(Json.obj("type" -> DataTransaction.typeId, "sender" -> sourceAddress, "fee" -> fee, "version" -> version, "data" -> data))
-=======
-    def putData(sourceAddress: String, data: List[DataEntry[_]], fee: Long, version: TxVersion = 1.toByte): Future[Transaction] = {
       signAndBroadcast(Json.obj("type" -> DataTransaction.typeId, "sender" -> sourceAddress, "fee" -> fee, "version" -> version, "data" -> data))
     }
 
@@ -584,7 +570,6 @@
         Proofs.empty
       ).signWith(sender.privateKey)
       signedBroadcast(tx.json())
->>>>>>> 4e78f99a
     }
 
     def removeData(sourceAddress: String, data: Seq[String], fee: Long, version: Byte = 2): Future[Transaction] = {
