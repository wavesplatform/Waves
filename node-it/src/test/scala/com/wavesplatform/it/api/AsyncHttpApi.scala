--- conflicted
+++ resolved
@@ -553,11 +553,7 @@
       get(s"/assets/details/$assetId?full=$fullInfo", amountsAsStrings).as[AssetInfo](amountsAsStrings)
     }
 
-<<<<<<< HEAD
-    def sponsorAsset(sourceAddress: String, assetId: String, minSponsoredAssetFee: Long, fee: Long, version: Byte = 1): Future[Transaction] =
-=======
-    def sponsorAsset(sourceAddress: String, assetId: String, minSponsoredAssetFee: Long, fee: Long, amountsAsStrings: Boolean = false): Future[Transaction] =
->>>>>>> 494ee506
+    def sponsorAsset(sourceAddress: String, assetId: String, minSponsoredAssetFee: Long, fee: Long, version: Byte = 1, amountsAsStrings: Boolean = false): Future[Transaction] =
       signAndBroadcast(
         Json.obj(
           "type"                 -> SponsorFeeTransaction.typeId,
@@ -588,51 +584,35 @@
         TransferRequest(Some(1.toByte), Some(sourceAddress), None, recipient, None, amount, None, fee, None, None, None, None)
       ).as[Transaction]
 
-<<<<<<< HEAD
     def massTransfer(sourceAddress: String,
                      transfers: List[Transfer],
                      fee: Long,
                      version: TxVersion = TxVersion.V2,
                      typedAttachment: Option[Attachment] = None,
                      attachment: Option[String] = None,
-                     assetId: Option[String] = None): Future[Transaction] = {
-=======
-    def massTransfer(sourceAddress: String, transfers: List[Transfer], fee: Long, assetId: Option[String] = None, amountsAsStrings: Boolean = false): Future[Transaction] = {
->>>>>>> 494ee506
+                     assetId: Option[String] = None,
+                     amountsAsStrings: Boolean = false): Future[Transaction] = {
       signAndBroadcast(
         Json.obj(
           "type"      -> MassTransferTransaction.typeId,
           "assetId"   -> { if (assetId.isDefined) JsString(assetId.get) else JsNull },
           "sender"    -> sourceAddress,
           "fee"       -> fee,
-<<<<<<< HEAD
           "version"   -> version,
           "transfers" -> Json.toJson(transfers),
           "attachment" -> {
             if (attachment.isDefined || typedAttachment.isDefined) {
-              if (version < 2) {
+              if (attachment.isDefined) {
                 attachment.get
               } else Json.toJson(typedAttachment.get)
             } else JsNull
           }
-        )
-      )
-    }
-
-    def putData(sourceAddress: String, data: List[DataEntry[_]], version: Byte = 1, fee: Long): Future[Transaction] = {
-      signAndBroadcast(Json.obj("type" -> DataTransaction.typeId, "sender" -> sourceAddress, "fee" -> fee, "version" -> version, "data" -> data))
-    }
-=======
-          "version"   -> 1,
-          "transfers" -> Json.toJson(transfers)
-        ),
-        amountsAsStrings
+        ), amountsAsStrings
       )
     }
 
     def putData(sourceAddress: String, data: List[DataEntry[_]], fee: Long, version: TxVersion = 1.toByte, amountsAsStrings: Boolean = false): Future[Transaction] =
       signAndBroadcast(Json.obj("type" -> DataTransaction.typeId, "sender" -> sourceAddress, "fee" -> fee, "version" -> version, "data" -> data), amountsAsStrings)
->>>>>>> 494ee506
 
     def broadcastData(
         sender: KeyPair,
@@ -956,10 +936,6 @@
       n.assetBalance(acc, assetIdString).map(_.balance shouldBe balance)
     }
 
-<<<<<<< HEAD
-    def calculateFee(json: JsValue): Future[FeeInfo] =
-      postJsObjectWithApiKey("/transactions/calculateFee", json).as[FeeInfo]
-=======
     def calculateFee(json: JsValue, amountsAsStrings: Boolean = false): Future[FeeInfo] = {
       if (amountsAsStrings) {
         postJsObjectWithCustomHeader("/transactions/calculateFee", json, headerValue = "application/json;large-significand-format=string")
@@ -968,9 +944,6 @@
         postJsObjectWithApiKey("/transactions/calculateFee", json).as[FeeInfo]
       }
     }
-
-    def grpc: NodeExtGrpc = new NodeExtGrpc(n)
->>>>>>> 494ee506
   }
 
   implicit class NodesAsyncHttpApi(nodes: Seq[Node]) extends Matchers {
