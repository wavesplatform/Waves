--- conflicted
+++ resolved
@@ -28,15 +28,12 @@
 import com.wavesplatform.transaction.smart.{InvokeScriptTransaction, SetScriptTransaction}
 import com.wavesplatform.transaction.transfer.MassTransferTransaction.Transfer
 import com.wavesplatform.transaction.transfer._
-<<<<<<< HEAD
 import com.wavesplatform.transaction.{CreateAliasTransaction, DataTransaction, Proofs, TxVersion}
-=======
 import com.wavesplatform.transaction.{Asset, CreateAliasTransaction, DataTransaction, Proofs, TxVersion}
 import com.wavesplatform.utils.ScorexLogging
 import io.grpc.stub.StreamObserver
 import monix.eval.Task
 import monix.reactive.subjects.ConcurrentSubject
->>>>>>> 3cca7732
 import org.asynchttpclient.Dsl.{delete => _delete, get => _get, post => _post, put => _put}
 import org.asynchttpclient._
 import org.asynchttpclient.util.HttpConstants.ResponseStatusCodes.OK_200
@@ -971,15 +968,9 @@
       def waitHeight = waitFor[Int](s"all heights >= $height")(retryInterval)(_.height, _.forall(_ >= height))
 
       def waitSameBlockHeaders =
-<<<<<<< HEAD
         waitFor[BlockHeader](s"same blocks at height = $height")(retryInterval)(_.blockHeadersAt(height), { blocks =>
-          val sig = blocks.map(_.signature)
-          sig.forall(_ == sig.head)
-=======
-        waitFor[BlockHeaders](s"same blocks at height = $height")(retryInterval)(_.blockHeadersAt(height), { blocks =>
           val id = blocks.map(_.id)
           id.forall(_ == id.head)
->>>>>>> 3cca7732
         })
 
       for {
