--- conflicted
+++ resolved
@@ -27,11 +27,7 @@
 import com.wavesplatform.lang.v1.compiler.Terms.FUNCTION_CALL
 import com.wavesplatform.protobuf.Amount
 import com.wavesplatform.protobuf.block.PBBlocks
-<<<<<<< HEAD
 import com.wavesplatform.protobuf.transaction.{DataTransactionData, ExchangeTransactionData, IssueTransactionData, PBOrders, PBSignedTransaction, PBTransactions, Recipient, ReissueTransactionData, Script, SignedTransaction, TransferTransactionData}
-=======
-import com.wavesplatform.protobuf.transaction.{DataTransactionData, ExchangeTransactionData, IssueTransactionData, PBOrders, PBSignedTransaction, PBTransactions, Recipient, Script, SignedTransaction, TransferTransactionData}
->>>>>>> eaedcf7a
 import com.wavesplatform.state.{AssetDistribution, AssetDistributionPage, DataEntry, Portfolio}
 import com.wavesplatform.transaction.assets.exchange.Order
 import com.wavesplatform.transaction.assets.{BurnTransaction, IssueTransaction, SetAssetScriptTransaction, SponsorFeeTransaction}
@@ -837,8 +833,7 @@
 
       transactions.broadcast(transaction)
     }
-
-<<<<<<< HEAD
+    
     def broadcastReissue(source: KeyPair,
                          fee: Long,
                          assetId: String,
@@ -862,8 +857,6 @@
       transactions.broadcast(transaction)
     }
 
-=======
->>>>>>> eaedcf7a
     def putData(source: KeyPair,
                 data: Seq[DataTransactionData.DataEntry],
                 fee: Long,
