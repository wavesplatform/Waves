package com.wavesplatform.it.api

import java.io.IOException
import java.net.{InetSocketAddress, URLEncoder}
import java.nio.charset.StandardCharsets
import java.util.concurrent.TimeoutException
import java.util.{NoSuchElementException, UUID}

import com.google.protobuf.ByteString
import com.google.protobuf.empty.Empty
import com.wavesplatform.account.{AddressScheme, Alias, KeyPair}
import com.wavesplatform.api.grpc.BalanceResponse.WavesBalances
<<<<<<< HEAD
import com.wavesplatform.api.grpc.{
  AccountsApiGrpc,
  BalanceResponse,
  BalancesRequest,
  BlockRequest,
  BlocksApiGrpc,
  TransactionResponse,
  TransactionsApiGrpc,
  TransactionsRequest
}
=======
import com.wavesplatform.api.grpc.{AccountsApiGrpc, BalanceResponse, BalancesRequest, BlockRequest, BlocksApiGrpc, DataEntryResponse, DataRequest, TransactionResponse, TransactionsApiGrpc, TransactionsRequest}
>>>>>>> 0f0b5e01
import com.wavesplatform.api.http.RewardApiRoute.RewardStatus
import com.wavesplatform.api.http.requests.{IssueRequest, TransferRequest}
import com.wavesplatform.api.http.{AddressApiRoute, ConnectReq}
import com.wavesplatform.common.utils.{Base58, Base64, EitherExt2}
import com.wavesplatform.crypto
import com.wavesplatform.features.api.ActivationStatus
import com.wavesplatform.http.DebugMessage._
import com.wavesplatform.http.{DebugMessage, RollbackParams, `X-Api-Key`}
import com.wavesplatform.it.Node
import com.wavesplatform.it.util.GlobalTimer.{instance => timer}
import com.wavesplatform.it.util._
import com.wavesplatform.lang.script.{ScriptReader, Script}
import com.wavesplatform.lang.v1.FunctionHeader
import com.wavesplatform.lang.v1.compiler.Terms
import com.wavesplatform.lang.v1.compiler.Terms.FUNCTION_CALL
import com.wavesplatform.protobuf.Amount
import com.wavesplatform.protobuf.block.PBBlocks
<<<<<<< HEAD
import com.wavesplatform.protobuf.transaction.{
  ExchangeTransactionData,
  IssueTransactionData,
  PBOrders,
  PBSignedTransaction,
  PBTransactions,
  Recipient,
  Script,
  SignedTransaction,
  TransferTransactionData
}
=======
import com.wavesplatform.protobuf.transaction._
>>>>>>> 0f0b5e01
import com.wavesplatform.state.{AssetDistribution, AssetDistributionPage, DataEntry, Portfolio}
import com.wavesplatform.transaction.assets.exchange.Order
import com.wavesplatform.transaction.assets.{BurnTransaction, IssueTransaction, SetAssetScriptTransaction, SponsorFeeTransaction}
import com.wavesplatform.transaction.lease.{LeaseCancelTransaction, LeaseTransaction}
import com.wavesplatform.transaction.smart.{InvokeScriptTransaction, SetScriptTransaction}
import com.wavesplatform.transaction.transfer.MassTransferTransaction.Transfer
import com.wavesplatform.transaction.transfer._
import com.wavesplatform.transaction.{CreateAliasTransaction, DataTransaction, TxVersion}
import io.grpc.stub.StreamObserver
import monix.eval.Task
import monix.reactive.subjects.ConcurrentSubject
import org.asynchttpclient.Dsl.{get => _get, post => _post, put => _put}
import org.asynchttpclient._
import org.asynchttpclient.util.HttpConstants.ResponseStatusCodes.OK_200
import org.scalactic.source.Position
import org.scalatest.{Assertions, Matchers}
import play.api.libs.json.Json.{stringify, toJson}
import play.api.libs.json._

import scala.compat.java8.FutureConverters._
import scala.concurrent.ExecutionContext.Implicits.global
import scala.concurrent.Future
import scala.concurrent.Future.traverse
import scala.concurrent.duration._
import scala.util.{Failure, Success}

object AsyncHttpApi extends Assertions {

  //noinspection ScalaStyle
  implicit class NodeAsyncHttpApi(val n: Node) extends Assertions with Matchers {

    def get(path: String, f: RequestBuilder => RequestBuilder = identity): Future[Response] =
      retrying(f(_get(s"${n.nodeApiEndpoint}$path")).build())

    def seed(address: String): Future[String] = getWithApiKey(s"/addresses/seed/$address").as[JsValue].map(v => (v \ "seed").as[String])

    def getWithApiKey(path: String, f: RequestBuilder => RequestBuilder = identity): Future[Response] = retrying {
      _get(s"${n.nodeApiEndpoint}$path")
        .withApiKey(n.apiKey)
        .build()
    }

    def postJsonWithApiKey[A: Writes](path: String, body: A): Future[Response] = retrying {
      _post(s"${n.nodeApiEndpoint}$path")
        .withApiKey(n.apiKey)
        .setHeader("Content-type", "application/json;charset=utf-8")
        .setBody(stringify(toJson(body)))
        .build()
    }

    def postJsObjectWithApiKey(path: String, body: JsValue): Future[Response] = retrying {
      _post(s"${n.nodeApiEndpoint}$path")
        .withApiKey(n.apiKey)
        .setHeader("Content-type", "application/json")
        .setBody(stringify(body))
        .build()
    }

    def post(url: String, f: RequestBuilder => RequestBuilder = identity, waitForStatus: Boolean = false): Future[Response] =
      retrying(f(_post(url).withApiKey(n.apiKey)).build(), waitForStatus = waitForStatus)

    def put(url: String, f: RequestBuilder => RequestBuilder = identity, statusCode: Int = OK_200, waitForStatus: Boolean = false): Future[Response] =
      retrying(f(_put(url).withApiKey(n.apiKey)).build(), waitForStatus = waitForStatus, statusCode = statusCode)

    def postJson[A: Writes](path: String, body: A): Future[Response] =
      post(path, stringify(toJson(body)))

    def post(path: String, body: String): Future[Response] =
      post(s"${n.nodeApiEndpoint}$path", (rb: RequestBuilder) => rb.setHeader("Content-type", "application/json;charset=utf-8").setBody(body))

    def postForm(path: String, params: (String, String)*): Future[Response] =
      post(
        s"${n.nodeApiEndpoint}$path",
        (rb: RequestBuilder) =>
          rb.setHeader("Content-type", "application/x-www-form-urlencoded").setBody(params.map(p => p._1 + "=" + p._2).mkString("&"))
      )

    def blacklist(address: InetSocketAddress): Future[Unit] =
      post("/debug/blacklist", s"${address.getHostString}:${address.getPort}").map(_ => ())

    def printDebugMessage(db: DebugMessage): Future[Response] = postJsonWithApiKey("/debug/print", db)

    def connectedPeers: Future[Seq[Peer]] = get("/peers/connected").map { r =>
      (Json.parse(r.getResponseBody) \ "peers").as[Seq[Peer]]
    }

    def blacklistedPeers: Future[Seq[BlacklistedPeer]] = get("/peers/blacklisted").map { r =>
      Json.parse(r.getResponseBody).as[Seq[BlacklistedPeer]]
    }

    def connect(address: InetSocketAddress): Future[Unit] =
      postJson("/peers/connect", ConnectReq(address.getHostName, address.getPort)).map(_ => ())

    def waitForStartup(): Future[Option[Response]] = {
      val timeout = 500

      def request =
        _get(s"${n.nodeApiEndpoint}/blocks/height?${System.currentTimeMillis()}")
          .setReadTimeout(timeout)
          .setRequestTimeout(timeout)
          .build()

      def send(): Future[Option[Response]] =
        n.client
          .executeRequest(request)
          .toCompletableFuture
          .toScala
          .map(Option(_))
          .recoverWith {
            case _: IOException | _: TimeoutException => Future(None)
          }

      def cond(ropt: Option[Response]) = ropt.exists { r =>
        r.getStatusCode == OK_200 && (Json.parse(r.getResponseBody) \ "height").as[Int] > 0
      }

      waitFor("node is up")(_ => send(), cond, 1.second)
    }

    def waitForPeers(targetPeersCount: Int): Future[Seq[Peer]] =
      waitFor[Seq[Peer]](s"connectedPeers.size >= $targetPeersCount")(_.connectedPeers, _.lengthCompare(targetPeersCount) >= 0, 1.second)

    def waitForBlackList(blackListSize: Int): Future[Seq[BlacklistedPeer]] =
      waitFor[Seq[BlacklistedPeer]](s"blacklistedPeers > $blackListSize")(_.blacklistedPeers, _.lengthCompare(blackListSize) > 0, 500.millis)

    def height: Future[Int] = get("/blocks/height").as[JsValue].map(v => (v \ "height").as[Int])

    def blockAt(height: Int): Future[Block] = get(s"/blocks/at/$height").as[Block]

    def utx: Future[Seq[Transaction]] = get(s"/transactions/unconfirmed").as[Seq[Transaction]]

    def utxSize: Future[Int] = get(s"/transactions/unconfirmed/size").as[JsObject].map(_.value("size").as[Int])

    def lastBlock: Future[Block] = get("/blocks/last").as[Block]

    def blockSeq(from: Int, to: Int): Future[Seq[Block]] = get(s"/blocks/seq/$from/$to").as[Seq[Block]]

    def blockSeqByAddress(address: String, from: Int, to: Int): Future[Seq[Block]] = get(s"/blocks/address/$address/$from/$to").as[Seq[Block]]

    def blockHeadersAt(height: Int): Future[BlockHeaders] = get(s"/blocks/headers/at/$height").as[BlockHeaders]

    def blockHeadersSeq(from: Int, to: Int): Future[Seq[BlockHeaders]] = get(s"/blocks/headers/seq/$from/$to").as[Seq[BlockHeaders]]

    def lastBlockHeaders: Future[BlockHeaders] = get("/blocks/headers/last").as[BlockHeaders]

    def status: Future[Status] = get("/node/status").as[Status]

    def activationStatus: Future[ActivationStatus] = get("/activation/status").as[ActivationStatus]

    def rewardStatus(height: Int): Future[RewardStatus] = get(s"/blockchain/rewards/$height").as[RewardStatus]

    def balance(address: String): Future[Balance] = get(s"/addresses/balance/$address").as[Balance]

    def balanceDetails(address: String): Future[BalanceDetails] = get(s"/addresses/balance/details/$address").as[BalanceDetails]

    def getAddresses: Future[Seq[String]] = get(s"/addresses").as[Seq[String]]

    def scriptInfo(address: String): Future[AddressApiRoute.AddressScriptInfo] =
      get(s"/addresses/scriptInfo/$address").as[AddressApiRoute.AddressScriptInfo]

    def findTransactionInfo(txId: String): Future[Option[TransactionInfo]] = transactionInfo(txId).transform {
      case Success(tx)                                          => Success(Some(tx))
      case Failure(UnexpectedStatusCodeException(_, _, 404, _)) => Success(None)
      case Failure(ex)                                          => Failure(ex)
    }

    def waitForTransaction(txId: String, retryInterval: FiniteDuration = 1.second): Future[TransactionInfo] = {
      val condition = waitFor[Option[TransactionInfo]](s"transaction $txId")(
        _.transactionInfo(txId).transform {
          case Success(tx)                                          => Success(Some(tx))
          case Failure(UnexpectedStatusCodeException(_, _, 404, _)) => Success(None)
          case Failure(ex)                                          => Failure(ex)
        },
        tOpt => tOpt.exists(_.id == txId),
        retryInterval
      ).map(_.get)

      condition
    }

    def waitForUtxIncreased(fromSize: Int): Future[Int] = waitFor[Int](s"utxSize > $fromSize")(
      _.utxSize,
      _ > fromSize,
      100.millis
    )

    def waitForHeight(expectedHeight: Int): Future[Int] = waitFor[Int](s"height >= $expectedHeight")(_.height, h => h >= expectedHeight, 5.seconds)

    def rawTransactionInfo(txId: String): Future[JsValue] = get(s"/transactions/info/$txId").map(r => Json.parse(r.getResponseBody))

    def transactionInfo(txId: String): Future[TransactionInfo] = get(s"/transactions/info/$txId").as[TransactionInfo]

    def transactionsByAddress(address: String, limit: Int): Future[Seq[TransactionInfo]] =
      get(s"/transactions/address/$address/limit/$limit").as[Seq[Seq[TransactionInfo]]].map(_.flatten)

    def transactionsByAddress(address: String, limit: Int, after: String): Future[Seq[TransactionInfo]] = {
      get(s"/transactions/address/$address/limit/$limit?after=$after").as[Seq[Seq[TransactionInfo]]].map(_.flatten)
    }

    def assetDistributionAtHeight(asset: String, height: Int, limit: Int, maybeAfter: Option[String] = None): Future[AssetDistributionPage] = {
      val after = maybeAfter.fold("")(a => s"?after=$a")
      val url   = s"/assets/$asset/distribution/$height/limit/$limit$after"

      get(url).as[AssetDistributionPage]
    }

    def assetDistribution(asset: String): Future[AssetDistribution] = {
      val req = s"/assets/$asset/distribution"
      get(req).as[AssetDistribution]
    }

    def effectiveBalance(address: String): Future[Balance] = get(s"/addresses/effectiveBalance/$address").as[Balance]

    def transfer(
        sourceAddress: String,
        recipient: String,
        amount: Long,
        fee: Long,
        assetId: Option[String] = None,
        feeAssetId: Option[String] = None,
        version: TxVersion = TxVersion.V2
    ): Future[Transaction] = {
      signAndBroadcast(
        Json.obj(
          "type"       -> TransferTransaction.typeId,
          "sender"     -> sourceAddress,
          "amount"     -> amount,
          "recipient"  -> recipient,
          "fee"        -> fee,
          "version"    -> version,
          "assetId"    -> { if (assetId.isDefined) JsString(assetId.get) else JsNull },
          "feeAssetId" -> { if (feeAssetId.isDefined) JsString(feeAssetId.get) else JsNull }
        )
      )
    }

    def payment(sourceAddress: String, recipient: String, amount: Long, fee: Long): Future[Transaction] =
      postJson("/waves/payment", PaymentRequest(amount, fee, sourceAddress, recipient)).as[Transaction]

    def lease(sourceAddress: String, recipient: String, amount: Long, fee: Long, version: TxVersion = TxVersion.V2): Future[Transaction] = {
      signAndBroadcast(
        Json.obj(
          "type"      -> LeaseTransaction.typeId,
          "sender"    -> sourceAddress,
          "amount"    -> amount,
          "recipient" -> recipient,
          "fee"       -> fee,
          "version"   -> version
        )
      )
    }

    def cancelLease(sourceAddress: String, leaseId: String, fee: Long, version: TxVersion = TxVersion.V2): Future[Transaction] = {
      signAndBroadcast(
        Json.obj(
          "type"    -> LeaseCancelTransaction.typeId,
          "sender"  -> sourceAddress,
          "txId"    -> leaseId,
          "fee"     -> fee,
          "version" -> version
        )
      )
    }

    def activeLeases(sourceAddress: String): Future[Seq[Transaction]] = get(s"/leasing/active/$sourceAddress").as[Seq[Transaction]]

    def issue(
        sourceAddress: String,
        name: String,
        description: String,
        quantity: Long,
        decimals: Byte,
        reissuable: Boolean,
        fee: Long,
        version: TxVersion = TxVersion.V2,
        script: Option[String] = None
    ): Future[Transaction] = {
      val js = Json.obj(
        "type"        -> IssueTransaction.typeId,
        "name"        -> name,
        "quantity"    -> quantity,
        "description" -> description,
        "sender"      -> sourceAddress,
        "decimals"    -> decimals,
        "reissuable"  -> reissuable,
        "fee"         -> fee,
        "version"     -> version
      )

      val jsUpdated = if (script.isDefined) js ++ Json.obj("script" -> JsString(script.get)) else js
      signAndBroadcast(jsUpdated)

    }

    def setScript(sender: String, script: Option[String] = None, fee: Long = 1000000, version: TxVersion = TxVersion.V1): Future[Transaction] = {
      signAndBroadcast(
        Json.obj(
          "type"    -> SetScriptTransaction.typeId,
          "version" -> version,
          "sender"  -> sender,
          "fee"     -> fee,
          "script"  -> { if (script.isDefined) JsString(script.get) else JsNull }
        )
      )
    }

    def setAssetScript(
        assetId: String,
        sender: String,
        fee: Long,
        script: Option[String] = None,
        version: TxVersion = TxVersion.V1
    ): Future[Transaction] = {
      signAndBroadcast(
        Json.obj(
          "type"    -> SetAssetScriptTransaction.typeId,
          "version" -> version,
          "assetId" -> assetId,
          "sender"  -> sender,
          "fee"     -> fee,
          "script"  -> { if (script.isDefined) JsString(script.get) else JsNull }
        )
      )
    }

    def invokeScript(
        caller: String,
        dappAddress: String,
        func: Option[String],
        args: List[Terms.EXPR] = List.empty,
        payment: Seq[InvokeScriptTransaction.Payment] = Seq.empty,
        fee: Long = 500000,
        feeAssetId: Option[String] = None,
        version: TxVersion = TxVersion.V1
    ): Future[(Transaction, JsValue)] = {
      signAndTraceBroadcast(
        Json.obj(
          "type"       -> InvokeScriptTransaction.typeId,
          "version"    -> version,
          "sender"     -> caller,
          "dApp"       -> dappAddress,
          "call"       -> { if (func.isDefined) InvokeScriptTransaction.serializer.functionCallToJson(FUNCTION_CALL(FunctionHeader.User(func.get), args)) else JsNull },
          "payment"    -> payment,
          "fee"        -> fee,
          "feeAssetId" -> { if (feeAssetId.isDefined) JsString(feeAssetId.get) else JsNull }
        )
      )
    }

    def scriptCompile(code: String): Future[CompiledScript] = post("/utils/script/compileCode", code).as[CompiledScript]

    def scriptDecompile(script: String): Future[DecompiledScript] = post("/utils/script/decompile", script).as[DecompiledScript]

    def reissue(sourceAddress: String, assetId: String, quantity: Long, reissuable: Boolean, fee: Long): Future[Transaction] =
      postJson(
        "/assets/reissue",
        Json.obj(
          "sender"     -> sourceAddress,
          "assetId"    -> assetId,
          "quantity"   -> quantity,
          "reissuable" -> reissuable,
          "fee"        -> fee
        )
      ).as[Transaction]

    def burn(sourceAddress: String, assetId: String, quantity: Long, fee: Long, version: TxVersion = TxVersion.V2): Future[Transaction] = {
      signAndBroadcast(
        Json.obj(
          "type"     -> BurnTransaction.typeId,
          "quantity" -> quantity,
          "assetId"  -> assetId,
          "sender"   -> sourceAddress,
          "fee"      -> fee,
          "version"  -> version
        )
      )
    }

    def debugStateChanges(invokeScriptTransactionId: String): Future[DebugStateChanges] =
      get(s"/debug/stateChanges/info/$invokeScriptTransactionId").as[DebugStateChanges]

    def debugStateChangesByAddress(address: String, limit: Int = 10000): Future[Seq[DebugStateChanges]] =
      get(s"/debug/stateChanges/address/$address/limit/$limit").as[Seq[DebugStateChanges]]

    def assetBalance(address: String, asset: String): Future[AssetBalance] =
      get(s"/assets/balance/$address/$asset").as[AssetBalance]

    def assetsBalance(address: String): Future[FullAssetsInfo] =
      get(s"/assets/balance/$address").as[FullAssetsInfo]

    def nftAssetsBalance(address: String, limit: Int): Future[Seq[NFTAssetInfo]] =
      get(s"/assets/nft/$address/limit/$limit").as[Seq[NFTAssetInfo]]

    def nftAssetsBalance(address: String, limit: Int, after: String): Future[Seq[NFTAssetInfo]] =
      get(s"/assets/nft/$address/limit/${limit}?after=$after").as[Seq[NFTAssetInfo]]

    def assetsDetails(assetId: String, fullInfo: Boolean = false): Future[AssetInfo] =
      get(s"/assets/details/$assetId?full=$fullInfo").as[AssetInfo]

    def sponsorAsset(sourceAddress: String, assetId: String, minSponsoredAssetFee: Long, fee: Long): Future[Transaction] =
      signAndBroadcast(
        Json.obj(
          "type"                 -> SponsorFeeTransaction.typeId,
          "assetId"              -> assetId,
          "sender"               -> sourceAddress,
          "fee"                  -> fee,
          "version"              -> 1,
          "minSponsoredAssetFee" -> minSponsoredAssetFee
        )
      )

    def cancelSponsorship(sourceAddress: String, assetId: String, fee: Long): Future[Transaction] =
      signAndBroadcast(
        Json.obj(
          "type"                 -> SponsorFeeTransaction.typeId,
          "assetId"              -> assetId,
          "sender"               -> sourceAddress,
          "fee"                  -> fee,
          "version"              -> 1,
          "minSponsoredAssetFee" -> JsNull
        )
      )

    def transfer(sourceAddress: String, recipient: String, amount: Long, fee: Long): Future[Transaction] =
      postJson(
        "/assets/transfer",
        TransferRequest(Some(1.toByte), Some(sourceAddress), None, recipient, None, amount, None, fee, None, None, None, None)
      ).as[Transaction]

    def massTransfer(sourceAddress: String, transfers: List[Transfer], fee: Long, assetId: Option[String] = None): Future[Transaction] = {
      signAndBroadcast(
        Json.obj(
          "type"      -> MassTransferTransaction.typeId,
          "assetId"   -> { if (assetId.isDefined) JsString(assetId.get) else JsNull },
          "sender"    -> sourceAddress,
          "fee"       -> fee,
          "version"   -> 1,
          "transfers" -> Json.toJson(transfers)
        )
      )
    }

    def putData(sourceAddress: String, data: List[DataEntry[_]], fee: Long): Future[Transaction] = {
      signAndBroadcast(Json.obj("type" -> DataTransaction.typeId, "sender" -> sourceAddress, "fee" -> fee, "version" -> 1, "data" -> data))
    }

    def getData(address: String): Future[List[DataEntry[_]]] = get(s"/addresses/data/$address").as[List[DataEntry[_]]]

    def getData(address: String, regexp: String): Future[List[DataEntry[_]]] = get(s"/addresses/data/$address?matches=$regexp").as[List[DataEntry[_]]]

    def getDataByKey(address: String, key: String): Future[DataEntry[_]] = get(s"/addresses/data/$address/$key").as[DataEntry[_]]

    def getDataListJson(address: String, keys: String*): Future[Seq[DataEntry[_]]] =
      postJson(s"/addresses/data/$address", Json.obj("keys" -> keys)).as[Seq[DataEntry[_]]]

    def getDataListPost(address: String, keys: String*): Future[Seq[DataEntry[_]]] =
      postForm(s"/addresses/data/$address", keys.map("key" -> URLEncoder.encode(_, "UTF-8")): _*).as[Seq[DataEntry[_]]]

    def getDataList(address: String, keys: String*): Future[Seq[DataEntry[_]]] =
      get(s"/addresses/data/$address?${keys.map("key=" + URLEncoder.encode(_, "UTF-8")).mkString("&")}").as[Seq[DataEntry[_]]]

    def broadcastRequest[A: Writes](req: A): Future[Transaction] = postJson("/transactions/broadcast", req).as[Transaction]

    def broadcastTraceRequest[A: Writes](req: A): Future[Transaction] = postJson("/transactions/broadcast?trace=yes", req).as[Transaction]

    def sign(json: JsValue): Future[JsObject] =
      postJsObjectWithApiKey("/transactions/sign", json).as[JsObject]

    def expectSignedBroadcastRejected(json: JsValue): Future[Int] = {
      post("/transactions/broadcast", stringify(json)).transform {
        case Failure(UnexpectedStatusCodeException(_, _, 400, body)) => Success((Json.parse(body) \ "error").as[Int])
        case Failure(cause)                                          => Failure(cause)
        case Success(resp)                                           => Failure(UnexpectedStatusCodeException("POST", "/transactions/broadcast", resp.getStatusCode, resp.getResponseBody))
      }
    }

    def signedBroadcast(json: JsValue): Future[Transaction] =
      post("/transactions/broadcast", stringify(json)).as[Transaction]

    def signedTraceBroadcast(json: JsValue): Future[(Transaction, JsValue)] =
      post("/transactions/broadcast?trace=yes", stringify(json)).as[JsValue].map(r => (r.as[Transaction], r))

    def signAndBroadcast(json: JsValue): Future[Transaction] = sign(json).flatMap(signedBroadcast)

    def signAndTraceBroadcast(json: JsValue): Future[(Transaction, JsValue)] = sign(json).flatMap(signedTraceBroadcast)

    def signedIssue(issue: IssueRequest): Future[Transaction] =
      signedBroadcast(issue.toTx.explicitGet().json())

    def batchSignedTransfer(transfers: Seq[TransferRequest], timeout: FiniteDuration = 1.minute): Future[Seq[Transaction]] = {
      import TransferRequest.jsonFormat
      Future.sequence(transfers.map(v => signedBroadcast(toJson(v).as[JsObject] ++ Json.obj("type" -> TransferTransaction.typeId.toInt))))
    }

    def createAlias(targetAddress: String, alias: String, fee: Long, version: TxVersion = TxVersion.V2): Future[Transaction] =
      signAndBroadcast(
        Json.obj(
          "type"    -> CreateAliasTransaction.typeId,
          "version" -> version,
          "sender"  -> targetAddress,
          "fee"     -> fee,
          "alias"   -> alias
        )
      )

    def aliasByAddress(targetAddress: String): Future[Seq[String]] =
      get(s"/alias/by-address/$targetAddress").as[Seq[String]]

    def addressByAlias(targetAlias: String): Future[Address] =
      get(s"/alias/by-alias/$targetAlias").as[Address]

    def rollback(to: Int, returnToUTX: Boolean = true): Future[Unit] =
      postJson("/debug/rollback", RollbackParams(to, returnToUTX)).map(_ => ())

    def ensureTxDoesntExist(txId: String): Future[Unit] =
      utx
        .zip(findTransactionInfo(txId))
        .flatMap({
          case (utx, _) if utx.map(_.id).contains(txId) =>
            Future.failed(new IllegalStateException(s"Tx $txId is in UTX"))
          case (_, txOpt) if txOpt.isDefined =>
            Future.failed(new IllegalStateException(s"Tx $txId is in blockchain"))
          case _ =>
            Future.successful(())
        })

    def waitFor[A](desc: String)(f: this.type => Future[A], cond: A => Boolean, retryInterval: FiniteDuration): Future[A] = {
      n.log.debug(s"Awaiting condition '$desc'")
      timer
        .retryUntil(f(this), cond, retryInterval)
        .map(a => {
          n.log.debug(s"Condition '$desc' met")
          a
        })
    }

    def createAddress: Future[String] =
      post(s"${n.nodeApiEndpoint}/addresses").as[JsValue].map(v => (v \ "address").as[String])

    def waitForNextBlock: Future[BlockHeaders] =
      for {
        currentBlock <- lastBlockHeaders
        actualBlock  <- findBlockHeaders(_.height > currentBlock.height, currentBlock.height)
      } yield actualBlock

    def waitForHeightArise: Future[Int] =
      for {
        height    <- height
        newHeight <- waitForHeight(height + 1)
      } yield newHeight

    def findBlock(cond: Block => Boolean, from: Int = 1, to: Int = Int.MaxValue): Future[Block] = {
      def load(_from: Int, _to: Int): Future[Block] = blockSeq(_from, _to).flatMap { blocks =>
        blocks
          .find(cond)
          .fold[Future[Block]] {
            val maybeLastBlock = blocks.lastOption
            if (maybeLastBlock.exists(_.height >= to)) {
              Future.failed(new NoSuchElementException)
            } else {
              val newFrom = maybeLastBlock.fold(_from)(b => (b.height + 19).min(to))
              val newTo   = newFrom + 19
              n.log.debug(s"Loaded ${blocks.length} blocks, no match found. Next range: [$newFrom, ${newFrom + 19}]")
              timer.schedule(load(newFrom, newTo), n.settings.blockchainSettings.genesisSettings.averageBlockDelay)
            }
          }(Future.successful)
      }

      load(from, (from + 19).min(to))
    }

    def findBlockHeaders(cond: BlockHeaders => Boolean, from: Int = 1, to: Int = Int.MaxValue): Future[BlockHeaders] = {
      def load(_from: Int, _to: Int): Future[BlockHeaders] = blockHeadersSeq(_from, _to).flatMap { blocks =>
        blocks
          .find(cond)
          .fold[Future[BlockHeaders]] {
            val maybeLastBlock = blocks.lastOption
            if (maybeLastBlock.exists(_.height >= to)) {
              Future.failed(new NoSuchElementException)
            } else {
              val newFrom = maybeLastBlock.fold(_from)(b => (b.height + 19).min(to))
              val newTo   = newFrom + 19
              n.log.debug(s"Loaded ${blocks.length} blocks, no match found. Next range: [$newFrom, ${newFrom + 19}]")
              timer.schedule(load(newFrom, newTo), n.settings.blockchainSettings.genesisSettings.averageBlockDelay)
            }
          }(Future.successful)
      }

      load(from, (from + 19).min(to))
    }

    def getGeneratedBlocks(address: String, from: Long, to: Long): Future[Seq[Block]] =
      get(s"/blocks/address/$address/$from/$to").as[Seq[Block]]

    def retrying(r: Request, interval: FiniteDuration = 1.second, statusCode: Int = OK_200, waitForStatus: Boolean = false): Future[Response] = {
      def executeRequest: Future[Response] = {
        val id = UUID.randomUUID()
        n.log.trace(s"[$id] Executing request '$r'")
        if (r.getStringData != null) n.log.debug(s"[$id] Request's body '${r.getStringData}'")
        n.client
          .executeRequest(
            r,
            new AsyncCompletionHandler[Response] {
              override def onCompleted(response: Response): Response = {
                if (response.getStatusCode == statusCode) {
                  n.log.debug(s"[$id] Request: ${r.getMethod} ${r.getUrl}\nResponse: ${response.getResponseBody}")
                  response
                } else {
                  n.log.debug(
                    s"[$id] Request: ${r.getMethod} ${r.getUrl}\nUnexpected status code(${response.getStatusCode}): ${response.getResponseBody}"
                  )
                  throw UnexpectedStatusCodeException(r.getMethod, r.getUrl, response.getStatusCode, response.getResponseBody)
                }
              }
            }
          )
          .toCompletableFuture
          .toScala
          .recoverWith {
            case e: UnexpectedStatusCodeException if e.statusCode == 503 || waitForStatus =>
              n.log.debug(s"[$id] Failed to execute request '$r' with error: ${e.getMessage}")
              timer.schedule(executeRequest, interval)
            case e @ (_: IOException | _: TimeoutException) =>
              n.log.debug(s"[$id] Failed to execute request '$r' with error: ${e.getMessage}")
              timer.schedule(executeRequest, interval)
          }
      }

      executeRequest
    }

    def once(r: Request): Future[Response] = {
      val id = UUID.randomUUID()
      n.log.trace(s"[$id] Executing request ${r.getMethod} ${r.getUrl}")
      n.client
        .executeRequest(
          r,
          new AsyncCompletionHandler[Response] {
            override def onCompleted(response: Response): Response = {
              n.log.debug(s"[$id] Response for ${r.getUrl} is ${response.getStatusCode}")
              response
            }
          }
        )
        .toCompletableFuture
        .toScala
    }

    def debugStateAt(height: Long): Future[Map[String, Long]] = getWithApiKey(s"/debug/stateWaves/$height").as[Map[String, Long]]

    def debugPortfoliosFor(address: String, considerUnspent: Boolean): Future[Portfolio] = {
      getWithApiKey(s"/debug/portfolios/$address?considerUnspent=$considerUnspent")
    }.as[Portfolio]

    def debugMinerInfo(): Future[Seq[State]] = getWithApiKey(s"/debug/minerInfo").as[Seq[State]]

    def transactionSerializer(body: JsObject): Future[TransactionSerialize] =
      postJsObjectWithApiKey(s"/utils/transactionSerialize", body).as[TransactionSerialize]

    def accountEffectiveBalance(acc: String): Future[Long] = n.effectiveBalance(acc).map(_.balance)

    def accountBalance(acc: String): Future[Long] = n.balance(acc).map(_.balance)

    def accountBalances(acc: String): Future[(Long, Long)] = {
      n.balance(acc).map(_.balance).zip(n.effectiveBalance(acc).map(_.balance))
    }

    def assertBalances(acc: String, balance: Long, effectiveBalance: Long)(implicit pos: Position): Future[Unit] = {
      for {
        newBalance          <- accountBalance(acc)
        newEffectiveBalance <- accountEffectiveBalance(acc)
      } yield {
        withClue(s"effective balance of $acc") {
          newEffectiveBalance shouldBe effectiveBalance
        }
        withClue(s"balance of $acc") {
          newBalance shouldBe balance
        }
      }
    }

    def assertAssetBalance(acc: String, assetIdString: String, balance: Long)(implicit pos: Position): Future[Unit] = {
      n.assetBalance(acc, assetIdString).map(_.balance shouldBe balance)
    }

    def calculateFee(json: JsValue): Future[FeeInfo] =
      postJsObjectWithApiKey("/transactions/calculateFee", json).as[FeeInfo]

    def grpc: NodeExtGrpc = new NodeExtGrpc(n)
  }

  implicit class NodesAsyncHttpApi(nodes: Seq[Node]) extends Matchers {
    def height: Future[Seq[Int]] = traverse(nodes)(_.height)

    def waitForHeightAriseAndTxPresent(transactionId: String)(implicit p: Position): Future[Unit] =
      for {
        allHeights   <- traverse(nodes)(_.waitForTransaction(transactionId).map(_.height))
        _            <- traverse(nodes)(_.waitForHeight(allHeights.max + 1))
        finalHeights <- traverse(nodes)(_.waitForTransaction(transactionId).map(_.height))
        _ <- waitFor("nodes sync")(1 second)(
          _.waitForTransaction(transactionId).map(_.height),
          (finalHeights: Iterable[Int]) => finalHeights.forall(_ == finalHeights.head)
        )
      } yield ()

    def waitForTransaction(transactionId: String)(implicit p: Position): Future[TransactionInfo] =
      traverse(nodes)(_.waitForTransaction(transactionId)).map(_.head)

    def waitForHeightArise(): Future[Int] =
      for {
        height <- height.map(_.max)
        _      <- traverse(nodes)(_.waitForHeight(height + 1))
      } yield height + 1

    def waitForSameBlockHeadersAt(height: Int, retryInterval: FiniteDuration = 5.seconds): Future[Boolean] = {

      def waitHeight = waitFor[Int](s"all heights >= $height")(retryInterval)(_.height, _.forall(_ >= height))

      def waitSameBlockHeaders =
        waitFor[BlockHeaders](s"same blocks at height = $height")(retryInterval)(_.blockHeadersAt(height), { blocks =>
          val sig = blocks.map(_.signature)
          sig.forall(_ == sig.head)
        })

      for {
        _ <- waitHeight
        r <- waitSameBlockHeaders
      } yield r
    }

    def waitFor[A](desc: String)(retryInterval: FiniteDuration)(request: Node => Future[A], cond: Iterable[A] => Boolean): Future[Boolean] = {
      def retry = timer.schedule(waitFor(desc)(retryInterval)(request, cond), retryInterval)

      Future
        .traverse(nodes)(request)
        .map(cond)
        .recover { case _ => false }
        .flatMap {
          case true  => Future.successful(true)
          case false => retry
        }
    }

  }

  implicit class RequestBuilderOps(self: RequestBuilder) {
    def withApiKey(x: String): RequestBuilder = self.setHeader(`X-Api-Key`.name, x)
  }
  class NodeExtGrpc(n: Node) {

<<<<<<< HEAD
    import com.wavesplatform.protobuf.transaction.{Transaction => PBTransaction}
    import monix.execution.Scheduler.Implicits.global
=======
    import monix.execution.Scheduler.Implicits.global
    import com.wavesplatform.protobuf.transaction.{Transaction => PBTransaction, Script => PBScript}
>>>>>>> 0f0b5e01

    private[this] lazy val accounts     = AccountsApiGrpc.stub(n.grpcChannel)
    private[this] lazy val blocks       = BlocksApiGrpc.stub(n.grpcChannel)
    private[this] lazy val transactions = TransactionsApiGrpc.stub(n.grpcChannel)

    val chainId: Byte = AddressScheme.current.chainId

    def blockAt(height: Int): Future[Block] = {
<<<<<<< HEAD
      blocks
        .getBlock(BlockRequest.of(includeTransactions = true, BlockRequest.Request.Height.apply(height)))
        .map(r => PBBlocks.vanilla(r.getBlock).explicitGet().json().as[Block])
    }

    def broadcastIssue(
        source: KeyPair,
        name: String,
        quantity: Long,
        decimals: Byte,
        reissuable: Boolean,
        fee: Long,
        description: ByteString = ByteString.EMPTY,
        script: Option[String] = None,
        version: Int = 2
    ): Future[PBSignedTransaction] = {
=======
      blocks.getBlock(
        BlockRequest.of(
          includeTransactions = true, BlockRequest.Request.Height(height))).map(r => PBBlocks.vanilla(r.getBlock).explicitGet().json().as[Block])
    }

    def broadcastIssue(source: KeyPair,
                       name: String,
                       quantity: Long,
                       decimals: Int,
                       reissuable: Boolean,
                       fee: Long,
                       description: ByteString = ByteString.EMPTY,
                       script: Option[String] = None,
                       version: Int = 2): Future[PBSignedTransaction] = {
>>>>>>> 0f0b5e01
      val unsigned = PBTransaction(
        chainId,
        ByteString.copyFrom(source.publicKey),
        Some(Amount.of(ByteString.EMPTY, fee)),
        System.currentTimeMillis(),
        version,
<<<<<<< HEAD
        PBTransaction.Data.Issue(
          IssueTransactionData.of(
            ByteString.copyFrom(name.getBytes(StandardCharsets.UTF_8)),
            description,
            quantity,
            decimals,
            reissuable,
            if (script.isDefined) Some(Script.of(ByteString.copyFrom(script.get.getBytes)))
            else None
          )
        )
      )

      val proofs = crypto.sign(source, PBTransactions.vanilla(SignedTransaction(Some(unsigned))).right.get.bodyBytes())

      transactions.broadcast(SignedTransaction.of(Some(unsigned), Seq(ByteString.copyFrom(proofs))))
    }

    def broadcastTransfer(
        source: KeyPair,
        recipient: Recipient,
        amount: Long,
        fee: Long,
        version: Int = 2,
        assetId: String = "WAVES",
        attachment: ByteString = ByteString.EMPTY
    ): Future[PBSignedTransaction] = {
=======
        PBTransaction.Data.Issue(IssueTransactionData.of(
          ByteString.copyFrom(name.getBytes(StandardCharsets.UTF_8)),
          description,
          quantity,
          decimals,
          reissuable,
          script.map(s => PBScript.of(ByteString.copyFrom(Base64.decode(s)))))))

      script match {
        case Some(scr) if ScriptReader.fromBytes(Base64.decode(scr)).isLeft => transactions.broadcast(SignedTransaction.of(Some(unsigned),Seq(ByteString.EMPTY)))
        case _ =>
          val proofs = crypto.sign(source, PBTransactions.vanilla(SignedTransaction(Some(unsigned)), unsafe = true).explicitGet().bodyBytes())
          transactions.broadcast(SignedTransaction.of(Some(unsigned),Seq(ByteString.copyFrom(proofs))))
      }
    }

    def broadcastTransfer(source: KeyPair,
                          recipient: Recipient,
                          amount: Long,
                          fee: Long,
                          version: Int = 2,
                          assetId: String = "WAVES",
                          feeAssetId: String = "WAVES",
                          attachment: ByteString = ByteString.EMPTY,
                          timestamp: Long = System.currentTimeMillis): Future[PBSignedTransaction] = {
>>>>>>> 0f0b5e01
      val unsigned = PBTransaction(
        chainId,
        ByteString.copyFrom(source.publicKey),
        Some(Amount.of(if (feeAssetId == "WAVES") ByteString.EMPTY else ByteString.copyFrom(Base58.decode(feeAssetId)), fee)),
        timestamp,
        version,
        PBTransaction.Data.Transfer(
          TransferTransactionData.of(
            Some(recipient),
            Some(Amount.of(if (assetId == "WAVES") ByteString.EMPTY else ByteString.copyFrom(Base58.decode(assetId)), amount)),
            attachment
          )
        )
      )
      val proofs      = crypto.sign(source, PBTransactions.vanilla(SignedTransaction(Some(unsigned))).right.get.bodyBytes())
      val transaction = SignedTransaction.of(Some(unsigned), Seq(ByteString.copyFrom(proofs)))

      transactions.broadcast(transaction)
    }
    
    def broadcastReissue(source: KeyPair,
                         fee: Long,
                         assetId: String,
                         amount: Long,
                         reissuable: Boolean = false,
                         version: Int = 2): Future[PBSignedTransaction] = {
      val unsigned = PBTransaction(
        chainId,
        ByteString.copyFrom(source.publicKey),
        Some(Amount.of(ByteString.EMPTY, fee)),
        System.currentTimeMillis(),
        version,
        PBTransaction.Data.Reissue(ReissueTransactionData.of(
          Some(Amount.of(ByteString.copyFrom(Base58.decode(assetId)), amount)),
          reissuable
        )))

      val proofs = crypto.sign(source, PBTransactions.vanilla(SignedTransaction(Some(unsigned))).explicitGet().bodyBytes())
      val transaction = SignedTransaction.of(Some(unsigned), Seq(ByteString.copyFrom(proofs)))

      transactions.broadcast(transaction)
    }

    def broadcastCreateAlias(source: KeyPair,
                             alias: String,
                             fee: Long,
                             version: Int = 2): Future[PBSignedTransaction] = {
      val unsigned = PBTransaction(
        chainId,
        ByteString.copyFrom(source.publicKey),
        Some(Amount.of(ByteString.EMPTY, fee)),
        System.currentTimeMillis,
        version,
        PBTransaction.Data.CreateAlias(CreateAliasTransactionData(alias))
      )
      if (Alias.create(alias).isLeft) {
        transactions.broadcast(SignedTransaction.of(Some(unsigned),Seq(ByteString.EMPTY)))
      } else {
        val proofs = crypto.sign(source, PBTransactions.vanilla(SignedTransaction(Some(unsigned))).explicitGet().bodyBytes())
        transactions.broadcast(SignedTransaction.of(Some(unsigned), Seq(ByteString.copyFrom(proofs))))
      }
    }

    def broadcastLease(source: KeyPair,
                       recipient: Recipient,
                       amount: Long,
                       fee: Long,
                       version: Int = 2): Future[PBSignedTransaction] = {
      val unsigned = PBTransaction(
        chainId,
        ByteString.copyFrom(source.publicKey),
        Some(Amount.of(ByteString.EMPTY, fee)),
        System.currentTimeMillis,
        version,
        PBTransaction.Data.Lease(LeaseTransactionData.of(Some(recipient), amount))
      )
      val proofs = crypto.sign(source, PBTransactions.vanilla(SignedTransaction(Some(unsigned))).explicitGet().bodyBytes())
      transactions.broadcast(SignedTransaction.of(Some(unsigned), Seq(ByteString.copyFrom(proofs))))
    }

    def putData(source: KeyPair,
                data: Seq[DataTransactionData.DataEntry],
                fee: Long,
                version: Int = 1,
                timestamp: Long = System.currentTimeMillis()): Future[PBSignedTransaction] = {
      val unsigned = PBTransaction(
        chainId,
        ByteString.copyFrom(source.publicKey),
        Some(Amount.of(ByteString.EMPTY, fee)),
        timestamp,
        version,
        PBTransaction.Data.DataTransaction(DataTransactionData.of(data)))
      if (PBTransactions.vanilla(SignedTransaction(Some(unsigned))).isLeft) {
        transactions.broadcast(SignedTransaction.of(Some(unsigned), Seq(ByteString.EMPTY)))
      } else {
        val proofs = crypto.sign(source, PBTransactions.vanilla(SignedTransaction(Some(unsigned))).explicitGet().bodyBytes())
        transactions.broadcast(SignedTransaction.of(Some(unsigned), Seq(ByteString.copyFrom(proofs))))
      }
    }

    def exchange(
        matcher: KeyPair,
        buyOrder: Order,
        sellOrder: Order,
        amount: Long,
        price: Long,
        buyMatcherFee: Long,
        sellMatcherFee: Long,
        fee: Long,
        timestamp: Long,
        version: Byte,
        matcherFeeAssetId: String = "WAVES"
    ): Future[PBSignedTransaction] = {

      val unsigned = PBTransaction(
        chainId,
        ByteString.copyFrom(matcher.publicKey),
        Some(Amount.of(if (matcherFeeAssetId == "WAVES") ByteString.EMPTY else ByteString.copyFrom(Base58.decode(matcherFeeAssetId)), fee)),
        timestamp,
        version,
        PBTransaction.Data.Exchange(
          ExchangeTransactionData.of(
            amount,
            price,
            buyMatcherFee,
            sellMatcherFee,
            Seq(PBOrders.protobuf(buyOrder), PBOrders.protobuf(sellOrder))
          )
        )
      )

      val proofs      = crypto.sign(matcher, PBTransactions.vanilla(SignedTransaction(Some(unsigned))).right.get.bodyBytes())
      val transaction = SignedTransaction.of(Some(unsigned), Seq(ByteString.copyFrom(proofs)))

      transactions.broadcast(transaction)
    }

<<<<<<< HEAD
=======
    def setScript(sender: KeyPair, script: Option[String], fee: Long, timestamp: Long = System.currentTimeMillis(), version: Int = 1): Future[PBSignedTransaction] = {
      val unsigned = PBTransaction(
        chainId,
        ByteString.copyFrom(sender.publicKey),
        Some(Amount.of(ByteString.EMPTY, fee)),
        timestamp,
        version,
        PBTransaction.Data.SetScript(SetScriptTransactionData.of(
          script.map(s => PBScript.of(ByteString.copyFrom(Base64.decode(s)))))))

      script match {
        case Some(scr) if ScriptReader.fromBytes(Base64.decode(scr)).isLeft => transactions.broadcast(SignedTransaction.of(Some(unsigned),Seq(ByteString.EMPTY)))
        case _ =>
          val proofs = crypto.sign(sender, PBTransactions.vanilla(SignedTransaction(Some(unsigned)), unsafe = true).explicitGet().bodyBytes())
          transactions.broadcast(SignedTransaction.of(Some(unsigned),Seq(ByteString.copyFrom(proofs))))
      }
    }

>>>>>>> 0f0b5e01
    def getTransaction(id: String): Future[PBSignedTransaction] = {
      def createCallObserver[T]: (StreamObserver[T], Task[List[T]]) = {
        val subj = ConcurrentSubject.publishToOne[T]

        val observer = new StreamObserver[T] {
          override def onNext(value: T): Unit      = subj.onNext(value)
          override def onError(t: Throwable): Unit = subj.onError(t)
          override def onCompleted(): Unit         = subj.onComplete()
        }

        (observer, subj.toListL)
      }
      val (obs, result) = createCallObserver[TransactionResponse]
      val req           = TransactionsRequest(transactionIds = Seq(ByteString.copyFrom(Base58.decode(id))))
      transactions.getTransactions(req, obs)
      result.map(_.headOption.getOrElse(throw new NoSuchElementException("Transaction not found")).getTransaction).runToFuture
    }

    def waitFor[A](desc: String)(f: this.type => Future[A], cond: A => Boolean, retryInterval: FiniteDuration): Future[A] = {
      n.log.debug(s"Awaiting condition '$desc'")
      timer
        .retryUntil(f(this), cond, retryInterval)
        .map(a => {
          n.log.debug(s"Condition '$desc' met")
          a
        })
    }

    def waitForTransaction(txId: String, retryInterval: FiniteDuration = 1.second): Future[PBSignedTransaction] = {
      val condition = waitFor[Option[PBSignedTransaction]](s"transaction $txId")(
        _.getTransaction(txId)
          .map(Option(_))
          .recover { case _: NoSuchElementException => None },
        tOpt => tOpt.exists(t => PBTransactions.vanilla(t).explicitGet().id().toString == txId),
        retryInterval
      ).map(_.get)

      condition
    }

    def height: Future[Int] = blocks.getCurrentHeight(Empty.of()).map(h => h.value)

    def waitForHeight(expectedHeight: Int): Future[Int] = {
      waitFor[Int](s"height >= $expectedHeight")(_.height, h => h >= expectedHeight, 5.seconds)
    }

    def wavesBalance(address: ByteString): Future[WavesBalances] = {
      def createCallObserver[T]: (StreamObserver[T], Task[List[T]]) = {
        val subj = ConcurrentSubject.publishToOne[T]

        val observer = new StreamObserver[T] {
          override def onNext(value: T): Unit      = subj.onNext(value)
          override def onError(t: Throwable): Unit = subj.onError(t)
          override def onCompleted(): Unit         = subj.onComplete()
        }

        (observer, subj.toListL)
      }
      val (obs, result) = createCallObserver[BalanceResponse]
      val req           = BalancesRequest.of(address, Seq(ByteString.EMPTY))
      accounts.getBalances(req, obs)
      result.map(_.headOption.getOrElse(throw new NoSuchElementException("Balances not found for address")).getWaves).runToFuture
    }

    def broadcast(unsignedTx: PBTransaction, proofs: Seq[ByteString]): Future[PBSignedTransaction] = transactions.broadcast(SignedTransaction(Some(unsignedTx), proofs))

    def broadcastSponsorFee(sender: KeyPair,
                            minFee: Option[Amount],
                            fee: Long,
                            version: Int = 1): Future[PBSignedTransaction] = {
      val unsigned = PBTransaction(
        chainId,
        ByteString.copyFrom(sender.publicKey),
        Some(Amount.of(ByteString.EMPTY, fee)),
        System.currentTimeMillis,
        version,
        PBTransaction.Data.SponsorFee(SponsorFeeTransactionData.of(minFee))
      )
      val proofs = crypto.sign(sender, PBTransactions.vanilla(SignedTransaction(Some(unsigned)), unsafe = true).explicitGet().bodyBytes())
      transactions.broadcast(SignedTransaction.of(Some(unsigned), Seq(ByteString.copyFrom(proofs))))
    }

  }
}<|MERGE_RESOLUTION|>--- conflicted
+++ resolved
@@ -10,20 +10,7 @@
 import com.google.protobuf.empty.Empty
 import com.wavesplatform.account.{AddressScheme, Alias, KeyPair}
 import com.wavesplatform.api.grpc.BalanceResponse.WavesBalances
-<<<<<<< HEAD
-import com.wavesplatform.api.grpc.{
-  AccountsApiGrpc,
-  BalanceResponse,
-  BalancesRequest,
-  BlockRequest,
-  BlocksApiGrpc,
-  TransactionResponse,
-  TransactionsApiGrpc,
-  TransactionsRequest
-}
-=======
-import com.wavesplatform.api.grpc.{AccountsApiGrpc, BalanceResponse, BalancesRequest, BlockRequest, BlocksApiGrpc, DataEntryResponse, DataRequest, TransactionResponse, TransactionsApiGrpc, TransactionsRequest}
->>>>>>> 0f0b5e01
+import com.wavesplatform.api.grpc._
 import com.wavesplatform.api.http.RewardApiRoute.RewardStatus
 import com.wavesplatform.api.http.requests.{IssueRequest, TransferRequest}
 import com.wavesplatform.api.http.{AddressApiRoute, ConnectReq}
@@ -35,27 +22,13 @@
 import com.wavesplatform.it.Node
 import com.wavesplatform.it.util.GlobalTimer.{instance => timer}
 import com.wavesplatform.it.util._
-import com.wavesplatform.lang.script.{ScriptReader, Script}
+import com.wavesplatform.lang.script.ScriptReader
 import com.wavesplatform.lang.v1.FunctionHeader
 import com.wavesplatform.lang.v1.compiler.Terms
 import com.wavesplatform.lang.v1.compiler.Terms.FUNCTION_CALL
 import com.wavesplatform.protobuf.Amount
 import com.wavesplatform.protobuf.block.PBBlocks
-<<<<<<< HEAD
-import com.wavesplatform.protobuf.transaction.{
-  ExchangeTransactionData,
-  IssueTransactionData,
-  PBOrders,
-  PBSignedTransaction,
-  PBTransactions,
-  Recipient,
-  Script,
-  SignedTransaction,
-  TransferTransactionData
-}
-=======
 import com.wavesplatform.protobuf.transaction._
->>>>>>> 0f0b5e01
 import com.wavesplatform.state.{AssetDistribution, AssetDistributionPage, DataEntry, Portfolio}
 import com.wavesplatform.transaction.assets.exchange.Order
 import com.wavesplatform.transaction.assets.{BurnTransaction, IssueTransaction, SetAssetScriptTransaction, SponsorFeeTransaction}
@@ -806,13 +779,8 @@
   }
   class NodeExtGrpc(n: Node) {
 
-<<<<<<< HEAD
-    import com.wavesplatform.protobuf.transaction.{Transaction => PBTransaction}
+    import com.wavesplatform.protobuf.transaction.{Script => PBScript, Transaction => PBTransaction}
     import monix.execution.Scheduler.Implicits.global
-=======
-    import monix.execution.Scheduler.Implicits.global
-    import com.wavesplatform.protobuf.transaction.{Transaction => PBTransaction, Script => PBScript}
->>>>>>> 0f0b5e01
 
     private[this] lazy val accounts     = AccountsApiGrpc.stub(n.grpcChannel)
     private[this] lazy val blocks       = BlocksApiGrpc.stub(n.grpcChannel)
@@ -821,9 +789,8 @@
     val chainId: Byte = AddressScheme.current.chainId
 
     def blockAt(height: Int): Future[Block] = {
-<<<<<<< HEAD
       blocks
-        .getBlock(BlockRequest.of(includeTransactions = true, BlockRequest.Request.Height.apply(height)))
+        .getBlock(BlockRequest.of(includeTransactions = true, BlockRequest.Request.Height(height)))
         .map(r => PBBlocks.vanilla(r.getBlock).explicitGet().json().as[Block])
     }
 
@@ -831,52 +798,33 @@
         source: KeyPair,
         name: String,
         quantity: Long,
-        decimals: Byte,
+        decimals: Int,
         reissuable: Boolean,
         fee: Long,
         description: ByteString = ByteString.EMPTY,
         script: Option[String] = None,
         version: Int = 2
     ): Future[PBSignedTransaction] = {
-=======
-      blocks.getBlock(
-        BlockRequest.of(
-          includeTransactions = true, BlockRequest.Request.Height(height))).map(r => PBBlocks.vanilla(r.getBlock).explicitGet().json().as[Block])
-    }
-
-    def broadcastIssue(source: KeyPair,
-                       name: String,
-                       quantity: Long,
-                       decimals: Int,
-                       reissuable: Boolean,
-                       fee: Long,
-                       description: ByteString = ByteString.EMPTY,
-                       script: Option[String] = None,
-                       version: Int = 2): Future[PBSignedTransaction] = {
->>>>>>> 0f0b5e01
       val unsigned = PBTransaction(
         chainId,
         ByteString.copyFrom(source.publicKey),
         Some(Amount.of(ByteString.EMPTY, fee)),
         System.currentTimeMillis(),
         version,
-<<<<<<< HEAD
-        PBTransaction.Data.Issue(
-          IssueTransactionData.of(
-            ByteString.copyFrom(name.getBytes(StandardCharsets.UTF_8)),
-            description,
-            quantity,
-            decimals,
-            reissuable,
-            if (script.isDefined) Some(Script.of(ByteString.copyFrom(script.get.getBytes)))
-            else None
-          )
-        )
-      )
-
-      val proofs = crypto.sign(source, PBTransactions.vanilla(SignedTransaction(Some(unsigned))).right.get.bodyBytes())
-
-      transactions.broadcast(SignedTransaction.of(Some(unsigned), Seq(ByteString.copyFrom(proofs))))
+        PBTransaction.Data.Issue(IssueTransactionData.of(
+          ByteString.copyFrom(name.getBytes(StandardCharsets.UTF_8)),
+          description,
+          quantity,
+          decimals,
+          reissuable,
+          script.map(s => PBScript.of(ByteString.copyFrom(Base64.decode(s)))))))
+
+      script match {
+        case Some(scr) if ScriptReader.fromBytes(Base64.decode(scr)).isLeft => transactions.broadcast(SignedTransaction.of(Some(unsigned),Seq(ByteString.EMPTY)))
+        case _ =>
+          val proofs = crypto.sign(source, PBTransactions.vanilla(SignedTransaction(Some(unsigned)), unsafe = true).explicitGet().bodyBytes())
+          transactions.broadcast(SignedTransaction.of(Some(unsigned), Seq(ByteString.copyFrom(proofs))))
+      }
     }
 
     def broadcastTransfer(
@@ -886,35 +834,9 @@
         fee: Long,
         version: Int = 2,
         assetId: String = "WAVES",
-        attachment: ByteString = ByteString.EMPTY
-    ): Future[PBSignedTransaction] = {
-=======
-        PBTransaction.Data.Issue(IssueTransactionData.of(
-          ByteString.copyFrom(name.getBytes(StandardCharsets.UTF_8)),
-          description,
-          quantity,
-          decimals,
-          reissuable,
-          script.map(s => PBScript.of(ByteString.copyFrom(Base64.decode(s)))))))
-
-      script match {
-        case Some(scr) if ScriptReader.fromBytes(Base64.decode(scr)).isLeft => transactions.broadcast(SignedTransaction.of(Some(unsigned),Seq(ByteString.EMPTY)))
-        case _ =>
-          val proofs = crypto.sign(source, PBTransactions.vanilla(SignedTransaction(Some(unsigned)), unsafe = true).explicitGet().bodyBytes())
-          transactions.broadcast(SignedTransaction.of(Some(unsigned),Seq(ByteString.copyFrom(proofs))))
-      }
-    }
-
-    def broadcastTransfer(source: KeyPair,
-                          recipient: Recipient,
-                          amount: Long,
-                          fee: Long,
-                          version: Int = 2,
-                          assetId: String = "WAVES",
-                          feeAssetId: String = "WAVES",
-                          attachment: ByteString = ByteString.EMPTY,
+        feeAssetId: String = "WAVES",attachment: ByteString = ByteString.EMPTY
+    ,
                           timestamp: Long = System.currentTimeMillis): Future[PBSignedTransaction] = {
->>>>>>> 0f0b5e01
       val unsigned = PBTransaction(
         chainId,
         ByteString.copyFrom(source.publicKey),
@@ -934,7 +856,7 @@
 
       transactions.broadcast(transaction)
     }
-    
+
     def broadcastReissue(source: KeyPair,
                          fee: Long,
                          assetId: String,
@@ -1052,8 +974,6 @@
       transactions.broadcast(transaction)
     }
 
-<<<<<<< HEAD
-=======
     def setScript(sender: KeyPair, script: Option[String], fee: Long, timestamp: Long = System.currentTimeMillis(), version: Int = 1): Future[PBSignedTransaction] = {
       val unsigned = PBTransaction(
         chainId,
@@ -1072,7 +992,6 @@
       }
     }
 
->>>>>>> 0f0b5e01
     def getTransaction(id: String): Future[PBSignedTransaction] = {
       def createCallObserver[T]: (StreamObserver[T], Task[List[T]]) = {
         val subj = ConcurrentSubject.publishToOne[T]
