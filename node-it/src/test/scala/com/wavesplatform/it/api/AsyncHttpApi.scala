--- conflicted
+++ resolved
@@ -32,11 +32,7 @@
 import com.wavesplatform.state.{AssetDistribution, AssetDistributionPage, DataEntry, EmptyDataEntry, Portfolio}
 import com.wavesplatform.transaction.Asset.{IssuedAsset, Waves}
 import com.wavesplatform.transaction.assets.exchange.Order
-<<<<<<< HEAD
-import com.wavesplatform.transaction.assets.{BurnTransaction, IssueTransaction, ReissueTransaction, SetAssetScriptTransaction, SponsorFeeTransaction, UpdateAssetInfoTransaction}
-=======
 import com.wavesplatform.transaction.assets._
->>>>>>> 9c152257
 import com.wavesplatform.transaction.lease.{LeaseCancelTransaction, LeaseTransaction}
 import com.wavesplatform.transaction.smart.{InvokeScriptTransaction, SetScriptTransaction}
 import com.wavesplatform.transaction.transfer.MassTransferTransaction.Transfer
@@ -898,434 +894,4 @@
   implicit class RequestBuilderOps(self: RequestBuilder) {
     def withApiKey(x: String): RequestBuilder = self.setHeader(`X-Api-Key`.name, x)
   }
-  class NodeExtGrpc(n: Node) {
-
-    import com.wavesplatform.protobuf.transaction.{Script => PBScript, Transaction => PBTransaction}
-    import monix.execution.Scheduler.Implicits.global
-
-    private[this] lazy val accounts     = AccountsApiGrpc.stub(n.grpcChannel)
-    private[this] lazy val blocks       = BlocksApiGrpc.stub(n.grpcChannel)
-    private[this] lazy val transactions = TransactionsApiGrpc.stub(n.grpcChannel)
-    private[this] lazy val assets       = AssetsApiGrpc.stub(n.grpcChannel)
-
-    val chainId: Byte = AddressScheme.current.chainId
-
-    def blockAt(height: Int): Future[Block] = {
-      blocks
-        .getBlock(BlockRequest.of(includeTransactions = true, BlockRequest.Request.Height(height)))
-        .map(r => PBBlocks.vanilla(r.getBlock).get.json().as[Block])
-    }
-
-    def broadcastIssue(
-        source: KeyPair,
-        name: String,
-        quantity: Long,
-        decimals: Int,
-        reissuable: Boolean,
-        fee: Long,
-        description: String = "",
-        script: Option[String] = None,
-        version: Int = 2
-    ): Future[PBSignedTransaction] = {
-      val unsigned = PBTransaction(
-        chainId,
-        ByteString.copyFrom(source.publicKey),
-        Some(Amount.of(ByteString.EMPTY, fee)),
-        System.currentTimeMillis(),
-        version,
-        PBTransaction.Data.Issue(
-          IssueTransactionData.of(
-            name,
-            description,
-            quantity,
-            decimals,
-            reissuable,
-            toPBScriptOption(script)
-          )
-        )
-      )
-      script match {
-        case Some(scr) if ScriptReader.fromBytes(Base64.decode(scr)).isLeft =>
-          transactions.broadcast(SignedTransaction.of(Some(unsigned), Seq(ByteString.EMPTY)))
-        case _ =>
-          val proofs = crypto.sign(source, PBTransactions.vanilla(SignedTransaction(Some(unsigned)), unsafe = true).explicitGet().bodyBytes())
-          transactions.broadcast(SignedTransaction.of(Some(unsigned), Seq(ByteString.copyFrom(proofs))))
-      }
-    }
-
-    private def toPBScriptOption(script: Option[String]) = {
-      script.map(s => {
-        val bytes = {
-          val b64 = if (s.startsWith("base64:")) s.drop(7) else s
-          Base64.decode(b64)
-        }
-        PBScript.of(ByteString.copyFrom(bytes.drop(1)), bytes.headOption.fold(0)(_.toInt))
-      })
-    }
-
-    def broadcastTransfer(
-        source: KeyPair,
-        recipient: PBRecipient,
-        amount: Long,
-        fee: Long,
-        version: Int = 2,
-        assetId: String = "WAVES",
-        feeAssetId: String = "WAVES",
-        attachment: PBAttachment.Attachment = PBAttachment.Attachment.Empty,
-        timestamp: Long = System.currentTimeMillis
-    ): Future[PBSignedTransaction] = {
-      val unsigned = PBTransaction(
-        chainId,
-        ByteString.copyFrom(source.publicKey),
-        Some(Amount.of(if (feeAssetId == "WAVES") ByteString.EMPTY else ByteString.copyFrom(Base58.decode(feeAssetId)), fee)),
-        timestamp,
-        version,
-        PBTransaction.Data.Transfer(
-          TransferTransactionData.of(
-            Some(recipient),
-            Some(Amount.of(if (assetId == "WAVES") ByteString.EMPTY else ByteString.copyFrom(Base58.decode(assetId)), amount)),
-            Some(PBAttachment(attachment))
-          )
-        )
-      )
-      try {
-        val proofs = crypto.sign(source, PBTransactions.vanilla(SignedTransaction(Some(unsigned))).explicitGet().bodyBytes())
-        transactions.broadcast(SignedTransaction.of(Some(unsigned), Seq(ByteString.copyFrom(proofs))))
-      }
-      catch {
-        case _: IllegalArgumentException => transactions.broadcast(SignedTransaction.of(Some(unsigned), Seq(ByteString.EMPTY)))
-      }
-    }
-
-    def broadcastReissue(
-        source: KeyPair,
-        fee: Long,
-        assetId: String,
-        amount: Long,
-        reissuable: Boolean = false,
-        version: Int = 2
-    ): Future[PBSignedTransaction] = {
-      val unsigned = PBTransaction(
-        chainId,
-        ByteString.copyFrom(source.publicKey),
-        Some(Amount.of(ByteString.EMPTY, fee)),
-        System.currentTimeMillis(),
-        version,
-        PBTransaction.Data.Reissue(
-          ReissueTransactionData.of(
-            Some(Amount.of(ByteString.copyFrom(Base58.decode(assetId)), amount)),
-            reissuable
-          )
-        )
-      )
-
-      val proofs      = crypto.sign(source, PBTransactions.vanilla(SignedTransaction(Some(unsigned))).explicitGet().bodyBytes())
-      val transaction = SignedTransaction.of(Some(unsigned), Seq(ByteString.copyFrom(proofs)))
-
-      transactions.broadcast(transaction)
-    }
-
-    def broadcastCreateAlias(source: KeyPair, alias: String, fee: Long, version: Int = 2): Future[PBSignedTransaction] = {
-      val unsigned = PBTransaction(
-        chainId,
-        ByteString.copyFrom(source.publicKey),
-        Some(Amount.of(ByteString.EMPTY, fee)),
-        System.currentTimeMillis,
-        version,
-        PBTransaction.Data.CreateAlias(CreateAliasTransactionData(alias))
-      )
-      if (Alias.create(alias).isLeft) {
-        transactions.broadcast(SignedTransaction.of(Some(unsigned), Seq(ByteString.EMPTY)))
-      } else {
-        val proofs = crypto.sign(source, PBTransactions.vanilla(SignedTransaction(Some(unsigned))).explicitGet().bodyBytes())
-        transactions.broadcast(SignedTransaction.of(Some(unsigned), Seq(ByteString.copyFrom(proofs))))
-      }
-    }
-
-    def putData(
-        source: KeyPair,
-        data: Seq[DataTransactionData.DataEntry],
-        fee: Long,
-        version: Int = 1,
-        timestamp: Long = System.currentTimeMillis()
-    ): Future[PBSignedTransaction] = {
-      val unsigned = PBTransaction(
-        chainId,
-        ByteString.copyFrom(source.publicKey),
-        Some(Amount.of(ByteString.EMPTY, fee)),
-        timestamp,
-        version,
-        PBTransaction.Data.DataTransaction(DataTransactionData.of(data))
-      )
-      if (PBTransactions.vanilla(SignedTransaction(Some(unsigned))).isLeft) {
-        transactions.broadcast(SignedTransaction.of(Some(unsigned), Seq(ByteString.EMPTY)))
-      } else {
-        val proofs = crypto.sign(source, PBTransactions.vanilla(SignedTransaction(Some(unsigned))).explicitGet().bodyBytes())
-        transactions.broadcast(SignedTransaction.of(Some(unsigned), Seq(ByteString.copyFrom(proofs))))
-      }
-    }
-
-    def exchange(
-        matcher: KeyPair,
-        buyOrder: Order,
-        sellOrder: Order,
-        amount: Long,
-        price: Long,
-        buyMatcherFee: Long,
-        sellMatcherFee: Long,
-        fee: Long,
-        timestamp: Long,
-        version: Byte,
-        matcherFeeAssetId: String = "WAVES"
-    ): Future[PBSignedTransaction] = {
-
-      val unsigned = PBTransaction(
-        chainId,
-        ByteString.copyFrom(matcher.publicKey),
-        Some(Amount.of(if (matcherFeeAssetId == "WAVES") ByteString.EMPTY else ByteString.copyFrom(Base58.decode(matcherFeeAssetId)), fee)),
-        timestamp,
-        version,
-        PBTransaction.Data.Exchange(
-          ExchangeTransactionData.of(
-            amount,
-            price,
-            buyMatcherFee,
-            sellMatcherFee,
-            Seq(PBOrders.protobuf(buyOrder), PBOrders.protobuf(sellOrder))
-          )
-        )
-      )
-
-      val proofs      = crypto.sign(matcher, PBTransactions.vanilla(SignedTransaction(Some(unsigned))).right.get.bodyBytes())
-      val transaction = SignedTransaction.of(Some(unsigned), Seq(ByteString.copyFrom(proofs)))
-
-      transactions.broadcast(transaction)
-    }
-
-    def updateAssetInfo(
-        sender: KeyPair,
-        assetId: String,
-        updatedName: String,
-        updatedDescription: String,
-        fee: Long,
-        feeAsset: Asset = Waves,
-        version: TxVersion = TxVersion.V1
-    ): Future[SignedTransaction] = {
-      val unsigned = PBTransaction(
-        chainId,
-        ByteString.copyFrom(sender.publicKey),
-        Some(Amount.of(if (feeAsset == Waves) ByteString.EMPTY else ByteString.copyFrom(Base58.decode(feeAsset.maybeBase58Repr.get)), fee)),
-        System.currentTimeMillis(),
-        version,
-        PBTransaction.Data.UpdateAssetInfo(
-          UpdateAssetInfoTransactionData.of(
-            ByteString.copyFrom(Base58.decode(assetId)),
-            updatedName,
-            updatedDescription
-          )
-        )
-      )
-
-      val proofs      = crypto.sign(sender, PBTransactions.vanilla(SignedTransaction(Some(unsigned)), unsafe = true).explicitGet().bodyBytes())
-      val transaction = SignedTransaction.of(Some(unsigned), Seq(ByteString.copyFrom(proofs)))
-
-      transactions.broadcast(transaction)
-    }
-
-    def setScript(
-        sender: KeyPair,
-        script: Option[Script],
-        fee: Long,
-        timestamp: Long = System.currentTimeMillis(),
-        version: Int = 1
-    ): Future[PBSignedTransaction] = {
-      val unsigned = PBTransaction(
-        chainId,
-        ByteString.copyFrom(sender.publicKey),
-        Some(Amount.of(ByteString.EMPTY, fee)),
-        timestamp,
-        version,
-        PBTransaction.Data.SetScript(
-          SetScriptTransactionData.of(script.map(s => PBScript.of(ByteString.copyFrom(s.bytes().drop(1)), s.stdLibVersion.id)))
-        )
-      )
-
-      val proofs = crypto.sign(sender, PBTransactions.vanilla(SignedTransaction(Some(unsigned)), unsafe = true).explicitGet().bodyBytes())
-      transactions.broadcast(SignedTransaction.of(Some(unsigned), Seq(ByteString.copyFrom(proofs))))
-    }
-
-    def getTransaction(id: String, sender: ByteString = ByteString.EMPTY, recipient: Option[PBRecipient] = None): Future[PBSignedTransaction] = {
-      def createCallObserver[T]: (StreamObserver[T], Task[List[T]]) = {
-        val subj = ConcurrentSubject.publishToOne[T]
-
-        val observer = new StreamObserver[T] {
-          override def onNext(value: T): Unit      = subj.onNext(value)
-          override def onError(t: Throwable): Unit = subj.onError(t)
-          override def onCompleted(): Unit         = subj.onComplete()
-        }
-
-        (observer, subj.toListL)
-      }
-      val (obs, result) = createCallObserver[TransactionResponse]
-      val req           = TransactionsRequest(transactionIds = Seq(ByteString.copyFrom(Base58.decode(id))), sender = sender, recipient = recipient)
-      transactions.getTransactions(req, obs)
-      result.map(_.headOption.getOrElse(throw new NoSuchElementException("Transaction not found")).getTransaction).runToFuture
-    }
-
-    def waitFor[A](desc: String)(f: this.type => Future[A], cond: A => Boolean, retryInterval: FiniteDuration): Future[A] = {
-      n.log.debug(s"Awaiting condition '$desc'")
-      timer
-        .retryUntil(f(this), cond, retryInterval)
-        .map(a => {
-          n.log.debug(s"Condition '$desc' met")
-          a
-        })
-    }
-
-    def waitForTransaction(txId: String, retryInterval: FiniteDuration = 1.second): Future[PBSignedTransaction] = {
-      val condition = waitFor[Option[PBSignedTransaction]](s"transaction $txId")(
-        _.getTransaction(txId)
-          .map(Option(_))
-          .recover { case _: NoSuchElementException => None },
-        tOpt => tOpt.exists(t => PBTransactions.vanilla(t).explicitGet().id().toString == txId),
-        retryInterval
-      ).map(_.get)
-
-      condition
-    }
-
-    def height: Future[Int] = blocks.getCurrentHeight(Empty.of()).map(h => h.value)
-
-    def waitForHeight(expectedHeight: Int): Future[Int] = {
-      waitFor[Int](s"height >= $expectedHeight")(_.height, h => h >= expectedHeight, 5.seconds)
-    }
-
-    def wavesBalance(address: ByteString): Future[WavesBalances] = {
-      def createCallObserver[T]: (StreamObserver[T], Task[List[T]]) = {
-        val subj = ConcurrentSubject.publishToOne[T]
-
-        val observer = new StreamObserver[T] {
-          override def onNext(value: T): Unit      = subj.onNext(value)
-          override def onError(t: Throwable): Unit = subj.onError(t)
-          override def onCompleted(): Unit         = subj.onComplete()
-        }
-
-        (observer, subj.toListL)
-      }
-      val (obs, result) = createCallObserver[BalanceResponse]
-      val req           = BalancesRequest.of(address, Seq(ByteString.EMPTY))
-      accounts.getBalances(req, obs)
-      result.map(_.headOption.getOrElse(throw new NoSuchElementException("Balances not found for address")).getWaves).runToFuture
-    }
-
-    def assetInfo(assetId: String): Future[AssetInfoResponse] = assets.getInfo(AssetRequest(ByteString.copyFrom(Base58.decode(assetId))))
-
-    def broadcastBurn(source: KeyPair, assetId: String, amount: Long, fee: Long, version: Int = 2): Future[PBSignedTransaction] = {
-      val unsigned = PBTransaction(
-        chainId,
-        ByteString.copyFrom(source.publicKey),
-        Some(Amount.of(ByteString.EMPTY, fee)),
-        System.currentTimeMillis(),
-        version,
-        PBTransaction.Data.Burn(
-          BurnTransactionData.of(
-            Some(Amount.of(ByteString.copyFrom(Base58.decode(assetId)), amount))
-          )
-        )
-      )
-
-      val proofs      = crypto.sign(source, PBTransactions.vanilla(SignedTransaction(Some(unsigned)), unsafe = true).explicitGet().bodyBytes())
-      val transaction = SignedTransaction.of(Some(unsigned), Seq(ByteString.copyFrom(proofs)))
-      transactions.broadcast(transaction)
-    }
-
-    def broadcast(unsignedTx: PBTransaction, proofs: Seq[ByteString]): Future[PBSignedTransaction] =
-      transactions.broadcast(SignedTransaction(Some(unsignedTx), proofs))
-
-    def broadcastSponsorFee(sender: KeyPair, minFee: Option[Amount], fee: Long, version: Int = 1): Future[PBSignedTransaction] = {
-      val unsigned = PBTransaction(
-        chainId,
-        ByteString.copyFrom(sender.publicKey),
-        Some(Amount.of(ByteString.EMPTY, fee)),
-        System.currentTimeMillis,
-        version,
-        PBTransaction.Data.SponsorFee(SponsorFeeTransactionData.of(minFee))
-      )
-      val proofs = crypto.sign(sender, PBTransactions.vanilla(SignedTransaction(Some(unsigned)), unsafe = true).explicitGet().bodyBytes())
-      transactions.broadcast(SignedTransaction.of(Some(unsigned), Seq(ByteString.copyFrom(proofs))))
-    }
-
-    def broadcastMassTransfer(
-        sender: KeyPair,
-        assetId: Option[String] = None,
-        transfers: Seq[MassTransferTransactionData.Transfer],
-        attachment: ByteString = ByteString.EMPTY,
-        fee: Long,
-        version: Int = 1
-    ): Future[PBSignedTransaction] = {
-      val unsigned = PBTransaction(
-        chainId,
-        ByteString.copyFrom(sender.publicKey),
-        Some(Amount.of(ByteString.EMPTY, fee)),
-        System.currentTimeMillis(),
-        version,
-        PBTransaction.Data.MassTransfer(
-          MassTransferTransactionData.of(
-            if (assetId.isDefined) ByteString.copyFrom(Base58.decode(assetId.get)) else ByteString.EMPTY,
-            transfers,
-            Some(PBAttachment(PBAttachment.Attachment.BinaryValue(attachment)))
-          )
-        )
-      )
-      val proofs = crypto.sign(sender, PBTransactions.vanilla(SignedTransaction(Some(unsigned)), unsafe = true).explicitGet().bodyBytes())
-      transactions.broadcast(SignedTransaction.of(Some(unsigned), Seq(ByteString.copyFrom(proofs))))
-    }
-
-    def broadcastLease(source: KeyPair, recipient: PBRecipient, amount: Long, fee: Long, version: Int = 2): Future[PBSignedTransaction] = {
-      val unsigned = PBTransaction(
-        chainId,
-        ByteString.copyFrom(source.publicKey),
-        Some(Amount.of(ByteString.EMPTY, fee)),
-        System.currentTimeMillis,
-        version,
-        PBTransaction.Data.Lease(LeaseTransactionData.of(Some(recipient), amount))
-      )
-      val proofs = crypto.sign(source, PBTransactions.vanilla(SignedTransaction(Some(unsigned)), unsafe = true).explicitGet().bodyBytes())
-      transactions.broadcast(SignedTransaction.of(Some(unsigned), Seq(ByteString.copyFrom(proofs))))
-    }
-
-    def broadcastLeaseCancel(source: KeyPair, leaseId: String, fee: Long, version: Int = 2): Future[PBSignedTransaction] = {
-      val unsigned = PBTransaction(
-        chainId,
-        ByteString.copyFrom(source.publicKey),
-        Some(Amount.of(ByteString.EMPTY, fee)),
-        System.currentTimeMillis,
-        version,
-        PBTransaction.Data.LeaseCancel(LeaseCancelTransactionData.of(ByteString.copyFrom(Base58.decode(leaseId))))
-      )
-      val proofs = crypto.sign(source, PBTransactions.vanilla(SignedTransaction(Some(unsigned)), unsafe = true).explicitGet().bodyBytes())
-      transactions.broadcast(SignedTransaction.of(Some(unsigned), Seq(ByteString.copyFrom(proofs))))
-    }
-
-    def setAssetScript(
-        sender: KeyPair,
-        assetId: String,
-        script: Option[String],
-        fee: Long,
-        timestamp: Long = System.currentTimeMillis(),
-        version: Int = 1
-    ): Future[PBSignedTransaction] = {
-      val unsigned = PBTransaction(
-        chainId,
-        ByteString.copyFrom(sender.publicKey),
-        Some(Amount.of(ByteString.EMPTY, fee)),
-        timestamp,
-        version,
-        PBTransaction.Data.SetAssetScript(SetAssetScriptTransactionData.of(ByteString.copyFrom(Base58.decode(assetId)), toPBScriptOption(script)))
-      )
-
-      val proofs = crypto.sign(sender, PBTransactions.vanilla(SignedTransaction(Some(unsigned)), unsafe = true).explicitGet().bodyBytes())
-      transactions.broadcast(SignedTransaction.of(Some(unsigned), Seq(ByteString.copyFrom(proofs))))
-    }
-  }
 }