package com.wavesplatform.it.api

import java.io.IOException
import java.net.InetSocketAddress
import java.util.UUID
import java.util.concurrent.TimeoutException

import com.wavesplatform.api.http.assets._
import com.wavesplatform.api.http.{AddressApiRoute, ConnectReq}
import com.wavesplatform.common.utils.EitherExt2
import com.wavesplatform.features.api.ActivationStatus
import com.wavesplatform.http.DebugMessage._
import com.wavesplatform.http.{DebugMessage, RollbackParams, api_key}
import com.wavesplatform.it.Node
import com.wavesplatform.it.util.GlobalTimer.{instance => timer}
import com.wavesplatform.it.util._
import com.wavesplatform.lang.v1.FunctionHeader
import com.wavesplatform.lang.v1.compiler.Terms
import com.wavesplatform.lang.v1.compiler.Terms.FUNCTION_CALL
import com.wavesplatform.state.{AssetDistribution, AssetDistributionPage, DataEntry, Portfolio}
import com.wavesplatform.transaction.assets.{BurnTransaction, IssueTransaction, SetAssetScriptTransaction, SponsorFeeTransaction}
import com.wavesplatform.transaction.lease.{LeaseCancelTransaction, LeaseTransaction}
import com.wavesplatform.transaction.smart.{InvokeScriptTransaction, SetScriptTransaction}
import com.wavesplatform.transaction.transfer.MassTransferTransaction.Transfer
import com.wavesplatform.transaction.transfer._
import com.wavesplatform.transaction.{CreateAliasTransaction, DataTransaction}
import org.asynchttpclient.Dsl.{get => _get, post => _post}
import org.asynchttpclient._
import org.asynchttpclient.util.HttpConstants.ResponseStatusCodes.OK_200
import org.scalactic.source.Position
import org.scalatest.{Assertions, Matchers}
import play.api.libs.json.Json.{stringify, toJson}
import play.api.libs.json._

import scala.compat.java8.FutureConverters._
import scala.concurrent.ExecutionContext.Implicits.global
import scala.concurrent.Future
import scala.concurrent.Future.traverse
import scala.concurrent.duration._
import scala.util.{Failure, Success}

object AsyncHttpApi extends Assertions {

  implicit class NodeAsyncHttpApi(val n: Node) extends Assertions with Matchers {

    def get(path: String, f: RequestBuilder => RequestBuilder = identity): Future[Response] =
      retrying(f(_get(s"${n.nodeApiEndpoint}$path")).build())

    def seed(address: String): Future[String] = getWithApiKey(s"/addresses/seed/$address").as[JsValue].map(v => (v \ "seed").as[String])

    def getWithApiKey(path: String, f: RequestBuilder => RequestBuilder = identity): Future[Response] = retrying {
      _get(s"${n.nodeApiEndpoint}$path")
        .withApiKey(n.apiKey)
        .build()
    }

    def postJsonWithApiKey[A: Writes](path: String, body: A): Future[Response] = retrying {
      _post(s"${n.nodeApiEndpoint}$path")
        .withApiKey(n.apiKey)
        .setHeader("Content-type", "application/json;charset=utf-8")
        .setBody(stringify(toJson(body)))
        .build()
    }

    def postJsObjectWithApiKey(path: String, body: JsValue): Future[Response] = retrying {
      _post(s"${n.nodeApiEndpoint}$path")
        .withApiKey(n.apiKey)
        .setHeader("Content-type", "application/json")
        .setBody(stringify(body))
        .build()
    }

    def post(url: String, f: RequestBuilder => RequestBuilder = identity, waitForStatus: Boolean = false): Future[Response] =
      retrying(f(_post(url).withApiKey(n.apiKey)).build(), waitForStatus = waitForStatus)

    def postJson[A: Writes](path: String, body: A): Future[Response] =
      post(path, stringify(toJson(body)))

    def post(path: String, body: String): Future[Response] =
      post(s"${n.nodeApiEndpoint}$path", (rb: RequestBuilder) => rb.setHeader("Content-type", "application/json;charset=utf-8").setBody(body))

    def blacklist(address: InetSocketAddress): Future[Unit] =
      post("/debug/blacklist", s"${address.getHostString}:${address.getPort}").map(_ => ())

    def printDebugMessage(db: DebugMessage): Future[Response] = postJsonWithApiKey("/debug/print", db)

    def connectedPeers: Future[Seq[Peer]] = get("/peers/connected").map { r =>
      (Json.parse(r.getResponseBody) \ "peers").as[Seq[Peer]]
    }

    def blacklistedPeers: Future[Seq[BlacklistedPeer]] = get("/peers/blacklisted").map { r =>
      Json.parse(r.getResponseBody).as[Seq[BlacklistedPeer]]
    }

    def connect(address: InetSocketAddress): Future[Unit] =
      postJson("/peers/connect", ConnectReq(address.getHostName, address.getPort)).map(_ => ())

    def waitForStartup(): Future[Option[Response]] = {
      val timeout = 500

      def request =
        _get(s"${n.nodeApiEndpoint}/blocks/height?${System.currentTimeMillis()}")
          .setReadTimeout(timeout)
          .setRequestTimeout(timeout)
          .build()

      def send(): Future[Option[Response]] =
        n.client
          .executeRequest(request)
          .toCompletableFuture
          .toScala
          .map(Option(_))
          .recoverWith {
            case _: IOException | _: TimeoutException => Future(None)
          }

      def cond(ropt: Option[Response]) = ropt.exists { r =>
        r.getStatusCode == OK_200 && (Json.parse(r.getResponseBody) \ "height").as[Int] > 0
      }

      waitFor("node is up")(_ => send(), cond, 1.second)
    }

    def waitForPeers(targetPeersCount: Int): Future[Seq[Peer]] =
      waitFor[Seq[Peer]](s"connectedPeers.size >= $targetPeersCount")(_.connectedPeers, _.lengthCompare(targetPeersCount) >= 0, 1.second)

    def waitForBlackList(blackListSize: Int): Future[Seq[BlacklistedPeer]] =
      waitFor[Seq[BlacklistedPeer]](s"blacklistedPeers > $blackListSize")(_.blacklistedPeers, _.lengthCompare(blackListSize) > 0, 500.millis)

    def height: Future[Int] = get("/blocks/height").as[JsValue].map(v => (v \ "height").as[Int])

    def blockAt(height: Int): Future[Block] = get(s"/blocks/at/$height").as[Block]

    def utx: Future[Seq[Transaction]] = get(s"/transactions/unconfirmed").as[Seq[Transaction]]

    def utxSize: Future[Int] = get(s"/transactions/unconfirmed/size").as[JsObject].map(_.value("size").as[Int])

    def lastBlock: Future[Block] = get("/blocks/last").as[Block]

    def blockSeq(from: Int, to: Int): Future[Seq[Block]] = get(s"/blocks/seq/$from/$to").as[Seq[Block]]

    def blockHeadersAt(height: Int): Future[BlockHeaders] = get(s"/blocks/headers/at/$height").as[BlockHeaders]

    def blockHeadersSeq(from: Int, to: Int): Future[Seq[BlockHeaders]] = get(s"/blocks/headers/seq/$from/$to").as[Seq[BlockHeaders]]

    def lastBlockHeaders: Future[BlockHeaders] = get("/blocks/headers/last").as[BlockHeaders]

    def status: Future[Status] = get("/node/status").as[Status]

    def activationStatus: Future[ActivationStatus] = get("/activation/status").as[ActivationStatus]

    def balance(address: String): Future[Balance] = get(s"/addresses/balance/$address").as[Balance]

    def balanceDetails(address: String): Future[BalanceDetails] = get(s"/addresses/balance/details/$address").as[BalanceDetails]

    def getAddresses: Future[Seq[String]] = get(s"/addresses").as[Seq[String]]

    def scriptInfo(address: String): Future[AddressApiRoute.AddressScriptInfo] =
      get(s"/addresses/scriptInfo/$address").as[AddressApiRoute.AddressScriptInfo]

    def findTransactionInfo(txId: String): Future[Option[TransactionInfo]] = transactionInfo(txId).transform {
      case Success(tx)                                          => Success(Some(tx))
      case Failure(UnexpectedStatusCodeException(_, _, 404, _)) => Success(None)
      case Failure(ex)                                          => Failure(ex)
    }

    def waitForTransaction(txId: String, retryInterval: FiniteDuration = 1.second): Future[TransactionInfo] = {
      val condition = waitFor[Option[TransactionInfo]](s"transaction $txId")(
        _.transactionInfo(txId).transform {
          case Success(tx)                                          => Success(Some(tx))
          case Failure(UnexpectedStatusCodeException(_, _, 404, _)) => Success(None)
          case Failure(ex)                                          => Failure(ex)
        },
        tOpt => tOpt.exists(_.id == txId),
        retryInterval
      ).map(_.get)

      condition
    }

    def waitForUtxIncreased(fromSize: Int): Future[Int] = waitFor[Int](s"utxSize > $fromSize")(
      _.utxSize,
      _ > fromSize,
      100.millis
    )

    def waitForHeight(expectedHeight: Int): Future[Int] = waitFor[Int](s"height >= $expectedHeight")(_.height, h => h >= expectedHeight, 5.seconds)

    def rawTransactionInfo(txId: String): Future[JsValue] = get(s"/transactions/info/$txId").map(r => Json.parse(r.getResponseBody))

    def transactionInfo(txId: String): Future[TransactionInfo] = get(s"/transactions/info/$txId").as[TransactionInfo]

    def transactionsByAddress(address: String, limit: Int): Future[Seq[Seq[TransactionInfo]]] =
      get(s"/transactions/address/$address/limit/$limit").as[Seq[Seq[TransactionInfo]]]

    def transactionsByAddress(address: String, limit: Int, after: String): Future[Seq[Seq[TransactionInfo]]] = {
      get(s"/transactions/address/$address/limit/$limit?after=$after").as[Seq[Seq[TransactionInfo]]]
    }

    def assetDistributionAtHeight(asset: String, height: Int, limit: Int, maybeAfter: Option[String] = None): Future[AssetDistributionPage] = {
      val after = maybeAfter.fold("")(a => s"?after=$a")
      val url   = s"/assets/$asset/distribution/$height/limit/$limit$after"

      get(url).as[AssetDistributionPage]
    }

    def assetDistribution(asset: String): Future[AssetDistribution] = {
      val req = s"/assets/$asset/distribution"
      get(req).as[AssetDistribution]
    }

    def effectiveBalance(address: String): Future[Balance] = get(s"/addresses/effectiveBalance/$address").as[Balance]

    def transfer(sourceAddress: String,
                 recipient: String,
                 amount: Long,
                 fee: Long,
                 assetId: Option[String] = None,
                 feeAssetId: Option[String] = None,
                 version: Byte = 2): Future[Transaction] = {
      signAndBroadcast(
        Json.obj(
          "type"       -> TransferTransaction.typeId,
          "sender"     -> sourceAddress,
          "amount"     -> amount,
          "recipient"  -> recipient,
          "fee"        -> fee,
          "version"    -> version,
          "assetId"    -> { if (assetId.isDefined) JsString(assetId.get) else JsNull },
          "feeAssetId" -> { if (feeAssetId.isDefined) JsString(feeAssetId.get) else JsNull }
        ))
    }

    def payment(sourceAddress: String, recipient: String, amount: Long, fee: Long): Future[Transaction] =
      postJson("/waves/payment", PaymentRequest(amount, fee, sourceAddress, recipient)).as[Transaction]

    def lease(sourceAddress: String, recipient: String, amount: Long, fee: Long, version: Byte = 2): Future[Transaction] = {
      signAndBroadcast(
        Json.obj(
          "type"      -> LeaseTransaction.typeId,
          "sender"    -> sourceAddress,
          "amount"    -> amount,
          "recipient" -> recipient,
          "fee"       -> fee,
          "version"   -> version
        ))
    }

    def cancelLease(sourceAddress: String, leaseId: String, fee: Long, version: Byte = 2): Future[Transaction] = {
      signAndBroadcast(
        Json.obj(
          "type"    -> LeaseCancelTransaction.typeId,
          "sender"  -> sourceAddress,
          "txId"    -> leaseId,
          "fee"     -> fee,
          "version" -> version
        ))
    }

    def activeLeases(sourceAddress: String): Future[Seq[Transaction]] = get(s"/leasing/active/$sourceAddress").as[Seq[Transaction]]

    def issue(sourceAddress: String,
              name: String,
              description: String,
              quantity: Long,
              decimals: Byte,
              reissuable: Boolean,
              fee: Long,
              version: Byte = 2,
              script: Option[String] = None): Future[Transaction] = {
      val js = Json.obj(
        "type"        -> IssueTransaction.typeId,
        "name"        -> name,
        "quantity"    -> quantity,
        "description" -> description,
        "sender"      -> sourceAddress,
        "decimals"    -> decimals,
        "reissuable"  -> reissuable,
        "fee"         -> fee,
        "version"     -> version
      )

      val jsUpdated = if (script.isDefined) js ++ Json.obj("script" -> JsString(script.get)) else js
      signAndBroadcast(jsUpdated)

    }

    def setScript(sender: String, script: Option[String] = None, fee: Long = 1000000, version: Byte = 1): Future[Transaction] = {
      signAndBroadcast(
        Json.obj(
          "type"    -> SetScriptTransaction.typeId,
          "version" -> version,
          "sender"  -> sender,
          "fee"     -> fee,
          "script"  -> { if (script.isDefined) JsString(script.get) else JsNull }
        ))
    }

    def setAssetScript(assetId: String, sender: String, fee: Long, script: Option[String] = None, version: Byte = 1): Future[Transaction] = {
      signAndBroadcast(
        Json.obj(
          "type"    -> SetAssetScriptTransaction.typeId,
          "version" -> version,
          "assetId" -> assetId,
          "sender"  -> sender,
          "fee"     -> fee,
          "script"  -> { if (script.isDefined) JsString(script.get) else JsNull }
        ))
    }

    def invokeScript(caller: String,
                     dappAddress: String,
                     func: Option[String],
                     args: List[Terms.EXPR] = List.empty,
                     payment: Seq[InvokeScriptTransaction.Payment] = Seq.empty,
                     fee: Long = 500000,
                     feeAssetId: Option[String] = None,
                     version: Byte = 1): Future[Transaction] = {
      signAndBroadcast(
        Json.obj(
<<<<<<< HEAD
          "type"        -> InvokeScriptTransaction.typeId,
          "version"     -> version,
          "sender"      -> caller,
          "dappAddress" -> dappAddress,
          "call"        -> { if (func.isDefined) InvokeScriptTransaction.functionCallToJson(FUNCTION_CALL(FunctionHeader.User(func.get), args)) else JsNull },
          "payment"     -> payment,
          "fee"         -> fee,
          "feeAssetId"  -> { if (feeAssetId.isDefined) JsString(feeAssetId.get) else JsNull }
=======
          "type"       -> InvokeScriptTransaction.typeId,
          "version"    -> version,
          "sender"     -> caller,
          "dApp"       -> dappAddress,
          "call"       -> InvokeScriptTransaction.functionCallToJson(FUNCTION_CALL(FunctionHeader.User(func), args)),
          "payment"    -> payment,
          "fee"        -> fee,
          "feeAssetId" -> { if (feeAssetId.isDefined) JsString(feeAssetId.get) else JsNull }
>>>>>>> 644d1d6d
        ))
    }

    def scriptCompile(code: String): Future[CompiledScript] = post("/utils/script/compile", code).as[CompiledScript]

    def reissue(sourceAddress: String, assetId: String, quantity: Long, reissuable: Boolean, fee: Long): Future[Transaction] =
      postJson("/assets/reissue", ReissueV1Request(sourceAddress, assetId, quantity, reissuable, fee)).as[Transaction]

    def burn(sourceAddress: String, assetId: String, quantity: Long, fee: Long, version: Byte = 2): Future[Transaction] = {
      signAndBroadcast(
        Json.obj("type"     -> BurnTransaction.typeId,
                 "quantity" -> quantity,
                 "assetId"  -> assetId,
                 "sender"   -> sourceAddress,
                 "fee"      -> fee,
                 "version"  -> version))
    }

    def debugStateChange(invokeScriptTransactionId: String): Future[DebugStateChanges] =
      get(s"/debug/stateChanges/info/$invokeScriptTransactionId").as[DebugStateChanges]

    def assetBalance(address: String, asset: String): Future[AssetBalance] =
      get(s"/assets/balance/$address/$asset").as[AssetBalance]

    def assetsBalance(address: String): Future[FullAssetsInfo] =
      get(s"/assets/balance/$address").as[FullAssetsInfo]

    def assetsDetails(assetId: String, fullInfo: Boolean = false): Future[AssetInfo] =
      get(s"/assets/details/$assetId?full=$fullInfo").as[AssetInfo]

    def sponsorAsset(sourceAddress: String, assetId: String, minSponsoredAssetFee: Long, fee: Long): Future[Transaction] =
      signAndBroadcast(
        Json.obj("type"                 -> SponsorFeeTransaction.typeId,
                 "assetId"              -> assetId,
                 "sender"               -> sourceAddress,
                 "fee"                  -> fee,
                 "version"              -> 1,
                 "minSponsoredAssetFee" -> minSponsoredAssetFee))

    def cancelSponsorship(sourceAddress: String, assetId: String, fee: Long): Future[Transaction] =
      signAndBroadcast(
        Json.obj("type"                 -> SponsorFeeTransaction.typeId,
                 "assetId"              -> assetId,
                 "sender"               -> sourceAddress,
                 "fee"                  -> fee,
                 "version"              -> 1,
                 "minSponsoredAssetFee" -> JsNull))

    def transfer(sourceAddress: String, recipient: String, amount: Long, fee: Long): Future[Transaction] =
      postJson("/assets/transfer", TransferV1Request(None, None, amount, fee, sourceAddress, None, recipient)).as[Transaction]

    def massTransfer(sourceAddress: String, transfers: List[Transfer], fee: Long, assetId: Option[String] = None): Future[Transaction] = {
      signAndBroadcast(
        Json.obj(
          "type"      -> MassTransferTransaction.typeId,
          "assetId"   -> { if (assetId.isDefined) JsString(assetId.get) else JsNull },
          "sender"    -> sourceAddress,
          "fee"       -> fee,
          "version"   -> 1,
          "transfers" -> Json.toJson(transfers)
        ))
    }

    def putData(sourceAddress: String, data: List[DataEntry[_]], fee: Long): Future[Transaction] = {
      signAndBroadcast(Json.obj("type" -> DataTransaction.typeId, "sender" -> sourceAddress, "fee" -> fee, "version" -> 1, "data" -> data))
    }

    def getData(address: String): Future[List[DataEntry[_]]] = get(s"/addresses/data/$address").as[List[DataEntry[_]]]

    def getData(address: String, key: String): Future[DataEntry[_]] = get(s"/addresses/data/$address/$key").as[DataEntry[_]]

    def broadcastRequest[A: Writes](req: A): Future[Transaction] = postJson("/transactions/broadcast", req).as[Transaction]

    def sign(json: JsValue): Future[JsObject] =
      postJsObjectWithApiKey("/transactions/sign", json).as[JsObject]

    def expectSignedBroadcastRejected(json: JsValue): Future[Int] = {
      post("/transactions/broadcast", stringify(json)).transform {
        case Failure(UnexpectedStatusCodeException(_, _, 400, body)) => Success((Json.parse(body) \ "error").as[Int])
        case Failure(cause)                                          => Failure(cause)
        case Success(resp)                                           => Failure(UnexpectedStatusCodeException("POST", "/transactions/broadcast", resp.getStatusCode, resp.getResponseBody))
      }
    }

    def signedBroadcast(json: JsValue): Future[Transaction] =
      post("/transactions/broadcast", stringify(json)).as[Transaction]

    def signAndBroadcast(json: JsValue): Future[Transaction] = sign(json).flatMap(signedBroadcast)

    def signedIssue(issue: SignedIssueV1Request): Future[Transaction] =
      postJson("/assets/broadcast/issue", issue).as[Transaction]

    def signedIssue(issue: SignedIssueV2Request): Future[Transaction] =
      signedBroadcast(issue.toTx.explicitGet().json())

    def batchSignedTransfer(transfers: Seq[SignedTransferV2Request], timeout: FiniteDuration = 1.minute): Future[Seq[Transaction]] = {
      val request = _post(s"${n.nodeApiEndpoint}/assets/broadcast/batch-transfer")
        .setHeader("Content-type", "application/json")
        .withApiKey(n.apiKey)
        .setReadTimeout(timeout.toMillis.toInt)
        .setRequestTimeout(timeout.toMillis.toInt)
        .setBody(stringify(toJson(transfers)))
        .build()

      def aux: Future[Response] =
        once(request)
          .flatMap { response =>
            if (response.getStatusCode == 503) throw new IOException(s"Unexpected status code: 503")
            else Future.successful(response)
          }
          .recoverWith {
            case e @ (_: IOException | _: TimeoutException) =>
              n.log.debug(s"Failed to send ${transfers.size} txs: ${e.getMessage}")
              timer.schedule(aux, 20.seconds)
          }

      aux.as[Seq[Transaction]]
    }

    def createAlias(targetAddress: String, alias: String, fee: Long, version: Byte = 2): Future[Transaction] =
      signAndBroadcast(
        Json.obj(
          "type"    -> CreateAliasTransaction.typeId,
          "version" -> version,
          "sender"  -> targetAddress,
          "fee"     -> fee,
          "alias"   -> alias
        ))

    def aliasByAddress(targetAddress: String): Future[Seq[String]] =
      get(s"/alias/by-address/$targetAddress").as[Seq[String]]

    def addressByAlias(targetAlias: String): Future[Address] =
      get(s"/alias/by-alias/$targetAlias").as[Address]

    def rollback(to: Int, returnToUTX: Boolean = true): Future[Unit] =
      postJson("/debug/rollback", RollbackParams(to, returnToUTX)).map(_ => ())

    def ensureTxDoesntExist(txId: String): Future[Unit] =
      utx
        .zip(findTransactionInfo(txId))
        .flatMap({
          case (utx, _) if utx.map(_.id).contains(txId) =>
            Future.failed(new IllegalStateException(s"Tx $txId is in UTX"))
          case (_, txOpt) if txOpt.isDefined =>
            Future.failed(new IllegalStateException(s"Tx $txId is in blockchain"))
          case _ =>
            Future.successful(())
        })

    def waitFor[A](desc: String)(f: this.type => Future[A], cond: A => Boolean, retryInterval: FiniteDuration): Future[A] = {
      n.log.debug(s"Awaiting condition '$desc'")
      timer
        .retryUntil(f(this), cond, retryInterval)
        .map(a => {
          n.log.debug(s"Condition '$desc' met")
          a
        })
    }

    def createAddress: Future[String] =
      post(s"${n.nodeApiEndpoint}/addresses").as[JsValue].map(v => (v \ "address").as[String])

    def waitForNextBlock: Future[BlockHeaders] =
      for {
        currentBlock <- lastBlockHeaders
        actualBlock  <- findBlockHeaders(_.height > currentBlock.height, currentBlock.height)
      } yield actualBlock

    def waitForHeightArise: Future[Int] =
      for {
        height    <- height
        newHeight <- waitForHeight(height + 1)
      } yield newHeight

    def findBlock(cond: Block => Boolean, from: Int = 1, to: Int = Int.MaxValue): Future[Block] = {
      def load(_from: Int, _to: Int): Future[Block] = blockSeq(_from, _to).flatMap { blocks =>
        blocks
          .find(cond)
          .fold[Future[Block]] {
            val maybeLastBlock = blocks.lastOption
            if (maybeLastBlock.exists(_.height >= to)) {
              Future.failed(new NoSuchElementException)
            } else {
              val newFrom = maybeLastBlock.fold(_from)(b => (b.height + 19).min(to))
              val newTo   = newFrom + 19
              n.log.debug(s"Loaded ${blocks.length} blocks, no match found. Next range: [$newFrom, ${newFrom + 19}]")
              timer.schedule(load(newFrom, newTo), n.settings.blockchainSettings.genesisSettings.averageBlockDelay)
            }
          }(Future.successful)
      }

      load(from, (from + 19).min(to))
    }

    def findBlockHeaders(cond: BlockHeaders => Boolean, from: Int = 1, to: Int = Int.MaxValue): Future[BlockHeaders] = {
      def load(_from: Int, _to: Int): Future[BlockHeaders] = blockHeadersSeq(_from, _to).flatMap { blocks =>
        blocks
          .find(cond)
          .fold[Future[BlockHeaders]] {
            val maybeLastBlock = blocks.lastOption
            if (maybeLastBlock.exists(_.height >= to)) {
              Future.failed(new NoSuchElementException)
            } else {
              val newFrom = maybeLastBlock.fold(_from)(b => (b.height + 19).min(to))
              val newTo   = newFrom + 19
              n.log.debug(s"Loaded ${blocks.length} blocks, no match found. Next range: [$newFrom, ${newFrom + 19}]")
              timer.schedule(load(newFrom, newTo), n.settings.blockchainSettings.genesisSettings.averageBlockDelay)
            }
          }(Future.successful)
      }

      load(from, (from + 19).min(to))
    }

    def getGeneratedBlocks(address: String, from: Long, to: Long): Future[Seq[Block]] =
      get(s"/blocks/address/$address/$from/$to").as[Seq[Block]]

    def retrying(r: Request, interval: FiniteDuration = 1.second, statusCode: Int = OK_200, waitForStatus: Boolean = false): Future[Response] = {
      def executeRequest: Future[Response] = {
        val id = UUID.randomUUID()
        n.log.trace(s"[$id] Executing request '$r'")
        if (r.getStringData != null) n.log.debug(s"[$id] Request's body '${r.getStringData}'")
        n.client
          .executeRequest(
            r,
            new AsyncCompletionHandler[Response] {
              override def onCompleted(response: Response): Response = {
                if (response.getStatusCode == statusCode) {
                  n.log.debug(s"[$id] Request: ${r.getMethod} ${r.getUrl}\nResponse: ${response.getResponseBody}")
                  response
                } else {
                  n.log.debug(
                    s"[$id] Request: ${r.getMethod} ${r.getUrl}\nUnexpected status code(${response.getStatusCode}): ${response.getResponseBody}")
                  throw UnexpectedStatusCodeException(r.getMethod, r.getUrl, response.getStatusCode, response.getResponseBody)
                }
              }
            }
          )
          .toCompletableFuture
          .toScala
          .recoverWith {
            case e: UnexpectedStatusCodeException if e.statusCode == 503 || waitForStatus =>
              n.log.debug(s"[$id] Failed to execute request '$r' with error: ${e.getMessage}")
              timer.schedule(executeRequest, interval)
            case e @ (_: IOException | _: TimeoutException) =>
              n.log.debug(s"[$id] Failed to execute request '$r' with error: ${e.getMessage}")
              timer.schedule(executeRequest, interval)
          }
      }

      executeRequest
    }

    def once(r: Request): Future[Response] = {
      val id = UUID.randomUUID()
      n.log.trace(s"[$id] Executing request ${r.getMethod} ${r.getUrl}")
      n.client
        .executeRequest(
          r,
          new AsyncCompletionHandler[Response] {
            override def onCompleted(response: Response): Response = {
              n.log.debug(s"[$id] Response for ${r.getUrl} is ${response.getStatusCode}")
              response
            }
          }
        )
        .toCompletableFuture
        .toScala
    }

    def debugStateAt(height: Long): Future[Map[String, Long]] = getWithApiKey(s"/debug/stateWaves/$height").as[Map[String, Long]]

    def debugPortfoliosFor(address: String, considerUnspent: Boolean): Future[Portfolio] = {
      getWithApiKey(s"/debug/portfolios/$address?considerUnspent=$considerUnspent")
    }.as[Portfolio]

    def debugMinerInfo(): Future[Seq[State]] = getWithApiKey(s"/debug/minerInfo").as[Seq[State]]

    def transactionSerializer(body: JsObject): Future[TransactionSerialize] =
      postJsObjectWithApiKey(s"/utils/transactionSerialize", body).as[TransactionSerialize]

    def accountEffectiveBalance(acc: String): Future[Long] = n.effectiveBalance(acc).map(_.balance)

    def accountBalance(acc: String): Future[Long] = n.balance(acc).map(_.balance)

    def accountBalances(acc: String): Future[(Long, Long)] = {
      n.balance(acc).map(_.balance).zip(n.effectiveBalance(acc).map(_.balance))
    }

    def assertBalances(acc: String, balance: Long, effectiveBalance: Long)(implicit pos: Position): Future[Unit] = {
      for {
        newBalance          <- accountBalance(acc)
        newEffectiveBalance <- accountEffectiveBalance(acc)
      } yield {
        withClue(s"effective balance of $acc") {
          newEffectiveBalance shouldBe effectiveBalance
        }
        withClue(s"balance of $acc") {
          newBalance shouldBe balance
        }
      }
    }

    def assertAssetBalance(acc: String, assetIdString: String, balance: Long)(implicit pos: Position): Future[Unit] = {
      n.assetBalance(acc, assetIdString).map(_.balance shouldBe balance)
    }

    def calculateFee(json: JsValue): Future[FeeInfo] =
      postJsObjectWithApiKey("/transactions/calculateFee", json).as[FeeInfo]

  }

  implicit class NodesAsyncHttpApi(nodes: Seq[Node]) extends Matchers {
    def height: Future[Seq[Int]] = traverse(nodes)(_.height)

    def waitForHeightAriseAndTxPresent(transactionId: String)(implicit p: Position): Future[Unit] =
      for {
        allHeights   <- traverse(nodes)(_.waitForTransaction(transactionId).map(_.height))
        _            <- traverse(nodes)(_.waitForHeight(allHeights.max + 1))
        finalHeights <- traverse(nodes)(_.waitForTransaction(transactionId).map(_.height))
      } yield all(finalHeights) should be >= finalHeights.head

    def waitForTransaction(transactionId: String)(implicit p: Position): Future[TransactionInfo] =
      traverse(nodes)(_.waitForTransaction(transactionId)).map(_.head)

    def waitForHeightArise(): Future[Int] =
      for {
        height <- height.map(_.max)
        _      <- traverse(nodes)(_.waitForHeight(height + 1))
      } yield height + 1

    def waitForSameBlockHeadesAt(height: Int, retryInterval: FiniteDuration = 5.seconds): Future[Boolean] = {

      def waitHeight = waitFor[Int](s"all heights >= $height")(retryInterval)(_.height, _.forall(_ >= height))

      def waitSameBlockHeaders =
        waitFor[BlockHeaders](s"same blocks at height = $height")(retryInterval)(_.blockHeadersAt(height), { blocks =>
          val sig = blocks.map(_.signature)
          sig.forall(_ == sig.head)
        })

      for {
        _ <- waitHeight
        r <- waitSameBlockHeaders
      } yield r
    }

    def waitFor[A](desc: String)(retryInterval: FiniteDuration)(request: Node => Future[A], cond: Iterable[A] => Boolean): Future[Boolean] = {
      def retry = timer.schedule(waitFor(desc)(retryInterval)(request, cond), retryInterval)

      Future
        .traverse(nodes)(request)
        .map(cond)
        .recover { case _ => false }
        .flatMap {
          case true  => Future.successful(true)
          case false => retry
        }
    }

  }

  implicit class RequestBuilderOps(self: RequestBuilder) {
    def withApiKey(x: String): RequestBuilder = self.setHeader(api_key.name, x)
  }

}<|MERGE_RESOLUTION|>--- conflicted
+++ resolved
@@ -318,25 +318,14 @@
                      version: Byte = 1): Future[Transaction] = {
       signAndBroadcast(
         Json.obj(
-<<<<<<< HEAD
-          "type"        -> InvokeScriptTransaction.typeId,
-          "version"     -> version,
-          "sender"      -> caller,
-          "dappAddress" -> dappAddress,
-          "call"        -> { if (func.isDefined) InvokeScriptTransaction.functionCallToJson(FUNCTION_CALL(FunctionHeader.User(func.get), args)) else JsNull },
-          "payment"     -> payment,
-          "fee"         -> fee,
-          "feeAssetId"  -> { if (feeAssetId.isDefined) JsString(feeAssetId.get) else JsNull }
-=======
           "type"       -> InvokeScriptTransaction.typeId,
           "version"    -> version,
           "sender"     -> caller,
           "dApp"       -> dappAddress,
-          "call"       -> InvokeScriptTransaction.functionCallToJson(FUNCTION_CALL(FunctionHeader.User(func), args)),
+          "call"       -> { if (func.isDefined) InvokeScriptTransaction.functionCallToJson(FUNCTION_CALL(FunctionHeader.User(func.get), args)) else JsNull },
           "payment"    -> payment,
           "fee"        -> fee,
           "feeAssetId" -> { if (feeAssetId.isDefined) JsString(feeAssetId.get) else JsNull }
->>>>>>> 644d1d6d
         ))
     }
 
