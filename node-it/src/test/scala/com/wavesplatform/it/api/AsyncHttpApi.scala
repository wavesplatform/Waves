package com.wavesplatform.it.api

import java.io.IOException
import java.net.{InetSocketAddress, URLEncoder}
import java.nio.charset.StandardCharsets
import java.util.{NoSuchElementException, UUID}
import java.util.concurrent.TimeoutException

import com.google.protobuf.ByteString
import com.google.protobuf.empty.Empty
import com.wavesplatform.account.{AddressScheme, Alias, KeyPair}
import com.wavesplatform.api.grpc.BalanceResponse.WavesBalances
import com.wavesplatform.api.grpc.{AccountsApiGrpc, BalanceResponse, BalancesRequest, BlockRequest, BlocksApiGrpc, DataEntryResponse, DataRequest, TransactionResponse, TransactionsApiGrpc, TransactionsRequest}
import com.wavesplatform.api.http.RewardApiRoute.RewardStatus
import com.wavesplatform.api.http.assets._
import com.wavesplatform.api.http.{AddressApiRoute, ConnectReq}
import com.wavesplatform.common.utils.{Base58, Base64, EitherExt2}
import com.wavesplatform.crypto
import com.wavesplatform.features.api.ActivationStatus
import com.wavesplatform.http.DebugMessage._
import com.wavesplatform.http.{DebugMessage, RollbackParams, `X-Api-Key`}
import com.wavesplatform.it.Node
import com.wavesplatform.it.util.GlobalTimer.{instance => timer}
import com.wavesplatform.it.util._
import com.wavesplatform.lang.script.{ScriptReader, Script}
import com.wavesplatform.lang.v1.FunctionHeader
import com.wavesplatform.lang.v1.compiler.Terms
import com.wavesplatform.lang.v1.compiler.Terms.FUNCTION_CALL
import com.wavesplatform.protobuf.Amount
import com.wavesplatform.protobuf.block.PBBlocks
<<<<<<< HEAD
import com.wavesplatform.protobuf.transaction.{BurnTransactionData, ExchangeTransactionData, IssueTransactionData, PBOrders, PBSignedTransaction, PBTransactions, Recipient, ReissueTransactionData, Script, SignedTransaction, TransferTransactionData}
=======
import com.wavesplatform.protobuf.transaction._
>>>>>>> f20ad1fd
import com.wavesplatform.state.{AssetDistribution, AssetDistributionPage, DataEntry, Portfolio}
import com.wavesplatform.transaction.assets.exchange.Order
import com.wavesplatform.transaction.assets.{BurnTransaction, IssueTransaction, SetAssetScriptTransaction, SponsorFeeTransaction}
import com.wavesplatform.transaction.lease.{LeaseCancelTransaction, LeaseTransaction}
import com.wavesplatform.transaction.smart.{InvokeScriptTransaction, SetScriptTransaction}
import com.wavesplatform.transaction.transfer.MassTransferTransaction.Transfer
import com.wavesplatform.transaction.transfer._
import com.wavesplatform.transaction.{CreateAliasTransaction, DataTransaction}
import io.grpc.stub.StreamObserver
import monix.eval.Task
import monix.reactive.subjects.ConcurrentSubject
import org.asynchttpclient.Dsl.{get => _get, post => _post, put => _put}
import org.asynchttpclient._
import org.asynchttpclient.util.HttpConstants.ResponseStatusCodes.OK_200
import org.scalactic.source.Position
import org.scalatest.{Assertions, Matchers}
import play.api.libs.json.Json.{stringify, toJson}
import play.api.libs.json._

import scala.compat.java8.FutureConverters._
import scala.concurrent.ExecutionContext.Implicits.global
import scala.concurrent.Future
import scala.concurrent.Future.traverse
import scala.concurrent.duration._
import scala.util.{Failure, Success}

object AsyncHttpApi extends Assertions {

  //noinspection ScalaStyle
  implicit class NodeAsyncHttpApi(val n: Node) extends Assertions with Matchers {

    def get(path: String, f: RequestBuilder => RequestBuilder = identity): Future[Response] =
      retrying(f(_get(s"${n.nodeApiEndpoint}$path")).build())

    def seed(address: String): Future[String] = getWithApiKey(s"/addresses/seed/$address").as[JsValue].map(v => (v \ "seed").as[String])

    def getWithApiKey(path: String, f: RequestBuilder => RequestBuilder = identity): Future[Response] = retrying {
      _get(s"${n.nodeApiEndpoint}$path")
        .withApiKey(n.apiKey)
        .build()
    }

    def postJsonWithApiKey[A: Writes](path: String, body: A): Future[Response] = retrying {
      _post(s"${n.nodeApiEndpoint}$path")
        .withApiKey(n.apiKey)
        .setHeader("Content-type", "application/json;charset=utf-8")
        .setBody(stringify(toJson(body)))
        .build()
    }

    def postJsObjectWithApiKey(path: String, body: JsValue): Future[Response] = retrying {
      _post(s"${n.nodeApiEndpoint}$path")
        .withApiKey(n.apiKey)
        .setHeader("Content-type", "application/json")
        .setBody(stringify(body))
        .build()
    }

    def post(url: String, f: RequestBuilder => RequestBuilder = identity, waitForStatus: Boolean = false): Future[Response] =
      retrying(f(_post(url).withApiKey(n.apiKey)).build(), waitForStatus = waitForStatus)

    def put(url: String, f: RequestBuilder => RequestBuilder = identity, statusCode: Int = OK_200, waitForStatus: Boolean = false): Future[Response] =
      retrying(f(_put(url).withApiKey(n.apiKey)).build(), waitForStatus = waitForStatus, statusCode = statusCode)

    def postJson[A: Writes](path: String, body: A): Future[Response] =
      post(path, stringify(toJson(body)))

    def post(path: String, body: String): Future[Response] =
      post(s"${n.nodeApiEndpoint}$path", (rb: RequestBuilder) => rb.setHeader("Content-type", "application/json;charset=utf-8").setBody(body))

    def postForm(path: String, params: (String, String)*): Future[Response] =
      post(
        s"${n.nodeApiEndpoint}$path",
        (rb: RequestBuilder) =>
          rb.setHeader("Content-type", "application/x-www-form-urlencoded").setBody(params.map(p => p._1 + "=" + p._2).mkString("&"))
      )

    def blacklist(address: InetSocketAddress): Future[Unit] =
      post("/debug/blacklist", s"${address.getHostString}:${address.getPort}").map(_ => ())

    def printDebugMessage(db: DebugMessage): Future[Response] = postJsonWithApiKey("/debug/print", db)

    def connectedPeers: Future[Seq[Peer]] = get("/peers/connected").map { r =>
      (Json.parse(r.getResponseBody) \ "peers").as[Seq[Peer]]
    }

    def blacklistedPeers: Future[Seq[BlacklistedPeer]] = get("/peers/blacklisted").map { r =>
      Json.parse(r.getResponseBody).as[Seq[BlacklistedPeer]]
    }

    def connect(address: InetSocketAddress): Future[Unit] =
      postJson("/peers/connect", ConnectReq(address.getHostName, address.getPort)).map(_ => ())

    def waitForStartup(): Future[Option[Response]] = {
      val timeout = 500

      def request =
        _get(s"${n.nodeApiEndpoint}/blocks/height?${System.currentTimeMillis()}")
          .setReadTimeout(timeout)
          .setRequestTimeout(timeout)
          .build()

      def send(): Future[Option[Response]] =
        n.client
          .executeRequest(request)
          .toCompletableFuture
          .toScala
          .map(Option(_))
          .recoverWith {
            case _: IOException | _: TimeoutException => Future(None)
          }

      def cond(ropt: Option[Response]) = ropt.exists { r =>
        r.getStatusCode == OK_200 && (Json.parse(r.getResponseBody) \ "height").as[Int] > 0
      }

      waitFor("node is up")(_ => send(), cond, 1.second)
    }

    def waitForPeers(targetPeersCount: Int): Future[Seq[Peer]] =
      waitFor[Seq[Peer]](s"connectedPeers.size >= $targetPeersCount")(_.connectedPeers, _.lengthCompare(targetPeersCount) >= 0, 1.second)

    def waitForBlackList(blackListSize: Int): Future[Seq[BlacklistedPeer]] =
      waitFor[Seq[BlacklistedPeer]](s"blacklistedPeers > $blackListSize")(_.blacklistedPeers, _.lengthCompare(blackListSize) > 0, 500.millis)

    def height: Future[Int] = get("/blocks/height").as[JsValue].map(v => (v \ "height").as[Int])

    def blockAt(height: Int): Future[Block] = get(s"/blocks/at/$height").as[Block]

    def utx: Future[Seq[Transaction]] = get(s"/transactions/unconfirmed").as[Seq[Transaction]]

    def utxSize: Future[Int] = get(s"/transactions/unconfirmed/size").as[JsObject].map(_.value("size").as[Int])

    def lastBlock: Future[Block] = get("/blocks/last").as[Block]

    def blockSeq(from: Int, to: Int): Future[Seq[Block]] = get(s"/blocks/seq/$from/$to").as[Seq[Block]]

    def blockSeqByAddress(address: String, from: Int, to: Int): Future[Seq[Block]] = get(s"/blocks/address/$address/$from/$to").as[Seq[Block]]

    def blockHeadersAt(height: Int): Future[BlockHeaders] = get(s"/blocks/headers/at/$height").as[BlockHeaders]

    def blockHeadersSeq(from: Int, to: Int): Future[Seq[BlockHeaders]] = get(s"/blocks/headers/seq/$from/$to").as[Seq[BlockHeaders]]

    def lastBlockHeaders: Future[BlockHeaders] = get("/blocks/headers/last").as[BlockHeaders]

    def status: Future[Status] = get("/node/status").as[Status]

    def activationStatus: Future[ActivationStatus] = get("/activation/status").as[ActivationStatus]

    def rewardStatus(height: Int): Future[RewardStatus] = get(s"/blockchain/rewards/$height").as[RewardStatus]

    def balance(address: String): Future[Balance] = get(s"/addresses/balance/$address").as[Balance]

    def balances(height: Option[Int], addresses: Seq[String]): Future[Seq[Balance]] =
      get(s"""/addresses/balance?${addresses.map(a => "address=" ++ a).mkString("&")}${height.fold("")(h => "&height="++h.toString)}""")
        .as[Seq[JsObject]]
        .map(_.map(b => Balance((b \ "id").as[String], 0, (b \ "balance").as[Long])))

    def balanceDetails(address: String): Future[BalanceDetails] = get(s"/addresses/balance/details/$address").as[BalanceDetails]

    def getAddresses: Future[Seq[String]] = get(s"/addresses").as[Seq[String]]

    def scriptInfo(address: String): Future[AddressApiRoute.AddressScriptInfo] =
      get(s"/addresses/scriptInfo/$address").as[AddressApiRoute.AddressScriptInfo]

    def findTransactionInfo(txId: String): Future[Option[TransactionInfo]] = transactionInfo(txId).transform {
      case Success(tx)                                          => Success(Some(tx))
      case Failure(UnexpectedStatusCodeException(_, _, 404, _)) => Success(None)
      case Failure(ex)                                          => Failure(ex)
    }

    def waitForTransaction(txId: String, retryInterval: FiniteDuration = 1.second): Future[TransactionInfo] = {
      val condition = waitFor[Option[TransactionInfo]](s"transaction $txId")(
        _.transactionInfo(txId).transform {
          case Success(tx)                                          => Success(Some(tx))
          case Failure(UnexpectedStatusCodeException(_, _, 404, _)) => Success(None)
          case Failure(ex)                                          => Failure(ex)
        },
        tOpt => tOpt.exists(_.id == txId),
        retryInterval
      ).map(_.get)

      condition
    }

    def waitForUtxIncreased(fromSize: Int): Future[Int] = waitFor[Int](s"utxSize > $fromSize")(
      _.utxSize,
      _ > fromSize,
      100.millis
    )

    def waitForHeight(expectedHeight: Int): Future[Int] = waitFor[Int](s"height >= $expectedHeight")(_.height, h => h >= expectedHeight, 5.seconds)

    def rawTransactionInfo(txId: String): Future[JsValue] = get(s"/transactions/info/$txId").map(r => Json.parse(r.getResponseBody))

    def transactionInfo(txId: String): Future[TransactionInfo] = get(s"/transactions/info/$txId").as[TransactionInfo]

    def transactionsByAddress(address: String, limit: Int): Future[Seq[TransactionInfo]] =
      get(s"/transactions/address/$address/limit/$limit").as[Seq[Seq[TransactionInfo]]].map(_.flatten)

    def transactionsByAddress(address: String, limit: Int, after: String): Future[Seq[TransactionInfo]] = {
      get(s"/transactions/address/$address/limit/$limit?after=$after").as[Seq[Seq[TransactionInfo]]].map(_.flatten)
    }

    def assetDistributionAtHeight(asset: String, height: Int, limit: Int, maybeAfter: Option[String] = None): Future[AssetDistributionPage] = {
      val after = maybeAfter.fold("")(a => s"?after=$a")
      val url   = s"/assets/$asset/distribution/$height/limit/$limit$after"

      get(url).as[AssetDistributionPage]
    }

    def assetDistribution(asset: String): Future[AssetDistribution] = {
      val req = s"/assets/$asset/distribution"
      get(req).as[AssetDistribution]
    }

    def effectiveBalance(address: String): Future[Balance] = get(s"/addresses/effectiveBalance/$address").as[Balance]

    def transfer(
        sourceAddress: String,
        recipient: String,
        amount: Long,
        fee: Long,
        assetId: Option[String] = None,
        feeAssetId: Option[String] = None,
        version: Byte = 2
    ): Future[Transaction] = {
      signAndBroadcast(
        Json.obj(
          "type"       -> TransferTransaction.typeId,
          "sender"     -> sourceAddress,
          "amount"     -> amount,
          "recipient"  -> recipient,
          "fee"        -> fee,
          "version"    -> version,
          "assetId"    -> { if (assetId.isDefined) JsString(assetId.get) else JsNull },
          "feeAssetId" -> { if (feeAssetId.isDefined) JsString(feeAssetId.get) else JsNull }
        )
      )
    }

    def payment(sourceAddress: String, recipient: String, amount: Long, fee: Long): Future[Transaction] =
      postJson("/waves/payment", PaymentRequest(amount, fee, sourceAddress, recipient)).as[Transaction]

    def lease(sourceAddress: String, recipient: String, amount: Long, fee: Long, version: Byte = 2): Future[Transaction] = {
      signAndBroadcast(
        Json.obj(
          "type"      -> LeaseTransaction.typeId,
          "sender"    -> sourceAddress,
          "amount"    -> amount,
          "recipient" -> recipient,
          "fee"       -> fee,
          "version"   -> version
        )
      )
    }

    def cancelLease(sourceAddress: String, leaseId: String, fee: Long, version: Byte = 2): Future[Transaction] = {
      signAndBroadcast(
        Json.obj(
          "type"    -> LeaseCancelTransaction.typeId,
          "sender"  -> sourceAddress,
          "txId"    -> leaseId,
          "fee"     -> fee,
          "version" -> version
        )
      )
    }

    def activeLeases(sourceAddress: String): Future[Seq[Transaction]] = get(s"/leasing/active/$sourceAddress").as[Seq[Transaction]]

    def issue(
        sourceAddress: String,
        name: String,
        description: String,
        quantity: Long,
        decimals: Byte,
        reissuable: Boolean,
        fee: Long,
        version: Byte = 2,
        script: Option[String] = None
    ): Future[Transaction] = {
      val js = Json.obj(
        "type"        -> IssueTransaction.typeId,
        "name"        -> name,
        "quantity"    -> quantity,
        "description" -> description,
        "sender"      -> sourceAddress,
        "decimals"    -> decimals,
        "reissuable"  -> reissuable,
        "fee"         -> fee,
        "version"     -> version
      )

      val jsUpdated = if (script.isDefined) js ++ Json.obj("script" -> JsString(script.get)) else js
      signAndBroadcast(jsUpdated)

    }

    def setScript(sender: String, script: Option[String] = None, fee: Long = 1000000, version: Byte = 1): Future[Transaction] = {
      signAndBroadcast(
        Json.obj(
          "type"    -> SetScriptTransaction.typeId,
          "version" -> version,
          "sender"  -> sender,
          "fee"     -> fee,
          "script"  -> { if (script.isDefined) JsString(script.get) else JsNull }
        )
      )
    }

    def setAssetScript(assetId: String, sender: String, fee: Long, script: Option[String] = None, version: Byte = 1): Future[Transaction] = {
      signAndBroadcast(
        Json.obj(
          "type"    -> SetAssetScriptTransaction.typeId,
          "version" -> version,
          "assetId" -> assetId,
          "sender"  -> sender,
          "fee"     -> fee,
          "script"  -> { if (script.isDefined) JsString(script.get) else JsNull }
        )
      )
    }

    def invokeScript(
        caller: String,
        dappAddress: String,
        func: Option[String],
        args: List[Terms.EXPR] = List.empty,
        payment: Seq[InvokeScriptTransaction.Payment] = Seq.empty,
        fee: Long = 500000,
        feeAssetId: Option[String] = None,
        version: Byte = 1
    ): Future[(Transaction, JsValue)] = {
      signAndTraceBroadcast(
        Json.obj(
          "type"       -> InvokeScriptTransaction.typeId,
          "version"    -> version,
          "sender"     -> caller,
          "dApp"       -> dappAddress,
          "call"       -> { if (func.isDefined) InvokeScriptTransaction.functionCallToJson(FUNCTION_CALL(FunctionHeader.User(func.get), args)) else JsNull },
          "payment"    -> payment,
          "fee"        -> fee,
          "feeAssetId" -> { if (feeAssetId.isDefined) JsString(feeAssetId.get) else JsNull }
        )
      )
    }

    def scriptCompile(code: String): Future[CompiledScript] = post("/utils/script/compile", code).as[CompiledScript]

    def scriptDecompile(script: String): Future[DecompiledScript] = post("/utils/script/decompile", script).as[DecompiledScript]

    def reissue(sourceAddress: String, assetId: String, quantity: Long, reissuable: Boolean, fee: Long): Future[Transaction] =
      postJson("/assets/reissue", ReissueV1Request(sourceAddress, assetId, quantity, reissuable, fee)).as[Transaction]

    def burn(sourceAddress: String, assetId: String, quantity: Long, fee: Long, version: Byte = 2): Future[Transaction] = {
      signAndBroadcast(
        Json.obj(
          "type"     -> BurnTransaction.typeId,
          "quantity" -> quantity,
          "assetId"  -> assetId,
          "sender"   -> sourceAddress,
          "fee"      -> fee,
          "version"  -> version
        )
      )
    }

    def debugStateChanges(invokeScriptTransactionId: String): Future[DebugStateChanges] =
      get(s"/debug/stateChanges/info/$invokeScriptTransactionId").as[DebugStateChanges]

    def debugStateChangesByAddress(address: String, limit: Int = 10000): Future[Seq[DebugStateChanges]] =
      get(s"/debug/stateChanges/address/$address/limit/$limit").as[Seq[DebugStateChanges]]

    def assetBalance(address: String, asset: String): Future[AssetBalance] =
      get(s"/assets/balance/$address/$asset").as[AssetBalance]

    def assetsBalance(address: String): Future[FullAssetsInfo] =
      get(s"/assets/balance/$address").as[FullAssetsInfo]

    def nftAssetsBalance(address: String, limit: Int): Future[Seq[NFTAssetInfo]] =
      get(s"/assets/nft/$address/limit/$limit").as[Seq[NFTAssetInfo]]

    def nftAssetsBalance(address: String, limit: Int, after: String): Future[Seq[NFTAssetInfo]] =
      get(s"/assets/nft/$address/limit/${limit}?after=$after").as[Seq[NFTAssetInfo]]

    def assetsDetails(assetId: String, fullInfo: Boolean = false): Future[AssetInfo] =
      get(s"/assets/details/$assetId?full=$fullInfo").as[AssetInfo]

    def sponsorAsset(sourceAddress: String, assetId: String, minSponsoredAssetFee: Long, fee: Long): Future[Transaction] =
      signAndBroadcast(
        Json.obj(
          "type"                 -> SponsorFeeTransaction.typeId,
          "assetId"              -> assetId,
          "sender"               -> sourceAddress,
          "fee"                  -> fee,
          "version"              -> 1,
          "minSponsoredAssetFee" -> minSponsoredAssetFee
        )
      )

    def cancelSponsorship(sourceAddress: String, assetId: String, fee: Long): Future[Transaction] =
      signAndBroadcast(
        Json.obj(
          "type"                 -> SponsorFeeTransaction.typeId,
          "assetId"              -> assetId,
          "sender"               -> sourceAddress,
          "fee"                  -> fee,
          "version"              -> 1,
          "minSponsoredAssetFee" -> JsNull
        )
      )

    def transfer(sourceAddress: String, recipient: String, amount: Long, fee: Long): Future[Transaction] =
      postJson("/assets/transfer", TransferV1Request(None, None, amount, fee, sourceAddress, None, recipient)).as[Transaction]

    def massTransfer(sourceAddress: String, transfers: List[Transfer], fee: Long, assetId: Option[String] = None): Future[Transaction] = {
      signAndBroadcast(
        Json.obj(
          "type"      -> MassTransferTransaction.typeId,
          "assetId"   -> { if (assetId.isDefined) JsString(assetId.get) else JsNull },
          "sender"    -> sourceAddress,
          "fee"       -> fee,
          "version"   -> 1,
          "transfers" -> Json.toJson(transfers)
        )
      )
    }

    def putData(sourceAddress: String, data: List[DataEntry[_]], fee: Long): Future[Transaction] = {
      signAndBroadcast(Json.obj("type" -> DataTransaction.typeId, "sender" -> sourceAddress, "fee" -> fee, "version" -> 1, "data" -> data))
    }

    def getData(address: String): Future[List[DataEntry[_]]] = get(s"/addresses/data/$address").as[List[DataEntry[_]]]

    def getData(address: String, regexp: String): Future[List[DataEntry[_]]] = get(s"/addresses/data/$address?matches=$regexp").as[List[DataEntry[_]]]

    def getDataByKey(address: String, key: String): Future[DataEntry[_]] = get(s"/addresses/data/$address/$key").as[DataEntry[_]]

    def getDataListJson(address: String, keys: String*): Future[Seq[DataEntry[_]]] =
      postJson(s"/addresses/data/$address", Json.obj("keys" -> keys)).as[Seq[DataEntry[_]]]

    def getDataListPost(address: String, keys: String*): Future[Seq[DataEntry[_]]] =
      postForm(s"/addresses/data/$address", keys.map("key" -> URLEncoder.encode(_, "UTF-8")): _*).as[Seq[DataEntry[_]]]

    def getDataList(address: String, keys: String*): Future[Seq[DataEntry[_]]] =
      get(s"/addresses/data/$address?${keys.map("key=" + URLEncoder.encode(_, "UTF-8")).mkString("&")}").as[Seq[DataEntry[_]]]

    def broadcastRequest[A: Writes](req: A): Future[Transaction] = postJson("/transactions/broadcast", req).as[Transaction]

    def broadcastTraceRequest[A: Writes](req: A): Future[Transaction] = postJson("/transactions/broadcast?trace=yes", req).as[Transaction]

    def sign(json: JsValue): Future[JsObject] =
      postJsObjectWithApiKey("/transactions/sign", json).as[JsObject]

    def expectSignedBroadcastRejected(json: JsValue): Future[Int] = {
      post("/transactions/broadcast", stringify(json)).transform {
        case Failure(UnexpectedStatusCodeException(_, _, 400, body)) => Success((Json.parse(body) \ "error").as[Int])
        case Failure(cause)                                          => Failure(cause)
        case Success(resp)                                           => Failure(UnexpectedStatusCodeException("POST", "/transactions/broadcast", resp.getStatusCode, resp.getResponseBody))
      }
    }

    def signedBroadcast(json: JsValue): Future[Transaction] =
      post("/transactions/broadcast", stringify(json)).as[Transaction]

    def signedTraceBroadcast(json: JsValue): Future[(Transaction, JsValue)] =
      post("/transactions/broadcast?trace=yes", stringify(json)).as[JsValue].map(r => (r.as[Transaction], r))

    def signAndBroadcast(json: JsValue): Future[Transaction] = sign(json).flatMap(signedBroadcast)

    def signAndTraceBroadcast(json: JsValue): Future[(Transaction, JsValue)] = sign(json).flatMap(signedTraceBroadcast)

    def signedIssue(issue: SignedIssueV1Request): Future[Transaction] =
      postJson("/assets/broadcast/issue", issue).as[Transaction]

    def signedIssue(issue: SignedIssueV2Request): Future[Transaction] =
      signedBroadcast(issue.toTx.explicitGet().json())

    def batchSignedTransfer(transfers: Seq[SignedTransferV2Request], timeout: FiniteDuration = 1.minute): Future[Seq[Transaction]] = {
      import SignedTransferV2Request.writes
      Future.sequence(transfers.map(v => signedBroadcast(toJson(v).as[JsObject] ++ Json.obj("type" -> TransferTransaction.typeId.toInt))))
    }

    def createAlias(targetAddress: String, alias: String, fee: Long, version: Byte = 2): Future[Transaction] =
      signAndBroadcast(
        Json.obj(
          "type"    -> CreateAliasTransaction.typeId,
          "version" -> version,
          "sender"  -> targetAddress,
          "fee"     -> fee,
          "alias"   -> alias
        )
      )

    def aliasByAddress(targetAddress: String): Future[Seq[String]] =
      get(s"/alias/by-address/$targetAddress").as[Seq[String]]

    def addressByAlias(targetAlias: String): Future[Address] =
      get(s"/alias/by-alias/$targetAlias").as[Address]

    def rollback(to: Int, returnToUTX: Boolean = true): Future[Unit] =
      postJson("/debug/rollback", RollbackParams(to, returnToUTX)).map(_ => ())

    def ensureTxDoesntExist(txId: String): Future[Unit] =
      utx
        .zip(findTransactionInfo(txId))
        .flatMap({
          case (utx, _) if utx.map(_.id).contains(txId) =>
            Future.failed(new IllegalStateException(s"Tx $txId is in UTX"))
          case (_, txOpt) if txOpt.isDefined =>
            Future.failed(new IllegalStateException(s"Tx $txId is in blockchain"))
          case _ =>
            Future.successful(())
        })

    def waitFor[A](desc: String)(f: this.type => Future[A], cond: A => Boolean, retryInterval: FiniteDuration): Future[A] = {
      n.log.debug(s"Awaiting condition '$desc'")
      timer
        .retryUntil(f(this), cond, retryInterval)
        .map(a => {
          n.log.debug(s"Condition '$desc' met")
          a
        })
    }

    def createAddress: Future[String] =
      post(s"${n.nodeApiEndpoint}/addresses").as[JsValue].map(v => (v \ "address").as[String])

    def waitForNextBlock: Future[BlockHeaders] =
      for {
        currentBlock <- lastBlockHeaders
        actualBlock  <- findBlockHeaders(_.height > currentBlock.height, currentBlock.height)
      } yield actualBlock

    def waitForHeightArise: Future[Int] =
      for {
        height    <- height
        newHeight <- waitForHeight(height + 1)
      } yield newHeight

    def findBlock(cond: Block => Boolean, from: Int = 1, to: Int = Int.MaxValue): Future[Block] = {
      def load(_from: Int, _to: Int): Future[Block] = blockSeq(_from, _to).flatMap { blocks =>
        blocks
          .find(cond)
          .fold[Future[Block]] {
            val maybeLastBlock = blocks.lastOption
            if (maybeLastBlock.exists(_.height >= to)) {
              Future.failed(new NoSuchElementException)
            } else {
              val newFrom = maybeLastBlock.fold(_from)(b => (b.height + 19).min(to))
              val newTo   = newFrom + 19
              n.log.debug(s"Loaded ${blocks.length} blocks, no match found. Next range: [$newFrom, ${newFrom + 19}]")
              timer.schedule(load(newFrom, newTo), n.settings.blockchainSettings.genesisSettings.averageBlockDelay)
            }
          }(Future.successful)
      }

      load(from, (from + 19).min(to))
    }

    def findBlockHeaders(cond: BlockHeaders => Boolean, from: Int = 1, to: Int = Int.MaxValue): Future[BlockHeaders] = {
      def load(_from: Int, _to: Int): Future[BlockHeaders] = blockHeadersSeq(_from, _to).flatMap { blocks =>
        blocks
          .find(cond)
          .fold[Future[BlockHeaders]] {
            val maybeLastBlock = blocks.lastOption
            if (maybeLastBlock.exists(_.height >= to)) {
              Future.failed(new NoSuchElementException)
            } else {
              val newFrom = maybeLastBlock.fold(_from)(b => (b.height + 19).min(to))
              val newTo   = newFrom + 19
              n.log.debug(s"Loaded ${blocks.length} blocks, no match found. Next range: [$newFrom, ${newFrom + 19}]")
              timer.schedule(load(newFrom, newTo), n.settings.blockchainSettings.genesisSettings.averageBlockDelay)
            }
          }(Future.successful)
      }

      load(from, (from + 19).min(to))
    }

    def getGeneratedBlocks(address: String, from: Long, to: Long): Future[Seq[Block]] =
      get(s"/blocks/address/$address/$from/$to").as[Seq[Block]]

    def retrying(r: Request, interval: FiniteDuration = 1.second, statusCode: Int = OK_200, waitForStatus: Boolean = false): Future[Response] = {
      def executeRequest: Future[Response] = {
        val id = UUID.randomUUID()
        n.log.trace(s"[$id] Executing request '$r'")
        if (r.getStringData != null) n.log.debug(s"[$id] Request's body '${r.getStringData}'")
        n.client
          .executeRequest(
            r,
            new AsyncCompletionHandler[Response] {
              override def onCompleted(response: Response): Response = {
                if (response.getStatusCode == statusCode) {
                  n.log.debug(s"[$id] Request: ${r.getMethod} ${r.getUrl}\nResponse: ${response.getResponseBody}")
                  response
                } else {
                  n.log.debug(
                    s"[$id] Request: ${r.getMethod} ${r.getUrl}\nUnexpected status code(${response.getStatusCode}): ${response.getResponseBody}"
                  )
                  throw UnexpectedStatusCodeException(r.getMethod, r.getUrl, response.getStatusCode, response.getResponseBody)
                }
              }
            }
          )
          .toCompletableFuture
          .toScala
          .recoverWith {
            case e: UnexpectedStatusCodeException if e.statusCode == 503 || waitForStatus =>
              n.log.debug(s"[$id] Failed to execute request '$r' with error: ${e.getMessage}")
              timer.schedule(executeRequest, interval)
            case e @ (_: IOException | _: TimeoutException) =>
              n.log.debug(s"[$id] Failed to execute request '$r' with error: ${e.getMessage}")
              timer.schedule(executeRequest, interval)
          }
      }

      executeRequest
    }

    def once(r: Request): Future[Response] = {
      val id = UUID.randomUUID()
      n.log.trace(s"[$id] Executing request ${r.getMethod} ${r.getUrl}")
      n.client
        .executeRequest(
          r,
          new AsyncCompletionHandler[Response] {
            override def onCompleted(response: Response): Response = {
              n.log.debug(s"[$id] Response for ${r.getUrl} is ${response.getStatusCode}")
              response
            }
          }
        )
        .toCompletableFuture
        .toScala
    }

    def debugStateAt(height: Long): Future[Map[String, Long]] = getWithApiKey(s"/debug/stateWaves/$height").as[Map[String, Long]]

    def debugPortfoliosFor(address: String, considerUnspent: Boolean): Future[Portfolio] = {
      getWithApiKey(s"/debug/portfolios/$address?considerUnspent=$considerUnspent")
    }.as[Portfolio]

    def debugMinerInfo(): Future[Seq[State]] = getWithApiKey(s"/debug/minerInfo").as[Seq[State]]

    def transactionSerializer(body: JsObject): Future[TransactionSerialize] =
      postJsObjectWithApiKey(s"/utils/transactionSerialize", body).as[TransactionSerialize]

    def accountEffectiveBalance(acc: String): Future[Long] = n.effectiveBalance(acc).map(_.balance)

    def accountBalance(acc: String): Future[Long] = n.balance(acc).map(_.balance)

    def accountsBalances(height: Option[Int], accs: Seq[String]): Future[Seq[(String, Long)]] = {
      n.balances(height,accs).map(_.map(b => (b.address, b.balance)))
    }

    def accountBalances(acc: String): Future[(Long, Long)] = {
      n.balance(acc).map(_.balance).zip(n.effectiveBalance(acc).map(_.balance))
    }

    def assertBalances(acc: String, balance: Long, effectiveBalance: Long)(implicit pos: Position): Future[Unit] = {
      for {
        newBalance          <- accountBalance(acc)
        newEffectiveBalance <- accountEffectiveBalance(acc)
      } yield {
        withClue(s"effective balance of $acc") {
          newEffectiveBalance shouldBe effectiveBalance
        }
        withClue(s"balance of $acc") {
          newBalance shouldBe balance
        }
      }
    }

    def assertAssetBalance(acc: String, assetIdString: String, balance: Long)(implicit pos: Position): Future[Unit] = {
      n.assetBalance(acc, assetIdString).map(_.balance shouldBe balance)
    }

    def calculateFee(json: JsValue): Future[FeeInfo] =
      postJsObjectWithApiKey("/transactions/calculateFee", json).as[FeeInfo]

    def grpc: NodeExtGrpc = new NodeExtGrpc(n)
  }

  implicit class NodesAsyncHttpApi(nodes: Seq[Node]) extends Matchers {
    def height: Future[Seq[Int]] = traverse(nodes)(_.height)

    def waitForHeightAriseAndTxPresent(transactionId: String)(implicit p: Position): Future[Unit] =
      for {
        allHeights   <- traverse(nodes)(_.waitForTransaction(transactionId).map(_.height))
        _            <- traverse(nodes)(_.waitForHeight(allHeights.max + 1))
        finalHeights <- traverse(nodes)(_.waitForTransaction(transactionId).map(_.height))
        _ <- waitFor("nodes sync")(1 second)(
          _.waitForTransaction(transactionId).map(_.height),
          (finalHeights: Iterable[Int]) => finalHeights.forall(_ == finalHeights.head)
        )
      } yield ()

    def waitForTransaction(transactionId: String)(implicit p: Position): Future[TransactionInfo] =
      traverse(nodes)(_.waitForTransaction(transactionId)).map(_.head)

    def waitForHeightArise(): Future[Int] =
      for {
        height <- height.map(_.max)
        _      <- traverse(nodes)(_.waitForHeight(height + 1))
      } yield height + 1

    def waitForSameBlockHeadersAt(height: Int, retryInterval: FiniteDuration = 5.seconds): Future[Boolean] = {

      def waitHeight = waitFor[Int](s"all heights >= $height")(retryInterval)(_.height, _.forall(_ >= height))

      def waitSameBlockHeaders =
        waitFor[BlockHeaders](s"same blocks at height = $height")(retryInterval)(_.blockHeadersAt(height), { blocks =>
          val sig = blocks.map(_.signature)
          sig.forall(_ == sig.head)
        })

      for {
        _ <- waitHeight
        r <- waitSameBlockHeaders
      } yield r
    }

    def waitFor[A](desc: String)(retryInterval: FiniteDuration)(request: Node => Future[A], cond: Iterable[A] => Boolean): Future[Boolean] = {
      def retry = timer.schedule(waitFor(desc)(retryInterval)(request, cond), retryInterval)

      Future
        .traverse(nodes)(request)
        .map(cond)
        .recover { case _ => false }
        .flatMap {
          case true  => Future.successful(true)
          case false => retry
        }
    }

  }

  implicit class RequestBuilderOps(self: RequestBuilder) {
    def withApiKey(x: String): RequestBuilder = self.setHeader(`X-Api-Key`.name, x)
  }
  class NodeExtGrpc(n: Node) {

    import monix.execution.Scheduler.Implicits.global
    import com.wavesplatform.protobuf.transaction.{Transaction => PBTransaction, Script => PBScript}


    private[this] lazy val accounts = AccountsApiGrpc.stub(n.grpcChannel)
    private[this] lazy val blocks = BlocksApiGrpc.stub(n.grpcChannel)
    private[this] lazy val transactions = TransactionsApiGrpc.stub(n.grpcChannel)

    val chainId: Byte = AddressScheme.current.chainId

    def blockAt(height: Int): Future[Block] = {
      blocks.getBlock(
        BlockRequest.of(
          includeTransactions = true, BlockRequest.Request.Height(height))).map(r => PBBlocks.vanilla(r.getBlock).explicitGet().json().as[Block])
    }

    def broadcastIssue(source: KeyPair,
                       name: String,
                       quantity: Long,
                       decimals: Int,
                       reissuable: Boolean,
                       fee: Long,
                       description: ByteString = ByteString.EMPTY,
                       script: Option[String] = None,
                       version: Int = 2): Future[PBSignedTransaction] = {
      val unsigned = PBTransaction(
        chainId,
        ByteString.copyFrom(source.publicKey),
        Some(Amount.of(ByteString.EMPTY, fee)),
        System.currentTimeMillis(),
        version,
        PBTransaction.Data.Issue(IssueTransactionData.of(
          ByteString.copyFrom(name.getBytes(StandardCharsets.UTF_8)),
          description,
          quantity,
          decimals,
          reissuable,
          script.map(s => PBScript.of(ByteString.copyFrom(Base64.decode(s)))))))

      script match {
        case Some(scr) if ScriptReader.fromBytes(Base64.decode(scr)).isLeft => transactions.broadcast(SignedTransaction.of(Some(unsigned),Seq(ByteString.EMPTY)))
        case _ =>
          val proofs = crypto.sign(source, PBTransactions.vanilla(SignedTransaction(Some(unsigned)), unsafe = true).explicitGet().bodyBytes())
          transactions.broadcast(SignedTransaction.of(Some(unsigned),Seq(ByteString.copyFrom(proofs))))
      }
    }

    def broadcastTransfer(source: KeyPair,
                          recipient: Recipient,
                          amount: Long,
                          fee: Long,
                          version: Int = 2,
                          assetId: String = "WAVES",
                          feeAssetId: String = "WAVES",
                          attachment: ByteString = ByteString.EMPTY,
                          timestamp: Long = System.currentTimeMillis): Future[PBSignedTransaction] = {
      val unsigned = PBTransaction(
        chainId,
        ByteString.copyFrom(source.publicKey),
        Some(Amount.of(if (feeAssetId == "WAVES") ByteString.EMPTY else ByteString.copyFrom(Base58.decode(feeAssetId)), fee)),
        timestamp,
        version,
        PBTransaction.Data.Transfer(TransferTransactionData.of(
          Some(recipient),
          Some(Amount.of(if (assetId == "WAVES") ByteString.EMPTY else ByteString.copyFrom(Base58.decode(assetId)), amount)),
          attachment
        ))
      )
      val proofs = crypto.sign(source, PBTransactions.vanilla(SignedTransaction(Some(unsigned))).right.get.bodyBytes())
      val transaction = SignedTransaction.of(Some(unsigned), Seq(ByteString.copyFrom(proofs)))

      transactions.broadcast(transaction)
    }
    
    def broadcastReissue(source: KeyPair,
                         fee: Long,
                         assetId: String,
                         amount: Long,
                         reissuable: Boolean = false,
                         version: Int = 2): Future[PBSignedTransaction] = {
      val unsigned = PBTransaction(
        chainId,
        ByteString.copyFrom(source.publicKey),
        Some(Amount.of(ByteString.EMPTY, fee)),
        System.currentTimeMillis(),
        version,
        PBTransaction.Data.Reissue(ReissueTransactionData.of(
          Some(Amount.of(ByteString.copyFrom(Base58.decode(assetId)), amount)),
          reissuable
        )))

      val proofs = crypto.sign(source, PBTransactions.vanilla(SignedTransaction(Some(unsigned))).explicitGet().bodyBytes())
      val transaction = SignedTransaction.of(Some(unsigned), Seq(ByteString.copyFrom(proofs)))

      transactions.broadcast(transaction)
    }

    def broadcastCreateAlias(source: KeyPair,
                             alias: String,
                             fee: Long,
                             version: Int = 2): Future[PBSignedTransaction] = {
      val unsigned = PBTransaction(
        chainId,
        ByteString.copyFrom(source.publicKey),
        Some(Amount.of(ByteString.EMPTY, fee)),
        System.currentTimeMillis,
        version,
        PBTransaction.Data.CreateAlias(CreateAliasTransactionData(alias))
      )
      if (Alias.create(alias).isLeft) {
        transactions.broadcast(SignedTransaction.of(Some(unsigned),Seq(ByteString.EMPTY)))
      } else {
        val proofs = crypto.sign(source, PBTransactions.vanilla(SignedTransaction(Some(unsigned))).explicitGet().bodyBytes())
        transactions.broadcast(SignedTransaction.of(Some(unsigned), Seq(ByteString.copyFrom(proofs))))
      }
    }

    def putData(source: KeyPair,
                data: Seq[DataTransactionData.DataEntry],
                fee: Long,
                version: Int = 1,
                timestamp: Long = System.currentTimeMillis()): Future[PBSignedTransaction] = {
      val unsigned = PBTransaction(
        chainId,
        ByteString.copyFrom(source.publicKey),
        Some(Amount.of(ByteString.EMPTY, fee)),
        timestamp,
        version,
        PBTransaction.Data.DataTransaction(DataTransactionData.of(data)))
      if (PBTransactions.vanilla(SignedTransaction(Some(unsigned))).isLeft) {
        transactions.broadcast(SignedTransaction.of(Some(unsigned), Seq(ByteString.EMPTY)))
      } else {
        val proofs = crypto.sign(source, PBTransactions.vanilla(SignedTransaction(Some(unsigned))).explicitGet().bodyBytes())
        transactions.broadcast(SignedTransaction.of(Some(unsigned), Seq(ByteString.copyFrom(proofs))))
      }
    }

    def exchange(matcher: KeyPair,
                 buyOrder: Order,
                 sellOrder: Order,
                 amount: Long,
                 price: Long,
                 buyMatcherFee: Long,
                 sellMatcherFee: Long,
                 fee: Long,
                 timestamp: Long,
                 version: Byte,
                 matcherFeeAssetId: String = "WAVES"): Future[PBSignedTransaction] = {

      val unsigned = PBTransaction(
        chainId,
        ByteString.copyFrom(matcher.publicKey),
        Some(Amount.of(if (matcherFeeAssetId == "WAVES") ByteString.EMPTY else ByteString.copyFrom(Base58.decode(matcherFeeAssetId)), fee)),
        timestamp,
        version,
        PBTransaction.Data.Exchange(ExchangeTransactionData.of(
          amount,price,buyMatcherFee,sellMatcherFee,
          Seq(PBOrders.protobuf(buyOrder),PBOrders.protobuf(sellOrder))
        )))

      val proofs = crypto.sign(matcher, PBTransactions.vanilla(SignedTransaction(Some(unsigned))).right.get.bodyBytes())
      val transaction = SignedTransaction.of(Some(unsigned), Seq(ByteString.copyFrom(proofs)))

      transactions.broadcast(transaction)
    }

    def setScript(sender: KeyPair, script: Option[String], fee: Long, timestamp: Long = System.currentTimeMillis(), version: Int = 1): Future[PBSignedTransaction] = {
      val unsigned = PBTransaction(
        chainId,
        ByteString.copyFrom(sender.publicKey),
        Some(Amount.of(ByteString.EMPTY, fee)),
        timestamp,
        version,
        PBTransaction.Data.SetScript(SetScriptTransactionData.of(
          script.map(s => PBScript.of(ByteString.copyFrom(Base64.decode(s)))))))

      script match {
        case Some(scr) if ScriptReader.fromBytes(Base64.decode(scr)).isLeft => transactions.broadcast(SignedTransaction.of(Some(unsigned),Seq(ByteString.EMPTY)))
        case _ =>
          val proofs = crypto.sign(sender, PBTransactions.vanilla(SignedTransaction(Some(unsigned)), unsafe = true).explicitGet().bodyBytes())
          transactions.broadcast(SignedTransaction.of(Some(unsigned),Seq(ByteString.copyFrom(proofs))))
      }
    }

    def getTransaction(id: String, sender: ByteString = ByteString.EMPTY, recipient: Option[Recipient] = None): Future[PBSignedTransaction] = {
      def createCallObserver[T]: (StreamObserver[T], Task[List[T]]) = {
        val subj = ConcurrentSubject.publishToOne[T]

        val observer = new StreamObserver[T] {
          override def onNext(value: T): Unit = subj.onNext(value)
          override def onError(t: Throwable): Unit = subj.onError(t)
          override def onCompleted(): Unit = subj.onComplete()
        }

        (observer, subj.toListL)
      }
      val (obs, result) = createCallObserver[TransactionResponse]
      val req = TransactionsRequest(transactionIds = Seq(ByteString.copyFrom(Base58.decode(id))), sender = sender, recipient = recipient)
      transactions.getTransactions(req,obs)
      result.map(_.headOption.getOrElse(throw new NoSuchElementException("Transaction not found")).getTransaction).runToFuture
    }

    def waitFor[A](desc: String)(f: this.type => Future[A], cond: A => Boolean, retryInterval: FiniteDuration): Future[A] = {
      n.log.debug(s"Awaiting condition '$desc'")
      timer
        .retryUntil(f(this), cond, retryInterval)
        .map(a => {
          n.log.debug(s"Condition '$desc' met")
          a
        })
    }

    def waitForTransaction(txId: String, retryInterval: FiniteDuration = 1.second): Future[PBSignedTransaction] = {
      val condition = waitFor[Option[PBSignedTransaction]](s"transaction $txId")(
        _.getTransaction(txId)
          .map(Option(_))
          .recover { case _: NoSuchElementException => None },
        tOpt => tOpt.exists(t => PBTransactions.vanilla(t).explicitGet().id().base58 == txId),
        retryInterval
      ).map(_.get)

      condition
    }

    def height: Future[Int] = blocks.getCurrentHeight(Empty.of()).map(h => h.value)

    def waitForHeight(expectedHeight: Int): Future[Int] = {
      waitFor[Int](s"height >= $expectedHeight")(_.height, h => h >= expectedHeight, 5.seconds)
    }

    def wavesBalance(address: ByteString): Future[WavesBalances] = {
      def createCallObserver[T]: (StreamObserver[T], Task[List[T]]) = {
        val subj = ConcurrentSubject.publishToOne[T]

        val observer = new StreamObserver[T] {
          override def onNext(value: T): Unit = subj.onNext(value)
          override def onError(t: Throwable): Unit = subj.onError(t)
          override def onCompleted(): Unit = subj.onComplete()
        }

        (observer, subj.toListL)
      }
      val (obs, result) = createCallObserver[BalanceResponse]
      val req = BalancesRequest.of(address, Seq(ByteString.EMPTY))
      accounts.getBalances(req,obs)
      result.map(_.headOption.getOrElse(throw new NoSuchElementException("Balances not found for address")).getWaves).runToFuture
    }

<<<<<<< HEAD
    def broadcastBurn(source: KeyPair,
                      assetId: String,
                      amount: Long,
                      fee: Long,
                      version: Int = 2): Future[PBSignedTransaction] = {
      val unsigned = PBTransaction(
        chainId,
        ByteString.copyFrom(source.publicKey),
        Some(Amount.of(ByteString.EMPTY, fee)),
        System.currentTimeMillis(),
        version,
        PBTransaction.Data.Burn(BurnTransactionData.of(
          Some(Amount.of(ByteString.copyFrom(Base58.decode(assetId)), amount))
        )))

      val proofs = crypto.sign(source, PBTransactions.vanilla(SignedTransaction(Some(unsigned)), unsafe = true).explicitGet().bodyBytes())
      val transaction = SignedTransaction.of(Some(unsigned), Seq(ByteString.copyFrom(proofs)))
      transactions.broadcast(transaction)
=======
    def broadcast(unsignedTx: PBTransaction, proofs: Seq[ByteString]): Future[PBSignedTransaction] = transactions.broadcast(SignedTransaction(Some(unsignedTx), proofs))

    def broadcastSponsorFee(sender: KeyPair,
                            minFee: Option[Amount],
                            fee: Long,
                            version: Int = 1): Future[PBSignedTransaction] = {
      val unsigned = PBTransaction(
        chainId,
        ByteString.copyFrom(sender.publicKey),
        Some(Amount.of(ByteString.EMPTY, fee)),
        System.currentTimeMillis,
        version,
        PBTransaction.Data.SponsorFee(SponsorFeeTransactionData.of(minFee)))
      val proofs = crypto.sign(sender, PBTransactions.vanilla(SignedTransaction(Some(unsigned)), unsafe = true).explicitGet().bodyBytes())
      transactions.broadcast(SignedTransaction.of(Some(unsigned), Seq(ByteString.copyFrom(proofs))))
    }

    def broadcastMassTransfer(sender: KeyPair,
                              assetId: Option[String] = None,
                              transfers: Seq[MassTransferTransactionData.Transfer],
                              attachment: ByteString = ByteString.EMPTY,
                              fee: Long,
                              version: Int = 1): Future[PBSignedTransaction] = {
      val unsigned = PBTransaction(
        chainId,
        ByteString.copyFrom(sender.publicKey),
        Some(Amount.of(ByteString.EMPTY, fee)),
        System.currentTimeMillis(),
        version,
        PBTransaction.Data.MassTransfer(MassTransferTransactionData.of(
          if (assetId.isDefined) ByteString.copyFrom(Base58.decode(assetId.get)) else ByteString.EMPTY,
          transfers,
          attachment
        )))
      val proofs = crypto.sign(sender, PBTransactions.vanilla(SignedTransaction(Some(unsigned)), unsafe = true).explicitGet().bodyBytes())
      transactions.broadcast(SignedTransaction.of(Some(unsigned), Seq(ByteString.copyFrom(proofs))))
    }

    def broadcastLease(source: KeyPair,
                       recipient: Recipient,
                       amount: Long,
                       fee: Long,
                       version: Int = 2): Future[PBSignedTransaction] = {
      val unsigned = PBTransaction(
        chainId,
        ByteString.copyFrom(source.publicKey),
        Some(Amount.of(ByteString.EMPTY, fee)),
        System.currentTimeMillis,
        version,
        PBTransaction.Data.Lease(LeaseTransactionData.of(Some(recipient), amount))
      )
      val proofs = crypto.sign(source, PBTransactions.vanilla(SignedTransaction(Some(unsigned)), unsafe = true).explicitGet().bodyBytes())
      transactions.broadcast(SignedTransaction.of(Some(unsigned), Seq(ByteString.copyFrom(proofs))))
    }

    def broadcastLeaseCancel(source: KeyPair,
                             leaseId: String,
                             fee: Long,
                             version: Int = 2): Future[PBSignedTransaction] = {
      val unsigned = PBTransaction(
        chainId,
        ByteString.copyFrom(source.publicKey),
        Some(Amount.of(ByteString.EMPTY, fee)),
        System.currentTimeMillis,
        version,
        PBTransaction.Data.LeaseCancel(LeaseCancelTransactionData.of(ByteString.copyFrom(Base58.decode(leaseId))))
      )
      val proofs = crypto.sign(source, PBTransactions.vanilla(SignedTransaction(Some(unsigned)), unsafe = true).explicitGet().bodyBytes())
      transactions.broadcast(SignedTransaction.of(Some(unsigned), Seq(ByteString.copyFrom(proofs))))
    }

    def setAssetScript(sender: KeyPair,
                       assetId: String,
                       script: Option[String],
                       fee: Long,
                       timestamp: Long = System.currentTimeMillis(),
                       version: Int = 1): Future[PBSignedTransaction] = {
      val unsigned = PBTransaction(
        chainId,
        ByteString.copyFrom(sender.publicKey),
        Some(Amount.of(ByteString.EMPTY, fee)),
        timestamp,
        version,
        PBTransaction.Data.SetAssetScript(SetAssetScriptTransactionData.of(
          ByteString.copyFrom(Base58.decode(assetId)),
          script.map(s => PBScript.of(ByteString.copyFrom(Base64.decode(s)))))))

      script match {
        case Some(scr) if ScriptReader.fromBytes(Base64.decode(scr)).isLeft => transactions.broadcast(SignedTransaction.of(Some(unsigned), Seq(ByteString.EMPTY)))
        case _ =>
          val proofs = crypto.sign(sender, PBTransactions.vanilla(SignedTransaction(Some(unsigned)), unsafe = true).explicitGet().bodyBytes())
          transactions.broadcast(SignedTransaction.of(Some(unsigned), Seq(ByteString.copyFrom(proofs))))
      }
>>>>>>> f20ad1fd
    }
  }
}<|MERGE_RESOLUTION|>--- conflicted
+++ resolved
@@ -28,11 +28,7 @@
 import com.wavesplatform.lang.v1.compiler.Terms.FUNCTION_CALL
 import com.wavesplatform.protobuf.Amount
 import com.wavesplatform.protobuf.block.PBBlocks
-<<<<<<< HEAD
-import com.wavesplatform.protobuf.transaction.{BurnTransactionData, ExchangeTransactionData, IssueTransactionData, PBOrders, PBSignedTransaction, PBTransactions, Recipient, ReissueTransactionData, Script, SignedTransaction, TransferTransactionData}
-=======
 import com.wavesplatform.protobuf.transaction._
->>>>>>> f20ad1fd
 import com.wavesplatform.state.{AssetDistribution, AssetDistributionPage, DataEntry, Portfolio}
 import com.wavesplatform.transaction.assets.exchange.Order
 import com.wavesplatform.transaction.assets.{BurnTransaction, IssueTransaction, SetAssetScriptTransaction, SponsorFeeTransaction}
@@ -1025,7 +1021,6 @@
       result.map(_.headOption.getOrElse(throw new NoSuchElementException("Balances not found for address")).getWaves).runToFuture
     }
 
-<<<<<<< HEAD
     def broadcastBurn(source: KeyPair,
                       assetId: String,
                       amount: Long,
@@ -1044,7 +1039,8 @@
       val proofs = crypto.sign(source, PBTransactions.vanilla(SignedTransaction(Some(unsigned)), unsafe = true).explicitGet().bodyBytes())
       val transaction = SignedTransaction.of(Some(unsigned), Seq(ByteString.copyFrom(proofs)))
       transactions.broadcast(transaction)
-=======
+    }
+
     def broadcast(unsignedTx: PBTransaction, proofs: Seq[ByteString]): Future[PBSignedTransaction] = transactions.broadcast(SignedTransaction(Some(unsignedTx), proofs))
 
     def broadcastSponsorFee(sender: KeyPair,
@@ -1138,7 +1134,6 @@
           val proofs = crypto.sign(sender, PBTransactions.vanilla(SignedTransaction(Some(unsigned)), unsafe = true).explicitGet().bodyBytes())
           transactions.broadcast(SignedTransaction.of(Some(unsigned), Seq(ByteString.copyFrom(proofs))))
       }
->>>>>>> f20ad1fd
     }
   }
 }