--- conflicted
+++ resolved
@@ -6,9 +6,6 @@
 import com.google.protobuf.empty.Empty
 import com.wavesplatform.account.{AddressScheme, Alias, KeyPair}
 import com.wavesplatform.api.grpc.BalanceResponse.WavesBalances
-<<<<<<< HEAD
-import com.wavesplatform.api.grpc.{AccountsApiGrpc, AssetInfoResponse, AssetRequest, AssetsApiGrpc, BalanceResponse, BalancesRequest, BlockRequest, BlocksApiGrpc, TransactionResponse, TransactionsApiGrpc, TransactionsRequest}
-=======
 import com.wavesplatform.api.grpc.{
   AccountsApiGrpc,
   AssetInfoResponse,
@@ -22,7 +19,6 @@
   TransactionsApiGrpc,
   TransactionsRequest
 }
->>>>>>> ca187784
 import com.wavesplatform.common.utils.{Base58, EitherExt2}
 import com.wavesplatform.crypto
 import com.wavesplatform.it.Node
@@ -54,7 +50,6 @@
     private[this] lazy val accounts     = AccountsApiGrpc.stub(n.grpcChannel)
     private[this] lazy val blocks       = BlocksApiGrpc.stub(n.grpcChannel)
     private[this] lazy val transactions = TransactionsApiGrpc.stub(n.grpcChannel)
-    private[this] lazy val assets = AssetsApiGrpc.stub(n.grpcChannel)
 
     val chainId: Byte = AddressScheme.current.chainId
 
@@ -93,7 +88,6 @@
     }
 
     def broadcastTransfer(
-<<<<<<< HEAD
                            source: KeyPair,
                            recipient: Recipient,
                            amount: Long,
@@ -104,18 +98,6 @@
                            attachment: Attachment.Attachment = Attachment.Attachment.Empty,
                            timestamp: Long = System.currentTimeMillis
                          ): Future[PBSignedTransaction] = {
-=======
-        source: KeyPair,
-        recipient: Recipient,
-        amount: Long,
-        fee: Long,
-        version: Int = 2,
-        assetId: String = "WAVES",
-        feeAssetId: String = "WAVES",
-        attachment: ByteString = ByteString.EMPTY,
-        timestamp: Long = System.currentTimeMillis
-    ): Future[PBSignedTransaction] = {
->>>>>>> ca187784
       val unsigned = PBTransaction(
         chainId,
         ByteString.copyFrom(source.publicKey),
@@ -126,7 +108,6 @@
           TransferTransactionData.of(
             Some(recipient),
             Some(Amount.of(if (assetId == "WAVES") ByteString.EMPTY else ByteString.copyFrom(Base58.decode(assetId)), amount)),
-<<<<<<< HEAD
             Some(Attachment(attachment))
           )
         )
@@ -138,16 +119,6 @@
       catch {
         case _: IllegalArgumentException => transactions.broadcast(SignedTransaction.of(Some(unsigned), Seq(ByteString.EMPTY)))
       }
-=======
-            if (attachment.isEmpty) None else Some(Attachment.of(Attachment.Attachment.BinaryValue(attachment)))
-          )
-        )
-      )
-      val proofs      = crypto.sign(source, PBTransactions.vanilla(SignedTransaction(Some(unsigned))).right.get.bodyBytes())
-      val transaction = SignedTransaction.of(Some(unsigned), Seq(ByteString.copyFrom(proofs)))
-
-      transactions.broadcast(transaction)
->>>>>>> ca187784
     }
 
     def broadcastReissue(
@@ -487,7 +458,6 @@
       }
     }
 
-<<<<<<< HEAD
     def updateAssetInfo(
                          sender: KeyPair,
                          assetId: String,
@@ -519,9 +489,5 @@
     }
 
     def assetInfo(assetId: String): Future[AssetInfoResponse] = assets.getInfo(AssetRequest(ByteString.copyFrom(Base58.decode(assetId))))
-=======
-    def assetInfo(assetId: String): Future[AssetInfoResponse] =
-      assets.getInfo(AssetRequest(ByteString.copyFrom(Base58.decode(assetId))))
->>>>>>> ca187784
   }
 }