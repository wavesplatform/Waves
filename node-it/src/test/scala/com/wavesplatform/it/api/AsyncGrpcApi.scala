--- conflicted
+++ resolved
@@ -49,14 +49,18 @@
         .map(r => PBBlocks.vanilla(r.getBlock).get.json().as[Block])
     }
 
-    def stateChanges(txIds: Seq[String] = Nil, address: ByteString = ByteString.EMPTY): Future[Seq[StateChangesDetails]] = {
+    def stateChanges(request: TransactionsRequest): Future[Seq[StateChangesDetails]] = {
       val (obs, result) = createCallObserver[InvokeScriptResult]
-      val ids           = txIds.map(id => ByteString.copyFrom(Base58.decode(id)))
-      transactions.getStateChanges(TransactionsRequest().addTransactionIds(ids: _*).withSender(address), obs)
+      transactions.getStateChanges(request, obs)
       result.runToFuture.map { r =>
         import com.wavesplatform.state.{InvokeScriptResult => VISR}
         r.map(VISR.fromPB).map(r => Json.toJson(r).as[StateChangesDetails])
       }
+    }
+
+    def stateChanges(txIds: Seq[String] = Nil, address: ByteString = ByteString.EMPTY): Future[Seq[StateChangesDetails]] = {
+      val ids = txIds.map(id => ByteString.copyFrom(Base58.decode(id)))
+      stateChanges(TransactionsRequest().addTransactionIds(ids: _*).withSender(address))
     }
 
     def broadcastIssue(
@@ -255,26 +259,14 @@
       }
     }
 
-<<<<<<< HEAD
     def getTransaction(id: String, sender: ByteString = ByteString.EMPTY, recipient: Option[Recipient] = None): Future[PBSignedTransaction] =
       getTransactionInfo(ByteString.copyFrom(Base58.decode(id)), sender, recipient).map(_.getTransaction)
 
-    def getTransactionInfo(id: ByteString, sender: ByteString = ByteString.EMPTY, recipient: Option[Recipient] = None): Future[TransactionResponse] = {
-=======
-    def createCallObserver[T]: (StreamObserver[T], Task[List[T]]) = {
-      val subj = ConcurrentSubject.publishToOne[T]
-
-      val observer = new StreamObserver[T] {
-        override def onNext(value: T): Unit      = subj.onNext(value)
-        override def onError(t: Throwable): Unit = subj.onError(t)
-        override def onCompleted(): Unit         = subj.onComplete()
-      }
-
-      (observer, subj.toListL)
-    }
-
-    def getTransaction(id: String, sender: ByteString = ByteString.EMPTY, recipient: Option[Recipient] = None): Future[PBSignedTransaction] = {
->>>>>>> 4544a66d
+    def getTransactionInfo(
+        id: ByteString,
+        sender: ByteString = ByteString.EMPTY,
+        recipient: Option[Recipient] = None
+    ): Future[TransactionResponse] = {
       val (obs, result) = createCallObserver[TransactionResponse]
       val req           = TransactionsRequest(transactionIds = Seq(id), sender = sender, recipient = recipient)
       transactions.getTransactions(req, obs)
@@ -492,12 +484,6 @@
       transactions.getStatuses(request, obs)
       result.runToFuture
     }
-
-    def getStateChanges(request: TransactionsRequest): Future[Seq[InvokeScriptResult]] = {
-      val (obs, result) = createCallObserver[InvokeScriptResult]
-      transactions.getStateChanges(request, obs)
-      result.runToFuture
-    }
   }
 
   private def createCallObserver[T](implicit s: Scheduler): (StreamObserver[T], Task[List[T]]) = {
