package com.wavesplatform.it.api

import java.net.InetSocketAddress
import java.nio.charset.StandardCharsets
import java.util.concurrent.TimeoutException

import akka.http.scaladsl.model.{StatusCode, StatusCodes}
import akka.http.scaladsl.model.StatusCodes.BadRequest
import com.google.protobuf.ByteString
import com.google.protobuf.wrappers.StringValue
import com.wavesplatform.account.{AddressOrAlias, AddressScheme, KeyPair}
import com.wavesplatform.api.grpc.BalanceResponse.WavesBalances
<<<<<<< HEAD
import com.wavesplatform.api.grpc.{AccountRequest, AccountsApiGrpc, BalancesRequest, BlocksApiGrpc, ScriptData, TransactionsApiGrpc, DataRequest}
=======
import com.wavesplatform.api.grpc.{AccountsApiGrpc, BalancesRequest, BlocksApiGrpc, DataRequest, TransactionsApiGrpc}
>>>>>>> e736d495
import com.wavesplatform.api.http.RewardApiRoute.RewardStatus
import com.wavesplatform.api.http.assets.{SignedIssueV1Request, SignedIssueV2Request}
import com.wavesplatform.api.http.{AddressApiRoute, ApiError}
import com.wavesplatform.common.state.ByteStr
import com.wavesplatform.common.utils.{Base58, EitherExt2}
import com.wavesplatform.features.api.{ActivationStatus, FeatureActivationStatus}
import com.wavesplatform.http.DebugMessage
import com.wavesplatform.it.Node
import com.wavesplatform.it.api.SyncHttpApi.sync
import com.wavesplatform.lang.script.Script
import com.wavesplatform.lang.v1.compiler.Terms
<<<<<<< HEAD
import com.wavesplatform.protobuf.Amount
import com.wavesplatform.protobuf.transaction._
=======
import com.wavesplatform.protobuf.transaction.{DataTransactionData, PBSignedTransaction, PBTransactions, Recipient}
>>>>>>> e736d495
import com.wavesplatform.state.{AssetDistribution, AssetDistributionPage, DataEntry, Portfolio}
import com.wavesplatform.transaction.Asset
import com.wavesplatform.transaction.assets.IssueTransactionV2
import com.wavesplatform.transaction.assets.exchange.Order
import com.wavesplatform.transaction.lease.{LeaseCancelTransactionV2, LeaseTransactionV2}
import com.wavesplatform.transaction.smart.InvokeScriptTransaction
import com.wavesplatform.transaction.transfer.MassTransferTransaction.Transfer
import com.wavesplatform.transaction.transfer.TransferTransactionV2
import io.grpc.Status.Code
import io.grpc.StatusRuntimeException
import org.asynchttpclient.Response
import org.scalactic.source.Position
import org.scalatest.Matchers._
import org.scalatest.{Assertion, Assertions, Matchers}
import play.api.libs.json.Json.parse
import play.api.libs.json._

import scala.concurrent.ExecutionContext.Implicits.global
import scala.concurrent.duration._
import scala.concurrent.{Await, Awaitable, Future}
import scala.util._
import scala.util.control.NonFatal

object SyncHttpApi extends Assertions {
  case class ErrorMessage(error: Int, message: String)
  implicit val errorMessageFormat: Format[ErrorMessage] = Json.format

  case class GenericApiError(id: Int, message: String, statusCode: Int, json: JsObject)

  object GenericApiError {
    import play.api.libs.functional.syntax._
    import play.api.libs.json.Reads._
    import play.api.libs.json._

    def apply(id: Int, message: String, code: StatusCode, json: JsObject): GenericApiError =
      new GenericApiError(id, message, code.intValue(), json)

    implicit val genericApiErrorReads: Reads[GenericApiError] = (
      (JsPath \ "error").read[Int] and
        (JsPath \ "message").read[String] and
        JsPath.read[JsObject]
    )((id, message, json) => GenericApiError(id, message, StatusCodes.BadRequest.intValue, json))
  }

  case class AssertiveApiError(id: Int, message: String, code: StatusCode = StatusCodes.BadRequest, matchMessage: Boolean = false)

  implicit class ApiErrorOps(error: ApiError) {
    def assertive(matchMessage: Boolean = false): AssertiveApiError = AssertiveApiError(error.id, error.message, error.code, matchMessage)
  }

  def assertBadRequestAndResponse[R](f: => R, errorRegex: String): Assertion = Try(f) match {
    case Failure(UnexpectedStatusCodeException(_, _, statusCode, responseBody)) =>
      Assertions.assert(statusCode == BadRequest.intValue && responseBody.replace("\n", "").matches(s".*$errorRegex.*"),
                        s"\nexpected '$errorRegex'\nactual '$responseBody'")
    case Failure(e) => Assertions.fail(e)
    case _          => Assertions.fail("Expecting bad request")
  }

  def assertBadRequestAndMessage[R](f: => R, errorMessage: String, expectedStatusCode: Int = BadRequest.intValue): Assertion =
    Try(f) match {
      case Failure(UnexpectedStatusCodeException(_, _, statusCode, responseBody)) =>
        Assertions.assert(statusCode == expectedStatusCode && parse(responseBody).as[ErrorMessage].message.contains(errorMessage))
      case Failure(e) => Assertions.fail(e)
      case Success(s) => Assertions.fail(s"Expecting bad request but handle $s")
    }

  def assertGrpcError[R](f: => R, errorRegex: String, expectedCode: Code): Assertion = Try(f) match {
    case Failure(GrpcStatusRuntimeException(status, _)) => Assertions.assert(status.getCode == expectedCode
      && status.getDescription.matches(s".*$errorRegex.*"), s"\nexpected '$errorRegex'\nactual '${status.getDescription}'")
    case Failure(e) => Assertions.fail(e)
    case Success(s) => Assertions.fail(s"Expecting bad request but handle $s")
  }

  def assertApiErrorRaised[R](f: => R, expectedStatusCode: Int = StatusCodes.BadRequest.intValue): Assertion =
    assertApiError(f)(_ => Assertions.succeed)

  def assertApiError[R](f: => R, expectedError: AssertiveApiError): Assertion =
    assertApiError(f) { error =>
      error.id shouldBe expectedError.id
      error.statusCode shouldBe expectedError.code.intValue()
      if (expectedError.matchMessage)
        error.message should include regex expectedError.message
      else
        error.message shouldBe expectedError.message
    }

  def assertApiError[R](f: => R, expectedError: ApiError): Assertion =
    Try(f) match {
      case Failure(UnexpectedStatusCodeException(_, _, statusCode, responseBody)) =>
        import play.api.libs.json._
        parse(responseBody).validate[JsObject] match {
          case JsSuccess(json, _) => (json - "trace") shouldBe expectedError.json
          case JsError(_)         => Assertions.fail(s"Expecting error: ${expectedError.json}, but handle $responseBody")
        }
        statusCode shouldBe expectedError.code.intValue()
      case Failure(e) => Assertions.fail(e)
      case Success(s) => Assertions.fail(s"Expecting error: $expectedError, but handle $s")
    }

  def assertApiError[R](f: => R)(check: GenericApiError => Assertion): Assertion =
    Try(f) match {
      case Failure(UnexpectedStatusCodeException(_, _, code, responseBody)) =>
        parse(responseBody).validate[GenericApiError] match {
          case JsSuccess(error, _) => check(error.copy(statusCode = code))
          case JsError(errors)     => Assertions.fail(errors.map { case (_, es) => es.mkString("(", ",", ")") }.mkString(","))
        }
      case Failure(e) => Assertions.fail(e)
      case Success(s) => Assertions.fail(s"Expecting error but handle $s")
    }

  val RequestAwaitTime: FiniteDuration = 50.seconds

  def sync[A](awaitable: Awaitable[A], atMost: Duration = RequestAwaitTime): A =
    try Await.result(awaitable, atMost)
    catch {
      case usce: UnexpectedStatusCodeException => throw usce
      case te: TimeoutException                => throw te
      case NonFatal(cause)                     => throw new Exception(cause)
    }

  implicit class NodeExtSync(n: Node) extends Assertions with Matchers {
    import com.wavesplatform.it.api.AsyncHttpApi.{NodeAsyncHttpApi => async}

    private def maybeWaitForTransaction(tx: Transaction, wait: Boolean): Transaction = {
      if (wait) waitForTransaction(tx.id)
      tx
    }

    def get(path: String): Response =
      sync(async(n).get(path))

    def utx: Seq[Transaction] = sync(async(n).utx)

    def utxSize: Int = sync(async(n).utxSize)

    def printDebugMessage(db: DebugMessage): Response =
      sync(async(n).printDebugMessage(db))

    def activationStatus: ActivationStatus =
      sync(async(n).activationStatus)

    def rewardStatus(height: Int): RewardStatus =
      sync(async(n).rewardStatus(height))

    def seed(address: String): String =
      sync(async(n).seed(address))

    def lastBlock: Block = sync(async(n).lastBlock)

    def lastBlockHeaders: BlockHeaders = sync(async(n).lastBlockHeaders)

    def blockHeadersAt(height: Int): BlockHeaders = sync(async(n).blockHeadersAt(height))

    def postForm(path: String, params: (String, String)*): Response =
      sync(async(n).postForm(path, params:_*))

    def postJson[A: Writes](path: String, body: A): Response =
      sync(async(n).postJson(path, body))

    def postJsonWithApiKey[A: Writes](path: String, body: A): Response =
      sync(async(n).postJsonWithApiKey(path, body))

    def getWithApiKey(path: String): Response =
      sync(async(n).getWithApiKey(path))

    def accountBalances(acc: String): (Long, Long) =
      sync(async(n).accountBalances(acc))

    def balanceDetails(acc: String): BalanceDetails = sync(async(n).balanceDetails(acc))

    def assertBalances(acc: String, balance: Long)(implicit pos: Position): Unit =
      sync(async(n).assertBalances(acc, balance, effectiveBalance = balance))

    def assertBalances(acc: String, balance: Long, effectiveBalance: Long)(implicit pos: Position): Unit =
      sync(async(n).assertBalances(acc, balance, effectiveBalance))

    def assertAssetBalance(acc: String, assetIdString: String, balance: Long)(implicit pos: Position): Unit =
      sync(async(n).assertAssetBalance(acc, assetIdString, balance))

    def assetBalance(address: String, asset: String): AssetBalance =
      sync(async(n).assetBalance(address, asset))

    def assetsDetails(assetId: String, fullInfo: Boolean = false): AssetInfo =
      sync(async(n).assetsDetails(assetId, fullInfo))

    def addressScriptInfo(address: String): AddressApiRoute.AddressScriptInfo =
      sync(async(n).scriptInfo(address))

    def assetsBalance(address: String): FullAssetsInfo =
      sync(async(n).assetsBalance(address))

    def nftAssetsBalance(address: String, limit: Int): Seq[NFTAssetInfo] =
      sync(async(n).nftAssetsBalance(address, limit))

    def nftAssetsBalance(address: String, limit: Int, after: String): Seq[NFTAssetInfo] =
      sync(async(n).nftAssetsBalance(address, limit, after))

    def assetDistributionAtHeight(asset: String, height: Int, limit: Int, maybeAfter: Option[String] = None): AssetDistributionPage =
      sync(async(n).assetDistributionAtHeight(asset, height, limit, maybeAfter))

    def assetDistribution(asset: String): AssetDistribution =
      sync(async(n).assetDistribution(asset))

    def debugPortfoliosFor(address: String, considerUnspent: Boolean): Portfolio = sync(async(n).debugPortfoliosFor(address, considerUnspent))

    def broadcastIssue(
                        source: KeyPair,
                        name: String,
                        description: String,
                        quantity: Long,
                        decimals: Byte,
                        reissuable: Boolean,
                        fee: Long,
                        script: Option[String],
                        waitForTx: Boolean = false
                      ): Transaction = {
      val tx = IssueTransactionV2
        .selfSigned(
          chainId = AddressScheme.current.chainId,
          sender = source,
          name = name.getBytes(StandardCharsets.UTF_8),
          description = description.getBytes(StandardCharsets.UTF_8),
          quantity = quantity,
          decimals = decimals,
          reissuable = reissuable,
          script = script.map(x => Script.fromBase64String(x).explicitGet()),
          fee = fee,
          timestamp = System.currentTimeMillis()
        )
        .explicitGet()

      maybeWaitForTransaction(sync(async(n).broadcastRequest(tx.json())), wait = waitForTx)
    }

    def issue(
        sourceAddress: String,
        name: String,
        description: String,
        quantity: Long,
        decimals: Byte,
        reissuable: Boolean = true,
        fee: Long = 100000000,
        version: Byte = 2,
        script: Option[String] = None,
        waitForTx: Boolean = false
    ): Transaction = {
      maybeWaitForTransaction(sync(async(n).issue(sourceAddress, name, description, quantity, decimals, reissuable, fee, version, script)), waitForTx)
    }

    def reissue(sourceAddress: String, assetId: String, quantity: Long, reissuable: Boolean, fee: Long): Transaction =
      sync(async(n).reissue(sourceAddress, assetId, quantity, reissuable, fee))

    def debugStateChanges(transactionId: String): DebugStateChanges = {
      sync(async(n).debugStateChanges(transactionId))
    }

    def debugStateChangesByAddress(address: String, limit: Int): Seq[DebugStateChanges] = {
      sync(async(n).debugStateChangesByAddress(address, limit))
    }

    def payment(sourceAddress: String, recipient: String, amount: Long, fee: Long): Transaction =
      sync(async(n).payment(sourceAddress, recipient, amount, fee))

    def transactionInfo(txId: String): TransactionInfo =
      sync(async(n).transactionInfo(txId))

    def transactionsByAddress(address: String, limit: Int): Seq[TransactionInfo] =
      sync(async(n).transactionsByAddress(address, limit))

    def transactionsByAddress(address: String, limit: Int, after: String): Seq[TransactionInfo] =
      sync(async(n).transactionsByAddress(address, limit, after))

    def scriptCompile(code: String): CompiledScript =
      sync(async(n).scriptCompile(code))

    def scriptDecompile(code: String): DecompiledScript =
      sync(async(n).scriptDecompile(code))

    def getAddresses: Seq[String] = sync(async(n).getAddresses)

    def burn(sourceAddress: String, assetId: String, quantity: Long, fee: Long, version: Byte = 1, waitForTx: Boolean = false): Transaction =
      maybeWaitForTransaction(sync(async(n).burn(sourceAddress, assetId, quantity, fee, version)), waitForTx)

    def sponsorAsset(sourceAddress: String, assetId: String, baseFee: Long, fee: Long = 100000000, waitForTx: Boolean = false): Transaction = {
      maybeWaitForTransaction(sync(async(n).sponsorAsset(sourceAddress, assetId, baseFee, fee)), waitForTx)
    }

    def cancelSponsorship(sourceAddress: String, assetId: String, fee: Long): Transaction =
      sync(async(n).cancelSponsorship(sourceAddress, assetId, fee))

    def sign(json: JsValue): JsObject =
      sync(async(n).sign(json))

    def createAlias(targetAddress: String, alias: String, fee: Long, version: Byte = 2): Transaction =
      sync(async(n).createAlias(targetAddress, alias, fee, version))

    def aliasByAddress(targetAddress: String): Seq[String] =
      sync(async(n).aliasByAddress(targetAddress))

    def broadcastTransfer(
        source: KeyPair,
        recipient: String,
        amount: Long,
        fee: Long,
        assetId: Option[String],
        feeAssetId: Option[String],
        waitForTx: Boolean = false
    ): Transaction = {
      val tx = TransferTransactionV2
        .selfSigned(
          assetId = Asset.fromString(assetId),
          sender = source,
          recipient = AddressOrAlias.fromString(recipient).explicitGet(),
          amount = amount,
          timestamp = System.currentTimeMillis(),
          feeAssetId = Asset.fromString(feeAssetId),
          feeAmount = fee,
          attachment = Array.emptyByteArray
        )
        .explicitGet()

      maybeWaitForTransaction(sync(async(n).broadcastRequest(tx.json())), wait = waitForTx)
    }

    def transfer(
        sourceAddress: String,
        recipient: String,
        amount: Long,
        fee: Long,
        assetId: Option[String] = None,
        feeAssetId: Option[String] = None,
        version: Byte = 2,
        waitForTx: Boolean = false
    ): Transaction = {
      maybeWaitForTransaction(sync(async(n).transfer(sourceAddress, recipient, amount, fee, assetId, feeAssetId, version)), waitForTx)
    }

    def massTransfer(
        sourceAddress: String,
        transfers: List[Transfer],
        fee: Long,
        assetId: Option[String] = None,
        waitForTx: Boolean = false
    ): Transaction = {
      maybeWaitForTransaction(sync(async(n).massTransfer(sourceAddress, transfers, fee, assetId)), waitForTx)
    }

    def broadcastLease(source: KeyPair, recipient: String, leasingAmount: Long, leasingFee: Long, waitForTx: Boolean = false): Transaction = {
      val tx = LeaseTransactionV2
        .selfSigned(
          sender = source,
          amount = leasingAmount,
          fee = leasingFee,
          timestamp = System.currentTimeMillis(),
          recipient = AddressOrAlias.fromString(recipient).explicitGet()
        )
        .explicitGet()

      maybeWaitForTransaction(sync(async(n).broadcastRequest(tx.json())), wait = waitForTx)
    }

    def lease(
        sourceAddress: String,
        recipient: String,
        leasingAmount: Long,
        leasingFee: Long,
        version: Byte = 1,
        waitForTx: Boolean = false
    ): Transaction =
      maybeWaitForTransaction(sync(async(n).lease(sourceAddress, recipient, leasingAmount, leasingFee, version)), waitForTx)

    def putData(sourceAddress: String, data: List[DataEntry[_]], fee: Long): Transaction =
      sync(async(n).putData(sourceAddress, data, fee))

    def getData(sourceAddress: String): List[DataEntry[_]] =
      sync(async(n).getData(sourceAddress))

    def getData(sourceAddress: String, regexp: String): List[DataEntry[_]] =
      sync(async(n).getData(sourceAddress, regexp))

    def getDataByKey(sourceAddress: String, key: String): DataEntry[_] =
      sync(async(n).getDataByKey(sourceAddress, key))

    def getDataList(sourceAddress: String, keys: String*): Seq[DataEntry[_]] =
      sync(async(n).getDataList(sourceAddress, keys:_*))

    def getDataListJson(sourceAddress: String, keys: String*): Seq[DataEntry[_]] =
      sync(async(n).getDataListJson(sourceAddress, keys:_*))

    def getDataListPost(sourceAddress: String, keys: String*): Seq[DataEntry[_]] =
      sync(async(n).getDataListPost(sourceAddress, keys:_*))

    def broadcastRequest[A: Writes](req: A): Transaction =
      sync(async(n).broadcastRequest(req))

    def activeLeases(sourceAddress: String): Seq[Transaction] =
      sync(async(n).activeLeases(sourceAddress))

    def broadcastCancelLease(source: KeyPair, leaseId: String, fee: Long, waitForTx: Boolean = false): Transaction = {
      val tx = LeaseCancelTransactionV2
        .selfSigned(
          chainId = AddressScheme.current.chainId,
          sender = source,
          leaseId = ByteStr.decodeBase58(leaseId).get,
          fee = fee,
          timestamp = System.currentTimeMillis()
        )
        .explicitGet()

      maybeWaitForTransaction(sync(async(n).broadcastRequest(tx.json())), wait = waitForTx)
    }

    def cancelLease(sourceAddress: String, leaseId: String, fee: Long, version: Byte = 1): Transaction =
      sync(async(n).cancelLease(sourceAddress, leaseId, fee))

    def expectSignedBroadcastRejected(json: JsValue): Int = sync(async(n).expectSignedBroadcastRejected(json))

    def signedBroadcast(tx: JsValue, waitForTx: Boolean = false): Transaction = {
      maybeWaitForTransaction(sync(async(n).signedBroadcast(tx)), waitForTx)
    }

    def signedIssue(tx: SignedIssueV1Request): Transaction =
      sync(async(n).signedIssue(tx))

    def signedIssue(tx: SignedIssueV2Request): Transaction =
      sync(async(n).signedIssue(tx))

    def ensureTxDoesntExist(txId: String): Unit =
      sync(async(n).ensureTxDoesntExist(txId))

    def createAddress(): String =
      sync(async(n).createAddress)

    def rawTransactionInfo(txId: String): JsValue =
      sync(async(n).rawTransactionInfo(txId))

    def waitForTransaction(txId: String, retryInterval: FiniteDuration = 1.second): TransactionInfo =
      sync(async(n).waitForTransaction(txId))

    def signAndBroadcast(tx: JsValue, waitForTx: Boolean = false): Transaction = {
      maybeWaitForTransaction(sync(async(n).signAndBroadcast(tx)), waitForTx)
    }

    def signAndTraceBroadcast(tx: JsValue, waitForTx: Boolean = false): (Transaction, JsValue) = {
      sync(async(n).signAndTraceBroadcast(tx)) match {
        case (tx, js) => maybeWaitForTransaction(tx, waitForTx) -> js
      }
    }

    def waitForHeight(expectedHeight: Int, requestAwaitTime: FiniteDuration = RequestAwaitTime): Int =
      sync(async(n).waitForHeight(expectedHeight), requestAwaitTime)

    def blacklist(address: InetSocketAddress): Unit =
      sync(async(n).blacklist(address))

    def debugMinerInfo(): Seq[State] =
      sync(async(n).debugMinerInfo())

    def transactionSerializer(body: JsObject): TransactionSerialize = sync(async(n).transactionSerializer(body))

    def debugStateAt(height: Long): Map[String, Long] = sync(async(n).debugStateAt(height))

    def height: Int =
      sync(async(n).height)

    def blockAt(height: Int): Block = sync(async(n).blockAt(height))

    def blockSeq(fromHeight: Int, toHeight: Int): Seq[Block] = sync(async(n).blockSeq(fromHeight, toHeight))

    def blockSeqByAddress(address: String, from: Int, to: Int): Seq[Block] = sync(async(n).blockSeqByAddress(address, from, to))

    def blockHeadersSeq(fromHeight: Int, toHeight: Int): Seq[BlockHeaders] = sync(async(n).blockHeadersSeq(fromHeight, toHeight))

    def rollback(to: Int, returnToUTX: Boolean = true): Unit =
      sync(async(n).rollback(to, returnToUTX))

    def findTransactionInfo(txId: String): Option[TransactionInfo] = sync(async(n).findTransactionInfo(txId))

    def connectedPeers: Seq[Peer] = (Json.parse(get("/peers/connected").getResponseBody) \ "peers").as[Seq[Peer]]

    def calculateFee(tx: JsObject): FeeInfo =
      sync(async(n).calculateFee(tx))

    def blacklistedPeers: Seq[BlacklistedPeer] =
      sync(async(n).blacklistedPeers)

    def waitFor[A](desc: String)(f: Node => A, cond: A => Boolean, retryInterval: FiniteDuration): A =
      sync(async(n).waitFor[A](desc)(x => Future.successful(f(x.n)), cond, retryInterval), 5.minutes)

    def waitForBlackList(blackList: Int): Seq[BlacklistedPeer] =
      sync(async(n).waitForBlackList(blackList))

    def status(): Status =
      sync(async(n).status)

    def waitForPeers(targetPeersCount: Int, requestAwaitTime: FiniteDuration = RequestAwaitTime): Seq[Peer] =
      sync(async(n).waitForPeers(targetPeersCount), requestAwaitTime)

    def connect(address: InetSocketAddress): Unit =
      sync(async(n).connect(address))

    def setScript(sender: String, script: Option[String] = None, fee: Long = 1000000, waitForTx: Boolean = false): Transaction = {
      maybeWaitForTransaction(sync(async(n).setScript(sender, script, fee)), waitForTx)
    }

    def setAssetScript(assetId: String, sender: String, fee: Long, script: Option[String] = None, waitForTx: Boolean = false): Transaction = {
      maybeWaitForTransaction(sync(async(n).setAssetScript(assetId, sender, fee, script)), waitForTx)
    }

    def invokeScript(
        caller: String,
        dappAddress: String,
        func: Option[String],
        args: List[Terms.EXPR] = List.empty,
        payment: Seq[InvokeScriptTransaction.Payment] = Seq.empty,
        fee: Long = 500000,
        feeAssetId: Option[String] = None,
        version: Byte = 1,
        waitForTx: Boolean = false
    ): (Transaction, JsValue) = {
      sync(async(n).invokeScript(caller, dappAddress, func, args, payment, fee, feeAssetId, version)) match {
        case (tx, js) => maybeWaitForTransaction(tx, waitForTx) -> js
      }
    }

    def waitForUtxIncreased(fromSize: Int): Int = sync(async(n).waitForUtxIncreased(fromSize))

    def featureActivationStatus(featureNum: Short): FeatureActivationStatus =
      activationStatus.features.find(_.id == featureNum).get

    def grpc: NodeExtGrpc = new NodeExtGrpc(n)
  }

  implicit class NodesExtSync(nodes: Seq[Node]) {

    import com.wavesplatform.it.api.AsyncHttpApi.{NodesAsyncHttpApi => async}

    private val TxInBlockchainAwaitTime = 8 * nodes.head.blockDelay
    private val ConditionAwaitTime      = 5.minutes

    private[this] def withTxIdMessage[T](transactionId: String)(f: => T): T =
      try f
      catch { case NonFatal(cause) => throw new RuntimeException(s"Error awaiting transaction: $transactionId", cause) }

    def height(implicit pos: Position): Seq[Int] =
      sync(async(nodes).height, TxInBlockchainAwaitTime)

    def waitForHeightAriseAndTxPresent(transactionId: String)(implicit pos: Position): Unit =
      withTxIdMessage(transactionId)(sync(async(nodes).waitForHeightAriseAndTxPresent(transactionId), TxInBlockchainAwaitTime))

    def waitForTransaction(transactionId: String)(implicit pos: Position): TransactionInfo =
      withTxIdMessage(transactionId)(sync(async(nodes).waitForTransaction(transactionId), TxInBlockchainAwaitTime))

    def waitForHeightArise(): Int =
      sync(async(nodes).waitForHeightArise(), TxInBlockchainAwaitTime)

    def waitForSameBlockHeadersAt(
        height: Int,
        retryInterval: FiniteDuration = 5.seconds,
        conditionAwaitTime: FiniteDuration = ConditionAwaitTime
    ): Boolean =
      sync(async(nodes).waitForSameBlockHeadersAt(height, retryInterval), conditionAwaitTime)

    def waitFor[A](desc: String)(retryInterval: FiniteDuration)(request: Node => A, cond: Iterable[A] => Boolean): Boolean =
      sync(
        async(nodes).waitFor(desc)(retryInterval)((n: Node) => Future(request(n))(scala.concurrent.ExecutionContext.Implicits.global), cond),
        ConditionAwaitTime
      )

    def rollback(height: Int, returnToUTX: Boolean = true): Unit = {
      sync(
        Future.traverse(nodes) { node =>
          com.wavesplatform.it.api.AsyncHttpApi.NodeAsyncHttpApi(node).rollback(height, returnToUTX)
        },
        ConditionAwaitTime
      )
    }

    def waitForHeight(height: Int): Unit = {
      sync(
        Future.traverse(nodes) { node =>
          com.wavesplatform.it.api.AsyncHttpApi.NodeAsyncHttpApi(node).waitForHeight(height)
        },
        ConditionAwaitTime
      )
    }
  }

  class NodeExtGrpc(n: Node) {
    import com.wavesplatform.account.{Address => Addr}
    import com.wavesplatform.it.api.AsyncHttpApi.{NodeAsyncHttpApi => async}

    private[this] lazy val accounts = AccountsApiGrpc.blockingStub(n.grpcChannel)

    def sync[A](awaitable: Awaitable[A], atMost: Duration = RequestAwaitTime): A =
      try Await.result(awaitable, atMost)
      catch {
        case gsre: StatusRuntimeException        => throw GrpcStatusRuntimeException(gsre.getStatus, gsre.getTrailers)
        case te: TimeoutException                => throw te
        case NonFatal(cause)                     => throw new Exception(cause)
      }

    def resolveAlias(alias: String): Addr = {
      val addr = accounts.resolveAlias(StringValue.of(alias))
      Addr.fromBytes(addr.value.toByteArray).explicitGet()
    }

    def exchange(matcher: KeyPair,
                 buyOrder: Order,
                 sellOrder: Order,
                 amount: Long,
                 price: Long,
                 buyMatcherFee: Long,
                 sellMatcherFee: Long,
                 fee: Long,
                 timestamp: Long,
                 version: Byte,
                 matcherFeeAssetId: String = "WAVES",
                 waitForTx: Boolean = false): PBSignedTransaction = {
      maybeWaitForTransaction(sync(async(n).grpc.exchange(matcher, buyOrder, sellOrder, amount, price, buyMatcherFee, sellMatcherFee, fee, timestamp, version, matcherFeeAssetId)), waitForTx)
    }

    def broadcastIssue(source: KeyPair,
                       name: String,
                       quantity: Long,
                       decimals: Int,
                       reissuable: Boolean,
                       fee: Long,
                       description: ByteString = ByteString.EMPTY,
                       script: Option[String] = None,
                       version: Int = 2,
                       waitForTx: Boolean = false
                      ): PBSignedTransaction = {
      maybeWaitForTransaction(sync(async(n).grpc.broadcastIssue(source, name, quantity, decimals, reissuable, fee, description, script, version)), waitForTx)
    }

    def broadcastTransfer(source: KeyPair,
                          recipient: Recipient,
                          amount: Long,
                          fee: Long,
                          version: Int = 2,
                          assetId: String = "WAVES",
                          feeAssetId: String = "WAVES",
                          attachment: ByteString = ByteString.EMPTY,
                          timestamp: Long = System.currentTimeMillis(),
                          waitForTx: Boolean = false
                         ): PBSignedTransaction = {
      maybeWaitForTransaction(sync(async(n).grpc.broadcastTransfer(source, recipient, amount, fee, version, assetId, feeAssetId, attachment, timestamp)), waitForTx)
    }

    def broadcastReissue(source: KeyPair,
                         fee: Long,
                         assetId: String,
                         amount: Long,
                         reissuable: Boolean = false,
                         version: Int = 2,
                         waitForTx: Boolean = false): PBSignedTransaction = {
      maybeWaitForTransaction(sync(async(n).grpc.broadcastReissue(source, fee, assetId, amount, reissuable, version)), waitForTx)
    }

<<<<<<< HEAD
    def broadcastCreateAlias(source: KeyPair,
                             alias: String,
                             fee: Long,
                             version: Int = 2,
                             waitForTx: Boolean = false): PBSignedTransaction = {
      maybeWaitForTransaction(sync(async(n).grpc.broadcastCreateAlias(source, alias, fee, version)), waitForTx)
    }

    def broadcastLease(source: KeyPair,
                       recipient: Recipient,
                       amount: Long,
                       fee: Long,
                       version: Int = 2,
                       waitForTx: Boolean = false): PBSignedTransaction = {
      maybeWaitForTransaction(sync(async(n).grpc.broadcastLease(source, recipient, amount, fee, version)), waitForTx)
=======
    def putData(source: KeyPair,
                data: Seq[DataTransactionData.DataEntry],
                fee: Long,
                version: Int = 1,
                timestamp: Long = System.currentTimeMillis(),
                waitForTx: Boolean = false): PBSignedTransaction = {
      maybeWaitForTransaction(sync(async(n).grpc.putData(source, data, fee, version, timestamp)), waitForTx)
>>>>>>> e736d495
    }

    def assetsBalance(address: ByteString, assetIds: Seq[String]): Map[String, Long] = {
      val pbAssetIds = assetIds.map(a => ByteString.copyFrom(Base58.decode(a)))
      val balances = accounts.getBalances(BalancesRequest.of(address, pbAssetIds))
      balances.map(b => Base58.encode(b.getAsset.assetId.toByteArray) -> b.getAsset.amount).toMap
    }

    def wavesBalance(address: ByteString): WavesBalances = {
      accounts.getBalances(BalancesRequest.of(address, Seq(ByteString.EMPTY))).next().getWaves
    }

    def getTransaction(id: String): PBSignedTransaction = {
      sync(async(n).grpc.getTransaction(id))
    }

    def waitForTransaction(txId: String, retryInterval: FiniteDuration = 1.second): PBSignedTransaction =
      sync(async(n).grpc.waitForTransaction(txId))

    private def maybeWaitForTransaction(tx: PBSignedTransaction, wait: Boolean): PBSignedTransaction = {
      if (wait) sync(async(n).grpc.waitForTransaction(PBTransactions.vanilla(tx).explicitGet().id().base58))
      tx
    }

    def height: Int = sync(async(n).grpc.height)

    def waitForHeight(expectedHeight: Int): Int = sync(async(n).grpc.waitForHeight(expectedHeight))
<<<<<<< HEAD
=======

    def getDataByKey(address: ByteString, key: String): List[DataTransactionData.DataEntry] = {
      accounts.getDataEntries(DataRequest.of(address, key)).toList.map(res => res.getEntry)
    }

    def getData(address: ByteString): List[DataTransactionData.DataEntry] = {
      accounts.getDataEntries(DataRequest(address)).toList.map(res => res.getEntry)
    }
  }
>>>>>>> e736d495

    def getDataByKey(address: ByteString, key: String): List[DataTransactionData.DataEntry] = {
      accounts.getDataEntries(DataRequest.of(address, key)).toList.map(res => res.getEntry)
    }

    def getData(address: ByteString): List[DataTransactionData.DataEntry] = {
      accounts.getDataEntries(DataRequest(address)).toList.map(res => res.getEntry)
    }

    def setScript(sender: KeyPair,
                  script: Option[String],
                  fee: Long,
                  timestamp: Long = System.currentTimeMillis(),
                  version: Int = 1,
                  waitForTx: Boolean = false): PBSignedTransaction = {
      maybeWaitForTransaction(sync(async(n).grpc.setScript(sender, script, fee, timestamp, version)), waitForTx)
    }

    def scriptInfo(address: ByteString): ScriptData = {
      accounts.getScript(AccountRequest.of(address))
    }

    def broadcast(tx: PBTransaction, proofs: Seq[ByteString], waitForTx: Boolean = false): PBSignedTransaction = {
      maybeWaitForTransaction(sync(async(n).grpc.broadcast(tx,proofs)), waitForTx)
    }

    def broadcastSponsorFee(sender: KeyPair,
                            minFee: Option[Amount],
                            fee: Long,
                            version: Int = 1,
                            waitForTx: Boolean = false): PBSignedTransaction = {
      maybeWaitForTransaction(sync(async(n).grpc.broadcastSponsorFee(sender, minFee, fee, version)), waitForTx)
    }
  }
}<|MERGE_RESOLUTION|>--- conflicted
+++ resolved
@@ -10,11 +10,7 @@
 import com.google.protobuf.wrappers.StringValue
 import com.wavesplatform.account.{AddressOrAlias, AddressScheme, KeyPair}
 import com.wavesplatform.api.grpc.BalanceResponse.WavesBalances
-<<<<<<< HEAD
 import com.wavesplatform.api.grpc.{AccountRequest, AccountsApiGrpc, BalancesRequest, BlocksApiGrpc, ScriptData, TransactionsApiGrpc, DataRequest}
-=======
-import com.wavesplatform.api.grpc.{AccountsApiGrpc, BalancesRequest, BlocksApiGrpc, DataRequest, TransactionsApiGrpc}
->>>>>>> e736d495
 import com.wavesplatform.api.http.RewardApiRoute.RewardStatus
 import com.wavesplatform.api.http.assets.{SignedIssueV1Request, SignedIssueV2Request}
 import com.wavesplatform.api.http.{AddressApiRoute, ApiError}
@@ -26,12 +22,8 @@
 import com.wavesplatform.it.api.SyncHttpApi.sync
 import com.wavesplatform.lang.script.Script
 import com.wavesplatform.lang.v1.compiler.Terms
-<<<<<<< HEAD
 import com.wavesplatform.protobuf.Amount
 import com.wavesplatform.protobuf.transaction._
-=======
-import com.wavesplatform.protobuf.transaction.{DataTransactionData, PBSignedTransaction, PBTransactions, Recipient}
->>>>>>> e736d495
 import com.wavesplatform.state.{AssetDistribution, AssetDistributionPage, DataEntry, Portfolio}
 import com.wavesplatform.transaction.Asset
 import com.wavesplatform.transaction.assets.IssueTransactionV2
@@ -692,7 +684,6 @@
       maybeWaitForTransaction(sync(async(n).grpc.broadcastReissue(source, fee, assetId, amount, reissuable, version)), waitForTx)
     }
 
-<<<<<<< HEAD
     def broadcastCreateAlias(source: KeyPair,
                              alias: String,
                              fee: Long,
@@ -708,7 +699,8 @@
                        version: Int = 2,
                        waitForTx: Boolean = false): PBSignedTransaction = {
       maybeWaitForTransaction(sync(async(n).grpc.broadcastLease(source, recipient, amount, fee, version)), waitForTx)
-=======
+    }
+
     def putData(source: KeyPair,
                 data: Seq[DataTransactionData.DataEntry],
                 fee: Long,
@@ -716,7 +708,6 @@
                 timestamp: Long = System.currentTimeMillis(),
                 waitForTx: Boolean = false): PBSignedTransaction = {
       maybeWaitForTransaction(sync(async(n).grpc.putData(source, data, fee, version, timestamp)), waitForTx)
->>>>>>> e736d495
     }
 
     def assetsBalance(address: ByteString, assetIds: Seq[String]): Map[String, Long] = {
@@ -744,18 +735,6 @@
     def height: Int = sync(async(n).grpc.height)
 
     def waitForHeight(expectedHeight: Int): Int = sync(async(n).grpc.waitForHeight(expectedHeight))
-<<<<<<< HEAD
-=======
-
-    def getDataByKey(address: ByteString, key: String): List[DataTransactionData.DataEntry] = {
-      accounts.getDataEntries(DataRequest.of(address, key)).toList.map(res => res.getEntry)
-    }
-
-    def getData(address: ByteString): List[DataTransactionData.DataEntry] = {
-      accounts.getDataEntries(DataRequest(address)).toList.map(res => res.getEntry)
-    }
-  }
->>>>>>> e736d495
 
     def getDataByKey(address: ByteString, key: String): List[DataTransactionData.DataEntry] = {
       accounts.getDataEntries(DataRequest.of(address, key)).toList.map(res => res.getEntry)
