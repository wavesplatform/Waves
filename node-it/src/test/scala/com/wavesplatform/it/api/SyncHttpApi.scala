package com.wavesplatform.it.api

import java.net.InetSocketAddress
import java.util.concurrent.TimeoutException

import akka.http.scaladsl.model.StatusCodes.BadRequest
import akka.http.scaladsl.model.{StatusCode, StatusCodes}
import com.google.protobuf.ByteString
import com.google.protobuf.wrappers.StringValue
import com.wavesplatform.account.{AddressOrAlias, KeyPair}
import com.wavesplatform.api.grpc.BalanceResponse.WavesBalances
import com.wavesplatform.api.grpc._
import com.wavesplatform.api.http.RewardApiRoute.RewardStatus
import com.wavesplatform.api.http.requests.IssueRequest
import com.wavesplatform.api.http.{AddressApiRoute, ApiError}
import com.wavesplatform.common.state.ByteStr
import com.wavesplatform.common.utils.{Base58, EitherExt2}
import com.wavesplatform.features.api.{ActivationStatus, FeatureActivationStatus}
import com.wavesplatform.http.DebugMessage
import com.wavesplatform.it.Node
import com.wavesplatform.it.sync._
import com.wavesplatform.lang.script.Script
import com.wavesplatform.lang.v1.compiler.Terms
import com.wavesplatform.protobuf.Amount
import com.wavesplatform.protobuf.block.PBBlocks
import com.wavesplatform.protobuf.transaction.{PBSignedTransaction, PBTransactions, Recipient, _}
import com.wavesplatform.state.{AssetDistribution, AssetDistributionPage, DataEntry, Portfolio}
import com.wavesplatform.transaction.Asset.Waves
import com.wavesplatform.transaction.assets.{IssueTransaction, UpdateAssetInfoTransaction}
import com.wavesplatform.transaction.assets.exchange.Order
import com.wavesplatform.transaction.lease.{LeaseCancelTransaction, LeaseTransaction}
import com.wavesplatform.transaction.smart.InvokeScriptTransaction
import com.wavesplatform.transaction.transfer.MassTransferTransaction.Transfer
import com.wavesplatform.transaction.transfer.{Attachment, TransferTransaction}
import com.wavesplatform.transaction.{Asset, TxValidationError, TxVersion}
import com.wavesplatform.utils._
import io.grpc.Status.Code
import io.grpc.StatusRuntimeException
import org.asynchttpclient.Response
import org.scalactic.source.Position
import org.scalatest.Matchers._
import org.scalatest.{Assertion, Assertions, Matchers}
import play.api.libs.json.Json.parse
import play.api.libs.json._

import scala.concurrent.ExecutionContext.Implicits.global
import scala.concurrent.duration._
import scala.concurrent.{Await, Awaitable, Future}
import scala.util._
import scala.util.control.NonFatal

object SyncHttpApi extends Assertions {
  case class ErrorMessage(error: Int, message: String)
  implicit val errorMessageFormat: Format[ErrorMessage] = Json.format

  case class GenericApiError(id: Int, message: String, statusCode: Int, json: JsObject)

  object GenericApiError {
    import play.api.libs.functional.syntax._
    import play.api.libs.json.Reads._
    import play.api.libs.json._

    def apply(id: Int, message: String, code: StatusCode, json: JsObject): GenericApiError =
      new GenericApiError(id, message, code.intValue(), json)

    implicit val genericApiErrorReads: Reads[GenericApiError] = (
      (JsPath \ "error").read[Int] and
        (JsPath \ "message").read[String] and
        JsPath.read[JsObject]
    )((id, message, json) => GenericApiError(id, message, StatusCodes.BadRequest.intValue, json))
  }

  case class AssertiveApiError(id: Int, message: String, code: StatusCode = StatusCodes.BadRequest, matchMessage: Boolean = false)

  implicit class ApiErrorOps(error: ApiError) {
    def assertive(matchMessage: Boolean = false): AssertiveApiError = AssertiveApiError(error.id, error.message, error.code, matchMessage)
  }

  def assertBadRequestAndResponse[R](f: => R, errorRegex: String): Assertion = Try(f) match {
    case Failure(UnexpectedStatusCodeException(_, _, statusCode, responseBody)) =>
      Assertions.assert(
        statusCode == BadRequest.intValue && responseBody.replace("\n", "").matches(s".*$errorRegex.*"),
        s"\nexpected '$errorRegex'\nactual '$responseBody'"
      )
    case Failure(e) => Assertions.fail(e)
    case _          => Assertions.fail("Expecting bad request")
  }

  def assertBadRequestAndMessage[R](f: => R, errorMessage: String, expectedStatusCode: Int = BadRequest.intValue): Assertion =
    Try(f) match {
      case Failure(UnexpectedStatusCodeException(_, _, statusCode, responseBody)) =>
        Assertions.assert(statusCode == expectedStatusCode && parse(responseBody).as[ErrorMessage].message.contains(errorMessage))
      case Failure(e) => Assertions.fail(e)
      case Success(s) => Assertions.fail(s"Expecting bad request but handle $s")
    }

  def assertGrpcError[R](f: => R, errorRegex: String, expectedCode: Code): Assertion = Try(f) match {
    case Failure(GrpcStatusRuntimeException(status, _)) =>
      Assertions.assert(
        status.getCode == expectedCode
          && status.getDescription.matches(s".*$errorRegex.*"),
        s"\nexpected '$errorRegex'\nactual '${status.getDescription}'"
      )
    case Failure(e) => Assertions.fail(e)
    case Success(s) => Assertions.fail(s"Expecting bad request but handle $s")
  }

  def assertApiErrorRaised[R](f: => R, expectedStatusCode: Int = StatusCodes.BadRequest.intValue): Assertion =
    assertApiError(f)(_ => Assertions.succeed)

  def assertApiError[R](f: => R, expectedError: AssertiveApiError): Assertion =
    assertApiError(f) { error =>
      error.id shouldBe expectedError.id
      error.statusCode shouldBe expectedError.code.intValue()
      if (expectedError.matchMessage)
        error.message should include regex expectedError.message
      else
        error.message shouldBe expectedError.message
    }

  def assertApiError[R](f: => R, expectedError: ApiError): Assertion =
    Try(f) match {
      case Failure(UnexpectedStatusCodeException(_, _, statusCode, responseBody)) =>
        import play.api.libs.json._
        parse(responseBody).validate[JsObject] match {
          case JsSuccess(json, _) => (json - "trace") shouldBe expectedError.json
          case JsError(_)         => Assertions.fail(s"Expecting error: ${expectedError.json}, but handle $responseBody")
        }
        statusCode shouldBe expectedError.code.intValue()
      case Failure(e) => Assertions.fail(e)
      case Success(s) => Assertions.fail(s"Expecting error: $expectedError, but handle $s")
    }

  def assertApiError[R](f: => R)(check: GenericApiError => Assertion): Assertion =
    Try(f) match {
      case Failure(UnexpectedStatusCodeException(_, _, code, responseBody)) =>
        parse(responseBody).validate[GenericApiError] match {
          case JsSuccess(error, _) => check(error.copy(statusCode = code))
          case JsError(errors)     => Assertions.fail(errors.map { case (_, es) => es.mkString("(", ",", ")") }.mkString(","))
        }
      case Failure(e) => Assertions.fail(e)
      case Success(s) => Assertions.fail(s"Expecting error but handle $s")
    }

  val RequestAwaitTime: FiniteDuration = 50.seconds

  def sync[A](awaitable: Awaitable[A], atMost: Duration = RequestAwaitTime): A =
    try Await.result(awaitable, atMost)
    catch {
      case usce: UnexpectedStatusCodeException => throw usce
      case te: TimeoutException                => throw te
      case NonFatal(cause)                     => throw new Exception(cause)
    }

  implicit class NodeExtSync(n: Node) extends Assertions with Matchers {
    import com.wavesplatform.it.api.AsyncHttpApi.{NodeAsyncHttpApi => async}

    private def maybeWaitForTransaction(tx: Transaction, wait: Boolean): Transaction = {
      if (wait) waitForTransaction(tx.id)
      tx
    }

    def get(path: String): Response =
      sync(async(n).get(path))

    def getWithCustomHeader(path: String, headerName: String = "Accept", headerValue: String, withApiKey: Boolean = false): Response =
      sync(async(n).getWithCustomHeader(path, headerName, headerValue, withApiKey))

    def utx(amountsAsStrings: Boolean = false): Seq[Transaction] = sync(async(n).utx(amountsAsStrings))

    def utxById(txId: String, amountsAsStrings: Boolean = false): Transaction = {
      sync(async(n).utxById(txId, amountsAsStrings))
    }

    def utxSize: Int = sync(async(n).utxSize)

    def printDebugMessage(db: DebugMessage): Response =
      sync(async(n).printDebugMessage(db))

    def activationStatus: ActivationStatus =
      sync(async(n).activationStatus)

    def rewardStatus(height: Option[Int] = None, amountsAsStrings: Boolean = false): RewardStatus =
      sync(async(n).rewardStatus(height, amountsAsStrings))

    def seed(address: String): String =
      sync(async(n).seed(address))

    def lastBlock(amountsAsStrings: Boolean = false): Block = sync(async(n).lastBlock(amountsAsStrings))

    def blockBySignature(signature: String, amountsAsStrings: Boolean = false): Block = sync(async(n).blockBySignature(signature, amountsAsStrings))

    def lastBlockHeaders(amountsAsStrings: Boolean = false): BlockHeaders = sync(async(n).lastBlockHeaders(amountsAsStrings))

    def blockHeadersAt(height: Int, amountsAsStrings: Boolean = false): BlockHeaders = sync(async(n).blockHeadersAt(height, amountsAsStrings))

    def postForm(path: String, params: (String, String)*): Response =
      sync(async(n).postForm(path, params: _*))

    def postJson[A: Writes](path: String, body: A): Response =
      sync(async(n).postJson(path, body))

    def postJsonWithApiKey[A: Writes](path: String, body: A): Response =
      sync(async(n).postJsonWithApiKey(path, body))

    def postJsObjectWithCustomHeader(path: String, body: JsValue, headerName: String = "Accept", headerValue: String): Response =
      sync(async(n).postJsObjectWithCustomHeader(path, body, headerName, headerValue))

    def getWithApiKey(path: String): Response =
      sync(async(n).getWithApiKey(path))

    def accountBalances(acc: String): (Long, Long) =
      sync(async(n).accountBalances(acc))

    def accountsBalances(height: Option[Int], accounts: Seq[String], asset: Option[String] = None): Seq[(String, Long)] =
      sync(async(n).accountsBalances(height, accounts, asset))

    def balance(address: String, confirmations: Option[Int] = None, amountsAsStrings: Boolean = false): Balance = sync(async(n).balance(address, confirmations, amountsAsStrings))

    def effectiveBalance(address: String, confirmations: Option[Int] = None, amountsAsStrings: Boolean = false): Balance = sync(async(n).effectiveBalance(address, confirmations, amountsAsStrings))

    def balanceDetails(acc: String, amountsAsStrings: Boolean = false): BalanceDetails = sync(async(n).balanceDetails(acc, amountsAsStrings))

    def assertBalances(acc: String, balance: Long)(implicit pos: Position): Unit =
      sync(async(n).assertBalances(acc, balance, effectiveBalance = balance))

    def assertBalances(acc: String, balance: Long, effectiveBalance: Long)(implicit pos: Position): Unit =
      sync(async(n).assertBalances(acc, balance, effectiveBalance))

    def assertAssetBalance(acc: String, assetIdString: String, balance: Long)(implicit pos: Position): Unit =
      sync(async(n).assertAssetBalance(acc, assetIdString, balance))

    def assetBalance(address: String, asset: String, amountsAsStrings: Boolean = false): AssetBalance =
      sync(async(n).assetBalance(address, asset, amountsAsStrings))

    def assetsDetails(assetId: String, fullInfo: Boolean = false, amountsAsStrings: Boolean = false): AssetInfo =
      sync(async(n).assetsDetails(assetId, fullInfo, amountsAsStrings))

    def addressScriptInfo(address: String): AddressApiRoute.AddressScriptInfo =
      sync(async(n).scriptInfo(address))

    def assetsBalance(address: String, amountsAsStrings: Boolean = false): FullAssetsInfo =
      sync(async(n).assetsBalance(address, amountsAsStrings))

    def nftAssetsBalance(address: String, limit: Int, maybeAfter: Option[String] = None, amountsAsStrings: Boolean = false): Seq[NFTAssetInfo] =
      sync(async(n).nftAssetsBalance(address, limit, maybeAfter, amountsAsStrings))

    def assetDistributionAtHeight(asset: String, height: Int, limit: Int, maybeAfter: Option[String] = None, amountsAsStrings: Boolean = false): AssetDistributionPage =
      sync(async(n).assetDistributionAtHeight(asset, height, limit, maybeAfter, amountsAsStrings))

    def assetDistribution(asset: String): AssetDistribution =
      sync(async(n).assetDistribution(asset))

    def debugPortfoliosFor(address: String, considerUnspent: Boolean, amountsAsStrings: Boolean = false): Portfolio =
      sync(async(n).debugPortfoliosFor(address, considerUnspent, amountsAsStrings))

    def broadcastIssue(
        source: KeyPair,
        name: String,
        description: String,
        quantity: Long,
        decimals: Byte,
        reissuable: Boolean,
        fee: Long = issueFee,
        script: Option[String],
        waitForTx: Boolean = false
    ): Transaction = {
      val tx = IssueTransaction(
        TxVersion.V2,
        sender = source,
        name.utf8Bytes,
        description.utf8Bytes,
        quantity = quantity,
        decimals = decimals,
        reissuable = reissuable,
        script = script.map(x => Script.fromBase64String(x).explicitGet()),
        fee = fee,
        timestamp = System.currentTimeMillis()
      ).signWith(source)

      maybeWaitForTransaction(sync(async(n).broadcastRequest(tx.json())), wait = waitForTx)
    }

    def issue(
        sourceAddress: String,
        name: String = "Asset",
        description: String = "",
        quantity: Long = 1000000000,
        decimals: Byte = 2,
        reissuable: Boolean = true,
        fee: Long = issueFee,
        version: TxVersion = TxVersion.V2,
        script: Option[String] = None,
        waitForTx: Boolean = false
    ): Transaction = {
      maybeWaitForTransaction(sync(async(n).issue(sourceAddress, name, description, quantity, decimals, reissuable, fee, version, script)), waitForTx)
    }

    def reissue(
        sourceAddress: String,
        assetId: String,
        quantity: Long,
        reissuable: Boolean,
        fee: Long = reissueFee,
        version: Byte = 1,
        waitForTx: Boolean = false
    ): Transaction =
      maybeWaitForTransaction(sync(async(n).reissue(sourceAddress, assetId, quantity, reissuable, fee, version)), waitForTx)

    def debugStateChanges(transactionId: String): DebugStateChanges = {
      sync(async(n).debugStateChanges(transactionId))
    }

    def debugStateChangesByAddress(address: String, limit: Int): Seq[DebugStateChanges] = {
      sync(async(n).debugStateChangesByAddress(address, limit))
    }

    def payment(sourceAddress: String, recipient: String, amount: Long, fee: Long): Transaction =
      sync(async(n).payment(sourceAddress, recipient, amount, fee))

    def transactionInfo(txId: String, amountsAsStrings: Boolean = false): TransactionInfo =
      sync(async(n).transactionInfo(txId, amountsAsStrings))

    def transactionStatus(txIds: Seq[String]): Seq[TransactionStatus] =
      sync(async(n).transactionsStatus(txIds))

    def transactionsByAddress(address: String, limit: Int): Seq[TransactionInfo] =
      sync(async(n).transactionsByAddress(address, limit))

    def transactionsByAddress(address: String, limit: Int, after: String): Seq[TransactionInfo] =
      sync(async(n).transactionsByAddress(address, limit, after))

    def scriptCompile(code: String): CompiledScript =
      sync(async(n).scriptCompile(code))

    def scriptDecompile(code: String): DecompiledScript =
      sync(async(n).scriptDecompile(code))

    def getAddresses: Seq[String] = sync(async(n).getAddresses)

    def burn(
        sourceAddress: String,
        assetId: String,
        quantity: Long,
        fee: Long = burnFee,
        version: TxVersion = TxVersion.V1,
        waitForTx: Boolean = false
    ): Transaction =
      maybeWaitForTransaction(sync(async(n).burn(sourceAddress, assetId, quantity, fee, version)), waitForTx)

<<<<<<< HEAD
    def sponsorAsset(sourceAddress: String, assetId: String, baseFee: Long, fee: Long = sponsorFee, version: Byte = 1, waitForTx: Boolean = false): Transaction = {
      maybeWaitForTransaction(sync(async(n).sponsorAsset(sourceAddress, assetId, baseFee, fee, version)), waitForTx)
=======
    def sponsorAsset(sourceAddress: String, assetId: String, baseFee: Long, fee: Long = sponsorFee, waitForTx: Boolean = false, amountsAsStrings: Boolean = false): Transaction = {
      maybeWaitForTransaction(sync(async(n).sponsorAsset(sourceAddress, assetId, baseFee, fee, amountsAsStrings)), waitForTx)
>>>>>>> 494ee506
    }

    def cancelSponsorship(sourceAddress: String, assetId: String, fee: Long = sponsorFee, version: Byte = 1): Transaction =
      sync(async(n).cancelSponsorship(sourceAddress, assetId, fee, version))

    def sign(json: JsValue): JsObject =
      sync(async(n).sign(json))

    def createAlias(targetAddress: String, alias: String, fee: Long = minFee, version: TxVersion = TxVersion.V2): Transaction =
      sync(async(n).createAlias(targetAddress, alias, fee, version))

    def aliasByAddress(targetAddress: String): Seq[String] =
      sync(async(n).aliasByAddress(targetAddress))

    def broadcastTransfer(
        source: KeyPair,
        recipient: String,
        amount: Long,
        fee: Long = minFee,
        assetId: Option[String] = None,
        feeAssetId: Option[String] = None,
        attachment: Option[Attachment] = None,
        version: Byte = TxVersion.V2,
        waitForTx: Boolean = false
    ): Transaction = {
      val tx = TransferTransaction
        .selfSigned(
          version = version,
          sender = source,
          recipient = AddressOrAlias.fromString(recipient).explicitGet(),
          asset = Asset.fromString(assetId),
          amount = amount,
          feeAsset = Asset.fromString(feeAssetId),
          fee = fee,
          attachment = attachment,
          timestamp = System.currentTimeMillis()
        )
        .explicitGet()

      maybeWaitForTransaction(sync(async(n).broadcastRequest(tx.json())), wait = waitForTx)
    }

    def broadcastExchange(matcher: KeyPair,
                          buyOrder: Order,
                          sellOrder: Order,
                          amount: Long,
                          price: Long,
                          buyMatcherFee: Long,
                          sellMatcherFee: Long,
                          fee: Long,
                          version: Byte = 2,
                          matcherFeeAssetId: Option[String] = None,
                          waitForTx: Boolean = false,
                          amountsAsStrings: Boolean = false): Transaction = {
      maybeWaitForTransaction(sync(async(n).broadcastExchange(matcher, buyOrder, sellOrder, amount, price, buyMatcherFee, sellMatcherFee, fee, version, matcherFeeAssetId, amountsAsStrings)), waitForTx)
    }

    def transfer(
        sourceAddress: String,
        recipient: String,
        amount: Long,
        fee: Long = minFee,
        assetId: Option[String] = None,
        feeAssetId: Option[String] = None,
        version: Byte = TxVersion.V2,
        typedAttachment: Option[Attachment] = None,
        attachment: Option[String] = None,
        waitForTx: Boolean = false
    ): Transaction = {
      maybeWaitForTransaction(sync(async(n).transfer(sourceAddress, recipient, amount, fee, assetId, feeAssetId, version, typedAttachment, attachment)), waitForTx)
    }

    def massTransfer(
        sourceAddress: String,
        transfers: List[Transfer],
        fee: Long,
        version: TxVersion = TxVersion.V2,
        typedAttachment: Option[Attachment] = None,
        attachment: Option[String] = None,
        assetId: Option[String] = None,
        waitForTx: Boolean = false,
        amountsAsStrings: Boolean = false
    ): Transaction = {
<<<<<<< HEAD
      maybeWaitForTransaction(sync(async(n).massTransfer(sourceAddress, transfers, fee, version, typedAttachment, attachment, assetId)), waitForTx)
=======
      maybeWaitForTransaction(sync(async(n).massTransfer(sourceAddress, transfers, fee, assetId, amountsAsStrings)), waitForTx)
>>>>>>> 494ee506
    }

    def broadcastLease(
        source: KeyPair,
        recipient: String,
        leasingAmount: Long,
        leasingFee: Long = minFee,
        waitForTx: Boolean = false
    ): Transaction = {
      val tx = LeaseTransaction
        .selfSigned(
          2.toByte,
          sender = source,
          recipient = AddressOrAlias.fromString(recipient).explicitGet(),
          amount = leasingAmount,
          fee = leasingFee,
          timestamp = System.currentTimeMillis()
        )
        .explicitGet()

      maybeWaitForTransaction(sync(async(n).broadcastRequest(tx.json())), wait = waitForTx)
    }

    def lease(
        sourceAddress: String,
        recipient: String,
        leasingAmount: Long,
        leasingFee: Long = minFee,
        version: TxVersion = TxVersion.V1,
        waitForTx: Boolean = false
    ): Transaction =
      maybeWaitForTransaction(sync(async(n).lease(sourceAddress, recipient, leasingAmount, leasingFee, version)), waitForTx)

<<<<<<< HEAD
    def putData(sourceAddress: String, data: List[DataEntry[_]], fee: Long, waitForTx: Boolean = false, version: TxVersion = 1.toByte): Transaction =
      maybeWaitForTransaction(sync(async(n).putData(sourceAddress, data, version = version, fee)), waitForTx)
=======
    def putData(sourceAddress: String,
                data: List[DataEntry[_]],
                fee: Long, waitForTx: Boolean = false,
                version: TxVersion = 1.toByte,
                amountsAsStrings: Boolean = false): Transaction =
      maybeWaitForTransaction(sync(async(n).putData(sourceAddress, data, fee, version = version, amountsAsStrings)), waitForTx)
>>>>>>> 494ee506

    def broadcastData(
        sender: KeyPair,
        data: List[DataEntry[_]],
        fee: Long,
        version: TxVersion = TxVersion.V2,
        timestamp: Option[Long] = None,
        waitForTx: Boolean = false
    ): Transaction =
      maybeWaitForTransaction(sync(async(n).broadcastData(sender, data, fee, version, timestamp)), waitForTx)

    def removeData(sourceAddress: String, data: Seq[String], fee: Long, version: Byte = 2): Transaction =
      sync(async(n).removeData(sourceAddress, data, fee, version))

    def getData(sourceAddress: String, amountsAsStrings: Boolean = false): List[DataEntry[_]] =
      sync(async(n).getData(sourceAddress, amountsAsStrings))

    def getData(sourceAddress: String, regexp: String): List[DataEntry[_]] =
      sync(async(n).getData(sourceAddress, regexp))

    def getDataByKey(sourceAddress: String, key: String): DataEntry[_] =
      sync(async(n).getDataByKey(sourceAddress, key))

    def getDataList(sourceAddress: String, keys: String*): Seq[DataEntry[_]] =
      sync(async(n).getDataList(sourceAddress, keys: _*))

    def getDataListJson(sourceAddress: String, keys: String*): Seq[DataEntry[_]] =
      sync(async(n).getDataListJson(sourceAddress, keys: _*))

    def getDataListPost(sourceAddress: String, keys: String*): Seq[DataEntry[_]] =
      sync(async(n).getDataListPost(sourceAddress, keys: _*))

    def getMerkleProof(ids: String*): Seq[MerkleProofResponse] = sync(async(n).getMerkleProof(ids: _*))

    def getMerkleProofPost(ids: String*): Seq[MerkleProofResponse] = sync(async(n).getMerkleProofPost(ids: _*))

    def broadcastRequest[A: Writes](req: A): Transaction =
      sync(async(n).broadcastRequest(req))

    def activeLeases(sourceAddress: String): Seq[Transaction] =
      sync(async(n).activeLeases(sourceAddress))

    def broadcastCancelLease(source: KeyPair, leaseId: String, fee: Long = minFee, waitForTx: Boolean = false): Transaction = {
      val tx = LeaseCancelTransaction
        .signed(
          TxVersion.V2,
          source.publicKey,
          ByteStr.decodeBase58(leaseId).get,
          fee,
          System.currentTimeMillis(),
          source.privateKey
        )
        .explicitGet()

      maybeWaitForTransaction(sync(async(n).broadcastRequest(tx.json())), wait = waitForTx)
    }

    def cancelLease(sourceAddress: String, leaseId: String, fee: Long = minFee, version: TxVersion = TxVersion.V1, waitForTx: Boolean = false): Transaction =
      maybeWaitForTransaction(sync(async(n).cancelLease(sourceAddress, leaseId, fee)), waitForTx)

    def expectSignedBroadcastRejected(json: JsValue): Int = sync(async(n).expectSignedBroadcastRejected(json))

    def signedBroadcast(tx: JsValue, waitForTx: Boolean = false): Transaction = {
      maybeWaitForTransaction(sync(async(n).signedBroadcast(tx)), waitForTx)
    }

    def signedIssue(tx: IssueRequest): Transaction =
      sync(async(n).signedIssue(tx))

    def ensureTxDoesntExist(txId: String): Unit =
      sync(async(n).ensureTxDoesntExist(txId))

    def createAddress(): String =
      sync(async(n).createAddress)

    def rawTransactionInfo(txId: String): JsValue =
      sync(async(n).rawTransactionInfo(txId))

    def waitForTransaction(txId: String, retryInterval: FiniteDuration = 1.second): TransactionInfo =
      sync(async(n).waitForTransaction(txId), 2.minutes)

    def signAndBroadcast(tx: JsValue, waitForTx: Boolean = false): Transaction = {
      maybeWaitForTransaction(sync(async(n).signAndBroadcast(tx)), waitForTx)
    }

    def signAndTraceBroadcast(tx: JsValue, waitForTx: Boolean = false): (Transaction, JsValue) = {
      sync(async(n).signAndTraceBroadcast(tx)) match {
        case (tx, js) => maybeWaitForTransaction(tx, waitForTx) -> js
      }
    }

    def waitForHeight(expectedHeight: Int, requestAwaitTime: FiniteDuration = RequestAwaitTime): Int =
      sync(async(n).waitForHeight(expectedHeight), requestAwaitTime)

    def blacklist(address: InetSocketAddress): Unit =
      sync(async(n).blacklist(address))

    def debugMinerInfo(): Seq[State] =
      sync(async(n).debugMinerInfo())

    def transactionSerializer(body: JsObject): TransactionSerialize = sync(async(n).transactionSerializer(body))

    def debugStateAt(height: Long): Map[String, Long] = sync(async(n).debugStateAt(height))

    def debugBalanceHistory(address: String, amountsAsStrings: Boolean = false): Seq[BalanceHistory] =
      sync(async(n).debugBalanceHistory(address, amountsAsStrings))


    def height: Int =
      sync(async(n).height)

    def blockAt(height: Int, amountsAsStrings: Boolean = false): Block = sync(async(n).blockAt(height, amountsAsStrings))

    def blockSeq(fromHeight: Int, toHeight: Int, amountsAsStrings: Boolean = false): Seq[Block] = sync(async(n).blockSeq(fromHeight, toHeight, amountsAsStrings))

    def blockSeqByAddress(address: String, from: Int, to: Int, amountsAsStrings: Boolean = false): Seq[Block] = sync(async(n).blockSeqByAddress(address, from, to, amountsAsStrings))

    def blockHeadersSeq(fromHeight: Int, toHeight: Int, amountsAsStrings: Boolean = false): Seq[BlockHeaders] = sync(async(n).blockHeadersSeq(fromHeight, toHeight, amountsAsStrings))

    def blockGenerationSignature(signature: String): GenerationSignatureResponse = sync(async(n).blockGenerationSignature(signature))

    def lastBlockGenerationSignature: String = sync(async(n).lastBlockGenerationSignature)

    def generatingBalance(address: String, amountsAsStrings: Boolean = false): GeneratingBalance = sync(async(n).generatingBalance(address, amountsAsStrings))

    def rollback(to: Int, returnToUTX: Boolean = true): Unit =
      sync(async(n).rollback(to, returnToUTX))

    def findTransactionInfo(txId: String): Option[TransactionInfo] = sync(async(n).findTransactionInfo(txId))

    def connectedPeers: Seq[Peer] = (Json.parse(get("/peers/connected").getResponseBody) \ "peers").as[Seq[Peer]]

    def calculateFee(tx: JsObject, amountsAsStrings: Boolean = false): FeeInfo =
      sync(async(n).calculateFee(tx, amountsAsStrings))

    def blacklistedPeers: Seq[BlacklistedPeer] =
      sync(async(n).blacklistedPeers)

    def waitFor[A](desc: String)(f: Node => A, cond: A => Boolean, retryInterval: FiniteDuration): A =
      sync(async(n).waitFor[A](desc)(x => Future.successful(f(x.n)), cond, retryInterval), 5.minutes)

    def waitForBlackList(blackList: Int): Seq[BlacklistedPeer] =
      sync(async(n).waitForBlackList(blackList))

    def status(): Status =
      sync(async(n).status)

    def waitForPeers(targetPeersCount: Int, requestAwaitTime: FiniteDuration = RequestAwaitTime): Seq[Peer] =
      sync(async(n).waitForPeers(targetPeersCount), requestAwaitTime)

    def connect(address: InetSocketAddress): Unit =
      sync(async(n).connect(address))

    def setScript(sender: String, script: Option[String] = None, fee: Long = setScriptFee, version: Byte = TxVersion.V1, waitForTx: Boolean = false): Transaction = {
      maybeWaitForTransaction(sync(async(n).setScript(sender, script, fee, version)), waitForTx)
    }

    def setAssetScript(
        assetId: String,
        sender: String,
        fee: Long = issueFee,
        script: Option[String] = None,
        version: Byte = 1,
        waitForTx: Boolean = false
    ): Transaction = {
      maybeWaitForTransaction(sync(async(n).setAssetScript(assetId, sender, fee, script, version)), waitForTx)
    }

    def invokeScript(
        caller: String,
        dappAddress: String,
        func: Option[String] = None,
        args: List[Terms.EXPR] = List.empty,
        payment: Seq[InvokeScriptTransaction.Payment] = Seq.empty,
        fee: Long = smartMinFee,
        feeAssetId: Option[String] = None,
        version: TxVersion = TxVersion.V1,
        waitForTx: Boolean = false
    ): (Transaction, JsValue) = {
      sync(async(n).invokeScript(caller, dappAddress, func, args, payment, fee, feeAssetId, version)) match {
        case (tx, js) => maybeWaitForTransaction(tx, waitForTx) -> js
      }
    }

    def updateAssetInfo(
        caller: KeyPair,
        assetId: String,
        name: String,
        description: String,
        fee: Long = issueFee,
        feeAssetId: Option[String] = None,
        version: TxVersion = TxVersion.V1,
        timestamp: Option[Long] = None,
        waitForTx: Boolean = false
    ): (Transaction, JsValue) = {
      sync(async(n).updateAssetInfo(caller, assetId, name, description, fee, feeAssetId, version, timestamp)) match {
        case (tx, js) => maybeWaitForTransaction(tx, waitForTx) -> js
      }
    }

    def waitForUtxIncreased(fromSize: Int): Int = sync(async(n).waitForUtxIncreased(fromSize))

    def featureActivationStatus(featureNum: Short): FeatureActivationStatus =
      activationStatus.features.find(_.id == featureNum).get
  }

  implicit class NodesExtSync(nodes: Seq[Node]) {

    import com.wavesplatform.it.api.AsyncHttpApi.{NodesAsyncHttpApi => async}

    private val TxInBlockchainAwaitTime = 8 * nodes.head.blockDelay
    private val ConditionAwaitTime      = 5.minutes

    private[this] def withTxIdMessage[T](transactionId: String)(f: => T): T =
      try f
      catch { case NonFatal(cause) => throw new RuntimeException(s"Error awaiting transaction: $transactionId", cause) }

    def height(implicit pos: Position): Seq[Int] =
      sync(async(nodes).height, TxInBlockchainAwaitTime)

    def waitForHeightAriseAndTxPresent(transactionId: String)(implicit pos: Position): Unit =
      withTxIdMessage(transactionId)(sync(async(nodes).waitForHeightAriseAndTxPresent(transactionId), TxInBlockchainAwaitTime))

    def waitForTransaction(transactionId: String)(implicit pos: Position): TransactionInfo =
      withTxIdMessage(transactionId)(sync(async(nodes).waitForTransaction(transactionId), TxInBlockchainAwaitTime))

    def waitForHeightArise(): Int =
      sync(async(nodes).waitForHeightArise(), TxInBlockchainAwaitTime)

    def waitForSameBlockHeadersAt(
        height: Int,
        retryInterval: FiniteDuration = 5.seconds,
        conditionAwaitTime: FiniteDuration = ConditionAwaitTime
    ): Boolean =
      sync(async(nodes).waitForSameBlockHeadersAt(height, retryInterval), conditionAwaitTime)

    def waitFor[A](desc: String)(retryInterval: FiniteDuration)(request: Node => A, cond: Iterable[A] => Boolean): Boolean =
      sync(
        async(nodes).waitFor(desc)(retryInterval)((n: Node) => Future(request(n))(scala.concurrent.ExecutionContext.Implicits.global), cond),
        ConditionAwaitTime
      )

    def rollback(height: Int, returnToUTX: Boolean = true): Unit = {
      sync(
        Future.traverse(nodes) { node =>
          com.wavesplatform.it.api.AsyncHttpApi.NodeAsyncHttpApi(node).rollback(height, returnToUTX)
        },
        ConditionAwaitTime
      )
    }

    def rollbackToBlockWithSignature(signature: String): Unit = {
      sync(
        Future.traverse(nodes) { node =>
          com.wavesplatform.it.api.AsyncHttpApi.NodeAsyncHttpApi(node).rollbackToBlockWithSignature(signature)
        },
        ConditionAwaitTime
      )
    }

    def waitForHeight(height: Int): Unit = {
      sync(
        Future.traverse(nodes) { node =>
          com.wavesplatform.it.api.AsyncHttpApi.NodeAsyncHttpApi(node).waitForHeight(height)
        },
        ConditionAwaitTime
      )
    }
  }
}<|MERGE_RESOLUTION|>--- conflicted
+++ resolved
@@ -348,13 +348,8 @@
     ): Transaction =
       maybeWaitForTransaction(sync(async(n).burn(sourceAddress, assetId, quantity, fee, version)), waitForTx)
 
-<<<<<<< HEAD
-    def sponsorAsset(sourceAddress: String, assetId: String, baseFee: Long, fee: Long = sponsorFee, version: Byte = 1, waitForTx: Boolean = false): Transaction = {
-      maybeWaitForTransaction(sync(async(n).sponsorAsset(sourceAddress, assetId, baseFee, fee, version)), waitForTx)
-=======
-    def sponsorAsset(sourceAddress: String, assetId: String, baseFee: Long, fee: Long = sponsorFee, waitForTx: Boolean = false, amountsAsStrings: Boolean = false): Transaction = {
-      maybeWaitForTransaction(sync(async(n).sponsorAsset(sourceAddress, assetId, baseFee, fee, amountsAsStrings)), waitForTx)
->>>>>>> 494ee506
+    def sponsorAsset(sourceAddress: String, assetId: String, baseFee: Long, fee: Long = sponsorFee, version: Byte = 1, waitForTx: Boolean = false, amountsAsStrings: Boolean = false): Transaction = {
+      maybeWaitForTransaction(sync(async(n).sponsorAsset(sourceAddress, assetId, baseFee, fee, version, amountsAsStrings)), waitForTx)
     }
 
     def cancelSponsorship(sourceAddress: String, assetId: String, fee: Long = sponsorFee, version: Byte = 1): Transaction =
@@ -438,11 +433,7 @@
         waitForTx: Boolean = false,
         amountsAsStrings: Boolean = false
     ): Transaction = {
-<<<<<<< HEAD
-      maybeWaitForTransaction(sync(async(n).massTransfer(sourceAddress, transfers, fee, version, typedAttachment, attachment, assetId)), waitForTx)
-=======
-      maybeWaitForTransaction(sync(async(n).massTransfer(sourceAddress, transfers, fee, assetId, amountsAsStrings)), waitForTx)
->>>>>>> 494ee506
+      maybeWaitForTransaction(sync(async(n).massTransfer(sourceAddress, transfers, fee, version, typedAttachment, attachment, assetId, amountsAsStrings)), waitForTx)
     }
 
     def broadcastLease(
@@ -476,17 +467,12 @@
     ): Transaction =
       maybeWaitForTransaction(sync(async(n).lease(sourceAddress, recipient, leasingAmount, leasingFee, version)), waitForTx)
 
-<<<<<<< HEAD
-    def putData(sourceAddress: String, data: List[DataEntry[_]], fee: Long, waitForTx: Boolean = false, version: TxVersion = 1.toByte): Transaction =
-      maybeWaitForTransaction(sync(async(n).putData(sourceAddress, data, version = version, fee)), waitForTx)
-=======
     def putData(sourceAddress: String,
                 data: List[DataEntry[_]],
                 fee: Long, waitForTx: Boolean = false,
                 version: TxVersion = 1.toByte,
                 amountsAsStrings: Boolean = false): Transaction =
       maybeWaitForTransaction(sync(async(n).putData(sourceAddress, data, fee, version = version, amountsAsStrings)), waitForTx)
->>>>>>> 494ee506
 
     def broadcastData(
         sender: KeyPair,
