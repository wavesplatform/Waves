package com.wavesplatform.it.api

<<<<<<< HEAD
import java.net.{InetSocketAddress, URLEncoder}
import java.nio.charset.StandardCharsets
=======
import java.net.InetSocketAddress
>>>>>>> b582af14
import java.util.concurrent.TimeoutException

import akka.http.scaladsl.model.StatusCodes.BadRequest
import akka.http.scaladsl.model.{StatusCode, StatusCodes}
import com.google.protobuf.ByteString
import com.google.protobuf.wrappers.StringValue
import com.wavesplatform.account.{AddressOrAlias, KeyPair}
import com.wavesplatform.api.grpc.BalanceResponse.WavesBalances
<<<<<<< HEAD
import com.wavesplatform.api.grpc.{AccountsApiGrpc, AssetInfoResponse, BalancesRequest, BlockRangeRequest, BlockRequest, BlocksApiGrpc}
=======
import com.wavesplatform.api.grpc.{AccountRequest, AccountsApiGrpc, BalancesRequest, BlockRangeRequest, BlockRequest, BlocksApiGrpc, DataRequest, ScriptData, TransactionsApiGrpc, TransactionsRequest}
import com.wavesplatform.api.grpc.{AccountRequest, AccountsApiGrpc, BalancesRequest, BlocksApiGrpc, DataRequest, ScriptData, TransactionsApiGrpc, TransactionsRequest}
>>>>>>> b582af14
import com.wavesplatform.api.http.RewardApiRoute.RewardStatus
import com.wavesplatform.api.http.requests.IssueRequest
import com.wavesplatform.api.http.{AddressApiRoute, ApiError}
import com.wavesplatform.common.state.ByteStr
import com.wavesplatform.common.utils.{Base58, EitherExt2}
import com.wavesplatform.features.api.{ActivationStatus, FeatureActivationStatus}
import com.wavesplatform.http.DebugMessage
import com.wavesplatform.it.Node
import com.wavesplatform.it.sync._
import com.wavesplatform.it.api.SyncHttpApi.sync
import com.wavesplatform.lang.script.Script
import com.wavesplatform.lang.v1.compiler.Terms
import com.wavesplatform.protobuf.Amount
import com.wavesplatform.protobuf.block.PBBlocks
import com.wavesplatform.protobuf.transaction.{PBSignedTransaction, PBTransactions, Recipient, _}
import com.wavesplatform.protobuf.Amount
import com.wavesplatform.protobuf.transaction._
import com.wavesplatform.state.{AssetDistribution, AssetDistributionPage, DataEntry, Portfolio}
import com.wavesplatform.transaction.Asset.Waves
import com.wavesplatform.transaction.assets.IssueTransaction
import com.wavesplatform.transaction.assets.exchange.Order
import com.wavesplatform.transaction.lease.{LeaseCancelTransaction, LeaseTransaction}
import com.wavesplatform.transaction.smart.InvokeScriptTransaction
import com.wavesplatform.transaction.transfer.MassTransferTransaction.Transfer
import com.wavesplatform.transaction.transfer.TransferTransaction
import com.wavesplatform.transaction.{Asset, TxVersion}
import com.wavesplatform.utils._
import io.grpc.Status.Code
import io.grpc.StatusRuntimeException
import org.asynchttpclient.Response
import org.scalactic.source.Position
import org.scalatest.Matchers._
import org.scalatest.{Assertion, Assertions, Matchers}
import play.api.libs.json.Json.parse
import play.api.libs.json._

import scala.concurrent.ExecutionContext.Implicits.global
import scala.concurrent.duration._
import scala.concurrent.{Await, Awaitable, Future}
import scala.util._
import scala.util.control.NonFatal

object SyncHttpApi extends Assertions {
  case class ErrorMessage(error: Int, message: String)
  implicit val errorMessageFormat: Format[ErrorMessage] = Json.format

  case class GenericApiError(id: Int, message: String, statusCode: Int, json: JsObject)

  object GenericApiError {
    import play.api.libs.functional.syntax._
    import play.api.libs.json.Reads._
    import play.api.libs.json._

    def apply(id: Int, message: String, code: StatusCode, json: JsObject): GenericApiError =
      new GenericApiError(id, message, code.intValue(), json)

    implicit val genericApiErrorReads: Reads[GenericApiError] = (
      (JsPath \ "error").read[Int] and
        (JsPath \ "message").read[String] and
        JsPath.read[JsObject]
    )((id, message, json) => GenericApiError(id, message, StatusCodes.BadRequest.intValue, json))
  }

  case class AssertiveApiError(id: Int, message: String, code: StatusCode = StatusCodes.BadRequest, matchMessage: Boolean = false)

  implicit class ApiErrorOps(error: ApiError) {
    def assertive(matchMessage: Boolean = false): AssertiveApiError = AssertiveApiError(error.id, error.message, error.code, matchMessage)
  }

  def assertBadRequestAndResponse[R](f: => R, errorRegex: String): Assertion = Try(f) match {
    case Failure(UnexpectedStatusCodeException(_, _, statusCode, responseBody)) =>
      Assertions.assert(
        statusCode == BadRequest.intValue && responseBody.replace("\n", "").matches(s".*$errorRegex.*"),
        s"\nexpected '$errorRegex'\nactual '$responseBody'"
      )
    case Failure(e) => Assertions.fail(e)
    case _          => Assertions.fail("Expecting bad request")
  }

  def assertBadRequestAndMessage[R](f: => R, errorMessage: String, expectedStatusCode: Int = BadRequest.intValue): Assertion =
    Try(f) match {
      case Failure(UnexpectedStatusCodeException(_, _, statusCode, responseBody)) =>
        Assertions.assert(statusCode == expectedStatusCode && parse(responseBody).as[ErrorMessage].message.contains(errorMessage))
      case Failure(e) => Assertions.fail(e)
      case Success(s) => Assertions.fail(s"Expecting bad request but handle $s")
    }

  def assertGrpcError[R](f: => R, errorRegex: String, expectedCode: Code): Assertion = Try(f) match {
    case Failure(GrpcStatusRuntimeException(status, _)) =>
      Assertions.assert(
        status.getCode == expectedCode
          && status.getDescription.matches(s".*$errorRegex.*"), s"\nexpected '$errorRegex'\nactual '${status.getDescription}'"
      )
    case Failure(e) => Assertions.fail(e)
    case Success(s) => Assertions.fail(s"Expecting bad request but handle $s")
  }

  def assertApiErrorRaised[R](f: => R, expectedStatusCode: Int = StatusCodes.BadRequest.intValue): Assertion =
    assertApiError(f)(_ => Assertions.succeed)

  def assertApiError[R](f: => R, expectedError: AssertiveApiError): Assertion =
    assertApiError(f) { error =>
      error.id shouldBe expectedError.id
      error.statusCode shouldBe expectedError.code.intValue()
      if (expectedError.matchMessage)
        error.message should include regex expectedError.message
      else
        error.message shouldBe expectedError.message
    }

  def assertApiError[R](f: => R, expectedError: ApiError): Assertion =
    Try(f) match {
      case Failure(UnexpectedStatusCodeException(_, _, statusCode, responseBody)) =>
        import play.api.libs.json._
        parse(responseBody).validate[JsObject] match {
          case JsSuccess(json, _) => (json - "trace") shouldBe expectedError.json
          case JsError(_)         => Assertions.fail(s"Expecting error: ${expectedError.json}, but handle $responseBody")
        }
        statusCode shouldBe expectedError.code.intValue()
      case Failure(e) => Assertions.fail(e)
      case Success(s) => Assertions.fail(s"Expecting error: $expectedError, but handle $s")
    }

  def assertApiError[R](f: => R)(check: GenericApiError => Assertion): Assertion =
    Try(f) match {
      case Failure(UnexpectedStatusCodeException(_, _, code, responseBody)) =>
        parse(responseBody).validate[GenericApiError] match {
          case JsSuccess(error, _) => check(error.copy(statusCode = code))
          case JsError(errors)     => Assertions.fail(errors.map { case (_, es) => es.mkString("(", ",", ")") }.mkString(","))
        }
      case Failure(e) => Assertions.fail(e)
      case Success(s) => Assertions.fail(s"Expecting error but handle $s")
    }

  val RequestAwaitTime: FiniteDuration = 50.seconds

  def sync[A](awaitable: Awaitable[A], atMost: Duration = RequestAwaitTime): A =
    try Await.result(awaitable, atMost)
    catch {
      case usce: UnexpectedStatusCodeException => throw usce
      case te: TimeoutException                => throw te
      case NonFatal(cause)                     => throw new Exception(cause)
    }

  implicit class NodeExtSync(n: Node) extends Assertions with Matchers {
    import com.wavesplatform.it.api.AsyncHttpApi.{NodeAsyncHttpApi => async}

    private def maybeWaitForTransaction(tx: Transaction, wait: Boolean): Transaction = {
      if (wait) waitForTransaction(tx.id)
      tx
    }

    def get(path: String): Response =
      sync(async(n).get(path))

    def utx: Seq[Transaction] = sync(async(n).utx)

    def utxSize: Int = sync(async(n).utxSize)

    def printDebugMessage(db: DebugMessage): Response =
      sync(async(n).printDebugMessage(db))

    def activationStatus: ActivationStatus =
      sync(async(n).activationStatus)

    def rewardStatus(height: Int): RewardStatus =
      sync(async(n).rewardStatus(height))

    def seed(address: String): String =
      sync(async(n).seed(address))

    def lastBlock: Block = sync(async(n).lastBlock)

    def blockBySignature(signature: String): Block = sync(async(n).blockBySignature(signature))

    def lastBlockHeaders: BlockHeaders = sync(async(n).lastBlockHeaders)

    def blockHeadersAt(height: Int): BlockHeaders = sync(async(n).blockHeadersAt(height))

    def postForm(path: String, params: (String, String)*): Response =
      sync(async(n).postForm(path, params: _*))

    def postJson[A: Writes](path: String, body: A): Response =
      sync(async(n).postJson(path, body))

    def postJsonWithApiKey[A: Writes](path: String, body: A): Response =
      sync(async(n).postJsonWithApiKey(path, body))

    def getWithApiKey(path: String): Response =
      sync(async(n).getWithApiKey(path))

    def accountBalances(acc: String): (Long, Long) =
      sync(async(n).accountBalances(acc))

    def accountsBalances(height: Option[Int], accounts: Seq[String], asset: Option[String] = None): Seq[(String, Long)] =
      sync(async(n).accountsBalances(height, accounts, asset))

    def balanceDetails(acc: String): BalanceDetails = sync(async(n).balanceDetails(acc))

    def assertBalances(acc: String, balance: Long)(implicit pos: Position): Unit =
      sync(async(n).assertBalances(acc, balance, effectiveBalance = balance))

    def assertBalances(acc: String, balance: Long, effectiveBalance: Long)(implicit pos: Position): Unit =
      sync(async(n).assertBalances(acc, balance, effectiveBalance))

    def assertAssetBalance(acc: String, assetIdString: String, balance: Long)(implicit pos: Position): Unit =
      sync(async(n).assertAssetBalance(acc, assetIdString, balance))

    def assetBalance(address: String, asset: String): AssetBalance =
      sync(async(n).assetBalance(address, asset))

    def assetsDetails(assetId: String, fullInfo: Boolean = false): AssetInfo =
      sync(async(n).assetsDetails(assetId, fullInfo))

    def addressScriptInfo(address: String): AddressApiRoute.AddressScriptInfo =
      sync(async(n).scriptInfo(address))

    def assetsBalance(address: String): FullAssetsInfo =
      sync(async(n).assetsBalance(address))

    def nftAssetsBalance(address: String, limit: Int): Seq[NFTAssetInfo] =
      sync(async(n).nftAssetsBalance(address, limit))

    def nftAssetsBalance(address: String, limit: Int, after: String): Seq[NFTAssetInfo] =
      sync(async(n).nftAssetsBalance(address, limit, after))

    def assetDistributionAtHeight(asset: String, height: Int, limit: Int, maybeAfter: Option[String] = None): AssetDistributionPage =
      sync(async(n).assetDistributionAtHeight(asset, height, limit, maybeAfter))

    def assetDistribution(asset: String): AssetDistribution =
      sync(async(n).assetDistribution(asset))

    def debugPortfoliosFor(address: String, considerUnspent: Boolean): Portfolio = sync(async(n).debugPortfoliosFor(address, considerUnspent))

    def broadcastIssue(
        source: KeyPair,
        name: String,
        description: String,
        quantity: Long,
        decimals: Byte,
        reissuable: Boolean,
        fee: Long = issueFee,
        script: Option[String],
        waitForTx: Boolean = false
    ): Transaction = {
      val tx = IssueTransaction(
        TxVersion.V2,
        sender = source,
        name.utf8Bytes,
        description.utf8Bytes,
        quantity = quantity,
        decimals = decimals,
        reissuable = reissuable,
        script = script.map(x => Script.fromBase64String(x).explicitGet()),
        fee = fee,
        timestamp = System.currentTimeMillis()
      ).signWith(source)

      maybeWaitForTransaction(sync(async(n).broadcastRequest(tx.json())), wait = waitForTx)
    }

    def issue(
        sourceAddress: String,
        name: String = "Asset",
        description: String = "",
        quantity: Long = 1000000000,
        decimals: Byte = 2,
        reissuable: Boolean = true,
        fee: Long = issueFee,
        version: TxVersion = TxVersion.V2,
        script: Option[String] = None,
        waitForTx: Boolean = false
    ): Transaction = {
      maybeWaitForTransaction(sync(async(n).issue(sourceAddress, name, description, quantity, decimals, reissuable, fee, version, script)), waitForTx)
    }

    def reissue(
        sourceAddress: String,
        assetId: String,
        quantity: Long,
        reissuable: Boolean,
        fee: Long = reissueFee,
        waitForTx: Boolean = false
    ): Transaction =
      maybeWaitForTransaction(sync(async(n).reissue(sourceAddress, assetId, quantity, reissuable, fee)), waitForTx)

    def debugStateChanges(transactionId: String): DebugStateChanges = {
      sync(async(n).debugStateChanges(transactionId))
    }

    def debugStateChangesByAddress(address: String, limit: Int): Seq[DebugStateChanges] = {
      sync(async(n).debugStateChangesByAddress(address, limit))
    }

    def payment(sourceAddress: String, recipient: String, amount: Long, fee: Long): Transaction =
      sync(async(n).payment(sourceAddress, recipient, amount, fee))

    def transactionInfo(txId: String): TransactionInfo =
      sync(async(n).transactionInfo(txId))

    def transactionsByAddress(address: String, limit: Int): Seq[TransactionInfo] =
      sync(async(n).transactionsByAddress(address, limit))

    def transactionsByAddress(address: String, limit: Int, after: String): Seq[TransactionInfo] =
      sync(async(n).transactionsByAddress(address, limit, after))

    def scriptCompile(code: String): CompiledScript =
      sync(async(n).scriptCompile(code))

    def scriptDecompile(code: String): DecompiledScript =
      sync(async(n).scriptDecompile(code))

    def getAddresses: Seq[String] = sync(async(n).getAddresses)

    def burn(
        sourceAddress: String,
        assetId: String,
        quantity: Long,
        fee: Long = burnFee,
        version: TxVersion = TxVersion.V1,
        waitForTx: Boolean = false
    ): Transaction =
      maybeWaitForTransaction(sync(async(n).burn(sourceAddress, assetId, quantity, fee, version)), waitForTx)

    def sponsorAsset(sourceAddress: String, assetId: String, baseFee: Long, fee: Long = sponsorFee, waitForTx: Boolean = false): Transaction = {
      maybeWaitForTransaction(sync(async(n).sponsorAsset(sourceAddress, assetId, baseFee, fee)), waitForTx)
    }

    def cancelSponsorship(sourceAddress: String, assetId: String, fee: Long = sponsorFee): Transaction =
      sync(async(n).cancelSponsorship(sourceAddress, assetId, fee))

    def sign(json: JsValue): JsObject =
      sync(async(n).sign(json))

    def createAlias(targetAddress: String, alias: String, fee: Long = minFee, version: TxVersion = TxVersion.V2): Transaction =
      sync(async(n).createAlias(targetAddress, alias, fee, version))

    def aliasByAddress(targetAddress: String): Seq[String] =
      sync(async(n).aliasByAddress(targetAddress))

    def broadcastTransfer(
        source: KeyPair,
        recipient: String,
        amount: Long,
        fee: Long = minFee,
        assetId: Option[String],
        feeAssetId: Option[String],
        waitForTx: Boolean = false
    ): Transaction = {
      val tx = TransferTransaction
        .selfSigned(
          version = 2.toByte,
          sender = source,
          recipient = AddressOrAlias.fromString(recipient).explicitGet(),
          asset = Asset.fromString(assetId),
          amount = amount,
          feeAsset = Asset.fromString(feeAssetId),
          fee = fee,
          attachment = None,
          timestamp = System.currentTimeMillis()
        )
        .explicitGet()

      maybeWaitForTransaction(sync(async(n).broadcastRequest(tx.json())), wait = waitForTx)
    }

    def transfer(
        sourceAddress: String,
        recipient: String,
        amount: Long,
        fee: Long = minFee,
        assetId: Option[String] = None,
        feeAssetId: Option[String] = None,
        version: TxVersion = TxVersion.V2,
        waitForTx: Boolean = false
    ): Transaction = {
      maybeWaitForTransaction(sync(async(n).transfer(sourceAddress, recipient, amount, fee, assetId, feeAssetId, version)), waitForTx)
    }

    def massTransfer(
        sourceAddress: String,
        transfers: List[Transfer],
        fee: Long,
        assetId: Option[String] = None,
        waitForTx: Boolean = false
    ): Transaction = {
      maybeWaitForTransaction(sync(async(n).massTransfer(sourceAddress, transfers, fee, assetId)), waitForTx)
    }

    def broadcastLease(
        source: KeyPair,
        recipient: String,
        leasingAmount: Long,
        leasingFee: Long = minFee,
        waitForTx: Boolean = false
    ): Transaction = {
      val tx = LeaseTransaction
        .selfSigned(
          2.toByte,
          sender = source,
          recipient = AddressOrAlias.fromString(recipient).explicitGet(),
          amount = leasingAmount,
          fee = leasingFee,
          timestamp = System.currentTimeMillis()
        )
        .explicitGet()

      maybeWaitForTransaction(sync(async(n).broadcastRequest(tx.json())), wait = waitForTx)
    }

    def lease(
        sourceAddress: String,
        recipient: String,
        leasingAmount: Long,
        leasingFee: Long = minFee,
        version: TxVersion = TxVersion.V1,
        waitForTx: Boolean = false
    ): Transaction =
      maybeWaitForTransaction(sync(async(n).lease(sourceAddress, recipient, leasingAmount, leasingFee, version)), waitForTx)

<<<<<<< HEAD
    def updateAssetInfo(sender: KeyPair,
                        assetId: String,
                        updatedName: String,
                        updatedDescription: String,
                        fee: Long,
                        feeAsset: Asset = Waves,
                        version: TxVersion = TxVersion.V1,
                        waitForTx: Boolean = false
                       ): Transaction =
      maybeWaitForTransaction(sync(async(n).updateAssetInfo(sender, assetId, updatedName, updatedDescription, fee, feeAsset, version)), waitForTx)

    def putData(sourceAddress: String, data: List[DataEntry[_]], fee: Long): Transaction =
      sync(async(n).putData(sourceAddress, data, fee))
=======
    def putData(sourceAddress: String, data: List[DataEntry[_]], fee: Long, waitForTx: Boolean = false): Transaction =
      maybeWaitForTransaction(sync(async(n).putData(sourceAddress, data, fee)), waitForTx)
>>>>>>> b582af14

    def removeData(sourceAddress: String, data: Seq[String], fee: Long): Transaction =
      sync(async(n).removeData(sourceAddress, data, fee))

    def getData(sourceAddress: String): List[DataEntry[_]] =
      sync(async(n).getData(sourceAddress))

    def getData(sourceAddress: String, regexp: String): List[DataEntry[_]] =
      sync(async(n).getData(sourceAddress, regexp))

    def getDataByKey(sourceAddress: String, key: String): DataEntry[_] =
      sync(async(n).getDataByKey(sourceAddress, key))

    def getDataList(sourceAddress: String, keys: String*): Seq[DataEntry[_]] =
      sync(async(n).getDataList(sourceAddress, keys: _*))

    def getDataListJson(sourceAddress: String, keys: String*): Seq[DataEntry[_]] =
      sync(async(n).getDataListJson(sourceAddress, keys: _*))

    def getDataListPost(sourceAddress: String, keys: String*): Seq[DataEntry[_]] =
      sync(async(n).getDataListPost(sourceAddress, keys: _*))

    def getMerkleProof(ids: String*): Seq[MerkleProofResponse] = sync(async(n).getMerkleProof(ids: _*))

    def getMerkleProofPost(ids: String*): Seq[MerkleProofResponse] = sync(async(n).getMerkleProofPost(ids: _*))

    def broadcastRequest[A: Writes](req: A): Transaction =
      sync(async(n).broadcastRequest(req))

    def activeLeases(sourceAddress: String): Seq[Transaction] =
      sync(async(n).activeLeases(sourceAddress))

    def broadcastCancelLease(source: KeyPair, leaseId: String, fee: Long = minFee, waitForTx: Boolean = false): Transaction = {
      val tx = LeaseCancelTransaction
        .signed(
          TxVersion.V2,
          source.publicKey,
          ByteStr.decodeBase58(leaseId).get,
          fee,
          System.currentTimeMillis(),
          source.privateKey
        )
        .explicitGet()

      maybeWaitForTransaction(sync(async(n).broadcastRequest(tx.json())), wait = waitForTx)
    }

    def cancelLease(sourceAddress: String, leaseId: String, fee: Long = minFee, version: TxVersion = TxVersion.V1): Transaction =
      sync(async(n).cancelLease(sourceAddress, leaseId, fee))

    def expectSignedBroadcastRejected(json: JsValue): Int = sync(async(n).expectSignedBroadcastRejected(json))

    def signedBroadcast(tx: JsValue, waitForTx: Boolean = false): Transaction = {
      maybeWaitForTransaction(sync(async(n).signedBroadcast(tx)), waitForTx)
    }

    def signedIssue(tx: IssueRequest): Transaction =
      sync(async(n).signedIssue(tx))

    def ensureTxDoesntExist(txId: String): Unit =
      sync(async(n).ensureTxDoesntExist(txId))

    def createAddress(): String =
      sync(async(n).createAddress)

    def rawTransactionInfo(txId: String): JsValue =
      sync(async(n).rawTransactionInfo(txId))

    def waitForTransaction(txId: String, retryInterval: FiniteDuration = 1.second): TransactionInfo =
      sync(async(n).waitForTransaction(txId), 2.minutes)

    def signAndBroadcast(tx: JsValue, waitForTx: Boolean = false): Transaction = {
      maybeWaitForTransaction(sync(async(n).signAndBroadcast(tx)), waitForTx)
    }

    def signAndTraceBroadcast(tx: JsValue, waitForTx: Boolean = false): (Transaction, JsValue) = {
      sync(async(n).signAndTraceBroadcast(tx)) match {
        case (tx, js) => maybeWaitForTransaction(tx, waitForTx) -> js
      }
    }

    def waitForHeight(expectedHeight: Int, requestAwaitTime: FiniteDuration = RequestAwaitTime): Int =
      sync(async(n).waitForHeight(expectedHeight), requestAwaitTime)

    def blacklist(address: InetSocketAddress): Unit =
      sync(async(n).blacklist(address))

    def debugMinerInfo(): Seq[State] =
      sync(async(n).debugMinerInfo())

    def transactionSerializer(body: JsObject): TransactionSerialize = sync(async(n).transactionSerializer(body))

    def debugStateAt(height: Long): Map[String, Long] = sync(async(n).debugStateAt(height))

    def height: Int =
      sync(async(n).height)

    def blockAt(height: Int): Block = sync(async(n).blockAt(height))

    def blockSeq(fromHeight: Int, toHeight: Int): Seq[Block] = sync(async(n).blockSeq(fromHeight, toHeight))

    def blockSeqByAddress(address: String, from: Int, to: Int): Seq[Block] = sync(async(n).blockSeqByAddress(address, from, to))

    def blockHeadersSeq(fromHeight: Int, toHeight: Int): Seq[BlockHeaders] = sync(async(n).blockHeadersSeq(fromHeight, toHeight))

    def blockGenerationSignature(signature: String): GenerationSignatureResponse = sync(async(n).blockGenerationSignature(signature))

    def lastBlockGenerationSignature: String = sync(async(n).lastBlockGenerationSignature)

    def rollback(to: Int, returnToUTX: Boolean = true): Unit =
      sync(async(n).rollback(to, returnToUTX))

    def findTransactionInfo(txId: String): Option[TransactionInfo] = sync(async(n).findTransactionInfo(txId))

    def connectedPeers: Seq[Peer] = (Json.parse(get("/peers/connected").getResponseBody) \ "peers").as[Seq[Peer]]

    def calculateFee(tx: JsObject): FeeInfo =
      sync(async(n).calculateFee(tx))

    def blacklistedPeers: Seq[BlacklistedPeer] =
      sync(async(n).blacklistedPeers)

    def waitFor[A](desc: String)(f: Node => A, cond: A => Boolean, retryInterval: FiniteDuration): A =
      sync(async(n).waitFor[A](desc)(x => Future.successful(f(x.n)), cond, retryInterval), 5.minutes)

    def waitForBlackList(blackList: Int): Seq[BlacklistedPeer] =
      sync(async(n).waitForBlackList(blackList))

    def status(): Status =
      sync(async(n).status)

    def waitForPeers(targetPeersCount: Int, requestAwaitTime: FiniteDuration = RequestAwaitTime): Seq[Peer] =
      sync(async(n).waitForPeers(targetPeersCount), requestAwaitTime)

    def connect(address: InetSocketAddress): Unit =
      sync(async(n).connect(address))

    def setScript(sender: String, script: Option[String] = None, fee: Long = setScriptFee, waitForTx: Boolean = false): Transaction = {
      maybeWaitForTransaction(sync(async(n).setScript(sender, script, fee)), waitForTx)
    }

    def setAssetScript(
        assetId: String,
        sender: String,
        fee: Long = issueFee,
        script: Option[String] = None,
        waitForTx: Boolean = false
    ): Transaction = {
      maybeWaitForTransaction(sync(async(n).setAssetScript(assetId, sender, fee, script)), waitForTx)
    }

    def invokeScript(
        caller: String,
        dappAddress: String,
        func: Option[String] = None,
        args: List[Terms.EXPR] = List.empty,
        payment: Seq[InvokeScriptTransaction.Payment] = Seq.empty,
        fee: Long = smartMinFee,
        feeAssetId: Option[String] = None,
        version: TxVersion = TxVersion.V1,
        waitForTx: Boolean = false
    ): (Transaction, JsValue) = {
      sync(async(n).invokeScript(caller, dappAddress, func, args, payment, fee, feeAssetId, version)) match {
        case (tx, js) => maybeWaitForTransaction(tx, waitForTx) -> js
      }
    }

    def waitForUtxIncreased(fromSize: Int): Int = sync(async(n).waitForUtxIncreased(fromSize))

    def featureActivationStatus(featureNum: Short): FeatureActivationStatus =
      activationStatus.features.find(_.id == featureNum).get

    def grpc: NodeExtGrpc = new NodeExtGrpc(n)
  }

  implicit class NodesExtSync(nodes: Seq[Node]) {

    import com.wavesplatform.it.api.AsyncHttpApi.{NodesAsyncHttpApi => async}

    private val TxInBlockchainAwaitTime = 8 * nodes.head.blockDelay
    private val ConditionAwaitTime      = 5.minutes

    private[this] def withTxIdMessage[T](transactionId: String)(f: => T): T =
      try f
      catch { case NonFatal(cause) => throw new RuntimeException(s"Error awaiting transaction: $transactionId", cause) }

    def height(implicit pos: Position): Seq[Int] =
      sync(async(nodes).height, TxInBlockchainAwaitTime)

    def waitForHeightAriseAndTxPresent(transactionId: String)(implicit pos: Position): Unit =
      withTxIdMessage(transactionId)(sync(async(nodes).waitForHeightAriseAndTxPresent(transactionId), TxInBlockchainAwaitTime))

    def waitForTransaction(transactionId: String)(implicit pos: Position): TransactionInfo =
      withTxIdMessage(transactionId)(sync(async(nodes).waitForTransaction(transactionId), TxInBlockchainAwaitTime))

    def waitForHeightArise(): Int =
      sync(async(nodes).waitForHeightArise(), TxInBlockchainAwaitTime)

    def waitForSameBlockHeadersAt(
        height: Int,
        retryInterval: FiniteDuration = 5.seconds,
        conditionAwaitTime: FiniteDuration = ConditionAwaitTime
    ): Boolean =
      sync(async(nodes).waitForSameBlockHeadersAt(height, retryInterval), conditionAwaitTime)

    def waitFor[A](desc: String)(retryInterval: FiniteDuration)(request: Node => A, cond: Iterable[A] => Boolean): Boolean =
      sync(
        async(nodes).waitFor(desc)(retryInterval)((n: Node) => Future(request(n))(scala.concurrent.ExecutionContext.Implicits.global), cond),
        ConditionAwaitTime
      )

    def rollback(height: Int, returnToUTX: Boolean = true): Unit = {
      sync(
        Future.traverse(nodes) { node =>
          com.wavesplatform.it.api.AsyncHttpApi.NodeAsyncHttpApi(node).rollback(height, returnToUTX)
        },
        ConditionAwaitTime
      )
    }

    def rollbackToBlockWithSignature(signature: String): Unit = {
      sync(
        Future.traverse(nodes) { node =>
          com.wavesplatform.it.api.AsyncHttpApi.NodeAsyncHttpApi(node).rollbackToBlockWithSignature(signature)
        },
        ConditionAwaitTime
      )
    }

    def waitForHeight(height: Int): Unit = {
      sync(
        Future.traverse(nodes) { node =>
          com.wavesplatform.it.api.AsyncHttpApi.NodeAsyncHttpApi(node).waitForHeight(height)
        },
        ConditionAwaitTime
      )
    }
  }

  class NodeExtGrpc(n: Node) {
    import com.wavesplatform.account.{Address => Addr}
    import com.wavesplatform.block.{Block => VanillaBlock}
    import com.wavesplatform.it.api.AsyncHttpApi.{NodeAsyncHttpApi => async}

    private[this] lazy val accounts = AccountsApiGrpc.blockingStub(n.grpcChannel)
    private[this] lazy val transactions = TransactionsApiGrpc.blockingStub(n.grpcChannel)
    private[this] lazy val blocks = BlocksApiGrpc.blockingStub(n.grpcChannel)

    def sync[A](awaitable: Awaitable[A], atMost: Duration = RequestAwaitTime): A =
      try Await.result(awaitable, atMost)
      catch {
        case gsre: StatusRuntimeException => throw GrpcStatusRuntimeException(gsre.getStatus, gsre.getTrailers)
        case te: TimeoutException         => throw te
        case NonFatal(cause)              => throw new Exception(cause)
      }

    def resolveAlias(alias: String): Addr = {
      val addr = accounts.resolveAlias(StringValue.of(alias))
      Addr.fromBytes(addr.value.toByteArray).explicitGet()
    }

    def exchange(
        matcher: KeyPair,
        buyOrder: Order,
        sellOrder: Order,
        amount: Long,
        price: Long,
        buyMatcherFee: Long,
        sellMatcherFee: Long,
        fee: Long,
        timestamp: Long,
        version: Byte,
        matcherFeeAssetId: String = "WAVES",
        waitForTx: Boolean = false
    ): PBSignedTransaction = {
      maybeWaitForTransaction(
        sync(
          async(n).grpc
            .exchange(matcher, buyOrder, sellOrder, amount, price, buyMatcherFee, sellMatcherFee, fee, timestamp, version, matcherFeeAssetId)
        ),
        waitForTx
      )
    }

    def updateAssetInfo(sender: KeyPair,
                        assetId: String,
                        updatedName: String,
                        updatedDescription: String,
                        fee: Long,
                        feeAsset: Asset = Waves,
                        version: TxVersion = TxVersion.V1,
                        waitForTx: Boolean = false): PBSignedTransaction = {
      maybeWaitForTransaction(sync(async(n).grpc.updateAssetInfo(sender, assetId, updatedName, updatedDescription, fee, feeAsset, version)), waitForTx)
    }

    def broadcastIssue(
        source: KeyPair,
        name: String,
        quantity: Long,
        decimals: Int,
        reissuable: Boolean,
        fee: Long,
        description: String = "",
        script: Option[String] = None,
        version: Int = 2,
        waitForTx: Boolean = false
    ): PBSignedTransaction = {
      maybeWaitForTransaction(
        sync(async(n).grpc.broadcastIssue(source, name, quantity, decimals, reissuable, fee, description, script, version)),
        waitForTx
      )
    }

    def broadcastTransfer(
        source: KeyPair,
        recipient: Recipient,
        amount: Long,
        fee: Long,
        version: Int = 2,
        assetId: String = "WAVES",
        feeAssetId: String = "WAVES",attachment: ByteString = ByteString.EMPTY,
        timestamp: Long = System.currentTimeMillis(),waitForTx: Boolean = false
    ): PBSignedTransaction = {
      maybeWaitForTransaction(sync(async(n).grpc.broadcastTransfer(source, recipient, amount, fee, version, assetId, feeAssetId, attachment, timestamp)), waitForTx)
    }

    def broadcastReissue(source: KeyPair,
                         fee: Long,
                         assetId: String,
                         amount: Long,
                         reissuable: Boolean = false,
                         version: Int = 2,
                         waitForTx: Boolean = false): PBSignedTransaction = {
      maybeWaitForTransaction(sync(async(n).grpc.broadcastReissue(source, fee, assetId, amount, reissuable, version)), waitForTx)
    }

    def broadcastCreateAlias(source: KeyPair,
                             alias: String,
                             fee: Long,
                             version: Int = 2,
                             waitForTx: Boolean = false): PBSignedTransaction = {
      maybeWaitForTransaction(sync(async(n).grpc.broadcastCreateAlias(source, alias, fee, version)), waitForTx)
    }

    def putData(source: KeyPair,
                data: Seq[DataTransactionData.DataEntry],
                fee: Long,
                version: Int = 1,
                timestamp: Long = System.currentTimeMillis(),
                waitForTx: Boolean = false): PBSignedTransaction = {
      maybeWaitForTransaction(sync(async(n).grpc.putData(source, data, fee, version, timestamp)), waitForTx)
    }

    def assetsBalance(address: ByteString, assetIds: Seq[String]): Map[String, Long] = {
      val pbAssetIds = assetIds.map(a => ByteString.copyFrom(Base58.decode(a)))
      val balances   = accounts.getBalances(BalancesRequest.of(address, pbAssetIds))
      balances.map(b => Base58.encode(b.getAsset.assetId.toByteArray) -> b.getAsset.amount).toMap
    }

    def wavesBalance(address: ByteString): WavesBalances = {
      accounts.getBalances(BalancesRequest.of(address, Seq(ByteString.EMPTY))).next().getWaves
    }

    def getTransaction(id: String, sender: ByteString = ByteString.EMPTY, recipient: Option[Recipient] = None): PBSignedTransaction = {
      sync(async(n).grpc.getTransaction(id, sender, recipient))
    }

    def getTransactionSeq(ids: Seq[String], sender: ByteString = ByteString.EMPTY, recipient: Option[Recipient] = None): List[PBSignedTransaction] = {
      val txs = transactions.getTransactions(TransactionsRequest(sender, recipient, ids.map(id => ByteString.copyFrom(Base58.decode(id)))))
      txs.toList.map(resp => resp.getTransaction)
    }

    def waitForTransaction(txId: String, retryInterval: FiniteDuration = 1.second): PBSignedTransaction =
      sync(async(n).grpc.waitForTransaction(txId))

    private def maybeWaitForTransaction(tx: PBSignedTransaction, wait: Boolean): PBSignedTransaction = {
      if (wait) sync(async(n).grpc.waitForTransaction(PBTransactions.vanilla(tx).explicitGet().id().toString))
      tx
    }

    def height: Int = sync(async(n).grpc.height)

    def waitForHeight(expectedHeight: Int): Int = sync(async(n).grpc.waitForHeight(expectedHeight))

    def broadcastBurn(sender: KeyPair,
                      assetId: String,
                      amount: Long,
                      fee: Long,
                      version: Int = 2,
                      waitForTx: Boolean = false): PBSignedTransaction = {
      maybeWaitForTransaction(sync(async(n).grpc.broadcastBurn(sender, assetId, amount, fee, version)), waitForTx)
    }

    def broadcastMassTransfer(sender: KeyPair,
                              assetId: Option[String] = None,
                              transfers: Seq[MassTransferTransactionData.Transfer],
                              attachment: ByteString = ByteString.EMPTY,
                              fee: Long,
                              version: Int = 1,
                              waitForTx: Boolean = false): PBSignedTransaction = {
      maybeWaitForTransaction(sync(async(n).grpc.broadcastMassTransfer(sender, assetId, transfers, attachment, fee, version)), waitForTx)
    }

    def setAssetScript(sender: KeyPair,
                       assetId: String,
                       script: Option[String],
                       fee: Long,
                       timestamp: Long = System.currentTimeMillis(),
                       version: Int = 1,
                       waitForTx: Boolean = false): PBSignedTransaction = {
      maybeWaitForTransaction(sync(async(n).grpc.setAssetScript(sender, assetId, script, fee, timestamp, version)), waitForTx)
    }

    def getDataByKey(address: ByteString, key: String): List[DataTransactionData.DataEntry] = {
      accounts.getDataEntries(DataRequest.of(address, key)).toList.map(res => res.getEntry)
    }

    def getData(address: ByteString): List[DataTransactionData.DataEntry] = {
      accounts.getDataEntries(DataRequest(address)).toList.map(res => res.getEntry)
    }

    def setScript(sender: KeyPair,
                  script: Option[Script],
                  fee: Long,
                  timestamp: Long = System.currentTimeMillis(),
                  version: Int = 1,
                  waitForTx: Boolean = false): PBSignedTransaction = {
      maybeWaitForTransaction(sync(async(n).grpc.setScript(sender, script, fee, timestamp, version)), waitForTx)
    }

    def blockAt(height: Int): VanillaBlock = {
      val block = blocks.getBlock(BlockRequest.of(includeTransactions = true, BlockRequest.Request.Height.apply(height))).getBlock
      PBBlocks.vanilla(block).toEither.explicitGet()
    }

    def blockById(blockId: ByteString): VanillaBlock = {
      val block = blocks.getBlock(BlockRequest.of(includeTransactions = true, BlockRequest.Request.BlockId.apply(blockId))).getBlock
      PBBlocks.vanilla(block).toEither.explicitGet()
    }

    def blockSeq(fromHeight: Int, toHeight: Int): Seq[VanillaBlock] = {
      val blockIter = blocks.getBlockRange(BlockRangeRequest.of(fromHeight, toHeight, includeTransactions = true, BlockRangeRequest.Filter.Empty))
      blockIter.map(blockWithHeight => PBBlocks.vanilla(blockWithHeight.getBlock).toEither.explicitGet()).toSeq
    }

    def blockSeqByAddress(address: String, fromHeight: Int, toHeight: Int): Seq[VanillaBlock] = {
      val blockIter = blocks.getBlockRange(BlockRangeRequest.of(fromHeight, toHeight, includeTransactions = true,
        BlockRangeRequest.Filter.Generator.apply(ByteString.copyFrom(Base58.decode(address)))))
      blockIter.map(blockWithHeight => PBBlocks.vanilla(blockWithHeight.getBlock).toEither.explicitGet()).toSeq
    }
<<<<<<< HEAD

    def assetInfo(assetId: String): AssetInfoResponse = sync(async(n).grpc.assetInfo(assetId))
  }
=======
>>>>>>> b582af14

    def scriptInfo(address: ByteString): ScriptData = {
      accounts.getScript(AccountRequest.of(address))
    }

    def broadcast(tx: PBTransaction, proofs: Seq[ByteString], waitForTx: Boolean = false): PBSignedTransaction = {
      maybeWaitForTransaction(sync(async(n).grpc.broadcast(tx,proofs)), waitForTx)
    }

    def broadcastSponsorFee(sender: KeyPair,
                            minFee: Option[Amount],
                            fee: Long,
                            version: Int = 1,
                            waitForTx: Boolean = false): PBSignedTransaction = {
      maybeWaitForTransaction(sync(async(n).grpc.broadcastSponsorFee(sender, minFee, fee, version)), waitForTx)
    }

    def broadcastLease(source: KeyPair,
                       recipient: Recipient,
                       amount: Long,
                       fee: Long,
                       version: Int = 2,
                       waitForTx: Boolean = false): PBSignedTransaction = {
      maybeWaitForTransaction(sync(async(n).grpc.broadcastLease(source, recipient, amount, fee, version)), waitForTx)
    }

    def broadcastLeaseCancel(source: KeyPair,
                             leaseId: String,
                             fee: Long,
                             version: Int = 2,
                             waitForTx: Boolean = false): PBSignedTransaction = {
      maybeWaitForTransaction(sync(async(n).grpc.broadcastLeaseCancel(source, leaseId, fee, version)), waitForTx)
    }

    def getActiveLeases(address: ByteString): List[PBSignedTransaction] = {
      val leases = accounts.getActiveLeases(AccountRequest.of(address))
      leases.toList.map(resp => resp.getTransaction)
    }
  }
}<|MERGE_RESOLUTION|>--- conflicted
+++ resolved
@@ -1,11 +1,7 @@
 package com.wavesplatform.it.api
 
-<<<<<<< HEAD
 import java.net.{InetSocketAddress, URLEncoder}
 import java.nio.charset.StandardCharsets
-=======
-import java.net.InetSocketAddress
->>>>>>> b582af14
 import java.util.concurrent.TimeoutException
 
 import akka.http.scaladsl.model.StatusCodes.BadRequest
@@ -14,12 +10,12 @@
 import com.google.protobuf.wrappers.StringValue
 import com.wavesplatform.account.{AddressOrAlias, KeyPair}
 import com.wavesplatform.api.grpc.BalanceResponse.WavesBalances
-<<<<<<< HEAD
-import com.wavesplatform.api.grpc.{AccountsApiGrpc, AssetInfoResponse, BalancesRequest, BlockRangeRequest, BlockRequest, BlocksApiGrpc}
-=======
-import com.wavesplatform.api.grpc.{AccountRequest, AccountsApiGrpc, BalancesRequest, BlockRangeRequest, BlockRequest, BlocksApiGrpc, DataRequest, ScriptData, TransactionsApiGrpc, TransactionsRequest}
-import com.wavesplatform.api.grpc.{AccountRequest, AccountsApiGrpc, BalancesRequest, BlocksApiGrpc, DataRequest, ScriptData, TransactionsApiGrpc, TransactionsRequest}
->>>>>>> b582af14
+
+import com.wavesplatform.api.grpc._//{AccountsApiGrpc, AssetInfoResponse, BalancesRequest, BlockRangeRequest, BlockRequest, BlocksApiGrpc}
+
+//import com.wavesplatform.api.grpc.{AccountRequest, AccountsApiGrpc, BalancesRequest, BlockRangeRequest, BlockRequest, BlocksApiGrpc, DataRequest, ScriptData, TransactionsApiGrpc, TransactionsRequest}
+//import com.wavesplatform.api.grpc.{AccountRequest, AccountsApiGrpc, BalancesRequest, BlocksApiGrpc, DataRequest, ScriptData, TransactionsApiGrpc, TransactionsRequest}
+//>>>>>>> master
 import com.wavesplatform.api.http.RewardApiRoute.RewardStatus
 import com.wavesplatform.api.http.requests.IssueRequest
 import com.wavesplatform.api.http.{AddressApiRoute, ApiError}
@@ -440,7 +436,6 @@
     ): Transaction =
       maybeWaitForTransaction(sync(async(n).lease(sourceAddress, recipient, leasingAmount, leasingFee, version)), waitForTx)
 
-<<<<<<< HEAD
     def updateAssetInfo(sender: KeyPair,
                         assetId: String,
                         updatedName: String,
@@ -452,12 +447,8 @@
                        ): Transaction =
       maybeWaitForTransaction(sync(async(n).updateAssetInfo(sender, assetId, updatedName, updatedDescription, fee, feeAsset, version)), waitForTx)
 
-    def putData(sourceAddress: String, data: List[DataEntry[_]], fee: Long): Transaction =
-      sync(async(n).putData(sourceAddress, data, fee))
-=======
     def putData(sourceAddress: String, data: List[DataEntry[_]], fee: Long, waitForTx: Boolean = false): Transaction =
       maybeWaitForTransaction(sync(async(n).putData(sourceAddress, data, fee)), waitForTx)
->>>>>>> b582af14
 
     def removeData(sourceAddress: String, data: Seq[String], fee: Long): Transaction =
       sync(async(n).removeData(sourceAddress, data, fee))
@@ -908,12 +899,8 @@
         BlockRangeRequest.Filter.Generator.apply(ByteString.copyFrom(Base58.decode(address)))))
       blockIter.map(blockWithHeight => PBBlocks.vanilla(blockWithHeight.getBlock).toEither.explicitGet()).toSeq
     }
-<<<<<<< HEAD
 
     def assetInfo(assetId: String): AssetInfoResponse = sync(async(n).grpc.assetInfo(assetId))
-  }
-=======
->>>>>>> b582af14
 
     def scriptInfo(address: ByteString): ScriptData = {
       accounts.getScript(AccountRequest.of(address))
