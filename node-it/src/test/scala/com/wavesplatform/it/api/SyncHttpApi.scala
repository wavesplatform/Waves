package com.wavesplatform.it.api

import java.net.InetSocketAddress
import java.nio.charset.StandardCharsets
import java.util.concurrent.TimeoutException

import akka.http.scaladsl.model.{StatusCode, StatusCodes}
import akka.http.scaladsl.model.StatusCodes.BadRequest
import com.google.protobuf.ByteString
import com.google.protobuf.wrappers.StringValue
import com.wavesplatform.account.{AddressOrAlias, AddressScheme, KeyPair}
import com.wavesplatform.api.grpc.BalanceResponse.WavesBalances
<<<<<<< HEAD
import com.wavesplatform.api.grpc.{AccountRequest, AccountsApiGrpc, BalancesRequest, BlocksApiGrpc, DataRequest, ScriptData, TransactionsApiGrpc}
=======
import com.wavesplatform.api.grpc.{AccountRequest, AccountsApiGrpc, BalancesRequest, BlocksApiGrpc, DataRequest, ScriptData, TransactionsApiGrpc, TransactionsRequest}
>>>>>>> 38109b16
import com.wavesplatform.api.http.RewardApiRoute.RewardStatus
import com.wavesplatform.api.http.assets.{SignedIssueV1Request, SignedIssueV2Request}
import com.wavesplatform.api.http.{AddressApiRoute, ApiError}
import com.wavesplatform.common.state.ByteStr
import com.wavesplatform.common.utils.{Base58, EitherExt2}
import com.wavesplatform.features.api.{ActivationStatus, FeatureActivationStatus}
import com.wavesplatform.http.DebugMessage
import com.wavesplatform.it.Node
import com.wavesplatform.it.api.SyncHttpApi.sync
import com.wavesplatform.lang.script.Script
import com.wavesplatform.lang.v1.compiler.Terms
import com.wavesplatform.lang.v1.compiler.Terms.FUNCTION_CALL
import com.wavesplatform.protobuf.Amount
<<<<<<< HEAD
import com.wavesplatform.protobuf.transaction.{DataTransactionData, PBSignedTransaction, PBTransaction, PBTransactions, Recipient}
=======
import com.wavesplatform.protobuf.transaction._
>>>>>>> 38109b16
import com.wavesplatform.state.{AssetDistribution, AssetDistributionPage, DataEntry, Portfolio}
import com.wavesplatform.transaction.Asset
import com.wavesplatform.transaction.assets.IssueTransactionV2
import com.wavesplatform.transaction.assets.exchange.Order
import com.wavesplatform.transaction.lease.{LeaseCancelTransactionV2, LeaseTransactionV2}
import com.wavesplatform.transaction.smart.InvokeScriptTransaction
import com.wavesplatform.transaction.transfer.MassTransferTransaction.Transfer
import com.wavesplatform.transaction.transfer.TransferTransactionV2
import io.grpc.Status.Code
import io.grpc.StatusRuntimeException
import org.asynchttpclient.Response
import org.scalactic.source.Position
import org.scalatest.Matchers._
import org.scalatest.{Assertion, Assertions, Matchers}
import play.api.libs.json.Json.parse
import play.api.libs.json._

import scala.concurrent.ExecutionContext.Implicits.global
import scala.concurrent.duration._
import scala.concurrent.{Await, Awaitable, Future}
import scala.util._
import scala.util.control.NonFatal

object SyncHttpApi extends Assertions {
  case class ErrorMessage(error: Int, message: String)
  implicit val errorMessageFormat: Format[ErrorMessage] = Json.format

  case class GenericApiError(id: Int, message: String, statusCode: Int, json: JsObject)

  object GenericApiError {
    import play.api.libs.functional.syntax._
    import play.api.libs.json.Reads._
    import play.api.libs.json._

    def apply(id: Int, message: String, code: StatusCode, json: JsObject): GenericApiError =
      new GenericApiError(id, message, code.intValue(), json)

    implicit val genericApiErrorReads: Reads[GenericApiError] = (
      (JsPath \ "error").read[Int] and
        (JsPath \ "message").read[String] and
        JsPath.read[JsObject]
    )((id, message, json) => GenericApiError(id, message, StatusCodes.BadRequest.intValue, json))
  }

  case class AssertiveApiError(id: Int, message: String, code: StatusCode = StatusCodes.BadRequest, matchMessage: Boolean = false)

  implicit class ApiErrorOps(error: ApiError) {
    def assertive(matchMessage: Boolean = false): AssertiveApiError = AssertiveApiError(error.id, error.message, error.code, matchMessage)
  }

  def assertBadRequestAndResponse[R](f: => R, errorRegex: String): Assertion = Try(f) match {
    case Failure(UnexpectedStatusCodeException(_, _, statusCode, responseBody)) =>
      Assertions.assert(statusCode == BadRequest.intValue && responseBody.replace("\n", "").matches(s".*$errorRegex.*"),
                        s"\nexpected '$errorRegex'\nactual '$responseBody'")
    case Failure(e) => Assertions.fail(e)
    case _          => Assertions.fail("Expecting bad request")
  }

  def assertBadRequestAndMessage[R](f: => R, errorMessage: String, expectedStatusCode: Int = BadRequest.intValue): Assertion =
    Try(f) match {
      case Failure(UnexpectedStatusCodeException(_, _, statusCode, responseBody)) =>
        Assertions.assert(statusCode == expectedStatusCode && parse(responseBody).as[ErrorMessage].message.contains(errorMessage))
      case Failure(e) => Assertions.fail(e)
      case Success(s) => Assertions.fail(s"Expecting bad request but handle $s")
    }

  def assertGrpcError[R](f: => R, errorRegex: String, expectedCode: Code): Assertion = Try(f) match {
    case Failure(GrpcStatusRuntimeException(status, _)) => Assertions.assert(status.getCode == expectedCode
      && status.getDescription.matches(s".*$errorRegex.*"), s"\nexpected '$errorRegex'\nactual '${status.getDescription}'")
    case Failure(e) => Assertions.fail(e)
    case Success(s) => Assertions.fail(s"Expecting bad request but handle $s")
  }

  def assertApiErrorRaised[R](f: => R, expectedStatusCode: Int = StatusCodes.BadRequest.intValue): Assertion =
    assertApiError(f)(_ => Assertions.succeed)

  def assertApiError[R](f: => R, expectedError: AssertiveApiError): Assertion =
    assertApiError(f) { error =>
      error.id shouldBe expectedError.id
      error.statusCode shouldBe expectedError.code.intValue()
      if (expectedError.matchMessage)
        error.message should include regex expectedError.message
      else
        error.message shouldBe expectedError.message
    }

  def assertApiError[R](f: => R, expectedError: ApiError): Assertion =
    Try(f) match {
      case Failure(UnexpectedStatusCodeException(_, _, statusCode, responseBody)) =>
        import play.api.libs.json._
        parse(responseBody).validate[JsObject] match {
          case JsSuccess(json, _) => (json - "trace") shouldBe expectedError.json
          case JsError(_)         => Assertions.fail(s"Expecting error: ${expectedError.json}, but handle $responseBody")
        }
        statusCode shouldBe expectedError.code.intValue()
      case Failure(e) => Assertions.fail(e)
      case Success(s) => Assertions.fail(s"Expecting error: $expectedError, but handle $s")
    }

  def assertApiError[R](f: => R)(check: GenericApiError => Assertion): Assertion =
    Try(f) match {
      case Failure(UnexpectedStatusCodeException(_, _, code, responseBody)) =>
        parse(responseBody).validate[GenericApiError] match {
          case JsSuccess(error, _) => check(error.copy(statusCode = code))
          case JsError(errors)     => Assertions.fail(errors.map { case (_, es) => es.mkString("(", ",", ")") }.mkString(","))
        }
      case Failure(e) => Assertions.fail(e)
      case Success(s) => Assertions.fail(s"Expecting error but handle $s")
    }

  val RequestAwaitTime: FiniteDuration = 50.seconds

  def sync[A](awaitable: Awaitable[A], atMost: Duration = RequestAwaitTime): A =
    try Await.result(awaitable, atMost)
    catch {
      case usce: UnexpectedStatusCodeException => throw usce
      case te: TimeoutException                => throw te
      case NonFatal(cause)                     => throw new Exception(cause)
    }

  implicit class NodeExtSync(n: Node) extends Assertions with Matchers {
    import com.wavesplatform.it.api.AsyncHttpApi.{NodeAsyncHttpApi => async}

    private def maybeWaitForTransaction(tx: Transaction, wait: Boolean): Transaction = {
      if (wait) waitForTransaction(tx.id)
      tx
    }

    def get(path: String): Response =
      sync(async(n).get(path))

    def utx: Seq[Transaction] = sync(async(n).utx)

    def utxSize: Int = sync(async(n).utxSize)

    def printDebugMessage(db: DebugMessage): Response =
      sync(async(n).printDebugMessage(db))

    def activationStatus: ActivationStatus =
      sync(async(n).activationStatus)

    def rewardStatus(height: Int): RewardStatus =
      sync(async(n).rewardStatus(height))

    def seed(address: String): String =
      sync(async(n).seed(address))

    def lastBlock: Block = sync(async(n).lastBlock)

    def lastBlockHeaders: BlockHeaders = sync(async(n).lastBlockHeaders)

    def blockHeadersAt(height: Int): BlockHeaders = sync(async(n).blockHeadersAt(height))

    def postForm(path: String, params: (String, String)*): Response =
      sync(async(n).postForm(path, params:_*))

    def postJson[A: Writes](path: String, body: A): Response =
      sync(async(n).postJson(path, body))

    def postJsonWithApiKey[A: Writes](path: String, body: A): Response =
      sync(async(n).postJsonWithApiKey(path, body))

    def getWithApiKey(path: String): Response =
      sync(async(n).getWithApiKey(path))

    def accountBalances(acc: String): (Long, Long) =
      sync(async(n).accountBalances(acc))

    def accountsBalances(height: Option[Int], accounts: Seq[String], asset: Option[String] = None): Seq[(String, Long)] =
      sync(async(n).accountsBalances(height, accounts, asset))

    def balanceDetails(acc: String): BalanceDetails = sync(async(n).balanceDetails(acc))

    def assertBalances(acc: String, balance: Long)(implicit pos: Position): Unit =
      sync(async(n).assertBalances(acc, balance, effectiveBalance = balance))

    def assertBalances(acc: String, balance: Long, effectiveBalance: Long)(implicit pos: Position): Unit =
      sync(async(n).assertBalances(acc, balance, effectiveBalance))

    def assertAssetBalance(acc: String, assetIdString: String, balance: Long)(implicit pos: Position): Unit =
      sync(async(n).assertAssetBalance(acc, assetIdString, balance))

    def assetBalance(address: String, asset: String): AssetBalance =
      sync(async(n).assetBalance(address, asset))

    def assetsDetails(assetId: String, fullInfo: Boolean = false): AssetInfo =
      sync(async(n).assetsDetails(assetId, fullInfo))

    def addressScriptInfo(address: String): AddressApiRoute.AddressScriptInfo =
      sync(async(n).scriptInfo(address))

    def assetsBalance(address: String): FullAssetsInfo =
      sync(async(n).assetsBalance(address))

    def nftAssetsBalance(address: String, limit: Int): Seq[NFTAssetInfo] =
      sync(async(n).nftAssetsBalance(address, limit))

    def nftAssetsBalance(address: String, limit: Int, after: String): Seq[NFTAssetInfo] =
      sync(async(n).nftAssetsBalance(address, limit, after))

    def assetDistributionAtHeight(asset: String, height: Int, limit: Int, maybeAfter: Option[String] = None): AssetDistributionPage =
      sync(async(n).assetDistributionAtHeight(asset, height, limit, maybeAfter))

    def assetDistribution(asset: String): AssetDistribution =
      sync(async(n).assetDistribution(asset))

    def debugPortfoliosFor(address: String, considerUnspent: Boolean): Portfolio = sync(async(n).debugPortfoliosFor(address, considerUnspent))

    def broadcastIssue(
                        source: KeyPair,
                        name: String,
                        description: String,
                        quantity: Long,
                        decimals: Byte,
                        reissuable: Boolean,
                        fee: Long,
                        script: Option[String],
                        waitForTx: Boolean = false
                      ): Transaction = {
      val tx = IssueTransactionV2
        .selfSigned(
          chainId = AddressScheme.current.chainId,
          sender = source,
          name = name.getBytes(StandardCharsets.UTF_8),
          description = description.getBytes(StandardCharsets.UTF_8),
          quantity = quantity,
          decimals = decimals,
          reissuable = reissuable,
          script = script.map(x => Script.fromBase64String(x).explicitGet()),
          fee = fee,
          timestamp = System.currentTimeMillis()
        )
        .explicitGet()

      maybeWaitForTransaction(sync(async(n).broadcastRequest(tx.json())), wait = waitForTx)
    }

    def issue(
        sourceAddress: String,
        name: String,
        description: String,
        quantity: Long,
        decimals: Byte,
        reissuable: Boolean = true,
        fee: Long = 100000000,
        version: Byte = 2,
        script: Option[String] = None,
        waitForTx: Boolean = false
    ): Transaction = {
      maybeWaitForTransaction(sync(async(n).issue(sourceAddress, name, description, quantity, decimals, reissuable, fee, version, script)), waitForTx)
    }

    def reissue(sourceAddress: String, assetId: String, quantity: Long, reissuable: Boolean, fee: Long): Transaction =
      sync(async(n).reissue(sourceAddress, assetId, quantity, reissuable, fee))

    def debugStateChanges(transactionId: String): DebugStateChanges = {
      sync(async(n).debugStateChanges(transactionId))
    }

    def debugStateChangesByAddress(address: String, limit: Int): Seq[DebugStateChanges] = {
      sync(async(n).debugStateChangesByAddress(address, limit))
    }

    def payment(sourceAddress: String, recipient: String, amount: Long, fee: Long): Transaction =
      sync(async(n).payment(sourceAddress, recipient, amount, fee))

    def transactionInfo(txId: String): TransactionInfo =
      sync(async(n).transactionInfo(txId))

    def transactionsByAddress(address: String, limit: Int): Seq[TransactionInfo] =
      sync(async(n).transactionsByAddress(address, limit))

    def transactionsByAddress(address: String, limit: Int, after: String): Seq[TransactionInfo] =
      sync(async(n).transactionsByAddress(address, limit, after))

    def scriptCompile(code: String): CompiledScript =
      sync(async(n).scriptCompile(code))

    def scriptDecompile(code: String): DecompiledScript =
      sync(async(n).scriptDecompile(code))

    def getAddresses: Seq[String] = sync(async(n).getAddresses)

    def burn(sourceAddress: String, assetId: String, quantity: Long, fee: Long, version: Byte = 1, waitForTx: Boolean = false): Transaction =
      maybeWaitForTransaction(sync(async(n).burn(sourceAddress, assetId, quantity, fee, version)), waitForTx)

    def sponsorAsset(sourceAddress: String, assetId: String, baseFee: Long, fee: Long = 100000000, waitForTx: Boolean = false): Transaction = {
      maybeWaitForTransaction(sync(async(n).sponsorAsset(sourceAddress, assetId, baseFee, fee)), waitForTx)
    }

    def cancelSponsorship(sourceAddress: String, assetId: String, fee: Long): Transaction =
      sync(async(n).cancelSponsorship(sourceAddress, assetId, fee))

    def sign(json: JsValue): JsObject =
      sync(async(n).sign(json))

    def createAlias(targetAddress: String, alias: String, fee: Long, version: Byte = 2): Transaction =
      sync(async(n).createAlias(targetAddress, alias, fee, version))

    def aliasByAddress(targetAddress: String): Seq[String] =
      sync(async(n).aliasByAddress(targetAddress))

    def broadcastTransfer(
        source: KeyPair,
        recipient: String,
        amount: Long,
        fee: Long,
        assetId: Option[String],
        feeAssetId: Option[String],
        waitForTx: Boolean = false
    ): Transaction = {
      val tx = TransferTransactionV2
        .selfSigned(
          assetId = Asset.fromString(assetId),
          sender = source,
          recipient = AddressOrAlias.fromString(recipient).explicitGet(),
          amount = amount,
          timestamp = System.currentTimeMillis(),
          feeAssetId = Asset.fromString(feeAssetId),
          feeAmount = fee,
          attachment = Array.emptyByteArray
        )
        .explicitGet()

      maybeWaitForTransaction(sync(async(n).broadcastRequest(tx.json())), wait = waitForTx)
    }

    def transfer(
        sourceAddress: String,
        recipient: String,
        amount: Long,
        fee: Long,
        assetId: Option[String] = None,
        feeAssetId: Option[String] = None,
        version: Byte = 2,
        waitForTx: Boolean = false
    ): Transaction = {
      maybeWaitForTransaction(sync(async(n).transfer(sourceAddress, recipient, amount, fee, assetId, feeAssetId, version)), waitForTx)
    }

    def massTransfer(
        sourceAddress: String,
        transfers: List[Transfer],
        fee: Long,
        assetId: Option[String] = None,
        waitForTx: Boolean = false
    ): Transaction = {
      maybeWaitForTransaction(sync(async(n).massTransfer(sourceAddress, transfers, fee, assetId)), waitForTx)
    }

    def broadcastLease(source: KeyPair, recipient: String, leasingAmount: Long, leasingFee: Long, waitForTx: Boolean = false): Transaction = {
      val tx = LeaseTransactionV2
        .selfSigned(
          sender = source,
          amount = leasingAmount,
          fee = leasingFee,
          timestamp = System.currentTimeMillis(),
          recipient = AddressOrAlias.fromString(recipient).explicitGet()
        )
        .explicitGet()

      maybeWaitForTransaction(sync(async(n).broadcastRequest(tx.json())), wait = waitForTx)
    }

    def lease(
        sourceAddress: String,
        recipient: String,
        leasingAmount: Long,
        leasingFee: Long,
        version: Byte = 1,
        waitForTx: Boolean = false
    ): Transaction =
      maybeWaitForTransaction(sync(async(n).lease(sourceAddress, recipient, leasingAmount, leasingFee, version)), waitForTx)

    def putData(sourceAddress: String, data: List[DataEntry[_]], fee: Long, waitForTx: Boolean = false): Transaction =
      maybeWaitForTransaction(sync(async(n).putData(sourceAddress, data, fee)), waitForTx)

    def getData(sourceAddress: String): List[DataEntry[_]] =
      sync(async(n).getData(sourceAddress))

    def getData(sourceAddress: String, regexp: String): List[DataEntry[_]] =
      sync(async(n).getData(sourceAddress, regexp))

    def getDataByKey(sourceAddress: String, key: String): DataEntry[_] =
      sync(async(n).getDataByKey(sourceAddress, key))

    def getDataList(sourceAddress: String, keys: String*): Seq[DataEntry[_]] =
      sync(async(n).getDataList(sourceAddress, keys:_*))

    def getDataListJson(sourceAddress: String, keys: String*): Seq[DataEntry[_]] =
      sync(async(n).getDataListJson(sourceAddress, keys:_*))

    def getDataListPost(sourceAddress: String, keys: String*): Seq[DataEntry[_]] =
      sync(async(n).getDataListPost(sourceAddress, keys:_*))

    def broadcastRequest[A: Writes](req: A): Transaction =
      sync(async(n).broadcastRequest(req))

    def activeLeases(sourceAddress: String): Seq[Transaction] =
      sync(async(n).activeLeases(sourceAddress))

    def broadcastCancelLease(source: KeyPair, leaseId: String, fee: Long, waitForTx: Boolean = false): Transaction = {
      val tx = LeaseCancelTransactionV2
        .selfSigned(
          chainId = AddressScheme.current.chainId,
          sender = source,
          leaseId = ByteStr.decodeBase58(leaseId).get,
          fee = fee,
          timestamp = System.currentTimeMillis()
        )
        .explicitGet()

      maybeWaitForTransaction(sync(async(n).broadcastRequest(tx.json())), wait = waitForTx)
    }

    def cancelLease(sourceAddress: String, leaseId: String, fee: Long, version: Byte = 1): Transaction =
      sync(async(n).cancelLease(sourceAddress, leaseId, fee))

    def expectSignedBroadcastRejected(json: JsValue): Int = sync(async(n).expectSignedBroadcastRejected(json))

    def signedBroadcast(tx: JsValue, waitForTx: Boolean = false): Transaction = {
      maybeWaitForTransaction(sync(async(n).signedBroadcast(tx)), waitForTx)
    }

    def signedIssue(tx: SignedIssueV1Request): Transaction =
      sync(async(n).signedIssue(tx))

    def signedIssue(tx: SignedIssueV2Request): Transaction =
      sync(async(n).signedIssue(tx))

    def ensureTxDoesntExist(txId: String): Unit =
      sync(async(n).ensureTxDoesntExist(txId))

    def createAddress(): String =
      sync(async(n).createAddress)

    def rawTransactionInfo(txId: String): JsValue =
      sync(async(n).rawTransactionInfo(txId))

    def waitForTransaction(txId: String, retryInterval: FiniteDuration = 1.second): TransactionInfo =
      sync(async(n).waitForTransaction(txId))

    def signAndBroadcast(tx: JsValue, waitForTx: Boolean = false): Transaction = {
      maybeWaitForTransaction(sync(async(n).signAndBroadcast(tx)), waitForTx)
    }

    def signAndTraceBroadcast(tx: JsValue, waitForTx: Boolean = false): (Transaction, JsValue) = {
      sync(async(n).signAndTraceBroadcast(tx)) match {
        case (tx, js) => maybeWaitForTransaction(tx, waitForTx) -> js
      }
    }

    def waitForHeight(expectedHeight: Int, requestAwaitTime: FiniteDuration = RequestAwaitTime): Int =
      sync(async(n).waitForHeight(expectedHeight), requestAwaitTime)

    def blacklist(address: InetSocketAddress): Unit =
      sync(async(n).blacklist(address))

    def debugMinerInfo(): Seq[State] =
      sync(async(n).debugMinerInfo())

    def transactionSerializer(body: JsObject): TransactionSerialize = sync(async(n).transactionSerializer(body))

    def debugStateAt(height: Long): Map[String, Long] = sync(async(n).debugStateAt(height))

    def height: Int =
      sync(async(n).height)

    def blockAt(height: Int): Block = sync(async(n).blockAt(height))

    def blockSeq(fromHeight: Int, toHeight: Int): Seq[Block] = sync(async(n).blockSeq(fromHeight, toHeight))

    def blockSeqByAddress(address: String, from: Int, to: Int): Seq[Block] = sync(async(n).blockSeqByAddress(address, from, to))

    def blockHeadersSeq(fromHeight: Int, toHeight: Int): Seq[BlockHeaders] = sync(async(n).blockHeadersSeq(fromHeight, toHeight))

    def rollback(to: Int, returnToUTX: Boolean = true): Unit =
      sync(async(n).rollback(to, returnToUTX))

    def findTransactionInfo(txId: String): Option[TransactionInfo] = sync(async(n).findTransactionInfo(txId))

    def connectedPeers: Seq[Peer] = (Json.parse(get("/peers/connected").getResponseBody) \ "peers").as[Seq[Peer]]

    def calculateFee(tx: JsObject): FeeInfo =
      sync(async(n).calculateFee(tx))

    def blacklistedPeers: Seq[BlacklistedPeer] =
      sync(async(n).blacklistedPeers)

    def waitFor[A](desc: String)(f: Node => A, cond: A => Boolean, retryInterval: FiniteDuration): A =
      sync(async(n).waitFor[A](desc)(x => Future.successful(f(x.n)), cond, retryInterval), 5.minutes)

    def waitForBlackList(blackList: Int): Seq[BlacklistedPeer] =
      sync(async(n).waitForBlackList(blackList))

    def status(): Status =
      sync(async(n).status)

    def waitForPeers(targetPeersCount: Int, requestAwaitTime: FiniteDuration = RequestAwaitTime): Seq[Peer] =
      sync(async(n).waitForPeers(targetPeersCount), requestAwaitTime)

    def connect(address: InetSocketAddress): Unit =
      sync(async(n).connect(address))

    def setScript(sender: String, script: Option[String] = None, fee: Long = 1000000, waitForTx: Boolean = false): Transaction = {
      maybeWaitForTransaction(sync(async(n).setScript(sender, script, fee)), waitForTx)
    }

    def setAssetScript(assetId: String, sender: String, fee: Long, script: Option[String] = None, waitForTx: Boolean = false): Transaction = {
      maybeWaitForTransaction(sync(async(n).setAssetScript(assetId, sender, fee, script)), waitForTx)
    }

    def invokeScript(
        caller: String,
        dappAddress: String,
        func: Option[String],
        args: List[Terms.EXPR] = List.empty,
        payment: Seq[InvokeScriptTransaction.Payment] = Seq.empty,
        fee: Long = 500000,
        feeAssetId: Option[String] = None,
        version: Byte = 1,
        waitForTx: Boolean = false
    ): (Transaction, JsValue) = {
      sync(async(n).invokeScript(caller, dappAddress, func, args, payment, fee, feeAssetId, version)) match {
        case (tx, js) => maybeWaitForTransaction(tx, waitForTx) -> js
      }
    }

    def waitForUtxIncreased(fromSize: Int): Int = sync(async(n).waitForUtxIncreased(fromSize))

    def featureActivationStatus(featureNum: Short): FeatureActivationStatus =
      activationStatus.features.find(_.id == featureNum).get

    def grpc: NodeExtGrpc = new NodeExtGrpc(n)
  }

  implicit class NodesExtSync(nodes: Seq[Node]) {

    import com.wavesplatform.it.api.AsyncHttpApi.{NodesAsyncHttpApi => async}

    private val TxInBlockchainAwaitTime = 8 * nodes.head.blockDelay
    private val ConditionAwaitTime      = 5.minutes

    private[this] def withTxIdMessage[T](transactionId: String)(f: => T): T =
      try f
      catch { case NonFatal(cause) => throw new RuntimeException(s"Error awaiting transaction: $transactionId", cause) }

    def height(implicit pos: Position): Seq[Int] =
      sync(async(nodes).height, TxInBlockchainAwaitTime)

    def waitForHeightAriseAndTxPresent(transactionId: String)(implicit pos: Position): Unit =
      withTxIdMessage(transactionId)(sync(async(nodes).waitForHeightAriseAndTxPresent(transactionId), TxInBlockchainAwaitTime))

    def waitForTransaction(transactionId: String)(implicit pos: Position): TransactionInfo =
      withTxIdMessage(transactionId)(sync(async(nodes).waitForTransaction(transactionId), TxInBlockchainAwaitTime))

    def waitForHeightArise(): Int =
      sync(async(nodes).waitForHeightArise(), TxInBlockchainAwaitTime)

    def waitForSameBlockHeadersAt(
        height: Int,
        retryInterval: FiniteDuration = 5.seconds,
        conditionAwaitTime: FiniteDuration = ConditionAwaitTime
    ): Boolean =
      sync(async(nodes).waitForSameBlockHeadersAt(height, retryInterval), conditionAwaitTime)

    def waitFor[A](desc: String)(retryInterval: FiniteDuration)(request: Node => A, cond: Iterable[A] => Boolean): Boolean =
      sync(
        async(nodes).waitFor(desc)(retryInterval)((n: Node) => Future(request(n))(scala.concurrent.ExecutionContext.Implicits.global), cond),
        ConditionAwaitTime
      )

    def rollback(height: Int, returnToUTX: Boolean = true): Unit = {
      sync(
        Future.traverse(nodes) { node =>
          com.wavesplatform.it.api.AsyncHttpApi.NodeAsyncHttpApi(node).rollback(height, returnToUTX)
        },
        ConditionAwaitTime
      )
    }

    def waitForHeight(height: Int): Unit = {
      sync(
        Future.traverse(nodes) { node =>
          com.wavesplatform.it.api.AsyncHttpApi.NodeAsyncHttpApi(node).waitForHeight(height)
        },
        ConditionAwaitTime
      )
    }
  }

  class NodeExtGrpc(n: Node) {
    import com.wavesplatform.account.{Address => Addr}
    import com.wavesplatform.it.api.AsyncHttpApi.{NodeAsyncHttpApi => async}

    private[this] lazy val accounts = AccountsApiGrpc.blockingStub(n.grpcChannel)
    private[this] lazy val transactions = TransactionsApiGrpc.blockingStub(n.grpcChannel)

    def sync[A](awaitable: Awaitable[A], atMost: Duration = RequestAwaitTime): A =
      try Await.result(awaitable, atMost)
      catch {
        case gsre: StatusRuntimeException        => throw GrpcStatusRuntimeException(gsre.getStatus, gsre.getTrailers)
        case te: TimeoutException                => throw te
        case NonFatal(cause)                     => throw new Exception(cause)
      }

    def resolveAlias(alias: String): Addr = {
      val addr = accounts.resolveAlias(StringValue.of(alias))
      Addr.fromBytes(addr.value.toByteArray).explicitGet()
    }

    def exchange(matcher: KeyPair,
                 buyOrder: Order,
                 sellOrder: Order,
                 amount: Long,
                 price: Long,
                 buyMatcherFee: Long,
                 sellMatcherFee: Long,
                 fee: Long,
                 timestamp: Long,
                 version: Byte,
                 matcherFeeAssetId: String = "WAVES",
                 waitForTx: Boolean = false): PBSignedTransaction = {
      maybeWaitForTransaction(sync(async(n).grpc.exchange(matcher, buyOrder, sellOrder, amount, price, buyMatcherFee, sellMatcherFee, fee, timestamp, version, matcherFeeAssetId)), waitForTx)
    }

    def broadcastIssue(source: KeyPair,
                       name: String,
                       quantity: Long,
                       decimals: Int,
                       reissuable: Boolean,
                       fee: Long,
                       description: ByteString = ByteString.EMPTY,
                       script: Option[String] = None,
                       version: Int = 2,
                       waitForTx: Boolean = false
                      ): PBSignedTransaction = {
      maybeWaitForTransaction(sync(async(n).grpc.broadcastIssue(source, name, quantity, decimals, reissuable, fee, description, script, version)), waitForTx)
    }

    def broadcastTransfer(source: KeyPair,
                          recipient: Recipient,
                          amount: Long,
                          fee: Long,
                          version: Int = 2,
                          assetId: String = "WAVES",
                          feeAssetId: String = "WAVES",
                          attachment: ByteString = ByteString.EMPTY,
                          timestamp: Long = System.currentTimeMillis(),
                          waitForTx: Boolean = false
                         ): PBSignedTransaction = {
      maybeWaitForTransaction(sync(async(n).grpc.broadcastTransfer(source, recipient, amount, fee, version, assetId, feeAssetId, attachment, timestamp)), waitForTx)
    }

    def broadcastReissue(source: KeyPair,
                         fee: Long,
                         assetId: String,
                         amount: Long,
                         reissuable: Boolean = false,
                         version: Int = 2,
                         waitForTx: Boolean = false): PBSignedTransaction = {
      maybeWaitForTransaction(sync(async(n).grpc.broadcastReissue(source, fee, assetId, amount, reissuable, version)), waitForTx)
    }

    def broadcastCreateAlias(source: KeyPair,
                             alias: String,
                             fee: Long,
                             version: Int = 2,
                             waitForTx: Boolean = false): PBSignedTransaction = {
      maybeWaitForTransaction(sync(async(n).grpc.broadcastCreateAlias(source, alias, fee, version)), waitForTx)
    }

    def putData(source: KeyPair,
                data: Seq[DataTransactionData.DataEntry],
                fee: Long,
                version: Int = 1,
                timestamp: Long = System.currentTimeMillis(),
                waitForTx: Boolean = false): PBSignedTransaction = {
      maybeWaitForTransaction(sync(async(n).grpc.putData(source, data, fee, version, timestamp)), waitForTx)
    }

    def assetsBalance(address: ByteString, assetIds: Seq[String]): Map[String, Long] = {
      val pbAssetIds = assetIds.map(a => ByteString.copyFrom(Base58.decode(a)))
      val balances = accounts.getBalances(BalancesRequest.of(address, pbAssetIds))
      balances.map(b => Base58.encode(b.getAsset.assetId.toByteArray) -> b.getAsset.amount).toMap
    }

    def wavesBalance(address: ByteString): WavesBalances = {
      accounts.getBalances(BalancesRequest.of(address, Seq(ByteString.EMPTY))).next().getWaves
    }

    def getTransaction(id: String, sender: ByteString = ByteString.EMPTY, recipient: Option[Recipient] = None): PBSignedTransaction = {
      sync(async(n).grpc.getTransaction(id, sender, recipient))
    }

    def getTransactionSeq(ids: Seq[String], sender: ByteString = ByteString.EMPTY, recipient: Option[Recipient] = None): List[PBSignedTransaction] = {
      val txs = transactions.getTransactions(TransactionsRequest(sender, recipient, ids.map(id => ByteString.copyFrom(Base58.decode(id)))))
      txs.toList.map(resp => resp.getTransaction)
    }

    def waitForTransaction(txId: String, retryInterval: FiniteDuration = 1.second): PBSignedTransaction =
      sync(async(n).grpc.waitForTransaction(txId))

    private def maybeWaitForTransaction(tx: PBSignedTransaction, wait: Boolean): PBSignedTransaction = {
      if (wait) sync(async(n).grpc.waitForTransaction(PBTransactions.vanilla(tx).explicitGet().id().base58))
      tx
    }

    def height: Int = sync(async(n).grpc.height)

    def waitForHeight(expectedHeight: Int): Int = sync(async(n).grpc.waitForHeight(expectedHeight))

    def broadcastBurn(sender: KeyPair,
                      assetId: String,
                      amount: Long,
                      fee: Long,
                      version: Int = 2,
                      waitForTx: Boolean = false): PBSignedTransaction = {
      maybeWaitForTransaction(sync(async(n).grpc.broadcastBurn(sender, assetId, amount, fee, version)), waitForTx)
    }

    def broadcastMassTransfer(sender: KeyPair,
                              assetId: Option[String] = None,
                              transfers: Seq[MassTransferTransactionData.Transfer],
                              attachment: ByteString = ByteString.EMPTY,
                              fee: Long,
                              version: Int = 1,
                              waitForTx: Boolean = false): PBSignedTransaction = {
      maybeWaitForTransaction(sync(async(n).grpc.broadcastMassTransfer(sender, assetId, transfers, attachment, fee, version)), waitForTx)
    }

    def setAssetScript(sender: KeyPair,
                       assetId: String,
                       script: Option[String],
                       fee: Long,
                       timestamp: Long = System.currentTimeMillis(),
                       version: Int = 1,
                       waitForTx: Boolean = false): PBSignedTransaction = {
      maybeWaitForTransaction(sync(async(n).grpc.setAssetScript(sender, assetId, script, fee, timestamp, version)), waitForTx)
    }

    def getDataByKey(address: ByteString, key: String): List[DataTransactionData.DataEntry] = {
      accounts.getDataEntries(DataRequest.of(address, key)).toList.map(res => res.getEntry)
    }

    def getData(address: ByteString): List[DataTransactionData.DataEntry] = {
      accounts.getDataEntries(DataRequest(address)).toList.map(res => res.getEntry)
    }

    def setScript(sender: KeyPair,
                  script: Option[String],
                  fee: Long,
                  timestamp: Long = System.currentTimeMillis(),
                  version: Int = 1,
                  waitForTx: Boolean = false): PBSignedTransaction = {
      maybeWaitForTransaction(sync(async(n).grpc.setScript(sender, script, fee, timestamp, version)), waitForTx)
    }

    def scriptInfo(address: ByteString): ScriptData = {
      accounts.getScript(AccountRequest.of(address))
    }

    def broadcast(tx: PBTransaction, proofs: Seq[ByteString], waitForTx: Boolean = false): PBSignedTransaction = {
      maybeWaitForTransaction(sync(async(n).grpc.broadcast(tx,proofs)), waitForTx)
    }


    def broadcastSponsorFee(sender: KeyPair,
                            minFee: Option[Amount],
                            fee: Long,
                            version: Int = 1,
                            waitForTx: Boolean = false): PBSignedTransaction = {
      maybeWaitForTransaction(sync(async(n).grpc.broadcastSponsorFee(sender, minFee, fee, version)), waitForTx)
    }
<<<<<<< HEAD

    def broadcastInvokeScript(caller: KeyPair,
                              dApp: Recipient,
                              functionCall: Option[FUNCTION_CALL],
                              payments: Seq[Amount] = Seq.empty,
                              fee: Long,
                              version: Int = 2,
                              waitForTx: Boolean = false): PBSignedTransaction = {
      maybeWaitForTransaction(sync(async(n).grpc.broadcastInvokeScript(caller, dApp, functionCall, payments, fee, version)), waitForTx)
    }

    def getDataByKey(address: ByteString, key: String): List[DataTransactionData.DataEntry] = {
      accounts.getDataEntries(DataRequest.of(address, key)).toList.map(res => res.getEntry)
    }

    def getData(address: ByteString): List[DataTransactionData.DataEntry] = {
      accounts.getDataEntries(DataRequest(address)).toList.map(res => res.getEntry)
    }
  }
=======
>>>>>>> 38109b16

    def broadcastLease(source: KeyPair,
                       recipient: Recipient,
                       amount: Long,
                       fee: Long,
                       version: Int = 2,
                       waitForTx: Boolean = false): PBSignedTransaction = {
      maybeWaitForTransaction(sync(async(n).grpc.broadcastLease(source, recipient, amount, fee, version)), waitForTx)
    }

    def broadcastLeaseCancel(source: KeyPair,
                             leaseId: String,
                             fee: Long,
                             version: Int = 2,
                             waitForTx: Boolean = false): PBSignedTransaction = {
      maybeWaitForTransaction(sync(async(n).grpc.broadcastLeaseCancel(source, leaseId, fee, version)), waitForTx)
    }

    def getActiveLeases(address: ByteString): List[PBSignedTransaction] = {
      val leases = accounts.getActiveLeases(AccountRequest.of(address))
      leases.toList.map(resp => resp.getTransaction)
    }
  }
}<|MERGE_RESOLUTION|>--- conflicted
+++ resolved
@@ -10,11 +10,7 @@
 import com.google.protobuf.wrappers.StringValue
 import com.wavesplatform.account.{AddressOrAlias, AddressScheme, KeyPair}
 import com.wavesplatform.api.grpc.BalanceResponse.WavesBalances
-<<<<<<< HEAD
-import com.wavesplatform.api.grpc.{AccountRequest, AccountsApiGrpc, BalancesRequest, BlocksApiGrpc, DataRequest, ScriptData, TransactionsApiGrpc}
-=======
 import com.wavesplatform.api.grpc.{AccountRequest, AccountsApiGrpc, BalancesRequest, BlocksApiGrpc, DataRequest, ScriptData, TransactionsApiGrpc, TransactionsRequest}
->>>>>>> 38109b16
 import com.wavesplatform.api.http.RewardApiRoute.RewardStatus
 import com.wavesplatform.api.http.assets.{SignedIssueV1Request, SignedIssueV2Request}
 import com.wavesplatform.api.http.{AddressApiRoute, ApiError}
@@ -28,11 +24,7 @@
 import com.wavesplatform.lang.v1.compiler.Terms
 import com.wavesplatform.lang.v1.compiler.Terms.FUNCTION_CALL
 import com.wavesplatform.protobuf.Amount
-<<<<<<< HEAD
-import com.wavesplatform.protobuf.transaction.{DataTransactionData, PBSignedTransaction, PBTransaction, PBTransactions, Recipient}
-=======
 import com.wavesplatform.protobuf.transaction._
->>>>>>> 38109b16
 import com.wavesplatform.state.{AssetDistribution, AssetDistributionPage, DataEntry, Portfolio}
 import com.wavesplatform.transaction.Asset
 import com.wavesplatform.transaction.assets.IssueTransactionV2
@@ -807,7 +799,6 @@
                             waitForTx: Boolean = false): PBSignedTransaction = {
       maybeWaitForTransaction(sync(async(n).grpc.broadcastSponsorFee(sender, minFee, fee, version)), waitForTx)
     }
-<<<<<<< HEAD
 
     def broadcastInvokeScript(caller: KeyPair,
                               dApp: Recipient,
@@ -826,9 +817,6 @@
     def getData(address: ByteString): List[DataTransactionData.DataEntry] = {
       accounts.getDataEntries(DataRequest(address)).toList.map(res => res.getEntry)
     }
-  }
-=======
->>>>>>> 38109b16
 
     def broadcastLease(source: KeyPair,
                        recipient: Recipient,
