--- conflicted
+++ resolved
@@ -244,22 +244,6 @@
         script: Option[String],
         waitForTx: Boolean = false
     ): Transaction = {
-<<<<<<< HEAD
-      val tx = IssueTransaction
-        .selfSigned(
-          TxVersion.V2,
-          sender = source,
-          name = name.getBytes(StandardCharsets.UTF_8),
-          description = description.getBytes(StandardCharsets.UTF_8),
-          quantity = quantity,
-          decimals = decimals,
-          reissuable = reissuable,
-          script = script.map(x => Script.fromBase64String(x).explicitGet()),
-          fee = fee,
-          timestamp = System.currentTimeMillis()
-        )
-        .explicitGet()
-=======
       val tx = IssueTransaction(
         TxVersion.V2,
         sender = source,
@@ -272,7 +256,6 @@
         fee = fee,
         timestamp = System.currentTimeMillis()
       ).signWith(source)
->>>>>>> d7ffb13e
 
       maybeWaitForTransaction(sync(async(n).broadcastRequest(tx.json())), wait = waitForTx)
     }
