package com.wavesplatform.it.api

import java.net.InetSocketAddress
import java.util.concurrent.TimeoutException

import akka.http.scaladsl.model.StatusCodes.BadRequest
import akka.http.scaladsl.model.{StatusCode, StatusCodes}
import com.google.protobuf.ByteString
import com.google.protobuf.wrappers.StringValue
import com.wavesplatform.account.{AddressOrAlias, KeyPair}
import com.wavesplatform.api.grpc.BalanceResponse.WavesBalances
import com.wavesplatform.api.grpc._
import com.wavesplatform.api.http.RewardApiRoute.RewardStatus
import com.wavesplatform.api.http.requests.IssueRequest
import com.wavesplatform.api.http.{AddressApiRoute, ApiError}
import com.wavesplatform.common.state.ByteStr
import com.wavesplatform.common.utils.{Base58, EitherExt2}
import com.wavesplatform.features.api.{ActivationStatus, FeatureActivationStatus}
import com.wavesplatform.http.DebugMessage
import com.wavesplatform.it.Node
import com.wavesplatform.it.sync._
import com.wavesplatform.lang.script.Script
import com.wavesplatform.lang.v1.compiler.Terms
import com.wavesplatform.protobuf.Amount
import com.wavesplatform.protobuf.block.PBBlocks
import com.wavesplatform.protobuf.transaction.{PBSignedTransaction, PBTransactions, Recipient, _}
import com.wavesplatform.state.{AssetDistribution, AssetDistributionPage, DataEntry, Portfolio}
import com.wavesplatform.transaction.Asset.Waves
import com.wavesplatform.transaction.assets.IssueTransaction
import com.wavesplatform.transaction.assets.exchange.Order
import com.wavesplatform.transaction.lease.{LeaseCancelTransaction, LeaseTransaction}
import com.wavesplatform.transaction.smart.InvokeScriptTransaction
import com.wavesplatform.transaction.transfer.MassTransferTransaction.Transfer
import com.wavesplatform.transaction.transfer.TransferTransaction
import com.wavesplatform.transaction.{Asset, TxVersion}
import com.wavesplatform.utils._
import io.grpc.Status.Code
import io.grpc.StatusRuntimeException
import org.asynchttpclient.Response
import org.scalactic.source.Position
import org.scalatest.Matchers._
import org.scalatest.{Assertion, Assertions, Matchers}
import play.api.libs.json.Json.parse
import play.api.libs.json._

import scala.concurrent.ExecutionContext.Implicits.global
import scala.concurrent.duration._
import scala.concurrent.{Await, Awaitable, Future}
import scala.util._
import scala.util.control.NonFatal

object SyncHttpApi extends Assertions {
  case class ErrorMessage(error: Int, message: String)
  implicit val errorMessageFormat: Format[ErrorMessage] = Json.format

  case class GenericApiError(id: Int, message: String, statusCode: Int, json: JsObject)

  object GenericApiError {
    import play.api.libs.functional.syntax._
    import play.api.libs.json.Reads._
    import play.api.libs.json._

    def apply(id: Int, message: String, code: StatusCode, json: JsObject): GenericApiError =
      new GenericApiError(id, message, code.intValue(), json)

    implicit val genericApiErrorReads: Reads[GenericApiError] = (
      (JsPath \ "error").read[Int] and
        (JsPath \ "message").read[String] and
        JsPath.read[JsObject]
    )((id, message, json) => GenericApiError(id, message, StatusCodes.BadRequest.intValue, json))
  }

  case class AssertiveApiError(id: Int, message: String, code: StatusCode = StatusCodes.BadRequest, matchMessage: Boolean = false)

  implicit class ApiErrorOps(error: ApiError) {
    def assertive(matchMessage: Boolean = false): AssertiveApiError = AssertiveApiError(error.id, error.message, error.code, matchMessage)
  }

  def assertBadRequestAndResponse[R](f: => R, errorRegex: String): Assertion = Try(f) match {
    case Failure(UnexpectedStatusCodeException(_, _, statusCode, responseBody)) =>
      Assertions.assert(
        statusCode == BadRequest.intValue && responseBody.replace("\n", "").matches(s".*$errorRegex.*"),
        s"\nexpected '$errorRegex'\nactual '$responseBody'"
      )
    case Failure(e) => Assertions.fail(e)
    case _          => Assertions.fail("Expecting bad request")
  }

  def assertBadRequestAndMessage[R](f: => R, errorMessage: String, expectedStatusCode: Int = BadRequest.intValue): Assertion =
    Try(f) match {
      case Failure(UnexpectedStatusCodeException(_, _, statusCode, responseBody)) =>
        Assertions.assert(statusCode == expectedStatusCode && parse(responseBody).as[ErrorMessage].message.contains(errorMessage))
      case Failure(e) => Assertions.fail(e)
      case Success(s) => Assertions.fail(s"Expecting bad request but handle $s")
    }

  def assertGrpcError[R](f: => R, errorRegex: String, expectedCode: Code): Assertion = Try(f) match {
    case Failure(GrpcStatusRuntimeException(status, _)) =>
      Assertions.assert(
        status.getCode == expectedCode
          && status.getDescription.matches(s".*$errorRegex.*"),
        s"\nexpected '$errorRegex'\nactual '${status.getDescription}'"
      )
    case Failure(e) => Assertions.fail(e)
    case Success(s) => Assertions.fail(s"Expecting bad request but handle $s")
  }

  def assertApiErrorRaised[R](f: => R, expectedStatusCode: Int = StatusCodes.BadRequest.intValue): Assertion =
    assertApiError(f)(_ => Assertions.succeed)

  def assertApiError[R](f: => R, expectedError: AssertiveApiError): Assertion =
    assertApiError(f) { error =>
      error.id shouldBe expectedError.id
      error.statusCode shouldBe expectedError.code.intValue()
      if (expectedError.matchMessage)
        error.message should include regex expectedError.message
      else
        error.message shouldBe expectedError.message
    }

  def assertApiError[R](f: => R, expectedError: ApiError): Assertion =
    Try(f) match {
      case Failure(UnexpectedStatusCodeException(_, _, statusCode, responseBody)) =>
        import play.api.libs.json._
        parse(responseBody).validate[JsObject] match {
          case JsSuccess(json, _) => (json - "trace") shouldBe expectedError.json
          case JsError(_)         => Assertions.fail(s"Expecting error: ${expectedError.json}, but handle $responseBody")
        }
        statusCode shouldBe expectedError.code.intValue()
      case Failure(e) => Assertions.fail(e)
      case Success(s) => Assertions.fail(s"Expecting error: $expectedError, but handle $s")
    }

  def assertApiError[R](f: => R)(check: GenericApiError => Assertion): Assertion =
    Try(f) match {
      case Failure(UnexpectedStatusCodeException(_, _, code, responseBody)) =>
        parse(responseBody).validate[GenericApiError] match {
          case JsSuccess(error, _) => check(error.copy(statusCode = code))
          case JsError(errors)     => Assertions.fail(errors.map { case (_, es) => es.mkString("(", ",", ")") }.mkString(","))
        }
      case Failure(e) => Assertions.fail(e)
      case Success(s) => Assertions.fail(s"Expecting error but handle $s")
    }

  val RequestAwaitTime: FiniteDuration = 50.seconds

  def sync[A](awaitable: Awaitable[A], atMost: Duration = RequestAwaitTime): A =
    try Await.result(awaitable, atMost)
    catch {
      case usce: UnexpectedStatusCodeException => throw usce
      case te: TimeoutException                => throw te
      case NonFatal(cause)                     => throw new Exception(cause)
    }

  implicit class NodeExtSync(n: Node) extends Assertions with Matchers {
    import com.wavesplatform.it.api.AsyncHttpApi.{NodeAsyncHttpApi => async}

    private def maybeWaitForTransaction(tx: Transaction, wait: Boolean): Transaction = {
      if (wait) waitForTransaction(tx.id)
      tx
    }

    def get(path: String): Response =
      sync(async(n).get(path))

    def getWithCustomHeader(path: String, headerName: String = "Accept", headerValue: String, withApiKey: Boolean = false): Response =
      sync(async(n).getWithCustomHeader(path, headerName, headerValue, withApiKey))

    def utx(amountsAsStrings: Boolean = false): Seq[Transaction] = sync(async(n).utx(amountsAsStrings))

    def utxById(txId: String, amountsAsStrings: Boolean = false): Transaction = {
      sync(async(n).utxById(txId, amountsAsStrings))
    }

    def utxSize: Int = sync(async(n).utxSize)

    def printDebugMessage(db: DebugMessage): Response =
      sync(async(n).printDebugMessage(db))

    def activationStatus: ActivationStatus =
      sync(async(n).activationStatus)

    def rewardStatus(height: Option[Int] = None, amountsAsStrings: Boolean = false): RewardStatus =
      sync(async(n).rewardStatus(height, amountsAsStrings))

    def seed(address: String): String =
      sync(async(n).seed(address))

    def lastBlock(amountsAsStrings: Boolean = false): Block = sync(async(n).lastBlock(amountsAsStrings))

    def blockBySignature(signature: String, amountsAsStrings: Boolean = false): Block = sync(async(n).blockBySignature(signature, amountsAsStrings))

    def lastBlockHeaders(amountsAsStrings: Boolean = false): BlockHeaders = sync(async(n).lastBlockHeaders(amountsAsStrings))

    def blockHeadersAt(height: Int, amountsAsStrings: Boolean = false): BlockHeaders = sync(async(n).blockHeadersAt(height, amountsAsStrings))

    def postForm(path: String, params: (String, String)*): Response =
      sync(async(n).postForm(path, params: _*))

    def postJson[A: Writes](path: String, body: A): Response =
      sync(async(n).postJson(path, body))

    def postJsonWithApiKey[A: Writes](path: String, body: A): Response =
      sync(async(n).postJsonWithApiKey(path, body))

    def postJsObjectWithCustomHeader(path: String, body: JsValue, headerName: String = "Accept", headerValue: String): Response =
      sync(async(n).postJsObjectWithCustomHeader(path, body, headerName, headerValue))

    def getWithApiKey(path: String): Response =
      sync(async(n).getWithApiKey(path))

    def accountBalances(acc: String): (Long, Long) =
      sync(async(n).accountBalances(acc))

    def accountsBalances(height: Option[Int], accounts: Seq[String], asset: Option[String] = None): Seq[(String, Long)] =
      sync(async(n).accountsBalances(height, accounts, asset))

    def balance(address: String, confirmations: Option[Int] = None, amountsAsStrings: Boolean = false): Balance = sync(async(n).balance(address, confirmations, amountsAsStrings))

    def effectiveBalance(address: String, confirmations: Option[Int] = None, amountsAsStrings: Boolean = false): Balance = sync(async(n).effectiveBalance(address, confirmations, amountsAsStrings))

    def balanceDetails(acc: String, amountsAsStrings: Boolean = false): BalanceDetails = sync(async(n).balanceDetails(acc, amountsAsStrings))

    def assertBalances(acc: String, balance: Long)(implicit pos: Position): Unit =
      sync(async(n).assertBalances(acc, balance, effectiveBalance = balance))

    def assertBalances(acc: String, balance: Long, effectiveBalance: Long)(implicit pos: Position): Unit =
      sync(async(n).assertBalances(acc, balance, effectiveBalance))

    def assertAssetBalance(acc: String, assetIdString: String, balance: Long)(implicit pos: Position): Unit =
      sync(async(n).assertAssetBalance(acc, assetIdString, balance))

    def assetBalance(address: String, asset: String, amountsAsStrings: Boolean = false): AssetBalance =
      sync(async(n).assetBalance(address, asset, amountsAsStrings))

    def assetsDetails(assetId: String, fullInfo: Boolean = false, amountsAsStrings: Boolean = false): AssetInfo =
      sync(async(n).assetsDetails(assetId, fullInfo, amountsAsStrings))

    def addressScriptInfo(address: String): AddressApiRoute.AddressScriptInfo =
      sync(async(n).scriptInfo(address))

    def assetsBalance(address: String, amountsAsStrings: Boolean = false): FullAssetsInfo =
      sync(async(n).assetsBalance(address, amountsAsStrings))

    def nftAssetsBalance(address: String, limit: Int, maybeAfter: Option[String] = None, amountsAsStrings: Boolean = false): Seq[NFTAssetInfo] =
      sync(async(n).nftAssetsBalance(address, limit, maybeAfter, amountsAsStrings))

    def assetDistributionAtHeight(asset: String, height: Int, limit: Int, maybeAfter: Option[String] = None, amountsAsStrings: Boolean = false): AssetDistributionPage =
      sync(async(n).assetDistributionAtHeight(asset, height, limit, maybeAfter, amountsAsStrings))

    def assetDistribution(asset: String): AssetDistribution =
      sync(async(n).assetDistribution(asset))

    def debugPortfoliosFor(address: String, considerUnspent: Boolean, amountsAsStrings: Boolean = false): Portfolio =
      sync(async(n).debugPortfoliosFor(address, considerUnspent, amountsAsStrings))

    def broadcastIssue(
        source: KeyPair,
        name: String,
        description: String,
        quantity: Long,
        decimals: Byte,
        reissuable: Boolean,
        fee: Long = issueFee,
        script: Option[String],
        waitForTx: Boolean = false
    ): Transaction = {
      val tx = IssueTransaction(
        TxVersion.V2,
        sender = source,
        name.utf8Bytes,
        description.utf8Bytes,
        quantity = quantity,
        decimals = decimals,
        reissuable = reissuable,
        script = script.map(x => Script.fromBase64String(x).explicitGet()),
        fee = fee,
        timestamp = System.currentTimeMillis()
      ).signWith(source)

      maybeWaitForTransaction(sync(async(n).broadcastRequest(tx.json())), wait = waitForTx)
    }

    def issue(
        sourceAddress: String,
        name: String = "Asset",
        description: String = "",
        quantity: Long = 1000000000,
        decimals: Byte = 2,
        reissuable: Boolean = true,
        fee: Long = issueFee,
        version: TxVersion = TxVersion.V2,
        script: Option[String] = None,
        waitForTx: Boolean = false
    ): Transaction = {
      maybeWaitForTransaction(sync(async(n).issue(sourceAddress, name, description, quantity, decimals, reissuable, fee, version, script)), waitForTx)
    }

    def reissue(
        sourceAddress: String,
        assetId: String,
        quantity: Long,
        reissuable: Boolean,
        fee: Long = reissueFee,
        waitForTx: Boolean = false
    ): Transaction =
      maybeWaitForTransaction(sync(async(n).reissue(sourceAddress, assetId, quantity, reissuable, fee)), waitForTx)

    def debugStateChanges(transactionId: String): DebugStateChanges = {
      sync(async(n).debugStateChanges(transactionId))
    }

    def debugStateChangesByAddress(address: String, limit: Int): Seq[DebugStateChanges] = {
      sync(async(n).debugStateChangesByAddress(address, limit))
    }

    def payment(sourceAddress: String, recipient: String, amount: Long, fee: Long): Transaction =
      sync(async(n).payment(sourceAddress, recipient, amount, fee))

    def transactionInfo(txId: String, amountsAsStrings: Boolean = false): TransactionInfo =
      sync(async(n).transactionInfo(txId, amountsAsStrings))

    def transactionStatus(txIds: Seq[String]): Seq[TransactionStatus] =
      sync(async(n).transactionsStatus(txIds))

    def transactionsByAddress(address: String, limit: Int): Seq[TransactionInfo] =
      sync(async(n).transactionsByAddress(address, limit))

    def transactionsByAddress(address: String, limit: Int, after: String): Seq[TransactionInfo] =
      sync(async(n).transactionsByAddress(address, limit, after))

    def scriptCompile(code: String): CompiledScript =
      sync(async(n).scriptCompile(code))

    def scriptDecompile(code: String): DecompiledScript =
      sync(async(n).scriptDecompile(code))

    def getAddresses: Seq[String] = sync(async(n).getAddresses)

    def burn(
        sourceAddress: String,
        assetId: String,
        quantity: Long,
        fee: Long = burnFee,
        version: TxVersion = TxVersion.V1,
        waitForTx: Boolean = false
    ): Transaction =
      maybeWaitForTransaction(sync(async(n).burn(sourceAddress, assetId, quantity, fee, version)), waitForTx)

    def sponsorAsset(sourceAddress: String, assetId: String, baseFee: Long, fee: Long = sponsorFee, waitForTx: Boolean = false, amountsAsStrings: Boolean = false): Transaction = {
      maybeWaitForTransaction(sync(async(n).sponsorAsset(sourceAddress, assetId, baseFee, fee, amountsAsStrings)), waitForTx)
    }

    def cancelSponsorship(sourceAddress: String, assetId: String, fee: Long = sponsorFee): Transaction =
      sync(async(n).cancelSponsorship(sourceAddress, assetId, fee))

    def sign(json: JsValue): JsObject =
      sync(async(n).sign(json))

    def createAlias(targetAddress: String, alias: String, fee: Long = minFee, version: TxVersion = TxVersion.V2): Transaction =
      sync(async(n).createAlias(targetAddress, alias, fee, version))

    def aliasByAddress(targetAddress: String): Seq[String] =
      sync(async(n).aliasByAddress(targetAddress))

    def broadcastTransfer(
        source: KeyPair,
        recipient: String,
        amount: Long,
        fee: Long = minFee,
        assetId: Option[String],
        feeAssetId: Option[String],
        waitForTx: Boolean = false
    ): Transaction = {
      val tx = TransferTransaction
        .selfSigned(
          version = 2.toByte,
          sender = source,
          recipient = AddressOrAlias.fromString(recipient).explicitGet(),
          asset = Asset.fromString(assetId),
          amount = amount,
          feeAsset = Asset.fromString(feeAssetId),
          fee = fee,
          attachment = None,
          timestamp = System.currentTimeMillis()
        )
        .explicitGet()

      maybeWaitForTransaction(sync(async(n).broadcastRequest(tx.json())), wait = waitForTx)
    }

    def broadcastExchange(matcher: KeyPair,
                          buyOrder: Order,
                          sellOrder: Order,
                          amount: Long,
                          price: Long,
                          buyMatcherFee: Long,
                          sellMatcherFee: Long,
                          fee: Long,
                          version: Byte = 2,
                          matcherFeeAssetId: Option[String] = None,
                          waitForTx: Boolean = false,
                          amountsAsStrings: Boolean = false): Transaction = {
      maybeWaitForTransaction(sync(async(n).broadcastExchange(matcher, buyOrder, sellOrder, amount, price, buyMatcherFee, sellMatcherFee, fee, version, matcherFeeAssetId, amountsAsStrings)), waitForTx)
    }

    def transfer(
        sourceAddress: String,
        recipient: String,
        amount: Long,
        fee: Long = minFee,
        assetId: Option[String] = None,
        feeAssetId: Option[String] = None,
        version: TxVersion = TxVersion.V2,
        waitForTx: Boolean = false
    ): Transaction = {
      maybeWaitForTransaction(sync(async(n).transfer(sourceAddress, recipient, amount, fee, assetId, feeAssetId, version)), waitForTx)
    }

    def massTransfer(
        sourceAddress: String,
        transfers: List[Transfer],
        fee: Long,
        assetId: Option[String] = None,
        waitForTx: Boolean = false,
        amountsAsStrings: Boolean = false
    ): Transaction = {
      maybeWaitForTransaction(sync(async(n).massTransfer(sourceAddress, transfers, fee, assetId, amountsAsStrings)), waitForTx)
    }

    def broadcastLease(
        source: KeyPair,
        recipient: String,
        leasingAmount: Long,
        leasingFee: Long = minFee,
        waitForTx: Boolean = false
    ): Transaction = {
      val tx = LeaseTransaction
        .selfSigned(
          2.toByte,
          sender = source,
          recipient = AddressOrAlias.fromString(recipient).explicitGet(),
          amount = leasingAmount,
          fee = leasingFee,
          timestamp = System.currentTimeMillis()
        )
        .explicitGet()

      maybeWaitForTransaction(sync(async(n).broadcastRequest(tx.json())), wait = waitForTx)
    }

    def lease(
        sourceAddress: String,
        recipient: String,
        leasingAmount: Long,
        leasingFee: Long = minFee,
        version: TxVersion = TxVersion.V1,
        waitForTx: Boolean = false
    ): Transaction =
      maybeWaitForTransaction(sync(async(n).lease(sourceAddress, recipient, leasingAmount, leasingFee, version)), waitForTx)

<<<<<<< HEAD
    def putData(sourceAddress: String, data: List[DataEntry[_]], fee: Long, waitForTx: Boolean = false, amountsAsStrings: Boolean = false): Transaction =
      maybeWaitForTransaction(sync(async(n).putData(sourceAddress, data, fee, amountsAsStrings)), waitForTx)
=======
    def putData(sourceAddress: String, data: List[DataEntry[_]], fee: Long, waitForTx: Boolean = false, version: TxVersion = 1.toByte): Transaction =
      maybeWaitForTransaction(sync(async(n).putData(sourceAddress, data, fee, version = version)), waitForTx)

    def broadcastData(
        sender: KeyPair,
        data: List[DataEntry[_]],
        fee: Long,
        version: TxVersion = TxVersion.V2,
        timestamp: Option[Long] = None,
        waitForTx: Boolean = false
    ): Transaction =
      maybeWaitForTransaction(sync(async(n).broadcastData(sender, data, fee, version, timestamp)), waitForTx)
>>>>>>> 9c152257

    def removeData(sourceAddress: String, data: Seq[String], fee: Long): Transaction =
      sync(async(n).removeData(sourceAddress, data, fee))

    def getData(sourceAddress: String, amountsAsStrings: Boolean = false): List[DataEntry[_]] =
      sync(async(n).getData(sourceAddress, amountsAsStrings))

    def getData(sourceAddress: String, regexp: String): List[DataEntry[_]] =
      sync(async(n).getData(sourceAddress, regexp))

    def getDataByKey(sourceAddress: String, key: String): DataEntry[_] =
      sync(async(n).getDataByKey(sourceAddress, key))

    def getDataList(sourceAddress: String, keys: String*): Seq[DataEntry[_]] =
      sync(async(n).getDataList(sourceAddress, keys: _*))

    def getDataListJson(sourceAddress: String, keys: String*): Seq[DataEntry[_]] =
      sync(async(n).getDataListJson(sourceAddress, keys: _*))

    def getDataListPost(sourceAddress: String, keys: String*): Seq[DataEntry[_]] =
      sync(async(n).getDataListPost(sourceAddress, keys: _*))

    def getMerkleProof(ids: String*): Seq[MerkleProofResponse] = sync(async(n).getMerkleProof(ids: _*))

    def getMerkleProofPost(ids: String*): Seq[MerkleProofResponse] = sync(async(n).getMerkleProofPost(ids: _*))

    def broadcastRequest[A: Writes](req: A): Transaction =
      sync(async(n).broadcastRequest(req))

    def activeLeases(sourceAddress: String): Seq[Transaction] =
      sync(async(n).activeLeases(sourceAddress))

    def broadcastCancelLease(source: KeyPair, leaseId: String, fee: Long = minFee, waitForTx: Boolean = false): Transaction = {
      val tx = LeaseCancelTransaction
        .signed(
          TxVersion.V2,
          source.publicKey,
          ByteStr.decodeBase58(leaseId).get,
          fee,
          System.currentTimeMillis(),
          source.privateKey
        )
        .explicitGet()

      maybeWaitForTransaction(sync(async(n).broadcastRequest(tx.json())), wait = waitForTx)
    }

    def cancelLease(sourceAddress: String, leaseId: String, fee: Long = minFee, version: TxVersion = TxVersion.V1): Transaction =
      sync(async(n).cancelLease(sourceAddress, leaseId, fee))

    def expectSignedBroadcastRejected(json: JsValue): Int = sync(async(n).expectSignedBroadcastRejected(json))

    def signedBroadcast(tx: JsValue, waitForTx: Boolean = false): Transaction = {
      maybeWaitForTransaction(sync(async(n).signedBroadcast(tx)), waitForTx)
    }

    def signedIssue(tx: IssueRequest): Transaction =
      sync(async(n).signedIssue(tx))

    def ensureTxDoesntExist(txId: String): Unit =
      sync(async(n).ensureTxDoesntExist(txId))

    def createAddress(): String =
      sync(async(n).createAddress)

    def rawTransactionInfo(txId: String): JsValue =
      sync(async(n).rawTransactionInfo(txId))

    def waitForTransaction(txId: String, retryInterval: FiniteDuration = 1.second): TransactionInfo =
      sync(async(n).waitForTransaction(txId), 2.minutes)

    def signAndBroadcast(tx: JsValue, waitForTx: Boolean = false): Transaction = {
      maybeWaitForTransaction(sync(async(n).signAndBroadcast(tx)), waitForTx)
    }

    def signAndTraceBroadcast(tx: JsValue, waitForTx: Boolean = false): (Transaction, JsValue) = {
      sync(async(n).signAndTraceBroadcast(tx)) match {
        case (tx, js) => maybeWaitForTransaction(tx, waitForTx) -> js
      }
    }

    def waitForHeight(expectedHeight: Int, requestAwaitTime: FiniteDuration = RequestAwaitTime): Int =
      sync(async(n).waitForHeight(expectedHeight), requestAwaitTime)

    def blacklist(address: InetSocketAddress): Unit =
      sync(async(n).blacklist(address))

    def debugMinerInfo(): Seq[State] =
      sync(async(n).debugMinerInfo())

    def transactionSerializer(body: JsObject): TransactionSerialize = sync(async(n).transactionSerializer(body))

    def debugStateAt(height: Long): Map[String, Long] = sync(async(n).debugStateAt(height))

    def debugBalanceHistory(address: String, amountsAsStrings: Boolean = false): Seq[BalanceHistory] =
      sync(async(n).debugBalanceHistory(address, amountsAsStrings))


    def height: Int =
      sync(async(n).height)

    def blockAt(height: Int, amountsAsStrings: Boolean = false): Block = sync(async(n).blockAt(height, amountsAsStrings))

    def blockSeq(fromHeight: Int, toHeight: Int, amountsAsStrings: Boolean = false): Seq[Block] = sync(async(n).blockSeq(fromHeight, toHeight, amountsAsStrings))

    def blockSeqByAddress(address: String, from: Int, to: Int, amountsAsStrings: Boolean = false): Seq[Block] = sync(async(n).blockSeqByAddress(address, from, to, amountsAsStrings))

    def blockHeadersSeq(fromHeight: Int, toHeight: Int, amountsAsStrings: Boolean = false): Seq[BlockHeaders] = sync(async(n).blockHeadersSeq(fromHeight, toHeight, amountsAsStrings))

    def blockGenerationSignature(signature: String): GenerationSignatureResponse = sync(async(n).blockGenerationSignature(signature))

    def lastBlockGenerationSignature: String = sync(async(n).lastBlockGenerationSignature)

    def generatingBalance(address: String, amountsAsStrings: Boolean = false): GeneratingBalance = sync(async(n).generatingBalance(address, amountsAsStrings))

    def rollback(to: Int, returnToUTX: Boolean = true): Unit =
      sync(async(n).rollback(to, returnToUTX))

    def findTransactionInfo(txId: String): Option[TransactionInfo] = sync(async(n).findTransactionInfo(txId))

    def connectedPeers: Seq[Peer] = (Json.parse(get("/peers/connected").getResponseBody) \ "peers").as[Seq[Peer]]

    def calculateFee(tx: JsObject, amountsAsStrings: Boolean = false): FeeInfo =
      sync(async(n).calculateFee(tx, amountsAsStrings))

    def blacklistedPeers: Seq[BlacklistedPeer] =
      sync(async(n).blacklistedPeers)

    def waitFor[A](desc: String)(f: Node => A, cond: A => Boolean, retryInterval: FiniteDuration): A =
      sync(async(n).waitFor[A](desc)(x => Future.successful(f(x.n)), cond, retryInterval), 5.minutes)

    def waitForBlackList(blackList: Int): Seq[BlacklistedPeer] =
      sync(async(n).waitForBlackList(blackList))

    def status(): Status =
      sync(async(n).status)

    def waitForPeers(targetPeersCount: Int, requestAwaitTime: FiniteDuration = RequestAwaitTime): Seq[Peer] =
      sync(async(n).waitForPeers(targetPeersCount), requestAwaitTime)

    def connect(address: InetSocketAddress): Unit =
      sync(async(n).connect(address))

    def setScript(sender: String, script: Option[String] = None, fee: Long = setScriptFee, waitForTx: Boolean = false): Transaction = {
      maybeWaitForTransaction(sync(async(n).setScript(sender, script, fee)), waitForTx)
    }

    def setAssetScript(
        assetId: String,
        sender: String,
        fee: Long = issueFee,
        script: Option[String] = None,
        waitForTx: Boolean = false
    ): Transaction = {
      maybeWaitForTransaction(sync(async(n).setAssetScript(assetId, sender, fee, script)), waitForTx)
    }

    def invokeScript(
        caller: String,
        dappAddress: String,
        func: Option[String] = None,
        args: List[Terms.EXPR] = List.empty,
        payment: Seq[InvokeScriptTransaction.Payment] = Seq.empty,
        fee: Long = smartMinFee,
        feeAssetId: Option[String] = None,
        version: TxVersion = TxVersion.V1,
        waitForTx: Boolean = false
    ): (Transaction, JsValue) = {
      sync(async(n).invokeScript(caller, dappAddress, func, args, payment, fee, feeAssetId, version)) match {
        case (tx, js) => maybeWaitForTransaction(tx, waitForTx) -> js
      }
    }

    def updateAssetInfo(
        caller: KeyPair,
        assetId: String,
        name: String,
        description: String,
        fee: Long = issueFee,
        feeAssetId: Option[String] = None,
        version: TxVersion = TxVersion.V1,
        timestamp: Option[Long] = None,
        waitForTx: Boolean = false
    ): (Transaction, JsValue) = {
      sync(async(n).updateAssetInfo(caller, assetId, name, description, fee, feeAssetId, version, timestamp)) match {
        case (tx, js) => maybeWaitForTransaction(tx, waitForTx) -> js
      }
    }

    def waitForUtxIncreased(fromSize: Int): Int = sync(async(n).waitForUtxIncreased(fromSize))

    def featureActivationStatus(featureNum: Short): FeatureActivationStatus =
      activationStatus.features.find(_.id == featureNum).get

    def grpc: NodeExtGrpc = new NodeExtGrpc(n)
  }

  implicit class NodesExtSync(nodes: Seq[Node]) {

    import com.wavesplatform.it.api.AsyncHttpApi.{NodesAsyncHttpApi => async}

    private val TxInBlockchainAwaitTime = 8 * nodes.head.blockDelay
    private val ConditionAwaitTime      = 5.minutes

    private[this] def withTxIdMessage[T](transactionId: String)(f: => T): T =
      try f
      catch { case NonFatal(cause) => throw new RuntimeException(s"Error awaiting transaction: $transactionId", cause) }

    def height(implicit pos: Position): Seq[Int] =
      sync(async(nodes).height, TxInBlockchainAwaitTime)

    def waitForHeightAriseAndTxPresent(transactionId: String)(implicit pos: Position): Unit =
      withTxIdMessage(transactionId)(sync(async(nodes).waitForHeightAriseAndTxPresent(transactionId), TxInBlockchainAwaitTime))

    def waitForTransaction(transactionId: String)(implicit pos: Position): TransactionInfo =
      withTxIdMessage(transactionId)(sync(async(nodes).waitForTransaction(transactionId), TxInBlockchainAwaitTime))

    def waitForHeightArise(): Int =
      sync(async(nodes).waitForHeightArise(), TxInBlockchainAwaitTime)

    def waitForSameBlockHeadersAt(
        height: Int,
        retryInterval: FiniteDuration = 5.seconds,
        conditionAwaitTime: FiniteDuration = ConditionAwaitTime
    ): Boolean =
      sync(async(nodes).waitForSameBlockHeadersAt(height, retryInterval), conditionAwaitTime)

    def waitFor[A](desc: String)(retryInterval: FiniteDuration)(request: Node => A, cond: Iterable[A] => Boolean): Boolean =
      sync(
        async(nodes).waitFor(desc)(retryInterval)((n: Node) => Future(request(n))(scala.concurrent.ExecutionContext.Implicits.global), cond),
        ConditionAwaitTime
      )

    def rollback(height: Int, returnToUTX: Boolean = true): Unit = {
      sync(
        Future.traverse(nodes) { node =>
          com.wavesplatform.it.api.AsyncHttpApi.NodeAsyncHttpApi(node).rollback(height, returnToUTX)
        },
        ConditionAwaitTime
      )
    }

    def rollbackToBlockWithSignature(signature: String): Unit = {
      sync(
        Future.traverse(nodes) { node =>
          com.wavesplatform.it.api.AsyncHttpApi.NodeAsyncHttpApi(node).rollbackToBlockWithSignature(signature)
        },
        ConditionAwaitTime
      )
    }

    def waitForHeight(height: Int): Unit = {
      sync(
        Future.traverse(nodes) { node =>
          com.wavesplatform.it.api.AsyncHttpApi.NodeAsyncHttpApi(node).waitForHeight(height)
        },
        ConditionAwaitTime
      )
    }
  }

  class NodeExtGrpc(n: Node) {
    import com.wavesplatform.account.{Address => Addr}
    import com.wavesplatform.block.{Block => VanillaBlock}
    import com.wavesplatform.it.api.AsyncHttpApi.{NodeAsyncHttpApi => async}

    private[this] lazy val accounts     = AccountsApiGrpc.blockingStub(n.grpcChannel)
    private[this] lazy val transactions = TransactionsApiGrpc.blockingStub(n.grpcChannel)
    private[this] lazy val blocks       = BlocksApiGrpc.blockingStub(n.grpcChannel)

    def sync[A](awaitable: Awaitable[A], atMost: Duration = RequestAwaitTime): A =
      try Await.result(awaitable, atMost)
      catch {
        case gsre: StatusRuntimeException => throw GrpcStatusRuntimeException(gsre.getStatus, gsre.getTrailers)
        case te: TimeoutException         => throw te
        case NonFatal(cause)              => throw new Exception(cause)
      }

    def resolveAlias(alias: String): Addr = {
      val addr = accounts.resolveAlias(StringValue.of(alias))
      Addr.fromBytes(addr.value.toByteArray).explicitGet()
    }

    def exchange(
        matcher: KeyPair,
        buyOrder: Order,
        sellOrder: Order,
        amount: Long,
        price: Long,
        buyMatcherFee: Long,
        sellMatcherFee: Long,
        fee: Long,
        timestamp: Long,
        version: Byte,
        matcherFeeAssetId: String = "WAVES",
        waitForTx: Boolean = false
    ): PBSignedTransaction = {
      maybeWaitForTransaction(
        sync(
          async(n).grpc
            .exchange(matcher, buyOrder, sellOrder, amount, price, buyMatcherFee, sellMatcherFee, fee, timestamp, version, matcherFeeAssetId)
        ),
        waitForTx
      )
    }

    def updateAssetInfo(
        sender: KeyPair,
        assetId: String,
        updatedName: String,
        updatedDescription: String,
        fee: Long,
        feeAsset: Asset = Waves,
        version: TxVersion = TxVersion.V1,
        waitForTx: Boolean = false
    ): PBSignedTransaction = {
      maybeWaitForTransaction(
        sync(async(n).grpc.updateAssetInfo(sender, assetId, updatedName, updatedDescription, fee, feeAsset, version)),
        waitForTx
      )
    }

    def broadcastIssue(
        source: KeyPair,
        name: String,
        quantity: Long,
        decimals: Int,
        reissuable: Boolean,
        fee: Long,
        description: String = "",
        script: Option[String] = None,
        version: Int = 2,
        waitForTx: Boolean = false
    ): PBSignedTransaction = {
      maybeWaitForTransaction(
        sync(async(n).grpc.broadcastIssue(source, name, quantity, decimals, reissuable, fee, description, script, version)),
        waitForTx
      )
    }

    def broadcastTransfer(
        source: KeyPair,
        recipient: Recipient,
        amount: Long,
        fee: Long,
        version: Int = 2,
        assetId: String = "WAVES",
        feeAssetId: String = "WAVES",
        attachment: ByteString = ByteString.EMPTY,
        timestamp: Long = System.currentTimeMillis(),
        waitForTx: Boolean = false
    ): PBSignedTransaction = {
      maybeWaitForTransaction(
        sync(async(n).grpc.broadcastTransfer(source, recipient, amount, fee, version, assetId, feeAssetId, attachment, timestamp)),
        waitForTx
      )
    }

    def broadcastReissue(
        source: KeyPair,
        fee: Long,
        assetId: String,
        amount: Long,
        reissuable: Boolean = false,
        version: Int = 2,
        waitForTx: Boolean = false
    ): PBSignedTransaction = {
      maybeWaitForTransaction(sync(async(n).grpc.broadcastReissue(source, fee, assetId, amount, reissuable, version)), waitForTx)
    }

    def broadcastCreateAlias(source: KeyPair, alias: String, fee: Long, version: Int = 2, waitForTx: Boolean = false): PBSignedTransaction = {
      maybeWaitForTransaction(sync(async(n).grpc.broadcastCreateAlias(source, alias, fee, version)), waitForTx)
    }

    def putData(
        source: KeyPair,
        data: Seq[DataTransactionData.DataEntry],
        fee: Long,
        version: Int = 1,
        timestamp: Long = System.currentTimeMillis(),
        waitForTx: Boolean = false
    ): PBSignedTransaction = {
      maybeWaitForTransaction(sync(async(n).grpc.putData(source, data, fee, version, timestamp)), waitForTx)
    }

    def assetsBalance(address: ByteString, assetIds: Seq[String]): Map[String, Long] = {
      val pbAssetIds = assetIds.map(a => ByteString.copyFrom(Base58.decode(a)))
      val balances   = accounts.getBalances(BalancesRequest.of(address, pbAssetIds))
      balances.map(b => Base58.encode(b.getAsset.assetId.toByteArray) -> b.getAsset.amount).toMap
    }

    def wavesBalance(address: ByteString): WavesBalances = {
      accounts.getBalances(BalancesRequest.of(address, Seq(ByteString.EMPTY))).next().getWaves
    }

    def getTransaction(id: String, sender: ByteString = ByteString.EMPTY, recipient: Option[Recipient] = None): PBSignedTransaction = {
      sync(async(n).grpc.getTransaction(id, sender, recipient))
    }

    def getTransactionSeq(ids: Seq[String], sender: ByteString = ByteString.EMPTY, recipient: Option[Recipient] = None): List[PBSignedTransaction] = {
      val txs = transactions.getTransactions(TransactionsRequest(sender, recipient, ids.map(id => ByteString.copyFrom(Base58.decode(id)))))
      txs.toList.map(resp => resp.getTransaction)
    }

    def waitForTransaction(txId: String, retryInterval: FiniteDuration = 1.second): PBSignedTransaction =
      sync(async(n).grpc.waitForTransaction(txId))

    private def maybeWaitForTransaction(tx: PBSignedTransaction, wait: Boolean): PBSignedTransaction = {
      if (wait) sync(async(n).grpc.waitForTransaction(PBTransactions.vanilla(tx).explicitGet().id().toString))
      tx
    }

    def height: Int = sync(async(n).grpc.height)

    def waitForHeight(expectedHeight: Int, requestAwaitTime: FiniteDuration = RequestAwaitTime): Int =
      sync(async(n).grpc.waitForHeight(expectedHeight), requestAwaitTime)

    def broadcastBurn(
        sender: KeyPair,
        assetId: String,
        amount: Long,
        fee: Long,
        version: Int = 2,
        waitForTx: Boolean = false
    ): PBSignedTransaction = {
      maybeWaitForTransaction(sync(async(n).grpc.broadcastBurn(sender, assetId, amount, fee, version)), waitForTx)
    }

    def broadcastMassTransfer(
        sender: KeyPair,
        assetId: Option[String] = None,
        transfers: Seq[MassTransferTransactionData.Transfer],
        attachment: ByteString = ByteString.EMPTY,
        fee: Long,
        version: Int = 1,
        waitForTx: Boolean = false
    ): PBSignedTransaction = {
      maybeWaitForTransaction(sync(async(n).grpc.broadcastMassTransfer(sender, assetId, transfers, attachment, fee, version)), waitForTx)
    }

    def setAssetScript(
        sender: KeyPair,
        assetId: String,
        script: Option[String],
        fee: Long,
        timestamp: Long = System.currentTimeMillis(),
        version: Int = 1,
        waitForTx: Boolean = false
    ): PBSignedTransaction = {
      maybeWaitForTransaction(sync(async(n).grpc.setAssetScript(sender, assetId, script, fee, timestamp, version)), waitForTx)
    }

    def getDataByKey(address: ByteString, key: String): List[DataTransactionData.DataEntry] = {
      accounts.getDataEntries(DataRequest.of(address, key)).toList.map(res => res.getEntry)
    }

    def getData(address: ByteString): List[DataTransactionData.DataEntry] = {
      accounts.getDataEntries(DataRequest(address)).toList.map(res => res.getEntry)
    }

    def setScript(
        sender: KeyPair,
        script: Option[Script],
        fee: Long,
        timestamp: Long = System.currentTimeMillis(),
        version: Int = 1,
        waitForTx: Boolean = false
    ): PBSignedTransaction = {
      maybeWaitForTransaction(sync(async(n).grpc.setScript(sender, script, fee, timestamp, version)), waitForTx)
    }

    def blockAt(height: Int): VanillaBlock = {
      val block = blocks.getBlock(BlockRequest.of(includeTransactions = true, BlockRequest.Request.Height.apply(height))).getBlock
      PBBlocks.vanilla(block).toEither.explicitGet()
    }

    def blockById(blockId: ByteString): VanillaBlock = {
      val block = blocks.getBlock(BlockRequest.of(includeTransactions = true, BlockRequest.Request.BlockId.apply(blockId))).getBlock
      PBBlocks.vanilla(block).toEither.explicitGet()
    }

    def blockSeq(fromHeight: Int, toHeight: Int): Seq[VanillaBlock] = {
      val blockIter = blocks.getBlockRange(BlockRangeRequest.of(fromHeight, toHeight, includeTransactions = true, BlockRangeRequest.Filter.Empty))
      blockIter.map(blockWithHeight => PBBlocks.vanilla(blockWithHeight.getBlock).toEither.explicitGet()).toSeq
    }

    def blockSeqByAddress(address: String, fromHeight: Int, toHeight: Int): Seq[VanillaBlock] = {
      val blockIter = blocks.getBlockRange(
        BlockRangeRequest
          .of(fromHeight, toHeight, includeTransactions = true, BlockRangeRequest.Filter.Generator.apply(ByteString.copyFrom(Base58.decode(address))))
      )
      blockIter.map(blockWithHeight => PBBlocks.vanilla(blockWithHeight.getBlock).toEither.explicitGet()).toSeq
    }

    def assetInfo(assetId: String): AssetInfoResponse = sync(async(n).grpc.assetInfo(assetId))

    def scriptInfo(address: ByteString): ScriptData = {
      accounts.getScript(AccountRequest.of(address))
    }

    def broadcast(tx: PBTransaction, proofs: Seq[ByteString], waitForTx: Boolean = false): PBSignedTransaction = {
      maybeWaitForTransaction(sync(async(n).grpc.broadcast(tx, proofs)), waitForTx)
    }

    def broadcastSponsorFee(sender: KeyPair, minFee: Option[Amount], fee: Long, version: Int = 1, waitForTx: Boolean = false): PBSignedTransaction = {
      maybeWaitForTransaction(sync(async(n).grpc.broadcastSponsorFee(sender, minFee, fee, version)), waitForTx)
    }

    def broadcastLease(
        source: KeyPair,
        recipient: Recipient,
        amount: Long,
        fee: Long,
        version: Int = 2,
        waitForTx: Boolean = false
    ): PBSignedTransaction = {
      maybeWaitForTransaction(sync(async(n).grpc.broadcastLease(source, recipient, amount, fee, version)), waitForTx)
    }

    def broadcastLeaseCancel(source: KeyPair, leaseId: String, fee: Long, version: Int = 2, waitForTx: Boolean = false): PBSignedTransaction = {
      maybeWaitForTransaction(sync(async(n).grpc.broadcastLeaseCancel(source, leaseId, fee, version)), waitForTx)
    }

    def getActiveLeases(address: ByteString): List[PBSignedTransaction] = {
      val leases = accounts.getActiveLeases(AccountRequest.of(address))
      leases.toList.map(resp => resp.getTransaction)
    }
  }
}<|MERGE_RESOLUTION|>--- conflicted
+++ resolved
@@ -459,12 +459,12 @@
     ): Transaction =
       maybeWaitForTransaction(sync(async(n).lease(sourceAddress, recipient, leasingAmount, leasingFee, version)), waitForTx)
 
-<<<<<<< HEAD
-    def putData(sourceAddress: String, data: List[DataEntry[_]], fee: Long, waitForTx: Boolean = false, amountsAsStrings: Boolean = false): Transaction =
-      maybeWaitForTransaction(sync(async(n).putData(sourceAddress, data, fee, amountsAsStrings)), waitForTx)
-=======
-    def putData(sourceAddress: String, data: List[DataEntry[_]], fee: Long, waitForTx: Boolean = false, version: TxVersion = 1.toByte): Transaction =
-      maybeWaitForTransaction(sync(async(n).putData(sourceAddress, data, fee, version = version)), waitForTx)
+    def putData(sourceAddress: String,
+                data: List[DataEntry[_]],
+                fee: Long, waitForTx: Boolean = false,
+                version: TxVersion = 1.toByte,
+                amountsAsStrings: Boolean = false): Transaction =
+      maybeWaitForTransaction(sync(async(n).putData(sourceAddress, data, fee, version = version, amountsAsStrings)), waitForTx)
 
     def broadcastData(
         sender: KeyPair,
@@ -475,7 +475,6 @@
         waitForTx: Boolean = false
     ): Transaction =
       maybeWaitForTransaction(sync(async(n).broadcastData(sender, data, fee, version, timestamp)), waitForTx)
->>>>>>> 9c152257
 
     def removeData(sourceAddress: String, data: Seq[String], fee: Long): Transaction =
       sync(async(n).removeData(sourceAddress, data, fee))
