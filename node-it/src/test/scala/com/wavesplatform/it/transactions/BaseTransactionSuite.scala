--- conflicted
+++ resolved
@@ -45,10 +45,7 @@
   override protected def nodes: Seq[Node] = theNodes()
 
   protected override def beforeAll(): Unit = {
-<<<<<<< HEAD
-=======
     istRunning = true
->>>>>>> 685f2f2a
     theNodes.run()
     super.beforeAll()
   }
