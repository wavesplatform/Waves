--- conflicted
+++ resolved
@@ -63,11 +63,7 @@
                |}
                |
                |""".stripMargin,
-<<<<<<< HEAD
-        ScriptEstimatorV3(overhead = false)
-=======
-        ScriptEstimatorV3(fixOverflow = true)
->>>>>>> c0e79db2
+        ScriptEstimatorV3(fixOverflow = true, overhead = false)
       )
       .explicitGet()
       ._1
@@ -83,11 +79,7 @@
                |
                | false
                |""".stripMargin,
-<<<<<<< HEAD
-        ScriptEstimatorV3(overhead = false)
-=======
-        ScriptEstimatorV3(fixOverflow = true)
->>>>>>> c0e79db2
+        ScriptEstimatorV3(fixOverflow = true, overhead = false)
       )
       .explicitGet()
       ._1
