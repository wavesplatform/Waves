package com.wavesplatform.it.account.storage

import com.wavesplatform.account.KeyPair
import com.wavesplatform.common.state.ByteStr
import com.wavesplatform.common.utils.EitherExt2
import com.wavesplatform.it.BaseSuite
import com.wavesplatform.it.api.SyncHttpApi._
import com.wavesplatform.it.sync._
import com.wavesplatform.it.util._
import com.wavesplatform.lang.v1.compiler.Terms.{CONST_BOOLEAN, CONST_BYTESTR, CONST_LONG, CONST_STRING}
import com.wavesplatform.lang.v1.estimator.v2.ScriptEstimatorV2
import com.wavesplatform.state.{BinaryDataEntry, BooleanDataEntry, IntegerDataEntry, StringDataEntry}
import com.wavesplatform.transaction.smart.script.ScriptCompiler

case class WriteEntry(ct: String, t: String, v: Any, k: String = "somekey")

class RemoveEntrySuite extends BaseSuite {

  private val stringTestData  = WriteEntry("String", "String", "somevalue")
  private val integerTestData = WriteEntry("Integer", "Int", 1)
  private val booleanTestData = WriteEntry("Boolean", "Boolean", true)
  private val binaryTestData  = WriteEntry("Binary", "ByteVector", "bytes")

  def writeEntry(we: WriteEntry): String = s"@Callable(i) func write${we.ct}(k: String, v: ${we.t}) = [${we.ct}Entry(k, v)]"

  private val script = """
                 |{-# STDLIB_VERSION 4 #-}
                 |{-# SCRIPT_TYPE ACCOUNT #-}
                 |{-# CONTENT_TYPE DAPP #-}
                 |
                 |let a100 = [
                 |  "0", "1", "2", "3", "4", "5", "6", "7", "8", "9", "10", "11", "12", "13", "14", "15", "16", "17", "18", "19", "20",
                 |  "21", "22", "23", "24", "25", "26", "27", "28", "29", "30", "31", "32", "33", "34", "35", "36", "37", "38", "39", "40",
                 |  "41", "42", "43", "44", "45", "46", "47", "48", "49", "50", "51", "52", "53", "54", "55", "56", "57", "58", "59", "60",
                 |  "61", "62", "63", "64", "65", "66", "67", "68", "69", "70", "71", "72", "73", "74", "75", "76", "77", "78", "79", "80",
                 |  "81", "82", "83", "84", "85", "86", "87", "88", "89", "90", "91", "92", "93", "94", "95", "96", "97", "98", "99"
                 |]
                 |
                 |let a101 = a100 ++ ["100"]
                 |
                 |func writeEntry(acc: List[StringEntry], e: Int) = StringEntry(e.toString(), "value") :: acc
                 |
                 |func deleteEntry(acc: List[DeleteEntry], e: String) = DeleteEntry(e) :: acc
                 |
                 |@Callable(i) func delete100Entries() = { FOLD<100>(a100, [], deleteEntry) }
                 |
                 |@Callable(i) func delete101Entries() = { FOLD<101>(a101, [], deleteEntry) }
                 |
                 |@Callable(i) func write(k: String, v: String) = [StringEntry(k, v)]
                 |
                 |@Callable(i) func write4() = [
                 |   StringEntry("96", "1"),
                 |   IntegerEntry("97", 1),
                 |   BooleanEntry("98", true),
                 |   BinaryEntry("99", "1".toBytes()),
                 |   BinaryEntry("100", "1".toBytes())
                 |]
                 |
                 |@Callable(i) func delete(k: String) = [DeleteEntry(k)]
                 |
       """.stripMargin

  "Remove entry from account storage" - {
    for (data <- Seq(stringTestData, integerTestData, booleanTestData, binaryTestData)) s"${data.ct}Entry could be removed from account storage" in {
      val keyPair = createDapp(script, writeEntry(data))
      val v       = if (data.ct.equals("Binary")) ByteStr(data.v.toString.getBytes()) else data.v

      invokeScript(keyPair, s"write${data.ct}", data.k, data.v.toString)

      nodes.waitForHeightArise() //TODO: delete this line after NODE-2099 will be done

      val address = keyPair.toAddress.toString
      miner.getData(address) should have size 1
      miner.getDataByKey(address, data.k).key shouldBe data.k
      miner.getDataByKey(address, data.k).value shouldBe v
      miner.getDataByKey(address, data.k).getClass.getCanonicalName shouldBe s"com.wavesplatform.state.${data.ct}DataEntry"

      invokeScript(keyPair, "delete", data.k)

      miner.getData(address) should have size 0
    }

    "Removing nonexistent entry should not produce an error" in {
      invokeScript(createDapp(script), "delete", "nonexistent-key")
    }

    "Could remove 100 entries" in {
      val keyPair = createDapp(script)

      invokeScript(keyPair, s"write4")

      val data = (0 to 92).map { i =>
        StringDataEntry(s"$i", "q")
      } ++ List(IntegerDataEntry("93", 1), BooleanDataEntry("94", true), BinaryDataEntry("95", ByteStr("1212".getBytes())))

      miner.putData(keyPair, data.toList, 1.waves, true)

      miner.getData(keyPair.toAddress.toString) should have size 101

      miner.waitForTransaction(invokeScript(keyPair, s"delete100Entries"))

      miner.getData(keyPair.toAddress.toString) should have size 1
    }

    "Removing more than 100 entries should produce an error" in {
      val keyPair = createDapp(script)
      invokeScript(keyPair, s"write4")
      val data = (100 to 196).map { i =>
        StringDataEntry(s"$i", "q")
      }

      miner.putData(keyPair, data.toList, 1.waves, true)
      miner.getData(keyPair.toAddress.toString) should have size 101

      val tx = miner.waitForTransaction(invokeScript(keyPair, s"delete101Entries")).id

      miner.transactionStatus(Seq(tx)).head.applicationStatus shouldBe Some("script_execution_failed")
      miner.debugStateChanges(tx).stateChanges.get.error.get.text should include("WriteSet can't contain more than 100 entries")

      miner.getData(keyPair.toAddress.toString) should have size 101
    }

    "Trying of writing key longer than 400 bytes and removing it should produce an error" in {
      val address    = createDapp(script)
      val tooLongKey = new scala.util.Random().nextPrintableChar().toString * 401

      val tx = miner.waitForTransaction(invokeScript(address, s"write", tooLongKey, "value")).id

      miner.transactionStatus(Seq(tx)).head.applicationStatus shouldBe Some("script_execution_failed")
<<<<<<< HEAD
      miner.debugStateChanges(tx).stateChanges.get.error.get.text should include ("Data entry key size = 401 bytes must be less than 400")
=======
      miner.debugStateChanges(tx).stateChanges.get.error.get.text should include("Key size = 401 bytes must be less than 400")
>>>>>>> 685f2f2a
    }
  }

  def createDapp(scriptParts: String*): KeyPair = {
    val script  = scriptParts.mkString(" ")
    val address = miner.createKeyPair()
    val compiledScript = ScriptCompiler
      .compile(
        script,
        ScriptEstimatorV2
      )
      .explicitGet()
      ._1

    miner.transfer(sender.keyPair, address.toAddress.toString, 10.waves, minFee, waitForTx = true)

    nodes.waitForTransaction(
      miner
        .setScript(address, Some(compiledScript.bytes().base64), setScriptFee, 1.toByte, true)
        .id
    )

    address
  }

  def invokeScript(address: KeyPair, function: String, key: String = "", value: String = "", wait: Boolean = true): String = {
    val args = function match {
      case "write"            => List(CONST_STRING(key).explicitGet(), CONST_STRING(value).explicitGet())
      case "writeString"      => List(CONST_STRING(key).explicitGet(), CONST_STRING(value).explicitGet())
      case "writeInteger"     => List(CONST_STRING(key).explicitGet(), CONST_LONG(value.toLong))
      case "writeBoolean"     => List(CONST_STRING(key).explicitGet(), CONST_BOOLEAN(value.toBoolean))
      case "writeBinary"      => List(CONST_STRING(key).explicitGet(), CONST_BYTESTR(ByteStr(value.getBytes())).explicitGet())
      case "delete"           => List(CONST_STRING(key).explicitGet())
      case "write4"           => List.empty
      case "delete100Entries" => List.empty
      case "delete101Entries" => List.empty
      case _                  => List.empty
    }

    val tx = miner
      .invokeScript(
        address,
        address.publicKey.toAddress.toString,
        fee = smartMinFee + smartFee,
        waitForTx = wait,
        func = Some(function),
        args = args
      )
      ._1
      .id

    if (wait) nodes.waitForTransaction(tx)
    tx
  }
}<|MERGE_RESOLUTION|>--- conflicted
+++ resolved
@@ -127,11 +127,7 @@
       val tx = miner.waitForTransaction(invokeScript(address, s"write", tooLongKey, "value")).id
 
       miner.transactionStatus(Seq(tx)).head.applicationStatus shouldBe Some("script_execution_failed")
-<<<<<<< HEAD
-      miner.debugStateChanges(tx).stateChanges.get.error.get.text should include ("Data entry key size = 401 bytes must be less than 400")
-=======
-      miner.debugStateChanges(tx).stateChanges.get.error.get.text should include("Key size = 401 bytes must be less than 400")
->>>>>>> 685f2f2a
+      miner.debugStateChanges(tx).stateChanges.get.error.get.text should include("Data entry key size = 401 bytes must be less than 400")
     }
   }
 
