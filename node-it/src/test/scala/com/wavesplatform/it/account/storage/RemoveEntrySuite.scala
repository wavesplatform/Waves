--- conflicted
+++ resolved
@@ -112,19 +112,11 @@
 
       miner.putData(keyPair, data.toList, 1.waves, true)
       miner.getData(keyPair.toAddress.toString) should have size 101
-<<<<<<< HEAD
-
-      val tx = miner.waitForTransaction(invokeScript(keyPair, s"delete101Entries")).id
-
-      miner.transactionStatus(Seq(tx)).head.applicationStatus shouldBe Some("script_execution_failed")
-      miner.debugStateChanges(tx).stateChanges.get.error.get.text should include("WriteSet can't contain more than 100 entries")
-=======
 
       assertApiError(
         invokeScript(keyPair, s"delete101Entries"),
         AssertiveApiError(ScriptExecutionError.Id, "Error while executing account-script: WriteSet can't contain more than 100 entries")
       )
->>>>>>> 87cfd168
 
       miner.getData(keyPair.toAddress.toString) should have size 101
     }
@@ -133,14 +125,7 @@
       val address    = createDapp(script)
       val tooLongKey = new scala.util.Random().nextPrintableChar().toString * 401
 
-<<<<<<< HEAD
-      val tx = miner.waitForTransaction(invokeScript(address, s"write", tooLongKey, "value")).id
-
-      miner.transactionStatus(Seq(tx)).head.applicationStatus shouldBe Some("script_execution_failed")
-      miner.debugStateChanges(tx).stateChanges.get.error.get.text should include("Key size = 401 bytes must be less than 400")
-=======
       assertBadRequestAndMessage(invokeScript(address, s"write", tooLongKey, "value"), "Data entry key size = 401 bytes must be less than 400")
->>>>>>> 87cfd168
     }
   }
 
