package com.wavesplatform.it.asset

import com.wavesplatform.account.KeyPair
import com.wavesplatform.common.utils.{Base58, EitherExt2}
import com.wavesplatform.it.BaseSuite
import com.wavesplatform.it.api.SyncHttpApi._
import com.wavesplatform.it.api.{IssueInfoResponse, SponsorFeeResponse, StateChangesDetails}
import com.wavesplatform.it.sync._
import com.wavesplatform.it.util._
import com.wavesplatform.lang.v1.estimator.v2.ScriptEstimatorV2
import com.wavesplatform.state.Sponsorship
import com.wavesplatform.transaction.smart.SetScriptTransaction
import com.wavesplatform.transaction.smart.script.ScriptCompiler

class SponsorFeeActionSuite extends BaseSuite {
  private val initialWavesBalance = 100.waves

  "State changes" - {
    val minSponsoredAssetFee = 100
    val dApp = createDApp(
      s"""
         |  {-# STDLIB_VERSION 4 #-}
         |  {-# CONTENT_TYPE DAPP #-}
         |  {-# SCRIPT_TYPE ACCOUNT #-}
         |
         |  @Callable(i)
         |  func issueAndSponsor() = {
         |      let issue = Issue("SponsoredAsset", "SponsoredAsset description", 1000000000000000, 2, true, unit, 0)
         |      let issueId = calculateAssetId(issue)
         |      [issue, SponsorFee(issueId, $minSponsoredAssetFee)]
         |  }
      """.stripMargin
    )
    var sponsoredAssetId: String = ""

    "Issue and sponsor from dApp" in {
      val invokeTx = miner.invokeScript(miner.address, dApp, Some("issueAndSponsor"), waitForTx = true, fee = smartMinFee + issueFee)

      val matchDebugResult = matchPattern {
        case Seq(
            StateChangesDetails(
              Nil,
              Nil,
              Seq(IssueInfoResponse(issueAssetId, _, _, _, _, _, _, _)),
              Nil,
              Nil,
              Seq(SponsorFeeResponse(sponsorFeeAssetId, Some(`minSponsoredAssetFee`))),
              None
            )
            ) if issueAssetId == sponsorFeeAssetId =>
      }

      val stateChanges = miner.debugStateChanges(invokeTx._1.id).stateChanges.toSeq
      stateChanges should matchDebugResult
      miner.debugStateChangesByAddress(dApp, limit = 100).flatMap(_.stateChanges) should matchDebugResult

      sponsoredAssetId = stateChanges.head.sponsorFees.head.assetId
      miner.assetsDetails(sponsoredAssetId).minSponsoredAssetFee shouldBe Some(minSponsoredAssetFee)

      val dAppBalance = miner.assetsBalance(dApp).balances.head
      dAppBalance.minSponsoredAssetFee shouldBe Some(minSponsoredAssetFee)
      dAppBalance.sponsorBalance shouldBe Some(miner.balance(dApp).balance)
    }

    "Use sponsored asset as fee" in {
      nodes.waitForHeight(miner.height + 1)

      val alice = miner.createAddress()
      val bob   = miner.createAddress()

      val startDAppSponsorAssetBalance = miner.assetBalance(dApp, sponsoredAssetId).balance
      val startDAppBalance             = miner.balance(dApp).balance
      val startMinerBalance            = miner.balance(miner.address).balance

      val assetFee            = 100
      val assetTransferAmount = 1000

      miner.transfer(dApp, alice, assetFee + assetTransferAmount, assetId = Some(sponsoredAssetId), fee = smartMinFee, waitForTx = true)
      miner.transfer(
        alice,
        bob,
        assetTransferAmount,
        assetId = Some(sponsoredAssetId),
        fee = assetFee,
        feeAssetId = Some(sponsoredAssetId),
        waitForTx = true
      )

      miner.assetBalance(alice, sponsoredAssetId).balance shouldBe 0
      miner.assetBalance(bob, sponsoredAssetId).balance shouldBe assetTransferAmount

      val dAppWavesOutgo = smartMinFee + Sponsorship.toWaves(assetFee, minSponsoredAssetFee)
      val blockReward    = miner.lastBlock().reward.get

      miner.waitForHeight(miner.height + 1)

      miner.assetBalance(dApp, sponsoredAssetId).balance shouldBe startDAppSponsorAssetBalance - assetTransferAmount
      miner.balance(dApp).balance shouldBe startDAppBalance - dAppWavesOutgo
      miner.balance(miner.address).balance shouldBe startMinerBalance + dAppWavesOutgo + blockReward
    }

    "Cancel sponsorship" in {
      val dApp = createDApp(
        s"""
          |
          |{-# STDLIB_VERSION 4 #-}
          |{-# CONTENT_TYPE DAPP #-}
          |{-# SCRIPT_TYPE ACCOUNT #-}
          |
          |@Callable(i)
          |func issue2assets() = {
          |    let i1 = Issue("SponsoredAsset0", "SponsoredAsset description", 1000000000000000, 2, true, unit, 0)
          |    let i2 = Issue("SponsoredAsset1", "SponsoredAsset description", 1000000000000000, 2, true, unit, 0)
          |
          |    let issueId0 = calculateAssetId(i1)
          |    let issueId1 = calculateAssetId(i2)
          |
          |    [
          |        BinaryEntry("cancelSponsorAssetId0", issueId0),
          |        BinaryEntry("cancelSponsorAssetId1", issueId1),
          |        i1, i2
          |    ]
          |}
          |
          |@Callable(i)
          |func sponsor2assets() = [
          |    SponsorFee(this.getBinary("cancelSponsorAssetId0").value(), $minSponsoredAssetFee),
          |    SponsorFee(this.getBinary("cancelSponsorAssetId1").value(), $minSponsoredAssetFee)
          |]
          |
          |@Callable(i)
          |func cancelSponsorship() = [
          |    SponsorFee(this.getBinary("cancelSponsorAssetId0").value(), unit)
          |]
        """.stripMargin
      )

      val issueTx = miner.invokeScript(miner.address, dApp, Some("issue2assets"), waitForTx = true, fee = smartMinFee + issueFee * 2)
      miner.invokeScript(miner.address, dApp, Some("sponsor2assets"), waitForTx = true, fee = smartMinFee)
      val cancelTx = miner.invokeScript(miner.address, dApp, Some("cancelSponsorship"), waitForTx = true, fee = smartMinFee)

      val assetIdByName    = miner.debugStateChanges(issueTx._1.id).stateChanges.get.issues.map(issue => (issue.name, issue.assetId)).toMap
      val sponsoredAssetId = assetIdByName("SponsoredAsset1")
      val cancelledAssetId = assetIdByName("SponsoredAsset0")

      miner
        .debugStateChanges(cancelTx._1.id)
        .stateChanges
        .toSeq
        .find(_.sponsorFees == Seq(SponsorFeeResponse(`cancelledAssetId`, None)))
        .head

      miner
        .debugStateChangesByAddress(dApp, limit = 100)
        .flatMap(_.stateChanges)
        .find(_.sponsorFees == Seq(SponsorFeeResponse(`cancelledAssetId`, None)))
        .head

      miner.assetsDetails(sponsoredAssetId).minSponsoredAssetFee shouldBe Some(minSponsoredAssetFee)

      val dAppBalance = miner.assetsBalance(dApp).balances.map(b => (b.assetId, b)).toMap
      dAppBalance(sponsoredAssetId).minSponsoredAssetFee shouldBe Some(minSponsoredAssetFee)
      dAppBalance(sponsoredAssetId).sponsorBalance shouldBe Some(miner.balance(dApp).balance)
      dAppBalance(cancelledAssetId).minSponsoredAssetFee shouldBe None
      dAppBalance(cancelledAssetId).sponsorBalance shouldBe None
    }

    "Multiple SponsorFee is available for same asset" in {
      val lastMinSponsoredAssetFee = 10000000000L
      val dApp = createDApp(
        s"""
           | {-# STDLIB_VERSION 4 #-}
           | {-# CONTENT_TYPE DAPP #-}
           | {-# SCRIPT_TYPE ACCOUNT #-}
           |
           | let issue = Issue("SponsoredAsset0", "SponsoredAsset description", 1000000000000000, 2, true, unit, 0)
           | let assetId = calculateAssetId(issue)
           |
           | @Callable(i)
           | func issueAndMultipleSponsor() = [
           |     issue,
           |     SponsorFee(assetId, 100),
           |     SponsorFee(assetId, 1000),
           |     SponsorFee(assetId, 10000),
           |     SponsorFee(assetId, 100000),
           |     SponsorFee(assetId, 1000000),
           |     SponsorFee(assetId, 10000000),
           |     SponsorFee(assetId, 100000000),
           |     SponsorFee(assetId, 1000000000),
           |     SponsorFee(assetId, $lastMinSponsoredAssetFee)
           | ]
        """.stripMargin
      )

      val invokeTx       = miner.invokeScript(miner.address, dApp, Some("issueAndMultipleSponsor"), waitForTx = true, fee = smartMinFee + issueFee)
      val txStateChanges = miner.debugStateChanges(invokeTx._1.id).stateChanges.toSeq
      val assetId        = txStateChanges.flatMap(_.issues).head.assetId

      val matchDebugResult = matchPattern {
        case Seq(
            StateChangesDetails(
              Nil,
              Nil,
              Seq(IssueInfoResponse(`assetId`, _, _, _, _, _, _, _)),
              Nil,
              Nil,
              Seq(SponsorFeeResponse(`assetId`, Some(`lastMinSponsoredAssetFee`))),
              None
            )
            ) =>
      }
      txStateChanges should matchDebugResult
      miner.debugStateChangesByAddress(dApp, limit = 100).flatMap(_.stateChanges) should matchDebugResult

      miner.assetsDetails(assetId).minSponsoredAssetFee shouldBe Some(lastMinSponsoredAssetFee)

      val dAppBalance = miner.assetsBalance(dApp).balances.head
      dAppBalance.minSponsoredAssetFee shouldBe Some(lastMinSponsoredAssetFee)
      dAppBalance.sponsorBalance shouldBe Some(miner.balance(dApp).balance)
    }

    "Sponsor and cancel sponsorship is available for same asset" in {
      val dApp = createDApp(
        s"""
           | {-# STDLIB_VERSION 4 #-}
           | {-# CONTENT_TYPE DAPP #-}
           | {-# SCRIPT_TYPE ACCOUNT #-}
           |
           | let issue = Issue("SponsoredAsset0", "SponsoredAsset description", 1000000000000000, 2, true, unit, 0)
           | let assetId = calculateAssetId(issue)
           |
           | @Callable(i)
           | func sponsorAndCancel() = [
           |     issue,
           |     SponsorFee(assetId, 100),
           |     SponsorFee(assetId, unit)
           | ]
        """.stripMargin
      )

      val invokeTx       = miner.invokeScript(miner.address, dApp, Some("sponsorAndCancel"), waitForTx = true, fee = smartMinFee + issueFee)
      val txStateChanges = miner.debugStateChanges(invokeTx._1.id).stateChanges.toSeq
      val assetId        = txStateChanges.flatMap(_.issues).head.assetId

      val matchDebugResult = matchPattern {
        case Seq(
            StateChangesDetails(
              Nil,
              Nil,
              Seq(IssueInfoResponse(`assetId`, _, _, _, _, _, _, _)),
              Nil,
              Nil,
              Seq(SponsorFeeResponse(`assetId`, None)),
              None
            )
            ) =>
      }
      txStateChanges should matchDebugResult
      miner.debugStateChangesByAddress(dApp, limit = 100).flatMap(_.stateChanges) should matchDebugResult

      miner.assetsDetails(assetId).minSponsoredAssetFee shouldBe None

      val dAppBalance = miner.assetsBalance(dApp).balances.head
      dAppBalance.minSponsoredAssetFee shouldBe None
      dAppBalance.sponsorBalance shouldBe None
    }
  }

  "Restrictions" - {
    "SponsorFee actions count limit" in {
      val minSponsoredAssetFee = 1001

      val dApp = createDApp(
        s"""
          |{-# STDLIB_VERSION 4 #-}
          |{-# CONTENT_TYPE DAPP #-}
          |{-# SCRIPT_TYPE ACCOUNT #-}
          |
          |@Callable(i)
          |func issue10assets() = {
          |    let i0 = Issue("SponsoredAsset0", "SponsoredAsset description", 1000000000000000, 2, true, unit, 0)
          |    let i1 = Issue("SponsoredAsset1", "SponsoredAsset description", 1000000000000000, 2, true, unit, 1)
          |    let i2 = Issue("SponsoredAsset2", "SponsoredAsset description", 1000000000000000, 2, true, unit, 2)
          |    let i3 = Issue("SponsoredAsset3", "SponsoredAsset description", 1000000000000000, 2, true, unit, 3)
          |    let i4 = Issue("SponsoredAsset4", "SponsoredAsset description", 1000000000000000, 2, true, unit, 4)
          |    let i5 = Issue("SponsoredAsset5", "SponsoredAsset description", 1000000000000000, 2, true, unit, 5)
          |    let i6 = Issue("SponsoredAsset6", "SponsoredAsset description", 1000000000000000, 2, true, unit, 6)
          |    let i7 = Issue("SponsoredAsset7", "SponsoredAsset description", 1000000000000000, 2, true, unit, 7)
          |    let i8 = Issue("SponsoredAsset8", "SponsoredAsset description", 1000000000000000, 2, true, unit, 8)
          |    let i9 = Issue("SponsoredAsset9", "SponsoredAsset description", 1000000000000000, 2, true, unit, 9)
          |
          |    let issueId0 = calculateAssetId(i0)
          |    let issueId1 = calculateAssetId(i1)
          |    let issueId2 = calculateAssetId(i2)
          |    let issueId3 = calculateAssetId(i3)
          |    let issueId4 = calculateAssetId(i4)
          |    let issueId5 = calculateAssetId(i5)
          |    let issueId6 = calculateAssetId(i6)
          |    let issueId7 = calculateAssetId(i7)
          |    let issueId8 = calculateAssetId(i8)
          |    let issueId9 = calculateAssetId(i9)
          |
          |    [
          |        BinaryEntry("sponsoredAssetId0", issueId0),
          |        BinaryEntry("sponsoredAssetId1", issueId1),
          |        BinaryEntry("sponsoredAssetId2", issueId2),
          |        BinaryEntry("sponsoredAssetId3", issueId3),
          |        BinaryEntry("sponsoredAssetId4", issueId4),
          |        BinaryEntry("sponsoredAssetId5", issueId5),
          |        BinaryEntry("sponsoredAssetId6", issueId6),
          |        BinaryEntry("sponsoredAssetId7", issueId7),
          |        BinaryEntry("sponsoredAssetId8", issueId8),
          |        BinaryEntry("sponsoredAssetId9", issueId9),
          |        i0,i1,i2,i3,i4,i5,i6,i7,i8,i9
          |    ]
          |}
          |
          |@Callable(i)
          |func sponsor10assets() = [
          |    SponsorFee(this.getBinary("sponsoredAssetId0").value(), ${minSponsoredAssetFee.toString}),
          |    SponsorFee(this.getBinary("sponsoredAssetId1").value(), ${minSponsoredAssetFee.toString}),
          |    SponsorFee(this.getBinary("sponsoredAssetId2").value(), ${minSponsoredAssetFee.toString}),
          |    SponsorFee(this.getBinary("sponsoredAssetId3").value(), ${minSponsoredAssetFee.toString}),
          |    SponsorFee(this.getBinary("sponsoredAssetId4").value(), ${minSponsoredAssetFee.toString}),
          |    SponsorFee(this.getBinary("sponsoredAssetId5").value(), ${minSponsoredAssetFee.toString}),
          |    SponsorFee(this.getBinary("sponsoredAssetId6").value(), ${minSponsoredAssetFee.toString}),
          |    SponsorFee(this.getBinary("sponsoredAssetId7").value(), ${minSponsoredAssetFee.toString}),
          |    SponsorFee(this.getBinary("sponsoredAssetId8").value(), ${minSponsoredAssetFee.toString}),
          |    SponsorFee(this.getBinary("sponsoredAssetId9").value(), ${minSponsoredAssetFee.toString})
          |]
          |
          |@Callable(i)
          |func sponsor11assets() = [
          |    SponsorFee(this.getBinary("sponsoredAssetId0").value(), ${minSponsoredAssetFee.toString}),
          |    SponsorFee(this.getBinary("sponsoredAssetId1").value(), ${minSponsoredAssetFee.toString}),
          |    SponsorFee(this.getBinary("sponsoredAssetId2").value(), ${minSponsoredAssetFee.toString}),
          |    SponsorFee(this.getBinary("sponsoredAssetId3").value(), ${minSponsoredAssetFee.toString}),
          |    SponsorFee(this.getBinary("sponsoredAssetId4").value(), ${minSponsoredAssetFee.toString}),
          |    SponsorFee(this.getBinary("sponsoredAssetId5").value(), ${minSponsoredAssetFee.toString}),
          |    SponsorFee(this.getBinary("sponsoredAssetId6").value(), ${minSponsoredAssetFee.toString}),
          |    SponsorFee(this.getBinary("sponsoredAssetId7").value(), ${minSponsoredAssetFee.toString}),
          |    SponsorFee(this.getBinary("sponsoredAssetId8").value(), ${minSponsoredAssetFee.toString}),
          |    SponsorFee(this.getBinary("sponsoredAssetId9").value(), ${minSponsoredAssetFee.toString}),
          |    SponsorFee(this.getBinary("sponsoredAssetId9").value(), ${minSponsoredAssetFee.toString})
          |]
        """.stripMargin
      )
      val invokeTx1 = miner.invokeScript(miner.address, dApp, Some("issue10assets"), waitForTx = true, fee = smartMinFee + issueFee * 10)
      val invokeTx2 = miner.invokeScript(miner.address, dApp, Some("sponsor10assets"), waitForTx = true, fee = smartMinFee)

      val assetIds    = miner.debugStateChanges(invokeTx1._1.id).stateChanges.get.issues.map(_.assetId)
      val sponsorFees = miner.debugStateChanges(invokeTx2._1.id).stateChanges.get.sponsorFees

      (assetIds zip sponsorFees)
        .foreach {
          case (issueAssetId, sponsorFee) =>
            issueAssetId shouldBe sponsorFee.assetId
            sponsorFee.minSponsoredAssetFee shouldBe Some(minSponsoredAssetFee)

            miner.assetsDetails(issueAssetId).minSponsoredAssetFee shouldBe Some(minSponsoredAssetFee)
            val dAppBalance = miner.assetsBalance(dApp).balances.find(_.assetId == issueAssetId).get
            dAppBalance.minSponsoredAssetFee shouldBe Some(minSponsoredAssetFee)
            dAppBalance.sponsorBalance shouldBe Some(miner.balance(dApp).balance)
        }

      val failedTx = miner.invokeScript(miner.address, dApp, Some("sponsor11assets"), waitForTx = true, fee = smartMinFee)
      sender.debugStateChanges(failedTx._1.id).stateChanges.get.error.get.text should include("Too many script actions: max: 10, actual: 11")
    }

    "SponsorFee is available for assets issued via transaction" in {
      val dApp = miner.createAddress()
      miner.transfer(sender.address, dApp, initialWavesBalance, minFee, waitForTx = true)
      val assetId = miner.issue(dApp, waitForTx = true).id

      createDApp(
        s"""
           |{-# STDLIB_VERSION 4 #-}
           |{-# CONTENT_TYPE DAPP #-}
           |{-# SCRIPT_TYPE ACCOUNT #-}
           |
           |@Callable(i)
           |func sponsorAsset() = [
           |    SponsorFee(base58'$assetId', 1000)
           |]
        """.stripMargin,
        dApp
      )

      val tx = miner.invokeScript(miner.address, dApp, Some("sponsorAsset"), waitForTx = true, fee = smartMinFee)
      sender.debugStateChanges(tx._1.id).stateChanges.get.sponsorFees.head shouldBe SponsorFeeResponse(assetId, Some(1000))
    }

    "Negative fee is not available" in {
      val dApp = miner.createAddress()
      miner.transfer(sender.address, dApp, initialWavesBalance, minFee, waitForTx = true)
      val assetId = miner.issue(dApp, waitForTx = true).id

      createDApp(
        s"""
           |{-# STDLIB_VERSION 4 #-}
           |{-# CONTENT_TYPE DAPP #-}
           |{-# SCRIPT_TYPE ACCOUNT #-}
           |
           |@Callable(i)
           |func sponsorAsset() = [
           |    SponsorFee(base58'$assetId', -1)
           |]
        """.stripMargin,
        dApp
      )

      val failedTx = miner.invokeScript(miner.address, dApp, Some("sponsorAsset"), waitForTx = true, fee = smartMinFee)
<<<<<<< HEAD
      val error    = sender.debugStateChanges(failedTx._1.id).stateChanges.get.errorMessage.get.text
=======
      val error = sender.debugStateChanges(failedTx._1.id).stateChanges.get.error.get.text
>>>>>>> 046a508b
      error should include("NegativeMinFee")
    }

    "SponsorFee is available only for assets issuing from current address" in {
      val issuer = miner.createAddress()
      miner.transfer(sender.address, issuer, initialWavesBalance, minFee, waitForTx = true)
      val assetId = miner.issue(issuer, waitForTx = true).id

      val dApp = createDApp(
        s"""
          |{-# STDLIB_VERSION 4 #-}
          |{-# CONTENT_TYPE DAPP #-}
          |{-# SCRIPT_TYPE ACCOUNT #-}
          |
          |@Callable(i)
          |func sponsorAsset() = [
          |    SponsorFee(base58'$assetId', 1000)
          |]
        """.stripMargin
      )

      val failedTx = miner.invokeScript(miner.address, dApp, Some("sponsorAsset"), waitForTx = true, fee = smartMinFee)
<<<<<<< HEAD
      val error    = sender.debugStateChanges(failedTx._1.id).stateChanges.get.errorMessage.get.text
=======
      val error = sender.debugStateChanges(failedTx._1.id).stateChanges.get.error.get.text
>>>>>>> 046a508b
      error should include(s"SponsorFee assetId=$assetId was not issued from address of current dApp")
    }

    "SponsorFee is not available for scripted assets" in {
      val dApp = miner.createAddress()
      miner.transfer(sender.address, dApp, initialWavesBalance, minFee, waitForTx = true)

      val script  = ScriptCompiler.compile("true", ScriptEstimatorV2).explicitGet()._1.bytes.value.base64
      val assetId = miner.issue(dApp, script = Some(script), waitForTx = true).id

      createDApp(
        s"""
          |{-# STDLIB_VERSION 4 #-}
          |{-# CONTENT_TYPE DAPP #-}
          |{-# SCRIPT_TYPE ACCOUNT #-}
          |
          |@Callable(i)
          |func sponsorAsset() = [
          |    SponsorFee(base58'$assetId', 1000)
          |]
        """.stripMargin,
        dApp
      )
      val failedTx = miner.invokeScript(miner.address, dApp, Some("sponsorAsset"), waitForTx = true, fee = smartMinFee + smartFee)
<<<<<<< HEAD
      val error    = sender.debugStateChanges(failedTx._1.id).stateChanges.get.errorMessage.get.text
=======
      val error = sender.debugStateChanges(failedTx._1.id).stateChanges.get.error.get.text
>>>>>>> 046a508b
      error should include(s"Sponsorship smart assets is disabled.")
    }
  }

  "Rollback" - {
    val minSponsoredAssetFee = 1000
    val script =
      s"""
        | {-# STDLIB_VERSION 4 #-}
        | {-# CONTENT_TYPE DAPP #-}
        | {-# SCRIPT_TYPE ACCOUNT #-}
        |
        | @Callable(i)
        | func issueAsset() = {
        |     let issue = Issue("SponsoredAsset0", "SponsoredAsset description", 1000000000000000, 2, true, unit, 0)
        |     let assetId = calculateAssetId(issue)
        |     [
        |         issue,
        |         BinaryEntry("sponsoredAssetId", assetId)
        |     ]
        | }
        |
        | @Callable(i)
        | func sponsorAsset() = [
        |     SponsorFee(this.getBinary("sponsoredAssetId").value(), $minSponsoredAssetFee)
        | ]
      """.stripMargin

    "without returning to utx" in {
      val dApp = createDApp(script)

      val invokeTx1     = miner.invokeScript(miner.address, dApp, Some("issueAsset"), waitForTx = true, fee = smartMinFee + issueFee)
      val assetId       = miner.debugStateChanges(invokeTx1._1.id).stateChanges.get.issues.head.assetId
      val firstTxHeight = miner.height
      nodes.waitForHeight(firstTxHeight + 1)

      val invokeTx2 = miner.invokeScript(miner.address, dApp, Some("sponsorAsset"), waitForTx = true, fee = smartMinFee + issueFee)
      miner.debugStateChanges(invokeTx2._1.id).stateChanges.get.sponsorFees.head.assetId shouldBe assetId

      nodes.rollback(firstTxHeight, returnToUTX = false)
      nodes.waitForHeight(miner.height + 1)

      miner.assetsDetails(assetId).minSponsoredAssetFee shouldBe None
      val dAppBalance = miner.assetsBalance(dApp).balances.head
      dAppBalance.assetId shouldBe assetId
      dAppBalance.minSponsoredAssetFee shouldBe None
      dAppBalance.sponsorBalance shouldBe None
    }

    "with returning to utx" in {
      val dApp = createDApp(script)

      val invokeTx1     = miner.invokeScript(miner.address, dApp, Some("issueAsset"), waitForTx = true, fee = smartMinFee + issueFee)
      val assetId       = miner.debugStateChanges(invokeTx1._1.id).stateChanges.get.issues.head.assetId
      val firstTxHeight = miner.height
      nodes.waitForHeight(firstTxHeight + 1)

      val invokeTx2 = miner.invokeScript(miner.address, dApp, Some("sponsorAsset"), waitForTx = true, fee = smartMinFee + issueFee)
      miner.debugStateChanges(invokeTx2._1.id).stateChanges.get.sponsorFees.head.assetId shouldBe assetId

      nodes.rollback(firstTxHeight, returnToUTX = true)
      nodes.waitForTransaction(invokeTx2._1.id)

      miner.assetsDetails(assetId).minSponsoredAssetFee shouldBe Some(minSponsoredAssetFee)
      val dAppBalance = miner.assetsBalance(dApp).balances.head
      dAppBalance.assetId shouldBe assetId
      dAppBalance.minSponsoredAssetFee shouldBe Some(minSponsoredAssetFee)
      dAppBalance.sponsorBalance shouldBe Some(miner.balance(dApp).balance)
    }
  }

  private def createDApp(script: String, address: String = miner.createAddress()): String = {
    val compiledScript = ScriptCompiler
      .compile(
        script,
        ScriptEstimatorV2
      )
      .explicitGet()
      ._1

    miner.transfer(sender.address, address, initialWavesBalance, minFee, waitForTx = true)

    nodes.waitForTransaction(
      miner
        .signedBroadcast(
          SetScriptTransaction
            .selfSigned(1.toByte, KeyPair(Base58.decode(miner.seed(address))), Some(compiledScript), setScriptFee, System.currentTimeMillis())
            .explicitGet()
            .json
            .value
        )
        .id
    )

    address
  }
}<|MERGE_RESOLUTION|>--- conflicted
+++ resolved
@@ -410,11 +410,7 @@
       )
 
       val failedTx = miner.invokeScript(miner.address, dApp, Some("sponsorAsset"), waitForTx = true, fee = smartMinFee)
-<<<<<<< HEAD
-      val error    = sender.debugStateChanges(failedTx._1.id).stateChanges.get.errorMessage.get.text
-=======
-      val error = sender.debugStateChanges(failedTx._1.id).stateChanges.get.error.get.text
->>>>>>> 046a508b
+      val error    = sender.debugStateChanges(failedTx._1.id).stateChanges.get.error.get.text
       error should include("NegativeMinFee")
     }
 
@@ -437,11 +433,7 @@
       )
 
       val failedTx = miner.invokeScript(miner.address, dApp, Some("sponsorAsset"), waitForTx = true, fee = smartMinFee)
-<<<<<<< HEAD
-      val error    = sender.debugStateChanges(failedTx._1.id).stateChanges.get.errorMessage.get.text
-=======
-      val error = sender.debugStateChanges(failedTx._1.id).stateChanges.get.error.get.text
->>>>>>> 046a508b
+      val error    = sender.debugStateChanges(failedTx._1.id).stateChanges.get.error.get.text
       error should include(s"SponsorFee assetId=$assetId was not issued from address of current dApp")
     }
 
@@ -466,11 +458,7 @@
         dApp
       )
       val failedTx = miner.invokeScript(miner.address, dApp, Some("sponsorAsset"), waitForTx = true, fee = smartMinFee + smartFee)
-<<<<<<< HEAD
-      val error    = sender.debugStateChanges(failedTx._1.id).stateChanges.get.errorMessage.get.text
-=======
-      val error = sender.debugStateChanges(failedTx._1.id).stateChanges.get.error.get.text
->>>>>>> 046a508b
+      val error    = sender.debugStateChanges(failedTx._1.id).stateChanges.get.error.get.text
       error should include(s"Sponsorship smart assets is disabled.")
     }
   }
