--- conflicted
+++ resolved
@@ -357,11 +357,7 @@
 
     miner.transfer(sender.keyPair, address.toAddress.toString, initialWavesBalance, setScriptFee * 2, waitForTx = true)
 
-<<<<<<< HEAD
-    nodes.waitForHeightAriseAndTxPresent(
-=======
-    miner.waitForHeight(nodes.waitForTransaction(
->>>>>>> 013945e9
+    miner.waitForHeight(nodes.waitForHeightAriseAndTxPresent(
       miner
         .signedBroadcast(
           SetScriptTransaction
