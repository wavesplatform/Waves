--- conflicted
+++ resolved
@@ -388,15 +388,10 @@
             dAppBalance.sponsorBalance shouldBe Some(miner.balance(dappAddress).balance)
         }
 
-<<<<<<< HEAD
-      val failedTx = miner.invokeScript(miner.keyPair, dappAddress, Some("sponsor11assets"), waitForTx = true, fee = smartMinFee)
-      sender.debugStateChanges(failedTx._1.id).stateChanges.get.error.get.text should include("Too many script actions: max: 10, actual: 11")
-=======
       assertBadRequestAndMessage(
         miner.invokeScript(miner.keyPair, dappAddress, Some("sponsor11assets"), fee = smartMinFee),
         "Too many script actions: max: 10, actual: 11"
       )
->>>>>>> 87cfd168
     }
 
     "SponsorFee is available for assets issued via transaction" in {
@@ -441,16 +436,10 @@
         dApp
       )
 
-<<<<<<< HEAD
-      val failedTx = miner.invokeScript(miner.keyPair, dApp.toAddress.toString, Some("sponsorAsset"), waitForTx = true, fee = smartMinFee)
-      val error    = sender.debugStateChanges(failedTx._1.id).stateChanges.get.error.get.text
-      error should include("NegativeMinFee")
-=======
       assertBadRequestAndMessage(
         miner.invokeScript(miner.keyPair, dApp.toAddress.toString, Some("sponsorAsset"), waitForTx = true, fee = smartMinFee),
         "NegativeMinFee"
       )
->>>>>>> 87cfd168
     }
 
     "SponsorFee is available only for assets issuing from current address" in {
@@ -471,16 +460,10 @@
         """.stripMargin
       ).toAddress.toString
 
-<<<<<<< HEAD
-      val failedTx = miner.invokeScript(miner.keyPair, dApp, Some("sponsorAsset"), waitForTx = true, fee = smartMinFee)
-      val error    = sender.debugStateChanges(failedTx._1.id).stateChanges.get.error.get.text
-      error should include(s"SponsorFee assetId=$assetId was not issued from address of current dApp")
-=======
       assertBadRequestAndMessage(
         miner.invokeScript(miner.keyPair, dApp, Some("sponsorAsset"), waitForTx = true, fee = smartMinFee),
         s"SponsorFee assetId=$assetId was not issued from address of current dApp"
       )
->>>>>>> 87cfd168
     }
 
     "SponsorFee is not available for scripted assets" in {
@@ -503,17 +486,11 @@
         """.stripMargin,
         dApp
       )
-<<<<<<< HEAD
-      val failedTx = miner.invokeScript(miner.keyPair, dApp.toAddress.toString, Some("sponsorAsset"), waitForTx = true, fee = smartMinFee + smartFee)
-      val error    = sender.debugStateChanges(failedTx._1.id).stateChanges.get.error.get.text
-      error should include(s"Sponsorship smart assets is disabled.")
-=======
 
       assertBadRequestAndMessage(
         miner.invokeScript(miner.keyPair, dApp.toAddress.toString, Some("sponsorAsset"), fee = smartMinFee + smartFee),
         "Sponsorship smart assets is disabled."
       )
->>>>>>> 87cfd168
     }
   }
 
