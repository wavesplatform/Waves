--- conflicted
+++ resolved
@@ -3,13 +3,8 @@
 .ensime
 .ensime_cache/
 .bsp
-<<<<<<< HEAD
-.bloop/
-.metals/
-=======
 .bloop
 .metals
->>>>>>> 1fa15130
 
 # scala build folders and files
 target
