package com.wavesplatform.state.diffs

import com.wavesplatform.TransactionGen
import com.wavesplatform.common.utils.{Base58, EitherExt2}
import com.wavesplatform.features.BlockchainFeatures
import com.wavesplatform.lagonaki.mocks.TestBlock.{create => block}
import com.wavesplatform.settings.{Constants, FunctionalitySettings, TestFunctionalitySettings}
import com.wavesplatform.state._
import com.wavesplatform.transaction.Asset.{IssuedAsset, Waves}
import com.wavesplatform.transaction.GenesisTransaction
import com.wavesplatform.transaction.assets.{IssueTransactionV1, SponsorFeeTransaction}
import com.wavesplatform.transaction.lease.LeaseTransactionV1
import com.wavesplatform.transaction.transfer._
import org.scalatest.{Matchers, PropSpec}
import org.scalatestplus.scalacheck.{ScalaCheckPropertyChecks => PropertyChecks}

class SponsorshipDiffTest extends PropSpec with PropertyChecks with Matchers with TransactionGen {

  def settings(sponsorshipActivationHeight: Int): FunctionalitySettings =
    TestFunctionalitySettings.Enabled.copy(preActivatedFeatures = Map(BlockchainFeatures.FeeSponsorship.id -> sponsorshipActivationHeight),
                                           featureCheckBlocksPeriod = 1,
                                           blocksForFeatureActivation = 1)

  property("work") {
    val s = settings(0)
    val setup = for {
      master <- accountGen
      ts     <- timestampGen
      genesis: GenesisTransaction = GenesisTransaction.create(master, ENOUGH_AMT, ts).explicitGet()
      (issueTx, sponsorTx, sponsor1Tx, cancelTx) <- sponsorFeeCancelSponsorFeeGen(master)
    } yield (genesis, issueTx, sponsorTx, sponsor1Tx, cancelTx)

    forAll(setup) {
      case (genesis, issue, sponsor, sponsor1, cancel) =>
        val setupBlocks = Seq(block(Seq(genesis, issue)))
        assertDiffAndState(setupBlocks, block(Seq(sponsor)), s) {
          case (diff, state) =>
            diff.sponsorship shouldBe Map(sponsor.asset -> SponsorshipValue(sponsor.minSponsoredAssetFee.get))
            state.assetDescription(sponsor.asset).map(_.sponsorship) shouldBe sponsor.minSponsoredAssetFee
        }
        assertDiffAndState(setupBlocks, block(Seq(sponsor, sponsor1)), s) {
          case (diff, state) =>
            diff.sponsorship shouldBe Map(sponsor.asset -> SponsorshipValue(sponsor1.minSponsoredAssetFee.get))
            state.assetDescription(sponsor.asset).map(_.sponsorship) shouldBe sponsor1.minSponsoredAssetFee
        }
        assertDiffAndState(setupBlocks, block(Seq(sponsor, sponsor1, cancel)), s) {
          case (diff, state) =>
            diff.sponsorship shouldBe Map(sponsor.asset -> SponsorshipValue(0))
            state.assetDescription(sponsor.asset).map(_.sponsorship) shouldBe Some(0)
        }
    }
  }

  property("validation fails if asset doesn't exist") {
    val s = settings(0)
    val setup = for {
      master <- accountGen
      ts     <- timestampGen
      genesis: GenesisTransaction = GenesisTransaction.create(master, ENOUGH_AMT, ts).explicitGet()
      (_, sponsorTx, _, cancelTx) <- sponsorFeeCancelSponsorFeeGen(master)
    } yield (genesis, sponsorTx, cancelTx)

    forAll(setup) {
      case (genesis, sponsor, cancel) =>
        val setupBlocks = Seq(block(Seq(genesis)))
        assertDiffEi(setupBlocks, block(Seq(sponsor)), s) { blockDiffEi =>
          blockDiffEi should produce("Referenced assetId not found")
        }
        assertDiffEi(setupBlocks, block(Seq(cancel)), s) { blockDiffEi =>
          blockDiffEi should produce("Referenced assetId not found")
        }
    }
  }

  property("validation fails prior to feature activation") {
    val s = settings(100)
    val setup = for {
      master <- accountGen
      ts     <- timestampGen
      genesis: GenesisTransaction = GenesisTransaction.create(master, ENOUGH_AMT, ts).explicitGet()
      (issueTx, sponsorTx, _, _) <- sponsorFeeCancelSponsorFeeGen(master)
    } yield (genesis, issueTx, sponsorTx)

    forAll(setup) {
      case (genesis, issue, sponsor) =>
        val setupBlocks = Seq(block(Seq(genesis, issue)))
        assertDiffEi(setupBlocks, block(Seq(sponsor)), s) { blockDiffEi =>
          blockDiffEi should produce("Fee Sponsorship feature has not been activated yet")
        }
    }
  }

  property("not enough fee") {
    val s = settings(0)
    val setup = for {
      master <- accountGen
      ts     <- timestampGen
      genesis: GenesisTransaction = GenesisTransaction.create(master, 400000000, ts).explicitGet()
      (issueTx, sponsorTx, _, _) <- sponsorFeeCancelSponsorFeeGen(master)
      recipient                  <- accountGen
      assetId = issueTx.id()
      assetOverspend = TransferTransactionV1
        .selfSigned(Waves, master, recipient.toAddress, 1000000, ts + 1, IssuedAsset(assetId), issueTx.quantity + 1, Array.emptyByteArray)
        .right
        .get
      insufficientFee = TransferTransactionV1
        .selfSigned(Waves,
                    master,
                    recipient.toAddress,
                    1000000,
                    ts + 2,
                    IssuedAsset(assetId),
                    sponsorTx.minSponsoredAssetFee.get - 1,
                    Array.emptyByteArray)
        .right
        .get
      fee = 3000 * sponsorTx.minSponsoredAssetFee.get
      wavesOverspend = TransferTransactionV1
        .selfSigned(Waves, master, recipient.toAddress, 1000000, ts + 3, IssuedAsset(assetId), fee, Array.emptyByteArray)
        .right
        .get
    } yield (genesis, issueTx, sponsorTx, assetOverspend, insufficientFee, wavesOverspend)

    forAll(setup) {
      case (genesis, issue, sponsor, assetOverspend, insufficientFee, wavesOverspend) =>
        val setupBlocks = Seq(block(Seq(genesis, issue, sponsor)))
        assertDiffEi(setupBlocks, block(Seq(assetOverspend)), s) { blockDiffEi =>
          blockDiffEi should produce("unavailable funds")
        }
        assertDiffEi(setupBlocks, block(Seq(insufficientFee)), s) { blockDiffEi =>
          val minFee = Sponsorship
            .fromWaves(
<<<<<<< HEAD
              CommonValidation.OldFeeConstants(insufficientFee.builder.typeId) * CommonValidation.FeeUnit,
=======
              FeeValidation.FeeConstants(insufficientFee.builder.typeId) * FeeValidation.FeeUnit,
>>>>>>> f105a1c6
              sponsor.minSponsoredAssetFee.get
            )

          val expectedError =
            s"Fee for TransferTransaction (${insufficientFee.fee} in ${issue.assetId.base58})" ++
              s" does not exceed minimal value of 100000 WAVES or $minFee ${issue.assetId.base58}"

          blockDiffEi should produce(expectedError)
        }
        assertDiffEi(setupBlocks, block(Seq(wavesOverspend)), s) { blockDiffEi =>
          if (wavesOverspend.fee > issue.quantity)
            blockDiffEi should produce("unavailable funds")
          else
            blockDiffEi should produce("negative waves balance")
        }
    }
  }

  property("not enough waves to pay fee after leasing") {
    val s = settings(0)
    val setup = for {
      master <- accountGen
      alice  <- accountGen
      bob    <- accountGen
      ts     <- timestampGen
      fee    <- smallFeeGen
      amount                       = ENOUGH_AMT / 2
      genesis: GenesisTransaction  = GenesisTransaction.create(master, amount, ts).explicitGet()
      genesis2: GenesisTransaction = GenesisTransaction.create(bob, amount, ts).explicitGet()
      (issueTx, sponsorTx, _, _) <- sponsorFeeCancelSponsorFeeGen(master)
      assetId = issueTx.id()
      transferAssetTx: TransferTransactionV1 = TransferTransactionV1
        .selfSigned(IssuedAsset(assetId), master, alice.toAddress, issueTx.quantity, ts + 2, Waves, fee, Array.emptyByteArray)
        .right
        .get
      leasingTx: LeaseTransactionV1 = LeaseTransactionV1
        .selfSigned(master, amount - issueTx.fee - sponsorTx.fee - 2 * fee, fee, ts + 3, bob)
        .right
        .get
      leasingToMasterTx: LeaseTransactionV1 = LeaseTransactionV1
        .selfSigned(bob, amount / 2, fee, ts + 3, master)
        .right
        .get
      insufficientFee = TransferTransactionV1
        .selfSigned(IssuedAsset(assetId),
                    alice,
                    bob.toAddress,
                    issueTx.quantity / 12,
                    ts + 4,
                    IssuedAsset(assetId),
                    sponsorTx.minSponsoredAssetFee.get,
                    Array.emptyByteArray)
        .right
        .get
    } yield (genesis, genesis2, issueTx, sponsorTx, transferAssetTx, leasingTx, insufficientFee, leasingToMasterTx)

    forAll(setup) {
      case (genesis, genesis2, issueTx, sponsorTx, transferAssetTx, leasingTx, insufficientFee, leasingToMaster) =>
        val setupBlocks = Seq(block(Seq(genesis, genesis2, issueTx, sponsorTx)), block(Seq(transferAssetTx, leasingTx)))
        assertDiffEi(setupBlocks, block(Seq(insufficientFee)), s) { blockDiffEi =>
          blockDiffEi should produce("negative effective balance")
        }
        assertDiffEi(setupBlocks, block(Seq(leasingToMaster, insufficientFee)), s) { blockDiffEi =>
          blockDiffEi should produce("trying to spend leased money")
        }
    }
  }

  property("cannot cancel sponsorship") {
    val s = settings(0)
    val setup = for {
      master     <- accountGen
      notSponsor <- accountGen
      ts         <- timestampGen
      genesis: GenesisTransaction = GenesisTransaction.create(master, 400000000, ts).explicitGet()
      (issueTx, sponsorTx, _, _) <- sponsorFeeCancelSponsorFeeGen(master)
      assetId = IssuedAsset(issueTx.id())
      senderNotIssuer = SponsorFeeTransaction
        .selfSigned(notSponsor, assetId, None, 1 * Constants.UnitsInWave, ts + 1)
        .right
        .get
      insufficientFee = SponsorFeeTransaction
        .selfSigned(notSponsor, assetId, None, 1 * Constants.UnitsInWave - 1, ts + 1)
        .right
        .get
    } yield (genesis, issueTx, sponsorTx, senderNotIssuer, insufficientFee)

    forAll(setup) {
      case (genesis, issueTx, sponsorTx, senderNotIssuer, insufficientFee) =>
        val setupBlocks = Seq(block(Seq(genesis, issueTx, sponsorTx)))
        assertDiffEi(setupBlocks, block(Seq(senderNotIssuer)), s) { blockDiffEi =>
          blockDiffEi should produce("Asset was issued by other address")
        }
        assertDiffEi(setupBlocks, block(Seq(insufficientFee)), s) { blockDiffEi =>
          blockDiffEi should produce("(99999999 in WAVES) does not exceed minimal value of 100000000 WAVES")
        }
    }
  }

  property("cannot сhange sponsorship fee") {
    val s = settings(0)
    val setup = for {
      master     <- accountGen
      notSponsor <- accountGen
      ts         <- timestampGen
      genesis: GenesisTransaction = GenesisTransaction.create(master, 400000000, ts).explicitGet()
      (issueTx, sponsorTx, _, _) <- sponsorFeeCancelSponsorFeeGen(master)
      assetId = IssuedAsset(issueTx.id())
      minFee <- smallFeeGen
      senderNotIssuer = SponsorFeeTransaction
        .selfSigned(notSponsor, assetId, Some(minFee), 1 * Constants.UnitsInWave, ts + 1)
        .right
        .get
      insufficientFee = SponsorFeeTransaction
        .selfSigned(master, assetId, Some(minFee), 1 * Constants.UnitsInWave - 1, ts + 1)
        .right
        .get
    } yield (genesis, issueTx, sponsorTx, senderNotIssuer, insufficientFee)

    forAll(setup) {
      case (genesis, issueTx, sponsorTx, senderNotIssuer, insufficientFee) =>
        val setupBlocks = Seq(block(Seq(genesis, issueTx, sponsorTx)))
        assertDiffEi(setupBlocks, block(Seq(senderNotIssuer)), s) { blockDiffEi =>
          blockDiffEi should produce("Asset was issued by other address")
        }
        assertDiffEi(setupBlocks, block(Seq(insufficientFee)), s) { blockDiffEi =>
          blockDiffEi should produce("(99999999 in WAVES) does not exceed minimal value of 100000000 WAVES")
        }
    }
  }

  property("sponsor has no WAVES but receives them just in time") {
    val s = settings(0)
    val setup = for {
      master    <- accountGen
      recipient <- accountGen
      ts        <- timestampGen
      genesis: GenesisTransaction = GenesisTransaction.create(master, 300000000, ts).explicitGet()
      issue = IssueTransactionV1
        .selfSigned(master, Base58.tryDecodeWithLimit("Asset").get, Array.emptyByteArray, 100, 2, reissuable = false, 100000000, ts + 1)
        .explicitGet()
      assetId = IssuedAsset(issue.id())
      sponsor = SponsorFeeTransaction.selfSigned(master, assetId, Some(100), 100000000, ts + 2).explicitGet()
      assetTransfer = TransferTransactionV1
        .selfSigned(assetId, master, recipient, issue.quantity, ts + 3, Waves, 100000, Array.emptyByteArray)
        .right
        .get
      wavesTransfer = TransferTransactionV1
        .selfSigned(Waves, master, recipient, 99800000, ts + 4, Waves, 100000, Array.emptyByteArray)
        .right
        .get
      backWavesTransfer = TransferTransactionV1
        .selfSigned(Waves, recipient, master, 100000, ts + 5, assetId, 100, Array.emptyByteArray)
        .right
        .get
    } yield (genesis, issue, sponsor, assetTransfer, wavesTransfer, backWavesTransfer)

    forAll(setup) {
      case (genesis, issue, sponsor, assetTransfer, wavesTransfer, backWavesTransfer) =>
        assertDiffAndState(Seq(block(Seq(genesis, issue, sponsor, assetTransfer, wavesTransfer))), block(Seq(backWavesTransfer)), s) {
          case (_, state) =>
            val portfolio = state.portfolio(genesis.recipient)
            portfolio.balance shouldBe 0
            portfolio.assets(IssuedAsset(issue.id())) shouldBe issue.quantity
        }
    }
  }

}<|MERGE_RESOLUTION|>--- conflicted
+++ resolved
@@ -130,11 +130,7 @@
         assertDiffEi(setupBlocks, block(Seq(insufficientFee)), s) { blockDiffEi =>
           val minFee = Sponsorship
             .fromWaves(
-<<<<<<< HEAD
-              CommonValidation.OldFeeConstants(insufficientFee.builder.typeId) * CommonValidation.FeeUnit,
-=======
-              FeeValidation.FeeConstants(insufficientFee.builder.typeId) * FeeValidation.FeeUnit,
->>>>>>> f105a1c6
+              FeeValidation.OldFeeConstants(insufficientFee.builder.typeId) * FeeValidation.FeeUnit,
               sponsor.minSponsoredAssetFee.get
             )
 
