package com.wavesplatform.state.diffs

import com.wavesplatform.account.Address
import com.wavesplatform.block.Block
import com.wavesplatform.common.utils.EitherExt2
import com.wavesplatform.db.WithState
import com.wavesplatform.features.BlockchainFeatures
import com.wavesplatform.lagonaki.mocks.TestBlock
import com.wavesplatform.mining.MiningConstraint
import com.wavesplatform.settings.{FunctionalitySettings, TestFunctionalitySettings => TFS}
import com.wavesplatform.state.diffs.BlockDiffer.DetailedDiff
import com.wavesplatform.state.{Blockchain, Diff}
<<<<<<< HEAD
import com.wavesplatform.transaction.GenesisTransaction
import com.wavesplatform.BlockGen
import com.wavesplatform.test._
import org.scalacheck.Gen
=======
import com.wavesplatform.transaction.{TxHelpers, TxVersion}
import com.wavesplatform.test.{FreeSpec, NumericExt}
>>>>>>> e05a253d

class BlockDifferDetailedDiffTest extends FreeSpec with WithState {

  private def assertDetailedDiff(preconditions: Seq[Block], block: Block, fs: FunctionalitySettings = TFS.Enabled)(
      assertion: (Diff, DetailedDiff) => Unit
  ): Unit =
    withLevelDBWriter(fs) { state =>
      def differ(blockchain: Blockchain, prevBlock: Option[Block], b: Block) =
        BlockDiffer.fromBlock(blockchain, prevBlock, b, MiningConstraint.Unlimited, b.header.generationSignature)

      preconditions.foldLeft[Option[Block]](None) { (prevBlock, curBlock) =>
        val BlockDiffer.Result(diff, fees, totalFee, _, _) = differ(state, prevBlock, curBlock).explicitGet()
        state.append(diff, fees, totalFee, None, curBlock.header.generationSignature, curBlock)
        Some(curBlock)
      }

      val BlockDiffer.Result(diff, _, _, _, detailedDiff) = differ(state, preconditions.lastOption, block).explicitGet()
      assertion(diff, detailedDiff)
    }

  "BlockDiffer DetailedDiff" - {
    "works in case of one genesis transaction" in {
      val genesisBlock: (Address, Block) = {
        val master = TxHelpers.signer(1)
        val genesisBlock = TestBlock.create(System.currentTimeMillis(), Seq(TxHelpers.genesis(master.toAddress)))
        (master.toAddress, genesisBlock)
      }

      val (master, b) = genesisBlock
      assertDetailedDiff(Seq.empty, b) {
        case (diff, DetailedDiff(parentDiff, transactionDiffs)) =>
          diff.portfolios(master).balance shouldBe ENOUGH_AMT
          parentDiff.portfolios.get(master) shouldBe None
          transactionDiffs.length shouldBe 1
          transactionDiffs.head.portfolios(master).balance shouldBe ENOUGH_AMT
      }
    }

    "genesis and transfers" - {
      val transactionFee = 10L

      val genesisTransfersBlock: (Address, Address, Long, Long, Block) = {
        val a1 = TxHelpers.signer(1)
        val a2 = TxHelpers.signer(2)

        val amount1 = 2.waves
        val amount2 = 1.waves

        val genesis = TxHelpers.genesis(a1.toAddress)
        val transfer1 = TxHelpers.transfer(a1, a2.toAddress, amount1, fee = transactionFee, version = TxVersion.V1)
        val transfer2 = TxHelpers.transfer(a2, a1.toAddress, amount2, fee = transactionFee, version = TxVersion.V1)
        val block = TestBlock.create(a1, Seq(genesis, transfer1, transfer2))

        (a1.toAddress, a2.toAddress, amount1, amount2, block)
      }

      "transaction diffs are correct" in {
        val (addr1, addr2, amt1, amt2, b) = genesisTransfersBlock
        assertDetailedDiff(Seq.empty, b) {
          case (_, DetailedDiff(_, td)) =>
            val transactionDiffs = td.reverse
            transactionDiffs.head.portfolios(addr1).balance shouldBe ENOUGH_AMT
            transactionDiffs(1).portfolios(addr1).balance shouldBe -(amt1 + transactionFee)
            transactionDiffs(1).portfolios(addr2).balance shouldBe amt1
            transactionDiffs(2).portfolios(addr2).balance shouldBe -(amt2 + transactionFee)
            transactionDiffs(2).portfolios(addr1).balance shouldBe amt2
        }
      }

      "miner reward is correct" - {
        "without NG" in {
          val (addr1, _, _, _, b) = genesisTransfersBlock
          assertDetailedDiff(Seq.empty, b) {
            case (_, DetailedDiff(parentDiff, __)) =>
              parentDiff.portfolios(addr1).balance shouldBe 20
          }
        }

        "with NG" - {
          val ngFs = TFS.Enabled.copy(preActivatedFeatures = TFS.Enabled.preActivatedFeatures + (BlockchainFeatures.NG.id -> 0))

<<<<<<< HEAD
          "no history - only 40% from current block" in
            forAll(genesisTransfersBlockGen) {
              case (addr1, _, _, _, b) =>
                assertDetailedDiff(Seq.empty, b, ngFs) {
                  case (_, DetailedDiff(parentDiff, _)) =>
                    parentDiff.portfolios(addr1).balance shouldBe (transactionFee * 2 * 0.4) // 40%
                }
=======
          "no history — only 40% from current block" in {
            val (addr1, _, _, _, b) = genesisTransfersBlock
            assertDetailedDiff(Seq.empty, b, ngFs) {
              case (_, DetailedDiff(parentDiff, _)) =>
                parentDiff.portfolios(addr1).balance shouldBe (transactionFee * 2 * 0.4) // 40%
>>>>>>> e05a253d
            }
          }

<<<<<<< HEAD
          "with history - 60% from last + 40% from current block" in {
            val blocksNgMinerGen: Gen[(Seq[Block], Block, Address)] = for {
              a1    <- accountGen
              a2    <- accountGen suchThat (_ != a1)
              miner <- accountGen suchThat (addr => addr != a1 && addr != a2)
=======
          "with history — 60% from last + 40% from current block" in {
            val blocksNgMiner: (Seq[Block], Block, Address) = {
              val a1 = TxHelpers.signer(1)
              val a2 = TxHelpers.signer(2)
              val miner = TxHelpers.signer(3)
>>>>>>> e05a253d

              val amount1 = 2.waves
              val amount2 = 1.waves

              val genesis = TxHelpers.genesis(a1.toAddress)
              val transfer1 = TxHelpers.transfer(a1, a2.toAddress, amount1, fee = transactionFee, version = TxVersion.V1)
              val transfer2 = TxHelpers.transfer(a2, a1.toAddress, amount2, fee = transactionFee, version = TxVersion.V1)

              val history = Seq(
                TestBlock.create(a1, Seq(genesis)),
                TestBlock.create(a1, Seq(transfer1))
              )
              val block = TestBlock.create(miner, Seq(transfer2))

              (history, block, miner.toAddress)
            }

            val (history, block, ngMiner) = blocksNgMiner
            assertDetailedDiff(history, block, ngFs) {
              case (_, DetailedDiff(parentDiff, _)) =>
                parentDiff.portfolios(ngMiner).balance shouldBe transactionFee // 60% + 40%
            }
          }
        }
      }
    }
  }
}<|MERGE_RESOLUTION|>--- conflicted
+++ resolved
@@ -7,18 +7,11 @@
 import com.wavesplatform.features.BlockchainFeatures
 import com.wavesplatform.lagonaki.mocks.TestBlock
 import com.wavesplatform.mining.MiningConstraint
-import com.wavesplatform.settings.{FunctionalitySettings, TestFunctionalitySettings => TFS}
+import com.wavesplatform.settings.{FunctionalitySettings, TestFunctionalitySettings as TFS}
 import com.wavesplatform.state.diffs.BlockDiffer.DetailedDiff
 import com.wavesplatform.state.{Blockchain, Diff}
-<<<<<<< HEAD
-import com.wavesplatform.transaction.GenesisTransaction
-import com.wavesplatform.BlockGen
-import com.wavesplatform.test._
-import org.scalacheck.Gen
-=======
 import com.wavesplatform.transaction.{TxHelpers, TxVersion}
-import com.wavesplatform.test.{FreeSpec, NumericExt}
->>>>>>> e05a253d
+import com.wavesplatform.test.*
 
 class BlockDifferDetailedDiffTest extends FreeSpec with WithState {
 
@@ -92,7 +85,7 @@
         "without NG" in {
           val (addr1, _, _, _, b) = genesisTransfersBlock
           assertDetailedDiff(Seq.empty, b) {
-            case (_, DetailedDiff(parentDiff, __)) =>
+            case (_, DetailedDiff(parentDiff, _)) =>
               parentDiff.portfolios(addr1).balance shouldBe 20
           }
         }
@@ -100,37 +93,19 @@
         "with NG" - {
           val ngFs = TFS.Enabled.copy(preActivatedFeatures = TFS.Enabled.preActivatedFeatures + (BlockchainFeatures.NG.id -> 0))
 
-<<<<<<< HEAD
-          "no history - only 40% from current block" in
-            forAll(genesisTransfersBlockGen) {
-              case (addr1, _, _, _, b) =>
-                assertDetailedDiff(Seq.empty, b, ngFs) {
-                  case (_, DetailedDiff(parentDiff, _)) =>
-                    parentDiff.portfolios(addr1).balance shouldBe (transactionFee * 2 * 0.4) // 40%
-                }
-=======
           "no history — only 40% from current block" in {
             val (addr1, _, _, _, b) = genesisTransfersBlock
             assertDetailedDiff(Seq.empty, b, ngFs) {
               case (_, DetailedDiff(parentDiff, _)) =>
                 parentDiff.portfolios(addr1).balance shouldBe (transactionFee * 2 * 0.4) // 40%
->>>>>>> e05a253d
             }
           }
 
-<<<<<<< HEAD
-          "with history - 60% from last + 40% from current block" in {
-            val blocksNgMinerGen: Gen[(Seq[Block], Block, Address)] = for {
-              a1    <- accountGen
-              a2    <- accountGen suchThat (_ != a1)
-              miner <- accountGen suchThat (addr => addr != a1 && addr != a2)
-=======
           "with history — 60% from last + 40% from current block" in {
             val blocksNgMiner: (Seq[Block], Block, Address) = {
               val a1 = TxHelpers.signer(1)
               val a2 = TxHelpers.signer(2)
               val miner = TxHelpers.signer(3)
->>>>>>> e05a253d
 
               val amount1 = 2.waves
               val amount2 = 1.waves
