package com.wavesplatform.state.diffs

import com.wavesplatform.account.Address
import com.wavesplatform.block.Block
import com.wavesplatform.common.utils.EitherExt2
import com.wavesplatform.db.WithState
import com.wavesplatform.features.BlockchainFeatures
import com.wavesplatform.history.SnapshotOps.TransactionStateSnapshotExt
import com.wavesplatform.lagonaki.mocks.TestBlock
import com.wavesplatform.mining.MiningConstraint
import com.wavesplatform.settings.{FunctionalitySettings, TestFunctionalitySettings as TFS}
import com.wavesplatform.state.diffs.BlockDiffer.DetailedDiff
import com.wavesplatform.state.{Blockchain, Diff}
import com.wavesplatform.transaction.{TxHelpers, TxVersion}
import com.wavesplatform.test.*

class BlockDifferDetailedDiffTest extends FreeSpec with WithState {

  private def assertDetailedDiff(preconditions: Seq[Block], block: Block, fs: FunctionalitySettings = TFS.Enabled)(
      assertion: (Diff, DetailedDiff) => Unit
  ): Unit =
    withRocksDBWriter(fs) { state =>
      def differ(blockchain: Blockchain, prevBlock: Option[Block], b: Block) =
        BlockDiffer.fromBlock(blockchain, prevBlock, b, MiningConstraint.Unlimited, b.header.generationSignature)

      preconditions.foldLeft[Option[Block]](None) { (prevBlock, curBlock) =>
        val BlockDiffer.Result(diff, fees, totalFee, _, _, _) = differ(state, prevBlock, curBlock).explicitGet()
        state.append(diff, fees, totalFee, None, curBlock.header.generationSignature, curBlock)
        Some(curBlock)
      }

<<<<<<< HEAD
      val BlockDiffer.Result(diff, _, _, _, detailedDiff) = differ(state, preconditions.lastOption, block).explicitGet()
      assertion(diff.toDiff, detailedDiff)
=======
      val BlockDiffer.Result(diff, _, _, _, detailedDiff, _) = differ(state, preconditions.lastOption, block).explicitGet()
      assertion(diff, detailedDiff)
>>>>>>> c0f52ed4
    }

  "BlockDiffer DetailedDiff" - {
    "works in case of one genesis transaction" in {
      val genesisBlock: (Address, Block) = {
        val master       = TxHelpers.signer(1)
        val genesisBlock = TestBlock.create(System.currentTimeMillis(), Seq(TxHelpers.genesis(master.toAddress)))
        (master.toAddress, genesisBlock)
      }

      val (master, b) = genesisBlock
      assertDetailedDiff(Seq.empty, b) { case (diff, DetailedDiff(parentDiff, transactionDiffs)) =>
        diff.portfolios(master).balance shouldBe ENOUGH_AMT
        parentDiff.portfolios.get(master) shouldBe None
        transactionDiffs.length shouldBe 1
        transactionDiffs.head.portfolios(master).balance shouldBe ENOUGH_AMT
      }
    }

    "genesis and transfers" - {
      val transactionFee = 10L

      val genesisTransfersBlock: (Address, Address, Long, Long, Block) = {
        val a1 = TxHelpers.signer(1)
        val a2 = TxHelpers.signer(2)

        val amount1 = 2.waves
        val amount2 = 1.waves

        val genesis   = TxHelpers.genesis(a1.toAddress)
        val transfer1 = TxHelpers.transfer(a1, a2.toAddress, amount1, fee = transactionFee, version = TxVersion.V1)
        val transfer2 = TxHelpers.transfer(a2, a1.toAddress, amount2, fee = transactionFee, version = TxVersion.V1)
        val block     = TestBlock.create(a1, Seq(genesis, transfer1, transfer2))

        (a1.toAddress, a2.toAddress, amount1, amount2, block)
      }

      "transaction diffs are correct" in {
        val (addr1, addr2, amt1, amt2, b) = genesisTransfersBlock
        assertDetailedDiff(Seq.empty, b) { case (_, DetailedDiff(_, td)) =>
          val transactionDiffs = td.reverse
          transactionDiffs.head.portfolios(addr1).balance shouldBe ENOUGH_AMT
          transactionDiffs(1).portfolios(addr1).balance shouldBe -(amt1 + transactionFee)
          transactionDiffs(1).portfolios(addr2).balance shouldBe amt1
          transactionDiffs(2).portfolios(addr2).balance shouldBe -(amt2 + transactionFee)
          transactionDiffs(2).portfolios(addr1).balance shouldBe amt2
        }
      }

      "miner reward is correct" - {
        "without NG" in {
          val (addr1, _, _, _, b) = genesisTransfersBlock
          assertDetailedDiff(Seq.empty, b) { case (_, DetailedDiff(parentDiff, _)) =>
            parentDiff.portfolios(addr1).balance shouldBe 20
          }
        }

        "with NG" - {
          val ngFs = TFS.Enabled.copy(preActivatedFeatures = TFS.Enabled.preActivatedFeatures + (BlockchainFeatures.NG.id -> 0))

          "no history — only 40% from current block" in {
            val (addr1, _, _, _, b) = genesisTransfersBlock
            assertDetailedDiff(Seq.empty, b, ngFs) { case (_, DetailedDiff(parentDiff, _)) =>
              parentDiff.portfolios(addr1).balance shouldBe (transactionFee * 2 * 0.4) // 40%
            }
          }

          "with history — 60% from last + 40% from current block" in {
            val blocksNgMiner: (Seq[Block], Block, Address) = {
              val a1    = TxHelpers.signer(1)
              val a2    = TxHelpers.signer(2)
              val miner = TxHelpers.signer(3)

              val amount1 = 2.waves
              val amount2 = 1.waves

              val genesis   = TxHelpers.genesis(a1.toAddress)
              val transfer1 = TxHelpers.transfer(a1, a2.toAddress, amount1, fee = transactionFee, version = TxVersion.V1)
              val transfer2 = TxHelpers.transfer(a2, a1.toAddress, amount2, fee = transactionFee, version = TxVersion.V1)

              val history = Seq(
                TestBlock.create(a1, Seq(genesis)),
                TestBlock.create(a1, Seq(transfer1))
              )
              val block = TestBlock.create(miner, Seq(transfer2))

              (history, block, miner.toAddress)
            }

            val (history, block, ngMiner) = blocksNgMiner
            assertDetailedDiff(history, block, ngFs) { case (_, DetailedDiff(parentDiff, _)) =>
              parentDiff.portfolios(ngMiner).balance shouldBe transactionFee // 60% + 40%
            }
          }
        }
      }
    }
  }
}<|MERGE_RESOLUTION|>--- conflicted
+++ resolved
@@ -29,13 +29,8 @@
         Some(curBlock)
       }
 
-<<<<<<< HEAD
-      val BlockDiffer.Result(diff, _, _, _, detailedDiff) = differ(state, preconditions.lastOption, block).explicitGet()
+      val BlockDiffer.Result(diff, _, _, _, detailedDiff, _) = differ(state, preconditions.lastOption, block).explicitGet()
       assertion(diff.toDiff, detailedDiff)
-=======
-      val BlockDiffer.Result(diff, _, _, _, detailedDiff, _) = differ(state, preconditions.lastOption, block).explicitGet()
-      assertion(diff, detailedDiff)
->>>>>>> c0f52ed4
     }
 
   "BlockDiffer DetailedDiff" - {
