--- conflicted
+++ resolved
@@ -142,14 +142,10 @@
 
   private def assert(dAppVersion: StdLibVersion, assetScriptVersion: StdLibVersion, paymentCount: Int, syncCall: Boolean = false) = {
     val (preparingTxs, ethInvoke, dApp, dApp2, assets) = preconditions(dAppVersion, assetScriptVersion, paymentCount, syncCall)
-<<<<<<< HEAD
     val settings =
-      if (dAppVersion >= V8 || assetScriptVersion >= V8) TransactionStateSnapshot else RideV6
+      if (dAppVersion >= V8 || assetScriptVersion >= V8) TransactionStateSnapshot else BlockRewardDistribution
 
     withDomain(settings) { d =>
-=======
-    withDomain(BlockRewardDistribution) { d =>
->>>>>>> 1612edad
       d.appendBlock(preparingTxs*)
       d.appendBlock(ethInvoke)
 
