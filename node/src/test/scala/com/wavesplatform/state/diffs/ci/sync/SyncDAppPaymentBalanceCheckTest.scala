--- conflicted
+++ resolved
@@ -1,23 +1,15 @@
 package com.wavesplatform.state.diffs.ci.sync
 
-import com.wavesplatform.TransactionGenBase
 import com.wavesplatform.account.Address
 import com.wavesplatform.db.WithDomain
 import com.wavesplatform.db.WithState.AddrWithBalance
-import com.wavesplatform.features.BlockchainFeatures._
+import com.wavesplatform.features.BlockchainFeatures.*
 import com.wavesplatform.lang.directives.values.V5
 import com.wavesplatform.lang.script.Script
 import com.wavesplatform.lang.v1.compiler.TestCompiler
 import com.wavesplatform.settings.TestFunctionalitySettings
-import com.wavesplatform.test._
-<<<<<<< HEAD
-import com.wavesplatform.transaction.{GenesisTransaction, TxVersion}
-import com.wavesplatform.transaction.Asset.Waves
-import com.wavesplatform.transaction.smart.SetScriptTransaction
-import com.wavesplatform.transaction.utils.Signed
-=======
+import com.wavesplatform.test.*
 import com.wavesplatform.transaction.TxHelpers
->>>>>>> e05a253d
 
 class SyncDAppPaymentBalanceCheckTest extends PropSpec with WithDomain {
 
@@ -49,30 +41,9 @@
        """.stripMargin
     )
 
-<<<<<<< HEAD
-  private def scenario(bigComplexityDApp1: Boolean, bigComplexityDApp2: Boolean) =
-    for {
-      invoker <- accountGen
-      dApp1   <- accountGen
-      dApp2   <- accountGen
-      fee     <- ciFee()
-      gTx1     = GenesisTransaction.create(invoker.toAddress, ENOUGH_AMT, ts).explicitGet()
-      gTx2     = GenesisTransaction.create(dApp1.toAddress, fee, ts).explicitGet()
-      gTx3     = GenesisTransaction.create(dApp2.toAddress, ENOUGH_AMT, ts).explicitGet()
-      ssTx1    = SetScriptTransaction.selfSigned(1.toByte, dApp1, Some(dApp1Script(dApp2.toAddress, bigComplexityDApp1)), fee, ts).explicitGet()
-      ssTx2    = SetScriptTransaction.selfSigned(1.toByte, dApp2, Some(dApp2Script(bigComplexityDApp2)), fee, ts).explicitGet()
-      invokeTx = () => Signed.invokeScript(TxVersion.V3, invoker, dApp1.toAddress, None, Nil, fee, Waves, ts)
-    } yield (Seq(gTx1, gTx2, gTx3, ssTx1, ssTx2), invokeTx)
-
   private val settings =
     TestFunctionalitySettings
       .withFeatures(BlockV5, SynchronousCalls, RideV6)
-=======
-  private val settings =
-    TestFunctionalitySettings
-      .withFeatures(BlockV5, SynchronousCalls)
-      .copy(syncDAppCheckPaymentsHeight = 4, syncDAppCheckTransfersHeight = 6)
->>>>>>> e05a253d
 
   property("negative balance rejects or fails") {
     for {
@@ -90,37 +61,16 @@
 
       val preparingTxs = Seq(setScript1, setScript2)
 
-      val invoke1 = TxHelpers.invoke(dApp1.toAddress, func = None, invoker = invoker)
-      val invoke2 = TxHelpers.invoke(dApp1.toAddress, func = None, invoker = invoker)
-      val invoke3 = TxHelpers.invoke(dApp1.toAddress, func = None, invoker = invoker)
+      val invoke = TxHelpers.invoke(dApp1.toAddress, func = None, invoker = invoker)
 
       withDomain(domainSettingsWithFS(settings), balances) { d =>
-        d.appendBlock(preparingTxs: _*)
+        d.appendBlock(preparingTxs*)
 
-<<<<<<< HEAD
-        val invoke1 = invoke()
         if (!bigComplexityDApp1 && !bigComplexityDApp2) {
-          d.appendAndCatchError(invoke1).toString should include("negative waves balance")
+          d.appendAndCatchError(invoke).toString should include("negative waves balance")
         } else {
-          d.appendAndAssertFailed(invoke1)
+          d.appendAndAssertFailed(invoke)
         }
-=======
-        val error = s"Sync call leads to temporary negative balance = -100 for address ${invoke1.dAppAddressOrAlias}"
-        d.appendBlock(invoke1)
-        d.blockchain.transactionSucceeded(invoke1.id.value()) shouldBe true
-
-        d.appendBlock()
-
-        if (bigComplexityDApp1) {
-          d.appendBlock(invoke2)
-          d.liquidDiff.errorMessage(invoke2.txId).get.text should include(error)
-        } else {
-          d.appendBlockE(invoke2) should produce(error)
-          d.appendBlock()
-        }
-
-        d.appendBlockE(invoke3) should produce(error)
->>>>>>> e05a253d
       }
     }
   }
