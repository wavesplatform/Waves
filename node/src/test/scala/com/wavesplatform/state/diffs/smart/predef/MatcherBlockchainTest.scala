--- conflicted
+++ resolved
@@ -99,11 +99,8 @@
           checkEstimatorSumOverflow = true,
           newEvaluatorMode = true,
           checkWeakPk = true,
-<<<<<<< HEAD
-          enableExecutionLog = false
-=======
+          enableExecutionLog = false,
           fixBigScriptField = true
->>>>>>> 78001598
         )
         ._3 shouldBe Right(CONST_BOOLEAN(true))
     }
