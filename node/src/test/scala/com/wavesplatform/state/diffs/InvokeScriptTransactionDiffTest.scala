package com.wavesplatform.state.diffs

import cats.kernel.Monoid
import com.wavesplatform.account.{Address, AddressScheme, KeyPair}
import com.wavesplatform.common.state.ByteStr
import com.wavesplatform.common.utils.EitherExt2
import com.wavesplatform.features.BlockchainFeatures
import com.wavesplatform.lagonaki.mocks.TestBlock
import com.wavesplatform.lang.contract.DApp
import com.wavesplatform.lang.contract.DApp.{CallableAnnotation, CallableFunction}
import com.wavesplatform.lang.directives.DirectiveSet
import com.wavesplatform.lang.directives.values._
import com.wavesplatform.lang.script.ContractScript
import com.wavesplatform.lang.script.v1.ExprScript
import com.wavesplatform.lang.{Global, utils}
import com.wavesplatform.lang.v1.FunctionHeader.{Native, User}
import com.wavesplatform.lang.v1.compiler.Terms
import com.wavesplatform.lang.v1.compiler.Terms._
import com.wavesplatform.lang.v1.evaluator.{FunctionIds, ScriptResult}
import com.wavesplatform.lang.v1.evaluator.FunctionIds.{CREATE_LIST, THROW}
import com.wavesplatform.lang.v1.evaluator.ctx.impl.waves.{FieldNames, WavesContext}
import com.wavesplatform.lang.v1.evaluator.ctx.impl.{CryptoContext, PureContext}
import com.wavesplatform.lang.v1.parser.Parser
import com.wavesplatform.lang.v1.{FunctionHeader, compiler}
import com.wavesplatform.settings.TestFunctionalitySettings
import com.wavesplatform.state._
import com.wavesplatform.transaction.Asset.{IssuedAsset, Waves}
import com.wavesplatform.transaction.TxValidationError.TransactionNotAllowedByScript
import com.wavesplatform.transaction.assets._
import com.wavesplatform.transaction.smart.InvokeScriptTransaction.Payment
import com.wavesplatform.transaction.smart.script.trace.{AssetVerifierTrace, InvokeScriptTrace}
import com.wavesplatform.transaction.smart.{InvokeScriptTransaction, SetScriptTransaction, WavesEnvironment}
import com.wavesplatform.transaction.transfer.TransferTransactionV2
import com.wavesplatform.transaction.{Asset, GenesisTransaction, Transaction}
import com.wavesplatform.utils.EmptyBlockchain
import com.wavesplatform.{NoShrink, TransactionGen, WithDB}
import monix.eval.Coeval
import org.scalacheck.Gen
import org.scalatest.{Inside, Matchers, PropSpec}
import org.scalatestplus.scalacheck.{ScalaCheckPropertyChecks => PropertyChecks}

import scala.collection.immutable

class InvokeScriptTransactionDiffTest extends PropSpec with PropertyChecks with Matchers with TransactionGen with NoShrink with WithDB with Inside {

  def ciFee(sc: Int = 0): Gen[Long] =
    Gen.choose(
      CommonValidation.FeeUnit * CommonValidation.FeeConstants(InvokeScriptTransaction.typeId) + sc * CommonValidation.ScriptExtraFee,
      CommonValidation.FeeUnit * CommonValidation.FeeConstants(InvokeScriptTransaction.typeId) + (sc + 1) * CommonValidation.ScriptExtraFee - 1
    )

  private val fs = TestFunctionalitySettings.Enabled.copy(
    preActivatedFeatures = Map(
      BlockchainFeatures.SmartAccounts.id  -> 0,
      BlockchainFeatures.SmartAssets.id    -> 0,
      BlockchainFeatures.Ride4DApps.id     -> 0,
      BlockchainFeatures.FeeSponsorship.id -> 0
    ))

  val assetAllowed = ExprScript(
    FUNCTION_CALL(FunctionHeader.Native(FunctionIds.GT_LONG), List(GETTER(REF("tx"), "fee"), CONST_LONG(-1)))
  ).explicitGet()

  val assetBanned = ExprScript(FALSE).explicitGet()

  val throwingAsset = ExprScript(FUNCTION_CALL(Native(THROW), Nil)).explicitGet()

  def dataContract(senderBinding: String, argName: String, funcName: String, bigData: Boolean) = {
    val datas =
      if (bigData) List(FUNCTION_CALL(User("DataEntry"), List(CONST_STRING("argument"), CONST_STRING("abcde" * 1024))), REF("nil"))
      else
        List(
          FUNCTION_CALL(User("DataEntry"), List(CONST_STRING("argument"), REF(argName))),
          FUNCTION_CALL(
            Native(1100),
            List(FUNCTION_CALL(User("DataEntry"), List(CONST_STRING("sender"), GETTER(GETTER(REF(senderBinding), "caller"), "bytes"))), REF("nil")))
        )

    DApp(
      List.empty,
      List(
        CallableFunction(
          CallableAnnotation(senderBinding),
          Terms.FUNC(
            funcName,
            List(argName),
            FUNCTION_CALL(
              User(FieldNames.WriteSet),
              List(
                FUNCTION_CALL(
                  Native(1100),
                  datas
                ))
            )
          )
        )),
      None
    )
  }

  def paymentContract(senderBinding: String,
                      argName: String,
                      funcName: String,
                      recipientAddress: Address,
                      recipientAmount: Long,
                      assets: List[Asset] = List(Waves)
                     ): DApp = {

    val transfers: immutable.Seq[FUNCTION_CALL] = assets.map(a => FUNCTION_CALL(
      User(FieldNames.ScriptTransfer),
      List(
        FUNCTION_CALL(User("Address"), List(CONST_BYTESTR(recipientAddress.bytes))),
        CONST_LONG(recipientAmount),
        a.fold(REF("unit"): EXPR)(asset => CONST_BYTESTR(asset.id))
      )
    ))

    val payments: EXPR = transfers.foldRight(REF("nil") : EXPR) {
      case (elem, tail) => FUNCTION_CALL(Native(CREATE_LIST), List(elem, tail))
    }

    DApp(
      List.empty,
      List(
        CallableFunction(
          CallableAnnotation(senderBinding),
          Terms.FUNC(
            funcName,
            List(argName),
            FUNCTION_CALL(
              User(FieldNames.TransferSet),
              List(payments)
            )
          )
        )),
      None
    )
  }

  def simpleContract(funcName: String): Either[String, DApp] = {
    val expr = {
      val script =
        s"""
          |
          |{-# STDLIB_VERSION 3 #-}
          |{-# CONTENT_TYPE DAPP #-}
          |
          |@Callable(xx)
          |func $funcName(amount: Int) = {
          |    if (amount + 1 != 0) then throw() else throw()
          |}
          |
          |@Verifier(txx)
          |func verify() = {
          |    false
          |}
          |
        """.stripMargin
      Parser.parseContract(script).get.value
    }

    val ctx = {
      utils.functionCosts(V3)
      Monoid
        .combineAll(
          Seq(
            PureContext.build(V3),
            CryptoContext.build(Global),
            WavesContext.build(
              DirectiveSet(V3, Account, Expression).explicitGet(),
              new WavesEnvironment('T'.toByte, Coeval(???), Coeval(???), EmptyBlockchain, Coeval(???))
            )
          ))
    }

    compiler.ContractCompiler(ctx.compilerContext, expr)
  }

  def simplePreconditionsAndSetContract(invokerGen: Gen[KeyPair] = accountGen,
                                        masterGen: Gen[KeyPair] = accountGen,
                                        payment: Option[Payment] = None,
                                        feeGen: Gen[Long] = ciFee(0),
                                        sponsored: Boolean = false)
    : Gen[(List[GenesisTransaction], SetScriptTransaction, InvokeScriptTransaction, KeyPair, IssueTransaction, SponsorFeeTransaction)] = {
    for {
      master  <- masterGen
      invoker <- invokerGen
      ts      <- timestampGen
      genesis: GenesisTransaction  = GenesisTransaction.create(master, ENOUGH_AMT, ts).explicitGet()
      genesis2: GenesisTransaction = GenesisTransaction.create(invoker, ENOUGH_AMT, ts).explicitGet()
      fee         <- feeGen
      arg         <- genBoundedString(1, 32)
      funcBinding <- Gen.const("funcForTesting")
      contract    = simpleContract(funcBinding).explicitGet()
      script      = ContractScript(V3, contract)
      setContract = SetScriptTransaction.selfSigned(master, script.toOption, fee, ts).explicitGet()
      (issueTx, sponsorTx, sponsor1Tx, cancelTx) <- sponsorFeeCancelSponsorFeeGen(master)
      fc = Terms.FUNCTION_CALL(FunctionHeader.User(funcBinding), List(CONST_STRING("Not-a-Number")))
      ci = InvokeScriptTransaction
        .selfSigned(invoker, master, fc, payment.toSeq, if (sponsored) { sponsorTx.minSponsoredAssetFee.get * 5 } else { fee }, if (sponsored) {
          IssuedAsset(issueTx.id())
        } else { Waves }, ts)
        .explicitGet()
    } yield (List(genesis, genesis2), setContract, ci, master, issueTx, sponsorTx)
  }

  def dataContractGen(func: String, bigData: Boolean) =
    for {
      senderBinging <- validAliasStringGen
      argBinding    <- validAliasStringGen
    } yield dataContract(senderBinging, argBinding, func, bigData)

  def paymentContractGen(address: Address, amount: Long, assets: List[Asset] = List(Waves))(func: String) =
    for {
      senderBinging <- validAliasStringGen
      argBinding    <- validAliasStringGen
    } yield paymentContract(senderBinging, argBinding, func, address, amount, assets)

  def preconditionsAndSetContract(senderBindingToContract: String => Gen[DApp],
                                  invokerGen: Gen[KeyPair] = accountGen,
                                  masterGen: Gen[KeyPair] = accountGen,
                                  payment: Option[Payment] = None,
                                  feeGen: Gen[Long] = ciFee(0),
                                  sponsored: Boolean = false)
    : Gen[(List[GenesisTransaction], SetScriptTransaction, InvokeScriptTransaction, KeyPair, IssueTransaction, SponsorFeeTransaction)] =
    for {
      master  <- masterGen
      invoker <- invokerGen
      ts      <- timestampGen
      genesis: GenesisTransaction  = GenesisTransaction.create(master, ENOUGH_AMT, ts).explicitGet()
      genesis2: GenesisTransaction = GenesisTransaction.create(invoker, ENOUGH_AMT, ts).explicitGet()
      fee         <- feeGen
      arg         <- genBoundedString(1, 32)
      funcBinding <- validAliasStringGen
      contract    <- senderBindingToContract(funcBinding)
      script      = ContractScript(V3, contract)
      setContract = SetScriptTransaction.selfSigned(master, script.toOption, fee, ts).explicitGet()
      (issueTx, sponsorTx, sponsor1Tx, cancelTx) <- sponsorFeeCancelSponsorFeeGen(master)
      fc = Terms.FUNCTION_CALL(FunctionHeader.User(funcBinding), List(CONST_BYTESTR(ByteStr(arg))))
      ci = InvokeScriptTransaction
        .selfSigned(invoker, master, fc, payment.toSeq, if (sponsored) { sponsorTx.minSponsoredAssetFee.get * 5 } else { fee }, if (sponsored) {
          IssuedAsset(issueTx.id())
        } else { Waves }, ts)
        .explicitGet()
    } yield (List(genesis, genesis2), setContract, ci, master, issueTx, sponsorTx)

  property("invoking contract results contract's state") {
    forAll(for {
      r <- preconditionsAndSetContract(s => dataContractGen(s, false))
    } yield (r._1, r._2, r._3)) {
      case (genesis, setScript, ci) =>
        assertDiffAndState(Seq(TestBlock.create(genesis ++ Seq(setScript))), TestBlock.create(Seq(ci)), fs) {
<<<<<<< HEAD
          case (blockDiff, newState) =>
            blockDiff.scriptsRun shouldBe 1
=======
          case (blockDiff, newState) => {
>>>>>>> 9e32af53
            newState.accountData(genesis(0).recipient) shouldBe AccountDataInfo(
              Map(
                "sender" -> BinaryDataEntry("sender", ci.sender.toAddress.bytes),
                "argument" -> BinaryDataEntry("argument", ci.fc.args(0).asInstanceOf[CONST_BYTESTR].bs)
              ))

            blockDiff.transactions(ci.id())._3.contains(setScript.sender) shouldBe true
          }
        }
    }
  }

  property("can't more than 5kb of data") {
    forAll(for {
      r <- preconditionsAndSetContract(s => dataContractGen(s, true))
    } yield (r._1, r._2, r._3)) {
      case (genesis, setScript, ci) =>
        assertDiffEi(Seq(TestBlock.create(genesis ++ Seq(setScript))), TestBlock.create(Seq(ci)), fs) {
          _ should produce("WriteSet size can't exceed")
        }
    }
  }

  property("invoking payment contract results in accounts state") {
    forAll(for {
      a  <- accountGen
      am <- smallFeeGen
      contractGen = (paymentContractGen(a, am) _)
      r <- preconditionsAndSetContract(contractGen)
    } yield (a, am, r._1, r._2, r._3)) {
      case (acc, amount, genesis, setScript, ci) =>
        assertDiffAndState(Seq(TestBlock.create(genesis ++ Seq(setScript))), TestBlock.create(Seq(ci)), fs) {
          case (blockDiff, newState) =>
            blockDiff.scriptsRun shouldBe 1
            newState.balance(acc, Waves) shouldBe amount
        }
    }
  }

  property("can't make more than 10 payments") {
    forAll(for {
      a  <- accountGen
      am <- smallFeeGen
      contractGen = (paymentContractGen(a, am, List.fill(11)(Waves)) _)
      r <- preconditionsAndSetContract(contractGen)
    } yield (a, am, r._1, r._2, r._3)) {
      case (acc, amount, genesis, setScript, ci) =>
        assertDiffEi(Seq(TestBlock.create(genesis ++ Seq(setScript))), TestBlock.create(Seq(ci)), fs) {
          _ should produce("many ScriptTransfers")
        }
    }
  }

  val chainId   = AddressScheme.current.chainId
  val enoughFee = CommonValidation.ScriptExtraFee + CommonValidation.FeeConstants(IssueTransactionV2.typeId) * CommonValidation.FeeUnit

  property("invoking contract receive payment") {
    forAll(for {
      a  <- accountGen
      am <- smallFeeGen
      contractGen = (paymentContractGen(a, am) _)
      invoker <- accountGen
      ts      <- timestampGen
      asset = IssueTransactionV2
        .selfSigned(chainId, invoker, "Asset#1".getBytes, "".getBytes, 1000000, 8, false, Some(assetAllowed), enoughFee, ts)
        .explicitGet()
      r <- preconditionsAndSetContract(contractGen,
                                       invokerGen = Gen.oneOf(Seq(invoker)),
                                       payment = Some(Payment(1, IssuedAsset(asset.id()))),
                                       feeGen = ciFee(1))
    } yield (a, am, r._1, r._2, r._3, asset, invoker)) {
      case (acc, amount, genesis, setScript, ci, asset, invoker) =>
        assertDiffAndState(Seq(TestBlock.create(genesis ++ Seq(asset, setScript))), TestBlock.create(Seq(ci)), fs) {
          case (blockDiff, newState) =>
            blockDiff.scriptsRun shouldBe 2
            newState.balance(acc, Waves) shouldBe amount
            newState.balance(invoker, IssuedAsset(asset.id())) shouldBe (asset.quantity - 1)
            newState.balance(ci.dappAddress, IssuedAsset(asset.id())) shouldBe 1
        }
    }
  }

  property("successfully invoked contract trace should contain both attached and transferring asset script info") {
    forAll(for {
      invoker <- accountGen
      quantity = 1000000000
      am      <- smallFeeGen
      master  <- accountGen
      ts      <- timestampGen

      transferringAsset = IssueTransactionV2
        .selfSigned(chainId, invoker, "Asset#1".getBytes, "".getBytes, quantity, 8, false, Some(assetAllowed), enoughFee, ts)
        .explicitGet()

      attachedAsset = IssueTransactionV2
        .selfSigned(chainId, invoker, "Asset#2".getBytes, "".getBytes, quantity, 8, false, Some(assetAllowed), enoughFee, ts)
        .explicitGet()

      contractGen = paymentContractGen(master, am, List(IssuedAsset(transferringAsset.id()))) _

      r <- preconditionsAndSetContract(
        contractGen,
        masterGen  = Gen.oneOf(Seq(master)),
        invokerGen = Gen.oneOf(Seq(invoker)),
        payment    = Some(Payment(1, IssuedAsset(attachedAsset.id()))),
        feeGen     = ciFee(2)
      )
    } yield (invoker, am, r._1, r._2, r._3, transferringAsset, attachedAsset, master)) {
      case (acc, amount, genesis, setScript, ci, transferringAsset, attachedAsset, master) =>
        assertDiffEiTraced(
          Seq(TestBlock.create(genesis ++ Seq(transferringAsset, attachedAsset, setScript))),
          TestBlock.create(Seq(ci)),
          fs
        ) { blockDiffEi =>
          blockDiffEi.resultE shouldBe 'right
          blockDiffEi.resultE.right.get.scriptsRun shouldBe 3
          inside(blockDiffEi.trace) {
            case List(
              AssetVerifierTrace(attachedAssetId, None),
              InvokeScriptTrace(_, _, Right(ScriptResult(_, transactions))),
              AssetVerifierTrace(transferringAssetId, None)
            ) =>
              attachedAssetId          shouldBe attachedAsset.id.value
              transferringAssetId      shouldBe transferringAsset.id.value
              transactions.head._3.get shouldBe transferringAsset.id.value
          }
        }
    }
  }

  property("asset script ban invoking contract with payment and produce trace") {
    forAll(for {
      a  <- accountGen
      am <- smallFeeGen
      contractGen = (paymentContractGen(a, am) _)
      invoker <- accountGen
      ts      <- timestampGen
      asset = IssueTransactionV2
        .selfSigned(chainId, invoker, "Asset#1".getBytes, "".getBytes, 1000000, 8, false, Some(assetBanned), enoughFee, ts)
        .explicitGet()
      r <- preconditionsAndSetContract(contractGen,
                                       invokerGen = Gen.oneOf(Seq(invoker)),
                                       payment = Some(Payment(1, IssuedAsset(asset.id()))),
                                       feeGen = ciFee(1))
    } yield (a, am, r._1, r._2, r._3, asset, invoker)) {
      case (acc, amount, genesis, setScript, ci, asset, invoker) =>
        assertDiffEiTraced(Seq(TestBlock.create(genesis ++ Seq(asset, setScript))), TestBlock.create(Seq(ci)), fs) { blockDiffEi =>
          blockDiffEi.resultE should produce("TransactionNotAllowedByScript")
          inside(blockDiffEi.trace) {
            case List(AssetVerifierTrace(assetId, Some(TransactionNotAllowedByScript(_, isAssetScript)))) =>
              assetId       shouldBe asset.id.value
              isAssetScript shouldBe true
          }
        }
    }
  }

  property("invoking contract make payment by asset") {
    forAll(for {
      a <- accountGen
      quantity = 1000000
      am     <- Gen.choose[Long](1L, quantity)
      master <- accountGen
      ts     <- timestampGen
      asset = IssueTransactionV2
        .selfSigned(chainId, master, "Asset#1".getBytes, "".getBytes, quantity, 8, false, Some(assetAllowed), enoughFee, ts)
        .explicitGet()
      contractGen = paymentContractGen(a, am, List(IssuedAsset(asset.id()))) _
      r <- preconditionsAndSetContract(contractGen, masterGen = Gen.oneOf(Seq(master)), feeGen = ciFee(1))
    } yield (a, am, r._1, r._2, r._3, asset, master)) {
      case (acc, amount, genesis, setScript, ci, asset, master) =>
        assertDiffAndState(Seq(TestBlock.create(genesis ++ Seq(setScript))), TestBlock.create(Seq(asset, ci)), fs) {
          case (blockDiff, newState) =>
            blockDiff.scriptsRun shouldBe 3
            newState.balance(master, IssuedAsset(asset.id())) shouldBe (asset.quantity - amount)
            newState.balance(acc, IssuedAsset(asset.id())) shouldBe amount
        }
    }
  }

  property("invoking contract disable by payment smart asset") {
    forAll(for {
      a <- accountGen
      quantity = 1000000
      am     <- Gen.choose[Long](1L, quantity)
      master <- accountGen
      ts     <- timestampGen
      asset = IssueTransactionV2
        .selfSigned(chainId, master, "Asset#1".getBytes, "".getBytes, quantity, 8, false, Some(assetBanned), enoughFee, ts)
        .explicitGet()
      contractGen = paymentContractGen(a, am, List(IssuedAsset(asset.id()))) _
      r <- preconditionsAndSetContract(contractGen, masterGen = Gen.oneOf(Seq(master)), feeGen = ciFee(1))
    } yield (a, am, r._1, r._2, r._3, asset, master)) {
      case (acc, amount, genesis, setScript, ci, asset, master) =>
        assertDiffEiTraced(Seq(TestBlock.create(genesis ++ Seq(asset, setScript))), TestBlock.create(Seq(ci)), fs) { blockDiffEi =>
          blockDiffEi.resultE should produce("TransactionNotAllowedByScript")
        }
    }
  }

  property("invoking contract disable by one of payment smart asset with trace") {
    forAll(for {
      a <- accountGen
      quantity = 1000000
      am     <- Gen.choose[Long](1L, quantity)
      master <- accountGen
      ts     <- timestampGen
      asset1 = IssueTransactionV2
        .selfSigned(chainId, master, "Asset#1".getBytes, "".getBytes, quantity, 8, false, Some(assetAllowed), enoughFee, ts)
        .explicitGet()
      asset2 = IssueTransactionV2
        .selfSigned(chainId, master, "Asset#2".getBytes, "".getBytes, quantity, 8, false, Some(assetBanned),  enoughFee, ts)
        .explicitGet()
      contractGen = paymentContractGen(a, am, List(IssuedAsset(asset1.id()), IssuedAsset(asset2.id()))) _
      r <- preconditionsAndSetContract(contractGen, masterGen = Gen.oneOf(Seq(master)), feeGen = ciFee(2))
    } yield (a, am, r._1, r._2, r._3, asset1, asset2, master)) {
      case (acc, amount, genesis, setScript, ci, asset1, asset2, master) =>
        assertDiffEiTraced(Seq(TestBlock.create(genesis ++ Seq(asset1, asset2, setScript))), TestBlock.create(Seq(ci)), fs) { blockDiffEi =>
          blockDiffEi.resultE should produce("TransactionNotAllowedByScript")
          inside(blockDiffEi.trace) {
            case List(
              InvokeScriptTrace(dAppAddress, function, Right(ScriptResult(_, transactions))),
              AssetVerifierTrace(allowedAssetId, None),
              AssetVerifierTrace(bannedAssetId,  Some(TransactionNotAllowedByScript(_, _)))
            ) =>
              dAppAddress shouldBe ci.dappAddress
              function    shouldBe ci.fc

              allowedAssetId shouldBe asset1.id.value
              bannedAssetId  shouldBe asset2.id.value

              transactions.flatMap(_._3.toList) shouldBe List(allowedAssetId, bannedAssetId)
          }
        }
    }
  }

  property("trace contains attached asset script invocation result when transferring asset script produce error") {
    forAll(for {
      a       <- accountGen
      am      <- smallFeeGen
      invoker <- accountGen
      ts      <- timestampGen

      attachedAsset = IssueTransactionV2
        .selfSigned(chainId, invoker, "Asset#1".getBytes, "".getBytes, 1000000, 8, false, Some(assetAllowed), enoughFee, ts)
        .explicitGet()

      transferringAsset = IssueTransactionV2
        .selfSigned(chainId, invoker, "Asset#2".getBytes, "".getBytes, 1000000, 8, false, Some(throwingAsset), enoughFee, ts)
        .explicitGet()

      r <- preconditionsAndSetContract(
        paymentContractGen(a, am, List(IssuedAsset(transferringAsset.id()))),
        invokerGen = Gen.oneOf(Seq(invoker)),
        payment = Some(Payment(1, IssuedAsset(attachedAsset.id()))),
        feeGen = ciFee(1)
      )
    } yield (a, am, r._1, r._2, r._3, transferringAsset, attachedAsset, invoker)) {
      case (acc, amount, genesis, setScript, ci, transferringAsset, attachedAsset, invoker) =>
        assertDiffEiTraced(
          Seq(TestBlock.create(genesis ++ Seq(transferringAsset, attachedAsset, setScript))),
          TestBlock.create(Seq(ci)),
          fs
        ) { blockDiffEi =>
          blockDiffEi.resultE should produce("TransactionValidationError")
          inside(blockDiffEi.trace) {
            case List(
              AssetVerifierTrace(attachedAssetId, None),
              InvokeScriptTrace(_, _, Right(ScriptResult(_, transactions)))
            ) =>
              attachedAssetId          shouldBe attachedAsset.id.value
              transactions.head._3.get shouldBe transferringAsset.id.value
          }
        }
    }
  }

  property("Contract payment should be positive") {
    forAll(for {
      a <- accountGen
      quantity = 1000000
      am     <- Gen.choose[Long](1L, quantity)
      master <- accountGen
      ts     <- timestampGen
      asset = IssueTransactionV2
        .selfSigned(chainId, master, "Asset#1".getBytes, "".getBytes, quantity, 8, false, Some(assetAllowed), enoughFee, ts)
        .explicitGet()
      contractGen = (paymentContractGen(a, -1, List(IssuedAsset(asset.id()))) _)
      r <- preconditionsAndSetContract(contractGen, masterGen = Gen.oneOf(Seq(master)), feeGen = ciFee(1))
    } yield (a, am, r._1, r._2, r._3, asset, master, ts)) {
      case (acc, amount, genesis, setScript, ci, asset, master, ts) =>
        val t =
          TransferTransactionV2
            .selfSigned(IssuedAsset(asset.id()), master, acc, asset.quantity / 10, ts, Waves, enoughFee, Array[Byte]())
            .explicitGet()
        assertDiffEi(Seq(TestBlock.create(genesis ++ Seq(asset, t, setScript))), TestBlock.create(Seq(ci)), fs) { blockDiffEi =>
          blockDiffEi should produce("NegativeAmount")
        }
    }
  }

  property("payment should be positive") {
    forAll(for {
      invoker     <- accountGen
      master      <- accountGen
      ts          <- timestampGen
      arg         <- genBoundedString(1, 32)
      funcBinding <- validAliasStringGen
      fee         <- ciFee(1)
      fc = Terms.FUNCTION_CALL(FunctionHeader.User(funcBinding), List(CONST_BYTESTR(ByteStr(arg))))
      ci = InvokeScriptTransaction.selfSigned(invoker, master, fc, Seq(Payment(-1, Waves)), fee, Waves, ts)
    } yield ci) { _ should produce("NonPositiveAmount") }
  }

  property("smart asset payment require extra fee") {
    forAll(for {
      a <- accountGen
      quantity = 1000000
      am     <- Gen.choose[Long](1L, quantity)
      master <- accountGen
      ts     <- timestampGen
      asset = IssueTransactionV2
        .selfSigned(chainId, master, "Asset#1".getBytes, "".getBytes, quantity, 8, false, Some(assetBanned), enoughFee, ts)
        .explicitGet()
      contractGen = (paymentContractGen(a, am, List(IssuedAsset(asset.id()))) _)
      r <- preconditionsAndSetContract(contractGen, masterGen = Gen.oneOf(Seq(master)), feeGen = ciFee(0))
    } yield (a, am, r._1, r._2, r._3, asset, master)) {
      case (acc, amount, genesis, setScript, ci, asset, master) =>
        assertDiffEi(Seq(TestBlock.create(genesis ++ Seq(asset, setScript))), TestBlock.create(Seq(ci)), fs) { blockDiffEi =>
          blockDiffEi should produce("does not exceed minimal value")
        }
    }
  }

  property("contract with payment of smart asset require extra fee") {
    forAll(for {
      a  <- accountGen
      am <- smallFeeGen
      contractGen = (paymentContractGen(a, am) _)
      invoker <- accountGen
      ts      <- timestampGen
      asset = IssueTransactionV2
        .selfSigned(chainId, invoker, "Asset#1".getBytes, "".getBytes, 1000000, 8, false, Some(assetAllowed), enoughFee, ts)
        .explicitGet()
      r <- preconditionsAndSetContract(contractGen,
                                       invokerGen = Gen.oneOf(Seq(invoker)),
                                       payment = Some(Payment(1, IssuedAsset(asset.id()))),
                                       feeGen = ciFee(0))
    } yield (a, am, r._1, r._2, r._3, asset, invoker)) {
      case (acc, amount, genesis, setScript, ci, asset, invoker) =>
        assertDiffEi(Seq(TestBlock.create(genesis ++ Seq(asset, setScript))), TestBlock.create(Seq(ci)), fs) { blockDiffEi =>
          blockDiffEi should produce("does not exceed minimal value")
        }
    }
  }

  property("can't overflow payment + fee") {
    forAll(for {
      a  <- accountGen
      am <- smallFeeGen
      contractGen = (paymentContractGen(a, am) _)
      invoker <- accountGen
      ts      <- timestampGen
      r <- preconditionsAndSetContract(contractGen,
                                       invokerGen = Gen.oneOf(Seq(invoker)),
                                       payment = Some(Payment(Long.MaxValue, Waves)),
                                       feeGen = ciFee(1))
    } yield (r._1, r._2, r._3)) {
      case (genesis, setScript, ci) =>
        assertDiffEi(Seq(TestBlock.create(genesis ++ Seq(setScript))), TestBlock.create(Seq(ci)), fs) {
          _ should produce("Attempt to transfer unavailable funds")
        }
    }
  }

  property("can't overflow sum of payment in contract") {
    forAll(for {
      a  <- accountGen
      am <- smallFeeGen
      contractGen = (paymentContractGen(a, Long.MaxValue / 2 + 2, List.fill(4)(Waves)) _)
      invoker <- accountGen
      ts      <- timestampGen
      r       <- preconditionsAndSetContract(contractGen, invokerGen = Gen.oneOf(Seq(invoker)), payment = Some(Payment(1, Waves)), feeGen = ciFee(1))
    } yield (r._1, r._2, r._3)) {
      case (genesis, setScript, ci) =>
        assertDiffEi(Seq(TestBlock.create(genesis ++ Seq(setScript))), TestBlock.create(Seq(ci)), fs) {
          _ should produce("Attempt to transfer unavailable funds")
        }
    }
  }

  property("invoking contract with sponsored fee") {
    forAll(for {
      a  <- accountGen
      am <- smallFeeGen
      contractGen = (paymentContractGen(a, am) _)
      r  <- preconditionsAndSetContract(contractGen, sponsored = true)
      ts <- timestampGen
    } yield (ts, a, am, r._1, r._2, r._3, r._4, r._5, r._6)) {
      case (ts, acc, amount, genesis, setScript, ci, master, sponsoredAsset, setSponsorship) =>
        val t =
          TransferTransactionV2
            .selfSigned(IssuedAsset(sponsoredAsset.id()), master, ci.sender, sponsoredAsset.quantity / 10, ts, Waves, enoughFee, Array[Byte]())
            .explicitGet()
        assertDiffAndState(Seq(TestBlock.create(genesis ++ Seq[Transaction](sponsoredAsset, t, setSponsorship, setScript))),
                           TestBlock.create(Seq(ci)),
                           fs) {
          case (blockDiff, newState) =>
            blockDiff.scriptsRun shouldBe 1
            newState.balance(acc, Waves) shouldBe amount
            newState.balance(ci.sender, IssuedAsset(sponsoredAsset.id())) shouldBe (sponsoredAsset.quantity / 10 - ci.fee)
            newState.balance(master, IssuedAsset(sponsoredAsset.id())) shouldBe (sponsoredAsset.quantity - sponsoredAsset.quantity / 10 + ci.fee)
        }
    }
  }

  property("argument passed to callable function has wrong type") {
    forAll(for {
      r <- simplePreconditionsAndSetContract()
    } yield (r._1, r._2, r._3)) {
      case (genesis, setScript, ci) =>
        assertDiffEi(Seq(TestBlock.create(genesis ++ Seq(setScript))), TestBlock.create(Seq(ci)), fs) {
          _ should produce("Passed argument with wrong type")
        }
    }
  }
}<|MERGE_RESOLUTION|>--- conflicted
+++ resolved
@@ -250,12 +250,8 @@
     } yield (r._1, r._2, r._3)) {
       case (genesis, setScript, ci) =>
         assertDiffAndState(Seq(TestBlock.create(genesis ++ Seq(setScript))), TestBlock.create(Seq(ci)), fs) {
-<<<<<<< HEAD
-          case (blockDiff, newState) =>
+          case (blockDiff, newState) => {
             blockDiff.scriptsRun shouldBe 1
-=======
-          case (blockDiff, newState) => {
->>>>>>> 9e32af53
             newState.accountData(genesis(0).recipient) shouldBe AccountDataInfo(
               Map(
                 "sender" -> BinaryDataEntry("sender", ci.sender.toAddress.bytes),
