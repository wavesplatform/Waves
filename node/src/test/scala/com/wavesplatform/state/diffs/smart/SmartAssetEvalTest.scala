package com.wavesplatform.state.diffs.smart

import java.nio.charset.StandardCharsets

import com.wavesplatform.account.AddressScheme
import com.wavesplatform.common.utils.EitherExt2
import com.wavesplatform.db.WithState
import com.wavesplatform.lang.directives.values.{Expression, V3}
import com.wavesplatform.lang.script.v1.ExprScript
import com.wavesplatform.lang.utils._
import com.wavesplatform.lang.v1.compiler.ExpressionCompiler
import com.wavesplatform.lang.v1.parser.Parser
import com.wavesplatform.state.diffs._
import com.wavesplatform.transaction.Asset.{IssuedAsset, Waves}
import com.wavesplatform.transaction.assets.{IssueTransaction, SetAssetScriptTransaction}
import com.wavesplatform.transaction.transfer._
import com.wavesplatform.transaction.{GenesisTransaction, TxVersion}
import com.wavesplatform.{NoShrink, TransactionGen}
import org.scalacheck.Gen
import org.scalatest.PropSpec
import org.scalatestplus.scalacheck.{ScalaCheckPropertyChecks => PropertyChecks}

<<<<<<< HEAD
class SmartAssetEvalTest extends PropSpec with PropertyChecks with WithState with TransactionGen with NoShrink {
  val preconditions: Gen[(GenesisTransaction, IssueTransactionV2, SetAssetScriptTransaction, TransferTransaction)] =
=======
class SmartAssetEvalTest extends PropSpec with PropertyChecks with Matchers with TransactionGen with NoShrink {
  val preconditions: Gen[(GenesisTransaction, IssueTransaction, SetAssetScriptTransaction, TransferTransaction)] =
>>>>>>> 25ad5537
    for {
      firstAcc  <- accountGen
      secondAcc <- accountGen
      ts        <- timestampGen
      genesis = GenesisTransaction.create(firstAcc, ENOUGH_AMT, ts).explicitGet()

      emptyScript = s"""
                       |{-# STDLIB_VERSION 3 #-}
                       |{-# CONTENT_TYPE EXPRESSION #-}
                       |{-# SCRIPT_TYPE ASSET #-}
                       |
                       |true
                       |
        """.stripMargin

      parsedEmptyScript = Parser.parseExpr(emptyScript).get.value

      emptyExprScript = ExprScript(V3, ExpressionCompiler(compilerContext(V3, Expression, isAssetScript = true), parsedEmptyScript).explicitGet()._1)
        .explicitGet()

      issueTransaction = IssueTransaction
        .selfSigned(
          TxVersion.V2,
          firstAcc,
          "name".getBytes(StandardCharsets.UTF_8),
          "description".getBytes(StandardCharsets.UTF_8),
          100,
          0,
          false,
          Some(emptyExprScript),
          1000000,
          ts
        )
        .explicitGet()

      asset = IssuedAsset(issueTransaction.id())

      assetScript = s"""
                       | {-# STDLIB_VERSION 3 #-}
                       | {-# CONTENT_TYPE EXPRESSION #-}
                       | {-# SCRIPT_TYPE ASSET #-}
                       |
                       | this.id         == base58'${asset.id.toString}' &&
                       | this.quantity   == 100                        &&
                       | this.decimals   == 0                          &&
                       | this.reissuable == false                      &&
                       | this.scripted   == true                       &&
                       | this.sponsored  == false
                       |
        """.stripMargin

      untypedScript = Parser.parseExpr(assetScript).get.value

      typedScript = ExprScript(V3, ExpressionCompiler(compilerContext(V3, Expression, isAssetScript = true), untypedScript).explicitGet()._1)
        .explicitGet()

      setAssetScriptTransaction = SetAssetScriptTransaction
        .signed(AddressScheme.current.chainId, firstAcc, asset, Some(typedScript), 1000, ts + 10, firstAcc)
        .explicitGet()

      assetTransferTransaction = TransferTransaction
        .selfSigned(1.toByte, firstAcc, secondAcc, asset, 1, Waves, 1000, Array.empty, ts + 20)
        .explicitGet()

    } yield (genesis, issueTransaction, setAssetScriptTransaction, assetTransferTransaction)

  property("Smart asset with scrtipt that contains 'this' link") {
    forAll(preconditions) {
      case (genesis, issueTransaction, setAssetScriptTransaction, assetTransferTransaction) =>
        assertDiffAndState(smartEnabledFS) { append =>
          append(Seq(genesis)).explicitGet()
          append(Seq(issueTransaction)).explicitGet()
          append(Seq(setAssetScriptTransaction)).explicitGet()
          append(Seq(assetTransferTransaction)) shouldBe 'right
        }
    }
  }
}<|MERGE_RESOLUTION|>--- conflicted
+++ resolved
@@ -20,13 +20,8 @@
 import org.scalatest.PropSpec
 import org.scalatestplus.scalacheck.{ScalaCheckPropertyChecks => PropertyChecks}
 
-<<<<<<< HEAD
 class SmartAssetEvalTest extends PropSpec with PropertyChecks with WithState with TransactionGen with NoShrink {
-  val preconditions: Gen[(GenesisTransaction, IssueTransactionV2, SetAssetScriptTransaction, TransferTransaction)] =
-=======
-class SmartAssetEvalTest extends PropSpec with PropertyChecks with Matchers with TransactionGen with NoShrink {
   val preconditions: Gen[(GenesisTransaction, IssueTransaction, SetAssetScriptTransaction, TransferTransaction)] =
->>>>>>> 25ad5537
     for {
       firstAcc  <- accountGen
       secondAcc <- accountGen
