--- conflicted
+++ resolved
@@ -36,46 +36,25 @@
       } yield (genesis, lease, leaseCancel)
     }
 
-<<<<<<< HEAD
-    sunnyDayLeaseLeaseCancel.foreach { case (genesis, lease, leaseCancel) =>
-      assertDiffAndState(Seq(TestBlock.create(Seq(genesis))), TestBlock.create(Seq(lease))) {
-        case (totalDiff, _) =>
-          val totalPortfolioDiff = totalDiff.portfolios.values.fold(Portfolio())(_.combine(_).explicitGet())
-          totalPortfolioDiff.balance shouldBe 0
-          total(totalPortfolioDiff.lease) shouldBe 0
-          totalPortfolioDiff.effectiveBalance.explicitGet() shouldBe 0
-          totalPortfolioDiff.assets.values.foreach(_ shouldBe 0)
-      }
-
-      assertDiffAndState(Seq(TestBlock.create(Seq(genesis, lease))), TestBlock.create(Seq(leaseCancel))) {
-        case (totalDiff, _) =>
-          val totalPortfolioDiff = totalDiff.portfolios.values.fold(Portfolio())(_.combine(_).explicitGet())
-          totalPortfolioDiff.balance shouldBe 0
-          total(totalPortfolioDiff.lease) shouldBe 0
-          totalPortfolioDiff.effectiveBalance.explicitGet() shouldBe 0
-          totalPortfolioDiff.assets.values.foreach(_ shouldBe 0)
-      }
-=======
     sunnyDayLeaseLeaseCancel.foreach {
       case (genesis, lease, leaseCancel) =>
         assertDiffAndState(Seq(TestBlock.create(Seq(genesis))), TestBlock.create(Seq(lease))) {
           case (totalDiff, _) =>
-            val totalPortfolioDiff = Monoid.combineAll(totalDiff.portfolios.values)
+            val totalPortfolioDiff = totalDiff.portfolios.values.fold(Portfolio())(_.combine(_).explicitGet())
             totalPortfolioDiff.balance shouldBe 0
             total(totalPortfolioDiff.lease) shouldBe 0
-            totalPortfolioDiff.effectiveBalance shouldBe 0
+            totalPortfolioDiff.effectiveBalance.explicitGet() shouldBe 0
             totalPortfolioDiff.assets.values.foreach(_ shouldBe 0)
         }
 
         assertDiffAndState(Seq(TestBlock.create(Seq(genesis, lease))), TestBlock.create(Seq(leaseCancel))) {
           case (totalDiff, _) =>
-            val totalPortfolioDiff = Monoid.combineAll(totalDiff.portfolios.values)
+            val totalPortfolioDiff = totalDiff.portfolios.values.fold(Portfolio())(_.combine(_).explicitGet())
             totalPortfolioDiff.balance shouldBe 0
             total(totalPortfolioDiff.lease) shouldBe 0
-            totalPortfolioDiff.effectiveBalance shouldBe 0
+            totalPortfolioDiff.effectiveBalance.explicitGet() shouldBe 0
             totalPortfolioDiff.assets.values.foreach(_ shouldBe 0)
         }
->>>>>>> 02fa6ba5
     }
   }
 
