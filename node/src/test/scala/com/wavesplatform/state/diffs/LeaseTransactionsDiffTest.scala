package com.wavesplatform.state.diffs

import com.wavesplatform.account.Address
import com.wavesplatform.block.Block
import com.wavesplatform.common.utils.EitherExt2
import com.wavesplatform.db.WithDomain
import com.wavesplatform.db.WithState.AddrWithBalance
import com.wavesplatform.features.BlockchainFeatures
import com.wavesplatform.history.Domain._
import com.wavesplatform.lagonaki.mocks.TestBlock
import com.wavesplatform.settings.TestFunctionalitySettings
import com.wavesplatform.state._
import com.wavesplatform.test.DomainPresets._
import com.wavesplatform.test._
import com.wavesplatform.transaction.lease.{LeaseCancelTransaction, LeaseTransaction}
import com.wavesplatform.transaction.transfer._
import com.wavesplatform.transaction.{GenesisTransaction, TxHelpers, TxVersion}

class LeaseTransactionsDiffTest extends PropSpec with WithDomain {

  private val allowMultipleLeaseCancelTransactionUntilTimestamp = Long.MaxValue / 2
  private val settings =
    TestFunctionalitySettings.Enabled.copy(lastTimeBasedForkParameter = allowMultipleLeaseCancelTransactionUntilTimestamp)

  def total(l: LeaseBalance): Long = l.in - l.out

  property("can lease/cancel lease preserving waves invariant") {

    val sunnyDayLeaseLeaseCancel: Seq[(GenesisTransaction, LeaseTransaction, LeaseCancelTransaction)] = {
      val master    = TxHelpers.signer(1)
      val recipient = TxHelpers.signer(2)

      val genesis = TxHelpers.genesis(master.toAddress)
      for {
        lease       <- Seq(TxHelpers.lease(master, recipient.toAddress), TxHelpers.lease(master, recipient.toAddress, version = TxVersion.V1))
        leaseCancel <- Seq(TxHelpers.leaseCancel(lease.id(), master), TxHelpers.leaseCancel(lease.id(), master, version = TxVersion.V1))
      } yield (genesis, lease, leaseCancel)
    }

    sunnyDayLeaseLeaseCancel.foreach {
      case (genesis, lease, leaseCancel) =>
        assertDiffAndState(Seq(TestBlock.create(Seq(genesis))), TestBlock.create(Seq(lease))) {
          case (totalDiff, _) =>
<<<<<<< HEAD
            val totalPortfolioDiff = Monoid.combineAll(totalDiff.portfolios.values)
            totalPortfolioDiff.balance shouldBe 0
            total(totalPortfolioDiff.lease) shouldBe 0
            totalPortfolioDiff.effectiveBalance shouldBe 0
=======
            val totalPortfolioDiff = totalDiff.portfolios.values.fold(Portfolio())(_.combine(_).explicitGet())
            totalPortfolioDiff.balance shouldBe 0
            total(totalPortfolioDiff.lease) shouldBe 0
            totalPortfolioDiff.effectiveBalance.explicitGet() shouldBe 0
>>>>>>> 2f13caf8
            totalPortfolioDiff.assets.values.foreach(_ shouldBe 0)
        }

        assertDiffAndState(Seq(TestBlock.create(Seq(genesis, lease))), TestBlock.create(Seq(leaseCancel))) {
          case (totalDiff, _) =>
<<<<<<< HEAD
            val totalPortfolioDiff = Monoid.combineAll(totalDiff.portfolios.values)
            totalPortfolioDiff.balance shouldBe 0
            total(totalPortfolioDiff.lease) shouldBe 0
            totalPortfolioDiff.effectiveBalance shouldBe 0
=======
            val totalPortfolioDiff = totalDiff.portfolios.values.fold(Portfolio())(_.combine(_).explicitGet())
            totalPortfolioDiff.balance shouldBe 0
            total(totalPortfolioDiff.lease) shouldBe 0
            totalPortfolioDiff.effectiveBalance.explicitGet() shouldBe 0
>>>>>>> 2f13caf8
            totalPortfolioDiff.assets.values.foreach(_ shouldBe 0)
        }
    }
  }

  private val repeatedCancelAllowed   = allowMultipleLeaseCancelTransactionUntilTimestamp - 1
  private val repeatedCancelForbidden = allowMultipleLeaseCancelTransactionUntilTimestamp + 1

  def cancelLeaseTwice(ts: Long): Seq[(GenesisTransaction, TransferTransaction, LeaseTransaction, LeaseCancelTransaction, LeaseCancelTransaction)] = {
    val master    = TxHelpers.signer(1)
    val recipient = TxHelpers.signer(2)

    val genesis = TxHelpers.genesis(master.toAddress, timestamp = ts)

    for {
      lease <- Seq(
        TxHelpers.lease(master, recipient.toAddress, timestamp = ts),
        TxHelpers.lease(master, recipient.toAddress, timestamp = ts, version = TxVersion.V1)
      )
      leaseCancel <- Seq(
        TxHelpers.leaseCancel(lease.id(), master, timestamp = ts + 1),
        TxHelpers.leaseCancel(lease.id(), master, timestamp = ts + 1, version = TxVersion.V1)
      )
      leaseCancel2 <- Seq(
        TxHelpers.leaseCancel(lease.id(), master, fee = leaseCancel.fee.value + 1, timestamp = ts + 1),
        TxHelpers.leaseCancel(lease.id(), master, fee = leaseCancel.fee.value + 1, timestamp = ts + 1, version = TxVersion.V1)
      )
    } yield {
      // ensure recipient has enough effective balance
      val transfer = TxHelpers.transfer(master, recipient.toAddress, 20.waves, timestamp = ts, version = TxVersion.V1)

      (genesis, transfer, lease, leaseCancel, leaseCancel2)
    }
  }

  private val disallowCancelTwice = {
    val ts = repeatedCancelForbidden

    cancelLeaseTwice(ts).map {
      case (genesis, payment, lease, unlease, unlease2) =>
        (Seq(TestBlock.create(ts, Seq(genesis, payment, lease, unlease))), TestBlock.create(ts, Seq(unlease2)))
    }
  }

  property("cannot cancel lease twice after allowMultipleLeaseCancelTransactionUntilTimestamp") {
    disallowCancelTwice.foreach {
      case (preconditions, block) =>
        assertDiffEi(preconditions, block, settings) { totalDiffEi =>
          totalDiffEi should produce("Cannot cancel already cancelled lease")
        }
    }
  }

  private val allowCancelTwice = {
    val ts = repeatedCancelAllowed

    cancelLeaseTwice(ts).map {
      case (genesis, payment, lease, unlease, unlease2) =>
        (Seq(TestBlock.create(ts, Seq(genesis, payment, lease, unlease))), TestBlock.create(ts, Seq(unlease2)))
    }
  }

  property("can cancel lease twice before allowMultipleLeaseCancelTransactionUntilTimestamp") {
    allowCancelTwice.foreach {
      case (preconditions, block) =>
        assertDiffEi(preconditions, block, settings) { totalDiffEi =>
          totalDiffEi.explicitGet()
        }
    }
  }

  property("cannot lease more than actual balance(cannot lease forward)") {
    val setup: Seq[(GenesisTransaction, LeaseTransaction, LeaseTransaction, Long)] = {
      val master    = TxHelpers.signer(1)
      val recipient = TxHelpers.signer(2)
      val forward   = TxHelpers.signer(3)

      val genesis = TxHelpers.genesis(master.toAddress)

      for {
        lease        <- Seq(TxHelpers.lease(master, recipient.toAddress), TxHelpers.lease(master, recipient.toAddress, version = TxVersion.V1))
        leaseForward <- Seq(TxHelpers.lease(recipient, forward.toAddress), TxHelpers.lease(recipient, forward.toAddress, version = TxVersion.V1))
      } yield (genesis, lease, leaseForward, leaseForward.timestamp)
    }

    setup.foreach {
      case (genesis, lease, leaseForward, ts) =>
        assertDiffEi(Seq(TestBlock.create(ts, Seq(genesis, lease))), TestBlock.create(ts, Seq(leaseForward)), settings) { totalDiffEi =>
          totalDiffEi should produce("Cannot lease more than own")
        }
    }
  }

  def cancelLeaseOfAnotherSender(
      unleaseByRecipient: Boolean,
      timestamp: Long
  ): Seq[(Seq[GenesisTransaction], LeaseTransaction, LeaseCancelTransaction, Long)] = {
    val master    = TxHelpers.signer(1)
    val recipient = TxHelpers.signer(2)
    val other     = TxHelpers.signer(3)
    val unleaser  = if (unleaseByRecipient) recipient else other

    val genesis = Seq(master, unleaser).map(acc => TxHelpers.genesis(acc.toAddress, timestamp = timestamp))

    for {
      lease <- Seq(
        TxHelpers.lease(master, recipient.toAddress, timestamp = timestamp),
        TxHelpers.lease(master, recipient.toAddress, timestamp = timestamp, version = TxVersion.V1)
      )
      unleaseOtherOrRecipient <- Seq(
        TxHelpers.leaseCancel(lease.id(), unleaser, timestamp = timestamp + 1),
        TxHelpers.leaseCancel(lease.id(), unleaser, timestamp = timestamp + 1, version = TxVersion.V1)
      )
    } yield (genesis, lease, unleaseOtherOrRecipient, timestamp)
  }

  property("cannot cancel lease of another sender after allowMultipleLeaseCancelTransactionUntilTimestamp") {
    for {
      unleaseByRecipient                                   <- Seq(true, false)
      (genesis, lease, unleaseOtherOrRecipient, blockTime) <- cancelLeaseOfAnotherSender(unleaseByRecipient, repeatedCancelForbidden)
    } yield {
      assertDiffEi(
        Seq(TestBlock.create(blockTime, genesis :+ lease)),
        TestBlock.create(blockTime, Seq(unleaseOtherOrRecipient)),
        settings
      ) { totalDiffEi =>
        totalDiffEi should produce("LeaseTransaction was leased by other sender")
      }
    }
  }

  property("can cancel lease of another sender and acquire leasing power before allowMultipleLeaseCancelTransactionUntilTimestamp") {
    cancelLeaseOfAnotherSender(unleaseByRecipient = false, repeatedCancelAllowed).foreach {
      case (genesis, lease, unleaseOther, blockTime) =>
        assertDiffAndState(Seq(TestBlock.create(genesis :+ lease)), TestBlock.create(blockTime, Seq(unleaseOther)), settings) {
          case (totalDiff, _) =>
            totalDiff.portfolios.get(lease.sender.toAddress) shouldBe None
<<<<<<< HEAD
            total(totalDiff.portfolios(lease.recipient.asInstanceOf[Address]).lease) shouldBe -lease.amount
            total(totalDiff.portfolios(unleaseOther.sender.toAddress).lease) shouldBe lease.amount
=======
            total(totalDiff.portfolios(lease.recipient.asInstanceOf[Address]).lease) shouldBe -lease.amount.value
            total(totalDiff.portfolios(unleaseOther.sender.toAddress).lease) shouldBe lease.amount.value
>>>>>>> 2f13caf8
        }
    }
  }

  property("if recipient cancels lease, it doesn't change leasing component of mining power before allowMultipleLeaseCancelTransactionUntilTimestamp") {
    cancelLeaseOfAnotherSender(unleaseByRecipient = true, repeatedCancelAllowed).foreach {
      case (genesis, lease, unleaseRecipient, blockTime) =>
        assertDiffAndState(
          Seq(TestBlock.create(blockTime, genesis :+ lease)),
          TestBlock.create(blockTime, Seq(unleaseRecipient)),
          settings
        ) {
          case (totalDiff, _) =>
            totalDiff.portfolios.get(lease.sender.toAddress) shouldBe None
            total(totalDiff.portfolios(unleaseRecipient.sender.toAddress).lease) shouldBe 0
        }
    }
  }

  property(s"can pay for cancel lease from the returning funds (before and after ${BlockchainFeatures.BlockV5})") {
    val scenario = {
      val master    = TxHelpers.signer(1)
      val recipient = TxHelpers.signer(2)

      val fee    = 400000L
      val amount = 1000.waves

      val genesis = TxHelpers.genesis(master.toAddress, fee + amount)

      for {
        lease <- Seq(
          TxHelpers.lease(master, recipient.toAddress, amount, fee = fee),
          TxHelpers.lease(master, recipient.toAddress, amount, fee = fee, version = TxVersion.V1)
        )
        leaseCancel <- Seq(
          TxHelpers.leaseCancel(lease.id(), master, fee = fee),
          TxHelpers.leaseCancel(lease.id(), master, fee = fee, version = TxVersion.V1)
        )
      } yield (genesis, lease, leaseCancel, leaseCancel.timestamp + 1)
    }

    scenario.foreach {
      case (genesis, lease, leaseCancel, ts) =>
        val beforeFailedTxs = TestFunctionalitySettings.Enabled
        val afterFailedTxs = beforeFailedTxs.copy(
          preActivatedFeatures = beforeFailedTxs.preActivatedFeatures + (BlockchainFeatures.BlockV5.id -> 0)
        )

        assertDiffEi(Seq(TestBlock.create(ts, Seq(genesis, lease))), TestBlock.create(ts + 1, Seq(leaseCancel)), beforeFailedTxs) { ei =>
          ei.explicitGet()
        }

        assertDiffEi(Seq(TestBlock.create(ts, Seq(genesis, lease))), TestBlock.create(ts + 1, Seq(leaseCancel)), afterFailedTxs) { ei =>
          ei.explicitGet()
        }
    }
  }

  private val totalBalance = 1000.waves
  private val scenario: (Seq[AddrWithBalance], LeaseTransaction) = {
    val sender    = TxHelpers.signer(1)
    val recipient = TxHelpers.signer(2)

    val balances = Seq(AddrWithBalance(sender.toAddress, totalBalance))
    val lease    = TxHelpers.lease(sender, recipient.toAddress, totalBalance, version = TxVersion.V1)

    (balances, lease)
  }

  property(s"fee is not required prior to ${BlockchainFeatures.SynchronousCalls}") {
    val (balances, lt) = scenario
    withDomain(RideV4.setFeaturesHeight(BlockchainFeatures.SynchronousCalls -> 5), balances) { d =>
      d.appendBlock(lt)
    }
  }

  property(s"fee is not required once ${BlockchainFeatures.SynchronousCalls} is activated") {
    val (balances, lt) = scenario

    withDomain(RideV4.setFeaturesHeight(BlockchainFeatures.SynchronousCalls -> 1), balances) { d =>
      d.blockchainUpdater.processBlock(d.createBlock(Block.PlainBlockVersion, Seq(lt))) should produce("Cannot lease more than own")
    }
  }
}<|MERGE_RESOLUTION|>--- conflicted
+++ resolved
@@ -41,33 +41,19 @@
       case (genesis, lease, leaseCancel) =>
         assertDiffAndState(Seq(TestBlock.create(Seq(genesis))), TestBlock.create(Seq(lease))) {
           case (totalDiff, _) =>
-<<<<<<< HEAD
-            val totalPortfolioDiff = Monoid.combineAll(totalDiff.portfolios.values)
-            totalPortfolioDiff.balance shouldBe 0
-            total(totalPortfolioDiff.lease) shouldBe 0
-            totalPortfolioDiff.effectiveBalance shouldBe 0
-=======
             val totalPortfolioDiff = totalDiff.portfolios.values.fold(Portfolio())(_.combine(_).explicitGet())
             totalPortfolioDiff.balance shouldBe 0
             total(totalPortfolioDiff.lease) shouldBe 0
             totalPortfolioDiff.effectiveBalance.explicitGet() shouldBe 0
->>>>>>> 2f13caf8
             totalPortfolioDiff.assets.values.foreach(_ shouldBe 0)
         }
 
         assertDiffAndState(Seq(TestBlock.create(Seq(genesis, lease))), TestBlock.create(Seq(leaseCancel))) {
           case (totalDiff, _) =>
-<<<<<<< HEAD
-            val totalPortfolioDiff = Monoid.combineAll(totalDiff.portfolios.values)
-            totalPortfolioDiff.balance shouldBe 0
-            total(totalPortfolioDiff.lease) shouldBe 0
-            totalPortfolioDiff.effectiveBalance shouldBe 0
-=======
             val totalPortfolioDiff = totalDiff.portfolios.values.fold(Portfolio())(_.combine(_).explicitGet())
             totalPortfolioDiff.balance shouldBe 0
             total(totalPortfolioDiff.lease) shouldBe 0
             totalPortfolioDiff.effectiveBalance.explicitGet() shouldBe 0
->>>>>>> 2f13caf8
             totalPortfolioDiff.assets.values.foreach(_ shouldBe 0)
         }
     }
@@ -205,13 +191,8 @@
         assertDiffAndState(Seq(TestBlock.create(genesis :+ lease)), TestBlock.create(blockTime, Seq(unleaseOther)), settings) {
           case (totalDiff, _) =>
             totalDiff.portfolios.get(lease.sender.toAddress) shouldBe None
-<<<<<<< HEAD
-            total(totalDiff.portfolios(lease.recipient.asInstanceOf[Address]).lease) shouldBe -lease.amount
-            total(totalDiff.portfolios(unleaseOther.sender.toAddress).lease) shouldBe lease.amount
-=======
             total(totalDiff.portfolios(lease.recipient.asInstanceOf[Address]).lease) shouldBe -lease.amount.value
             total(totalDiff.portfolios(unleaseOther.sender.toAddress).lease) shouldBe lease.amount.value
->>>>>>> 2f13caf8
         }
     }
   }
