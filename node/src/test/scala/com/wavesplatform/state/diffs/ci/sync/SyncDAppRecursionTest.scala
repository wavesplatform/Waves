--- conflicted
+++ resolved
@@ -10,11 +10,8 @@
 import com.wavesplatform.lang.v1.FunctionHeader.User
 import com.wavesplatform.lang.v1.compiler.Terms.{CONST_BOOLEAN, FUNCTION_CALL}
 import com.wavesplatform.lang.v1.compiler.TestCompiler
-<<<<<<< HEAD
 import com.wavesplatform.settings.TestFunctionalitySettings
 import com.wavesplatform.state.diffs.ENOUGH_AMT
-=======
->>>>>>> bfd8218a
 import com.wavesplatform.state.diffs.ci.ciFee
 import com.wavesplatform.test._
 import com.wavesplatform.transaction.Asset.Waves
@@ -97,9 +94,6 @@
         genesis2 = GenesisTransaction.create(dApp2.toAddress, ENOUGH_AMT, ts).explicitGet()
         setDApp1 = SetScriptTransaction.selfSigned(1.toByte, dApp1, Some(dApp(dApp2.toAddress)), fee, ts).explicitGet()
         setDApp2 = SetScriptTransaction.selfSigned(1.toByte, dApp2, Some(dApp(dApp2.toAddress, sendEnd = true)), fee, ts).explicitGet()
-<<<<<<< HEAD
-        invoke   = Signed.invokeScript(1.toByte, dApp1, dApp1.toAddress, fc, Nil, fee, Waves, ts)
-=======
         invoke = if (invokeExpression)
           InvokeExpressionTransaction
             .selfSigned(1.toByte, dApp1, dApp(dApp2.toAddress, invokeExpression = invokeExpression).asInstanceOf[ExprScript], fee, Waves, ts)
@@ -108,7 +102,6 @@
           InvokeScriptTransaction
             .selfSigned(1.toByte, dApp1, dApp1.toAddress, fc, Nil, fee, Waves, ts)
             .explicitGet()
->>>>>>> bfd8218a
       } yield (List(genesis1, genesis2, setDApp1, setDApp2), invoke)
 
     Seq(true, false).foreach { invokeExpression =>
@@ -139,9 +132,6 @@
         setDApp1 = SetScriptTransaction.selfSigned(1.toByte, dApp1, Some(dApp(dApp1.toAddress)), fee, ts).explicitGet()
         setDApp2 = SetScriptTransaction.selfSigned(1.toByte, dApp2, Some(dApp(dApp3.toAddress)), fee, ts).explicitGet()
         setDApp3 = SetScriptTransaction.selfSigned(1.toByte, dApp3, Some(dApp(dApp1.toAddress)), fee, ts).explicitGet()
-<<<<<<< HEAD
-        invoke   = Signed.invokeScript(1.toByte, dApp1, dApp2.toAddress, fc, Nil, fee, Waves, ts)
-=======
         invoke = if (invokeExpression)
           InvokeExpressionTransaction
             .selfSigned(1.toByte, dApp1, dApp(dApp2.toAddress, invokeExpression = invokeExpression).asInstanceOf[ExprScript], fee, Waves, ts)
@@ -150,7 +140,6 @@
           InvokeScriptTransaction
             .selfSigned(1.toByte, dApp1, dApp2.toAddress, fc, Nil, fee, Waves, ts)
             .explicitGet()
->>>>>>> bfd8218a
       } yield (List(genesis1, genesis2, genesis3, setDApp1, setDApp2, setDApp3), invoke)
 
     Seq(true, false).foreach { invokeExpression =>
