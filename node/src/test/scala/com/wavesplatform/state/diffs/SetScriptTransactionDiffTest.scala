--- conflicted
+++ resolved
@@ -287,7 +287,6 @@
       }
     }
 
-<<<<<<< HEAD
     forAll(preconditionsAndSetCustomContract(exprV4WithComplexityBetween3000And4000)) {
       case (genesis, setScript) =>
         assertDiffEi(Seq(TestBlock.create(Seq(genesis))), TestBlock.create(Seq(setScript)), rideV4Activated)(
@@ -301,15 +300,12 @@
           _ should produce("Contract verifier is too complex: 3807 > 3000")
         )
     }
-=======
+
     assertSuccess(exprV3WithComplexityBetween3000And4000, rideV3Activated)
     assertSuccess(contractV3WithComplexityBetween3000And4000, rideV3Activated)
 
-    assertFailure(exprV4WithComplexityBetween3000And4000, rideV4Activated, "Script is too complex: 3753 > 3000")
     assertFailure(exprV3WithComplexityBetween3000And4000, rideV4Activated, "Script is too complex: 3049 > 3000")
     assertFailure(contractV3WithComplexityBetween3000And4000, rideV4Activated, "Contract verifier is too complex: 3049 > 3000")
-    assertFailure(contractV4WithComplexityBetween3000And4000, rideV4Activated, "Contract verifier is too complex: 3753 > 3000")
->>>>>>> d7ce7ac3
 
     assertSuccess(contractV4WithCallableComplexityBetween3000And4000, rideV4Activated)
   }
