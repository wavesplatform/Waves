package com.wavesplatform.state.diffs.smart.scenarios

import cats.syntax.semigroup._
import com.wavesplatform.common.state.ByteStr
import com.wavesplatform.common.utils.EitherExt2
import com.wavesplatform.db.WithState
import com.wavesplatform.features.BlockchainFeatures
import com.wavesplatform.lagonaki.mocks.TestBlock
import com.wavesplatform.lang.Global
import com.wavesplatform.lang.directives.DirectiveSet
import com.wavesplatform.lang.directives.values.{Asset => AssetType, _}
import com.wavesplatform.lang.script.Script
import com.wavesplatform.lang.script.v1.ExprScript
import com.wavesplatform.lang.v1.compiler.{ExpressionCompiler, TestCompiler}
import com.wavesplatform.lang.v1.evaluator.ctx.impl.waves.WavesContext
import com.wavesplatform.lang.v1.evaluator.ctx.impl.{CryptoContext, PureContext}
import com.wavesplatform.lang.v1.parser._
import com.wavesplatform.lang.v1.traits.Environment
import com.wavesplatform.settings.{Constants, FunctionalitySettings, TestFunctionalitySettings}
import com.wavesplatform.state._
import com.wavesplatform.state.diffs._
import com.wavesplatform.test.PropSpec
import com.wavesplatform.transaction.Asset._
import com.wavesplatform.transaction._

class BalancesV4Test extends PropSpec with WithState {

  val MinFee: Long            = Constants.UnitsInWave / 1000L
  val DataTxFee: Long         = 15000000L
  val InvokeScriptTxFee: Long = 15000000L
  val MassTransferTxFee: Long = 15000000L
  val SetScriptFee: Long      = Constants.UnitsInWave / 1000L
  val SetAssetScriptFee: Long = Constants.UnitsInWave

  val rideV4Activated: FunctionalitySettings = TestFunctionalitySettings.Enabled.copy(
    preActivatedFeatures = Map(
      BlockchainFeatures.Ride4DApps.id    -> 0,
      BlockchainFeatures.SmartAccounts.id -> 0,
      BlockchainFeatures.BlockV5.id       -> 0
    )
  )

  private val preconditionsAndTransfer = {
    val master = TxHelpers.signer(0)
    val acc1 = TxHelpers.signer(1)
    val dapp = TxHelpers.signer(2)

    val genesis = Seq(
      TxHelpers.genesis(master.toAddress),
      TxHelpers.genesis(acc1.toAddress, 25 * Constants.UnitsInWave + 3 * MinFee),
      TxHelpers.genesis(dapp.toAddress, 10 * Constants.UnitsInWave + SetScriptFee + 2 * InvokeScriptTxFee + 1 * Constants.UnitsInWave)
    )
    val alias = "alias"
    val createAlias = TxHelpers.createAlias(alias, acc1, MinFee)
    val setScript = TxHelpers.setScript(dapp, script(alias), SetScriptFee)
    val invoke = TxHelpers.invoke(dapp.toAddress, func = Some("bar"), invoker = master, fee = InvokeScriptTxFee)
    val lease1 = TxHelpers.lease(acc1, dapp.toAddress, 10 * Constants.UnitsInWave, MinFee)
    val lease2 = TxHelpers.lease(acc1, dapp.toAddress, 10 * Constants.UnitsInWave, MinFee)
    val leaseD = TxHelpers.lease(dapp, acc1.toAddress, 1 * Constants.UnitsInWave, MinFee)
    val cancel1 = TxHelpers.leaseCancel(lease1.id(), acc1, MinFee)
    val transfer = TxHelpers.transfer(dapp, acc1.toAddress, 1 * Constants.UnitsInWave + MinFee, fee = InvokeScriptTxFee)

    ((genesis :+ createAlias) ++ Seq(setScript, lease1, lease2), Seq(cancel1, leaseD, transfer), acc1, dapp, invoke)
  }

  def script(a: String): Script = {
    val script =
      s"""
         | {-#STDLIB_VERSION 4 #-}
         | {-#SCRIPT_TYPE ACCOUNT #-}
         | {-#CONTENT_TYPE DAPP #-}
         |
         | @Callable(i)
         | func bar() = {
         |  let balance = wavesBalance(Alias("$a"))
         |   [
         |     IntegerEntry("available", balance.available),
         |     IntegerEntry("regular", balance.regular),
         |     IntegerEntry("generating", balance.generating),
         |     IntegerEntry("effective", balance.effective)
         |   ]
         | }
      """.stripMargin
    TestCompiler(V4).compileContract(script)
  }

  property("Waves balance details") {

<<<<<<< HEAD
    forAll(preconditionsAndTransfer) {
      case (genesis, b, acc1, dapp, ci) =>
        assertDiffAndState(
          Seq(TestBlock.create(genesis)) ++
            (0 to 1000).map(_ => TestBlock.create(Seq())) ++
            Seq(TestBlock.create(b)),
          TestBlock.create(Seq(ci)),
          rideV4Activated
        ) {
          case (d, s) =>
            val apiBalance = com.wavesplatform.api.common.CommonAccountsApi(() => d, db, s).balanceDetails(acc1.toAddress).explicitGet()
            val data       = d.accountData(dapp.toAddress)
            data.data("available") shouldBe IntegerDataEntry("available", apiBalance.available)
            apiBalance.available shouldBe 16 * Constants.UnitsInWave
            data.data("regular") shouldBe IntegerDataEntry("regular", apiBalance.regular)
            apiBalance.regular shouldBe 26 * Constants.UnitsInWave
            data.data("generating") shouldBe IntegerDataEntry("generating", apiBalance.generating)
            apiBalance.generating shouldBe 5 * Constants.UnitsInWave
            data.data("effective") shouldBe IntegerDataEntry("effective", apiBalance.effective)
            apiBalance.effective shouldBe 17 * Constants.UnitsInWave
=======
    val (genesis, b, acc1, dapp, ci) = preconditionsAndTransfer
    assertDiffAndState(
      Seq(TestBlock.create(genesis)) ++
        (0 to 1000).map(_ => TestBlock.create(Seq())) ++
        Seq(TestBlock.create(b)),
      TestBlock.create(Seq(ci)),
      rideV4Activated
    ) {
      case (d, s) =>
        val apiBalance = com.wavesplatform.api.common.CommonAccountsApi(() => d, db, s).balanceDetails(acc1.toAddress)
        val data       = d.accountData(dapp.toAddress)
        data.data("available") shouldBe IntegerDataEntry("available", apiBalance.available)
        apiBalance.available shouldBe 16 * Constants.UnitsInWave
        data.data("regular") shouldBe IntegerDataEntry("regular", apiBalance.regular)
        apiBalance.regular shouldBe 26 * Constants.UnitsInWave
        data.data("generating") shouldBe IntegerDataEntry("generating", apiBalance.generating)
        apiBalance.generating shouldBe 5 * Constants.UnitsInWave
        data.data("effective") shouldBe IntegerDataEntry("effective", apiBalance.effective)
        apiBalance.effective shouldBe 17 * Constants.UnitsInWave
>>>>>>> e05a253d

    }
  }

  property("Asset balance change while processing script result") {
    val a = 10000000000L
    def assetScript(acc: ByteStr): Script = {
      val ctx = {
        val directives = DirectiveSet(V4, AssetType, Expression).explicitGet()
        PureContext.build(V4, fixUnicodeFunctions = true, useNewPowPrecision = true).withEnvironment[Environment] |+|
          CryptoContext.build(Global, V4).withEnvironment[Environment] |+|
          WavesContext.build(Global, directives)
      }

      val script =
        s"""
          | {-# STDLIB_VERSION 4 #-}
          | {-# CONTENT_TYPE EXPRESSION #-}
          | {-# SCRIPT_TYPE ASSET #-}
          |
          | assetBalance(Address(base58'$acc'), this.id) == $a && assetBalance(Alias("alias"), this.id) == $a
        """.stripMargin
      val parsedScript = Parser.parseExpr(script).get.value
      ExprScript(V4, ExpressionCompiler(ctx.compilerContext, parsedScript).explicitGet()._1)
        .explicitGet()
    }

    def dappScript(acc: ByteStr, asset: ByteStr): Script = {
      val script =
        s"""
           | {-#STDLIB_VERSION 4 #-}
           | {-#SCRIPT_TYPE ACCOUNT #-}
           | {-#CONTENT_TYPE DAPP #-}
           |
           | @Callable(i)
           | func bar() = {
           |   [
           |    ScriptTransfer(Address(base58'$acc'), 1, base58'$asset'),
           |    Reissue(base58'$asset', 2, false)
           |   ]
           | }
        """.stripMargin
      TestCompiler(V4).compileContract(script)
    }

    val acc1 = TxHelpers.signer(0)
    val acc2 = TxHelpers.signer(1)

    val genesis = Seq(
      TxHelpers.genesis(acc1.toAddress),
      TxHelpers.genesis(acc2.toAddress)
    )
    val createAlias = TxHelpers.createAlias("alias", acc2, MinFee)
    val issue = TxHelpers.issue(acc1, 10000000000L, script = Some(assetScript(ByteStr(acc1.toAddress.bytes))), fee = SetAssetScriptFee)
    val setScript = TxHelpers.setScript(acc1, dappScript(ByteStr(acc2.toAddress.bytes), issue.id()), SetScriptFee)
    val invoke = TxHelpers.invoke(acc1.toAddress, func = Some("bar"), invoker = acc1, fee = InvokeScriptTxFee)

    assertDiffAndState(Seq(TestBlock.create(genesis :+ createAlias :+ issue :+ setScript)), TestBlock.create(Seq(invoke)), rideV4Activated) {
      case (d, s) =>
        val error = d.scriptResults(invoke.id()).error
        error.get.code shouldBe 3
        error.get.text should include("Transaction is not allowed by script of the asset")
        s.balance(acc1.toAddress, IssuedAsset(issue.id())) shouldBe a
    }
  }

  property("Waves balance change while processing script result") {
    val w = ENOUGH_AMT - SetScriptFee - SetAssetScriptFee
    def assetScript(acc: ByteStr): Script = {
      val ctx = {
        val directives = DirectiveSet(V4, AssetType, Expression).explicitGet()
        PureContext.build(V4, fixUnicodeFunctions = true, useNewPowPrecision = true).withEnvironment[Environment] |+|
          CryptoContext.build(Global, V4).withEnvironment[Environment] |+|
          WavesContext.build(Global, directives)
      }

      val script =
        s"""
          | {-# STDLIB_VERSION 4 #-}
          | {-# CONTENT_TYPE EXPRESSION #-}
          | {-# SCRIPT_TYPE ASSET #-}
          |
          | wavesBalance(Address(base58'$acc')).regular == $w
        """.stripMargin
      val parsedScript = Parser.parseExpr(script).get.value
      ExprScript(V4, ExpressionCompiler(ctx.compilerContext, parsedScript).explicitGet()._1)
        .explicitGet()
    }

    def dappScript(acc: ByteStr, asset: ByteStr): Script = {
      val script =
        s"""
           | {-#STDLIB_VERSION 4 #-}
           | {-#SCRIPT_TYPE ACCOUNT #-}
           | {-#CONTENT_TYPE DAPP #-}
           |
           | @Callable(i)
           | func bar() = {
           |   [
           |    ScriptTransfer(Address(base58'$acc'), 1, unit),
           |    Reissue(base58'$asset', 1, false)
           |   ]
           | }
        """.stripMargin
      TestCompiler(V4).compileContract(script)
    }

    val acc1 = TxHelpers.signer(0)
    val acc2 = TxHelpers.signer(1)

    val genesis = Seq(
      TxHelpers.genesis(acc1.toAddress),
      TxHelpers.genesis(acc2.toAddress)
    )
    val issue = TxHelpers.issue(acc1, 10000000000L, script = Some(assetScript(ByteStr(acc1.toAddress.bytes))), fee = SetAssetScriptFee)
    val setScript = TxHelpers.setScript(acc1, dappScript(ByteStr(acc2.toAddress.bytes), issue.id()), SetScriptFee)
    val invoke = TxHelpers.invoke(acc1.toAddress, func = Some("bar"), invoker = acc2, fee = InvokeScriptTxFee)

    assertDiffAndState(Seq(TestBlock.create(genesis :+ issue :+ setScript)), TestBlock.create(Seq(invoke)), rideV4Activated) {
      case (d, s) =>
        val error = d.scriptResults(invoke.id()).error
        error.get.code shouldBe 3
        error.get.text should include("Transaction is not allowed by script of the asset")
        s.wavesPortfolio(acc1.toAddress).balance shouldBe w
    }
  }

}<|MERGE_RESOLUTION|>--- conflicted
+++ resolved
@@ -86,28 +86,6 @@
 
   property("Waves balance details") {
 
-<<<<<<< HEAD
-    forAll(preconditionsAndTransfer) {
-      case (genesis, b, acc1, dapp, ci) =>
-        assertDiffAndState(
-          Seq(TestBlock.create(genesis)) ++
-            (0 to 1000).map(_ => TestBlock.create(Seq())) ++
-            Seq(TestBlock.create(b)),
-          TestBlock.create(Seq(ci)),
-          rideV4Activated
-        ) {
-          case (d, s) =>
-            val apiBalance = com.wavesplatform.api.common.CommonAccountsApi(() => d, db, s).balanceDetails(acc1.toAddress).explicitGet()
-            val data       = d.accountData(dapp.toAddress)
-            data.data("available") shouldBe IntegerDataEntry("available", apiBalance.available)
-            apiBalance.available shouldBe 16 * Constants.UnitsInWave
-            data.data("regular") shouldBe IntegerDataEntry("regular", apiBalance.regular)
-            apiBalance.regular shouldBe 26 * Constants.UnitsInWave
-            data.data("generating") shouldBe IntegerDataEntry("generating", apiBalance.generating)
-            apiBalance.generating shouldBe 5 * Constants.UnitsInWave
-            data.data("effective") shouldBe IntegerDataEntry("effective", apiBalance.effective)
-            apiBalance.effective shouldBe 17 * Constants.UnitsInWave
-=======
     val (genesis, b, acc1, dapp, ci) = preconditionsAndTransfer
     assertDiffAndState(
       Seq(TestBlock.create(genesis)) ++
@@ -117,7 +95,7 @@
       rideV4Activated
     ) {
       case (d, s) =>
-        val apiBalance = com.wavesplatform.api.common.CommonAccountsApi(() => d, db, s).balanceDetails(acc1.toAddress)
+        val apiBalance = com.wavesplatform.api.common.CommonAccountsApi(() => d, db, s).balanceDetails(acc1.toAddress).explicitGet()
         val data       = d.accountData(dapp.toAddress)
         data.data("available") shouldBe IntegerDataEntry("available", apiBalance.available)
         apiBalance.available shouldBe 16 * Constants.UnitsInWave
@@ -127,7 +105,6 @@
         apiBalance.generating shouldBe 5 * Constants.UnitsInWave
         data.data("effective") shouldBe IntegerDataEntry("effective", apiBalance.effective)
         apiBalance.effective shouldBe 17 * Constants.UnitsInWave
->>>>>>> e05a253d
 
     }
   }
