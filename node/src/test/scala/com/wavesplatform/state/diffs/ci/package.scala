--- conflicted
+++ resolved
@@ -9,13 +9,7 @@
 import com.wavesplatform.lang.v1.compiler.Terms.{BLOCK, FUNCTION_CALL, LET}
 import com.wavesplatform.lang.v1.compiler.TestCompiler
 import com.wavesplatform.state.diffs.FeeValidation._
-<<<<<<< HEAD
 import com.wavesplatform.transaction.TransactionType
-import org.scalacheck.Gen
-
-package object ci {
-  private val invokeFee = FeeUnit * FeeConstants(TransactionType.InvokeScript)
-=======
 import com.wavesplatform.transaction.Asset.Waves
 import com.wavesplatform.transaction.TxVersion
 import com.wavesplatform.transaction.assets.IssueTransaction
@@ -27,18 +21,12 @@
     if (freeCall)
       FeeUnit * FeeConstants(InvokeExpressionTransaction.typeId)
     else
-      FeeUnit * FeeConstants(InvokeScriptTransaction.typeId)
->>>>>>> bfd8218a
+      FeeUnit * FeeConstants(TransactionType.InvokeScript)
 
   def ciFee(sc: Int = 0, nonNftIssue: Int = 0, freeCall: Boolean = false): Gen[Long] =
     Gen.choose(
-<<<<<<< HEAD
-      invokeFee + sc * ScriptExtraFee + nonNftIssue * FeeConstants(TransactionType.Issue) * FeeUnit,
-      invokeFee + (sc + 1) * ScriptExtraFee - 1 + nonNftIssue * FeeConstants(TransactionType.Issue) * FeeUnit
-=======
-      invokeFee(freeCall) + sc * ScriptExtraFee + nonNftIssue * FeeConstants(IssueTransaction.typeId) * FeeUnit,
-      invokeFee(freeCall) + (sc + 1) * ScriptExtraFee - 1 + nonNftIssue * FeeConstants(IssueTransaction.typeId) * FeeUnit
->>>>>>> bfd8218a
+      invokeFee(freeCall) + sc * ScriptExtraFee + nonNftIssue * FeeConstants(TransactionType.Issue) * FeeUnit,
+      invokeFee(freeCall) + (sc + 1) * ScriptExtraFee - 1 + nonNftIssue * FeeConstants(TransactionType.Issue) * FeeUnit
     )
 
   def simpleContract(funcName: String): Either[String, DApp] =
