--- conflicted
+++ resolved
@@ -52,8 +52,7 @@
   property("reject after fix") {
     withDomain(RideV6) { d =>
       val (genesisTxs, invokeTx) = scenario(fail = true).sample.get
-<<<<<<< HEAD
-      d.appendBlock(genesisTxs: _*)
+      d.appendBlock(genesisTxs*)
       d.appendAndCatchError(invokeTx).toString should include(error)
     }
   }
@@ -63,11 +62,6 @@
       val (genesisTxs, invokeTx) = scenario(fail = true, bigComplexity = true).sample.get
       d.appendBlock(genesisTxs: _*)
       d.appendAndAssertFailed(invokeTx)
-=======
-      d.appendBlock(genesisTxs*)
-      d.appendBlock(invokeTx)
-      d.liquidDiff.errorMessage(invokeTx.txId).get.text shouldBe error
->>>>>>> c0e79db2
     }
   }
 }