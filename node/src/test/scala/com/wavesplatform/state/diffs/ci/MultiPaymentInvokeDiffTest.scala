--- conflicted
+++ resolved
@@ -28,21 +28,6 @@
       dApp(V4, transferPaymentAmount = wavesTransfer, _),
       accountVerifiers(V4),
       verifier(V4, Asset)
-<<<<<<< HEAD
-    ).foreach { case (genesis, setVerifier, setDApp, ci, issues, dAppAcc, invoker, fee) =>
-      assertDiffAndState(
-        Seq(TestBlock.create(genesis ++ issues ++ Seq(setDApp, setVerifier))),
-        TestBlock.create(Seq(ci)),
-        features
-      ) {
-        case (diff, blockchain) =>
-          val assetBalance = issues
-            .map(_.id())
-            .map(IssuedAsset(_))
-            .map(asset => asset -> blockchain.balance(dAppAcc.toAddress, asset))
-            .filter(_._2 != 0)
-            .toMap
-=======
     ).foreach {
       case (genesis, setVerifier, setDApp, ci, issues, dAppAcc, invoker, fee) =>
         assertDiffAndState(
@@ -53,11 +38,10 @@
           case (diff, blockchain) =>
             val assetBalance = issues
               .map(_.id())
-              .map(IssuedAsset)
+              .map(IssuedAsset(_))
               .map(asset => asset -> blockchain.balance(dAppAcc.toAddress, asset))
               .filter(_._2 != 0)
               .toMap
->>>>>>> 2f13caf8
 
             diff.portfolios(dAppAcc.toAddress).assets shouldBe assetBalance
             diff.portfolios(dAppAcc.toAddress).balance shouldBe -wavesTransfer
@@ -73,21 +57,6 @@
       accountVerifiers(V4),
       verifier(V4, Asset),
       repeatAdditionalAsset = true
-<<<<<<< HEAD
-    ).foreach { case (genesis, setVerifier, setDApp, ci, issues, dAppAcc, _, _) =>
-      assertDiffAndState(
-        Seq(TestBlock.create(genesis ++ issues ++ Seq(setDApp, setVerifier))),
-        TestBlock.create(Seq(ci)),
-        features
-      ) {
-        case (diff, blockchain) =>
-          val assetBalance = issues
-            .map(_.id())
-            .map(IssuedAsset(_))
-            .map(asset => asset -> blockchain.balance(dAppAcc.toAddress, asset))
-            .filter(_._2 != 0)
-            .toMap
-=======
     ).foreach {
       case (genesis, setVerifier, setDApp, ci, issues, dAppAcc, _, _) =>
         assertDiffAndState(
@@ -98,11 +67,10 @@
           case (diff, blockchain) =>
             val assetBalance = issues
               .map(_.id())
-              .map(IssuedAsset)
+              .map(IssuedAsset(_))
               .map(asset => asset -> blockchain.balance(dAppAcc.toAddress, asset))
               .filter(_._2 != 0)
               .toMap
->>>>>>> 2f13caf8
 
             diff.portfolios(dAppAcc.toAddress).assets shouldBe assetBalance
         }
@@ -153,21 +121,6 @@
       accountVerifiers(V4),
       verifier(V4, Asset),
       withEnoughFee = false
-<<<<<<< HEAD
-    ).foreach { case (genesis, setVerifier, setDApp, ci, issues, _, _, _) =>
-      assertDiffEi(
-        Seq(TestBlock.create(genesis ++ issues ++ Seq(setVerifier, setDApp))),
-        TestBlock.create(Seq(ci)),
-        features
-      ) {
-        val expectedFee = (0.005 + 0.004 + 0.004 * (ContractLimits.MaxAttachedPaymentAmount - 1)) * Constants.UnitsInWave
-        _ should produceRejectOrFailedDiff(
-          s"Fee in WAVES for InvokeScriptTransaction (${ci.fee} in WAVES) " +
-            s"with ${ContractLimits.MaxAttachedPaymentAmount} total scripts invoked " +
-            s"does not exceed minimal value of ${expectedFee.toLong} WAVES"
-        )
-      }
-=======
     ).foreach {
       case (genesis, setVerifier, setDApp, ci, issues, _, _, _) =>
         assertDiffEi(
@@ -176,13 +129,12 @@
           features
         ) {
           val expectedFee = (0.005 + 0.004 + 0.004 * (ContractLimits.MaxAttachedPaymentAmount - 1)) * Constants.UnitsInWave
-          _ should produce(
+          _ should produceRejectOrFailedDiff(
             s"Fee in WAVES for InvokeScriptTransaction (${ci.fee} in WAVES) " +
               s"with ${ContractLimits.MaxAttachedPaymentAmount} total scripts invoked " +
               s"does not exceed minimal value of ${expectedFee.toLong} WAVES"
           )
         }
->>>>>>> 2f13caf8
     }
   }
 
@@ -193,21 +145,6 @@
       accountVerifiers(V3),
       verifier(V3, Asset),
       multiPayment = false
-<<<<<<< HEAD
-    ).foreach { case (genesis, setVerifier, setDApp, ci, issues, dAppAcc, invoker, fee) =>
-      assertDiffAndState(
-        Seq(TestBlock.create(genesis ++ issues ++ Seq(setDApp, setVerifier))),
-        TestBlock.create(Seq(ci)),
-        features
-      ) {
-        case (diff, blockchain) =>
-          val assetBalance = issues
-            .map(_.id())
-            .map(IssuedAsset(_))
-            .map(asset => asset -> blockchain.balance(dAppAcc.toAddress, asset))
-            .filter(_._2 != 0)
-            .toMap
-=======
     ).foreach {
       case (genesis, setVerifier, setDApp, ci, issues, dAppAcc, invoker, fee) =>
         assertDiffAndState(
@@ -218,11 +155,10 @@
           case (diff, blockchain) =>
             val assetBalance = issues
               .map(_.id())
-              .map(IssuedAsset)
+              .map(IssuedAsset(_))
               .map(asset => asset -> blockchain.balance(dAppAcc.toAddress, asset))
               .filter(_._2 != 0)
               .toMap
->>>>>>> 2f13caf8
 
             diff.portfolios(dAppAcc.toAddress).assets shouldBe assetBalance
             diff.portfolios(dAppAcc.toAddress).balance shouldBe -wavesTransfer
