package com.wavesplatform.state.diffs.ci

import com.wavesplatform.account.KeyPair
import com.wavesplatform.common.state.ByteStr
import com.wavesplatform.db.WithState
import com.wavesplatform.features.BlockchainFeatures
import com.wavesplatform.lagonaki.mocks.TestBlock
import com.wavesplatform.lang.directives.values._
import com.wavesplatform.lang.script.Script
import com.wavesplatform.lang.v1.ContractLimits
import com.wavesplatform.lang.v1.compiler.TestCompiler
import com.wavesplatform.settings.{Constants, TestFunctionalitySettings}
import com.wavesplatform.state.Diff
import com.wavesplatform.state.diffs._
<<<<<<< HEAD
import com.wavesplatform.test._
import com.wavesplatform.transaction.Asset.{IssuedAsset, Waves}
import com.wavesplatform.transaction.GenesisTransaction
import com.wavesplatform.transaction.smart.InvokeScriptTransaction.Payment
import com.wavesplatform.transaction.smart.SetScriptTransaction
import com.wavesplatform.transaction.utils.Signed
import org.scalacheck.Gen
=======
import com.wavesplatform.test.PropSpec
import com.wavesplatform.transaction.Asset.IssuedAsset
import com.wavesplatform.transaction.assets.IssueTransaction
import com.wavesplatform.transaction.{GenesisTransaction, TxHelpers, TxVersion}
import com.wavesplatform.transaction.smart.InvokeScriptTransaction.Payment
import com.wavesplatform.transaction.smart.{InvokeScriptTransaction, SetScriptTransaction}
>>>>>>> e05a253d

class MultiPaymentInvokeDiffTest extends PropSpec with WithState {
  private val oldVersions = Seq(V1, V2, V3)

  property("multi payment with verifier and transfer set") {
    val wavesTransfer = 111
    paymentPreconditions(
      dApp(V4, transferPaymentAmount = wavesTransfer, _),
      accountVerifiers(V4),
      verifier(V4, Asset)
    ).foreach { case (genesis, setVerifier, setDApp, ci, issues, dAppAcc, invoker, fee) =>
      assertDiffAndState(
        Seq(TestBlock.create(genesis ++ issues ++ Seq(setDApp, setVerifier))),
        TestBlock.create(Seq(ci)),
        features
      ) {
        case (diff, blockchain) =>
          val assetBalance = issues
            .map(_.id())
            .map(IssuedAsset)
            .map(asset => asset -> blockchain.balance(dAppAcc.toAddress, asset))
            .filter(_._2 != 0)
            .toMap

          diff.portfolios(dAppAcc.toAddress).assets shouldBe assetBalance
          diff.portfolios(dAppAcc.toAddress).balance shouldBe -wavesTransfer
          diff.portfolios(invoker.toAddress).balance shouldBe wavesTransfer - fee
      }

    }
  }

  property("multi payment with repeated asset") {
    paymentPreconditions(
      dApp(V4, transferPaymentAmount = 1, _),
      accountVerifiers(V4),
      verifier(V4, Asset),
      repeatAdditionalAsset = true
    ).foreach { case (genesis, setVerifier, setDApp, ci, issues, dAppAcc, _, _) =>
      assertDiffAndState(
        Seq(TestBlock.create(genesis ++ issues ++ Seq(setDApp, setVerifier))),
        TestBlock.create(Seq(ci)),
        features
      ) {
        case (diff, blockchain) =>
          val assetBalance = issues
            .map(_.id())
            .map(IssuedAsset)
            .map(asset => asset -> blockchain.balance(dAppAcc.toAddress, asset))
            .filter(_._2 != 0)
            .toMap

          diff.portfolios(dAppAcc.toAddress).assets shouldBe assetBalance
      }
    }
  }

  property("multi payment fails if one of attached asset scripts forbids tx") {
    paymentPreconditions(
      dApp(V4, transferPaymentAmount = 1, _),
      accountVerifiers(V4),
      verifier(V4, Asset),
      additionalAssetScripts = Some(
        Seq(
          verifier(V4, Asset, result = "throw()"),
          verifier(V4, Asset, result = "false")
        )
      )
    ).foreach { case (genesis, setVerifier, setDApp, ci, issues, _, _, _) =>
      assertDiffEi(
        Seq(TestBlock.create(genesis ++ issues ++ Seq(setDApp, setVerifier))),
        TestBlock.create(Seq(ci)),
        features
      )(_ should matchPattern {
        case Right(diff: Diff) if diff.transactions.exists(!_._2.applied) =>
      })
    }
  }

  property("multi payment fails if any script has version lower V4") {
    assertScriptVersionError(
      (v, _) => s"DApp version $v < 4 doesn't support multiple payment attachment",
      dAppVersions = Seq(V3)
    )
    assertScriptVersionError(
      (v, _) => s"Invoker script version $v < 4 doesn't support multiple payment attachment",
      verifierVersions = oldVersions
    )
    assertScriptVersionError(
      (v, id) => s"Attached asset script id=$id version $v < 4 doesn't support multiple payment attachment",
      assetsScriptVersions = oldVersions
    )
  }

  property("fee proportionality") {
<<<<<<< HEAD
    forAll(
      paymentPreconditions(
        dApp(V4, transferPaymentAmount = 1, _),
        accountVerifierGen(V4),
        verifier(V4, Asset),
        withEnoughFee = false
      )
    ) {
      case (genesis, setVerifier, setDApp, ci, issues, _, _, _) =>
        assertDiffEi(
          Seq(TestBlock.create(genesis ++ issues ++ Seq(setVerifier, setDApp))),
          TestBlock.create(Seq(ci)),
          features
        ) {
          val expectedFee = (0.005 + 0.004 + 0.004 * (ContractLimits.MaxAttachedPaymentAmount - 1)) * Constants.UnitsInWave
          _ should produceRejectOrFailedDiff(
            s"Fee in WAVES for InvokeScriptTransaction (${ci.fee} in WAVES) " +
              s"with ${ContractLimits.MaxAttachedPaymentAmount} total scripts invoked " +
              s"does not exceed minimal value of ${expectedFee.toLong} WAVES"
          )
        }
=======
    paymentPreconditions(
      dApp(V4, transferPaymentAmount = 1, _),
      accountVerifiers(V4),
      verifier(V4, Asset),
      withEnoughFee = false
    ).foreach { case (genesis, setVerifier, setDApp, ci, issues, _, _, _) =>
      assertDiffEi(
        Seq(TestBlock.create(genesis ++ issues ++ Seq(setVerifier, setDApp))),
        TestBlock.create(Seq(ci)),
        features
      ) {
        val expectedFee = (0.005 + 0.004 + 0.004 * (ContractLimits.MaxAttachedPaymentAmount - 1)) * Constants.UnitsInWave
        _ should produce(
          s"Fee in WAVES for InvokeScriptTransaction (${ci.fee} in WAVES) " +
            s"with ${ContractLimits.MaxAttachedPaymentAmount} total scripts invoked " +
            s"does not exceed minimal value of ${expectedFee.toLong} WAVES"
        )
      }
>>>>>>> e05a253d
    }
  }

  property("single payment V3 scripts with activated multi payment") {
    val wavesTransfer = 100
    paymentPreconditions(
      dApp(V3, transferPaymentAmount = wavesTransfer, _),
      accountVerifiers(V3),
      verifier(V3, Asset),
      multiPayment = false
    ).foreach { case (genesis, setVerifier, setDApp, ci, issues, dAppAcc, invoker, fee) =>
      assertDiffAndState(
        Seq(TestBlock.create(genesis ++ issues ++ Seq(setDApp, setVerifier))),
        TestBlock.create(Seq(ci)),
        features
      ) {
        case (diff, blockchain) =>
          val assetBalance = issues
            .map(_.id())
            .map(IssuedAsset)
            .map(asset => asset -> blockchain.balance(dAppAcc.toAddress, asset))
            .filter(_._2 != 0)
            .toMap

          diff.portfolios(dAppAcc.toAddress).assets shouldBe assetBalance
          diff.portfolios(dAppAcc.toAddress).balance shouldBe -wavesTransfer
          diff.portfolios(invoker.toAddress).balance shouldBe wavesTransfer - fee
      }
    }
  }

  property("disallowed multi payment") {
    val wavesTransfer = 111
    paymentPreconditions(
      dApp(V3, transferPaymentAmount = wavesTransfer, _),
      accountVerifiers(V3),
      verifier(V3, Asset)
    ).foreach { case (genesis, setVerifier, setDApp, ci, issues, _, _, _) =>
      assertDiffEi(
        Seq(TestBlock.create(genesis ++ issues ++ Seq(setDApp, setVerifier))),
        TestBlock.create(Seq(ci)),
        features.copy(preActivatedFeatures = features.preActivatedFeatures - BlockchainFeatures.BlockV5.id)
      ) { _ should produce("Multiple payments isn't allowed now") }
    }
  }

  private def paymentPreconditions(dApp: KeyPair => Script,
                                   verifiers: Seq[Script],
                                   commonAssetScript: Script,
                                   additionalAssetScripts: Option[Seq[Script]] = None,
                                   repeatAdditionalAsset: Boolean = false,
                                   withEnoughFee: Boolean = true,
                                   multiPayment: Boolean = true): Seq[(Seq[GenesisTransaction], SetScriptTransaction, SetScriptTransaction, InvokeScriptTransaction, List[IssueTransaction], KeyPair, KeyPair, Long)] = {
    val master = TxHelpers.signer(0)
    val invoker = TxHelpers.signer(1)

    val fee = if (withEnoughFee) TxHelpers.ciFee(ContractLimits.MaxAttachedPaymentAmount + 1) else TxHelpers.ciFee(1)

    val genesis = Seq(
      TxHelpers.genesis(master.toAddress),
      TxHelpers.genesis(invoker.toAddress)
    )
    val commonIssues = if (multiPayment) {
      (1 until ContractLimits.MaxAttachedPaymentAmount)
        .map(idx => TxHelpers.issue(invoker, name = s"asset$idx", script = Some(commonAssetScript)))
        .toList
    } else {
      List.empty
    }

    for {
      accountScript <- verifiers
      additionalAssetScript <- if (additionalAssetScripts.exists(_.nonEmpty)) {
        additionalAssetScripts.toSeq.flatten.map(Some(_))
      } else {
        Seq(None)
      }
    } yield {
<<<<<<< HEAD
      for {
        genesis     <- GenesisTransaction.create(master.toAddress, ENOUGH_AMT, ts)
        genesis2    <- GenesisTransaction.create(invoker.toAddress, ENOUGH_AMT, ts)
        setVerifier <- SetScriptTransaction.selfSigned(1.toByte, invoker, Some(accountScript), fee, ts + 2)
        setDApp     <- SetScriptTransaction.selfSigned(1.toByte, master, Some(dApp(invoker)), fee, ts + 2)
        (issues, payments) = if (repeatAdditionalAsset) {
          val issues   = specialIssue :: commonIssues.drop(1)
          val payments = (specialIssue :: issues).map(i => Payment(1, IssuedAsset(i.id())))
          (issues, payments)
        } else {
          val issues   = specialIssue :: commonIssues
          val payments = issues.map(i => Payment(1, IssuedAsset(i.id())))
          (issues, payments)
        }
        ci = Signed.invokeScript(1.toByte, invoker, master.toAddress, None, payments, fee, Waves, ts + 3)
      } yield (List(genesis, genesis2), setVerifier, setDApp, ci, issues, master, invoker, fee)
    }.explicitGet()
=======
      val setVerifier = TxHelpers.setScript(invoker, accountScript)
      val setDApp = TxHelpers.setScript(master, dApp(invoker))
      val specialIssue = TxHelpers.issue(invoker, name = "special", script = additionalAssetScript)
>>>>>>> e05a253d

      val (issues, payments) = if (repeatAdditionalAsset) {
        val issues   = specialIssue :: commonIssues.drop(1)
        val payments = (specialIssue :: issues).map(i => Payment(1, IssuedAsset(i.id())))
        (issues, payments)
      } else {
        val issues   = specialIssue :: commonIssues
        val payments = issues.map(i => Payment(1, IssuedAsset(i.id())))
        (issues, payments)
      }

      val invoke = TxHelpers.invoke(master.toAddress, func = None, payments = payments, invoker = invoker, fee = fee, version = TxVersion.V1)

      (genesis, setVerifier, setDApp, invoke, issues, master, invoker, fee)
    }
  }

  private def assertScriptVersionError(message: (Int, ByteStr) => String,
                                       dAppVersions: Seq[StdLibVersion] = Seq(V4),
                                       verifierVersions: Seq[StdLibVersion] = Seq(V4),
                                       assetsScriptVersions: Seq[StdLibVersion] = Seq(V4)): Unit = {
    for {
      dAppVersion         <- dAppVersions
      verifierVersion     <- verifierVersions
      assetsScriptVersion <- assetsScriptVersions
      (genesis, setVerifier, setDApp, ci, issues, _, _, _) <- paymentPreconditions(
        dApp(dAppVersion, transferPaymentAmount = 1, _),
        accountVerifiers(verifierVersion),
        verifier(assetsScriptVersion, Asset)
      )
    } yield {
      val oldVersion         = List(dAppVersion, verifierVersion, assetsScriptVersion).filter(_ < V4).head
      val maybeFailedAssetId = issues.find(_.script.nonEmpty).get.id()

      assertDiffEi(
        Seq(TestBlock.create(genesis ++ issues ++ Seq(setDApp, setVerifier))),
        TestBlock.create(Seq(ci)),
        features
      ) {
        case Right(diff: Diff) =>
          val errMsg = diff.scriptResults(diff.transactions.keys.head).error.get.text
          message(oldVersion.id, maybeFailedAssetId).r.findFirstIn(errMsg) shouldBe defined

        case l @ Left(_) =>
          l should produce(message(oldVersion.id, maybeFailedAssetId))
      }
    }
  }

  private def dApp(version: StdLibVersion, transferPaymentAmount: Int, transferRecipient: KeyPair): Script = {
    val resultSyntax = if (version >= V4) "" else "TransferSet"
    TestCompiler(version).compileContract(s"""
         | {-# STDLIB_VERSION ${version.id} #-}
         | {-# CONTENT_TYPE   DAPP          #-}
         | {-# SCRIPT_TYPE    ACCOUNT       #-}
         |
         | @Callable(i)
         | func default() = $resultSyntax([ScriptTransfer(
         |    Address(base58'${transferRecipient.toAddress}'),
         |    $transferPaymentAmount,
         |    unit
         | )])
         |
       """.stripMargin)
  }

  private def dAppVerifier(version: StdLibVersion, usePaymentsField: Boolean): Script = {
    val paymentsField = if (version >= V4) "payments" else "payment"
    val verifierExpr =
      if (usePaymentsField)
        s"""
          | match tx {
          |   case ist: InvokeScriptTransaction => ist.$paymentsField == ist.$paymentsField
          |   case _ => true
          | }
        """.stripMargin
      else "true"

    TestCompiler(version).compileContract(s"""
         | {-# STDLIB_VERSION ${version.id} #-}
         | {-# CONTENT_TYPE   DAPP          #-}
         | {-# SCRIPT_TYPE    ACCOUNT       #-}
         |
         | @Verifier(tx)
         | func verify() = $verifierExpr
         |
       """.stripMargin)
  }

  private def verifier(version: StdLibVersion, scriptType: ScriptType, result: String = "true"): Script =
    TestCompiler(version).compileExpression(
      s"""
         | {-# STDLIB_VERSION ${version.id}      #-}
         | {-# CONTENT_TYPE   EXPRESSION         #-}
         | {-# SCRIPT_TYPE    ${scriptType.text} #-}
         |
         | $result
         |
       """.stripMargin
    )

  private def accountVerifiers(version: StdLibVersion): Seq[Script] =
    if (version >= V3)
      Seq(verifier(version, Account), dAppVerifier(version, usePaymentsField = true), dAppVerifier(version, usePaymentsField = false))
    else
      Seq(verifier(version, Account))

  private val features = TestFunctionalitySettings.Enabled.copy(preActivatedFeatures = Seq(
      BlockchainFeatures.SmartAccounts,
      BlockchainFeatures.SmartAssets,
      BlockchainFeatures.Ride4DApps,
      BlockchainFeatures.BlockV5
    ).map(_.id -> 0).toMap)
}<|MERGE_RESOLUTION|>--- conflicted
+++ resolved
@@ -5,29 +5,19 @@
 import com.wavesplatform.db.WithState
 import com.wavesplatform.features.BlockchainFeatures
 import com.wavesplatform.lagonaki.mocks.TestBlock
-import com.wavesplatform.lang.directives.values._
+import com.wavesplatform.lang.directives.values.*
 import com.wavesplatform.lang.script.Script
 import com.wavesplatform.lang.v1.ContractLimits
 import com.wavesplatform.lang.v1.compiler.TestCompiler
 import com.wavesplatform.settings.{Constants, TestFunctionalitySettings}
 import com.wavesplatform.state.Diff
-import com.wavesplatform.state.diffs._
-<<<<<<< HEAD
-import com.wavesplatform.test._
-import com.wavesplatform.transaction.Asset.{IssuedAsset, Waves}
-import com.wavesplatform.transaction.GenesisTransaction
-import com.wavesplatform.transaction.smart.InvokeScriptTransaction.Payment
-import com.wavesplatform.transaction.smart.SetScriptTransaction
-import com.wavesplatform.transaction.utils.Signed
-import org.scalacheck.Gen
-=======
-import com.wavesplatform.test.PropSpec
+import com.wavesplatform.state.diffs.*
+import com.wavesplatform.test.*
 import com.wavesplatform.transaction.Asset.IssuedAsset
 import com.wavesplatform.transaction.assets.IssueTransaction
 import com.wavesplatform.transaction.{GenesisTransaction, TxHelpers, TxVersion}
 import com.wavesplatform.transaction.smart.InvokeScriptTransaction.Payment
 import com.wavesplatform.transaction.smart.{InvokeScriptTransaction, SetScriptTransaction}
->>>>>>> e05a253d
 
 class MultiPaymentInvokeDiffTest extends PropSpec with WithState {
   private val oldVersions = Seq(V1, V2, V3)
@@ -123,29 +113,6 @@
   }
 
   property("fee proportionality") {
-<<<<<<< HEAD
-    forAll(
-      paymentPreconditions(
-        dApp(V4, transferPaymentAmount = 1, _),
-        accountVerifierGen(V4),
-        verifier(V4, Asset),
-        withEnoughFee = false
-      )
-    ) {
-      case (genesis, setVerifier, setDApp, ci, issues, _, _, _) =>
-        assertDiffEi(
-          Seq(TestBlock.create(genesis ++ issues ++ Seq(setVerifier, setDApp))),
-          TestBlock.create(Seq(ci)),
-          features
-        ) {
-          val expectedFee = (0.005 + 0.004 + 0.004 * (ContractLimits.MaxAttachedPaymentAmount - 1)) * Constants.UnitsInWave
-          _ should produceRejectOrFailedDiff(
-            s"Fee in WAVES for InvokeScriptTransaction (${ci.fee} in WAVES) " +
-              s"with ${ContractLimits.MaxAttachedPaymentAmount} total scripts invoked " +
-              s"does not exceed minimal value of ${expectedFee.toLong} WAVES"
-          )
-        }
-=======
     paymentPreconditions(
       dApp(V4, transferPaymentAmount = 1, _),
       accountVerifiers(V4),
@@ -158,13 +125,12 @@
         features
       ) {
         val expectedFee = (0.005 + 0.004 + 0.004 * (ContractLimits.MaxAttachedPaymentAmount - 1)) * Constants.UnitsInWave
-        _ should produce(
+        _ should produceRejectOrFailedDiff(
           s"Fee in WAVES for InvokeScriptTransaction (${ci.fee} in WAVES) " +
             s"with ${ContractLimits.MaxAttachedPaymentAmount} total scripts invoked " +
             s"does not exceed minimal value of ${expectedFee.toLong} WAVES"
         )
       }
->>>>>>> e05a253d
     }
   }
 
@@ -243,29 +209,9 @@
         Seq(None)
       }
     } yield {
-<<<<<<< HEAD
-      for {
-        genesis     <- GenesisTransaction.create(master.toAddress, ENOUGH_AMT, ts)
-        genesis2    <- GenesisTransaction.create(invoker.toAddress, ENOUGH_AMT, ts)
-        setVerifier <- SetScriptTransaction.selfSigned(1.toByte, invoker, Some(accountScript), fee, ts + 2)
-        setDApp     <- SetScriptTransaction.selfSigned(1.toByte, master, Some(dApp(invoker)), fee, ts + 2)
-        (issues, payments) = if (repeatAdditionalAsset) {
-          val issues   = specialIssue :: commonIssues.drop(1)
-          val payments = (specialIssue :: issues).map(i => Payment(1, IssuedAsset(i.id())))
-          (issues, payments)
-        } else {
-          val issues   = specialIssue :: commonIssues
-          val payments = issues.map(i => Payment(1, IssuedAsset(i.id())))
-          (issues, payments)
-        }
-        ci = Signed.invokeScript(1.toByte, invoker, master.toAddress, None, payments, fee, Waves, ts + 3)
-      } yield (List(genesis, genesis2), setVerifier, setDApp, ci, issues, master, invoker, fee)
-    }.explicitGet()
-=======
       val setVerifier = TxHelpers.setScript(invoker, accountScript)
       val setDApp = TxHelpers.setScript(master, dApp(invoker))
       val specialIssue = TxHelpers.issue(invoker, name = "special", script = additionalAssetScript)
->>>>>>> e05a253d
 
       val (issues, payments) = if (repeatAdditionalAsset) {
         val issues   = specialIssue :: commonIssues.drop(1)
