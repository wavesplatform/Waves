package com.wavesplatform.state.diffs.ci

import cats.implicits._
import com.wavesplatform.account.Address
import com.wavesplatform.block.Block
import com.wavesplatform.common.state.ByteStr
import com.wavesplatform.common.utils.EitherExt2
import com.wavesplatform.db.{DBCacheSettings, WithState}
import com.wavesplatform.features.BlockchainFeatures
import com.wavesplatform.lagonaki.mocks.TestBlock
import com.wavesplatform.lang.directives.values.V5
import com.wavesplatform.lang.script.Script
import com.wavesplatform.lang.v1.compiler.TestCompiler
import com.wavesplatform.lang.v1.estimator.v3.ScriptEstimatorV3
import com.wavesplatform.settings.TestFunctionalitySettings
import com.wavesplatform.state.Portfolio
import com.wavesplatform.state.diffs.{ENOUGH_AMT, produce}
import com.wavesplatform.transaction.Asset.{IssuedAsset, Waves}
import com.wavesplatform.transaction.assets.IssueTransaction
import com.wavesplatform.transaction.smart.InvokeScriptTransaction.Payment
import com.wavesplatform.transaction.smart.script.ScriptCompiler
import com.wavesplatform.transaction.smart.{InvokeScriptTransaction, SetScriptTransaction}
import com.wavesplatform.transaction.transfer.TransferTransaction
import com.wavesplatform.transaction.{GenesisTransaction, Transaction, TxVersion}
import com.wavesplatform.{NoShrink, TransactionGen}
import org.scalacheck.Gen
import org.scalamock.scalatest.MockFactory
import org.scalatest.{EitherValues, Inside, Matchers, PropSpec}
import org.scalatestplus.scalacheck.ScalaCheckPropertyChecks

class SyncDAppComplexityCountTest
    extends PropSpec
    with ScalaCheckPropertyChecks
    with Matchers
    with TransactionGen
    with NoShrink
    with Inside
    with WithState
    with DBCacheSettings
    with MockFactory
    with EitherValues {

  private val fsWithV5 = TestFunctionalitySettings.Enabled.copy(
    preActivatedFeatures = Map(
      BlockchainFeatures.SmartAccounts.id    -> 0,
      BlockchainFeatures.SmartAssets.id      -> 0,
      BlockchainFeatures.Ride4DApps.id       -> 0,
      BlockchainFeatures.FeeSponsorship.id   -> 0,
      BlockchainFeatures.DataTransaction.id  -> 0,
      BlockchainFeatures.BlockV5.id          -> 0,
      BlockchainFeatures.SynchronousCalls.id -> 0
    )
  )

<<<<<<< HEAD
  private def dApp(otherDApps: List[Address], paymentAsset: Option[IssuedAsset], transferAsset: Option[IssuedAsset], condition: String): Script = {
    val expr = {
      val script =
        s"""
           | {-# STDLIB_VERSION 5       #-}
           | {-# CONTENT_TYPE   DAPP    #-}
           | {-# SCRIPT_TYPE    ACCOUNT #-}
           |
           | @Callable(i)
           | func default() = {
           |    if (
           |      $condition
           |    ) then {
           |      let payment = ${paymentAsset.fold("[]")(id => s"[AttachedPayment(base58'$id', 1)]")}
           |      let transfer = ${transferAsset.fold("[]")(id => s"[ScriptTransfer(i.caller, 1, base58'$id')]")}
           |      ${otherDApps.mapWithIndex((a, i) => s""" strict r$i = Invoke(Address(base58'$a'), "default", [], payment) """).mkString("\n")}
           |      transfer
           |    } else {
           |      throw("Error raised")
           |    }
           | }
           """.stripMargin
      Parser.parseContract(script).get.value
    }
    ContractScript(V5, compileContractFromExpr(expr, V5)).explicitGet()
  }
=======
  def dApp(otherDApp: Option[Address], paymentAsset: Option[IssuedAsset], transferAsset: Option[IssuedAsset], condition: String): Script =
    TestCompiler(V5).compileContract(s"""
      | {-# STDLIB_VERSION 5       #-}
      | {-# CONTENT_TYPE   DAPP    #-}
      | {-# SCRIPT_TYPE    ACCOUNT #-}
      |
      | @Callable(i)
      | func default() = {
      |    if (
      |      $condition
      |    ) then {
      |      let payment = ${paymentAsset.fold("[]")(id => s"[AttachedPayment(base58'$id', 1)]")}
      |      let transfer = ${transferAsset.fold("[]")(id => s"[ScriptTransfer(i.caller, 1, base58'$id')]")}
      |      ${otherDApp.fold("")(address => s""" strict r = Invoke(Address(base58'$address'), "default", [], payment) """)}
      |      transfer
      |    } else {
      |      throw("Error raised")
      |    }
      | }
      |""".stripMargin)
>>>>>>> c57bb035

  // ~1900 complexity
  private val verifierScript: Script = {
    val script = s"""
                    | {-# STDLIB_VERSION 5        #-}
                    | {-# SCRIPT_TYPE ACCOUNT     #-}
                    | {-# CONTENT_TYPE EXPRESSION #-}
                    |
                    | let key = base64'mY//hEITCBCZUJUN/wsOlw1iUSSOESL6PFSbN1abGK80t5jPNICNlPuSorio4mmWpf+4uOyv3gPZe54SYGM4pfhteqJpwFQxdlpwXWyYxMTNaSLDj8VtSn/EJaSu+P6nFmWsda3mTYUPYMZzWE4hMqpDgFPcJhw3prArMThDPbR3Hx7E6NRAAR0LqcrdtsbDqu2T0tto1rpnFILdvHL4PqEUfTmF2mkM+DKj7lKwvvZUbukqBwLrnnbdfyqZJryzGAMIa2JvMEMYszGsYyiPXZvYx6Luk54oWOlOrwEKrCY4NMPwch6DbFq6KpnNSQwOpgRYCz7wpjk57X+NGJmo85tYKc+TNa1rT4/DxG9v6SHkpXmmPeHhzIIW8MOdkFjxB5o6Qn8Fa0c6Tt6br2gzkrGr1eK5/+RiIgEzVhcRrqdY/p7PLmKXqawrEvIv9QZ3ijytPNwinlC8XdRLO/YvP33PjcI9WSMcHV6POP9KPMo1rngaIPMegKgAvTEouNFKp4v3wAXRXX5xEjwXAmM5wyB/SAOaPPCK/emls9kqolHsaj7nuTTbrvSV8bqzUwzQ'
                    | let proof = base64'g53N8ecorvG2sDgNv8D7quVhKMIIpdP9Bqk/8gmV5cJ5Rhk9gKvb4F0ll8J/ZZJVqa27OyciJwx6lym6QpVK9q1ASrqio7rD5POMDGm64Iay/ixXXn+//F+uKgDXADj9AySri2J1j3qEkqqe3kxKthw94DzAfUBPncHfTPazVtE48AfzB1KWZA7Vf/x/3phYs4ckcP7ZrdVViJVLbUgFy543dpKfEH2MD30ZLLYRhw8SatRCyIJuTZcMlluEKG+d'
                    | let input = base64'aZ8tqrOeEJKt4AMqiRF/WJhIKTDC0HeDTgiJVLZ8OEs='
                    |
                    | groth16Verify_8inputs(key, proof, input)
                  """.stripMargin
    ScriptCompiler.compile(script, ScriptEstimatorV3).explicitGet()._1
  }

  // ~2700 complexity
  private val groth: String =
    s"""
       | let key = base64'hwk883gUlTKCyXYA6XWZa8H9/xKIYZaJ0xEs0M5hQOMxiGpxocuX/8maSDmeCk3bo5ViaDBdO7ZBxAhLSe5k/5TFQyF5Lv7KN2tLKnwgoWMqB16OL8WdbePIwTCuPtJNAFKoTZylLDbSf02kckMcZQDPF9iGh+JC99Pio74vDpwTEjUx5tQ99gNQwxULtztsqDRsPnEvKvLmsxHt8LQVBkEBm2PBJFY+OXf1MNW021viDBpR10mX4WQ6zrsGL5L0GY4cwf4tlbh+Obit+LnN/SQTnREf8fPpdKZ1sa/ui3pGi8lMT6io4D7Ujlwx2RdCkBF+isfMf77HCEGsZANw0hSrO2FGg14Sl26xLAIohdaW8O7gEaag8JdVAZ3OVLd5Df1NkZBEr753Xb8WwaXsJjE7qxwINL1KdqA4+EiYW4edb7+a9bbBeOPtb67ZxmFqgyTNS/4obxahezNkjk00ytswsENg//Ee6dWBJZyLH+QGsaU2jO/W4WvRyZhmKKPdipOhiz4Rlrd2XYgsfHsfWf5v4GOTL+13ZB24dW1/m39n2woJ+v686fXbNW85XP/r'
       | let proof = base64'lvQLU/KqgFhsLkt/5C/scqs7nWR+eYtyPdWiLVBux9GblT4AhHYMdCgwQfSJcudvsgV6fXoK+DUSRgJ++Nqt+Wvb7GlYlHpxCysQhz26TTu8Nyo7zpmVPH92+UYmbvbQCSvX2BhWtvkfHmqDVjmSIQ4RUMfeveA1KZbSf999NE4qKK8Do+8oXcmTM4LZVmh1rlyqznIdFXPN7x3pD4E0gb6/y69xtWMChv9654FMg05bAdueKt9uA4BEcAbpkdHF'
       | let input = base64'LcMT3OOlkHLzJBKCKjjzzVMg+r+FVgd52LlhZPB4RFg='
       | groth16Verify(key, proof, input)
    """.stripMargin

  // ~70 complexity
  private val sigVerify: String =
    """ !sigVerify_32Kb(base58'', base58'', base58'') """

  private def assetScript(condition: String): Script = {
    val script = s"""
                    | {-# STDLIB_VERSION 5        #-}
                    | {-# SCRIPT_TYPE ASSET       #-}
                    | {-# CONTENT_TYPE EXPRESSION #-}
                    |
                    | $condition
                    |
                  """.stripMargin
    ScriptCompiler.compile(script, ScriptEstimatorV3).explicitGet()._1
  }

  private def scenario(
      dAppCount: Int,
      withPayment: Boolean,
      withThroughPayment: Boolean,
      withThroughTransfer: Boolean,
      withVerifier: Boolean,
      raiseError: Boolean,
      sequentialCalls: Boolean
  ): Gen[(Seq[Transaction], InvokeScriptTransaction, IssuedAsset, Address)] =
    for {
      invoker  <- accountGen
      dAppAccs <- Gen.listOfN(dAppCount, accountGen)
      ts       <- timestampGen
      fee      <- ciFee(sc = (if (withVerifier) 1 else 0) + (if (withPayment) 1 else 0) + (if (withThroughTransfer) 1 else 0))
      assetIssue = IssueTransaction
        .selfSigned(
          2.toByte,
          invoker,
          "Payment asset",
          "",
          ENOUGH_AMT,
          8,
          reissuable = true,
          Some(assetScript(if (raiseError) sigVerify else groth)),
          fee,
          ts + 1
        )
        .explicitGet()
      asset   = IssuedAsset(assetIssue.id.value())
      payment = List(Payment(1, asset))

      dAppGenesisTxs = dAppAccs.flatMap(
        a =>
          List(
            GenesisTransaction.create(a.toAddress, ENOUGH_AMT, ts).explicitGet(),
            TransferTransaction.selfSigned(TxVersion.V2, invoker, a.toAddress, asset, 10, Waves, fee, ByteStr.empty, ts).explicitGet()
          )
      )
      invokerGenesis = GenesisTransaction.create(invoker.toAddress, ENOUGH_AMT, ts).explicitGet()

      setScriptTxs = dAppAccs.foldLeft(List.empty[SetScriptTransaction]) {
        case (txs, currentAcc) =>
          val callPayment = if (withThroughPayment) Some(asset) else None
          val transfer    = if (withThroughTransfer) Some(asset) else None
          val condition   = if (raiseError) if (txs.nonEmpty) "true" else "false" else groth
          val script =
            if (sequentialCalls)
              if (txs.size == dAppAccs.size - 1)
                Some(dApp(txs.map(_.sender.toAddress), callPayment, transfer, condition))
              else
                Some(dApp(Nil, callPayment, transfer, condition))
            else
              Some(dApp(txs.headOption.map(_.sender.toAddress).toList, callPayment, transfer, condition))

          val nextTx = SetScriptTransaction.selfSigned(1.toByte, currentAcc, script, fee, ts + 5).explicitGet()
          nextTx :: txs
      }

      setVerifier = if (withVerifier)
        List(SetScriptTransaction.selfSigned(1.toByte, invoker, Some(verifierScript), fee, ts + 5).explicitGet())
      else
        Nil

      invokeTx = InvokeScriptTransaction
        .selfSigned(
          TxVersion.V3,
          invoker,
          dAppAccs.last.toAddress,
          None,
          if (withPayment) payment else Nil,
          fee,
          Waves,
          ts + 10
        )
        .explicitGet()
    } yield (
      Seq(invokerGenesis, assetIssue) ++ setVerifier ++ dAppGenesisTxs ++ setScriptTxs,
      invokeTx,
      asset,
      dAppAccs.head.toAddress
    )

  private def assert(
      dAppCount: Int,
      complexity: Int,
      withPayment: Boolean = false,
      withThroughPayment: Boolean = false,
      withThroughTransfer: Boolean = false,
      withVerifier: Boolean = false,
      exceeding: Boolean = false,
      raiseError: Boolean = false,
      reject: Boolean = false,
      sequentialCalls: Boolean = false
  ): Unit = {
    val (preparingTxs, invokeTx, asset, lastCallingDApp) =
      scenario(dAppCount, withPayment, withThroughPayment, withThroughTransfer, withVerifier, raiseError, sequentialCalls).sample.get
    assertDiffEi(Seq(TestBlock.create(preparingTxs)), TestBlock.create(Seq(invokeTx), Block.ProtoBlockVersion), fsWithV5) { diffE =>
      if (reject) {
        diffE shouldBe Symbol("left")
        diffE should produce("Error raised")
      } else {
        val diff = diffE.explicitGet()
        diff.scriptsComplexity shouldBe complexity
        if (exceeding)
          diff.errorMessage(invokeTx.id.value()).get.text should include("Invoke complexity limit = 26000 is exceeded")
        else if (raiseError)
          diff.errorMessage(invokeTx.id.value()).get.text should include("Error raised")
        else
          diff.errorMessage(invokeTx.id.value()) shouldBe None

        val dAppAddress = invokeTx.dAppAddressOrAlias.asInstanceOf[Address]
        val basePortfolios = Map(
          TestBlock.defaultSigner.toAddress -> Portfolio(invokeTx.fee),
          invokeTx.senderAddress            -> Portfolio(-invokeTx.fee)
        )
        val paymentsPortfolios = Map(
          invokeTx.senderAddress -> Portfolio(assets = Map(asset -> -1)),
          dAppAddress            -> Portfolio(assets = Map(asset -> 1))
        )
        val throughTransfersPortfolios = Map(
          invokeTx.senderAddress -> Portfolio(assets = Map(asset -> 1)),
          lastCallingDApp        -> Portfolio(assets = Map(asset -> -1))
        )
        val throughPaymentsPortfolios =
          Map(lastCallingDApp -> Portfolio(assets = Map(asset -> 1))) |+|
            Map(dAppAddress   -> Portfolio(assets = Map(asset -> -1)))

        val overlappedPortfolio = Portfolio(assets = Map(asset -> 0))
        val emptyPortfolios     = Map.empty[Address, Portfolio]

        val additionalPortfolios =
          (if (withPayment) paymentsPortfolios else emptyPortfolios) |+|
            (if (withThroughPayment) throughPaymentsPortfolios else emptyPortfolios) |+|
            (if (withThroughTransfer) throughTransfersPortfolios else emptyPortfolios)

        val totalPortfolios = if (exceeding || raiseError) basePortfolios else basePortfolios |+| additionalPortfolios

        diff.portfolios.filter(_._2 != overlappedPortfolio) shouldBe totalPortfolios.filter(_._2 != overlappedPortfolio)
      }
    }
  }

  property("counts complexity correctly") {
    assert(1, 2709)
    assert(2, 5504)
    assert(9, 25069)
    assert(10, 25041, exceeding = true)
    assert(100, 25041, exceeding = true)

    assert(1, 5415, withPayment = true)
    assert(2, 8210, withPayment = true)
    assert(8, 24980, withPayment = true)
    assert(9, 24965, withPayment = true, exceeding = true)
    assert(100, 24965, withPayment = true, exceeding = true)

    assert(2, 8215, withThroughPayment = true)
    assert(5, 24733, withThroughPayment = true)
    assert(6, 26000, withThroughPayment = true, exceeding = true)
    assert(100, 26000, withThroughPayment = true, exceeding = true)

    assert(1, 5424, withThroughTransfer = true)
    assert(2, 10934, withThroughTransfer = true)
    assert(4, 21954, withThroughTransfer = true)
    assert(5, 24745, withThroughTransfer = true, exceeding = true)
    assert(100, 25041, withThroughTransfer = true, exceeding = true)

    assert(1, 4615, withVerifier = true)
    assert(9, 26975, withVerifier = true)
    assert(10, 26947, withVerifier = true, exceeding = true)
    assert(100, 26947, withVerifier = true, exceeding = true)

    assert(1, 10036, withVerifier = true, withPayment = true, withThroughPayment = true, withThroughTransfer = true)
    assert(100, 26571, withVerifier = true, withPayment = true, withThroughPayment = true, withThroughTransfer = true, exceeding = true)
  }

  property("fail-free complexity border") {
    assert(13, 0, raiseError = true, reject = true)
    assert(14, 1029, raiseError = true)

    assert(12, 0, raiseError = true, sequentialCalls = true, reject = true)
    assert(13, 1016, raiseError = true, sequentialCalls = true)

    assert(7, 0, raiseError = true, withThroughPayment = true, reject = true)
    assert(8, 1080, raiseError = true, withThroughPayment = true)

    assert(13, 0, raiseError = true, withThroughTransfer = true, reject = true)
    assert(14, 1029, raiseError = true, withThroughTransfer = true)
  }
}<|MERGE_RESOLUTION|>--- conflicted
+++ resolved
@@ -52,35 +52,7 @@
     )
   )
 
-<<<<<<< HEAD
-  private def dApp(otherDApps: List[Address], paymentAsset: Option[IssuedAsset], transferAsset: Option[IssuedAsset], condition: String): Script = {
-    val expr = {
-      val script =
-        s"""
-           | {-# STDLIB_VERSION 5       #-}
-           | {-# CONTENT_TYPE   DAPP    #-}
-           | {-# SCRIPT_TYPE    ACCOUNT #-}
-           |
-           | @Callable(i)
-           | func default() = {
-           |    if (
-           |      $condition
-           |    ) then {
-           |      let payment = ${paymentAsset.fold("[]")(id => s"[AttachedPayment(base58'$id', 1)]")}
-           |      let transfer = ${transferAsset.fold("[]")(id => s"[ScriptTransfer(i.caller, 1, base58'$id')]")}
-           |      ${otherDApps.mapWithIndex((a, i) => s""" strict r$i = Invoke(Address(base58'$a'), "default", [], payment) """).mkString("\n")}
-           |      transfer
-           |    } else {
-           |      throw("Error raised")
-           |    }
-           | }
-           """.stripMargin
-      Parser.parseContract(script).get.value
-    }
-    ContractScript(V5, compileContractFromExpr(expr, V5)).explicitGet()
-  }
-=======
-  def dApp(otherDApp: Option[Address], paymentAsset: Option[IssuedAsset], transferAsset: Option[IssuedAsset], condition: String): Script =
+  private def dApp(otherDApps: List[Address], paymentAsset: Option[IssuedAsset], transferAsset: Option[IssuedAsset], condition: String): Script =
     TestCompiler(V5).compileContract(s"""
       | {-# STDLIB_VERSION 5       #-}
       | {-# CONTENT_TYPE   DAPP    #-}
@@ -93,14 +65,13 @@
       |    ) then {
       |      let payment = ${paymentAsset.fold("[]")(id => s"[AttachedPayment(base58'$id', 1)]")}
       |      let transfer = ${transferAsset.fold("[]")(id => s"[ScriptTransfer(i.caller, 1, base58'$id')]")}
-      |      ${otherDApp.fold("")(address => s""" strict r = Invoke(Address(base58'$address'), "default", [], payment) """)}
+      |      ${otherDApps.mapWithIndex((a, i) => s""" strict r$i = Invoke(Address(base58'$a'), "default", [], payment) """).mkString("\n")}
       |      transfer
       |    } else {
       |      throw("Error raised")
       |    }
       | }
       |""".stripMargin)
->>>>>>> c57bb035
 
   // ~1900 complexity
   private val verifierScript: Script = {
