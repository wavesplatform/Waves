package com.wavesplatform.state.diffs.ci

import cats.Id
import com.wavesplatform.account.{Address, Alias}
import com.wavesplatform.common.state.ByteStr
import com.wavesplatform.common.utils.EitherExt2
import com.wavesplatform.db.WithDomain
import com.wavesplatform.db.WithState.AddrWithBalance
import com.wavesplatform.features.BlockchainFeatures
import com.wavesplatform.it.util.AddressOrAliasExt
import com.wavesplatform.lagonaki.mocks.TestBlock
import com.wavesplatform.lang.directives.values.*
import com.wavesplatform.lang.script.Script
import com.wavesplatform.lang.v1.ContractLimits
import com.wavesplatform.lang.v1.compiler.TestCompiler
import com.wavesplatform.lang.v1.traits.domain.{Lease, Recipient}
import com.wavesplatform.settings.{FunctionalitySettings, TestFunctionalitySettings}
import com.wavesplatform.state.LeaseBalance
import com.wavesplatform.state.diffs.FeeValidation.{FeeConstants, FeeUnit}
import com.wavesplatform.state.diffs.{ENOUGH_AMT, produceRejectOrFailedDiff}
import com.wavesplatform.test.*
import com.wavesplatform.test.DomainPresets.*
import com.wavesplatform.transaction.Asset.Waves
import com.wavesplatform.transaction.TxHelpers.{defaultAddress, invoke, lease, secondAddress, secondSigner, setScript}
import com.wavesplatform.transaction.lease.{LeaseCancelTransaction, LeaseTransaction}
import com.wavesplatform.transaction.smart.InvokeScriptTransaction
import com.wavesplatform.transaction.{Authorized, CreateAliasTransaction, Transaction, TransactionType, TxHelpers, TxVersion}
import org.scalatest.exceptions.TestFailedException

import scala.util.Random

class LeaseActionDiffTest extends PropSpec with WithDomain {
  private def features(version: StdLibVersion): FunctionalitySettings = {
    val features = DomainPresets.settingsForRide(version).blockchainSettings.functionalitySettings.preActivatedFeatures
    TestFunctionalitySettings.Enabled.copy(preActivatedFeatures = features)
  }

  private val v4Features = features(V4)
  private val v5Features = features(V5)

  private val setScriptFee = FeeConstants(TransactionType.SetScript) * FeeUnit
  private val leaseFee     = FeeConstants(TransactionType.Lease) * FeeUnit

  private def dApp(body: String, version: StdLibVersion = V5): Script =
    TestCompiler(version).compileContract(s"""
                                             | {-# STDLIB_VERSION ${version.id} #-}
                                             | {-# CONTENT_TYPE   DAPP    #-}
                                             | {-# SCRIPT_TYPE    ACCOUNT #-}
                                             |
                                             | @Callable(i)
                                             | func default() = {
                                             |   $body
                                             | }
                                             |""".stripMargin)

  private def singleLeaseDApp(recipient: Recipient, amount: Long): Script =
    dApp(s"[Lease(${recipientStr(recipient)}, $amount)]")

  private def duplicateLeaseDApp(recipient: Recipient, amount: Long): Script =
    dApp(
      s"""
         | [
         |   Lease(${recipientStr(recipient)}, $amount),
         |   Lease(${recipientStr(recipient)}, $amount)
         | ]
       """.stripMargin
    )

  private def singleLeaseCancelDApp(leaseId: ByteStr): Script =
    dApp(s"[LeaseCancel(base58'$leaseId')]")

  private def leaseWithLeaseCancelDApp(recipient: Recipient, amount: Long): Script =
    dApp(
      s"""
         | let lease = Lease(${recipientStr(recipient)}, $amount)
         | let id    = calculateLeaseId(lease)
         | [
         |   lease,
         |   LeaseCancel(id)
         | ]
       """.stripMargin
    )

  private def leaseAfterLeaseCancelDApp(recipient: Recipient, amount: Long): Script =
    dApp(
      s"""
         | let lease = Lease(${recipientStr(recipient)}, $amount)
         | let id    = calculateLeaseId(lease)
         | [
         |   lease,
         |   LeaseCancel(id),
         |   lease
         | ]
       """.stripMargin
    )

  private def differentLeaseAfterLeaseCancelDApp(recipient: Recipient, amount: Long): Script =
    dApp(
      s"""
         | let lease = Lease(${recipientStr(recipient)}, $amount)
         | let id    = calculateLeaseId(lease)
         | [
         |   lease,
         |   LeaseCancel(id),
         |   Lease(${recipientStr(recipient)}, $amount, 1)
         | ]
       """.stripMargin
    )

  private def duplicatedLeaseCancelDApp(recipient: Recipient, amount: Long): Script =
    dApp(
      s"""
         | let lease = Lease(${recipientStr(recipient)}, $amount)
         | let id    = calculateLeaseId(lease)
         | [
         |   lease,
         |   LeaseCancel(id),
         |   LeaseCancel(id)
         | ]
       """.stripMargin
    )

  private def multipleLeaseCancelsDApp(leaseIds: Seq[ByteStr], version: StdLibVersion): Script =
    dApp(
      s"""
         | [
         |   ${leaseIds.map(id => s"LeaseCancel(base58'$id')").mkString(", ")}
         | ]
       """.stripMargin,
      version
    )

  private def multipleActionsDApp(
      recipient: Recipient,
      amount: Long,
      leaseCount: Int,
      leaseCancelCount: Int,
      transfersCount: Int,
      version: StdLibVersion
  ): Script =
    dApp(
      s"""
         | ${(1 to leaseCount).map(i => s"let lease$i = Lease(${recipientStr(recipient)}, $amount, $i)").mkString("\n")}
         | [
         |   ${(1 to leaseCount).map(i => s"lease$i").mkString(", ")}
         |   ${if (leaseCancelCount > 0) "," else ""}
         |   ${(1 to leaseCancelCount).map(i => s"LeaseCancel(calculateLeaseId(lease$i))").mkString(", ")}
         |   ${if (transfersCount > 0) "," else ""}
         |   ${(1 to transfersCount).map(_ => s"ScriptTransfer(${recipientStr(recipient)}, 1, unit)").mkString(", ")}
         | ]
       """.stripMargin,
      version
    )

  private def recipientStr(recipient: Recipient) =
    recipient match {
      case Recipient.Address(bytes) => s"Address(base58'$bytes')"
      case Recipient.Alias(name)    => s"""Alias("$name")"""
    }

  private def leasePreconditions(
      useAlias: Boolean = false,
      selfLease: Boolean = false,
      useLeaseCancelDApp: Boolean = false,
      leaseCancelCount: Int = 1,
      cancelLeaseActionByTx: Boolean = false,
      cancelLeaseFromInvoker: Boolean = false,
      customRecipient: Option[Recipient] = None,
      customAmount: Option[Long] = None,
      customSetScriptFee: Option[Long] = None,
      customDApp: Option[Script] = None,
      version: StdLibVersion = V5
  ): (Seq[Transaction], InvokeScriptTransaction, Long, Address, Address, List[LeaseTransaction], LeaseCancelTransaction) = {
    val dAppAcc = TxHelpers.signer(1)
    val invoker = TxHelpers.signer(2)

    val invokerAlias   = Alias.create("invoker_alias").explicitGet()
    val dAppAlias      = Alias.create("dapp_alias").explicitGet()
    val fee            = TxHelpers.ciFee(1)
    val leaseTxAmount1 = 5.waves
    val leaseTxAmount2 = 10.waves
    val generatedRecipient =
      if (selfLease)
        if (useAlias)
          dAppAlias
        else
          dAppAcc.toAddress
      else if (useAlias)
        invokerAlias
      else
        invoker.toAddress
    val recipient   = customRecipient.getOrElse(generatedRecipient.toRide)
    val leaseAmount = customAmount.getOrElse(2.waves)

    val genesis = Seq(
      TxHelpers.genesis(dAppAcc.toAddress),
      TxHelpers.genesis(invoker.toAddress)
    )
    val invoke        = TxHelpers.invoke(dAppAcc.toAddress, func = None, invoker = invoker, fee = fee, version = TxVersion.V1)
    val invokeAliasTx = TxHelpers.createAlias(invokerAlias.name, invoker, fee)
    val dAppAliasTx   = TxHelpers.createAlias(dAppAlias.name, dAppAcc, fee)
    val aliasTxs =
      if (useAlias)
        if (selfLease)
          Seq(invokeAliasTx, dAppAliasTx)
        else
          Seq(invokeAliasTx)
      else
        Seq.empty[CreateAliasTransaction]

    val leasesFromDApp = (1 to leaseCancelCount).toList.map(_ => TxHelpers.lease(dAppAcc, invoker.toAddress, leaseTxAmount1, fee))
    val setScript = TxHelpers.setScript(
      acc = dAppAcc,
      script = if (useLeaseCancelDApp) {
        multipleLeaseCancelsDApp(leasesFromDApp.map(_.id()), version)
      } else {
        customDApp.getOrElse(singleLeaseDApp(recipient, leaseAmount))
      },
      fee = customSetScriptFee.getOrElse(fee)
    )
    val preparingTxs = genesis ++ aliasTxs ++ Seq(setScript)

    val leaseToDApp = TxHelpers.lease(invoker, dAppAcc.toAddress, leaseTxAmount2, fee)
    val leaseCancelId =
      if (cancelLeaseActionByTx)
        Lease.calculateId(Lease(recipient, leaseAmount, 0), invoke.id())
      else if (cancelLeaseFromInvoker)
        leaseToDApp.id()
      else
        leasesFromDApp.head.id()
    val leaseCancelAcc = if (cancelLeaseFromInvoker) invoker else dAppAcc
    val leaseCancel    = TxHelpers.leaseCancel(leaseCancelId, sender = leaseCancelAcc, fee = fee)
    val leaseTxs       = leasesFromDApp :+ leaseToDApp

    (preparingTxs, invoke, leaseAmount, dAppAcc.toAddress, invoker.toAddress, leaseTxs, leaseCancel)
  }

  property(s"Lease action is restricted before activation ${BlockchainFeatures.SynchronousCalls}") {
    val (preparingTxs, _, _, _, _, _, _) = leasePreconditions()
    assertDiffEi(
      Seq(),
      TestBlock.create(preparingTxs),
      v4Features
    )(_ should produce("Ride V5, dApp-to-dApp invocations feature has not been activated yet"))
  }

  property(s"Lease action by address (invoker - recipient)") {

    val (preparingTxs, invoke, leaseAmount, dAppAcc, invoker, _, _) = leasePreconditions()
    withDomain(domainSettingsWithFS(v5Features)) { d =>
      d.appendBlock(preparingTxs*)
      d.appendBlock(invoke)

      val invokerSpentFee  = preparingTxs.collect { case a: Authorized if a.sender.toAddress == invoker => a.assetFee._2 }.sum
      val invokerPortfolio = d.blockchain.wavesPortfolio(invoker)
      invokerPortfolio.lease shouldBe LeaseBalance(leaseAmount, out = 0)
      invokerPortfolio.balance shouldBe ENOUGH_AMT - invokerSpentFee - invoke.fee.value
      invokerPortfolio.spendableBalance shouldBe ENOUGH_AMT - invokerSpentFee - invoke.fee.value
      invokerPortfolio.effectiveBalance(false).explicitGet() shouldBe ENOUGH_AMT - invokerSpentFee - invoke.fee.value + leaseAmount

      val dAppSpentFee  = preparingTxs.collect { case a: Authorized if a.sender.toAddress == dAppAcc => a.assetFee._2 }.sum
      val dAppPortfolio = d.blockchain.wavesPortfolio(dAppAcc)
      dAppPortfolio.lease shouldBe LeaseBalance(in = 0, leaseAmount)
      dAppPortfolio.balance shouldBe ENOUGH_AMT - dAppSpentFee
      dAppPortfolio.spendableBalance shouldBe ENOUGH_AMT - dAppSpentFee - leaseAmount
      dAppPortfolio.effectiveBalance(false).explicitGet() shouldBe ENOUGH_AMT - dAppSpentFee - leaseAmount

      d.blockchain.generatingBalance(invoker) shouldBe ENOUGH_AMT - invokerSpentFee - invoke.fee.value + leaseAmount
      d.blockchain.generatingBalance(dAppAcc) shouldBe ENOUGH_AMT - dAppSpentFee - leaseAmount
      d.appendBlock()
      d.blockchain.generatingBalance(invoker) shouldBe ENOUGH_AMT - invokerSpentFee
      d.blockchain.generatingBalance(dAppAcc) shouldBe ENOUGH_AMT - dAppSpentFee - leaseAmount
    }
  }

  property(s"Lease action with active lease from dApp") {
    leasePreconditions() match {
      case (preparingTxs, invoke, leaseAmount, dAppAcc, invoker, leaseTxFromDApp :: _, _) =>
        withDomain(domainSettingsWithFS(v5Features)) { d =>
          val invokerSpentFee = preparingTxs.collect { case a: Authorized if a.sender.toAddress == invoker => a.assetFee._2 }.sum
          val dAppSpentFee    = (preparingTxs :+ leaseTxFromDApp).collect { case a: Authorized if a.sender.toAddress == dAppAcc => a.assetFee._2 }.sum

          d.appendBlock(preparingTxs*)
          d.appendBlock(leaseTxFromDApp)

          d.blockchain.generatingBalance(invoker) shouldBe ENOUGH_AMT - invokerSpentFee + leaseTxFromDApp.amount.value
          d.blockchain.generatingBalance(dAppAcc) shouldBe ENOUGH_AMT - dAppSpentFee - leaseTxFromDApp.amount.value

          d.appendBlock(invoke)
          val totalLeaseAmount = leaseAmount + leaseTxFromDApp.amount.value

          val invokerPortfolio = d.blockchain.wavesPortfolio(invoker)
          invokerPortfolio.lease shouldBe LeaseBalance(totalLeaseAmount, out = 0)
          invokerPortfolio.balance shouldBe ENOUGH_AMT - invokerSpentFee - invoke.fee.value
          invokerPortfolio.spendableBalance shouldBe ENOUGH_AMT - invokerSpentFee - invoke.fee.value
          invokerPortfolio.effectiveBalance(false).explicitGet() shouldBe ENOUGH_AMT - invokerSpentFee - invoke.fee.value + totalLeaseAmount

          val dAppPortfolio = d.blockchain.wavesPortfolio(dAppAcc)
          dAppPortfolio.lease shouldBe LeaseBalance(in = 0, totalLeaseAmount)
          dAppPortfolio.balance shouldBe ENOUGH_AMT - dAppSpentFee
          dAppPortfolio.spendableBalance shouldBe ENOUGH_AMT - dAppSpentFee - totalLeaseAmount
          dAppPortfolio.effectiveBalance(false).explicitGet() shouldBe ENOUGH_AMT - dAppSpentFee - totalLeaseAmount

          d.blockchain.generatingBalance(invoker) shouldBe ENOUGH_AMT - invokerSpentFee
          d.blockchain.generatingBalance(dAppAcc) shouldBe ENOUGH_AMT - dAppSpentFee - totalLeaseAmount
          d.appendBlock()
          d.blockchain.generatingBalance(invoker) shouldBe ENOUGH_AMT - invokerSpentFee
          d.blockchain.generatingBalance(dAppAcc) shouldBe ENOUGH_AMT - dAppSpentFee - totalLeaseAmount
        }
      case other => throw new TestFailedException(s"Unexpected preconditions $other", 0)
    }
  }

  property(s"Lease action with active lease from dApp and cancelled lease from invoker-recipient") {
    leasePreconditions(cancelLeaseFromInvoker = true) match {
      case (preparingTxs, invoke, leaseAmount, dAppAcc, invoker, leaseTxFromDApp :: leaseTxToDApp :: Nil, leaseTxToDAppCancel) =>
        withDomain(domainSettingsWithFS(v5Features)) { d =>
          val invokerSpentFee =
            (preparingTxs ++ Seq(leaseTxToDApp, leaseTxToDAppCancel)).collect {
              case a: Authorized if a.sender.toAddress == invoker => a.assetFee._2
            }.sum
          val dAppSpentFee = (preparingTxs :+ leaseTxFromDApp).collect { case a: Authorized if a.sender.toAddress == dAppAcc => a.assetFee._2 }.sum

          d.appendBlock(preparingTxs*)
          d.appendBlock(leaseTxFromDApp, leaseTxToDApp, leaseTxToDAppCancel)

          d.blockchain.generatingBalance(invoker) shouldBe ENOUGH_AMT - invokerSpentFee + leaseTxFromDApp.amount.value
          d.blockchain.generatingBalance(dAppAcc) shouldBe ENOUGH_AMT - dAppSpentFee - leaseTxFromDApp.amount.value

          d.appendBlock(invoke)
          val totalLeaseAmount = leaseAmount + leaseTxFromDApp.amount.value

          val invokerPortfolio = d.blockchain.wavesPortfolio(invoker)
          invokerPortfolio.lease shouldBe LeaseBalance(totalLeaseAmount, out = 0)
          invokerPortfolio.balance shouldBe ENOUGH_AMT - invokerSpentFee - invoke.fee.value
          invokerPortfolio.spendableBalance shouldBe ENOUGH_AMT - invokerSpentFee - invoke.fee.value
          invokerPortfolio.effectiveBalance(false).explicitGet() shouldBe ENOUGH_AMT - invokerSpentFee - invoke.fee.value + totalLeaseAmount

          val dAppPortfolio = d.blockchain.wavesPortfolio(dAppAcc)
          dAppPortfolio.lease shouldBe LeaseBalance(in = 0, totalLeaseAmount)
          dAppPortfolio.balance shouldBe ENOUGH_AMT - dAppSpentFee
          dAppPortfolio.spendableBalance shouldBe ENOUGH_AMT - dAppSpentFee - totalLeaseAmount
          dAppPortfolio.effectiveBalance(false).explicitGet() shouldBe ENOUGH_AMT - dAppSpentFee - totalLeaseAmount

          d.blockchain.generatingBalance(invoker) shouldBe ENOUGH_AMT - invokerSpentFee + leaseTxToDApp.fee.value + leaseTxToDAppCancel.fee.value
          d.blockchain.generatingBalance(dAppAcc) shouldBe ENOUGH_AMT - dAppSpentFee - totalLeaseAmount
          d.appendBlock()
          d.blockchain.generatingBalance(invoker) shouldBe ENOUGH_AMT - invokerSpentFee + leaseTxToDApp.fee.value + leaseTxToDAppCancel.fee.value
          d.blockchain.generatingBalance(dAppAcc) shouldBe ENOUGH_AMT - dAppSpentFee - totalLeaseAmount
        }
      case other => throw new TestFailedException(s"Unexpected preconditions $other", 0)
    }
  }

  property(s"Lease action with active lease from invoker-recipient") {
    leasePreconditions() match {
      case (preparingTxs, invoke, leaseAmount, dAppAcc, invoker, _ :: leaseTxToDApp :: Nil, _) =>
        withDomain(domainSettingsWithFS(v5Features)) { d =>
          val invokerSpentFee = (preparingTxs :+ leaseTxToDApp).collect { case a: Authorized if a.sender.toAddress == invoker => a.assetFee._2 }.sum
          val dAppSpentFee    = preparingTxs.collect { case a: Authorized if a.sender.toAddress == dAppAcc => a.assetFee._2 }.sum

          d.appendBlock(preparingTxs*)
          d.appendBlock(leaseTxToDApp)

          d.blockchain.generatingBalance(invoker) shouldBe ENOUGH_AMT - invokerSpentFee - leaseTxToDApp.amount.value
          d.blockchain.generatingBalance(dAppAcc) shouldBe ENOUGH_AMT - dAppSpentFee + leaseTxToDApp.amount.value

          d.appendBlock(invoke)
          val leaseAmountDiff = leaseAmount - leaseTxToDApp.amount.value

          val invokerPortfolio = d.blockchain.wavesPortfolio(invoker)
          invokerPortfolio.lease shouldBe LeaseBalance(in = leaseAmount, out = leaseTxToDApp.amount.value)
          invokerPortfolio.balance shouldBe ENOUGH_AMT - invokerSpentFee - invoke.fee.value
          invokerPortfolio.spendableBalance shouldBe ENOUGH_AMT - invokerSpentFee - invoke.fee.value - leaseTxToDApp.amount.value
          invokerPortfolio.effectiveBalance(false).explicitGet() shouldBe ENOUGH_AMT - invokerSpentFee - invoke.fee.value + leaseAmountDiff

          val dAppPortfolio = d.blockchain.wavesPortfolio(dAppAcc)
          dAppPortfolio.lease shouldBe LeaseBalance(in = leaseTxToDApp.amount.value, out = leaseAmount)
          dAppPortfolio.balance shouldBe ENOUGH_AMT - dAppSpentFee
          dAppPortfolio.spendableBalance shouldBe ENOUGH_AMT - dAppSpentFee - leaseAmount
          dAppPortfolio.effectiveBalance(false).explicitGet() shouldBe ENOUGH_AMT - dAppSpentFee - leaseAmountDiff

          d.blockchain.generatingBalance(invoker) shouldBe ENOUGH_AMT - invokerSpentFee - leaseTxToDApp.amount.value
          d.blockchain.generatingBalance(dAppAcc) shouldBe ENOUGH_AMT - dAppSpentFee - leaseAmountDiff.max(0)
          d.appendBlock()
          d.blockchain.generatingBalance(invoker) shouldBe ENOUGH_AMT - invokerSpentFee - leaseTxToDApp.amount.value
          d.blockchain.generatingBalance(dAppAcc) shouldBe ENOUGH_AMT - dAppSpentFee - leaseAmountDiff.max(0)
        }
      case other => throw new TestFailedException(s"Unexpected preconditions $other", 0)
    }
  }

  property(s"Lease action with active lease from invoker-recipient and cancelled lease from dApp") {
    leasePreconditions() match {
      case (preparingTxs, invoke, leaseAmount, dAppAcc, invoker, leaseTxFromDApp :: leaseTxToDApp :: Nil, leaseTxFromDAppCancel) =>
        withDomain(domainSettingsWithFS(v5Features)) { d =>
          val invokerSpentFee = (preparingTxs :+ leaseTxToDApp).collect { case a: Authorized if a.sender.toAddress == invoker => a.assetFee._2 }.sum
          val dAppSpentFee =
            (preparingTxs ++ Seq(leaseTxFromDApp, leaseTxFromDAppCancel)).collect {
              case a: Authorized if a.sender.toAddress == dAppAcc => a.assetFee._2
            }.sum

          d.appendBlock(preparingTxs*)
          d.appendBlock(leaseTxToDApp, leaseTxFromDApp, leaseTxFromDAppCancel)

          d.blockchain.generatingBalance(invoker) shouldBe ENOUGH_AMT - invokerSpentFee - leaseTxToDApp.amount.value
          d.blockchain.generatingBalance(dAppAcc) shouldBe ENOUGH_AMT - dAppSpentFee + leaseTxToDApp.amount.value

          d.appendBlock(invoke)
          val leaseAmountDiff = leaseAmount - leaseTxToDApp.amount.value

          val invokerPortfolio = d.blockchain.wavesPortfolio(invoker)
          invokerPortfolio.lease shouldBe LeaseBalance(in = leaseAmount, out = leaseTxToDApp.amount.value)
          invokerPortfolio.balance shouldBe ENOUGH_AMT - invokerSpentFee - invoke.fee.value
          invokerPortfolio.spendableBalance shouldBe ENOUGH_AMT - invokerSpentFee - invoke.fee.value - leaseTxToDApp.amount.value
          invokerPortfolio.effectiveBalance(false).explicitGet() shouldBe ENOUGH_AMT - invokerSpentFee - invoke.fee.value + leaseAmountDiff

          val dAppPortfolio = d.blockchain.wavesPortfolio(dAppAcc)
          dAppPortfolio.lease shouldBe LeaseBalance(in = leaseTxToDApp.amount.value, out = leaseAmount)
          dAppPortfolio.balance shouldBe ENOUGH_AMT - dAppSpentFee
          dAppPortfolio.spendableBalance shouldBe ENOUGH_AMT - dAppSpentFee - leaseAmount
          dAppPortfolio.effectiveBalance(false).explicitGet() shouldBe ENOUGH_AMT - dAppSpentFee - leaseAmountDiff

          d.blockchain.generatingBalance(invoker) shouldBe ENOUGH_AMT - invokerSpentFee - leaseTxToDApp.amount.value
          d.blockchain.generatingBalance(dAppAcc) shouldBe ENOUGH_AMT - dAppSpentFee - leaseAmountDiff.max(
            -leaseTxFromDApp.fee.value - leaseTxFromDAppCancel.fee.value
          )
          d.appendBlock()
          d.blockchain.generatingBalance(invoker) shouldBe ENOUGH_AMT - invokerSpentFee - leaseTxToDApp.amount.value
          d.blockchain.generatingBalance(dAppAcc) shouldBe ENOUGH_AMT - dAppSpentFee - leaseAmountDiff.max(
            -leaseTxFromDApp.fee.value - leaseTxFromDAppCancel.fee.value
          )
        }
      case a => throw new TestFailedException(s"Unexpected preconditions $a", 0)
    }
  }

  property(s"Lease action with active lease from both dApp and invoker-recipient") {
    leasePreconditions() match {
      case (preparingTxs, invoke, leaseAmount, dAppAcc, invoker, leaseTxFromDApp :: leaseTxToDApp :: Nil, _) =>
        withDomain(domainSettingsWithFS(v5Features)) { d =>
          val invokerSpentFee = (preparingTxs :+ leaseTxToDApp).collect { case a: Authorized if a.sender.toAddress == invoker => a.assetFee._2 }.sum
          val dAppSpentFee    = (preparingTxs :+ leaseTxFromDApp).collect { case a: Authorized if a.sender.toAddress == dAppAcc => a.assetFee._2 }.sum

          d.appendBlock(preparingTxs*)
          d.appendBlock(leaseTxFromDApp, leaseTxToDApp)

          d.blockchain.generatingBalance(invoker) shouldBe ENOUGH_AMT - invokerSpentFee - leaseTxToDApp.amount.value + leaseTxFromDApp.amount.value
          d.blockchain.generatingBalance(dAppAcc) shouldBe ENOUGH_AMT - dAppSpentFee + leaseTxToDApp.amount.value - leaseTxFromDApp.amount.value

          d.appendBlock(invoke)
          val leaseAmountDiff = leaseAmount - leaseTxToDApp.amount.value + leaseTxFromDApp.amount.value

          val invokerPortfolio = d.blockchain.wavesPortfolio(invoker)
          invokerPortfolio.lease shouldBe LeaseBalance(in = leaseAmount + leaseTxFromDApp.amount.value, out = leaseTxToDApp.amount.value)
          invokerPortfolio.balance shouldBe ENOUGH_AMT - invokerSpentFee - invoke.fee.value
          invokerPortfolio.spendableBalance shouldBe ENOUGH_AMT - invokerSpentFee - invoke.fee.value - leaseTxToDApp.amount.value
          invokerPortfolio.effectiveBalance(false).explicitGet() shouldBe ENOUGH_AMT - invokerSpentFee - invoke.fee.value + leaseAmountDiff

          val dAppPortfolio = d.blockchain.wavesPortfolio(dAppAcc)
          dAppPortfolio.lease shouldBe LeaseBalance(in = leaseTxToDApp.amount.value, out = leaseAmount + leaseTxFromDApp.amount.value)
          dAppPortfolio.balance shouldBe ENOUGH_AMT - dAppSpentFee
          dAppPortfolio.spendableBalance shouldBe ENOUGH_AMT - dAppSpentFee - leaseAmount - leaseTxFromDApp.amount.value
          dAppPortfolio.effectiveBalance(false).explicitGet() shouldBe ENOUGH_AMT - dAppSpentFee - leaseAmountDiff

          d.blockchain.generatingBalance(invoker) shouldBe ENOUGH_AMT - invokerSpentFee + leaseTxToDApp.fee.value.min(
            leaseTxFromDApp.amount.value - leaseTxToDApp.amount.value
          )
          d.blockchain.generatingBalance(dAppAcc) shouldBe ENOUGH_AMT - dAppSpentFee + leaseTxFromDApp.fee.value.min(-leaseAmountDiff)
          d.appendBlock()
          d.blockchain.generatingBalance(invoker) shouldBe ENOUGH_AMT - invokerSpentFee + leaseTxToDApp.fee.value.min(
            leaseTxFromDApp.amount.value - leaseTxToDApp.amount.value
          )
          d.blockchain.generatingBalance(dAppAcc) shouldBe ENOUGH_AMT - dAppSpentFee + leaseTxFromDApp.fee.value.min(-leaseAmountDiff)
        }
      case a => throw new TestFailedException(s"Unexpected preconditions $a", 0)
    }
  }

  property(s"Lease action by alias") {
    val (preparingTxs, invoke, leaseAmount, dAppAcc, invoker, _, _) = leasePreconditions(useAlias = true)
    assertDiffAndState(
      Seq(TestBlock.create(preparingTxs)),
      TestBlock.create(Seq(invoke)),
      v5Features
    ) { case (snapshot, _) =>
      snapshot.leaseBalances(invoker) shouldBe LeaseBalance(leaseAmount, out = 0)
      snapshot.leaseBalances(dAppAcc) shouldBe LeaseBalance(in = 0, leaseAmount)
    }
  }

  property(s"Lease action cancelled by LeaseCancelTransaction") {
    val (preparingTxs, invoke, _, dAppAcc, invoker, _, leaseCancelTx) = leasePreconditions(cancelLeaseActionByTx = true)
    withDomain(RideV5) { d =>
      d.appendBlock(preparingTxs*)
      d.appendBlock(invoke, leaseCancelTx)
      d.liquidSnapshot.errorMessage(invoke.id()) shouldBe empty
      d.liquidSnapshot.balances((invoker, Waves)) shouldBe d.rocksDBWriter.balance(invoker) - invoke.fee.value
      d.liquidSnapshot.balances((dAppAcc, Waves)) shouldBe d.rocksDBWriter.balance(dAppAcc) - leaseCancelTx.fee.value
    }
  }

  property(s"Lease action with empty address") {
    val (preparingTxs, invoke, _, _, _, _, _) = leasePreconditions(customRecipient = Some(Recipient.Address(ByteStr.empty)))
    assertDiffAndState(
      Seq(TestBlock.create(preparingTxs)),
      TestBlock.create(Seq(invoke)),
      v5Features
    ) { case (snapshot, _) =>
      snapshot.errorMessage(invoke.id()).get.text shouldBe "InvalidAddress(Wrong addressBytes length: expected: 26, actual: 0)"
    }
  }

  property(s"Lease action with wrong address bytes length") {
    val (preparingTxs, invoke, _, _, _, _, _) = leasePreconditions(customRecipient = Some(Recipient.Address(ByteStr.fill(10)(127))))
    assertDiffAndState(
      Seq(TestBlock.create(preparingTxs)),
      TestBlock.create(Seq(invoke)),
      v5Features
    ) { case (snapshot, _) =>
      snapshot.errorMessage(invoke.id()).get.text shouldBe "InvalidAddress(Wrong addressBytes length: expected: 26, actual: 10)"
    }
  }

  property(s"Lease action with wrong address checksum") {
    val address                               = TxHelpers.signer(3).toAddress
    val wrongChecksum                         = Array.fill[Byte](Address.ChecksumLength)(0)
    val wrongAddress                          = address.bytes.dropRight(Address.ChecksumLength) ++ wrongChecksum
    val (preparingTxs, invoke, _, _, _, _, _) = leasePreconditions(customRecipient = Some(Recipient.Address(ByteStr(wrongAddress))))
    assertDiffAndState(
      Seq(TestBlock.create(preparingTxs)),
      TestBlock.create(Seq(invoke)),
      v5Features
    ) { case (snapshot, _) =>
      snapshot.errorMessage(invoke.id()).get.text shouldBe "InvalidAddress(Bad address checksum)"
    }
  }

  property(s"Lease action with unexisting alias") {
    val (preparingTxs, invoke, _, _, _, _, _) = leasePreconditions(customRecipient = Some(Recipient.Alias("alias2")))
    assertDiffAndState(
      Seq(TestBlock.create(preparingTxs)),
      TestBlock.create(Seq(invoke)),
      v5Features
<<<<<<< HEAD
    ) { case (diff, _) =>
      diff.errorMessage(invoke.id()).get.text shouldBe "Alias 'alias:T:alias2' does not exist."
=======
    ) { case (snapshot, _) =>
      snapshot.errorMessage(invoke.id()).get.text shouldBe "Alias 'alias:T:alias2' does not exists."
>>>>>>> aa2cbf60
    }
  }

  property(s"Lease action with illegal alias") {
    val (preparingTxs, invoke, _, _, _, _, _) = leasePreconditions(customRecipient = Some(Recipient.Alias("#$%!?")))
    assertDiffAndState(
      Seq(TestBlock.create(preparingTxs)),
      TestBlock.create(Seq(invoke)),
      v5Features
    ) { case (snapshot, _) =>
      snapshot.errorMessage(invoke.id()).get.text shouldBe s"Alias should contain only following characters: ${Alias.AliasAlphabet}"
    }
  }

  property(s"Lease action with empty amount") {
    val (preparingTxs, invoke, _, _, _, _, _) = leasePreconditions(customAmount = Some(0))
    assertDiffAndState(
      Seq(TestBlock.create(preparingTxs)),
      TestBlock.create(Seq(invoke)),
      v5Features
    ) { case (snapshot, _) =>
      snapshot.errorMessage(invoke.id()).get.text shouldBe "NonPositiveAmount(0,waves)"
    }
  }

  property(s"Lease action with negative amount") {
    val (preparingTxs, invoke, _, _, _, _, _) = leasePreconditions(customAmount = Some(-100))
    assertDiffEi(
      Seq(TestBlock.create(preparingTxs)),
      TestBlock.create(Seq(invoke)),
      v5Features
    )(_ should produce("Negative lease amount"))
  }

  property(s"Lease action spends all dApp balance") {
    val setScriptFee                                = TxHelpers.ciFee(1)
    val dAppBalance                                 = ENOUGH_AMT - setScriptFee
    val (preparingTxs, invoke, _, dAppAcc, _, _, _) = leasePreconditions(customSetScriptFee = Some(setScriptFee), customAmount = Some(dAppBalance))
    assertDiffAndState(
      Seq(TestBlock.create(preparingTxs)),
      TestBlock.create(Seq(invoke)),
      v5Features
    ) { case (_, blockchain) =>
      blockchain.wavesPortfolio(dAppAcc).effectiveBalance(false).explicitGet() shouldBe 0
    }
  }

  property(s"Lease action on insufficient balance") {
    val setScriptFee                          = TxHelpers.ciFee(1)
    val dAppBalance                           = ENOUGH_AMT - setScriptFee
    val (preparingTxs, invoke, _, _, _, _, _) = leasePreconditions(customSetScriptFee = Some(setScriptFee), customAmount = Some(dAppBalance + 1))
    assertDiffAndState(
      Seq(TestBlock.create(preparingTxs)),
      TestBlock.create(Seq(invoke)),
      v5Features
    ) { case (snapshot, _) =>
      snapshot.errorMessage(invoke.id()).get.text shouldBe s"Cannot lease more than own: Balance: $dAppBalance, already leased: 0"
    }
  }

  property(s"Lease action on insufficient balance with other leases") {
    val setScriptFee                                 = TxHelpers.ciFee(1)
    val dAppBalance                                  = ENOUGH_AMT - setScriptFee
    val (preparingTxs, invoke, _, _, _, leaseTxs, _) = leasePreconditions(customSetScriptFee = Some(setScriptFee), customAmount = Some(dAppBalance))
    val leaseFromDApp                                = leaseTxs.head
    assertDiffAndState(
      Seq(TestBlock.create(preparingTxs.toList ::: leaseTxs)),
      TestBlock.create(Seq(invoke)),
      v5Features
    ) { case (snapshot, _) =>
      snapshot.errorMessage(invoke.id()).get.text shouldBe
        s"Cannot lease more than own: Balance: ${dAppBalance - leaseFromDApp.fee.value}, already leased: ${leaseFromDApp.amount.value}"
    }
  }

  property(s"Duplicate lease action") {
    val recipient                             = TxHelpers.signer(3).toAddress.toRide
    val amount                                = positiveLongGen.sample.get
    val (preparingTxs, invoke, _, _, _, _, _) = leasePreconditions(customDApp = Some(duplicateLeaseDApp(recipient, amount)))
    assertDiffAndState(
      Seq(TestBlock.create(preparingTxs)),
      TestBlock.create(Seq(invoke)),
      v5Features
    ) { case (snapshot, _) =>
      val id = Lease.calculateId(Lease(recipient, amount, nonce = 0), invoke.id())
      snapshot.errorMessage(invoke.id()).get.text shouldBe s"Lease with id=$id is already in the state"
    }
  }

  property(s"Lease action to dApp itself") {
    val (preparingTxs, invoke, _, _, _, _, _) = leasePreconditions(selfLease = true)
    assertDiffAndState(
      Seq(TestBlock.create(preparingTxs)),
      TestBlock.create(Seq(invoke)),
      v5Features
    ) { case (snapshot, _) =>
      snapshot.errorMessage(invoke.id()).get.text shouldBe "Cannot lease to self"
    }
  }

  property(s"Lease action to dApp itself by alias") {
    val (preparingTxs, invoke, _, _, _, _, _) = leasePreconditions(selfLease = true, useAlias = true)
    assertDiffAndState(
      Seq(TestBlock.create(preparingTxs)),
      TestBlock.create(Seq(invoke)),
      v5Features
    ) { case (snapshot, _) =>
      snapshot.errorMessage(invoke.id()).get.text shouldBe "Cannot lease to self"
    }
  }

  Seq(V5, V6).foreach { version =>
    val limit =
      if (version == V6)
        ContractLimits.MaxBalanceScriptActionsAmountV6
      else
        ContractLimits.MaxCallableActionsAmountBeforeV6(version)
    property(s"$limit Lease actions for V${version.id}") {
      val recipient = TxHelpers.signer(3).toAddress
      val amount    = 100
      val dApp = multipleActionsDApp(
        recipient.toRide,
        amount,
        leaseCount = limit,
        leaseCancelCount = 0,
        transfersCount = 0,
        version = version
      )
      val (preparingTxs, invoke, _, dAppAcc, invoker, _, _) = leasePreconditions(customDApp = Some(dApp))
      assertDiffAndState(
        Seq(TestBlock.create(preparingTxs)),
        TestBlock.create(Seq(invoke)),
        features(version)
      ) { case (snapshot, _) =>
        snapshot.errorMessage(invoke.id()) shouldBe empty
        snapshot.balances((invoker, Waves)) shouldBe ENOUGH_AMT - invoke.fee.value
        snapshot.leaseBalances(dAppAcc) shouldBe LeaseBalance(in = 0, out = amount * limit)
        snapshot.leaseBalances(recipient) shouldBe LeaseBalance(in = amount * limit, out = 0)
      }
    }

    property(s"${limit + 1} Lease actions for V${version.id}") {
      val recipient = TxHelpers.signer(3).toAddress
      val amount    = 100
      val dApp = multipleActionsDApp(
        recipient.toRide,
        amount,
        leaseCount = limit + 1,
        leaseCancelCount = 0,
        transfersCount = 0,
        version = version
      )
      val (preparingTxs, invoke, _, _, _, _, _) = leasePreconditions(customDApp = Some(dApp))

      val errMsg =
        if (version == V6)
          "ScriptTransfer, Lease, LeaseCancel actions count limit is exceeded"
        else
          "Actions count limit is exceeded"

      assertDiffEi(
        Seq(TestBlock.create(preparingTxs)),
        TestBlock.create(Seq(invoke)),
        features(version)
      )(_ should produceRejectOrFailedDiff(errMsg))
    }
  }

  property(s"LeaseCancel action with Lease action from same result") {
    val recipient                                   = TxHelpers.signer(3).toAddress
    val amount                                      = 100
    val (preparingTxs, invoke, _, dAppAcc, _, _, _) = leasePreconditions(customDApp = Some(leaseWithLeaseCancelDApp(recipient.toRide, amount)))
    withDomain(domainSettingsWithFS(v5Features)) { d =>
      d.appendBlock(preparingTxs*)
      d.appendBlock(invoke)

      val recipientPortfolio = d.blockchain.wavesPortfolio(recipient)
      recipientPortfolio.lease shouldBe LeaseBalance.empty
      recipientPortfolio.balance shouldBe 0
      recipientPortfolio.spendableBalance shouldBe 0
      recipientPortfolio.effectiveBalance(false).explicitGet() shouldBe 0

      val dAppSpentFee  = preparingTxs.collect { case a: Authorized if a.sender.toAddress == dAppAcc => a.assetFee._2 }.sum
      val dAppPortfolio = d.blockchain.wavesPortfolio(dAppAcc)
      dAppPortfolio.lease shouldBe LeaseBalance.empty
      dAppPortfolio.balance shouldBe ENOUGH_AMT - dAppSpentFee
      dAppPortfolio.spendableBalance shouldBe ENOUGH_AMT - dAppSpentFee
      dAppPortfolio.effectiveBalance(false).explicitGet() shouldBe ENOUGH_AMT - dAppSpentFee

      d.blockchain.generatingBalance(recipient) shouldBe 0
      d.blockchain.generatingBalance(dAppAcc) shouldBe ENOUGH_AMT - dAppSpentFee
      d.appendBlock()
      d.blockchain.generatingBalance(recipient) shouldBe 0
      d.blockchain.generatingBalance(dAppAcc) shouldBe ENOUGH_AMT - dAppSpentFee
    }
  }

  property(s"LeaseCancel action between two same Lease actions") {
    val recipient                             = TxHelpers.signer(3).toAddress
    val amount                                = 100
    val (preparingTxs, invoke, _, _, _, _, _) = leasePreconditions(customDApp = Some(leaseAfterLeaseCancelDApp(recipient.toRide, amount)))
    assertDiffAndState(
      Seq(TestBlock.create(preparingTxs)),
      TestBlock.create(Seq(invoke)),
      v5Features
    ) { case (snapshot, _) =>
      snapshot.errorMessage(invoke.id()).get.text should include("is already in the state")
    }
  }

  property(s"LeaseCancel action between two Lease actions with different nonces") {
    val recipient = TxHelpers.signer(3).toAddress
    val amount    = 100
    val (preparingTxs, invoke, _, dAppAcc, invoker, _, _) =
      leasePreconditions(customDApp = Some(differentLeaseAfterLeaseCancelDApp(recipient.toRide, amount)))
    assertDiffAndState(
      Seq(TestBlock.create(preparingTxs)),
      TestBlock.create(Seq(invoke)),
      v5Features
    ) { case (snapshot, _) =>
      snapshot.errorMessage(invoke.id()) shouldBe empty
      snapshot.balances((invoker, Waves)) shouldBe ENOUGH_AMT - invoke.fee.value
      snapshot.leaseBalances(dAppAcc) shouldBe LeaseBalance(in = 0, out = amount)
      snapshot.leaseBalances(recipient) shouldBe LeaseBalance(in = amount, 0)
    }
  }

  property(s"LeaseCancel action for lease performed via LeaseTransaction") {
    val (preparingTxs, invoke, _, dAppAcc, invoker, leaseTxs, _) = leasePreconditions(useLeaseCancelDApp = true)
    val leaseFromDApp                                            = leaseTxs.head
    withDomain(RideV5) { d =>
      d.appendBlock(preparingTxs*)
      d.appendBlock(leaseTxs*)
      d.appendAndAssertSucceed(invoke)
      d.liquidSnapshot
        .leaseBalances(invoker) shouldBe d.rocksDBWriter.leaseBalance(invoker).combineF[Id](LeaseBalance(in = -leaseFromDApp.amount.value, 0))
      d.liquidSnapshot
        .leaseBalances(dAppAcc) shouldBe d.rocksDBWriter.leaseBalance(dAppAcc).combineF[Id](LeaseBalance(0, out = -leaseFromDApp.amount.value))
    }
  }

  property(s"LeaseCancel action with unexisting leaseId") {
    val leaseId                               = ByteStr.fill(32)(1.toByte)
    val (preparingTxs, invoke, _, _, _, _, _) = leasePreconditions(customDApp = Some(singleLeaseCancelDApp(leaseId)))
    assertDiffAndState(
      Seq(TestBlock.create(preparingTxs)),
      TestBlock.create(Seq(invoke)),
      v5Features
    ) { case (snapshot, _) =>
      snapshot.errorMessage(invoke.id()).get.text shouldBe s"Lease with id=$leaseId not found"
    }
  }

  property(s"LeaseCancel action with illegal leaseId") {
    val leaseId                               = ByteStr.fromBytes(1)
    val (preparingTxs, invoke, _, _, _, _, _) = leasePreconditions(customDApp = Some(singleLeaseCancelDApp(leaseId)))
    assertDiffAndState(
      Seq(TestBlock.create(preparingTxs)),
      TestBlock.create(Seq(invoke)),
      v5Features
    ) { case (snapshot, _) =>
      snapshot.errorMessage(invoke.id()).get.text shouldBe s"Lease id=$leaseId has invalid length = 1 byte(s) while expecting 32"
    }
  }

  property("LeaseCancel foreign leaseId") {
    val leaseTx                               = TxHelpers.lease(TxHelpers.signer(2))
    val (preparingTxs, invoke, _, _, _, _, _) = leasePreconditions(customDApp = Some(singleLeaseCancelDApp(leaseTx.id())))
    assertDiffAndState(
      Seq(TestBlock.create(preparingTxs :+ leaseTx)),
      TestBlock.create(Seq(invoke)),
      v5Features
    ) { case (snapshot, _) =>
      snapshot.errorMessage(invoke.id()).get.text should include("LeaseTransaction was leased by other sender")
    }
  }

  property(s"LeaseCancel actions with same lease id") {
    val recipient                             = TxHelpers.signer(3).toAddress.toRide
    val amount                                = 100
    val (preparingTxs, invoke, _, _, _, _, _) = leasePreconditions(customDApp = Some(duplicatedLeaseCancelDApp(recipient, amount)))
    assertDiffAndState(
      Seq(TestBlock.create(preparingTxs)),
      TestBlock.create(Seq(invoke)),
      v5Features
    ) { case (snapshot, _) =>
      val leaseId = Lease.calculateId(Lease(recipient, amount, nonce = 0), invoke.id())
      snapshot.errorMessage(invoke.id()).get.text shouldBe s"Duplicate LeaseCancel id(s): $leaseId"
    }
  }

  property(s"LeaseCancel action for already cancelled lease") {
    val (preparingTxs, invoke, _, _, _, leaseTxs, leaseCancelTx) = leasePreconditions(useLeaseCancelDApp = true)
    assertDiffAndState(
      Seq(TestBlock.create(preparingTxs ++ leaseTxs ++ List(leaseCancelTx))),
      TestBlock.create(Seq(invoke)),
      v5Features
    ) { case (snapshot, _) =>
      snapshot.errorMessage(invoke.id()).get.text shouldBe "Cannot cancel already cancelled lease"
    }
  }

  Seq(V5, V6).foreach { version =>
    property(s"${ContractLimits.MaxCallableActionsAmountBeforeV6(version)} LeaseCancel actions for V${version.id}") {
      val (preparingTxs, invoke, _, dAppAcc, invoker, ltx, _) =
        leasePreconditions(useLeaseCancelDApp = true, leaseCancelCount = ContractLimits.MaxCallableActionsAmountBeforeV6(version), version = version)
      val leaseTxs = ltx.init
      withDomain(settingsForRide(version)) { d =>
        d.appendBlock(preparingTxs*)
        d.appendBlock(leaseTxs*)
        d.appendAndAssertSucceed(invoke)
        d.liquidSnapshot.leaseBalances(invoker) shouldBe
          d.rocksDBWriter
            .leaseBalance(invoker)
            .combineF[Id](LeaseBalance(in = -leaseTxs.map(_.amount.value).sum, out = 0))
        d.liquidSnapshot.leaseBalances(dAppAcc) shouldBe
          d.rocksDBWriter
            .leaseBalance(dAppAcc)
            .combineF[Id](LeaseBalance(in = 0, out = -leaseTxs.map(_.amount.value).sum))
      }
    }

    property(s"${ContractLimits.MaxCallableActionsAmountBeforeV6(version) + 1} LeaseCancel actions for V${version.id}") {
      val (preparingTxs, invoke, _, _, _, ltx, _) =
        leasePreconditions(useLeaseCancelDApp = true, leaseCancelCount = ContractLimits.MaxCallableActionsAmountBeforeV6(version) + 1)
      assertDiffEi(
        Seq(TestBlock.create(preparingTxs ++ ltx.init)),
        TestBlock.create(Seq(invoke)),
        features(version)
      )(_ should produceRejectOrFailedDiff("Actions count limit is exceeded"))
    }
  }

  Seq(V5, V6).foreach { version =>
    val limit =
      if (version == V6)
        ContractLimits.MaxBalanceScriptActionsAmountV6
      else
        ContractLimits.MaxCallableActionsAmountBeforeV6(version)
    property(s"$limit multiple balance actions for V${version.id}") {
      val recipient        = accountGen.sample.get.toAddress
      val amount           = positiveLongGen.sample.get
      val actionsCount     = limit
      val leaseCount       = Random.nextInt(actionsCount) + 1
      val leaseCancelCount = Random.nextInt(leaseCount).min(actionsCount - leaseCount)
      val transfersCount   = actionsCount - leaseCancelCount - leaseCount
      val dApp = multipleActionsDApp(
        recipient.toRide,
        amount,
        leaseCount,
        leaseCancelCount,
        transfersCount,
        version
      )
      val leaseAmount                                       = (leaseCount - leaseCancelCount) * amount
      val (preparingTxs, invoke, _, dAppAcc, invoker, _, _) = leasePreconditions(customDApp = Some(dApp))
      assertDiffAndState(
        Seq(TestBlock.create(preparingTxs)),
        TestBlock.create(Seq(invoke)),
        features(version)
      ) { case (snapshot, _) =>
        snapshot.errorMessage(invoke.id()) shouldBe empty
        snapshot.balances((invoker, Waves)) shouldBe ENOUGH_AMT - invoke.fee.value
        snapshot.leaseBalances.get(invoker) shouldBe None
        snapshot.leaseBalances(dAppAcc) shouldBe LeaseBalance(in = 0, out = leaseAmount)
        snapshot.leaseBalances(recipient) shouldBe LeaseBalance(in = leaseAmount, out = 0)
      }
    }

    property(s"${limit + 1} multiple balance actions for V${version.id}") {
      val recipient         = TxHelpers.signer(3).toAddress
      val amount            = 100
      val totalActionsCount = limit + 1
      val leaseCount        = Random.nextInt(totalActionsCount) + 1
      val leaseCancelCount  = Random.nextInt(leaseCount).min(totalActionsCount - leaseCount)
      val transfersCount    = totalActionsCount - leaseCancelCount - leaseCount
      val dApp = multipleActionsDApp(
        recipient.toRide,
        amount,
        leaseCount,
        leaseCancelCount,
        transfersCount,
        version
      )
      val (preparingTxs, invoke, _, _, _, _, _) = leasePreconditions(customDApp = Some(dApp))

      val errMsg =
        if (version == V6)
          "ScriptTransfer, Lease, LeaseCancel actions count limit is exceeded"
        else
          "Actions count limit is exceeded"

      assertDiffEi(
        Seq(TestBlock.create(preparingTxs)),
        TestBlock.create(Seq(invoke)),
        features(version)
      )(_ should produceRejectOrFailedDiff(errMsg))
    }
  }

  property("trying to spend lease IN balance in Lease action") {
    withDomain(RideV5, Seq(AddrWithBalance(secondAddress, setScriptFee))) { d =>
      val dApp = TestCompiler(V5).compileContract(
        s"""
           | @Callable(i)
           | func default() =
           |   [
           |     Lease(i.caller, 1)
           |   ]
         """.stripMargin
      )
      d.appendBlock(setScript(secondSigner, dApp))
      d.appendBlock(lease(recipient = secondAddress, amount = 1))
      d.appendAndAssertFailed(invoke(), "Cannot lease more than own: Balance: 0, already leased: 0")
    }
  }

  property("trying to spend lease OUT balance in Lease action") {
    withDomain(
      RideV5,
      Seq(AddrWithBalance(secondAddress, leaseFee + setScriptFee + 1))
    ) { d =>
      val dApp = TestCompiler(V5).compileContract(
        s"""
           | @Callable(i)
           | func default() =
           |   [
           |     Lease(i.caller, 1)
           |   ]
         """.stripMargin
      )
      d.appendBlock(setScript(secondSigner, dApp))
      d.appendBlock(lease(sender = secondSigner, recipient = defaultAddress, amount = 1))
      d.appendAndAssertFailed(invoke(), "Cannot lease more than own: Balance: 1, already leased: 1")
    }
  }

  property("ScriptTransfer after Lease of all available balance") {
    val setScriptFee = FeeConstants(TransactionType.SetScript) * FeeUnit
    withDomain(
      RideV5.configure(_.copy(blockVersion3AfterHeight = 0)),
      Seq(AddrWithBalance(secondAddress, setScriptFee + 1))
    ) { d =>
      val dApp = TestCompiler(V5).compileContract(
        s"""
           | @Callable(i)
           | func default() =
           |   [
           |     Lease(i.caller, 1),
           |     ScriptTransfer(i.caller, 1, unit)
           |   ]
         """.stripMargin
      )
      d.appendBlock(setScript(secondSigner, dApp))
      d.appendBlockE(invoke()) should produce("negative effective balance")
    }
  }

  property("ScriptTransfer after LeaseCancel of transferring balance") {
    withDomain(
      RideV5.configure(_.copy(blockVersion3AfterHeight = 0)),
      Seq(AddrWithBalance(secondAddress, 1.006.waves))
    ) { d =>
      val leaseTx = lease(secondSigner, defaultAddress, amount = 1)
      val dApp = TestCompiler(V5).compileContract(
        s"""
           | @Callable(i)
           | func default() =
           |   [
           |     LeaseCancel(base58'${leaseTx.id()}'),
           |     ScriptTransfer(i.caller, 1, unit)
           |   ]
         """.stripMargin
      )
      d.appendBlock(setScript(secondSigner, dApp), leaseTx)
      d.appendAndAssertSucceed(invoke())
    }
  }
}<|MERGE_RESOLUTION|>--- conflicted
+++ resolved
@@ -542,13 +542,8 @@
       Seq(TestBlock.create(preparingTxs)),
       TestBlock.create(Seq(invoke)),
       v5Features
-<<<<<<< HEAD
-    ) { case (diff, _) =>
-      diff.errorMessage(invoke.id()).get.text shouldBe "Alias 'alias:T:alias2' does not exist."
-=======
-    ) { case (snapshot, _) =>
-      snapshot.errorMessage(invoke.id()).get.text shouldBe "Alias 'alias:T:alias2' does not exists."
->>>>>>> aa2cbf60
+    ) { case (snapshot, _) =>
+      snapshot.errorMessage(invoke.id()).get.text shouldBe "Alias 'alias:T:alias2' does not exist."
     }
   }
 
