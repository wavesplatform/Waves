package com.wavesplatform.state.diffs.ci

import com.wavesplatform.account.{Address, Alias}
import com.wavesplatform.common.state.ByteStr
import com.wavesplatform.common.utils.EitherExt2
import com.wavesplatform.db.WithDomain
import com.wavesplatform.db.WithState.AddrWithBalance
import com.wavesplatform.features.BlockchainFeatures
import com.wavesplatform.it.util.AddressOrAliasExt
import com.wavesplatform.lagonaki.mocks.TestBlock
import com.wavesplatform.lang.directives.values.{StdLibVersion, V4, V5, V6}
import com.wavesplatform.lang.script.Script
import com.wavesplatform.lang.v1.ContractLimits
import com.wavesplatform.lang.v1.compiler.TestCompiler
import com.wavesplatform.lang.v1.traits.domain.{Lease, Recipient}
import com.wavesplatform.settings.{FunctionalitySettings, TestFunctionalitySettings}
<<<<<<< HEAD
import com.wavesplatform.state.{LeaseBalance, Portfolio}
import com.wavesplatform.state.diffs.{ENOUGH_AMT, produceRejectOrFailedDiff}
import com.wavesplatform.test.*
import com.wavesplatform.transaction.{Authorized, CreateAliasTransaction, Transaction, TxHelpers, TxVersion}
import com.wavesplatform.transaction.lease.{LeaseCancelTransaction, LeaseTransaction}
import com.wavesplatform.transaction.smart.InvokeScriptTransaction
=======
import com.wavesplatform.state.diffs.FeeValidation.{FeeConstants, FeeUnit}
import com.wavesplatform.state.diffs.{ENOUGH_AMT, produce}
import com.wavesplatform.state.{LeaseBalance, Portfolio}
import com.wavesplatform.test.{NumericExt, PropSpec}
import com.wavesplatform.transaction.TxHelpers.{defaultAddress, invoke, lease, secondAddress, secondSigner, setScript}
import com.wavesplatform.transaction.lease.{LeaseCancelTransaction, LeaseTransaction}
import com.wavesplatform.transaction.smart.{InvokeScriptTransaction, SetScriptTransaction}
import com.wavesplatform.transaction.{Authorized, CreateAliasTransaction, Transaction, TxHelpers, TxVersion}
>>>>>>> 61aaf1f6
import org.scalatest.exceptions.TestFailedException

import scala.util.Random

class LeaseActionDiffTest extends PropSpec with WithDomain {
  import DomainPresets._

<<<<<<< HEAD
  private val v4Features = features(V4)
  private val v5Features = features(V5)

  private def dApp(body: String, version: StdLibVersion = V5): Script =
    TestCompiler(version).compileContract(s"""
                                             | {-# STDLIB_VERSION ${version.id} #-}
                                             | {-# CONTENT_TYPE   DAPP    #-}
                                             | {-# SCRIPT_TYPE    ACCOUNT #-}
                                             |
                                             | @Callable(i)
                                             | func default() = {
                                             |   $body
                                             | }
                                             |""".stripMargin)
=======
  private def features(activateV5: Boolean): FunctionalitySettings = {
    val v5ForkO = if (activateV5) Seq(BlockchainFeatures.SynchronousCalls) else Seq()
    val parameters =
      Seq(
        BlockchainFeatures.SmartAccounts,
        BlockchainFeatures.SmartAssets,
        BlockchainFeatures.Ride4DApps,
        BlockchainFeatures.BlockV5
      ) ++ v5ForkO
    TestFunctionalitySettings.Enabled.copy(preActivatedFeatures = parameters.map(_.id -> 0).toMap, syncDAppCheckTransfersHeight = 999)
  }

  private val v4Features = features(activateV5 = false)
  private val v5Features = features(activateV5 = true)

  private val setScriptFee = FeeConstants(SetScriptTransaction.typeId) * FeeUnit
  private val leaseFee     = FeeConstants(LeaseTransaction.typeId) * FeeUnit

  private def dApp(body: String): Script = TestCompiler(V5).compileContract(s"""
    | {-# STDLIB_VERSION 5       #-}
    | {-# CONTENT_TYPE   DAPP    #-}
    | {-# SCRIPT_TYPE    ACCOUNT #-}
    |
    | @Callable(i)
    | func default() = {
    |   $body
    | }
    |""".stripMargin)
>>>>>>> 61aaf1f6

  private def singleLeaseDApp(recipient: Recipient, amount: Long): Script =
    dApp(s"[Lease(${recipientStr(recipient)}, $amount)]")

  private def duplicateLeaseDApp(recipient: Recipient, amount: Long): Script =
    dApp(
      s"""
         | [
         |   Lease(${recipientStr(recipient)}, $amount),
         |   Lease(${recipientStr(recipient)}, $amount)
         | ]
       """.stripMargin
    )

  private def singleLeaseCancelDApp(leaseId: ByteStr): Script =
    dApp(s"[LeaseCancel(base58'$leaseId')]")

  private def leaseWithLeaseCancelDApp(recipient: Recipient, amount: Long): Script =
    dApp(
      s"""
         | let lease = Lease(${recipientStr(recipient)}, $amount)
         | let id    = calculateLeaseId(lease)
         | [
         |   lease,
         |   LeaseCancel(id)
         | ]
       """.stripMargin
    )

  private def leaseAfterLeaseCancelDApp(recipient: Recipient, amount: Long): Script =
    dApp(
      s"""
         | let lease = Lease(${recipientStr(recipient)}, $amount)
         | let id    = calculateLeaseId(lease)
         | [
         |   lease,
         |   LeaseCancel(id),
         |   lease
         | ]
       """.stripMargin
    )

  private def differentLeaseAfterLeaseCancelDApp(recipient: Recipient, amount: Long): Script =
    dApp(
      s"""
         | let lease = Lease(${recipientStr(recipient)}, $amount)
         | let id    = calculateLeaseId(lease)
         | [
         |   lease,
         |   LeaseCancel(id),
         |   Lease(${recipientStr(recipient)}, $amount, 1)
         | ]
       """.stripMargin
    )

  private def duplicatedLeaseCancelDApp(recipient: Recipient, amount: Long): Script =
    dApp(
      s"""
         | let lease = Lease(${recipientStr(recipient)}, $amount)
         | let id    = calculateLeaseId(lease)
         | [
         |   lease,
         |   LeaseCancel(id),
         |   LeaseCancel(id)
         | ]
       """.stripMargin
    )

  private def multipleLeaseCancelsDApp(leaseIds: Seq[ByteStr], version: StdLibVersion): Script =
    dApp(
      s"""
         | [
         |   ${leaseIds.map(id => s"LeaseCancel(base58'$id')").mkString(", ")}
         | ]
       """.stripMargin,
      version
    )

  private def multipleActionsDApp(
      recipient: Recipient,
      amount: Long,
      leaseCount: Int,
      leaseCancelCount: Int,
      transfersCount: Int,
      version: StdLibVersion
  ): Script =
    dApp(
      s"""
         | ${(1 to leaseCount).map(i => s"let lease$i = Lease(${recipientStr(recipient)}, $amount, $i)").mkString("\n")}
         | [
         |   ${(1 to leaseCount).map(i => s"lease$i").mkString(", ")}
         |   ${if (leaseCancelCount > 0) "," else ""}
         |   ${(1 to leaseCancelCount).map(i => s"LeaseCancel(calculateLeaseId(lease$i))").mkString(", ")}
         |   ${if (transfersCount > 0) "," else ""}
         |   ${(1 to transfersCount).map(_ => s"ScriptTransfer(${recipientStr(recipient)}, 1, unit)").mkString(", ")}
         | ]
       """.stripMargin,
      version
    )

  private def recipientStr(recipient: Recipient) =
    recipient match {
      case Recipient.Address(bytes) => s"Address(base58'$bytes')"
      case Recipient.Alias(name)    => s"""Alias("$name")"""
    }

  private def leasePreconditions(
      useAlias: Boolean = false,
      selfLease: Boolean = false,
      useLeaseCancelDApp: Boolean = false,
      leaseCancelCount: Int = 1,
      cancelLeaseActionByTx: Boolean = false,
      cancelLeaseFromInvoker: Boolean = false,
      customRecipient: Option[Recipient] = None,
      customAmount: Option[Long] = None,
      customSetScriptFee: Option[Long] = None,
      customDApp: Option[Script] = None,
      version: StdLibVersion = V5
  ): (Seq[Transaction], InvokeScriptTransaction, Long, Address, Address, List[LeaseTransaction], LeaseCancelTransaction) = {
    val dAppAcc = TxHelpers.signer(1)
    val invoker = TxHelpers.signer(2)

    val invokerAlias   = Alias.create("invoker_alias").explicitGet()
    val dAppAlias      = Alias.create("dapp_alias").explicitGet()
    val fee            = TxHelpers.ciFee(1)
    val leaseTxAmount1 = 5.waves
    val leaseTxAmount2 = 10.waves
    val generatedRecipient =
      if (selfLease)
        if (useAlias)
          dAppAlias
        else
          dAppAcc.toAddress
      else if (useAlias)
        invokerAlias
      else
        invoker.toAddress
    val recipient   = customRecipient.getOrElse(generatedRecipient.toRide)
    val leaseAmount = customAmount.getOrElse(2.waves)

    val genesis = Seq(
      TxHelpers.genesis(dAppAcc.toAddress),
      TxHelpers.genesis(invoker.toAddress)
    )
    val invoke        = TxHelpers.invoke(dAppAcc.toAddress, func = None, invoker = invoker, fee = fee, version = TxVersion.V1)
    val invokeAliasTx = TxHelpers.createAlias(invokerAlias.name, invoker, fee)
    val dAppAliasTx   = TxHelpers.createAlias(dAppAlias.name, dAppAcc, fee)
    val aliasTxs =
      if (useAlias)
        if (selfLease)
          Seq(invokeAliasTx, dAppAliasTx)
        else
          Seq(invokeAliasTx)
      else
        Seq.empty[CreateAliasTransaction]

    val leasesFromDApp = (1 to leaseCancelCount).toList.map(_ => TxHelpers.lease(dAppAcc, invoker.toAddress, leaseTxAmount1, fee))
    val setScript = TxHelpers.setScript(
      acc = dAppAcc,
      script = if (useLeaseCancelDApp) {
        multipleLeaseCancelsDApp(leasesFromDApp.map(_.id()), version)
      } else {
        customDApp.getOrElse(singleLeaseDApp(recipient, leaseAmount))
      },
      fee = customSetScriptFee.getOrElse(fee)
    )
    val preparingTxs = genesis ++ aliasTxs ++ Seq(setScript)

    val leaseToDApp = TxHelpers.lease(invoker, dAppAcc.toAddress, leaseTxAmount2, fee)
    val leaseCancelId =
      if (cancelLeaseActionByTx)
        Lease.calculateId(Lease(recipient, leaseAmount, 0), invoke.id())
      else if (cancelLeaseFromInvoker)
        leaseToDApp.id()
      else
        leasesFromDApp.head.id()
    val leaseCancelAcc = if (cancelLeaseFromInvoker) invoker else dAppAcc
    val leaseCancel    = TxHelpers.leaseCancel(leaseCancelId, sender = leaseCancelAcc, fee = fee)
    val leaseTxs       = leasesFromDApp :+ leaseToDApp

    (preparingTxs, invoke, leaseAmount, dAppAcc.toAddress, invoker.toAddress, leaseTxs, leaseCancel)
  }

  property(s"Lease action is restricted before activation ${BlockchainFeatures.SynchronousCalls}") {
    val (preparingTxs, _, _, _, _, _, _) = leasePreconditions()
    assertDiffEi(
      Seq(),
      TestBlock.create(preparingTxs),
      v4Features
    )(_ should produce("Ride V5, dApp-to-dApp invocations feature has not been activated yet"))
  }

  property(s"Lease action by address (invoker - recipient)") {

    val (preparingTxs, invoke, leaseAmount, dAppAcc, invoker, _, _) = leasePreconditions()
    withDomain(domainSettingsWithFS(v5Features)) { d =>
      d.appendBlock(preparingTxs*)
      d.appendBlock(invoke)

      val invokerSpentFee  = preparingTxs.collect { case a: Authorized if a.sender.toAddress == invoker => a.assetFee._2 }.sum
      val invokerPortfolio = d.blockchain.wavesPortfolio(invoker)
      invokerPortfolio.lease shouldBe LeaseBalance(leaseAmount, out = 0)
      invokerPortfolio.balance shouldBe ENOUGH_AMT - invokerSpentFee - invoke.fee.value
      invokerPortfolio.spendableBalance shouldBe ENOUGH_AMT - invokerSpentFee - invoke.fee.value
      invokerPortfolio.effectiveBalance.explicitGet() shouldBe ENOUGH_AMT - invokerSpentFee - invoke.fee.value + leaseAmount

      val dAppSpentFee  = preparingTxs.collect { case a: Authorized if a.sender.toAddress == dAppAcc => a.assetFee._2 }.sum
      val dAppPortfolio = d.blockchain.wavesPortfolio(dAppAcc)
      dAppPortfolio.lease shouldBe LeaseBalance(in = 0, leaseAmount)
      dAppPortfolio.balance shouldBe ENOUGH_AMT - dAppSpentFee
      dAppPortfolio.spendableBalance shouldBe ENOUGH_AMT - dAppSpentFee - leaseAmount
      dAppPortfolio.effectiveBalance.explicitGet() shouldBe ENOUGH_AMT - dAppSpentFee - leaseAmount

      d.blockchain.generatingBalance(invoker) shouldBe ENOUGH_AMT - invokerSpentFee - invoke.fee.value + leaseAmount
      d.blockchain.generatingBalance(dAppAcc) shouldBe ENOUGH_AMT - dAppSpentFee - leaseAmount
      d.appendBlock()
      d.blockchain.generatingBalance(invoker) shouldBe ENOUGH_AMT - invokerSpentFee
      d.blockchain.generatingBalance(dAppAcc) shouldBe ENOUGH_AMT - dAppSpentFee - leaseAmount
    }
  }

  property(s"Lease action with active lease from dApp") {
    leasePreconditions() match {
      case (preparingTxs, invoke, leaseAmount, dAppAcc, invoker, leaseTxFromDApp :: _, _) =>
        withDomain(domainSettingsWithFS(v5Features)) { d =>
          val invokerSpentFee = preparingTxs.collect { case a: Authorized if a.sender.toAddress == invoker => a.assetFee._2 }.sum
          val dAppSpentFee    = (preparingTxs :+ leaseTxFromDApp).collect { case a: Authorized if a.sender.toAddress == dAppAcc => a.assetFee._2 }.sum

          d.appendBlock(preparingTxs*)
          d.appendBlock(leaseTxFromDApp)

          d.blockchain.generatingBalance(invoker) shouldBe ENOUGH_AMT - invokerSpentFee + leaseTxFromDApp.amount.value
          d.blockchain.generatingBalance(dAppAcc) shouldBe ENOUGH_AMT - dAppSpentFee - leaseTxFromDApp.amount.value

          d.appendBlock(invoke)
          val totalLeaseAmount = leaseAmount + leaseTxFromDApp.amount.value

          val invokerPortfolio = d.blockchain.wavesPortfolio(invoker)
          invokerPortfolio.lease shouldBe LeaseBalance(totalLeaseAmount, out = 0)
          invokerPortfolio.balance shouldBe ENOUGH_AMT - invokerSpentFee - invoke.fee.value
          invokerPortfolio.spendableBalance shouldBe ENOUGH_AMT - invokerSpentFee - invoke.fee.value
          invokerPortfolio.effectiveBalance.explicitGet() shouldBe ENOUGH_AMT - invokerSpentFee - invoke.fee.value + totalLeaseAmount

          val dAppPortfolio = d.blockchain.wavesPortfolio(dAppAcc)
          dAppPortfolio.lease shouldBe LeaseBalance(in = 0, totalLeaseAmount)
          dAppPortfolio.balance shouldBe ENOUGH_AMT - dAppSpentFee
          dAppPortfolio.spendableBalance shouldBe ENOUGH_AMT - dAppSpentFee - totalLeaseAmount
          dAppPortfolio.effectiveBalance.explicitGet() shouldBe ENOUGH_AMT - dAppSpentFee - totalLeaseAmount

          d.blockchain.generatingBalance(invoker) shouldBe ENOUGH_AMT - invokerSpentFee
          d.blockchain.generatingBalance(dAppAcc) shouldBe ENOUGH_AMT - dAppSpentFee - totalLeaseAmount
          d.appendBlock()
          d.blockchain.generatingBalance(invoker) shouldBe ENOUGH_AMT - invokerSpentFee
          d.blockchain.generatingBalance(dAppAcc) shouldBe ENOUGH_AMT - dAppSpentFee - totalLeaseAmount
        }
      case other => throw new TestFailedException(s"Unexpected preconditions $other", 0)
    }
  }

  property(s"Lease action with active lease from dApp and cancelled lease from invoker-recipient") {
    leasePreconditions(cancelLeaseFromInvoker = true) match {
      case (preparingTxs, invoke, leaseAmount, dAppAcc, invoker, leaseTxFromDApp :: leaseTxToDApp :: Nil, leaseTxToDAppCancel) =>
        withDomain(domainSettingsWithFS(v5Features)) { d =>
          val invokerSpentFee =
            (preparingTxs ++ Seq(leaseTxToDApp, leaseTxToDAppCancel)).collect {
              case a: Authorized if a.sender.toAddress == invoker => a.assetFee._2
            }.sum
          val dAppSpentFee = (preparingTxs :+ leaseTxFromDApp).collect { case a: Authorized if a.sender.toAddress == dAppAcc => a.assetFee._2 }.sum

          d.appendBlock(preparingTxs*)
          d.appendBlock(leaseTxFromDApp, leaseTxToDApp, leaseTxToDAppCancel)

          d.blockchain.generatingBalance(invoker) shouldBe ENOUGH_AMT - invokerSpentFee + leaseTxFromDApp.amount.value
          d.blockchain.generatingBalance(dAppAcc) shouldBe ENOUGH_AMT - dAppSpentFee - leaseTxFromDApp.amount.value

          d.appendBlock(invoke)
          val totalLeaseAmount = leaseAmount + leaseTxFromDApp.amount.value

          val invokerPortfolio = d.blockchain.wavesPortfolio(invoker)
          invokerPortfolio.lease shouldBe LeaseBalance(totalLeaseAmount, out = 0)
          invokerPortfolio.balance shouldBe ENOUGH_AMT - invokerSpentFee - invoke.fee.value
          invokerPortfolio.spendableBalance shouldBe ENOUGH_AMT - invokerSpentFee - invoke.fee.value
          invokerPortfolio.effectiveBalance.explicitGet() shouldBe ENOUGH_AMT - invokerSpentFee - invoke.fee.value + totalLeaseAmount

          val dAppPortfolio = d.blockchain.wavesPortfolio(dAppAcc)
          dAppPortfolio.lease shouldBe LeaseBalance(in = 0, totalLeaseAmount)
          dAppPortfolio.balance shouldBe ENOUGH_AMT - dAppSpentFee
          dAppPortfolio.spendableBalance shouldBe ENOUGH_AMT - dAppSpentFee - totalLeaseAmount
          dAppPortfolio.effectiveBalance.explicitGet() shouldBe ENOUGH_AMT - dAppSpentFee - totalLeaseAmount

          d.blockchain.generatingBalance(invoker) shouldBe ENOUGH_AMT - invokerSpentFee + leaseTxToDApp.fee.value + leaseTxToDAppCancel.fee.value
          d.blockchain.generatingBalance(dAppAcc) shouldBe ENOUGH_AMT - dAppSpentFee - totalLeaseAmount
          d.appendBlock()
          d.blockchain.generatingBalance(invoker) shouldBe ENOUGH_AMT - invokerSpentFee + leaseTxToDApp.fee.value + leaseTxToDAppCancel.fee.value
          d.blockchain.generatingBalance(dAppAcc) shouldBe ENOUGH_AMT - dAppSpentFee - totalLeaseAmount
        }
      case other => throw new TestFailedException(s"Unexpected preconditions $other", 0)
    }
  }

  property(s"Lease action with active lease from invoker-recipient") {
    leasePreconditions() match {
      case (preparingTxs, invoke, leaseAmount, dAppAcc, invoker, _ :: leaseTxToDApp :: Nil, _) =>
        withDomain(domainSettingsWithFS(v5Features)) { d =>
          val invokerSpentFee = (preparingTxs :+ leaseTxToDApp).collect { case a: Authorized if a.sender.toAddress == invoker => a.assetFee._2 }.sum
          val dAppSpentFee    = preparingTxs.collect { case a: Authorized if a.sender.toAddress == dAppAcc => a.assetFee._2 }.sum

          d.appendBlock(preparingTxs*)
          d.appendBlock(leaseTxToDApp)

          d.blockchain.generatingBalance(invoker) shouldBe ENOUGH_AMT - invokerSpentFee - leaseTxToDApp.amount.value
          d.blockchain.generatingBalance(dAppAcc) shouldBe ENOUGH_AMT - dAppSpentFee + leaseTxToDApp.amount.value

          d.appendBlock(invoke)
          val leaseAmountDiff = leaseAmount - leaseTxToDApp.amount.value

          val invokerPortfolio = d.blockchain.wavesPortfolio(invoker)
          invokerPortfolio.lease shouldBe LeaseBalance(in = leaseAmount, out = leaseTxToDApp.amount.value)
          invokerPortfolio.balance shouldBe ENOUGH_AMT - invokerSpentFee - invoke.fee.value
          invokerPortfolio.spendableBalance shouldBe ENOUGH_AMT - invokerSpentFee - invoke.fee.value - leaseTxToDApp.amount.value
          invokerPortfolio.effectiveBalance.explicitGet() shouldBe ENOUGH_AMT - invokerSpentFee - invoke.fee.value + leaseAmountDiff

          val dAppPortfolio = d.blockchain.wavesPortfolio(dAppAcc)
          dAppPortfolio.lease shouldBe LeaseBalance(in = leaseTxToDApp.amount.value, out = leaseAmount)
          dAppPortfolio.balance shouldBe ENOUGH_AMT - dAppSpentFee
          dAppPortfolio.spendableBalance shouldBe ENOUGH_AMT - dAppSpentFee - leaseAmount
          dAppPortfolio.effectiveBalance.explicitGet() shouldBe ENOUGH_AMT - dAppSpentFee - leaseAmountDiff

          d.blockchain.generatingBalance(invoker) shouldBe ENOUGH_AMT - invokerSpentFee - leaseTxToDApp.amount.value
          d.blockchain.generatingBalance(dAppAcc) shouldBe ENOUGH_AMT - dAppSpentFee - leaseAmountDiff.max(0)
          d.appendBlock()
          d.blockchain.generatingBalance(invoker) shouldBe ENOUGH_AMT - invokerSpentFee - leaseTxToDApp.amount.value
          d.blockchain.generatingBalance(dAppAcc) shouldBe ENOUGH_AMT - dAppSpentFee - leaseAmountDiff.max(0)
        }
      case other => throw new TestFailedException(s"Unexpected preconditions $other", 0)
    }
  }

  property(s"Lease action with active lease from invoker-recipient and cancelled lease from dApp") {
    leasePreconditions() match {
      case (preparingTxs, invoke, leaseAmount, dAppAcc, invoker, leaseTxFromDApp :: leaseTxToDApp :: Nil, leaseTxFromDAppCancel) =>
        withDomain(domainSettingsWithFS(v5Features)) { d =>
          val invokerSpentFee = (preparingTxs :+ leaseTxToDApp).collect { case a: Authorized if a.sender.toAddress == invoker => a.assetFee._2 }.sum
          val dAppSpentFee =
            (preparingTxs ++ Seq(leaseTxFromDApp, leaseTxFromDAppCancel)).collect {
              case a: Authorized if a.sender.toAddress == dAppAcc => a.assetFee._2
            }.sum

          d.appendBlock(preparingTxs*)
          d.appendBlock(leaseTxToDApp, leaseTxFromDApp, leaseTxFromDAppCancel)

          d.blockchain.generatingBalance(invoker) shouldBe ENOUGH_AMT - invokerSpentFee - leaseTxToDApp.amount.value
          d.blockchain.generatingBalance(dAppAcc) shouldBe ENOUGH_AMT - dAppSpentFee + leaseTxToDApp.amount.value

          d.appendBlock(invoke)
          val leaseAmountDiff = leaseAmount - leaseTxToDApp.amount.value

          val invokerPortfolio = d.blockchain.wavesPortfolio(invoker)
          invokerPortfolio.lease shouldBe LeaseBalance(in = leaseAmount, out = leaseTxToDApp.amount.value)
          invokerPortfolio.balance shouldBe ENOUGH_AMT - invokerSpentFee - invoke.fee.value
          invokerPortfolio.spendableBalance shouldBe ENOUGH_AMT - invokerSpentFee - invoke.fee.value - leaseTxToDApp.amount.value
          invokerPortfolio.effectiveBalance.explicitGet() shouldBe ENOUGH_AMT - invokerSpentFee - invoke.fee.value + leaseAmountDiff

          val dAppPortfolio = d.blockchain.wavesPortfolio(dAppAcc)
          dAppPortfolio.lease shouldBe LeaseBalance(in = leaseTxToDApp.amount.value, out = leaseAmount)
          dAppPortfolio.balance shouldBe ENOUGH_AMT - dAppSpentFee
          dAppPortfolio.spendableBalance shouldBe ENOUGH_AMT - dAppSpentFee - leaseAmount
          dAppPortfolio.effectiveBalance.explicitGet() shouldBe ENOUGH_AMT - dAppSpentFee - leaseAmountDiff

          d.blockchain.generatingBalance(invoker) shouldBe ENOUGH_AMT - invokerSpentFee - leaseTxToDApp.amount.value
          d.blockchain.generatingBalance(dAppAcc) shouldBe ENOUGH_AMT - dAppSpentFee - leaseAmountDiff.max(
            -leaseTxFromDApp.fee.value - leaseTxFromDAppCancel.fee.value
          )
          d.appendBlock()
          d.blockchain.generatingBalance(invoker) shouldBe ENOUGH_AMT - invokerSpentFee - leaseTxToDApp.amount.value
          d.blockchain.generatingBalance(dAppAcc) shouldBe ENOUGH_AMT - dAppSpentFee - leaseAmountDiff.max(
            -leaseTxFromDApp.fee.value - leaseTxFromDAppCancel.fee.value
          )
        }
      case a => throw new TestFailedException(s"Unexpected preconditions $a", 0)
    }
  }

  property(s"Lease action with active lease from both dApp and invoker-recipient") {
    leasePreconditions() match {
      case (preparingTxs, invoke, leaseAmount, dAppAcc, invoker, leaseTxFromDApp :: leaseTxToDApp :: Nil, _) =>
        withDomain(domainSettingsWithFS(v5Features)) { d =>
          val invokerSpentFee = (preparingTxs :+ leaseTxToDApp).collect { case a: Authorized if a.sender.toAddress == invoker => a.assetFee._2 }.sum
          val dAppSpentFee    = (preparingTxs :+ leaseTxFromDApp).collect { case a: Authorized if a.sender.toAddress == dAppAcc => a.assetFee._2 }.sum

          d.appendBlock(preparingTxs*)
          d.appendBlock(leaseTxFromDApp, leaseTxToDApp)

          d.blockchain.generatingBalance(invoker) shouldBe ENOUGH_AMT - invokerSpentFee - leaseTxToDApp.amount.value + leaseTxFromDApp.amount.value
          d.blockchain.generatingBalance(dAppAcc) shouldBe ENOUGH_AMT - dAppSpentFee + leaseTxToDApp.amount.value - leaseTxFromDApp.amount.value

          d.appendBlock(invoke)
          val leaseAmountDiff = leaseAmount - leaseTxToDApp.amount.value + leaseTxFromDApp.amount.value

          val invokerPortfolio = d.blockchain.wavesPortfolio(invoker)
          invokerPortfolio.lease shouldBe LeaseBalance(in = leaseAmount + leaseTxFromDApp.amount.value, out = leaseTxToDApp.amount.value)
          invokerPortfolio.balance shouldBe ENOUGH_AMT - invokerSpentFee - invoke.fee.value
          invokerPortfolio.spendableBalance shouldBe ENOUGH_AMT - invokerSpentFee - invoke.fee.value - leaseTxToDApp.amount.value
          invokerPortfolio.effectiveBalance.explicitGet() shouldBe ENOUGH_AMT - invokerSpentFee - invoke.fee.value + leaseAmountDiff

          val dAppPortfolio = d.blockchain.wavesPortfolio(dAppAcc)
          dAppPortfolio.lease shouldBe LeaseBalance(in = leaseTxToDApp.amount.value, out = leaseAmount + leaseTxFromDApp.amount.value)
          dAppPortfolio.balance shouldBe ENOUGH_AMT - dAppSpentFee
          dAppPortfolio.spendableBalance shouldBe ENOUGH_AMT - dAppSpentFee - leaseAmount - leaseTxFromDApp.amount.value
          dAppPortfolio.effectiveBalance.explicitGet() shouldBe ENOUGH_AMT - dAppSpentFee - leaseAmountDiff

          d.blockchain.generatingBalance(invoker) shouldBe ENOUGH_AMT - invokerSpentFee + leaseTxToDApp.fee.value.min(
            leaseTxFromDApp.amount.value - leaseTxToDApp.amount.value
          )
          d.blockchain.generatingBalance(dAppAcc) shouldBe ENOUGH_AMT - dAppSpentFee + leaseTxFromDApp.fee.value.min(-leaseAmountDiff)
          d.appendBlock()
          d.blockchain.generatingBalance(invoker) shouldBe ENOUGH_AMT - invokerSpentFee + leaseTxToDApp.fee.value.min(
            leaseTxFromDApp.amount.value - leaseTxToDApp.amount.value
          )
          d.blockchain.generatingBalance(dAppAcc) shouldBe ENOUGH_AMT - dAppSpentFee + leaseTxFromDApp.fee.value.min(-leaseAmountDiff)
        }
      case a => throw new TestFailedException(s"Unexpected preconditions $a", 0)
    }
  }

  property(s"Lease action by alias") {
    val (preparingTxs, invoke, leaseAmount, dAppAcc, invoker, _, _) = leasePreconditions(useAlias = true)
    assertDiffAndState(
      Seq(TestBlock.create(preparingTxs)),
      TestBlock.create(Seq(invoke)),
      v5Features
    ) { case (diff, _) =>
      diff.portfolios(invoker) shouldBe Portfolio(-invoke.fee.value, LeaseBalance(leaseAmount, out = 0))
      diff.portfolios(dAppAcc) shouldBe Portfolio(0, LeaseBalance(in = 0, leaseAmount))
    }
  }

  property(s"Lease action cancelled by LeaseCancelTransaction") {
    val (preparingTxs, invoke, _, dAppAcc, invoker, _, leaseCancelTx) = leasePreconditions(cancelLeaseActionByTx = true)
    assertDiffAndState(
      Seq(TestBlock.create(preparingTxs)),
      TestBlock.create(Seq(invoke, leaseCancelTx)),
      v5Features
    ) { case (diff, _) =>
      diff.errorMessage(invoke.id()) shouldBe empty
      diff.portfolios(invoker) shouldBe Portfolio(-invoke.fee.value)
      diff.portfolios(dAppAcc) shouldBe Portfolio(-leaseCancelTx.fee.value)
    }
  }

  property(s"Lease action with empty address") {
    val (preparingTxs, invoke, _, _, _, _, _) = leasePreconditions(customRecipient = Some(Recipient.Address(ByteStr.empty)))
    assertDiffAndState(
      Seq(TestBlock.create(preparingTxs)),
      TestBlock.create(Seq(invoke)),
      v5Features
    ) { case (diff, _) =>
      diff.errorMessage(invoke.id()).get.text shouldBe "InvalidAddress(Wrong addressBytes length: expected: 26, actual: 0)"
    }
  }

  property(s"Lease action with wrong address bytes length") {
    val (preparingTxs, invoke, _, _, _, _, _) = leasePreconditions(customRecipient = Some(Recipient.Address(ByteStr.fill(10)(127))))
    assertDiffAndState(
      Seq(TestBlock.create(preparingTxs)),
      TestBlock.create(Seq(invoke)),
      v5Features
    ) { case (diff, _) =>
      diff.errorMessage(invoke.id()).get.text shouldBe "InvalidAddress(Wrong addressBytes length: expected: 26, actual: 10)"
    }
  }

  property(s"Lease action with wrong address checksum") {
    val address                               = TxHelpers.signer(3).toAddress
    val wrongChecksum                         = Array.fill[Byte](Address.ChecksumLength)(0)
    val wrongAddress                          = address.bytes.dropRight(Address.ChecksumLength) ++ wrongChecksum
    val (preparingTxs, invoke, _, _, _, _, _) = leasePreconditions(customRecipient = Some(Recipient.Address(ByteStr(wrongAddress))))
    assertDiffAndState(
      Seq(TestBlock.create(preparingTxs)),
      TestBlock.create(Seq(invoke)),
      v5Features
    ) { case (diff, _) =>
      diff.errorMessage(invoke.id()).get.text shouldBe "InvalidAddress(Bad address checksum)"
    }
  }

  property(s"Lease action with unexisting alias") {
    val (preparingTxs, invoke, _, _, _, _, _) = leasePreconditions(customRecipient = Some(Recipient.Alias("alias2")))
    assertDiffAndState(
      Seq(TestBlock.create(preparingTxs)),
      TestBlock.create(Seq(invoke)),
      v5Features
    ) { case (diff, _) =>
      diff.errorMessage(invoke.id()).get.text shouldBe "Alias 'alias:T:alias2' does not exists."
    }
  }

  property(s"Lease action with illegal alias") {
    val (preparingTxs, invoke, _, _, _, _, _) = leasePreconditions(customRecipient = Some(Recipient.Alias("#$%!?")))
    assertDiffAndState(
      Seq(TestBlock.create(preparingTxs)),
      TestBlock.create(Seq(invoke)),
      v5Features
    ) { case (diff, _) =>
      diff.errorMessage(invoke.id()).get.text shouldBe s"Alias should contain only following characters: ${Alias.AliasAlphabet}"
    }
  }

  property(s"Lease action with empty amount") {
    val (preparingTxs, invoke, _, _, _, _, _) = leasePreconditions(customAmount = Some(0))
    assertDiffAndState(
      Seq(TestBlock.create(preparingTxs)),
      TestBlock.create(Seq(invoke)),
      v5Features
    ) { case (diff, _) =>
      diff.errorMessage(invoke.id()).get.text shouldBe "NonPositiveAmount(0,waves)"
    }
  }

  property(s"Lease action with negative amount") {
    val (preparingTxs, invoke, _, _, _, _, _) = leasePreconditions(customAmount = Some(-100))
    assertDiffEi(
      Seq(TestBlock.create(preparingTxs)),
      TestBlock.create(Seq(invoke)),
      v5Features
    )(_ should produce("Negative lease amount"))
  }

  property(s"Lease action spends all dApp balance") {
    val setScriptFee                                = TxHelpers.ciFee(1)
    val dAppBalance                                 = ENOUGH_AMT - setScriptFee
    val (preparingTxs, invoke, _, dAppAcc, _, _, _) = leasePreconditions(customSetScriptFee = Some(setScriptFee), customAmount = Some(dAppBalance))
    assertDiffAndState(
      Seq(TestBlock.create(preparingTxs)),
      TestBlock.create(Seq(invoke)),
      v5Features
    ) { case (_, blockchain) =>
      blockchain.wavesPortfolio(dAppAcc).effectiveBalance.explicitGet() shouldBe 0
    }
  }

  property(s"Lease action on insufficient balance") {
    val setScriptFee                          = TxHelpers.ciFee(1)
    val dAppBalance                           = ENOUGH_AMT - setScriptFee
    val (preparingTxs, invoke, _, _, _, _, _) = leasePreconditions(customSetScriptFee = Some(setScriptFee), customAmount = Some(dAppBalance + 1))
    assertDiffAndState(
      Seq(TestBlock.create(preparingTxs)),
      TestBlock.create(Seq(invoke)),
      v5Features
    ) { case (diff, _) =>
      diff.errorMessage(invoke.id()).get.text shouldBe s"Cannot lease more than own: Balance: $dAppBalance, already leased: 0"
    }
  }

  property(s"Lease action on insufficient balance with other leases") {
    val setScriptFee                                 = TxHelpers.ciFee(1)
    val dAppBalance                                  = ENOUGH_AMT - setScriptFee
    val (preparingTxs, invoke, _, _, _, leaseTxs, _) = leasePreconditions(customSetScriptFee = Some(setScriptFee), customAmount = Some(dAppBalance))
    val leaseFromDApp                                = leaseTxs.head
    assertDiffAndState(
      Seq(TestBlock.create(preparingTxs.toList ::: leaseTxs)),
      TestBlock.create(Seq(invoke)),
      v5Features
    ) { case (diff, _) =>
      diff.errorMessage(invoke.id()).get.text shouldBe
        s"Cannot lease more than own: Balance: ${dAppBalance - leaseFromDApp.fee.value}, already leased: ${leaseFromDApp.amount.value}"
    }
  }

  property(s"Duplicate lease action") {
    val recipient                             = TxHelpers.signer(3).toAddress.toRide
    val amount                                = positiveLongGen.sample.get
    val (preparingTxs, invoke, _, _, _, _, _) = leasePreconditions(customDApp = Some(duplicateLeaseDApp(recipient, amount)))
    assertDiffAndState(
      Seq(TestBlock.create(preparingTxs)),
      TestBlock.create(Seq(invoke)),
      v5Features
    ) { case (diff, _) =>
      val id = Lease.calculateId(Lease(recipient, amount, nonce = 0), invoke.id())
      diff.errorMessage(invoke.id()).get.text shouldBe s"Lease with id=$id is already in the state"
    }
  }

  property(s"Lease action to dApp itself") {
    val (preparingTxs, invoke, _, _, _, _, _) = leasePreconditions(selfLease = true)
    assertDiffAndState(
      Seq(TestBlock.create(preparingTxs)),
      TestBlock.create(Seq(invoke)),
      v5Features
    ) { case (diff, _) =>
      diff.errorMessage(invoke.id()).get.text shouldBe "Cannot lease to self"
    }
  }

  property(s"Lease action to dApp itself by alias") {
    val (preparingTxs, invoke, _, _, _, _, _) = leasePreconditions(selfLease = true, useAlias = true)
    assertDiffAndState(
      Seq(TestBlock.create(preparingTxs)),
      TestBlock.create(Seq(invoke)),
      v5Features
    ) { case (diff, _) =>
      diff.errorMessage(invoke.id()).get.text shouldBe "Cannot lease to self"
    }
  }

  Seq(V5, V6).foreach { version =>
    val limit =
      if (version == V6)
        ContractLimits.MaxBalanceScriptActionsAmountV6
      else
        ContractLimits.MaxCallableActionsAmountBeforeV6(version)
    property(s"$limit Lease actions for V${version.id}") {
      val recipient = TxHelpers.signer(3).toAddress
      val amount    = 100
      val dApp = multipleActionsDApp(
        recipient.toRide,
        amount,
        leaseCount = limit,
        leaseCancelCount = 0,
        transfersCount = 0,
        version = version
      )
      val (preparingTxs, invoke, _, dAppAcc, invoker, _, _) = leasePreconditions(customDApp = Some(dApp))
      assertDiffAndState(
        Seq(TestBlock.create(preparingTxs)),
        TestBlock.create(Seq(invoke)),
        features(version)
      ) { case (diff, _) =>
        diff.errorMessage(invoke.id()) shouldBe empty
        diff.portfolios(invoker) shouldBe Portfolio(-invoke.fee.value)
        diff.portfolios(dAppAcc) shouldBe Portfolio(lease = LeaseBalance(in = 0, out = amount * limit))
        diff.portfolios(recipient) shouldBe Portfolio(lease = LeaseBalance(in = amount * limit, out = 0))
      }
    }

    property(s"${limit + 1} Lease actions for V${version.id}") {
      val recipient = TxHelpers.signer(3).toAddress
      val amount    = 100
      val dApp = multipleActionsDApp(
        recipient.toRide,
        amount,
        leaseCount = limit + 1,
        leaseCancelCount = 0,
        transfersCount = 0,
        version = version
      )
      val (preparingTxs, invoke, _, _, _, _, _) = leasePreconditions(customDApp = Some(dApp))

      val errMsg =
        if (version == V6)
          "ScriptTransfer, Lease, LeaseCancel actions count limit is exceeded"
        else
          "Actions count limit is exceeded"

      assertDiffEi(
        Seq(TestBlock.create(preparingTxs)),
        TestBlock.create(Seq(invoke)),
        features(version)
      )(_ should produceRejectOrFailedDiff(errMsg))
    }
  }

  property(s"LeaseCancel action with Lease action from same result") {
    val recipient                                   = TxHelpers.signer(3).toAddress
    val amount                                      = 100
    val (preparingTxs, invoke, _, dAppAcc, _, _, _) = leasePreconditions(customDApp = Some(leaseWithLeaseCancelDApp(recipient.toRide, amount)))
    withDomain(domainSettingsWithFS(v5Features)) { d =>
      d.appendBlock(preparingTxs*)
      d.appendBlock(invoke)

      val recipientPortfolio = d.blockchain.wavesPortfolio(recipient)
      recipientPortfolio.lease shouldBe LeaseBalance.empty
      recipientPortfolio.balance shouldBe 0
      recipientPortfolio.spendableBalance shouldBe 0
      recipientPortfolio.effectiveBalance.explicitGet() shouldBe 0

      val dAppSpentFee  = preparingTxs.collect { case a: Authorized if a.sender.toAddress == dAppAcc => a.assetFee._2 }.sum
      val dAppPortfolio = d.blockchain.wavesPortfolio(dAppAcc)
      dAppPortfolio.lease shouldBe LeaseBalance.empty
      dAppPortfolio.balance shouldBe ENOUGH_AMT - dAppSpentFee
      dAppPortfolio.spendableBalance shouldBe ENOUGH_AMT - dAppSpentFee
      dAppPortfolio.effectiveBalance.explicitGet() shouldBe ENOUGH_AMT - dAppSpentFee

      d.blockchain.generatingBalance(recipient) shouldBe 0
      d.blockchain.generatingBalance(dAppAcc) shouldBe ENOUGH_AMT - dAppSpentFee
      d.appendBlock()
      d.blockchain.generatingBalance(recipient) shouldBe 0
      d.blockchain.generatingBalance(dAppAcc) shouldBe ENOUGH_AMT - dAppSpentFee
    }
  }

  property(s"LeaseCancel action between two same Lease actions") {
    val recipient                             = TxHelpers.signer(3).toAddress
    val amount                                = 100
    val (preparingTxs, invoke, _, _, _, _, _) = leasePreconditions(customDApp = Some(leaseAfterLeaseCancelDApp(recipient.toRide, amount)))
    assertDiffAndState(
      Seq(TestBlock.create(preparingTxs)),
      TestBlock.create(Seq(invoke)),
      v5Features
    ) { case (diff, _) =>
      diff.errorMessage(invoke.id()).get.text should include("is already in the state")
    }
  }

  property(s"LeaseCancel action between two Lease actions with different nonces") {
    val recipient = TxHelpers.signer(3).toAddress
    val amount    = 100
    val (preparingTxs, invoke, _, dAppAcc, invoker, _, _) =
      leasePreconditions(customDApp = Some(differentLeaseAfterLeaseCancelDApp(recipient.toRide, amount)))
    assertDiffAndState(
      Seq(TestBlock.create(preparingTxs)),
      TestBlock.create(Seq(invoke)),
      v5Features
    ) { case (diff, _) =>
      diff.errorMessage(invoke.id()) shouldBe empty
      diff.portfolios(invoker) shouldBe Portfolio(-invoke.fee.value)
      diff.portfolios(dAppAcc) shouldBe Portfolio(lease = LeaseBalance(in = 0, out = amount))
      diff.portfolios(recipient) shouldBe Portfolio(lease = LeaseBalance(in = amount, 0))
    }
  }

  property(s"LeaseCancel action for lease performed via LeaseTransaction") {
    val (preparingTxs, invoke, _, dAppAcc, invoker, leaseTxs, _) = leasePreconditions(useLeaseCancelDApp = true)
    val leaseFromDApp                                            = leaseTxs.head
    assertDiffAndState(
      Seq(TestBlock.create(preparingTxs ++ leaseTxs)),
      TestBlock.create(Seq(invoke)),
      v5Features
    ) { case (diff, _) =>
      diff.portfolios(invoker) shouldBe Portfolio(-invoke.fee.value, LeaseBalance(in = -leaseFromDApp.amount.value, 0))
      diff.portfolios(dAppAcc) shouldBe Portfolio(0, LeaseBalance(0, out = -leaseFromDApp.amount.value))
    }
  }

  property(s"LeaseCancel action with unexisting leaseId") {
    val leaseId                               = ByteStr.fill(32)(1.toByte)
    val (preparingTxs, invoke, _, _, _, _, _) = leasePreconditions(customDApp = Some(singleLeaseCancelDApp(leaseId)))
    assertDiffAndState(
      Seq(TestBlock.create(preparingTxs)),
      TestBlock.create(Seq(invoke)),
      v5Features
    ) { case (diff, _) =>
      diff.errorMessage(invoke.id()).get.text shouldBe s"Lease with id=$leaseId not found"
    }
  }

  property(s"LeaseCancel action with illegal leaseId") {
    val leaseId                               = ByteStr.fromBytes(1)
    val (preparingTxs, invoke, _, _, _, _, _) = leasePreconditions(customDApp = Some(singleLeaseCancelDApp(leaseId)))
    assertDiffAndState(
      Seq(TestBlock.create(preparingTxs)),
      TestBlock.create(Seq(invoke)),
      v5Features
    ) { case (diff, _) =>
      diff.errorMessage(invoke.id()).get.text shouldBe s"Lease id=$leaseId has invalid length = 1 byte(s) while expecting 32"
    }
  }

  property("LeaseCancel foreign leaseId") {
    val leaseTx                               = TxHelpers.lease(TxHelpers.signer(2))
    val (preparingTxs, invoke, _, _, _, _, _) = leasePreconditions(customDApp = Some(singleLeaseCancelDApp(leaseTx.id())))
    assertDiffAndState(
      Seq(TestBlock.create(preparingTxs :+ leaseTx)),
      TestBlock.create(Seq(invoke)),
      v5Features
    ) {
      case (diff, _) => diff.errorMessage(invoke.id()).get.text should include("LeaseTransaction was leased by other sender")
    }
  }

  property(s"LeaseCancel actions with same lease id") {
    val recipient                             = TxHelpers.signer(3).toAddress.toRide
    val amount                                = 100
    val (preparingTxs, invoke, _, _, _, _, _) = leasePreconditions(customDApp = Some(duplicatedLeaseCancelDApp(recipient, amount)))
    assertDiffAndState(
      Seq(TestBlock.create(preparingTxs)),
      TestBlock.create(Seq(invoke)),
      v5Features
    ) { case (diff, _) =>
      val leaseId = Lease.calculateId(Lease(recipient, amount, nonce = 0), invoke.id())
      diff.errorMessage(invoke.id()).get.text shouldBe s"Duplicate LeaseCancel id(s): $leaseId"
    }
  }

  property(s"LeaseCancel action for already cancelled lease") {
    val (preparingTxs, invoke, _, _, _, leaseTxs, leaseCancelTx) = leasePreconditions(useLeaseCancelDApp = true)
    assertDiffAndState(
      Seq(TestBlock.create(preparingTxs ++ leaseTxs ++ List(leaseCancelTx))),
      TestBlock.create(Seq(invoke)),
      v5Features
    ) { case (diff, _) =>
      diff.errorMessage(invoke.id()).get.text shouldBe "Cannot cancel already cancelled lease"
    }
  }

  Seq(V5, V6).foreach { version =>
    property(s"${ContractLimits.MaxCallableActionsAmountBeforeV6(version)} LeaseCancel actions for V${version.id}") {
      val (preparingTxs, invoke, _, dAppAcc, invoker, ltx, _) =
        leasePreconditions(useLeaseCancelDApp = true, leaseCancelCount = ContractLimits.MaxCallableActionsAmountBeforeV6(version), version = version)
      val leaseTxs = ltx.init
      assertDiffAndState(
        Seq(TestBlock.create(preparingTxs ++ leaseTxs)),
        TestBlock.create(Seq(invoke)),
        features(version)
      ) { case (diff, _) =>
        diff.errorMessage(invoke.id()) shouldBe empty
        diff.portfolios(invoker) shouldBe Portfolio(-invoke.fee.value, LeaseBalance(in = -leaseTxs.map(_.amount.value).sum, out = 0))
        diff.portfolios(dAppAcc) shouldBe Portfolio(0, LeaseBalance(in = 0, out = -leaseTxs.map(_.amount.value).sum))
      }
    }

    property(s"${ContractLimits.MaxCallableActionsAmountBeforeV6(version) + 1} LeaseCancel actions for V${version.id}") {
      val (preparingTxs, invoke, _, _, _, ltx, _) =
        leasePreconditions(useLeaseCancelDApp = true, leaseCancelCount = ContractLimits.MaxCallableActionsAmountBeforeV6(version) + 1)
      assertDiffEi(
        Seq(TestBlock.create(preparingTxs ++ ltx.init)),
        TestBlock.create(Seq(invoke)),
        features(version)
      )(_ should produceRejectOrFailedDiff("Actions count limit is exceeded"))
    }
  }

  Seq(V5, V6).foreach { version =>
    val limit =
      if (version == V6)
        ContractLimits.MaxBalanceScriptActionsAmountV6
      else
        ContractLimits.MaxCallableActionsAmountBeforeV6(version)
    property(s"$limit multiple balance actions for V${version.id}") {
      val recipient        = accountGen.sample.get.toAddress
      val amount           = positiveLongGen.sample.get
      val actionsCount     = limit
      val leaseCount       = Random.nextInt(actionsCount) + 1
      val leaseCancelCount = Random.nextInt(leaseCount).min(actionsCount - leaseCount)
      val transfersCount   = actionsCount - leaseCancelCount - leaseCount
      val dApp = multipleActionsDApp(
        recipient.toRide,
        amount,
        leaseCount,
        leaseCancelCount,
        transfersCount,
        version
      )
      val leaseAmount                                       = (leaseCount - leaseCancelCount) * amount
      val (preparingTxs, invoke, _, dAppAcc, invoker, _, _) = leasePreconditions(customDApp = Some(dApp))
      assertDiffAndState(
        Seq(TestBlock.create(preparingTxs)),
        TestBlock.create(Seq(invoke)),
        features(version)
      ) { case (diff, _) =>
        diff.errorMessage(invoke.id()) shouldBe empty
        diff.portfolios(invoker) shouldBe Portfolio(-invoke.fee.value)
        diff.portfolios(dAppAcc) shouldBe Portfolio(-transfersCount, lease = LeaseBalance(in = 0, out = leaseAmount))
        diff.portfolios(recipient) shouldBe Portfolio(transfersCount, lease = LeaseBalance(in = leaseAmount, out = 0))
      }
    }

    property(s"${limit + 1} multiple balance actions for V${version.id}") {
      val recipient         = TxHelpers.signer(3).toAddress
      val amount            = 100
      val totalActionsCount = limit + 1
      val leaseCount        = Random.nextInt(totalActionsCount) + 1
      val leaseCancelCount  = Random.nextInt(leaseCount).min(totalActionsCount - leaseCount)
      val transfersCount    = totalActionsCount - leaseCancelCount - leaseCount
      val dApp = multipleActionsDApp(
        recipient.toRide,
        amount,
        leaseCount,
        leaseCancelCount,
        transfersCount,
        version
      )
      val (preparingTxs, invoke, _, _, _, _, _) = leasePreconditions(customDApp = Some(dApp))

      val errMsg =
        if (version == V6)
          "ScriptTransfer, Lease, LeaseCancel actions count limit is exceeded"
        else
          "Actions count limit is exceeded"

      assertDiffEi(
        Seq(TestBlock.create(preparingTxs)),
        TestBlock.create(Seq(invoke)),
        features(version)
      )(_ should produceRejectOrFailedDiff(errMsg))
    }
  }

  private def features(version: StdLibVersion): FunctionalitySettings = {
    val features = DomainPresets.settingsForRide(version).blockchainSettings.functionalitySettings.preActivatedFeatures
    TestFunctionalitySettings.Enabled.copy(preActivatedFeatures = features)
  }

  property("trying to spend lease IN balance in Lease action") {
    withDomain(RideV5, Seq(AddrWithBalance(secondAddress, setScriptFee))) { d =>
      val dApp = TestCompiler(V5).compileContract(
        s"""
           | @Callable(i)
           | func default() =
           |   [
           |     Lease(i.caller, 1)
           |   ]
         """.stripMargin
      )
      d.appendBlock(setScript(secondSigner, dApp))
      d.appendBlock(lease(recipient = secondAddress, amount = 1))
      d.appendAndAssertFailed(invoke(), "Cannot lease more than own: Balance: 0, already leased: 0")
    }
  }

  property("trying to spend lease OUT balance in Lease action") {
    withDomain(
      RideV5,
      Seq(AddrWithBalance(secondAddress, leaseFee + setScriptFee + 1))
    ) { d =>
      val dApp = TestCompiler(V5).compileContract(
        s"""
           | @Callable(i)
           | func default() =
           |   [
           |     Lease(i.caller, 1)
           |   ]
         """.stripMargin
      )
      d.appendBlock(setScript(secondSigner, dApp))
      d.appendBlock(lease(sender = secondSigner, recipient = defaultAddress, amount = 1))
      d.appendAndAssertFailed(invoke(), "Cannot lease more than own: Balance: 1, already leased: 1")
    }
  }

  property("ScriptTransfer after Lease of all available balance") {
    val setScriptFee = FeeConstants(SetScriptTransaction.typeId) * FeeUnit
    withDomain(
      RideV5.configure(_.copy(blockVersion3AfterHeight = 0)),
      Seq(AddrWithBalance(secondAddress, setScriptFee + 1))
    ) { d =>
      val dApp = TestCompiler(V5).compileContract(
        s"""
           | @Callable(i)
           | func default() =
           |   [
           |     Lease(i.caller, 1),
           |     ScriptTransfer(i.caller, 1, unit)
           |   ]
         """.stripMargin
      )
      d.appendBlock(setScript(secondSigner, dApp))
      d.appendBlockE(invoke()) should produce("negative effective balance")
    }
  }

  property("ScriptTransfer after LeaseCancel of transferring balance") {
    withDomain(
      RideV5.configure(_.copy(blockVersion3AfterHeight = 0)),
      Seq(AddrWithBalance(secondAddress, leaseFee + setScriptFee + 1))
    ) { d =>
      val leaseTx = lease(secondSigner, defaultAddress, amount = 1)
      val dApp = TestCompiler(V5).compileContract(
        s"""
           | @Callable(i)
           | func default() =
           |   [
           |     LeaseCancel(base58'${leaseTx.id()}'),
           |     ScriptTransfer(i.caller, 1, unit)
           |   ]
         """.stripMargin
      )
      d.appendBlock(setScript(secondSigner, dApp), leaseTx)
      d.appendAndAssertSucceed(invoke())
    }
  }
}<|MERGE_RESOLUTION|>--- conflicted
+++ resolved
@@ -8,37 +8,31 @@
 import com.wavesplatform.features.BlockchainFeatures
 import com.wavesplatform.it.util.AddressOrAliasExt
 import com.wavesplatform.lagonaki.mocks.TestBlock
-import com.wavesplatform.lang.directives.values.{StdLibVersion, V4, V5, V6}
+import com.wavesplatform.lang.directives.values.*
 import com.wavesplatform.lang.script.Script
 import com.wavesplatform.lang.v1.ContractLimits
 import com.wavesplatform.lang.v1.compiler.TestCompiler
 import com.wavesplatform.lang.v1.traits.domain.{Lease, Recipient}
 import com.wavesplatform.settings.{FunctionalitySettings, TestFunctionalitySettings}
-<<<<<<< HEAD
+import com.wavesplatform.state.diffs.FeeValidation.{FeeConstants, FeeUnit}
+import com.wavesplatform.state.diffs.{ENOUGH_AMT, produceRejectOrFailedDiff}
 import com.wavesplatform.state.{LeaseBalance, Portfolio}
-import com.wavesplatform.state.diffs.{ENOUGH_AMT, produceRejectOrFailedDiff}
 import com.wavesplatform.test.*
-import com.wavesplatform.transaction.{Authorized, CreateAliasTransaction, Transaction, TxHelpers, TxVersion}
+import com.wavesplatform.transaction.TxHelpers.{defaultAddress, invoke, lease, secondAddress, secondSigner, setScript}
 import com.wavesplatform.transaction.lease.{LeaseCancelTransaction, LeaseTransaction}
 import com.wavesplatform.transaction.smart.InvokeScriptTransaction
-=======
-import com.wavesplatform.state.diffs.FeeValidation.{FeeConstants, FeeUnit}
-import com.wavesplatform.state.diffs.{ENOUGH_AMT, produce}
-import com.wavesplatform.state.{LeaseBalance, Portfolio}
-import com.wavesplatform.test.{NumericExt, PropSpec}
-import com.wavesplatform.transaction.TxHelpers.{defaultAddress, invoke, lease, secondAddress, secondSigner, setScript}
-import com.wavesplatform.transaction.lease.{LeaseCancelTransaction, LeaseTransaction}
-import com.wavesplatform.transaction.smart.{InvokeScriptTransaction, SetScriptTransaction}
-import com.wavesplatform.transaction.{Authorized, CreateAliasTransaction, Transaction, TxHelpers, TxVersion}
->>>>>>> 61aaf1f6
+import com.wavesplatform.transaction.{Authorized, CreateAliasTransaction, Transaction, TransactionType, TxHelpers, TxVersion}
 import org.scalatest.exceptions.TestFailedException
+import DomainPresets.*
 
 import scala.util.Random
 
 class LeaseActionDiffTest extends PropSpec with WithDomain {
-  import DomainPresets._
-
-<<<<<<< HEAD
+  private def features(version: StdLibVersion): FunctionalitySettings = {
+    val features = DomainPresets.settingsForRide(version).blockchainSettings.functionalitySettings.preActivatedFeatures
+    TestFunctionalitySettings.Enabled.copy(preActivatedFeatures = features)
+  }
+
   private val v4Features = features(V4)
   private val v5Features = features(V5)
 
@@ -53,36 +47,6 @@
                                              |   $body
                                              | }
                                              |""".stripMargin)
-=======
-  private def features(activateV5: Boolean): FunctionalitySettings = {
-    val v5ForkO = if (activateV5) Seq(BlockchainFeatures.SynchronousCalls) else Seq()
-    val parameters =
-      Seq(
-        BlockchainFeatures.SmartAccounts,
-        BlockchainFeatures.SmartAssets,
-        BlockchainFeatures.Ride4DApps,
-        BlockchainFeatures.BlockV5
-      ) ++ v5ForkO
-    TestFunctionalitySettings.Enabled.copy(preActivatedFeatures = parameters.map(_.id -> 0).toMap, syncDAppCheckTransfersHeight = 999)
-  }
-
-  private val v4Features = features(activateV5 = false)
-  private val v5Features = features(activateV5 = true)
-
-  private val setScriptFee = FeeConstants(SetScriptTransaction.typeId) * FeeUnit
-  private val leaseFee     = FeeConstants(LeaseTransaction.typeId) * FeeUnit
-
-  private def dApp(body: String): Script = TestCompiler(V5).compileContract(s"""
-    | {-# STDLIB_VERSION 5       #-}
-    | {-# CONTENT_TYPE   DAPP    #-}
-    | {-# SCRIPT_TYPE    ACCOUNT #-}
-    |
-    | @Callable(i)
-    | func default() = {
-    |   $body
-    | }
-    |""".stripMargin)
->>>>>>> 61aaf1f6
 
   private def singleLeaseDApp(recipient: Recipient, amount: Long): Script =
     dApp(s"[Lease(${recipientStr(recipient)}, $amount)]")
@@ -971,13 +935,8 @@
     }
   }
 
-  private def features(version: StdLibVersion): FunctionalitySettings = {
-    val features = DomainPresets.settingsForRide(version).blockchainSettings.functionalitySettings.preActivatedFeatures
-    TestFunctionalitySettings.Enabled.copy(preActivatedFeatures = features)
-  }
-
   property("trying to spend lease IN balance in Lease action") {
-    withDomain(RideV5, Seq(AddrWithBalance(secondAddress, setScriptFee))) { d =>
+    withDomain(RideV5, Seq(AddrWithBalance(secondAddress, 0.005.waves))) { d =>
       val dApp = TestCompiler(V5).compileContract(
         s"""
            | @Callable(i)
@@ -996,7 +955,7 @@
   property("trying to spend lease OUT balance in Lease action") {
     withDomain(
       RideV5,
-      Seq(AddrWithBalance(secondAddress, leaseFee + setScriptFee + 1))
+      Seq(AddrWithBalance(secondAddress, 1.006.waves))
     ) { d =>
       val dApp = TestCompiler(V5).compileContract(
         s"""
@@ -1014,7 +973,7 @@
   }
 
   property("ScriptTransfer after Lease of all available balance") {
-    val setScriptFee = FeeConstants(SetScriptTransaction.typeId) * FeeUnit
+    val setScriptFee = FeeConstants(TransactionType.SetScript) * FeeUnit
     withDomain(
       RideV5.configure(_.copy(blockVersion3AfterHeight = 0)),
       Seq(AddrWithBalance(secondAddress, setScriptFee + 1))
@@ -1037,7 +996,7 @@
   property("ScriptTransfer after LeaseCancel of transferring balance") {
     withDomain(
       RideV5.configure(_.copy(blockVersion3AfterHeight = 0)),
-      Seq(AddrWithBalance(secondAddress, leaseFee + setScriptFee + 1))
+      Seq(AddrWithBalance(secondAddress, 1.006.waves))
     ) { d =>
       val leaseTx = lease(secondSigner, defaultAddress, amount = 1)
       val dApp = TestCompiler(V5).compileContract(
