package com.wavesplatform.state.diffs.ci

import com.wavesplatform.account.{Address, Alias}
import com.wavesplatform.common.state.ByteStr
import com.wavesplatform.common.utils.EitherExt2
import com.wavesplatform.db.WithDomain
import com.wavesplatform.features.BlockchainFeatures
import com.wavesplatform.it.util.AddressOrAliasExt
import com.wavesplatform.lagonaki.mocks.TestBlock
import com.wavesplatform.lang.directives.values.V5
import com.wavesplatform.lang.script.Script
import com.wavesplatform.lang.v1.compiler.TestCompiler
import com.wavesplatform.lang.v1.traits.domain.{Lease, Recipient}
import com.wavesplatform.settings.{FunctionalitySettings, TestFunctionalitySettings}
import com.wavesplatform.state.diffs.{ENOUGH_AMT, produce}
import com.wavesplatform.state.{LeaseBalance, Portfolio}
import com.wavesplatform.test.{PropSpec, NumericExt}
import com.wavesplatform.transaction.lease.{LeaseCancelTransaction, LeaseTransaction}
import com.wavesplatform.transaction.smart.InvokeScriptTransaction
import com.wavesplatform.transaction.{Authorized, CreateAliasTransaction, Transaction, TxHelpers, TxVersion}
import org.scalatest.exceptions.TestFailedException

import scala.util.Random

class LeaseActionDiffTest extends PropSpec with WithDomain {

  private def features(activateV5: Boolean): FunctionalitySettings = {
    val v5ForkO = if (activateV5) Seq(BlockchainFeatures.SynchronousCalls) else Seq()
    val parameters =
      Seq(
        BlockchainFeatures.SmartAccounts,
        BlockchainFeatures.SmartAssets,
        BlockchainFeatures.Ride4DApps,
        BlockchainFeatures.BlockV5
      ) ++ v5ForkO
    TestFunctionalitySettings.Enabled.copy(preActivatedFeatures = parameters.map(_.id -> 0).toMap, syncDAppCheckTransfersHeight = 999)
  }

  private val v4Features = features(activateV5 = false)
  private val v5Features = features(activateV5 = true)

  private def dApp(body: String): Script = TestCompiler(V5).compileContract(s"""
    | {-# STDLIB_VERSION 5       #-}
    | {-# CONTENT_TYPE   DAPP    #-}
    | {-# SCRIPT_TYPE    ACCOUNT #-}
    |
    | @Callable(i)
    | func default() = {
    |   $body
    | }
    |""".stripMargin)

  private def singleLeaseDApp(recipient: Recipient, amount: Long): Script =
    dApp(s"[Lease(${recipientStr(recipient)}, $amount)]")

  private def duplicateLeaseDApp(recipient: Recipient, amount: Long): Script =
    dApp(
      s"""
         | [
         |   Lease(${recipientStr(recipient)}, $amount),
         |   Lease(${recipientStr(recipient)}, $amount)
         | ]
       """.stripMargin
    )

  private def singleLeaseCancelDApp(leaseId: ByteStr): Script =
    dApp(s"[LeaseCancel(base58'$leaseId')]")

  private def leaseWithLeaseCancelDApp(recipient: Recipient, amount: Long): Script =
    dApp(
      s"""
         | let lease = Lease(${recipientStr(recipient)}, $amount)
         | let id    = calculateLeaseId(lease)
         | [
         |   lease,
         |   LeaseCancel(id)
         | ]
       """.stripMargin
    )

  private def leaseAfterLeaseCancelDApp(recipient: Recipient, amount: Long): Script =
    dApp(
      s"""
         | let lease = Lease(${recipientStr(recipient)}, $amount)
         | let id    = calculateLeaseId(lease)
         | [
         |   lease,
         |   LeaseCancel(id),
         |   lease
         | ]
       """.stripMargin
    )

  private def differentLeaseAfterLeaseCancelDApp(recipient: Recipient, amount: Long): Script =
    dApp(
      s"""
         | let lease = Lease(${recipientStr(recipient)}, $amount)
         | let id    = calculateLeaseId(lease)
         | [
         |   lease,
         |   LeaseCancel(id),
         |   Lease(${recipientStr(recipient)}, $amount, 1)
         | ]
       """.stripMargin
    )

  private def duplicatedLeaseCancelDApp(recipient: Recipient, amount: Long): Script =
    dApp(
      s"""
         | let lease = Lease(${recipientStr(recipient)}, $amount)
         | let id    = calculateLeaseId(lease)
         | [
         |   lease,
         |   LeaseCancel(id),
         |   LeaseCancel(id)
         | ]
       """.stripMargin
    )

  private def multipleLeaseCancelsDApp(leaseIds: Seq[ByteStr]): Script =
    dApp(
      s"""
         | [
         |   ${leaseIds.map(id => s"LeaseCancel(base58'$id')").mkString(", ")}
         | ]
       """.stripMargin
    )

  private def multipleActionsDApp(recipient: Recipient, amount: Long, leaseCount: Int, leaseCancelCount: Int, transfersCount: Int): Script =
    dApp(
      s"""
         | ${(1 to leaseCount).map(i => s"let lease$i = Lease(${recipientStr(recipient)}, $amount, $i)").mkString("\n")}
         | [
         |   ${(1 to leaseCount).map(i => s"lease$i").mkString(", ")}
         |   ${if (leaseCancelCount > 0) "," else ""}
         |   ${(1 to leaseCancelCount).map(i => s"LeaseCancel(calculateLeaseId(lease$i))").mkString(", ")}
         |   ${if (transfersCount > 0) "," else ""}
         |   ${(1 to transfersCount).map(_ => s"ScriptTransfer(${recipientStr(recipient)}, 1, unit)").mkString(", ")}
         | ]
       """.stripMargin
    )

  private def recipientStr(recipient: Recipient) =
    recipient match {
      case Recipient.Address(bytes) => s"Address(base58'$bytes')"
      case Recipient.Alias(name)    => s"""Alias("$name")"""
    }

  private def leasePreconditions(
      useAlias: Boolean = false,
      selfLease: Boolean = false,
      useLeaseCancelDApp: Boolean = false,
      leaseCancelCount: Int = 1,
      cancelLeaseActionByTx: Boolean = false,
      cancelLeaseFromInvoker: Boolean = false,
      customRecipient: Option[Recipient] = None,
      customAmount: Option[Long] = None,
      customSetScriptFee: Option[Long] = None,
      customDApp: Option[Script] = None
  ): (Seq[Transaction], InvokeScriptTransaction, Long, Address, Address, List[LeaseTransaction], LeaseCancelTransaction) = {
    val dAppAcc = TxHelpers.signer(1)
    val invoker = TxHelpers.signer(2)

    val invokerAlias = Alias.create("invoker_alias").explicitGet()
    val dAppAlias    = Alias.create("dapp_alias").explicitGet()
    val fee = TxHelpers.ciFee(1)
    val leaseTxAmount1 = 5.waves
    val leaseTxAmount2 = 10.waves
    val generatedRecipient =
      if (selfLease)
        if (useAlias)
          dAppAlias
        else
          dAppAcc.toAddress
      else if (useAlias)
        invokerAlias
      else
        invoker.toAddress
    val recipient    = customRecipient.getOrElse(generatedRecipient.toRide)
    val leaseAmount  = customAmount.getOrElse(2.waves)

    val genesis = Seq(
      TxHelpers.genesis(dAppAcc.toAddress),
      TxHelpers.genesis(invoker.toAddress)
    )
    val invoke = TxHelpers.invoke(dAppAcc.toAddress, func = None, invoker = invoker, fee = fee, version = TxVersion.V1)
    val invokeAliasTx = TxHelpers.createAlias(invokerAlias.name, invoker, fee)
    val dAppAliasTx = TxHelpers.createAlias(dAppAlias.name, dAppAcc, fee)
    val aliasTxs =
      if (useAlias)
        if (selfLease)
          Seq(invokeAliasTx, dAppAliasTx)
        else
          Seq(invokeAliasTx)
      else
        Seq.empty[CreateAliasTransaction]

    val leasesFromDApp = (1 to leaseCancelCount).toList.map(
      _ => TxHelpers.lease(dAppAcc, invoker.toAddress, leaseTxAmount1, fee)
    )
    val setScript = TxHelpers.setScript(
      acc = dAppAcc,
      script = if (useLeaseCancelDApp) {
        multipleLeaseCancelsDApp(leasesFromDApp.map(_.id()))
      } else {
        customDApp.getOrElse(singleLeaseDApp(recipient, leaseAmount))
      },
      fee = customSetScriptFee.getOrElse(fee)
    )
    val preparingTxs = genesis ++ aliasTxs ++ Seq(setScript)

    val leaseToDApp = TxHelpers.lease(invoker, dAppAcc.toAddress, leaseTxAmount2, fee)
    val leaseCancelId = if (cancelLeaseActionByTx)
      Lease.calculateId(Lease(recipient, leaseAmount, 0), invoke.id())
    else if (cancelLeaseFromInvoker)
      leaseToDApp.id()
    else
      leasesFromDApp.head.id()
    val leaseCancelAcc = if (cancelLeaseFromInvoker) invoker else dAppAcc
    val leaseCancel = TxHelpers.leaseCancel(leaseCancelId, sender = leaseCancelAcc, fee = fee)
    val leaseTxs = leasesFromDApp :+ leaseToDApp

    (preparingTxs, invoke, leaseAmount, dAppAcc.toAddress, invoker.toAddress, leaseTxs, leaseCancel)
  }

  property(s"Lease action is restricted before activation ${BlockchainFeatures.SynchronousCalls}") {
    val (preparingTxs, _, _, _, _, _, _) = leasePreconditions()
    assertDiffEi(
      Seq(),
      TestBlock.create(preparingTxs),
      v4Features
    )(_ should produce("Ride V5, dApp-to-dApp invocations feature has not been activated yet"))
  }

  property(s"Lease action by address (invoker - recipient)") {

<<<<<<< HEAD
          val invokerSpentFee  = preparingTxs.collect { case a: Authorized if a.sender.toAddress == invoker => a.assetFee._2 }.sum
          val invokerPortfolio = d.blockchain.wavesPortfolio(invoker)
          invokerPortfolio.lease shouldBe LeaseBalance(leaseAmount, out = 0)
          invokerPortfolio.balance shouldBe ENOUGH_AMT - invokerSpentFee - invoke.fee
          invokerPortfolio.spendableBalance shouldBe ENOUGH_AMT - invokerSpentFee - invoke.fee
          invokerPortfolio.effectiveBalance.explicitGet() shouldBe ENOUGH_AMT - invokerSpentFee - invoke.fee + leaseAmount

          val dAppSpentFee  = preparingTxs.collect { case a: Authorized if a.sender.toAddress == dAppAcc => a.assetFee._2 }.sum
          val dAppPortfolio = d.blockchain.wavesPortfolio(dAppAcc)
          dAppPortfolio.lease shouldBe LeaseBalance(in = 0, leaseAmount)
          dAppPortfolio.balance shouldBe ENOUGH_AMT - dAppSpentFee
          dAppPortfolio.spendableBalance shouldBe ENOUGH_AMT - dAppSpentFee - leaseAmount
          dAppPortfolio.effectiveBalance.explicitGet() shouldBe ENOUGH_AMT - dAppSpentFee - leaseAmount
=======
    val (preparingTxs, invoke, leaseAmount, dAppAcc, invoker, _, _) = leasePreconditions()
    withDomain(domainSettingsWithFS(v5Features)) { d =>
      d.appendBlock(preparingTxs: _*)
      d.appendBlock(invoke)

      val invokerSpentFee  = preparingTxs.collect { case a: Authorized if a.sender.toAddress == invoker => a.assetFee._2 }.sum
      val invokerPortfolio = d.blockchain.wavesPortfolio(invoker)
      invokerPortfolio.lease shouldBe LeaseBalance(leaseAmount, out = 0)
      invokerPortfolio.balance shouldBe ENOUGH_AMT - invokerSpentFee - invoke.fee
      invokerPortfolio.spendableBalance shouldBe ENOUGH_AMT - invokerSpentFee - invoke.fee
      invokerPortfolio.effectiveBalance shouldBe ENOUGH_AMT - invokerSpentFee - invoke.fee + leaseAmount
>>>>>>> e05a253d

      val dAppSpentFee  = preparingTxs.collect { case a: Authorized if a.sender.toAddress == dAppAcc => a.assetFee._2 }.sum
      val dAppPortfolio = d.blockchain.wavesPortfolio(dAppAcc)
      dAppPortfolio.lease shouldBe LeaseBalance(in = 0, leaseAmount)
      dAppPortfolio.balance shouldBe ENOUGH_AMT - dAppSpentFee
      dAppPortfolio.spendableBalance shouldBe ENOUGH_AMT - dAppSpentFee - leaseAmount
      dAppPortfolio.effectiveBalance shouldBe ENOUGH_AMT - dAppSpentFee - leaseAmount

      d.blockchain.generatingBalance(invoker) shouldBe ENOUGH_AMT - invokerSpentFee - invoke.fee + leaseAmount
      d.blockchain.generatingBalance(dAppAcc) shouldBe ENOUGH_AMT - dAppSpentFee - leaseAmount
      d.appendBlock()
      d.blockchain.generatingBalance(invoker) shouldBe ENOUGH_AMT - invokerSpentFee
      d.blockchain.generatingBalance(dAppAcc) shouldBe ENOUGH_AMT - dAppSpentFee - leaseAmount
    }
  }

  property(s"Lease action with active lease from dApp") {
    leasePreconditions() match {
      case (preparingTxs, invoke, leaseAmount, dAppAcc, invoker, leaseTxFromDApp :: _, _) =>
        withDomain(domainSettingsWithFS(v5Features)) { d =>
          val invokerSpentFee = preparingTxs.collect { case a: Authorized if a.sender.toAddress == invoker                      => a.assetFee._2 }.sum
          val dAppSpentFee    = (preparingTxs :+ leaseTxFromDApp).collect { case a: Authorized if a.sender.toAddress == dAppAcc => a.assetFee._2 }.sum

          d.appendBlock(preparingTxs: _*)
          d.appendBlock(leaseTxFromDApp)

          d.blockchain.generatingBalance(invoker) shouldBe ENOUGH_AMT - invokerSpentFee + leaseTxFromDApp.amount
          d.blockchain.generatingBalance(dAppAcc) shouldBe ENOUGH_AMT - dAppSpentFee - leaseTxFromDApp.amount

          d.appendBlock(invoke)
          val totalLeaseAmount = leaseAmount + leaseTxFromDApp.amount

          val invokerPortfolio = d.blockchain.wavesPortfolio(invoker)
          invokerPortfolio.lease shouldBe LeaseBalance(totalLeaseAmount, out = 0)
          invokerPortfolio.balance shouldBe ENOUGH_AMT - invokerSpentFee - invoke.fee
          invokerPortfolio.spendableBalance shouldBe ENOUGH_AMT - invokerSpentFee - invoke.fee
          invokerPortfolio.effectiveBalance.explicitGet() shouldBe ENOUGH_AMT - invokerSpentFee - invoke.fee + totalLeaseAmount

          val dAppPortfolio = d.blockchain.wavesPortfolio(dAppAcc)
          dAppPortfolio.lease shouldBe LeaseBalance(in = 0, totalLeaseAmount)
          dAppPortfolio.balance shouldBe ENOUGH_AMT - dAppSpentFee
          dAppPortfolio.spendableBalance shouldBe ENOUGH_AMT - dAppSpentFee - totalLeaseAmount
          dAppPortfolio.effectiveBalance.explicitGet() shouldBe ENOUGH_AMT - dAppSpentFee - totalLeaseAmount

          d.blockchain.generatingBalance(invoker) shouldBe ENOUGH_AMT - invokerSpentFee
          d.blockchain.generatingBalance(dAppAcc) shouldBe ENOUGH_AMT - dAppSpentFee - totalLeaseAmount
          d.appendBlock()
          d.blockchain.generatingBalance(invoker) shouldBe ENOUGH_AMT - invokerSpentFee
          d.blockchain.generatingBalance(dAppAcc) shouldBe ENOUGH_AMT - dAppSpentFee - totalLeaseAmount
        }
      case other => throw new TestFailedException(s"Unexpected preconditions $other", 0)
    }
  }

  property(s"Lease action with active lease from dApp and cancelled lease from invoker-recipient") {
    leasePreconditions(cancelLeaseFromInvoker = true) match {
      case (preparingTxs, invoke, leaseAmount, dAppAcc, invoker, leaseTxFromDApp :: leaseTxToDApp :: Nil, leaseTxToDAppCancel) =>
        withDomain(domainSettingsWithFS(v5Features)) { d =>
          val invokerSpentFee =
            (preparingTxs ++ Seq(leaseTxToDApp, leaseTxToDAppCancel))
              .collect { case a: Authorized if a.sender.toAddress == invoker => a.assetFee._2}
              .sum
          val dAppSpentFee = (preparingTxs :+ leaseTxFromDApp).collect { case a: Authorized if a.sender.toAddress == dAppAcc => a.assetFee._2 }.sum

          d.appendBlock(preparingTxs: _*)
          d.appendBlock(leaseTxFromDApp, leaseTxToDApp, leaseTxToDAppCancel)

          d.blockchain.generatingBalance(invoker) shouldBe ENOUGH_AMT - invokerSpentFee + leaseTxFromDApp.amount
          d.blockchain.generatingBalance(dAppAcc) shouldBe ENOUGH_AMT - dAppSpentFee - leaseTxFromDApp.amount

          d.appendBlock(invoke)
          val totalLeaseAmount = leaseAmount + leaseTxFromDApp.amount

          val invokerPortfolio = d.blockchain.wavesPortfolio(invoker)
          invokerPortfolio.lease shouldBe LeaseBalance(totalLeaseAmount, out = 0)
          invokerPortfolio.balance shouldBe ENOUGH_AMT - invokerSpentFee - invoke.fee
          invokerPortfolio.spendableBalance shouldBe ENOUGH_AMT - invokerSpentFee - invoke.fee
          invokerPortfolio.effectiveBalance.explicitGet() shouldBe ENOUGH_AMT - invokerSpentFee - invoke.fee + totalLeaseAmount

          val dAppPortfolio = d.blockchain.wavesPortfolio(dAppAcc)
          dAppPortfolio.lease shouldBe LeaseBalance(in = 0, totalLeaseAmount)
          dAppPortfolio.balance shouldBe ENOUGH_AMT - dAppSpentFee
          dAppPortfolio.spendableBalance shouldBe ENOUGH_AMT - dAppSpentFee - totalLeaseAmount
          dAppPortfolio.effectiveBalance.explicitGet() shouldBe ENOUGH_AMT - dAppSpentFee - totalLeaseAmount

          d.blockchain.generatingBalance(invoker) shouldBe ENOUGH_AMT - invokerSpentFee + leaseTxToDApp.fee + leaseTxToDAppCancel.fee
          d.blockchain.generatingBalance(dAppAcc) shouldBe ENOUGH_AMT - dAppSpentFee - totalLeaseAmount
          d.appendBlock()
          d.blockchain.generatingBalance(invoker) shouldBe ENOUGH_AMT - invokerSpentFee + leaseTxToDApp.fee + leaseTxToDAppCancel.fee
          d.blockchain.generatingBalance(dAppAcc) shouldBe ENOUGH_AMT - dAppSpentFee - totalLeaseAmount
        }
      case other => throw new TestFailedException(s"Unexpected preconditions $other", 0)
    }
  }

  property(s"Lease action with active lease from invoker-recipient") {
    leasePreconditions() match {
      case (preparingTxs, invoke, leaseAmount, dAppAcc, invoker, _ :: leaseTxToDApp :: Nil, _) =>
        withDomain(domainSettingsWithFS(v5Features)) { d =>
          val invokerSpentFee = (preparingTxs :+ leaseTxToDApp).collect { case a: Authorized if a.sender.toAddress == invoker => a.assetFee._2 }.sum
          val dAppSpentFee    = preparingTxs.collect { case a: Authorized if a.sender.toAddress == dAppAcc                    => a.assetFee._2 }.sum

          d.appendBlock(preparingTxs: _*)
          d.appendBlock(leaseTxToDApp)

          d.blockchain.generatingBalance(invoker) shouldBe ENOUGH_AMT - invokerSpentFee - leaseTxToDApp.amount
          d.blockchain.generatingBalance(dAppAcc) shouldBe ENOUGH_AMT - dAppSpentFee + leaseTxToDApp.amount

          d.appendBlock(invoke)
          val leaseAmountDiff = leaseAmount - leaseTxToDApp.amount

          val invokerPortfolio = d.blockchain.wavesPortfolio(invoker)
          invokerPortfolio.lease shouldBe LeaseBalance(in = leaseAmount, out = leaseTxToDApp.amount)
          invokerPortfolio.balance shouldBe ENOUGH_AMT - invokerSpentFee - invoke.fee
          invokerPortfolio.spendableBalance shouldBe ENOUGH_AMT - invokerSpentFee - invoke.fee - leaseTxToDApp.amount
          invokerPortfolio.effectiveBalance.explicitGet() shouldBe ENOUGH_AMT - invokerSpentFee - invoke.fee + leaseAmountDiff

          val dAppPortfolio = d.blockchain.wavesPortfolio(dAppAcc)
          dAppPortfolio.lease shouldBe LeaseBalance(in = leaseTxToDApp.amount, out = leaseAmount)
          dAppPortfolio.balance shouldBe ENOUGH_AMT - dAppSpentFee
          dAppPortfolio.spendableBalance shouldBe ENOUGH_AMT - dAppSpentFee - leaseAmount
          dAppPortfolio.effectiveBalance.explicitGet() shouldBe ENOUGH_AMT - dAppSpentFee - leaseAmountDiff

          d.blockchain.generatingBalance(invoker) shouldBe ENOUGH_AMT - invokerSpentFee - leaseTxToDApp.amount
          d.blockchain.generatingBalance(dAppAcc) shouldBe ENOUGH_AMT - dAppSpentFee - leaseAmountDiff.max(0)
          d.appendBlock()
          d.blockchain.generatingBalance(invoker) shouldBe ENOUGH_AMT - invokerSpentFee - leaseTxToDApp.amount
          d.blockchain.generatingBalance(dAppAcc) shouldBe ENOUGH_AMT - dAppSpentFee - leaseAmountDiff.max(0)
        }
      case other => throw new TestFailedException(s"Unexpected preconditions $other", 0)
    }
  }

  property(s"Lease action with active lease from invoker-recipient and cancelled lease from dApp") {
    leasePreconditions() match {
      case (preparingTxs, invoke, leaseAmount, dAppAcc, invoker, leaseTxFromDApp :: leaseTxToDApp :: Nil, leaseTxFromDAppCancel) =>
        withDomain(domainSettingsWithFS(v5Features)) { d =>
          val invokerSpentFee = (preparingTxs :+ leaseTxToDApp).collect { case a: Authorized if a.sender.toAddress == invoker => a.assetFee._2 }.sum
          val dAppSpentFee =
            (preparingTxs ++ Seq(leaseTxFromDApp, leaseTxFromDAppCancel))
              .collect { case a: Authorized if a.sender.toAddress == dAppAcc => a.assetFee._2}
              .sum

          d.appendBlock(preparingTxs: _*)
          d.appendBlock(leaseTxToDApp, leaseTxFromDApp, leaseTxFromDAppCancel)

          d.blockchain.generatingBalance(invoker) shouldBe ENOUGH_AMT - invokerSpentFee - leaseTxToDApp.amount
          d.blockchain.generatingBalance(dAppAcc) shouldBe ENOUGH_AMT - dAppSpentFee + leaseTxToDApp.amount

          d.appendBlock(invoke)
          val leaseAmountDiff = leaseAmount - leaseTxToDApp.amount

          val invokerPortfolio = d.blockchain.wavesPortfolio(invoker)
          invokerPortfolio.lease shouldBe LeaseBalance(in = leaseAmount, out = leaseTxToDApp.amount)
          invokerPortfolio.balance shouldBe ENOUGH_AMT - invokerSpentFee - invoke.fee
          invokerPortfolio.spendableBalance shouldBe ENOUGH_AMT - invokerSpentFee - invoke.fee - leaseTxToDApp.amount
          invokerPortfolio.effectiveBalance.explicitGet() shouldBe ENOUGH_AMT - invokerSpentFee - invoke.fee + leaseAmountDiff

          val dAppPortfolio = d.blockchain.wavesPortfolio(dAppAcc)
          dAppPortfolio.lease shouldBe LeaseBalance(in = leaseTxToDApp.amount, out = leaseAmount)
          dAppPortfolio.balance shouldBe ENOUGH_AMT - dAppSpentFee
          dAppPortfolio.spendableBalance shouldBe ENOUGH_AMT - dAppSpentFee - leaseAmount
          dAppPortfolio.effectiveBalance.explicitGet() shouldBe ENOUGH_AMT - dAppSpentFee - leaseAmountDiff

          d.blockchain.generatingBalance(invoker) shouldBe ENOUGH_AMT - invokerSpentFee - leaseTxToDApp.amount
          d.blockchain.generatingBalance(dAppAcc) shouldBe ENOUGH_AMT - dAppSpentFee - leaseAmountDiff.max(-leaseTxFromDApp.fee - leaseTxFromDAppCancel.fee)
          d.appendBlock()
          d.blockchain.generatingBalance(invoker) shouldBe ENOUGH_AMT - invokerSpentFee - leaseTxToDApp.amount
          d.blockchain.generatingBalance(dAppAcc) shouldBe ENOUGH_AMT - dAppSpentFee - leaseAmountDiff.max(-leaseTxFromDApp.fee - leaseTxFromDAppCancel.fee)
        }
      case a => throw new TestFailedException(s"Unexpected preconditions $a", 0)
    }
  }

  property(s"Lease action with active lease from both dApp and invoker-recipient") {
    leasePreconditions() match {
      case (preparingTxs, invoke, leaseAmount, dAppAcc, invoker, leaseTxFromDApp :: leaseTxToDApp :: Nil, _) =>
        withDomain(domainSettingsWithFS(v5Features)) { d =>
          val invokerSpentFee = (preparingTxs :+ leaseTxToDApp).collect { case a: Authorized if a.sender.toAddress == invoker   => a.assetFee._2 }.sum
          val dAppSpentFee    = (preparingTxs :+ leaseTxFromDApp).collect { case a: Authorized if a.sender.toAddress == dAppAcc => a.assetFee._2 }.sum

          d.appendBlock(preparingTxs: _*)
          d.appendBlock(leaseTxFromDApp, leaseTxToDApp)

          d.blockchain.generatingBalance(invoker) shouldBe ENOUGH_AMT - invokerSpentFee - leaseTxToDApp.amount + leaseTxFromDApp.amount
          d.blockchain.generatingBalance(dAppAcc) shouldBe ENOUGH_AMT - dAppSpentFee + leaseTxToDApp.amount - leaseTxFromDApp.amount

          d.appendBlock(invoke)
          val leaseAmountDiff = leaseAmount - leaseTxToDApp.amount + leaseTxFromDApp.amount

          val invokerPortfolio = d.blockchain.wavesPortfolio(invoker)
          invokerPortfolio.lease shouldBe LeaseBalance(in = leaseAmount + leaseTxFromDApp.amount, out = leaseTxToDApp.amount)
          invokerPortfolio.balance shouldBe ENOUGH_AMT - invokerSpentFee - invoke.fee
          invokerPortfolio.spendableBalance shouldBe ENOUGH_AMT - invokerSpentFee - invoke.fee - leaseTxToDApp.amount
          invokerPortfolio.effectiveBalance.explicitGet() shouldBe ENOUGH_AMT - invokerSpentFee - invoke.fee + leaseAmountDiff

          val dAppPortfolio = d.blockchain.wavesPortfolio(dAppAcc)
          dAppPortfolio.lease shouldBe LeaseBalance(in = leaseTxToDApp.amount, out = leaseAmount + leaseTxFromDApp.amount)
          dAppPortfolio.balance shouldBe ENOUGH_AMT - dAppSpentFee
          dAppPortfolio.spendableBalance shouldBe ENOUGH_AMT - dAppSpentFee - leaseAmount - leaseTxFromDApp.amount
          dAppPortfolio.effectiveBalance.explicitGet() shouldBe ENOUGH_AMT - dAppSpentFee - leaseAmountDiff

          d.blockchain.generatingBalance(invoker) shouldBe ENOUGH_AMT - invokerSpentFee + leaseTxToDApp.fee.min(
            leaseTxFromDApp.amount - leaseTxToDApp.amount
          )
          d.blockchain.generatingBalance(dAppAcc) shouldBe ENOUGH_AMT - dAppSpentFee + leaseTxFromDApp.fee.min(-leaseAmountDiff)
          d.appendBlock()
          d.blockchain.generatingBalance(invoker) shouldBe ENOUGH_AMT - invokerSpentFee + leaseTxToDApp.fee.min(
            leaseTxFromDApp.amount - leaseTxToDApp.amount
          )
          d.blockchain.generatingBalance(dAppAcc) shouldBe ENOUGH_AMT - dAppSpentFee + leaseTxFromDApp.fee.min(-leaseAmountDiff)
        }
      case a => throw new TestFailedException(s"Unexpected preconditions $a", 0)
    }
  }

  property(s"Lease action by alias") {
    val (preparingTxs, invoke, leaseAmount, dAppAcc, invoker, _, _) = leasePreconditions(useAlias = true)
    assertDiffAndState(
      Seq(TestBlock.create(preparingTxs)),
      TestBlock.create(Seq(invoke)),
      v5Features
    ) {
      case (diff, _) =>
        diff.portfolios(invoker) shouldBe Portfolio(-invoke.fee, LeaseBalance(leaseAmount, out = 0))
        diff.portfolios(dAppAcc) shouldBe Portfolio(0, LeaseBalance(in = 0, leaseAmount))
    }
  }

  property(s"Lease action cancelled by LeaseCancelTransaction") {
    val (preparingTxs, invoke, _, dAppAcc, invoker, _, leaseCancelTx) = leasePreconditions(cancelLeaseActionByTx = true)
    assertDiffAndState(
      Seq(TestBlock.create(preparingTxs)),
      TestBlock.create(Seq(invoke, leaseCancelTx)),
      v5Features
    ) {
      case (diff, _) =>
        diff.errorMessage(invoke.id()) shouldBe empty
        diff.portfolios(invoker) shouldBe Portfolio(-invoke.fee)
        diff.portfolios(dAppAcc) shouldBe Portfolio(-leaseCancelTx.fee)
    }
  }

  property(s"Lease action with empty address") {
    val (preparingTxs, invoke, _, _, _, _, _) = leasePreconditions(customRecipient = Some(Recipient.Address(ByteStr.empty)))
    assertDiffAndState(
      Seq(TestBlock.create(preparingTxs)),
      TestBlock.create(Seq(invoke)),
      v5Features
    ) {
      case (diff, _) =>
        diff.errorMessage(invoke.id()).get.text shouldBe "InvalidAddress(Wrong addressBytes length: expected: 26, actual: 0)"
    }
  }

  property(s"Lease action with wrong address bytes length") {
    val (preparingTxs, invoke, _, _, _, _, _) = leasePreconditions(customRecipient = Some(Recipient.Address(ByteStr.fill(10)(127))))
    assertDiffAndState(
      Seq(TestBlock.create(preparingTxs)),
      TestBlock.create(Seq(invoke)),
      v5Features
    ) {
      case (diff, _) =>
        diff.errorMessage(invoke.id()).get.text shouldBe "InvalidAddress(Wrong addressBytes length: expected: 26, actual: 10)"
    }
  }

  property(s"Lease action with wrong address checksum") {
    val address       = TxHelpers.signer(3).toAddress
    val wrongChecksum = Array.fill[Byte](Address.ChecksumLength)(0)
    val wrongAddress  = address.bytes.dropRight(Address.ChecksumLength) ++ wrongChecksum
    val (preparingTxs, invoke, _, _, _, _, _) = leasePreconditions(customRecipient = Some(Recipient.Address(ByteStr(wrongAddress))))
    assertDiffAndState(
      Seq(TestBlock.create(preparingTxs)),
      TestBlock.create(Seq(invoke)),
      v5Features
    ) {
      case (diff, _) =>
        diff.errorMessage(invoke.id()).get.text shouldBe "InvalidAddress(Bad address checksum)"
    }
  }

  property(s"Lease action with unexisting alias") {
    val (preparingTxs, invoke, _, _, _, _, _) = leasePreconditions(customRecipient = Some(Recipient.Alias("alias2")))
    assertDiffAndState(
      Seq(TestBlock.create(preparingTxs)),
      TestBlock.create(Seq(invoke)),
      v5Features
    ) {
      case (diff, _) =>
        diff.errorMessage(invoke.id()).get.text shouldBe "Alias 'alias:T:alias2' does not exists."
    }
  }

  property(s"Lease action with illegal alias") {
    val (preparingTxs, invoke, _, _, _, _, _) = leasePreconditions(customRecipient = Some(Recipient.Alias("#$%!?")))
    assertDiffAndState(
      Seq(TestBlock.create(preparingTxs)),
      TestBlock.create(Seq(invoke)),
      v5Features
    ) {
      case (diff, _) =>
        diff.errorMessage(invoke.id()).get.text shouldBe s"Alias should contain only following characters: ${Alias.AliasAlphabet}"
    }
  }

  property(s"Lease action with empty amount") {
    val (preparingTxs, invoke, _, _, _, _, _) = leasePreconditions(customAmount = Some(0))
    assertDiffAndState(
      Seq(TestBlock.create(preparingTxs)),
      TestBlock.create(Seq(invoke)),
      v5Features
    ) {
      case (diff, _) =>
        diff.errorMessage(invoke.id()).get.text shouldBe "NonPositiveAmount(0,waves)"
    }
  }

  property(s"Lease action with negative amount") {
    val (preparingTxs, invoke, _, _, _, _, _) = leasePreconditions(customAmount = Some(-100))
    assertDiffAndState(
      Seq(TestBlock.create(preparingTxs)),
      TestBlock.create(Seq(invoke)),
      v5Features
    ) {
      case (diff, _) =>
        diff.errorMessage(invoke.id()).get.text shouldBe "NonPositiveAmount(-100,waves)"
    }
  }

  property(s"Lease action spends all dApp balance") {
    val setScriptFee = TxHelpers.ciFee(1)
    val dAppBalance  = ENOUGH_AMT - setScriptFee
<<<<<<< HEAD
    forAll(leasePreconditions(customSetScriptFee = Some(setScriptFee), customAmount = Some(dAppBalance))) {
      case (preparingTxs, invoke, _, dAppAcc, _, _, _) =>
        assertDiffAndState(
          Seq(TestBlock.create(preparingTxs)),
          TestBlock.create(Seq(invoke)),
          v5Features
        ) {
          case (_, blockchain) =>
            blockchain.wavesPortfolio(dAppAcc).effectiveBalance.explicitGet() shouldBe 0
        }
=======
    val (preparingTxs, invoke, _, dAppAcc, _, _, _) = leasePreconditions(customSetScriptFee = Some(setScriptFee), customAmount = Some(dAppBalance))
    assertDiffAndState(
      Seq(TestBlock.create(preparingTxs)),
      TestBlock.create(Seq(invoke)),
      v5Features
    ) {
      case (_, blockchain) =>
        blockchain.wavesPortfolio(dAppAcc).effectiveBalance shouldBe 0
>>>>>>> e05a253d
    }
  }

  property(s"Lease action on insufficient balance") {
    val setScriptFee = TxHelpers.ciFee(1)
    val dAppBalance  = ENOUGH_AMT - setScriptFee
    val (preparingTxs, invoke, _, _, _, _, _) = leasePreconditions(customSetScriptFee = Some(setScriptFee), customAmount = Some(dAppBalance + 1))
    assertDiffAndState(
      Seq(TestBlock.create(preparingTxs)),
      TestBlock.create(Seq(invoke)),
      v5Features
    ) {
      case (diff, _) =>
        diff.errorMessage(invoke.id()).get.text shouldBe s"Cannot lease more than own: Balance: $dAppBalance, already leased: 0"
    }
  }

  property(s"Lease action on insufficient balance with other leases") {
    val setScriptFee = TxHelpers.ciFee(1)
    val dAppBalance  = ENOUGH_AMT - setScriptFee
    val (preparingTxs, invoke, _, _, _, leaseTxs, _) = leasePreconditions(customSetScriptFee = Some(setScriptFee), customAmount = Some(dAppBalance))
    val leaseFromDApp = leaseTxs.head
    assertDiffAndState(
      Seq(TestBlock.create(preparingTxs.toList ::: leaseTxs)),
      TestBlock.create(Seq(invoke)),
      v5Features
    ) {
      case (diff, _) =>
        diff.errorMessage(invoke.id()).get.text shouldBe
          s"Cannot lease more than own: Balance: ${dAppBalance - leaseFromDApp.fee}, already leased: ${leaseFromDApp.amount}"
    }
  }

  property(s"Duplicate lease action") {
    val recipient = TxHelpers.signer(3).toAddress.toRide
    val amount    = positiveLongGen.sample.get
    val (preparingTxs, invoke, _, _, _, _, _) = leasePreconditions(customDApp = Some(duplicateLeaseDApp(recipient, amount)))
    assertDiffAndState(
      Seq(TestBlock.create(preparingTxs)),
      TestBlock.create(Seq(invoke)),
      v5Features
    ) {
      case (diff, _) =>
        val id = Lease.calculateId(Lease(recipient, amount, nonce = 0), invoke.id())
        diff.errorMessage(invoke.id()).get.text shouldBe s"Lease with id=$id is already in the state"
    }
  }

  property(s"Lease action to dApp itself") {
    val (preparingTxs, invoke, _, _, _, _, _) = leasePreconditions(selfLease = true)
    assertDiffAndState(
      Seq(TestBlock.create(preparingTxs)),
      TestBlock.create(Seq(invoke)),
      v5Features
    ) {
      case (diff, _) =>
        diff.errorMessage(invoke.id()).get.text shouldBe "Cannot lease to self"
    }
  }

  property(s"Lease action to dApp itself by alias") {
    val (preparingTxs, invoke, _, _, _, _, _) = leasePreconditions(selfLease = true, useAlias = true)
    assertDiffAndState(
      Seq(TestBlock.create(preparingTxs)),
      TestBlock.create(Seq(invoke)),
      v5Features
    ) {
      case (diff, _) =>
        diff.errorMessage(invoke.id()).get.text shouldBe "Cannot lease to self"
    }
  }

  property(s"10 Lease actions") {
    val recipient = TxHelpers.signer(3).toAddress
    val amount    = 100
    val dApp      = multipleActionsDApp(recipient.toRide, amount, leaseCount = 10, leaseCancelCount = 0, transfersCount = 0)
    val (preparingTxs, invoke, _, dAppAcc, invoker, _, _) = leasePreconditions(customDApp = Some(dApp))
    assertDiffAndState(
      Seq(TestBlock.create(preparingTxs)),
      TestBlock.create(Seq(invoke)),
      v5Features
    ) {
      case (diff, _) =>
        diff.errorMessage(invoke.id()) shouldBe empty
        diff.portfolios(invoker) shouldBe Portfolio(-invoke.fee)
        diff.portfolios(dAppAcc) shouldBe Portfolio(lease = LeaseBalance(in = 0, out = amount * 10))
        diff.portfolios(recipient) shouldBe Portfolio(lease = LeaseBalance(in = amount * 10, out = 0))
    }
  }

  property(s"31 Lease actions") {
    val recipient = TxHelpers.signer(3).toAddress
    val amount    = 100
    val dApp      = multipleActionsDApp(recipient.toRide, amount, leaseCount = 31, leaseCancelCount = 0, transfersCount = 0)
    val (preparingTxs, invoke, _, _, _, _, _) = leasePreconditions(customDApp = Some(dApp))
    assertDiffAndState(
      Seq(TestBlock.create(preparingTxs)),
      TestBlock.create(Seq(invoke)),
      v5Features
    ) {
      case (diff, _) =>
        diff.errorMessage(invoke.id()).get.text shouldBe "Actions count limit is exceeded"
    }
  }

  property(s"LeaseCancel action with Lease action from same result") {
<<<<<<< HEAD
    val recipient = accountGen.sample.get.toAddress
    val amount    = positiveLongGen.sample.get
    forAll(leasePreconditions(customDApp = Some(leaseWithLeaseCancelDApp(recipient.toRide, amount)))) {
      case (preparingTxs, invoke, _, dAppAcc, _, _, _) =>
        withDomain(domainSettingsWithFS(v5Features)) { d =>
          d.appendBlock(preparingTxs: _*)
          d.appendBlock(invoke)

          val recipientPortfolio = d.blockchain.wavesPortfolio(recipient)
          recipientPortfolio.lease shouldBe LeaseBalance.empty
          recipientPortfolio.balance shouldBe 0
          recipientPortfolio.spendableBalance shouldBe 0
          recipientPortfolio.effectiveBalance.explicitGet() shouldBe 0

          val dAppSpentFee  = preparingTxs.collect { case a: Authorized if a.sender.toAddress == dAppAcc => a.assetFee._2 }.sum
          val dAppPortfolio = d.blockchain.wavesPortfolio(dAppAcc)
          dAppPortfolio.lease shouldBe LeaseBalance.empty
          dAppPortfolio.balance shouldBe ENOUGH_AMT - dAppSpentFee
          dAppPortfolio.spendableBalance shouldBe ENOUGH_AMT - dAppSpentFee
          dAppPortfolio.effectiveBalance.explicitGet() shouldBe ENOUGH_AMT - dAppSpentFee

          d.blockchain.generatingBalance(recipient) shouldBe 0
          d.blockchain.generatingBalance(dAppAcc) shouldBe ENOUGH_AMT - dAppSpentFee
          d.appendBlock()
          d.blockchain.generatingBalance(recipient) shouldBe 0
          d.blockchain.generatingBalance(dAppAcc) shouldBe ENOUGH_AMT - dAppSpentFee
        }
=======
    val recipient = TxHelpers.signer(3).toAddress
    val amount    = 100
    val (preparingTxs, invoke, _, dAppAcc, _, _, _) = leasePreconditions(customDApp = Some(leaseWithLeaseCancelDApp(recipient.toRide, amount)))
    withDomain(domainSettingsWithFS(v5Features)) { d =>
      d.appendBlock(preparingTxs: _*)
      d.appendBlock(invoke)

      val recipientPortfolio = d.blockchain.wavesPortfolio(recipient)
      recipientPortfolio.lease shouldBe LeaseBalance.empty
      recipientPortfolio.balance shouldBe 0
      recipientPortfolio.spendableBalance shouldBe 0
      recipientPortfolio.effectiveBalance shouldBe 0

      val dAppSpentFee  = preparingTxs.collect { case a: Authorized if a.sender.toAddress == dAppAcc => a.assetFee._2 }.sum
      val dAppPortfolio = d.blockchain.wavesPortfolio(dAppAcc)
      dAppPortfolio.lease shouldBe LeaseBalance.empty
      dAppPortfolio.balance shouldBe ENOUGH_AMT - dAppSpentFee
      dAppPortfolio.spendableBalance shouldBe ENOUGH_AMT - dAppSpentFee
      dAppPortfolio.effectiveBalance shouldBe ENOUGH_AMT - dAppSpentFee

      d.blockchain.generatingBalance(recipient) shouldBe 0
      d.blockchain.generatingBalance(dAppAcc) shouldBe ENOUGH_AMT - dAppSpentFee
      d.appendBlock()
      d.blockchain.generatingBalance(recipient) shouldBe 0
      d.blockchain.generatingBalance(dAppAcc) shouldBe ENOUGH_AMT - dAppSpentFee
>>>>>>> e05a253d
    }
  }

  property(s"LeaseCancel action between two same Lease actions") {
    val recipient = TxHelpers.signer(3).toAddress
    val amount    = 100
    val (preparingTxs, invoke, _, _, _, _, _) = leasePreconditions(customDApp = Some(leaseAfterLeaseCancelDApp(recipient.toRide, amount)))
    assertDiffAndState(
      Seq(TestBlock.create(preparingTxs)),
      TestBlock.create(Seq(invoke)),
      v5Features
    ) {
      case (diff, _) =>
        diff.errorMessage(invoke.id()).get.text should include("is already in the state")
    }
  }

  property(s"LeaseCancel action between two Lease actions with different nonces") {
    val recipient = TxHelpers.signer(3).toAddress
    val amount    = 100
    val (preparingTxs, invoke, _, dAppAcc, invoker, _, _) = leasePreconditions(customDApp = Some(differentLeaseAfterLeaseCancelDApp(recipient.toRide, amount)))
    assertDiffAndState(
      Seq(TestBlock.create(preparingTxs)),
      TestBlock.create(Seq(invoke)),
      v5Features
    ) {
      case (diff, _) =>
        diff.errorMessage(invoke.id()) shouldBe empty
        diff.portfolios(invoker) shouldBe Portfolio(-invoke.fee)
        diff.portfolios(dAppAcc) shouldBe Portfolio(lease = LeaseBalance(in = 0, out = amount))
        diff.portfolios(recipient) shouldBe Portfolio(lease = LeaseBalance(in = amount, 0))
    }
  }

  property(s"LeaseCancel action for lease performed via LeaseTransaction") {
    val (preparingTxs, invoke, _, dAppAcc, invoker, leaseTxs, _) = leasePreconditions(useLeaseCancelDApp = true)
    val leaseFromDApp = leaseTxs.head
    assertDiffAndState(
      Seq(TestBlock.create(preparingTxs ++ leaseTxs)),
      TestBlock.create(Seq(invoke)),
      v5Features
    ) {
      case (diff, _) =>
        diff.portfolios(invoker) shouldBe Portfolio(-invoke.fee, LeaseBalance(in = -leaseFromDApp.amount, 0))
        diff.portfolios(dAppAcc) shouldBe Portfolio(0, LeaseBalance(0, out = -leaseFromDApp.amount))
    }
  }

  property(s"LeaseCancel action with unexisting leaseId") {
    val leaseId = ByteStr.fill(32)(1.toByte)
    val (preparingTxs, invoke, _, _, _, _, _) = leasePreconditions(customDApp = Some(singleLeaseCancelDApp(leaseId)))
    assertDiffAndState(
      Seq(TestBlock.create(preparingTxs)),
      TestBlock.create(Seq(invoke)),
      v5Features
    ) {
      case (diff, _) =>
        diff.errorMessage(invoke.id()).get.text shouldBe s"Lease with id=$leaseId not found"
    }
  }

  property(s"LeaseCancel action with illegal leaseId") {
    val leaseId = ByteStr.fromBytes(1)
    val (preparingTxs, invoke, _, _, _, _, _) = leasePreconditions(customDApp = Some(singleLeaseCancelDApp(leaseId)))
    assertDiffAndState(
      Seq(TestBlock.create(preparingTxs)),
      TestBlock.create(Seq(invoke)),
      v5Features
    ) {
      case (diff, _) =>
        diff.errorMessage(invoke.id()).get.text shouldBe s"Lease id=$leaseId has invalid length = 1 byte(s) while expecting 32"
    }
  }

  property(s"LeaseCancel actions with same lease id") {
    val recipient = TxHelpers.signer(3).toAddress.toRide
    val amount    = 100
    val (preparingTxs, invoke, _, _, _, _, _) = leasePreconditions(customDApp = Some(duplicatedLeaseCancelDApp(recipient, amount)))
    assertDiffAndState(
      Seq(TestBlock.create(preparingTxs)),
      TestBlock.create(Seq(invoke)),
      v5Features
    ) {
      case (diff, _) =>
        val leaseId = Lease.calculateId(Lease(recipient, amount, nonce = 0), invoke.id())
        diff.errorMessage(invoke.id()).get.text shouldBe s"Duplicate LeaseCancel id(s): $leaseId"
    }
  }

  property(s"LeaseCancel action for already cancelled lease") {
    val (preparingTxs, invoke, _, _, _, leaseTxs, leaseCancelTx) = leasePreconditions(useLeaseCancelDApp = true)
    assertDiffAndState(
      Seq(TestBlock.create(preparingTxs ++ leaseTxs ++ List(leaseCancelTx))),
      TestBlock.create(Seq(invoke)),
      v5Features
    ) {
      case (diff, _) =>
        diff.errorMessage(invoke.id()).get.text shouldBe "Cannot cancel already cancelled lease"
    }
  }

  property(s"10 LeaseCancel actions") {
    val (preparingTxs, invoke, _, dAppAcc, invoker, ltx, _) = leasePreconditions(useLeaseCancelDApp = true, leaseCancelCount = 10)
    val leaseTxs = ltx.init
    assertDiffAndState(
      Seq(TestBlock.create(preparingTxs ++ leaseTxs)),
      TestBlock.create(Seq(invoke)),
      v5Features
    ) {
      case (diff, _) =>
        diff.errorMessage(invoke.id()) shouldBe empty
        diff.portfolios(invoker) shouldBe Portfolio(-invoke.fee, LeaseBalance(in = -leaseTxs.map(_.amount).sum, out = 0))
        diff.portfolios(dAppAcc) shouldBe Portfolio(0, LeaseBalance(in = 0, out = -leaseTxs.map(_.amount).sum))
    }
  }

  property(s"31 LeaseCancel actions") {
    val (preparingTxs, invoke, _, _, _, ltx, _) = leasePreconditions(useLeaseCancelDApp = true, leaseCancelCount = 31)
    assertDiffAndState(
      Seq(TestBlock.create(preparingTxs ++ ltx.init)),
      TestBlock.create(Seq(invoke)),
      v5Features
    ) {
      case (diff, _) =>
        diff.errorMessage(invoke.id()).get.text shouldBe "Actions count limit is exceeded"
    }
  }

  property(s"10 multiple actions") {
    val recipient        = TxHelpers.signer(3).toAddress
    val amount           = 100
    val leaseCount       = Random.nextInt(10) + 1
    val leaseCancelCount = Random.nextInt(leaseCount).min(10 - leaseCount)
    val transfersCount   = 10 - leaseCancelCount - leaseCount
    val dApp             = multipleActionsDApp(recipient.toRide, amount, leaseCount, leaseCancelCount, transfersCount)
    val leaseAmount      = (leaseCount - leaseCancelCount) * amount
    val (preparingTxs, invoke, _, dAppAcc, invoker, _, _) = leasePreconditions(customDApp = Some(dApp))
    assertDiffAndState(
      Seq(TestBlock.create(preparingTxs)),
      TestBlock.create(Seq(invoke)),
      v5Features
    ) {
      case (diff, _) =>
        diff.errorMessage(invoke.id()) shouldBe empty
        diff.portfolios(invoker) shouldBe Portfolio(-invoke.fee)
        diff.portfolios(dAppAcc) shouldBe Portfolio(-transfersCount, lease = LeaseBalance(in = 0, out = leaseAmount))
        diff.portfolios(recipient) shouldBe Portfolio(transfersCount, lease = LeaseBalance(in = leaseAmount, out = 0))
    }
  }

  property(s"31 multiple actions") {
    val recipient        = TxHelpers.signer(3).toAddress
    val amount           = 100
    val leaseCount       = Random.nextInt(31) + 1
    val leaseCancelCount = Random.nextInt(leaseCount).min(31 - leaseCount)
    val transfersCount   = 31 - leaseCancelCount - leaseCount
    val dApp             = multipleActionsDApp(recipient.toRide, amount, leaseCount, leaseCancelCount, transfersCount)
    val (preparingTxs, invoke, _, _, _, _, _) = leasePreconditions(customDApp = Some(dApp))
    assertDiffAndState(
      Seq(TestBlock.create(preparingTxs)),
      TestBlock.create(Seq(invoke)),
      v5Features
    ) {
      case (diff, _) =>
        diff.errorMessage(invoke.id()).get.text shouldBe "Actions count limit is exceeded"
    }
  }
}<|MERGE_RESOLUTION|>--- conflicted
+++ resolved
@@ -234,21 +234,6 @@
 
   property(s"Lease action by address (invoker - recipient)") {
 
-<<<<<<< HEAD
-          val invokerSpentFee  = preparingTxs.collect { case a: Authorized if a.sender.toAddress == invoker => a.assetFee._2 }.sum
-          val invokerPortfolio = d.blockchain.wavesPortfolio(invoker)
-          invokerPortfolio.lease shouldBe LeaseBalance(leaseAmount, out = 0)
-          invokerPortfolio.balance shouldBe ENOUGH_AMT - invokerSpentFee - invoke.fee
-          invokerPortfolio.spendableBalance shouldBe ENOUGH_AMT - invokerSpentFee - invoke.fee
-          invokerPortfolio.effectiveBalance.explicitGet() shouldBe ENOUGH_AMT - invokerSpentFee - invoke.fee + leaseAmount
-
-          val dAppSpentFee  = preparingTxs.collect { case a: Authorized if a.sender.toAddress == dAppAcc => a.assetFee._2 }.sum
-          val dAppPortfolio = d.blockchain.wavesPortfolio(dAppAcc)
-          dAppPortfolio.lease shouldBe LeaseBalance(in = 0, leaseAmount)
-          dAppPortfolio.balance shouldBe ENOUGH_AMT - dAppSpentFee
-          dAppPortfolio.spendableBalance shouldBe ENOUGH_AMT - dAppSpentFee - leaseAmount
-          dAppPortfolio.effectiveBalance.explicitGet() shouldBe ENOUGH_AMT - dAppSpentFee - leaseAmount
-=======
     val (preparingTxs, invoke, leaseAmount, dAppAcc, invoker, _, _) = leasePreconditions()
     withDomain(domainSettingsWithFS(v5Features)) { d =>
       d.appendBlock(preparingTxs: _*)
@@ -259,15 +244,14 @@
       invokerPortfolio.lease shouldBe LeaseBalance(leaseAmount, out = 0)
       invokerPortfolio.balance shouldBe ENOUGH_AMT - invokerSpentFee - invoke.fee
       invokerPortfolio.spendableBalance shouldBe ENOUGH_AMT - invokerSpentFee - invoke.fee
-      invokerPortfolio.effectiveBalance shouldBe ENOUGH_AMT - invokerSpentFee - invoke.fee + leaseAmount
->>>>>>> e05a253d
+      invokerPortfolio.effectiveBalance.explicitGet() shouldBe ENOUGH_AMT - invokerSpentFee - invoke.fee + leaseAmount
 
       val dAppSpentFee  = preparingTxs.collect { case a: Authorized if a.sender.toAddress == dAppAcc => a.assetFee._2 }.sum
       val dAppPortfolio = d.blockchain.wavesPortfolio(dAppAcc)
       dAppPortfolio.lease shouldBe LeaseBalance(in = 0, leaseAmount)
       dAppPortfolio.balance shouldBe ENOUGH_AMT - dAppSpentFee
       dAppPortfolio.spendableBalance shouldBe ENOUGH_AMT - dAppSpentFee - leaseAmount
-      dAppPortfolio.effectiveBalance shouldBe ENOUGH_AMT - dAppSpentFee - leaseAmount
+      dAppPortfolio.effectiveBalance.explicitGet() shouldBe ENOUGH_AMT - dAppSpentFee - leaseAmount
 
       d.blockchain.generatingBalance(invoker) shouldBe ENOUGH_AMT - invokerSpentFee - invoke.fee + leaseAmount
       d.blockchain.generatingBalance(dAppAcc) shouldBe ENOUGH_AMT - dAppSpentFee - leaseAmount
@@ -594,18 +578,6 @@
   property(s"Lease action spends all dApp balance") {
     val setScriptFee = TxHelpers.ciFee(1)
     val dAppBalance  = ENOUGH_AMT - setScriptFee
-<<<<<<< HEAD
-    forAll(leasePreconditions(customSetScriptFee = Some(setScriptFee), customAmount = Some(dAppBalance))) {
-      case (preparingTxs, invoke, _, dAppAcc, _, _, _) =>
-        assertDiffAndState(
-          Seq(TestBlock.create(preparingTxs)),
-          TestBlock.create(Seq(invoke)),
-          v5Features
-        ) {
-          case (_, blockchain) =>
-            blockchain.wavesPortfolio(dAppAcc).effectiveBalance.explicitGet() shouldBe 0
-        }
-=======
     val (preparingTxs, invoke, _, dAppAcc, _, _, _) = leasePreconditions(customSetScriptFee = Some(setScriptFee), customAmount = Some(dAppBalance))
     assertDiffAndState(
       Seq(TestBlock.create(preparingTxs)),
@@ -613,8 +585,7 @@
       v5Features
     ) {
       case (_, blockchain) =>
-        blockchain.wavesPortfolio(dAppAcc).effectiveBalance shouldBe 0
->>>>>>> e05a253d
+        blockchain.wavesPortfolio(dAppAcc).effectiveBalance.explicitGet() shouldBe 0
     }
   }
 
@@ -721,35 +692,6 @@
   }
 
   property(s"LeaseCancel action with Lease action from same result") {
-<<<<<<< HEAD
-    val recipient = accountGen.sample.get.toAddress
-    val amount    = positiveLongGen.sample.get
-    forAll(leasePreconditions(customDApp = Some(leaseWithLeaseCancelDApp(recipient.toRide, amount)))) {
-      case (preparingTxs, invoke, _, dAppAcc, _, _, _) =>
-        withDomain(domainSettingsWithFS(v5Features)) { d =>
-          d.appendBlock(preparingTxs: _*)
-          d.appendBlock(invoke)
-
-          val recipientPortfolio = d.blockchain.wavesPortfolio(recipient)
-          recipientPortfolio.lease shouldBe LeaseBalance.empty
-          recipientPortfolio.balance shouldBe 0
-          recipientPortfolio.spendableBalance shouldBe 0
-          recipientPortfolio.effectiveBalance.explicitGet() shouldBe 0
-
-          val dAppSpentFee  = preparingTxs.collect { case a: Authorized if a.sender.toAddress == dAppAcc => a.assetFee._2 }.sum
-          val dAppPortfolio = d.blockchain.wavesPortfolio(dAppAcc)
-          dAppPortfolio.lease shouldBe LeaseBalance.empty
-          dAppPortfolio.balance shouldBe ENOUGH_AMT - dAppSpentFee
-          dAppPortfolio.spendableBalance shouldBe ENOUGH_AMT - dAppSpentFee
-          dAppPortfolio.effectiveBalance.explicitGet() shouldBe ENOUGH_AMT - dAppSpentFee
-
-          d.blockchain.generatingBalance(recipient) shouldBe 0
-          d.blockchain.generatingBalance(dAppAcc) shouldBe ENOUGH_AMT - dAppSpentFee
-          d.appendBlock()
-          d.blockchain.generatingBalance(recipient) shouldBe 0
-          d.blockchain.generatingBalance(dAppAcc) shouldBe ENOUGH_AMT - dAppSpentFee
-        }
-=======
     val recipient = TxHelpers.signer(3).toAddress
     val amount    = 100
     val (preparingTxs, invoke, _, dAppAcc, _, _, _) = leasePreconditions(customDApp = Some(leaseWithLeaseCancelDApp(recipient.toRide, amount)))
@@ -761,21 +703,20 @@
       recipientPortfolio.lease shouldBe LeaseBalance.empty
       recipientPortfolio.balance shouldBe 0
       recipientPortfolio.spendableBalance shouldBe 0
-      recipientPortfolio.effectiveBalance shouldBe 0
+      recipientPortfolio.effectiveBalance.explicitGet() shouldBe 0
 
       val dAppSpentFee  = preparingTxs.collect { case a: Authorized if a.sender.toAddress == dAppAcc => a.assetFee._2 }.sum
       val dAppPortfolio = d.blockchain.wavesPortfolio(dAppAcc)
       dAppPortfolio.lease shouldBe LeaseBalance.empty
       dAppPortfolio.balance shouldBe ENOUGH_AMT - dAppSpentFee
       dAppPortfolio.spendableBalance shouldBe ENOUGH_AMT - dAppSpentFee
-      dAppPortfolio.effectiveBalance shouldBe ENOUGH_AMT - dAppSpentFee
+      dAppPortfolio.effectiveBalance.explicitGet() shouldBe ENOUGH_AMT - dAppSpentFee
 
       d.blockchain.generatingBalance(recipient) shouldBe 0
       d.blockchain.generatingBalance(dAppAcc) shouldBe ENOUGH_AMT - dAppSpentFee
       d.appendBlock()
       d.blockchain.generatingBalance(recipient) shouldBe 0
       d.blockchain.generatingBalance(dAppAcc) shouldBe ENOUGH_AMT - dAppSpentFee
->>>>>>> e05a253d
     }
   }
 
