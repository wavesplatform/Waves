package com.wavesplatform.state.diffs.ci

import com.wavesplatform.account.{Address, Alias}
import com.wavesplatform.common.state.ByteStr
import com.wavesplatform.common.utils.EitherExt2
import com.wavesplatform.db.WithDomain
import com.wavesplatform.features.BlockchainFeatures
import com.wavesplatform.it.util.AddressOrAliasExt
import com.wavesplatform.lagonaki.mocks.TestBlock
import com.wavesplatform.lang.directives.values.{StdLibVersion, V4, V5, V6}
import com.wavesplatform.lang.script.Script
import com.wavesplatform.lang.v1.ContractLimits
import com.wavesplatform.lang.v1.compiler.TestCompiler
import com.wavesplatform.lang.v1.traits.domain.{Lease, Recipient}
import com.wavesplatform.settings.{FunctionalitySettings, TestFunctionalitySettings}
import com.wavesplatform.state.{LeaseBalance, Portfolio}
import com.wavesplatform.state.diffs.{ENOUGH_AMT, produceRejectOrFailedDiff}
import com.wavesplatform.test.*
import com.wavesplatform.transaction.{Authorized, CreateAliasTransaction, Transaction, TxHelpers, TxVersion}
import com.wavesplatform.transaction.lease.{LeaseCancelTransaction, LeaseTransaction}
import com.wavesplatform.transaction.smart.InvokeScriptTransaction
import org.scalatest.exceptions.TestFailedException

import scala.util.Random

class LeaseActionDiffTest extends PropSpec with WithDomain {

  private val v4Features = features(V4)
  private val v5Features = features(V5)

  private def dApp(body: String, version: StdLibVersion = V5): Script =
    TestCompiler(version).compileContract(s"""
                                             | {-# STDLIB_VERSION ${version.id} #-}
                                             | {-# CONTENT_TYPE   DAPP    #-}
                                             | {-# SCRIPT_TYPE    ACCOUNT #-}
                                             |
                                             | @Callable(i)
                                             | func default() = {
                                             |   $body
                                             | }
                                             |""".stripMargin)

  private def singleLeaseDApp(recipient: Recipient, amount: Long): Script =
    dApp(s"[Lease(${recipientStr(recipient)}, $amount)]")

  private def duplicateLeaseDApp(recipient: Recipient, amount: Long): Script =
    dApp(
      s"""
         | [
         |   Lease(${recipientStr(recipient)}, $amount),
         |   Lease(${recipientStr(recipient)}, $amount)
         | ]
       """.stripMargin
    )

  private def singleLeaseCancelDApp(leaseId: ByteStr): Script =
    dApp(s"[LeaseCancel(base58'$leaseId')]")

  private def leaseWithLeaseCancelDApp(recipient: Recipient, amount: Long): Script =
    dApp(
      s"""
         | let lease = Lease(${recipientStr(recipient)}, $amount)
         | let id    = calculateLeaseId(lease)
         | [
         |   lease,
         |   LeaseCancel(id)
         | ]
       """.stripMargin
    )

  private def leaseAfterLeaseCancelDApp(recipient: Recipient, amount: Long): Script =
    dApp(
      s"""
         | let lease = Lease(${recipientStr(recipient)}, $amount)
         | let id    = calculateLeaseId(lease)
         | [
         |   lease,
         |   LeaseCancel(id),
         |   lease
         | ]
       """.stripMargin
    )

  private def differentLeaseAfterLeaseCancelDApp(recipient: Recipient, amount: Long): Script =
    dApp(
      s"""
         | let lease = Lease(${recipientStr(recipient)}, $amount)
         | let id    = calculateLeaseId(lease)
         | [
         |   lease,
         |   LeaseCancel(id),
         |   Lease(${recipientStr(recipient)}, $amount, 1)
         | ]
       """.stripMargin
    )

  private def duplicatedLeaseCancelDApp(recipient: Recipient, amount: Long): Script =
    dApp(
      s"""
         | let lease = Lease(${recipientStr(recipient)}, $amount)
         | let id    = calculateLeaseId(lease)
         | [
         |   lease,
         |   LeaseCancel(id),
         |   LeaseCancel(id)
         | ]
       """.stripMargin
    )

  private def multipleLeaseCancelsDApp(leaseIds: Seq[ByteStr], version: StdLibVersion): Script =
    dApp(
      s"""
         | [
         |   ${leaseIds.map(id => s"LeaseCancel(base58'$id')").mkString(", ")}
         | ]
       """.stripMargin,
      version
    )

  private def multipleActionsDApp(
      recipient: Recipient,
      amount: Long,
      leaseCount: Int,
      leaseCancelCount: Int,
      transfersCount: Int,
      version: StdLibVersion
  ): Script =
    dApp(
      s"""
         | ${(1 to leaseCount).map(i => s"let lease$i = Lease(${recipientStr(recipient)}, $amount, $i)").mkString("\n")}
         | [
         |   ${(1 to leaseCount).map(i => s"lease$i").mkString(", ")}
         |   ${if (leaseCancelCount > 0) "," else ""}
         |   ${(1 to leaseCancelCount).map(i => s"LeaseCancel(calculateLeaseId(lease$i))").mkString(", ")}
         |   ${if (transfersCount > 0) "," else ""}
         |   ${(1 to transfersCount).map(_ => s"ScriptTransfer(${recipientStr(recipient)}, 1, unit)").mkString(", ")}
         | ]
       """.stripMargin,
      version
    )

  private def recipientStr(recipient: Recipient) =
    recipient match {
      case Recipient.Address(bytes) => s"Address(base58'$bytes')"
      case Recipient.Alias(name)    => s"""Alias("$name")"""
    }

  private def leasePreconditions(
      useAlias: Boolean = false,
      selfLease: Boolean = false,
      useLeaseCancelDApp: Boolean = false,
      leaseCancelCount: Int = 1,
      cancelLeaseActionByTx: Boolean = false,
      cancelLeaseFromInvoker: Boolean = false,
      customRecipient: Option[Recipient] = None,
      customAmount: Option[Long] = None,
      customSetScriptFee: Option[Long] = None,
      customDApp: Option[Script] = None,
      version: StdLibVersion = V5
  ): (Seq[Transaction], InvokeScriptTransaction, Long, Address, Address, List[LeaseTransaction], LeaseCancelTransaction) = {
    val dAppAcc = TxHelpers.signer(1)
    val invoker = TxHelpers.signer(2)

    val invokerAlias   = Alias.create("invoker_alias").explicitGet()
    val dAppAlias      = Alias.create("dapp_alias").explicitGet()
    val fee            = TxHelpers.ciFee(1)
    val leaseTxAmount1 = 5.waves
    val leaseTxAmount2 = 10.waves
    val generatedRecipient =
      if (selfLease)
        if (useAlias)
          dAppAlias
        else
          dAppAcc.toAddress
      else if (useAlias)
        invokerAlias
      else
        invoker.toAddress
    val recipient   = customRecipient.getOrElse(generatedRecipient.toRide)
    val leaseAmount = customAmount.getOrElse(2.waves)

    val genesis = Seq(
      TxHelpers.genesis(dAppAcc.toAddress),
      TxHelpers.genesis(invoker.toAddress)
    )
    val invoke        = TxHelpers.invoke(dAppAcc.toAddress, func = None, invoker = invoker, fee = fee, version = TxVersion.V1)
    val invokeAliasTx = TxHelpers.createAlias(invokerAlias.name, invoker, fee)
    val dAppAliasTx   = TxHelpers.createAlias(dAppAlias.name, dAppAcc, fee)
    val aliasTxs =
      if (useAlias)
        if (selfLease)
          Seq(invokeAliasTx, dAppAliasTx)
        else
          Seq(invokeAliasTx)
      else
        Seq.empty[CreateAliasTransaction]

    val leasesFromDApp = (1 to leaseCancelCount).toList.map(_ => TxHelpers.lease(dAppAcc, invoker.toAddress, leaseTxAmount1, fee))
    val setScript = TxHelpers.setScript(
      acc = dAppAcc,
      script = if (useLeaseCancelDApp) {
        multipleLeaseCancelsDApp(leasesFromDApp.map(_.id()), version)
      } else {
        customDApp.getOrElse(singleLeaseDApp(recipient, leaseAmount))
      },
      fee = customSetScriptFee.getOrElse(fee)
    )
    val preparingTxs = genesis ++ aliasTxs ++ Seq(setScript)

    val leaseToDApp = TxHelpers.lease(invoker, dAppAcc.toAddress, leaseTxAmount2, fee)
    val leaseCancelId =
      if (cancelLeaseActionByTx)
        Lease.calculateId(Lease(recipient, leaseAmount, 0), invoke.id())
      else if (cancelLeaseFromInvoker)
        leaseToDApp.id()
      else
        leasesFromDApp.head.id()
    val leaseCancelAcc = if (cancelLeaseFromInvoker) invoker else dAppAcc
    val leaseCancel    = TxHelpers.leaseCancel(leaseCancelId, sender = leaseCancelAcc, fee = fee)
    val leaseTxs       = leasesFromDApp :+ leaseToDApp

    (preparingTxs, invoke, leaseAmount, dAppAcc.toAddress, invoker.toAddress, leaseTxs, leaseCancel)
  }

  property(s"Lease action is restricted before activation ${BlockchainFeatures.SynchronousCalls}") {
    val (preparingTxs, _, _, _, _, _, _) = leasePreconditions()
    assertDiffEi(
      Seq(),
      TestBlock.create(preparingTxs),
      v4Features
    )(_ should produce("Ride V5, dApp-to-dApp invocations feature has not been activated yet"))
  }

  property(s"Lease action by address (invoker - recipient)") {

    val (preparingTxs, invoke, leaseAmount, dAppAcc, invoker, _, _) = leasePreconditions()
    withDomain(domainSettingsWithFS(v5Features)) { d =>
      d.appendBlock(preparingTxs*)
      d.appendBlock(invoke)

      val invokerSpentFee  = preparingTxs.collect { case a: Authorized if a.sender.toAddress == invoker => a.assetFee._2 }.sum
      val invokerPortfolio = d.blockchain.wavesPortfolio(invoker)
      invokerPortfolio.lease shouldBe LeaseBalance(leaseAmount, out = 0)
      invokerPortfolio.balance shouldBe ENOUGH_AMT - invokerSpentFee - invoke.fee.value
      invokerPortfolio.spendableBalance shouldBe ENOUGH_AMT - invokerSpentFee - invoke.fee.value
      invokerPortfolio.effectiveBalance.explicitGet() shouldBe ENOUGH_AMT - invokerSpentFee - invoke.fee.value + leaseAmount

      val dAppSpentFee  = preparingTxs.collect { case a: Authorized if a.sender.toAddress == dAppAcc => a.assetFee._2 }.sum
      val dAppPortfolio = d.blockchain.wavesPortfolio(dAppAcc)
      dAppPortfolio.lease shouldBe LeaseBalance(in = 0, leaseAmount)
      dAppPortfolio.balance shouldBe ENOUGH_AMT - dAppSpentFee
      dAppPortfolio.spendableBalance shouldBe ENOUGH_AMT - dAppSpentFee - leaseAmount
      dAppPortfolio.effectiveBalance.explicitGet() shouldBe ENOUGH_AMT - dAppSpentFee - leaseAmount

      d.blockchain.generatingBalance(invoker) shouldBe ENOUGH_AMT - invokerSpentFee - invoke.fee.value + leaseAmount
      d.blockchain.generatingBalance(dAppAcc) shouldBe ENOUGH_AMT - dAppSpentFee - leaseAmount
      d.appendBlock()
      d.blockchain.generatingBalance(invoker) shouldBe ENOUGH_AMT - invokerSpentFee
      d.blockchain.generatingBalance(dAppAcc) shouldBe ENOUGH_AMT - dAppSpentFee - leaseAmount
    }
  }

  property(s"Lease action with active lease from dApp") {
    leasePreconditions() match {
      case (preparingTxs, invoke, leaseAmount, dAppAcc, invoker, leaseTxFromDApp :: _, _) =>
        withDomain(domainSettingsWithFS(v5Features)) { d =>
          val invokerSpentFee = preparingTxs.collect { case a: Authorized if a.sender.toAddress == invoker => a.assetFee._2 }.sum
          val dAppSpentFee    = (preparingTxs :+ leaseTxFromDApp).collect { case a: Authorized if a.sender.toAddress == dAppAcc => a.assetFee._2 }.sum

          d.appendBlock(preparingTxs*)
          d.appendBlock(leaseTxFromDApp)

          d.blockchain.generatingBalance(invoker) shouldBe ENOUGH_AMT - invokerSpentFee + leaseTxFromDApp.amount.value
          d.blockchain.generatingBalance(dAppAcc) shouldBe ENOUGH_AMT - dAppSpentFee - leaseTxFromDApp.amount.value

          d.appendBlock(invoke)
          val totalLeaseAmount = leaseAmount + leaseTxFromDApp.amount.value

          val invokerPortfolio = d.blockchain.wavesPortfolio(invoker)
          invokerPortfolio.lease shouldBe LeaseBalance(totalLeaseAmount, out = 0)
          invokerPortfolio.balance shouldBe ENOUGH_AMT - invokerSpentFee - invoke.fee.value
          invokerPortfolio.spendableBalance shouldBe ENOUGH_AMT - invokerSpentFee - invoke.fee.value
          invokerPortfolio.effectiveBalance.explicitGet() shouldBe ENOUGH_AMT - invokerSpentFee - invoke.fee.value + totalLeaseAmount

          val dAppPortfolio = d.blockchain.wavesPortfolio(dAppAcc)
          dAppPortfolio.lease shouldBe LeaseBalance(in = 0, totalLeaseAmount)
          dAppPortfolio.balance shouldBe ENOUGH_AMT - dAppSpentFee
          dAppPortfolio.spendableBalance shouldBe ENOUGH_AMT - dAppSpentFee - totalLeaseAmount
          dAppPortfolio.effectiveBalance.explicitGet() shouldBe ENOUGH_AMT - dAppSpentFee - totalLeaseAmount

          d.blockchain.generatingBalance(invoker) shouldBe ENOUGH_AMT - invokerSpentFee
          d.blockchain.generatingBalance(dAppAcc) shouldBe ENOUGH_AMT - dAppSpentFee - totalLeaseAmount
          d.appendBlock()
          d.blockchain.generatingBalance(invoker) shouldBe ENOUGH_AMT - invokerSpentFee
          d.blockchain.generatingBalance(dAppAcc) shouldBe ENOUGH_AMT - dAppSpentFee - totalLeaseAmount
        }
      case other => throw new TestFailedException(s"Unexpected preconditions $other", 0)
    }
  }

  property(s"Lease action with active lease from dApp and cancelled lease from invoker-recipient") {
    leasePreconditions(cancelLeaseFromInvoker = true) match {
      case (preparingTxs, invoke, leaseAmount, dAppAcc, invoker, leaseTxFromDApp :: leaseTxToDApp :: Nil, leaseTxToDAppCancel) =>
        withDomain(domainSettingsWithFS(v5Features)) { d =>
          val invokerSpentFee =
            (preparingTxs ++ Seq(leaseTxToDApp, leaseTxToDAppCancel)).collect {
              case a: Authorized if a.sender.toAddress == invoker => a.assetFee._2
            }.sum
          val dAppSpentFee = (preparingTxs :+ leaseTxFromDApp).collect { case a: Authorized if a.sender.toAddress == dAppAcc => a.assetFee._2 }.sum

          d.appendBlock(preparingTxs*)
          d.appendBlock(leaseTxFromDApp, leaseTxToDApp, leaseTxToDAppCancel)

          d.blockchain.generatingBalance(invoker) shouldBe ENOUGH_AMT - invokerSpentFee + leaseTxFromDApp.amount.value
          d.blockchain.generatingBalance(dAppAcc) shouldBe ENOUGH_AMT - dAppSpentFee - leaseTxFromDApp.amount.value

          d.appendBlock(invoke)
          val totalLeaseAmount = leaseAmount + leaseTxFromDApp.amount.value

          val invokerPortfolio = d.blockchain.wavesPortfolio(invoker)
          invokerPortfolio.lease shouldBe LeaseBalance(totalLeaseAmount, out = 0)
          invokerPortfolio.balance shouldBe ENOUGH_AMT - invokerSpentFee - invoke.fee.value
          invokerPortfolio.spendableBalance shouldBe ENOUGH_AMT - invokerSpentFee - invoke.fee.value
          invokerPortfolio.effectiveBalance.explicitGet() shouldBe ENOUGH_AMT - invokerSpentFee - invoke.fee.value + totalLeaseAmount

          val dAppPortfolio = d.blockchain.wavesPortfolio(dAppAcc)
          dAppPortfolio.lease shouldBe LeaseBalance(in = 0, totalLeaseAmount)
          dAppPortfolio.balance shouldBe ENOUGH_AMT - dAppSpentFee
          dAppPortfolio.spendableBalance shouldBe ENOUGH_AMT - dAppSpentFee - totalLeaseAmount
          dAppPortfolio.effectiveBalance.explicitGet() shouldBe ENOUGH_AMT - dAppSpentFee - totalLeaseAmount

          d.blockchain.generatingBalance(invoker) shouldBe ENOUGH_AMT - invokerSpentFee + leaseTxToDApp.fee.value + leaseTxToDAppCancel.fee.value
          d.blockchain.generatingBalance(dAppAcc) shouldBe ENOUGH_AMT - dAppSpentFee - totalLeaseAmount
          d.appendBlock()
          d.blockchain.generatingBalance(invoker) shouldBe ENOUGH_AMT - invokerSpentFee + leaseTxToDApp.fee.value + leaseTxToDAppCancel.fee.value
          d.blockchain.generatingBalance(dAppAcc) shouldBe ENOUGH_AMT - dAppSpentFee - totalLeaseAmount
        }
      case other => throw new TestFailedException(s"Unexpected preconditions $other", 0)
    }
  }

  property(s"Lease action with active lease from invoker-recipient") {
    leasePreconditions() match {
      case (preparingTxs, invoke, leaseAmount, dAppAcc, invoker, _ :: leaseTxToDApp :: Nil, _) =>
        withDomain(domainSettingsWithFS(v5Features)) { d =>
          val invokerSpentFee = (preparingTxs :+ leaseTxToDApp).collect { case a: Authorized if a.sender.toAddress == invoker => a.assetFee._2 }.sum
          val dAppSpentFee    = preparingTxs.collect { case a: Authorized if a.sender.toAddress == dAppAcc => a.assetFee._2 }.sum

          d.appendBlock(preparingTxs*)
          d.appendBlock(leaseTxToDApp)

          d.blockchain.generatingBalance(invoker) shouldBe ENOUGH_AMT - invokerSpentFee - leaseTxToDApp.amount.value
          d.blockchain.generatingBalance(dAppAcc) shouldBe ENOUGH_AMT - dAppSpentFee + leaseTxToDApp.amount.value

          d.appendBlock(invoke)
          val leaseAmountDiff = leaseAmount - leaseTxToDApp.amount.value

          val invokerPortfolio = d.blockchain.wavesPortfolio(invoker)
          invokerPortfolio.lease shouldBe LeaseBalance(in = leaseAmount, out = leaseTxToDApp.amount.value)
          invokerPortfolio.balance shouldBe ENOUGH_AMT - invokerSpentFee - invoke.fee.value
          invokerPortfolio.spendableBalance shouldBe ENOUGH_AMT - invokerSpentFee - invoke.fee.value - leaseTxToDApp.amount.value
          invokerPortfolio.effectiveBalance.explicitGet() shouldBe ENOUGH_AMT - invokerSpentFee - invoke.fee.value + leaseAmountDiff

          val dAppPortfolio = d.blockchain.wavesPortfolio(dAppAcc)
          dAppPortfolio.lease shouldBe LeaseBalance(in = leaseTxToDApp.amount.value, out = leaseAmount)
          dAppPortfolio.balance shouldBe ENOUGH_AMT - dAppSpentFee
          dAppPortfolio.spendableBalance shouldBe ENOUGH_AMT - dAppSpentFee - leaseAmount
          dAppPortfolio.effectiveBalance.explicitGet() shouldBe ENOUGH_AMT - dAppSpentFee - leaseAmountDiff

          d.blockchain.generatingBalance(invoker) shouldBe ENOUGH_AMT - invokerSpentFee - leaseTxToDApp.amount.value
          d.blockchain.generatingBalance(dAppAcc) shouldBe ENOUGH_AMT - dAppSpentFee - leaseAmountDiff.max(0)
          d.appendBlock()
          d.blockchain.generatingBalance(invoker) shouldBe ENOUGH_AMT - invokerSpentFee - leaseTxToDApp.amount.value
          d.blockchain.generatingBalance(dAppAcc) shouldBe ENOUGH_AMT - dAppSpentFee - leaseAmountDiff.max(0)
        }
      case other => throw new TestFailedException(s"Unexpected preconditions $other", 0)
    }
  }

  property(s"Lease action with active lease from invoker-recipient and cancelled lease from dApp") {
    leasePreconditions() match {
      case (preparingTxs, invoke, leaseAmount, dAppAcc, invoker, leaseTxFromDApp :: leaseTxToDApp :: Nil, leaseTxFromDAppCancel) =>
        withDomain(domainSettingsWithFS(v5Features)) { d =>
          val invokerSpentFee = (preparingTxs :+ leaseTxToDApp).collect { case a: Authorized if a.sender.toAddress == invoker => a.assetFee._2 }.sum
          val dAppSpentFee =
            (preparingTxs ++ Seq(leaseTxFromDApp, leaseTxFromDAppCancel)).collect {
              case a: Authorized if a.sender.toAddress == dAppAcc => a.assetFee._2
            }.sum

          d.appendBlock(preparingTxs*)
          d.appendBlock(leaseTxToDApp, leaseTxFromDApp, leaseTxFromDAppCancel)

          d.blockchain.generatingBalance(invoker) shouldBe ENOUGH_AMT - invokerSpentFee - leaseTxToDApp.amount.value
          d.blockchain.generatingBalance(dAppAcc) shouldBe ENOUGH_AMT - dAppSpentFee + leaseTxToDApp.amount.value

          d.appendBlock(invoke)
          val leaseAmountDiff = leaseAmount - leaseTxToDApp.amount.value

          val invokerPortfolio = d.blockchain.wavesPortfolio(invoker)
          invokerPortfolio.lease shouldBe LeaseBalance(in = leaseAmount, out = leaseTxToDApp.amount.value)
          invokerPortfolio.balance shouldBe ENOUGH_AMT - invokerSpentFee - invoke.fee.value
          invokerPortfolio.spendableBalance shouldBe ENOUGH_AMT - invokerSpentFee - invoke.fee.value - leaseTxToDApp.amount.value
          invokerPortfolio.effectiveBalance.explicitGet() shouldBe ENOUGH_AMT - invokerSpentFee - invoke.fee.value + leaseAmountDiff

          val dAppPortfolio = d.blockchain.wavesPortfolio(dAppAcc)
          dAppPortfolio.lease shouldBe LeaseBalance(in = leaseTxToDApp.amount.value, out = leaseAmount)
          dAppPortfolio.balance shouldBe ENOUGH_AMT - dAppSpentFee
          dAppPortfolio.spendableBalance shouldBe ENOUGH_AMT - dAppSpentFee - leaseAmount
          dAppPortfolio.effectiveBalance.explicitGet() shouldBe ENOUGH_AMT - dAppSpentFee - leaseAmountDiff

          d.blockchain.generatingBalance(invoker) shouldBe ENOUGH_AMT - invokerSpentFee - leaseTxToDApp.amount.value
          d.blockchain.generatingBalance(dAppAcc) shouldBe ENOUGH_AMT - dAppSpentFee - leaseAmountDiff.max(
            -leaseTxFromDApp.fee.value - leaseTxFromDAppCancel.fee.value
          )
          d.appendBlock()
          d.blockchain.generatingBalance(invoker) shouldBe ENOUGH_AMT - invokerSpentFee - leaseTxToDApp.amount.value
          d.blockchain.generatingBalance(dAppAcc) shouldBe ENOUGH_AMT - dAppSpentFee - leaseAmountDiff.max(
            -leaseTxFromDApp.fee.value - leaseTxFromDAppCancel.fee.value
          )
        }
      case a => throw new TestFailedException(s"Unexpected preconditions $a", 0)
    }
  }

  property(s"Lease action with active lease from both dApp and invoker-recipient") {
    leasePreconditions() match {
      case (preparingTxs, invoke, leaseAmount, dAppAcc, invoker, leaseTxFromDApp :: leaseTxToDApp :: Nil, _) =>
        withDomain(domainSettingsWithFS(v5Features)) { d =>
          val invokerSpentFee = (preparingTxs :+ leaseTxToDApp).collect { case a: Authorized if a.sender.toAddress == invoker => a.assetFee._2 }.sum
          val dAppSpentFee    = (preparingTxs :+ leaseTxFromDApp).collect { case a: Authorized if a.sender.toAddress == dAppAcc => a.assetFee._2 }.sum

          d.appendBlock(preparingTxs*)
          d.appendBlock(leaseTxFromDApp, leaseTxToDApp)

          d.blockchain.generatingBalance(invoker) shouldBe ENOUGH_AMT - invokerSpentFee - leaseTxToDApp.amount.value + leaseTxFromDApp.amount.value
          d.blockchain.generatingBalance(dAppAcc) shouldBe ENOUGH_AMT - dAppSpentFee + leaseTxToDApp.amount.value - leaseTxFromDApp.amount.value

          d.appendBlock(invoke)
          val leaseAmountDiff = leaseAmount - leaseTxToDApp.amount.value + leaseTxFromDApp.amount.value

          val invokerPortfolio = d.blockchain.wavesPortfolio(invoker)
          invokerPortfolio.lease shouldBe LeaseBalance(in = leaseAmount + leaseTxFromDApp.amount.value, out = leaseTxToDApp.amount.value)
          invokerPortfolio.balance shouldBe ENOUGH_AMT - invokerSpentFee - invoke.fee.value
          invokerPortfolio.spendableBalance shouldBe ENOUGH_AMT - invokerSpentFee - invoke.fee.value - leaseTxToDApp.amount.value
          invokerPortfolio.effectiveBalance.explicitGet() shouldBe ENOUGH_AMT - invokerSpentFee - invoke.fee.value + leaseAmountDiff

          val dAppPortfolio = d.blockchain.wavesPortfolio(dAppAcc)
          dAppPortfolio.lease shouldBe LeaseBalance(in = leaseTxToDApp.amount.value, out = leaseAmount + leaseTxFromDApp.amount.value)
          dAppPortfolio.balance shouldBe ENOUGH_AMT - dAppSpentFee
          dAppPortfolio.spendableBalance shouldBe ENOUGH_AMT - dAppSpentFee - leaseAmount - leaseTxFromDApp.amount.value
          dAppPortfolio.effectiveBalance.explicitGet() shouldBe ENOUGH_AMT - dAppSpentFee - leaseAmountDiff

          d.blockchain.generatingBalance(invoker) shouldBe ENOUGH_AMT - invokerSpentFee + leaseTxToDApp.fee.value.min(
            leaseTxFromDApp.amount.value - leaseTxToDApp.amount.value
          )
          d.blockchain.generatingBalance(dAppAcc) shouldBe ENOUGH_AMT - dAppSpentFee + leaseTxFromDApp.fee.value.min(-leaseAmountDiff)
          d.appendBlock()
          d.blockchain.generatingBalance(invoker) shouldBe ENOUGH_AMT - invokerSpentFee + leaseTxToDApp.fee.value.min(
            leaseTxFromDApp.amount.value - leaseTxToDApp.amount.value
          )
          d.blockchain.generatingBalance(dAppAcc) shouldBe ENOUGH_AMT - dAppSpentFee + leaseTxFromDApp.fee.value.min(-leaseAmountDiff)
        }
      case a => throw new TestFailedException(s"Unexpected preconditions $a", 0)
    }
  }

  property(s"Lease action by alias") {
    val (preparingTxs, invoke, leaseAmount, dAppAcc, invoker, _, _) = leasePreconditions(useAlias = true)
    assertDiffAndState(
      Seq(TestBlock.create(preparingTxs)),
      TestBlock.create(Seq(invoke)),
      v5Features
    ) { case (diff, _) =>
      diff.portfolios(invoker) shouldBe Portfolio(-invoke.fee.value, LeaseBalance(leaseAmount, out = 0))
      diff.portfolios(dAppAcc) shouldBe Portfolio(0, LeaseBalance(in = 0, leaseAmount))
    }
  }

  property(s"Lease action cancelled by LeaseCancelTransaction") {
    val (preparingTxs, invoke, _, dAppAcc, invoker, _, leaseCancelTx) = leasePreconditions(cancelLeaseActionByTx = true)
    assertDiffAndState(
      Seq(TestBlock.create(preparingTxs)),
      TestBlock.create(Seq(invoke, leaseCancelTx)),
      v5Features
    ) { case (diff, _) =>
      diff.errorMessage(invoke.id()) shouldBe empty
      diff.portfolios(invoker) shouldBe Portfolio(-invoke.fee.value)
      diff.portfolios(dAppAcc) shouldBe Portfolio(-leaseCancelTx.fee.value)
    }
  }

  property(s"Lease action with empty address") {
    val (preparingTxs, invoke, _, _, _, _, _) = leasePreconditions(customRecipient = Some(Recipient.Address(ByteStr.empty)))
    assertDiffAndState(
      Seq(TestBlock.create(preparingTxs)),
      TestBlock.create(Seq(invoke)),
      v5Features
    ) { case (diff, _) =>
      diff.errorMessage(invoke.id()).get.text shouldBe "InvalidAddress(Wrong addressBytes length: expected: 26, actual: 0)"
    }
  }

  property(s"Lease action with wrong address bytes length") {
    val (preparingTxs, invoke, _, _, _, _, _) = leasePreconditions(customRecipient = Some(Recipient.Address(ByteStr.fill(10)(127))))
    assertDiffAndState(
      Seq(TestBlock.create(preparingTxs)),
      TestBlock.create(Seq(invoke)),
      v5Features
    ) { case (diff, _) =>
      diff.errorMessage(invoke.id()).get.text shouldBe "InvalidAddress(Wrong addressBytes length: expected: 26, actual: 10)"
    }
  }

  property(s"Lease action with wrong address checksum") {
    val address                               = TxHelpers.signer(3).toAddress
    val wrongChecksum                         = Array.fill[Byte](Address.ChecksumLength)(0)
    val wrongAddress                          = address.bytes.dropRight(Address.ChecksumLength) ++ wrongChecksum
    val (preparingTxs, invoke, _, _, _, _, _) = leasePreconditions(customRecipient = Some(Recipient.Address(ByteStr(wrongAddress))))
    assertDiffAndState(
      Seq(TestBlock.create(preparingTxs)),
      TestBlock.create(Seq(invoke)),
      v5Features
    ) { case (diff, _) =>
      diff.errorMessage(invoke.id()).get.text shouldBe "InvalidAddress(Bad address checksum)"
    }
  }

  property(s"Lease action with unexisting alias") {
    val (preparingTxs, invoke, _, _, _, _, _) = leasePreconditions(customRecipient = Some(Recipient.Alias("alias2")))
    assertDiffAndState(
      Seq(TestBlock.create(preparingTxs)),
      TestBlock.create(Seq(invoke)),
      v5Features
    ) { case (diff, _) =>
      diff.errorMessage(invoke.id()).get.text shouldBe "Alias 'alias:T:alias2' does not exists."
    }
  }

  property(s"Lease action with illegal alias") {
    val (preparingTxs, invoke, _, _, _, _, _) = leasePreconditions(customRecipient = Some(Recipient.Alias("#$%!?")))
    assertDiffAndState(
      Seq(TestBlock.create(preparingTxs)),
      TestBlock.create(Seq(invoke)),
      v5Features
    ) { case (diff, _) =>
      diff.errorMessage(invoke.id()).get.text shouldBe s"Alias should contain only following characters: ${Alias.AliasAlphabet}"
    }
  }

  property(s"Lease action with empty amount") {
    val (preparingTxs, invoke, _, _, _, _, _) = leasePreconditions(customAmount = Some(0))
    assertDiffAndState(
      Seq(TestBlock.create(preparingTxs)),
      TestBlock.create(Seq(invoke)),
      v5Features
    ) { case (diff, _) =>
      diff.errorMessage(invoke.id()).get.text shouldBe "NonPositiveAmount(0,waves)"
    }
  }

  property(s"Lease action with negative amount") {
    val (preparingTxs, invoke, _, _, _, _, _) = leasePreconditions(customAmount = Some(-100))
    assertDiffEi(
      Seq(TestBlock.create(preparingTxs)),
      TestBlock.create(Seq(invoke)),
      v5Features
<<<<<<< HEAD
    )(_ should produce("Negative lease amount"))
=======
    ) { case (diff, _) =>
      diff.errorMessage(invoke.id()).get.text should include("Negative lease amount")
    }
>>>>>>> 6f730fd2
  }

  property(s"Lease action spends all dApp balance") {
    val setScriptFee                                = TxHelpers.ciFee(1)
    val dAppBalance                                 = ENOUGH_AMT - setScriptFee
    val (preparingTxs, invoke, _, dAppAcc, _, _, _) = leasePreconditions(customSetScriptFee = Some(setScriptFee), customAmount = Some(dAppBalance))
    assertDiffAndState(
      Seq(TestBlock.create(preparingTxs)),
      TestBlock.create(Seq(invoke)),
      v5Features
    ) { case (_, blockchain) =>
      blockchain.wavesPortfolio(dAppAcc).effectiveBalance.explicitGet() shouldBe 0
    }
  }

  property(s"Lease action on insufficient balance") {
    val setScriptFee                          = TxHelpers.ciFee(1)
    val dAppBalance                           = ENOUGH_AMT - setScriptFee
    val (preparingTxs, invoke, _, _, _, _, _) = leasePreconditions(customSetScriptFee = Some(setScriptFee), customAmount = Some(dAppBalance + 1))
    assertDiffAndState(
      Seq(TestBlock.create(preparingTxs)),
      TestBlock.create(Seq(invoke)),
      v5Features
    ) { case (diff, _) =>
      diff.errorMessage(invoke.id()).get.text shouldBe s"Cannot lease more than own: Balance: $dAppBalance, already leased: 0"
    }
  }

  property(s"Lease action on insufficient balance with other leases") {
    val setScriptFee                                 = TxHelpers.ciFee(1)
    val dAppBalance                                  = ENOUGH_AMT - setScriptFee
    val (preparingTxs, invoke, _, _, _, leaseTxs, _) = leasePreconditions(customSetScriptFee = Some(setScriptFee), customAmount = Some(dAppBalance))
    val leaseFromDApp                                = leaseTxs.head
    assertDiffAndState(
      Seq(TestBlock.create(preparingTxs.toList ::: leaseTxs)),
      TestBlock.create(Seq(invoke)),
      v5Features
    ) { case (diff, _) =>
      diff.errorMessage(invoke.id()).get.text shouldBe
        s"Cannot lease more than own: Balance: ${dAppBalance - leaseFromDApp.fee.value}, already leased: ${leaseFromDApp.amount.value}"
    }
  }

  property(s"Duplicate lease action") {
    val recipient                             = TxHelpers.signer(3).toAddress.toRide
    val amount                                = positiveLongGen.sample.get
    val (preparingTxs, invoke, _, _, _, _, _) = leasePreconditions(customDApp = Some(duplicateLeaseDApp(recipient, amount)))
    assertDiffAndState(
      Seq(TestBlock.create(preparingTxs)),
      TestBlock.create(Seq(invoke)),
      v5Features
    ) { case (diff, _) =>
      val id = Lease.calculateId(Lease(recipient, amount, nonce = 0), invoke.id())
      diff.errorMessage(invoke.id()).get.text shouldBe s"Lease with id=$id is already in the state"
    }
  }

  property(s"Lease action to dApp itself") {
    val (preparingTxs, invoke, _, _, _, _, _) = leasePreconditions(selfLease = true)
    assertDiffAndState(
      Seq(TestBlock.create(preparingTxs)),
      TestBlock.create(Seq(invoke)),
      v5Features
    ) { case (diff, _) =>
      diff.errorMessage(invoke.id()).get.text shouldBe "Cannot lease to self"
    }
  }

  property(s"Lease action to dApp itself by alias") {
    val (preparingTxs, invoke, _, _, _, _, _) = leasePreconditions(selfLease = true, useAlias = true)
    assertDiffAndState(
      Seq(TestBlock.create(preparingTxs)),
      TestBlock.create(Seq(invoke)),
      v5Features
    ) { case (diff, _) =>
      diff.errorMessage(invoke.id()).get.text shouldBe "Cannot lease to self"
    }
  }

  Seq(V5, V6).foreach { version =>
    val limit =
      if (version == V6)
        ContractLimits.MaxBalanceScriptActionsAmountV6
      else
        ContractLimits.MaxCallableActionsAmountBeforeV6(version)
    property(s"$limit Lease actions for V${version.id}") {
      val recipient = TxHelpers.signer(3).toAddress
      val amount    = 100
      val dApp = multipleActionsDApp(
        recipient.toRide,
        amount,
        leaseCount = limit,
        leaseCancelCount = 0,
        transfersCount = 0,
        version = version
      )
      val (preparingTxs, invoke, _, dAppAcc, invoker, _, _) = leasePreconditions(customDApp = Some(dApp))
      assertDiffAndState(
        Seq(TestBlock.create(preparingTxs)),
        TestBlock.create(Seq(invoke)),
        features(version)
      ) { case (diff, _) =>
        diff.errorMessage(invoke.id()) shouldBe empty
        diff.portfolios(invoker) shouldBe Portfolio(-invoke.fee.value)
        diff.portfolios(dAppAcc) shouldBe Portfolio(lease = LeaseBalance(in = 0, out = amount * limit))
        diff.portfolios(recipient) shouldBe Portfolio(lease = LeaseBalance(in = amount * limit, out = 0))
      }
    }

    property(s"${limit + 1} Lease actions for V${version.id}") {
      val recipient = TxHelpers.signer(3).toAddress
      val amount    = 100
      val dApp = multipleActionsDApp(
        recipient.toRide,
        amount,
        leaseCount = limit + 1,
        leaseCancelCount = 0,
        transfersCount = 0,
        version = version
      )
      val (preparingTxs, invoke, _, _, _, _, _) = leasePreconditions(customDApp = Some(dApp))

      val errMsg =
        if (version == V6)
          "ScriptTransfer, Lease, LeaseCancel actions count limit is exceeded"
        else
          "Actions count limit is exceeded"

      assertDiffEi(
        Seq(TestBlock.create(preparingTxs)),
        TestBlock.create(Seq(invoke)),
        features(version)
      )(_ should produceRejectOrFailedDiff(errMsg))
    }
  }

  property(s"LeaseCancel action with Lease action from same result") {
    val recipient                                   = TxHelpers.signer(3).toAddress
    val amount                                      = 100
    val (preparingTxs, invoke, _, dAppAcc, _, _, _) = leasePreconditions(customDApp = Some(leaseWithLeaseCancelDApp(recipient.toRide, amount)))
    withDomain(domainSettingsWithFS(v5Features)) { d =>
      d.appendBlock(preparingTxs*)
      d.appendBlock(invoke)

      val recipientPortfolio = d.blockchain.wavesPortfolio(recipient)
      recipientPortfolio.lease shouldBe LeaseBalance.empty
      recipientPortfolio.balance shouldBe 0
      recipientPortfolio.spendableBalance shouldBe 0
      recipientPortfolio.effectiveBalance.explicitGet() shouldBe 0

      val dAppSpentFee  = preparingTxs.collect { case a: Authorized if a.sender.toAddress == dAppAcc => a.assetFee._2 }.sum
      val dAppPortfolio = d.blockchain.wavesPortfolio(dAppAcc)
      dAppPortfolio.lease shouldBe LeaseBalance.empty
      dAppPortfolio.balance shouldBe ENOUGH_AMT - dAppSpentFee
      dAppPortfolio.spendableBalance shouldBe ENOUGH_AMT - dAppSpentFee
      dAppPortfolio.effectiveBalance.explicitGet() shouldBe ENOUGH_AMT - dAppSpentFee

      d.blockchain.generatingBalance(recipient) shouldBe 0
      d.blockchain.generatingBalance(dAppAcc) shouldBe ENOUGH_AMT - dAppSpentFee
      d.appendBlock()
      d.blockchain.generatingBalance(recipient) shouldBe 0
      d.blockchain.generatingBalance(dAppAcc) shouldBe ENOUGH_AMT - dAppSpentFee
    }
  }

  property(s"LeaseCancel action between two same Lease actions") {
    val recipient                             = TxHelpers.signer(3).toAddress
    val amount                                = 100
    val (preparingTxs, invoke, _, _, _, _, _) = leasePreconditions(customDApp = Some(leaseAfterLeaseCancelDApp(recipient.toRide, amount)))
    assertDiffAndState(
      Seq(TestBlock.create(preparingTxs)),
      TestBlock.create(Seq(invoke)),
      v5Features
    ) { case (diff, _) =>
      diff.errorMessage(invoke.id()).get.text should include("is already in the state")
    }
  }

  property(s"LeaseCancel action between two Lease actions with different nonces") {
    val recipient = TxHelpers.signer(3).toAddress
    val amount    = 100
    val (preparingTxs, invoke, _, dAppAcc, invoker, _, _) =
      leasePreconditions(customDApp = Some(differentLeaseAfterLeaseCancelDApp(recipient.toRide, amount)))
    assertDiffAndState(
      Seq(TestBlock.create(preparingTxs)),
      TestBlock.create(Seq(invoke)),
      v5Features
    ) { case (diff, _) =>
      diff.errorMessage(invoke.id()) shouldBe empty
      diff.portfolios(invoker) shouldBe Portfolio(-invoke.fee.value)
      diff.portfolios(dAppAcc) shouldBe Portfolio(lease = LeaseBalance(in = 0, out = amount))
      diff.portfolios(recipient) shouldBe Portfolio(lease = LeaseBalance(in = amount, 0))
    }
  }

  property(s"LeaseCancel action for lease performed via LeaseTransaction") {
    val (preparingTxs, invoke, _, dAppAcc, invoker, leaseTxs, _) = leasePreconditions(useLeaseCancelDApp = true)
    val leaseFromDApp                                            = leaseTxs.head
    assertDiffAndState(
      Seq(TestBlock.create(preparingTxs ++ leaseTxs)),
      TestBlock.create(Seq(invoke)),
      v5Features
    ) { case (diff, _) =>
      diff.portfolios(invoker) shouldBe Portfolio(-invoke.fee.value, LeaseBalance(in = -leaseFromDApp.amount.value, 0))
      diff.portfolios(dAppAcc) shouldBe Portfolio(0, LeaseBalance(0, out = -leaseFromDApp.amount.value))
    }
  }

  property(s"LeaseCancel action with unexisting leaseId") {
    val leaseId                               = ByteStr.fill(32)(1.toByte)
    val (preparingTxs, invoke, _, _, _, _, _) = leasePreconditions(customDApp = Some(singleLeaseCancelDApp(leaseId)))
    assertDiffAndState(
      Seq(TestBlock.create(preparingTxs)),
      TestBlock.create(Seq(invoke)),
      v5Features
    ) { case (diff, _) =>
      diff.errorMessage(invoke.id()).get.text shouldBe s"Lease with id=$leaseId not found"
    }
  }

  property(s"LeaseCancel action with illegal leaseId") {
    val leaseId                               = ByteStr.fromBytes(1)
    val (preparingTxs, invoke, _, _, _, _, _) = leasePreconditions(customDApp = Some(singleLeaseCancelDApp(leaseId)))
    assertDiffAndState(
      Seq(TestBlock.create(preparingTxs)),
      TestBlock.create(Seq(invoke)),
      v5Features
    ) { case (diff, _) =>
      diff.errorMessage(invoke.id()).get.text shouldBe s"Lease id=$leaseId has invalid length = 1 byte(s) while expecting 32"
    }
  }

  property(s"LeaseCancel actions with same lease id") {
    val recipient                             = TxHelpers.signer(3).toAddress.toRide
    val amount                                = 100
    val (preparingTxs, invoke, _, _, _, _, _) = leasePreconditions(customDApp = Some(duplicatedLeaseCancelDApp(recipient, amount)))
    assertDiffAndState(
      Seq(TestBlock.create(preparingTxs)),
      TestBlock.create(Seq(invoke)),
      v5Features
    ) { case (diff, _) =>
      val leaseId = Lease.calculateId(Lease(recipient, amount, nonce = 0), invoke.id())
      diff.errorMessage(invoke.id()).get.text shouldBe s"Duplicate LeaseCancel id(s): $leaseId"
    }
  }

  property(s"LeaseCancel action for already cancelled lease") {
    val (preparingTxs, invoke, _, _, _, leaseTxs, leaseCancelTx) = leasePreconditions(useLeaseCancelDApp = true)
    assertDiffAndState(
      Seq(TestBlock.create(preparingTxs ++ leaseTxs ++ List(leaseCancelTx))),
      TestBlock.create(Seq(invoke)),
      v5Features
    ) { case (diff, _) =>
      diff.errorMessage(invoke.id()).get.text shouldBe "Cannot cancel already cancelled lease"
    }
  }

  Seq(V5, V6).foreach { version =>
    property(s"${ContractLimits.MaxCallableActionsAmountBeforeV6(version)} LeaseCancel actions for V${version.id}") {
      val (preparingTxs, invoke, _, dAppAcc, invoker, ltx, _) =
        leasePreconditions(useLeaseCancelDApp = true, leaseCancelCount = ContractLimits.MaxCallableActionsAmountBeforeV6(version), version = version)
      val leaseTxs = ltx.init
      assertDiffAndState(
        Seq(TestBlock.create(preparingTxs ++ leaseTxs)),
        TestBlock.create(Seq(invoke)),
        features(version)
      ) { case (diff, _) =>
        diff.errorMessage(invoke.id()) shouldBe empty
        diff.portfolios(invoker) shouldBe Portfolio(-invoke.fee.value, LeaseBalance(in = -leaseTxs.map(_.amount.value).sum, out = 0))
        diff.portfolios(dAppAcc) shouldBe Portfolio(0, LeaseBalance(in = 0, out = -leaseTxs.map(_.amount.value).sum))
      }
    }

    property(s"${ContractLimits.MaxCallableActionsAmountBeforeV6(version) + 1} LeaseCancel actions for V${version.id}") {
      val (preparingTxs, invoke, _, _, _, ltx, _) =
        leasePreconditions(useLeaseCancelDApp = true, leaseCancelCount = ContractLimits.MaxCallableActionsAmountBeforeV6(version) + 1)
      assertDiffEi(
        Seq(TestBlock.create(preparingTxs ++ ltx.init)),
        TestBlock.create(Seq(invoke)),
        features(version)
      )(_ should produceRejectOrFailedDiff("Actions count limit is exceeded"))
    }
  }

  Seq(V5, V6).foreach { version =>
    val limit =
      if (version == V6)
        ContractLimits.MaxBalanceScriptActionsAmountV6
      else
        ContractLimits.MaxCallableActionsAmountBeforeV6(version)
    property(s"$limit multiple balance actions for V${version.id}") {
      val recipient        = accountGen.sample.get.toAddress
      val amount           = positiveLongGen.sample.get
      val actionsCount     = limit
      val leaseCount       = Random.nextInt(actionsCount) + 1
      val leaseCancelCount = Random.nextInt(leaseCount).min(actionsCount - leaseCount)
      val transfersCount   = actionsCount - leaseCancelCount - leaseCount
      val dApp = multipleActionsDApp(
        recipient.toRide,
        amount,
        leaseCount,
        leaseCancelCount,
        transfersCount,
        version
      )
      val leaseAmount                                       = (leaseCount - leaseCancelCount) * amount
      val (preparingTxs, invoke, _, dAppAcc, invoker, _, _) = leasePreconditions(customDApp = Some(dApp))
      assertDiffAndState(
        Seq(TestBlock.create(preparingTxs)),
        TestBlock.create(Seq(invoke)),
        features(version)
      ) { case (diff, _) =>
        diff.errorMessage(invoke.id()) shouldBe empty
        diff.portfolios(invoker) shouldBe Portfolio(-invoke.fee.value)
        diff.portfolios(dAppAcc) shouldBe Portfolio(-transfersCount, lease = LeaseBalance(in = 0, out = leaseAmount))
        diff.portfolios(recipient) shouldBe Portfolio(transfersCount, lease = LeaseBalance(in = leaseAmount, out = 0))
      }
    }

    property(s"${limit + 1} multiple balance actions for V${version.id}") {
      val recipient         = TxHelpers.signer(3).toAddress
      val amount            = 100
      val totalActionsCount = limit + 1
      val leaseCount        = Random.nextInt(totalActionsCount) + 1
      val leaseCancelCount  = Random.nextInt(leaseCount).min(totalActionsCount - leaseCount)
      val transfersCount    = totalActionsCount - leaseCancelCount - leaseCount
      val dApp = multipleActionsDApp(
        recipient.toRide,
        amount,
        leaseCount,
        leaseCancelCount,
        transfersCount,
        version
      )
      val (preparingTxs, invoke, _, _, _, _, _) = leasePreconditions(customDApp = Some(dApp))

      val errMsg =
        if (version == V6)
          "ScriptTransfer, Lease, LeaseCancel actions count limit is exceeded"
        else
          "Actions count limit is exceeded"

      assertDiffEi(
        Seq(TestBlock.create(preparingTxs)),
        TestBlock.create(Seq(invoke)),
        features(version)
      )(_ should produceRejectOrFailedDiff(errMsg))
    }
  }

  private def features(version: StdLibVersion): FunctionalitySettings = {
    val features = DomainPresets.settingsForRide(version).blockchainSettings.functionalitySettings.preActivatedFeatures
    TestFunctionalitySettings.Enabled.copy(preActivatedFeatures = features)
  }
}<|MERGE_RESOLUTION|>--- conflicted
+++ resolved
@@ -564,13 +564,7 @@
       Seq(TestBlock.create(preparingTxs)),
       TestBlock.create(Seq(invoke)),
       v5Features
-<<<<<<< HEAD
     )(_ should produce("Negative lease amount"))
-=======
-    ) { case (diff, _) =>
-      diff.errorMessage(invoke.id()).get.text should include("Negative lease amount")
-    }
->>>>>>> 6f730fd2
   }
 
   property(s"Lease action spends all dApp balance") {
