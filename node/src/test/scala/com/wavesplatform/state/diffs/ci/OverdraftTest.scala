--- conflicted
+++ resolved
@@ -21,19 +21,12 @@
 import com.wavesplatform.transaction.{GenesisTransaction, TransactionType}
 import org.scalacheck.Gen
 
-<<<<<<< HEAD
-class OverdraftTest extends PropSpec with WithState {
+class OverdraftTest extends PropSpec with WithDomain {
+  import DomainPresets._
+
   private val InvokeFee    = FeeConstants(TransactionType.InvokeScript) * FeeValidation.FeeUnit
   private val SetScriptFee = FeeConstants(TransactionType.SetScript) * FeeValidation.FeeUnit
   private val IssueFee     = FeeConstants(TransactionType.Issue) * FeeValidation.FeeUnit
-=======
-class OverdraftTest extends PropSpec with WithDomain {
-  import DomainPresets._
-
-  private val InvokeFee    = FeeConstants(InvokeScriptTransaction.typeId) * FeeValidation.FeeUnit
-  private val SetScriptFee = FeeConstants(SetScriptTransaction.typeId) * FeeValidation.FeeUnit
-  private val IssueFee     = FeeConstants(IssueTransaction.typeId) * FeeValidation.FeeUnit
->>>>>>> 8650411c
 
   private val dAppVersions: List[StdLibVersion] =
     DirectiveDictionary[StdLibVersion].all
