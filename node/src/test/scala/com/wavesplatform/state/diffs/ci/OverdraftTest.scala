package com.wavesplatform.state.diffs.ci

import com.wavesplatform.common.state.ByteStr
import com.wavesplatform.common.utils.EitherExt2
import com.wavesplatform.db.{WithDomain, WithState}
import com.wavesplatform.features.BlockchainFeatures
import com.wavesplatform.lagonaki.mocks.TestBlock
import com.wavesplatform.lang.directives.DirectiveDictionary
import com.wavesplatform.lang.directives.values.{StdLibVersion, V3, V4}
import com.wavesplatform.lang.script.Script
import com.wavesplatform.lang.v1.ContractLimits
import com.wavesplatform.lang.v1.compiler.TestCompiler
import com.wavesplatform.settings.FunctionalitySettings
import com.wavesplatform.state.diffs.FeeValidation.FeeConstants
import com.wavesplatform.state.diffs.{ENOUGH_AMT, FeeValidation, produce}
import com.wavesplatform.test.PropSpec
import com.wavesplatform.transaction.Asset.{IssuedAsset, Waves}
import com.wavesplatform.transaction.GenesisTransaction
import com.wavesplatform.transaction.assets.IssueTransaction
import com.wavesplatform.transaction.smart.InvokeScriptTransaction.Payment
import com.wavesplatform.transaction.smart.{InvokeScriptTransaction, SetScriptTransaction}
import org.scalacheck.Gen

<<<<<<< HEAD
class OverdraftTest extends PropSpec with PropertyChecks with Matchers with TransactionGen with NoShrink with WithState with WithDomain with Inside {
  import DomainPresets._

=======
class OverdraftTest extends PropSpec with WithState {
>>>>>>> c66f70d6
  private val InvokeFee    = FeeConstants(InvokeScriptTransaction.typeId) * FeeValidation.FeeUnit
  private val SetScriptFee = FeeConstants(SetScriptTransaction.typeId) * FeeValidation.FeeUnit
  private val IssueFee     = FeeConstants(IssueTransaction.typeId) * FeeValidation.FeeUnit

  private val dAppVersions: List[StdLibVersion] =
    DirectiveDictionary[StdLibVersion].all
      .filter(_ >= V3)
      .toList

  private val dAppVersionWithSettingsGen: Gen[(StdLibVersion, FunctionalitySettings)] =
    for {
      version <- Gen.oneOf(dAppVersions)
    } yield (version, settingsForRide(version).blockchainSettings.functionalitySettings)

  private val allActivatedSettings =
    settingsForRide(DirectiveDictionary[StdLibVersion].all.last).blockchainSettings.functionalitySettings

  property("insufficient fee") {
    forAll(
      for {
        (version, settings)       <- dAppVersionWithSettingsGen
        (genesis, setDApp, ci, _) <- paymentPreconditions(withEnoughFee = false, withPayment = false, emptyResultDApp(version))
      } yield (genesis, setDApp, ci, settings)
    ) {
      case (genesis, setDApp, ci, settings) =>
        assertDiffEi(Seq(TestBlock.create(genesis :+ setDApp)), TestBlock.create(Seq(ci)), settings) { r =>
          if (settings.preActivatedFeatures.contains(BlockchainFeatures.BlockV5.id))
            r should produce("AccountBalanceError")
          else
            r should produce(
              s"Fee in WAVES for InvokeScriptTransaction (1 in WAVES) does not exceed minimal value of $InvokeFee WAVES"
            )
        }
    }
  }

  property("overdraft") {
    forAll(
      for {
        (version, settings)       <- dAppVersionWithSettingsGen
        (genesis, setDApp, ci, _) <- paymentPreconditions(withEnoughFee = true, withPayment = false, payingDApp(version))
      } yield (genesis, setDApp, ci, settings)
    ) {
      case (genesis, setDApp, ci, settings) =>
        assertDiffEi(Seq(TestBlock.create(genesis :+ setDApp)), TestBlock.create(Seq(ci)), settings) { r =>
          if (settings.preActivatedFeatures.contains(BlockchainFeatures.BlockV5.id))
            r should produce("AccountBalanceError")
          else
            r.explicitGet()
        }
    }
  }

  property("overdraft with payment V3") {
    forAll(
      for {
        (_, settings)                 <- dAppVersionWithSettingsGen
        (genesis, setDApp, ci, issue) <- paymentPreconditions(withEnoughFee = true, withPayment = true, payingDApp(V3))
      } yield (genesis, setDApp, ci, settings, issue)
    ) {
      case (genesis, setDApp, ci, settings, issue) =>
        assertDiffEi(Seq(TestBlock.create(genesis ++ List(setDApp, issue))), TestBlock.create(Seq(ci)), settings) {
          _ should produce("leads to negative waves balance to (at least) temporary negative state")
        }
    }
  }

  property("overdraft with payment V4") {
    forAll(
      for {
        version                       <- Gen.oneOf(dAppVersions.filter(_ >= V4))
        (genesis, setDApp, ci, issue) <- paymentPreconditions(withEnoughFee = true, withPayment = true, payingDApp(version))
      } yield (genesis, setDApp, ci, issue)
    ) {
      case (genesis, setDApp, ci, issue) =>
        assertDiffEi(Seq(TestBlock.create(genesis ++ List(setDApp, issue))), TestBlock.create(Seq(ci)), allActivatedSettings) {
          _ should produce("AccountBalanceError")
        }
    }
  }

  property("attach unexisting tokens using multiple payment") {
    forAll(
      for {
        version                       <- Gen.oneOf(dAppVersions)
        (genesis, setDApp, ci, issue) <- splitPaymentPreconditions(version)
      } yield (genesis, setDApp, ci, issue)
    ) {
      case (genesis, setDApp, ci, issue) =>
        assertDiffEi(Seq(TestBlock.create(genesis ++ List(setDApp, issue))), TestBlock.create(Seq(ci)), allActivatedSettings) {
          _ should produce("Attempt to transfer unavailable funds: Transaction application leads to negative asset")
        }
    }
  }

  private def paymentPreconditions(
      withEnoughFee: Boolean,
      withPayment: Boolean,
      dApp: Script
  ): Gen[(List[GenesisTransaction], SetScriptTransaction, InvokeScriptTransaction, IssueTransaction)] =
    for {
      master  <- accountGen
      invoker <- accountGen
      ts      <- timestampGen
      issue   <- issueV2TransactionGen(invoker, Gen.const(None), feeParam = Some(IssueFee))
    } yield {
      val fee = if (withEnoughFee) InvokeFee else 1
      val (payment, invokerBalance) =
        if (withPayment)
          (List(Payment(issue.quantity, IssuedAsset(issue.id()))), IssueFee)
        else
          (Nil, 0L)
      for {
        genesis  <- GenesisTransaction.create(master.toAddress, ENOUGH_AMT, ts)
        genesis2 <- GenesisTransaction.create(invoker.toAddress, invokerBalance, ts)
        setDApp  <- SetScriptTransaction.selfSigned(1.toByte, master, Some(dApp), SetScriptFee, ts + 2)
        ci       <- InvokeScriptTransaction.selfSigned(1.toByte, invoker, master.toAddress, None, payment, fee, Waves, ts + 3)
      } yield (List(genesis, genesis2), setDApp, ci, issue)
    }.explicitGet()

  private def splitPaymentPreconditions(
      version: StdLibVersion
  ): Gen[(List[GenesisTransaction], SetScriptTransaction, InvokeScriptTransaction, IssueTransaction)] =
    for {
      master  <- accountGen
      invoker <- accountGen
      ts      <- timestampGen
      issue   <- issueV2TransactionGen(invoker, Gen.const(None), feeParam = Some(IssueFee))
    } yield {
      val count    = ContractLimits.MaxAttachedPaymentAmount
      val payments = (1 to count).map(_ => Payment(issue.quantity / count + 1, IssuedAsset(issue.id())))
      for {
        genesis  <- GenesisTransaction.create(master.toAddress, ENOUGH_AMT, ts)
        genesis2 <- GenesisTransaction.create(invoker.toAddress, ENOUGH_AMT, ts)
        setDApp  <- SetScriptTransaction.selfSigned(1.toByte, master, Some(payingAssetDApp(version, issue.assetId)), SetScriptFee, ts + 2)
        ci       <- InvokeScriptTransaction.selfSigned(1.toByte, invoker, master.toAddress, None, payments, InvokeFee, Waves, ts + 3)
      } yield (List(genesis, genesis2), setDApp, ci, issue)
    }.explicitGet()

  private def emptyResultDApp(version: StdLibVersion): Script = {
    val body = if (version >= V4) "[]" else "WriteSet([])"
    dApp(body, version)
  }

  private def payingDApp(version: StdLibVersion): Script = {
    val transfer = s"ScriptTransfer(i.caller, $InvokeFee, unit)"
    val body     = if (version >= V4) s"[$transfer]" else s"TransferSet([$transfer])"
    dApp(body, version)
  }

  private def payingAssetDApp(version: StdLibVersion, assetId: ByteStr): Script = {
    val transfer = s"ScriptTransfer(i.caller, $InvokeFee, base58'${assetId.toString}')"
    val body     = if (version >= V4) s"[$transfer]" else s"TransferSet([$transfer])"
    dApp(body, version)
  }

  private def dApp(body: String, version: StdLibVersion): Script = TestCompiler(version).compileContract(s"""
    | {-# STDLIB_VERSION $version #-}
    | {-# CONTENT_TYPE   DAPP     #-}
    | {-# SCRIPT_TYPE    ACCOUNT  #-}
    |
    | @Callable(i)
    | func default() = $body
    |
    |""".stripMargin)
}<|MERGE_RESOLUTION|>--- conflicted
+++ resolved
@@ -21,13 +21,9 @@
 import com.wavesplatform.transaction.smart.{InvokeScriptTransaction, SetScriptTransaction}
 import org.scalacheck.Gen
 
-<<<<<<< HEAD
-class OverdraftTest extends PropSpec with PropertyChecks with Matchers with TransactionGen with NoShrink with WithState with WithDomain with Inside {
+class OverdraftTest extends PropSpec with WithState {
   import DomainPresets._
 
-=======
-class OverdraftTest extends PropSpec with WithState {
->>>>>>> c66f70d6
   private val InvokeFee    = FeeConstants(InvokeScriptTransaction.typeId) * FeeValidation.FeeUnit
   private val SetScriptFee = FeeConstants(SetScriptTransaction.typeId) * FeeValidation.FeeUnit
   private val IssueFee     = FeeConstants(IssueTransaction.typeId) * FeeValidation.FeeUnit
