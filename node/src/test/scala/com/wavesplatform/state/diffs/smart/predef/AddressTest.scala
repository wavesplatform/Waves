package com.wavesplatform.state.diffs.smart.predef

import com.wavesplatform.account.Address
import com.wavesplatform.common.state.ByteStr
import com.wavesplatform.common.utils.EitherExt2
import com.wavesplatform.lang.Testing._
import com.wavesplatform.lang.directives.DirectiveDictionary
import com.wavesplatform.lang.directives.values.{StdLibVersion, V4}
import com.wavesplatform.lang.v1.compiler.Terms.{CONST_BYTESTR, CaseObj}
import com.wavesplatform.lang.v1.evaluator.ctx.impl.unit
import com.wavesplatform.state.diffs._
import com.wavesplatform.state.diffs.smart.predef
import com.wavesplatform.test.PropSpec
import com.wavesplatform.transaction.TxHelpers
import com.wavesplatform.transaction.TxValidationError.InvalidAddress

class AddressTest extends PropSpec {
  property("should calculate address from public key") {
    val acc = TxHelpers.signer(1)

    val script =
      s"""
         | let pk = base58'${acc.publicKey}'
         | let address = addressFromPublicKey(pk)
         | address.bytes
      """.stripMargin
    runScript(script) shouldBe evaluated(ByteStr(Address.fromPublicKey(acc.publicKey, chainId).bytes))
  }

  property("should calculate address from bytes") {
<<<<<<< HEAD
    forAll(for {
      account <- accountGen
      version <- Gen.oneOf(DirectiveDictionary[StdLibVersion].all)
    } yield (account, version)) {
      case (account, version) =>
        val extractFunction = if (version >= V4) "value" else "extract"
        val address         = Address.fromPublicKey(account.publicKey, predef.chainId)
        val script =
          s"""
             | let addressString = "$address"
             | let maybeAddress = addressFromString(addressString)
             | let address = $extractFunction(maybeAddress)
             | address.bytes
           """.stripMargin
        runScript(script, ctxV = version, chainId = predef.chainId) shouldBe evaluated(ByteStr(address.bytes))
=======
    AddressScheme.current = new AddressScheme { override  val chainId: Byte = predef.chainId }

    val account = TxHelpers.signer(1)

    DirectiveDictionary[StdLibVersion].all.foreach { version =>
      val extractFunction = if (version >= V4) "value" else "extract"
      val address = Address.fromPublicKey(account.publicKey)
      val script =
        s"""
           | let addressString = "$address"
           | let maybeAddress = addressFromString(addressString)
           | let address = $extractFunction(maybeAddress)
           | address.bytes
        """.stripMargin
      runScript(script, ctxV = version) shouldBe evaluated(ByteStr(Address.fromBytes(address.bytes).explicitGet().bytes))
>>>>>>> fcf5c07b
    }
  }

  property("should calculate address and return bytes without intermediate ref") {
<<<<<<< HEAD
    forAll(for {
      account <- accountGen
      version <- Gen.oneOf(DirectiveDictionary[StdLibVersion].all)
    } yield (account, version)) {
      case (account, version) =>
        val extractFunction = if (version >= V4) "value" else "extract"
        val address         = Address.fromPublicKey(account.publicKey, predef.chainId)
        val script =
          s"""
=======
    AddressScheme.current = new AddressScheme { override  val chainId: Byte = predef.chainId }

    val account = TxHelpers.signer(1)

    DirectiveDictionary[StdLibVersion].all.foreach { version =>
      val extractFunction = if (version >= V4) "value" else "extract"
      val address = Address.fromPublicKey(account.publicKey)
      val script =
        s"""
>>>>>>> fcf5c07b
           | let addressString = "$address"
           | let maybeAddress = addressFromString(addressString)
           | $extractFunction(maybeAddress).bytes
        """.stripMargin
<<<<<<< HEAD
        runScript(script, ctxV = version, chainId = predef.chainId) shouldBe evaluated(ByteStr(address.bytes))
=======
      runScript(script, ctxV = version) shouldBe evaluated(ByteStr(Address.fromBytes(address.bytes).explicitGet().bytes))
>>>>>>> fcf5c07b
    }
  }

  property("should fails on illegal bytes length") {
    val correctLength = Address.AddressLength
    Address.fromBytes(Array.emptyByteArray) should produce("Wrong addressBytes length")
    Address.fromBytes(Array(1)) should produce("Wrong addressBytes length")
    Address.fromBytes(Array.fill(correctLength - 1)(1)) should produce("Wrong addressBytes length")
    Address.fromBytes(Array.fill(correctLength + 1)(1)) should produce("Wrong addressBytes length")
  }

  property("Address.fromString errors") {
    Address.fromString("a" * 37) shouldBe Left(InvalidAddress("Wrong address string length: max=36, actual: 37"))
    Address.fromString("a" * 36) shouldBe Left(InvalidAddress("Wrong addressBytes length: expected: 26, actual: 27"))
    Address.fromString("a" * 35) shouldBe Left(InvalidAddress("Unknown address version: 18"))
  }

  property("RIDE addressFromString V4 limit exceeding result") {
    runScript(s""" addressFromString("${"a" * 37}") """, ctxV = V4) shouldBe Right(unit)
    runScript(s""" addressFromString("${"a" * 36}") """, ctxV = V4) shouldBe Right(unit)
    runScript(s""" addressFromString("${"a" * 35}") """, ctxV = V4) shouldBe Right(unit)
  }

  property("RIDE addressFromString V4 success") {
    val base58 = """3MydsP4UeQdGwBq7yDbMvf9MzfB2pxFoUKU"""
    val result = runScript(s""" addressFromString("$base58") """, ctxV = V4, chainId = 'T')
      .explicitGet()
      .asInstanceOf[CaseObj]
    result.caseType.name shouldBe "Address"
    result.fields shouldBe Map("bytes" -> CONST_BYTESTR(ByteStr.decodeBase58(base58).get).explicitGet())
  }
}<|MERGE_RESOLUTION|>--- conflicted
+++ resolved
@@ -28,23 +28,6 @@
   }
 
   property("should calculate address from bytes") {
-<<<<<<< HEAD
-    forAll(for {
-      account <- accountGen
-      version <- Gen.oneOf(DirectiveDictionary[StdLibVersion].all)
-    } yield (account, version)) {
-      case (account, version) =>
-        val extractFunction = if (version >= V4) "value" else "extract"
-        val address         = Address.fromPublicKey(account.publicKey, predef.chainId)
-        val script =
-          s"""
-             | let addressString = "$address"
-             | let maybeAddress = addressFromString(addressString)
-             | let address = $extractFunction(maybeAddress)
-             | address.bytes
-           """.stripMargin
-        runScript(script, ctxV = version, chainId = predef.chainId) shouldBe evaluated(ByteStr(address.bytes))
-=======
     AddressScheme.current = new AddressScheme { override  val chainId: Byte = predef.chainId }
 
     val account = TxHelpers.signer(1)
@@ -60,22 +43,10 @@
            | address.bytes
         """.stripMargin
       runScript(script, ctxV = version) shouldBe evaluated(ByteStr(Address.fromBytes(address.bytes).explicitGet().bytes))
->>>>>>> fcf5c07b
     }
   }
 
   property("should calculate address and return bytes without intermediate ref") {
-<<<<<<< HEAD
-    forAll(for {
-      account <- accountGen
-      version <- Gen.oneOf(DirectiveDictionary[StdLibVersion].all)
-    } yield (account, version)) {
-      case (account, version) =>
-        val extractFunction = if (version >= V4) "value" else "extract"
-        val address         = Address.fromPublicKey(account.publicKey, predef.chainId)
-        val script =
-          s"""
-=======
     AddressScheme.current = new AddressScheme { override  val chainId: Byte = predef.chainId }
 
     val account = TxHelpers.signer(1)
@@ -85,16 +56,11 @@
       val address = Address.fromPublicKey(account.publicKey)
       val script =
         s"""
->>>>>>> fcf5c07b
            | let addressString = "$address"
            | let maybeAddress = addressFromString(addressString)
            | $extractFunction(maybeAddress).bytes
         """.stripMargin
-<<<<<<< HEAD
-        runScript(script, ctxV = version, chainId = predef.chainId) shouldBe evaluated(ByteStr(address.bytes))
-=======
-      runScript(script, ctxV = version) shouldBe evaluated(ByteStr(Address.fromBytes(address.bytes).explicitGet().bytes))
->>>>>>> fcf5c07b
+      runScript(script, ctxV = version, chainId = predef.chainId) shouldBe evaluated(ByteStr(address.bytes))
     }
   }
 
