package com.wavesplatform.state.diffs

import com.wavesplatform.account.{AddressScheme, Alias}
import com.wavesplatform.common.state.ByteStr
import com.wavesplatform.common.utils.EitherExt2
import com.wavesplatform.db.WithState
import com.wavesplatform.features.{BlockchainFeature, BlockchainFeatures}
import com.wavesplatform.lagonaki.mocks.TestBlock
import com.wavesplatform.lang.ValidationError
import com.wavesplatform.lang.script.v1.ExprScript
import com.wavesplatform.lang.v1.compiler.Terms._
import com.wavesplatform.mining.MiningConstraint
import com.wavesplatform.settings.{Constants, FunctionalitySettings, TestFunctionalitySettings}
<<<<<<< HEAD
import com.wavesplatform.test._
=======
import com.wavesplatform.test.{NumericExt, PropSpec}
>>>>>>> e05a253d
import com.wavesplatform.transaction.Asset.{IssuedAsset, Waves}
import com.wavesplatform.transaction.assets.exchange.OrderType
import com.wavesplatform.transaction.transfer.MassTransferTransaction.ParsedTransfer
import com.wavesplatform.transaction.transfer._
import com.wavesplatform.transaction.{GenesisTransaction, Transaction, TxHelpers, TxVersion}

class CommonValidationTest extends PropSpec with WithState {

  property("disallows double spending") {
    val preconditionsAndPayment: Seq[(GenesisTransaction, TransferTransaction)] = {
      val master = TxHelpers.signer(1)
      val recipients = Seq(master, TxHelpers.signer(2))

      val genesis = TxHelpers.genesis(master.toAddress)

      recipients.map { recipient =>
        val transfer = TxHelpers.transfer(master, recipient.toAddress, version = TxVersion.V1)
        (genesis, transfer)
      }
    }

    preconditionsAndPayment.foreach { case (genesis, transfer) =>
      assertDiffEi(Seq(TestBlock.create(Seq(genesis, transfer))), TestBlock.create(Seq(transfer))) { blockDiffEi =>
        blockDiffEi should produce("AlreadyInTheState")
      }

      assertDiffEi(Seq(TestBlock.create(Seq(genesis))), TestBlock.create(Seq(transfer, transfer))) { blockDiffEi =>
        blockDiffEi should produce("AlreadyInTheState")
      }
    }
  }

  private def sponsoredTransactionsCheckFeeTest(feeInAssets: Boolean, feeAmount: Long)(f: Either[ValidationError, Unit] => Any): Unit = {
    val settings = createSettings(BlockchainFeatures.FeeSponsorship -> 0)
    val gen      = sponsorAndSetScript(sponsorship = true, smartToken = false, smartAccount = false, feeInAssets, feeAmount)
    forAll(gen) {
      case (genesisBlock, transferTx) =>
        withLevelDBWriter(settings) { blockchain =>
          val BlockDiffer.Result(preconditionDiff, preconditionFees, totalFee, _, _) =
            BlockDiffer.fromBlock(blockchain, None, genesisBlock, MiningConstraint.Unlimited, genesisBlock.header.generationSignature).explicitGet()
          blockchain.append(preconditionDiff, preconditionFees, totalFee, None, genesisBlock.header.generationSignature, genesisBlock)

          f(FeeValidation(blockchain, transferTx))
        }
    }
  }

  property("checkFee for sponsored transactions sunny") {
    sponsoredTransactionsCheckFeeTest(feeInAssets = true, feeAmount = 10)(_.explicitGet())
  }

  property("checkFee for sponsored transactions fails if the fee is not enough") {
    sponsoredTransactionsCheckFeeTest(feeInAssets = true, feeAmount = 1)(_ should produce("does not exceed minimal value of"))
  }

  private def smartAccountCheckFeeTest(feeInAssets: Boolean, feeAmount: Long)(f: Either[ValidationError, Unit] => Any): Unit = {
    val settings = createSettings(BlockchainFeatures.SmartAccounts -> 0)
    val (genesisBlock, transferTx) = sponsorAndSetScript(sponsorship = false, smartToken = false, smartAccount = true, feeInAssets, feeAmount)
    withLevelDBWriter(settings) { blockchain =>
      val BlockDiffer.Result(preconditionDiff, preconditionFees, totalFee, _, _) =
        BlockDiffer.fromBlock(blockchain, None, genesisBlock, MiningConstraint.Unlimited, genesisBlock.header.generationSignature).explicitGet()
      blockchain.append(preconditionDiff, preconditionFees, totalFee, None, genesisBlock.header.generationSignature, genesisBlock)

      f(FeeValidation(blockchain, transferTx))
    }
  }

  property("checkFee for smart accounts sunny") {
    smartAccountCheckFeeTest(feeInAssets = false, feeAmount = 400000)(_.explicitGet())
  }

  private def sponsorAndSetScript(sponsorship: Boolean, smartToken: Boolean, smartAccount: Boolean, feeInAssets: Boolean, feeAmount: Long) = {
    val richAcc = TxHelpers.signer(1)
    val recipientAcc = TxHelpers.signer(2)

    val script = ExprScript(TRUE).explicitGet()

    val genesis = TxHelpers.genesis(richAcc.toAddress)
    val issue = if (smartToken) {
      TxHelpers.issue(richAcc, Long.MaxValue, 2, script = Some(script), reissuable = false, fee = Constants.UnitsInWave)
    } else {
      TxHelpers.issue(richAcc, Long.MaxValue, 2, script = None, reissuable = false, fee = Constants.UnitsInWave, version = TxVersion.V1)
    }
    val transferWaves = TxHelpers.transfer(richAcc, recipientAcc.toAddress, 10 * Constants.UnitsInWave, fee = Constants.UnitsInWave, version = TxVersion.V1)
    val transferAssetFee = if (smartToken) {
      1 * Constants.UnitsInWave + ScriptExtraFee
    } else {
      1 * Constants.UnitsInWave
    }
    val transferAsset = TxHelpers.transfer(richAcc, recipientAcc.toAddress, 100, issue.asset, fee = transferAssetFee, version = TxVersion.V1)
    val sponsorTxFee = if (smartToken) {
      Constants.UnitsInWave + ScriptExtraFee
    } else {
      Constants.UnitsInWave
    }
    val sponsor =
      if (sponsorship) {
        Seq(TxHelpers.sponsor(issue.asset, Some(10), richAcc, fee = sponsorTxFee))
      } else {
        Seq.empty
      }
    val setScript =
      if (smartAccount) {
        Seq(TxHelpers.setScript(recipientAcc, script, fee = Constants.UnitsInWave))
      } else {
        Seq.empty
      }

    val transferBack = TxHelpers.transfer(
      from = recipientAcc,
      to = richAcc.toAddress,
      amount = 1,
      asset = issue.asset,
      fee = feeAmount,
      feeAsset = if (feeInAssets) issue.asset else Waves,
      version = TxVersion.V1
    )

    (TestBlock.create(Vector[Transaction](genesis, issue, transferWaves, transferAsset) ++ sponsor ++ setScript), transferBack)
  }

  private def createSettings(preActivatedFeatures: (BlockchainFeature, Int)*): FunctionalitySettings =
    TestFunctionalitySettings.Enabled
      .copy(featureCheckBlocksPeriod = 1, blocksForFeatureActivation = 1, preActivatedFeatures = preActivatedFeatures.map { case (k, v) => k.id -> v }.toMap)

  private def smartTokensCheckFeeTest(feeInAssets: Boolean, feeAmount: Long)(f: Either[ValidationError, Unit] => Any): Unit = {
    val settings = createSettings(BlockchainFeatures.SmartAccounts -> 0, BlockchainFeatures.SmartAssets -> 0)
    val (genesisBlock, transferTx) = sponsorAndSetScript(sponsorship = false, smartToken = true, smartAccount = false, feeInAssets, feeAmount)
    withLevelDBWriter(settings) { blockchain =>
      val BlockDiffer.Result(preconditionDiff, preconditionFees, totalFee, _, _) =
        BlockDiffer.fromBlock(blockchain, None, genesisBlock, MiningConstraint.Unlimited, genesisBlock.header.generationSignature).explicitGet()
      blockchain.append(preconditionDiff, preconditionFees, totalFee, None, genesisBlock.header.generationSignature, genesisBlock)

      f(FeeValidation(blockchain, transferTx))
    }
  }

  property("checkFee for smart tokens sunny") {
    smartTokensCheckFeeTest(feeInAssets = false, feeAmount = 1)(_.explicitGet())
  }

  property("disallows other network") {
    val preconditionsAndPayment: Seq[(GenesisTransaction, Transaction)] = {
      val master = TxHelpers.signer(1)
      val recipient = TxHelpers.signer(2)

      val amount = 100.waves
      val script = ExprScript(TRUE).explicitGet()
      val asset = IssuedAsset(ByteStr.fill(32)(1))

      val genesis = TxHelpers.genesis(master.toAddress)

      val invChainId = '#'.toByte
      val invChainAddr  = recipient.toAddress(invChainId)
      val invChainAlias = Alias.createWithChainId("test", invChainId).explicitGet()
      Seq(
        TxHelpers.genesis(invChainAddr, amount),
        TxHelpers.payment(master, invChainAddr, amount),
        TxHelpers.transfer(master, invChainAddr, amount, version = TxVersion.V3),
        TxHelpers.transfer(master, invChainAlias, amount, version = TxVersion.V3),
        TxHelpers.createAlias(invChainAlias.name, master, version = TxVersion.V3, chainId = invChainId),
        TxHelpers.lease(master, invChainAddr, amount, version = TxVersion.V3),
        TxHelpers.lease(master, invChainAlias, amount, version = TxVersion.V3),
        TxHelpers.invoke(invChainAddr, invoker = master),
        TxHelpers.invoke(invChainAlias, invoker = master),
        TxHelpers.exchangeFromOrders(
          TxHelpers.order(OrderType.BUY, asset, Waves, Waves, amount, 1_0000_0000L, 1L, master),
          TxHelpers.order(OrderType.SELL, asset, Waves, Waves, amount, 1_0000_0000L, 1L, recipient),
          master,
          chainId = invChainId
        ),
        TxHelpers.issue(master, amount, chainId = invChainId),
        TxHelpers.massTransfer(master, Seq(ParsedTransfer(invChainAddr, amount)), chainId = invChainId),
        TxHelpers.leaseCancel(asset.id, master, version = TxVersion.V3, chainId = invChainId),
        TxHelpers.setScript(master, script, version = TxVersion.V2, chainId = invChainId),
        TxHelpers.setAssetScript(master, asset, script, version = TxVersion.V2, chainId = invChainId),
        TxHelpers.burn(asset, amount, master, version = TxVersion.V2, chainId = invChainId),
        TxHelpers.reissue(asset, master, amount, chainId = invChainId),
        TxHelpers.sponsor(asset, Some(amount), master, version = TxVersion.V2, chainId = invChainId),
        TxHelpers.updateAssetInfo(asset.id, sender = master, chainId = invChainId),
        TxHelpers.dataV2(master, Seq.empty, chainId = invChainId)
      ).map(genesis -> _)
    }

<<<<<<< HEAD
    forAll(preconditionsAndPayment) {
      case (genesis, tx) =>
        tx.chainId should not be AddressScheme.current.chainId
        assertDiffEi(Seq(TestBlock.create(Seq(genesis))), TestBlock.create(Seq(tx))) { blockDiffEi =>
          blockDiffEi should produce("Address belongs to another network")
        }
=======
    preconditionsAndPayment.foreach { case (genesis, tx) =>
      tx.chainId should not be AddressScheme.current.chainId
      assertDiffEi(Seq(TestBlock.create(Seq(genesis))), TestBlock.create(Seq(tx))) { blockDiffEi =>
        blockDiffEi should produce("Data from other network")
      }
>>>>>>> e05a253d
    }
  }
}<|MERGE_RESOLUTION|>--- conflicted
+++ resolved
@@ -8,18 +8,14 @@
 import com.wavesplatform.lagonaki.mocks.TestBlock
 import com.wavesplatform.lang.ValidationError
 import com.wavesplatform.lang.script.v1.ExprScript
-import com.wavesplatform.lang.v1.compiler.Terms._
+import com.wavesplatform.lang.v1.compiler.Terms.*
 import com.wavesplatform.mining.MiningConstraint
 import com.wavesplatform.settings.{Constants, FunctionalitySettings, TestFunctionalitySettings}
-<<<<<<< HEAD
-import com.wavesplatform.test._
-=======
-import com.wavesplatform.test.{NumericExt, PropSpec}
->>>>>>> e05a253d
+import com.wavesplatform.test.*
 import com.wavesplatform.transaction.Asset.{IssuedAsset, Waves}
 import com.wavesplatform.transaction.assets.exchange.OrderType
 import com.wavesplatform.transaction.transfer.MassTransferTransaction.ParsedTransfer
-import com.wavesplatform.transaction.transfer._
+import com.wavesplatform.transaction.transfer.*
 import com.wavesplatform.transaction.{GenesisTransaction, Transaction, TxHelpers, TxVersion}
 
 class CommonValidationTest extends PropSpec with WithState {
@@ -174,16 +170,16 @@
       Seq(
         TxHelpers.genesis(invChainAddr, amount),
         TxHelpers.payment(master, invChainAddr, amount),
-        TxHelpers.transfer(master, invChainAddr, amount, version = TxVersion.V3),
-        TxHelpers.transfer(master, invChainAlias, amount, version = TxVersion.V3),
+        TxHelpers.transfer(master, invChainAddr, amount, version = TxVersion.V3, chainId = invChainId),
+        TxHelpers.transfer(master, invChainAlias, amount, version = TxVersion.V3, chainId = invChainId),
         TxHelpers.createAlias(invChainAlias.name, master, version = TxVersion.V3, chainId = invChainId),
         TxHelpers.lease(master, invChainAddr, amount, version = TxVersion.V3),
         TxHelpers.lease(master, invChainAlias, amount, version = TxVersion.V3),
         TxHelpers.invoke(invChainAddr, invoker = master),
         TxHelpers.invoke(invChainAlias, invoker = master),
         TxHelpers.exchangeFromOrders(
-          TxHelpers.order(OrderType.BUY, asset, Waves, Waves, amount, 1_0000_0000L, 1L, master),
-          TxHelpers.order(OrderType.SELL, asset, Waves, Waves, amount, 1_0000_0000L, 1L, recipient),
+          TxHelpers.order(OrderType.BUY, asset, Waves, Waves, amount, 1_0000_0000L, fee = 1L, sender = master),
+          TxHelpers.order(OrderType.SELL, asset, Waves, Waves, amount, 1_0000_0000L, fee = 1L, sender = recipient),
           master,
           chainId = invChainId
         ),
@@ -200,20 +196,11 @@
       ).map(genesis -> _)
     }
 
-<<<<<<< HEAD
-    forAll(preconditionsAndPayment) {
-      case (genesis, tx) =>
-        tx.chainId should not be AddressScheme.current.chainId
-        assertDiffEi(Seq(TestBlock.create(Seq(genesis))), TestBlock.create(Seq(tx))) { blockDiffEi =>
-          blockDiffEi should produce("Address belongs to another network")
-        }
-=======
     preconditionsAndPayment.foreach { case (genesis, tx) =>
       tx.chainId should not be AddressScheme.current.chainId
       assertDiffEi(Seq(TestBlock.create(Seq(genesis))), TestBlock.create(Seq(tx))) { blockDiffEi =>
-        blockDiffEi should produce("Data from other network")
-      }
->>>>>>> e05a253d
+        blockDiffEi should produce("Address belongs to another network")
+      }
     }
   }
 }