--- conflicted
+++ resolved
@@ -48,13 +48,8 @@
     val gen      = sponsorAndSetScriptGen(sponsorship = true, smartToken = false, smartAccount = false, feeInAssets, feeAmount)
     forAll(gen) {
       case (genesisBlock, transferTx) =>
-<<<<<<< HEAD
-        withStateAndHistory(settings) { blockchain =>
+        withLevelDBWriter(settings) { blockchain =>
           val BlockDiffer.Result(preconditionDiff, preconditionFees, totalFee, _, _) =
-=======
-        withLevelDBWriter(settings) { blockchain =>
-          val BlockDiffer.Result(preconditionDiff, preconditionFees, totalFee, _) =
->>>>>>> f2a3fa77
             BlockDiffer.fromBlock(blockchain, None, genesisBlock, MiningConstraint.Unlimited).explicitGet()
           blockchain.append(preconditionDiff, preconditionFees, totalFee, genesisBlock)
 
@@ -76,13 +71,8 @@
     val gen      = sponsorAndSetScriptGen(sponsorship = false, smartToken = false, smartAccount = true, feeInAssets, feeAmount)
     forAll(gen) {
       case (genesisBlock, transferTx) =>
-<<<<<<< HEAD
-        withStateAndHistory(settings) { blockchain =>
+        withLevelDBWriter(settings) { blockchain =>
           val BlockDiffer.Result(preconditionDiff, preconditionFees, totalFee, _, _) =
-=======
-        withLevelDBWriter(settings) { blockchain =>
-          val BlockDiffer.Result(preconditionDiff, preconditionFees, totalFee, _) =
->>>>>>> f2a3fa77
             BlockDiffer.fromBlock(blockchain, None, genesisBlock, MiningConstraint.Unlimited).explicitGet()
           blockchain.append(preconditionDiff, preconditionFees, totalFee, genesisBlock)
 
@@ -138,7 +128,11 @@
           100,
           ts,
           Waves,
-          if (smartToken) { 1 * Constants.UnitsInWave + ScriptExtraFee } else { 1 * Constants.UnitsInWave },
+          if (smartToken) {
+            1 * Constants.UnitsInWave + ScriptExtraFee
+          } else {
+            1 * Constants.UnitsInWave
+          },
           Array.emptyByteArray
         )
         .explicitGet()
@@ -199,13 +193,8 @@
     val gen      = sponsorAndSetScriptGen(sponsorship = false, smartToken = true, smartAccount = false, feeInAssets, feeAmount)
     forAll(gen) {
       case (genesisBlock, transferTx) =>
-<<<<<<< HEAD
-        withStateAndHistory(settings) { blockchain =>
+        withLevelDBWriter(settings) { blockchain =>
           val BlockDiffer.Result(preconditionDiff, preconditionFees, totalFee, _, _) =
-=======
-        withLevelDBWriter(settings) { blockchain =>
-          val BlockDiffer.Result(preconditionDiff, preconditionFees, totalFee, _) =
->>>>>>> f2a3fa77
             BlockDiffer.fromBlock(blockchain, None, genesisBlock, MiningConstraint.Unlimited).explicitGet()
           blockchain.append(preconditionDiff, preconditionFees, totalFee, genesisBlock)
 
