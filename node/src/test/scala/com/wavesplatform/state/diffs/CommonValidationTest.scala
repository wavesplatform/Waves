package com.wavesplatform.state.diffs

import com.wavesplatform.account.AddressScheme
import com.wavesplatform.common.utils.EitherExt2
import com.wavesplatform.db.WithState
import com.wavesplatform.features.{BlockchainFeature, BlockchainFeatures}
import com.wavesplatform.lagonaki.mocks.TestBlock
import com.wavesplatform.lang.ValidationError
import com.wavesplatform.lang.script.v1.ExprScript
import com.wavesplatform.lang.v1.compiler.Terms._
import com.wavesplatform.mining.MiningConstraint
import com.wavesplatform.settings.{Constants, FunctionalitySettings, TestFunctionalitySettings}
import com.wavesplatform.transaction.Asset.{IssuedAsset, Waves}
import com.wavesplatform.transaction.assets.{IssueTransactionV1, IssueTransactionV2, SponsorFeeTransaction}
import com.wavesplatform.transaction.smart.SetScriptTransaction
import com.wavesplatform.transaction.transfer._
import com.wavesplatform.transaction.{GenesisTransaction, Transaction}
import com.wavesplatform.{NoShrink, TransactionGen}
import org.scalacheck.Gen
import org.scalatest.{Assertion, Matchers, PropSpec}
import org.scalatestplus.scalacheck.{ScalaCheckPropertyChecks => PropertyChecks}

class CommonValidationTest extends PropSpec with PropertyChecks with Matchers with TransactionGen with WithState with NoShrink {

  property("disallows double spending") {
    val preconditionsAndPayment: Gen[(GenesisTransaction, TransferTransactionV1)] = for {
      master    <- accountGen
      recipient <- otherAccountGen(candidate = master)
      ts        <- positiveIntGen
      genesis: GenesisTransaction = GenesisTransaction.create(master, ENOUGH_AMT, ts).explicitGet()
      transfer: TransferTransactionV1 <- wavesTransferGeneratorP(master, recipient)
    } yield (genesis, transfer)

    forAll(preconditionsAndPayment) {
      case (genesis, transfer) =>
        assertDiffEi(Seq(TestBlock.create(Seq(genesis, transfer))), TestBlock.create(Seq(transfer))) { blockDiffEi =>
          blockDiffEi should produce("AlreadyInTheState")
        }

        assertDiffEi(Seq(TestBlock.create(Seq(genesis))), TestBlock.create(Seq(transfer, transfer))) { blockDiffEi =>
          blockDiffEi should produce("AlreadyInTheState")
        }
    }
  }

  private def sponsoredTransactionsCheckFeeTest(feeInAssets: Boolean, feeAmount: Long)(f: Either[ValidationError, Unit] => Assertion): Unit = {
    val settings = createSettings(BlockchainFeatures.FeeSponsorship -> 0)
    val gen      = sponsorAndSetScriptGen(sponsorship = true, smartToken = false, smartAccount = false, feeInAssets, feeAmount)
    forAll(gen) {
      case (genesisBlock, transferTx) =>
        withStateAndHistory(settings) { blockchain =>
<<<<<<< HEAD
          val BlockDiffer.Result(preconditionDiff, preconditionFees, totalFee, _, _) =
            BlockDiffer.fromBlock(settings, blockchain, None, genesisBlock, MiningConstraint.Unlimited).explicitGet()
=======
          val BlockDiffer.Result(preconditionDiff, preconditionFees, totalFee, _) =
            BlockDiffer.fromBlock(blockchain, None, genesisBlock, MiningConstraint.Unlimited).explicitGet()
>>>>>>> 95fb2edf
          blockchain.append(preconditionDiff, preconditionFees, totalFee, genesisBlock)

          f(CommonValidation.checkFee(blockchain, 1, transferTx))
        }
    }
  }

  property("checkFee for sponsored transactions sunny") {
    sponsoredTransactionsCheckFeeTest(feeInAssets = true, feeAmount = 10)(_ shouldBe 'right)
  }

  property("checkFee for sponsored transactions fails if the fee is not enough") {
    sponsoredTransactionsCheckFeeTest(feeInAssets = true, feeAmount = 1)(_ should produce("does not exceed minimal value of"))
  }

  private def smartAccountCheckFeeTest(feeInAssets: Boolean, feeAmount: Long)(f: Either[ValidationError, Unit] => Assertion): Unit = {
    val settings = createSettings(BlockchainFeatures.SmartAccounts -> 0)
    val gen      = sponsorAndSetScriptGen(sponsorship = false, smartToken = false, smartAccount = true, feeInAssets, feeAmount)
    forAll(gen) {
      case (genesisBlock, transferTx) =>
        withStateAndHistory(settings) { blockchain =>
<<<<<<< HEAD
          val BlockDiffer.Result(preconditionDiff, preconditionFees, totalFee, _, _) =
            BlockDiffer.fromBlock(settings, blockchain, None, genesisBlock, MiningConstraint.Unlimited).explicitGet()
=======
          val BlockDiffer.Result(preconditionDiff, preconditionFees, totalFee, _) =
            BlockDiffer.fromBlock(blockchain, None, genesisBlock, MiningConstraint.Unlimited).explicitGet()
>>>>>>> 95fb2edf
          blockchain.append(preconditionDiff, preconditionFees, totalFee, genesisBlock)

          f(CommonValidation.checkFee(blockchain, 1, transferTx))
        }
    }
  }

  property("checkFee for smart accounts sunny") {
    smartAccountCheckFeeTest(feeInAssets = false, feeAmount = 400000)(_ shouldBe 'right)
  }

  private def sponsorAndSetScriptGen(sponsorship: Boolean, smartToken: Boolean, smartAccount: Boolean, feeInAssets: Boolean, feeAmount: Long) =
    for {
      richAcc      <- accountGen
      recipientAcc <- accountGen
      ts = System.currentTimeMillis()
    } yield {
      val script = ExprScript(TRUE).explicitGet()

      val genesisTx = GenesisTransaction.create(richAcc, ENOUGH_AMT, ts).explicitGet()

      val issueTx =
        if (smartToken)
          IssueTransactionV2
            .selfSigned(
              AddressScheme.current.chainId,
              richAcc,
              "test".getBytes(),
              "desc".getBytes(),
              Long.MaxValue,
              2,
              reissuable = false,
              Some(script),
              Constants.UnitsInWave,
              ts
            )
            .explicitGet()
        else
          IssueTransactionV1
            .selfSigned(richAcc, "test".getBytes(), "desc".getBytes(), Long.MaxValue, 2, reissuable = false, Constants.UnitsInWave, ts)
            .explicitGet()

      val transferWavesTx = TransferTransactionV1
        .selfSigned(Waves, richAcc, recipientAcc, 10 * Constants.UnitsInWave, ts, Waves, 1 * Constants.UnitsInWave, Array.emptyByteArray)
        .explicitGet()

      val transferAssetTx = TransferTransactionV1
        .selfSigned(
          IssuedAsset(issueTx.id()),
          richAcc,
          recipientAcc,
          100,
          ts,
          Waves,
          if (smartToken) { 1 * Constants.UnitsInWave + ScriptExtraFee } else { 1 * Constants.UnitsInWave },
          Array.emptyByteArray
        )
        .explicitGet()

      val sponsorTx =
        if (sponsorship)
          Seq(
            SponsorFeeTransaction
              .selfSigned(richAcc, IssuedAsset(issueTx.id()), Some(10), if (smartToken) {
                Constants.UnitsInWave + ScriptExtraFee
              } else {
                Constants.UnitsInWave
              }, ts)
              .explicitGet()
          )
        else Seq.empty

      val setScriptTx =
        if (smartAccount)
          Seq(
            SetScriptTransaction
              .selfSigned(
                recipientAcc,
                Some(script),
                1 * Constants.UnitsInWave,
                ts
              )
              .explicitGet()
          )
        else Seq.empty

      val transferBackTx = TransferTransactionV1
        .selfSigned(
          IssuedAsset(issueTx.id()),
          recipientAcc,
          richAcc,
          1,
          ts,
          if (feeInAssets) IssuedAsset(issueTx.id()) else Waves,
          feeAmount,
          Array.emptyByteArray
        )
        .explicitGet()

      (TestBlock.create(Vector[Transaction](genesisTx, issueTx, transferWavesTx, transferAssetTx) ++ sponsorTx ++ setScriptTx), transferBackTx)
    }

  private def createSettings(preActivatedFeatures: (BlockchainFeature, Int)*): FunctionalitySettings =
    TestFunctionalitySettings.Enabled
      .copy(
        preActivatedFeatures = preActivatedFeatures.map { case (k, v) => k.id -> v }(collection.breakOut),
        blocksForFeatureActivation = 1,
        featureCheckBlocksPeriod = 1
      )

  private def smartTokensCheckFeeTest(feeInAssets: Boolean, feeAmount: Long)(f: Either[ValidationError, Unit] => Assertion): Unit = {
    val settings = createSettings(BlockchainFeatures.SmartAccounts -> 0, BlockchainFeatures.SmartAssets -> 0)
    val gen      = sponsorAndSetScriptGen(sponsorship = false, smartToken = true, smartAccount = false, feeInAssets, feeAmount)
    forAll(gen) {
      case (genesisBlock, transferTx) =>
        withStateAndHistory(settings) { blockchain =>
<<<<<<< HEAD
          val BlockDiffer.Result(preconditionDiff, preconditionFees, totalFee, _, _) =
            BlockDiffer.fromBlock(settings, blockchain, None, genesisBlock, MiningConstraint.Unlimited).explicitGet()
=======
          val BlockDiffer.Result(preconditionDiff, preconditionFees, totalFee, _) =
            BlockDiffer.fromBlock(blockchain, None, genesisBlock, MiningConstraint.Unlimited).explicitGet()
>>>>>>> 95fb2edf
          blockchain.append(preconditionDiff, preconditionFees, totalFee, genesisBlock)

          f(CommonValidation.checkFee(blockchain, 1, transferTx))
        }
    }
  }

  property("checkFee for smart tokens sunny") {
    smartTokensCheckFeeTest(feeInAssets = false, feeAmount = 1)(_ shouldBe 'right)
  }
}<|MERGE_RESOLUTION|>--- conflicted
+++ resolved
@@ -49,13 +49,8 @@
     forAll(gen) {
       case (genesisBlock, transferTx) =>
         withStateAndHistory(settings) { blockchain =>
-<<<<<<< HEAD
           val BlockDiffer.Result(preconditionDiff, preconditionFees, totalFee, _, _) =
-            BlockDiffer.fromBlock(settings, blockchain, None, genesisBlock, MiningConstraint.Unlimited).explicitGet()
-=======
-          val BlockDiffer.Result(preconditionDiff, preconditionFees, totalFee, _) =
             BlockDiffer.fromBlock(blockchain, None, genesisBlock, MiningConstraint.Unlimited).explicitGet()
->>>>>>> 95fb2edf
           blockchain.append(preconditionDiff, preconditionFees, totalFee, genesisBlock)
 
           f(CommonValidation.checkFee(blockchain, 1, transferTx))
@@ -77,13 +72,8 @@
     forAll(gen) {
       case (genesisBlock, transferTx) =>
         withStateAndHistory(settings) { blockchain =>
-<<<<<<< HEAD
           val BlockDiffer.Result(preconditionDiff, preconditionFees, totalFee, _, _) =
-            BlockDiffer.fromBlock(settings, blockchain, None, genesisBlock, MiningConstraint.Unlimited).explicitGet()
-=======
-          val BlockDiffer.Result(preconditionDiff, preconditionFees, totalFee, _) =
             BlockDiffer.fromBlock(blockchain, None, genesisBlock, MiningConstraint.Unlimited).explicitGet()
->>>>>>> 95fb2edf
           blockchain.append(preconditionDiff, preconditionFees, totalFee, genesisBlock)
 
           f(CommonValidation.checkFee(blockchain, 1, transferTx))
@@ -200,13 +190,8 @@
     forAll(gen) {
       case (genesisBlock, transferTx) =>
         withStateAndHistory(settings) { blockchain =>
-<<<<<<< HEAD
           val BlockDiffer.Result(preconditionDiff, preconditionFees, totalFee, _, _) =
-            BlockDiffer.fromBlock(settings, blockchain, None, genesisBlock, MiningConstraint.Unlimited).explicitGet()
-=======
-          val BlockDiffer.Result(preconditionDiff, preconditionFees, totalFee, _) =
             BlockDiffer.fromBlock(blockchain, None, genesisBlock, MiningConstraint.Unlimited).explicitGet()
->>>>>>> 95fb2edf
           blockchain.append(preconditionDiff, preconditionFees, totalFee, genesisBlock)
 
           f(CommonValidation.checkFee(blockchain, 1, transferTx))
