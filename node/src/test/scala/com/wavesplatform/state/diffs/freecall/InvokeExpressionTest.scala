--- conflicted
+++ resolved
@@ -272,13 +272,8 @@
   property("complexity limit") {
     val (genesisTxs, invoke) = scenario(sigVerifyCount = 150)
     withDomain(RideV6) { d =>
-<<<<<<< HEAD
-      d.appendBlock(genesisTxs *)
+      d.appendBlock(genesisTxs*)
       intercept[Exception](d.appendBlock(invoke)).getMessage should include("Contract function (default) is too complex: 27167 > 26000")
-=======
-      d.appendBlock(genesisTxs*)
-      intercept[Exception](d.appendBlock(invoke)).getMessage should include("Contract function (default) is too complex: 10153 > 10000")
->>>>>>> b6e495aa
     }
   }
 
