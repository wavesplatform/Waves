package com.wavesplatform.state.diffs.freecall

import scala.util.Try
import com.wavesplatform.account.{Address, KeyPair}
import com.wavesplatform.common.utils.EitherExt2
import com.wavesplatform.db.WithDomain
import com.wavesplatform.features.BlockchainFeatures
import com.wavesplatform.lang.directives.DirectiveDictionary
import com.wavesplatform.lang.directives.values.{StdLibVersion, V3, V6}
import com.wavesplatform.lang.script.Script
import com.wavesplatform.lang.script.v1.ExprScript
import com.wavesplatform.lang.v1.compiler.TestCompiler
import com.wavesplatform.lang.v1.ContractLimits
import com.wavesplatform.state.{BinaryDataEntry, BooleanDataEntry, NewAssetInfo}
import com.wavesplatform.state.diffs.{ENOUGH_AMT, FeeValidation}
import com.wavesplatform.state.diffs.FeeValidation.{FeeConstants, FeeUnit}
import com.wavesplatform.state.diffs.ci.ciFee
import com.wavesplatform.test.PropSpec
import com.wavesplatform.transaction.{GenesisTransaction, Transaction, TxHelpers, TxVersion}
import com.wavesplatform.transaction.Asset.{IssuedAsset, Waves}
import com.wavesplatform.transaction.assets.{IssueTransaction, SponsorFeeTransaction}
import com.wavesplatform.transaction.smart.{InvokeExpressionTransaction, SetScriptTransaction}
import com.wavesplatform.utils.JsonMatchers
import org.scalatest.{Assertion, EitherValues}
import org.scalatestplus.scalacheck.ScalaCheckPropertyChecks
import play.api.libs.json.Json

class InvokeExpressionTest extends PropSpec with ScalaCheckPropertyChecks with WithDomain with EitherValues with JsonMatchers {
  import DomainPresets.{RideV6, ContinuationTransaction}
  import InvokeExpressionTest.*

  property("can use max contract complexity") {
    def sigVerifyList(size: Int): String = (1 to size).map(_ => "sigVerify(base58'', base58'', base58'')").mkString("[", ", ", "]")

    val script = TxHelpers.freeCallScript(s"""
                                             |strict a = ${sigVerifyList(ContractLimits.MaxTotalInvokeComplexity(StdLibVersion.V6) / 181)}
                                             |[]
                                             |""".stripMargin)

    TxHelpers.estimate(script) shouldBe 51949

    val bigScript = TxHelpers.freeCallScript(s"""
                                             |strict a = ${sigVerifyList(ContractLimits.MaxTotalInvokeComplexity(StdLibVersion.V6) / 181 + 1)}
                                             |[]
                                             |""".stripMargin)

    withDomain(DomainPresets.ContinuationTransaction) { d =>
      d.helpers.creditWavesToDefaultSigner()
      d.appendAndAssertSucceed(TxHelpers.invokeExpression(script))
      d.appendAndCatchError(TxHelpers.invokeExpression(bigScript)).toString should include("Contract function (default) is too complex: 52130 > 52000")
    }
  }

  property("cannot create transaction objects") {
    val orderConstructor =
      "Order(base58'', base58'', AssetPair(base58'', base58''), Buy, 1, 1, 1, 1, 1, unit, Address(base58''), base58'', base58'', [])"

    val constructors = Seq(
      "GenesisTransaction(1, Address(base58''), base58'', 1, 1, 1)",
      "PaymentTransaction(1, Address(base58''), base58'', 1, 1, 1, Address(base58''), base58'', base58'', [])",
      "TransferTransaction(unit, 1, unit, Alias(\"\"), base58'', base58'', 1, 1, 1, Address(base58''), base58'', base58'', [])",
      "IssueTransaction(1, \"\", \"\", true, 1, unit, base58'', 1, 1, 1, Address(base58''), base58'', base58'', [])",
      "ReissueTransaction(1, base58'', true, base58'', 1, 1, 1, Address(base58''), base58'', base58'', [])",
      "BurnTransaction(1, base58'', base58'', 1, 1, 1, Address(base58''), base58'', base58'', [])",
      "SetScriptTransaction(unit, base58'', 1, 1, 1, Address(base58''), base58'', base58'', [])",
      "SponsorFeeTransaction(base58'', 5, base58'', 1, 1, 1, Address(base58''), base58'', base58'', [])",
      "LeaseTransaction(1, Address(base58''), base58'', 1, 1, 1, Address(base58''), base58'', base58'', [])",
      "LeaseCancelTransaction(base58'', base58'', 1, 1, 1, Address(base58''), base58'', base58'', [])",
      "CreateAliasTransaction(\"\", base58'', 1, 1, 1, Address(base58''), base58'', base58'', [])",
      s"ExchangeTransaction($orderConstructor, $orderConstructor, 1, 1, 1, 1, base58'', 1, 1, 1, Address(base58''), base58'', base58'', [])",
      "UpdateAssetInfoTransaction(base58'', \"\", \"\", base58'', 1, 1, 1, Address(base58''), base58'', base58'', [])",
      "DataTransaction([], base58'', 1, 1, 1, Address(base58''), base58'', base58'', [])",
      "MassTransferTransaction(base58'', 1, [], 1, base58'', base58'', 1, 1, 1, Address(base58''), base58'', base58'', [])",
      "SetAssetScriptTransaction(unit, base58'', base58'', 1, 1, 1, Address(base58''), base58'', base58'', [])",
      "InvokeScriptTransaction(Address(base58''), unit, \"\", [], base58'', 1, 1, 1, Address(base58''), base58'', base58'', [], [])"
    )

    for (constructor <- constructors) withClue("\\w+Transaction".r.findFirstIn(constructor).get) {
      val scriptText =
        s"""
           |strict transfer = $constructor
           |true
           |""".stripMargin
      val scriptV5 = Try(TxHelpers.exprScript(StdLibVersion.V5)(scriptText))
      scriptV5 shouldBe Symbol("success")

      val scriptV6 = scriptV5.get.copy(stdLibVersion = StdLibVersion.V6, isFreeCall = true)
      intercept[RuntimeException](TxHelpers.exprScript(StdLibVersion.V6)(scriptText)).toString should include("Can't find a function")

      withDomain(ContinuationTransaction) { d =>
        d.helpers.creditWavesToDefaultSigner()
        d.appendAndCatchError(TxHelpers.invokeExpression(scriptV6)).toString should include regex "function 'User\\(\\w+\\)' not found".r
      }
    }
  }

  property("can call another contract") {
    val dAppScript = TxHelpers.scriptV5("""
                                          |@Callable(i)
                                          |func test() = ([], 123)
                                          |""".stripMargin)
    val dAppAccount = TxHelpers.secondSigner

    val freeCall = TestCompiler(V6).compileFreeCall(s"""strict test = invoke(Address(base58'${dAppAccount.toAddress}'), "test", [], [])
                                                       |if (test == 123) then [] else throw("err")""".stripMargin)

    val invoke = InvokeExpressionTransaction
      .selfSigned(TxVersion.V1, TxHelpers.defaultSigner, freeCall, 1000000L, Waves, System.currentTimeMillis())
      .explicitGet()
    withDomain(ContinuationTransaction) { d =>
      d.helpers.creditWavesToDefaultSigner()
      d.helpers.creditWavesFromDefaultSigner(dAppAccount.toAddress)
      d.helpers.setScript(dAppAccount, dAppScript)
      d.appendAndAssertSucceed(invoke)

      val result = d.commonApi.invokeScriptResult(invoke.id())
      Json.toJson(result) should matchJson("""{
                                             |  "data" : [ ],
                                             |  "transfers" : [ ],
                                             |  "issues" : [ ],
                                             |  "reissues" : [ ],
                                             |  "burns" : [ ],
                                             |  "sponsorFees" : [ ],
                                             |  "leases" : [ ],
                                             |  "leaseCancels" : [ ],
                                             |  "invokes" : [ {
                                             |    "dApp" : "3MuVqVJGmFsHeuFni5RbjRmALuGCkEwzZtC",
                                             |    "call" : {
                                             |      "function" : "test",
                                             |      "args" : [ ]
                                             |    },
                                             |    "payment" : [ ],
                                             |    "stateChanges" : {
                                             |      "data" : [ ],
                                             |      "transfers" : [ ],
                                             |      "issues" : [ ],
                                             |      "reissues" : [ ],
                                             |      "burns" : [ ],
                                             |      "sponsorFees" : [ ],
                                             |      "leases" : [ ],
                                             |      "leaseCancels" : [ ],
                                             |      "invokes" : [ ]
                                             |    }
                                             |  } ]
                                             |}""".stripMargin)
    }
  }

  property("successful applying to the state") {
    val (genesisTxs, invoke) = scenario()
    withDomain(ContinuationTransaction) { d =>
      d.appendBlock(genesisTxs*)
      d.appendBlock(invoke)
      d.blockchain.accountData(invoke.sender.toAddress, "check").get shouldBe BooleanDataEntry("check", true)
      d.blockchain.accountData(invoke.sender.toAddress, "transactionId").get shouldBe BinaryDataEntry("transactionId", invoke.txId)
      d.liquidDiff.issuedAssets.size shouldBe 1
      checkAsset(invoke, d.liquidDiff.issuedAssets.head._2)
    }
  }

  property("insufficient fee leading to reject") {
    val (genesisTxs, invoke) = scenario(enoughFee = false, issue = false)
    withDomain(ContinuationTransaction) { d =>
      d.appendBlock(genesisTxs*)
      intercept[Exception](d.appendBlock(invoke)).getMessage should include(feeErrorMessage(invoke))
    }
  }

  property("insufficient fee for issue leading to reject") {
    val (genesisTxs, invoke) = scenario(enoughFee = false)
    withDomain(ContinuationTransaction) { d =>
      d.appendBlock(genesisTxs*)
      d.appendAndCatchError(invoke).toString should include(feeErrorMessage(invoke, issue = true))
    }
  }

  property("insufficient fee for big verifier leading to reject") {
    val (genesisTxs, invoke) = scenario(issue = false, verifier = Some(bigVerifier))
    withDomain(ContinuationTransaction) { d =>
      d.appendBlock(genesisTxs*)
      d.appendAndCatchError(invoke).toString should include(feeErrorMessage(invoke, verifier = true))
    }
  }

  property("big verifier with enough fee") {
    val (genesisTxs, invoke) = scenario(issue = false, verifier = Some(bigVerifier), bigVerifier = true)
    withDomain(ContinuationTransaction) { d =>
      d.appendBlock(genesisTxs*)
      d.appendBlock(invoke)
      d.blockchain.transactionSucceeded(invoke.id.value()) shouldBe true
    }
  }

  property("forbid for old version verifier") {
    DirectiveDictionary[StdLibVersion].all
      .filter(_ < V6)
      .foreach { v =>
        assertLowVersion(v)
        if (v >= V3) {
          assertLowVersion(v, dApp = true)
          assertNoVerifierNoError(v)
        }
      }

    def assertLowVersion(v: StdLibVersion, dApp: Boolean = false): Assertion = {
      val (genesisTxs, invoke) = scenario(verifier = Some(if (dApp) dAppVerifier(v) else verifier(v)))
      withDomain(ContinuationTransaction) { d =>
        d.appendBlock(genesisTxs*)
        intercept[Exception](d.appendBlock(invoke)).getMessage should include(
          s"Can't process InvokeExpressionTransaction from RIDE $v verifier, it might be used from V6"
        )
      }
    }

    def assertNoVerifierNoError(v: StdLibVersion): Assertion = {
      val (genesisTxs, invoke) = scenario(verifier = Some(dAppWithNoVerifier(v)))
      withDomain(ContinuationTransaction) { d =>
        d.appendBlock(genesisTxs*)
        d.appendBlock(invoke)
        d.blockchain.transactionSucceeded(invoke.id.value()) shouldBe true
      }
    }
  }

  property("allow for V6 verifier") {
    val (genesisTxs, invoke) = scenario(verifier = Some(verifier(V6)))
    withDomain(ContinuationTransaction) { d =>
      d.appendBlock(genesisTxs*)
      d.appendBlock(invoke)
      d.blockchain.transactionSucceeded(invoke.txId) shouldBe true
    }
  }

  property("disallow by V6 verifier by type") {
    val (genesisTxs, invoke) = scenario(verifier = Some(forbidByTypeVerifier))
    withDomain(ContinuationTransaction) { d =>
      d.appendBlock(genesisTxs*)
      intercept[Exception](d.appendBlock(invoke)).getMessage should include("TransactionNotAllowedByScript")
    }
  }

  property("disallow by V6 verifier rejecting all") {
    val (genesisTxs, invoke) = scenario(verifier = Some(forbidAllVerifier))
    withDomain(ContinuationTransaction) { d =>
      d.appendBlock(genesisTxs*)
      intercept[Exception](d.appendBlock(invoke)).getMessage should include("TransactionNotAllowedByScript")
    }
  }

  property("activation") {
    val (genesisTxs, invoke) = scenario()
    withDomain(RideV6) { d =>
      d.appendBlock(genesisTxs*)
      intercept[Exception](d.appendBlock(invoke)).getMessage should include(
        s"${BlockchainFeatures.ContinuationTransaction.description} feature has not been activated yet"
      )
    }
  }

  ignore("available versions") { // TODO check is commented in CommonValidation
    val unsupportedVersion   = InvokeExpressionTransaction.supportedVersions.max + 1
    val (genesisTxs, invoke) = scenario(version = unsupportedVersion.toByte)
    withDomain(ContinuationTransaction) { d =>
      d.appendBlock(genesisTxs*)
      intercept[Exception](d.appendBlock(invoke)).getMessage should include("Invalid tx version")
    }
  }

  property("sponsor fee") {
    val (genesisTxs, invoke) = scenario(sponsor = true)
    withDomain(ContinuationTransaction) { d =>
      d.appendBlock(genesisTxs*)
      d.appendBlock(invoke)
      d.blockchain.transactionSucceeded(invoke.id.value()) shouldBe true
    }
  }

<<<<<<< HEAD
  property("issue with 99 transfers") {
    val (genesisTxs, invoke) = scenario(transfersCount = 99)
    withDomain(RideV6) { d =>
=======
  property("issue with 29 transfers") {
    val (genesisTxs, invoke) = scenario(transfersCount = 29)
    withDomain(ContinuationTransaction) { d =>
>>>>>>> a31566c9
      d.appendBlock(genesisTxs*)
      d.appendBlock(invoke)
      d.blockchain.transactionSucceeded(invoke.id.value()) shouldBe true
    }
  }

<<<<<<< HEAD
  property("issue with 100 transfers") {
    val (genesisTxs, invoke) = scenario(transfersCount = 100)
    withDomain(RideV6) { d =>
=======
  property("issue with 30 transfers") {
    val (genesisTxs, invoke) = scenario(transfersCount = 30)
    withDomain(ContinuationTransaction) { d =>
>>>>>>> a31566c9
      d.appendBlock(genesisTxs*)
      d.appendAndCatchError(invoke).toString should include("Actions count limit is exceeded")
    }
  }

  property("complexity limit") {
    val (genesisTxs, invoke) = scenario(sigVerifyCount = 300)
    withDomain(ContinuationTransaction) { d =>
      d.appendBlock(genesisTxs*)
      d.appendAndCatchError(invoke).toString should include("Contract function (default) is too complex: 54317 > 52000")
    }
  }

  property("reject due to script error") {
    val (genesisTxs, invoke) = scenario(raiseError = true)
    withDomain(ContinuationTransaction) { d =>
      d.appendBlock(genesisTxs*)
      intercept[Exception](d.appendBlock(invoke)).getMessage should include("ScriptExecutionError(error = Explicit script termination")
    }
  }

  property("fail due to script error") {
    val (genesisTxs, invoke) = scenario(raiseError = true, sigVerifyCount = 6)
    withDomain(ContinuationTransaction) { d =>
      d.appendBlock(genesisTxs*)
      d.appendBlock(invoke)
      d.liquidDiff.errorMessage(invoke.id.value()).get.text should include("Explicit script termination")
    }
  }

  private[this] def checkAsset(
      invoke: InvokeExpressionTransaction,
      asset: NewAssetInfo
  ): Assertion = {
    asset.dynamic.name.toStringUtf8 shouldBe TestAssetName
    asset.dynamic.description.toStringUtf8 shouldBe TestAssetDesc
    asset.volume.volume shouldBe TestAssetVolume
    asset.volume.isReissuable shouldBe TestAssetReissuable
    asset.static.decimals shouldBe TestAssetDecimals
    asset.static.nft shouldBe false
    asset.static.issuer shouldBe invoke.sender
  }
}

private object InvokeExpressionTest {
  val TestAssetName       = "name"
  val TestAssetDesc       = "description"
  val TestAssetVolume     = 1000
  val TestAssetDecimals   = 4
  val TestAssetReissuable = true

  def makeExpression(
      invoker: KeyPair,
      fee: Long,
      issue: Boolean,
      transfersCount: Int,
      receiver: Address,
      sigVerifyCount: Int,
      raiseError: Boolean
  ): ExprScript =
    TestCompiler(V6).compileFreeCall(
      s"""
         | ${(1 to sigVerifyCount).map(i => s"strict r$i = sigVerify(base58'', base58'', base58'')").mkString("\n")}
         | ${if (raiseError) "strict f = throw()" else ""}
         | let address   = Address(base58'${invoker.toAddress}')
         | let publicKey = base58'${invoker.publicKey}'
         | let check =
         |   this                    == address   &&
         |   i.caller                == address   &&
         |   i.originCaller          == address   &&
         |   i.callerPublicKey       == publicKey &&
         |   i.originCallerPublicKey == publicKey &&
         |   i.fee                   == $fee      &&
         |   i.payments              == []        &&
         |   i.feeAssetId            == unit
         | [
         |   BooleanEntry("check", check),
         |   BinaryEntry("transactionId", i.transactionId)
         |   ${if (issue) s""", Issue("$TestAssetName", "$TestAssetDesc", $TestAssetVolume, $TestAssetDecimals, $TestAssetReissuable, unit, 0) """
      else ""}
         |   ${if (transfersCount > 0) "," else ""}
         |   ${(1 to transfersCount).map(_ => s"ScriptTransfer(Address(base58'$receiver'), 1, unit)").mkString(",")}
         | ]
       """.stripMargin
    )

  def scenario(
      enoughFee: Boolean = true,
      issue: Boolean = true,
      verifier: Option[Script] = None,
      sponsor: Boolean = false,
      version: Byte = 1,
      transfersCount: Int = 0,
      sigVerifyCount: Int = 0,
      bigVerifier: Boolean = false,
      raiseError: Boolean = false
  ): (Seq[Transaction], InvokeExpressionTransaction) = {
    val invoker  = TxHelpers.signer(1)
    val receiver = TxHelpers.signer(2)
    val fee      = ciFee(freeCall = enoughFee, nonNftIssue = if (issue) 1 else 0, sc = if (bigVerifier) 1 else 0).sample.get

    val genesis     = GenesisTransaction.create(invoker.toAddress, ENOUGH_AMT, TxHelpers.timestamp).explicitGet()
    val setVerifier = SetScriptTransaction.selfSigned(TxVersion.V2, invoker, verifier, fee, TxHelpers.timestamp).explicitGet()

    val sponsorIssueTx = IssueTransaction.selfSigned(TxVersion.V2, invoker, "name", "", 1000, 1, true, None, fee, TxHelpers.timestamp).explicitGet()
    val sponsorAsset   = IssuedAsset(sponsorIssueTx.id.value())
    val sponsorTx      = SponsorFeeTransaction.selfSigned(TxVersion.V2, invoker, sponsorAsset, Some(1000L), fee, TxHelpers.timestamp).explicitGet()
    val feeAsset       = if (sponsor) sponsorAsset else Waves

    val call   = makeExpression(invoker, fee, issue, transfersCount, receiver.toAddress, sigVerifyCount, raiseError)
    val invoke = InvokeExpressionTransaction.selfSigned(version, invoker, call, fee, feeAsset, TxHelpers.timestamp).explicitGet()

    (Seq(genesis, sponsorIssueTx, sponsorTx, setVerifier), invoke)
  }

  def feeErrorMessage(invoke: InvokeExpressionTransaction, issue: Boolean = false, verifier: Boolean = false): String = {
    val expectingFee =
      FeeConstants(invoke.tpe) * FeeUnit + (if (issue) 1 else 0) * 1_0000_0000L + (if (verifier) 1 else 0) * FeeValidation.ScriptExtraFee
    val issueErr    = if (issue) " with 1 assets issued" else ""
    val verifierErr = if (verifier) " with 1 total scripts invoked" else ""
    s"Fee in WAVES for InvokeExpressionTransaction (${invoke.fee} in WAVES)$issueErr$verifierErr does not exceed minimal value of $expectingFee WAVES."
  }

  def verifier(version: StdLibVersion): Script =
    TestCompiler(version).compileExpression(
      s"""
         | match tx {
         |   case _ => true
         | }
       """.stripMargin
    )

  def dAppVerifier(version: StdLibVersion): Script =
    TestCompiler(version).compileContract(
      s"""
         | @Verifier(tx)
         | func verify() =
         |   match tx {
         |     case _ => true
         |   }
       """.stripMargin
    )

  def dAppWithNoVerifier(version: StdLibVersion): Script =
    TestCompiler(version).compileContract(
      s"""
         | @Callable(i)
         | func default() = if (true) then throw() else throw()
       """.stripMargin
    )

  def forbidByTypeVerifier: Script =
    TestCompiler(V6).compileExpression(
      s"""
         | match tx {
         |   case _: InvokeExpressionTransaction => false
         |   case _                              => true
         | }
       """.stripMargin
    )

  def forbidAllVerifier: Script =
    TestCompiler(V6).compileExpression(
      s"""
         | match tx {
         |   case _ => false
         | }
       """.stripMargin
    )

  def bigVerifier: Script =
    TestCompiler(V6).compileExpression(
      s"""
         | strict r = ${(1 to 5).map(_ => "sigVerify(base58'', base58'', base58'')").mkString(" && ")}
         | true
       """.stripMargin
    )
}<|MERGE_RESOLUTION|>--- conflicted
+++ resolved
@@ -275,30 +275,18 @@
     }
   }
 
-<<<<<<< HEAD
   property("issue with 99 transfers") {
     val (genesisTxs, invoke) = scenario(transfersCount = 99)
-    withDomain(RideV6) { d =>
-=======
-  property("issue with 29 transfers") {
-    val (genesisTxs, invoke) = scenario(transfersCount = 29)
-    withDomain(ContinuationTransaction) { d =>
->>>>>>> a31566c9
+    withDomain(ContinuationTransaction) { d =>
       d.appendBlock(genesisTxs*)
       d.appendBlock(invoke)
       d.blockchain.transactionSucceeded(invoke.id.value()) shouldBe true
     }
   }
 
-<<<<<<< HEAD
   property("issue with 100 transfers") {
     val (genesisTxs, invoke) = scenario(transfersCount = 100)
-    withDomain(RideV6) { d =>
-=======
-  property("issue with 30 transfers") {
-    val (genesisTxs, invoke) = scenario(transfersCount = 30)
-    withDomain(ContinuationTransaction) { d =>
->>>>>>> a31566c9
+    withDomain(ContinuationTransaction) { d =>
       d.appendBlock(genesisTxs*)
       d.appendAndCatchError(invoke).toString should include("Actions count limit is exceeded")
     }
