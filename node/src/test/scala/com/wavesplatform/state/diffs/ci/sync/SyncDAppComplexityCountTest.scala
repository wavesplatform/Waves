--- conflicted
+++ resolved
@@ -17,23 +17,16 @@
 import com.wavesplatform.state.Portfolio
 import com.wavesplatform.state.diffs.BlockDiffer.CurrentBlockFeePart
 import com.wavesplatform.state.diffs.ci.ciFee
-<<<<<<< HEAD
-import com.wavesplatform.state.diffs.ENOUGH_AMT
 import com.wavesplatform.test._
 import com.wavesplatform.transaction.{GenesisTransaction, Transaction, TxVersion}
-=======
 import com.wavesplatform.state.diffs.{ENOUGH_AMT, ci, produce}
 import com.wavesplatform.test.PropSpec
->>>>>>> bfd8218a
 import com.wavesplatform.transaction.Asset.{IssuedAsset, Waves}
 import com.wavesplatform.transaction.assets.IssueTransaction
 import com.wavesplatform.transaction.smart.{InvokeScriptTransaction, SetScriptTransaction}
 import com.wavesplatform.transaction.smart.InvokeScriptTransaction.Payment
 import com.wavesplatform.transaction.smart.script.ScriptCompiler
-<<<<<<< HEAD
-=======
 import com.wavesplatform.transaction.smart.{InvokeScriptTransaction, InvokeTransaction, SetScriptTransaction}
->>>>>>> bfd8218a
 import com.wavesplatform.transaction.transfer.TransferTransaction
 import com.wavesplatform.transaction.utils.Signed
 import org.scalacheck.Gen
@@ -171,24 +164,6 @@
       else
         Nil
 
-<<<<<<< HEAD
-      invokeTx = Signed.invokeScript(
-        TxVersion.V3,
-        invoker,
-        dAppAccs.last.toAddress,
-        None,
-        if (withPayment) payment else Nil,
-        fee,
-        Waves,
-        ts + 10
-      )
-    } yield (
-      Seq(invokerGenesis, assetIssue) ++ setVerifier ++ dAppGenesisTxs ++ setScriptTxs,
-      invokeTx,
-      asset,
-      dAppAccs.head.toAddress
-    )
-=======
       invokeScriptTx = InvokeScriptTransaction
         .selfSigned(
           TxVersion.V3,
@@ -210,7 +185,6 @@
         asset,
         dAppAccs.head.toAddress
       )
->>>>>>> bfd8218a
 
   private def assert(
       dAppCount: Int,
