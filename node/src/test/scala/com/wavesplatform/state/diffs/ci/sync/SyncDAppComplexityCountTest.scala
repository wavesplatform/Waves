--- conflicted
+++ resolved
@@ -66,11 +66,7 @@
                     |
                     | groth16Verify_8inputs(key, proof, input)
                   """.stripMargin
-<<<<<<< HEAD
-    ScriptCompiler.compile(script, ScriptEstimatorV3(overhead = true)).explicitGet()._1
-=======
-    ScriptCompiler.compile(script, ScriptEstimatorV3(fixOverflow = true)).explicitGet()._1
->>>>>>> c0e79db2
+    ScriptCompiler.compile(script, ScriptEstimatorV3(fixOverflow = true, overhead = true)).explicitGet()._1
   }
 
   // ~2700 complexity
@@ -95,11 +91,7 @@
                     | $condition
                     |
                   """.stripMargin
-<<<<<<< HEAD
-    ScriptCompiler.compile(script, ScriptEstimatorV3(overhead = true)).explicitGet()._1
-=======
-    ScriptCompiler.compile(script, ScriptEstimatorV3(fixOverflow = true)).explicitGet()._1
->>>>>>> c0e79db2
+    ScriptCompiler.compile(script, ScriptEstimatorV3(fixOverflow = true, overhead = true)).explicitGet()._1
   }
 
   private def scenario(
