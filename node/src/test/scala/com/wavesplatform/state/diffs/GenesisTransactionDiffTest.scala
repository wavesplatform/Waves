--- conflicted
+++ resolved
@@ -19,15 +19,9 @@
     val genesis = (1 to 10).map(idx => TxHelpers.genesis(TxHelpers.address(idx), 10000))
 
     assertDiffAndState(Seq.empty, TestBlock.create(genesis)) { (blockDiff, _) =>
-<<<<<<< HEAD
       val totalPortfolioDiff: Portfolio = blockDiff.portfolios.values.fold(Portfolio())(_.combine(_).explicitGet())
-      totalPortfolioDiff.balance shouldBe genesis.map(_.amount).sum
-      totalPortfolioDiff.effectiveBalance.explicitGet() shouldBe genesis.map(_.amount).sum
-=======
-      val totalPortfolioDiff: Portfolio = Monoid.combineAll(blockDiff.portfolios.values)
       totalPortfolioDiff.balance shouldBe genesis.map(_.amount.value).sum
-      totalPortfolioDiff.effectiveBalance shouldBe genesis.map(_.amount.value).sum
->>>>>>> 02fa6ba5
+      totalPortfolioDiff.effectiveBalance.explicitGet() shouldBe genesis.map(_.amount.value).sum
       totalPortfolioDiff.assets shouldBe Map.empty
 
       genesis.foreach { gtx =>
