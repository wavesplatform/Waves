package com.wavesplatform.state.diffs.ci.sync

import com.wavesplatform.account.Address
import com.wavesplatform.common.utils.EitherExt2
import com.wavesplatform.db.{DBCacheSettings, WithDomain, WithState}
import com.wavesplatform.lang.directives.values.{StdLibVersion, V3, V4, V5}
import com.wavesplatform.lang.script.Script
import com.wavesplatform.lang.v1.compiler.TestCompiler
import com.wavesplatform.state.diffs.{ENOUGH_AMT, ci}
import com.wavesplatform.state.diffs.ci.ciFee
import com.wavesplatform.test._
import com.wavesplatform.transaction.{GenesisTransaction, TxVersion}
import com.wavesplatform.transaction.Asset.Waves
import com.wavesplatform.transaction.smart.SetScriptTransaction
import com.wavesplatform.transaction.utils.Signed
import org.scalamock.scalatest.MockFactory
import org.scalatest.{EitherValues, Inside}
import org.scalatestplus.scalacheck.ScalaCheckPropertyChecks

class SyncDAppForbidOldVersionsTest
    extends PropSpec
    with ScalaCheckPropertyChecks
    with Inside
    with WithState
    with DBCacheSettings
    with MockFactory
    with WithDomain
    with EitherValues {
  import DomainPresets._

  private val time = new TestTime
  private def ts   = time.getTimestamp()

  private def proxyDAppScript(callingDApp: Address): Script =
    TestCompiler(V5).compileContract(
      s"""
         | @Callable(inv)
         | func default() = {
         |    strict r = Address(base58'$callingDApp').invoke("default", nil, [])
         |    []
         | }
       """.stripMargin
    )

  private def callingDAppScript(version: StdLibVersion): Script = {
    val data =
      if (version == V4)
        " [] "
      else
        " WriteSet([]) "

    TestCompiler(version).compileContract(
      s"""
         | @Callable(inv)
         | func default() = $data
       """.stripMargin
    )
  }

  private def scenario(version: StdLibVersion, invokeExpression: Boolean) =
    for {
      invoker     <- accountGen
      callingDApp <- accountGen
      proxyDApp   <- accountGen
      fee         <- ciFee()
<<<<<<< HEAD
      gTx1     = GenesisTransaction.create(callingDApp.toAddress, ENOUGH_AMT, ts).explicitGet()
      gTx2     = GenesisTransaction.create(invoker.toAddress, ENOUGH_AMT, ts).explicitGet()
      gTx3     = GenesisTransaction.create(proxyDApp.toAddress, ENOUGH_AMT, ts).explicitGet()
      ssTx     = SetScriptTransaction.selfSigned(1.toByte, callingDApp, Some(callingDAppScript(version)), fee, ts).explicitGet()
      ssTx2    = SetScriptTransaction.selfSigned(1.toByte, proxyDApp, Some(proxyDAppScript(callingDApp.toAddress)), fee, ts).explicitGet()
      invokeTx = Signed.invokeScript(TxVersion.V3, invoker, proxyDApp.toAddress, None, Nil, fee, Waves, ts)
=======
      gTx1               = GenesisTransaction.create(callingDApp.toAddress, ENOUGH_AMT, ts).explicitGet()
      gTx2               = GenesisTransaction.create(invoker.toAddress, ENOUGH_AMT, ts).explicitGet()
      gTx3               = GenesisTransaction.create(proxyDApp.toAddress, ENOUGH_AMT, ts).explicitGet()
      ssTx               = SetScriptTransaction.selfSigned(1.toByte, callingDApp, Some(callingDAppScript(version)), fee, ts).explicitGet()
      ssTx2              = SetScriptTransaction.selfSigned(1.toByte, proxyDApp, Some(proxyDAppScript(callingDApp.toAddress)), fee, ts).explicitGet()
      invokeScriptTx     = InvokeScriptTransaction.selfSigned(TxVersion.V3, invoker, proxyDApp.toAddress, None, Nil, fee, Waves, ts).explicitGet()
      invokeExpressionTx = ci.toInvokeExpression(ssTx2, invoker)
      invokeTx           = if (invokeExpression) invokeExpressionTx else invokeScriptTx
>>>>>>> bfd8218a
    } yield (Seq(gTx1, gTx2, gTx3, ssTx, ssTx2), invokeTx, proxyDApp.toAddress, callingDApp.toAddress)

  property("sync call is forbidden for V3 and V4 DApps") {
    for {
      callingDAppVersion <- Seq(V3, V4)
      invokeExpression   <- Seq(false, true)
    } {
      val (preparingTxs, invoke, proxyDApp, callingDApp) = scenario(callingDAppVersion, invokeExpression).sample.get
      val (settings, source, target)                     = if (invokeExpression) (RideV6, invoke.senderAddress, callingDApp) else (RideV5, proxyDApp, callingDApp)
      withDomain(settings) { d =>
        d.appendBlock(preparingTxs: _*)
        (the[RuntimeException] thrownBy d.appendBlock(invoke)).getMessage should include(
          s"DApp $source invoked DApp $target that uses RIDE $callingDAppVersion, " +
            s"but dApp-to-dApp invocation requires version 5 or higher"
        )
      }
    }
  }
}<|MERGE_RESOLUTION|>--- conflicted
+++ resolved
@@ -63,14 +63,6 @@
       callingDApp <- accountGen
       proxyDApp   <- accountGen
       fee         <- ciFee()
-<<<<<<< HEAD
-      gTx1     = GenesisTransaction.create(callingDApp.toAddress, ENOUGH_AMT, ts).explicitGet()
-      gTx2     = GenesisTransaction.create(invoker.toAddress, ENOUGH_AMT, ts).explicitGet()
-      gTx3     = GenesisTransaction.create(proxyDApp.toAddress, ENOUGH_AMT, ts).explicitGet()
-      ssTx     = SetScriptTransaction.selfSigned(1.toByte, callingDApp, Some(callingDAppScript(version)), fee, ts).explicitGet()
-      ssTx2    = SetScriptTransaction.selfSigned(1.toByte, proxyDApp, Some(proxyDAppScript(callingDApp.toAddress)), fee, ts).explicitGet()
-      invokeTx = Signed.invokeScript(TxVersion.V3, invoker, proxyDApp.toAddress, None, Nil, fee, Waves, ts)
-=======
       gTx1               = GenesisTransaction.create(callingDApp.toAddress, ENOUGH_AMT, ts).explicitGet()
       gTx2               = GenesisTransaction.create(invoker.toAddress, ENOUGH_AMT, ts).explicitGet()
       gTx3               = GenesisTransaction.create(proxyDApp.toAddress, ENOUGH_AMT, ts).explicitGet()
@@ -79,7 +71,6 @@
       invokeScriptTx     = InvokeScriptTransaction.selfSigned(TxVersion.V3, invoker, proxyDApp.toAddress, None, Nil, fee, Waves, ts).explicitGet()
       invokeExpressionTx = ci.toInvokeExpression(ssTx2, invoker)
       invokeTx           = if (invokeExpression) invokeExpressionTx else invokeScriptTx
->>>>>>> bfd8218a
     } yield (Seq(gTx1, gTx2, gTx3, ssTx, ssTx2), invokeTx, proxyDApp.toAddress, callingDApp.toAddress)
 
   property("sync call is forbidden for V3 and V4 DApps") {
