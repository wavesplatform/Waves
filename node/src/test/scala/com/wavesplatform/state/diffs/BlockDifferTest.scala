--- conflicted
+++ resolved
@@ -13,7 +13,6 @@
 import com.wavesplatform.settings.{BlockRewardSettings, FunctionalitySettings}
 import com.wavesplatform.state.{Blockchain, Diff}
 import com.wavesplatform.transaction.GenesisTransaction
-import com.wavesplatform.utils.Implicits._
 import org.scalatest.{FreeSpecLike, Matchers}
 
 class BlockDifferTest extends FreeSpecLike with Matchers with BlockGen with WithState {
@@ -112,29 +111,13 @@
     }
   }
 
-  private[this] def assertDiff(blocks: Seq[Block], ngAtHeight: Int)(assertion: (Diff, Blockchain) => Unit): Unit = {
+  private def assertDiff(blocks: Seq[Block], ngAtHeight: Int)(assertion: (Diff, Blockchain) => Unit): Unit = {
     val fs = FunctionalitySettings(
       featureCheckBlocksPeriod = ngAtHeight / 2,
       blocksForFeatureActivation = 1,
-<<<<<<< HEAD
-      allowTemporaryNegativeUntil = 0L,
-      generationBalanceDepthFrom50To1000AfterHeight = 0,
-      minimalGeneratingBalanceAfter = 0L,
-      allowTransactionsFromFutureUntil = Long.MaxValue,
-      allowUnissuedAssetsUntil = 0L,
-      allowInvalidReissueInSameBlockUntilTimestamp = 0L,
-      allowMultipleLeaseCancelTransactionUntilTimestamp = 0L,
-      resetEffectiveBalancesAtHeight = 0,
-      blockVersion3AfterHeight = 0,
-      preActivatedFeatures = Map[Short, Int](BlockchainFeatures.NG at ngAtHeight, BlockchainFeatures.BlockReward at ngAtHeight),
+      preActivatedFeatures = Map[Short, Int]((BlockchainFeatures.NG.id, ngAtHeight), (BlockchainFeatures.BlockReward.id, ngAtHeight)),
       doubleFeaturesPeriodsAfterHeight = Int.MaxValue,
-      maxTransactionTimeBackOffset = 120.minutes,
-      maxTransactionTimeForwardOffset = 90.minutes,
       blockRewardSettings = BlockRewardSettings(0, 0, 0, 1, 1, 1, 1)
-=======
-      preActivatedFeatures = Map[Short, Int]((2, ngAtHeight)),
-      doubleFeaturesPeriodsAfterHeight = Int.MaxValue,
->>>>>>> 0150164d
     )
     assertNgDiffState(blocks.init, blocks.last, fs)(assertion)
   }
