package com.wavesplatform.state.diffs

import java.nio.charset.StandardCharsets

import com.wavesplatform.account.{Address, AddressScheme, KeyPair}
import com.wavesplatform.lagonaki.mocks.TestBlock
import com.wavesplatform.transaction.GenesisTransaction
import com.wavesplatform.common.utils.EitherExt2
import com.wavesplatform.lang.directives.values.{Expression, V1}
import com.wavesplatform.lang.script.v1.ExprScript
import com.wavesplatform.lang.utils.compilerContext
import com.wavesplatform.lang.v1.compiler.ExpressionCompiler
import com.wavesplatform.lang.v1.parser.Parser
import com.wavesplatform.transaction.Asset.{IssuedAsset, Waves}
import com.wavesplatform.transaction.assets.IssueTransactionV2
import com.wavesplatform.transaction.transfer.TransferTransactionV2
import org.scalatest.{Inside, PropSpec}

class TransactionValidationErrorPrintTest extends PropSpec with Inside {
  property("output transaction error should be easy to read") {
    val assetScript =
      s"""
        | let NETWORKBYTE = takeRight(toBytes(87), 1)
        |
        | match (tx) {
        |     # Only allow transfer transactions
        |     case t:TransferTransaction => {
        |         let txWithoutAttachment = dropRight(t.bodyBytes, 97) + takeRight(toBytes(0), 1)
        |
        |         let recipientPublicKeyAndSignature = t.attachment
        |         let recipientPublicKey = take(recipientPublicKeyAndSignature, 32)
        |         let recipientSignature = takeRight(recipientPublicKeyAndSignature, 64)
        |
        |         let recipientPublicKeyHash = take(keccak256(blake2b256(recipientPublicKey)), 20)
        |         let rpkWithVersionAndByte = takeRight(toBytes(1), 1) + NETWORKBYTE + recipientPublicKeyHash
        |         let checksum = take(keccak256(blake2b256(rpkWithVersionAndByte)), 4)
        |         let recipientAddressFromPublicKey = rpkWithVersionAndByte + checksum
        |         let recipientAddressFromTx = addressFromRecipient(t.recipient).bytes
        |         let recipientAddressStr = toBase58String(recipientAddressFromPublicKey)
        |         let big = base64'${"a" * 2048}'
        |
<<<<<<< HEAD
        |         let bigByteStr = base64'${"a" * 2000}'
        |
        |         if (bigByteStr.size() == 0 || recipientAddressFromPublicKey != recipientAddressFromTx) then throw(
        |             "Recipient address error:" + toBase58String(recipientAddressFromPublicKey)
=======
        |         if (big == big && recipientAddressFromPublicKey != recipientAddressFromTx) then throw(
        |             "Recipient address error:" + recipientAddressStr
>>>>>>> 09ac976c
        |             ) else {
        |           if (!sigVerify(txWithoutAttachment, recipientSignature, recipientPublicKey))
        |             then true
        |             else false
        |         }
        |     }
        |     case _ => throw("unexpected")
        | }
      """.stripMargin

    val untypedScript = Parser.parseExpr(assetScript).get.value

    val typedScript = ExprScript(ExpressionCompiler(compilerContext(V1, Expression, isAssetScript = false), untypedScript).explicitGet()._1)
      .explicitGet()

    val seed    = Address.fromString("3MydsP4UeQdGwBq7yDbMvf9MzfB2pxFoUKU").explicitGet()
    val master  = Address.fromString("3N1w8y9Udv3k9NCSv9EE3QvMTRnGFTDQSzu").explicitGet()
    val genesis = GenesisTransaction.create(master, 1000000000, 0).explicitGet()

    val issueTransaction = IssueTransactionV2.selfSigned(
      chainId     = AddressScheme.current.chainId,
      sender      = KeyPair(seed.bytes),
      name        = "name".getBytes(StandardCharsets.UTF_8),
      description = "description".getBytes(StandardCharsets.UTF_8),
      quantity    = 100,
      decimals    = 0,
      reissuable  = false,
      script      = Some(typedScript),
      fee         = 10000000,
      timestamp   = 0
    ).explicitGet()

    val transferTransaction = TransferTransactionV2.selfSigned(
        assetId    = IssuedAsset(issueTransaction.id()),
        sender     = KeyPair(master.bytes),
        recipient  = master,
        amount     = 1,
        timestamp  = 0,
        feeAssetId = Waves,
        feeAmount  = 10000000,
        attachment = Array[Byte]()
      )
      .explicitGet()

    assertDiffEi(
      Seq(TestBlock.create(Seq(genesis, issueTransaction))),
      TestBlock.create(Seq(transferTransaction))
    ) {
      error =>
        val expected = //regex because of changeable fields
          """Left\(TransactionValidationError\(cause = ScriptExecutionError\(error = Recipient address error:3PJmMnHHVTTkzvF67HYFjrm5Vj96mM3UtLs, type = Asset, log =
            |	\$match0 = TransferTransaction\(
            |		recipient = Address\(
            |			bytes = base58'3N1w8y9Udv3k9NCSv9EE3QvMTRnGFTDQSzu'
            |		\)
            |		timestamp = 0
<<<<<<< HEAD
            |		bodyBytes = base58'\w+'
            |		assetId = base58'\w+'
            |		feeAssetId = Unit
            |		amount = 1
            |		version = 2
            |		id = base58'\w+'
=======
            |		bodyBytes = base58'ZFDBCm7WGpX1zYwdAbbbk2XHyDz2urZGfPHjeiPWuGuemeZBqU4GzZ97iV2a1pt5X7YZttv41PSM3T2h1yMMNBrV6TaCHQK7U738Rs9nNPG241u6zzSCxyh2c7NQmfwq9YmZDb1mPcWXaoVCkCgYqnMk9v895vg4SGF'
            |		assetId = base58'FDdeECUS9tKTjMNyRU8Z5E7dseqBsRWiE92vcsTT8o1i'
            |		feeAssetId = Unit
            |		amount = 1
            |		version = 2
            |		id = base58'4hhZQRZWCabo2JK2cdYnrV9w7u7LhvcdSpf3GYpn6TQA'
>>>>>>> 09ac976c
            |		senderPublicKey = base58'EbxDdqXBhj3TEd1UFoi1UE1vm1k7gM9EMYAuLr62iaZF'
            |		attachment = base58''
            |		sender = Address\(
            |			bytes = base58'3Mrt6Y1QweDrKRRNuhhHGdHpu2kXLXq2QK5'
            |		\)
            |		fee = 10000000
            |	\)
<<<<<<< HEAD
            |	bigByteStr = base64'\w+'
=======
            |	big = base64'aaaaaaaaaaaaaaaaaaaaaaaaaaaaaaaaaaaaaaaaaaaaaaaaaaaaaaaaaaaaaaaaaaaaaaaaaaaaaaaaaaaaaaaaaaaaaaaaaaaaaaaaaaaaaaaaaaaaaaaaaaaaaaaaaaaaaaaaaaaaaaaaaaaaaaaaaaaaaaaaaaaaaaaaaaaaaaaaaaaaaaaaaaaaaaaaaaaaaaaaaaaaaaaaaaaaaaaaaaaaaaaaaaaaaaaaaaaaaaaaaaaaaaaaaaaaaaaaaaaaaaaaaaaaaaaaaaaaaaaaaaaaaaaaaaaaaaaaaaaaaaaaaaaaaaaaaaaaaaaaaaaaaaaaaaaaaaaaaaaaaaaaaaaaaaaaaaaaaaaaaaaaaaaaaaaaaaaaaaaaaaaaaaaaaaaaaaaaaaaaaaaaaaaaaaaaaaaaaaaaaaaaaaaaaaaaaaaaaaaaaaaaaaaaaaaaaaaaaaaaaaaaaaaaaaaaaaaaaaaaaaaaaaaaaaaaaaaaaaaaaaaaaaaaaaaaaaaaaaaaaaaaaaaaaaaaaaaaaaaaaaaaaaaaaaaaaaaaaaaaaaaaaaaaaaaaaaaaaaaaaaaaaaaaaaaaaaaaaaaaaaaaaaaaaaaaaaaaaaaaaaaaaaaaaaaaaaaaaaaaaaaaaaaaaaaaaaaaaaaaaaaaaaaaaaaaaaaaaaaaaaaaaaaaaaaaaaaaaaaaaaaaaaaaaaaaaaaaaaaaaaaaaaaaaaaaaaaaaaaaaaaaaaaaaaaaaaaaaaaaaaaaaaaaaaaaaaaaaaaaaaaaaaaaaaaaaaaaaaaaaaaaaaaaaaaaaaaaaaaaaaaaaaaaaaaaaaaaaaaaaaaaaaaaaaaaaaaaaaaaaaaaaaaaaaaaaaaaaaaaaaaaaaaaaaaaaaaaaaaaaaaaaaaaaaaaaaaaaaaaaaaaaaaaaaaaaaaaaaaaaaaaaaaaaaaaaaaaaaaaaaaaaaaaaaaaaaaaaaaaaaaaaaaaaaaaaaaaaaaaaaaaaaaaaaaaaaaaaaaaaaaaaaaaaaaaaaaaaaaaaaaaaaaaaaaaaaaaaaaaaaaaaaaaaaaaaaaaaaaaaaaaaaaaaaaaaaaaaaaaaaaaaaaaaaaaaaaaaaaaaaaaaaaaaaaaaaaaaaaaaaaaaaaaaaaaaaaaaaaaaaaaaaaaaaaaaaaaaaaaaaaaaaaaaaaaaaaaaaaaaaaaaaaaaaaaaaaaaaaaaaaaaaaaaaaaaaaaaaaaaaaaaaaaaaaaaaaaaaaaaaaaaaaaaaaaaaaaaaaaaaaaaaaaaaaaaaaaaaaaaaaaaaaaaaaaaaaaaaaaaaaaaaaaaaaaaaaaaaaaaaaaaaaaaaaaaaaaaaaaaaaaaaaaaaaaaaaaaaaaaaaaaaaaaaaaaaaaaaaaaaaaaaaaaaaaaaaaaaaaaaaaaaaaaaaaaaaaaaaaaaaaaaaaaaaaaaaaaaaaaaaaaaaaaaaaaaaaaaaaaaaaaaaaaaaaaaaaaaaaaaaaaaaaaaaaaaaaaaaaaaaaaaaaaaaaaaaaaaaaaaaaaaaaaaaaaaaaaaaaaaaaaaaaaaaaaaaaaaaaaaaaaaaaaaaaaaaaaaaaaaaaaaaaaaaaaaaaaaaaaaaaaaaaaaaaaaaaaaaaaaaaaaaaaaaaaaaaaaaaaaaaaaaaaaaaaaaaaaaaaaaaaaaaaaaaaaaaaaaaaaaaaaaaaaaaaaaaaaaaaaaaaaaaaaaaaaaaaaaaaaaaaaaaaaaaaaaaaaaaaaaaaaaaaaaaaaaaaaaaaaaaaaaaaaaaaaaaaaaaaaaaaaaaaaaaaaaaaaaaaaaaaaaaaaaaaaaaaaaaaaaaaaaaaaaaaaaaaaaaaaaaaaaaaaaaaaaaaaaaaaaaaaaaaaaaaaaaaaaaaaaaaaaaaaaaaaaaaaaaaaaaaaaaaaaaaaaaaaaaaaaaaaaaaaaaaaaaaaaaaaaaaaaaaaaaaaaaaaaaaaaaaaaaaaaaaaaaaaaaaaaaaaaaaaaaaaaaaaaaaaaaaaaaaaaaaaaaaaaaaaaaaaaa'
>>>>>>> 09ac976c
            |	@xs = base58'11111112'
            |	@number = 1
            |	@xs = base58'11111112W'
            |	@number = 1
            |	NETWORKBYTE = base58'2W'
            |	t = TransferTransaction\(
            |		recipient = Address\(
            |			bytes = base58'3N1w8y9Udv3k9NCSv9EE3QvMTRnGFTDQSzu'
            |		\)
            |		timestamp = 0
<<<<<<< HEAD
            |		bodyBytes = base58'\w+'
            |		assetId = base58'\w+'
            |		feeAssetId = Unit
            |		amount = 1
            |		version = 2
            |		id = base58'\w+'
=======
            |		bodyBytes = base58'ZFDBCm7WGpX1zYwdAbbbk2XHyDz2urZGfPHjeiPWuGuemeZBqU4GzZ97iV2a1pt5X7YZttv41PSM3T2h1yMMNBrV6TaCHQK7U738Rs9nNPG241u6zzSCxyh2c7NQmfwq9YmZDb1mPcWXaoVCkCgYqnMk9v895vg4SGF'
            |		assetId = base58'FDdeECUS9tKTjMNyRU8Z5E7dseqBsRWiE92vcsTT8o1i'
            |		feeAssetId = Unit
            |		amount = 1
            |		version = 2
            |		id = base58'4hhZQRZWCabo2JK2cdYnrV9w7u7LhvcdSpf3GYpn6TQA'
>>>>>>> 09ac976c
            |		senderPublicKey = base58'EbxDdqXBhj3TEd1UFoi1UE1vm1k7gM9EMYAuLr62iaZF'
            |		attachment = base58''
            |		sender = Address\(
            |			bytes = base58'3Mrt6Y1QweDrKRRNuhhHGdHpu2kXLXq2QK5'
            |		\)
            |		fee = 10000000
            |	\)
            |	recipientPublicKeyAndSignature = base58''
            |	recipientPublicKey = base58''
            |	recipientPublicKeyHash = base58'3aDy5kHaDeXWfQwMrBCRvd6r7gzg'
            |	rpkWithVersionAndByte = base58'N8tNz9vAHAwFpa4A8Rgk45q8tNjeC'
            |	checksum = base58'2U8tZq'
            |	recipientAddressFromPublicKey = base58'3PJmMnHHVTTkzvF67HYFjrm5Vj96mM3UtLs'
            |	recipientAddressFromTx = base58'3N1w8y9Udv3k9NCSv9EE3QvMTRnGFTDQSzu'
            |	@a = base58'3PJmMnHHVTTkzvF67HYFjrm5Vj96mM3UtLs'
            |	@b = base58'3N1w8y9Udv3k9NCSv9EE3QvMTRnGFTDQSzu'
            |	@p = FALSE
            |	recipientAddressStr = "3PJmMnHHVTTkzvF67HYFjrm5Vj96mM3UtLs"
            |\),
            |tx = \{
            |  "senderPublicKey" : "EbxDdqXBhj3TEd1UFoi1UE1vm1k7gM9EMYAuLr62iaZF",
            |  "amount" : 1,
            |  "fee" : 10000000,
            |  "type" : 4,
            |  "version" : 2,
            |  "attachment" : "",
            |  "sender" : "3Mrt6Y1QweDrKRRNuhhHGdHpu2kXLXq2QK5",
            |  "feeAssetId" : null,
            |  "proofs" : \[ "\w+" ],
<<<<<<< HEAD
            |  "assetId" : "8zFTAeRPGcnJinp6otoZfYSFtidTRuNvFamtANUemU6G",
            |  "recipient" : "3N1w8y9Udv3k9NCSv9EE3QvMTRnGFTDQSzu",
            |  "feeAsset" : null,
            |  "id" : "\w+",
=======
            |  "assetId" : "FDdeECUS9tKTjMNyRU8Z5E7dseqBsRWiE92vcsTT8o1i",
            |  "recipient" : "3N1w8y9Udv3k9NCSv9EE3QvMTRnGFTDQSzu",
            |  "feeAsset" : null,
            |  "id" : "4hhZQRZWCabo2JK2cdYnrV9w7u7LhvcdSpf3GYpn6TQA",
>>>>>>> 09ac976c
            |  "timestamp" : 0
            |}\)\)""".stripMargin.r

        error.toString should fullyMatch regex expected
    }
  }
}<|MERGE_RESOLUTION|>--- conflicted
+++ resolved
@@ -39,15 +39,8 @@
         |         let recipientAddressStr = toBase58String(recipientAddressFromPublicKey)
         |         let big = base64'${"a" * 2048}'
         |
-<<<<<<< HEAD
-        |         let bigByteStr = base64'${"a" * 2000}'
-        |
-        |         if (bigByteStr.size() == 0 || recipientAddressFromPublicKey != recipientAddressFromTx) then throw(
-        |             "Recipient address error:" + toBase58String(recipientAddressFromPublicKey)
-=======
         |         if (big == big && recipientAddressFromPublicKey != recipientAddressFromTx) then throw(
         |             "Recipient address error:" + recipientAddressStr
->>>>>>> 09ac976c
         |             ) else {
         |           if (!sigVerify(txWithoutAttachment, recipientSignature, recipientPublicKey))
         |             then true
@@ -97,28 +90,19 @@
       TestBlock.create(Seq(transferTransaction))
     ) {
       error =>
-        val expected = //regex because of changeable fields
+        val expected = //regex because of changeable proof
           """Left\(TransactionValidationError\(cause = ScriptExecutionError\(error = Recipient address error:3PJmMnHHVTTkzvF67HYFjrm5Vj96mM3UtLs, type = Asset, log =
             |	\$match0 = TransferTransaction\(
             |		recipient = Address\(
             |			bytes = base58'3N1w8y9Udv3k9NCSv9EE3QvMTRnGFTDQSzu'
             |		\)
             |		timestamp = 0
-<<<<<<< HEAD
-            |		bodyBytes = base58'\w+'
-            |		assetId = base58'\w+'
-            |		feeAssetId = Unit
-            |		amount = 1
-            |		version = 2
-            |		id = base58'\w+'
-=======
             |		bodyBytes = base58'ZFDBCm7WGpX1zYwdAbbbk2XHyDz2urZGfPHjeiPWuGuemeZBqU4GzZ97iV2a1pt5X7YZttv41PSM3T2h1yMMNBrV6TaCHQK7U738Rs9nNPG241u6zzSCxyh2c7NQmfwq9YmZDb1mPcWXaoVCkCgYqnMk9v895vg4SGF'
             |		assetId = base58'FDdeECUS9tKTjMNyRU8Z5E7dseqBsRWiE92vcsTT8o1i'
             |		feeAssetId = Unit
             |		amount = 1
             |		version = 2
             |		id = base58'4hhZQRZWCabo2JK2cdYnrV9w7u7LhvcdSpf3GYpn6TQA'
->>>>>>> 09ac976c
             |		senderPublicKey = base58'EbxDdqXBhj3TEd1UFoi1UE1vm1k7gM9EMYAuLr62iaZF'
             |		attachment = base58''
             |		sender = Address\(
@@ -126,11 +110,7 @@
             |		\)
             |		fee = 10000000
             |	\)
-<<<<<<< HEAD
-            |	bigByteStr = base64'\w+'
-=======
             |	big = base64'aaaaaaaaaaaaaaaaaaaaaaaaaaaaaaaaaaaaaaaaaaaaaaaaaaaaaaaaaaaaaaaaaaaaaaaaaaaaaaaaaaaaaaaaaaaaaaaaaaaaaaaaaaaaaaaaaaaaaaaaaaaaaaaaaaaaaaaaaaaaaaaaaaaaaaaaaaaaaaaaaaaaaaaaaaaaaaaaaaaaaaaaaaaaaaaaaaaaaaaaaaaaaaaaaaaaaaaaaaaaaaaaaaaaaaaaaaaaaaaaaaaaaaaaaaaaaaaaaaaaaaaaaaaaaaaaaaaaaaaaaaaaaaaaaaaaaaaaaaaaaaaaaaaaaaaaaaaaaaaaaaaaaaaaaaaaaaaaaaaaaaaaaaaaaaaaaaaaaaaaaaaaaaaaaaaaaaaaaaaaaaaaaaaaaaaaaaaaaaaaaaaaaaaaaaaaaaaaaaaaaaaaaaaaaaaaaaaaaaaaaaaaaaaaaaaaaaaaaaaaaaaaaaaaaaaaaaaaaaaaaaaaaaaaaaaaaaaaaaaaaaaaaaaaaaaaaaaaaaaaaaaaaaaaaaaaaaaaaaaaaaaaaaaaaaaaaaaaaaaaaaaaaaaaaaaaaaaaaaaaaaaaaaaaaaaaaaaaaaaaaaaaaaaaaaaaaaaaaaaaaaaaaaaaaaaaaaaaaaaaaaaaaaaaaaaaaaaaaaaaaaaaaaaaaaaaaaaaaaaaaaaaaaaaaaaaaaaaaaaaaaaaaaaaaaaaaaaaaaaaaaaaaaaaaaaaaaaaaaaaaaaaaaaaaaaaaaaaaaaaaaaaaaaaaaaaaaaaaaaaaaaaaaaaaaaaaaaaaaaaaaaaaaaaaaaaaaaaaaaaaaaaaaaaaaaaaaaaaaaaaaaaaaaaaaaaaaaaaaaaaaaaaaaaaaaaaaaaaaaaaaaaaaaaaaaaaaaaaaaaaaaaaaaaaaaaaaaaaaaaaaaaaaaaaaaaaaaaaaaaaaaaaaaaaaaaaaaaaaaaaaaaaaaaaaaaaaaaaaaaaaaaaaaaaaaaaaaaaaaaaaaaaaaaaaaaaaaaaaaaaaaaaaaaaaaaaaaaaaaaaaaaaaaaaaaaaaaaaaaaaaaaaaaaaaaaaaaaaaaaaaaaaaaaaaaaaaaaaaaaaaaaaaaaaaaaaaaaaaaaaaaaaaaaaaaaaaaaaaaaaaaaaaaaaaaaaaaaaaaaaaaaaaaaaaaaaaaaaaaaaaaaaaaaaaaaaaaaaaaaaaaaaaaaaaaaaaaaaaaaaaaaaaaaaaaaaaaaaaaaaaaaaaaaaaaaaaaaaaaaaaaaaaaaaaaaaaaaaaaaaaaaaaaaaaaaaaaaaaaaaaaaaaaaaaaaaaaaaaaaaaaaaaaaaaaaaaaaaaaaaaaaaaaaaaaaaaaaaaaaaaaaaaaaaaaaaaaaaaaaaaaaaaaaaaaaaaaaaaaaaaaaaaaaaaaaaaaaaaaaaaaaaaaaaaaaaaaaaaaaaaaaaaaaaaaaaaaaaaaaaaaaaaaaaaaaaaaaaaaaaaaaaaaaaaaaaaaaaaaaaaaaaaaaaaaaaaaaaaaaaaaaaaaaaaaaaaaaaaaaaaaaaaaaaaaaaaaaaaaaaaaaaaaaaaaaaaaaaaaaaaaaaaaaaaaaaaaaaaaaaaaaaaaaaaaaaaaaaaaaaaaaaaaaaaaaaaaaaaaaaaaaaaaaaaaaaaaaaaaaaaaaaaaaaaaaaaaaaaaaaaaaaaaaaaaaaaaaaaaaaaaaaaaaaaaaaaaaaaaaaaaaaaaaaaaaaaaaaaaaaaaaaaaaaaaaaaaaaaaaaaaaaaaaaaaaaaaaaaaaaaaaaaaaaaaaaaaaaaaaaaaaaaaaaaaaaaaaaaaaaaaaaaaaaaaaaaaaaaaaaaaaaaaaaaaaaaaaaaaaaaaaaaaaaaaaaaaaaaaaaaaaaaaaaaaaaaaaaaaaaaaaaaaaaaaaaaaaaaaaaaaaaaaaaaaaaaaaaaaaaaaaaaaaaaaaaaaaaaaaaaaaaaaaaaaaaaaaaaaaaaaaaaaaaaaaaaaaaaaaaaaaaaaaaaaaaaaaaaaaaaaaaaaaaaaaaaaaaaaaaaaaaaaa'
->>>>>>> 09ac976c
             |	@xs = base58'11111112'
             |	@number = 1
             |	@xs = base58'11111112W'
@@ -141,21 +121,12 @@
             |			bytes = base58'3N1w8y9Udv3k9NCSv9EE3QvMTRnGFTDQSzu'
             |		\)
             |		timestamp = 0
-<<<<<<< HEAD
-            |		bodyBytes = base58'\w+'
-            |		assetId = base58'\w+'
-            |		feeAssetId = Unit
-            |		amount = 1
-            |		version = 2
-            |		id = base58'\w+'
-=======
             |		bodyBytes = base58'ZFDBCm7WGpX1zYwdAbbbk2XHyDz2urZGfPHjeiPWuGuemeZBqU4GzZ97iV2a1pt5X7YZttv41PSM3T2h1yMMNBrV6TaCHQK7U738Rs9nNPG241u6zzSCxyh2c7NQmfwq9YmZDb1mPcWXaoVCkCgYqnMk9v895vg4SGF'
             |		assetId = base58'FDdeECUS9tKTjMNyRU8Z5E7dseqBsRWiE92vcsTT8o1i'
             |		feeAssetId = Unit
             |		amount = 1
             |		version = 2
             |		id = base58'4hhZQRZWCabo2JK2cdYnrV9w7u7LhvcdSpf3GYpn6TQA'
->>>>>>> 09ac976c
             |		senderPublicKey = base58'EbxDdqXBhj3TEd1UFoi1UE1vm1k7gM9EMYAuLr62iaZF'
             |		attachment = base58''
             |		sender = Address\(
@@ -185,17 +156,10 @@
             |  "sender" : "3Mrt6Y1QweDrKRRNuhhHGdHpu2kXLXq2QK5",
             |  "feeAssetId" : null,
             |  "proofs" : \[ "\w+" ],
-<<<<<<< HEAD
-            |  "assetId" : "8zFTAeRPGcnJinp6otoZfYSFtidTRuNvFamtANUemU6G",
-            |  "recipient" : "3N1w8y9Udv3k9NCSv9EE3QvMTRnGFTDQSzu",
-            |  "feeAsset" : null,
-            |  "id" : "\w+",
-=======
             |  "assetId" : "FDdeECUS9tKTjMNyRU8Z5E7dseqBsRWiE92vcsTT8o1i",
             |  "recipient" : "3N1w8y9Udv3k9NCSv9EE3QvMTRnGFTDQSzu",
             |  "feeAsset" : null,
             |  "id" : "4hhZQRZWCabo2JK2cdYnrV9w7u7LhvcdSpf3GYpn6TQA",
->>>>>>> 09ac976c
             |  "timestamp" : 0
             |}\)\)""".stripMargin.r
 
