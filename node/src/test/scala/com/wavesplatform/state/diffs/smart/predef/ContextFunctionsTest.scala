package com.wavesplatform.state.diffs.smart.predef

import cats.kernel.Monoid
import com.wavesplatform.account.KeyPair
import com.wavesplatform.block.Block
import com.wavesplatform.common.state.ByteStr
import com.wavesplatform.common.utils.{Base58, Base64, EitherExt2}
import com.wavesplatform.lagonaki.mocks.TestBlock._
import com.wavesplatform.lang.Testing._
import com.wavesplatform.lang.directives.DirectiveSet
import com.wavesplatform.lang.directives.values._
import com.wavesplatform.lang.script.ContractScript
import com.wavesplatform.lang.script.v1.ExprScript
import com.wavesplatform.lang.utils._
import com.wavesplatform.lang.v1.compiler.{ExpressionCompiler, Terms}
import com.wavesplatform.lang.v1.estimator.v2.ScriptEstimatorV2
import com.wavesplatform.lang.v1.evaluator.ctx.impl.waves.WavesContext
import com.wavesplatform.lang.v1.evaluator.ctx.impl.{CryptoContext, PureContext}
import com.wavesplatform.lang.v1.parser.Parser
import com.wavesplatform.lang.v1.traits.Environment
import com.wavesplatform.lang.v1.{FunctionHeader, compiler}
import com.wavesplatform.lang.{Global, utils}
import com.wavesplatform.state._
import com.wavesplatform.state.diffs.smart.smartEnabledFS
import com.wavesplatform.state.diffs.{ENOUGH_AMT, FeeValidation, assertDiffAndState}
import com.wavesplatform.transaction.Asset.Waves
import com.wavesplatform.transaction.assets.IssueTransaction
import com.wavesplatform.transaction.smart.script.ScriptCompiler
import com.wavesplatform.transaction.smart.{InvokeScriptTransaction, SetScriptTransaction}
import com.wavesplatform.transaction.{DataTransaction, GenesisTransaction, TxVersion}
import com.wavesplatform.{NoShrink, TransactionGen}
import org.scalacheck.Gen
import org.scalatest.{Matchers, PropSpec}
import org.scalatestplus.scalacheck.{ScalaCheckPropertyChecks => PropertyChecks}
import shapeless.Coproduct

class ContextFunctionsTest extends PropSpec with PropertyChecks with Matchers with TransactionGen with NoShrink {

  def compactDataTransactionGen(sender: KeyPair): Gen[DataTransaction] =
    for {
      long <- longEntryGen(dataAsciiKeyGen)
      bool <- booleanEntryGen(dataAsciiKeyGen).filter(_.key != long.key)
      bin  <- binaryEntryGen(40, dataAsciiKeyGen).filter(e => e.key != long.key && e.key != bool.key)
      str  <- stringEntryGen(40, dataAsciiKeyGen).filter(e => e.key != long.key && e.key != bool.key && e.key != bin.key)
      tx   <- dataTransactionGenP(sender, List(long, bool, bin, str))
    } yield tx

  val preconditionsAndPayments = for {
    master    <- accountGen
    recipient <- accountGen
    ts        <- positiveIntGen
    genesis1 = GenesisTransaction.create(master, ENOUGH_AMT * 3, ts).explicitGet()
    genesis2 = GenesisTransaction.create(recipient, ENOUGH_AMT * 3, ts).explicitGet()
    dataTransaction <- compactDataTransactionGen(recipient)
    transfer        <- transferGeneratorP(ts, master, recipient.toAddress, 100000000L)
    transfer2       <- transferGeneratorPV2(ts + 15, master, recipient.toAddress, 100000L)

    untypedScript <- Gen
      .choose(1, 3)
      .map {
        case 1 => scriptWithV1PureFunctions(dataTransaction, transfer)
        case 2 => scriptWithV1WavesFunctions(dataTransaction, transfer)
        case 3 => scriptWithCryptoFunctions
      }
      .map(x => Parser.parseExpr(x).get.value)

    typedScript = {
      val compilerScript = ExpressionCompiler(compilerContext(V1, Expression, isAssetScript = false), untypedScript).explicitGet()._1
      ExprScript(compilerScript).explicitGet()
    }
    setScriptTransaction: SetScriptTransaction = SetScriptTransaction.selfSigned(recipient, Some(typedScript), 100000000L, ts).explicitGet()

  } yield (master, Seq(genesis1, genesis2), setScriptTransaction, dataTransaction, transfer, transfer2)

  private val estimator = ScriptEstimatorV2

  property("validation of all functions from contexts") {
    forAll(preconditionsAndPayments) {
      case (_, genesis, setScriptTransaction, dataTransaction, transfer, _) =>
        assertDiffAndState(smartEnabledFS) { append =>
          append(genesis).explicitGet()
          append(Seq(setScriptTransaction, dataTransaction)).explicitGet()
          append(Seq(transfer)).explicitGet()
        }
    }
  }

  property("reading from data transaction array by key") {
    forAll(preconditionsAndPayments) {
      case (_, _, _, tx, _, _) =>
        val int  = tx.data(0)
        val bool = tx.data(1)
        val bin  = tx.data(2)
        val str  = tx.data(3)
        val result = runScript(
          s"""
               |match tx {
               | case tx: DataTransaction => {
               |  let d = tx.data
               |
               |  let int  = extract(getInteger(d, "${int.key}"))
               |  let bool = extract(getBoolean(d, "${bool.key}"))
               |  let bin  = extract(getBinary(d, "${bin.key}"))
               |  let str  = extract(getString(d, "${str.key}"))
               |
               |  let intV  = getIntegerValue(d, "${int.key}")
               |  let boolV = getBooleanValue(d, "${bool.key}")
               |  let binV  = getBinaryValue(d, "${bin.key}")
               |  let strV  = getStringValue(d, "${str.key}")
               |
               |  let okInt  = int  == ${int.value}
               |  let okBool = bool == ${bool.value}
               |  let okBin  = bin  == base58'${Base58.encode(bin.asInstanceOf[BinaryDataEntry].value.arr)}'
               |  let okStr  = str  == "${str.value}"
               |
               |  let okIntV  = int + 1  == ${int.value} + 1
               |  let okBoolV = bool || true == ${bool.value} || true
               |  let okBinV  = bin  == base58'${Base58.encode(bin.asInstanceOf[BinaryDataEntry].value.arr)}'
               |  let okStrV  = str + ""  == "${str.value}"
               |
               |  let badInt  = isDefined(getInteger(d, "${bool.key}"))
               |  let badBool = isDefined(getBoolean(d, "${bin.key}"))
               |  let badBin  = isDefined(getBinary(d, "${str.key}"))
               |  let badStr  = isDefined(getString(d, "${int.key}"))
               |
               |  let noSuchKey = isDefined(getInteger(d, "\u00a0"))
               |
               |  let positives = okInt && okBool && okBin && okStr && okIntV && okBoolV && okBinV && okStrV
               |  let negatives = badInt || badBool || badBin || badStr || noSuchKey
               |  positives && ! negatives
               | }
               | case _ => throw()
               |}
               |""".stripMargin,
          Coproduct(tx),
          V3
        )
        result shouldBe evaluated(true)
    }
  }

  property("reading from data transaction array by index") {
    forAll(preconditionsAndPayments, Gen.choose(4, 40)) {
      case ((_, _, _, tx, _, _), badIndex) =>
        val int  = tx.data(0)
        val bool = tx.data(1)
        val bin  = tx.data(2)
        val str  = tx.data(3)
        val ok = runScript(
          s"""
               |match tx {
               | case tx: DataTransaction => {
               |  let d = tx.data
               |
               |  let int  = extract(getInteger(d, 0))
               |  let bool = extract(getBoolean(d, 1))
               |  let bin  = extract(getBinary(d, 2))
               |  let str  = extract(getString(d, 3))
               |
               |  let okInt  = int  == ${int.value}
               |  let okBool = bool == ${bool.value}
               |  let okBin  = bin  == base58'${Base58.encode(bin.asInstanceOf[BinaryDataEntry].value.arr)}'
               |  let okStr  = str  == "${str.value}"
               |
               |  let badInt  = isDefined(getInteger(d, 1))
               |  let badBool = isDefined(getBoolean(d, 2))
               |  let badBin  = isDefined(getBinary(d, 3))
               |  let badStr  = isDefined(getString(d, 0))
               |
               |  let positives = okInt && okBool && okBin && okStr
               |  let negatives = badInt || badBool || badBin || badStr
               |  positives && ! negatives
               | }
               | case _ => throw()
               |}
               |""".stripMargin,
          Coproduct(tx)
        )
        ok shouldBe evaluated(true)

        val outOfBounds = runScript(
          s"""
             |match tx {
             | case d: DataTransaction => isDefined(getInteger(d.data, $badIndex))
             | case _ => false
             |}
             |""".stripMargin,
          Coproduct(tx)
        )
        outOfBounds shouldBe Left(s"Index $badIndex out of bounds for length ${tx.data.size}")
    }
  }

  property("base64 amplification") {
    val script =
      """
        |let a = base58'7kPFrHDiGw1rCm7LPszuECwWYL3dMf6iMifLRDJQZMzy7kPFrHDiGw1rCm7LPszuECwWYL3dMf6iMifLRDJQZMzy7kPFrHDiGw1rCm7LPszuECwWYL3dMf6iMifLRDJQZMzy7kPFrHDiGw1rCm7LPszuECwWYL3dMf6iMifLRDJQZMzy7kPFrHDiGw1rCm7LPszuECwWYL3dMf6iMifLRDJQZMzy7kPFrHDiGw1rCm7LPszuECwWYL3dMf6iMifLRDJQZMzy7kPFrHDiGw1rCm7LPszuECwWYL3dMf6iMifLRDJQZMzy7kPFrHDiGw1rCm7LPszuECwWYL3dMf6iMifLRDJQZMzy7kPFrHDiGw1rCm7LPszuECwWYL3dMf6iMifLRDJQZMzy7kPFrHDiGw1rCm7LPszuECwWYL3dMf6iMifLRDJQZMzy7kPFrHDiGw1rCm7LPszuECwWYL3dMf6iMifLRDJQZMzy7kPFrHDiGw1rCm7LPszuECwWYL3dMf6iMifLRDJQZMzy7kPFrHDiGw1rCm7LPszuECwWYL3dMf6iMifLRDJQZMzy7kPFrHDiGw1rCm7LPszuECwWYL3dMf6iMifLRDJQZMzy7kPFrHDiGw1rCm7LPszuECwWYL3dMf6iMifLRDJQZMzy7kPFrHDiGw1rCm7LPszuECwWYL3dMf6iMifLRDJQZMzy7kPFrHDiGw1rCm7LPszuECwWYL3dMf6iMifLRDJQZMzy7kPFrHDiGw1rCm7LPszuECwWYL3dMf6iMifLRDJQZMzy7kPFrHDiGw1rCm7LPszuECwWYL3dMf6iMifLRDJQZMzy7kPFrHDiGw1rCm7LPszuECwWYL3dMf6iMifLRDJQZMzy'
        |let b = toBase64String( a ); let c = toBytes( b )
        |let d = toBase64String( c ); let e = toBytes( d )
        |let f = toBase64String( e ); let g = toBytes( f )
        |let h = toBase64String( g ); let i = toBytes( h )
        |let j = toBase64String( i ); let k = toBytes( j )
        |let l = toBase64String( k ); let m = toBytes( l )
        |let n = toBase64String( m ); let o = toBytes( n )
        |let p = toBase64String( o ); let q = toBytes( p )
        |let r = toBase64String( q ); let s = toBytes( r )
        |let t = toBase64String( s ); let u = toBytes( t )
        |let v = toBase64String( u ); let w = toBytes( v )
        |let x = toBase64String( w ); let y = toBytes( x )
        |let z = toBase64String( y ); let a0 = toBytes( z )
        |let a1 = toBase64String( a0 ); let a2 = toBytes( a1 )
        |let a3 = toBase64String( a2 ); let a4 = toBytes( a3 )
        |let a5 = toBase64String( a4 ); let a6 = toBytes( a5 )
        |let a7 = toBase64String( a6 ); let a8 = toBytes( a7 )
        |let a9 = toBase64String( a8 ); let aa = toBytes( a9 )
        |let ab = toBase64String( aa ); let ac = toBytes( ab )
        |let ad = toBase64String( ac ); let ae = toBytes( ad )
        |let af = toBase64String( ae ); let ag = toBytes( af )
        |let ah = toBase64String( ag ); let ai = toBytes( ah )
        |let aj = toBase64String( ai ); let ak = toBytes( aj )
        |let al = toBase64String( ak ); let am = toBytes( al )
        |let an = toBase64String( am ); let ao = toBytes( an )
        |let ap = toBase64String( ao ); let aq = toBytes( ap )
        |let ar = toBase64String( aq ); let as = toBytes( ar )
        |let at = toBase64String( as ); let au = toBytes( at )
        |let av = toBase64String( au ); let aw = toBytes( av )
        |let ax = toBase64String( aw ); let ay = toBytes( ax )
        |let az = toBase64String( ay ); let b0 = toBytes( az )
        |let b1 = toBase64String( b0 ); let b2 = toBytes( b1 )
        |let b3 = toBase64String( b2 ); let b4 = toBytes( b3 )
        |let b5 = toBase64String( b4 ); let b6 = toBytes( b5 )
        |let b7 = toBase64String( b6 ); let b8 = toBytes( b7 )
        |let b9 = toBase64String( b8 ); let ba = toBytes( b9 )
        |let bb = toBase64String( ba ); let bc = toBytes( bb )
        |let bd = toBase64String( bc ); let be = toBytes( bd )
        |let bf = toBase64String( be ); let bg = toBytes( bf )
        |let bh = toBase64String( bg ); let bi = toBytes( bh )
        |let bj = toBase64String( bi ); let bk = toBytes( bj )
        |let bl = toBase64String( bk ); let bm = toBytes( bl )
        |let bn = toBase64String( bm ); let bo = toBytes( bn )
        |let bp = toBase64String( bo ); let bq = toBytes( bp )
        |let br = toBase64String( bq ); let bs = toBytes( br )
        |let bt = toBase64String( bs ); let bu = toBytes( bt )
        |let bv = toBase64String( bu ); let bw = toBytes( bv )
        |let bx = toBase64String( bw ); let by = toBytes( bx )
        |let bz = toBase64String( by ); let c0 = toBytes( bz )
        |let c1 = toBase64String( c0 ); let c2 = toBytes( c1 )
        |let c3 = toBase64String( c2 ); let c4 = toBytes( c3 )
        |let c5 = toBase64String( c4 ); let c6 = toBytes( c5 )
        |let c7 = toBase64String( c6 ); let c8 = toBytes( c7 )
        |let c9 = toBase64String( c8 ); let ca = toBytes( c9 )
        |let cb = toBase64String( ca ); let cc = toBytes( cb )
        |let cd = toBase64String( cc ); let ce = toBytes( cd )
        |let cf = toBase64String( ce ); let cg = toBytes( cf )
        |let ch = toBase64String( cg ); let ci = toBytes( ch )
        |let cj = toBase64String( ci ); let ck = toBytes( cj )
        |let cl = toBase64String( ck ); let cm = toBytes( cl )
        |let cn = toBase64String( cm ); let co = toBytes( cn )
        |let cp = toBase64String( co ); let cq = toBytes( cp )
        |let cr = toBase64String( cq ); let cs = toBytes( cr )
        |let ct = toBase64String( cs ); let cu = toBytes( ct )
        |let cv = toBase64String( cu ); let cw = toBytes( cv )
        |let cx = toBase64String( cw ); let cy = toBytes( cx )
        |let cz = toBase64String( cy ); let d0 = toBytes( cz )
        |let d1 = toBase64String( d0 ); let d2 = toBytes( d1 )
        |let d3 = toBase64String( d2 ); let d4 = toBytes( d3 )
        |let d5 = toBase64String( d4 ); let d6 = toBytes( d5 )
        |let d7 = toBase64String( d6 ); let d8 = toBytes( d7 )
        |let d9 = toBase64String( d8 ); let da = toBytes( d9 )
        |let db = toBase64String( da ); let dc = toBytes( db )
        |let dd = toBase64String( dc ); let de = toBytes( dd )
        |sha256( de ) != base58'123'
      """.stripMargin
    runScript(script) shouldBe Left(s"base64Encode input exceeds ${Global.MaxBase64Bytes}")
  }

  property("get assetInfo by asset id") {
    forAll(preconditionsAndPayments) {
      case (masterAcc, genesis, setScriptTransaction, dataTransaction, transferTx, transfer2) =>
        assertDiffAndState(smartEnabledFS) { append =>
          append(genesis).explicitGet()
          append(Seq(setScriptTransaction, dataTransaction)).explicitGet()

          val quantity    = 100000000L
          val decimals    = 6.toByte
          val reissuable  = true
          val assetScript = None
          val sponsored   = false
          val issueTx = IssueTransaction
            .selfSigned(
              TxVersion.V2,
              masterAcc,
              "testAsset".getBytes("UTF-8"),
              "Test asset".getBytes("UTF-8"),
              quantity,
              decimals,
              reissuable,
              assetScript,
              MinIssueFee * 2,
              dataTransaction.timestamp + 5
            )
            .right
            .get

          append(Seq(transferTx, issueTx)).explicitGet()

          val assetId = issueTx.assetId
          val script = ScriptCompiler
            .compile(
              s"""
              | {-# STDLIB_VERSION 3 #-}
              | {-# CONTENT_TYPE EXPRESSION #-}
              | {-# SCRIPT_TYPE ACCOUNT #-}
              |
              | let aInfoOpt = assetInfo(base58'$assetId')
              |
              | let aInfo           = extract(aInfoOpt)
              | let id              = aInfo.id == base58'$assetId'
              | let quantity        = aInfo.quantity == $quantity
              | let decimals        = aInfo.decimals == $decimals
              | let issuer          = aInfo.issuer.bytes == base58'${issueTx.sender.toAddress.bytes}'
              | let issuerPublicKey = aInfo.issuerPublicKey == base58'${issueTx.sender}'
              | let scripted        = aInfo.scripted == ${assetScript.nonEmpty}
              | let reissuable      = aInfo.reissuable == $reissuable
              | let sponsored       = aInfo.sponsored == $sponsored
              |
              | id              &&
              | quantity        &&
              | decimals        &&
              | issuer          &&
              | issuerPublicKey &&
              | scripted        &&
              | reissuable      &&
              | sponsored
              |
            """.stripMargin,
              estimator
            )
            .explicitGet()
            ._1

          val setScriptTx = SetScriptTransaction.selfSigned(masterAcc, Some(script), 1000000L, issueTx.timestamp + 5).explicitGet()

          append(Seq(setScriptTx)).explicitGet()
          append(Seq(transfer2)).explicitGet()
        }
    }
  }

  property("last block info check") {
    forAll(preconditionsAndPayments) {
      case (masterAcc, genesis, setScriptTransaction, dataTransaction, transferTx, transfer2) =>
        assertDiffAndState(smartEnabledFS) { append =>
          append(genesis).explicitGet()
          append(Seq(setScriptTransaction, dataTransaction)).explicitGet()
          append(Seq(transferTx)).explicitGet()

          val script = ScriptCompiler
            .compile(
              s"""
                 | {-# STDLIB_VERSION 3 #-}
                 | {-# CONTENT_TYPE EXPRESSION #-}
                 | {-# SCRIPT_TYPE ACCOUNT #-}
                 |
                 | let lastBlockBaseTarget = lastBlock.baseTarget == 2
                 | let lastBlockGenerationSignature = lastBlock.generationSignature == base58'${ByteStr(
<<<<<<< HEAD
                   Array.fill(Block.GenerationSignatureLength)(0: Byte))}'
=======
                   Array.fill(Block.GeneratorSignatureLength)(0: Byte)
                 )}'
>>>>>>> a48722b7
                 | let lastBlockGenerator = lastBlock.generator.bytes == base58'${defaultSigner.publicKey.toAddress.bytes}'
                 | let lastBlockGeneratorPublicKey = lastBlock.generatorPublicKey == base58'${ByteStr(defaultSigner.publicKey)}'
                 |
                 | lastBlockBaseTarget && lastBlockGenerationSignature && lastBlockGenerator && lastBlockGeneratorPublicKey
                 |
                 |
              """.stripMargin,
              estimator
            )
            .explicitGet()
            ._1

          val setScriptTx = SetScriptTransaction.selfSigned(masterAcc, Some(script), 1000000L, transferTx.timestamp + 5).explicitGet()

          append(Seq(setScriptTx)).explicitGet()
          append(Seq(transfer2)).explicitGet()
        }
    }
  }

  property("block info by height") {
    val generatorSignature = ByteStr(Array.fill(Block.GenerationSignatureLength)(0: Byte))

    forAll(preconditionsAndPayments) {
      case (masterAcc, genesis, setScriptTransaction, dataTransaction, transferTx, transfer2) =>
        assertDiffAndState(smartEnabledFS) { append =>
          append(genesis).explicitGet()
          append(Seq(setScriptTransaction, dataTransaction)).explicitGet()
          append(Seq(transferTx)).explicitGet()

          val script = ScriptCompiler
            .compile(
              s"""
                 | {-# STDLIB_VERSION 3 #-}
                 | {-# CONTENT_TYPE EXPRESSION #-}
                 | {-# SCRIPT_TYPE ACCOUNT #-}
                 |
                 | let nonExistedBlockNeg = !blockInfoByHeight(-1).isDefined()
                 | let nonExistedBlockZero = !blockInfoByHeight(0).isDefined()
                 | let nonExistedBlockNextPlus = !blockInfoByHeight(6).isDefined()
                 |
                 | let block = extract(blockInfoByHeight(3))
                 | let checkHeight = block.height == 3
                 | let checkBaseTarget = block.baseTarget == 2
                 | let checkGenSignature = block.generationSignature == base58'$generatorSignature'
                 | let checkGenerator = block.generator.bytes == base58'${defaultSigner.publicKey.toAddress.bytes}'
                 | let checkGeneratorPublicKey = block.generatorPublicKey == base58'${ByteStr(defaultSigner.publicKey)}'
                 |
                 | nonExistedBlockNeg && nonExistedBlockZero && nonExistedBlockNextPlus && checkHeight && checkBaseTarget && checkGenSignature && checkGenerator && checkGeneratorPublicKey
                 |
              """.stripMargin,
              estimator
            )
            .explicitGet()
            ._1

          val setScriptTx = SetScriptTransaction.selfSigned(masterAcc, Some(script), 1000000L, transferTx.timestamp + 5).explicitGet()

          append(Seq(setScriptTx)).explicitGet()
          append(Seq(transfer2)).explicitGet()
        }
    }
  }

  property("blockInfoByHeight(height) is the same as lastBlock") {
    forAll(preconditionsAndPayments) {
      case (masterAcc, genesis, setScriptTransaction, dataTransaction, transferTx, _) =>
        assertDiffAndState(smartEnabledFS) { append =>
          append(genesis).explicitGet()
          append(Seq(setScriptTransaction, dataTransaction)).explicitGet()
          append(Seq(transferTx)).explicitGet()

          val script =
            s"""{-# STDLIB_VERSION 3 #-}
               |{-# CONTENT_TYPE DAPP #-}
               |
               |@Callable(xx)
               |func compareBlocks() = {
               |     let lastBlockByHeight = extract(blockInfoByHeight(height))
               |
               |     if lastBlock.height              == lastBlockByHeight.height &&
               |        lastBlock.timestamp           == lastBlockByHeight.timestamp &&
               |        lastBlock.baseTarget          == lastBlockByHeight.baseTarget &&
               |        lastBlock.generationSignature == lastBlockByHeight.generationSignature &&
               |        lastBlock.generator           == lastBlockByHeight.generator &&
               |        lastBlock.generatorPublicKey  == lastBlockByHeight.generatorPublicKey
               |     then WriteSet([])
               |     else throw("blocks do not match")
               |}
               |""".stripMargin
          val expr = Parser.parseContract(script).get.value

          val ctx = {
            utils.functionCosts(V3)
            Monoid
              .combineAll(
                Seq(
                  PureContext.build(Global, V3).withEnvironment[Environment],
                  CryptoContext.build(Global, V3).withEnvironment[Environment],
                  WavesContext.build(
                    DirectiveSet(V3, Account, Expression).explicitGet()
                  )
                )
              )
          }

          val compiledScript = ContractScript(V3, compiler.ContractCompiler(ctx.compilerContext, expr, V3).explicitGet()).explicitGet()
          val setScriptTx    = SetScriptTransaction.selfSigned(masterAcc, Some(compiledScript), 1000000L, transferTx.timestamp + 5).explicitGet()
          val fc             = Terms.FUNCTION_CALL(FunctionHeader.User("compareBlocks"), List.empty)

          val ci = InvokeScriptTransaction
            .selfSigned(
              masterAcc,
              masterAcc,
              Some(fc),
              Seq.empty,
              FeeValidation.FeeUnit * (FeeValidation.FeeConstants(InvokeScriptTransaction.typeId) + FeeValidation.ScriptExtraFee),
              Waves,
              System.currentTimeMillis()
            )
            .explicitGet()

          append(Seq(setScriptTx)).explicitGet()
          append(Seq(ci)).explicitGet()
        }
    }
  }

  property("transfer transaction by id") {
    forAll(preconditionsAndPayments) {
      case (masterAcc, genesis, setScriptTransaction, dataTransaction, transferTx, transfer2) =>
        assertDiffAndState(smartEnabledFS) { append =>
          append(genesis).explicitGet()
          append(Seq(setScriptTransaction, dataTransaction)).explicitGet()
          append(Seq(transferTx)).explicitGet()

          val script = ScriptCompiler
            .compile(
              s"""
                 | {-# STDLIB_VERSION 3          #-}
                 | {-# CONTENT_TYPE   EXPRESSION #-}
                 | {-# SCRIPT_TYPE    ACCOUNT    #-}
                 |
                 | let transfer = extract(
                 |   transferTransactionById(base64'${transferTx.id.value.base64Raw}')
                 | )
                 |
                 | let checkTransferOpt = match transferTransactionById(base64'') {
                 |  case _: Unit => true
                 |  case _: TransferTransaction => false
                 |  case _ => false
                 | }
                 |
                 | let checkAddress = match transfer.recipient {
                 |   case addr: Address => addr.bytes == base64'${transferTx.recipient.bytes.base64Raw}'
                 |   case _             => false
                 | }
                 |
                 | let checkAmount     = transfer.amount == ${transferTx.amount}
                 | let checkAttachment = transfer.attachment == base64'${Base64.encode(transferTx.attachment)}'
                 |
                 | let checkAssetId = match transfer.assetId {
                 |    case _: Unit => true
                 |    case _       => false
                 | }
                 |
                 | let checkFeeAssetId = match transfer.feeAssetId {
                 |    case _: Unit => true
                 |    case _       => false
                 | }
                 |
                 | let checkAnotherTxType = !isDefined(
                 |   transferTransactionById(base64'${dataTransaction.id.value.base64Raw}')
                 | )
                 |
                 | checkTransferOpt    &&
                 | checkAmount         &&
                 | checkAddress        &&
                 | checkAttachment     &&
                 | checkAssetId        &&
                 | checkFeeAssetId     &&
                 | checkAnotherTxType
                 |
              """.stripMargin,
              estimator
            )
            .explicitGet()
            ._1

          val setScriptTx = SetScriptTransaction
            .selfSigned(
              masterAcc,
              Some(script),
              1000000L,
              transferTx.timestamp + 5
            )
            .explicitGet()

          append(Seq(setScriptTx)).explicitGet()
          append(Seq(transfer2)).explicitGet()
        }
    }
  }

  property("account this") {
    forAll(preconditionsAndPayments) {
      case (masterAcc, genesis, setScriptTransaction, dataTransaction, transferTx, transfer2) =>
        assertDiffAndState(smartEnabledFS) { append =>
          append(genesis).explicitGet()
          append(Seq(setScriptTransaction, dataTransaction)).explicitGet()
          append(Seq(transferTx)).explicitGet()

          val script = ScriptCompiler
            .compile(
              s"""
                 | {-# STDLIB_VERSION 3 #-}
                 | {-# CONTENT_TYPE EXPRESSION #-}
                 | {-# SCRIPT_TYPE ACCOUNT #-}
                 |
                 | this.bytes == base58'${masterAcc.stringRepr}'
                 |
              """.stripMargin,
              estimator
            )
            .explicitGet()
            ._1

          val setScriptTx = SetScriptTransaction.selfSigned(masterAcc, Some(script), 1000000L, transferTx.timestamp + 5).explicitGet()

          append(Seq(setScriptTx)).explicitGet()
          append(Seq(transfer2)).explicitGet()
        }
    }
  }

  property("address toString") {
    forAll(preconditionsAndPayments) {
      case (masterAcc, genesis, setScriptTransaction, dataTransaction, transferTx, transfer2) =>
        assertDiffAndState(smartEnabledFS) { append =>
          append(genesis).explicitGet()
          append(Seq(setScriptTransaction, dataTransaction)).explicitGet()
          append(Seq(transferTx)).explicitGet()

          val script = ScriptCompiler
            .compile(
              s"""
                 | {-# STDLIB_VERSION 3 #-}
                 | {-# CONTENT_TYPE EXPRESSION #-}
                 | {-# SCRIPT_TYPE ACCOUNT #-}
                 |
                 | let checkAddressToStrRight = this.toString() == "${masterAcc.stringRepr}"
                 | let checkAddressToStr = this.bytes.toBase58String() == this.toString()
                 |
                 | checkAddressToStrRight && checkAddressToStr
                 |
              """.stripMargin,
              estimator
            )
            .explicitGet()
            ._1

          val setScriptTx = SetScriptTransaction
            .selfSigned(
              masterAcc,
              Some(script),
              1000000L,
              transferTx.timestamp + 5
            )
            .explicitGet()

          append(Seq(setScriptTx)).explicitGet()
          append(Seq(transfer2)).explicitGet()
        }
    }
  }
}<|MERGE_RESOLUTION|>--- conflicted
+++ resolved
@@ -364,12 +364,8 @@
                  |
                  | let lastBlockBaseTarget = lastBlock.baseTarget == 2
                  | let lastBlockGenerationSignature = lastBlock.generationSignature == base58'${ByteStr(
-<<<<<<< HEAD
-                   Array.fill(Block.GenerationSignatureLength)(0: Byte))}'
-=======
-                   Array.fill(Block.GeneratorSignatureLength)(0: Byte)
+                   Array.fill(Block.GenerationSignatureLength)(0: Byte)
                  )}'
->>>>>>> a48722b7
                  | let lastBlockGenerator = lastBlock.generator.bytes == base58'${defaultSigner.publicKey.toAddress.bytes}'
                  | let lastBlockGeneratorPublicKey = lastBlock.generatorPublicKey == base58'${ByteStr(defaultSigner.publicKey)}'
                  |
