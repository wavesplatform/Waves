package com.wavesplatform.state.diffs.smart.predef

import cats.kernel.Monoid
import com.wavesplatform.account.KeyPair
import com.wavesplatform.block.Block
import com.wavesplatform.common.state.ByteStr
import com.wavesplatform.common.utils.{Base58, Base64, EitherExt2}
import com.wavesplatform.db.WithState
import com.wavesplatform.features.BlockchainFeatures.{BlockV5, FeeSponsorship, MultiPaymentInvokeScript}
import com.wavesplatform.lagonaki.mocks.TestBlock._
import com.wavesplatform.lang.Testing._
import com.wavesplatform.lang.directives.values._
import com.wavesplatform.lang.directives.{DirectiveDictionary, DirectiveSet}
import com.wavesplatform.lang.script.ContractScript
import com.wavesplatform.lang.script.v1.ExprScript
import com.wavesplatform.lang.utils._
import com.wavesplatform.lang.v1.compiler.{ExpressionCompiler, Terms}
import com.wavesplatform.lang.v1.estimator.v2.ScriptEstimatorV2
import com.wavesplatform.lang.v1.evaluator.ctx.impl.waves.WavesContext
import com.wavesplatform.lang.v1.evaluator.ctx.impl.{CryptoContext, PureContext}
import com.wavesplatform.lang.v1.parser.Parser
import com.wavesplatform.lang.v1.traits.Environment
import com.wavesplatform.lang.v1.{FunctionHeader, compiler}
import com.wavesplatform.lang.{Global, utils}
import com.wavesplatform.state._
import com.wavesplatform.state.diffs.smart.smartEnabledFS
import com.wavesplatform.state.diffs.{ENOUGH_AMT, FeeValidation}
import com.wavesplatform.transaction.Asset.{IssuedAsset, Waves}
import com.wavesplatform.transaction.assets.{IssueTransaction, SponsorFeeTransaction}
import com.wavesplatform.transaction.smart.script.ScriptCompiler
import com.wavesplatform.transaction.smart.{InvokeScriptTransaction, SetScriptTransaction}
import com.wavesplatform.transaction.{DataTransaction, GenesisTransaction, TxVersion}
import com.wavesplatform.utils._
import com.wavesplatform.{NoShrink, TransactionGen}
import org.scalacheck.Gen
import org.scalatest.PropSpec
import org.scalatestplus.scalacheck.{ScalaCheckPropertyChecks => PropertyChecks}
import shapeless.Coproduct

class ContextFunctionsTest extends PropSpec with PropertyChecks with WithState with TransactionGen with NoShrink {

  def compactDataTransactionGen(sender: KeyPair): Gen[DataTransaction] =
    for {
      long <- longEntryGen(dataAsciiKeyGen)
      bool <- booleanEntryGen(dataAsciiKeyGen).filter(_.key != long.key)
      bin  <- binaryEntryGen(40, dataAsciiKeyGen).filter(e => e.key != long.key && e.key != bool.key)
      str  <- stringEntryGen(40, dataAsciiKeyGen).filter(e => e.key != long.key && e.key != bool.key && e.key != bin.key)
      tx   <- dataTransactionGenP(sender, List(long, bool, bin, str))
    } yield tx

  val preconditionsAndPayments = for {
    master    <- accountGen
    recipient <- accountGen
    ts        <- positiveIntGen
    genesis1 = GenesisTransaction.create(master, ENOUGH_AMT * 3, ts).explicitGet()
    genesis2 = GenesisTransaction.create(recipient, ENOUGH_AMT * 3, ts).explicitGet()
    dataTransaction <- compactDataTransactionGen(recipient)
    transfer        <- transferGeneratorP(ts, master, recipient.toAddress, 100000000L)
    transfer2       <- transferGeneratorPV2(ts + 15, master, recipient.toAddress, 100000L)

    untypedScript <- Gen
      .choose(1, 3)
      .map {
        case 1 => scriptWithV1PureFunctions(dataTransaction, transfer)
        case 2 => scriptWithV1WavesFunctions(dataTransaction, transfer)
        case 3 => scriptWithCryptoFunctions
      }
      .map(x => Parser.parseExpr(x).get.value)

    typedScript = {
      val compilerScript = ExpressionCompiler(compilerContext(V1, Expression, isAssetScript = false), untypedScript).explicitGet()._1
      ExprScript(compilerScript).explicitGet()
    }
    setScriptTransaction: SetScriptTransaction = SetScriptTransaction.selfSigned(1.toByte, recipient, Some(typedScript), 100000000L, ts).explicitGet()

  } yield (master, Seq(genesis1, genesis2), setScriptTransaction, dataTransaction, transfer, transfer2)

  private val estimator = ScriptEstimatorV2

  property("validation of all functions from contexts") {
    forAll(preconditionsAndPayments) {
      case (_, genesis, setScriptTransaction, dataTransaction, transfer, _) =>
        assertDiffAndState(smartEnabledFS) { append =>
          append(genesis).explicitGet()
          append(Seq(setScriptTransaction, dataTransaction)).explicitGet()
          append(Seq(transfer)).explicitGet()
        }
    }
  }

  property("reading from data transaction array by key") {
    forAll(preconditionsAndPayments) {
      case (_, _, _, tx, _, _) =>
        val int  = tx.data(0)
        val bool = tx.data(1)
        val bin  = tx.data(2)
        val str  = tx.data(3)
        val result = runScript(
          s"""
               |match tx {
               | case tx: DataTransaction => {
               |  let d = tx.data
               |
               |  let int  = extract(getInteger(d, "${int.key}"))
               |  let bool = extract(getBoolean(d, "${bool.key}"))
               |  let bin  = extract(getBinary(d, "${bin.key}"))
               |  let str  = extract(getString(d, "${str.key}"))
               |
               |  let intV  = getIntegerValue(d, "${int.key}")
               |  let boolV = getBooleanValue(d, "${bool.key}")
               |  let binV  = getBinaryValue(d, "${bin.key}")
               |  let strV  = getStringValue(d, "${str.key}")
               |
               |  let okInt  = int  == ${int.value}
               |  let okBool = bool == ${bool.value}
               |  let okBin  = bin  == base58'${Base58.encode(bin.asInstanceOf[BinaryDataEntry].value.arr)}'
               |  let okStr  = str  == "${str.value}"
               |
               |  let okIntV  = int + 1  == ${int.value} + 1
               |  let okBoolV = bool || true == ${bool.value} || true
               |  let okBinV  = bin  == base58'${Base58.encode(bin.asInstanceOf[BinaryDataEntry].value.arr)}'
               |  let okStrV  = str + ""  == "${str.value}"
               |
               |  let badInt  = isDefined(getInteger(d, "${bool.key}"))
               |  let badBool = isDefined(getBoolean(d, "${bin.key}"))
               |  let badBin  = isDefined(getBinary(d, "${str.key}"))
               |  let badStr  = isDefined(getString(d, "${int.key}"))
               |
               |  let noSuchKey = isDefined(getInteger(d, "\u00a0"))
               |
               |  let positives = okInt && okBool && okBin && okStr && okIntV && okBoolV && okBinV && okStrV
               |  let negatives = badInt || badBool || badBin || badStr || noSuchKey
               |  positives && ! negatives
               | }
               | case _ => throw()
               |}
               |""".stripMargin,
          Coproduct(tx),
          V3
        )
        result shouldBe evaluated(true)
    }
  }

  property("reading from data transaction array by index") {
    forAll(preconditionsAndPayments, Gen.choose(4, 40)) {
      case ((_, _, _, tx, _, _), badIndex) =>
        val int  = tx.data(0)
        val bool = tx.data(1)
        val bin  = tx.data(2)
        val str  = tx.data(3)
        val ok = runScript(
          s"""
               |match tx {
               | case tx: DataTransaction => {
               |  let d = tx.data
               |
               |  let int  = extract(getInteger(d, 0))
               |  let bool = extract(getBoolean(d, 1))
               |  let bin  = extract(getBinary(d, 2))
               |  let str  = extract(getString(d, 3))
               |
               |  let okInt  = int  == ${int.value}
               |  let okBool = bool == ${bool.value}
               |  let okBin  = bin  == base58'${Base58.encode(bin.asInstanceOf[BinaryDataEntry].value.arr)}'
               |  let okStr  = str  == "${str.value}"
               |
               |  let badInt  = isDefined(getInteger(d, 1))
               |  let badBool = isDefined(getBoolean(d, 2))
               |  let badBin  = isDefined(getBinary(d, 3))
               |  let badStr  = isDefined(getString(d, 0))
               |
               |  let positives = okInt && okBool && okBin && okStr
               |  let negatives = badInt || badBool || badBin || badStr
               |  positives && ! negatives
               | }
               | case _ => throw()
               |}
               |""".stripMargin,
          Coproduct(tx)
        )
        ok shouldBe evaluated(true)

        val outOfBounds = runScript(
          s"""
             |match tx {
             | case d: DataTransaction => isDefined(getInteger(d.data, $badIndex))
             | case _ => false
             |}
             |""".stripMargin,
          Coproduct(tx)
        )
        outOfBounds shouldBe Left(s"Index $badIndex out of bounds for length ${tx.data.size}")
    }
  }

  property("base64 amplification") {
    val script =
      """
        |let a = base58'7kPFrHDiGw1rCm7LPszuECwWYL3dMf6iMifLRDJQZMzy7kPFrHDiGw1rCm7LPszuECwWYL3dMf6iMifLRDJQZMzy7kPFrHDiGw1rCm7LPszuECwWYL3dMf6iMifLRDJQZMzy7kPFrHDiGw1rCm7LPszuECwWYL3dMf6iMifLRDJQZMzy7kPFrHDiGw1rCm7LPszuECwWYL3dMf6iMifLRDJQZMzy7kPFrHDiGw1rCm7LPszuECwWYL3dMf6iMifLRDJQZMzy7kPFrHDiGw1rCm7LPszuECwWYL3dMf6iMifLRDJQZMzy7kPFrHDiGw1rCm7LPszuECwWYL3dMf6iMifLRDJQZMzy7kPFrHDiGw1rCm7LPszuECwWYL3dMf6iMifLRDJQZMzy7kPFrHDiGw1rCm7LPszuECwWYL3dMf6iMifLRDJQZMzy7kPFrHDiGw1rCm7LPszuECwWYL3dMf6iMifLRDJQZMzy7kPFrHDiGw1rCm7LPszuECwWYL3dMf6iMifLRDJQZMzy7kPFrHDiGw1rCm7LPszuECwWYL3dMf6iMifLRDJQZMzy7kPFrHDiGw1rCm7LPszuECwWYL3dMf6iMifLRDJQZMzy7kPFrHDiGw1rCm7LPszuECwWYL3dMf6iMifLRDJQZMzy7kPFrHDiGw1rCm7LPszuECwWYL3dMf6iMifLRDJQZMzy7kPFrHDiGw1rCm7LPszuECwWYL3dMf6iMifLRDJQZMzy7kPFrHDiGw1rCm7LPszuECwWYL3dMf6iMifLRDJQZMzy7kPFrHDiGw1rCm7LPszuECwWYL3dMf6iMifLRDJQZMzy7kPFrHDiGw1rCm7LPszuECwWYL3dMf6iMifLRDJQZMzy'
        |let b = toBase64String( a ); let c = toBytes( b )
        |let d = toBase64String( c ); let e = toBytes( d )
        |let f = toBase64String( e ); let g = toBytes( f )
        |let h = toBase64String( g ); let i = toBytes( h )
        |let j = toBase64String( i ); let k = toBytes( j )
        |let l = toBase64String( k ); let m = toBytes( l )
        |let n = toBase64String( m ); let o = toBytes( n )
        |let p = toBase64String( o ); let q = toBytes( p )
        |let r = toBase64String( q ); let s = toBytes( r )
        |let t = toBase64String( s ); let u = toBytes( t )
        |let v = toBase64String( u ); let w = toBytes( v )
        |let x = toBase64String( w ); let y = toBytes( x )
        |let z = toBase64String( y ); let a0 = toBytes( z )
        |let a1 = toBase64String( a0 ); let a2 = toBytes( a1 )
        |let a3 = toBase64String( a2 ); let a4 = toBytes( a3 )
        |let a5 = toBase64String( a4 ); let a6 = toBytes( a5 )
        |let a7 = toBase64String( a6 ); let a8 = toBytes( a7 )
        |let a9 = toBase64String( a8 ); let aa = toBytes( a9 )
        |let ab = toBase64String( aa ); let ac = toBytes( ab )
        |let ad = toBase64String( ac ); let ae = toBytes( ad )
        |let af = toBase64String( ae ); let ag = toBytes( af )
        |let ah = toBase64String( ag ); let ai = toBytes( ah )
        |let aj = toBase64String( ai ); let ak = toBytes( aj )
        |let al = toBase64String( ak ); let am = toBytes( al )
        |let an = toBase64String( am ); let ao = toBytes( an )
        |let ap = toBase64String( ao ); let aq = toBytes( ap )
        |let ar = toBase64String( aq ); let as = toBytes( ar )
        |let at = toBase64String( as ); let au = toBytes( at )
        |let av = toBase64String( au ); let aw = toBytes( av )
        |let ax = toBase64String( aw ); let ay = toBytes( ax )
        |let az = toBase64String( ay ); let b0 = toBytes( az )
        |let b1 = toBase64String( b0 ); let b2 = toBytes( b1 )
        |let b3 = toBase64String( b2 ); let b4 = toBytes( b3 )
        |let b5 = toBase64String( b4 ); let b6 = toBytes( b5 )
        |let b7 = toBase64String( b6 ); let b8 = toBytes( b7 )
        |let b9 = toBase64String( b8 ); let ba = toBytes( b9 )
        |let bb = toBase64String( ba ); let bc = toBytes( bb )
        |let bd = toBase64String( bc ); let be = toBytes( bd )
        |let bf = toBase64String( be ); let bg = toBytes( bf )
        |let bh = toBase64String( bg ); let bi = toBytes( bh )
        |let bj = toBase64String( bi ); let bk = toBytes( bj )
        |let bl = toBase64String( bk ); let bm = toBytes( bl )
        |let bn = toBase64String( bm ); let bo = toBytes( bn )
        |let bp = toBase64String( bo ); let bq = toBytes( bp )
        |let br = toBase64String( bq ); let bs = toBytes( br )
        |let bt = toBase64String( bs ); let bu = toBytes( bt )
        |let bv = toBase64String( bu ); let bw = toBytes( bv )
        |let bx = toBase64String( bw ); let by = toBytes( bx )
        |let bz = toBase64String( by ); let c0 = toBytes( bz )
        |let c1 = toBase64String( c0 ); let c2 = toBytes( c1 )
        |let c3 = toBase64String( c2 ); let c4 = toBytes( c3 )
        |let c5 = toBase64String( c4 ); let c6 = toBytes( c5 )
        |let c7 = toBase64String( c6 ); let c8 = toBytes( c7 )
        |let c9 = toBase64String( c8 ); let ca = toBytes( c9 )
        |let cb = toBase64String( ca ); let cc = toBytes( cb )
        |let cd = toBase64String( cc ); let ce = toBytes( cd )
        |let cf = toBase64String( ce ); let cg = toBytes( cf )
        |let ch = toBase64String( cg ); let ci = toBytes( ch )
        |let cj = toBase64String( ci ); let ck = toBytes( cj )
        |let cl = toBase64String( ck ); let cm = toBytes( cl )
        |let cn = toBase64String( cm ); let co = toBytes( cn )
        |let cp = toBase64String( co ); let cq = toBytes( cp )
        |let cr = toBase64String( cq ); let cs = toBytes( cr )
        |let ct = toBase64String( cs ); let cu = toBytes( ct )
        |let cv = toBase64String( cu ); let cw = toBytes( cv )
        |let cx = toBase64String( cw ); let cy = toBytes( cx )
        |let cz = toBase64String( cy ); let d0 = toBytes( cz )
        |let d1 = toBase64String( d0 ); let d2 = toBytes( d1 )
        |let d3 = toBase64String( d2 ); let d4 = toBytes( d3 )
        |let d5 = toBase64String( d4 ); let d6 = toBytes( d5 )
        |let d7 = toBase64String( d6 ); let d8 = toBytes( d7 )
        |let d9 = toBase64String( d8 ); let da = toBytes( d9 )
        |let db = toBase64String( da ); let dc = toBytes( db )
        |let dd = toBase64String( dc ); let de = toBytes( dd )
        |sha256( de ) != base58'123'
      """.stripMargin
    runScript(script) shouldBe Left(s"base64Encode input exceeds ${Global.MaxBase64Bytes}")
  }

  property("get assetInfo by asset id") {
    forAll(for {
      (masterAcc, genesis, setScriptTransaction, dataTransaction, transferTx, transfer2) <- preconditionsAndPayments
      version      <- Gen.oneOf(DirectiveDictionary[StdLibVersion].all.filter(_ >= V3).toSeq)
      v4Activation <- if (version >= V4) Gen.const(true) else Gen.oneOf(false, true)
    } yield (masterAcc, genesis, setScriptTransaction, dataTransaction, transferTx, transfer2, version, v4Activation)) {
      case (masterAcc, genesis, setScriptTransaction, dataTransaction, transferTx, transfer2, version, v4Activation) =>

        val fs = {
          val features = smartEnabledFS.copy(preActivatedFeatures = smartEnabledFS.preActivatedFeatures + (FeeSponsorship.id -> 0))
          if (v4Activation) features.copy(preActivatedFeatures = features.preActivatedFeatures + (MultiPaymentInvokeScript.id -> 0))
          else features
        }

        assertDiffAndState(fs) { append =>
          append(genesis).explicitGet()
          append(Seq(setScriptTransaction, dataTransaction)).explicitGet()

          val quantity    = 100000000L
          val decimals    = 6.toByte
          val reissuable  = true
          val assetScript = None

          val issueTx = IssueTransaction(
              TxVersion.V2,
              masterAcc,
              "testAsset".utf8Bytes,
              "Test asset".utf8Bytes,
              quantity,
              decimals,
              reissuable,
              assetScript,
              MinIssueFee * 2,
              dataTransaction.timestamp + 5
            ).signWith(masterAcc)

          val sponsoredFee = 100
          val sponsorTx =
            SponsorFeeTransaction.signed(
              TxVersion.V1,
              masterAcc,
              IssuedAsset(issueTx.assetId),
              Some(sponsoredFee),
              MinIssueFee,
              dataTransaction.timestamp + 6,
              masterAcc
            ).explicitGet()

          append(Seq(transferTx, issueTx)).explicitGet()

          val assetId = issueTx.assetId

          val sponsored =
            if (version >= V4)
              s"let sponsored = aInfo.minSponsoredFee == $sponsoredFee"
            else
              s"let sponsored = aInfo.sponsored == true"

          val script = ScriptCompiler
            .compile(
              s"""
              | {-# STDLIB_VERSION ${version.id} #-}
              | {-# CONTENT_TYPE EXPRESSION #-}
              | {-# SCRIPT_TYPE ACCOUNT #-}
              |
              | let aInfoOpt        = assetInfo(base58'$assetId')
              | let aInfo           = extract(aInfoOpt)
              | let id              = aInfo.id == base58'$assetId'
              | let quantity        = aInfo.quantity == $quantity
              | let decimals        = aInfo.decimals == $decimals
              | let issuer          = aInfo.issuer.bytes == base58'${issueTx.sender.toAddress.bytes}'
              | let issuerPublicKey = aInfo.issuerPublicKey == base58'${issueTx.sender}'
              | let scripted        = aInfo.scripted == ${assetScript.nonEmpty}
              | let reissuable      = aInfo.reissuable == $reissuable
              | $sponsored
              |
              | id              &&
              | quantity        &&
              | decimals        &&
              | issuer          &&
              | issuerPublicKey &&
              | scripted        &&
              | reissuable      &&
              | sponsored
              |
            """.stripMargin,
              estimator
            )
            .explicitGet()
            ._1

          val setScriptTx = SetScriptTransaction.selfSigned(1.toByte, masterAcc, Some(script), 1000000L, issueTx.timestamp + 5).explicitGet()

          append(Seq(sponsorTx)).explicitGet()
          append(Seq(setScriptTx)).explicitGet()
          append(Seq(transfer2)).explicitGet()
        }
    }
  }

  property("last block info check") {
    forAll(preconditionsAndPayments) {
      case (masterAcc, genesis, setScriptTransaction, dataTransaction, transferTx, transfer2) =>
        assertDiffAndState(smartEnabledFS) { append =>
          append(genesis).explicitGet()
          append(Seq(setScriptTransaction, dataTransaction)).explicitGet()
          append(Seq(transferTx)).explicitGet()

          val script = ScriptCompiler
            .compile(
              s"""
                 | {-# STDLIB_VERSION 3 #-}
                 | {-# CONTENT_TYPE EXPRESSION #-}
                 | {-# SCRIPT_TYPE ACCOUNT #-}
                 |
                 | let lastBlockBaseTarget = lastBlock.baseTarget == 2
                 | let lastBlockGenerationSignature = lastBlock.generationSignature == base58'${ByteStr(
                   Array.fill(Block.GenerationSignatureLength)(0: Byte)
                 )}'
                 | let lastBlockGenerator = lastBlock.generator.bytes == base58'${defaultSigner.publicKey.toAddress.bytes}'
                 | let lastBlockGeneratorPublicKey = lastBlock.generatorPublicKey == base58'${ByteStr(defaultSigner.publicKey)}'
                 |
                 | lastBlockBaseTarget && lastBlockGenerationSignature && lastBlockGenerator && lastBlockGeneratorPublicKey
                 |
                 |
              """.stripMargin,
              estimator
            )
            .explicitGet()
            ._1

          val setScriptTx = SetScriptTransaction.selfSigned(1.toByte, masterAcc, Some(script), 1000000L, transferTx.timestamp + 5).explicitGet()

          append(Seq(setScriptTx)).explicitGet()
          append(Seq(transfer2)).explicitGet()
        }
    }
  }

  property("block info by height") {
<<<<<<< HEAD
    pending
    val generatorSignature = ByteStr(Array.fill(Block.GenerationSignatureLength)(0: Byte))

=======
>>>>>>> a01b3349
    forAll(for {
      (masterAcc, genesis, setScriptTransaction, dataTransaction, transferTx, transfer2) <- preconditionsAndPayments
      version <- Gen.oneOf(DirectiveDictionary[StdLibVersion].all.filter(_ >= V3).toSeq)
      withVrf <- Gen.oneOf(false, true)
    } yield (masterAcc, genesis, setScriptTransaction, dataTransaction, transferTx, transfer2, version, withVrf)) {
      case (masterAcc, genesis, setScriptTransaction, dataTransaction, transferTx, transfer2, version, withVrf) =>
        val generatorSignature =
          if (withVrf) ByteStr(Array.fill(Block.GenerationVRFSignatureLength)(0: Byte)) else ByteStr(Array.fill(Block.GenerationSignatureLength)(0: Byte))

        val fs =
          if (version >= V4) smartEnabledFS.copy(preActivatedFeatures = smartEnabledFS.preActivatedFeatures + (MultiPaymentInvokeScript.id -> 0))
          else smartEnabledFS

        val fsWithVrf =
          if (withVrf) fs.copy(preActivatedFeatures = fs.preActivatedFeatures + (BlockV5.id -> 0))
          else fs

        val (v4DeclOpt, v4CheckOpt) =
          if (version >= V4)
            if (withVrf)
              (s"let checkVrf = block.vrf != unit", "&& checkVrf")
            else
              (s"let checkVrf = block.vrf == unit", "&& checkVrf")
          else ("", "")

        assertDiffAndState(fsWithVrf) { append =>
          append(genesis).explicitGet()
          append(Seq(setScriptTransaction, dataTransaction)).explicitGet()
          append(Seq(transferTx)).explicitGet()

          val script = ScriptCompiler
            .compile(
              s"""
                 | {-# STDLIB_VERSION ${version.id} #-}
                 | {-# CONTENT_TYPE EXPRESSION #-}
                 | {-# SCRIPT_TYPE ACCOUNT #-}
                 |
                 | let nonExistedBlockNeg = !blockInfoByHeight(-1).isDefined()
                 | let nonExistedBlockZero = !blockInfoByHeight(0).isDefined()
                 | let nonExistedBlockNextPlus = !blockInfoByHeight(6).isDefined()
                 |
                 | let block = extract(blockInfoByHeight(3))
                 | let checkHeight = block.height == 3
                 | let checkBaseTarget = block.baseTarget == 2
                 | let checkGenSignature = block.generationSignature == base58'$generatorSignature'
                 | let checkGenerator = block.generator.bytes == base58'${defaultSigner.publicKey.toAddress.bytes}'
                 | let checkGeneratorPublicKey = block.generatorPublicKey == base58'${ByteStr(defaultSigner.publicKey)}'
                 | $v4DeclOpt
                 |
                 | nonExistedBlockNeg && nonExistedBlockZero && nonExistedBlockNextPlus && checkHeight && checkBaseTarget && checkGenSignature && checkGenerator && checkGeneratorPublicKey
                 | $v4CheckOpt
                 |
              """.stripMargin,
              estimator
            )
            .explicitGet()
            ._1

          val setScriptTx = SetScriptTransaction.selfSigned(1.toByte, masterAcc, Some(script), 1000000L, transferTx.timestamp + 5).explicitGet()

          append(Seq(setScriptTx)).explicitGet()
          append(Seq(transfer2)).explicitGet()
        }

    }
  }

  property("blockInfoByHeight(height) is the same as lastBlock") {
    pending
    forAll(preconditionsAndPayments) {
      case (masterAcc, genesis, setScriptTransaction, dataTransaction, transferTx, _) =>
        assertDiffAndState(smartEnabledFS) { append =>
          append(genesis).explicitGet()
          append(Seq(setScriptTransaction, dataTransaction)).explicitGet()
          append(Seq(transferTx)).explicitGet()

          val script =
            s"""{-# STDLIB_VERSION 3 #-}
               |{-# CONTENT_TYPE DAPP #-}
               |
               |@Callable(xx)
               |func compareBlocks() = {
               |     let lastBlockByHeight = extract(blockInfoByHeight(height))
               |
               |     if lastBlock.height              == lastBlockByHeight.height &&
               |        lastBlock.timestamp           == lastBlockByHeight.timestamp &&
               |        lastBlock.baseTarget          == lastBlockByHeight.baseTarget &&
               |        lastBlock.generationSignature == lastBlockByHeight.generationSignature &&
               |        lastBlock.generator           == lastBlockByHeight.generator &&
               |        lastBlock.generatorPublicKey  == lastBlockByHeight.generatorPublicKey
               |     then WriteSet([])
               |     else throw("blocks do not match")
               |}
               |""".stripMargin
          val expr = Parser.parseContract(script).get.value

          val ctx = {
            utils.functionCosts(V3)
            Monoid
              .combineAll(
                Seq(
                  PureContext.build(Global, V3).withEnvironment[Environment],
                  CryptoContext.build(Global, V3).withEnvironment[Environment],
                  WavesContext.build(
                    DirectiveSet(V3, Account, Expression).explicitGet()
                  )
                )
              )
          }

          val compiledScript = ContractScript(V3, compiler.ContractCompiler(ctx.compilerContext, expr, V3).explicitGet()).explicitGet()
          val setScriptTx    = SetScriptTransaction.selfSigned(1.toByte, masterAcc, Some(compiledScript), 1000000L, transferTx.timestamp + 5).explicitGet()
          val fc             = Terms.FUNCTION_CALL(FunctionHeader.User("compareBlocks"), List.empty)

          val ci = InvokeScriptTransaction
            .selfSigned(1.toByte, masterAcc, masterAcc, Some(fc), Seq.empty, FeeValidation.FeeUnit * (FeeValidation.FeeConstants(InvokeScriptTransaction.typeId) + FeeValidation.ScriptExtraFee), Waves, System.currentTimeMillis())
            .explicitGet()

          append(Seq(setScriptTx)).explicitGet()
          append(Seq(ci)).explicitGet()
        }
    }
  }

  property("transfer transaction by id") {
    forAll(preconditionsAndPayments) {
      case (masterAcc, genesis, setScriptTransaction, dataTransaction, transferTx, transfer2) =>
        assertDiffAndState(smartEnabledFS) { append =>
          append(genesis).explicitGet()
          append(Seq(setScriptTransaction, dataTransaction)).explicitGet()
          append(Seq(transferTx)).explicitGet()

          val script = ScriptCompiler
            .compile(
              s"""
                 | {-# STDLIB_VERSION 3          #-}
                 | {-# CONTENT_TYPE   EXPRESSION #-}
                 | {-# SCRIPT_TYPE    ACCOUNT    #-}
                 |
                 | let transfer = extract(
                 |   transferTransactionById(base64'${transferTx.id.value.base64Raw}')
                 | )
                 |
                 | let checkTransferOpt = match transferTransactionById(base64'') {
                 |  case _: Unit => true
                 |  case _: TransferTransaction => false
                 |  case _ => false
                 | }
                 |
                 | let checkAddress = match transfer.recipient {
                 |   case addr: Address => addr.bytes == base64'${transferTx.recipient.bytes.base64Raw}'
                 |   case _             => false
                 | }
                 |
                 | let checkAmount     = transfer.amount == ${transferTx.amount}
                 | let checkAttachment = transfer.attachment == base64'${Base64.encode(transferTx.attachment.toBytes)}'
                 |
                 | let checkAssetId = match transfer.assetId {
                 |    case _: Unit => true
                 |    case _       => false
                 | }
                 |
                 | let checkFeeAssetId = match transfer.feeAssetId {
                 |    case _: Unit => true
                 |    case _       => false
                 | }
                 |
                 | let checkAnotherTxType = !isDefined(
                 |   transferTransactionById(base64'${dataTransaction.id.value.base64Raw}')
                 | )
                 |
                 | checkTransferOpt    &&
                 | checkAmount         &&
                 | checkAddress        &&
                 | checkAttachment     &&
                 | checkAssetId        &&
                 | checkFeeAssetId     &&
                 | checkAnotherTxType
                 |
              """.stripMargin,
              estimator
            )
            .explicitGet()
            ._1

          val setScriptTx = SetScriptTransaction
            .selfSigned(1.toByte, masterAcc, Some(script), 1000000L, transferTx.timestamp + 5)
            .explicitGet()

          append(Seq(setScriptTx)).explicitGet()
          append(Seq(transfer2)).explicitGet()
        }
    }
  }

  property("account this") {
    forAll(preconditionsAndPayments) {
      case (masterAcc, genesis, setScriptTransaction, dataTransaction, transferTx, transfer2) =>
        assertDiffAndState(smartEnabledFS) { append =>
          append(genesis).explicitGet()
          append(Seq(setScriptTransaction, dataTransaction)).explicitGet()
          append(Seq(transferTx)).explicitGet()

          val script = ScriptCompiler
            .compile(
              s"""
                 | {-# STDLIB_VERSION 3 #-}
                 | {-# CONTENT_TYPE EXPRESSION #-}
                 | {-# SCRIPT_TYPE ACCOUNT #-}
                 |
                 | this.bytes == base58'${masterAcc.stringRepr}'
                 |
              """.stripMargin,
              estimator
            )
            .explicitGet()
            ._1

          val setScriptTx = SetScriptTransaction.selfSigned(1.toByte, masterAcc, Some(script), 1000000L, transferTx.timestamp + 5).explicitGet()

          append(Seq(setScriptTx)).explicitGet()
          append(Seq(transfer2)).explicitGet()
        }
    }
  }

  property("address toString") {
    forAll(preconditionsAndPayments) {
      case (masterAcc, genesis, setScriptTransaction, dataTransaction, transferTx, transfer2) =>
        assertDiffAndState(smartEnabledFS) { append =>
          append(genesis).explicitGet()
          append(Seq(setScriptTransaction, dataTransaction)).explicitGet()
          append(Seq(transferTx)).explicitGet()

          val script = ScriptCompiler
            .compile(
              s"""
                 | {-# STDLIB_VERSION 3 #-}
                 | {-# CONTENT_TYPE EXPRESSION #-}
                 | {-# SCRIPT_TYPE ACCOUNT #-}
                 |
                 | let checkAddressToStrRight = this.toString() == "${masterAcc.stringRepr}"
                 | let checkAddressToStr = this.bytes.toBase58String() == this.toString()
                 |
                 | checkAddressToStrRight && checkAddressToStr
                 |
              """.stripMargin,
              estimator
            )
            .explicitGet()
            ._1

          val setScriptTx = SetScriptTransaction
            .selfSigned(1.toByte, masterAcc, Some(script), 1000000L, transferTx.timestamp + 5)
            .explicitGet()

          append(Seq(setScriptTx)).explicitGet()
          append(Seq(transfer2)).explicitGet()
        }
    }
  }
}<|MERGE_RESOLUTION|>--- conflicted
+++ resolved
@@ -417,20 +417,14 @@
   }
 
   property("block info by height") {
-<<<<<<< HEAD
-    pending
-    val generatorSignature = ByteStr(Array.fill(Block.GenerationSignatureLength)(0: Byte))
-
-=======
->>>>>>> a01b3349
     forAll(for {
       (masterAcc, genesis, setScriptTransaction, dataTransaction, transferTx, transfer2) <- preconditionsAndPayments
       version <- Gen.oneOf(DirectiveDictionary[StdLibVersion].all.filter(_ >= V3).toSeq)
       withVrf <- Gen.oneOf(false, true)
     } yield (masterAcc, genesis, setScriptTransaction, dataTransaction, transferTx, transfer2, version, withVrf)) {
       case (masterAcc, genesis, setScriptTransaction, dataTransaction, transferTx, transfer2, version, withVrf) =>
-        val generatorSignature =
-          if (withVrf) ByteStr(Array.fill(Block.GenerationVRFSignatureLength)(0: Byte)) else ByteStr(Array.fill(Block.GenerationSignatureLength)(0: Byte))
+        val generationSignature =
+          if (withVrf) ByteStr(new Array[Byte](Block.GenerationVRFSignatureLength)) else ByteStr(new Array[Byte](Block.GenerationSignatureLength))
 
         val fs =
           if (version >= V4) smartEnabledFS.copy(preActivatedFeatures = smartEnabledFS.preActivatedFeatures + (MultiPaymentInvokeScript.id -> 0))
@@ -467,7 +461,7 @@
                  | let block = extract(blockInfoByHeight(3))
                  | let checkHeight = block.height == 3
                  | let checkBaseTarget = block.baseTarget == 2
-                 | let checkGenSignature = block.generationSignature == base58'$generatorSignature'
+                 | let checkGenSignature = block.generationSignature == base58'$generationSignature'
                  | let checkGenerator = block.generator.bytes == base58'${defaultSigner.publicKey.toAddress.bytes}'
                  | let checkGeneratorPublicKey = block.generatorPublicKey == base58'${ByteStr(defaultSigner.publicKey)}'
                  | $v4DeclOpt
@@ -491,7 +485,6 @@
   }
 
   property("blockInfoByHeight(height) is the same as lastBlock") {
-    pending
     forAll(preconditionsAndPayments) {
       case (masterAcc, genesis, setScriptTransaction, dataTransaction, transferTx, _) =>
         assertDiffAndState(smartEnabledFS) { append =>
