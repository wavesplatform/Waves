--- conflicted
+++ resolved
@@ -341,11 +341,7 @@
                  | {-# CONTENT_TYPE EXPRESSION #-}
                  | {-# SCRIPT_TYPE ACCOUNT #-}
                  |
-<<<<<<< HEAD
-                 | let lastBlockHeight = lastBlock.height == 6
-=======
                  | let lastBlockBaseTarget = lastBlock.baseTarget == 2
->>>>>>> 73d975e4
                  | let lastBlockGenerationSignature = lastBlock.generationSignature == base58'${ByteStr(
                    Array.fill(Block.GeneratorSignatureLength)(0: Byte))}'
                  | let lastBlockGenerator = lastBlock.generator.bytes == base58'${defaultSigner.publicKey.toAddress.bytes}'
