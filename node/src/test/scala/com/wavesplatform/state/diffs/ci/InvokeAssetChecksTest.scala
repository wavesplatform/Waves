package com.wavesplatform.state.diffs.ci

import com.wavesplatform.TestValues.invokeFee
import com.wavesplatform.account.Address
import com.wavesplatform.common.state.ByteStr
import com.wavesplatform.db.WithState.AddrWithBalance
import com.wavesplatform.db.{DBCacheSettings, WithDomain, WithState}
import com.wavesplatform.lang.directives.values.{V4, V5}
import com.wavesplatform.lang.script.ContractScript.ContractScriptImpl
import com.wavesplatform.lang.v1.compiler.TestCompiler
import com.wavesplatform.state.InvokeScriptResult.ErrorMessage
import com.wavesplatform.state.{Diff, InvokeScriptResult, NewTransactionInfo, Portfolio}
import com.wavesplatform.test.*
import com.wavesplatform.transaction.Asset.{IssuedAsset, Waves}
import com.wavesplatform.transaction.TxHelpers
import com.wavesplatform.transaction.TxHelpers.{invoke, secondSigner, setScript}
import org.scalatest.{EitherValues, Inside}

import scala.collection.immutable.VectorMap

class InvokeAssetChecksTest extends PropSpec with Inside with WithState with DBCacheSettings with WithDomain with EitherValues {
  import DomainPresets.*

  private val invalidLengthAsset = IssuedAsset(ByteStr.decodeBase58("WAVES").get)
  private val nonExistentAsset    = IssuedAsset(ByteStr.decodeBase58("WAVESwavesWAVESwavesWAVESwavesWAVESwaves123").get)

  private val lengthError     = s"Transfer error: invalid asset ID '$invalidLengthAsset' length = 4 bytes, must be 32"
  private val unexistingError = s"Transfer error: asset '$unexistingAsset' is not found on the blockchain"

  property("invoke asset checks") {
    val dApp = TestCompiler(V4).compileContract(
      s"""
         |@Callable(i)
         |func invalidLength() =
         |  [
         |    ScriptTransfer(i.caller, 0, unit),
         |    ScriptTransfer(i.caller, 0, base58'$invalidLengthAsset')
         |  ]
         |
         |@Callable(i)
         |func unexisting() =
         |  [
         |    ScriptTransfer(i.caller, 0, unit),
         |    ScriptTransfer(i.caller, 0, base58'$nonExistentAsset')
         |  ]
       """.stripMargin
    )

    for {
      activated <- Seq(true, false)
      func <- Seq("invalidLength", "unexisting")
    } {
      tempDb { _ =>
        val miner = TxHelpers.signer(0).toAddress
        val invoker = TxHelpers.signer(1)
        val master = TxHelpers.signer(2)
        val balances = AddrWithBalance.enoughBalances(invoker, master)
        val setScriptTx = TxHelpers.setScript(master, dApp)
        val invoke = TxHelpers.invoke(master.toAddress, Some(func), invoker = invoker)

        val dAppAddress = master.toAddress

        def invokeInfo(succeeded: Boolean): VectorMap[ByteStr, NewTransactionInfo] =
          VectorMap(invoke.id() -> NewTransactionInfo(invoke, Set(invoke.senderAddress, dAppAddress), succeeded, if (!succeeded) 8L else 18L))

        val expectedResult =
          if (activated) {
            val expectingMessage =
              if (func == "invalidLength")
                lengthError
              else
<<<<<<< HEAD
                s"Transfer error: asset '$nonExistentAsset' is not found on the blockchain"
=======
                unexistingError
>>>>>>> cd46e468
            Diff(
              transactions = invokeInfo(false),
              portfolios = Map(
                invoke.senderAddress -> Portfolio(-invoke.fee.value),
                miner -> Portfolio((setScriptTx.fee.value * 0.6 + invoke.fee.value * 0.4).toLong + 6.waves)
              ),
              scriptsComplexity = 8,
              scriptResults = Map(invoke.id() -> InvokeScriptResult(error = Some(ErrorMessage(1, expectingMessage))))
            )
          } else {
            val asset = if (func == "invalidLength") invalidLengthAsset else nonExistentAsset
            Diff(
              transactions = invokeInfo(true),
              portfolios = Map(
                invoke.senderAddress -> Portfolio(-invoke.fee.value, assets = Map(asset -> 0)),
                dAppAddress -> Portfolio.build(asset, 0),
                miner -> Portfolio((setScriptTx.fee.value * 0.6 + invoke.fee.value * 0.4).toLong + 6.waves)
              ),
              scriptsRun = 1,
              scriptsComplexity = 18,
              scriptResults = Map(
                invoke.id() -> InvokeScriptResult(
                  transfers = Seq(
                    InvokeScriptResult.Payment(invoke.senderAddress, Waves, 0),
                    InvokeScriptResult.Payment(invoke.senderAddress, asset, 0)
                  )
                )
              )
            )
          }

        withDomain(if (activated) RideV5 else RideV4, balances) { d =>
          d.appendBlock(setScriptTx)
          d.appendBlock(invoke)
          d.liquidDiff shouldBe expectedResult
        }
      }
    }
  }

  property("attached invoke payment asset checks") {
    val sigVerify = s"""strict c = ${(1 to 5).map(_ => "sigVerify(base58'', base58'', base58'')").mkString(" || ")}"""
    def dApp(complex: Boolean) = TestCompiler(V5).compileContract(
      s"""
         |@Callable(i)
         |func invalidLength() = {
         |  ${if (complex) sigVerify else ""}
         |  strict r = invoke(this, "default", [], [AttachedPayment(base58'$invalidLengthAsset', 1)])
         |  []
         |}
         |
         |@Callable(i)
         |func unexisting() = {
         |  ${if (complex) sigVerify else ""}
         |  strict r = invoke(this, "default", [], [AttachedPayment(base58'$unexistingAsset', 1)])
         |  []
         |}
         |
         |@Callable(i)
         |func default() = []
       """.stripMargin
    )
    Seq(true, false).foreach { complex =>
      withDomain(RideV5, AddrWithBalance.enoughBalances(secondSigner)) { d =>
        d.appendBlock(setScript(secondSigner, dApp(complex)))
        val invalidLengthInvoke   = invoke(func = Some("invalidLength"))
        val unexistingErrorInvoke = invoke(func = Some("unexisting"))
        if (complex) {
          d.appendAndAssertFailed(invalidLengthInvoke, lengthError)
          d.appendAndAssertFailed(unexistingErrorInvoke, unexistingError)
        } else {
          d.appendBlockE(invalidLengthInvoke) should produce(lengthError)
          d.appendBlockE(unexistingErrorInvoke) should produce(unexistingError)
        }
      }
    }
  }

  property("sync invoke asset checks") {
    def dApp(callingDApp: Address): ContractScriptImpl = TestCompiler(V5).compileContract(
      s"""
         |let callingDApp = Address(base58'$callingDApp')
         |
         |@Callable(i)
         |func invalidLength() = {
         |  strict r = invoke(callingDApp, "default", [], [AttachedPayment(base58'$invalidLengthAsset', 1)])
         |  []
         |}
         |
         |@Callable(i)
         |func unexisting() = {
         |  strict r = invoke(callingDApp, "default", [], [AttachedPayment(base58'$nonExistentAsset', 1)])
         |  []
         |}
       """.stripMargin
    )

    val emptyDApp = TestCompiler(V5).compileContract(
      s"""
         |@Callable(i)
         |func default() = []
       """.stripMargin
    )

    val dAppAcc             = TxHelpers.signer(0)
    val emptyDAppAcc        = TxHelpers.signer(1)
    val genesis             = TxHelpers.genesis(dAppAcc.toAddress)
    val genesis2            = TxHelpers.genesis(emptyDAppAcc.toAddress)
    val setDApp             = TxHelpers.setScript(dAppAcc, dApp(emptyDAppAcc.toAddress))
    val setDApp2            = TxHelpers.setScript(emptyDAppAcc, emptyDApp)
    val invokeInvalidLength = TxHelpers.invoke(dAppAcc.toAddress, Some("invalidLength"), invoker = dAppAcc)
    val invokeUnexisting    = TxHelpers.invoke(dAppAcc.toAddress, Some("unexisting"), invoker = dAppAcc)

    withDomain(RideV5) { d =>
      d.appendBlock(genesis, genesis2, setDApp, setDApp2)
<<<<<<< HEAD
      d.appendBlockE(invokeInvalidLength) should produce(s"Transfer error: invalid asset ID '$invalidLengthAsset' length = 4 bytes, must be 32")
      d.appendBlockE(invokeUnexisting) should produce(s"Transfer error: asset '$nonExistentAsset' is not found on the blockchain")
=======
      d.appendBlockE(invokeInvalidLength) should produce(lengthError)
      d.appendBlockE(invokeUnexisting) should produce(unexistingError)
    }
  }

  property("issuing asset name and description limits") {
    withDomain(RideV5, AddrWithBalance.enoughBalances(secondSigner)) { d =>
      Seq(false, true).foreach { complex =>
        val sigVerify = s"""strict c = ${(1 to 5).map(_ => "sigVerify(base58'', base58'', base58'')").mkString(" || ")} """
        def dApp(name: String = "name", description: String = "") = TestCompiler(V5).compileContract(
          s"""
           | @Callable(i)
           | func default() = [
           |   ${if (complex) sigVerify else ""}
           |   Issue("$name", "$description", 1000, 4, true, unit, 0)
           | ]
         """.stripMargin
        )

        def invokeTx = invoke(fee = invokeFee(issues = 1))

        d.appendBlock(setScript(secondSigner, dApp("a" * 3)))
        d.appendAndAssertFailed(invokeTx, "Invalid asset name")
        d.appendBlock(setScript(secondSigner, dApp("a" * 4)))
        d.appendAndAssertSucceed(invokeTx)

        d.appendBlock(setScript(secondSigner, dApp("a" * 17)))
        d.appendAndAssertFailed(invokeTx, "Invalid asset name")
        d.appendBlock(setScript(secondSigner, dApp("a" * 16)))
        d.appendAndAssertSucceed(invokeTx)

        d.appendBlock(setScript(secondSigner, dApp(description = "a" * 1001)))
        d.appendAndAssertFailed(invokeTx, "Invalid asset description")
        d.appendBlock(setScript(secondSigner, dApp(description = "a" * 1000)))
        d.appendAndAssertSucceed(invokeTx)
      }
    }
  }

  property("issuing asset decimals limits") {
    withDomain(RideV5, AddrWithBalance.enoughBalances(secondSigner)) { d =>
      def dApp(decimals: Int) = TestCompiler(V5).compileContract(
        s"""
           | @Callable(i)
           | func default() = [
           |   Issue("name", "", 1000, $decimals, true, unit, 0)
           | ]
         """.stripMargin
      )

      def invokeTx = invoke(fee = invokeFee(issues = 1))

      d.appendBlock(setScript(secondSigner, dApp(-1)))
      d.appendBlockE(invokeTx) should produce("Invalid decimals -1")
      d.appendBlock(setScript(secondSigner, dApp(0)))
      d.appendAndAssertSucceed(invokeTx)

      d.appendBlock(setScript(secondSigner, dApp(9)))
      d.appendBlockE(invokeTx) should produce("Invalid decimals 9")
      d.appendBlock(setScript(secondSigner, dApp(8)))
      d.appendAndAssertSucceed(invokeTx)
    }
  }

  property("Issues with same nonces are allowed when any field differs") {
    withDomain(RideV5, AddrWithBalance.enoughBalances(secondSigner)) { d =>
      val dApp = TestCompiler(V5).compileContract(
        s"""
           | @Callable(i)
           | func default() = [
           |   Issue("name", "", 1000, 1, true, unit, 0),
           |   Issue("name", "", 1000, 0, true, unit, 0)
           | ]
         """.stripMargin
      )
      d.appendBlock(setScript(secondSigner, dApp))
      d.appendAndAssertSucceed(invoke(fee = invokeFee(issues = 2)))
      d.liquidDiff.issuedAssets.size shouldBe 2
>>>>>>> cd46e468
    }
  }
}<|MERGE_RESOLUTION|>--- conflicted
+++ resolved
@@ -25,7 +25,7 @@
   private val nonExistentAsset    = IssuedAsset(ByteStr.decodeBase58("WAVESwavesWAVESwavesWAVESwavesWAVESwaves123").get)
 
   private val lengthError     = s"Transfer error: invalid asset ID '$invalidLengthAsset' length = 4 bytes, must be 32"
-  private val unexistingError = s"Transfer error: asset '$unexistingAsset' is not found on the blockchain"
+  private val nonExistentError = s"Transfer error: asset '$nonExistentAsset' is not found on the blockchain"
 
   property("invoke asset checks") {
     val dApp = TestCompiler(V4).compileContract(
@@ -69,11 +69,7 @@
               if (func == "invalidLength")
                 lengthError
               else
-<<<<<<< HEAD
-                s"Transfer error: asset '$nonExistentAsset' is not found on the blockchain"
-=======
-                unexistingError
->>>>>>> cd46e468
+                nonExistentError
             Diff(
               transactions = invokeInfo(false),
               portfolios = Map(
@@ -128,7 +124,7 @@
          |@Callable(i)
          |func unexisting() = {
          |  ${if (complex) sigVerify else ""}
-         |  strict r = invoke(this, "default", [], [AttachedPayment(base58'$unexistingAsset', 1)])
+         |  strict r = invoke(this, "default", [], [AttachedPayment(base58'$nonExistentAsset', 1)])
          |  []
          |}
          |
@@ -143,10 +139,10 @@
         val unexistingErrorInvoke = invoke(func = Some("unexisting"))
         if (complex) {
           d.appendAndAssertFailed(invalidLengthInvoke, lengthError)
-          d.appendAndAssertFailed(unexistingErrorInvoke, unexistingError)
+          d.appendAndAssertFailed(unexistingErrorInvoke, nonExistentError)
         } else {
           d.appendBlockE(invalidLengthInvoke) should produce(lengthError)
-          d.appendBlockE(unexistingErrorInvoke) should produce(unexistingError)
+          d.appendBlockE(unexistingErrorInvoke) should produce(nonExistentError)
         }
       }
     }
@@ -189,12 +185,8 @@
 
     withDomain(RideV5) { d =>
       d.appendBlock(genesis, genesis2, setDApp, setDApp2)
-<<<<<<< HEAD
-      d.appendBlockE(invokeInvalidLength) should produce(s"Transfer error: invalid asset ID '$invalidLengthAsset' length = 4 bytes, must be 32")
-      d.appendBlockE(invokeUnexisting) should produce(s"Transfer error: asset '$nonExistentAsset' is not found on the blockchain")
-=======
       d.appendBlockE(invokeInvalidLength) should produce(lengthError)
-      d.appendBlockE(invokeUnexisting) should produce(unexistingError)
+      d.appendBlockE(invokeUnexisting) should produce(nonExistentError)
     }
   }
 
@@ -271,7 +263,6 @@
       d.appendBlock(setScript(secondSigner, dApp))
       d.appendAndAssertSucceed(invoke(fee = invokeFee(issues = 2)))
       d.liquidDiff.issuedAssets.size shouldBe 2
->>>>>>> cd46e468
     }
   }
 }