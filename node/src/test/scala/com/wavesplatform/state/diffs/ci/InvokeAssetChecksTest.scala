package com.wavesplatform.state.diffs.ci

import com.wavesplatform.account.Address
import com.wavesplatform.common.state.ByteStr
import com.wavesplatform.db.WithState.AddrWithBalance
import com.wavesplatform.db.{DBCacheSettings, WithDomain, WithState}
import com.wavesplatform.lang.directives.values.{V4, V5}
import com.wavesplatform.lang.script.ContractScript.ContractScriptImpl
import com.wavesplatform.lang.v1.compiler.TestCompiler
import com.wavesplatform.state.InvokeScriptResult.ErrorMessage
import com.wavesplatform.state.{Diff, InvokeScriptResult, NewTransactionInfo, Portfolio}
import com.wavesplatform.test.*
import com.wavesplatform.transaction.Asset.{IssuedAsset, Waves}
import com.wavesplatform.transaction.TxHelpers
import org.scalatest.{EitherValues, Inside}

import scala.collection.immutable.VectorMap

class InvokeAssetChecksTest extends PropSpec with Inside with WithState with DBCacheSettings with WithDomain with EitherValues {
  import DomainPresets.*

  private val invalidLengthAsset = IssuedAsset(ByteStr.decodeBase58("WAVES").get)
  private val unexistingAsset    = IssuedAsset(ByteStr.decodeBase58("WAVESwavesWAVESwavesWAVESwavesWAVESwaves123").get)

  property("invoke asset checks") {
    val dApp = TestCompiler(V4).compileContract(
      s"""
         |@Callable(i)
         |func invalidLength() =
         |  [
         |    ScriptTransfer(i.caller, 0, unit),
         |    ScriptTransfer(i.caller, 0, base58'$invalidLengthAsset')
         |  ]
         |
         |@Callable(i)
         |func unexisting() =
         |  [
         |    ScriptTransfer(i.caller, 0, unit),
         |    ScriptTransfer(i.caller, 0, base58'$unexistingAsset')
         |  ]
       """.stripMargin
    )

    for {
      activated <- Seq(true, false)
      func <- Seq("invalidLength", "unexisting")
    } {
      tempDb { _ =>
        val miner = TxHelpers.signer(0).toAddress
        val invoker = TxHelpers.signer(1)
        val master = TxHelpers.signer(2)
        val balances = AddrWithBalance.enoughBalances(invoker, master)
        val setScriptTx = TxHelpers.setScript(master, dApp)
        val invoke = TxHelpers.invoke(master.toAddress, Some(func), invoker = invoker)

        val dAppAddress = invoke.dApp.asInstanceOf[Address]

        def invokeInfo(succeeded: Boolean): VectorMap[ByteStr, NewTransactionInfo] =
          VectorMap(invoke.id() -> NewTransactionInfo(invoke, Set(invoke.senderAddress, dAppAddress), succeeded, if (!succeeded) 8L else 18L))

        val expectedResult =
          if (activated) {
            val expectingMessage =
              if (func == "invalidLength")
                s"Transfer error: invalid asset ID '$invalidLengthAsset' length = 4 bytes, must be 32"
              else
                s"Transfer error: asset '$unexistingAsset' is not found on the blockchain"
            Diff(
              transactions = invokeInfo(false),
              portfolios = Map(
<<<<<<< HEAD
                invoke.senderAddress -> Portfolio(-invoke.fee),
                miner -> Portfolio((setScriptTx.fee * 0.6 + invoke.fee * 0.4).toLong + 6.waves)
=======
                invoke.senderAddress -> Portfolio(-invoke.fee.value),
                miner                -> Portfolio((setScriptTx.fee.value * 0.6 + invoke.fee.value * 0.4).toLong + 6.waves)
>>>>>>> 2f13caf8
              ),
              scriptsComplexity = 8,
              scriptResults = Map(invoke.id() -> InvokeScriptResult(error = Some(ErrorMessage(1, expectingMessage))))
            )
          } else {
            val asset = if (func == "invalidLength") invalidLengthAsset else unexistingAsset
            Diff(
              transactions = invokeInfo(true),
              portfolios = Map(
<<<<<<< HEAD
                invoke.senderAddress -> Portfolio(-invoke.fee, assets = Map(asset -> 0)),
                dAppAddress -> Portfolio.build(asset, 0),
                miner -> Portfolio((setScriptTx.fee * 0.6 + invoke.fee * 0.4).toLong + 6.waves)
=======
                invoke.senderAddress -> Portfolio(-invoke.fee.value, assets = Map(asset -> 0)),
                dAppAddress          -> Portfolio.build(asset, 0),
                miner                -> Portfolio((setScriptTx.fee.value * 0.6 + invoke.fee.value * 0.4).toLong + 6.waves)
>>>>>>> 2f13caf8
              ),
              scriptsRun = 1,
              scriptsComplexity = 18,
              scriptResults = Map(
                invoke.id() -> InvokeScriptResult(
                  transfers = Seq(
                    InvokeScriptResult.Payment(invoke.senderAddress, Waves, 0),
                    InvokeScriptResult.Payment(invoke.senderAddress, asset, 0)
                  )
                )
              )
            )
          }

        withDomain(if (activated) RideV5 else RideV4, balances) { d =>
          d.appendBlock(setScriptTx)
          d.appendBlock(invoke)
          d.liquidDiff shouldBe expectedResult
        }
      }
    }
  }

  property("sync invoke asset checks") {
    def dApp(callingDApp: Address): ContractScriptImpl = TestCompiler(V5).compileContract(
      s"""
         |let callingDApp = Address(base58'$callingDApp')
         |
         |@Callable(i)
         |func invalidLength() = {
         |  strict r = invoke(callingDApp, "default", [], [AttachedPayment(base58'$invalidLengthAsset', 1)])
         |  []
         |}
         |
         |@Callable(i)
         |func unexisting() = {
         |  strict r = invoke(callingDApp, "default", [], [AttachedPayment(base58'$unexistingAsset', 1)])
         |  []
         |}
       """.stripMargin
    )

    val emptyDApp = TestCompiler(V5).compileContract(
      s"""
         |@Callable(i)
         |func default() = []
       """.stripMargin
    )

    val dAppAcc             = TxHelpers.signer(0)
    val emptyDAppAcc        = TxHelpers.signer(1)
    val genesis             = TxHelpers.genesis(dAppAcc.toAddress)
    val genesis2            = TxHelpers.genesis(emptyDAppAcc.toAddress)
    val setDApp             = TxHelpers.setScript(dAppAcc, dApp(emptyDAppAcc.toAddress))
    val setDApp2            = TxHelpers.setScript(emptyDAppAcc, emptyDApp)
    val invokeInvalidLength = TxHelpers.invoke(dAppAcc.toAddress, Some("invalidLength"), invoker = dAppAcc)
    val invokeUnexisting    = TxHelpers.invoke(dAppAcc.toAddress, Some("unexisting"), invoker = dAppAcc)

    withDomain(RideV5) { d =>
      d.appendBlock(genesis, genesis2, setDApp, setDApp2)
      d.appendBlockE(invokeInvalidLength) should produce(s"Transfer error: invalid asset ID '$invalidLengthAsset' length = 4 bytes, must be 32")
      d.appendBlockE(invokeUnexisting) should produce(s"Transfer error: asset '$unexistingAsset' is not found on the blockchain")
    }
  }
}<|MERGE_RESOLUTION|>--- conflicted
+++ resolved
@@ -68,13 +68,8 @@
             Diff(
               transactions = invokeInfo(false),
               portfolios = Map(
-<<<<<<< HEAD
-                invoke.senderAddress -> Portfolio(-invoke.fee),
-                miner -> Portfolio((setScriptTx.fee * 0.6 + invoke.fee * 0.4).toLong + 6.waves)
-=======
                 invoke.senderAddress -> Portfolio(-invoke.fee.value),
-                miner                -> Portfolio((setScriptTx.fee.value * 0.6 + invoke.fee.value * 0.4).toLong + 6.waves)
->>>>>>> 2f13caf8
+                miner -> Portfolio((setScriptTx.fee.value * 0.6 + invoke.fee.value * 0.4).toLong + 6.waves)
               ),
               scriptsComplexity = 8,
               scriptResults = Map(invoke.id() -> InvokeScriptResult(error = Some(ErrorMessage(1, expectingMessage))))
@@ -84,15 +79,9 @@
             Diff(
               transactions = invokeInfo(true),
               portfolios = Map(
-<<<<<<< HEAD
-                invoke.senderAddress -> Portfolio(-invoke.fee, assets = Map(asset -> 0)),
+                invoke.senderAddress -> Portfolio(-invoke.fee.value, assets = Map(asset -> 0)),
                 dAppAddress -> Portfolio.build(asset, 0),
-                miner -> Portfolio((setScriptTx.fee * 0.6 + invoke.fee * 0.4).toLong + 6.waves)
-=======
-                invoke.senderAddress -> Portfolio(-invoke.fee.value, assets = Map(asset -> 0)),
-                dAppAddress          -> Portfolio.build(asset, 0),
-                miner                -> Portfolio((setScriptTx.fee.value * 0.6 + invoke.fee.value * 0.4).toLong + 6.waves)
->>>>>>> 2f13caf8
+                miner -> Portfolio((setScriptTx.fee.value * 0.6 + invoke.fee.value * 0.4).toLong + 6.waves)
               ),
               scriptsRun = 1,
               scriptsComplexity = 18,
