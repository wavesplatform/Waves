package com.wavesplatform.state.diffs.ci

import com.wavesplatform.account.Address
import com.wavesplatform.common.state.ByteStr
import com.wavesplatform.db.WithState.AddrWithBalance
import com.wavesplatform.db.{DBCacheSettings, WithDomain, WithState}
import com.wavesplatform.lang.directives.values.{V4, V5}
import com.wavesplatform.lang.v1.compiler.TestCompiler
import com.wavesplatform.state.InvokeScriptResult.ErrorMessage
import com.wavesplatform.state.{Diff, InvokeScriptResult, NewTransactionInfo, Portfolio}
import com.wavesplatform.test.{NumericExt, PropSpec, produce}
import com.wavesplatform.transaction.Asset.{IssuedAsset, Waves}
import com.wavesplatform.transaction.TxHelpers
import org.scalatest.{EitherValues, Inside}

import scala.collection.immutable.VectorMap

class InvokeAssetChecksTest extends PropSpec with Inside with WithState with DBCacheSettings with WithDomain with EitherValues {
  import DomainPresets._

  private val invalidLengthAsset = IssuedAsset(ByteStr.decodeBase58("WAVES").get)
  private val unexistingAsset    = IssuedAsset(ByteStr.decodeBase58("WAVESwavesWAVESwavesWAVESwavesWAVESwaves123").get)

  property("invoke asset checks") {
    val dApp = TestCompiler(V4).compileContract(
      s"""
         |@Callable(i)
         |func invalidLength() =
         |  [
         |    ScriptTransfer(i.caller, 0, unit),
         |    ScriptTransfer(i.caller, 0, base58'$invalidLengthAsset')
         |  ]
         |
         |@Callable(i)
         |func unexisting() =
         |  [
         |    ScriptTransfer(i.caller, 0, unit),
         |    ScriptTransfer(i.caller, 0, base58'$unexistingAsset')
         |  ]
       """.stripMargin
    )

    for {
      activated <- Seq(true, false)
      func      <- Seq("invalidLength", "unexisting")
    } {
      tempDb { _ =>
        val miner       = TxHelpers.signer(0).toAddress
        val invoker     = TxHelpers.signer(1)
        val master      = TxHelpers.signer(2)
        val balances    = AddrWithBalance.enoughBalances(invoker, master)
        val setScriptTx = TxHelpers.setScript(master, dApp)
        val invoke      = TxHelpers.invoke(master.toAddress, Some(func), invoker = invoker)

        val dAppAddress = invoke.dAppAddressOrAlias.asInstanceOf[Address]
        def invokeInfo(succeeded: Boolean) =
          VectorMap(invoke.id() -> NewTransactionInfo(invoke, Set(invoke.senderAddress, dAppAddress), succeeded, if (!succeeded) 8L else 18L))

<<<<<<< HEAD
      val expectedResult =
        if (activated) {
          val expectingMessage =
            if (func == "invalidLength")
              s"Transfer error: invalid asset ID '$invalidLengthAsset' length = 4 bytes, must be 32"
            else
              s"Transfer error: asset '$unexistingAsset' is not found on the blockchain"
          Diff(
            transactions = invokeInfo(false),
            portfolios = Map(
              invoke.senderAddress -> Portfolio.waves(-invoke.fee),
              miner                -> Portfolio.waves(invoke.fee)
            ),
            scriptsComplexity = 8,
            scriptResults = Map(invoke.id() -> InvokeScriptResult(error = Some(ErrorMessage(1, expectingMessage))))
          )
        } else {
          val asset = if (func == "invalidLength") invalidLengthAsset else unexistingAsset
          Diff(
            transactions = invokeInfo(true),
            portfolios = Map(
              invoke.senderAddress -> Portfolio(-invoke.fee, assets = Map(asset -> 0)),
              miner                -> Portfolio(invoke.fee),
              dAppAddress          -> Portfolio(-0, assets = Map(asset -> 0))
            ),
            scriptsRun = 1,
            scriptsComplexity = 18,
            scriptResults = Map(
              invoke.id() -> InvokeScriptResult(
                transfers = Seq(
                  InvokeScriptResult.Payment(invoke.senderAddress, Waves, 0),
                  InvokeScriptResult.Payment(invoke.senderAddress, asset, 0)
=======
        val expectedResult =
          if (activated) {
            val expectingMessage =
              if (func == "invalidLength")
                s"Transfer error: invalid asset ID '$invalidLengthAsset' length = 4 bytes, must be 32"
              else
                s"Transfer error: asset '$unexistingAsset' is not found on the blockchain"
            Diff.empty.copy(
              transactions = invokeInfo(false),
              portfolios = Map(
                invoke.senderAddress -> Portfolio(-invoke.fee),
                miner                -> Portfolio((setScriptTx.fee * 0.6 + invoke.fee * 0.4).toLong + 6.waves)
              ),
              scriptsComplexity = 8,
              scriptResults = Map(invoke.id() -> InvokeScriptResult(error = Some(ErrorMessage(1, expectingMessage))))
            )
          } else {
            val asset = if (func == "invalidLength") invalidLengthAsset else unexistingAsset
            Diff.empty.copy(
              transactions = invokeInfo(true),
              portfolios = Map(
                invoke.senderAddress -> Portfolio(-invoke.fee, assets = Map(asset -> 0)),
                dAppAddress          -> Portfolio.build(asset, 0),
                miner                -> Portfolio((setScriptTx.fee * 0.6 + invoke.fee * 0.4).toLong + 6.waves)
              ),
              scriptsRun = 1,
              scriptsComplexity = 18,
              scriptResults = Map(
                invoke.id() -> InvokeScriptResult(
                  transfers = Seq(
                    InvokeScriptResult.Payment(invoke.senderAddress, Waves, 0),
                    InvokeScriptResult.Payment(invoke.senderAddress, asset, 0)
                  )
>>>>>>> e05a253d
                )
              )
            )
          }

        withDomain(if (activated) RideV5 else RideV4, balances) { d =>
          d.appendBlock(setScriptTx)
          d.appendBlock(invoke)
          d.liquidDiff shouldBe expectedResult
        }
      }
    }
  }

  property("sync invoke asset checks") {
    def dApp(callingDApp: Address) = TestCompiler(V5).compileContract(
      s"""
         |let callingDApp = Address(base58'$callingDApp')
         |
         |@Callable(i)
         |func invalidLength() = {
         |  strict r = invoke(callingDApp, "default", [], [AttachedPayment(base58'$invalidLengthAsset', 1)])
         |  []
         |}
         |
         |@Callable(i)
         |func unexisting() = {
         |  strict r = invoke(callingDApp, "default", [], [AttachedPayment(base58'$unexistingAsset', 1)])
         |  []
         |}
       """.stripMargin
    )

    val emptyDApp = TestCompiler(V5).compileContract(
      s"""
         |@Callable(i)
         |func default() = []
       """.stripMargin
    )

    val dAppAcc             = TxHelpers.signer(0)
    val emptyDAppAcc        = TxHelpers.signer(1)
    val genesis             = TxHelpers.genesis(dAppAcc.toAddress)
    val genesis2            = TxHelpers.genesis(emptyDAppAcc.toAddress)
    val setDApp             = TxHelpers.setScript(dAppAcc, dApp(emptyDAppAcc.toAddress))
    val setDApp2            = TxHelpers.setScript(emptyDAppAcc, emptyDApp)
    val invokeInvalidLength = TxHelpers.invoke(dAppAcc.toAddress, Some("invalidLength"))
    val invokeUnexisting    = TxHelpers.invoke(dAppAcc.toAddress, Some("unexisting"))

    withDomain(RideV5) { d =>
      d.appendBlock(genesis, genesis2, setDApp, setDApp2)
      d.appendBlockE(invokeInvalidLength) should produce(s"Transfer error: invalid asset ID '$invalidLengthAsset' length = 4 bytes, must be 32")
      d.appendBlockE(invokeUnexisting) should produce(s"Transfer error: asset '$unexistingAsset' is not found on the blockchain")
    }
  }
}<|MERGE_RESOLUTION|>--- conflicted
+++ resolved
@@ -56,40 +56,6 @@
         def invokeInfo(succeeded: Boolean) =
           VectorMap(invoke.id() -> NewTransactionInfo(invoke, Set(invoke.senderAddress, dAppAddress), succeeded, if (!succeeded) 8L else 18L))
 
-<<<<<<< HEAD
-      val expectedResult =
-        if (activated) {
-          val expectingMessage =
-            if (func == "invalidLength")
-              s"Transfer error: invalid asset ID '$invalidLengthAsset' length = 4 bytes, must be 32"
-            else
-              s"Transfer error: asset '$unexistingAsset' is not found on the blockchain"
-          Diff(
-            transactions = invokeInfo(false),
-            portfolios = Map(
-              invoke.senderAddress -> Portfolio.waves(-invoke.fee),
-              miner                -> Portfolio.waves(invoke.fee)
-            ),
-            scriptsComplexity = 8,
-            scriptResults = Map(invoke.id() -> InvokeScriptResult(error = Some(ErrorMessage(1, expectingMessage))))
-          )
-        } else {
-          val asset = if (func == "invalidLength") invalidLengthAsset else unexistingAsset
-          Diff(
-            transactions = invokeInfo(true),
-            portfolios = Map(
-              invoke.senderAddress -> Portfolio(-invoke.fee, assets = Map(asset -> 0)),
-              miner                -> Portfolio(invoke.fee),
-              dAppAddress          -> Portfolio(-0, assets = Map(asset -> 0))
-            ),
-            scriptsRun = 1,
-            scriptsComplexity = 18,
-            scriptResults = Map(
-              invoke.id() -> InvokeScriptResult(
-                transfers = Seq(
-                  InvokeScriptResult.Payment(invoke.senderAddress, Waves, 0),
-                  InvokeScriptResult.Payment(invoke.senderAddress, asset, 0)
-=======
         val expectedResult =
           if (activated) {
             val expectingMessage =
@@ -97,7 +63,7 @@
                 s"Transfer error: invalid asset ID '$invalidLengthAsset' length = 4 bytes, must be 32"
               else
                 s"Transfer error: asset '$unexistingAsset' is not found on the blockchain"
-            Diff.empty.copy(
+            Diff(
               transactions = invokeInfo(false),
               portfolios = Map(
                 invoke.senderAddress -> Portfolio(-invoke.fee),
@@ -108,7 +74,7 @@
             )
           } else {
             val asset = if (func == "invalidLength") invalidLengthAsset else unexistingAsset
-            Diff.empty.copy(
+            Diff(
               transactions = invokeInfo(true),
               portfolios = Map(
                 invoke.senderAddress -> Portfolio(-invoke.fee, assets = Map(asset -> 0)),
@@ -123,7 +89,6 @@
                     InvokeScriptResult.Payment(invoke.senderAddress, Waves, 0),
                     InvokeScriptResult.Payment(invoke.senderAddress, asset, 0)
                   )
->>>>>>> e05a253d
                 )
               )
             )
