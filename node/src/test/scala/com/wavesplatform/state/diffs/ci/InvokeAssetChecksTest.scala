--- conflicted
+++ resolved
@@ -58,13 +58,8 @@
 
         val dAppAddress = master.toAddress
 
-<<<<<<< HEAD
-        def invokeInfo(succeeded: Boolean): NewTransactionInfo =
-          NewTransactionInfo(invoke, Set(invoke.senderAddress, dAppAddress), succeeded, if (!succeeded) 8L else 18L)
-=======
         def invokeInfo(succeeded: Boolean): Vector[NewTransactionInfo] =
           Vector(NewTransactionInfo(invoke, Set(invoke.senderAddress, dAppAddress), succeeded, if (!succeeded) 8L else 18L))
->>>>>>> deb8ae33
 
         val expectedResult =
           if (activated) {
@@ -73,11 +68,7 @@
                 lengthError
               else
                 nonExistentError
-<<<<<<< HEAD
-            Diff.withTransaction(
-=======
             Diff.withTransactions(
->>>>>>> deb8ae33
               invokeInfo(false),
               portfolios = Map(
                 invoke.senderAddress -> Portfolio(-invoke.fee.value),
@@ -88,11 +79,7 @@
             )
           } else {
             val asset = if (func == "invalidLength") invalidLengthAsset else nonExistentAsset
-<<<<<<< HEAD
-            Diff.withTransaction(
-=======
             Diff.withTransactions(
->>>>>>> deb8ae33
               invokeInfo(true),
               portfolios = Map(
                 invoke.senderAddress -> Portfolio(-invoke.fee.value, assets = Map(asset -> 0)),
