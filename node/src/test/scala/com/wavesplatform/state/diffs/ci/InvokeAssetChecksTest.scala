package com.wavesplatform.state.diffs.ci

import com.wavesplatform.TestValues.invokeFee
import com.wavesplatform.account.Address
import com.wavesplatform.common.state.ByteStr
import com.wavesplatform.db.WithState.AddrWithBalance
import com.wavesplatform.db.{DBCacheSettings, WithDomain, WithState}
import com.wavesplatform.lang.directives.values.{V4, V5}
import com.wavesplatform.lang.script.ContractScript.ContractScriptImpl
import com.wavesplatform.lang.v1.compiler.TestCompiler
import com.wavesplatform.state.InvokeScriptResult.ErrorMessage
import com.wavesplatform.state.{Diff, InvokeScriptResult, NewTransactionInfo, Portfolio}
import com.wavesplatform.test.*
import com.wavesplatform.transaction.Asset.{IssuedAsset, Waves}
import com.wavesplatform.transaction.TxHelpers
import com.wavesplatform.transaction.TxHelpers.{invoke, secondSigner, setScript}
import org.scalatest.{EitherValues, Inside}

import scala.collection.immutable.VectorMap

class InvokeAssetChecksTest extends PropSpec with Inside with WithState with DBCacheSettings with WithDomain with EitherValues {
  import DomainPresets.*

  private val invalidLengthAsset = IssuedAsset(ByteStr.decodeBase58("WAVES").get)
  private val nonExistentAsset   = IssuedAsset(ByteStr.decodeBase58("WAVESwavesWAVESwavesWAVESwavesWAVESwaves123").get)

  private val lengthError      = s"Transfer error: invalid asset ID '$invalidLengthAsset' length = 4 bytes, must be 32"
  private val nonExistentError = s"Transfer error: asset '$nonExistentAsset' is not found on the blockchain"

  property("invoke asset checks") {
    val dApp = TestCompiler(V4).compileContract(
      s"""
         |@Callable(i)
         |func invalidLength() =
         |  [
         |    ScriptTransfer(i.caller, 0, unit),
         |    ScriptTransfer(i.caller, 0, base58'$invalidLengthAsset')
         |  ]
         |
         |@Callable(i)
         |func unexisting() =
         |  [
         |    ScriptTransfer(i.caller, 0, unit),
         |    ScriptTransfer(i.caller, 0, base58'$nonExistentAsset')
         |  ]
       """.stripMargin
    )

    for {
      activated <- Seq(true, false)
      func      <- Seq("invalidLength", "unexisting")
    } {
      tempDb { _ =>
        val miner       = TxHelpers.signer(0).toAddress
        val invoker     = TxHelpers.signer(1)
        val master      = TxHelpers.signer(2)
        val balances    = AddrWithBalance.enoughBalances(invoker, master)
        val setScriptTx = TxHelpers.setScript(master, dApp)
        val invoke      = TxHelpers.invoke(master.toAddress, Some(func), invoker = invoker)

        val dAppAddress = master.toAddress

        def invokeInfo(succeeded: Boolean): Vector[NewTransactionInfo] =
          Vector(NewTransactionInfo(invoke, Set(invoke.senderAddress, dAppAddress), succeeded, if (!succeeded) 8L else 18L))

        val expectedResult =
          if (activated) {
            val expectingMessage =
              if (func == "invalidLength")
                lengthError
              else
                nonExistentError
            Diff.withTransactions(
              invokeInfo(false),
              portfolios = Map(
                invoke.senderAddress -> Portfolio(-invoke.fee.value),
                miner                -> Portfolio((setScriptTx.fee.value * 0.6 + invoke.fee.value * 0.4).toLong + 6.waves)
              ),
              scriptsComplexity = 8,
              scriptResults = Map(invoke.id() -> InvokeScriptResult(error = Some(ErrorMessage(1, expectingMessage))))
            )
          } else {
            val asset = if (func == "invalidLength") invalidLengthAsset else nonExistentAsset
            Diff.withTransactions(
              invokeInfo(true),
              portfolios = Map(
<<<<<<< HEAD
                invoke.senderAddress -> Portfolio(-invoke.fee.value, assets = Map(asset -> 0)),
                dAppAddress          -> Portfolio.build(asset, 0),
                miner                -> Portfolio((setScriptTx.fee.value * 0.6 + invoke.fee.value * 0.4).toLong + 6.waves)
=======
                invoke.senderAddress -> Portfolio(-invoke.fee.value, assets = VectorMap(asset -> 0)),
                dAppAddress -> Portfolio.build(asset, 0),
                miner -> Portfolio((setScriptTx.fee.value * 0.6 + invoke.fee.value * 0.4).toLong + 6.waves)
>>>>>>> 78001598
              ),
              scriptsRun = 1,
              scriptsComplexity = 18,
              scriptResults = Map(
                invoke.id() -> InvokeScriptResult(
                  transfers = Seq(
                    InvokeScriptResult.Payment(invoke.senderAddress, Waves, 0),
                    InvokeScriptResult.Payment(invoke.senderAddress, asset, 0)
                  )
                )
              )
            )
          }

        withDomain(if (activated) RideV5 else RideV4, balances) { d =>
          d.appendBlock(setScriptTx)
          d.appendBlock(invoke)
          d.liquidDiff shouldBe expectedResult
        }
      }
    }
  }

  property("attached invoke payment asset checks") {
    val sigVerify = s"""strict c = ${(1 to 5).map(_ => "sigVerify(base58'', base58'', base58'')").mkString(" || ")}"""
    def dApp(complex: Boolean) = TestCompiler(V5).compileContract(
      s"""
         |@Callable(i)
         |func invalidLength() = {
         |  ${if (complex) sigVerify else ""}
         |  strict r = invoke(this, "default", [], [AttachedPayment(base58'$invalidLengthAsset', 1)])
         |  []
         |}
         |
         |@Callable(i)
         |func unexisting() = {
         |  ${if (complex) sigVerify else ""}
         |  strict r = invoke(this, "default", [], [AttachedPayment(base58'$nonExistentAsset', 1)])
         |  []
         |}
         |
         |@Callable(i)
         |func default() = []
       """.stripMargin
    )
    Seq(true, false).foreach { complex =>
      withDomain(RideV5, AddrWithBalance.enoughBalances(secondSigner)) { d =>
        d.appendBlock(setScript(secondSigner, dApp(complex)))
        val invalidLengthInvoke   = invoke(func = Some("invalidLength"))
        val unexistingErrorInvoke = invoke(func = Some("unexisting"))
        if (complex) {
          d.appendAndAssertFailed(invalidLengthInvoke, lengthError)
          d.appendAndAssertFailed(unexistingErrorInvoke, nonExistentError)
        } else {
          d.appendBlockE(invalidLengthInvoke) should produce(lengthError)
          d.appendBlockE(unexistingErrorInvoke) should produce(nonExistentError)
        }
      }
    }
  }

  property("sync invoke asset checks") {
    def dApp(callingDApp: Address): ContractScriptImpl = TestCompiler(V5).compileContract(
      s"""
         |let callingDApp = Address(base58'$callingDApp')
         |
         |@Callable(i)
         |func invalidLength() = {
         |  strict r = invoke(callingDApp, "default", [], [AttachedPayment(base58'$invalidLengthAsset', 1)])
         |  []
         |}
         |
         |@Callable(i)
         |func unexisting() = {
         |  strict r = invoke(callingDApp, "default", [], [AttachedPayment(base58'$nonExistentAsset', 1)])
         |  []
         |}
       """.stripMargin
    )

    val emptyDApp = TestCompiler(V5).compileContract(
      s"""
         |@Callable(i)
         |func default() = []
       """.stripMargin
    )

    val dAppAcc             = TxHelpers.signer(0)
    val emptyDAppAcc        = TxHelpers.signer(1)
    val genesis             = TxHelpers.genesis(dAppAcc.toAddress)
    val genesis2            = TxHelpers.genesis(emptyDAppAcc.toAddress)
    val setDApp             = TxHelpers.setScript(dAppAcc, dApp(emptyDAppAcc.toAddress))
    val setDApp2            = TxHelpers.setScript(emptyDAppAcc, emptyDApp)
    val invokeInvalidLength = TxHelpers.invoke(dAppAcc.toAddress, Some("invalidLength"), invoker = dAppAcc)
    val invokeUnexisting    = TxHelpers.invoke(dAppAcc.toAddress, Some("unexisting"), invoker = dAppAcc)

    withDomain(RideV5) { d =>
      d.appendBlock(genesis, genesis2, setDApp, setDApp2)
      d.appendBlockE(invokeInvalidLength) should produce(lengthError)
      d.appendBlockE(invokeUnexisting) should produce(nonExistentError)
    }
  }

  property("issuing asset name and description limits") {
    withDomain(RideV5, AddrWithBalance.enoughBalances(secondSigner)) { d =>
      Seq(false, true).foreach { complex =>
        val sigVerify = s"""strict c = ${(1 to 5).map(_ => "sigVerify(base58'', base58'', base58'')").mkString(" || ")} """
        def dApp(name: String = "name", description: String = "") = TestCompiler(V5).compileContract(
          s"""
             | @Callable(i)
             | func default() = [
             |   ${if (complex) sigVerify else ""}
             |   Issue("$name", "$description", 1000, 4, true, unit, 0)
             | ]
         """.stripMargin
        )

        def invokeTx = invoke(fee = invokeFee(issues = 1))

        d.appendBlock(setScript(secondSigner, dApp("a" * 3)))
        d.appendAndAssertFailed(invokeTx, "Invalid asset name")
        d.appendBlock(setScript(secondSigner, dApp("a" * 4)))
        d.appendAndAssertSucceed(invokeTx)

        d.appendBlock(setScript(secondSigner, dApp("a" * 17)))
        d.appendAndAssertFailed(invokeTx, "Invalid asset name")
        d.appendBlock(setScript(secondSigner, dApp("a" * 16)))
        d.appendAndAssertSucceed(invokeTx)

        d.appendBlock(setScript(secondSigner, dApp(description = "a" * 1001)))
        d.appendAndAssertFailed(invokeTx, "Invalid asset description")
        d.appendBlock(setScript(secondSigner, dApp(description = "a" * 1000)))
        d.appendAndAssertSucceed(invokeTx)
      }
    }
  }

  property("issuing asset decimals limits") {
    withDomain(RideV5, AddrWithBalance.enoughBalances(secondSigner)) { d =>
      def dApp(decimals: Int) = TestCompiler(V5).compileContract(
        s"""
           | @Callable(i)
           | func default() = [
           |   Issue("name", "", 1000, $decimals, true, unit, 0)
           | ]
         """.stripMargin
      )

      def invokeTx = invoke(fee = invokeFee(issues = 1))

      d.appendBlock(setScript(secondSigner, dApp(-1)))
      d.appendBlockE(invokeTx) should produce("Invalid decimals -1")
      d.appendBlock(setScript(secondSigner, dApp(0)))
      d.appendAndAssertSucceed(invokeTx)

      d.appendBlock(setScript(secondSigner, dApp(9)))
      d.appendBlockE(invokeTx) should produce("Invalid decimals 9")
      d.appendBlock(setScript(secondSigner, dApp(8)))
      d.appendAndAssertSucceed(invokeTx)
    }
  }

  property("Issues with same nonces are allowed when any field differs") {
    withDomain(RideV5, AddrWithBalance.enoughBalances(secondSigner)) { d =>
      val dApp = TestCompiler(V5).compileContract(
        s"""
           | @Callable(i)
           | func default() = [
           |   Issue("name", "", 1000, 1, true, unit, 0),
           |   Issue("name", "", 1000, 0, true, unit, 0)
           | ]
         """.stripMargin
      )
      d.appendBlock(setScript(secondSigner, dApp))
      d.appendAndAssertSucceed(invoke(fee = invokeFee(issues = 2)))
      d.liquidDiff.issuedAssets.size shouldBe 2
    }
  }
}<|MERGE_RESOLUTION|>--- conflicted
+++ resolved
@@ -84,15 +84,9 @@
             Diff.withTransactions(
               invokeInfo(true),
               portfolios = Map(
-<<<<<<< HEAD
-                invoke.senderAddress -> Portfolio(-invoke.fee.value, assets = Map(asset -> 0)),
+                invoke.senderAddress -> Portfolio(-invoke.fee.value, assets = VectorMap(asset -> 0)),
                 dAppAddress          -> Portfolio.build(asset, 0),
                 miner                -> Portfolio((setScriptTx.fee.value * 0.6 + invoke.fee.value * 0.4).toLong + 6.waves)
-=======
-                invoke.senderAddress -> Portfolio(-invoke.fee.value, assets = VectorMap(asset -> 0)),
-                dAppAddress -> Portfolio.build(asset, 0),
-                miner -> Portfolio((setScriptTx.fee.value * 0.6 + invoke.fee.value * 0.4).toLong + 6.waves)
->>>>>>> 78001598
               ),
               scriptsRun = 1,
               scriptsComplexity = 18,
