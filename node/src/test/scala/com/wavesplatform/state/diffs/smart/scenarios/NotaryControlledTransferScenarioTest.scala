--- conflicted
+++ resolved
@@ -1,9 +1,6 @@
 package com.wavesplatform.state.diffs.smart.scenarios
 
-<<<<<<< HEAD
-import cats.syntax.either._
-=======
->>>>>>> 03403f62
+import cats.syntax.either.*
 import cats.Id
 import com.wavesplatform.common.state.ByteStr
 import com.wavesplatform.common.utils.EitherExt2
@@ -92,11 +89,7 @@
   private def eval(code: String) = {
     val untyped = Parser.parseExpr(code).get.value
     val typed   = ExpressionCompiler(compilerContext(V1, Expression, isAssetScript = false), untyped).map(_._1)
-<<<<<<< HEAD
-    typed.flatMap(r => EvaluatorV1().apply[EVALUATED](dummyEvalContext(V1), r).leftMap(_.message))
-=======
-    typed.flatMap(EvaluatorV1().apply[EVALUATED](dummyEvalContext, _))
->>>>>>> 03403f62
+    typed.flatMap(r => EvaluatorV1().apply[EVALUATED](dummyEvalContext, r).leftMap(_.message))
   }
 
   property("Script toBase58String") {
