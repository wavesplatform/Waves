--- conflicted
+++ resolved
@@ -260,17 +260,12 @@
             newState.assetDescription(IssuedAsset(issue.id())) shouldBe Some(
               AssetDescription(
                 issue.sender,
-<<<<<<< HEAD
                 Left(issue.nameBytes),
                 Left(issue.descriptionBytes),
-=======
-                new String(issue.name),
-                new String(issue.description),
->>>>>>> 8925bfaf
                 issue.decimals,
                 issue.reissuable,
                 BigInt(issue.quantity),
-                Height @@ 0,
+                Height @@ 2,
                 issue.script,
                 0L
               )
@@ -362,8 +357,8 @@
             .left
             .get
 
-          info.name shouldEqual update.name
-          info.description shouldEqual update.description
+          info.name shouldEqual Right(update.name)
+          info.description shouldEqual Right(update.description)
         }
     }
   }
@@ -378,10 +373,10 @@
       genesisTx1 = GenesisTransaction.create(accountA, initialWavesAmount, timestamp).explicitGet()
       genesisTx2 = GenesisTransaction.create(accountB, initialWavesAmount, timestamp).explicitGet()
       (_, assetName, description, quantity, decimals, _, _, _) <- issueParamGen
-      (_, updName, updDescription, _, _, _, _, _)              <- issueParamGen
-      issue = IssueTransaction
-        .selfSigned(TxVersion.V2, accountA, assetName, description, quantity, decimals, false, None, smallFee, timestamp + 1)
-        .explicitGet()
+      updName <- genBoundedString(IssueTransaction.MinAssetNameLength, IssueTransaction.MaxAssetNameLength)
+      updDescription <- genBoundedString(0, IssueTransaction.MaxAssetDescriptionLength)
+      issue = IssueTransaction(TxVersion.V2, accountA, assetName, description, quantity, decimals, false, None, smallFee, timestamp + 1)
+        .signWith(accountA)
       assetId = IssuedAsset(issue.id())
       update = UpdateAssetInfoTransaction
         .selfSigned(
@@ -389,8 +384,8 @@
           AddressScheme.current.chainId,
           accountA,
           assetId.id,
-          new String(updName),
-          new String(updDescription),
+          updName,
+          updDescription,
           timestamp,
           smallFee,
           Waves
