package com.wavesplatform.state.diffs

import cats._
import com.wavesplatform.account.AddressScheme
import com.wavesplatform.common.utils.EitherExt2
import com.wavesplatform.db.WithState
import com.wavesplatform.features.BlockchainFeatures
import com.wavesplatform.lagonaki.mocks.TestBlock
import com.wavesplatform.lang.directives.values.{Expression, V1}
import com.wavesplatform.lang.script.v1.ExprScript
import com.wavesplatform.lang.utils._
import com.wavesplatform.lang.v1.compiler.ExpressionCompiler
import com.wavesplatform.lang.v1.parser.Parser
<<<<<<< HEAD
import com.wavesplatform.settings.TestFunctionalitySettings
=======
import com.wavesplatform.settings.{FunctionalitySettings, TestFunctionalitySettings}
import com.wavesplatform.state._
>>>>>>> 420bd0d0
import com.wavesplatform.state.diffs.smart.smartEnabledFS
import com.wavesplatform.transaction.Asset.{IssuedAsset, Waves}
import com.wavesplatform.transaction.assets._
import com.wavesplatform.transaction.transfer._
import com.wavesplatform.transaction.{GenesisTransaction, TxVersion}
import com.wavesplatform.{NoShrink, TransactionGen}
import fastparse.core.Parsed
import org.scalacheck.{Arbitrary, Gen}
import org.scalatest.PropSpec
import org.scalatestplus.scalacheck.{ScalaCheckPropertyChecks => PropertyChecks}

class AssetTransactionsDiffTest extends PropSpec with PropertyChecks with TransactionGen with NoShrink with WithState {

  def issueReissueBurnTxs(isReissuable: Boolean): Gen[((GenesisTransaction, IssueTransaction), (ReissueTransaction, BurnTransaction))] =
    for {
      master <- accountGen
      ts     <- timestampGen
      genesis: GenesisTransaction = GenesisTransaction.create(master, ENOUGH_AMT, ts).explicitGet()
      ia                     <- positiveLongGen
      ra                     <- positiveLongGen
      ba                     <- positiveLongGen.suchThat(x => x < ia + ra)
      (issue, reissue, burn) <- issueReissueBurnGeneratorP(ia, ra, ba, master) suchThat (_._1.reissuable == isReissuable)
    } yield ((genesis, issue), (reissue, burn))

  property("Issue+Reissue+Burn do not break waves invariant and updates state") {
    forAll(issueReissueBurnTxs(isReissuable = true)) {
      case ((gen, issue), (reissue, burn)) =>
        assertDiffAndState(Seq(TestBlock.create(Seq(gen, issue))), TestBlock.create(Seq(reissue, burn))) {
          case (blockDiff, newState) =>
            val totalPortfolioDiff = Monoid.combineAll(blockDiff.portfolios.values)

            totalPortfolioDiff.balance shouldBe 0
            totalPortfolioDiff.effectiveBalance shouldBe 0
            totalPortfolioDiff.assets shouldBe Map(reissue.asset -> (reissue.quantity - burn.quantity))

            val totalAssetVolume = issue.quantity + reissue.quantity - burn.quantity
            newState.balance(issue.sender, reissue.asset) shouldEqual totalAssetVolume
        }
    }
  }

  property("Cannot reissue/burn non-existing alias") {
    val setup: Gen[(GenesisTransaction, ReissueTransaction, BurnTransaction)] = for {
      master <- accountGen
      ts     <- timestampGen
      genesis: GenesisTransaction = GenesisTransaction.create(master, ENOUGH_AMT, ts).explicitGet()
      reissue <- reissueGen
      burn    <- burnGen
    } yield (genesis, reissue, burn)

    forAll(setup) {
      case (gen, reissue, burn) =>
        assertDiffEi(Seq(TestBlock.create(Seq(gen))), TestBlock.create(Seq(reissue))) { blockDiffEi =>
          blockDiffEi should produce("Referenced assetId not found")
        }
        assertDiffEi(Seq(TestBlock.create(Seq(gen))), TestBlock.create(Seq(burn))) { blockDiffEi =>
          blockDiffEi should produce("Referenced assetId not found")
        }
    }
  }

  property("Cannot reissue/burn non-owned alias") {
    val setup = for {
      ((gen, issue), (_, _)) <- issueReissueBurnTxs(isReissuable = true)
      other                  <- accountGen.suchThat(_.toAddress != issue.sender.toAddress)
      quantity               <- positiveLongGen
      reissuable2            <- Arbitrary.arbitrary[Boolean]
      fee                    <- Gen.choose(1L, 2000000L)
      timestamp              <- timestampGen
      reissue = ReissueTransaction.selfSigned(1.toByte, other, IssuedAsset(issue.assetId), quantity, reissuable2, fee, timestamp).explicitGet()
      burn    = BurnTransaction.selfSigned(1.toByte, other, IssuedAsset(issue.assetId), quantity, fee, timestamp).explicitGet()
    } yield ((gen, issue), reissue, burn)

    forAll(setup) {
      case ((gen, issue), reissue, burn) =>
        assertDiffEi(Seq(TestBlock.create(Seq(gen, issue))), TestBlock.create(Seq(reissue))) { blockDiffEi =>
          blockDiffEi should produce("Asset was issued by other address")
        }
        assertDiffEi(Seq(TestBlock.create(Seq(gen, issue))), TestBlock.create(Seq(burn))) { blockDiffEi =>
          blockDiffEi should produce("Asset was issued by other address")
        }
    }
  }

  property("Can burn non-owned alias if feature 'BurnAnyTokens' activated") {
    val setup = for {
      issuer    <- accountGen
      burner    <- accountGen.suchThat(_ != issuer)
      timestamp <- timestampGen
      genesis: GenesisTransaction = GenesisTransaction.create(issuer, ENOUGH_AMT, timestamp).explicitGet()
      (issue, _, _) <- issueReissueBurnGeneratorP(ENOUGH_AMT, issuer)
      assetTransfer <- transferGeneratorP(issuer, burner, IssuedAsset(issue.assetId), Waves)
      wavesTransfer <- wavesTransferGeneratorP(issuer, burner)
      burn = BurnTransaction
        .selfSigned(1.toByte, burner, IssuedAsset(issue.assetId), assetTransfer.amount, wavesTransfer.amount, timestamp)
        .explicitGet()
    } yield (genesis, issue, assetTransfer, wavesTransfer, burn)

    val fs =
      TestFunctionalitySettings.Enabled
        .copy(
          preActivatedFeatures = Map(BlockchainFeatures.SmartAccounts.id -> 0, BlockchainFeatures.BurnAnyTokens.id -> 0)
        )

    forAll(setup) {
      case (genesis, issue, assetTransfer, wavesTransfer, burn) =>
        assertDiffAndState(Seq(TestBlock.create(Seq(genesis, issue, assetTransfer, wavesTransfer))), TestBlock.create(Seq(burn)), fs) {
          case (_, newState) =>
            newState.balance(burn.sender, burn.asset) shouldEqual 0
        }
    }
  }

  property("Can not reissue > long.max") {
    val setup = for {
      issuer    <- accountGen
      timestamp <- timestampGen
      genesis: GenesisTransaction = GenesisTransaction.create(issuer, ENOUGH_AMT, timestamp).explicitGet()
      assetName   <- genBoundedBytes(IssueTransaction.MinAssetNameLength, IssueTransaction.MaxAssetNameLength)
      description <- genBoundedBytes(0, IssueTransaction.MaxAssetDescriptionLength)
      quantity    <- Gen.choose(Long.MaxValue / 200, Long.MaxValue / 100)
      fee         <- Gen.choose(MinIssueFee, 2 * MinIssueFee)
      decimals    <- Gen.choose(1: Byte, 8: Byte)
      issue       <- createLegacyIssue(issuer, assetName, description, quantity, decimals, reissuable = true, fee, timestamp)
      assetId = IssuedAsset(issue.assetId)
      reissue = ReissueTransaction.selfSigned(1.toByte, issuer, assetId, Long.MaxValue, reissuable = true, 1, timestamp).explicitGet()
    } yield (issuer, assetId, genesis, issue, reissue)

    val fs =
      TestFunctionalitySettings.Enabled
        .copy(
          preActivatedFeatures = Map(BlockchainFeatures.SmartAccounts.id -> 0, BlockchainFeatures.DataTransaction.id -> 0)
        )

    forAll(setup) {
      case (_, _, genesis, issue, reissue) =>
        assertDiffEi(Seq(TestBlock.create(Seq(genesis, issue))), TestBlock.create(Seq(reissue)), fs) { ei =>
          ei should produce("Asset total value overflow")
        }
    }
  }

  property("Can request reissue > long.max before BurnAnyTokens activated") {
    val setup = for {
      issuer    <- accountGen
      timestamp <- timestampGen
      genesis: GenesisTransaction = GenesisTransaction.create(issuer, ENOUGH_AMT, timestamp).explicitGet()
      assetName   <- genBoundedBytes(IssueTransaction.MinAssetNameLength, IssueTransaction.MaxAssetNameLength)
      description <- genBoundedBytes(0, IssueTransaction.MaxAssetDescriptionLength)
      quantity    <- Gen.choose(Long.MaxValue / 200, Long.MaxValue / 100)
      fee         <- Gen.choose(MinIssueFee, 2 * MinIssueFee)
      decimals    <- Gen.choose(1: Byte, 8: Byte)
      issue       <- createLegacyIssue(issuer, assetName, description, quantity, decimals, reissuable = true, fee, timestamp)
      assetId = IssuedAsset(issue.assetId)
      reissue = ReissueTransaction.selfSigned(1.toByte, issuer, assetId, Long.MaxValue, reissuable = true, 1, timestamp).explicitGet()
    } yield (issuer, assetId, genesis, issue, reissue)

    val fs =
      TestFunctionalitySettings.Enabled

    forAll(setup) {
      case (_, _, genesis, issue, reissue) =>
        assertDiffEi(Seq(TestBlock.create(Seq(genesis, issue))), TestBlock.create(Seq(reissue)), fs) { ei =>
          ei should produce("negative asset balance")
        }
    }
  }

  property("Can not total issue > long.max") {
    val setup = for {
      issuer    <- accountGen
      holder    <- accountGen.suchThat(_ != issuer)
      timestamp <- timestampGen
      genesis: GenesisTransaction = GenesisTransaction.create(issuer, ENOUGH_AMT, timestamp).explicitGet()
      assetName   <- genBoundedBytes(IssueTransaction.MinAssetNameLength, IssueTransaction.MaxAssetNameLength)
      description <- genBoundedBytes(0, IssueTransaction.MaxAssetDescriptionLength)
      quantity    <- Gen.choose(Long.MaxValue / 200, Long.MaxValue / 100)
      fee         <- Gen.choose(MinIssueFee, 2 * MinIssueFee)
      decimals    <- Gen.choose(1: Byte, 8: Byte)
      issue       <- createLegacyIssue(issuer, assetName, description, quantity, decimals, reissuable = true, fee, timestamp)
      assetId = IssuedAsset(issue.assetId)
      attachment <- genBoundedBytes(0, TransferTransaction.MaxAttachmentSize)
      transfer = TransferTransaction.selfSigned(1.toByte, issuer, holder, assetId, quantity - 1, Waves, fee, Some(Attachment.Bin(attachment)), timestamp).explicitGet()
      reissue = ReissueTransaction
        .selfSigned(1.toByte, issuer, assetId, (Long.MaxValue - quantity) + 1, reissuable = true, 1, timestamp)
        .explicitGet()
    } yield (issuer, assetId, genesis, issue, reissue, transfer)

    val fs =
      TestFunctionalitySettings.Enabled
        .copy(
          preActivatedFeatures = Map(BlockchainFeatures.SmartAccounts.id -> 0, BlockchainFeatures.DataTransaction.id -> 0)
        )

    forAll(setup) {
      case (_, _, genesis, issue, reissue, transfer) =>
        assertDiffEi(Seq(TestBlock.create(Seq(genesis, issue, transfer))), TestBlock.create(Seq(reissue)), fs) { ei =>
          ei should produce("Asset total value overflow")
        }
    }
  }

  property("Cannot reissue non-reissuable alias") {
    forAll(issueReissueBurnTxs(isReissuable = false)) {
      case ((gen, issue), (reissue, _)) =>
        assertDiffEi(Seq(TestBlock.create(Seq(gen, issue))), TestBlock.create(Seq(reissue))) { blockDiffEi =>
          blockDiffEi should produce("Asset is not reissuable")
        }
    }
  }

  private def createScript(code: String) = {
    val Parsed.Success(expr, _) = Parser.parseExpr(code).get
    ExprScript(ExpressionCompiler(compilerContext(V1, Expression, isAssetScript = false), expr).explicitGet()._1).explicitGet()
  }

  def genesisIssueTransferReissue(code: String): Gen[(Seq[GenesisTransaction], IssueTransaction, TransferTransaction, ReissueTransaction)] =
    for {
      timestamp          <- timestampGen
      initialWavesAmount <- Gen.choose(Long.MaxValue / 1000, Long.MaxValue / 100)
      accountA           <- accountGen
      accountB           <- accountGen
      smallFee           <- Gen.choose(1L, 10L)
      genesisTx1 = GenesisTransaction.create(accountA, initialWavesAmount, timestamp).explicitGet()
      genesisTx2 = GenesisTransaction.create(accountB, initialWavesAmount, timestamp).explicitGet()
      reissuable = true
      (_, assetName, description, quantity, decimals, _, _, _) <- issueParamGen
      issue = IssueTransaction(TxVersion.V2, accountA, assetName, description, quantity, decimals, reissuable, Some(createScript(code)), smallFee, timestamp + 1)
        .signWith(accountA)
      assetId = IssuedAsset(issue.id())
      transfer = TransferTransaction
        .selfSigned(TxVersion.V1, accountA, accountB, assetId, issue.quantity, Waves, smallFee, None, timestamp + 2)
        .explicitGet()
      reissue = ReissueTransaction.selfSigned(TxVersion.V1, accountB, assetId, quantity, reissuable, smallFee, timestamp + 3).explicitGet()
    } yield (Seq(genesisTx1, genesisTx2), issue, transfer, reissue)

  property("Can issue smart asset with script") {
    forAll(for {
      acc        <- accountGen
      genesis    <- genesisGeneratorP(acc)
      smartIssue <- issueV2TransactionGen(acc)
    } yield (genesis, smartIssue)) {
      case (gen, issue) =>
        assertDiffAndState(Seq(TestBlock.create(Seq(gen))), TestBlock.create(Seq(issue)), smartEnabledFS) {
          case (blockDiff, newState) =>
<<<<<<< HEAD
            newState.assetDescription(IssuedAsset(issue.id())).flatMap(_.script.map(_._1)) shouldBe issue.script
            blockDiff.transactionMap().get(issue.id()).isDefined shouldBe true
=======
            newState.assetDescription(IssuedAsset(issue.id())) shouldBe Some(
              AssetDescription(
                issue.assetId,
                issue.sender,
                Left(issue.nameBytes),
                Left(issue.descriptionBytes),
                issue.decimals,
                issue.reissuable,
                BigInt(issue.quantity),
                Height @@ 2,
                issue.script,
                0L,
                issue.decimals == 0 && issue.quantity == 1 && !issue.reissuable
              )
            )
            blockDiff.transactions.get(issue.id()).isDefined shouldBe true
>>>>>>> 420bd0d0
            newState.transactionInfo(issue.id()).isDefined shouldBe true
            newState.transactionInfo(issue.id()).isDefined shouldEqual true
        }
    }
  }

  property("Can transfer when script evaluates to TRUE") {
    forAll(genesisIssueTransferReissue("true")) {
      case (gen, issue, transfer, _) =>
        assertDiffAndState(Seq(TestBlock.create(gen)), TestBlock.create(Seq(issue, transfer)), smartEnabledFS) {
          case (blockDiff, newState) =>
            val totalPortfolioDiff = Monoid.combineAll(blockDiff.portfolios.values)
            totalPortfolioDiff.assets(IssuedAsset(issue.id())) shouldEqual issue.quantity
            newState.balance(newState.resolveAlias(transfer.recipient).explicitGet(), IssuedAsset(issue.id())) shouldEqual transfer.amount
        }
    }
  }

  property("Cannot transfer when script evaluates to FALSE") {
    forAll(genesisIssueTransferReissue("false")) {
      case (gen, issue, transfer, _) =>
        assertDiffEi(Seq(TestBlock.create(gen)), TestBlock.create(Seq(issue, transfer)), smartEnabledFS)(
          ei => ei should produce("TransactionNotAllowedByScript")
        )
    }
  }

  property("Cannot reissue when script evaluates to FALSE") {
    forAll(genesisIssueTransferReissue("false")) {
      case (gen, issue, _, reissue) =>
        assertDiffEi(Seq(TestBlock.create(gen)), TestBlock.create(Seq(issue, reissue)), smartEnabledFS)(
          ei => ei should produce("TransactionNotAllowedByScript")
        )
    }
  }

  property("Only issuer can reissue") {
    forAll(genesisIssueTransferReissue("true")) {
      case (gen, issue, _, reissue) =>
        assertDiffEi(Seq(TestBlock.create(gen)), TestBlock.create(Seq(issue, reissue)), smartEnabledFS) { ei =>
          ei should produce("Asset was issued by other address")
        }
    }
  }

  val assetInfoUpdateEnabled: FunctionalitySettings = TestFunctionalitySettings.Enabled
    .copy(
      preActivatedFeatures = TestFunctionalitySettings.Enabled.preActivatedFeatures + (BlockchainFeatures.BlockV5.id -> 0),
      minAssetInfoUpdateInterval = 100
    )

  property("Can't update before activation") {
    forAll(genesisIssueUpdate) {
      case (gen, issue, update) =>
        assertDiffEi(Seq(TestBlock.create(gen)), TestBlock.create(Seq(issue, update))) { ei =>
          ei should produce("VRF and Protobuf feature has not been activated yet")
        }
    }
  }

  property(s"Can't update right before ${assetInfoUpdateEnabled.minAssetInfoUpdateInterval} blocks") {
    forAll(genesisIssueUpdate, Gen.chooseNum(0, assetInfoUpdateEnabled.minAssetInfoUpdateInterval - 1)) {
      case ((gen, issue, update), blocksCount) =>
        val blocks = Seq.fill(blocksCount)(TestBlock.create(Seq.empty))

        assertDiffEi(TestBlock.create(gen :+ issue) +: blocks, TestBlock.create(Seq(update)), assetInfoUpdateEnabled) { ei =>
          ei should produce(s"Can't update asset info before ${assetInfoUpdateEnabled.minAssetInfoUpdateInterval + 1} block")
        }
    }
  }

  property(s"Can update after ${assetInfoUpdateEnabled.minAssetInfoUpdateInterval} blocks") {
    forAll(genesisIssueUpdate) {
      case (gen, issue, update) =>
        val blocks =
          TestBlock.create(gen :+ issue) +: Seq.fill(assetInfoUpdateEnabled.minAssetInfoUpdateInterval)(TestBlock.create(Seq.empty))

        assertDiffEi(blocks, TestBlock.create(Seq(update)), assetInfoUpdateEnabled) { ei =>
          ei shouldBe 'right

          val info = ei
            .explicitGet()
            .updatedAssets(update.assetId)
            .left
            .get

          info.name shouldEqual Right(update.name)
          info.description shouldEqual Right(update.description)
        }
    }
  }

  private val genesisIssueUpdate =
    for {
      timestamp          <- timestampGen
      initialWavesAmount <- Gen.choose(Long.MaxValue / 1000, Long.MaxValue / 100)
      accountA           <- accountGen
      accountB           <- accountGen
      smallFee           <- Gen.choose(1L, 10L)
      genesisTx1 = GenesisTransaction.create(accountA, initialWavesAmount, timestamp).explicitGet()
      genesisTx2 = GenesisTransaction.create(accountB, initialWavesAmount, timestamp).explicitGet()
      (_, assetName, description, quantity, decimals, _, _, _) <- issueParamGen
      updName <- genBoundedString(IssueTransaction.MinAssetNameLength, IssueTransaction.MaxAssetNameLength)
      updDescription <- genBoundedString(0, IssueTransaction.MaxAssetDescriptionLength)
      issue = IssueTransaction(TxVersion.V2, accountA, assetName, description, quantity, decimals, false, None, smallFee, timestamp + 1)
        .signWith(accountA)
      assetId = IssuedAsset(issue.id())
      update = UpdateAssetInfoTransaction
        .selfSigned(
          TxVersion.V1,
          AddressScheme.current.chainId,
          accountA,
          assetId.id,
          updName,
          updDescription,
          timestamp,
          smallFee,
          Waves
        )
        .explicitGet()
    } yield (Seq(genesisTx1, genesisTx2), issue, update)

}<|MERGE_RESOLUTION|>--- conflicted
+++ resolved
@@ -11,12 +11,9 @@
 import com.wavesplatform.lang.utils._
 import com.wavesplatform.lang.v1.compiler.ExpressionCompiler
 import com.wavesplatform.lang.v1.parser.Parser
-<<<<<<< HEAD
 import com.wavesplatform.settings.TestFunctionalitySettings
-=======
 import com.wavesplatform.settings.{FunctionalitySettings, TestFunctionalitySettings}
 import com.wavesplatform.state._
->>>>>>> 420bd0d0
 import com.wavesplatform.state.diffs.smart.smartEnabledFS
 import com.wavesplatform.transaction.Asset.{IssuedAsset, Waves}
 import com.wavesplatform.transaction.assets._
@@ -262,10 +259,6 @@
       case (gen, issue) =>
         assertDiffAndState(Seq(TestBlock.create(Seq(gen))), TestBlock.create(Seq(issue)), smartEnabledFS) {
           case (blockDiff, newState) =>
-<<<<<<< HEAD
-            newState.assetDescription(IssuedAsset(issue.id())).flatMap(_.script.map(_._1)) shouldBe issue.script
-            blockDiff.transactionMap().get(issue.id()).isDefined shouldBe true
-=======
             newState.assetDescription(IssuedAsset(issue.id())) shouldBe Some(
               AssetDescription(
                 issue.assetId,
@@ -282,7 +275,6 @@
               )
             )
             blockDiff.transactions.get(issue.id()).isDefined shouldBe true
->>>>>>> 420bd0d0
             newState.transactionInfo(issue.id()).isDefined shouldBe true
             newState.transactionInfo(issue.id()).isDefined shouldEqual true
         }
