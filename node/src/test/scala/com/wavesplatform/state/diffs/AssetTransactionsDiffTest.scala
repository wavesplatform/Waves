--- conflicted
+++ resolved
@@ -42,33 +42,17 @@
   }
 
   property("Issue+Reissue+Burn do not break waves invariant and updates state") {
-<<<<<<< HEAD
-    forAll(issueReissueBurnTxs(isReissuable = true)) {
-      case ((gen, issue), (reissue, burn)) =>
-        assertDiffAndState(Seq(TestBlock.create(Seq(gen, issue))), TestBlock.create(Seq(reissue, burn))) {
-          case (blockDiff, newState) =>
-            val totalPortfolioDiff = blockDiff.portfolios.values.fold(Portfolio())(_.combine(_).explicitGet())
-
-            totalPortfolioDiff.balance shouldBe 0
-            totalPortfolioDiff.effectiveBalance.explicitGet() shouldBe 0
-            totalPortfolioDiff.assets shouldBe Map(reissue.asset -> (reissue.quantity - burn.quantity))
-
-            val totalAssetVolume = issue.quantity + reissue.quantity - burn.quantity
-            newState.balance(issue.sender.toAddress, reissue.asset) shouldEqual totalAssetVolume
-        }
-=======
     val ((gen, issue), (reissue, burn)) = issueReissueBurnTxs(isReissuable = true)
     assertDiffAndState(Seq(TestBlock.create(Seq(gen, issue))), TestBlock.create(Seq(reissue, burn))) {
       case (blockDiff, newState) =>
-        val totalPortfolioDiff = Monoid.combineAll(blockDiff.portfolios.values)
+        val totalPortfolioDiff = blockDiff.portfolios.values.fold(Portfolio())(_.combine(_).explicitGet())
 
         totalPortfolioDiff.balance shouldBe 0
-        totalPortfolioDiff.effectiveBalance shouldBe 0
+        totalPortfolioDiff.effectiveBalance.explicitGet() shouldBe 0
         totalPortfolioDiff.assets shouldBe Map(reissue.asset -> (reissue.quantity - burn.quantity))
 
         val totalAssetVolume = issue.quantity + reissue.quantity - burn.quantity
         newState.balance(issue.sender.toAddress, reissue.asset) shouldEqual totalAssetVolume
->>>>>>> e05a253d
     }
   }
 
@@ -271,23 +255,12 @@
   }
 
   property("Can transfer when script evaluates to TRUE") {
-<<<<<<< HEAD
-    forAll(genesisIssueTransferReissue("true")) {
-      case (gen, issue, transfer, _, _) =>
-        assertDiffAndState(Seq(TestBlock.create(gen)), TestBlock.create(Seq(issue, transfer)), smartEnabledFS) {
-          case (blockDiff, newState) =>
-            val totalPortfolioDiff = blockDiff.portfolios.values.fold(Portfolio())(_.combine(_).explicitGet())
-            totalPortfolioDiff.assets(IssuedAsset(issue.id())) shouldEqual issue.quantity
-            newState.balance(newState.resolveAlias(transfer.recipient).explicitGet(), IssuedAsset(issue.id())) shouldEqual transfer.amount
-        }
-=======
     val (gen, issue, transfer, _, _) = genesisIssueTransferReissue("true")
     assertDiffAndState(Seq(TestBlock.create(gen)), TestBlock.create(Seq(issue, transfer)), smartEnabledFS) {
       case (blockDiff, newState) =>
-        val totalPortfolioDiff = Monoid.combineAll(blockDiff.portfolios.values)
+        val totalPortfolioDiff = blockDiff.portfolios.values.fold(Portfolio())(_.combine(_).explicitGet())
         totalPortfolioDiff.assets(IssuedAsset(issue.id())) shouldEqual issue.quantity
         newState.balance(newState.resolveAlias(transfer.recipient).explicitGet(), IssuedAsset(issue.id())) shouldEqual transfer.amount
->>>>>>> e05a253d
     }
   }
 
@@ -439,21 +412,11 @@
       )
     )
 
-<<<<<<< HEAD
-    forAll(genesisIssueTransferReissue(exprV4WithComplexityBetween3000And4000, V4)) {
-      case (gen, issue, _, _, _) =>
-        assertDiffAndState(Seq(TestBlock.create(gen)), TestBlock.create(Seq(issue)), rideV4Activated) {
-          case (blockDiff, _) =>
-            val totalPortfolioDiff = blockDiff.portfolios.values.fold(Portfolio())(_.combine(_).explicitGet())
-            totalPortfolioDiff.assets(IssuedAsset(issue.id())) shouldEqual issue.quantity
-        }
-=======
     val (genesis1, issue1, _, _, _) = genesisIssueTransferReissue(exprV4WithComplexityBetween3000And4000, V4)
     assertDiffAndState(Seq(TestBlock.create(genesis1)), TestBlock.create(Seq(issue1)), rideV4Activated) {
       case (blockDiff, _) =>
-        val totalPortfolioDiff = Monoid.combineAll(blockDiff.portfolios.values)
+        val totalPortfolioDiff = blockDiff.portfolios.values.fold(Portfolio())(_.combine(_).explicitGet())
         totalPortfolioDiff.assets(IssuedAsset(issue1.id())) shouldEqual issue1.quantity
->>>>>>> e05a253d
     }
 
     val (genesis2, issue2, _, _, _) = genesisIssueTransferReissue(exprV4WithComplexityAbove4000, V4)
