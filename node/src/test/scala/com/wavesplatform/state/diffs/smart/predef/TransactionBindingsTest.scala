--- conflicted
+++ resolved
@@ -381,21 +381,9 @@
   }
 
   property("DataTransaction binding") {
-<<<<<<< HEAD
-    forAll(dataTransactionGen(10, useForScript = true)) { t =>
-      def pg(i: Int): String = {
-        val v = t.data(i) match {
-          case e: IntegerDataEntry => e.value.toString
-          case e: BooleanDataEntry => e.value.toString
-          case e: BinaryDataEntry  => s"base64'${e.value.base64}'"
-          case e: StringDataEntry  => Json.toJson(e.value)
-          case EmptyDataEntry(_)   => "()"
-        }
-=======
     forAll(dataTransactionGen(10, useForScript = true, withDeleteEntry = true)) { t =>
       def declareKey(i: Int): String =
         s"let key$i = t.data[$i].key == ${Json.toJson(t.data(i).key)} "
->>>>>>> b915c135
 
       def declareKV(i: Int, v: Object): String =
         s"""${declareKey(i)}
