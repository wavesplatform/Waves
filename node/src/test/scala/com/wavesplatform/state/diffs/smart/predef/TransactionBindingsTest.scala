<<<<<<< HEAD
package com.wavesplatform.state.diffs.smart.predef

import com.wavesplatform.account.{Address, Alias}
import com.wavesplatform.common.state.ByteStr
import com.wavesplatform.common.utils.EitherExt2
import com.wavesplatform.common.state.diffs.ProduceError._
import com.wavesplatform.lang.Testing.evaluated
import com.wavesplatform.lang.directives.values._
import com.wavesplatform.lang.directives.DirectiveSet
import com.wavesplatform.lang.v1.compiler
import com.wavesplatform.lang.v1.compiler.ExpressionCompiler
import com.wavesplatform.lang.v1.compiler.Terms.{CONST_BOOLEAN, CONST_BYTESTR, CONST_LONG, CONST_STRING, EVALUATED}
import com.wavesplatform.lang.v1.evaluator.EvaluatorV1
import com.wavesplatform.lang.v1.evaluator.ctx.impl.waves.WavesContext
import com.wavesplatform.lang.v1.evaluator.ctx.impl.{CryptoContext, PureContext}
import com.wavesplatform.lang.v1.parser.Parser
import com.wavesplatform.lang.Global
import com.wavesplatform.state._
import com.wavesplatform.transaction.Asset.Waves
import com.wavesplatform.transaction.assets.exchange.{Order, OrderType}
import com.wavesplatform.transaction.smart.BlockchainContext.In
import com.wavesplatform.transaction.smart.WavesEnvironment
import com.wavesplatform.transaction.{Proofs, ProvenTransaction, VersionedTransaction}
import com.wavesplatform.utils.EmptyBlockchain
import com.wavesplatform.{NoShrink, TransactionGen, crypto}
import fastparse.core.Parsed.Success
import monix.eval.Coeval
import org.scalacheck.Gen
import org.scalatest.{Matchers, PropSpec}
import org.scalatestplus.scalacheck.{ScalaCheckPropertyChecks => PropertyChecks}
import play.api.libs.json.Json
import shapeless.Coproduct

class TransactionBindingsTest extends PropSpec with PropertyChecks with Matchers with TransactionGen with NoShrink {
  val T = 'T'.toByte

  def letProof(p: Proofs, prefix: String)(i: Int) =
    s"let ${prefix.replace(".", "")}proof$i = $prefix.proofs[$i] == base58'${p.proofs.applyOrElse(i, (_: Int) => ByteStr.empty).base58}'"

  def provenPart(t: ProvenTransaction): String = {
    val version = t match {
      case v: VersionedTransaction => v.version
      case _                       => 1
    }
    s"""
       |   let id = t.id == base58'${t.id().base58}'
       |   let fee = t.fee == ${t.assetFee._2}
       |   let timestamp = t.timestamp == ${t.timestamp}
       |   let bodyBytes = blake2b256(t.bodyBytes) == base64'${ByteStr(crypto.fastHash(t.bodyBytes.apply().array)).base64}'
       |   let sender = t.sender == addressFromPublicKey(base58'${ByteStr(t.sender).base58}')
       |   let senderPublicKey = t.senderPublicKey == base58'${ByteStr(t.sender).base58}'
       |   let version = t.version == $version
       |   ${Range(0, 8).map(letProof(t.proofs, "t")).mkString("\n")}
     """.stripMargin
  }

  def assertProofs(p: String): String = {
    val prefix = p.replace(".", "")
    s"${prefix}proof0 && ${prefix}proof1 && ${prefix}proof2 && ${prefix}proof3 && ${prefix}proof4 && ${prefix}proof5 && ${prefix}proof6 && ${prefix}proof7"
  }
  def assertProvenPart(prefix: String) =
    s"id && fee && timestamp && sender && senderPublicKey && ${assertProofs(prefix)} && bodyBytes && version"

  property("TransferTransaction binding") {
    forAll(Gen.oneOf(transferV1Gen, transferV2Gen)) { t =>
      // `version`  is not properly bound yet
      val result = runScript(
        s"""
           |match tx {
           | case t : TransferTransaction  =>
           |   ${provenPart(t)}
           |   let amount = t.amount == ${t.amount}
           |   let feeAssetId = if (${t.feeAssetId != Waves})
           |      then extract(t.feeAssetId) == base58'${t.feeAssetId.maybeBase58Repr.getOrElse("")}'
           |      else isDefined(t.feeAssetId) == false
           |   let assetId = if (${t.assetId != Waves})
           |      then extract(t.assetId) == base58'${t.assetId.maybeBase58Repr.getOrElse("")}'
           |      else isDefined(t.assetId) == false
           |   let recipient = match (t.recipient) {
           |       case a: Address => a.bytes == base58'${t.recipient.cast[Address].map(_.bytes.base58).getOrElse("")}'
           |       case a: Alias => a.alias == ${Json.toJson(t.recipient.cast[Alias].map(_.name).getOrElse(""))}
           |      }
           |    let attachment = t.attachment == base58'${ByteStr(t.attachment).base58}'
           |   ${assertProvenPart("t")} && amount && feeAssetId && assetId && recipient && attachment
           | case other => throw()
           | }
           |""".stripMargin,
        Coproduct(t),
        T
      )
      result shouldBe evaluated(true)
    }
  }

  property("IssueTransaction binding") {
    forAll(issueGen) { t =>
      val s = s"""
                 |match tx {
                 | case t : IssueTransaction =>
                 |   ${provenPart(t)}
                 |   let quantity = t.quantity == ${t.quantity}
                 |   let decimals = t.decimals == ${t.decimals}
                 |   let reissuable = t.reissuable == ${t.reissuable}
                 |   let name = t.name == base58'${ByteStr(t.name).base58}'
                 |   let description = t.description == base58'${ByteStr(t.description).base58}'
                 |   let script = if (${t.script.isDefined}) then extract(t.script) == base64'${t.script
                   .map(_.bytes().base64)
                   .getOrElse("")}' else isDefined(t.script) == false
                 |   ${assertProvenPart("t")} && quantity && decimals && reissuable && script && name && description
                 | case other => throw()
                 | }
                 |""".stripMargin

      val result = runScript(
        s,
        Coproduct(t),
        T
      )
      result shouldBe evaluated(true)
    }
  }

  property("BurnTransaction binding") {
    forAll(burnGen) { t =>
      val result = runScript(
        s"""
          |match tx {
          | case t : BurnTransaction =>
          |   ${provenPart(t)}
          |   let quantity = t.quantity == ${t.quantity}
          |   let assetId = t.assetId == base58'${t.asset.id.base58}'
          |   ${assertProvenPart("t")} && quantity && assetId
          | case other => throw()
          | }
          |""".stripMargin,
        Coproduct(t),
        T
      )
      result shouldBe evaluated(true)
    }
  }

  property("ReissueTransaction binding") {
    forAll(reissueGen) { t =>
      val result = runScript(
        s"""
          |match tx {
          | case t : ReissueTransaction =>
          |   ${provenPart(t)}
          |   let quantity = t.quantity == ${t.quantity}
          |   let assetId = t.assetId == base58'${t.asset.id.base58}'
          |   let reissuable = t.reissuable == ${t.reissuable}
          |   ${assertProvenPart("t")} && quantity && assetId && reissuable
          | case other => throw()
          | }
          |""".stripMargin,
        Coproduct(t),
        T
      )
      result shouldBe evaluated(true)
    }
  }

  property("CreateAliasTransaction binding") {
    forAll(createAliasGen) { t =>
      val result = runScript(
        s"""
          |match tx {
          | case t : CreateAliasTransaction =>
          |   ${provenPart(t)}
          |   let alias = t.alias == ${Json.toJson(t.alias.name)}
          |   ${assertProvenPart("t")} && alias
          | case other => throw()
          | }
          |""".stripMargin,
        Coproduct(t),
        T
      )
      result shouldBe evaluated(true)
    }
  }

  property("LeaseTransaction binding") {
    forAll(leaseGen) { t =>
      val result = runScript(
        s"""
          |match tx {
          | case t : LeaseTransaction =>
          |   ${provenPart(t)}
          |   let amount = t.amount == ${t.amount}
          |   let recipient = match (t.recipient) {
          |       case a: Address => a.bytes == base58'${t.recipient.cast[Address].map(_.bytes.base58).getOrElse("")}'
          |       case a: Alias => a.alias == ${Json.toJson(t.recipient.cast[Alias].map(_.name).getOrElse(""))}
          |      }
          |   ${assertProvenPart("t")} && amount && recipient
          | case other => throw()
          | }
          |""".stripMargin,
        Coproduct(t),
        T
      )
      result shouldBe evaluated(true)
    }
  }

  property("LeaseCancelTransaction binding") {
    forAll(leaseCancelGen) { t =>
      val result = runScript(
        s"""
          |match tx {
          | case t : LeaseCancelTransaction =>
          |   ${provenPart(t)}
          |   let leaseId = t.leaseId == base58'${t.leaseId.base58}'
          |   ${assertProvenPart("t")} && leaseId
          | case other => throw()
          | }
          |""".stripMargin,
        Coproduct(t),
        T
      )
      result shouldBe evaluated(true)
    }
  }

  property("SponsorFeeTransaction binding (+ cancel sponsorship transaction)") {
    forAll(Gen.oneOf(sponsorFeeGen, cancelFeeSponsorshipGen)) { t =>
      val result = runScript(
        s"""
          |match tx {
          | case t : SponsorFeeTransaction =>
          |   ${provenPart(t)}
          |   let assetId = t.assetId == base58'${t.asset.id.base58}'
          |   let minSponsoredAssetFee = if (${t.minSponsoredAssetFee.isDefined}) then extract(t.minSponsoredAssetFee) == ${t.minSponsoredAssetFee
             .getOrElse(0)} else isDefined(t.minSponsoredAssetFee) == false
          |   ${assertProvenPart("t")} && assetId && minSponsoredAssetFee
          | case other => throw()
          | }
          |""".stripMargin,
        Coproduct(t),
        T
      )
      result shouldBe evaluated(true)
    }
  }

  property("SetScriptTransaction binding") {
    forAll(setScriptTransactionGen) { t =>
      val result = runScript(
        s"""
           |match tx {
           | case t : SetScriptTransaction =>
           |   ${provenPart(t)}
           |   let script = if (${t.script.isDefined}) then blake2b256(extract(t.script)) == base64'${t.script
             .map(s => ByteStr(crypto.fastHash(s.bytes().arr)).base64)
             .getOrElse("")}' else isDefined(t.script) == false
           |   ${assertProvenPart("t")} && script
           | case other => throw()
           | }
           |""".stripMargin,
        Coproduct(t),
        T
      )
      result shouldBe evaluated(true)
    }
  }

  property("InvokeScriptTransaction binding") {
    forAll(invokeScriptGen) { t =>
      val checkArgsScript = if (t.funcCallOpt.get.args.nonEmpty) {
        t.funcCallOpt.get.args
      .collect {
        case CONST_LONG(i)    => i.toString
        case CONST_STRING(s)  => s""""$s""""
        case CONST_BOOLEAN(b) => b.toString
        case CONST_BYTESTR(b) => s"base64'${b.base64}'"
      }
      .zipWithIndex
      .map { case (str, i) => s"t.args[$i] == $str" }
      .mkString("let checkArgs = ", " && ", "\n")
      } else {
        "let checkArgs = true"
      }

      val script =
        s"""
            |match tx {
            | case t : InvokeScriptTransaction  =>
            |   ${provenPart(t)}
            |   let dappAddress = t.dappAddress.bytes == base58'${t.dappAddress.bytes.base58}'
            |
            |   let paymentAmount = if(${t.payment.nonEmpty})
            |     then extract(t.payment).amount == ${t.payment.headOption.map(_.amount).getOrElse(-1)}
            |     else isDefined(t.payment) == false
            |
            |   let paymentAssetId = if(${t.payment.nonEmpty})
            |     then if (${t.payment.headOption.exists(_.assetId != Waves)})
            |             then extract(t.payment).assetId == base58'${t.payment.headOption.flatMap(_.assetId.maybeBase58Repr).getOrElse("")}'
            |             else isDefined(extract(t.payment).assetId) == false
            |     else isDefined(t.payment) == false
            |
            |   let feeAssetId = if (${t.feeAssetId != Waves})
            |      then extract(t.feeAssetId) == base58'${t.feeAssetId.maybeBase58Repr.getOrElse("")}'
            |      else isDefined(t.feeAssetId) == false
            |
            |   let checkFunc = t.function == "${t.funcCallOpt.get.function.funcName}"
            |   $checkArgsScript

            |   ${assertProvenPart("t")} && dappAddress && paymentAmount && paymentAssetId && feeAssetId && checkFunc && checkArgs
            |
            | case other => throw()
            | }
            |""".stripMargin
      val result = runScriptWithCustomContext(script, Coproduct(t), T, V3)
      result shouldBe evaluated(true)
    }
  }

  property("SetAssetScriptTransaction binding") {
    forAll(setAssetScriptTransactionGen.map(_._2)) { t =>
      val result = runScript(
        s"""
           |match tx {
           | case t : SetAssetScriptTransaction =>
           |   ${provenPart(t)}
           |   let script = if (${t.script.isDefined}) then extract(t.script) == base64'${t.script
             .map(_.bytes().base64)
             .getOrElse("")}' else isDefined(t.script) == false
           |    let assetId = t.assetId == base58'${t.asset.id.base58}'
           |   ${assertProvenPart("t")} && script && assetId
           | case other => throw() 
           | }
           |""".stripMargin,
        Coproduct(t),
        T
      )
      result shouldBe evaluated(true)
    }
  }

  property("DataTransaction binding") {
    forAll(dataTransactionGen(10, useForScript = true)) { t =>
      def pg(i: Int) = {
        val v = t.data(i) match {
          case e: IntegerDataEntry => e.value.toString
          case e: BooleanDataEntry => e.value.toString
          case e: BinaryDataEntry  => s"base64'${e.value.base64}'"
          case e: StringDataEntry  => Json.toJson(e.value)
        }

        s"""let key$i = t.data[$i].key == ${Json.toJson(t.data(i).key)}
           |let value$i = t.data[$i].value == $v
         """.stripMargin
      }

      val resString =
        if (t.data.isEmpty) assertProvenPart("t") else assertProvenPart("t") + s" && ${t.data.indices.map(i => s"key$i && value$i").mkString(" && ")}"

      val s = s"""
                 |match tx {
                 | case t : DataTransaction =>
                 |   ${provenPart(t)}
                 |   ${t.data.indices.map(pg).mkString("\n")}
                 |   $resString
                 | case other => throw()
                 | }
                 |""".stripMargin

      val result = runScript(
        s,
        Coproduct(t),
        T
      )
      result shouldBe evaluated(true)
    }
  }

  property("MassTransferTransaction binding") {
    forAll(massTransferGen) { t =>
      def pg(i: Int) =
        s"""let recipient$i = match (t.transfers[$i].recipient) {
           |case a: Address => a.bytes == base58'${t.transfers(i).address.cast[Address].map(_.bytes.base58).getOrElse("")}'
           |case a: Alias => a.alias == ${Json.toJson(t.transfers(i).address.cast[Alias].map(_.name).getOrElse(""))}
           |}
           |let amount$i = t.transfers[$i].amount == ${t.transfers(i).amount}
         """.stripMargin

      val resString =
        if (t.transfers.isEmpty) assertProvenPart("t")
        else
          assertProvenPart("t") + s" &&" + {
            t.transfers.indices
              .map(i => s"recipient$i && amount$i")
              .mkString(" && ")
          }

      val script = s"""
                      |match tx {
                      | case t : MassTransferTransaction =>
                      |    let assetId = if (${t.assetId != Waves}) then extract(t.assetId) == base58'${t.assetId.maybeBase58Repr
                        .getOrElse("")}'
                      |      else isDefined(t.assetId) == false
                      |     let transferCount = t.transferCount == ${t.transfers.length}
                      |     let totalAmount = t.totalAmount == ${t.transfers.map(_.amount).sum}
                      |     let attachment = t.attachment == base58'${ByteStr(t.attachment).base58}'
                      |     ${t.transfers.indices.map(pg).mkString("\n")}
                      |   ${provenPart(t)}
                      |   $resString && assetId && transferCount && totalAmount && attachment
                      | case other => throw()
                      | }
                      |""".stripMargin

      val result = runScript(
        script,
        Coproduct(t),
        T
      )
      result shouldBe evaluated(true)
    }
  }

  property("ExchangeTransaction binding") {
    forAll(exchangeTransactionGen) { t =>
      def pg(ord: Order) = {
        val oType = ord.orderType.toString
        val script = s"""
           |   let ${oType}Id = t.${oType}Order.id == base58'${ord.idStr()}'
           |   let ${oType}Sender = t.${oType}Order.sender == addressFromPublicKey(base58'${ByteStr(ord.sender).base58}')
           |   let ${oType}SenderPk = t.${oType}Order.senderPublicKey == base58'${ByteStr(ord.sender).base58}'
           |   let ${oType}MatcherPk = t.${oType}Order.matcherPublicKey == base58'${ByteStr(ord.matcherPublicKey).base58}'
           |   let ${oType}Price = t.${oType}Order.price == ${ord.price}
           |   let ${oType}Amount = t.${oType}Order.amount == ${ord.amount}
           |   let ${oType}Timestamp = t.${oType}Order.timestamp == ${ord.timestamp}
           |   let ${oType}Expiration = t.${oType}Order.expiration == ${ord.expiration}
           |   let ${oType}OrderMatcherFee = t.${oType}Order.matcherFee == ${ord.matcherFee}
           |   let ${oType}BodyBytes = t.${oType}Order.bodyBytes == base58'${ByteStr(ord.bodyBytes()).base58}'
           |   ${Range(0, 8).map(letProof(Proofs(Seq(ByteStr(ord.signature))), s"t.${oType}Order")).mkString("\n")}
           |   let ${oType}Proofs =${assertProofs(s"t.${oType}Order")}
           |   let ${oType}AssetPairAmount = if (${ord.assetPair.amountAsset != Waves}) then extract(t.${oType}Order.assetPair.amountAsset) == base58'${ord.assetPair.amountAsset.maybeBase58Repr
                          .getOrElse("")}'
           |   else isDefined(t.${oType}Order.assetPair.amountAsset) == false
           |   let ${oType}AssetPairPrice = if (${ord.assetPair.priceAsset != Waves}) then extract(t.${oType}Order.assetPair.priceAsset) == base58'${ord.assetPair.priceAsset.maybeBase58Repr
                          .getOrElse("")}'
           |   else isDefined(t.${oType}Order.assetPair.priceAsset) == false
           |   let ${oType}MatcherFeeAssetId = if (${ord.matcherFeeAssetId != Waves}) then extract(t.${oType}Order.matcherFeeAssetId) == base58'${ord.matcherFeeAssetId.maybeBase58Repr
                          .getOrElse("")}'
           |   else isDefined(t.${oType}Order.matcherFeeAssetId) == false
         """.stripMargin

        val lets = List(
          "Id",
          "Sender",
          "SenderPk",
          "MatcherPk",
          "Price",
          "Amount",
          "Timestamp",
          "Expiration",
          "OrderMatcherFee",
          "BodyBytes",
          "AssetPairAmount",
          "AssetPairPrice",
          "Proofs",
          "MatcherFeeAssetId"
        ).map(i => s"$oType$i")
          .mkString(" && ")

        (script, lets)
      }

      val s = s"""|match tx {
                | case t : ExchangeTransaction =>
                |   ${provenPart(t)}
                |   let price = t.price == ${t.price}
                |   let amount = t.amount == ${t.amount}
                |   let buyMatcherFee = t.buyMatcherFee == ${t.buyMatcherFee}
                |   let sellMatcherFee = t.sellMatcherFee == ${t.sellMatcherFee} 
                |   ${pg(t.buyOrder)._1}
                |   ${pg(t.sellOrder)._1}
                |   ${assertProvenPart("t")} && price && amount && buyMatcherFee && sellMatcherFee && ${pg(t.buyOrder)._2} && ${pg(t.sellOrder)._2}
                | case other => throw()
                | }
                |""".stripMargin

      val result = runScript(
        s,
        Coproduct(t),
        T
      )
      result shouldBe evaluated(true)
    }
  }

  property("Order binding") {
    forAll(orderGen) { t =>
      val s = s"""
                 |match tx {
                 | case t : Order =>
                 |   let id = t.id == base58'${t.id()}'
                 |   let sender = t.sender == addressFromPublicKey(base58'${ByteStr(t.sender).base58}')
                 |   let senderPublicKey = t.senderPublicKey == base58'${ByteStr(t.sender).base58}'
                 |   let matcherPublicKey = t.matcherPublicKey == base58'${ByteStr(t.matcherPublicKey).base58}'
                 |   let timestamp = t.timestamp == ${t.timestamp}
                 |   let price = t.price == ${t.price}
                 |   let amount = t.amount == ${t.amount}
                 |   let expiration = t.expiration == ${t.expiration}
                 |   let matcherFee = t.matcherFee == ${t.matcherFee}
                 |   let bodyBytes = t.bodyBytes == base64'${ByteStr(t.bodyBytes.apply()).base64}'
                 |   ${Range(0, 8).map(letProof(t.proofs, "t")).mkString("\n")}
                 |   let assetPairAmount = if (${t.assetPair.amountAsset != Waves}) then extract(t.assetPair.amountAsset) == base58'${t.assetPair.amountAsset.maybeBase58Repr
                   .getOrElse("")}'
                 |   else isDefined(t.assetPair.amountAsset) == false
                 |   let assetPairPrice = if (${t.assetPair.priceAsset != Waves}) then extract(t.assetPair.priceAsset) == base58'${t.assetPair.priceAsset.maybeBase58Repr
                   .getOrElse("")}'
                 |   else isDefined(t.assetPair.priceAsset) == false
                 |   let matcherFeeAssetId = if (${t.matcherFeeAssetId != Waves}) then extract(t.matcherFeeAssetId) == base58'${t.matcherFeeAssetId.maybeBase58Repr
                   .getOrElse("")}'
                 |   else isDefined(t.matcherFeeAssetId) == false
                 |   id && sender && senderPublicKey && matcherPublicKey && timestamp && price && amount && expiration && matcherFee && bodyBytes && ${assertProofs(
                   "t")} && assetPairAmount && assetPairPrice && matcherFeeAssetId
                 | case other => throw()
                 | }
                 |""".stripMargin

      val result = runScript(
        s,
        Coproduct[In](t),
        T
      )
      result shouldBe evaluated(true)
    }
  }

  property("Order type bindings") {
    forAll(orderGen) { ord =>
      val src =
        s"""
           |match tx {
           |  case o: Order =>
           |    let orderType = o.orderType
           |    orderType == ${if (ord.orderType == OrderType.BUY) "Buy" else "Sell"}
           |  case _ => throw()
           |}
       """.stripMargin

      runScript(src, Coproduct[In](ord), T) shouldBe an[Left[_, _]]
      runWithSmartTradingActivated(src, Coproduct[In](ord), 'T') shouldBe evaluated(true)
    }
  }

  property("Bindings w/wo proofs/order") {
    val assetSupportedTxTypeGen: Gen[String] = Gen.oneOf(
      List(
        "TransferTransaction",
        "ReissueTransaction",
        "BurnTransaction",
        "SetAssetScriptTransaction"
      )
    )

    forAll(assetSupportedTxTypeGen, orderGen) { (txType, in) =>
      val src1 =
        s"""
          |let expectedProof = base58'satoshi'
          |match tx {
          |  case t: $txType => t.proofs[1] == expectedProof
          |  case _ => true
          |}
        """.stripMargin

      val src2 =
        s"""
           |match tx {
           |  case o: Order => 1
           |  case t: $txType => 2
           |  case _ => 3
           |}
         """.stripMargin

      val noProofsError = s"Compilation failed: Undefined field `proofs` of variable of type `$txType`"

      runForAsset(src1) should produce(noProofsError)

      runForAsset(src2) shouldBe 'left

      runScript[EVALUATED](src1, Coproduct[In](in)) shouldBe Right(CONST_BOOLEAN(true))
      runScript[EVALUATED](src2, Coproduct[In](in)) shouldBe Right(CONST_LONG(1))
    }
  }

  def runForAsset(script: String): Either[String, EVALUATED] = {
    import cats.syntax.monoid._
    import com.wavesplatform.lang.v1.CTX._

    val Success(expr, _) = Parser.parseExpr(script)
    val ctx =
      PureContext
        .build(V2) |+|
        CryptoContext
          .build(Global) |+|
        WavesContext
          .build(
            DirectiveSet(V2, Asset, Expression).explicitGet(),
            new WavesEnvironment(chainId, Coeval(null), null, EmptyBlockchain, Coeval(null))
          )

    for {
      compileResult <- compiler.ExpressionCompiler(ctx.compilerContext, expr)
      (typedExpr, _) = compileResult
      r <- EvaluatorV1[EVALUATED](ctx.evaluationContext, typedExpr)
    } yield r
  }

  def runWithSmartTradingActivated(script: String, t: In = null, chainId: Byte = chainId): Either[String, EVALUATED] = {
    import cats.syntax.monoid._
    import com.wavesplatform.lang.v1.CTX._

    val Success(expr, _) = Parser.parseExpr(script)
    val ctx =
      PureContext.build(V2) |+|
        CryptoContext
          .build(Global) |+|
        WavesContext
          .build(
            DirectiveSet(V2, Account, Expression).explicitGet(),
            new WavesEnvironment(chainId, Coeval(t), null, EmptyBlockchain, Coeval(null))
          )

    for {
      compileResult <- ExpressionCompiler(ctx.compilerContext, expr)
      (typedExpr, _) = compileResult
      r <- EvaluatorV1[EVALUATED](ctx.evaluationContext, typedExpr)
    } yield r
  }
}
=======
package com.wavesplatform.state.diffs.smart.predef

import com.wavesplatform.account.{Address, Alias}
import com.wavesplatform.common.state.ByteStr
import com.wavesplatform.common.utils.EitherExt2
import com.wavesplatform.common.state.diffs.ProduceError._
import com.wavesplatform.lang.Testing.evaluated
import com.wavesplatform.lang.directives.values._
import com.wavesplatform.lang.directives.DirectiveSet
import com.wavesplatform.lang.v1.compiler
import com.wavesplatform.lang.v1.compiler.ExpressionCompiler
import com.wavesplatform.lang.v1.compiler.Terms.{CONST_BOOLEAN, CONST_BYTESTR, CONST_LONG, CONST_STRING, EVALUATED}
import com.wavesplatform.lang.v1.evaluator.EvaluatorV1
import com.wavesplatform.lang.v1.evaluator.ctx.impl.waves.WavesContext
import com.wavesplatform.lang.v1.evaluator.ctx.impl.{CryptoContext, PureContext}
import com.wavesplatform.lang.v1.parser.Parser
import com.wavesplatform.lang.Global
import com.wavesplatform.state._
import com.wavesplatform.transaction.Asset.Waves
import com.wavesplatform.transaction.assets.exchange.{Order, OrderType}
import com.wavesplatform.transaction.smart.BlockchainContext.In
import com.wavesplatform.transaction.smart.WavesEnvironment
import com.wavesplatform.transaction.{Proofs, ProvenTransaction, VersionedTransaction}
import com.wavesplatform.utils.EmptyBlockchain
import com.wavesplatform.{NoShrink, TransactionGen, crypto}
import fastparse.core.Parsed.Success
import monix.eval.Coeval
import org.scalacheck.Gen
import org.scalatest.{Matchers, PropSpec}
import org.scalatestplus.scalacheck.{ScalaCheckPropertyChecks => PropertyChecks}
import play.api.libs.json.Json
import shapeless.Coproduct

class TransactionBindingsTest extends PropSpec with PropertyChecks with Matchers with TransactionGen with NoShrink {
  val T = 'T'.toByte

  def letProof(p: Proofs, prefix: String)(i: Int) =
    s"let ${prefix.replace(".", "")}proof$i = $prefix.proofs[$i] == base58'${p.proofs.applyOrElse(i, (_: Int) => ByteStr.empty).base58}'"

  def provenPart(t: ProvenTransaction): String = {
    val version = t match {
      case v: VersionedTransaction => v.version
      case _                       => 1
    }
    s"""
       |   let id = t.id == base58'${t.id().base58}'
       |   let fee = t.fee == ${t.assetFee._2}
       |   let timestamp = t.timestamp == ${t.timestamp}
       |   let bodyBytes = blake2b256(t.bodyBytes) == base64'${ByteStr(crypto.fastHash(t.bodyBytes.apply().array)).base64}'
       |   let sender = t.sender == addressFromPublicKey(base58'${ByteStr(t.sender).base58}')
       |   let senderPublicKey = t.senderPublicKey == base58'${ByteStr(t.sender).base58}'
       |   let version = t.version == $version
       |   ${Range(0, 8).map(letProof(t.proofs, "t")).mkString("\n")}
     """.stripMargin
  }

  def assertProofs(p: String): String = {
    val prefix = p.replace(".", "")
    s"${prefix}proof0 && ${prefix}proof1 && ${prefix}proof2 && ${prefix}proof3 && ${prefix}proof4 && ${prefix}proof5 && ${prefix}proof6 && ${prefix}proof7"
  }
  def assertProvenPart(prefix: String) =
    s"id && fee && timestamp && sender && senderPublicKey && ${assertProofs(prefix)} && bodyBytes && version"

  property("TransferTransaction binding") {
    forAll(Gen.oneOf(transferV1Gen, transferV2Gen)) { t =>
      // `version`  is not properly bound yet
      val result = runScript(
        s"""
           |match tx {
           | case t : TransferTransaction  =>
           |   ${provenPart(t)}
           |   let amount = t.amount == ${t.amount}
           |   let feeAssetId = if (${t.feeAssetId != Waves})
           |      then extract(t.feeAssetId) == base58'${t.feeAssetId.maybeBase58Repr.getOrElse("")}'
           |      else isDefined(t.feeAssetId) == false
           |   let assetId = if (${t.assetId != Waves})
           |      then extract(t.assetId) == base58'${t.assetId.maybeBase58Repr.getOrElse("")}'
           |      else isDefined(t.assetId) == false
           |   let recipient = match (t.recipient) {
           |       case a: Address => a.bytes == base58'${t.recipient.cast[Address].map(_.bytes.base58).getOrElse("")}'
           |       case a: Alias => a.alias == ${Json.toJson(t.recipient.cast[Alias].map(_.name).getOrElse(""))}
           |      }
           |    let attachment = t.attachment == base58'${ByteStr(t.attachment).base58}'
           |   ${assertProvenPart("t")} && amount && feeAssetId && assetId && recipient && attachment
           | case other => throw()
           | }
           |""".stripMargin,
        Coproduct(t),
        T
      )
      result shouldBe evaluated(true)
    }
  }

  property("IssueTransaction binding") {
    forAll(issueGen) { t =>
      val s = s"""
                 |match tx {
                 | case t : IssueTransaction =>
                 |   ${provenPart(t)}
                 |   let quantity = t.quantity == ${t.quantity}
                 |   let decimals = t.decimals == ${t.decimals}
                 |   let reissuable = t.reissuable == ${t.reissuable}
                 |   let name = t.name == base58'${ByteStr(t.name).base58}'
                 |   let description = t.description == base58'${ByteStr(t.description).base58}'
                 |   let script = if (${t.script.isDefined}) then extract(t.script) == base64'${t.script
                   .map(_.bytes().base64)
                   .getOrElse("")}' else isDefined(t.script) == false
                 |   ${assertProvenPart("t")} && quantity && decimals && reissuable && script && name && description
                 | case other => throw()
                 | }
                 |""".stripMargin

      val result = runScript(
        s,
        Coproduct(t),
        T
      )
      result shouldBe evaluated(true)
    }
  }

  property("BurnTransaction binding") {
    forAll(burnGen) { t =>
      val result = runScript(
        s"""
          |match tx {
          | case t : BurnTransaction =>
          |   ${provenPart(t)}
          |   let quantity = t.quantity == ${t.quantity}
          |   let assetId = t.assetId == base58'${t.asset.id.base58}'
          |   ${assertProvenPart("t")} && quantity && assetId
          | case other => throw()
          | }
          |""".stripMargin,
        Coproduct(t),
        T
      )
      result shouldBe evaluated(true)
    }
  }

  property("ReissueTransaction binding") {
    forAll(reissueGen) { t =>
      val result = runScript(
        s"""
          |match tx {
          | case t : ReissueTransaction =>
          |   ${provenPart(t)}
          |   let quantity = t.quantity == ${t.quantity}
          |   let assetId = t.assetId == base58'${t.asset.id.base58}'
          |   let reissuable = t.reissuable == ${t.reissuable}
          |   ${assertProvenPart("t")} && quantity && assetId && reissuable
          | case other => throw()
          | }
          |""".stripMargin,
        Coproduct(t),
        T
      )
      result shouldBe evaluated(true)
    }
  }

  property("CreateAliasTransaction binding") {
    forAll(createAliasGen) { t =>
      val result = runScript(
        s"""
          |match tx {
          | case t : CreateAliasTransaction =>
          |   ${provenPart(t)}
          |   let alias = t.alias == ${Json.toJson(t.alias.name)}
          |   ${assertProvenPart("t")} && alias
          | case other => throw()
          | }
          |""".stripMargin,
        Coproduct(t),
        T
      )
      result shouldBe evaluated(true)
    }
  }

  property("LeaseTransaction binding") {
    forAll(leaseGen) { t =>
      val result = runScript(
        s"""
          |match tx {
          | case t : LeaseTransaction =>
          |   ${provenPart(t)}
          |   let amount = t.amount == ${t.amount}
          |   let recipient = match (t.recipient) {
          |       case a: Address => a.bytes == base58'${t.recipient.cast[Address].map(_.bytes.base58).getOrElse("")}'
          |       case a: Alias => a.alias == ${Json.toJson(t.recipient.cast[Alias].map(_.name).getOrElse(""))}
          |      }
          |   ${assertProvenPart("t")} && amount && recipient
          | case other => throw()
          | }
          |""".stripMargin,
        Coproduct(t),
        T
      )
      result shouldBe evaluated(true)
    }
  }

  property("LeaseCancelTransaction binding") {
    forAll(leaseCancelGen) { t =>
      val result = runScript(
        s"""
          |match tx {
          | case t : LeaseCancelTransaction =>
          |   ${provenPart(t)}
          |   let leaseId = t.leaseId == base58'${t.leaseId.base58}'
          |   ${assertProvenPart("t")} && leaseId
          | case other => throw()
          | }
          |""".stripMargin,
        Coproduct(t),
        T
      )
      result shouldBe evaluated(true)
    }
  }

  property("SponsorFeeTransaction binding (+ cancel sponsorship transaction)") {
    forAll(Gen.oneOf(sponsorFeeGen, cancelFeeSponsorshipGen)) { t =>
      val result = runScript(
        s"""
          |match tx {
          | case t : SponsorFeeTransaction =>
          |   ${provenPart(t)}
          |   let assetId = t.assetId == base58'${t.asset.id.base58}'
          |   let minSponsoredAssetFee = if (${t.minSponsoredAssetFee.isDefined}) then extract(t.minSponsoredAssetFee) == ${t.minSponsoredAssetFee
             .getOrElse(0)} else isDefined(t.minSponsoredAssetFee) == false
          |   ${assertProvenPart("t")} && assetId && minSponsoredAssetFee
          | case other => throw()
          | }
          |""".stripMargin,
        Coproduct(t),
        T
      )
      result shouldBe evaluated(true)
    }
  }

  property("SetScriptTransaction binding") {
    forAll(setScriptTransactionGen) { t =>
      val result = runScript(
        s"""
           |match tx {
           | case t : SetScriptTransaction =>
           |   ${provenPart(t)}
           |   let script = if (${t.script.isDefined}) then blake2b256(extract(t.script)) == base64'${t.script
             .map(s => ByteStr(crypto.fastHash(s.bytes().arr)).base64)
             .getOrElse("")}' else isDefined(t.script) == false
           |   ${assertProvenPart("t")} && script
           | case other => throw()
           | }
           |""".stripMargin,
        Coproduct(t),
        T
      )
      result shouldBe evaluated(true)
    }
  }

  property("InvokeScriptTransaction binding") {
    forAll(invokeScriptGen) { t =>
      val checkArgsScript = if (t.funcCallOpt.get.args.nonEmpty) {
        t.funcCallOpt.get.args
      .collect {
        case CONST_LONG(i)    => i.toString
        case CONST_STRING(s)  => s""""$s""""
        case CONST_BOOLEAN(b) => b.toString
        case CONST_BYTESTR(b) => s"base64'${b.base64}'"
      }
      .zipWithIndex
      .map { case (str, i) => s"t.args[$i] == $str" }
      .mkString("let checkArgs = ", " && ", "\n")
      } else {
        "let checkArgs = true"
      }

      val script =
        s"""
            |match tx {
            | case t : InvokeScriptTransaction  =>
            |   ${provenPart(t)}
            |   let dAppAddressBytes = match t.dApp {
            |     case ad : Address => ad.bytes
            |     case al : Alias => base58''
            |   }
            |   let dappAddress = dAppAddressBytes == base58'${t.dAppAddressOrAlias.bytes.base58}'
            |
            |   let paymentAmount = if(${t.payment.nonEmpty})
            |     then extract(t.payment).amount == ${t.payment.headOption.map(_.amount).getOrElse(-1)}
            |     else isDefined(t.payment) == false
            |
            |   let paymentAssetId = if(${t.payment.nonEmpty})
            |     then if (${t.payment.headOption.exists(_.assetId != Waves)})
            |             then extract(t.payment).assetId == base58'${t.payment.headOption.flatMap(_.assetId.maybeBase58Repr).getOrElse("")}'
            |             else isDefined(extract(t.payment).assetId) == false
            |     else isDefined(t.payment) == false
            |
            |   let feeAssetId = if (${t.feeAssetId != Waves})
            |      then extract(t.feeAssetId) == base58'${t.feeAssetId.maybeBase58Repr.getOrElse("")}'
            |      else isDefined(t.feeAssetId) == false
            |
            |   let checkFunc = t.function == "${t.funcCallOpt.get.function.funcName}"
            |   $checkArgsScript

            |   ${assertProvenPart("t")} && dappAddress && paymentAmount && paymentAssetId && feeAssetId && checkFunc && checkArgs
            |
            | case other => throw()
            | }
            |""".stripMargin
      val result = runScriptWithCustomContext(script, Coproduct(t), T, V3)
      result shouldBe evaluated(true)
    }
  }

  property("SetAssetScriptTransaction binding") {
    forAll(setAssetScriptTransactionGen.map(_._2)) { t =>
      val result = runScript(
        s"""
           |match tx {
           | case t : SetAssetScriptTransaction =>
           |   ${provenPart(t)}
           |   let script = if (${t.script.isDefined}) then extract(t.script) == base64'${t.script
             .map(_.bytes().base64)
             .getOrElse("")}' else isDefined(t.script) == false
           |    let assetId = t.assetId == base58'${t.asset.id.base58}'
           |   ${assertProvenPart("t")} && script && assetId
           | case other => throw() 
           | }
           |""".stripMargin,
        Coproduct(t),
        T
      )
      result shouldBe evaluated(true)
    }
  }

  property("DataTransaction binding") {
    forAll(dataTransactionGen(10, useForScript = true)) { t =>
      def pg(i: Int) = {
        val v = t.data(i) match {
          case e: IntegerDataEntry => e.value.toString
          case e: BooleanDataEntry => e.value.toString
          case e: BinaryDataEntry  => s"base64'${e.value.base64}'"
          case e: StringDataEntry  => Json.toJson(e.value)
        }

        s"""let key$i = t.data[$i].key == ${Json.toJson(t.data(i).key)}
           |let value$i = t.data[$i].value == $v
         """.stripMargin
      }

      val resString =
        if (t.data.isEmpty) assertProvenPart("t") else assertProvenPart("t") + s" && ${t.data.indices.map(i => s"key$i && value$i").mkString(" && ")}"

      val s = s"""
                 |match tx {
                 | case t : DataTransaction =>
                 |   ${provenPart(t)}
                 |   ${t.data.indices.map(pg).mkString("\n")}
                 |   $resString
                 | case other => throw()
                 | }
                 |""".stripMargin

      val result = runScript(
        s,
        Coproduct(t),
        T
      )
      result shouldBe evaluated(true)
    }
  }

  property("MassTransferTransaction binding") {
    forAll(massTransferGen) { t =>
      def pg(i: Int) =
        s"""let recipient$i = match (t.transfers[$i].recipient) {
           |case a: Address => a.bytes == base58'${t.transfers(i).address.cast[Address].map(_.bytes.base58).getOrElse("")}'
           |case a: Alias => a.alias == ${Json.toJson(t.transfers(i).address.cast[Alias].map(_.name).getOrElse(""))}
           |}
           |let amount$i = t.transfers[$i].amount == ${t.transfers(i).amount}
         """.stripMargin

      val resString =
        if (t.transfers.isEmpty) assertProvenPart("t")
        else
          assertProvenPart("t") + s" &&" + {
            t.transfers.indices
              .map(i => s"recipient$i && amount$i")
              .mkString(" && ")
          }

      val script = s"""
                      |match tx {
                      | case t : MassTransferTransaction =>
                      |    let assetId = if (${t.assetId != Waves}) then extract(t.assetId) == base58'${t.assetId.maybeBase58Repr
                        .getOrElse("")}'
                      |      else isDefined(t.assetId) == false
                      |     let transferCount = t.transferCount == ${t.transfers.length}
                      |     let totalAmount = t.totalAmount == ${t.transfers.map(_.amount).sum}
                      |     let attachment = t.attachment == base58'${ByteStr(t.attachment).base58}'
                      |     ${t.transfers.indices.map(pg).mkString("\n")}
                      |   ${provenPart(t)}
                      |   $resString && assetId && transferCount && totalAmount && attachment
                      | case other => throw()
                      | }
                      |""".stripMargin

      val result = runScript(
        script,
        Coproduct(t),
        T
      )
      result shouldBe evaluated(true)
    }
  }

  property("ExchangeTransaction binding") {
    forAll(exchangeTransactionGen) { t =>
      def pg(ord: Order) = {
        val oType = ord.orderType.toString
        val script = s"""
           |   let ${oType}Id = t.${oType}Order.id == base58'${ord.idStr()}'
           |   let ${oType}Sender = t.${oType}Order.sender == addressFromPublicKey(base58'${ByteStr(ord.sender).base58}')
           |   let ${oType}SenderPk = t.${oType}Order.senderPublicKey == base58'${ByteStr(ord.sender).base58}'
           |   let ${oType}MatcherPk = t.${oType}Order.matcherPublicKey == base58'${ByteStr(ord.matcherPublicKey).base58}'
           |   let ${oType}Price = t.${oType}Order.price == ${ord.price}
           |   let ${oType}Amount = t.${oType}Order.amount == ${ord.amount}
           |   let ${oType}Timestamp = t.${oType}Order.timestamp == ${ord.timestamp}
           |   let ${oType}Expiration = t.${oType}Order.expiration == ${ord.expiration}
           |   let ${oType}OrderMatcherFee = t.${oType}Order.matcherFee == ${ord.matcherFee}
           |   let ${oType}BodyBytes = t.${oType}Order.bodyBytes == base58'${ByteStr(ord.bodyBytes()).base58}'
           |   ${Range(0, 8).map(letProof(Proofs(Seq(ByteStr(ord.signature))), s"t.${oType}Order")).mkString("\n")}
           |   let ${oType}Proofs =${assertProofs(s"t.${oType}Order")}
           |   let ${oType}AssetPairAmount = if (${ord.assetPair.amountAsset != Waves}) then extract(t.${oType}Order.assetPair.amountAsset) == base58'${ord.assetPair.amountAsset.maybeBase58Repr
                          .getOrElse("")}'
           |   else isDefined(t.${oType}Order.assetPair.amountAsset) == false
           |   let ${oType}AssetPairPrice = if (${ord.assetPair.priceAsset != Waves}) then extract(t.${oType}Order.assetPair.priceAsset) == base58'${ord.assetPair.priceAsset.maybeBase58Repr
                          .getOrElse("")}'
           |   else isDefined(t.${oType}Order.assetPair.priceAsset) == false
           |   let ${oType}MatcherFeeAssetId = if (${ord.matcherFeeAssetId != Waves}) then extract(t.${oType}Order.matcherFeeAssetId) == base58'${ord.matcherFeeAssetId.maybeBase58Repr
                          .getOrElse("")}'
           |   else isDefined(t.${oType}Order.matcherFeeAssetId) == false
         """.stripMargin

        val lets = List(
          "Id",
          "Sender",
          "SenderPk",
          "MatcherPk",
          "Price",
          "Amount",
          "Timestamp",
          "Expiration",
          "OrderMatcherFee",
          "BodyBytes",
          "AssetPairAmount",
          "AssetPairPrice",
          "Proofs",
          "MatcherFeeAssetId"
        ).map(i => s"$oType$i")
          .mkString(" && ")

        (script, lets)
      }

      val s = s"""|match tx {
                | case t : ExchangeTransaction =>
                |   ${provenPart(t)}
                |   let price = t.price == ${t.price}
                |   let amount = t.amount == ${t.amount}
                |   let buyMatcherFee = t.buyMatcherFee == ${t.buyMatcherFee}
                |   let sellMatcherFee = t.sellMatcherFee == ${t.sellMatcherFee} 
                |   ${pg(t.buyOrder)._1}
                |   ${pg(t.sellOrder)._1}
                |   ${assertProvenPart("t")} && price && amount && buyMatcherFee && sellMatcherFee && ${pg(t.buyOrder)._2} && ${pg(t.sellOrder)._2}
                | case other => throw()
                | }
                |""".stripMargin

      val result = runScript(
        s,
        Coproduct(t),
        T
      )
      result shouldBe evaluated(true)
    }
  }

  property("Order binding") {
    forAll(orderGen) { t =>
      val s = s"""
                 |match tx {
                 | case t : Order =>
                 |   let id = t.id == base58'${t.id()}'
                 |   let sender = t.sender == addressFromPublicKey(base58'${ByteStr(t.sender).base58}')
                 |   let senderPublicKey = t.senderPublicKey == base58'${ByteStr(t.sender).base58}'
                 |   let matcherPublicKey = t.matcherPublicKey == base58'${ByteStr(t.matcherPublicKey).base58}'
                 |   let timestamp = t.timestamp == ${t.timestamp}
                 |   let price = t.price == ${t.price}
                 |   let amount = t.amount == ${t.amount}
                 |   let expiration = t.expiration == ${t.expiration}
                 |   let matcherFee = t.matcherFee == ${t.matcherFee}
                 |   let bodyBytes = t.bodyBytes == base64'${ByteStr(t.bodyBytes.apply()).base64}'
                 |   ${Range(0, 8).map(letProof(t.proofs, "t")).mkString("\n")}
                 |   let assetPairAmount = if (${t.assetPair.amountAsset != Waves}) then extract(t.assetPair.amountAsset) == base58'${t.assetPair.amountAsset.maybeBase58Repr
                   .getOrElse("")}'
                 |   else isDefined(t.assetPair.amountAsset) == false
                 |   let assetPairPrice = if (${t.assetPair.priceAsset != Waves}) then extract(t.assetPair.priceAsset) == base58'${t.assetPair.priceAsset.maybeBase58Repr
                   .getOrElse("")}'
                 |   else isDefined(t.assetPair.priceAsset) == false
                 |   let matcherFeeAssetId = if (${t.matcherFeeAssetId != Waves}) then extract(t.matcherFeeAssetId) == base58'${t.matcherFeeAssetId.maybeBase58Repr
                   .getOrElse("")}'
                 |   else isDefined(t.matcherFeeAssetId) == false
                 |   id && sender && senderPublicKey && matcherPublicKey && timestamp && price && amount && expiration && matcherFee && bodyBytes && ${assertProofs(
                   "t")} && assetPairAmount && assetPairPrice && matcherFeeAssetId
                 | case other => throw()
                 | }
                 |""".stripMargin

      val result = runScript(
        s,
        Coproduct[In](t),
        T
      )
      result shouldBe evaluated(true)
    }
  }

  property("Order type bindings") {
    forAll(orderGen) { ord =>
      val src =
        s"""
           |match tx {
           |  case o: Order =>
           |    let orderType = o.orderType
           |    orderType == ${if (ord.orderType == OrderType.BUY) "Buy" else "Sell"}
           |  case _ => throw()
           |}
       """.stripMargin

      runScript(src, Coproduct[In](ord), T) shouldBe an[Left[_, _]]
      runWithSmartTradingActivated(src, Coproduct[In](ord), 'T') shouldBe evaluated(true)
    }
  }

  property("Bindings w/wo proofs/order") {
    val assetSupportedTxTypeGen: Gen[String] = Gen.oneOf(
      List(
        "TransferTransaction",
        "ReissueTransaction",
        "BurnTransaction",
        "SetAssetScriptTransaction"
      )
    )

    forAll(assetSupportedTxTypeGen, orderGen) { (txType, in) =>
      val src1 =
        s"""
          |let expectedProof = base58'satoshi'
          |match tx {
          |  case t: $txType => t.proofs[1] == expectedProof
          |  case _ => true
          |}
        """.stripMargin

      val src2 =
        s"""
           |match tx {
           |  case o: Order => 1
           |  case t: $txType => 2
           |  case _ => 3
           |}
         """.stripMargin

      val noProofsError = s"Compilation failed: Undefined field `proofs` of variable of type `$txType`"

      runForAsset(src1) should produce(noProofsError)

      runForAsset(src2) shouldBe 'left

      runScript[EVALUATED](src1, Coproduct[In](in)) shouldBe Right(CONST_BOOLEAN(true))
      runScript[EVALUATED](src2, Coproduct[In](in)) shouldBe Right(CONST_LONG(1))
    }
  }

  def runForAsset(script: String): Either[String, EVALUATED] = {
    import cats.syntax.monoid._
    import com.wavesplatform.lang.v1.CTX._

    val Success(expr, _) = Parser.parseExpr(script)
    val ctx =
      PureContext
        .build(V2) |+|
        CryptoContext
          .build(Global, V2) |+|
        WavesContext
          .build(
            DirectiveSet(V2, Asset, Expression).explicitGet(),
            new WavesEnvironment(chainId, Coeval(null), null, EmptyBlockchain, Coeval(null))
          )

    for {
      compileResult <- compiler.ExpressionCompiler(ctx.compilerContext, expr)
      (typedExpr, _) = compileResult
      r <- EvaluatorV1[EVALUATED](ctx.evaluationContext, typedExpr)
    } yield r
  }

  def runWithSmartTradingActivated(script: String, t: In = null, chainId: Byte = chainId): Either[String, EVALUATED] = {
    import cats.syntax.monoid._
    import com.wavesplatform.lang.v1.CTX._

    val Success(expr, _) = Parser.parseExpr(script)
    val ctx =
      PureContext.build(V2) |+|
        CryptoContext
          .build(Global, V2) |+|
        WavesContext
          .build(
            DirectiveSet(V2, Account, Expression).explicitGet(),
            new WavesEnvironment(chainId, Coeval(t), null, EmptyBlockchain, Coeval(null))
          )

    for {
      compileResult <- ExpressionCompiler(ctx.compilerContext, expr)
      (typedExpr, _) = compileResult
      r <- EvaluatorV1[EVALUATED](ctx.evaluationContext, typedExpr)
    } yield r
  }
}
>>>>>>> 146a056e
<|MERGE_RESOLUTION|>--- conflicted
+++ resolved
@@ -1,4 +1,3 @@
-<<<<<<< HEAD
 package com.wavesplatform.state.diffs.smart.predef
 
 import com.wavesplatform.account.{Address, Alias}
@@ -287,7 +286,11 @@
             |match tx {
             | case t : InvokeScriptTransaction  =>
             |   ${provenPart(t)}
-            |   let dappAddress = t.dappAddress.bytes == base58'${t.dappAddress.bytes.base58}'
+            |   let dAppAddressBytes = match t.dApp {
+            |     case ad : Address => ad.bytes
+            |     case al : Alias => base58''
+            |   }
+            |   let dappAddress = dAppAddressBytes == base58'${t.dAppAddressOrAlias.bytes.base58}'
             |
             |   let paymentAmount = if(${t.payment.nonEmpty})
             |     then extract(t.payment).amount == ${t.payment.headOption.map(_.amount).getOrElse(-1)}
@@ -597,645 +600,6 @@
       PureContext
         .build(V2) |+|
         CryptoContext
-          .build(Global) |+|
-        WavesContext
-          .build(
-            DirectiveSet(V2, Asset, Expression).explicitGet(),
-            new WavesEnvironment(chainId, Coeval(null), null, EmptyBlockchain, Coeval(null))
-          )
-
-    for {
-      compileResult <- compiler.ExpressionCompiler(ctx.compilerContext, expr)
-      (typedExpr, _) = compileResult
-      r <- EvaluatorV1[EVALUATED](ctx.evaluationContext, typedExpr)
-    } yield r
-  }
-
-  def runWithSmartTradingActivated(script: String, t: In = null, chainId: Byte = chainId): Either[String, EVALUATED] = {
-    import cats.syntax.monoid._
-    import com.wavesplatform.lang.v1.CTX._
-
-    val Success(expr, _) = Parser.parseExpr(script)
-    val ctx =
-      PureContext.build(V2) |+|
-        CryptoContext
-          .build(Global) |+|
-        WavesContext
-          .build(
-            DirectiveSet(V2, Account, Expression).explicitGet(),
-            new WavesEnvironment(chainId, Coeval(t), null, EmptyBlockchain, Coeval(null))
-          )
-
-    for {
-      compileResult <- ExpressionCompiler(ctx.compilerContext, expr)
-      (typedExpr, _) = compileResult
-      r <- EvaluatorV1[EVALUATED](ctx.evaluationContext, typedExpr)
-    } yield r
-  }
-}
-=======
-package com.wavesplatform.state.diffs.smart.predef
-
-import com.wavesplatform.account.{Address, Alias}
-import com.wavesplatform.common.state.ByteStr
-import com.wavesplatform.common.utils.EitherExt2
-import com.wavesplatform.common.state.diffs.ProduceError._
-import com.wavesplatform.lang.Testing.evaluated
-import com.wavesplatform.lang.directives.values._
-import com.wavesplatform.lang.directives.DirectiveSet
-import com.wavesplatform.lang.v1.compiler
-import com.wavesplatform.lang.v1.compiler.ExpressionCompiler
-import com.wavesplatform.lang.v1.compiler.Terms.{CONST_BOOLEAN, CONST_BYTESTR, CONST_LONG, CONST_STRING, EVALUATED}
-import com.wavesplatform.lang.v1.evaluator.EvaluatorV1
-import com.wavesplatform.lang.v1.evaluator.ctx.impl.waves.WavesContext
-import com.wavesplatform.lang.v1.evaluator.ctx.impl.{CryptoContext, PureContext}
-import com.wavesplatform.lang.v1.parser.Parser
-import com.wavesplatform.lang.Global
-import com.wavesplatform.state._
-import com.wavesplatform.transaction.Asset.Waves
-import com.wavesplatform.transaction.assets.exchange.{Order, OrderType}
-import com.wavesplatform.transaction.smart.BlockchainContext.In
-import com.wavesplatform.transaction.smart.WavesEnvironment
-import com.wavesplatform.transaction.{Proofs, ProvenTransaction, VersionedTransaction}
-import com.wavesplatform.utils.EmptyBlockchain
-import com.wavesplatform.{NoShrink, TransactionGen, crypto}
-import fastparse.core.Parsed.Success
-import monix.eval.Coeval
-import org.scalacheck.Gen
-import org.scalatest.{Matchers, PropSpec}
-import org.scalatestplus.scalacheck.{ScalaCheckPropertyChecks => PropertyChecks}
-import play.api.libs.json.Json
-import shapeless.Coproduct
-
-class TransactionBindingsTest extends PropSpec with PropertyChecks with Matchers with TransactionGen with NoShrink {
-  val T = 'T'.toByte
-
-  def letProof(p: Proofs, prefix: String)(i: Int) =
-    s"let ${prefix.replace(".", "")}proof$i = $prefix.proofs[$i] == base58'${p.proofs.applyOrElse(i, (_: Int) => ByteStr.empty).base58}'"
-
-  def provenPart(t: ProvenTransaction): String = {
-    val version = t match {
-      case v: VersionedTransaction => v.version
-      case _                       => 1
-    }
-    s"""
-       |   let id = t.id == base58'${t.id().base58}'
-       |   let fee = t.fee == ${t.assetFee._2}
-       |   let timestamp = t.timestamp == ${t.timestamp}
-       |   let bodyBytes = blake2b256(t.bodyBytes) == base64'${ByteStr(crypto.fastHash(t.bodyBytes.apply().array)).base64}'
-       |   let sender = t.sender == addressFromPublicKey(base58'${ByteStr(t.sender).base58}')
-       |   let senderPublicKey = t.senderPublicKey == base58'${ByteStr(t.sender).base58}'
-       |   let version = t.version == $version
-       |   ${Range(0, 8).map(letProof(t.proofs, "t")).mkString("\n")}
-     """.stripMargin
-  }
-
-  def assertProofs(p: String): String = {
-    val prefix = p.replace(".", "")
-    s"${prefix}proof0 && ${prefix}proof1 && ${prefix}proof2 && ${prefix}proof3 && ${prefix}proof4 && ${prefix}proof5 && ${prefix}proof6 && ${prefix}proof7"
-  }
-  def assertProvenPart(prefix: String) =
-    s"id && fee && timestamp && sender && senderPublicKey && ${assertProofs(prefix)} && bodyBytes && version"
-
-  property("TransferTransaction binding") {
-    forAll(Gen.oneOf(transferV1Gen, transferV2Gen)) { t =>
-      // `version`  is not properly bound yet
-      val result = runScript(
-        s"""
-           |match tx {
-           | case t : TransferTransaction  =>
-           |   ${provenPart(t)}
-           |   let amount = t.amount == ${t.amount}
-           |   let feeAssetId = if (${t.feeAssetId != Waves})
-           |      then extract(t.feeAssetId) == base58'${t.feeAssetId.maybeBase58Repr.getOrElse("")}'
-           |      else isDefined(t.feeAssetId) == false
-           |   let assetId = if (${t.assetId != Waves})
-           |      then extract(t.assetId) == base58'${t.assetId.maybeBase58Repr.getOrElse("")}'
-           |      else isDefined(t.assetId) == false
-           |   let recipient = match (t.recipient) {
-           |       case a: Address => a.bytes == base58'${t.recipient.cast[Address].map(_.bytes.base58).getOrElse("")}'
-           |       case a: Alias => a.alias == ${Json.toJson(t.recipient.cast[Alias].map(_.name).getOrElse(""))}
-           |      }
-           |    let attachment = t.attachment == base58'${ByteStr(t.attachment).base58}'
-           |   ${assertProvenPart("t")} && amount && feeAssetId && assetId && recipient && attachment
-           | case other => throw()
-           | }
-           |""".stripMargin,
-        Coproduct(t),
-        T
-      )
-      result shouldBe evaluated(true)
-    }
-  }
-
-  property("IssueTransaction binding") {
-    forAll(issueGen) { t =>
-      val s = s"""
-                 |match tx {
-                 | case t : IssueTransaction =>
-                 |   ${provenPart(t)}
-                 |   let quantity = t.quantity == ${t.quantity}
-                 |   let decimals = t.decimals == ${t.decimals}
-                 |   let reissuable = t.reissuable == ${t.reissuable}
-                 |   let name = t.name == base58'${ByteStr(t.name).base58}'
-                 |   let description = t.description == base58'${ByteStr(t.description).base58}'
-                 |   let script = if (${t.script.isDefined}) then extract(t.script) == base64'${t.script
-                   .map(_.bytes().base64)
-                   .getOrElse("")}' else isDefined(t.script) == false
-                 |   ${assertProvenPart("t")} && quantity && decimals && reissuable && script && name && description
-                 | case other => throw()
-                 | }
-                 |""".stripMargin
-
-      val result = runScript(
-        s,
-        Coproduct(t),
-        T
-      )
-      result shouldBe evaluated(true)
-    }
-  }
-
-  property("BurnTransaction binding") {
-    forAll(burnGen) { t =>
-      val result = runScript(
-        s"""
-          |match tx {
-          | case t : BurnTransaction =>
-          |   ${provenPart(t)}
-          |   let quantity = t.quantity == ${t.quantity}
-          |   let assetId = t.assetId == base58'${t.asset.id.base58}'
-          |   ${assertProvenPart("t")} && quantity && assetId
-          | case other => throw()
-          | }
-          |""".stripMargin,
-        Coproduct(t),
-        T
-      )
-      result shouldBe evaluated(true)
-    }
-  }
-
-  property("ReissueTransaction binding") {
-    forAll(reissueGen) { t =>
-      val result = runScript(
-        s"""
-          |match tx {
-          | case t : ReissueTransaction =>
-          |   ${provenPart(t)}
-          |   let quantity = t.quantity == ${t.quantity}
-          |   let assetId = t.assetId == base58'${t.asset.id.base58}'
-          |   let reissuable = t.reissuable == ${t.reissuable}
-          |   ${assertProvenPart("t")} && quantity && assetId && reissuable
-          | case other => throw()
-          | }
-          |""".stripMargin,
-        Coproduct(t),
-        T
-      )
-      result shouldBe evaluated(true)
-    }
-  }
-
-  property("CreateAliasTransaction binding") {
-    forAll(createAliasGen) { t =>
-      val result = runScript(
-        s"""
-          |match tx {
-          | case t : CreateAliasTransaction =>
-          |   ${provenPart(t)}
-          |   let alias = t.alias == ${Json.toJson(t.alias.name)}
-          |   ${assertProvenPart("t")} && alias
-          | case other => throw()
-          | }
-          |""".stripMargin,
-        Coproduct(t),
-        T
-      )
-      result shouldBe evaluated(true)
-    }
-  }
-
-  property("LeaseTransaction binding") {
-    forAll(leaseGen) { t =>
-      val result = runScript(
-        s"""
-          |match tx {
-          | case t : LeaseTransaction =>
-          |   ${provenPart(t)}
-          |   let amount = t.amount == ${t.amount}
-          |   let recipient = match (t.recipient) {
-          |       case a: Address => a.bytes == base58'${t.recipient.cast[Address].map(_.bytes.base58).getOrElse("")}'
-          |       case a: Alias => a.alias == ${Json.toJson(t.recipient.cast[Alias].map(_.name).getOrElse(""))}
-          |      }
-          |   ${assertProvenPart("t")} && amount && recipient
-          | case other => throw()
-          | }
-          |""".stripMargin,
-        Coproduct(t),
-        T
-      )
-      result shouldBe evaluated(true)
-    }
-  }
-
-  property("LeaseCancelTransaction binding") {
-    forAll(leaseCancelGen) { t =>
-      val result = runScript(
-        s"""
-          |match tx {
-          | case t : LeaseCancelTransaction =>
-          |   ${provenPart(t)}
-          |   let leaseId = t.leaseId == base58'${t.leaseId.base58}'
-          |   ${assertProvenPart("t")} && leaseId
-          | case other => throw()
-          | }
-          |""".stripMargin,
-        Coproduct(t),
-        T
-      )
-      result shouldBe evaluated(true)
-    }
-  }
-
-  property("SponsorFeeTransaction binding (+ cancel sponsorship transaction)") {
-    forAll(Gen.oneOf(sponsorFeeGen, cancelFeeSponsorshipGen)) { t =>
-      val result = runScript(
-        s"""
-          |match tx {
-          | case t : SponsorFeeTransaction =>
-          |   ${provenPart(t)}
-          |   let assetId = t.assetId == base58'${t.asset.id.base58}'
-          |   let minSponsoredAssetFee = if (${t.minSponsoredAssetFee.isDefined}) then extract(t.minSponsoredAssetFee) == ${t.minSponsoredAssetFee
-             .getOrElse(0)} else isDefined(t.minSponsoredAssetFee) == false
-          |   ${assertProvenPart("t")} && assetId && minSponsoredAssetFee
-          | case other => throw()
-          | }
-          |""".stripMargin,
-        Coproduct(t),
-        T
-      )
-      result shouldBe evaluated(true)
-    }
-  }
-
-  property("SetScriptTransaction binding") {
-    forAll(setScriptTransactionGen) { t =>
-      val result = runScript(
-        s"""
-           |match tx {
-           | case t : SetScriptTransaction =>
-           |   ${provenPart(t)}
-           |   let script = if (${t.script.isDefined}) then blake2b256(extract(t.script)) == base64'${t.script
-             .map(s => ByteStr(crypto.fastHash(s.bytes().arr)).base64)
-             .getOrElse("")}' else isDefined(t.script) == false
-           |   ${assertProvenPart("t")} && script
-           | case other => throw()
-           | }
-           |""".stripMargin,
-        Coproduct(t),
-        T
-      )
-      result shouldBe evaluated(true)
-    }
-  }
-
-  property("InvokeScriptTransaction binding") {
-    forAll(invokeScriptGen) { t =>
-      val checkArgsScript = if (t.funcCallOpt.get.args.nonEmpty) {
-        t.funcCallOpt.get.args
-      .collect {
-        case CONST_LONG(i)    => i.toString
-        case CONST_STRING(s)  => s""""$s""""
-        case CONST_BOOLEAN(b) => b.toString
-        case CONST_BYTESTR(b) => s"base64'${b.base64}'"
-      }
-      .zipWithIndex
-      .map { case (str, i) => s"t.args[$i] == $str" }
-      .mkString("let checkArgs = ", " && ", "\n")
-      } else {
-        "let checkArgs = true"
-      }
-
-      val script =
-        s"""
-            |match tx {
-            | case t : InvokeScriptTransaction  =>
-            |   ${provenPart(t)}
-            |   let dAppAddressBytes = match t.dApp {
-            |     case ad : Address => ad.bytes
-            |     case al : Alias => base58''
-            |   }
-            |   let dappAddress = dAppAddressBytes == base58'${t.dAppAddressOrAlias.bytes.base58}'
-            |
-            |   let paymentAmount = if(${t.payment.nonEmpty})
-            |     then extract(t.payment).amount == ${t.payment.headOption.map(_.amount).getOrElse(-1)}
-            |     else isDefined(t.payment) == false
-            |
-            |   let paymentAssetId = if(${t.payment.nonEmpty})
-            |     then if (${t.payment.headOption.exists(_.assetId != Waves)})
-            |             then extract(t.payment).assetId == base58'${t.payment.headOption.flatMap(_.assetId.maybeBase58Repr).getOrElse("")}'
-            |             else isDefined(extract(t.payment).assetId) == false
-            |     else isDefined(t.payment) == false
-            |
-            |   let feeAssetId = if (${t.feeAssetId != Waves})
-            |      then extract(t.feeAssetId) == base58'${t.feeAssetId.maybeBase58Repr.getOrElse("")}'
-            |      else isDefined(t.feeAssetId) == false
-            |
-            |   let checkFunc = t.function == "${t.funcCallOpt.get.function.funcName}"
-            |   $checkArgsScript
-
-            |   ${assertProvenPart("t")} && dappAddress && paymentAmount && paymentAssetId && feeAssetId && checkFunc && checkArgs
-            |
-            | case other => throw()
-            | }
-            |""".stripMargin
-      val result = runScriptWithCustomContext(script, Coproduct(t), T, V3)
-      result shouldBe evaluated(true)
-    }
-  }
-
-  property("SetAssetScriptTransaction binding") {
-    forAll(setAssetScriptTransactionGen.map(_._2)) { t =>
-      val result = runScript(
-        s"""
-           |match tx {
-           | case t : SetAssetScriptTransaction =>
-           |   ${provenPart(t)}
-           |   let script = if (${t.script.isDefined}) then extract(t.script) == base64'${t.script
-             .map(_.bytes().base64)
-             .getOrElse("")}' else isDefined(t.script) == false
-           |    let assetId = t.assetId == base58'${t.asset.id.base58}'
-           |   ${assertProvenPart("t")} && script && assetId
-           | case other => throw() 
-           | }
-           |""".stripMargin,
-        Coproduct(t),
-        T
-      )
-      result shouldBe evaluated(true)
-    }
-  }
-
-  property("DataTransaction binding") {
-    forAll(dataTransactionGen(10, useForScript = true)) { t =>
-      def pg(i: Int) = {
-        val v = t.data(i) match {
-          case e: IntegerDataEntry => e.value.toString
-          case e: BooleanDataEntry => e.value.toString
-          case e: BinaryDataEntry  => s"base64'${e.value.base64}'"
-          case e: StringDataEntry  => Json.toJson(e.value)
-        }
-
-        s"""let key$i = t.data[$i].key == ${Json.toJson(t.data(i).key)}
-           |let value$i = t.data[$i].value == $v
-         """.stripMargin
-      }
-
-      val resString =
-        if (t.data.isEmpty) assertProvenPart("t") else assertProvenPart("t") + s" && ${t.data.indices.map(i => s"key$i && value$i").mkString(" && ")}"
-
-      val s = s"""
-                 |match tx {
-                 | case t : DataTransaction =>
-                 |   ${provenPart(t)}
-                 |   ${t.data.indices.map(pg).mkString("\n")}
-                 |   $resString
-                 | case other => throw()
-                 | }
-                 |""".stripMargin
-
-      val result = runScript(
-        s,
-        Coproduct(t),
-        T
-      )
-      result shouldBe evaluated(true)
-    }
-  }
-
-  property("MassTransferTransaction binding") {
-    forAll(massTransferGen) { t =>
-      def pg(i: Int) =
-        s"""let recipient$i = match (t.transfers[$i].recipient) {
-           |case a: Address => a.bytes == base58'${t.transfers(i).address.cast[Address].map(_.bytes.base58).getOrElse("")}'
-           |case a: Alias => a.alias == ${Json.toJson(t.transfers(i).address.cast[Alias].map(_.name).getOrElse(""))}
-           |}
-           |let amount$i = t.transfers[$i].amount == ${t.transfers(i).amount}
-         """.stripMargin
-
-      val resString =
-        if (t.transfers.isEmpty) assertProvenPart("t")
-        else
-          assertProvenPart("t") + s" &&" + {
-            t.transfers.indices
-              .map(i => s"recipient$i && amount$i")
-              .mkString(" && ")
-          }
-
-      val script = s"""
-                      |match tx {
-                      | case t : MassTransferTransaction =>
-                      |    let assetId = if (${t.assetId != Waves}) then extract(t.assetId) == base58'${t.assetId.maybeBase58Repr
-                        .getOrElse("")}'
-                      |      else isDefined(t.assetId) == false
-                      |     let transferCount = t.transferCount == ${t.transfers.length}
-                      |     let totalAmount = t.totalAmount == ${t.transfers.map(_.amount).sum}
-                      |     let attachment = t.attachment == base58'${ByteStr(t.attachment).base58}'
-                      |     ${t.transfers.indices.map(pg).mkString("\n")}
-                      |   ${provenPart(t)}
-                      |   $resString && assetId && transferCount && totalAmount && attachment
-                      | case other => throw()
-                      | }
-                      |""".stripMargin
-
-      val result = runScript(
-        script,
-        Coproduct(t),
-        T
-      )
-      result shouldBe evaluated(true)
-    }
-  }
-
-  property("ExchangeTransaction binding") {
-    forAll(exchangeTransactionGen) { t =>
-      def pg(ord: Order) = {
-        val oType = ord.orderType.toString
-        val script = s"""
-           |   let ${oType}Id = t.${oType}Order.id == base58'${ord.idStr()}'
-           |   let ${oType}Sender = t.${oType}Order.sender == addressFromPublicKey(base58'${ByteStr(ord.sender).base58}')
-           |   let ${oType}SenderPk = t.${oType}Order.senderPublicKey == base58'${ByteStr(ord.sender).base58}'
-           |   let ${oType}MatcherPk = t.${oType}Order.matcherPublicKey == base58'${ByteStr(ord.matcherPublicKey).base58}'
-           |   let ${oType}Price = t.${oType}Order.price == ${ord.price}
-           |   let ${oType}Amount = t.${oType}Order.amount == ${ord.amount}
-           |   let ${oType}Timestamp = t.${oType}Order.timestamp == ${ord.timestamp}
-           |   let ${oType}Expiration = t.${oType}Order.expiration == ${ord.expiration}
-           |   let ${oType}OrderMatcherFee = t.${oType}Order.matcherFee == ${ord.matcherFee}
-           |   let ${oType}BodyBytes = t.${oType}Order.bodyBytes == base58'${ByteStr(ord.bodyBytes()).base58}'
-           |   ${Range(0, 8).map(letProof(Proofs(Seq(ByteStr(ord.signature))), s"t.${oType}Order")).mkString("\n")}
-           |   let ${oType}Proofs =${assertProofs(s"t.${oType}Order")}
-           |   let ${oType}AssetPairAmount = if (${ord.assetPair.amountAsset != Waves}) then extract(t.${oType}Order.assetPair.amountAsset) == base58'${ord.assetPair.amountAsset.maybeBase58Repr
-                          .getOrElse("")}'
-           |   else isDefined(t.${oType}Order.assetPair.amountAsset) == false
-           |   let ${oType}AssetPairPrice = if (${ord.assetPair.priceAsset != Waves}) then extract(t.${oType}Order.assetPair.priceAsset) == base58'${ord.assetPair.priceAsset.maybeBase58Repr
-                          .getOrElse("")}'
-           |   else isDefined(t.${oType}Order.assetPair.priceAsset) == false
-           |   let ${oType}MatcherFeeAssetId = if (${ord.matcherFeeAssetId != Waves}) then extract(t.${oType}Order.matcherFeeAssetId) == base58'${ord.matcherFeeAssetId.maybeBase58Repr
-                          .getOrElse("")}'
-           |   else isDefined(t.${oType}Order.matcherFeeAssetId) == false
-         """.stripMargin
-
-        val lets = List(
-          "Id",
-          "Sender",
-          "SenderPk",
-          "MatcherPk",
-          "Price",
-          "Amount",
-          "Timestamp",
-          "Expiration",
-          "OrderMatcherFee",
-          "BodyBytes",
-          "AssetPairAmount",
-          "AssetPairPrice",
-          "Proofs",
-          "MatcherFeeAssetId"
-        ).map(i => s"$oType$i")
-          .mkString(" && ")
-
-        (script, lets)
-      }
-
-      val s = s"""|match tx {
-                | case t : ExchangeTransaction =>
-                |   ${provenPart(t)}
-                |   let price = t.price == ${t.price}
-                |   let amount = t.amount == ${t.amount}
-                |   let buyMatcherFee = t.buyMatcherFee == ${t.buyMatcherFee}
-                |   let sellMatcherFee = t.sellMatcherFee == ${t.sellMatcherFee} 
-                |   ${pg(t.buyOrder)._1}
-                |   ${pg(t.sellOrder)._1}
-                |   ${assertProvenPart("t")} && price && amount && buyMatcherFee && sellMatcherFee && ${pg(t.buyOrder)._2} && ${pg(t.sellOrder)._2}
-                | case other => throw()
-                | }
-                |""".stripMargin
-
-      val result = runScript(
-        s,
-        Coproduct(t),
-        T
-      )
-      result shouldBe evaluated(true)
-    }
-  }
-
-  property("Order binding") {
-    forAll(orderGen) { t =>
-      val s = s"""
-                 |match tx {
-                 | case t : Order =>
-                 |   let id = t.id == base58'${t.id()}'
-                 |   let sender = t.sender == addressFromPublicKey(base58'${ByteStr(t.sender).base58}')
-                 |   let senderPublicKey = t.senderPublicKey == base58'${ByteStr(t.sender).base58}'
-                 |   let matcherPublicKey = t.matcherPublicKey == base58'${ByteStr(t.matcherPublicKey).base58}'
-                 |   let timestamp = t.timestamp == ${t.timestamp}
-                 |   let price = t.price == ${t.price}
-                 |   let amount = t.amount == ${t.amount}
-                 |   let expiration = t.expiration == ${t.expiration}
-                 |   let matcherFee = t.matcherFee == ${t.matcherFee}
-                 |   let bodyBytes = t.bodyBytes == base64'${ByteStr(t.bodyBytes.apply()).base64}'
-                 |   ${Range(0, 8).map(letProof(t.proofs, "t")).mkString("\n")}
-                 |   let assetPairAmount = if (${t.assetPair.amountAsset != Waves}) then extract(t.assetPair.amountAsset) == base58'${t.assetPair.amountAsset.maybeBase58Repr
-                   .getOrElse("")}'
-                 |   else isDefined(t.assetPair.amountAsset) == false
-                 |   let assetPairPrice = if (${t.assetPair.priceAsset != Waves}) then extract(t.assetPair.priceAsset) == base58'${t.assetPair.priceAsset.maybeBase58Repr
-                   .getOrElse("")}'
-                 |   else isDefined(t.assetPair.priceAsset) == false
-                 |   let matcherFeeAssetId = if (${t.matcherFeeAssetId != Waves}) then extract(t.matcherFeeAssetId) == base58'${t.matcherFeeAssetId.maybeBase58Repr
-                   .getOrElse("")}'
-                 |   else isDefined(t.matcherFeeAssetId) == false
-                 |   id && sender && senderPublicKey && matcherPublicKey && timestamp && price && amount && expiration && matcherFee && bodyBytes && ${assertProofs(
-                   "t")} && assetPairAmount && assetPairPrice && matcherFeeAssetId
-                 | case other => throw()
-                 | }
-                 |""".stripMargin
-
-      val result = runScript(
-        s,
-        Coproduct[In](t),
-        T
-      )
-      result shouldBe evaluated(true)
-    }
-  }
-
-  property("Order type bindings") {
-    forAll(orderGen) { ord =>
-      val src =
-        s"""
-           |match tx {
-           |  case o: Order =>
-           |    let orderType = o.orderType
-           |    orderType == ${if (ord.orderType == OrderType.BUY) "Buy" else "Sell"}
-           |  case _ => throw()
-           |}
-       """.stripMargin
-
-      runScript(src, Coproduct[In](ord), T) shouldBe an[Left[_, _]]
-      runWithSmartTradingActivated(src, Coproduct[In](ord), 'T') shouldBe evaluated(true)
-    }
-  }
-
-  property("Bindings w/wo proofs/order") {
-    val assetSupportedTxTypeGen: Gen[String] = Gen.oneOf(
-      List(
-        "TransferTransaction",
-        "ReissueTransaction",
-        "BurnTransaction",
-        "SetAssetScriptTransaction"
-      )
-    )
-
-    forAll(assetSupportedTxTypeGen, orderGen) { (txType, in) =>
-      val src1 =
-        s"""
-          |let expectedProof = base58'satoshi'
-          |match tx {
-          |  case t: $txType => t.proofs[1] == expectedProof
-          |  case _ => true
-          |}
-        """.stripMargin
-
-      val src2 =
-        s"""
-           |match tx {
-           |  case o: Order => 1
-           |  case t: $txType => 2
-           |  case _ => 3
-           |}
-         """.stripMargin
-
-      val noProofsError = s"Compilation failed: Undefined field `proofs` of variable of type `$txType`"
-
-      runForAsset(src1) should produce(noProofsError)
-
-      runForAsset(src2) shouldBe 'left
-
-      runScript[EVALUATED](src1, Coproduct[In](in)) shouldBe Right(CONST_BOOLEAN(true))
-      runScript[EVALUATED](src2, Coproduct[In](in)) shouldBe Right(CONST_LONG(1))
-    }
-  }
-
-  def runForAsset(script: String): Either[String, EVALUATED] = {
-    import cats.syntax.monoid._
-    import com.wavesplatform.lang.v1.CTX._
-
-    val Success(expr, _) = Parser.parseExpr(script)
-    val ctx =
-      PureContext
-        .build(V2) |+|
-        CryptoContext
           .build(Global, V2) |+|
         WavesContext
           .build(
@@ -1271,5 +635,4 @@
       r <- EvaluatorV1[EVALUATED](ctx.evaluationContext, typedExpr)
     } yield r
   }
-}
->>>>>>> 146a056e
+}