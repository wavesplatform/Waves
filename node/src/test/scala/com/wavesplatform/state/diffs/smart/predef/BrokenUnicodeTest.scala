package com.wavesplatform.state.diffs.smart.predef

import com.wavesplatform.db.WithDomain
import com.wavesplatform.features.BlockchainFeatures
import com.wavesplatform.history.Domain
import com.wavesplatform.lang.directives.DirectiveDictionary
import com.wavesplatform.lang.directives.values.*
import com.wavesplatform.lang.v1.compiler.TestCompiler
import com.wavesplatform.test.*
import com.wavesplatform.transaction.TxHelpers
import com.wavesplatform.transaction.smart.InvokeScriptTransaction
import org.scalatest.EitherValues

class BrokenUnicodeTest extends PropSpec with WithDomain with EitherValues {
  import DomainPresets.*

  private val u1 = "\ud87e"
  private val u2 = "\udc1a"
  private val u3 = "\ud83e"
  private val u4 = "\udd26"

  private val checkNoFixV1V2 =
    s"""
       | take("x冬x", 2)      == "x$u1"   &&
       | size("x冬x")         == 4        &&
       | drop("x冬x", 2)      == "${u2}x" &&
       | takeRight("x冬x", 2) == "${u2}x" &&
       | dropRight("x冬x", 2) == "x$u1"
     """.stripMargin

  private val checkFixV1V2 =
    s"""
       | take("x冬x", 2)      == "x冬" &&
       | size("x冬x")         == 3     &&
       | drop("x冬x", 2)      == "x"   &&
       | takeRight("x冬x", 2) == "冬x" &&
       | dropRight("x冬x", 2) == "x"
     """.stripMargin

  private val checkNoFixV3 =
    s"""
       | $checkNoFixV1V2 &&
       |
       | "x冬xqweqwe".indexOf("we")        == 5 &&
       | "x冬xqweqwe".indexOf("we", 5)     == 5 &&
       | "x冬xqweqwe".lastIndexOf("we")    == 8 &&
       | "x冬xqweqwe".lastIndexOf("we", 5) == 5 &&
       |
       | "aaa冬bbb".indexOf("$u1")        == 3 &&
       | "aaa冬bbb".indexOf("$u1", 2)     == 3 &&
       | "aaa冬bbb".lastIndexOf("$u1")    == 3 &&
       | "aaa冬bbb".lastIndexOf("$u1", 5) == 3 &&
       |
       |  "x冬x".split("").size() == 4                                                 &&
       |  "冬x🤦冬".split("")     == [ "$u1", "$u2", "x", "$u3", "$u4", "$u1", "$u2" ] &&
       |  "冬x🤦冬".split("$u1")  == [ "", "${u2}x🤦", "$u2"]
     """.stripMargin

  private val checkFixV3 =
    s"""
       | $checkFixV1V2 &&
       |
       | "x冬xqweqwe".indexOf("we")        == 4 &&
       | "x冬xqweqwe".indexOf("we", 5)     == 7 &&
       | "x冬xqweqwe".lastIndexOf("we")    == 7 &&
       | "x冬xqweqwe".lastIndexOf("we", 5) == 4 &&
       |
       | "aaa冬bbb".indexOf("$u1")        == unit &&
       | "aaa冬bbb".indexOf("$u1", 2)     == unit &&
       | "aaa冬bbb".lastIndexOf("$u1")    == unit &&
       | "aaa冬bbb".lastIndexOf("$u1", 5) == unit &&
       |
       | "x冬x".split("").size()   == 3                        &&
       | "冬x🤦冬".split("")       == [ "冬", "x", "🤦", "冬" ] &&
       | "冬x🤦冬".split("$u1")    == [ "冬x🤦冬" ]
     """.stripMargin

  private val checkNoFixV4 =
    s"""
       | $checkNoFixV3 &&
       | "x冬x".contains("x$u1")
     """.stripMargin

  private val checkFixV4AndNext =
    s"""
       | $checkFixV3 &&
       | !"x冬x".contains("x$u1")
     """.stripMargin

  private val checkNoFixV3DApp =
    s"""
       | @Callable(i)
       | func default() = {
       |   strict r = if ($checkNoFixV3) then true else throw("DApp V3 no fix error")
       |   WriteSet([])
       | }
     """.stripMargin

  private val checkFixV3DApp =
    s"""
       | @Callable(i)
       | func default() = {
       |   strict r = if ($checkFixV3) then true else throw("DApp V3 fix error")
       |   WriteSet([])
       | }
     """.stripMargin

  private val checkNoFixV4DApp =
    s"""
       | @Callable(i)
       | func default() = {
       |   strict r = if ($checkNoFixV4) then true else throw("DApp V4 no fix error")
       |   []
       | }
     """.stripMargin

  private val checkFixV4AndNextDApp =
    s"""
       | @Callable(i)
       | func default() = {
       |   strict r = if ($checkFixV4AndNext) then true else throw("DApp V4 fix error")
       |   []
       | }
     """.stripMargin

  private def checkNoFixScript(v: StdLibVersion) = TestCompiler(v).compileExpression(
    v match {
      case V1 | V2 => checkNoFixV1V2
      case V3      => checkNoFixV3
      case V4      => checkNoFixV4
      case _       => throw new RuntimeException(s"Unexpected $v")
    },
    allowIllFormedStrings = true
  )

  private def checkFixScript(v: StdLibVersion) = TestCompiler(v).compileExpression(
    v match {
      case V1 | V2 => checkFixV1V2
      case V3      => checkFixV3
      case _       => checkFixV4AndNext
    },
    allowIllFormedStrings = true
  )

  private def checkNoFixDAppScript(v: StdLibVersion) = TestCompiler(v).compileContract(
    v match {
      case V3 => checkNoFixV3DApp
      case V4 => checkNoFixV4DApp
      case _  => throw new RuntimeException(s"Unexpected $v")
    },
    allowIllFormedStrings = true
  )

  private def checkFixDAppScript(v: StdLibVersion) = TestCompiler(v).compileContract(
    v match {
      case V3 => checkFixV3DApp
      case _  => checkFixV4AndNextDApp
    },
    allowIllFormedStrings = true
  )

  private val versionsBeforeActivation     = DirectiveDictionary[StdLibVersion].all.filter(_ < V5)
  private val dAppVersionsBeforeActivation = versionsBeforeActivation.filter(_ >= V3)

<<<<<<< HEAD
  private def allVersions(lastVersion: StdLibVersion)     = DirectiveDictionary[StdLibVersion].all.filter(_ <= lastVersion)
  private def allDAppVersions(lastVersion: StdLibVersion) = allVersions(lastVersion).filter(_ >= V3)

  private def scenario(lastVersion: StdLibVersion) = {
    val recipient = TxHelpers.signer(0)
    val invoker = TxHelpers.signer(1)
=======
  private val scenario = {
    val recipient  = TxHelpers.signer(0)
    val invoker    = TxHelpers.signer(1)
    val accWithFix = (1 to allVersions.size).map(idx => TxHelpers.signer(idx + 1)).zip(allVersions).toList
    val accWithNoFix =
      (1 to versionsBeforeActivation.size).map(idx => TxHelpers.signer(idx + allVersions.size + 1)).zip(versionsBeforeActivation).toList
    val dAppWithFix =
      (1 to allDAppVersions.size).map(idx => TxHelpers.signer(idx + allVersions.size + versionsBeforeActivation.size + 1)).zip(allDAppVersions).toList
    val dAppWithNoFix = (1 to dAppVersionsBeforeActivation.size)
      .map(idx => TxHelpers.signer(idx + allVersions.size + versionsBeforeActivation.size + allDAppVersions.size + 1))
      .zip(dAppVersionsBeforeActivation)
      .toList
>>>>>>> 2f13caf8

    val availableVersions     = allVersions(lastVersion)
    val availableDAppVersions = allDAppVersions(lastVersion)

    val accWithFix = (1 to availableVersions.size).map(idx => TxHelpers.signer(idx + 1)).zip(availableVersions).toList
    val accWithNoFix = (1 to versionsBeforeActivation.size).map(idx => TxHelpers.signer(idx + availableVersions.size + 1)).zip(versionsBeforeActivation).toList
    val dAppWithFix = (1 to availableDAppVersions.size).map(idx => TxHelpers.signer(idx + availableVersions.size + versionsBeforeActivation.size + 1)).zip(availableDAppVersions).toList
    val dAppWithNoFix = (1 to dAppVersionsBeforeActivation.size).map(idx => TxHelpers.signer(idx + availableVersions.size + versionsBeforeActivation.size + availableDAppVersions.size + 1)).zip(dAppVersionsBeforeActivation).toList

    val genesis = (accWithFix ::: accWithNoFix ::: dAppWithFix ::: dAppWithNoFix)
      .map { case (acc, _) => TxHelpers.genesis(acc.toAddress) }
    val invokerGenesis = TxHelpers.genesis(invoker.toAddress)

<<<<<<< HEAD
    val setNoFixVerifier = accWithNoFix.map { case (acc, v) => TxHelpers.setScript(acc, checkNoFixScript(v)) }
    val setFixVerifier = accWithFix.map { case (acc, v) => TxHelpers.setScript(acc, checkFixScript(v)) }
=======
    val setNoFix     = accWithNoFix.map { case (acc, v)  => TxHelpers.setScript(acc, checkNoFixScript(v)) }
    val setFix       = accWithFix.map { case (acc, v)    => TxHelpers.setScript(acc, checkFixScript(v)) }
>>>>>>> 2f13caf8
    val setNoFixDApp = dAppWithNoFix.map { case (acc, v) => TxHelpers.setScript(acc, checkNoFixDAppScript(v)) }
    val setFixDApp   = dAppWithFix.map { case (acc, v)   => TxHelpers.setScript(acc, checkFixDAppScript(v)) }

<<<<<<< HEAD
    val checkFixVerifier = accWithFix.map { case (acc, _) => TxHelpers.transfer(acc, recipient.toAddress, 1) }
    val checkNoFixVerifier = accWithNoFix.map { case (acc, _) => TxHelpers.transfer(acc, recipient.toAddress, 1) }
    val checkFixDApp = dAppWithFix.map { case (acc, _) => TxHelpers.invoke(acc.toAddress, func = None, invoker = invoker) }
    val checkNoFixDApp = dAppWithNoFix.map { case (acc, _) => TxHelpers.invoke(acc.toAddress, func = None, invoker = invoker) }

    (
      invokerGenesis :: genesis,
      setNoFixVerifier ::: setNoFixDApp,
      setFixVerifier ::: setFixDApp,
      checkNoFixVerifier ::: checkNoFixDApp,
      checkFixVerifier ::: checkFixDApp
    )
  }
=======
    val checkFix       = accWithFix.map { case (acc, _) => TxHelpers.transfer(acc, recipient.toAddress, 1) }
    val checkNoFix     = () => accWithNoFix.map { case (acc, _) => TxHelpers.transfer(acc, recipient.toAddress, 1) }
    val checkFixDApp   = dAppWithFix.map { case (acc, _) => TxHelpers.invoke(acc.toAddress, func = None, invoker = invoker) }
    val checkNoFixDApp = () => dAppWithNoFix.map { case (acc, _) => TxHelpers.invoke(acc.toAddress, func = None, invoker = invoker) }
>>>>>>> 2f13caf8

  private def assertNoFix(d: Domain): Unit = {
    val (genesisTxs, setNoFix, _, checkNoFix, _) = scenario(V5)
    d.appendBlock(genesisTxs*)
    d.appendBlock(setNoFix*)
    d.appendBlock(checkNoFix*)
    checkNoFix.foreach(tx => d.blockchain.transactionSucceeded(tx.id.value()) shouldBe true)
  }

  private def assertFix(d: Domain, lastVersion: StdLibVersion): Unit = {
    val (genesisTxs, setNoFix, setFix, checkNoFix, checkFix) = scenario(lastVersion)
    d.appendBlock(genesisTxs*)
    d.appendBlock(setFix*)
    d.appendBlock(checkFix*)
    checkFix.foreach(tx => d.blockchain.transactionSucceeded(tx.id.value()) shouldBe true)

    d.appendBlock(setNoFix*)
    checkNoFix.foreach { tx =>
      val error = if (tx.isInstanceOf[InvokeScriptTransaction]) "no fix error" else "TransactionNotAllowedByScript"
      (the[RuntimeException] thrownBy d.appendBlock(tx)).getMessage should include(error)
    }
  }

  property(s"string functions return correct results for unicode input after ${BlockchainFeatures.SynchronousCalls} activation") {
    withDomain(RideV4)(assertNoFix)
    DirectiveDictionary[StdLibVersion].all
      .filter(_ >= V5)
      .foreach(v => withDomain(settingsForRide(v).configure(_.copy(enforceTransferValidationAfter = 0)))(assertFix(_, v)))
  }
}<|MERGE_RESOLUTION|>--- conflicted
+++ resolved
@@ -162,27 +162,12 @@
   private val versionsBeforeActivation     = DirectiveDictionary[StdLibVersion].all.filter(_ < V5)
   private val dAppVersionsBeforeActivation = versionsBeforeActivation.filter(_ >= V3)
 
-<<<<<<< HEAD
   private def allVersions(lastVersion: StdLibVersion)     = DirectiveDictionary[StdLibVersion].all.filter(_ <= lastVersion)
   private def allDAppVersions(lastVersion: StdLibVersion) = allVersions(lastVersion).filter(_ >= V3)
 
   private def scenario(lastVersion: StdLibVersion) = {
     val recipient = TxHelpers.signer(0)
     val invoker = TxHelpers.signer(1)
-=======
-  private val scenario = {
-    val recipient  = TxHelpers.signer(0)
-    val invoker    = TxHelpers.signer(1)
-    val accWithFix = (1 to allVersions.size).map(idx => TxHelpers.signer(idx + 1)).zip(allVersions).toList
-    val accWithNoFix =
-      (1 to versionsBeforeActivation.size).map(idx => TxHelpers.signer(idx + allVersions.size + 1)).zip(versionsBeforeActivation).toList
-    val dAppWithFix =
-      (1 to allDAppVersions.size).map(idx => TxHelpers.signer(idx + allVersions.size + versionsBeforeActivation.size + 1)).zip(allDAppVersions).toList
-    val dAppWithNoFix = (1 to dAppVersionsBeforeActivation.size)
-      .map(idx => TxHelpers.signer(idx + allVersions.size + versionsBeforeActivation.size + allDAppVersions.size + 1))
-      .zip(dAppVersionsBeforeActivation)
-      .toList
->>>>>>> 2f13caf8
 
     val availableVersions     = allVersions(lastVersion)
     val availableDAppVersions = allDAppVersions(lastVersion)
@@ -196,19 +181,13 @@
       .map { case (acc, _) => TxHelpers.genesis(acc.toAddress) }
     val invokerGenesis = TxHelpers.genesis(invoker.toAddress)
 
-<<<<<<< HEAD
-    val setNoFixVerifier = accWithNoFix.map { case (acc, v) => TxHelpers.setScript(acc, checkNoFixScript(v)) }
-    val setFixVerifier = accWithFix.map { case (acc, v) => TxHelpers.setScript(acc, checkFixScript(v)) }
-=======
-    val setNoFix     = accWithNoFix.map { case (acc, v)  => TxHelpers.setScript(acc, checkNoFixScript(v)) }
-    val setFix       = accWithFix.map { case (acc, v)    => TxHelpers.setScript(acc, checkFixScript(v)) }
->>>>>>> 2f13caf8
+    val setNoFixVerifier     = accWithNoFix.map { case (acc, v)  => TxHelpers.setScript(acc, checkNoFixScript(v)) }
+    val setFixVerifier       = accWithFix.map { case (acc, v)    => TxHelpers.setScript(acc, checkFixScript(v)) }
     val setNoFixDApp = dAppWithNoFix.map { case (acc, v) => TxHelpers.setScript(acc, checkNoFixDAppScript(v)) }
     val setFixDApp   = dAppWithFix.map { case (acc, v)   => TxHelpers.setScript(acc, checkFixDAppScript(v)) }
 
-<<<<<<< HEAD
-    val checkFixVerifier = accWithFix.map { case (acc, _) => TxHelpers.transfer(acc, recipient.toAddress, 1) }
-    val checkNoFixVerifier = accWithNoFix.map { case (acc, _) => TxHelpers.transfer(acc, recipient.toAddress, 1) }
+    val checkFixVerifier       = accWithFix.map { case (acc, _) => TxHelpers.transfer(acc, recipient.toAddress, 1) }
+    val checkNoFixVerifier     = accWithNoFix.map { case (acc, _) => TxHelpers.transfer(acc, recipient.toAddress, 1) }
     val checkFixDApp = dAppWithFix.map { case (acc, _) => TxHelpers.invoke(acc.toAddress, func = None, invoker = invoker) }
     val checkNoFixDApp = dAppWithNoFix.map { case (acc, _) => TxHelpers.invoke(acc.toAddress, func = None, invoker = invoker) }
 
@@ -220,12 +199,6 @@
       checkFixVerifier ::: checkFixDApp
     )
   }
-=======
-    val checkFix       = accWithFix.map { case (acc, _) => TxHelpers.transfer(acc, recipient.toAddress, 1) }
-    val checkNoFix     = () => accWithNoFix.map { case (acc, _) => TxHelpers.transfer(acc, recipient.toAddress, 1) }
-    val checkFixDApp   = dAppWithFix.map { case (acc, _) => TxHelpers.invoke(acc.toAddress, func = None, invoker = invoker) }
-    val checkNoFixDApp = () => dAppWithNoFix.map { case (acc, _) => TxHelpers.invoke(acc.toAddress, func = None, invoker = invoker) }
->>>>>>> 2f13caf8
 
   private def assertNoFix(d: Domain): Unit = {
     val (genesisTxs, setNoFix, _, checkNoFix, _) = scenario(V5)
