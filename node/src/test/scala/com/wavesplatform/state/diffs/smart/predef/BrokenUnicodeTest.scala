--- conflicted
+++ resolved
@@ -1,56 +1,18 @@
 package com.wavesplatform.state.diffs.smart.predef
 
-<<<<<<< HEAD
-import com.wavesplatform.common.state.ByteStr
-import com.wavesplatform.common.utils.EitherExt2
-=======
->>>>>>> e05a253d
 import com.wavesplatform.db.WithDomain
-import com.wavesplatform.db.WithState.AddrWithBalance
 import com.wavesplatform.features.BlockchainFeatures
 import com.wavesplatform.history.Domain
 import com.wavesplatform.lang.directives.DirectiveDictionary
-import com.wavesplatform.lang.directives.values._
+import com.wavesplatform.lang.directives.values.*
 import com.wavesplatform.lang.v1.compiler.TestCompiler
-<<<<<<< HEAD
-import com.wavesplatform.state.diffs.ENOUGH_AMT
-import com.wavesplatform.state.diffs.ci.ciFee
-import com.wavesplatform.test._
-import com.wavesplatform.transaction.{GenesisTransaction, TxVersion}
-import com.wavesplatform.transaction.Asset.Waves
-import com.wavesplatform.transaction.smart.{InvokeScriptTransaction, SetScriptTransaction}
-import com.wavesplatform.transaction.transfer.TransferTransaction
-import com.wavesplatform.transaction.utils.Signed
-import org.scalacheck.Gen
-=======
-import com.wavesplatform.settings.TestFunctionalitySettings
-import com.wavesplatform.test._
+import com.wavesplatform.test.*
 import com.wavesplatform.transaction.TxHelpers
->>>>>>> e05a253d
+import com.wavesplatform.transaction.smart.InvokeScriptTransaction
 import org.scalatest.EitherValues
 
 class BrokenUnicodeTest extends PropSpec with WithDomain with EitherValues {
-  import DomainPresets._
-
-<<<<<<< HEAD
-  private val time = new TestTime
-  private def ts   = time.getTimestamp()
-=======
-  private val activationHeight = 4
-  private val fs = TestFunctionalitySettings.Enabled.copy(
-    preActivatedFeatures = Map(
-      BlockchainFeatures.SmartAccounts.id    -> 0,
-      BlockchainFeatures.SmartAssets.id      -> 0,
-      BlockchainFeatures.Ride4DApps.id       -> 0,
-      BlockchainFeatures.FeeSponsorship.id   -> 0,
-      BlockchainFeatures.DataTransaction.id  -> 0,
-      BlockchainFeatures.BlockReward.id      -> 0,
-      BlockchainFeatures.BlockV5.id          -> 0,
-      BlockchainFeatures.SynchronousCalls.id -> activationHeight
-    ),
-    estimatorPreCheckHeight = Int.MaxValue
-  )
->>>>>>> e05a253d
+  import DomainPresets.*
 
   private val u1 = "\ud87e"
   private val u2 = "\udc1a"
@@ -200,53 +162,46 @@
   private val versionsBeforeActivation     = DirectiveDictionary[StdLibVersion].all.filter(_ < V5)
   private val dAppVersionsBeforeActivation = versionsBeforeActivation.filter(_ >= V3)
 
-<<<<<<< HEAD
   private def allVersions(lastVersion: StdLibVersion)     = DirectiveDictionary[StdLibVersion].all.filter(_ <= lastVersion)
   private def allDAppVersions(lastVersion: StdLibVersion) = allVersions(lastVersion).filter(_ >= V3)
 
-  private def scenario(lastVersion: StdLibVersion) =
-    for {
-      recipient <- accountGen
-      invoker   <- accountGen
-      availableVersions     = allVersions(lastVersion)
-      availableDAppVersions = allDAppVersions(lastVersion)
-      accWithFix    <- Gen.listOfN(availableVersions.size, accountGen).map(_.zip(availableVersions))
-      accWithNoFix  <- Gen.listOfN(versionsBeforeActivation.size, accountGen).map(_.zip(versionsBeforeActivation))
-      dAppWithFix   <- Gen.listOfN(availableDAppVersions.size, accountGen).map(_.zip(availableDAppVersions))
-      dAppWithNoFix <- Gen.listOfN(dAppVersionsBeforeActivation.size, accountGen).map(_.zip(dAppVersionsBeforeActivation))
-      fee           <- ciFee()
-      genesisTxs = (accWithFix ::: accWithNoFix ::: dAppWithFix ::: dAppWithNoFix)
-        .map(a => GenesisTransaction.create(a._1.toAddress, ENOUGH_AMT, ts).explicitGet())
-      invokerGenesis   = GenesisTransaction.create(invoker.toAddress, ENOUGH_AMT, ts).explicitGet()
-      setNoFixVerifier = accWithNoFix.map(a => SetScriptTransaction.selfSigned(1.toByte, a._1, Some(checkNoFixScript(a._2)), fee, ts).explicitGet())
-      setFixVerifier   = accWithFix.map(a => SetScriptTransaction.selfSigned(1.toByte, a._1, Some(checkFixScript(a._2)), fee, ts).explicitGet())
-      setNoFixDApp     = dAppWithNoFix.map(a => SetScriptTransaction.selfSigned(1.toByte, a._1, Some(checkNoFixDAppScript(a._2)), fee, ts).explicitGet())
-      setFixDApp       = dAppWithFix.map(a => SetScriptTransaction.selfSigned(1.toByte, a._1, Some(checkFixDAppScript(a._2)), fee, ts).explicitGet())
-      checkFixVerifier = accWithFix.map(
-        a =>
-          TransferTransaction
-            .selfSigned(TxVersion.V2, a._1, recipient.toAddress, Waves, 1, Waves, fee, ByteStr.empty, ts)
-            .explicitGet()
-      )
-      checkNoFixVerifier = accWithNoFix.map(
-        a =>
-          TransferTransaction
-            .selfSigned(TxVersion.V2, a._1, recipient.toAddress, Waves, 1, Waves, fee, ByteStr.empty, ts)
-            .explicitGet()
-      )
-      checkFixDApp = dAppWithFix
-        .map(a => Signed.invokeScript(TxVersion.V2, invoker, a._1.toAddress, None, Nil, fee, Waves, ts))
-      checkNoFixDApp = dAppWithNoFix.map(a => Signed.invokeScript(TxVersion.V2, invoker, a._1.toAddress, None, Nil, fee, Waves, ts))
-    } yield (
-      invokerGenesis :: genesisTxs,
+  private def scenario(lastVersion: StdLibVersion) = {
+    val recipient = TxHelpers.signer(0)
+    val invoker = TxHelpers.signer(1)
+
+    val availableVersions     = allVersions(lastVersion)
+    val availableDAppVersions = allDAppVersions(lastVersion)
+
+    val accWithFix = (1 to availableVersions.size).map(idx => TxHelpers.signer(idx + 1)).zip(availableVersions).toList
+    val accWithNoFix = (1 to versionsBeforeActivation.size).map(idx => TxHelpers.signer(idx + availableVersions.size + 1)).zip(versionsBeforeActivation).toList
+    val dAppWithFix = (1 to availableDAppVersions.size).map(idx => TxHelpers.signer(idx + availableVersions.size + versionsBeforeActivation.size + 1)).zip(availableDAppVersions).toList
+    val dAppWithNoFix = (1 to dAppVersionsBeforeActivation.size).map(idx => TxHelpers.signer(idx + availableVersions.size + versionsBeforeActivation.size + availableDAppVersions.size + 1)).zip(dAppVersionsBeforeActivation).toList
+
+    val genesis = (accWithFix ::: accWithNoFix ::: dAppWithFix ::: dAppWithNoFix)
+      .map { case (acc, _) => TxHelpers.genesis(acc.toAddress) }
+    val invokerGenesis = TxHelpers.genesis(invoker.toAddress)
+
+    val setNoFixVerifier = accWithNoFix.map { case (acc, v) => TxHelpers.setScript(acc, checkNoFixScript(v)) }
+    val setFixVerifier = accWithFix.map { case (acc, v) => TxHelpers.setScript(acc, checkFixScript(v)) }
+    val setNoFixDApp = dAppWithNoFix.map { case (acc, v) => TxHelpers.setScript(acc, checkNoFixDAppScript(v)) }
+    val setFixDApp = dAppWithFix.map { case (acc, v) => TxHelpers.setScript(acc, checkFixDAppScript(v)) }
+
+    val checkFixVerifier = accWithFix.map { case (acc, _) => TxHelpers.transfer(acc, recipient.toAddress, 1) }
+    val checkNoFixVerifier = accWithNoFix.map { case (acc, _) => TxHelpers.transfer(acc, recipient.toAddress, 1) }
+    val checkFixDApp = dAppWithFix.map { case (acc, _) => TxHelpers.invoke(acc.toAddress, func = None, invoker = invoker) }
+    val checkNoFixDApp = dAppWithNoFix.map { case (acc, _) => TxHelpers.invoke(acc.toAddress, func = None, invoker = invoker) }
+
+    (
+      invokerGenesis :: genesis,
       setNoFixVerifier ::: setNoFixDApp,
       setFixVerifier ::: setFixDApp,
       checkNoFixVerifier ::: checkNoFixDApp,
       checkFixVerifier ::: checkFixDApp
     )
+  }
 
   private def assertNoFix(d: Domain): Unit = {
-    val (genesisTxs, setNoFix, _, checkNoFix, _) = scenario(V5).sample.get
+    val (genesisTxs, setNoFix, _, checkNoFix, _) = scenario(V5)
     d.appendBlock(genesisTxs*)
     d.appendBlock(setNoFix*)
     d.appendBlock(checkNoFix*)
@@ -254,7 +209,7 @@
   }
 
   private def assertFix(d: Domain, lastVersion: StdLibVersion): Unit = {
-    val (genesisTxs, setNoFix, setFix, checkNoFix, checkFix) = scenario(lastVersion).sample.get
+    val (genesisTxs, setNoFix, setFix, checkNoFix, checkFix) = scenario(lastVersion)
     d.appendBlock(genesisTxs*)
     d.appendBlock(setFix*)
     d.appendBlock(checkFix*)
@@ -264,57 +219,6 @@
     checkNoFix.foreach { tx =>
       val error = if (tx.isInstanceOf[InvokeScriptTransaction]) "no fix error" else "TransactionNotAllowedByScript"
       (the[RuntimeException] thrownBy d.appendBlock(tx)).getMessage should include(error)
-=======
-  private val scenario = {
-    val recipient = TxHelpers.signer(0)
-    val invoker = TxHelpers.signer(1)
-    val accWithFix = (1 to allVersions.size).map(idx => TxHelpers.signer(idx + 1)).zip(allVersions).toList
-    val accWithNoFix = (1 to versionsBeforeActivation.size).map(idx => TxHelpers.signer(idx + allVersions.size + 1)).zip(versionsBeforeActivation).toList
-    val dAppWithFix = (1 to allDAppVersions.size).map(idx => TxHelpers.signer(idx + allVersions.size + versionsBeforeActivation.size + 1)).zip(allDAppVersions).toList
-    val dAppWithNoFix = (1 to dAppVersionsBeforeActivation.size).map(idx => TxHelpers.signer(idx + allVersions.size + versionsBeforeActivation.size + allDAppVersions.size + 1)).zip(dAppVersionsBeforeActivation).toList
-
-    val balances = (accWithFix ::: accWithNoFix ::: dAppWithFix ::: dAppWithNoFix)
-      .map { case (acc, _) => AddrWithBalance(acc.toAddress) }
-    val invokerBalance = AddrWithBalance(invoker.toAddress)
-
-    val setNoFix = accWithNoFix.map { case (acc, v) => TxHelpers.setScript(acc, checkNoFixScript(v)) }
-    val setFix = accWithFix.map { case (acc, v) => TxHelpers.setScript(acc, checkFixScript(v)) }
-    val setNoFixDApp = dAppWithNoFix.map { case (acc, v) => TxHelpers.setScript(acc, checkNoFixDAppScript(v)) }
-    val setFixDApp = dAppWithFix.map { case (acc, v) => TxHelpers.setScript(acc, checkFixDAppScript(v)) }
-
-    val checkFix = accWithFix.map { case (acc, _) => TxHelpers.transfer(acc, recipient.toAddress, 1) }
-    val checkNoFix = () => accWithNoFix.map { case (acc, _) => TxHelpers.transfer(acc, recipient.toAddress, 1) }
-    val checkFixDApp = dAppWithFix.map { case (acc, _) => TxHelpers.invoke(acc.toAddress, func = None, invoker = invoker) }
-    val checkNoFixDApp = () => dAppWithNoFix.map { case (acc, _) => TxHelpers.invoke(acc.toAddress, func = None, invoker = invoker) }
-
-    (invokerBalance :: balances, setNoFix, setFix, checkFix, checkNoFix, setNoFixDApp, setFixDApp, checkFixDApp, checkNoFixDApp)
-  }
-
-  property(s"string functions return correct results for unicode input after ${BlockchainFeatures.SynchronousCalls} activation") {
-    val (balances, setNoFix, setFix, checkFix, checkNoFix, setNoFixDApp, setFixDApp, checkFixDApp, checkNoFixDApp) = scenario
-    withDomain(domainSettingsWithFS(fs), balances) { d =>
-      val checkNoFix1     = checkNoFix()
-      val checkNoFixDApp1 = checkNoFixDApp()
-      d.appendBlock(setNoFix ::: setNoFixDApp: _*)
-
-      val checkNoFixTxs = checkNoFix1 ::: checkNoFixDApp1
-      d.appendBlock(checkNoFixTxs: _*)
-      checkNoFixTxs.foreach(tx => d.blockchain.transactionSucceeded(tx.id.value()) shouldBe true)
-
-      d.appendBlock()
-      d.blockchain.height shouldBe activationHeight
-
-      val checkFixTxs = checkFix ::: checkFixDApp
-      d.appendBlock(setFix ::: setFixDApp: _*)
-      d.appendBlock(checkFixTxs: _*)
-      checkFixTxs.foreach(tx => d.blockchain.transactionSucceeded(tx.id.value()) shouldBe true)
-      checkNoFix().foreach { tx =>
-        d.appendBlockE(tx) should produce("TransactionNotAllowedByScript")
-      }
-      checkNoFixDApp().foreach { tx =>
-        d.appendBlockE(tx) should produce("ScriptExecutionError(error = DApp")
-      }
->>>>>>> e05a253d
     }
   }
 
