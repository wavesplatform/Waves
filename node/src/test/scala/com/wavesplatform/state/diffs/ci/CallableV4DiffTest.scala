package com.wavesplatform.state.diffs.ci

import com.wavesplatform.account.{Address, KeyPair}
import com.wavesplatform.common.state.ByteStr
import com.wavesplatform.common.utils.EitherExt2
import com.wavesplatform.features.BlockchainFeatures
import com.wavesplatform.lagonaki.mocks.TestBlock
import com.wavesplatform.lang.directives.values.{Asset, V4}
import com.wavesplatform.lang.script.v1.ExprScript
import com.wavesplatform.lang.script.{ContractScript, Script}
import com.wavesplatform.lang.v1.parser.Parser
import com.wavesplatform.settings.TestFunctionalitySettings
import com.wavesplatform.state.EmptyDataEntry
import com.wavesplatform.state.diffs.FeeValidation.FeeConstants
import com.wavesplatform.state.diffs.TransactionDiffer.TransactionValidationError
import com.wavesplatform.state.diffs._
import com.wavesplatform.transaction.Asset.{IssuedAsset, Waves}
import com.wavesplatform.transaction.assets.IssueTransaction
import com.wavesplatform.transaction.smart.script.trace.{AssetVerifierTrace, InvokeScriptTrace}
import com.wavesplatform.transaction.smart.{InvokeScriptTransaction, SetScriptTransaction}
import com.wavesplatform.transaction.{GenesisTransaction, TxVersion}
import com.wavesplatform.{NoShrink, TransactionGen, WithDB}
import org.scalacheck.Gen
import org.scalatest.{Inside, Matchers, PropSpec}
import org.scalatestplus.scalacheck.{ScalaCheckPropertyChecks => PropertyChecks}

class CallableV4DiffTest extends PropSpec with PropertyChecks with Matchers with TransactionGen with NoShrink with WithDB with Inside {
  property("reissue and burn actions result state") {
    forAll(paymentPreconditions(feeMultiplier = 0)) {
      case (genesis, setScript, invoke, issue, master, reissueAmount, burnAmount) =>
        assertDiffAndState(
          Seq(TestBlock.create(genesis :+ setScript :+ issue)),
          TestBlock.create(Seq(invoke)),
          features
        ) {
          case (_, blockchain) =>
            val asset        = IssuedAsset(issue.id.value)
            val resultAmount = issue.quantity + reissueAmount - burnAmount

            blockchain.assetDescription(asset).get.totalVolume shouldBe resultAmount
            blockchain.balance(master, asset) shouldBe resultAmount
        }
    }
  }

  property("asset script can disallow reissue") {
    val disallowReissueAsset: Script =
      assetVerifier(
        """
          | match tx {
          |   case r: ReissueTransaction => false
          |   case _ => true
          | }
        """.stripMargin
      )

    forAll(paymentPreconditions(Some(disallowReissueAsset), feeMultiplier = 2)) {
      case (genesis, setScript, invoke, issue, _, _, _) =>
        assertDiffEi(
          Seq(TestBlock.create(genesis :+ setScript :+ issue)),
          TestBlock.create(Seq(invoke)),
          features
        )(_ should produce("TransactionNotAllowedByScript"))
    }
  }

  property("asset script can disallow burn") {
    val disallowBurnAsset: Script =
      assetVerifier(
        """
          | match tx {
          |   case r: BurnTransaction => false
          |   case _ => true
          | }
        """.stripMargin
      )

    forAll(paymentPreconditions(Some(disallowBurnAsset), feeMultiplier = 2)) {
      case (genesis, setScript, invoke, issue, _, _, _) =>
        assertDiffEi(
          Seq(TestBlock.create(genesis :+ setScript :+ issue)),
          TestBlock.create(Seq(invoke)),
          features
        )(_ should produce("TransactionNotAllowedByScript"))
    }
  }

  property("asset script can allow burn and reissue") {
    val allowBurnAndReissueAsset: Script =
      assetVerifier(
        """
          | match tx {
          |   case t: ReissueTransaction | BurnTransaction => true
          |   case _ => false
          | }
        """.stripMargin
      )

    forAll(paymentPreconditions(Some(allowBurnAndReissueAsset), feeMultiplier = 2)) {
      case (genesis, setScript, invoke, issue, _, _, _) =>
        assertDiffEi(
          Seq(TestBlock.create(genesis :+ setScript :+ issue)),
          TestBlock.create(Seq(invoke)),
          features
        )(_ shouldBe 'right)
    }
  }

  property("action state changes affects subsequent actions") {
    forAll(multiActionPreconditions(feeMultiplier = 6, withScriptError = false)) {
      case (genesis, setScript, invoke, issue, master, invoker, reissueAmount, burnAmount, transferAmount) =>
        assertDiffAndState(
          Seq(TestBlock.create(genesis :+ setScript :+ issue)),
          TestBlock.create(Seq(invoke)),
          features
        ) {
          case (_, blockchain) =>
            val asset                 = IssuedAsset(issue.id.value)
            val totalResultAmount     = issue.quantity + (reissueAmount - burnAmount) * 2
            val issuerResultAmount    = issue.quantity + (reissueAmount - burnAmount - transferAmount) * 2
            val recipientResultAmount = transferAmount * 2

            blockchain.assetDescription(asset).get.totalVolume shouldBe totalResultAmount
            blockchain.balance(master, asset) shouldBe issuerResultAmount
            blockchain.balance(invoker, asset) shouldBe recipientResultAmount
        }
    }
  }

  property("check fee") {
    val minimalFee = 6 * ScriptExtraFee + FeeConstants(InvokeScriptTransaction.typeId) * FeeValidation.FeeUnit
    forAll(multiActionPreconditions(feeMultiplier = 5, withScriptError = false)) {
      case (genesis, setScript, invoke, issue, _, _, _, _, _) =>
        assertDiffEi(
          Seq(TestBlock.create(genesis :+ setScript :+ issue)),
          TestBlock.create(Seq(invoke)),
          features
        )(_ should produce(s" with 6 total scripts invoked does not exceed minimal value of $minimalFee WAVES"))
    }
  }

  property("trace") {
    forAll(multiActionPreconditions(feeMultiplier = 6, withScriptError = true)) {
      case (genesis, setScript, invoke, issue, _, _, _, _, _) =>
        assertDiffEiTraced(
          Seq(TestBlock.create(genesis :+ setScript :+ issue)),
          TestBlock.create(Seq(invoke)),
          features
        ) { r =>
          r.trace.size shouldBe 4
          r.trace.head.asInstanceOf[InvokeScriptTrace].resultE shouldBe 'right

          val assetTrace = r.trace.tail.asInstanceOf[List[AssetVerifierTrace]]
          assetTrace.take(2).foreach(_.errorO shouldBe None)
          assetTrace.last.errorO.get shouldBe r.resultE.left.get.asInstanceOf[TransactionValidationError].cause
        }
    }
  }

  property("diff contains delete entries") {
    val deleteEntryDApp = dApp(
      """
        | [
        |   DeleteEntry("key1"),
        |   DeleteEntry("key2")
        | ]
        |
        |""".stripMargin
    )

    val deleteEntryPreconditions: Gen[(List[GenesisTransaction], SetScriptTransaction, InvokeScriptTransaction, KeyPair)] =
      for {
        master  <- accountGen
        invoker <- accountGen
        ts      <- timestampGen
        fee     <- ciFee()
      } yield {
        val dApp = Some(deleteEntryDApp)
        for {
          genesis  <- GenesisTransaction.create(master, ENOUGH_AMT, ts)
          genesis2 <- GenesisTransaction.create(invoker, ENOUGH_AMT, ts)
          setDApp  <- SetScriptTransaction.selfSigned(1.toByte, master, dApp, fee, ts + 2)
          ci       <- InvokeScriptTransaction.selfSigned(1.toByte, invoker, master, None, Nil, fee, Waves, ts + 3)
        } yield (List(genesis, genesis2), setDApp, ci, master)
      }.explicitGet()

    forAll(deleteEntryPreconditions) {
      case (genesis, setScript, invoke, master) =>
        assertDiffAndState(
          Seq(TestBlock.create(genesis :+ setScript)),
          TestBlock.create(Seq(invoke)),
          features
        ) { case (diff, _) =>
          diff.accountData(master).data shouldBe
            Map(
              "key1" -> EmptyDataEntry("key1"),
              "key2" -> EmptyDataEntry("key2")
            )
        }
    }
  }

  private def paymentPreconditions(
      assetScript: Option[Script] = None,
      feeMultiplier: Int
  ): Gen[(List[GenesisTransaction], SetScriptTransaction, InvokeScriptTransaction, IssueTransaction, KeyPair, Long, Long)] =
    for {
      master        <- accountGen
      invoker       <- accountGen
      ts            <- timestampGen
      fee           <- ciFee(feeMultiplier)
      issue         <- issueV2TransactionGen(master, Gen.const(assetScript), reissuableParam = Some(true))
      reissueAmount <- positiveLongGen
      burnAmount    <- Gen.choose(0, reissueAmount)
    } yield {
      val dApp = Some(reissueAndBurnDApp(issue.id.value, reissueAmount, burnAmount))
      for {
        genesis  <- GenesisTransaction.create(master, ENOUGH_AMT, ts)
        genesis2 <- GenesisTransaction.create(invoker, ENOUGH_AMT, ts)
        setDApp  <- SetScriptTransaction.selfSigned(1.toByte, master, dApp, fee, ts + 2)
        ci       <- InvokeScriptTransaction.selfSigned(1.toByte, invoker, master, None, Nil, fee, Waves, ts + 3)
      } yield (List(genesis, genesis2), setDApp, ci, issue, master, reissueAmount, burnAmount)
    }.explicitGet()

  def multiActionDApp(
      assetId: ByteStr,
      recipient: Address,
      reissueAmount: Long,
      burnAmount: Long,
      transferAmount: Long
  ): Script =
<<<<<<< HEAD
    dApp(
      s"""
=======
      dApp(
        s"""
>>>>>>> b915c135
           | [
           |   IntegerEntry("int", 1),
           |   BooleanEntry("bool", true),
           |
           |   Reissue(base58'$assetId', true, $reissueAmount),
           |   Burn(base58'$assetId', $burnAmount),
           |   ScriptTransfer(Address(base58'${recipient.bytes}'), $transferAmount, base58'$assetId'),
           |
           |   StringEntry("str", "str"),
           |   BinaryEntry("bin", base58'$assetId'),
           |
           |   Reissue(base58'$assetId', false, $reissueAmount),
           |   Burn(base58'$assetId', $burnAmount),
           |   ScriptTransfer(Address(base58'${recipient.bytes}'), $transferAmount, base58'$assetId')
           | ]
       """.stripMargin
    )

  def checkStateAsset(
      startAmount: Long,
      reissueAmount: Long,
      burnAmount: Long,
      transferAmount: Long,
      recipient: Address
  ): Script = {
    val reissueCheckAmount1  = startAmount
    val burnCheckAmount1     = reissueCheckAmount1 + reissueAmount
    val transferCheckAmount1 = burnCheckAmount1 - burnAmount

    val reissueCheckAmount2  = transferCheckAmount1
    val burnCheckAmount2     = reissueCheckAmount2 + reissueAmount
    val transferCheckAmount2 = burnCheckAmount2 - burnAmount

    assetVerifier(
      s"""
           | let recipient = Address(base58'${recipient.bytes}')
           |
           | func checkState(expectedAmount1: Int, expectedAmount2: Int) =
           |   this.issuer.getInteger("int") == 1     &&
           |   this.issuer.getBoolean("bool") == true &&
           |   (
           |     this.quantity == expectedAmount1      &&     # first action evaluation
           |     this.issuer.getString("str") == unit  &&
           |     this.issuer.getBinary("bin") == unit  &&
           |     recipient.assetBalance(this.id) == 0  ||
           |
           |     this.quantity == expectedAmount2        &&   # second action evaluation
           |     this.issuer.getString("str") == "str"   &&
           |     this.issuer.getBinary("bin") == this.id &&
           |     recipient.assetBalance(this.id) == $transferAmount
           |   )
           |
           | match tx {
           |   case t: ReissueTransaction =>
           |     t.quantity == $reissueAmount &&
           |     checkState($reissueCheckAmount1, $reissueCheckAmount2)
           |
           |   case t: BurnTransaction =>
           |     t.quantity == $burnAmount &&
           |     checkState($burnCheckAmount1, $burnCheckAmount2)
           |
           |   case t: TransferTransaction =>
           |     t.amount == $transferAmount &&
           |     checkState($transferCheckAmount1, $transferCheckAmount2)
           |
           |   case _ => throw("unexpected")
           | }
      """.stripMargin
    )
  }

  private def multiActionPreconditions(
      feeMultiplier: Int,
      withScriptError: Boolean
  ): Gen[(List[GenesisTransaction], SetScriptTransaction, InvokeScriptTransaction, IssueTransaction, KeyPair, KeyPair, Long, Long, Long)] =
    for {
      master         <- accountGen
      invoker        <- accountGen
      ts             <- timestampGen
      fee            <- ciFee(feeMultiplier)
      startAmount    <- positiveLongGen
      reissueAmount  <- positiveLongGen
      burnAmount     <- Gen.choose(0, reissueAmount)
      transferAmount <- Gen.choose(0, reissueAmount - burnAmount)
      assetCheckTransferAmount = if (withScriptError) transferAmount + 1 else transferAmount
      assetScript              = Some(checkStateAsset(startAmount, reissueAmount, burnAmount, assetCheckTransferAmount, invoker.toAddress))
      issue <- issueV2TransactionGen(master, Gen.const(assetScript), reissuableParam = Some(true), quantityParam = Some(startAmount))
    } yield {
      val dApp = Some(multiActionDApp(issue.id.value, invoker.publicKey.toAddress, reissueAmount, burnAmount, transferAmount))
      for {
        genesis  <- GenesisTransaction.create(master, ENOUGH_AMT, ts)
        genesis2 <- GenesisTransaction.create(invoker, ENOUGH_AMT, ts)
        setDApp  <- SetScriptTransaction.selfSigned(TxVersion.V1, master, dApp, fee, ts + 2)
        ci       <- InvokeScriptTransaction.selfSigned(TxVersion.V1, invoker, master, None, Nil, fee, Waves, ts + 3)
      } yield (List(genesis, genesis2), setDApp, ci, issue, master, invoker, reissueAmount, burnAmount, transferAmount)
    }.explicitGet()

  private def assetVerifier(body: String): Script = {
    val script =
      s"""
         | {-# STDLIB_VERSION 4          #-}
         | {-# CONTENT_TYPE   EXPRESSION #-}
         | {-# SCRIPT_TYPE    ASSET      #-}
         |
         | $body
         |
       """.stripMargin

    val expr     = Parser.parseExpr(script).get.value
    val compiled = compileExpr(expr, V4, Asset)
    ExprScript(V4, compiled).explicitGet()
  }

  private def reissueAndBurnDApp(assetId: ByteStr, reissueAmount: Long, burnAmount: Long): Script =
    dApp(
      s"""
         | [
         |   Reissue(base58'$assetId', true, $reissueAmount),
         |   Burn(base58'$assetId', $burnAmount)
         | ]
       """.stripMargin
    )

  private def dApp(body: String): Script = {
    val script =
      s"""
         | {-# STDLIB_VERSION 4       #-}
         | {-# CONTENT_TYPE   DAPP    #-}
         | {-# SCRIPT_TYPE    ACCOUNT #-}
         |
         | @Callable(i)
         | func default() = $body
         |
       """.stripMargin

    val expr     = Parser.parseContract(script).get.value
    val contract = compileContractFromExpr(expr, V4)
    ContractScript(V4, contract).explicitGet()
  }

  private val features = TestFunctionalitySettings.Enabled.copy(
    preActivatedFeatures = Seq(
      BlockchainFeatures.SmartAccounts,
      BlockchainFeatures.SmartAssets,
      BlockchainFeatures.Ride4DApps,
      BlockchainFeatures.MultiPaymentInvokeScript
    ).map(_.id -> 0).toMap
  )
}<|MERGE_RESOLUTION|>--- conflicted
+++ resolved
@@ -190,12 +190,13 @@
           Seq(TestBlock.create(genesis :+ setScript)),
           TestBlock.create(Seq(invoke)),
           features
-        ) { case (diff, _) =>
-          diff.accountData(master).data shouldBe
-            Map(
-              "key1" -> EmptyDataEntry("key1"),
-              "key2" -> EmptyDataEntry("key2")
-            )
+        ) {
+          case (diff, _) =>
+            diff.accountData(master).data shouldBe
+              Map(
+                "key1" -> EmptyDataEntry("key1"),
+                "key2" -> EmptyDataEntry("key2")
+              )
         }
     }
   }
@@ -229,13 +230,8 @@
       burnAmount: Long,
       transferAmount: Long
   ): Script =
-<<<<<<< HEAD
     dApp(
       s"""
-=======
-      dApp(
-        s"""
->>>>>>> b915c135
            | [
            |   IntegerEntry("int", 1),
            |   BooleanEntry("bool", true),
