package com.wavesplatform.state.diffs.ci

import com.wavesplatform.account.{Address, KeyPair}
import com.wavesplatform.common.state.ByteStr
import com.wavesplatform.common.utils.EitherExt2
import com.wavesplatform.db.WithDomain
import com.wavesplatform.db.WithState.AddrWithBalance
import com.wavesplatform.lagonaki.mocks.TestBlock
import com.wavesplatform.lang.directives.values.V4
import com.wavesplatform.lang.script.Script
import com.wavesplatform.lang.v1.compiler.TestCompiler
import com.wavesplatform.lang.v1.evaluator.ctx.impl.GlobalValNames
import com.wavesplatform.state.diffs.*
import com.wavesplatform.state.diffs.FeeValidation.FeeConstants
import com.wavesplatform.state.diffs.TransactionDiffer.TransactionValidationError
import com.wavesplatform.state.{EmptyDataEntry, SponsorshipValue}
import com.wavesplatform.test.*
import com.wavesplatform.test.DomainPresets.{RideV4, RideV6}
import com.wavesplatform.transaction.Asset.IssuedAsset
import com.wavesplatform.transaction.assets.IssueTransaction
import com.wavesplatform.transaction.smart.script.trace.{AssetVerifierTrace, InvokeScriptTrace}
import com.wavesplatform.transaction.smart.{InvokeScriptTransaction, SetScriptTransaction}
import com.wavesplatform.transaction.{GenesisTransaction, TransactionType, TxHelpers}
import org.scalatest.EitherValues

class CallableV4DiffTest extends PropSpec with WithDomain with EitherValues {

  private val features = RideV6.blockchainSettings.functionalitySettings

  property("reissue and burn actions result state") {
    val (genesis, setScript, invoke, issue, master, reissueAmount, burnAmount) = paymentPreconditions(0.005.waves, fail = false)
    assertDiffAndState(
      Seq(TestBlock.create(genesis :+ setScript :+ issue)),
      TestBlock.create(Seq(invoke)),
      features
    ) { case (_, blockchain) =>
      val asset        = IssuedAsset(issue.id())
      val resultAmount = issue.quantity.value + reissueAmount - burnAmount

      blockchain.assetDescription(asset).get.totalVolume shouldBe resultAmount
      blockchain.balance(master.toAddress, asset) shouldBe resultAmount
    }
  }

  property("asset script can allow burn and reissue") {
    val allowBurnAndReissueAsset =
      assetVerifier(
        """
          | match tx {
          |   case _: ReissueTransaction | BurnTransaction => true
          |   case _ => false
          | }
        """.stripMargin
      )

    val (genesis, setScript, invoke, issue, _, _, _) = paymentPreconditions(0.005.waves, fail = false, Some(allowBurnAndReissueAsset))
    assertDiffEi(
      Seq(TestBlock.create(genesis :+ setScript :+ issue)),
      TestBlock.create(Seq(invoke)),
      features
    )(_.explicitGet())
  }

  property("action state changes affects subsequent actions") {
    val (genesis, setScript, invoke, issue, master, invoker, reissueAmount, burnAmount, transferAmount) =
      multiActionPreconditions(invokeFee = 0.029.waves, withScriptError = false)
    assertDiffAndState(
      Seq(TestBlock.create(genesis :+ setScript :+ issue)),
      TestBlock.create(Seq(invoke)),
      features
    ) { case (_, blockchain) =>
      val asset                 = IssuedAsset(issue.id())
      val totalResultAmount     = issue.quantity.value + (reissueAmount - burnAmount) * 2
      val issuerResultAmount    = issue.quantity.value + (reissueAmount - burnAmount - transferAmount) * 2
      val recipientResultAmount = transferAmount * 2

      blockchain.assetDescription(asset).get.totalVolume shouldBe totalResultAmount
      blockchain.balance(master.toAddress, asset) shouldBe issuerResultAmount
      blockchain.balance(invoker.toAddress, asset) shouldBe recipientResultAmount
    }
  }

  property("check fee before activation of SynchronousCalls") {
    val minimalFee                                         = 6 * ScriptExtraFee + FeeConstants(TransactionType.InvokeScript) * FeeValidation.FeeUnit
    val (genesis, setScript, invoke, issue, _, _, _, _, _) = multiActionPreconditions(invokeFee = 0.005.waves, withScriptError = false)
    assertDiffEi(
      Seq(TestBlock.create(genesis :+ setScript :+ issue)),
      TestBlock.create(Seq(invoke)),
      RideV4.blockchainSettings.functionalitySettings
    )(_ should produceRejectOrFailedDiff(s" with 6 total scripts invoked does not exceed minimal value of $minimalFee WAVES"))
  }

  ignore("trace") {
    val (genesis, setScript, invoke, issue, _, _, _, _, _) = multiActionPreconditions(invokeFee = 0.005.waves, withScriptError = true)
    assertDiffEiTraced(
      Seq(TestBlock.create(genesis :+ setScript :+ issue)),
      TestBlock.create(Seq(invoke)),
      features
    ) { r =>
      r.trace.size shouldBe 4
      r.trace.head.asInstanceOf[InvokeScriptTrace].resultE.explicitGet()

      val assetTrace = r.trace.tail.asInstanceOf[List[AssetVerifierTrace]]
      assetTrace.take(2).foreach(_.errorOpt shouldBe None)
      assetTrace.last.errorOpt.get shouldBe r.resultE.left.value.asInstanceOf[TransactionValidationError].cause
    }
  }

  property("diff contains delete entries") {
    val deleteEntryDApp = dApp(
      """
        | [
        |   DeleteEntry("key1"),
        |   DeleteEntry("key2")
        | ]
        |
        |""".stripMargin
    )

    val master  = TxHelpers.signer(0)
    val invoker = TxHelpers.signer(1)

    val genesis = Seq(
      TxHelpers.genesis(master.toAddress),
      TxHelpers.genesis(invoker.toAddress)
    )
    val setScript = TxHelpers.setScript(master, deleteEntryDApp)
    val invoke    = TxHelpers.invoke(master.toAddress, func = None, invoker = invoker)

    assertDiffAndState(
      Seq(TestBlock.create(genesis :+ setScript)),
      TestBlock.create(Seq(invoke)),
      features
    ) { case (diff, _) =>
      diff.accountData(master.toAddress) shouldBe
        Map(
          "key1" -> EmptyDataEntry("key1"),
          "key2" -> EmptyDataEntry("key2")
        )
    }
  }

  private def paymentPreconditions(
      invokeFee: Long,
      fail: Boolean,
      assetScript: Option[Script] = None
  ): (List[GenesisTransaction], SetScriptTransaction, InvokeScriptTransaction, IssueTransaction, KeyPair, Long, Long) = {
    val master        = TxHelpers.signer(0)
    val invoker       = TxHelpers.signer(1)
    val reissueAmount = 10
    val burnAmount    = 5

    val genesis = List(
      TxHelpers.genesis(master.toAddress),
      TxHelpers.genesis(invoker.toAddress)
    )
    val issue     = TxHelpers.issue(master, 100, script = assetScript)
    val setScript = TxHelpers.setScript(master, reissueAndBurnDApp(issue.id(), reissueAmount, burnAmount, fail))
    val invoke    = TxHelpers.invoke(master.toAddress, func = None, invoker = invoker, fee = invokeFee)
    (genesis, setScript, invoke, issue, master, reissueAmount, burnAmount)
  }

  private def sponsorFeePreconditions(invokeFee: Long): (List[GenesisTransaction], SetScriptTransaction, InvokeScriptTransaction, Long) = {
    val master  = TxHelpers.signer(0)
    val invoker = TxHelpers.signer(1)

    val minSponsoredAssetFee = 1000L

    val genesis = List(
      TxHelpers.genesis(master.toAddress),
      TxHelpers.genesis(invoker.toAddress)
    )
    val setScript = TxHelpers.setScript(master, sponsorFeeDApp(Some(minSponsoredAssetFee)))
    val invoke    = TxHelpers.invoke(master.toAddress, func = None, invoker = invoker, fee = invokeFee)

    (genesis, setScript, invoke, minSponsoredAssetFee)
  }

  private def multiActionDApp(
      assetId: ByteStr,
      recipient: Address,
      reissueAmount: Long,
      burnAmount: Long,
      transferAmount: Long
  ): Script =
    dApp(
      s"""
         | [
         |   IntegerEntry("int", 1),
         |   BooleanEntry("bool", true),
         |
         |   Reissue(base58'$assetId', $reissueAmount, true),
         |   Burn(base58'$assetId', $burnAmount),
         |   ScriptTransfer(Address(base58'$recipient'), $transferAmount, base58'$assetId'),
         |
         |   StringEntry("str", "str"),
         |   BinaryEntry("bin", base58'$assetId'),
         |
         |   Reissue(base58'$assetId', $reissueAmount, false),
         |   Burn(base58'$assetId', $burnAmount),
         |   ScriptTransfer(Address(base58'$recipient'), $transferAmount, base58'$assetId')
         | ]
       """.stripMargin
    )

  def checkStateAsset(
      startAmount: Long,
      reissueAmount: Long,
      burnAmount: Long,
      transferAmount: Long,
      recipient: Address
  ): Script = {
    val reissueCheckAmount1  = startAmount
    val burnCheckAmount1     = reissueCheckAmount1 + reissueAmount
    val transferCheckAmount1 = burnCheckAmount1 - burnAmount

    val reissueCheckAmount2  = transferCheckAmount1
    val burnCheckAmount2     = reissueCheckAmount2 + reissueAmount
    val transferCheckAmount2 = burnCheckAmount2 - burnAmount

    assetVerifier(
      s"""
         | let recipient = Address(base58'$recipient')
         |
         | func checkState(expectedAmount1: Int, expectedAmount2: Int) =
         |   this.issuer.getInteger("int") == 1     &&
         |   this.issuer.getBoolean("bool") == true &&
         |   (
         |     this.quantity == expectedAmount1      &&     # first action evaluation
         |     this.issuer.getString("str") == unit  &&
         |     this.issuer.getBinary("bin") == unit  &&
         |     recipient.assetBalance(this.id) == 0  ||
         |
         |     this.quantity == expectedAmount2        &&   # second action evaluation
         |     this.issuer.getString("str") == "str"   &&
         |     this.issuer.getBinary("bin") == this.id &&
         |     recipient.assetBalance(this.id) == $transferAmount
         |   )
         |
         | match tx {
         |   case t: ReissueTransaction =>
         |     t.quantity == $reissueAmount &&
         |     checkState($reissueCheckAmount1, $reissueCheckAmount2)
         |
         |   case t: BurnTransaction =>
         |     t.quantity == $burnAmount &&
         |     checkState($burnCheckAmount1, $burnCheckAmount2)
         |
         |   case t: TransferTransaction =>
         |     t.amount == $transferAmount &&
         |     checkState($transferCheckAmount1, $transferCheckAmount2)
         |
         |   case _ => throw("unexpected")
         | }
      """.stripMargin
    )
  }

  private def multiActionPreconditions(
      invokeFee: Long,
      withScriptError: Boolean
  ): (List[GenesisTransaction], SetScriptTransaction, InvokeScriptTransaction, IssueTransaction, KeyPair, KeyPair, Long, Long, Long) = {
    val master  = TxHelpers.signer(0)
    val invoker = TxHelpers.signer(1)

    val startAmount              = 100
    val reissueAmount            = 50
    val burnAmount               = 20
    val transferAmount           = 15
    val assetCheckTransferAmount = if (withScriptError) transferAmount + 1 else transferAmount

    val genesis = List(
      TxHelpers.genesis(master.toAddress),
      TxHelpers.genesis(invoker.toAddress)
    )
    val issue =
      TxHelpers.issue(
        master,
        startAmount,
        script = Some(checkStateAsset(startAmount, reissueAmount, burnAmount, assetCheckTransferAmount, invoker.toAddress)),
        fee = 1.004 waves
      )
    val setScript = TxHelpers.setScript(master, multiActionDApp(issue.id(), invoker.publicKey.toAddress, reissueAmount, burnAmount, transferAmount))
    val invoke    = TxHelpers.invoke(master.toAddress, func = None, invoker = invoker, fee = invokeFee)

    (genesis, setScript, invoke, issue, master, invoker, reissueAmount, burnAmount, transferAmount)
  }

  private def assetVerifier(body: String): Script =
    TestCompiler(V4).compileAsset(
      s"""
         | {-# STDLIB_VERSION 4          #-}
         | {-# CONTENT_TYPE   EXPRESSION #-}
         | {-# SCRIPT_TYPE    ASSET      #-}
         |
         | $body
         |
       """.stripMargin
    )

  private def reissueAndBurnDApp(assetId: ByteStr, reissueAmount: Long, burnAmount: Long, fail: Boolean): Script =
    dApp(
      s"""
         | [
         |   Reissue(base58'$assetId', $reissueAmount, true),
         |   Burn(base58'$assetId', $burnAmount)
         | ]
       """.stripMargin,
      fail
    )

  private def sponsorFeeDApp(minSponsoredAssetFee: Option[Long]): Script =
    dApp(
      s"""
         | let i0 = Issue("SponsoredAsset0", "SponsoredAsset description", 1000000000000000, 2, true, unit, 0)
         | [
         |   i0,
         |   SponsorFee(calculateAssetId(i0), ${minSponsoredAssetFee.getOrElse(GlobalValNames.Unit)})
         | ]
       """.stripMargin
    )

  private def dApp(body: String, fail: Boolean = false): Script =
    TestCompiler(V4).compileContract(
      s"""
         | @Callable(i)
         | func default() = {
         |   strict c = ${if (fail) (1 to 5).map(_ => "sigVerify(base58'', base58'', base58'')").mkString(" || ") else "true"}
         |   $body
         | }
       """.stripMargin
    )

  private def issuePreconditions(
      invokeFee: Long
  ): (SetScriptTransaction, InvokeScriptTransaction, KeyPair, KeyPair, Long) = {
    val master  = TxHelpers.signer(0)
    val invoker = TxHelpers.signer(1)

    val amount = 100

    val setScript = TxHelpers.setScript(master, issueDApp(amount))
    val invoke    = TxHelpers.invoke(master.toAddress, func = None, invoker = invoker, fee = invokeFee)

    (setScript, invoke, master, invoker, amount)
  }

  private def issueDApp(
      issueAmount: Long,
      name: String = "ScriptAsset",
      description: String = "Issued by InvokeScript",
      decimals: Int = 0,
      reissuable: Boolean = false
  ): Script =
    dApp(
      s"""
         | [
         |   Issue("$name", "$description", $issueAmount, $decimals, $reissuable, unit, 0)
         | ]
       """.stripMargin
    )

  property("issue action results state") {
    val (setScript, invoke, master, invoker, amount) = issuePreconditions(1.005.waves)
    withDomain(balances = AddrWithBalance.enoughBalances(invoker, master)) { d =>
<<<<<<< HEAD
      val tb1 = TestBlock.create(System.currentTimeMillis(), d.blockchain.lastBlockId.get, Seq(setScript))
      d.blockchainUpdater.processBlock(tb1, ByteStr(new Array[Byte](32)), None, verify = false).explicitGet()
      val tb2 = TestBlock.create(System.currentTimeMillis(), tb1.signature, Seq(invoke))
      d.blockchainUpdater.processBlock(tb2, ByteStr(new Array[Byte](32)), None, verify = false).explicitGet()
=======
      val tb1 = TestBlock.create(System.currentTimeMillis(), d.blockchain.lastBlockId.get, Seq(setScript)).block
      d.blockchainUpdater.processBlock(tb1, ByteStr(new Array[Byte](32)), verify = false).explicitGet()
      val tb2 = TestBlock.create(System.currentTimeMillis(), tb1.signature, Seq(invoke)).block
      d.blockchainUpdater.processBlock(tb2, ByteStr(new Array[Byte](32)), verify = false).explicitGet()
>>>>>>> a9cecb92

      d.portfolio(master.toAddress).map(_._2) shouldEqual Seq(amount)
      d.portfolio(invoker.toAddress) shouldEqual Seq()

      d.blockchainUpdater.processBlock(
        TestBlock.create(System.currentTimeMillis(), tb2.signature, Seq.empty).block,
        ByteStr(new Array[Byte](32)),
        None,
        verify = false
      )

      d.portfolio(master.toAddress).map(_._2) shouldEqual Seq(amount)
      d.portfolio(invoker.toAddress) shouldEqual Seq()
    }
  }

  property("sponsor fee action results state") {
    val (genesis, setScript, invoke, minSponsoredAssetFee) = sponsorFeePreconditions(1.005.waves)
    assertDiffAndState(
      Seq(TestBlock.create(genesis :+ setScript)),
      TestBlock.create(Seq(invoke)),
      features
    ) { case (diff, blockchain) =>
      val asset = diff.issuedAssets.head._1
      diff.sponsorship shouldBe Map(asset -> SponsorshipValue(minSponsoredAssetFee))
      blockchain.assetDescription(asset).map(_.sponsorship) shouldBe Some(minSponsoredAssetFee)
    }
  }
}<|MERGE_RESOLUTION|>--- conflicted
+++ resolved
@@ -363,17 +363,10 @@
   property("issue action results state") {
     val (setScript, invoke, master, invoker, amount) = issuePreconditions(1.005.waves)
     withDomain(balances = AddrWithBalance.enoughBalances(invoker, master)) { d =>
-<<<<<<< HEAD
-      val tb1 = TestBlock.create(System.currentTimeMillis(), d.blockchain.lastBlockId.get, Seq(setScript))
+      val tb1 = TestBlock.create(System.currentTimeMillis(), d.blockchain.lastBlockId.get, Seq(setScript)).block
       d.blockchainUpdater.processBlock(tb1, ByteStr(new Array[Byte](32)), None, verify = false).explicitGet()
-      val tb2 = TestBlock.create(System.currentTimeMillis(), tb1.signature, Seq(invoke))
+      val tb2 = TestBlock.create(System.currentTimeMillis(), tb1.signature, Seq(invoke)).block
       d.blockchainUpdater.processBlock(tb2, ByteStr(new Array[Byte](32)), None, verify = false).explicitGet()
-=======
-      val tb1 = TestBlock.create(System.currentTimeMillis(), d.blockchain.lastBlockId.get, Seq(setScript)).block
-      d.blockchainUpdater.processBlock(tb1, ByteStr(new Array[Byte](32)), verify = false).explicitGet()
-      val tb2 = TestBlock.create(System.currentTimeMillis(), tb1.signature, Seq(invoke)).block
-      d.blockchainUpdater.processBlock(tb2, ByteStr(new Array[Byte](32)), verify = false).explicitGet()
->>>>>>> a9cecb92
 
       d.portfolio(master.toAddress).map(_._2) shouldEqual Seq(amount)
       d.portfolio(invoker.toAddress) shouldEqual Seq()
