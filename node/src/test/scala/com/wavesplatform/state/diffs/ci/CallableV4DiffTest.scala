--- conflicted
+++ resolved
@@ -221,19 +221,11 @@
     }.explicitGet()
 
   def multiActionDApp(
-<<<<<<< HEAD
     assetId: ByteStr,
     recipient: Address,
     reissueAmount: Long,
     burnAmount: Long,
     transferAmount: Long
-=======
-      assetId: ByteStr,
-      recipient: Address,
-      reissueAmount: Long,
-      burnAmount: Long,
-      transferAmount: Long
->>>>>>> 237de708
   ): Script =
       dApp(
         s"""
