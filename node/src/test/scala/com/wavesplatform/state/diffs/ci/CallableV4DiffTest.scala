--- conflicted
+++ resolved
@@ -38,7 +38,6 @@
     }
   }
 
-<<<<<<< HEAD
   property("asset script can disallow reissue") {
     forAll(paymentPreconditions(Some(disallowReissueAsset))) {
       case (genesis, setScript, invoke, issue, _, _, _) =>
@@ -73,19 +72,12 @@
   }
 
   private def paymentPreconditions(assetScript: Option[Script] = None): Gen[(List[GenesisTransaction], SetScriptTransaction, InvokeScriptTransaction, IssueTransactionV2, KeyPair, Long, Long)] =
-=======
-  private def paymentPreconditions: Gen[(List[GenesisTransaction], SetScriptTransaction, InvokeScriptTransaction, IssueTransaction, KeyPair, Long, Long)] =
->>>>>>> 22aa9bce
     for {
       master  <- accountGen
       invoker <- accountGen
       ts      <- timestampGen
       fee     <- ciFee(1)
-<<<<<<< HEAD
       issue   <- smartIssueTransactionGen(master, Gen.const(assetScript), forceReissuable = true)
-=======
-      issue   <- issueV2TransactionGen(master, Gen.const(None), forceReissuable = true)
->>>>>>> 22aa9bce
       reissueAmount <- positiveLongGen
       burnAmount    <- Gen.choose(0, reissueAmount)
     } yield {
