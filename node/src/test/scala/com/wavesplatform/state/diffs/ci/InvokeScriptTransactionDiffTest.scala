package com.wavesplatform.state.diffs.ci

import cats.kernel.Monoid
import com.wavesplatform.account.{Address, AddressScheme, Alias, KeyPair}
import com.wavesplatform.common.state.ByteStr
import com.wavesplatform.common.utils.EitherExt2
import com.wavesplatform.features.BlockchainFeatures
import com.wavesplatform.lagonaki.mocks.TestBlock
import com.wavesplatform.lang.contract.DApp
import com.wavesplatform.lang.contract.DApp.{CallableAnnotation, CallableFunction}
import com.wavesplatform.lang.directives.DirectiveSet
import com.wavesplatform.lang.directives.values.{DApp => DAppType, _}
import com.wavesplatform.lang.script.ContractScript
import com.wavesplatform.lang.script.v1.ExprScript
import com.wavesplatform.lang.v1.FunctionHeader.{Native, User}
import com.wavesplatform.lang.v1.compiler.Terms
import com.wavesplatform.lang.v1.compiler.Terms._
import com.wavesplatform.lang.v1.evaluator.FunctionIds.{CREATE_LIST, THROW}
import com.wavesplatform.lang.v1.evaluator.ctx.impl.waves.{FieldNames, WavesContext}
import com.wavesplatform.lang.v1.evaluator.ctx.impl.{CryptoContext, PureContext}
import com.wavesplatform.lang.v1.evaluator.{FunctionIds, ScriptResult, ScriptResultV3}
import com.wavesplatform.lang.v1.parser.{Expressions, Parser}
import com.wavesplatform.lang.v1.traits.Environment
import com.wavesplatform.lang.v1.{ContractLimits, FunctionHeader, compiler}
import com.wavesplatform.lang.{Global, utils}
import com.wavesplatform.protobuf.dapp.DAppMeta
import com.wavesplatform.settings.TestFunctionalitySettings
import com.wavesplatform.state._
import com.wavesplatform.state.diffs.{ENOUGH_AMT, FeeValidation, assertDiffAndState, assertDiffEi, assertDiffEiTraced, produce}
import com.wavesplatform.state.utils._
import com.wavesplatform.transaction.Asset.{IssuedAsset, Waves}
import com.wavesplatform.transaction.TxValidationError.TransactionNotAllowedByScript
import com.wavesplatform.transaction.assets._
import com.wavesplatform.transaction.smart.InvokeScriptTransaction.Payment
import com.wavesplatform.transaction.smart.script.trace.{AssetVerifierTrace, InvokeScriptTrace}
import com.wavesplatform.transaction.smart.{InvokeScriptTransaction, SetScriptTransaction}
import com.wavesplatform.transaction.transfer.TransferTransaction
import com.wavesplatform.transaction.{Asset, _}
import com.wavesplatform.{NoShrink, TransactionGen, WithDB}
import org.scalacheck.Gen
import org.scalatest.{Inside, Matchers, PropSpec}
import org.scalatestplus.scalacheck.{ScalaCheckPropertyChecks => PropertyChecks}

import scala.collection.immutable

class InvokeScriptTransactionDiffTest extends PropSpec with PropertyChecks with Matchers with TransactionGen with NoShrink with WithDB with Inside {

  private val fs = TestFunctionalitySettings.Enabled.copy(
    preActivatedFeatures = Map(
      BlockchainFeatures.SmartAccounts.id  -> 0,
      BlockchainFeatures.SmartAssets.id    -> 0,
      BlockchainFeatures.Ride4DApps.id     -> 0,
      BlockchainFeatures.FeeSponsorship.id -> 0
    )
  )

  val assetAllowed = ExprScript(
    FUNCTION_CALL(FunctionHeader.Native(FunctionIds.GT_LONG), List(GETTER(REF("tx"), "fee"), CONST_LONG(-1)))
  ).explicitGet()

  val assetBanned = ExprScript(FALSE).explicitGet()

  val throwingAsset = ExprScript(FUNCTION_CALL(Native(THROW), Nil)).explicitGet()

  def dataContract(senderBinding: String, argName: String, funcName: String, bigData: Boolean) = {
    val datas =
      if (bigData)
        List(
          FUNCTION_CALL(
            User("DataEntry"),
            List(CONST_STRING("argument").explicitGet(), CONST_STRING("abcde" * 1024).explicitGet())
          ),
          REF("nil")
        )
      else
        List(
          FUNCTION_CALL(User("DataEntry"), List(CONST_STRING("argument").explicitGet(), REF(argName))),
          FUNCTION_CALL(
            Native(1100),
            List(
              FUNCTION_CALL(User("DataEntry"), List(CONST_STRING("sender").explicitGet(), GETTER(GETTER(REF(senderBinding), "caller"), "bytes"))),
              REF("nil")
            )
          )
        )

    DApp(
      DAppMeta(),
      List.empty,
      List(
        CallableFunction(
          CallableAnnotation(senderBinding),
          Terms.FUNC(
            funcName,
            List(argName),
            FUNCTION_CALL(
              User(FieldNames.WriteSet),
              List(
                FUNCTION_CALL(
                  Native(1100),
                  datas
                )
              )
            )
          )
        )
      ),
      None
    )
  }

  def paymentContract(
      senderBinding: String,
      argName: String,
      funcName: String,
      recipientAddress: Address,
      recipientAmount: Long,
      assets: List[Asset] = List(Waves)
  ): DApp = {

    val transfers: immutable.Seq[FUNCTION_CALL] = assets.map(
      a =>
        FUNCTION_CALL(
          User(FieldNames.ScriptTransfer),
          List(
            FUNCTION_CALL(User("Address"), List(CONST_BYTESTR(recipientAddress.bytes).explicitGet())),
            CONST_LONG(recipientAmount),
            a.fold(REF("unit"): EXPR)(asset => CONST_BYTESTR(asset.id).explicitGet())
          )
        )
    )

    val payments: EXPR = transfers.foldRight(REF("nil"): EXPR) {
      case (elem, tail) => FUNCTION_CALL(Native(CREATE_LIST), List(elem, tail))
    }

    DApp(
      DAppMeta(),
      List.empty,
      List(
        CallableFunction(
          CallableAnnotation(senderBinding),
          Terms.FUNC(
            funcName,
            List(argName),
            FUNCTION_CALL(
              User(FieldNames.TransferSet),
              List(payments)
            )
          )
        )
      ),
      None
    )
  }

  def defaultPaymentContract(
      senderBinding: String,
      argName: String,
      recipientAddress: Address,
      recipientAmount: Long,
      assets: List[Asset] = List(Waves)
  ): DApp = {

    val transfers: immutable.Seq[FUNCTION_CALL] = assets.map(
      a =>
        FUNCTION_CALL(
          User(FieldNames.ScriptTransfer),
          List(
            FUNCTION_CALL(User("Address"), List(CONST_BYTESTR(recipientAddress.bytes).explicitGet())),
            CONST_LONG(recipientAmount),
            a.fold(REF("unit"): EXPR)(asset => CONST_BYTESTR(asset.id).explicitGet())
          )
        )
    )

    val payments: EXPR = transfers.foldRight(REF("nil"): EXPR) {
      case (elem, tail) => FUNCTION_CALL(Native(CREATE_LIST), List(elem, tail))
    }

    DApp(
      DAppMeta(),
      List.empty,
      List(
        CallableFunction(
          CallableAnnotation(senderBinding),
          Terms.FUNC(
            "default",
            Nil,
            FUNCTION_CALL(
              User(FieldNames.TransferSet),
              List(payments)
            )
          )
        )
      ),
      None
    )
  }

  def simpleContract(funcName: String): Either[String, DApp] = {
    val expr = {
      val script =
        s"""
          |
          |{-# STDLIB_VERSION 3 #-}
          |{-# CONTENT_TYPE DAPP #-}
          |
          |@Callable(xx)
          |func $funcName(str: String, num: Int) = {
          |    if (parseInt(str) == num) then throw() else throw()
          |}
          |
          |@Verifier(txx)
          |func verify() = {
          |    false
          |}
          |
        """.stripMargin
      Parser.parseContract(script).get.value
    }

    val ctx = {
      utils.functionCosts(V3)
      Monoid
        .combineAll(
          Seq(
            PureContext.build(Global, V3).withEnvironment[Environment],
            CryptoContext.build(Global, V3).withEnvironment[Environment],
            WavesContext.build(
              DirectiveSet(V3, Account, Expression).explicitGet()
            )
          )
        )
    }

    compiler.ContractCompiler(ctx.compilerContext, expr, V3)
  }

  def writeSet(funcName: String, count: Int): DApp = {
    val DataEntries = Array.tabulate(count)(i => s"""DataEntry("$i", $i)""").mkString(",")

    val expr = {
      val script =
        s"""
           |
           | {-#STDLIB_VERSION 3 #-}
           | {-#CONTENT_TYPE DAPP#-}
           | {-#SCRIPT_TYPE ACCOUNT#-}
           |
           | @Callable(i)
           | func $funcName(b: ByteVector) = {
           |    WriteSet([
           |      $DataEntries
           |        ])
           |}
           |
        """.stripMargin
      Parser.parseContract(script).get.value
    }

    compileContractFromExpr(expr)
  }

  def writeSetWithKeyLength(funcName: String, length: Int = 1): DApp = {
    val keyName = Array.fill(length)("a").mkString

    val expr = {
      val script =
        s"""
           |
           | {-#STDLIB_VERSION 3 #-}
           | {-#CONTENT_TYPE DAPP#-}
           | {-#SCRIPT_TYPE ACCOUNT#-}
           |
           | @Callable(i)
           | func $funcName(b: ByteVector) = {
           |    WriteSet([
           |      DataEntry("$keyName", 0)
           |        ])
           |}
           |
        """.stripMargin
      Parser.parseContract(script).get.value
    }

    compileContractFromExpr(expr)
  }

  def compileContractFromExpr(expr: Expressions.DAPP): DApp = {
    val ctx = {
      utils.functionCosts(V3)
      Monoid
        .combineAll(
          Seq(
            PureContext.build(Global, V3).withEnvironment[Environment],
            CryptoContext.build(Global, V3).withEnvironment[Environment],
            WavesContext.build(
              DirectiveSet(V3, Account, DAppType).explicitGet()
            )
          ))
    }

    compiler.ContractCompiler(ctx.compilerContext, expr, V3).right.get
  }

  def simplePreconditionsAndSetContract(
      invokerGen: Gen[KeyPair] = accountGen,
      masterGen: Gen[KeyPair] = accountGen,
      payment: Option[Payment] = None,
      feeGen: Gen[Long] = ciFee(0),
      sponsored: Boolean = false,
      invocationParamsCount: Int = 1
  ): Gen[(List[GenesisTransaction], SetScriptTransaction, InvokeScriptTransaction, KeyPair, IssueTransaction, SponsorFeeTransaction)] = {
    for {
      master  <- masterGen
      invoker <- invokerGen
      ts      <- timestampGen
      genesis: GenesisTransaction  = GenesisTransaction.create(master, ENOUGH_AMT, ts).explicitGet()
      genesis2: GenesisTransaction = GenesisTransaction.create(invoker, ENOUGH_AMT, ts).explicitGet()
      fee         <- feeGen
      arg         <- genBoundedString(1, 32)
      funcBinding <- Gen.const("funcForTesting")
      contract    = simpleContract(funcBinding).explicitGet()
      script      = ContractScript(V3, contract)
      setContract = SetScriptTransaction.selfSigned(master, script.toOption, fee, ts).explicitGet()
      (issueTx, sponsorTx, sponsor1Tx, cancelTx) <- sponsorFeeCancelSponsorFeeGen(master)
      fc = Terms.FUNCTION_CALL(
        FunctionHeader.User(funcBinding),
        List.fill(invocationParamsCount)(FALSE)
      )
      ci = InvokeScriptTransaction
        .selfSigned(
          invoker,
          master,
          Some(fc),
          payment.toSeq,
          if (sponsored) {
            sponsorTx.minSponsoredAssetFee.get * 5
          } else {
            fee
          },
          if (sponsored) {
            IssuedAsset(issueTx.id())
          } else {
            Waves
          },
          ts
        )
        .explicitGet()
    } yield (List(genesis, genesis2), setContract, ci, master, issueTx, sponsorTx)
  }

  def dataContractGen(func: String, bigData: Boolean) =
    for {
      senderBinging <- validAliasStringGen
      argBinding    <- validAliasStringGen
    } yield dataContract(senderBinging, argBinding, func, bigData)

  def paymentContractGen(address: Address, amount: Long, assets: List[Asset] = List(Waves))(func: String) =
    for {
      senderBinging <- validAliasStringGen
      argBinding    <- validAliasStringGen
    } yield paymentContract(senderBinging, argBinding, func, address, amount, assets)

  def defaultPaymentContractGen(address: Address, amount: Long, assets: List[Asset] = List(Waves))(someName: String) =
    for {
      senderBinging <- validAliasStringGen
      argBinding    <- validAliasStringGen
    } yield defaultPaymentContract(senderBinging, argBinding, address, amount, assets)

  def preconditionsAndSetContract(
      senderBindingToContract: String => Gen[DApp],
      invokerGen: Gen[KeyPair] = accountGen,
      masterGen: Gen[KeyPair] = accountGen,
      payment: Option[Payment] = None,
      feeGen: Gen[Long] = ciFee(0),
      sponsored: Boolean = false,
      isCIDefaultFunc: Boolean = false
  ): Gen[(List[GenesisTransaction], SetScriptTransaction, InvokeScriptTransaction, KeyPair, IssueTransaction, SponsorFeeTransaction)] =
    for {
      master  <- masterGen
      invoker <- invokerGen
      ts      <- timestampGen
      genesis: GenesisTransaction  = GenesisTransaction.create(master, ENOUGH_AMT, ts).explicitGet()
      genesis2: GenesisTransaction = GenesisTransaction.create(invoker, ENOUGH_AMT, ts).explicitGet()
      fee         <- feeGen
      arg         <- genBoundedString(1, 32)
      funcBinding <- funcNameGen
      contract    <- senderBindingToContract(funcBinding)
      script      = ContractScript(V3, contract)
      setContract = SetScriptTransaction.selfSigned(master, script.toOption, fee, ts + 2).explicitGet()
      (issueTx, sponsorTx, sponsor1Tx, cancelTx) <- sponsorFeeCancelSponsorFeeGen(master)
      fc = if (!isCIDefaultFunc)
        Some(Terms.FUNCTION_CALL(FunctionHeader.User(funcBinding), List(CONST_BYTESTR(ByteStr(arg)).explicitGet())))
      else
        None
      ci = InvokeScriptTransaction
        .selfSigned(
          invoker,
          master,
          fc,
          payment.toSeq,
          if (sponsored) {
            sponsorTx.minSponsoredAssetFee.get * 5
          } else {
            fee
          },
          if (sponsored) {
            IssuedAsset(issueTx.id())
          } else {
            Waves
          },
          ts + 3
        )
        .explicitGet()
    } yield (List(genesis, genesis2), setContract, ci, master, issueTx, sponsorTx)

  def preconditionsAndSetContractWithVerifier(
      verifier: DApp,
      senderBindingToContract: String => Gen[DApp],
      invokerGen: Gen[KeyPair] = accountGen,
      masterGen: Gen[KeyPair] = accountGen,
      payment: Option[Payment] = None,
      feeGen: Gen[Long] = ciFee(1),
      sponsored: Boolean = false,
      isCIDefaultFunc: Boolean = false
  ): Gen[
    (List[GenesisTransaction], SetScriptTransaction, SetScriptTransaction, InvokeScriptTransaction, KeyPair, IssueTransaction, SponsorFeeTransaction)
  ] =
    for {
      master  <- masterGen
      invoker <- invokerGen
      ts      <- timestampGen
      genesis: GenesisTransaction  = GenesisTransaction.create(master, ENOUGH_AMT, ts).explicitGet()
      genesis2: GenesisTransaction = GenesisTransaction.create(invoker, ENOUGH_AMT, ts).explicitGet()
      fee         <- feeGen
      arg         <- genBoundedString(1, 32)
      funcBinding <- funcNameGen
      contract    <- senderBindingToContract(funcBinding)
      script      = ContractScript(V3, contract)
      setVerifier = SetScriptTransaction.selfSigned(invoker, ContractScript(V3, verifier).toOption, fee, ts + 2).explicitGet()
      setContract = SetScriptTransaction.selfSigned(master, script.toOption, fee, ts + 2).explicitGet()
      (issueTx, sponsorTx, sponsor1Tx, cancelTx) <- sponsorFeeCancelSponsorFeeGen(master)
      fc = if (!isCIDefaultFunc)
        Some(Terms.FUNCTION_CALL(FunctionHeader.User(funcBinding), List(CONST_BYTESTR(ByteStr(arg)).explicitGet())))
      else
        None
      ci = InvokeScriptTransaction
        .selfSigned(
          invoker,
          master,
          fc,
          payment.toSeq,
          if (sponsored) {
            sponsorTx.minSponsoredAssetFee.get * 5
          } else {
            fee
          },
          if (sponsored) {
            IssuedAsset(issueTx.id())
          } else {
            Waves
          },
          ts + 3
        )
        .explicitGet()
    } yield (List(genesis, genesis2), setVerifier, setContract, ci, master, issueTx, sponsorTx)

  def preconditionsAndSetContractWithAlias(
      senderBindingToContract: String => Gen[DApp],
      invokerGen: Gen[KeyPair] = accountGen,
      masterGen: Gen[KeyPair] = accountGen,
      payment: Option[Payment] = None,
      feeGen: Gen[Long] = ciFee(0),
      sponsored: Boolean = false,
      isCIDefaultFunc: Boolean = false
  ): Gen[(List[GenesisTransaction], KeyPair, SetScriptTransaction, InvokeScriptTransaction, InvokeScriptTransaction, CreateAliasTransaction)] =
    for {
      master  <- masterGen
      invoker <- invokerGen
      ts      <- timestampGen
      genesis: GenesisTransaction  = GenesisTransaction.create(master, ENOUGH_AMT, ts).explicitGet()
      genesis2: GenesisTransaction = GenesisTransaction.create(invoker, ENOUGH_AMT, ts).explicitGet()
      fee         <- feeGen
      arg         <- genBoundedString(1, 32)
      funcBinding <- validAliasStringGen
      contract    <- senderBindingToContract(funcBinding)
      masterAlias = Alias.create("alias").explicitGet()
      fakeAlias   = Alias.create("fakealias").explicitGet()
      aliasTx <- createAliasGen(master, masterAlias, fee, ts + 1)
      script      = ContractScript(V3, contract)
      setContract = SetScriptTransaction.selfSigned(master, script.toOption, fee, ts + 2).explicitGet()
      (issueTx, sponsorTx, sponsor1Tx, cancelTx) <- sponsorFeeCancelSponsorFeeGen(master)
      fc = if (!isCIDefaultFunc)
        Some(Terms.FUNCTION_CALL(FunctionHeader.User(funcBinding), List(CONST_BYTESTR(ByteStr(arg)).explicitGet())))
      else
        None
      ciWithAlias = InvokeScriptTransaction
        .selfSigned(
          invoker,
          masterAlias,
          fc,
          payment.toSeq,
          if (sponsored) {
            sponsorTx.minSponsoredAssetFee.get * 5
          } else {
            fee
          },
          if (sponsored) {
            IssuedAsset(issueTx.id())
          } else {
            Waves
          },
          ts + 3
        )
        .explicitGet()
      ciWithFakeAlias = InvokeScriptTransaction
        .selfSigned(
          invoker,
          fakeAlias,
          fc,
          payment.toSeq,
          if (sponsored) {
            sponsorTx.minSponsoredAssetFee.get * 5
          } else {
            fee
          },
          if (sponsored) {
            IssuedAsset(issueTx.id())
          } else {
            Waves
          },
          ts + 3
        )
        .explicitGet()
    } yield (List(genesis, genesis2), master, setContract, ciWithAlias, ciWithFakeAlias, aliasTx)

  property("invoking contract results contract's state") {
    forAll(for {
      r <- preconditionsAndSetContract(s => dataContractGen(s, false))
    } yield (r._1, r._2, r._3)) {
      case (genesis, setScript, ci) =>
        assertDiffAndState(Seq(TestBlock.create(genesis ++ Seq(setScript))), TestBlock.create(Seq(ci)), fs) {
          case (blockDiff, newState) => {
            blockDiff.scriptsRun shouldBe 1
            newState.accountData(genesis(0).recipient) shouldBe AccountDataInfo(
              Map(
                "sender"   -> BinaryDataEntry("sender", ci.sender.toAddress.bytes),
                "argument" -> BinaryDataEntry("argument", ci.funcCallOpt.get.args.head.asInstanceOf[CONST_BYTESTR].bs)
              )
            )

            blockDiff.transactions(ci.id())._2.contains(setScript.sender) shouldBe true
          }
        }
    }
  }

  property("can't more than 5kb of data") {
    forAll(for {
      r <- preconditionsAndSetContract(s => dataContractGen(s, true))
    } yield (r._1, r._2, r._3)) {
      case (genesis, setScript, ci) =>
        assertDiffEi(Seq(TestBlock.create(genesis ++ Seq(setScript))), TestBlock.create(Seq(ci)), fs) {
          _ should produce("WriteSet size can't exceed")
        }
    }
  }

  property("invoking payment contract results in accounts state") {
    forAll(for {
      a  <- accountGen
      am <- smallFeeGen
      contractGen = (paymentContractGen(a, am) _)
      r <- preconditionsAndSetContract(contractGen)
    } yield (a, am, r._1, r._2, r._3)) {
      case (acc, amount, genesis, setScript, ci) =>
        assertDiffAndState(Seq(TestBlock.create(genesis ++ Seq(setScript))), TestBlock.create(Seq(ci)), fs) {
          case (blockDiff, newState) =>
            blockDiff.scriptsRun shouldBe 1
            newState.balance(acc, Waves) shouldBe amount
        }
    }
  }

  property("invoking script transaction can be found for recipient") {
    forAll(for {
      a  <- accountGen
      am <- smallFeeGen
      contractGen = (paymentContractGen(a, am) _)
      r <- preconditionsAndSetContract(contractGen)
    } yield (a, am, r._1, r._2, r._3)) {
      case (acc, amount, genesis, setScript, ci) =>
        assertDiffAndState(Seq(TestBlock.create(genesis ++ Seq(setScript))), TestBlock.create(Seq(ci)), fs) {
          case (blockDiff, newState) =>
            newState.addressTransactions(acc.toAddress, Set.empty, Int.MaxValue, None).right.get.head._2 shouldBe ci
        }
    }
  }

  property("invoking default func payment contract results in accounts state") {
    forAll(for {
      a  <- accountGen
      am <- smallFeeGen
      contractGen = (defaultPaymentContractGen(a, am) _)
      r <- preconditionsAndSetContract(contractGen, accountGen, accountGen, None, ciFee(0), sponsored = false, isCIDefaultFunc = true)
    } yield (a, am, r._1, r._2, r._3)) {
      case (acc, amount, genesis, setScript, ci) =>
        assertDiffAndState(Seq(TestBlock.create(genesis ++ Seq(setScript))), TestBlock.create(Seq(ci)), fs) {
          case (blockDiff, newState) =>
            newState.balance(acc, Waves) shouldBe amount
        }
    }
  }

  property("suitable verifier error message on incorrect proofs number") {
    forAll(for {
      proofCount <- Gen.oneOf(0, 2)
      a          <- accountGen
      am         <- smallFeeGen
      contractGen = (defaultPaymentContractGen(a, am) _)
      r <- preconditionsAndSetContract(contractGen, accountGen, accountGen, None, ciFee(0), false, true)
    } yield (a, am, r._1, r._2, r._3, proofCount)) {
      case (acc, amount, genesis, setScript, ci, proofCount) =>
        val proofs = Proofs(
          List.fill(proofCount)(ByteStr.fromBytes(1, 1))
        )

        assertDiffEi(
          Seq(TestBlock.create(genesis ++ Seq(setScript))),
          TestBlock.create(Seq(ci.copy(proofs = proofs))),
          fs
        ) {
          _ should produce("Transactions from non-scripted accounts must have exactly 1 proof")
        }
    }
  }

  property("suitable verifier error message on incorrect proof") {
    forAll(for {
      a  <- accountGen
      am <- smallFeeGen
      contractGen = (defaultPaymentContractGen(a, am) _)
      r <- preconditionsAndSetContract(contractGen, accountGen, accountGen, None, ciFee(0), false, true)
    } yield (a, am, r._1, r._2, r._3)) {
      case (acc, amount, genesis, setScript, ci) =>
        val proofs = Proofs(List(ByteStr.fromBytes(1, 1)))

        assertDiffEi(
          Seq(TestBlock.create(genesis ++ Seq(setScript))),
          TestBlock.create(Seq(ci.copy(proofs = proofs))),
          fs
        ) {
          _ should produce("Proof doesn't validate as signature")
        }
    }
  }

  property("invoke script by alias") {
    forAll(for {
      a  <- accountGen
      am <- smallFeeGen
      contractGen = (paymentContractGen(a, am) _)
      r <- preconditionsAndSetContractWithAlias(contractGen)
    } yield (a, am, r._1, r._3, r._6, r._4)) {
      case (acc, amount, genesis, setScript, aliasTx, ciWithAlias) =>
        assertDiffAndState(Seq(TestBlock.create(genesis ++ Seq(aliasTx, setScript))), TestBlock.create(Seq(ciWithAlias)), fs) {
          case (blockDiff, newState) =>
            blockDiff.scriptsRun shouldBe 1
            newState.balance(acc, Waves) shouldBe amount
        }
    }
  }

  property("invoke script by non existed alias") {
    forAll(for {
      a  <- accountGen
      am <- smallFeeGen
      contractGen = (paymentContractGen(a, am) _)
      r <- preconditionsAndSetContractWithAlias(contractGen)
    } yield (a, am, r._1, r._3, r._6, r._5)) {
      case (acc, amount, genesis, setScript, aliasTx, ciWithFakeAlias) =>
        assertDiffEi(Seq(TestBlock.create(genesis ++ Seq(aliasTx, setScript))), TestBlock.create(Seq(ciWithFakeAlias)), fs) {
          _ should produce("AliasDoesNotExist")
        }
    }
  }

  property("can't make more than 10 payments") {
    forAll(for {
      a  <- accountGen
      am <- smallFeeGen
      contractGen = (paymentContractGen(a, am, List.fill(11)(Waves)) _)
      r <- preconditionsAndSetContract(contractGen)
    } yield (a, am, r._1, r._2, r._3)) {
      case (acc, amount, genesis, setScript, ci) =>
        assertDiffEi(Seq(TestBlock.create(genesis ++ Seq(setScript))), TestBlock.create(Seq(ci)), fs) {
          _ should produce("many ScriptTransfers")
        }
    }
  }

  val chainId   = AddressScheme.current.chainId
  val enoughFee = FeeValidation.ScriptExtraFee + FeeValidation.FeeConstants(IssueTransactionV2.typeId) * FeeValidation.FeeUnit

  property("invoking contract receive payment") {
    forAll(for {
      a  <- accountGen
      am <- smallFeeGen
      contractGen = (paymentContractGen(a, am) _)
      invoker <- accountGen
      ts      <- timestampGen
      asset = IssueTransactionV2
        .selfSigned(chainId, invoker, "Asset#1".getBytes("UTF-8"), "".getBytes("UTF-8"), 1000000, 8, false, Some(assetAllowed), enoughFee, ts)
        .explicitGet()
      r <- preconditionsAndSetContract(
        contractGen,
        invokerGen = Gen.oneOf(Seq(invoker)),
        payment = Some(Payment(1, IssuedAsset(asset.id()))),
        feeGen = ciFee(1)
      )
    } yield (a, am, r._1, r._2, r._3, r._4, asset, invoker)) {
      case (acc, amount, genesis, setScript, ci, dAppAddress, asset, invoker) =>
        assertDiffAndState(Seq(TestBlock.create(genesis ++ Seq(asset, setScript))), TestBlock.create(Seq(ci)), fs) {
          case (blockDiff, newState) =>
            blockDiff.scriptsRun shouldBe 2
            newState.balance(acc, Waves) shouldBe amount
            newState.balance(invoker, IssuedAsset(asset.id())) shouldBe (asset.quantity - 1)
            newState.balance(dAppAddress, IssuedAsset(asset.id())) shouldBe 1
        }
    }
  }

  property("successfully invoked contract trace should contain both attached and transferring asset script info") {
    forAll(for {
      invoker <- accountGen
      quantity = 1000000000
      am     <- smallFeeGen
      master <- accountGen
      ts     <- timestampGen

      transferringAsset = IssueTransactionV2
        .selfSigned(chainId, invoker, "Asset#1".getBytes("UTF-8"), "".getBytes("UTF-8"), quantity, 8, false, Some(assetAllowed), enoughFee, ts)
        .explicitGet()

      attachedAsset = IssueTransactionV2
        .selfSigned(chainId, invoker, "Asset#2".getBytes("UTF-8"), "".getBytes("UTF-8"), quantity, 8, false, Some(assetAllowed), enoughFee, ts)
        .explicitGet()

      contractGen = paymentContractGen(master, am, List(IssuedAsset(transferringAsset.id()))) _

      r <- preconditionsAndSetContract(
        contractGen,
        masterGen = Gen.oneOf(Seq(master)),
        invokerGen = Gen.oneOf(Seq(invoker)),
        payment = Some(Payment(1, IssuedAsset(attachedAsset.id()))),
        feeGen = ciFee(2)
      )
    } yield (invoker, am, r._1, r._2, r._3, transferringAsset, attachedAsset, master)) {
      case (acc, amount, genesis, setScript, ci, transferringAsset, attachedAsset, master) =>
        assertDiffEiTraced(
          Seq(TestBlock.create(genesis ++ Seq(transferringAsset, attachedAsset, setScript))),
          TestBlock.create(Seq(ci)),
          fs
        ) { blockDiffEi =>
          blockDiffEi.resultE shouldBe 'right
          blockDiffEi.resultE.right.get.scriptsRun shouldBe 3
          inside(blockDiffEi.trace) {
            case List(
                AssetVerifierTrace(attachedAssetId, None),
<<<<<<< HEAD
                InvokeScriptTrace(_, _, Right(ScriptResultV3(_, transfers))),
=======
                InvokeScriptTrace(_, _, Right(ScriptResult(_, transactions)), _),
>>>>>>> 91dba351
                AssetVerifierTrace(transferringAssetId, None)
                ) =>
              attachedAssetId shouldBe attachedAsset.id.value
              transferringAssetId shouldBe transferringAsset.id.value
              transfers.head.assetId.get shouldBe transferringAsset.id.value
          }
        }
    }
  }

  property("asset script ban invoking contract with payment and produce trace") {
    forAll(for {
      a  <- accountGen
      am <- smallFeeGen
      contractGen = (paymentContractGen(a, am) _)
      invoker <- accountGen
      ts      <- timestampGen
      asset = IssueTransactionV2
        .selfSigned(chainId, invoker, "Asset#1".getBytes("UTF-8"), "".getBytes("UTF-8"), 1000000, 8, false, Some(assetBanned), enoughFee, ts)
        .explicitGet()
      r <- preconditionsAndSetContract(
        contractGen,
        invokerGen = Gen.oneOf(Seq(invoker)),
        payment = Some(Payment(1, IssuedAsset(asset.id()))),
        feeGen = ciFee(1)
      )
    } yield (a, am, r._1, r._2, r._3, asset, invoker)) {
      case (acc, amount, genesis, setScript, ci, asset, invoker) =>
        assertDiffEiTraced(Seq(TestBlock.create(genesis ++ Seq(asset, setScript))), TestBlock.create(Seq(ci)), fs) { blockDiffEi =>
          blockDiffEi.resultE should produce("TransactionNotAllowedByScript")
          inside(blockDiffEi.trace) {
            case List(AssetVerifierTrace(assetId, Some(TransactionNotAllowedByScript(_, isAssetScript)))) =>
              assetId shouldBe asset.id.value
              isAssetScript shouldBe true
          }
        }
    }
  }

  property("invoking contract make payment by asset") {
    forAll(for {
      a <- accountGen
      quantity = 1000000
      am     <- Gen.choose[Long](1L, quantity)
      master <- accountGen
      ts     <- timestampGen
      asset = IssueTransactionV2
        .selfSigned(chainId, master, "Asset#1".getBytes("UTF-8"), "".getBytes("UTF-8"), quantity, 8, false, Some(assetAllowed), enoughFee, ts)
        .explicitGet()
      contractGen = paymentContractGen(a, am, List(IssuedAsset(asset.id()))) _
      r <- preconditionsAndSetContract(contractGen, masterGen = Gen.oneOf(Seq(master)), feeGen = ciFee(1))
    } yield (a, am, r._1, r._2, r._3, asset, master)) {
      case (acc, amount, genesis, setScript, ci, asset, master) =>
        assertDiffAndState(Seq(TestBlock.create(genesis ++ Seq(setScript))), TestBlock.create(Seq(asset, ci)), fs) {
          case (blockDiff, newState) =>
            blockDiff.scriptsRun shouldBe 3
            newState.balance(master, IssuedAsset(asset.id())) shouldBe (asset.quantity - amount)
            newState.balance(acc, IssuedAsset(asset.id())) shouldBe amount
        }
    }
  }

  property("invoking contract disable by payment smart asset") {
    forAll(for {
      a <- accountGen
      quantity = 1000000
      am     <- Gen.choose[Long](1L, quantity)
      master <- accountGen
      ts     <- timestampGen
      asset = IssueTransactionV2
        .selfSigned(chainId, master, "Asset#1".getBytes("UTF-8"), "".getBytes("UTF-8"), quantity, 8, false, Some(assetBanned), enoughFee, ts)
        .explicitGet()
      contractGen = paymentContractGen(a, am, List(IssuedAsset(asset.id()))) _
      r <- preconditionsAndSetContract(contractGen, masterGen = Gen.oneOf(Seq(master)), feeGen = ciFee(1))
    } yield (a, am, r._1, r._2, r._3, asset, master)) {
      case (acc, amount, genesis, setScript, ci, asset, master) =>
        assertDiffEiTraced(Seq(TestBlock.create(genesis ++ Seq(asset, setScript))), TestBlock.create(Seq(ci)), fs) { blockDiffEi =>
          blockDiffEi.resultE should produce("TransactionNotAllowedByScript")
        }
    }
  }

  property("invoking contract disable by one of payment smart asset with trace") {
    forAll(for {
      a <- accountGen
      quantity = 1000000
      am     <- Gen.choose[Long](1L, quantity)
      master <- accountGen
      ts     <- timestampGen
      asset1 = IssueTransactionV2
        .selfSigned(chainId, master, "Asset#1".getBytes("UTF-8"), "".getBytes("UTF-8"), quantity, 8, false, Some(assetAllowed), enoughFee, ts)
        .explicitGet()
      asset2 = IssueTransactionV2
        .selfSigned(chainId, master, "Asset#2".getBytes("UTF-8"), "".getBytes("UTF-8"), quantity, 8, false, Some(assetBanned), enoughFee, ts)
        .explicitGet()
      contractGen = paymentContractGen(a, am, List(IssuedAsset(asset1.id()), IssuedAsset(asset2.id()))) _
      r <- preconditionsAndSetContract(contractGen, masterGen = Gen.oneOf(Seq(master)), feeGen = ciFee(2))
    } yield (a, am, r._1, r._2, r._3, asset1, asset2, master)) {
      case (acc, amount, genesis, setScript, ci, asset1, asset2, master) =>
        assertDiffEiTraced(Seq(TestBlock.create(genesis ++ Seq(asset1, asset2, setScript))), TestBlock.create(Seq(ci)), fs) { blockDiffEi =>
          blockDiffEi.resultE should produce("TransactionNotAllowedByScript")
          inside(blockDiffEi.trace) {
            case List(
<<<<<<< HEAD
                InvokeScriptTrace(dAppAddress, functionCall, Right(ScriptResultV3(_, transfers))),
=======
                InvokeScriptTrace(dAppAddress, functionCall, Right(ScriptResult(_, transactions)), _),
>>>>>>> 91dba351
                AssetVerifierTrace(allowedAssetId, None),
                AssetVerifierTrace(bannedAssetId, Some(TransactionNotAllowedByScript(_, _)))
                ) =>
              dAppAddress shouldBe ci.dAppAddressOrAlias
              functionCall shouldBe ci.funcCall

              allowedAssetId shouldBe asset1.id.value
              bannedAssetId shouldBe asset2.id.value

              transfers.flatMap(_.assetId.toList) shouldBe List(allowedAssetId, bannedAssetId)
          }
        }
    }
  }

  property("trace contains attached asset script invocation result when transferring asset script produce error") {
    forAll(for {
      a       <- accountGen
      am      <- smallFeeGen
      invoker <- accountGen
      ts      <- timestampGen

      attachedAsset = IssueTransactionV2
        .selfSigned(chainId, invoker, "Asset#1".getBytes("UTF-8"), "".getBytes("UTF-8"), 1000000, 8, false, Some(assetAllowed), enoughFee, ts)
        .explicitGet()

      transferringAsset = IssueTransactionV2
        .selfSigned(chainId, invoker, "Asset#2".getBytes("UTF-8"), "".getBytes("UTF-8"), 1000000, 8, false, Some(throwingAsset), enoughFee, ts)
        .explicitGet()

      r <- preconditionsAndSetContract(
        paymentContractGen(a, am, List(IssuedAsset(transferringAsset.id()))),
        invokerGen = Gen.oneOf(Seq(invoker)),
        payment = Some(Payment(1, IssuedAsset(attachedAsset.id()))),
        feeGen = ciFee(1)
      )
    } yield (a, am, r._1, r._2, r._3, transferringAsset, attachedAsset, invoker)) {
      case (acc, amount, genesis, setScript, ci, transferringAsset, attachedAsset, invoker) =>
        assertDiffEiTraced(
          Seq(TestBlock.create(genesis ++ Seq(transferringAsset, attachedAsset, setScript))),
          TestBlock.create(Seq(ci)),
          fs
        ) { blockDiffEi =>
          blockDiffEi.resultE should produce("TransactionValidationError")
          inside(blockDiffEi.trace) {
            case List(
                AssetVerifierTrace(attachedAssetId, None),
<<<<<<< HEAD
                InvokeScriptTrace(_, _, Right(ScriptResultV3(_, transfers)))
=======
                InvokeScriptTrace(_, _, Right(ScriptResult(_, transactions)), _)
>>>>>>> 91dba351
                ) =>
              attachedAssetId shouldBe attachedAsset.id.value
              transfers.head.assetId.get shouldBe transferringAsset.id.value
          }
        }
    }
  }

  property("Contract payment should be positive") {
    forAll(for {
      a <- accountGen
      quantity = 1000000
      am     <- Gen.choose[Long](1L, quantity)
      master <- accountGen
      ts     <- timestampGen
      asset = IssueTransactionV2
        .selfSigned(chainId, master, "Asset#1".getBytes("UTF-8"), "".getBytes("UTF-8"), quantity, 8, false, Some(assetAllowed), enoughFee, ts)
        .explicitGet()
      contractGen = (paymentContractGen(a, -1, List(IssuedAsset(asset.id()))) _)
      r <- preconditionsAndSetContract(contractGen, masterGen = Gen.oneOf(Seq(master)), feeGen = ciFee(1))
    } yield (a, am, r._1, r._2, r._3, asset, master, ts)) {
      case (acc, amount, genesis, setScript, ci, asset, master, ts) =>
        val t =
          TransferTransaction
            .selfSigned(2.toByte, IssuedAsset(asset.id()), master, acc, asset.quantity / 10, ts, Waves, enoughFee, Array[Byte]())
            .explicitGet()
        assertDiffEi(Seq(TestBlock.create(genesis ++ Seq(asset, t, setScript))), TestBlock.create(Seq(ci)), fs) { blockDiffEi =>
          blockDiffEi should produce("NegativeAmount")
        }
    }
  }

  property("payment should be positive") {
    forAll(for {
      invoker     <- accountGen
      master      <- accountGen
      ts          <- timestampGen
      arg         <- genBoundedString(1, 32)
      funcBinding <- validAliasStringGen
      fee         <- ciFee(1)
      fc = Terms.FUNCTION_CALL(FunctionHeader.User(funcBinding), List(CONST_BYTESTR(ByteStr(arg)).explicitGet()))
      ci = InvokeScriptTransaction.selfSigned(invoker, master, Some(fc), Seq(Payment(-1, Waves)), fee, Waves, ts)
    } yield ci) { _ should produce("NonPositiveAmount") }
  }

  property("smart asset payment require extra fee") {
    forAll(for {
      a <- accountGen
      quantity = 1000000
      am     <- Gen.choose[Long](1L, quantity)
      master <- accountGen
      ts     <- timestampGen
      asset = IssueTransactionV2
        .selfSigned(chainId, master, "Asset#1".getBytes("UTF-8"), "".getBytes("UTF-8"), quantity, 8, false, Some(assetBanned), enoughFee, ts)
        .explicitGet()
      contractGen = (paymentContractGen(a, am, List(IssuedAsset(asset.id()))) _)
      r <- preconditionsAndSetContract(contractGen, masterGen = Gen.oneOf(Seq(master)), feeGen = ciFee(0))
    } yield (a, am, r._1, r._2, r._3, asset, master)) {
      case (acc, amount, genesis, setScript, ci, asset, master) =>
        assertDiffEi(Seq(TestBlock.create(genesis ++ Seq(asset, setScript))), TestBlock.create(Seq(ci)), fs) { blockDiffEi =>
          blockDiffEi should produce("does not exceed minimal value")
        }
    }
  }

  property("contract with payment of smart asset require extra fee") {
    forAll(for {
      a  <- accountGen
      am <- smallFeeGen
      contractGen = (paymentContractGen(a, am) _)
      invoker <- accountGen
      ts      <- timestampGen
      asset = IssueTransactionV2
        .selfSigned(chainId, invoker, "Asset#1".getBytes("UTF-8"), "".getBytes("UTF-8"), 1000000, 8, false, Some(assetAllowed), enoughFee, ts)
        .explicitGet()
      r <- preconditionsAndSetContract(
        contractGen,
        invokerGen = Gen.oneOf(Seq(invoker)),
        payment = Some(Payment(1, IssuedAsset(asset.id()))),
        feeGen = ciFee(0)
      )
    } yield (a, am, r._1, r._2, r._3, asset, invoker)) {
      case (acc, amount, genesis, setScript, ci, asset, invoker) =>
        assertDiffEi(Seq(TestBlock.create(genesis ++ Seq(asset, setScript))), TestBlock.create(Seq(ci)), fs) { blockDiffEi =>
          blockDiffEi should produce("does not exceed minimal value")
        }
    }
  }

  property("can't overflow payment + fee") {
    forAll(for {
      a  <- accountGen
      am <- smallFeeGen
      contractGen = (paymentContractGen(a, am) _)
      invoker <- accountGen
      ts      <- timestampGen
      r <- preconditionsAndSetContract(
        contractGen,
        invokerGen = Gen.oneOf(Seq(invoker)),
        payment = Some(Payment(Long.MaxValue, Waves)),
        feeGen = ciFee(1)
      )
    } yield (r._1, r._2, r._3)) {
      case (genesis, setScript, ci) =>
        assertDiffEi(Seq(TestBlock.create(genesis ++ Seq(setScript))), TestBlock.create(Seq(ci)), fs) {
          _ should produce("Attempt to transfer unavailable funds")
        }
    }
  }

  property("can't overflow sum of payment in contract") {
    forAll(for {
      a  <- accountGen
      am <- smallFeeGen
      contractGen = (paymentContractGen(a, Long.MaxValue / 2 + 2, List.fill(4)(Waves)) _)
      invoker <- accountGen
      ts      <- timestampGen
      r       <- preconditionsAndSetContract(contractGen, invokerGen = Gen.oneOf(Seq(invoker)), payment = Some(Payment(1, Waves)), feeGen = ciFee(1))
    } yield (r._1, r._2, r._3)) {
      case (genesis, setScript, ci) =>
        assertDiffEi(Seq(TestBlock.create(genesis ++ Seq(setScript))), TestBlock.create(Seq(ci)), fs) {
          _ should produce("Attempt to transfer unavailable funds")
        }
    }
  }

  property("invoking contract with sponsored fee") {
    forAll(for {
      a  <- accountGen
      am <- smallFeeGen
      contractGen = (paymentContractGen(a, am) _)
      r  <- preconditionsAndSetContract(contractGen, sponsored = true)
      ts <- timestampGen
    } yield (ts, a, am, r._1, r._2, r._3, r._4, r._5, r._6)) {
      case (ts, acc, amount, genesis, setScript, ci, master, sponsoredAsset, setSponsorship) =>
        val t =
          TransferTransaction
            .selfSigned(
              2.toByte,
              IssuedAsset(sponsoredAsset.id()),
              master,
              ci.sender,
              sponsoredAsset.quantity / 10,
              ts,
              Waves,
              enoughFee,
              Array[Byte]()
            )
            .explicitGet()
        assertDiffAndState(
          Seq(TestBlock.create(genesis ++ Seq[Transaction](sponsoredAsset, t, setSponsorship, setScript))),
          TestBlock.create(Seq(ci)),
          fs
        ) {
          case (blockDiff, newState) =>
            blockDiff.scriptsRun shouldBe 1
            newState.balance(acc, Waves) shouldBe amount
            newState.balance(ci.sender, IssuedAsset(sponsoredAsset.id())) shouldBe (sponsoredAsset.quantity / 10 - ci.fee)
            newState.balance(master, IssuedAsset(sponsoredAsset.id())) shouldBe (sponsoredAsset.quantity - sponsoredAsset.quantity / 10 + ci.fee)
        }
    }
  }

  property("argument passed to callable function has wrong type") {
    forAll(for {
      r <- simplePreconditionsAndSetContract(invocationParamsCount = 2)
    } yield (r._1, r._2, r._3)) {
      case (genesis, setScript, ci) =>
        assertDiffEi(Seq(TestBlock.create(genesis ++ Seq(setScript))), TestBlock.create(Seq(ci)), fs) {
          _ should produce("Can't apply (CONST_BOOLEAN) to 'parseInt(str: String)'")
        }
    }
  }

  property("can't write more than 100 entries") {
    forAll(for {
      r <- preconditionsAndSetContract(s => writeSet(s, ContractLimits.MaxWriteSetSize + 1))
    } yield (r._1, r._2, r._3)) {
      case (genesis, setScript, ci) =>
        assertDiffEi(Seq(TestBlock.create(genesis ++ Seq(setScript))), TestBlock.create(Seq(ci)), fs) {
          _ should produce("can't contain more than")
        }
    }
  }

  property("can write 100 entries") {
    forAll(for {
      r <- preconditionsAndSetContract(s => writeSet(s, ContractLimits.MaxWriteSetSize))
    } yield (r._1, r._2, r._3)) {
      case (genesis, setScript, ci) =>
        assertDiffEi(Seq(TestBlock.create(genesis ++ Seq(setScript))), TestBlock.create(Seq(ci)), fs) {
          _ shouldBe 'right
        }
    }
  }

  property("can't write entry with key size > 100") {
    forAll(for {
      r <- preconditionsAndSetContract(s => writeSetWithKeyLength(s, ContractLimits.MaxKeySizeInBytes + 1))
    } yield (r._1, r._2, r._3)) {
      case (genesis, setScript, ci) =>
        assertDiffEi(Seq(TestBlock.create(genesis ++ Seq(setScript))), TestBlock.create(Seq(ci)), fs) {
          _ should produce("Key size must be less than")
        }
    }
  }

  property("can write entry with key <= 100") {
    forAll(for {
      r <- preconditionsAndSetContract(s => writeSetWithKeyLength(s, ContractLimits.MaxKeySizeInBytes))
    } yield (r._1, r._2, r._3)) {
      case (genesis, setScript, ci) =>
        assertDiffEi(Seq(TestBlock.create(genesis ++ Seq(setScript))), TestBlock.create(Seq(ci)), fs) {
          _ shouldBe 'right
        }
    }
  }

  property("Function call args count should be equal @Callable func one") {
    forAll(for {
      invocationArgsCount <- Gen.oneOf(0, 3)
      r                   <- simplePreconditionsAndSetContract(invocationParamsCount = invocationArgsCount)
    } yield (r._1, r._2, r._3, invocationArgsCount)) {
      case (genesis, setScript, ci, count) =>
        assertDiffEi(Seq(TestBlock.create(genesis ++ Seq(setScript))), TestBlock.create(Seq(ci)), fs) {
          _ should produce(s"takes 2 args but $count were(was) given")
        }
    }
  }

  property("dApp multisig verify") {
    def multiSigCheckDApp(proofs: Int): DApp = {
      val expr = {
        val script =
          s"""
             |
             | {-# STDLIB_VERSION 3       #-}
             | {-# CONTENT_TYPE   DAPP    #-}
             | {-# SCRIPT_TYPE    ACCOUNT #-}
             |
             | @Verifier(tx)
             | func verify() = {
             |   ${0 until proofs map (i => s"sigVerify(tx.bodyBytes, tx.proofs[$i], tx.senderPublicKey)") mkString "&&"}
             | }
             |
        """.stripMargin
        Parser.parseContract(script).get.value
      }

      compileContractFromExpr(expr)
    }

    forAll(for {
      proofsCount <- Gen.choose(2, 9)
      r           <- preconditionsAndSetContractWithVerifier(multiSigCheckDApp(proofsCount), writeSetWithKeyLength(_))
    } yield (r._1, r._2, r._3, r._4, proofsCount)) {
      case (genesis, setVerifier, setContract, ci, proofsCount) =>
        val proof         = ci.proofs
        val multiSigProof = ci.proofs.copy(proofs = List.fill(proofsCount)(proof.proofs.head))
        val multiSigCi    = ci.copy(proofs = multiSigProof)

        assertDiffEi(
          Seq(TestBlock.create(genesis ++ Seq(setVerifier, setContract))),
          TestBlock.create(Seq(multiSigCi)),
          fs
        ) {
          _ shouldBe 'right
        }
    }
  }

  property("Default function invocation should produce error if contract default function has arguments") {
    forAll(for {
      a             <- accountGen
      am            <- smallFeeGen
      senderBinging <- validAliasStringGen
      argBinding    <- validAliasStringGen
      contractGen   <- Gen.const((someStr: String) => Gen.const(paymentContract(senderBinging, argBinding, "default", a, am, List(Waves))))
      r             <- preconditionsAndSetContract(contractGen, accountGen, accountGen, None, ciFee(0), sponsored = false, isCIDefaultFunc = true)
    } yield (a, am, r._1, r._2, r._3)) {
      case (acc, amount, genesis, setScript, ci) =>
        assertDiffEi(Seq(TestBlock.create(genesis ++ Seq(setScript))), TestBlock.create(Seq(ci)), fs) {
          _ should produce(s"takes 1 args but 0 were(was) given")
        }
    }
  }

  property("Default function invocation should produce error if contract does't have default function") {
    forAll(for {
      a             <- accountGen
      am            <- smallFeeGen
      senderBinging <- validAliasStringGen
      argBinding    <- validAliasStringGen
      contractGen   <- Gen.const((someStr: String) => Gen.const(paymentContract(senderBinging, argBinding, "undefault", a, am, List(Waves))))
      r             <- preconditionsAndSetContract(contractGen, accountGen, accountGen, None, ciFee(0), sponsored = false, isCIDefaultFunc = true)
    } yield (a, am, r._1, r._2, r._3)) {
      case (acc, amount, genesis, setScript, ci) =>
        assertDiffEi(Seq(TestBlock.create(genesis ++ Seq(setScript))), TestBlock.create(Seq(ci)), fs) {
          _ should produce(s"doesn't exist in the script")
        }
    }
  }
}<|MERGE_RESOLUTION|>--- conflicted
+++ resolved
@@ -769,11 +769,7 @@
           inside(blockDiffEi.trace) {
             case List(
                 AssetVerifierTrace(attachedAssetId, None),
-<<<<<<< HEAD
                 InvokeScriptTrace(_, _, Right(ScriptResultV3(_, transfers))),
-=======
-                InvokeScriptTrace(_, _, Right(ScriptResult(_, transactions)), _),
->>>>>>> 91dba351
                 AssetVerifierTrace(transferringAssetId, None)
                 ) =>
               attachedAssetId shouldBe attachedAsset.id.value
@@ -877,11 +873,7 @@
           blockDiffEi.resultE should produce("TransactionNotAllowedByScript")
           inside(blockDiffEi.trace) {
             case List(
-<<<<<<< HEAD
                 InvokeScriptTrace(dAppAddress, functionCall, Right(ScriptResultV3(_, transfers))),
-=======
-                InvokeScriptTrace(dAppAddress, functionCall, Right(ScriptResult(_, transactions)), _),
->>>>>>> 91dba351
                 AssetVerifierTrace(allowedAssetId, None),
                 AssetVerifierTrace(bannedAssetId, Some(TransactionNotAllowedByScript(_, _)))
                 ) =>
@@ -929,11 +921,8 @@
           inside(blockDiffEi.trace) {
             case List(
                 AssetVerifierTrace(attachedAssetId, None),
-<<<<<<< HEAD
+                InvokeScriptTrace(_, _, Right(ScriptResult(_, transactions)), _)
                 InvokeScriptTrace(_, _, Right(ScriptResultV3(_, transfers)))
-=======
-                InvokeScriptTrace(_, _, Right(ScriptResult(_, transactions)), _)
->>>>>>> 91dba351
                 ) =>
               attachedAssetId shouldBe attachedAsset.id.value
               transfers.head.assetId.get shouldBe transferringAsset.id.value
