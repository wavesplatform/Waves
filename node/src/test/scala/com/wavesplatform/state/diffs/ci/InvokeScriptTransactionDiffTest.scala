package com.wavesplatform.state.diffs.ci

import cats.kernel.Monoid
import com.google.protobuf.ByteString
import com.wavesplatform.account._
import com.wavesplatform.block.{Block, BlockHeader, SignedBlockHeader}
import com.wavesplatform.common.state.ByteStr
import com.wavesplatform.common.utils.EitherExt2
import com.wavesplatform.db.{DBCacheSettings, WithDomain, WithState}
import com.wavesplatform.features.BlockchainFeatures
import com.wavesplatform.lagonaki.mocks.TestBlock
import com.wavesplatform.lang.contract.DApp
import com.wavesplatform.lang.contract.DApp.{CallableAnnotation, CallableFunction}
import com.wavesplatform.lang.directives.values.{DApp => DAppType, _}
import com.wavesplatform.lang.directives.{DirectiveDictionary, DirectiveSet}
import com.wavesplatform.lang.script.v1.ExprScript
import com.wavesplatform.lang.script.{ContractScript, Script}
import com.wavesplatform.lang.v1.FunctionHeader.{Native, User}
import com.wavesplatform.lang.v1.compiler.Terms
import com.wavesplatform.lang.v1.compiler.Terms._
import com.wavesplatform.lang.v1.estimator.v3.ScriptEstimatorV3
import com.wavesplatform.lang.v1.evaluator.FunctionIds.{CREATE_LIST, THROW}
import com.wavesplatform.lang.v1.evaluator.ctx.impl.waves.{FieldNames, WavesContext}
import com.wavesplatform.lang.v1.evaluator.ctx.impl.{CryptoContext, PureContext}
import com.wavesplatform.lang.v1.evaluator.{FunctionIds, ScriptResultV3}
import com.wavesplatform.lang.v1.parser.{Expressions, Parser}
import com.wavesplatform.lang.v1.traits.Environment
import com.wavesplatform.lang.v1.{ContractLimits, FunctionHeader, compiler}
import com.wavesplatform.lang.{Global, utils}
import com.wavesplatform.protobuf.dapp.DAppMeta
import com.wavesplatform.settings.TestSettings
import com.wavesplatform.state._
import com.wavesplatform.state.diffs.FeeValidation.FeeConstants
import com.wavesplatform.state.diffs.invoke.InvokeScriptTransactionDiff
import com.wavesplatform.state.diffs.{ENOUGH_AMT, FeeValidation, produce}
import com.wavesplatform.test.PropSpec
import com.wavesplatform.transaction.Asset.{IssuedAsset, Waves}
import com.wavesplatform.transaction.TxValidationError._
import com.wavesplatform.transaction.assets._
import com.wavesplatform.transaction.smart.InvokeScriptTransaction.Payment
import com.wavesplatform.transaction.smart.script.ScriptCompiler
import com.wavesplatform.transaction.smart.script.trace.{AssetVerifierTrace, InvokeScriptTrace}
import com.wavesplatform.transaction.smart.{InvokeScriptTransaction, SetScriptTransaction}
import com.wavesplatform.transaction.transfer.TransferTransaction
import com.wavesplatform.transaction.{Asset, _}
import com.wavesplatform.utils._
import org.scalacheck.{Arbitrary, Gen}
import org.scalamock.scalatest.MockFactory
<<<<<<< HEAD
import org.scalatest.{EitherValues, Inside, Matchers, PropSpec}
import org.scalatestplus.scalacheck.{ScalaCheckPropertyChecks => PropertyChecks}

import scala.collection.immutable

class InvokeScriptTransactionDiffTest
    extends PropSpec
    with PropertyChecks
    with Matchers
    with TransactionGen
    with NoShrink
    with Inside
    with WithState
    with WithDomain
    with DBCacheSettings
    with MockFactory
    with EitherValues {
  import DomainPresets._
=======
import org.scalatest.exceptions.TestFailedException
import org.scalatest.{EitherValues, Inside}

import scala.collection.immutable

class InvokeScriptTransactionDiffTest extends PropSpec with WithState with DBCacheSettings with EitherValues with Inside with MockFactory {
>>>>>>> c66f70d6

  private val fs = settingsForRide(V3).blockchainSettings.functionalitySettings
  private val fsWithV5 = settingsForRide(V5).blockchainSettings.functionalitySettings

  val assetAllowed: Script = ExprScript(
    FUNCTION_CALL(FunctionHeader.Native(FunctionIds.GT_LONG), List(GETTER(REF("tx"), "fee"), CONST_LONG(-1)))
  ).explicitGet()

  val assetUsingThis: Script = ExprScript(
    V3,
    FUNCTION_CALL(
      FunctionHeader.Native(FunctionIds.EQ),
      List(REF("this"), REF("this"))
    ),
    checkSize = false
  ).explicitGet()

  val assetBanned: Script = ExprScript(FALSE).explicitGet()

  val throwingAsset: Script = ExprScript(FUNCTION_CALL(Native(THROW), Nil)).explicitGet()

  private def dataContract(senderBinding: String, argName: String, funcName: String, bigData: Boolean, emptyData: Boolean): DApp = {
    val datas =
      if (bigData)
        List(
          FUNCTION_CALL(
            User("DataEntry"),
            List(CONST_STRING("argument").explicitGet(), CONST_STRING("abcde" * 1024).explicitGet())
          ),
          REF("nil")
        )
      else if (emptyData)
        List(
          FUNCTION_CALL(
            User("DataEntry"),
            List(CONST_STRING("").explicitGet(), CONST_STRING("abcde").explicitGet())
          ),
          REF("nil")
        )
      else
        List(
          FUNCTION_CALL(User("DataEntry"), List(CONST_STRING("argument").explicitGet(), REF(argName))),
          FUNCTION_CALL(
            Native(1100),
            List(
              FUNCTION_CALL(User("DataEntry"), List(CONST_STRING("sender").explicitGet(), GETTER(GETTER(REF(senderBinding), "caller"), "bytes"))),
              REF("nil")
            )
          )
        )

    DApp(
      DAppMeta(),
      List.empty,
      List(
        CallableFunction(
          CallableAnnotation(senderBinding),
          Terms.FUNC(
            funcName,
            List(argName),
            FUNCTION_CALL(
              User(FieldNames.WriteSet),
              List(
                FUNCTION_CALL(
                  Native(1100),
                  datas
                )
              )
            )
          )
        )
      ),
      None
    )
  }

  def paymentContract(
      senderBinding: String,
      argName: String,
      funcName: String,
      recipientAddress: Address,
      recipientAmount: Long,
      assets: List[Asset] = List(Waves),
      version: StdLibVersion = V3
  ): DApp = {

    val transfers: immutable.Seq[FUNCTION_CALL] = assets.map(
      a =>
        FUNCTION_CALL(
          User(FieldNames.ScriptTransfer),
          List(
            FUNCTION_CALL(User("Address"), List(CONST_BYTESTR(ByteStr(recipientAddress.bytes)).explicitGet())),
            CONST_LONG(recipientAmount),
            a.fold(REF("unit"): EXPR)(asset => CONST_BYTESTR(asset.id).explicitGet())
          )
        )
    )

    val payments: EXPR = transfers.foldRight(REF("nil"): EXPR) {
      case (elem, tail) => FUNCTION_CALL(Native(CREATE_LIST), List(elem, tail))
    }

    DApp(
      DAppMeta(),
      List.empty,
      List(
        CallableFunction(
          CallableAnnotation(senderBinding),
          Terms.FUNC(
            funcName,
            List(argName),
            if (version >= V4) payments
            else FUNCTION_CALL(User(FieldNames.TransferSet), List(payments))
          )
        )
      ),
      None
    )
  }

  def defaultPaymentContract(
      senderBinding: String,
      argName: String,
      recipientAddress: AddressOrAlias,
      recipientAmount: Long,
      assets: List[Asset] = List(Waves)
  ): DApp = {

    val transfers: immutable.Seq[FUNCTION_CALL] = assets.map(
      a =>
        FUNCTION_CALL(
          User(FieldNames.ScriptTransfer),
          List(
            (recipientAddress: @unchecked) match {
              case recipientAddress: Address => FUNCTION_CALL(User("Address"), List(CONST_BYTESTR(ByteStr(recipientAddress.bytes)).explicitGet()))
              case recipientAddress: Alias   => FUNCTION_CALL(User("Alias"), List(CONST_STRING(recipientAddress.name).explicitGet()))
            },
            CONST_LONG(recipientAmount),
            a.fold(REF("unit"): EXPR)(asset => CONST_BYTESTR(asset.id).explicitGet())
          )
        )
    )

    val payments: EXPR = transfers.foldRight(REF("nil"): EXPR) {
      case (elem, tail) => FUNCTION_CALL(Native(CREATE_LIST), List(elem, tail))
    }

    DApp(
      DAppMeta(),
      List.empty,
      List(
        CallableFunction(
          CallableAnnotation(senderBinding),
          Terms.FUNC(
            "default",
            Nil,
            FUNCTION_CALL(
              User(FieldNames.TransferSet),
              List(payments)
            )
          )
        )
      ),
      None
    )
  }

  def writeSet(funcName: String, count: Int): DApp = {
    val DataEntries = Array.tabulate(count)(i => s"""DataEntry("$i", $i)""").mkString(",")

    val expr = {
      val script =
        s"""
           |
           | {-#STDLIB_VERSION 3 #-}
           | {-#CONTENT_TYPE DAPP#-}
           | {-#SCRIPT_TYPE ACCOUNT#-}
           |
           | @Callable(i)
           | func $funcName(b: ByteVector) = {
           |    WriteSet([
           |      $DataEntries
           |        ])
           |}
           |
        """.stripMargin
      Parser.parseContract(script).get.value
    }

    compileContractFromExpr(expr)
  }

  def writeSetWithKeyLength(funcName: String, length: Int = 1, version: StdLibVersion = V3): DApp = {
    val keyName = Array.fill(length)("a").mkString

    val expr = {
      val body =
        if (version == V3)
          s""" WriteSet([DataEntry("$keyName", 0)]) """
        else
          s""" [IntegerEntry("$keyName", 0)] """

      val script =
        s"""
           |
           | {-#STDLIB_VERSION $version #-}
           | {-#CONTENT_TYPE DAPP#-}
           | {-#SCRIPT_TYPE ACCOUNT#-}
           |
           | @Callable(i)
           | func $funcName(b: ByteVector) =
           |    $body
           |
        """.stripMargin
      Parser.parseContract(script).get.value
    }

    compileContractFromExpr(expr, version)
  }

  def compileContractFromExpr(expr: Expressions.DAPP, stdLibVersion: StdLibVersion = V3): DApp = {
    val ctx = {
      utils.functionCosts(stdLibVersion)
      Monoid
        .combineAll(
          Seq(
            PureContext.build(stdLibVersion, fixUnicodeFunctions = true).withEnvironment[Environment],
            CryptoContext.build(Global, stdLibVersion).withEnvironment[Environment],
            WavesContext.build(
              Global,
              DirectiveSet(stdLibVersion, Account, DAppType).explicitGet()
            )
          )
        )
    }

    compiler.ContractCompiler(ctx.compilerContext, expr, stdLibVersion).explicitGet()
  }

  def simplePreconditionsAndSetContract(
      invokerGen: Gen[KeyPair] = accountGen,
      masterGen: Gen[KeyPair] = accountGen,
      payment: Option[Payment] = None,
      feeGen: Gen[Long] = ciFee(0),
      sponsored: Boolean = false,
      invocationParamsCount: Int = 1
  ): Gen[(List[GenesisTransaction], SetScriptTransaction, InvokeScriptTransaction, KeyPair, IssueTransaction, SponsorFeeTransaction)] = {
    for {
      master  <- masterGen
      invoker <- invokerGen
      ts      <- timestampGen
      genesis: GenesisTransaction  = GenesisTransaction.create(master.toAddress, ENOUGH_AMT, ts).explicitGet()
      genesis2: GenesisTransaction = GenesisTransaction.create(invoker.toAddress, ENOUGH_AMT, ts).explicitGet()
      fee         <- feeGen
      arg         <- genBoundedString(1, 32)
      funcBinding <- Gen.const("funcForTesting")
      contract    = simpleContract(funcBinding).explicitGet()
      script      = ContractScript(V3, contract)
      setContract = SetScriptTransaction.selfSigned(1.toByte, master, script.toOption, fee, ts).explicitGet()
      (issueTx, sponsorTx, _, _) <- sponsorFeeCancelSponsorFeeGen(master)
      fc = Terms.FUNCTION_CALL(
        FunctionHeader.User(funcBinding),
        List.fill(invocationParamsCount)(FALSE)
      )
      ci = InvokeScriptTransaction
        .selfSigned(
          1.toByte,
          invoker,
          master.toAddress,
          Some(fc),
          payment.toSeq,
          if (sponsored) {
            sponsorTx.minSponsoredAssetFee.get * 5
          } else {
            fee
          },
          if (sponsored) {
            IssuedAsset(issueTx.id())
          } else {
            Waves
          },
          ts
        )
        .explicitGet()
    } yield (List(genesis, genesis2), setContract, ci, master, issueTx, sponsorTx)
  }

  def dataContractGen(func: String, bigData: Boolean = false, emptyData: Boolean = false): Gen[DApp] =
    for {
      senderBinging <- validAliasStringGen
      argBinding    <- validAliasStringGen
    } yield dataContract(senderBinging, argBinding, func, bigData, emptyData)

  def paymentContractGen(address: Address, amount: Long, assets: List[Asset] = List(Waves), version: StdLibVersion = V3)(func: String): Gen[DApp] =
    for {
      senderBinging <- validAliasStringGen
      argBinding    <- validAliasStringGen
    } yield paymentContract(senderBinging, argBinding, func, address, amount, assets, version)

  def defaultPaymentContractGen(address: AddressOrAlias, amount: Long, assets: List[Asset] = List(Waves))(someName: String): Gen[DApp] =
    for {
      senderBinging <- validAliasStringGen
      argBinding    <- validAliasStringGen
    } yield defaultPaymentContract(senderBinging, argBinding, address, amount, assets)

  def preconditionsAndSetContract(
      senderBindingToContract: String => Gen[DApp],
      invokerGen: Gen[KeyPair] = accountGen,
      masterGen: Gen[KeyPair] = accountGen,
      payment: Option[Payment] = None,
      feeGen: Gen[Long] = ciFee(0),
      sponsored: Boolean = false,
      isCIDefaultFunc: Boolean = false,
      version: StdLibVersion = V3,
      txVersion: TxVersion = TxVersion.V1,
      selfSend: Boolean = false
  ): Gen[(List[GenesisTransaction], SetScriptTransaction, InvokeScriptTransaction, KeyPair, IssueTransaction, SponsorFeeTransaction)] =
    for {
      master  <- masterGen
      invoker <- if (selfSend) Gen.const(master) else invokerGen
      ts      <- timestampGen
      genesis: GenesisTransaction  = GenesisTransaction.create(master.toAddress, ENOUGH_AMT, ts).explicitGet()
      genesis2: GenesisTransaction = GenesisTransaction.create(invoker.toAddress, ENOUGH_AMT, ts).explicitGet()
      fee         <- feeGen
      arg         <- genBoundedStringBytes(1, 32)
      funcBinding <- funcNameGen
      contract    <- senderBindingToContract(funcBinding)
      script      = ContractScript(version, contract)
      setContract = SetScriptTransaction.selfSigned(1.toByte, master, script.toOption, fee, ts + 2).explicitGet()
      (issueTx, sponsorTx, _, _) <- sponsorFeeCancelSponsorFeeGen(master)
      sponsoredFee = Sponsorship.fromWaves(900000L, sponsorTx.minSponsoredAssetFee.get)
      fc = if (!isCIDefaultFunc)
        Some(Terms.FUNCTION_CALL(FunctionHeader.User(funcBinding), List(CONST_BYTESTR(ByteStr(arg)).explicitGet())))
      else
        None
      ci = InvokeScriptTransaction
        .selfSigned(
          txVersion,
          invoker,
          master.toAddress,
          fc,
          payment.toSeq,
          if (sponsored) sponsoredFee else fee,
          if (sponsored) sponsorTx.asset else Waves,
          ts + 3
        )
        .explicitGet()
    } yield (if (selfSend) List(genesis) else List(genesis, genesis2), setContract, ci, master, issueTx, sponsorTx)

  def preconditionsAndSetContractWithVerifier(
      verifier: DApp,
      senderBindingToContract: String => Gen[DApp],
      invokerGen: Gen[KeyPair] = accountGen,
      masterGen: Gen[KeyPair] = accountGen,
      payment: Option[Payment] = None,
      feeGen: Gen[Long] = ciFee(1),
      sponsored: Boolean = false,
      isCIDefaultFunc: Boolean = false
  ): Gen[
    (List[GenesisTransaction], SetScriptTransaction, SetScriptTransaction, InvokeScriptTransaction, KeyPair, IssueTransaction, SponsorFeeTransaction)
  ] =
    for {
      master  <- masterGen
      invoker <- invokerGen
      ts      <- timestampGen
      genesis: GenesisTransaction  = GenesisTransaction.create(master.toAddress, ENOUGH_AMT, ts).explicitGet()
      genesis2: GenesisTransaction = GenesisTransaction.create(invoker.toAddress, ENOUGH_AMT, ts).explicitGet()
      fee         <- feeGen
      arg         <- genBoundedStringBytes(1, 32)
      funcBinding <- funcNameGen
      contract    <- senderBindingToContract(funcBinding)
      script      = ContractScript(V3, contract)
      setVerifier = SetScriptTransaction.selfSigned(1.toByte, invoker, ContractScript(V3, verifier).toOption, fee, ts + 2).explicitGet()
      setContract = SetScriptTransaction.selfSigned(1.toByte, master, script.toOption, fee, ts + 2).explicitGet()
      (issueTx, sponsorTx, sponsor1Tx, cancelTx) <- sponsorFeeCancelSponsorFeeGen(master)
      fc = if (!isCIDefaultFunc)
        Some(Terms.FUNCTION_CALL(FunctionHeader.User(funcBinding), List(CONST_BYTESTR(ByteStr(arg)).explicitGet())))
      else
        None
      ci = InvokeScriptTransaction
        .selfSigned(
          1.toByte,
          invoker,
          master.toAddress,
          fc,
          payment.toSeq,
          if (sponsored) {
            sponsorTx.minSponsoredAssetFee.get * 5
          } else {
            fee
          },
          if (sponsored) {
            IssuedAsset(issueTx.id())
          } else {
            Waves
          },
          ts + 3
        )
        .explicitGet()
    } yield (List(genesis, genesis2), setVerifier, setContract, ci, master, issueTx, sponsorTx)

  def preconditionsAndSetContractWithAlias(
      senderBindingToContract: String => Gen[DApp],
      invokerGen: Gen[KeyPair] = accountGen,
      masterGen: Gen[KeyPair] = accountGen,
      payment: Option[Payment] = None,
      feeGen: Gen[Long] = ciFee(0),
      sponsored: Boolean = false,
      isCIDefaultFunc: Boolean = false
  ): Gen[(List[GenesisTransaction], KeyPair, SetScriptTransaction, InvokeScriptTransaction, InvokeScriptTransaction, CreateAliasTransaction)] =
    for {
      master  <- masterGen
      invoker <- invokerGen
      ts      <- timestampGen
      genesis: GenesisTransaction  = GenesisTransaction.create(master.toAddress, ENOUGH_AMT, ts).explicitGet()
      genesis2: GenesisTransaction = GenesisTransaction.create(invoker.toAddress, ENOUGH_AMT, ts).explicitGet()
      fee         <- feeGen
      arg         <- genBoundedStringBytes(1, 32)
      funcBinding <- validAliasStringGen
      contract    <- senderBindingToContract(funcBinding)
      masterAlias = Alias.create("alias").explicitGet()
      fakeAlias   = Alias.create("fakealias").explicitGet()
      aliasTx <- createAliasGen(master, masterAlias, fee, ts + 1)
      script      = ContractScript(V3, contract)
      setContract = SetScriptTransaction.selfSigned(1.toByte, master, script.toOption, fee, ts + 2).explicitGet()
      (issueTx, sponsorTx, sponsor1Tx, cancelTx) <- sponsorFeeCancelSponsorFeeGen(master)
      fc = if (!isCIDefaultFunc)
        Some(Terms.FUNCTION_CALL(FunctionHeader.User(funcBinding), List(CONST_BYTESTR(ByteStr(arg)).explicitGet())))
      else
        None
      ciWithAlias = InvokeScriptTransaction
        .selfSigned(
          1.toByte,
          invoker,
          masterAlias,
          fc,
          payment.toSeq,
          if (sponsored) {
            sponsorTx.minSponsoredAssetFee.get * 5
          } else {
            fee
          },
          if (sponsored) {
            IssuedAsset(issueTx.id())
          } else {
            Waves
          },
          ts + 3
        )
        .explicitGet()
      ciWithFakeAlias = InvokeScriptTransaction
        .selfSigned(
          1.toByte,
          invoker,
          fakeAlias,
          fc,
          payment.toSeq,
          if (sponsored) {
            sponsorTx.minSponsoredAssetFee.get * 5
          } else {
            fee
          },
          if (sponsored) {
            IssuedAsset(issueTx.id())
          } else {
            Waves
          },
          ts + 3
        )
        .explicitGet()
    } yield (List(genesis, genesis2), master, setContract, ciWithAlias, ciWithFakeAlias, aliasTx)

  property("invoking contract results contract's state") {
    forAll(for {
      r <- preconditionsAndSetContract(s => dataContractGen(s, bigData = false))
    } yield (r._1, r._2, r._3)) {
      case (genesis, setScript, ci) =>
        assertDiffAndState(Seq(TestBlock.create(genesis ++ Seq(setScript))), TestBlock.create(Seq(ci), Block.ProtoBlockVersion), fs) {
          case (blockDiff, newState) =>
            blockDiff.scriptsRun shouldBe 1
            newState.accountData(genesis(0).recipient, "sender") shouldBe Some(BinaryDataEntry("sender", ByteStr(ci.sender.toAddress.bytes)))
            newState.accountData(genesis(0).recipient, "argument") shouldBe Some(
              BinaryDataEntry("argument", ci.funcCallOpt.get.args.head.asInstanceOf[CONST_BYTESTR].bs)
            )

            blockDiff.transactions(ci.id()).affected.contains(setScript.sender.toAddress) shouldBe true
        }

    }
  }

  property("can't more than 5kb of data") {
    forAll(for {
      r <- preconditionsAndSetContract(s => dataContractGen(s, bigData = true))
    } yield (r._1, r._2, r._3)) {
      case (genesis, setScript, ci) =>
        assertDiffEi(Seq(TestBlock.create(genesis ++ Seq(setScript))), TestBlock.create(Seq(ci)), fsWithV5) {
          _ should produce("WriteSet size can't exceed")
        }
    }
  }

  property("can't use empty keys in v2") {
    forAll(for {
      r <- preconditionsAndSetContract(s => dataContractGen(s, emptyData = true), txVersion = TxVersion.V1)
    } yield (r._1, r._2, r._3)) {
      case (genesis, setScript, ci) =>
        assertDiffEi(Seq(TestBlock.create(genesis ++ Seq(setScript))), TestBlock.create(Seq(ci)), fsWithV5) {
          _.explicitGet()
        }
    }

    forAll(for {
      r <- preconditionsAndSetContract(s => dataContractGen(s, emptyData = true), txVersion = TxVersion.V2)
    } yield (r._1, r._2, r._3)) {
      case (genesis, setScript, ci) =>
        assertDiffEi(Seq(TestBlock.create(genesis ++ Seq(setScript))), TestBlock.create(Seq(ci)), fsWithV5) {
          _ should produce("Empty keys aren't allowed")
        }
    }
  }

  property("invoking payment contract results in accounts state") {
    forAll(for {
      a  <- accountGen
      am <- smallFeeGen
      contractGen = paymentContractGen(a.toAddress, am) _
      r <- preconditionsAndSetContract(contractGen)
    } yield (a, am, r._1, r._2, r._3)) {
      case (acc, amount, genesis, setScript, ci) =>
        assertDiffAndState(Seq(TestBlock.create(genesis ++ Seq(setScript))), TestBlock.create(Seq(ci), Block.ProtoBlockVersion), fs) {
          case (blockDiff, newState) =>
            blockDiff.scriptsRun shouldBe 1
            newState.balance(acc.toAddress, Waves) shouldBe amount
        }
    }
  }

  property("invoking script transaction can be found for recipient") {
    forAll(for {
      a  <- accountGen
      am <- smallFeeGen
      contractGen = paymentContractGen(a.toAddress, am) _
      r <- preconditionsAndSetContract(contractGen)
    } yield (a, am, r._1, r._2, r._3)) {
      case (_, _, genesis, setScript, ci) =>
        assertDiffAndState(Seq(TestBlock.create(genesis ++ Seq(setScript))), TestBlock.create(Seq(ci), Block.ProtoBlockVersion), fs) {
          case (blockDiff, _) =>
            blockDiff.transactions should contain key (ci.id())
        }
    }
  }

  property("invoking default func payment contract results in accounts state") {
    forAll(for {
      a  <- accountGen
      am <- smallFeeGen
      contractGen = defaultPaymentContractGen(a.toAddress, am) _
      r <- preconditionsAndSetContract(contractGen, accountGen, accountGen, None, ciFee(0), sponsored = false, isCIDefaultFunc = true)
    } yield (a, am, r._1, r._2, r._3)) {
      case (acc, amount, genesis, setScript, ci) =>
        assertDiffAndState(Seq(TestBlock.create(genesis ++ Seq(setScript))), TestBlock.create(Seq(ci), Block.ProtoBlockVersion), fs) {
          case (blockDiff, newState) =>
            newState.balance(acc.toAddress, Waves) shouldBe amount
        }
    }
  }

  property("invoking default func payment to alias contract results in accounts state") {
    forAll(for {
      ts  <- timestampGen
      fee <- ciFee(0)
      a   <- accountGen
      genesis2: GenesisTransaction = GenesisTransaction.create(a.toAddress, fee, ts).explicitGet()
      alias                        = Alias.create("alias").explicitGet()
      aliasTx <- createAliasGen(a, alias, fee, ts)
      am      <- smallFeeGen
      contractGen = defaultPaymentContractGen(alias, am) _
      r <- preconditionsAndSetContract(contractGen, accountGen, accountGen, None, ciFee(0), sponsored = false, isCIDefaultFunc = true)
    } yield (a, aliasTx, am, genesis2, r._1, r._2, r._3)) {
      case (acc, aliasTx, amount, genesis2, genesis, setScript, ci) =>
        val features = fs.copy(preActivatedFeatures = fs.preActivatedFeatures + (BlockchainFeatures.BlockV5.id -> 0))
        assertDiffAndState(
          Seq(TestBlock.create(genesis ++ Seq(genesis2, setScript, aliasTx))),
          TestBlock.create(Seq(ci), Block.ProtoBlockVersion),
          features
        ) {
          case (blockDiff, newState) =>
            newState.balance(acc.toAddress, Waves) shouldBe amount
        }
    }
  }

  property("payment to alias before feature activation") {
    forAll(for {
      ts  <- timestampGen
      fee <- ciFee(0)
      a   <- accountGen
      genesis2: GenesisTransaction = GenesisTransaction.create(a.toAddress, fee, ts).explicitGet()
      alias                        = Alias.create("alias").explicitGet()
      aliasTx <- createAliasGen(a, alias, fee, ts)
      am      <- smallFeeGen
      contractGen = defaultPaymentContractGen(alias, am) _
      r <- preconditionsAndSetContract(contractGen, accountGen, accountGen, None, ciFee(0), sponsored = false, isCIDefaultFunc = true)
    } yield (a, aliasTx, am, genesis2, r._1, r._2, r._3)) {
      case (acc, aliasTx, amount, genesis2, genesis, setScript, ci) =>
        assertDiffEi(Seq(TestBlock.create(genesis ++ Seq(genesis2, setScript, aliasTx))), TestBlock.create(Seq(ci), Block.ProtoBlockVersion), fs) {
          err =>
            err.left.value
        }
    }
  }

  property("suitable verifier error message on incorrect proofs number") {
    forAll(for {
      proofCount <- Gen.oneOf(0, 2)
      a          <- accountGen
      am         <- smallFeeGen
      contractGen = defaultPaymentContractGen(a.toAddress, am) _
      r <- preconditionsAndSetContract(contractGen, accountGen, accountGen, None, ciFee(0), sponsored = false, isCIDefaultFunc = true)
    } yield (a, am, r._1, r._2, r._3, proofCount)) {
      case (acc, amount, genesis, setScript, ci, proofCount) =>
        val proofs = Proofs(
          List.fill(proofCount)(ByteStr.fromBytes(1, 1))
        )

        assertDiffEi(
          Seq(TestBlock.create(genesis ++ Seq(setScript))),
          TestBlock.create(Seq(ci.copy(1.toByte, proofs = proofs))),
          fs
        ) {
          _ should produce("Transactions from non-scripted accounts must have exactly 1 proof")
        }
    }
  }

  property("suitable verifier error message on incorrect proof") {
    forAll(for {
      a  <- accountGen
      am <- smallFeeGen
      contractGen = defaultPaymentContractGen(a.toAddress, am) _
      r <- preconditionsAndSetContract(contractGen, accountGen, accountGen, None, ciFee(0), sponsored = false, isCIDefaultFunc = true)
    } yield (a, am, r._1, r._2, r._3)) {
      case (acc, amount, genesis, setScript, ci) =>
        val proofs = Proofs(List(ByteStr.fromBytes(1, 1)))

        assertDiffEi(
          Seq(TestBlock.create(genesis ++ Seq(setScript))),
          TestBlock.create(Seq(ci.copy(1.toByte, proofs = proofs))),
          fs
        ) {
          _ should produce("Proof doesn't validate as signature")
        }
    }
  }

  property("invoke script by alias") {
    forAll(for {
      a  <- accountGen
      am <- smallFeeGen
      contractGen = paymentContractGen(a.toAddress, am) _
      r <- preconditionsAndSetContractWithAlias(contractGen)
    } yield (a, am, r._1, r._3, r._6, r._4)) {
      case (acc, amount, genesis, setScript, aliasTx, ciWithAlias) =>
        assertDiffAndState(Seq(TestBlock.create(genesis ++ Seq(aliasTx, setScript))), TestBlock.create(Seq(ciWithAlias), Block.ProtoBlockVersion), fs) {
          case (blockDiff, newState) =>
            blockDiff.scriptsRun shouldBe 1
            newState.balance(acc.toAddress, Waves) shouldBe amount
        }
    }
  }

  property("invoke script by non existed alias") {
    forAll(for {
      a  <- accountGen
      am <- smallFeeGen
      contractGen = paymentContractGen(a.toAddress, am) _
      r <- preconditionsAndSetContractWithAlias(contractGen)
    } yield (a, am, r._1, r._3, r._6, r._5)) {
      case (_, _, genesis, setScript, aliasTx, ciWithFakeAlias) =>
        assertDiffEi(Seq(TestBlock.create(genesis ++ Seq(aliasTx, setScript))), TestBlock.create(Seq(ciWithFakeAlias)), fs) {
          _ should produce("does not exist")
        }
    }
  }

  property("can't make more than 10 payments") {
    forAll(for {
      a  <- accountGen
      am <- smallFeeGen
      contractGen = paymentContractGen(a.toAddress, am, List.fill(11)(Waves)) _
      r <- preconditionsAndSetContract(contractGen)
    } yield (a, am, r._1, r._2, r._3)) {
      case (_, _, genesis, setScript, ci) =>
        assertDiffEi(Seq(TestBlock.create(genesis ++ Seq(setScript))), TestBlock.create(Seq(ci)), fs) {
          _ should produce("Actions count limit is exceeded")
        }
    }
  }

  val chainId: Byte       = AddressScheme.current.chainId
  val enoughFee: TxAmount = FeeValidation.ScriptExtraFee + FeeValidation.FeeConstants(IssueTransaction.typeId) * FeeValidation.FeeUnit

  property("invoking contract receive payment") {
    forAll(for {
      a       <- accountGen
      am      <- smallFeeGen
      version <- Gen.oneOf(V3, V4, V5)
      contractGen = paymentContractGen(a.toAddress, am, version = version) _
      invoker <- accountGen
      ts      <- timestampGen
      asset = IssueTransaction(
        TxVersion.V2,
        invoker.publicKey,
        "Asset#1".utf8Bytes,
        Array.emptyByteArray,
        1000000,
        8,
        reissuable = false,
        Some(assetAllowed),
        enoughFee,
        ts
      ).signWith(invoker.privateKey)
      r <- preconditionsAndSetContract(
        contractGen,
        invokerGen = Gen.oneOf(Seq(invoker)),
        payment = Some(Payment(1, IssuedAsset(asset.id()))),
        feeGen = ciFee(1),
        version = version
      )
    } yield (a, am, r._1, r._2, r._3, r._4, asset, invoker, version)) {
      case (acc, amount, genesis, setScript, ci, dAppAddress, asset, invoker, version) =>
        assertDiffAndState(
          Seq(TestBlock.create(genesis ++ Seq(asset, setScript))),
          TestBlock.create(Seq(ci), Block.ProtoBlockVersion),
          (if (version < V4) {
             fs
           } else {
             fsWithV5
           })
        ) {
          case (blockDiff, newState) =>
            blockDiff.scriptsRun shouldBe 2
            newState.balance(acc.toAddress, Waves) shouldBe amount
            newState.balance(invoker.toAddress, IssuedAsset(asset.id())) shouldBe (asset.quantity - 1)
            newState.balance(dAppAddress.toAddress, IssuedAsset(asset.id())) shouldBe 1
        }
    }
  }

  property("successfully invoked contract trace should contain both attached and transferring asset script info") {
    forAll(for {
      invoker <- accountGen
      quantity = 1000000000
      am     <- smallFeeGen
      master <- accountGen
      ts     <- timestampGen

      transferringAsset = IssueTransaction(
        TxVersion.V2,
        invoker.publicKey,
        "Asset#1".utf8Bytes,
        Array.emptyByteArray,
        quantity,
        8,
        reissuable = false,
        Some(assetAllowed),
        enoughFee,
        ts
      ).signWith(invoker.privateKey)

      attachedAsset = IssueTransaction(
        TxVersion.V2,
        invoker.publicKey,
        "Asset#2".utf8Bytes,
        Array.emptyByteArray,
        quantity,
        8,
        reissuable = false,
        Some(assetAllowed),
        enoughFee,
        ts
      ).signWith(invoker.privateKey)

      contractGen = paymentContractGen(master.toAddress, am, List(IssuedAsset(transferringAsset.id()))) _

      r <- preconditionsAndSetContract(
        contractGen,
        masterGen = Gen.oneOf(Seq(master)),
        invokerGen = Gen.oneOf(Seq(invoker)),
        payment = Some(Payment(1, IssuedAsset(attachedAsset.id()))),
        feeGen = ciFee(2)
      )
    } yield (invoker, am, r._1, r._2, r._3, transferringAsset, attachedAsset, master)) {
      case (_, _, genesis, setScript, ci, transferringAsset, attachedAsset, master) =>
        assertDiffEiTraced(
          Seq(TestBlock.create(genesis ++ Seq(transferringAsset, attachedAsset, setScript))),
          TestBlock.create(Seq(ci)),
          fs
        ) { blockDiffEi =>
          blockDiffEi.resultE.explicitGet().scriptsRun shouldBe 3
          inside(blockDiffEi.trace) {
            case List(
                InvokeScriptTrace(_, _, _, Right(ScriptResultV3(_, transfers, _)), _, _),
                AssetVerifierTrace(transferringAssetId, None, _),
                AssetVerifierTrace(attachedAssetId, None, _)
                ) =>
              attachedAssetId shouldBe attachedAsset.id()
              transferringAssetId shouldBe transferringAsset.id()
              transfers.head.assetId.get shouldBe transferringAsset.id()
          }
        }
    }
  }

  property("asset script ban invoking contract with payment and produce trace") {
    forAll(for {
      a  <- accountGen
      am <- smallFeeGen
      contractGen = paymentContractGen(a.toAddress, am) _
      invoker <- accountGen
      ts      <- timestampGen
      asset = IssueTransaction(
        TxVersion.V2,
        invoker.publicKey,
        "Asset#1".utf8Bytes,
        Array.emptyByteArray,
        1000000,
        8,
        reissuable = false,
        Some(assetBanned),
        enoughFee,
        ts
      ).signWith(invoker.privateKey)
      r <- preconditionsAndSetContract(
        contractGen,
        invokerGen = Gen.oneOf(Seq(invoker)),
        payment = Some(Payment(1, IssuedAsset(asset.id()))),
        feeGen = ciFee(1)
      )
    } yield (a, am, r._1, r._2, r._3, asset, invoker)) {
      case (_, _, genesis, setScript, ci, asset, invoker) =>
        assertDiffEiTraced(Seq(TestBlock.create(genesis ++ Seq(asset, setScript))), TestBlock.create(Seq(ci)), fs) { blockDiffEi =>
          blockDiffEi.resultE should produce("TransactionNotAllowedByScript")
          inside(blockDiffEi.trace) {
            case List(_, AssetVerifierTrace(assetId, Some(tne: TransactionNotAllowedByScript), _)) =>
              assetId shouldBe asset.id()
              tne.isAssetScript shouldBe true
          }
        }
    }
  }

  property("invoking contract make payment by asset") {
    forAll(for {
      a <- accountGen
      quantity = 1000000
      am     <- Gen.choose[Long](1L, quantity)
      master <- accountGen
      ts     <- timestampGen
      asset = IssueTransaction(
        TxVersion.V2,
        master.publicKey,
        "Asset#1".utf8Bytes,
        Array.emptyByteArray,
        quantity,
        8,
        reissuable = false,
        Some(assetAllowed),
        enoughFee,
        ts
      ).signWith(master.privateKey)
      contractGen = paymentContractGen(a.toAddress, am, List(IssuedAsset(asset.id()))) _
      r <- preconditionsAndSetContract(contractGen, masterGen = Gen.oneOf(Seq(master)), feeGen = ciFee(1))
    } yield (a, am, r._1, r._2, r._3, asset, master)) {
      case (acc, amount, genesis, setScript, ci, asset, master) =>
        assertDiffAndState(Seq(TestBlock.create(genesis ++ Seq(setScript))), TestBlock.create(Seq(asset, ci), Block.ProtoBlockVersion), fs) {
          case (blockDiff, newState) =>
            blockDiff.scriptsRun shouldBe 3
            newState.balance(master.toAddress, IssuedAsset(asset.id())) shouldBe (asset.quantity - amount)
            newState.balance(acc.toAddress, IssuedAsset(asset.id())) shouldBe amount
        }
    }
  }

  property("invoking contract disable by payment smart asset") {
    forAll(for {
      a <- accountGen
      quantity = 1000000
      am     <- Gen.choose[Long](1L, quantity)
      master <- accountGen
      ts     <- timestampGen
      asset = IssueTransaction(
        TxVersion.V2,
        master.publicKey,
        "Asset#1".utf8Bytes,
        Array.emptyByteArray,
        quantity,
        8,
        reissuable = false,
        Some(assetBanned),
        enoughFee,
        ts
      ).signWith(master.privateKey)
      contractGen = paymentContractGen(a.toAddress, am, List(IssuedAsset(asset.id()))) _
      r <- preconditionsAndSetContract(contractGen, masterGen = Gen.oneOf(Seq(master)), feeGen = ciFee(1))
    } yield (a, am, r._1, r._2, r._3, asset, master)) {
      case (_, _, genesis, setScript, ci, asset, _) =>
        assertDiffEiTraced(Seq(TestBlock.create(genesis ++ Seq(asset, setScript))), TestBlock.create(Seq(ci)), fs) { blockDiffEi =>
          blockDiffEi.resultE should produce("Transaction is not allowed by script")
        }
    }
  }

  property("invoking contract disable by one of payment smart asset with trace") {
    forAll(for {
      a <- accountGen
      quantity = 1000000
      am     <- Gen.choose[Long](1L, quantity)
      master <- accountGen
      ts     <- timestampGen
      asset1 = IssueTransaction(
        TxVersion.V2,
        master.publicKey,
        "Asset#1".utf8Bytes,
        Array.emptyByteArray,
        quantity,
        8,
        reissuable = false,
        Some(assetAllowed),
        enoughFee,
        ts
      ).signWith(master.privateKey)
      asset2 = IssueTransaction(
        TxVersion.V2,
        master.publicKey,
        "Asset#2".utf8Bytes,
        Array.emptyByteArray,
        quantity,
        8,
        reissuable = false,
        Some(assetBanned),
        enoughFee,
        ts
      ).signWith(master.privateKey)
      contractGen = paymentContractGen(a.toAddress, am, List(IssuedAsset(asset1.id()), IssuedAsset(asset2.id()))) _
      r <- preconditionsAndSetContract(contractGen, masterGen = Gen.oneOf(Seq(master)), feeGen = ciFee(2))
    } yield (a, am, r._1, r._2, r._3, asset1, asset2, master)) {
      case (_, _, genesis, setScript, ci, asset1, asset2, _) =>
        assertDiffEiTraced(Seq(TestBlock.create(genesis ++ Seq(asset1, asset2, setScript))), TestBlock.create(Seq(ci)), fs) { blockDiffEi =>
          blockDiffEi.resultE should produce("Transaction is not allowed by script")
          inside(blockDiffEi.trace) {
            case List(
                InvokeScriptTrace(_, dAppAddress, functionCall, Right(ScriptResultV3(_, transfers, _)), _, _),
                AssetVerifierTrace(allowedAssetId, None, _),
                AssetVerifierTrace(bannedAssetId, Some(_: FailedTransactionError), _)
                ) =>
              dAppAddress shouldBe ci.dAppAddressOrAlias
              functionCall shouldBe ci.funcCall

              allowedAssetId shouldBe asset1.id()
              bannedAssetId shouldBe asset2.id()

              transfers.flatMap(_.assetId.toList) shouldBe List(allowedAssetId, bannedAssetId)
          }
        }
    }
  }

  property("trace not contains attached asset script invocation result when transferring asset script produce error") {
    forAll(for {
      a       <- accountGen
      am      <- smallFeeGen
      invoker <- accountGen
      ts      <- timestampGen

      attachedAsset = IssueTransaction(
        TxVersion.V2,
        invoker.publicKey,
        "Asset#1".utf8Bytes,
        Array.emptyByteArray,
        1000000,
        8,
        reissuable = false,
        Some(assetAllowed),
        enoughFee,
        ts
      ).signWith(invoker.privateKey)

      transferringAsset = IssueTransaction(
        TxVersion.V2,
        invoker.publicKey,
        "Asset#2".utf8Bytes,
        Array.emptyByteArray,
        1000000,
        8,
        reissuable = false,
        Some(throwingAsset),
        enoughFee,
        ts
      ).signWith(invoker.privateKey)

      r <- preconditionsAndSetContract(
        paymentContractGen(a.toAddress, am, List(IssuedAsset(transferringAsset.id()))),
        invokerGen = Gen.oneOf(Seq(invoker)),
        payment = Some(Payment(1, IssuedAsset(attachedAsset.id()))),
        feeGen = ciFee(2)
      )
    } yield (a, am, r._1, r._2, r._3, transferringAsset, attachedAsset, invoker)) {
      case (_, _, genesis, setScript, ci, transferringAsset, attachedAsset, _) =>
        assertDiffEiTraced(
          Seq(TestBlock.create(genesis ++ Seq(transferringAsset, attachedAsset, setScript))),
          TestBlock.create(Seq(ci)),
          fs
        ) { blockDiffEi =>
          blockDiffEi.resultE should produce("TransactionValidationError")
          inside(blockDiffEi.trace) {
            case List(
                InvokeScriptTrace(_, _, _, Right(ScriptResultV3(_, transfers, _)), _, _),
                AssetVerifierTrace(transferringAssetId, Some(_), _)
                ) =>
              transferringAssetId shouldBe transferringAsset.id()
              transfers.head.assetId.get shouldBe transferringAsset.id()
          }
        }
    }
  }

  property("Contract payment should be positive") {
    forAll(for {
      a <- accountGen
      quantity = 1000000
      am     <- Gen.choose[Long](1L, quantity)
      master <- accountGen
      ts     <- timestampGen
      asset = IssueTransaction(
        TxVersion.V2,
        master.publicKey,
        "Asset#1" utf8Bytes,
        Array.emptyByteArray,
        quantity,
        8,
        reissuable = false,
        Some(assetAllowed),
        enoughFee,
        ts
      ).signWith(master.privateKey)
      contractGen = paymentContractGen(a.toAddress, -1, List(IssuedAsset(asset.id()))) _
      r <- preconditionsAndSetContract(contractGen, masterGen = Gen.oneOf(Seq(master)), feeGen = ciFee(1))
    } yield (a, am, r._1, r._2, r._3, asset, master, ts)) {
      case (acc, _, genesis, setScript, ci, asset, master, ts) =>
        val t =
          TransferTransaction
            .selfSigned(2.toByte, master, acc.toAddress, IssuedAsset(asset.id()), asset.quantity / 10, Waves, enoughFee, ByteStr.empty, ts)
            .explicitGet()
        assertDiffEi(Seq(TestBlock.create(genesis ++ Seq(asset, t, setScript))), TestBlock.create(Seq(ci)), fs) { blockDiffEi =>
          blockDiffEi should produce("Negative amount")
        }
    }
  }

  property("payment should be positive") {
    forAll(for {
      invoker     <- accountGen
      master      <- accountGen
      ts          <- timestampGen
      arg         <- genBoundedStringBytes(1, 32)
      funcBinding <- validAliasStringGen
      fee         <- ciFee(1)
      fc = Terms.FUNCTION_CALL(FunctionHeader.User(funcBinding), List(CONST_BYTESTR(ByteStr(arg)).explicitGet()))
      ci = InvokeScriptTransaction.selfSigned(1.toByte, invoker, master.toAddress, Some(fc), Seq(Payment(-1, Waves)), fee, Waves, ts)
    } yield ci) { _ should produce("NonPositiveAmount") }
  }

  property("smart asset payment require extra fee") {
    forAll(for {
      a <- accountGen
      quantity = 1000000
      am     <- Gen.choose[Long](1L, quantity)
      master <- accountGen
      ts     <- timestampGen
      asset = IssueTransaction(
        TxVersion.V2,
        master.publicKey,
        "Asset#1".utf8Bytes,
        Array.emptyByteArray,
        quantity,
        8,
        reissuable = false,
        Some(assetBanned),
        enoughFee,
        ts
      ).signWith(master.privateKey)
      contractGen = paymentContractGen(a.toAddress, am, List(IssuedAsset(asset.id()))) _
      r <- preconditionsAndSetContract(contractGen, masterGen = Gen.oneOf(Seq(master)), feeGen = ciFee(0))
    } yield (a, am, r._1, r._2, r._3, asset, master)) {
      case (acc, amount, genesis, setScript, ci, asset, master) =>
        assertDiffEi(Seq(TestBlock.create(genesis ++ Seq(asset, setScript))), TestBlock.create(Seq(ci)), fs) { blockDiffEi =>
          blockDiffEi should produce("does not exceed minimal value")
        }
    }
  }

  property("contract with payment of smart asset require extra fee") {
    forAll(for {
      a  <- accountGen
      am <- smallFeeGen
      contractGen = paymentContractGen(a.toAddress, am) _
      invoker <- accountGen
      ts      <- timestampGen
      asset = IssueTransaction(
        TxVersion.V2,
        invoker.publicKey,
        "Asset#1".utf8Bytes,
        Array.emptyByteArray,
        1000000,
        8,
        reissuable = false,
        Some(assetAllowed),
        enoughFee,
        ts
      ).signWith(invoker.privateKey)
      r <- preconditionsAndSetContract(
        contractGen,
        invokerGen = Gen.oneOf(Seq(invoker)),
        payment = Some(Payment(1, IssuedAsset(asset.id()))),
        feeGen = ciFee(0)
      )
    } yield (a, am, r._1, r._2, r._3, asset, invoker)) {
      case (_, _, genesis, setScript, ci, asset, _) =>
        assertDiffEi(Seq(TestBlock.create(genesis ++ Seq(asset, setScript))), TestBlock.create(Seq(ci)), fs) { blockDiffEi =>
          blockDiffEi should produce("does not exceed minimal value")
        }
    }
  }

  property("can't overflow payment + fee") {
    forAll(for {
      a  <- accountGen
      am <- smallFeeGen
      contractGen = paymentContractGen(a.toAddress, am) _
      invoker <- accountGen
      r <- preconditionsAndSetContract(
        contractGen,
        invokerGen = Gen.oneOf(Seq(invoker)),
        payment = Some(Payment(Long.MaxValue, Waves)),
        feeGen = ciFee(1)
      )
    } yield (r._1, r._2, r._3)) {
      case (genesis, setScript, ci) =>
        assertDiffEi(Seq(TestBlock.create(genesis ++ Seq(setScript))), TestBlock.create(Seq(ci)), fs) {
          _ should produce("Attempt to transfer unavailable funds")
        }
    }
  }

  property("can't overflow sum of payment in contract") {
    forAll(for {
      a  <- accountGen
      am <- smallFeeGen
      contractGen = paymentContractGen(a.toAddress, Long.MaxValue / 2 + 2, List.fill(4)(Waves)) _
      invoker <- accountGen
      ts      <- timestampGen
      r       <- preconditionsAndSetContract(contractGen, invokerGen = Gen.oneOf(Seq(invoker)), payment = Some(Payment(1, Waves)), feeGen = ciFee(1))
    } yield (r._1, r._2, r._3)) {
      case (genesis, setScript, ci) =>
        assertDiffEi(Seq(TestBlock.create(genesis ++ Seq(setScript))), TestBlock.create(Seq(ci)), fs) {
          _ should produce("Attempt to transfer unavailable funds")
        }
    }
  }

  property("invoking contract with sponsored fee") {
    forAll(for {
      a  <- accountGen
      am <- smallFeeGen
      contractGen = paymentContractGen(a.toAddress, am) _
      r  <- preconditionsAndSetContract(contractGen, sponsored = true)
      ts <- timestampGen
    } yield (ts, a, am, r._1, r._2, r._3, r._4, r._5, r._6)) {
      case (ts, acc, amount, genesis, setScript, ci, master, sponsoredAsset, setSponsorship) =>
        val t =
          TransferTransaction
            .selfSigned(
              2.toByte,
              master,
              ci.sender.toAddress,
              IssuedAsset(sponsoredAsset.id()),
              sponsoredAsset.quantity / 10,
              Waves,
              enoughFee,
              ByteStr.empty,
              ts
            )
            .explicitGet()
        assertDiffAndState(
          Seq(TestBlock.create(genesis ++ Seq[Transaction](sponsoredAsset, t, setSponsorship, setScript))),
          TestBlock.create(Seq(ci), Block.ProtoBlockVersion),
          fs
        ) {
          case (blockDiff, newState) =>
            blockDiff.scriptsRun shouldBe 1
            newState.balance(acc.toAddress, Waves) shouldBe amount
            newState.balance(ci.sender.toAddress, IssuedAsset(sponsoredAsset.id())) shouldBe (sponsoredAsset.quantity / 10 - ci.fee)
            newState.balance(master.toAddress, IssuedAsset(sponsoredAsset.id())) shouldBe (sponsoredAsset.quantity - sponsoredAsset.quantity / 10 + ci.fee)
        }
    }
  }

  property("argument passed to callable function has wrong type") {
    forAll(for {
      r <- simplePreconditionsAndSetContract(invocationParamsCount = 2)
    } yield (r._1, r._2, r._3)) {
      case (genesis, setScript, ci) =>
        assertDiffEi(Seq(TestBlock.create(genesis ++ Seq(setScript))), TestBlock.create(Seq(ci)), fs) {
          _ should produce("Can't apply (CONST_BOOLEAN) to 'parseInt(str: String)'")
        }
    }
  }

  property("can't write more than 100 entries") {
    forAll(for {
      r <- preconditionsAndSetContract(s => writeSet(s, ContractLimits.MaxWriteSetSize(V4) + 1))
    } yield (r._1, r._2, r._3)) {
      case (genesis, setScript, ci) =>
        assertDiffEi(Seq(TestBlock.create(genesis ++ Seq(setScript))), TestBlock.create(Seq(ci)), fs) {
          _ should produce("Stored data count limit is exceeded")
        }
    }
  }

  property("can write 100 entries") {
    forAll(for {
      r <- preconditionsAndSetContract(s => writeSet(s, ContractLimits.MaxWriteSetSize(V4)))
    } yield (r._1, r._2, r._3)) {
      case (genesis, setScript, ci) =>
        assertDiffEi(Seq(TestBlock.create(genesis ++ Seq(setScript))), TestBlock.create(Seq(ci)), fs) {
          _.explicitGet()
        }
    }
  }

  property("can't write entry with key size greater than limit") {
    forAll(for {
      version <- Gen.oneOf(V3, V4)
      r <- preconditionsAndSetContract(
        s => writeSetWithKeyLength(s, ContractLimits.MaxKeySizeInBytesByVersion(version) + 1, version),
        version = version
      )
    } yield (r._1, r._2, r._3, version)) {
      case (genesis, setScript, ci, version) =>
        val settings =
          if (version == V3) fs
          else fs.copy(preActivatedFeatures = fs.preActivatedFeatures + (BlockchainFeatures.BlockV5.id -> 0))

        assertDiffEi(Seq(TestBlock.create(genesis ++ Seq(setScript))), TestBlock.create(Seq(ci)), settings) {
          _ should produce(
            s"Data entry key size = ${ContractLimits.MaxKeySizeInBytesByVersion(version) + 1} bytes " +
              s"must be less than ${ContractLimits.MaxKeySizeInBytesByVersion(version)}"
          )
        }
    }
  }

  property("can write entry with key size equals limit") {
    forAll(for {
      version <- Gen.oneOf(V3, V4)
      r       <- preconditionsAndSetContract(s => writeSetWithKeyLength(s, ContractLimits.MaxKeySizeInBytesByVersion(version), version), version = version)
    } yield (r._1, r._2, r._3, version)) {
      case (genesis, setScript, ci, version) =>
        val settings =
          if (version == V3) fs
          else fs.copy(preActivatedFeatures = fs.preActivatedFeatures + (BlockchainFeatures.BlockV5.id -> 0))

        assertDiffEi(Seq(TestBlock.create(genesis ++ Seq(setScript))), TestBlock.create(Seq(ci)), settings) {
          _.explicitGet()
        }
    }
  }

  property("can't write entry with empty key from V4") {
    forAll(for {
      version <- Gen.oneOf(DirectiveDictionary[StdLibVersion].all.filter(_ >= V3))
      r <- preconditionsAndSetContract(
        s => writeSetWithKeyLength(s, length = 0, version = version),
        version = version
      )
    } yield (r._1, r._2, r._3, version)) {
      case (genesis, setScript, ci, version) =>
        val settings = settingsForRide(version).blockchainSettings.functionalitySettings
        assertDiffEi(Seq(TestBlock.create(genesis ++ Seq(setScript))), TestBlock.create(Seq(ci)), settings) {
          if (version == V3)
            _ shouldBe Symbol("right")
          else
            _ should produce("Data entry key should not be empty")
        }
    }
  }

  property("Function call args count should be equal @Callable func one") {
    forAll(for {
      invocationArgsCount <- Gen.oneOf(0, 3)
      r                   <- simplePreconditionsAndSetContract(invocationParamsCount = invocationArgsCount)
    } yield (r._1, r._2, r._3, invocationArgsCount)) {
      case (genesis, setScript, ci, count) =>
        assertDiffEi(Seq(TestBlock.create(genesis ++ Seq(setScript))), TestBlock.create(Seq(ci)), fs) {
          _ should produce(s"takes 2 args but $count were(was) given")
        }
    }
  }

  property("dApp multisig verify") {
    def multiSigCheckDApp(proofs: Int): DApp = {
      val expr = {
        val script =
          s"""
             |
             | {-# STDLIB_VERSION 3       #-}
             | {-# CONTENT_TYPE   DAPP    #-}
             | {-# SCRIPT_TYPE    ACCOUNT #-}
             |
             | @Verifier(tx)
             | func verify() = {
             |   ${0 until proofs map (i => s"sigVerify(tx.bodyBytes, tx.proofs[$i], tx.senderPublicKey)") mkString "&&"}
             | }
             |
        """.stripMargin
        Parser.parseContract(script).get.value
      }

      compileContractFromExpr(expr)
    }

    forAll(for {
      proofsCount <- Gen.choose(2, 8)
      r           <- preconditionsAndSetContractWithVerifier(multiSigCheckDApp(proofsCount), writeSetWithKeyLength(_))
    } yield (r._1, r._2, r._3, r._4, proofsCount)) {
      case (genesis, setVerifier, setContract, ci, proofsCount) =>
        val proof         = ci.proofs
        val multiSigProof = ci.proofs.copy(proofs = List.fill(proofsCount)(proof.proofs.head))
        val multiSigCi    = ci.copy(1.toByte, proofs = multiSigProof)

        assertDiffEi(
          Seq(TestBlock.create(genesis ++ Seq(setVerifier, setContract))),
          TestBlock.create(Seq(multiSigCi)),
          fs
        ) {
          _.explicitGet()
        }
    }
  }

  property("Default function invocation should produce error if contract default function has arguments") {
    forAll(for {
      a             <- accountGen
      am            <- smallFeeGen
      senderBinging <- validAliasStringGen
      argBinding    <- validAliasStringGen
      contractGen   <- Gen.const((someStr: String) => Gen.const(paymentContract(senderBinging, argBinding, "default", a.toAddress, am, List(Waves))))
      r             <- preconditionsAndSetContract(contractGen, accountGen, accountGen, None, ciFee(0), sponsored = false, isCIDefaultFunc = true)
    } yield (a, am, r._1, r._2, r._3)) {
      case (_, _, genesis, setScript, ci) =>
        assertDiffEi(Seq(TestBlock.create(genesis ++ Seq(setScript))), TestBlock.create(Seq(ci)), fs) {
          _ should produce(s"takes 1 args but 0 were(was) given")
        }
    }
  }

  property("Default function invocation should produce error if contract does't have default function") {
    forAll(for {
      a             <- accountGen
      am            <- smallFeeGen
      senderBinging <- validAliasStringGen
      argBinding    <- validAliasStringGen
      contractGen   <- Gen.const((someStr: String) => Gen.const(paymentContract(senderBinging, argBinding, "undefault", a.toAddress, am, List(Waves))))
      r             <- preconditionsAndSetContract(contractGen, accountGen, accountGen, None, ciFee(0), sponsored = false, isCIDefaultFunc = true)
    } yield (a, am, r._1, r._2, r._3)) {
      case (_, _, genesis, setScript, ci) =>
        assertDiffEi(Seq(TestBlock.create(genesis ++ Seq(setScript))), TestBlock.create(Seq(ci)), fs) {
          _ should produce("Cannot find callable function `default`, address = ")
        }
    }
  }

  property("self-payment and self-transfer V3") {
    forAll(for {
      acc <- accountGen
      am  <- smallFeeGen
      contractGen = paymentContractGen(acc.toAddress, am, assets = List(Waves)) _
      r <- preconditionsAndSetContract(
        contractGen,
        invokerGen = Gen.const(acc),
        masterGen = Gen.const(acc),
        payment = Some(Payment(1, Waves)),
        feeGen = ciFee(1)
      )
    } yield (r._1, r._2, r._3)) {
      case (genesis, setScript, ci) =>
        val features = fs.copy(preActivatedFeatures = fs.preActivatedFeatures + (BlockchainFeatures.BlockV5.id -> 0))
        assertDiffEi(Seq(TestBlock.create(Seq(genesis.head, setScript))), TestBlock.create(Seq(ci)), features) {
          _.explicitGet()
        }
    }
  }

  property("self-payment V4") {
    forAll(for {
      acc <- accountGen
      am  <- smallFeeGen
      contractGen = paymentContractGen(acc.toAddress, am, assets = Nil, version = V4) _
      r <- preconditionsAndSetContract(
        contractGen,
        invokerGen = Gen.const(acc),
        masterGen = Gen.const(acc),
        payment = Some(Payment(1, Waves)),
        feeGen = ciFee(1),
        version = V4
      )
    } yield (r._1, r._2, r._3)) {
      case (genesis, setScript, ci) =>
        val features = fs.copy(preActivatedFeatures = fs.preActivatedFeatures + (BlockchainFeatures.BlockV5.id -> 0))
        assertDiffEi(Seq(TestBlock.create(Seq(genesis.head, setScript))), TestBlock.create(Seq(ci)), features) {
          _ should produce("DApp self-payment is forbidden since V4")
        }
    }
  }

  property("self-transfer V4") {
    forAll(for {
      acc <- accountGen
      am  <- smallFeeGen
      contractGen = paymentContractGen(acc.toAddress, am, assets = List(Waves), version = V4) _
      r <- preconditionsAndSetContract(
        contractGen,
        invokerGen = Gen.const(acc),
        masterGen = Gen.const(acc),
        payment = None,
        feeGen = ciFee(1),
        version = V4
      )
    } yield (r._1, r._2, r._3)) {
      case (genesis, setScript, ci) =>
        val features = fs.copy(preActivatedFeatures = fs.preActivatedFeatures + (BlockchainFeatures.BlockV5.id -> 0))
        assertDiffEi(Seq(TestBlock.create(Seq(genesis.head, setScript))), TestBlock.create(Seq(ci)), features) {
          _ should produce("DApp self-transfer is forbidden since V4")
        }
    }
  }

  property("transferring asset this value") {
    forAll(for {
      a <- accountGen
      quantity = 1000000
      am     <- Gen.choose[Long](1L, quantity)
      master <- accountGen
      ts     <- timestampGen
      asset = IssueTransaction(
        TxVersion.V2,
        master.publicKey,
        "Asset#1".utf8Bytes,
        Array.emptyByteArray,
        quantity,
        8,
        reissuable = false,
        Some(assetUsingThis),
        enoughFee,
        ts
      ).signWith(master.privateKey)
      contractGen = paymentContractGen(a.toAddress, am, List(IssuedAsset(asset.id()))) _
      r <- preconditionsAndSetContract(contractGen, masterGen = Gen.oneOf(Seq(master)), feeGen = ciFee(1))
    } yield (a, am, r._1, r._2, r._3, asset, master)) {
      case (acc, amount, genesis, setScript, ci, asset, master) =>
        val features = fs.copy(
          preActivatedFeatures = fs.preActivatedFeatures + (BlockchainFeatures.BlockV5.id -> 0)
        )
        assertDiffAndState(Seq(TestBlock.create(genesis ++ Seq(setScript))), TestBlock.create(Seq(asset, ci), Block.ProtoBlockVersion), features) {
          case (blockDiff, newState) =>
            blockDiff.scriptsRun shouldBe 3
            newState.balance(master.toAddress, IssuedAsset(asset.id())) shouldBe (asset.quantity - amount)
            newState.balance(acc.toAddress, IssuedAsset(asset.id())) shouldBe amount
        }
    }
  }

  private def issueContract(funcName: String): DApp = {
    val expr = {
      val script =
        s"""
           |{-# STDLIB_VERSION 4 #-}
           |{-# CONTENT_TYPE DAPP #-}
           |{-#SCRIPT_TYPE ACCOUNT#-}
           |
           |@Callable(i)
           |func $funcName() = [Issue("InvokeAsset", "InvokeDesc", 100, 0, true, unit, 0)]
           |""".stripMargin
      Parser.parseContract(script).get.value
    }

    compileContractFromExpr(expr, V4)
  }

  private def throwContract(funcName: String): DApp = {
    val expr = {
      val script =
        s"""
           |{-# STDLIB_VERSION 4 #-}
           |{-# CONTENT_TYPE DAPP #-}
           |{-#SCRIPT_TYPE ACCOUNT#-}
           |
           |@Callable(i)
           |func $funcName() = {
           |  let check = ${"sigVerify(base58'', base58'', base58'') ||" * 10} true
           |  if (check)
           |    then throw("bad news")
           |    else throw("bad news")
           |}
           |""".stripMargin
      Parser.parseContract(script).get.value
    }
    compileContractFromExpr(expr, V4)
  }

  property("issuing asset with existed id should produce error") {
    val uniqueAssetIdScenario =
      for {
        master  <- accountGen
        invoker <- accountGen
        ts      <- timestampGen

        assetTx     <- issueGen
        fee         <- ciFee(nonNftIssue = 1)
        funcBinding <- funcNameGen
        contract = issueContract(funcBinding)
        script   = ContractScript(V4, contract)

        fc = Terms.FUNCTION_CALL(FunctionHeader.User(funcBinding), List.empty)
        invokeTx = InvokeScriptTransaction
          .selfSigned(TxVersion.V2, invoker, master.toAddress, Some(fc), Seq(), fee, Waves, ts + 3)
          .explicitGet()
      } yield (assetTx, invokeTx, master, script, funcBinding)

    val blockchain: Blockchain = mock[Blockchain]
    forAll(uniqueAssetIdScenario) {
      case (asset, invoke, master, script, funcBinding) =>
        (() => blockchain.settings)
          .expects()
          .returning(TestSettings.Default.blockchainSettings)
          .anyNumberOfTimes()
        (blockchain.assetScript _)
          .expects(*)
          .returning(None)
          .anyNumberOfTimes() // XXX Why?
        (blockchain.accountScript _)
          .expects(master.toAddress)
          .returning(Some(AccountScriptInfo(master.publicKey, script.explicitGet(), 10L, Map(1 -> Map(funcBinding -> 10L)))))
          .anyNumberOfTimes()
        (blockchain.accountScript _).expects(invoke.sender.toAddress).returning(None).anyNumberOfTimes()
        (blockchain.hasAccountScript _).expects(invoke.sender.toAddress).returning(false).anyNumberOfTimes()
        (() => blockchain.activatedFeatures)
          .expects()
          .returning(Map(BlockchainFeatures.Ride4DApps.id -> 0))
          .anyNumberOfTimes()
        (() => blockchain.height).expects().returning(1).anyNumberOfTimes()
        (blockchain.blockHeader _)
          .expects(*)
          .returning(
            Some(
              SignedBlockHeader(
                BlockHeader(1, 1, ByteStr.empty, 1, ByteStr.empty, PublicKey(new Array[Byte](32)), Seq(), 1, ByteStr.empty),
                ByteStr.empty
              )
            )
          )
          .anyNumberOfTimes()
        (blockchain.blockHeader _)
          .expects(*)
          .returning(
            Some(
              SignedBlockHeader(
                BlockHeader(1, 1, ByteStr.empty, 1, ByteStr.empty, PublicKey(new Array[Byte](32)), Seq(), 1, ByteStr.empty),
                ByteStr.empty
              )
            )
          )
          .anyNumberOfTimes()
        (blockchain.assetDescription _)
          .expects(*)
          .returning(
            Some(AssetDescription(asset.id(), master.publicKey, ByteString.EMPTY, ByteString.EMPTY, 1, false, BigInt(1), Height(1), None, 0L, false))
          )
        InvokeScriptTransactionDiff
          .apply(blockchain, invoke.timestamp, limitedExecution = false)(invoke)
          .resultE should produce("is already issued")
    }
  }

  def reissueContract(funcName: String, asset: ByteStr): DApp = {
    val expr = {
      val script =
        s"""
           |{-# STDLIB_VERSION 4 #-}
           |{-# CONTENT_TYPE DAPP #-}
           |{-#SCRIPT_TYPE ACCOUNT#-}
           |
           |@Callable(i)
           |func $funcName() = [Reissue(base58'$asset', 1, false), Reissue(base58'$asset', 4, true)]
           |""".stripMargin
      Parser.parseContract(script).get.value
    }

    compileContractFromExpr(expr, V4)
  }
  val reissueAssetIdScenario =
    for {
      master  <- accountGen
      invoker <- accountGen
      ts      <- timestampGen
      genesis1Tx = GenesisTransaction.create(master.toAddress, ENOUGH_AMT, ts).explicitGet()
      genesis2Tx = GenesisTransaction.create(invoker.toAddress, ENOUGH_AMT, ts).explicitGet()
      assetTx     <- issueV2TransactionGen(master, None, reissuableParam = Some(true))
      fee         <- ciFee()
      funcBinding <- funcNameGen
      contract    = reissueContract(funcBinding, assetTx.id())
      script      = ContractScript(V4, contract)
      setScriptTx = SetScriptTransaction.selfSigned(1.toByte, master, script.toOption, fee, ts + 2).explicitGet()
      fc          = Terms.FUNCTION_CALL(FunctionHeader.User(funcBinding), List.empty)
      invokeTx = InvokeScriptTransaction
        .selfSigned(TxVersion.V2, invoker, master.toAddress, Some(fc), Seq(), fee, Waves, ts + 3)
        .explicitGet()
    } yield (invokeTx, Seq(genesis1Tx, genesis2Tx, assetTx, setScriptTx))

  property("Reissuing unreissued asset should produce error") {
    forAll(reissueAssetIdScenario) {
      case (invoke, genesisTxs) =>
        tempDb { _ =>
          val features = fs.copy(
            preActivatedFeatures = fs.preActivatedFeatures + (BlockchainFeatures.BlockV5.id -> 0)
          )

          assertDiffEi(Seq(TestBlock.create(genesisTxs)), TestBlock.create(Seq(invoke), Block.ProtoBlockVersion), features) { ei =>
            ei should produce("Asset is not reissuable")
          }
        }
    }
  }

  private def transferIssueContract(funcName: String): DApp = {
    val expr = {
      val script =
        s"""
           |{-# STDLIB_VERSION 4 #-}
           |{-# CONTENT_TYPE DAPP #-}
           |{-#SCRIPT_TYPE ACCOUNT#-}
           |
           |@Callable(i)
           |func $funcName() = {
           | let v = Issue("InvokeAsset", "InvokeDesc", 100, 0, true, unit, 0)
           | [v, ScriptTransfer(i.caller, 1, v.calculateAssetId())]
           |}
           |""".stripMargin
      Parser.parseContract(script).get.value
    }

    compileContractFromExpr(expr, V4)
  }

  private val transferAssetIdScenario =
    for {
      master  <- accountGen
      invoker <- accountGen
      ts      <- timestampGen
      genesis1Tx = GenesisTransaction.create(master.toAddress, ENOUGH_AMT, ts).explicitGet()
      genesis2Tx = GenesisTransaction.create(invoker.toAddress, ENOUGH_AMT, ts).explicitGet()
      fee         <- ciFee(nonNftIssue = 1)
      funcBinding <- funcNameGen
      contract    = transferIssueContract(funcBinding)
      script      = ContractScript(V4, contract)
      setScriptTx = SetScriptTransaction.selfSigned(1.toByte, master, script.toOption, fee, ts + 2).explicitGet()
      fc          = Terms.FUNCTION_CALL(FunctionHeader.User(funcBinding), List.empty)
      invokeTx = InvokeScriptTransaction
        .selfSigned(TxVersion.V2, invoker, master.toAddress, Some(fc), Seq(), fee, Waves, ts + 3)
        .explicitGet()
    } yield (invokeTx, Seq(genesis1Tx, genesis2Tx, setScriptTx))

  property("issued asset can be transfered") {
    forAll(transferAssetIdScenario) {
      case (invoke, genesisTxs) =>
        tempDb { _ =>
          val features = fs.copy(
            preActivatedFeatures = fs.preActivatedFeatures + (BlockchainFeatures.BlockV5.id -> 0)
          )

          assertDiffEi(Seq(TestBlock.create(genesisTxs)), TestBlock.create(Seq(invoke), Block.ProtoBlockVersion), features) { ei =>
            ei.explicitGet()
          }
        }
    }
  }

  private def transferNonIssueContract(funcName: String): DApp = {
    val expr = {
      val script =
        s"""
           |{-# STDLIB_VERSION 4 #-}
           |{-# CONTENT_TYPE DAPP #-}
           |{-#SCRIPT_TYPE ACCOUNT#-}
           |
           |@Callable(i)
           |func $funcName() = {
           | let v = Issue("InvokeAsset", "InvokeDesc", 100, 0, true, unit, 0)
           | [ScriptTransfer(i.caller, 1, v.calculateAssetId())]
           |}
           |""".stripMargin
      Parser.parseContract(script).get.value
    }

    compileContractFromExpr(expr, V4)
  }

  private val transferNonAssetIdScenario =
    for {
      master  <- accountGen
      invoker <- accountGen
      ts      <- timestampGen
      genesis1Tx = GenesisTransaction.create(master.toAddress, ENOUGH_AMT, ts).explicitGet()
      genesis2Tx = GenesisTransaction.create(invoker.toAddress, ENOUGH_AMT, ts).explicitGet()
      fee         <- ciFee()
      funcBinding <- funcNameGen
      contract    = transferNonIssueContract(funcBinding)
      script      = ContractScript(V4, contract)
      setScriptTx = SetScriptTransaction.selfSigned(1.toByte, master, script.toOption, fee, ts + 2).explicitGet()
      fc          = Terms.FUNCTION_CALL(FunctionHeader.User(funcBinding), List.empty)
      invokeTx = InvokeScriptTransaction
        .selfSigned(TxVersion.V2, invoker, master.toAddress, Some(fc), Seq(), fee, Waves, ts + 3)
        .explicitGet()
    } yield (invokeTx, Seq(genesis1Tx, genesis2Tx, setScriptTx))

  property("nonissued asset cann't be transfered") {
    forAll(transferNonAssetIdScenario) {
      case (invoke, genesisTxs) =>
        tempDb { _ =>
          val features = fs.copy(
            preActivatedFeatures = fs.preActivatedFeatures + (BlockchainFeatures.BlockV5.id -> 0)
          )

          assertDiffEi(Seq(TestBlock.create(genesisTxs)), TestBlock.create(Seq(invoke), Block.ProtoBlockVersion), features) { ei =>
            ei should produce("negative asset balance")
          }
        }
    }
  }

  private def doubleIssueContract(funcName: String): DApp = {
    val expr = {
      val script =
        s"""
           |{-# STDLIB_VERSION 4 #-}
           |{-# CONTENT_TYPE DAPP #-}
           |{-#SCRIPT_TYPE ACCOUNT#-}
           |
           |@Callable(i)
           |func $funcName() = {
           | let v = Issue("InvokeAsset", "InvokeDesc", 100, 0, true, unit, 0)
           | [v, v]
           |}
           |""".stripMargin
      Parser.parseContract(script).get.value
    }

    compileContractFromExpr(expr, V4)
  }

  private val doubleAssetIdScenario =
    for {
      master  <- accountGen
      invoker <- accountGen
      ts      <- timestampGen
      genesis1Tx = GenesisTransaction.create(master.toAddress, ENOUGH_AMT, ts).explicitGet()
      genesis2Tx = GenesisTransaction.create(invoker.toAddress, ENOUGH_AMT, ts).explicitGet()
      fee         <- ciFee(nonNftIssue = 2)
      funcBinding <- funcNameGen
      contract    = doubleIssueContract(funcBinding)
      script      = ContractScript(V4, contract)
      setScriptTx = SetScriptTransaction.selfSigned(1.toByte, master, script.toOption, fee, ts + 2).explicitGet()
      fc          = Terms.FUNCTION_CALL(FunctionHeader.User(funcBinding), List.empty)
      invokeTx = InvokeScriptTransaction
        .selfSigned(TxVersion.V2, invoker, master.toAddress, Some(fc), Seq(), fee, Waves, ts + 3)
        .explicitGet()
    } yield (invokeTx, Seq(genesis1Tx, genesis2Tx, setScriptTx))

  property("duplicate issuing asset should produce diff error") {
    forAll(doubleAssetIdScenario) {
      case (invoke, genesisTxs) =>
        tempDb { _ =>
          val features = fs.copy(
            preActivatedFeatures = fs.preActivatedFeatures + (BlockchainFeatures.BlockV5.id -> 0)
          )
          assertDiffEi(Seq(TestBlock.create(genesisTxs)), TestBlock.create(Seq(invoke), Block.ProtoBlockVersion), features) { ei =>
            inside(ei) {
              case Right(diff) => diff.scriptResults(invoke.id()).error.get.text should include("is already issued")
            }
          }
        }
    }
  }

  property("correctly counts sponsored fee") {
    forAll(for {
      (genesis, setScript, invoke, _, issue, sponsorFee) <- preconditionsAndSetContract(s => writeSet(s, 1), sponsored = true, selfSend = true)
    } yield (genesis, setScript, issue, sponsorFee, invoke)) {
      case (genesis, setScript, issue, sponsorFee, invoke) =>
        assertDiffEi(Seq(TestBlock.create(genesis ++ Seq(issue, sponsorFee, setScript))), TestBlock.create(Seq(invoke)), fsWithV5) { diff =>
          invoke.feeAssetId shouldBe sponsorFee.asset
          invoke.dAppAddressOrAlias shouldBe invoke.sender.toAddress

          val dv           = diff.explicitGet()
          val senderChange = dv.portfolios(invoke.sender.toAddress).balanceOf(sponsorFee.asset)
          senderChange shouldBe 0L
        }
    }
  }

  property(s"accepts failed transactions after ${BlockchainFeatures.BlockV5} activation") {
    def failInvariant(funcBinding: String, sponsorTx: SponsorFeeTransaction, issueTx: IssueTransaction): Gen[(TxAmount, Asset, DApp, List[EXPR])] = {
      val feeInWaves = FeeConstants(InvokeScriptTransaction.typeId) * FeeValidation.FeeUnit
      val feeInAsset = Sponsorship.fromWaves(FeeConstants(InvokeScriptTransaction.typeId) * FeeValidation.FeeUnit, sponsorTx.minSponsoredAssetFee.get)
      Gen.oneOf(
        Gen.const((feeInWaves, Waves, issueContract(funcBinding), List.empty[EXPR])),           // insufficient fee
        Gen.const((feeInAsset, sponsorTx.asset, issueContract(funcBinding), List.empty[EXPR])), // insufficient fee
        Gen.const((feeInWaves, Waves, throwContract(funcBinding), List.empty[EXPR])),           // DApp script execution
        Gen.const((feeInAsset, sponsorTx.asset, throwContract(funcBinding), List.empty[EXPR])), // DApp script execution
        for {                                                                                   // smart asset script execution
          fee             <- ciFee(1)
          acc             <- accountGen
          amt             <- Gen.choose(1L, issueTx.quantity)
          arg             <- genBoundedStringBytes(1, 32)
          paymentContract <- paymentContractGen(acc.toAddress, amt, List(issueTx.asset), V4)(funcBinding)
        } yield (fee, Waves, paymentContract, List(CONST_BYTESTR(ByteStr(arg)).explicitGet()))
      )
    }

    val failedTxScenario =
      for {
        master  <- accountGen
        other   <- accountGen
        invoker <- accountGen
        ts      <- timestampGen
        g1Tx = GenesisTransaction.create(master.toAddress, ENOUGH_AMT, ts).explicitGet()
        g2Tx = GenesisTransaction.create(invoker.toAddress, ENOUGH_AMT, ts).explicitGet()
        g3Tx = GenesisTransaction.create(other.toAddress, ENOUGH_AMT, ts).explicitGet()
        (i1Tx, sTx, _, _) <- sponsorFeeCancelSponsorFeeGen(other)
        i2Tx = IssueTransaction
          .selfSigned(TxVersion.V2, invoker, "Asset", "", 1000000, 8, false, Some(throwingAsset), enoughFee, ts)
          .explicitGet()
        tTx = TransferTransaction
          .selfSigned(TxVersion.V3, other, invoker.toAddress, sTx.asset, i1Tx.quantity, Waves, enoughFee, ByteStr.empty, ts)
          .explicitGet()
        funcBinding                     <- funcNameGen
        (fee, feeAsset, contract, args) <- failInvariant(funcBinding, sTx, i2Tx)
        script = ContractScript(V4, contract)
        ssTx   = SetScriptTransaction.selfSigned(1.toByte, master, script.toOption, fee, ts + 2).explicitGet()
        fc     = Terms.FUNCTION_CALL(FunctionHeader.User(funcBinding), args)
        invokeTx = InvokeScriptTransaction
          .selfSigned(TxVersion.V2, invoker, master.toAddress, Some(fc), Seq(), fee, feeAsset, ts + 3)
          .explicitGet()
      } yield (invokeTx, (ENOUGH_AMT - enoughFee, i1Tx.quantity), Seq(g1Tx, g2Tx, g3Tx, i1Tx, i2Tx, sTx, tTx, ssTx))

    forAll(failedTxScenario) {
      case (invoke, (wavesBalance, sponsoredBalance), genesisTxs) =>
        assertDiffAndState(Seq(TestBlock.create(genesisTxs)), TestBlock.create(Seq(invoke), Block.ProtoBlockVersion), fsWithV5) {
          case (diff, state) =>
            diff.scriptsRun shouldBe 0
            diff.portfolios(invoke.sender.toAddress).balanceOf(invoke.feeAssetId)
            state.balance(invoke.sender.toAddress, invoke.feeAssetId) shouldBe invoke.feeAssetId.fold(wavesBalance)(_ => sponsoredBalance) - invoke.fee
            state.transactionInfo(invoke.id()).map(r => r._2 -> r._3) shouldBe Some((invoke, false))
        }
    }
  }

  property(
    s"rejects withdrawal of fee from the funds received as a result of the script call execution after ${BlockchainFeatures.BlockV5} activation"
  ) {
    val scenario =
      for {
        master  <- accountGen
        other   <- accountGen
        invoker <- accountGen
        ts      <- timestampGen
        g1Tx = GenesisTransaction.create(master.toAddress, ENOUGH_AMT, ts).explicitGet()
        g2Tx = GenesisTransaction.create(other.toAddress, ENOUGH_AMT, ts).explicitGet()
        (iTx, sTx, _, _) <- sponsorFeeCancelSponsorFeeGen(other)
        sponsoredAsset = IssuedAsset(iTx.assetId)
        tTx = TransferTransaction
          .selfSigned(TxVersion.V3, other, master.toAddress, sponsoredAsset, iTx.quantity / 2, Waves, enoughFee, ByteStr.empty, ts)
          .explicitGet()
        wavesFee <- ciFee(1)
        sponsoredFee = Sponsorship.fromWaves(wavesFee, sTx.minSponsoredAssetFee.get)
        (feeAsset, fee) <- Gen.oneOf((Waves, wavesFee), (sponsoredAsset, sponsoredFee))
        funcBinding     <- funcNameGen
        arg             <- genBoundedStringBytes(1, 32)
        contract        <- paymentContractGen(invoker.toAddress, fee, List(feeAsset), V4)(funcBinding)
        script = ContractScript(V4, contract)
        ssTx   = SetScriptTransaction.selfSigned(1.toByte, master, script.toOption, fee, ts + 2).explicitGet()
        fc     = Terms.FUNCTION_CALL(FunctionHeader.User(funcBinding), List(CONST_BYTESTR(ByteStr(arg)).explicitGet()))
        invokeTx = InvokeScriptTransaction
          .selfSigned(TxVersion.V2, invoker, master.toAddress, Some(fc), Seq(), fee, feeAsset, ts + 3)
          .explicitGet()
      } yield (invokeTx, Seq(g1Tx, g2Tx, iTx, sTx, tTx, ssTx))

    forAll(scenario) {
      case (invoke, genesisTxs) =>
        assertDiffEi(Seq(TestBlock.create(genesisTxs)), TestBlock.create(Seq(invoke), Block.ProtoBlockVersion), fsWithV5) { ei =>
          ei should produce("AccountBalanceError")
        }
    }
  }

  property("counts complexity correctly for failed transactions (validation fails)") {
    def contract(asset: String): DApp = {
      val expr = {
        val script =
          s"""
             |{-# STDLIB_VERSION 4 #-}
             |{-# CONTENT_TYPE DAPP #-}
             |{-#SCRIPT_TYPE ACCOUNT#-}
             |
             |let a = base58'$asset'
             |
             |@Callable(inv)
             |func sameComplexity(i: String) = {
             | let check = ${"sigVerify(base58'', base58'', base58'') ||" * 10} true
             | if (i == "throw" && check) then
             |   throw("Some error")
             | else if (i == "insufficient fee" && check) then
             |   [ ${(1 to ContractLimits.MaxCallableActionsAmount(V4))
               .map(i => s"""Issue("Asset $i", "", 100, 8, true, unit, $i)""")
               .mkString(",")} ]
             | else if (i == "negative amount" && check) then
             |   [ ScriptTransfer(inv.caller, -1, a) ]
             | else if (i == "overflow amount" && check) then
             |   [ ScriptTransfer(inv.caller, ${Long.MaxValue / 2}, a), ScriptTransfer(inv.caller, ${Long.MaxValue / 2 + 1}, a) ]
             | else if (i == "self payment" && check) then
             |   [ ScriptTransfer(this, 10, unit) ]
             | else if (i == "max actions" && check) then
             |   [ ${(0 to ContractLimits.MaxCallableActionsAmount(V4)).map(_ => "ScriptTransfer(inv.caller, 10, a)").mkString(",")} ]
             | else if (i == "invalid data entries" && check) then
             |   [ ${(0 to ContractLimits.MaxWriteSetSize(V4))
               .map(x => s"""IntegerEntry("val", $x)""")
               .mkString(",")},ScriptTransfer(inv.caller, 10, a)]
             | else []
             |}
             |
             |""".stripMargin
        Parser.parseContract(script).get.value
      }

      compileContractFromExpr(expr, V4)
    }

    val scenario =
      for {
        master  <- accountGen
        invoker <- accountGen
        ts      <- timestampGen
        fee     <- ciFee(1)
        gTx1             = GenesisTransaction.create(master.toAddress, ENOUGH_AMT, ts).explicitGet()
        gTx2             = GenesisTransaction.create(invoker.toAddress, ENOUGH_AMT, ts).explicitGet()
        (assetScript, _) = ScriptCompiler.compile("false", ScriptEstimatorV3).explicitGet()
        iTx = IssueTransaction
          .selfSigned(2.toByte, master, "False asset", "", ENOUGH_AMT, 8, reissuable = true, Some(assetScript), fee, ts + 1)
          .explicitGet()
        script = ContractScript(V4, contract(iTx.assetId.toString))
        ssTx   = SetScriptTransaction.selfSigned(1.toByte, master, script.toOption, fee, ts + 2).explicitGet()
        txs = Seq("throw", "insufficient fee", "negative amount", "overflow amount", "self payment", "max actions", "invalid data entries", "ok")
          .map { arg =>
            val fc = Terms.FUNCTION_CALL(FunctionHeader.User("sameComplexity"), List(CONST_STRING(arg).explicitGet()))
            val tx = InvokeScriptTransaction
              .selfSigned(TxVersion.V2, invoker, master.toAddress, Some(fc), Seq(), fee, Waves, ts + 4)
              .explicitGet()
            (arg, tx)
          }
      } yield (Seq(gTx1, gTx2, ssTx, iTx), master.toAddress, txs)

    forAll(scenario) {
      case (genesisTxs, _, txs) =>
        txs.foreach {
          case (name, invokeTx) =>
            assertDiffAndState(Seq(TestBlock.create(genesisTxs)), TestBlock.create(Seq(invokeTx), Block.ProtoBlockVersion), fsWithV5) {
              case (diff, _) =>
                if (name == "ok")
                  diff.errorMessage(invokeTx.id()) shouldBe empty
                else
                  diff.errorMessage(invokeTx.id()) shouldBe defined
            }
        }
    }
  }

  property("counts complexity correctly for failed transactions (asset script fails)") {
    val (trueScript, trueComplexity) = {
      val script = """
         |{-# STDLIB_VERSION 4 #-}
         |{-# CONTENT_TYPE EXPRESSION #-}
         |
         |true""".stripMargin
      ScriptCompiler.compile(script, ScriptEstimatorV3).explicitGet()
    }

    val (falseScript, falseComplexity) = {
      val script = """
         |{-# STDLIB_VERSION 4 #-}
         |{-# CONTENT_TYPE EXPRESSION #-}
         |
         |false""".stripMargin
      ScriptCompiler.compile(script, ScriptEstimatorV3).explicitGet()
    }

    def contract(assets: Seq[String]): DApp = {
      val expr = {
        val script =
          s"""
             |{-# STDLIB_VERSION 4 #-}
             |{-# CONTENT_TYPE DAPP #-}
             |{-#SCRIPT_TYPE ACCOUNT#-}
             |
             |@Callable(inv)
             |func foo() = {
             | [ ${assets.map(a => s"""ScriptTransfer(inv.caller, 10, base58'$a')""").mkString(",")} ]
             |}
             |
             |""".stripMargin
        Parser.parseContract(script).get.value
      }

      compileContractFromExpr(expr, V4)
    }
    val scenario =
      for {
        master  <- accountGen
        invoker <- accountGen
        ts      <- timestampGen
        fee     <- ciFee(7)
        gTx1 = GenesisTransaction.create(master.toAddress, ENOUGH_AMT, ts).explicitGet()
        gTx2 = GenesisTransaction.create(invoker.toAddress, ENOUGH_AMT, ts).explicitGet()
        isAccountScripted <- Arbitrary.arbBool.arbitrary
        invokerScriptTx = if (isAccountScripted) Seq(SetScriptTransaction.selfSigned(2.toByte, invoker, Some(trueScript), fee, ts + 1).explicitGet())
        else Seq.empty

        failAsset <- Gen.choose(1, 6)
        assetScripts = (1 to 6).map(i => if (i == failAsset) falseScript else trueScript)
        iTxs = (1 to 6).map { i =>
          IssueTransaction
            .selfSigned(2.toByte, master, s"Some asset #$i", "", ENOUGH_AMT, 8, reissuable = true, Some(trueScript), fee, ts + 2)
            .explicitGet()
        }
        tTxs = iTxs.takeRight(3).map { tx =>
          TransferTransaction
            .selfSigned(1.toByte, master, invoker.toAddress, IssuedAsset(tx.assetId), ENOUGH_AMT / 2, Waves, fee, ByteStr.empty, ts + 3)
            .explicitGet()
        }
        saTxs = assetScripts.zipWithIndex.map {
          case (sc, i) =>
            SetAssetScriptTransaction
              .selfSigned(2.toByte, master, IssuedAsset(iTxs(i).id()), Some(sc), fee, ts + 4)
              .explicitGet()
        }
        complexity = trueComplexity * (failAsset - 1) + falseComplexity + (if (isAccountScripted) trueComplexity else 0L)
        script     = ContractScript(V4, contract(iTxs.take(4).map(_.assetId.toString)))
        ssTx       = SetScriptTransaction.selfSigned(1.toByte, master, script.toOption, fee, ts + 5).explicitGet()
        fc         = Terms.FUNCTION_CALL(FunctionHeader.User("foo"), List.empty)
        payments   = iTxs.takeRight(2).map(tx => Payment(10, IssuedAsset(tx.assetId)))
        invokeTx = InvokeScriptTransaction
          .selfSigned(TxVersion.V3, invoker, master.toAddress, Some(fc), payments, fee, Waves, ts + 6)
          .explicitGet()
      } yield (Seq(gTx1, gTx2) ++ invokerScriptTx ++ iTxs ++ tTxs ++ saTxs :+ ssTx, invokeTx, master.toAddress, complexity)

    forAll(scenario) {
      case (genesisTxs, invokeTx, dApp, assetsComplexity) =>
        assertDiffAndState(Seq(TestBlock.create(genesisTxs)), TestBlock.create(Seq(invokeTx), Block.ProtoBlockVersion), fsWithV5) {
          case (diff, bc) =>
            diff.errorMessage(invokeTx.id()) shouldBe defined
            diff.scriptsComplexity should be > 0L
        }
    }
  }

  property("scriptHash") {
    def contract(): DApp = {
      val expr = {
        val script =
          s"""
             |{-# STDLIB_VERSION 5 #-}
             |{-# CONTENT_TYPE DAPP #-}
             |{-#SCRIPT_TYPE ACCOUNT#-}
             |
             | @Callable(i)
             | func foo() = {
             |  if scriptHash(i.caller) == unit && scriptHash(Alias("unexisting")) == unit
             |  then
             |    [
             |      BinaryEntry("hash1", scriptHash(this).value()),
             |      BinaryEntry("hash2", scriptHash(Alias("alias")).value())
             |    ]
             |  else
             |    throw("Unexpected script was found.")
             | }
             |""".stripMargin
        Parser.parseContract(script).get.value
      }

      compileContractFromExpr(expr, V5)
    }
    val scenario =
      for {
        master  <- accountGen
        invoker <- accountGen
        ts      <- timestampGen
        fee     <- ciFee()
        gTx1 = GenesisTransaction.create(master.toAddress, ENOUGH_AMT, ts).explicitGet()
        gTx2 = GenesisTransaction.create(invoker.toAddress, ENOUGH_AMT, ts).explicitGet()

        alias    = CreateAliasTransaction.selfSigned(TxVersion.V2, master, Alias.create("alias").explicitGet(), fee, ts).explicitGet()
        script   = ContractScript(V5, contract()).explicitGet()
        ssTx     = SetScriptTransaction.selfSigned(1.toByte, master, Some(script), fee, ts + 5).explicitGet()
        fc       = Terms.FUNCTION_CALL(FunctionHeader.User("foo"), List.empty)
        payments = List(Payment(10, Waves))
        invokeTx = InvokeScriptTransaction
          .selfSigned(TxVersion.V2, invoker, master.toAddress, Some(fc), payments, fee, Waves, ts + 6)
          .explicitGet()
      } yield (Seq(gTx1, gTx2, alias, ssTx), invokeTx, master.toAddress, script)

    forAll(scenario) {
      case (genesisTxs, invokeTx, dApp, script) =>
        assertDiffAndState(Seq(TestBlock.create(genesisTxs)), TestBlock.create(Seq(invokeTx), Block.ProtoBlockVersion), fsWithV5) {
          case (diff, bc) =>
            diff.errorMessage(invokeTx.id()) shouldBe None
            val hash = ByteStr(com.wavesplatform.lang.Global.blake2b256(script.bytes().arr))
            bc.accountData(dApp, "hash1").get.value shouldBe hash
            bc.accountData(dApp, "hash2").get.value shouldBe hash
        }
    }
  }

  property("Crosscontract call (same accaunt)") {
    def contract(): DApp = {
      val expr = {
        val script =
          s"""
             |{-# STDLIB_VERSION 5 #-}
             |{-# CONTENT_TYPE DAPP #-}
             |{-#SCRIPT_TYPE ACCOUNT#-}
             |
             | @Callable(i)
             | func default() = {
             |   ([IntegerEntry("bar", 1)], "return")
             | }
             |
             | @Callable(i)
             | func foo() = {
             |  let r = invoke(this, unit, [], [])
             |  if r == "return"
             |  then
             |   let data = getIntegerValue(this, "bar")
             |   if data == 1
             |   then
             |    [
             |     IntegerEntry("key", 1)
             |    ]
             |   else
             |    throw("Bad state")
             |  else
             |   throw("Bad returned value")
             | }
             |""".stripMargin
        Parser.parseContract(script).get.value
      }

      compileContractFromExpr(expr, V5)
    }
    val scenario =
      for {
        master  <- accountGen
        invoker <- accountGen
        ts      <- timestampGen
        fee     <- ciFee()
        gTx1 = GenesisTransaction.create(master.toAddress, ENOUGH_AMT, ts).explicitGet()
        gTx2 = GenesisTransaction.create(invoker.toAddress, ENOUGH_AMT, ts).explicitGet()

        script   = ContractScript(V5, contract())
        ssTx     = SetScriptTransaction.selfSigned(1.toByte, master, script.toOption, fee, ts + 5).explicitGet()
        fc       = Terms.FUNCTION_CALL(FunctionHeader.User("foo"), List.empty)
        payments = List(Payment(10, Waves))
        invokeTx = InvokeScriptTransaction
          .selfSigned(TxVersion.V3, invoker, master.toAddress, Some(fc), payments, fee, Waves, ts + 6)
          .explicitGet()
      } yield (Seq(gTx1, gTx2, ssTx), invokeTx, master.toAddress)

    forAll(scenario) {
      case (genesisTxs, invokeTx, dApp) =>
        assertDiffAndState(Seq(TestBlock.create(genesisTxs)), TestBlock.create(Seq(invokeTx), Block.ProtoBlockVersion), fsWithV5) {
          case (diff, bc) =>
            diff.errorMessage(invokeTx.id()) shouldBe None
            bc.accountData(dApp, "key") shouldBe Some(IntegerDataEntry("key", 1))
            bc.accountData(dApp, "bar") shouldBe Some(IntegerDataEntry("bar", 1))
        }
    }
  }

  property("Crosscontract call doesn't require extra fee") {
    def contract(): DApp = {
      val expr = {
        val script =
          s"""
             |{-# STDLIB_VERSION 5 #-}
             |{-# CONTENT_TYPE DAPP #-}
             |{-#SCRIPT_TYPE ACCOUNT#-}
             |
             | @Callable(i)
             | func default() = {
             |   ([IntegerEntry("bar", 1)], "return")
             | }
             |
             | @Callable(i)
             | func foo() = {
             |  let r = invoke(this, unit, [], [])
             |  if r == "return"
             |  then
             |   let data = getIntegerValue(this, "bar")
             |   if data == 1
             |   then
             |    [
             |     IntegerEntry("key", 1)
             |    ]
             |   else
             |    throw("Bad state")
             |  else
             |   throw("Bad returned value")
             | }
             |""".stripMargin
        Parser.parseContract(script).get.value
      }

      compileContractFromExpr(expr, V5)
    }
    val scenario =
      for {
        master  <- accountGen
        invoker <- accountGen
        ts      <- timestampGen
        fee     <- ciFee(0)
        gTx1 = GenesisTransaction.create(master.toAddress, ENOUGH_AMT, ts).explicitGet()
        gTx2 = GenesisTransaction.create(invoker.toAddress, ENOUGH_AMT, ts).explicitGet()

        script   = ContractScript(V5, contract())
        ssTx     = SetScriptTransaction.selfSigned(1.toByte, master, script.toOption, fee, ts + 5).explicitGet()
        fc       = Terms.FUNCTION_CALL(FunctionHeader.User("foo"), List.empty)
        payments = List(Payment(10, Waves))
        invokeTx = InvokeScriptTransaction
          .selfSigned(TxVersion.V3, invoker, master.toAddress, Some(fc), payments, fee, Waves, ts + 6)
          .explicitGet()
      } yield (Seq(gTx1, gTx2, ssTx), invokeTx, master.toAddress)

    forAll(scenario) {
      case (genesisTxs, invokeTx, _) =>
        assertDiffAndState(Seq(TestBlock.create(genesisTxs)), TestBlock.create(Seq(invokeTx), Block.ProtoBlockVersion), fsWithV5) {
          case (diff, _) =>
            diff.errorMessage(invokeTx.id()) shouldBe None
            diff.scriptsComplexity shouldBe 108
            diff.scriptsRun shouldBe 2
        }
    }
  }

  property("Crosscontract call (two accaunts)") {
    def contract(): DApp = {
      val expr = {
        val script =
          s"""
             |{-# STDLIB_VERSION 5 #-}
             |{-# CONTENT_TYPE DAPP #-}
             |{-#SCRIPT_TYPE ACCOUNT#-}
             |
             | @Callable(i)
             | func bar(a: ByteVector) = {
             |   if i.caller.bytes == a && addressFromPublicKey(i.callerPublicKey).bytes == a
             |   then
             |     let n = Issue("barAsset", "bar asset", 1, 0, false, unit, 0)
             |     ([IntegerEntry("bar", 1), ScriptTransfer(Address(a), 3, unit), BinaryEntry("asset", n.calculateAssetId()), n, ScriptTransfer(Address(a), 1, n.calculateAssetId())], 17)
             |   else
             |     throw("Bad caller")
             | }
             |""".stripMargin
        Parser.parseContract(script).get.value
      }

      compileContractFromExpr(expr, V5)
    }

    def contract1(otherAcc: Address, alias: Alias): DApp = {
      val expr = {
        val script =
          s"""
             |{-# STDLIB_VERSION 5 #-}
             |{-# CONTENT_TYPE DAPP #-}
             |{-#SCRIPT_TYPE ACCOUNT#-}
             |
             | @Callable(i)
             | func foo() = {
             |  let b1 = wavesBalance(this)
             |  let ob1 = wavesBalance(Address(base58'$otherAcc'))
             |  if b1 == b1 && ob1 == ob1
             |  then
             |    let r = invoke(Alias("${alias.name}"), "bar", [this.bytes], [AttachedPayment(unit, 17)])
             |    if r == 17
             |    then
             |     let data = getIntegerValue(Address(base58'$otherAcc'), "bar")
             |     let b2 = wavesBalance(this)
             |     let ob2 = wavesBalance(Address(base58'$otherAcc'))
             |     let ab = assetBalance(this, getBinaryValue(Address(base58'$otherAcc'), "asset"))
             |     if data == 1
             |     then
             |      if ob1.regular+14 == ob2.regular && b1.regular == b2.regular+14 && ab == 1
             |      then
             |       let l = Lease(Address(base58'$otherAcc'), 23)
             |       [
             |        IntegerEntry("key", 1),
             |        Lease(Address(base58'$otherAcc'), 13),
             |        l,
             |        LeaseCancel(l.calculateLeaseId())
             |       ]
             |      else
             |       throw("Balance check failed")
             |    else
             |     throw("Bad state")
             |   else
             |    throw("Bad returned value")
             |  else
             |   throw("Impossible")
             | }
             |""".stripMargin
        Parser.parseContract(script).get.value
      }

      compileContractFromExpr(expr, V5)
    }
    val scenario =
      for {
        master  <- accountGen
        invoker <- accountGen
        service <- accountGen
        ts      <- timestampGen
        fee     <- ciFee(sc = 1, nonNftIssue = 1)
        gTx1 = GenesisTransaction.create(master.toAddress, ENOUGH_AMT, ts).explicitGet()
        gTx2 = GenesisTransaction.create(invoker.toAddress, ENOUGH_AMT, ts).explicitGet()
        gTx3 = GenesisTransaction.create(service.toAddress, ENOUGH_AMT, ts).explicitGet()

        alias = Alias.create("alias").explicitGet()
        aliasTx <- createAliasGen(service, alias, fee, ts)
        script1  = ContractScript(V5, contract1(service.toAddress, alias))
        script   = ContractScript(V5, contract())
        ssTx     = SetScriptTransaction.selfSigned(1.toByte, master, script1.toOption, fee, ts + 5).explicitGet()
        ssTx1    = SetScriptTransaction.selfSigned(1.toByte, service, script.toOption, fee, ts + 5).explicitGet()
        fc       = Terms.FUNCTION_CALL(FunctionHeader.User("foo"), List.empty)
        payments = List(Payment(10L, Waves))
        invokeTx = InvokeScriptTransaction
          .selfSigned(TxVersion.V3, invoker, master.toAddress, Some(fc), payments, fee, Waves, ts + 6)
          .explicitGet()
      } yield (Seq(gTx1, gTx2, gTx3, aliasTx, ssTx1, ssTx), invokeTx, master.toAddress, service.toAddress)

    forAll(scenario) {
      case (genesisTxs, invokeTx, dApp, service) =>
        assertDiffAndState(Seq(TestBlock.create(genesisTxs)), TestBlock.create(Seq(invokeTx), Block.ProtoBlockVersion), fsWithV5) {
          case (diff, bc) =>
            diff.scriptResults(invokeTx.id()).error shouldBe None
            val l  = diff.scriptResults(invokeTx.id()).leases(0)
            val l1 = diff.scriptResults(invokeTx.id()).leases(1)
            val l2 = diff.scriptResults(invokeTx.id()).leaseCancels(0)
            l.amount shouldBe 13
            l.recipient shouldBe service
            l1.amount shouldBe 23
            l1.recipient shouldBe service
            l1.id shouldBe l2.id
            bc.accountData(dApp, "key") shouldBe Some(IntegerDataEntry("key", 1))
            bc.accountData(service, "bar") shouldBe Some(IntegerDataEntry("bar", 1))
        }
    }
  }

  property("originCaller and originCallerPublicKey fields") {
    def contract(): DApp = {
      val expr = {
        val script =
          s"""
             |{-# STDLIB_VERSION 5 #-}
             |{-# CONTENT_TYPE DAPP #-}
             |{-#SCRIPT_TYPE ACCOUNT#-}
             |
             | @Callable(i)
             | func bar(a: ByteVector, o: ByteVector) = {
             |   if i.caller.bytes == a && addressFromPublicKey(i.callerPublicKey).bytes == a && i.originCaller.bytes == o && addressFromPublicKey(i.originCallerPublicKey).bytes == o
             |   then
             |     let n = Issue("barAsset", "bar asset", 1, 0, false, unit, 0)
             |     ([IntegerEntry("bar", 1), ScriptTransfer(Address(a), 3, unit), BinaryEntry("asset", n.calculateAssetId()), n, ScriptTransfer(Address(a), 1, n.calculateAssetId())], 17)
             |   else
             |     throw("Bad caller")
             | }
             |""".stripMargin
        Parser.parseContract(script).get.value
      }

      compileContractFromExpr(expr, V5)
    }

    def contract1(otherAcc: Address, alias: Alias): DApp = {
      val expr = {
        val script =
          s"""
             |{-# STDLIB_VERSION 5 #-}
             |{-# CONTENT_TYPE DAPP #-}
             |{-#SCRIPT_TYPE ACCOUNT#-}
             |
             | @Callable(i)
             | func foo() = {
             |  let b1 = wavesBalance(this)
             |  let ob1 = wavesBalance(Address(base58'$otherAcc'))
             |  if b1 == b1 && ob1 == ob1 && i.caller == i.originCaller && i.callerPublicKey == i.originCallerPublicKey
             |  then
             |    let r = invoke(Alias("${alias.name}"), "bar", [this.bytes, i.caller.bytes], [AttachedPayment(unit, 17)])
             |    if r == 17
             |    then
             |     let data = getIntegerValue(Address(base58'$otherAcc'), "bar")
             |     let b2 = wavesBalance(this)
             |     let ob2 = wavesBalance(Address(base58'$otherAcc'))
             |     let ab = assetBalance(this, getBinaryValue(Address(base58'$otherAcc'), "asset"))
             |     if data == 1
             |     then
             |      if ob1.regular+14 == ob2.regular && b1.regular == b2.regular+14 && ab == 1
             |      then
             |       let l = Lease(Address(base58'$otherAcc'), 23)
             |       [
             |        IntegerEntry("key", 1),
             |        Lease(Address(base58'$otherAcc'), 13),
             |        l,
             |        LeaseCancel(l.calculateLeaseId())
             |       ]
             |      else
             |       throw("Balance check failed")
             |    else
             |     throw("Bad state")
             |   else
             |    throw("Bad returned value")
             |  else
             |   throw("Imposible")
             | }
             |""".stripMargin
        Parser.parseContract(script).get.value
      }

      compileContractFromExpr(expr, V5)
    }
    val scenario =
      for {
        master  <- accountGen
        invoker <- accountGen
        service <- accountGen
        ts      <- timestampGen
        fee     <- ciFee(sc = 1, nonNftIssue = 1)
        gTx1 = GenesisTransaction.create(master.toAddress, ENOUGH_AMT, ts).explicitGet()
        gTx2 = GenesisTransaction.create(invoker.toAddress, ENOUGH_AMT, ts).explicitGet()
        gTx3 = GenesisTransaction.create(service.toAddress, ENOUGH_AMT, ts).explicitGet()

        alias = Alias.create("alias").explicitGet()
        aliasTx <- createAliasGen(service, alias, fee, ts)
        script1  = ContractScript(V5, contract1(service.toAddress, alias))
        script   = ContractScript(V5, contract())
        ssTx     = SetScriptTransaction.selfSigned(1.toByte, master, script1.toOption, fee, ts + 5).explicitGet()
        ssTx1    = SetScriptTransaction.selfSigned(1.toByte, service, script.toOption, fee, ts + 5).explicitGet()
        fc       = Terms.FUNCTION_CALL(FunctionHeader.User("foo"), List.empty)
        payments = List(Payment(10L, Waves))
        invokeTx = InvokeScriptTransaction
          .selfSigned(TxVersion.V2, invoker, master.toAddress, Some(fc), payments, fee, Waves, ts + 6)
          .explicitGet()
      } yield (Seq(gTx1, gTx2, gTx3, aliasTx, ssTx1, ssTx), invokeTx, master.toAddress, service.toAddress)

    forAll(scenario) {
      case (genesisTxs, invokeTx, dApp, service) =>
        assertDiffAndState(Seq(TestBlock.create(genesisTxs)), TestBlock.create(Seq(invokeTx), Block.ProtoBlockVersion), fsWithV5) {
          case (diff, bc) =>
            diff.scriptResults(invokeTx.id()).error shouldBe None
            val l  = diff.scriptResults(invokeTx.id()).leases(0)
            val l1 = diff.scriptResults(invokeTx.id()).leases(1)
            val l2                                                        = diff.scriptResults(invokeTx.id()).leaseCancels(0)
            l.amount shouldBe 13
            l.recipient shouldBe service
            l1.amount shouldBe 23
            l1.recipient shouldBe service
            l1.id shouldBe l2.id
            bc.accountData(dApp, "key") shouldBe Some(IntegerDataEntry("key", 1))
            bc.accountData(service, "bar") shouldBe Some(IntegerDataEntry("bar", 1))
        }
    }
  }

  property("non-NFT issue require extra fee") {
    def contract(): DApp = {
      val expr = {
        val script =
          s"""
             |{-# STDLIB_VERSION 5 #-}
             |{-# CONTENT_TYPE DAPP #-}
             |{-#SCRIPT_TYPE ACCOUNT#-}
             |
             | @Callable(i)
             | func bar(a: ByteVector) = {
             |   if i.caller.bytes == a && addressFromPublicKey(i.callerPublicKey).bytes == a
             |   then
             |     let n = Issue("barAsset", "bar asset", 2, 0, false, unit, 0)
             |     ([IntegerEntry("bar", 1), ScriptTransfer(Address(a), 3, unit), BinaryEntry("asset", n.calculateAssetId()), n, ScriptTransfer(Address(a), 1, n.calculateAssetId())], 17)
             |   else
             |     throw("Bad caller")
             | }
             |""".stripMargin
        Parser.parseContract(script).get.value
      }

      compileContractFromExpr(expr, V5)
    }

    def contract1(otherAcc: Address, alias: Alias): DApp = {
      val expr = {
        val script =
          s"""
             |{-# STDLIB_VERSION 5 #-}
             |{-# CONTENT_TYPE DAPP #-}
             |{-#SCRIPT_TYPE ACCOUNT#-}
             |
             | @Callable(i)
             | func foo() = {
             |  let b1 = wavesBalance(this)
             |  let ob1 = wavesBalance(Address(base58'$otherAcc'))
             |  if b1 == b1 && ob1 == ob1
             |  then
             |    let r = invoke(Alias("${alias.name}"), "bar", [this.bytes], [AttachedPayment(unit, 17)])
             |    if r == 17
             |    then
             |     let data = getIntegerValue(Address(base58'$otherAcc'), "bar")
             |     let b2 = wavesBalance(this)
             |     let ob2 = wavesBalance(Address(base58'$otherAcc'))
             |     let ab = assetBalance(this, getBinaryValue(Address(base58'$otherAcc'), "asset"))
             |     if data == 1
             |     then
             |      if ob1.regular+14 == ob2.regular && b1.regular == b2.regular+14 && ab == 1
             |      then
             |       [
             |        IntegerEntry("key", 1)
             |       ]
             |      else
             |       throw("Balance check failed")
             |    else
             |     throw("Bad state")
             |   else
             |    throw("Bad returned value")
             |  else
             |   throw("Impossible")
             | }
             |""".stripMargin
        Parser.parseContract(script).get.value
      }

      compileContractFromExpr(expr, V5)
    }
    val scenario =
      for {
        master  <- accountGen
        invoker <- accountGen
        service <- accountGen
        ts      <- timestampGen
        fee     <- ciFee(sc = 2, nonNftIssue = 0)
        gTx1 = GenesisTransaction.create(master.toAddress, ENOUGH_AMT, ts).explicitGet()
        gTx2 = GenesisTransaction.create(invoker.toAddress, ENOUGH_AMT, ts).explicitGet()
        gTx3 = GenesisTransaction.create(service.toAddress, ENOUGH_AMT, ts).explicitGet()

        alias = Alias.create("alias").explicitGet()
        aliasTx <- createAliasGen(service, alias, fee, ts)
        script1  = ContractScript(V5, contract1(service.toAddress, alias))
        script   = ContractScript(V5, contract())
        ssTx     = SetScriptTransaction.selfSigned(1.toByte, master, script1.toOption, fee, ts + 5).explicitGet()
        ssTx1    = SetScriptTransaction.selfSigned(1.toByte, service, script.toOption, fee, ts + 5).explicitGet()
        fc       = Terms.FUNCTION_CALL(FunctionHeader.User("foo"), List.empty)
        payments = List(Payment(10L, Waves))
        invokeTx = InvokeScriptTransaction
          .selfSigned(TxVersion.V2, invoker, master.toAddress, Some(fc), payments, fee, Waves, ts + 6)
          .explicitGet()
      } yield (Seq(gTx1, gTx2, gTx3, aliasTx, ssTx1, ssTx), invokeTx, master.toAddress, service.toAddress)

    forAll(scenario) {
      case (genesisTxs, invokeTx, dApp, service) =>
        assertDiffAndState(Seq(TestBlock.create(genesisTxs)), TestBlock.create(Seq(invokeTx), Block.ProtoBlockVersion), fsWithV5) {
          case (diff, bc) =>
            val err = diff.scriptResults(invokeTx.id()).error.get
            err.code shouldBe FailedTransactionError.Cause.FeeForActions.code
            bc.accountData(dApp, "key") shouldBe None
            bc.accountData(service, "bar") shouldBe None
        }
    }
  }

  property("non-NFT issue work") {
    def contract(): DApp = {
      val expr = {
        val script =
          s"""
             |{-# STDLIB_VERSION 5 #-}
             |{-# CONTENT_TYPE DAPP #-}
             |{-#SCRIPT_TYPE ACCOUNT#-}
             |
             | @Callable(i)
             | func bar(a: ByteVector) = {
             |   if i.caller.bytes == a && addressFromPublicKey(i.callerPublicKey).bytes == a
             |   then
             |     let n = Issue("barAsset", "bar asset", 2, 0, false, unit, 0)
             |     ([IntegerEntry("bar", 1), ScriptTransfer(Address(a), 3, unit), BinaryEntry("asset", n.calculateAssetId()), n, ScriptTransfer(Address(a), 1, n.calculateAssetId())], 17)
             |   else
             |     throw("Bad caller")
             | }
             |""".stripMargin
        Parser.parseContract(script).get.value
      }

      compileContractFromExpr(expr, V5)
    }

    def contract1(otherAcc: Address, alias: Alias): DApp = {
      val expr = {
        val script =
          s"""
             |{-# STDLIB_VERSION 5 #-}
             |{-# CONTENT_TYPE DAPP #-}
             |{-#SCRIPT_TYPE ACCOUNT#-}
             |
             | @Callable(i)
             | func foo() = {
             |  let b1 = wavesBalance(this)
             |  let ob1 = wavesBalance(Address(base58'$otherAcc'))
             |  if b1 == b1 && ob1 == ob1
             |  then
             |    let r = invoke(Alias("${alias.name}"), "bar", [this.bytes], [AttachedPayment(unit, 17)])
             |    if r == 17
             |    then
             |     let data = getIntegerValue(Address(base58'$otherAcc'), "bar")
             |     let b2 = wavesBalance(this)
             |     let ob2 = wavesBalance(Address(base58'$otherAcc'))
             |     let ab = assetBalance(this, getBinaryValue(Address(base58'$otherAcc'), "asset"))
             |     if data == 1
             |     then
             |      if ob1.regular+14 == ob2.regular && b1.regular == b2.regular+14 && ab == 1
             |      then
             |       [
             |        IntegerEntry("key", 1)
             |       ]
             |      else
             |       throw("Balance check failed")
             |    else
             |     throw("Bad state")
             |   else
             |    throw("Bad returned value")
             |  else
             |   throw("Impossible")
             | }
             |""".stripMargin
        Parser.parseContract(script).get.value
      }

      compileContractFromExpr(expr, V5)
    }
    val scenario =
      for {
        master  <- accountGen
        invoker <- accountGen
        service <- accountGen
        ts      <- timestampGen
        fee     <- ciFee(sc = 1, nonNftIssue = 1)
        gTx1 = GenesisTransaction.create(master.toAddress, ENOUGH_AMT, ts).explicitGet()
        gTx2 = GenesisTransaction.create(invoker.toAddress, ENOUGH_AMT, ts).explicitGet()
        gTx3 = GenesisTransaction.create(service.toAddress, ENOUGH_AMT, ts).explicitGet()

        alias = Alias.create("alias").explicitGet()
        aliasTx <- createAliasGen(service, alias, fee, ts)
        script1  = ContractScript(V5, contract1(service.toAddress, alias))
        script   = ContractScript(V5, contract())
        ssTx     = SetScriptTransaction.selfSigned(1.toByte, master, script1.toOption, fee, ts + 5).explicitGet()
        ssTx1    = SetScriptTransaction.selfSigned(1.toByte, service, script.toOption, fee, ts + 5).explicitGet()
        fc       = Terms.FUNCTION_CALL(FunctionHeader.User("foo"), List.empty)
        payments = List(Payment(10L, Waves))
        invokeTx = InvokeScriptTransaction
          .selfSigned(TxVersion.V3, invoker, master.toAddress, Some(fc), payments, fee, Waves, ts + 6)
          .explicitGet()
      } yield (Seq(gTx1, gTx2, gTx3, aliasTx, ssTx1, ssTx), invokeTx, master.toAddress, service.toAddress)

    forAll(scenario) {
      case (genesisTxs, invokeTx, dApp, service) =>
        assertDiffAndState(Seq(TestBlock.create(genesisTxs)), TestBlock.create(Seq(invokeTx), Block.ProtoBlockVersion), fsWithV5) {
          case (diff, bc) =>
            bc.accountData(dApp, "key") shouldBe Some(IntegerDataEntry("key", 1))
            bc.accountData(service, "bar") shouldBe Some(IntegerDataEntry("bar", 1))
        }
    }
  }

  property("Crosscontract call (two accaunts, double call)") {
    def contract(): DApp = {
      val expr = {
        val script =
          s"""
             |{-# STDLIB_VERSION 5 #-}
             |{-# CONTENT_TYPE DAPP #-}
             |{-#SCRIPT_TYPE ACCOUNT#-}
             |
             | @Callable(i)
             | func bar(a: ByteVector) = {
             |   ([IntegerEntry("bar", 1), ScriptTransfer(Address(a), 3, unit)], 17)
             | }
             |""".stripMargin
        Parser.parseContract(script).get.value
      }

      compileContractFromExpr(expr, V5)
    }

    def contract1(otherAcc: Address): DApp = {
      val expr = {
        val script =
          s"""
             |{-# STDLIB_VERSION 5 #-}
             |{-# CONTENT_TYPE DAPP #-}
             |{-#SCRIPT_TYPE ACCOUNT#-}
             |
             | @Callable(i)
             | func foo() = {
             |  let b1 = wavesBalance(this)
             |  let ob1 = wavesBalance(Address(base58'$otherAcc'))
             |  if b1 == b1 && ob1 == ob1
             |  then
             |    let r = invoke(Address(base58'$otherAcc'), "bar", [this.bytes], [AttachedPayment(unit, 17)])
             |    if r == 17
             |    then
             |     let data = getIntegerValue(Address(base58'$otherAcc'), "bar")
             |     let b2 = wavesBalance(this)
             |     let ob2 = wavesBalance(Address(base58'$otherAcc'))
             |     if data == 1
             |     then
             |      if ob1.regular+14 == ob2.regular && b1.regular == b2.regular+14
             |      then
             |       let r1 = invoke(Address(base58'$otherAcc'), "bar", [this.bytes], [AttachedPayment(unit, 18)])
             |       if r1 == r1
             |       then
             |        let b3 = wavesBalance(this)
             |        let ob3 = wavesBalance(Address(base58'$otherAcc'))
             |        if ob2.regular+15 == ob3.regular && b2.regular == b3.regular+15
             |        then
             |         [
             |          IntegerEntry("key", 1)
             |         ]
             |        else
             |         throw("Bad balance after second invoke")
             |      else
             |       throw("Impossible")
             |     else
             |      throw("Balance check failed")
             |    else
             |     throw("Bad state")
             |  else
             |   throw("Bad returned value")
             |   else
             |    throw("Impossible")
             | }
             |""".stripMargin
        Parser.parseContract(script).get.value
      }

      compileContractFromExpr(expr, V5)
    }
    val scenario =
      for {
        master  <- accountGen
        invoker <- accountGen
        service <- accountGen
        ts      <- timestampGen
        fee = 100500000
        //fee     <- ciFee(240)
        gTx1 = GenesisTransaction.create(master.toAddress, ENOUGH_AMT, ts).explicitGet()
        gTx2 = GenesisTransaction.create(invoker.toAddress, ENOUGH_AMT, ts).explicitGet()
        gTx3 = GenesisTransaction.create(service.toAddress, ENOUGH_AMT, ts).explicitGet()

        script1  = ContractScript(V5, contract1(service.toAddress))
        script   = ContractScript(V5, contract())
        ssTx     = SetScriptTransaction.selfSigned(1.toByte, master, script1.toOption, fee, ts + 5).explicitGet()
        ssTx1    = SetScriptTransaction.selfSigned(1.toByte, service, script.toOption, fee, ts + 5).explicitGet()
        fc       = Terms.FUNCTION_CALL(FunctionHeader.User("foo"), List.empty)
        payments = List(Payment(10, Waves))
        invokeTx = InvokeScriptTransaction
          .selfSigned(TxVersion.V3, invoker, master.toAddress, Some(fc), payments, fee, Waves, ts + 6)
          .explicitGet()
      } yield (Seq(gTx1, gTx2, gTx3, ssTx1, ssTx), invokeTx, master.toAddress, service.toAddress)

    forAll(scenario) {
      case (genesisTxs, invokeTx, dApp, service) =>
        assertDiffAndState(Seq(TestBlock.create(genesisTxs)), TestBlock.create(Seq(invokeTx), Block.ProtoBlockVersion), fsWithV5) {
          case (diff, bc) =>
            bc.accountData(dApp, "key") shouldBe Some(IntegerDataEntry("key", 1))
            bc.accountData(service, "bar") shouldBe Some(IntegerDataEntry("bar", 1))
        }
    }
  }

  property("Crosscontract nested call (two accounts)") {
    def contract(): DApp = {
      val expr = {
        val script =
          s"""
             |{-# STDLIB_VERSION 5 #-}
             |{-# CONTENT_TYPE DAPP #-}
             |{-#SCRIPT_TYPE ACCOUNT#-}
             |
             | @Callable(i)
             | func bar(a: ByteVector) = {
             |   ([IntegerEntry("bar", 1), ScriptTransfer(Address(a), 3, unit)], 17)
             | }
             |""".stripMargin
        Parser.parseContract(script).get.value
      }

      compileContractFromExpr(expr, V5)
    }

    def contract1(otherAcc: Address): DApp = {
      val expr = {
        val script =
          s"""
             |{-# STDLIB_VERSION 5 #-}
             |{-# CONTENT_TYPE DAPP #-}
             |{-#SCRIPT_TYPE ACCOUNT#-}
             |
             | @Callable(i)
             | func back() = {
             |   [IntegerEntry("key", 0), ScriptTransfer(Address(base58'$otherAcc'), 2, unit)]
             | }
             |
             | @Callable(i)
             | func foo() = {
             |  let b1 = wavesBalance(this)
             |  let ob1 = wavesBalance(Address(base58'$otherAcc'))
             |  if b1 == b1 && ob1 == ob1
             |  then
             |    let r = invoke(Address(base58'$otherAcc'), "bar", [this.bytes], [AttachedPayment(unit, 17)])
             |    if r == 17
             |    then
             |     let data = getIntegerValue(Address(base58'$otherAcc'), "bar")
             |     let b2 = wavesBalance(this)
             |     let ob2 = wavesBalance(Address(base58'$otherAcc'))
             |     if data == 1
             |     then
             |      if ob1.regular + 14 == ob2.regular && b1.regular == b2.regular + 14
             |      then
             |       [
             |        IntegerEntry("key", 1)
             |       ]
             |      else
             |       throw("Balance check failed")
             |    else
             |     throw("Bad state")
             |   else
             |    throw("Bad returned value")
             |  else
             |   throw("Impossible")
             | }
             |""".stripMargin
        Parser.parseContract(script).get.value
      }

      compileContractFromExpr(expr, V5)
    }
    val scenario =
      for {
        master  <- accountGen
        invoker <- accountGen
        service <- accountGen
        ts      <- timestampGen
        fee     <- ciFee()
        gTx1 = GenesisTransaction.create(master.toAddress, ENOUGH_AMT, ts).explicitGet()
        gTx2 = GenesisTransaction.create(invoker.toAddress, ENOUGH_AMT, ts).explicitGet()
        gTx3 = GenesisTransaction.create(service.toAddress, ENOUGH_AMT, ts).explicitGet()

        script1  = ContractScript(V5, contract1(service.toAddress))
        script   = ContractScript(V5, contract())
        ssTx     = SetScriptTransaction.selfSigned(1.toByte, master, script1.toOption, fee, ts + 5).explicitGet()
        ssTx1    = SetScriptTransaction.selfSigned(1.toByte, service, script.toOption, fee, ts + 5).explicitGet()
        fc       = Terms.FUNCTION_CALL(FunctionHeader.User("foo"), List.empty)
        payments = List(Payment(10, Waves))
        invokeTx = InvokeScriptTransaction
          .selfSigned(TxVersion.V3, invoker, master.toAddress, Some(fc), payments, fee, Waves, ts + 6)
          .explicitGet()
      } yield (Seq(gTx1, gTx2, gTx3, ssTx1, ssTx), invokeTx, master.toAddress, service.toAddress)

    forAll(scenario) {
      case (genesisTxs, invokeTx, dApp, service) =>
        assertDiffAndState(Seq(TestBlock.create(genesisTxs)), TestBlock.create(Seq(invokeTx), Block.ProtoBlockVersion), fsWithV5) {
          case (diff, bc) =>
            bc.accountData(dApp, "key") shouldBe Some(IntegerDataEntry("key", 1))
            bc.accountData(service, "bar") shouldBe Some(IntegerDataEntry("bar", 1))
        }
    }
  }

  property("Crosscontract with payment") {
    def contract(): DApp = {
      val expr = {
        val script =
          s"""
             |{-# STDLIB_VERSION 5 #-}
             |{-# CONTENT_TYPE DAPP #-}
             |{-#SCRIPT_TYPE ACCOUNT#-}
             |
             | @Callable(i)
             | func bar(a: ByteVector) = {
             |   ([IntegerEntry("bar", 1), ScriptTransfer(Address(a), 3, unit)], 17)
             | }
             |""".stripMargin
        Parser.parseContract(script).get.value
      }

      compileContractFromExpr(expr, V5)
    }

    def contract1(otherAcc: Address): DApp = {
      val expr = {
        val script =
          s"""
             |{-# STDLIB_VERSION 5 #-}
             |{-# CONTENT_TYPE DAPP #-}
             |{-#SCRIPT_TYPE ACCOUNT#-}
             |
             | @Callable(i)
             | func back() = {
             |   [ScriptTransfer(Address(base58'$otherAcc'), 2, unit)]
             | }
             |
             | @Callable(i)
             | func foo() = {
             |  let b1 = wavesBalance(this)
             |  let ob1 = wavesBalance(Address(base58'$otherAcc'))
             |  if b1 == b1 && ob1 == ob1
             |  then
             |    let r = invoke(Address(base58'$otherAcc'), "bar", [this.bytes], [AttachedPayment(unit, 17)])
             |    if r == 17
             |    then
             |     let data = getIntegerValue(Address(base58'$otherAcc'), "bar")
             |     let b2 = wavesBalance(this)
             |     let ob2 = wavesBalance(Address(base58'$otherAcc'))
             |     if data == 1
             |     then
             |      if ob1.regular + 14 == ob2.regular && b1.regular == b2.regular + 14
             |      then
             |       [
             |        IntegerEntry("key", 1)
             |       ]
             |      else
             |       throw("Balance check failed: " + ob1.regular.toString() + " " + ob2.regular.toString())
             |    else
             |     throw("Bad state")
             |   else
             |    throw("Bad returned value")
             |  else
             |   throw("Impossible")
             | }
             |""".stripMargin
        Parser.parseContract(script).get.value
      }

      compileContractFromExpr(expr, V5)
    }
    val scenario =
      for {
        master  <- accountGen
        invoker <- accountGen
        service <- accountGen
        ts      <- timestampGen
        fee     <- ciFee()
        gTx1 = GenesisTransaction.create(master.toAddress, ENOUGH_AMT, ts).explicitGet()
        gTx2 = GenesisTransaction.create(invoker.toAddress, ENOUGH_AMT, ts).explicitGet()
        gTx3 = GenesisTransaction.create(service.toAddress, ENOUGH_AMT, ts).explicitGet()

        script1  = ContractScript(V5, contract1(service.toAddress))
        script   = ContractScript(V5, contract())
        ssTx     = SetScriptTransaction.selfSigned(1.toByte, master, script1.toOption, fee, ts + 5).explicitGet()
        ssTx1    = SetScriptTransaction.selfSigned(1.toByte, service, script.toOption, fee, ts + 5).explicitGet()
        fc       = Terms.FUNCTION_CALL(FunctionHeader.User("foo"), List.empty)
        payments = List(Payment(10, Waves))
        invokeTx = InvokeScriptTransaction
          .selfSigned(TxVersion.V3, invoker, master.toAddress, Some(fc), payments, fee, Waves, ts + 6)
          .explicitGet()
      } yield (Seq(gTx1, gTx2, gTx3, ssTx1, ssTx), invokeTx, master.toAddress, service.toAddress)

    forAll(scenario) {
      case (genesisTxs, invokeTx, dApp, service) =>
        assertDiffAndState(Seq(TestBlock.create(genesisTxs)), TestBlock.create(Seq(invokeTx), Block.ProtoBlockVersion), fsWithV5) {
          case (diff, bc) =>
            bc.accountData(dApp, "key") shouldBe Some(IntegerDataEntry("key", 1))
            bc.accountData(service, "bar") shouldBe Some(IntegerDataEntry("bar", 1))
        }
    }
  }

  property("Infinite recursive crosscontract call") {
    val recursiveContract: DApp = {
      val expr = {
        val script =
          s"""
             |{-# STDLIB_VERSION 5 #-}
             |{-# CONTENT_TYPE DAPP #-}
             |{-#SCRIPT_TYPE ACCOUNT#-}
             |
             | @Callable(i)
             | func foo() = {
             |  let r = invoke(this, "foo", [], [])
             |  if r == r
             |  then
             |    [
             |    ]
             |  else
             |   throw("Impossible")
             | }
             |""".stripMargin
        Parser.parseContract(script).get.value
      }

      compileContractFromExpr(expr, V5)
    }

    val recursiveScenario =
      for {
        master  <- accountGen
        invoker <- accountGen
        ts      <- timestampGen
        fee     <- ciFee()
        gTx1 = GenesisTransaction.create(master.toAddress, ENOUGH_AMT, ts).explicitGet()
        gTx2 = GenesisTransaction.create(invoker.toAddress, ENOUGH_AMT, ts).explicitGet()

        script   = ContractScript(V5, recursiveContract)
        ssTx     = SetScriptTransaction.selfSigned(1.toByte, master, script.toOption, fee, ts + 5).explicitGet()
        fc       = Terms.FUNCTION_CALL(FunctionHeader.User("foo"), List.empty)
        payments = List(Payment(10, Waves))
        invokeTx = InvokeScriptTransaction
          .selfSigned(TxVersion.V3, invoker, master.toAddress, Some(fc), payments, fee, Waves, ts + 6)
          .explicitGet()
      } yield (Seq(gTx1, gTx2, ssTx), invokeTx)

    val (genesisTxs, invokeTx) = recursiveScenario.sample.get
    assertDiffEi(Seq(TestBlock.create(genesisTxs)), TestBlock.create(Seq(invokeTx), Block.ProtoBlockVersion), fsWithV5) { ei =>
      ei should produce(s"DApp calls limit = 100 is exceeded")
    }
  }

  property("Smart asset transfer by nested contract actions") {
    val (assetScript, _) = {
      val script = """
         |{-# STDLIB_VERSION 5 #-}
         |{-# CONTENT_TYPE EXPRESSION #-}
         |
         |true""".stripMargin
      ScriptCompiler.compile(script, ScriptEstimatorV3).explicitGet()
    }

    def contract(asset: ByteStr): DApp = {
      val expr = {
        val script =
          s"""
             |{-# STDLIB_VERSION 5 #-}
             |{-# CONTENT_TYPE DAPP #-}
             |{-#SCRIPT_TYPE ACCOUNT#-}
             |
             | @Callable(i)
             | func bar(a: ByteVector) = {
             |   ([IntegerEntry("bar", 1), ScriptTransfer(Address(a), 3, base58'$asset')], 17)
             | }
             |""".stripMargin
        Parser.parseContract(script).get.value
      }

      compileContractFromExpr(expr, V5)
    }

    def contract1(otherAcc: Address, asset: ByteStr): DApp = {
      val expr = {
        val script =
          s"""
             |{-# STDLIB_VERSION 5 #-}
             |{-# CONTENT_TYPE DAPP #-}
             |{-#SCRIPT_TYPE ACCOUNT#-}
             |
             | @Callable(i)
             | func back() = {
             |   [IntegerEntry("key", 0), ScriptTransfer(Address(base58'$otherAcc'), 2, unit)]
             | }
             |
             | @Callable(i)
             | func foo() = {
             |  let b1 = wavesBalance(this)
             |  let ob1 = wavesBalance(Address(base58'$otherAcc'))
             |  if b1 == b1 && ob1 == ob1
             |  then
             |    let r = invoke(Address(base58'$otherAcc'), "bar", [this.bytes], [AttachedPayment(unit, 17)])
             |    if r == 17
             |    then
             |     let data = getIntegerValue(Address(base58'$otherAcc'), "bar")
             |     let b2 = wavesBalance(this)
             |     let ob2 = wavesBalance(Address(base58'$otherAcc'))
             |     let ab = assetBalance(this, base58'$asset')
             |     if data == 1
             |     then
             |      if ob1.regular + 17 == ob2.regular && b1.regular == b2.regular + 17 && ab == 3
             |      then
             |       [
             |        IntegerEntry("key", 1)
             |       ]
             |      else
             |       throw("Balance check failed " + ob1.regular.toString() + " " + ob2.regular.toString())
             |    else
             |     throw("Bad state")
             |   else
             |    throw("Bad returned value")
             |  else
             |   throw("Impossible")
             | }
             |""".stripMargin
        Parser.parseContract(script).get.value
      }

      compileContractFromExpr(expr, V5)
    }
    val scenario =
      for {
        master  <- accountGen
        invoker <- accountGen
        service <- accountGen
        ts      <- timestampGen
        fee     <- ciFee()
        iTx = IssueTransaction
          .selfSigned(2.toByte, service, "True asset", "", ENOUGH_AMT, 8, reissuable = true, Some(assetScript), fee, ts + 1)
          .explicitGet()
        gTx1 = GenesisTransaction.create(master.toAddress, ENOUGH_AMT, ts).explicitGet()
        gTx2 = GenesisTransaction.create(invoker.toAddress, ENOUGH_AMT, ts).explicitGet()
        gTx3 = GenesisTransaction.create(service.toAddress, ENOUGH_AMT, ts).explicitGet()

        script1  = ContractScript(V5, contract1(service.toAddress, iTx.id()))
        script   = ContractScript(V5, contract(iTx.id()))
        ssTx     = SetScriptTransaction.selfSigned(1.toByte, master, script1.toOption, fee, ts + 5).explicitGet()
        ssTx1    = SetScriptTransaction.selfSigned(1.toByte, service, script.toOption, fee, ts + 5).explicitGet()
        fc       = Terms.FUNCTION_CALL(FunctionHeader.User("foo"), List.empty)
        payments = List(Payment(10, Waves))
        invokeTx = InvokeScriptTransaction
          .selfSigned(TxVersion.V3, invoker, master.toAddress, Some(fc), payments, fee, Waves, ts + 6)
          .explicitGet()
      } yield (Seq(gTx1, gTx2, gTx3, ssTx1, ssTx, iTx), invokeTx, master.toAddress, service.toAddress, iTx.id())

    forAll(scenario) {
      case (genesisTxs, invokeTx, dApp, service, asset) =>
        assertDiffAndState(Seq(TestBlock.create(genesisTxs)), TestBlock.create(Seq(invokeTx), Block.ProtoBlockVersion), fsWithV5) {
          case (diff, bc) =>
            bc.accountData(dApp, "key") shouldBe Some(IntegerDataEntry("key", 1))
            bc.accountData(service, "bar") shouldBe Some(IntegerDataEntry("bar", 1))
        }
    }
  }

  property("Asset transfer disabled in nested contract actions") {
    val (assetScript, _) = {
      val script = """
         |{-# STDLIB_VERSION 5 #-}
         |{-# CONTENT_TYPE EXPRESSION #-}
         |
         |false""".stripMargin
      ScriptCompiler.compile(script, ScriptEstimatorV3).explicitGet()
    }

    def contract(asset: ByteStr): DApp = {
      val expr = {
        val script =
          s"""
             |{-# STDLIB_VERSION 5 #-}
             |{-# CONTENT_TYPE DAPP #-}
             |{-#SCRIPT_TYPE ACCOUNT#-}
             |
             | @Callable(i)
             | func bar(a: ByteVector) = {
             |   ([IntegerEntry("bar", 1), ScriptTransfer(Address(a), 3, base58'$asset')], 17)
             | }
             |""".stripMargin
        Parser.parseContract(script).get.value
      }

      compileContractFromExpr(expr, V5)
    }

    def contract1(otherAcc: Address): DApp = {
      val expr = {
        val script =
          s"""
             |{-# STDLIB_VERSION 5 #-}
             |{-# CONTENT_TYPE DAPP #-}
             |{-#SCRIPT_TYPE ACCOUNT#-}
             |
             | @Callable(i)
             | func back() = {
             |   [IntegerEntry("key", 0), ScriptTransfer(Address(base58'$otherAcc'), 2, unit)]
             | }
             |
             | @Callable(i)
             | func foo() = {
             |  let b1 = wavesBalance(this)
             |  let ob1 = wavesBalance(Address(base58'$otherAcc'))
             |  if b1 == b1 && ob1 == ob1
             |  then
             |    let r = invoke(Address(base58'$otherAcc'), "bar", [this.bytes], [AttachedPayment(unit, 17)])
             |    if r == 17
             |    then
             |     let data = getIntegerValue(Address(base58'$otherAcc'), "bar")
             |     let tdata = getIntegerValue(this, "key")
             |     let b2 = wavesBalance(this)
             |     let ob2 = wavesBalance(Address(base58'$otherAcc'))
             |     if data == 1 && tdata == 0
             |     then
             |      if ob1.regular+16 == ob2.regular && b1.regular == b2.regular+16
             |      then
             |       [
             |        IntegerEntry("key", 1)
             |       ]
             |      else
             |       throw("Balance check failed")
             |    else
             |     throw("Bad state")
             |   else
             |    throw("Bad returned value")
             |  else
             |   throw("Impossible")
             | }
             |""".stripMargin
        Parser.parseContract(script).get.value
      }

      compileContractFromExpr(expr, V5)
    }
    val scenario =
      for {
        master  <- accountGen
        invoker <- accountGen
        service <- accountGen
        ts      <- timestampGen
        fee     <- ciFee()
        iTx = IssueTransaction
          .selfSigned(2.toByte, service, "False asset", "", ENOUGH_AMT, 8, reissuable = true, Some(assetScript), fee, ts + 1)
          .explicitGet()
        gTx1 = GenesisTransaction.create(master.toAddress, ENOUGH_AMT, ts).explicitGet()
        gTx2 = GenesisTransaction.create(invoker.toAddress, ENOUGH_AMT, ts).explicitGet()
        gTx3 = GenesisTransaction.create(service.toAddress, ENOUGH_AMT, ts).explicitGet()

        script1  = ContractScript(V5, contract1(service.toAddress))
        script   = ContractScript(V5, contract(iTx.id()))
        ssTx     = SetScriptTransaction.selfSigned(1.toByte, master, script1.toOption, fee, ts + 5).explicitGet()
        ssTx1    = SetScriptTransaction.selfSigned(1.toByte, service, script.toOption, fee, ts + 5).explicitGet()
        fc       = Terms.FUNCTION_CALL(FunctionHeader.User("foo"), List.empty)
        payments = List(Payment(10, Waves))
        invokeTx = InvokeScriptTransaction
          .selfSigned(TxVersion.V3, invoker, master.toAddress, Some(fc), payments, fee, Waves, ts + 6)
          .explicitGet()
      } yield (Seq(gTx1, gTx2, gTx3, ssTx1, ssTx, iTx), invokeTx, master.toAddress, service.toAddress, iTx.id())

    forAll(scenario) {
      case (genesisTxs, invokeTx, dApp, service, asset) =>
        assertDiffEi(Seq(TestBlock.create(genesisTxs)), TestBlock.create(Seq(invokeTx), Block.ProtoBlockVersion), fsWithV5) { ei =>
          ei should produce(s"Transaction is not allowed by script of the asset $asset")
        }
    }
  }

  property("Asset payment disabled by asset script") {
    val (assetScript, _) = {
      val script = """
         |{-# STDLIB_VERSION 5 #-}
         |{-# CONTENT_TYPE EXPRESSION #-}
         |
         |false""".stripMargin
      ScriptCompiler.compile(script, ScriptEstimatorV3).explicitGet()
    }

    def contract: DApp = {
      val expr = {
        val script =
          s"""
             |{-# STDLIB_VERSION 5 #-}
             |{-# CONTENT_TYPE DAPP #-}
             |{-#SCRIPT_TYPE ACCOUNT#-}
             |
             | @Callable(i)
             | func bar(a: ByteVector) = {
             |   let r = invoke(Address(a), "back", [], [])
             |   if r == r
             |   then
             |    ([IntegerEntry("bar", 1)], 17)
             |   else
             |    throw("Impossible")
             | }
             |""".stripMargin
        Parser.parseContract(script).get.value
      }

      compileContractFromExpr(expr, V5)
    }

    def contract1(otherAcc: Address, asset: ByteStr): DApp = {
      val expr = {
        val script =
          s"""
             |{-# STDLIB_VERSION 5 #-}
             |{-# CONTENT_TYPE DAPP #-}
             |{-#SCRIPT_TYPE ACCOUNT#-}
             |
             | @Callable(i)
             | func back() = {
             |   [IntegerEntry("key", 0), ScriptTransfer(Address(base58'$otherAcc'), 2, unit)]
             | }
             |
             | @Callable(i)
             | func foo() = {
             |  let b1 = wavesBalance(this)
             |  let ob1 = wavesBalance(Address(base58'$otherAcc'))
             |  if b1 == b1 && ob1 == ob1
             |  then
             |    let r = invoke(Address(base58'$otherAcc'), "bar", [this.bytes], [AttachedPayment(base58'$asset', 1)])
             |    if r == 17
             |    then
             |     let data = getIntegerValue(Address(base58'$otherAcc'), "bar")
             |     let tdata = getIntegerValue(this, "key")
             |     let b2 = wavesBalance(this)
             |     let ob2 = wavesBalance(Address(base58'$otherAcc'))
             |     if data == 1 && tdata == 0
             |     then
             |      if ob1.regular+16 == ob2.regular && b1.regular == b2.regular+16
             |      then
             |       [
             |        IntegerEntry("key", 1)
             |       ]
             |      else
             |       throw("Balance check failed")
             |    else
             |     throw("Bad state")
             |   else
             |    throw("Bad returned value")
             |  else
             |   throw("Impossible")
             | }
             |""".stripMargin
        Parser.parseContract(script).get.value
      }

      compileContractFromExpr(expr, V5)
    }
    val scenario =
      for {
        master  <- accountGen
        invoker <- accountGen
        service <- accountGen
        ts      <- timestampGen
        fee     <- ciFee(3)
        iTx = IssueTransaction
          .selfSigned(2.toByte, master, "False asset", "", ENOUGH_AMT, 8, reissuable = true, Some(assetScript), fee, ts + 1)
          .explicitGet()
        gTx1 = GenesisTransaction.create(master.toAddress, ENOUGH_AMT, ts).explicitGet()
        gTx2 = GenesisTransaction.create(invoker.toAddress, ENOUGH_AMT, ts).explicitGet()
        gTx3 = GenesisTransaction.create(service.toAddress, ENOUGH_AMT, ts).explicitGet()

        script1  = ContractScript(V5, contract1(service.toAddress, iTx.id()))
        script   = ContractScript(V5, contract)
        ssTx     = SetScriptTransaction.selfSigned(1.toByte, master, script1.toOption, fee, ts + 5).explicitGet()
        ssTx1    = SetScriptTransaction.selfSigned(1.toByte, service, script.toOption, fee, ts + 5).explicitGet()
        fc       = Terms.FUNCTION_CALL(FunctionHeader.User("foo"), List.empty)
        payments = List(Payment(10, Waves))
        invokeTx = InvokeScriptTransaction
          .selfSigned(TxVersion.V3, invoker, master.toAddress, Some(fc), payments, fee, Waves, ts + 6)
          .explicitGet()
      } yield (Seq(gTx1, gTx2, gTx3, ssTx1, ssTx, iTx), invokeTx, master.toAddress, service.toAddress, iTx.id())

    forAll(scenario) {
      case (genesisTxs, invokeTx, dApp, service, asset) =>
        assertDiffEi(Seq(TestBlock.create(genesisTxs)), TestBlock.create(Seq(invokeTx), Block.ProtoBlockVersion), fsWithV5) { ei =>
          ei should produce(s"Transaction is not allowed by script of the asset $asset")
        }
    }
  }

  property("Payment in transaction process after Invoke") {

    def contract(asset: ByteStr): DApp = {
      val expr = {
        val script =
          s"""
             |{-# STDLIB_VERSION 5 #-}
             |{-# CONTENT_TYPE DAPP #-}
             |{-#SCRIPT_TYPE ACCOUNT#-}
             |
             | @Callable(i)
             | func bar(a: ByteVector) = {
             |   let r = invoke(Address(a), "back", [], [])
             |   if r == r
             |   then
             |    ([IntegerEntry("bar", 1), ScriptTransfer(Address(a), 3, base58'$asset')], 17)
             |   else
             |    throw("Impossible")
             | }
             |""".stripMargin
        Parser.parseContract(script).get.value
      }

      compileContractFromExpr(expr, V5)
    }

    def contract1(otherAcc: Address): DApp = {
      val expr = {
        val script =
          s"""
             |{-# STDLIB_VERSION 5 #-}
             |{-# CONTENT_TYPE DAPP #-}
             |{-#SCRIPT_TYPE ACCOUNT#-}
             |
             | @Callable(i)
             | func back() = {
             |   [IntegerEntry("key", 0), ScriptTransfer(Address(base58'$otherAcc'), 2, unit)]
             | }
             |
             | @Callable(i)
             | func foo() = {
             |  let b1 = wavesBalance(this)
             |  let ob1 = wavesBalance(Address(base58'$otherAcc'))
             |  if b1 == b1 && ob1 == ob1
             |  then
             |    let r = invoke(Address(base58'$otherAcc'), "bar", [this.bytes], i.payments)
             |    if r == 17
             |    then
             |     let data = getIntegerValue(Address(base58'$otherAcc'), "bar")
             |     let tdata = getIntegerValue(this, "key")
             |     let b2 = wavesBalance(this)
             |     let ob2 = wavesBalance(Address(base58'$otherAcc'))
             |     if data == 1 && tdata == 0
             |     then
             |      if ob1.regular+16 == ob2.regular && b1.regular == b2.regular+16
             |      then
             |       [
             |        IntegerEntry("key", 1)
             |       ]
             |      else
             |       throw("Balance check failed")
             |    else
             |     throw("Bad state")
             |   else
             |    throw("Bad returned value")
             |  else
             |   throw("Impossible")
             | }
             |""".stripMargin
        Parser.parseContract(script).get.value
      }

      compileContractFromExpr(expr, V5)
    }
    val scenario =
      for {
        master  <- accountGen
        invoker <- accountGen
        service <- accountGen
        ts      <- timestampGen
        fee     <- ciFee(2)
        iTx = IssueTransaction
          .selfSigned(2.toByte, master, "False asset", "", ENOUGH_AMT, 8, reissuable = true, None, fee, ts + 1)
          .explicitGet()
        gTx1 = GenesisTransaction.create(master.toAddress, ENOUGH_AMT, ts).explicitGet()
        gTx2 = GenesisTransaction.create(invoker.toAddress, ENOUGH_AMT, ts).explicitGet()
        gTx3 = GenesisTransaction.create(service.toAddress, ENOUGH_AMT, ts).explicitGet()

        script1  = ContractScript(V5, contract1(service.toAddress))
        script   = ContractScript(V5, contract(iTx.id()))
        ssTx     = SetScriptTransaction.selfSigned(1.toByte, master, script1.toOption, fee, ts + 5).explicitGet()
        ssTx1    = SetScriptTransaction.selfSigned(1.toByte, service, script.toOption, fee, ts + 5).explicitGet()
        fc       = Terms.FUNCTION_CALL(FunctionHeader.User("foo"), List.empty)
        payments = List(Payment(20, IssuedAsset(iTx.id())))
        invokeTx = InvokeScriptTransaction
          .selfSigned(TxVersion.V3, invoker, master.toAddress, Some(fc), payments, fee, Waves, ts + 6)
          .explicitGet()
      } yield (Seq(gTx1, gTx2, gTx3, ssTx1, ssTx, iTx), invokeTx, master.toAddress, service.toAddress, iTx.id())

    forAll(scenario) {
      case (genesisTxs, invokeTx, dApp, service, asset) =>
        assertDiffEi(Seq(TestBlock.create(genesisTxs)), TestBlock.create(Seq(invokeTx), Block.ProtoBlockVersion), fsWithV5) { ei =>
          ei should produce(
            s"Attempt to transfer unavailable funds: " +
              s"Transaction application leads to negative asset '$asset' balance to (at least) temporary negative state, current balance is 0"
          )
        }
    }
  }

  property("Check balances in payment and asset scripts") {
    val transferAmount              = 3
    val paymentFromClientDAppAmount = 5
    val paymentFromInvokerAmount    = 10
    val returnValue                 = 17

    val invoker = accountGen.sample.get
    val fee     = ciFee(3).sample.get

    val paymentScript = {
      val script = s"""
                      | {-# STDLIB_VERSION 5        #-}
                      | {-# SCRIPT_TYPE ASSET       #-}
                      | {-# CONTENT_TYPE EXPRESSION #-}
                      | assetBalance(this.issuer, this.id) == $ENOUGH_AMT
                    """.stripMargin
      ScriptCompiler.compile(script, ScriptEstimatorV3).explicitGet()._1
    }

    val transferScript = {
      val script = s"""
                      | {-# STDLIB_VERSION 5        #-}
                      | {-# SCRIPT_TYPE ASSET       #-}
                      | {-# CONTENT_TYPE EXPRESSION #-}
                      |
                      | let paymentAsset = this.issuer.getBinaryValue("paymentAsset")
                      | let startWavesBalance = this.issuer.getIntegerValue("startWavesBalance")
                      | let startInvokerBalance = this.issuer.getIntegerValue("startInvokerBalance")
                      | let resultInvokerBalance = wavesBalance(Address(base58'${invoker.toAddress.stringRepr}')).regular
                      | let issuerBalance = wavesBalance(this.issuer)
                      |
                      | assetBalance(this.issuer, this.id) == $ENOUGH_AMT                                     &&
                      | assetBalance(this.issuer, paymentAsset) == $ENOUGH_AMT - $paymentFromClientDAppAmount &&
                      | issuerBalance.regular == startWavesBalance                                            &&
                      | resultInvokerBalance == startInvokerBalance - $fee
                    """.stripMargin
      ScriptCompiler.compile(script, ScriptEstimatorV3).explicitGet()._1
    }

    def serviceDApp(): DApp = {
      val expr = {
        val script =
          s"""
             |{-# STDLIB_VERSION 5   #-}
             |{-# CONTENT_TYPE DAPP  #-}
             |{-#SCRIPT_TYPE ACCOUNT #-}
             |
             | @Callable(i)
             | func bar(startInvokerBalance: Int, startWavesBalance: Int, startPaymentAssetBalance: Int, paymentAsset: ByteVector) = {
             |   let resultInvokerBalance = wavesBalance(Address(base58'${invoker.toAddress.stringRepr}')).regular
             |   let paymentAssetBalance = assetBalance(i.caller, paymentAsset)
             |
             |   if (
             |     startInvokerBalance == resultInvokerBalance         &&
             |     startWavesBalance == wavesBalance(i.caller).regular &&
             |     startPaymentAssetBalance == paymentAssetBalance + i.payments[0].amount
             |   )
             |     then
             |       ([IntegerEntry("bar", 1)], $returnValue)
             |     else
             |       throw("Balance check failed")
             | }
             |""".stripMargin
        Parser.parseContract(script).get.value
      }
      compileContractFromExpr(expr, V5)
    }

    def clientDApp(serviceDAppAddress: Address, transferAsset: ByteStr, paymentAsset: ByteStr): DApp = {
      val expr = {
        val script =
          s"""
             |{-# STDLIB_VERSION 5    #-}
             |{-# CONTENT_TYPE DAPP   #-}
             |{-# SCRIPT_TYPE ACCOUNT #-}
             |
             | @Callable(i)
             | func foo() = {
             |  strict startInvokerBalance = wavesBalance(Address(base58'${invoker.toAddress.stringRepr}')).regular
             |  strict startWavesBalance = wavesBalance(this).regular
             |  strict startPaymentAssetBalance = assetBalance(this, base58'$paymentAsset')
             |
             |  strict r = invoke(
             |    Address(base58'$serviceDAppAddress'),
             |    "bar",
             |    [startInvokerBalance, startWavesBalance, startPaymentAssetBalance, base58'$paymentAsset'],
             |    [AttachedPayment(base58'$paymentAsset', $paymentFromClientDAppAmount)]
             |  )
             |
             |  strict resultWavesBalance = wavesBalance(this).regular
             |  strict resultPaymentAssetBalance = assetBalance(this, base58'$paymentAsset')
             |
             |  if (
             |    startWavesBalance == resultWavesBalance &&
             |    resultPaymentAssetBalance == startPaymentAssetBalance - $paymentFromClientDAppAmount
             |  )
             |  then
             |   [
             |     BinaryEntry("paymentAsset", base58'$paymentAsset'),
             |     IntegerEntry("startInvokerBalance", startInvokerBalance),
             |     IntegerEntry("startWavesBalance", startWavesBalance),
             |     IntegerEntry("startPaymentAssetBalance", startPaymentAssetBalance),
             |     ScriptTransfer(Address(base58'$serviceDAppAddress'), $transferAmount, base58'$transferAsset'),
             |     IntegerEntry("key", 1)
             |   ]
             |  else
             |   throw("Balance check failed")
             | }
           """.stripMargin
        Parser.parseContract(script).get.value
      }
      compileContractFromExpr(expr, V5)
    }

    val scenario =
      for {
        clientDAppAcc  <- accountGen
        serviceDAppAcc <- accountGen
        ts             <- timestampGen
        paymentIssue = IssueTransaction
          .selfSigned(2.toByte, clientDAppAcc, "Payment asset", "", ENOUGH_AMT, 8, reissuable = true, Some(paymentScript), fee, ts + 1)
          .explicitGet()
        transferIssue = IssueTransaction
          .selfSigned(2.toByte, clientDAppAcc, "Transfer asset", "", ENOUGH_AMT, 8, reissuable = true, Some(transferScript), fee, ts + 2)
          .explicitGet()
        gTx1 = GenesisTransaction.create(clientDAppAcc.toAddress, ENOUGH_AMT - 1, ts).explicitGet()
        gTx2 = GenesisTransaction.create(invoker.toAddress, ENOUGH_AMT, ts).explicitGet()
        gTx3 = GenesisTransaction.create(serviceDAppAcc.toAddress, ENOUGH_AMT, ts).explicitGet()

        clientDAppScript  = ContractScript(V5, clientDApp(serviceDAppAcc.toAddress, transferIssue.id(), paymentIssue.id()))
        serviceDAppScript = ContractScript(V5, serviceDApp())
        setClientDApp     = SetScriptTransaction.selfSigned(1.toByte, clientDAppAcc, clientDAppScript.toOption, fee, ts + 5).explicitGet()
        setServiceDApp    = SetScriptTransaction.selfSigned(1.toByte, serviceDAppAcc, serviceDAppScript.toOption, fee, ts + 5).explicitGet()
        fc                = Terms.FUNCTION_CALL(FunctionHeader.User("foo"), List.empty)
        payments          = List(Payment(paymentFromInvokerAmount, Waves))
        invokeTx = InvokeScriptTransaction
          .selfSigned(TxVersion.V3, invoker, clientDAppAcc.toAddress, Some(fc), payments, fee, Waves, ts + 6)
          .explicitGet()
      } yield (
        Seq(gTx1, gTx2, gTx3, setServiceDApp, setClientDApp, paymentIssue, transferIssue),
        invokeTx,
        clientDAppAcc.toAddress,
        serviceDAppAcc.toAddress,
        transferIssue.id()
      )

    forAll(scenario) {
      case (genesisTxs, invokeTx, clientDApp, serviceDApp, transferAsset) =>
        assertDiffAndState(Seq(TestBlock.create(genesisTxs)), TestBlock.create(Seq(invokeTx), Block.ProtoBlockVersion), fsWithV5) {
          case (diff, bc) =>
            diff.errorMessage(invokeTx.id()) shouldBe None

            bc.accountData(clientDApp, "key") shouldBe Some(IntegerDataEntry("key", 1))
            bc.accountData(serviceDApp, "bar") shouldBe Some(IntegerDataEntry("bar", 1))

            bc.balance(clientDApp, IssuedAsset(transferAsset)) shouldBe ENOUGH_AMT - transferAmount
            bc.balance(serviceDApp, IssuedAsset(transferAsset)) shouldBe 3
        }
    }
  }
}<|MERGE_RESOLUTION|>--- conflicted
+++ resolved
@@ -46,33 +46,12 @@
 import com.wavesplatform.utils._
 import org.scalacheck.{Arbitrary, Gen}
 import org.scalamock.scalatest.MockFactory
-<<<<<<< HEAD
-import org.scalatest.{EitherValues, Inside, Matchers, PropSpec}
-import org.scalatestplus.scalacheck.{ScalaCheckPropertyChecks => PropertyChecks}
+import org.scalatest.{EitherValues, Inside}
 
 import scala.collection.immutable
 
-class InvokeScriptTransactionDiffTest
-    extends PropSpec
-    with PropertyChecks
-    with Matchers
-    with TransactionGen
-    with NoShrink
-    with Inside
-    with WithState
-    with WithDomain
-    with DBCacheSettings
-    with MockFactory
-    with EitherValues {
+class InvokeScriptTransactionDiffTest extends PropSpec with WithState with DBCacheSettings with EitherValues with Inside with MockFactory {
   import DomainPresets._
-=======
-import org.scalatest.exceptions.TestFailedException
-import org.scalatest.{EitherValues, Inside}
-
-import scala.collection.immutable
-
-class InvokeScriptTransactionDiffTest extends PropSpec with WithState with DBCacheSettings with EitherValues with Inside with MockFactory {
->>>>>>> c66f70d6
 
   private val fs = settingsForRide(V3).blockchainSettings.functionalitySettings
   private val fsWithV5 = settingsForRide(V5).blockchainSettings.functionalitySettings
