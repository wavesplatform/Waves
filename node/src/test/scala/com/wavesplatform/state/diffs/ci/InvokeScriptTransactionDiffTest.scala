--- conflicted
+++ resolved
@@ -1234,7 +1234,6 @@
     }
   }
 
-<<<<<<< HEAD
   property("self-payment and self-transfer V3") {
     forAll(for {
       acc <- accountGen
@@ -1293,7 +1292,10 @@
         val features = fs.copy(preActivatedFeatures = fs.preActivatedFeatures + (BlockchainFeatures.MultiPaymentInvokeScript.id -> 0))
         assertDiffEi(Seq(TestBlock.create(Seq(genesis.head, setScript))), TestBlock.create(Seq(ci)), features) {
           _ should produce("DApp self-payment is forbidden")
-=======
+        }
+    }
+  }
+
   property("transferring asset this value") {
     forAll(for {
       a <- accountGen
@@ -1316,7 +1318,6 @@
             blockDiff.scriptsRun shouldBe 3
             newState.balance(master, IssuedAsset(asset.id())) shouldBe (asset.quantity - amount)
             newState.balance(acc, IssuedAsset(asset.id())) shouldBe amount
->>>>>>> 58114502
         }
     }
   }
