--- conflicted
+++ resolved
@@ -873,8 +873,7 @@
       }
   }
 
-<<<<<<< HEAD
-  property("argument passed to callable function has wrong type") {
+  property("NODE-60. Argument passed to callable function has wrong type") {
     DirectiveDictionary[StdLibVersion].all
       .filter(_ >= V3)
       .foreach { version =>
@@ -884,14 +883,6 @@
           d.appendBlockE(ci) should produce("Can't apply (CONST_BOOLEAN) to 'parseInt(str: String)'")
         }
       }
-=======
-  property("NODE-60. Argument passed to callable function has wrong type") {
-    val (genesis, setScript, ci) = simplePreconditionsAndSetContract(invocationParamsCount = 2)
-    testDiff(Seq(TestBlock.create(genesis ++ Seq(setScript))), TestBlock.create(Seq(ci))) {
-      _ should produceRejectOrFailedDiff("Can't apply (CONST_BOOLEAN) to 'parseInt(str: String)'")
-
-    }
->>>>>>> 40f15b2e
   }
 
   property("can't write more than 100 entries") {
@@ -975,8 +966,7 @@
     }
   }
 
-<<<<<<< HEAD
-  property("Function call args count should be equal @Callable func one") {
+  property("NODE-112. Function call args count should be equal @Callable func one") {
     DirectiveDictionary[StdLibVersion].all
       .filter(_ >= V3)
       .foreach { version =>
@@ -988,15 +978,6 @@
               d.transactionDiffer(ci).resultE should produceRejectOrFailedDiff(s"takes 2 args but $invocationArgsCount were(was) given")
             }
           }
-=======
-  property("NODE-112. Function call args count should be equal @Callable func one") {
-    Seq(0, 3)
-      .foreach { invocationArgsCount =>
-        val (genesis, setScript, ci) = simplePreconditionsAndSetContract(invocationArgsCount)
-        testDiff(Seq(TestBlock.create(genesis ++ Seq(setScript))), TestBlock.create(Seq(ci))) {
-          _ should produceRejectOrFailedDiff(s"takes 2 args but $invocationArgsCount were(was) given")
-        }
->>>>>>> 40f15b2e
       }
   }
 
@@ -1448,7 +1429,7 @@
     def contract(asset: String) = TestCompiler(V4).compileContract(
       s"""
          | let a = base58'$asset'
-         | 
+         |
          | @Callable(inv)
          | func sameComplexity(i: String) = {
          |  let check = ${"sigVerify(base58'', base58'', base58'') ||" * 10} true
