--- conflicted
+++ resolved
@@ -2339,11 +2339,7 @@
     }
   }
 
-<<<<<<< HEAD
-  property("isDataStorageUntouched") {
-=======
   property("hashScriptAtAddress") {
->>>>>>> 7b27fd67
     def contract(): DApp = {
       val expr = {
         val script =
@@ -2354,17 +2350,12 @@
              |
              | @Callable(i)
              | func foo() = {
-<<<<<<< HEAD
-             |   let check = isDataStorageUntouched(this)
-             |   [ BooleanEntry("virgin", check) ]
-=======
              |  let h = hashScriptAtAddress(this)
              |  if hashScriptAtAddress(i.caller) == unit
              |  then
              |    [ BinaryEntry("hash", h.value()) ]
              |  else
              |    throw("Unexpected script was found.")
->>>>>>> 7b27fd67
              | }
              |""".stripMargin
         Parser.parseContract(script).get.value
@@ -2377,7 +2368,54 @@
         master  <- accountGen
         invoker <- accountGen
         ts      <- timestampGen
-<<<<<<< HEAD
+        fee     <- ciFee()
+        gTx1 = GenesisTransaction.create(master.toAddress, ENOUGH_AMT, ts).explicitGet()
+        gTx2 = GenesisTransaction.create(invoker.toAddress, ENOUGH_AMT, ts).explicitGet()
+
+        script   = ContractScript(V5, contract()).explicitGet()
+        ssTx     = SetScriptTransaction.selfSigned(1.toByte, master, Some(script), fee, ts + 5).explicitGet()
+        fc       = Terms.FUNCTION_CALL(FunctionHeader.User("foo"), List.empty)
+        payments = List(Payment(10, Waves))
+        invokeTx = InvokeScriptTransaction
+          .selfSigned(TxVersion.V2, invoker, master.toAddress, Some(fc), payments, fee, Waves, ts + 6)
+          .explicitGet()
+      } yield (Seq(gTx1, gTx2, ssTx), invokeTx, master.toAddress, script)
+
+    forAll(scenario) {
+      case (genesisTxs, invokeTx, dApp, script) =>
+        assertDiffAndState(Seq(TestBlock.create(genesisTxs)), TestBlock.create(Seq(invokeTx), Block.ProtoBlockVersion), fsWithV5) {
+          case (diff, bc) =>
+            diff.errorMessage(invokeTx.id.value()) shouldBe None
+            bc.accountData(dApp, "hash") shouldBe Some(BinaryDataEntry("hash", ByteStr(com.wavesplatform.lang.Global.blake2b256(script.bytes().arr))))
+        }
+    }
+  }
+
+  property("isDataStorageUntouched") {
+    def contract(): DApp = {
+      val expr = {
+        val script =
+          s"""
+             |{-# STDLIB_VERSION 5 #-}
+             |{-# CONTENT_TYPE DAPP #-}
+             |{-#SCRIPT_TYPE ACCOUNT#-}
+             |
+             | @Callable(i)
+             | func foo() = {
+             |   let check = isDataStorageUntouched(this)
+             |   [ BooleanEntry("virgin", check) ]
+             | }
+             |""".stripMargin
+        Parser.parseContract(script).get.value
+      }
+
+      compileContractFromExpr(expr, V5)
+    }
+    val scenario =
+      for {
+        master  <- accountGen
+        invoker <- accountGen
+        ts      <- timestampGen
         fee     <- ciFee(sc = 1)
         gTx1 = GenesisTransaction.create(master.toAddress, ENOUGH_AMT, ts).explicitGet()
         gTx2 = GenesisTransaction.create(invoker.toAddress, ENOUGH_AMT, ts).explicitGet()
@@ -2514,27 +2552,6 @@
           case (diff, bc) =>
             diff.errorMessage(invokeTx.id.value()) shouldBe None
             bc.accountData(dApp, "virgin") shouldBe Some(BooleanDataEntry("virgin", false))
-=======
-        fee     <- ciFee()
-        gTx1 = GenesisTransaction.create(master.toAddress, ENOUGH_AMT, ts).explicitGet()
-        gTx2 = GenesisTransaction.create(invoker.toAddress, ENOUGH_AMT, ts).explicitGet()
-
-        script   = ContractScript(V5, contract()).explicitGet()
-        ssTx     = SetScriptTransaction.selfSigned(1.toByte, master, Some(script), fee, ts + 5).explicitGet()
-        fc       = Terms.FUNCTION_CALL(FunctionHeader.User("foo"), List.empty)
-        payments = List(Payment(10, Waves))
-        invokeTx = InvokeScriptTransaction
-          .selfSigned(TxVersion.V2, invoker, master.toAddress, Some(fc), payments, fee, Waves, ts + 6)
-          .explicitGet()
-      } yield (Seq(gTx1, gTx2, ssTx), invokeTx, master.toAddress, script)
-
-    forAll(scenario) {
-      case (genesisTxs, invokeTx, dApp, script) =>
-        assertDiffAndState(Seq(TestBlock.create(genesisTxs)), TestBlock.create(Seq(invokeTx), Block.ProtoBlockVersion), fsWithV5) {
-          case (diff, bc) =>
-            diff.errorMessage(invokeTx.id.value()) shouldBe None
-            bc.accountData(dApp, "hash") shouldBe Some(BinaryDataEntry("hash", ByteStr(com.wavesplatform.lang.Global.blake2b256(script.bytes().arr))))
->>>>>>> 7b27fd67
         }
     }
   }
