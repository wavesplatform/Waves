package com.wavesplatform.state.diffs.ci

import cats.kernel.Monoid
import com.google.protobuf.ByteString
import com.wavesplatform.account._
import com.wavesplatform.block.{Block, BlockHeader, SignedBlockHeader}
import com.wavesplatform.common.state.ByteStr
import com.wavesplatform.common.utils.EitherExt2
import com.wavesplatform.db.{DBCacheSettings, WithState}
import com.wavesplatform.features.BlockchainFeatures
import com.wavesplatform.lagonaki.mocks.TestBlock
import com.wavesplatform.lang.contract.DApp
import com.wavesplatform.lang.contract.DApp.{CallableAnnotation, CallableFunction}
import com.wavesplatform.lang.directives.DirectiveSet
import com.wavesplatform.lang.directives.values.{DApp => DAppType, _}
import com.wavesplatform.lang.script.v1.ExprScript
import com.wavesplatform.lang.script.{ContractScript, Script}
import com.wavesplatform.lang.v1.FunctionHeader.{Native, User}
import com.wavesplatform.lang.v1.compiler.Terms
import com.wavesplatform.lang.v1.compiler.Terms._
import com.wavesplatform.lang.v1.estimator.v3.ScriptEstimatorV3
import com.wavesplatform.lang.v1.evaluator.FunctionIds.{CREATE_LIST, THROW}
import com.wavesplatform.lang.v1.evaluator.ctx.impl.waves.{FieldNames, WavesContext}
import com.wavesplatform.lang.v1.evaluator.ctx.impl.{CryptoContext, PureContext}
import com.wavesplatform.lang.v1.evaluator.{FunctionIds, ScriptResultV3}
import com.wavesplatform.lang.v1.parser.{Expressions, Parser}
import com.wavesplatform.lang.v1.traits.Environment
import com.wavesplatform.lang.v1.{ContractLimits, FunctionHeader, compiler}
import com.wavesplatform.lang.{Global, utils}
import com.wavesplatform.protobuf.dapp.DAppMeta
import com.wavesplatform.settings.{BlockchainSettings, GenesisSettings, RewardsSettings, TestFunctionalitySettings, TestSettings}
import com.wavesplatform.state._
import com.wavesplatform.state.diffs.FeeValidation.FeeConstants
<<<<<<< HEAD
import com.wavesplatform.state.diffs.invoke.InvokeScriptTransactionDiff
=======
import com.wavesplatform.state.diffs.invoke.{InvokeDiffsCommon, InvokeScriptTransactionDiff}
>>>>>>> 685f2f2a
import com.wavesplatform.state.diffs.{ENOUGH_AMT, FeeValidation, produce}
import com.wavesplatform.transaction.Asset.{IssuedAsset, Waves}
import com.wavesplatform.transaction.TxValidationError._
import com.wavesplatform.transaction.assets._
import com.wavesplatform.transaction.smart.InvokeScriptTransaction.Payment
import com.wavesplatform.transaction.smart.script.ScriptCompiler
import com.wavesplatform.transaction.smart.script.trace.{AssetVerifierTrace, InvokeScriptTrace}
import com.wavesplatform.transaction.smart.{InvokeScriptTransaction, SetScriptTransaction}
import com.wavesplatform.transaction.transfer.TransferTransaction
import com.wavesplatform.transaction.{Asset, _}
import com.wavesplatform.utils._
import com.wavesplatform.{NoShrink, TransactionGen}
import org.scalacheck.{Arbitrary, Gen}
import org.scalamock.scalatest.MockFactory
import org.scalatest.{EitherValues, Inside, Matchers, PropSpec}
import org.scalatestplus.scalacheck.{ScalaCheckPropertyChecks => PropertyChecks}

import scala.collection.immutable

class InvokeScriptTransactionDiffTest
    extends PropSpec
    with PropertyChecks
    with Matchers
    with TransactionGen
    with NoShrink
    with Inside
    with WithState
    with DBCacheSettings
    with MockFactory
    with EitherValues {

  private val fs = TestFunctionalitySettings.Enabled.copy(
    preActivatedFeatures = Map(
      BlockchainFeatures.SmartAccounts.id  -> 0,
      BlockchainFeatures.SmartAssets.id    -> 0,
      BlockchainFeatures.Ride4DApps.id     -> 0,
      BlockchainFeatures.FeeSponsorship.id -> 0
    )
  )

  private val fsWithV5 = TestFunctionalitySettings.Enabled.copy(
    preActivatedFeatures = Map(
<<<<<<< HEAD
      BlockchainFeatures.SmartAccounts.id  -> 0,
      BlockchainFeatures.SmartAssets.id    -> 0,
      BlockchainFeatures.Ride4DApps.id     -> 0,
      BlockchainFeatures.FeeSponsorship.id -> 0,
      BlockchainFeatures.BlockV5.id        -> 0
=======
      BlockchainFeatures.SmartAccounts.id   -> 0,
      BlockchainFeatures.SmartAssets.id     -> 0,
      BlockchainFeatures.Ride4DApps.id      -> 0,
      BlockchainFeatures.FeeSponsorship.id  -> 0,
      BlockchainFeatures.DataTransaction.id -> 0,
      BlockchainFeatures.BlockV5.id         -> 0
>>>>>>> 685f2f2a
    )
  )

  val assetAllowed: Script = ExprScript(
    FUNCTION_CALL(FunctionHeader.Native(FunctionIds.GT_LONG), List(GETTER(REF("tx"), "fee"), CONST_LONG(-1)))
  ).explicitGet()

  val assetUsingThis: Script = ExprScript(
    V3,
    FUNCTION_CALL(
      FunctionHeader.Native(FunctionIds.EQ),
      List(REF("this"), REF("this"))
    ),
    checkSize = false
  ).explicitGet()

  val assetBanned: Script = ExprScript(FALSE).explicitGet()

  val throwingAsset: Script = ExprScript(FUNCTION_CALL(Native(THROW), Nil)).explicitGet()

  private def dataContract(senderBinding: String, argName: String, funcName: String, bigData: Boolean, emptyData: Boolean): DApp = {
    val datas =
      if (bigData)
        List(
          FUNCTION_CALL(
            User("DataEntry"),
            List(CONST_STRING("argument").explicitGet(), CONST_STRING("abcde" * 1024).explicitGet())
          ),
          REF("nil")
        )
      else if (emptyData)
        List(
          FUNCTION_CALL(
            User("DataEntry"),
            List(CONST_STRING("").explicitGet(), CONST_STRING("abcde").explicitGet())
          ),
          REF("nil")
        )
      else
        List(
          FUNCTION_CALL(User("DataEntry"), List(CONST_STRING("argument").explicitGet(), REF(argName))),
          FUNCTION_CALL(
            Native(1100),
            List(
              FUNCTION_CALL(User("DataEntry"), List(CONST_STRING("sender").explicitGet(), GETTER(GETTER(REF(senderBinding), "caller"), "bytes"))),
              REF("nil")
            )
          )
        )

    DApp(
      DAppMeta(),
      List.empty,
      List(
        CallableFunction(
          CallableAnnotation(senderBinding),
          Terms.FUNC(
            funcName,
            List(argName),
            FUNCTION_CALL(
              User(FieldNames.WriteSet),
              List(
                FUNCTION_CALL(
                  Native(1100),
                  datas
                )
              )
            )
          )
        )
      ),
      None
    )
  }

  def paymentContract(
      senderBinding: String,
      argName: String,
      funcName: String,
      recipientAddress: Address,
      recipientAmount: Long,
      assets: List[Asset] = List(Waves),
      version: StdLibVersion = V3
  ): DApp = {

    val transfers: immutable.Seq[FUNCTION_CALL] = assets.map(
      a =>
        FUNCTION_CALL(
          User(FieldNames.ScriptTransfer),
          List(
            FUNCTION_CALL(User("Address"), List(CONST_BYTESTR(ByteStr(recipientAddress.bytes)).explicitGet())),
            CONST_LONG(recipientAmount),
            a.fold(REF("unit"): EXPR)(asset => CONST_BYTESTR(asset.id).explicitGet())
          )
        )
    )

    val payments: EXPR = transfers.foldRight(REF("nil"): EXPR) {
      case (elem, tail) => FUNCTION_CALL(Native(CREATE_LIST), List(elem, tail))
    }

    DApp(
      DAppMeta(),
      List.empty,
      List(
        CallableFunction(
          CallableAnnotation(senderBinding),
          Terms.FUNC(
            funcName,
            List(argName),
            if (version >= V4) payments
            else FUNCTION_CALL(User(FieldNames.TransferSet), List(payments))
          )
        )
      ),
      None
    )
  }

  def defaultPaymentContract(
      senderBinding: String,
      argName: String,
      recipientAddress: AddressOrAlias,
      recipientAmount: Long,
      assets: List[Asset] = List(Waves)
  ): DApp = {

    val transfers: immutable.Seq[FUNCTION_CALL] = assets.map(
      a =>
        FUNCTION_CALL(
          User(FieldNames.ScriptTransfer),
          List(
            recipientAddress match {
              case recipientAddress: Address => FUNCTION_CALL(User("Address"), List(CONST_BYTESTR(ByteStr(recipientAddress.bytes)).explicitGet()))
              case recipientAddress: Alias   => FUNCTION_CALL(User("Alias"), List(CONST_STRING(recipientAddress.name).explicitGet()))
            },
            CONST_LONG(recipientAmount),
            a.fold(REF("unit"): EXPR)(asset => CONST_BYTESTR(asset.id).explicitGet())
          )
        )
    )

    val payments: EXPR = transfers.foldRight(REF("nil"): EXPR) {
      case (elem, tail) => FUNCTION_CALL(Native(CREATE_LIST), List(elem, tail))
    }

    DApp(
      DAppMeta(),
      List.empty,
      List(
        CallableFunction(
          CallableAnnotation(senderBinding),
          Terms.FUNC(
            "default",
            Nil,
            FUNCTION_CALL(
              User(FieldNames.TransferSet),
              List(payments)
            )
          )
        )
      ),
      None
    )
  }

  def simpleContract(funcName: String): Either[String, DApp] = {
    val expr = {
      val script =
        s"""
          |
          |{-# STDLIB_VERSION 3 #-}
          |{-# CONTENT_TYPE DAPP #-}
          |
          |@Callable(xx)
          |func $funcName(str: String, num: Int) = {
          |    if (parseInt(str) == num) then throw() else throw()
          |}
          |
          |@Verifier(txx)
          |func verify() = {
          |    false
          |}
          |
        """.stripMargin
      Parser.parseContract(script).get.value
    }

    val ctx = {
      utils.functionCosts(V3)
      Monoid
        .combineAll(
          Seq(
            PureContext.build(V3).withEnvironment[Environment],
            CryptoContext.build(Global, V3).withEnvironment[Environment],
            WavesContext.build(
              DirectiveSet(V3, Account, Expression).explicitGet()
            )
          )
        )
    }

    compiler.ContractCompiler(ctx.compilerContext, expr, V3)
  }

  def writeSet(funcName: String, count: Int): DApp = {
    val DataEntries = Array.tabulate(count)(i => s"""DataEntry("$i", $i)""").mkString(",")

    val expr = {
      val script =
        s"""
           |
           | {-#STDLIB_VERSION 3 #-}
           | {-#CONTENT_TYPE DAPP#-}
           | {-#SCRIPT_TYPE ACCOUNT#-}
           |
           | @Callable(i)
           | func $funcName(b: ByteVector) = {
           |    WriteSet([
           |      $DataEntries
           |        ])
           |}
           |
        """.stripMargin
      Parser.parseContract(script).get.value
    }

    compileContractFromExpr(expr)
  }

  def writeSetWithKeyLength(funcName: String, length: Int = 1, version: StdLibVersion = V3): DApp = {
    val keyName = Array.fill(length)("a").mkString

    val expr = {
      val body =
        if (version == V3)
          s""" WriteSet([DataEntry("$keyName", 0)]) """
        else
          s""" [IntegerEntry("$keyName", 0)] """

      val script =
        s"""
           |
           | {-#STDLIB_VERSION $version #-}
           | {-#CONTENT_TYPE DAPP#-}
           | {-#SCRIPT_TYPE ACCOUNT#-}
           |
           | @Callable(i)
           | func $funcName(b: ByteVector) =
           |    $body
           |
        """.stripMargin
      Parser.parseContract(script).get.value
    }

    compileContractFromExpr(expr, version)
  }

  def compileContractFromExpr(expr: Expressions.DAPP, stdLibVersion: StdLibVersion = V3): DApp = {
    val ctx = {
      utils.functionCosts(stdLibVersion)
      Monoid
        .combineAll(
          Seq(
            PureContext.build(stdLibVersion).withEnvironment[Environment],
            CryptoContext.build(Global, stdLibVersion).withEnvironment[Environment],
            WavesContext.build(
              DirectiveSet(stdLibVersion, Account, DAppType).explicitGet()
            )
          )
        )
    }

    compiler.ContractCompiler(ctx.compilerContext, expr, stdLibVersion).explicitGet()
  }

  def simplePreconditionsAndSetContract(
      invokerGen: Gen[KeyPair] = accountGen,
      masterGen: Gen[KeyPair] = accountGen,
      payment: Option[Payment] = None,
      feeGen: Gen[Long] = ciFee(0),
      sponsored: Boolean = false,
      invocationParamsCount: Int = 1
  ): Gen[(List[GenesisTransaction], SetScriptTransaction, InvokeScriptTransaction, KeyPair, IssueTransaction, SponsorFeeTransaction)] = {
    for {
      master  <- masterGen
      invoker <- invokerGen
      ts      <- timestampGen
      genesis: GenesisTransaction  = GenesisTransaction.create(master.toAddress, ENOUGH_AMT, ts).explicitGet()
      genesis2: GenesisTransaction = GenesisTransaction.create(invoker.toAddress, ENOUGH_AMT, ts).explicitGet()
      fee         <- feeGen
      arg         <- genBoundedString(1, 32)
      funcBinding <- Gen.const("funcForTesting")
      contract    = simpleContract(funcBinding).explicitGet()
      script      = ContractScript(V3, contract)
      setContract = SetScriptTransaction.selfSigned(1.toByte, master, script.toOption, fee, ts).explicitGet()
      (issueTx, sponsorTx, _, _) <- sponsorFeeCancelSponsorFeeGen(master)
      fc = Terms.FUNCTION_CALL(
        FunctionHeader.User(funcBinding),
        List.fill(invocationParamsCount)(FALSE)
      )
      ci = InvokeScriptTransaction
        .selfSigned(
          1.toByte,
          invoker,
          master.toAddress,
          Some(fc),
          payment.toSeq,
          if (sponsored) {
            sponsorTx.minSponsoredAssetFee.get * 5
          } else {
            fee
          },
          if (sponsored) {
            IssuedAsset(issueTx.id())
          } else {
            Waves
          },
          ts
        )
        .explicitGet()
    } yield (List(genesis, genesis2), setContract, ci, master, issueTx, sponsorTx)
  }

  def dataContractGen(func: String, bigData: Boolean = false, emptyData: Boolean = false): Gen[DApp] =
    for {
      senderBinging <- validAliasStringGen
      argBinding    <- validAliasStringGen
    } yield dataContract(senderBinging, argBinding, func, bigData, emptyData)

  def paymentContractGen(address: Address, amount: Long, assets: List[Asset] = List(Waves), version: StdLibVersion = V3)(func: String): Gen[DApp] =
    for {
      senderBinging <- validAliasStringGen
      argBinding    <- validAliasStringGen
    } yield paymentContract(senderBinging, argBinding, func, address, amount, assets, version)

  def defaultPaymentContractGen(address: AddressOrAlias, amount: Long, assets: List[Asset] = List(Waves))(someName: String): Gen[DApp] =
    for {
      senderBinging <- validAliasStringGen
      argBinding    <- validAliasStringGen
    } yield defaultPaymentContract(senderBinging, argBinding, address, amount, assets)

  def preconditionsAndSetContract(
      senderBindingToContract: String => Gen[DApp],
      invokerGen: Gen[KeyPair] = accountGen,
      masterGen: Gen[KeyPair] = accountGen,
      payment: Option[Payment] = None,
      feeGen: Gen[Long] = ciFee(0),
      sponsored: Boolean = false,
      isCIDefaultFunc: Boolean = false,
      version: StdLibVersion = V3,
      txVersion: TxVersion = TxVersion.V1,
      selfSend: Boolean = false
  ): Gen[(List[GenesisTransaction], SetScriptTransaction, InvokeScriptTransaction, KeyPair, IssueTransaction, SponsorFeeTransaction)] =
    for {
      master  <- masterGen
      invoker <- if (selfSend) Gen.const(master) else invokerGen
      ts      <- timestampGen
      genesis: GenesisTransaction  = GenesisTransaction.create(master.toAddress, ENOUGH_AMT, ts).explicitGet()
      genesis2: GenesisTransaction = GenesisTransaction.create(invoker.toAddress, ENOUGH_AMT, ts).explicitGet()
      fee         <- feeGen
      arg         <- genBoundedStringBytes(1, 32)
      funcBinding <- funcNameGen
      contract    <- senderBindingToContract(funcBinding)
      script      = ContractScript(version, contract)
      setContract = SetScriptTransaction.selfSigned(1.toByte, master, script.toOption, fee, ts + 2).explicitGet()
      (issueTx, sponsorTx, _, _) <- sponsorFeeCancelSponsorFeeGen(master)
      sponsoredFee = Sponsorship.fromWaves(900000L, sponsorTx.minSponsoredAssetFee.get)
      fc = if (!isCIDefaultFunc)
        Some(Terms.FUNCTION_CALL(FunctionHeader.User(funcBinding), List(CONST_BYTESTR(ByteStr(arg)).explicitGet())))
      else
        None
      ci = InvokeScriptTransaction
        .selfSigned(
          txVersion,
          invoker,
          master.toAddress,
          fc,
          payment.toSeq,
          if (sponsored) sponsoredFee else fee,
          if (sponsored) sponsorTx.asset else Waves,
          ts + 3
        )
        .explicitGet()
    } yield (if (selfSend) List(genesis) else List(genesis, genesis2), setContract, ci, master, issueTx, sponsorTx)

  def preconditionsAndSetContractWithVerifier(
      verifier: DApp,
      senderBindingToContract: String => Gen[DApp],
      invokerGen: Gen[KeyPair] = accountGen,
      masterGen: Gen[KeyPair] = accountGen,
      payment: Option[Payment] = None,
      feeGen: Gen[Long] = ciFee(1),
      sponsored: Boolean = false,
      isCIDefaultFunc: Boolean = false
  ): Gen[(List[GenesisTransaction], SetScriptTransaction, SetScriptTransaction, InvokeScriptTransaction, KeyPair, IssueTransaction, SponsorFeeTransaction)] =
    for {
      master  <- masterGen
      invoker <- invokerGen
      ts      <- timestampGen
      genesis: GenesisTransaction  = GenesisTransaction.create(master.toAddress, ENOUGH_AMT, ts).explicitGet()
      genesis2: GenesisTransaction = GenesisTransaction.create(invoker.toAddress, ENOUGH_AMT, ts).explicitGet()
      fee         <- feeGen
      arg         <- genBoundedStringBytes(1, 32)
      funcBinding <- funcNameGen
      contract    <- senderBindingToContract(funcBinding)
      script      = ContractScript(V3, contract)
      setVerifier = SetScriptTransaction.selfSigned(1.toByte, invoker, ContractScript(V3, verifier).toOption, fee, ts + 2).explicitGet()
      setContract = SetScriptTransaction.selfSigned(1.toByte, master, script.toOption, fee, ts + 2).explicitGet()
      (issueTx, sponsorTx, sponsor1Tx, cancelTx) <- sponsorFeeCancelSponsorFeeGen(master)
      fc = if (!isCIDefaultFunc)
        Some(Terms.FUNCTION_CALL(FunctionHeader.User(funcBinding), List(CONST_BYTESTR(ByteStr(arg)).explicitGet())))
      else
        None
      ci = InvokeScriptTransaction
        .selfSigned(
          1.toByte,
          invoker,
          master.toAddress,
          fc,
          payment.toSeq,
          if (sponsored) {
            sponsorTx.minSponsoredAssetFee.get * 5
          } else {
            fee
          },
          if (sponsored) {
            IssuedAsset(issueTx.id())
          } else {
            Waves
          },
          ts + 3
        )
        .explicitGet()
    } yield (List(genesis, genesis2), setVerifier, setContract, ci, master, issueTx, sponsorTx)

  def preconditionsAndSetContractWithAlias(
      senderBindingToContract: String => Gen[DApp],
      invokerGen: Gen[KeyPair] = accountGen,
      masterGen: Gen[KeyPair] = accountGen,
      payment: Option[Payment] = None,
      feeGen: Gen[Long] = ciFee(0),
      sponsored: Boolean = false,
      isCIDefaultFunc: Boolean = false
  ): Gen[(List[GenesisTransaction], KeyPair, SetScriptTransaction, InvokeScriptTransaction, InvokeScriptTransaction, CreateAliasTransaction)] =
    for {
      master  <- masterGen
      invoker <- invokerGen
      ts      <- timestampGen
      genesis: GenesisTransaction  = GenesisTransaction.create(master.toAddress, ENOUGH_AMT, ts).explicitGet()
      genesis2: GenesisTransaction = GenesisTransaction.create(invoker.toAddress, ENOUGH_AMT, ts).explicitGet()
      fee         <- feeGen
      arg         <- genBoundedStringBytes(1, 32)
      funcBinding <- validAliasStringGen
      contract    <- senderBindingToContract(funcBinding)
      masterAlias = Alias.create("alias").explicitGet()
      fakeAlias   = Alias.create("fakealias").explicitGet()
      aliasTx <- createAliasGen(master, masterAlias, fee, ts + 1)
      script      = ContractScript(V3, contract)
      setContract = SetScriptTransaction.selfSigned(1.toByte, master, script.toOption, fee, ts + 2).explicitGet()
      (issueTx, sponsorTx, sponsor1Tx, cancelTx) <- sponsorFeeCancelSponsorFeeGen(master)
      fc = if (!isCIDefaultFunc)
        Some(Terms.FUNCTION_CALL(FunctionHeader.User(funcBinding), List(CONST_BYTESTR(ByteStr(arg)).explicitGet())))
      else
        None
      ciWithAlias = InvokeScriptTransaction
        .selfSigned(
          1.toByte,
          invoker,
          masterAlias,
          fc,
          payment.toSeq,
          if (sponsored) {
            sponsorTx.minSponsoredAssetFee.get * 5
          } else {
            fee
          },
          if (sponsored) {
            IssuedAsset(issueTx.id())
          } else {
            Waves
          },
          ts + 3
        )
        .explicitGet()
      ciWithFakeAlias = InvokeScriptTransaction
        .selfSigned(
          1.toByte,
          invoker,
          fakeAlias,
          fc,
          payment.toSeq,
          if (sponsored) {
            sponsorTx.minSponsoredAssetFee.get * 5
          } else {
            fee
          },
          if (sponsored) {
            IssuedAsset(issueTx.id())
          } else {
            Waves
          },
          ts + 3
        )
        .explicitGet()
    } yield (List(genesis, genesis2), master, setContract, ciWithAlias, ciWithFakeAlias, aliasTx)

  property("invoking contract results contract's state") {
    forAll(for {
      r <- preconditionsAndSetContract(s => dataContractGen(s, bigData = false))
    } yield (r._1, r._2, r._3)) {
      case (genesis, setScript, ci) =>
        assertDiffAndState(Seq(TestBlock.create(genesis ++ Seq(setScript))), TestBlock.create(Seq(ci), Block.ProtoBlockVersion), fs) {
          case (blockDiff, newState) =>
            blockDiff.scriptsRun shouldBe 1
            newState.accountData(genesis(0).recipient, "sender") shouldBe Some(BinaryDataEntry("sender", ByteStr(ci.sender.toAddress.bytes)))
            newState.accountData(genesis(0).recipient, "argument") shouldBe Some(
              BinaryDataEntry("argument", ci.funcCallOpt.get.args.head.asInstanceOf[CONST_BYTESTR].bs)
            )

            blockDiff.transactions(ci.id()).affected.contains(setScript.sender.toAddress) shouldBe true
        }

    }
  }

  property("can't more than 5kb of data") {
    forAll(for {
      r <- preconditionsAndSetContract(s => dataContractGen(s, bigData = true))
    } yield (r._1, r._2, r._3)) {
      case (genesis, setScript, ci) =>
        assertDiffEi(Seq(TestBlock.create(genesis ++ Seq(setScript))), TestBlock.create(Seq(ci)), fsWithV5) {
          _ should produce("WriteSet size can't exceed")
        }
    }
  }

  property("can't use empty keys in v2") {
    forAll(for {
      r <- preconditionsAndSetContract(s => dataContractGen(s, emptyData = true), txVersion = TxVersion.V1)
    } yield (r._1, r._2, r._3)) {
      case (genesis, setScript, ci) =>
        assertDiffEi(Seq(TestBlock.create(genesis ++ Seq(setScript))), TestBlock.create(Seq(ci)), fsWithV5) {
          _.explicitGet()
        }
    }

    forAll(for {
      r <- preconditionsAndSetContract(s => dataContractGen(s, emptyData = true), txVersion = TxVersion.V2)
    } yield (r._1, r._2, r._3)) {
      case (genesis, setScript, ci) =>
        assertDiffEi(Seq(TestBlock.create(genesis ++ Seq(setScript))), TestBlock.create(Seq(ci)), fsWithV5) {
          _ should produce("Empty keys aren't allowed")
        }
    }
  }

  property("invoking payment contract results in accounts state") {
    forAll(for {
      a  <- accountGen
      am <- smallFeeGen
      contractGen = paymentContractGen(a.toAddress, am) _
      r <- preconditionsAndSetContract(contractGen)
    } yield (a, am, r._1, r._2, r._3)) {
      case (acc, amount, genesis, setScript, ci) =>
        assertDiffAndState(Seq(TestBlock.create(genesis ++ Seq(setScript))), TestBlock.create(Seq(ci), Block.ProtoBlockVersion), fs) {
          case (blockDiff, newState) =>
            blockDiff.scriptsRun shouldBe 1
            newState.balance(acc.toAddress, Waves) shouldBe amount
        }
    }
  }

  property("invoking script transaction can be found for recipient") {
    forAll(for {
      a  <- accountGen
      am <- smallFeeGen
      contractGen = paymentContractGen(a.toAddress, am) _
      r <- preconditionsAndSetContract(contractGen)
    } yield (a, am, r._1, r._2, r._3)) {
      case (_, _, genesis, setScript, ci) =>
        assertDiffAndState(Seq(TestBlock.create(genesis ++ Seq(setScript))), TestBlock.create(Seq(ci), Block.ProtoBlockVersion), fs) {
          case (blockDiff, _) =>
            blockDiff.transactions should contain key (ci.id())
        }
    }
  }

  property("invoking default func payment contract results in accounts state") {
    forAll(for {
      a  <- accountGen
      am <- smallFeeGen
      contractGen = defaultPaymentContractGen(a.toAddress, am) _
      r <- preconditionsAndSetContract(contractGen, accountGen, accountGen, None, ciFee(0), sponsored = false, isCIDefaultFunc = true)
    } yield (a, am, r._1, r._2, r._3)) {
      case (acc, amount, genesis, setScript, ci) =>
        assertDiffAndState(Seq(TestBlock.create(genesis ++ Seq(setScript))), TestBlock.create(Seq(ci), Block.ProtoBlockVersion), fs) {
          case (blockDiff, newState) =>
            newState.balance(acc.toAddress, Waves) shouldBe amount
        }
    }
  }

  property("invoking default func payment to alias contract results in accounts state") {
    forAll(for {
      ts  <- timestampGen
      fee <- ciFee(0)
      a   <- accountGen
      genesis2: GenesisTransaction = GenesisTransaction.create(a.toAddress, fee, ts).explicitGet()
      alias                        = Alias.create("alias").explicitGet()
      aliasTx <- createAliasGen(a, alias, fee, ts)
      am      <- smallFeeGen
      contractGen = defaultPaymentContractGen(alias, am) _
      r <- preconditionsAndSetContract(contractGen, accountGen, accountGen, None, ciFee(0), sponsored = false, isCIDefaultFunc = true)
    } yield (a, aliasTx, am, genesis2, r._1, r._2, r._3)) {
      case (acc, aliasTx, amount, genesis2, genesis, setScript, ci) =>
        val features = fs.copy(preActivatedFeatures = fs.preActivatedFeatures + (BlockchainFeatures.BlockV5.id -> 0))
        assertDiffAndState(
          Seq(TestBlock.create(genesis ++ Seq(genesis2, setScript, aliasTx))),
          TestBlock.create(Seq(ci), Block.ProtoBlockVersion),
          features
        ) {
          case (blockDiff, newState) =>
            newState.balance(acc.toAddress, Waves) shouldBe amount
        }
    }
  }

  property("payment to alias before feature activation") {
    forAll(for {
      ts  <- timestampGen
      fee <- ciFee(0)
      a   <- accountGen
      genesis2: GenesisTransaction = GenesisTransaction.create(a.toAddress, fee, ts).explicitGet()
      alias                        = Alias.create("alias").explicitGet()
      aliasTx <- createAliasGen(a, alias, fee, ts)
      am      <- smallFeeGen
      contractGen = defaultPaymentContractGen(alias, am) _
      r <- preconditionsAndSetContract(contractGen, accountGen, accountGen, None, ciFee(0), sponsored = false, isCIDefaultFunc = true)
    } yield (a, aliasTx, am, genesis2, r._1, r._2, r._3)) {
      case (acc, aliasTx, amount, genesis2, genesis, setScript, ci) =>
        assertDiffEi(Seq(TestBlock.create(genesis ++ Seq(genesis2, setScript, aliasTx))), TestBlock.create(Seq(ci), Block.ProtoBlockVersion), fs) {
          err =>
            err.left.value
        }
    }
  }

  property("suitable verifier error message on incorrect proofs number") {
    forAll(for {
      proofCount <- Gen.oneOf(0, 2)
      a          <- accountGen
      am         <- smallFeeGen
      contractGen = defaultPaymentContractGen(a.toAddress, am) _
      r <- preconditionsAndSetContract(contractGen, accountGen, accountGen, None, ciFee(0), sponsored = false, isCIDefaultFunc = true)
    } yield (a, am, r._1, r._2, r._3, proofCount)) {
      case (acc, amount, genesis, setScript, ci, proofCount) =>
        val proofs = Proofs(
          List.fill(proofCount)(ByteStr.fromBytes(1, 1))
        )

        assertDiffEi(
          Seq(TestBlock.create(genesis ++ Seq(setScript))),
          TestBlock.create(Seq(ci.copy(1.toByte, proofs = proofs))),
          fs
        ) {
          _ should produce("Transactions from non-scripted accounts must have exactly 1 proof")
        }
    }
  }

  property("suitable verifier error message on incorrect proof") {
    forAll(for {
      a  <- accountGen
      am <- smallFeeGen
      contractGen = defaultPaymentContractGen(a.toAddress, am) _
      r <- preconditionsAndSetContract(contractGen, accountGen, accountGen, None, ciFee(0), sponsored = false, isCIDefaultFunc = true)
    } yield (a, am, r._1, r._2, r._3)) {
      case (acc, amount, genesis, setScript, ci) =>
        val proofs = Proofs(List(ByteStr.fromBytes(1, 1)))

        assertDiffEi(
          Seq(TestBlock.create(genesis ++ Seq(setScript))),
          TestBlock.create(Seq(ci.copy(1.toByte, proofs = proofs))),
          fs
        ) {
          _ should produce("Proof doesn't validate as signature")
        }
    }
  }

  property("invoke script by alias") {
    forAll(for {
      a  <- accountGen
      am <- smallFeeGen
      contractGen = paymentContractGen(a.toAddress, am) _
      r <- preconditionsAndSetContractWithAlias(contractGen)
    } yield (a, am, r._1, r._3, r._6, r._4)) {
      case (acc, amount, genesis, setScript, aliasTx, ciWithAlias) =>
        assertDiffAndState(Seq(TestBlock.create(genesis ++ Seq(aliasTx, setScript))), TestBlock.create(Seq(ciWithAlias), Block.ProtoBlockVersion), fs) {
          case (blockDiff, newState) =>
            blockDiff.scriptsRun shouldBe 1
            newState.balance(acc.toAddress, Waves) shouldBe amount
        }
    }
  }

  property("invoke script by non existed alias") {
    forAll(for {
      a  <- accountGen
      am <- smallFeeGen
      contractGen = paymentContractGen(a.toAddress, am) _
      r <- preconditionsAndSetContractWithAlias(contractGen)
    } yield (a, am, r._1, r._3, r._6, r._5)) {
      case (_, _, genesis, setScript, aliasTx, ciWithFakeAlias) =>
        assertDiffEi(Seq(TestBlock.create(genesis ++ Seq(aliasTx, setScript))), TestBlock.create(Seq(ciWithFakeAlias)), fs) {
          _ should produce("does not exist")
        }
    }
  }

  property("can't make more than 10 payments") {
    forAll(for {
      a  <- accountGen
      am <- smallFeeGen
      contractGen = paymentContractGen(a.toAddress, am, List.fill(11)(Waves)) _
      r <- preconditionsAndSetContract(contractGen)
    } yield (a, am, r._1, r._2, r._3)) {
      case (_, _, genesis, setScript, ci) =>
        assertDiffEi(Seq(TestBlock.create(genesis ++ Seq(setScript))), TestBlock.create(Seq(ci)), fs) {
          _ should produce("Too many script actions")
        }
    }
  }

  val chainId: TxVersion     = AddressScheme.current.chainId
  val enoughFee: TxTimestamp = FeeValidation.ScriptExtraFee + FeeValidation.FeeConstants(IssueTransaction.typeId) * FeeValidation.FeeUnit

  property("invoking contract receive payment") {
    forAll(for {
      a  <- accountGen
      am <- smallFeeGen
      contractGen = paymentContractGen(a.toAddress, am) _
      invoker <- accountGen
      ts      <- timestampGen
      asset = IssueTransaction(
        TxVersion.V2,
        invoker.publicKey,
        "Asset#1".utf8Bytes,
        Array.emptyByteArray,
        1000000,
        8,
        reissuable = false,
        Some(assetAllowed),
        enoughFee,
        ts
      ).signWith(invoker.privateKey)
      r <- preconditionsAndSetContract(
        contractGen,
        invokerGen = Gen.oneOf(Seq(invoker)),
        payment = Some(Payment(1, IssuedAsset(asset.id()))),
        feeGen = ciFee(1)
      )
    } yield (a, am, r._1, r._2, r._3, r._4, asset, invoker)) {
      case (acc, amount, genesis, setScript, ci, dAppAddress, asset, invoker) =>
        assertDiffAndState(Seq(TestBlock.create(genesis ++ Seq(asset, setScript))), TestBlock.create(Seq(ci), Block.ProtoBlockVersion), fs) {
          case (blockDiff, newState) =>
            blockDiff.scriptsRun shouldBe 2
            newState.balance(acc.toAddress, Waves) shouldBe amount
            newState.balance(invoker.toAddress, IssuedAsset(asset.id())) shouldBe (asset.quantity - 1)
            newState.balance(dAppAddress.toAddress, IssuedAsset(asset.id())) shouldBe 1
        }
    }
  }

  property("successfully invoked contract trace should contain both attached and transferring asset script info") {
    forAll(for {
      invoker <- accountGen
      quantity = 1000000000
      am     <- smallFeeGen
      master <- accountGen
      ts     <- timestampGen

      transferringAsset = IssueTransaction(
        TxVersion.V2,
        invoker.publicKey,
        "Asset#1".utf8Bytes,
        Array.emptyByteArray,
        quantity,
        8,
        reissuable = false,
        Some(assetAllowed),
        enoughFee,
        ts
      ).signWith(invoker.privateKey)

      attachedAsset = IssueTransaction(
        TxVersion.V2,
        invoker.publicKey,
        "Asset#2".utf8Bytes,
        Array.emptyByteArray,
        quantity,
        8,
        reissuable = false,
        Some(assetAllowed),
        enoughFee,
        ts
      ).signWith(invoker.privateKey)

      contractGen = paymentContractGen(master.toAddress, am, List(IssuedAsset(transferringAsset.id()))) _

      r <- preconditionsAndSetContract(
        contractGen,
        masterGen = Gen.oneOf(Seq(master)),
        invokerGen = Gen.oneOf(Seq(invoker)),
        payment = Some(Payment(1, IssuedAsset(attachedAsset.id()))),
        feeGen = ciFee(2)
      )
    } yield (invoker, am, r._1, r._2, r._3, transferringAsset, attachedAsset, master)) {
      case (_, _, genesis, setScript, ci, transferringAsset, attachedAsset, master) =>
        assertDiffEiTraced(
          Seq(TestBlock.create(genesis ++ Seq(transferringAsset, attachedAsset, setScript))),
          TestBlock.create(Seq(ci)),
          fs
        ) { blockDiffEi =>
          blockDiffEi.resultE.explicitGet().scriptsRun shouldBe 3
          inside(blockDiffEi.trace) {
            case List(
                InvokeScriptTrace(_, _, Right(ScriptResultV3(_, transfers)), _),
                AssetVerifierTrace(transferringAssetId, None),
                AssetVerifierTrace(attachedAssetId, None)
                ) =>
              attachedAssetId shouldBe attachedAsset.id()
              transferringAssetId shouldBe transferringAsset.id()
              transfers.head.assetId.get shouldBe transferringAsset.id()
          }
        }
    }
  }

  property("asset script ban invoking contract with payment and produce trace") {
    forAll(for {
      a  <- accountGen
      am <- smallFeeGen
      contractGen = paymentContractGen(a.toAddress, am) _
      invoker <- accountGen
      ts      <- timestampGen
      asset = IssueTransaction(
        TxVersion.V2,
        invoker.publicKey,
        "Asset#1".utf8Bytes,
        Array.emptyByteArray,
        1000000,
        8,
        reissuable = false,
        Some(assetBanned),
        enoughFee,
        ts
      ).signWith(invoker.privateKey)
      r <- preconditionsAndSetContract(
        contractGen,
        invokerGen = Gen.oneOf(Seq(invoker)),
        payment = Some(Payment(1, IssuedAsset(asset.id()))),
        feeGen = ciFee(1)
      )
    } yield (a, am, r._1, r._2, r._3, asset, invoker)) {
      case (_, _, genesis, setScript, ci, asset, invoker) =>
        assertDiffEiTraced(Seq(TestBlock.create(genesis ++ Seq(asset, setScript))), TestBlock.create(Seq(ci)), fs) { blockDiffEi =>
          blockDiffEi.resultE should produce("TransactionNotAllowedByScript")
          inside(blockDiffEi.trace) {
            case List(_, AssetVerifierTrace(assetId, Some(tne: TransactionNotAllowedByScript))) =>
              assetId shouldBe asset.id()
              tne.isAssetScript shouldBe true
          }
        }
    }
  }

  property("invoking contract make payment by asset") {
    forAll(for {
      a <- accountGen
      quantity = 1000000
      am     <- Gen.choose[Long](1L, quantity)
      master <- accountGen
      ts     <- timestampGen
      asset = IssueTransaction(
        TxVersion.V2,
        master.publicKey,
        "Asset#1".utf8Bytes,
        Array.emptyByteArray,
        quantity,
        8,
        reissuable = false,
        Some(assetAllowed),
        enoughFee,
        ts
      ).signWith(master.privateKey)
      contractGen = paymentContractGen(a.toAddress, am, List(IssuedAsset(asset.id()))) _
      r <- preconditionsAndSetContract(contractGen, masterGen = Gen.oneOf(Seq(master)), feeGen = ciFee(1))
    } yield (a, am, r._1, r._2, r._3, asset, master)) {
      case (acc, amount, genesis, setScript, ci, asset, master) =>
        assertDiffAndState(Seq(TestBlock.create(genesis ++ Seq(setScript))), TestBlock.create(Seq(asset, ci), Block.ProtoBlockVersion), fs) {
          case (blockDiff, newState) =>
            blockDiff.scriptsRun shouldBe 3
            newState.balance(master.toAddress, IssuedAsset(asset.id())) shouldBe (asset.quantity - amount)
            newState.balance(acc.toAddress, IssuedAsset(asset.id())) shouldBe amount
        }
    }
  }

  property("invoking contract disable by payment smart asset") {
    forAll(for {
      a <- accountGen
      quantity = 1000000
      am     <- Gen.choose[Long](1L, quantity)
      master <- accountGen
      ts     <- timestampGen
      asset = IssueTransaction(
        TxVersion.V2,
        master.publicKey,
        "Asset#1".utf8Bytes,
        Array.emptyByteArray,
        quantity,
        8,
        reissuable = false,
        Some(assetBanned),
        enoughFee,
        ts
      ).signWith(master.privateKey)
      contractGen = paymentContractGen(a.toAddress, am, List(IssuedAsset(asset.id()))) _
      r <- preconditionsAndSetContract(contractGen, masterGen = Gen.oneOf(Seq(master)), feeGen = ciFee(1))
    } yield (a, am, r._1, r._2, r._3, asset, master)) {
      case (_, _, genesis, setScript, ci, asset, _) =>
        assertDiffEiTraced(Seq(TestBlock.create(genesis ++ Seq(asset, setScript))), TestBlock.create(Seq(ci)), fs) { blockDiffEi =>
          blockDiffEi.resultE should produce("Transaction is not allowed by script")
        }
    }
  }

  property("invoking contract disable by one of payment smart asset with trace") {
    forAll(for {
      a <- accountGen
      quantity = 1000000
      am     <- Gen.choose[Long](1L, quantity)
      master <- accountGen
      ts     <- timestampGen
      asset1 = IssueTransaction(
        TxVersion.V2,
        master.publicKey,
        "Asset#1".utf8Bytes,
        Array.emptyByteArray,
        quantity,
        8,
        reissuable = false,
        Some(assetAllowed),
        enoughFee,
        ts
      ).signWith(master.privateKey)
      asset2 = IssueTransaction(
        TxVersion.V2,
        master.publicKey,
        "Asset#2".utf8Bytes,
        Array.emptyByteArray,
        quantity,
        8,
        reissuable = false,
        Some(assetBanned),
        enoughFee,
        ts
      ).signWith(master.privateKey)
      contractGen = paymentContractGen(a.toAddress, am, List(IssuedAsset(asset1.id()), IssuedAsset(asset2.id()))) _
      r <- preconditionsAndSetContract(contractGen, masterGen = Gen.oneOf(Seq(master)), feeGen = ciFee(2))
    } yield (a, am, r._1, r._2, r._3, asset1, asset2, master)) {
      case (_, _, genesis, setScript, ci, asset1, asset2, _) =>
        assertDiffEiTraced(Seq(TestBlock.create(genesis ++ Seq(asset1, asset2, setScript))), TestBlock.create(Seq(ci)), fs) { blockDiffEi =>
          blockDiffEi.resultE should produce("Transaction is not allowed by script")
          inside(blockDiffEi.trace) {
            case List(
                InvokeScriptTrace(dAppAddress, functionCall, Right(ScriptResultV3(_, transfers)), _),
                AssetVerifierTrace(allowedAssetId, None),
                AssetVerifierTrace(bannedAssetId, Some(_: FailedTransactionError))
                ) =>
              dAppAddress shouldBe ci.dAppAddressOrAlias
              functionCall shouldBe ci.funcCall

              allowedAssetId shouldBe asset1.id()
              bannedAssetId shouldBe asset2.id()

              transfers.flatMap(_.assetId.toList) shouldBe List(allowedAssetId, bannedAssetId)
          }
        }
    }
  }

  property("trace not contains attached asset script invocation result when transferring asset script produce error") {
    forAll(for {
      a       <- accountGen
      am      <- smallFeeGen
      invoker <- accountGen
      ts      <- timestampGen

      attachedAsset = IssueTransaction(
        TxVersion.V2,
        invoker.publicKey,
        "Asset#1".utf8Bytes,
        Array.emptyByteArray,
        1000000,
        8,
        reissuable = false,
        Some(assetAllowed),
        enoughFee,
        ts
      ).signWith(invoker.privateKey)

      transferringAsset = IssueTransaction(
        TxVersion.V2,
        invoker.publicKey,
        "Asset#2".utf8Bytes,
        Array.emptyByteArray,
        1000000,
        8,
        reissuable = false,
        Some(throwingAsset),
        enoughFee,
        ts
      ).signWith(invoker.privateKey)

      r <- preconditionsAndSetContract(
        paymentContractGen(a.toAddress, am, List(IssuedAsset(transferringAsset.id()))),
        invokerGen = Gen.oneOf(Seq(invoker)),
        payment = Some(Payment(1, IssuedAsset(attachedAsset.id()))),
        feeGen = ciFee(2)
      )
    } yield (a, am, r._1, r._2, r._3, transferringAsset, attachedAsset, invoker)) {
      case (_, _, genesis, setScript, ci, transferringAsset, attachedAsset, _) =>
        assertDiffEiTraced(
          Seq(TestBlock.create(genesis ++ Seq(transferringAsset, attachedAsset, setScript))),
          TestBlock.create(Seq(ci)),
          fs
        ) { blockDiffEi =>
          blockDiffEi.resultE should produce("TransactionValidationError")
          inside(blockDiffEi.trace) {
            case List(
                InvokeScriptTrace(_, _, Right(ScriptResultV3(_, transfers)), _),
                AssetVerifierTrace(transferringAssetId, Some(_))
                ) =>
              transferringAssetId shouldBe transferringAsset.id()
              transfers.head.assetId.get shouldBe transferringAsset.id()
          }
        }
    }
  }

  property("Contract payment should be positive") {
    forAll(for {
      a <- accountGen
      quantity = 1000000
      am     <- Gen.choose[Long](1L, quantity)
      master <- accountGen
      ts     <- timestampGen
      asset = IssueTransaction(
        TxVersion.V2,
        master.publicKey,
        "Asset#1" utf8Bytes,
        Array.emptyByteArray,
        quantity,
        8,
        reissuable = false,
        Some(assetAllowed),
        enoughFee,
        ts
      ).signWith(master.privateKey)
      contractGen = paymentContractGen(a.toAddress, -1, List(IssuedAsset(asset.id()))) _
      r <- preconditionsAndSetContract(contractGen, masterGen = Gen.oneOf(Seq(master)), feeGen = ciFee(1))
    } yield (a, am, r._1, r._2, r._3, asset, master, ts)) {
      case (acc, _, genesis, setScript, ci, asset, master, ts) =>
        val t =
          TransferTransaction.selfSigned(2.toByte, master, acc.toAddress, IssuedAsset(asset.id()), asset.quantity / 10, Waves, enoughFee, ByteStr.empty,  ts)
            .explicitGet()
        assertDiffEi(Seq(TestBlock.create(genesis ++ Seq(asset, t, setScript))), TestBlock.create(Seq(ci)), fs) { blockDiffEi =>
          blockDiffEi should produce("Negative amount")
        }
    }
  }

  property("payment should be positive") {
    forAll(for {
      invoker     <- accountGen
      master      <- accountGen
      ts          <- timestampGen
      arg         <- genBoundedStringBytes(1, 32)
      funcBinding <- validAliasStringGen
      fee         <- ciFee(1)
      fc = Terms.FUNCTION_CALL(FunctionHeader.User(funcBinding), List(CONST_BYTESTR(ByteStr(arg)).explicitGet()))
      ci = InvokeScriptTransaction.selfSigned(1.toByte, invoker, master.toAddress, Some(fc), Seq(Payment(-1, Waves)), fee, Waves, ts)
    } yield ci) { _ should produce("NonPositiveAmount") }
  }

  property("smart asset payment require extra fee") {
    forAll(for {
      a <- accountGen
      quantity = 1000000
      am     <- Gen.choose[Long](1L, quantity)
      master <- accountGen
      ts     <- timestampGen
      asset = IssueTransaction(
        TxVersion.V2,
        master.publicKey,
        "Asset#1".utf8Bytes,
        Array.emptyByteArray,
        quantity,
        8,
        reissuable = false,
        Some(assetBanned),
        enoughFee,
        ts
      ).signWith(master.privateKey)
      contractGen = paymentContractGen(a.toAddress, am, List(IssuedAsset(asset.id()))) _
      r <- preconditionsAndSetContract(contractGen, masterGen = Gen.oneOf(Seq(master)), feeGen = ciFee(0))
    } yield (a, am, r._1, r._2, r._3, asset, master)) {
      case (acc, amount, genesis, setScript, ci, asset, master) =>
        assertDiffEi(Seq(TestBlock.create(genesis ++ Seq(asset, setScript))), TestBlock.create(Seq(ci)), fs) { blockDiffEi =>
          blockDiffEi should produce("does not exceed minimal value")
        }
    }
  }

  property("contract with payment of smart asset require extra fee") {
    forAll(for {
      a  <- accountGen
      am <- smallFeeGen
      contractGen = paymentContractGen(a.toAddress, am) _
      invoker <- accountGen
      ts      <- timestampGen
      asset = IssueTransaction(
        TxVersion.V2,
        invoker.publicKey,
        "Asset#1".utf8Bytes,
        Array.emptyByteArray,
        1000000,
        8,
        reissuable = false,
        Some(assetAllowed),
        enoughFee,
        ts
      ).signWith(invoker.privateKey)
      r <- preconditionsAndSetContract(
        contractGen,
        invokerGen = Gen.oneOf(Seq(invoker)),
        payment = Some(Payment(1, IssuedAsset(asset.id()))),
        feeGen = ciFee(0)
      )
    } yield (a, am, r._1, r._2, r._3, asset, invoker)) {
      case (_, _, genesis, setScript, ci, asset, _) =>
        assertDiffEi(Seq(TestBlock.create(genesis ++ Seq(asset, setScript))), TestBlock.create(Seq(ci)), fs) { blockDiffEi =>
          blockDiffEi should produce("does not exceed minimal value")
        }
    }
  }

  property("can't overflow payment + fee") {
    forAll(for {
      a  <- accountGen
      am <- smallFeeGen
      contractGen = paymentContractGen(a.toAddress, am) _
      invoker <- accountGen
      r <- preconditionsAndSetContract(
        contractGen,
        invokerGen = Gen.oneOf(Seq(invoker)),
        payment = Some(Payment(Long.MaxValue, Waves)),
        feeGen = ciFee(1)
      )
    } yield (r._1, r._2, r._3)) {
      case (genesis, setScript, ci) =>
        assertDiffEi(Seq(TestBlock.create(genesis ++ Seq(setScript))), TestBlock.create(Seq(ci)), fs) {
          _ should produce("Attempt to transfer unavailable funds")
        }
    }
  }

  property("can't overflow sum of payment in contract") {
    forAll(for {
      a  <- accountGen
      am <- smallFeeGen
      contractGen = paymentContractGen(a.toAddress, Long.MaxValue / 2 + 2, List.fill(4)(Waves)) _
      invoker <- accountGen
      ts      <- timestampGen
      r       <- preconditionsAndSetContract(contractGen, invokerGen = Gen.oneOf(Seq(invoker)), payment = Some(Payment(1, Waves)), feeGen = ciFee(1))
    } yield (r._1, r._2, r._3)) {
      case (genesis, setScript, ci) =>
        assertDiffEi(Seq(TestBlock.create(genesis ++ Seq(setScript))), TestBlock.create(Seq(ci)), fs) {
          _ should produce("Attempt to transfer unavailable funds")
        }
    }
  }

  property("invoking contract with sponsored fee") {
    forAll(for {
      a  <- accountGen
      am <- smallFeeGen
      contractGen = paymentContractGen(a.toAddress, am) _
      r  <- preconditionsAndSetContract(contractGen, sponsored = true)
      ts <- timestampGen
    } yield (ts, a, am, r._1, r._2, r._3, r._4, r._5, r._6)) {
      case (ts, acc, amount, genesis, setScript, ci, master, sponsoredAsset, setSponsorship) =>
        val t =
          TransferTransaction.selfSigned(
              2.toByte,
              master,
              ci.sender.toAddress,
              IssuedAsset(sponsoredAsset.id()),
              sponsoredAsset.quantity / 10,
              Waves,
              enoughFee, ByteStr.empty,
              ts
            )
            .explicitGet()
        assertDiffAndState(
          Seq(TestBlock.create(genesis ++ Seq[Transaction](sponsoredAsset, t, setSponsorship, setScript))),
          TestBlock.create(Seq(ci), Block.ProtoBlockVersion),
          fs
        ) {
          case (blockDiff, newState) =>
            blockDiff.scriptsRun shouldBe 1
            newState.balance(acc.toAddress, Waves) shouldBe amount
            newState.balance(ci.sender.toAddress, IssuedAsset(sponsoredAsset.id())) shouldBe (sponsoredAsset.quantity / 10 - ci.fee)
            newState.balance(master.toAddress, IssuedAsset(sponsoredAsset.id())) shouldBe (sponsoredAsset.quantity - sponsoredAsset.quantity / 10 + ci.fee)
        }
    }
  }

  property("argument passed to callable function has wrong type") {
    forAll(for {
      r <- simplePreconditionsAndSetContract(invocationParamsCount = 2)
    } yield (r._1, r._2, r._3)) {
      case (genesis, setScript, ci) =>
        assertDiffEi(Seq(TestBlock.create(genesis ++ Seq(setScript))), TestBlock.create(Seq(ci)), fs) {
          _ should produce("Can't apply (CONST_BOOLEAN) to 'parseInt(str: String)'")
        }
    }
  }

  property("can't write more than 100 entries") {
    forAll(for {
      r <- preconditionsAndSetContract(s => writeSet(s, ContractLimits.MaxWriteSetSize + 1))
    } yield (r._1, r._2, r._3)) {
      case (genesis, setScript, ci) =>
        assertDiffEi(Seq(TestBlock.create(genesis ++ Seq(setScript))), TestBlock.create(Seq(ci)), fs) {
          _ should produce("can't contain more than")
        }
    }
  }

  property("can write 100 entries") {
    forAll(for {
      r <- preconditionsAndSetContract(s => writeSet(s, ContractLimits.MaxWriteSetSize))
    } yield (r._1, r._2, r._3)) {
      case (genesis, setScript, ci) =>
        assertDiffEi(Seq(TestBlock.create(genesis ++ Seq(setScript))), TestBlock.create(Seq(ci)), fs) {
          _.explicitGet()
        }
    }
  }

  property("can't write entry with key size greater than limit") {
    forAll(for {
      version <- Gen.oneOf(V3, V4)
      r <- preconditionsAndSetContract(
        s => writeSetWithKeyLength(s, ContractLimits.MaxKeySizeInBytesByVersion(version) + 1, version),
        version = version
      )
    } yield (r._1, r._2, r._3, version)) {
      case (genesis, setScript, ci, version) =>
        val settings =
          if (version == V3) fs
          else fs.copy(preActivatedFeatures = fs.preActivatedFeatures + (BlockchainFeatures.BlockV5.id -> 0))

        assertDiffEi(Seq(TestBlock.create(genesis ++ Seq(setScript))), TestBlock.create(Seq(ci)), settings) {
          _ should produce(
            s"Key size = ${ContractLimits.MaxKeySizeInBytesByVersion(version) + 1} bytes " +
              s"must be less than ${ContractLimits.MaxKeySizeInBytesByVersion(version)}"
          )
        }
    }
  }

  property("can write entry with key size equals limit") {
    forAll(for {
      version <- Gen.oneOf(V3, V4)
      r       <- preconditionsAndSetContract(s => writeSetWithKeyLength(s, ContractLimits.MaxKeySizeInBytesByVersion(version), version), version = version)
    } yield (r._1, r._2, r._3, version)) {
      case (genesis, setScript, ci, version) =>
        val settings =
          if (version == V3) fs
          else fs.copy(preActivatedFeatures = fs.preActivatedFeatures + (BlockchainFeatures.BlockV5.id -> 0))

        assertDiffEi(Seq(TestBlock.create(genesis ++ Seq(setScript))), TestBlock.create(Seq(ci)), settings) {
          _.explicitGet()
        }
    }
  }

  property("Function call args count should be equal @Callable func one") {
    forAll(for {
      invocationArgsCount <- Gen.oneOf(0, 3)
      r                   <- simplePreconditionsAndSetContract(invocationParamsCount = invocationArgsCount)
    } yield (r._1, r._2, r._3, invocationArgsCount)) {
      case (genesis, setScript, ci, count) =>
        assertDiffEi(Seq(TestBlock.create(genesis ++ Seq(setScript))), TestBlock.create(Seq(ci)), fs) {
          _ should produce(s"takes 2 args but $count were(was) given")
        }
    }
  }

  property("dApp multisig verify") {
    def multiSigCheckDApp(proofs: Int): DApp = {
      val expr = {
        val script =
          s"""
             |
             | {-# STDLIB_VERSION 3       #-}
             | {-# CONTENT_TYPE   DAPP    #-}
             | {-# SCRIPT_TYPE    ACCOUNT #-}
             |
             | @Verifier(tx)
             | func verify() = {
             |   ${0 until proofs map (i => s"sigVerify(tx.bodyBytes, tx.proofs[$i], tx.senderPublicKey)") mkString "&&"}
             | }
             |
        """.stripMargin
        Parser.parseContract(script).get.value
      }

      compileContractFromExpr(expr)
    }

    forAll(for {
      proofsCount <- Gen.choose(2, 9)
      r           <- preconditionsAndSetContractWithVerifier(multiSigCheckDApp(proofsCount), writeSetWithKeyLength(_))
    } yield (r._1, r._2, r._3, r._4, proofsCount)) {
      case (genesis, setVerifier, setContract, ci, proofsCount) =>
        val proof         = ci.proofs
        val multiSigProof = ci.proofs.copy(proofs = List.fill(proofsCount)(proof.proofs.head))
        val multiSigCi    = ci.copy(1.toByte, proofs = multiSigProof)

        assertDiffEi(
          Seq(TestBlock.create(genesis ++ Seq(setVerifier, setContract))),
          TestBlock.create(Seq(multiSigCi)),
          fs
        ) {
          _.explicitGet()
        }
    }
  }

  property("Default function invocation should produce error if contract default function has arguments") {
    forAll(for {
      a             <- accountGen
      am            <- smallFeeGen
      senderBinging <- validAliasStringGen
      argBinding    <- validAliasStringGen
      contractGen   <- Gen.const((someStr: String) => Gen.const(paymentContract(senderBinging, argBinding, "default", a.toAddress, am, List(Waves))))
      r             <- preconditionsAndSetContract(contractGen, accountGen, accountGen, None, ciFee(0), sponsored = false, isCIDefaultFunc = true)
    } yield (a, am, r._1, r._2, r._3)) {
      case (_, _, genesis, setScript, ci) =>
        assertDiffEi(Seq(TestBlock.create(genesis ++ Seq(setScript))), TestBlock.create(Seq(ci)), fs) {
          _ should produce(s"takes 1 args but 0 were(was) given")
        }
    }
  }

  property("Default function invocation should produce error if contract does't have default function") {
    forAll(for {
      a             <- accountGen
      am            <- smallFeeGen
      senderBinging <- validAliasStringGen
      argBinding    <- validAliasStringGen
      contractGen   <- Gen.const((someStr: String) => Gen.const(paymentContract(senderBinging, argBinding, "undefault", a.toAddress, am, List(Waves))))
      r             <- preconditionsAndSetContract(contractGen, accountGen, accountGen, None, ciFee(0), sponsored = false, isCIDefaultFunc = true)
    } yield (a, am, r._1, r._2, r._3)) {
      case (_, _, genesis, setScript, ci) =>
        assertDiffEi(Seq(TestBlock.create(genesis ++ Seq(setScript))), TestBlock.create(Seq(ci)), fs) {
          _ should produce("Cannot find callable function `default`, address = ")
        }
    }
  }

  property("self-payment and self-transfer V3") {
    forAll(for {
      acc <- accountGen
      am  <- smallFeeGen
      contractGen = paymentContractGen(acc.toAddress, am, assets = List(Waves)) _
      r <- preconditionsAndSetContract(
        contractGen,
        invokerGen = Gen.const(acc),
        masterGen = Gen.const(acc),
        payment = Some(Payment(1, Waves)),
        feeGen = ciFee(1)
      )
    } yield (r._1, r._2, r._3)) {
      case (genesis, setScript, ci) =>
        val features = fs.copy(preActivatedFeatures = fs.preActivatedFeatures + (BlockchainFeatures.BlockV5.id -> 0))
        assertDiffEi(Seq(TestBlock.create(Seq(genesis.head, setScript))), TestBlock.create(Seq(ci)), features) {
          _.explicitGet()
        }
    }
  }

  property("self-payment V4") {
    forAll(for {
      acc <- accountGen
      am  <- smallFeeGen
      contractGen = paymentContractGen(acc.toAddress, am, assets = Nil, version = V4) _
      r <- preconditionsAndSetContract(
        contractGen,
        invokerGen = Gen.const(acc),
        masterGen = Gen.const(acc),
        payment = Some(Payment(1, Waves)),
        feeGen = ciFee(1),
        version = V4
      )
    } yield (r._1, r._2, r._3)) {
      case (genesis, setScript, ci) =>
        val features = fs.copy(preActivatedFeatures = fs.preActivatedFeatures + (BlockchainFeatures.BlockV5.id -> 0))
        assertDiffEi(Seq(TestBlock.create(Seq(genesis.head, setScript))), TestBlock.create(Seq(ci)), features) {
          _ should produce("DApp self-payment is forbidden since V4")
        }
    }
  }

  property("self-transfer V4") {
    forAll(for {
      acc <- accountGen
      am  <- smallFeeGen
      contractGen = paymentContractGen(acc.toAddress, am, assets = List(Waves), version = V4) _
      r <- preconditionsAndSetContract(
        contractGen,
        invokerGen = Gen.const(acc),
        masterGen = Gen.const(acc),
        payment = None,
        feeGen = ciFee(1),
        version = V4
      )
    } yield (r._1, r._2, r._3)) {
      case (genesis, setScript, ci) =>
        val features = fs.copy(preActivatedFeatures = fs.preActivatedFeatures + (BlockchainFeatures.BlockV5.id -> 0))
        assertDiffEi(Seq(TestBlock.create(Seq(genesis.head, setScript))), TestBlock.create(Seq(ci)), features) {
          _ should produce("DApp self-transfer is forbidden since V4")
        }
    }
  }

  property("transferring asset this value") {
    forAll(for {
      a <- accountGen
      quantity = 1000000
      am     <- Gen.choose[Long](1L, quantity)
      master <- accountGen
      ts     <- timestampGen
      asset = IssueTransaction(
        TxVersion.V2,
        master.publicKey,
        "Asset#1".utf8Bytes,
        Array.emptyByteArray,
        quantity,
        8,
        reissuable = false,
        Some(assetUsingThis),
        enoughFee,
        ts
      ).signWith(master.privateKey)
      contractGen = paymentContractGen(a.toAddress, am, List(IssuedAsset(asset.id()))) _
      r <- preconditionsAndSetContract(contractGen, masterGen = Gen.oneOf(Seq(master)), feeGen = ciFee(1))
    } yield (a, am, r._1, r._2, r._3, asset, master)) {
      case (acc, amount, genesis, setScript, ci, asset, master) =>
        val features = fs.copy(
          preActivatedFeatures = fs.preActivatedFeatures + (BlockchainFeatures.BlockV5.id -> 0)
        )
        assertDiffAndState(Seq(TestBlock.create(genesis ++ Seq(setScript))), TestBlock.create(Seq(asset, ci), Block.ProtoBlockVersion), features) {
          case (blockDiff, newState) =>
            blockDiff.scriptsRun shouldBe 3
            newState.balance(master.toAddress, IssuedAsset(asset.id())) shouldBe (asset.quantity - amount)
            newState.balance(acc.toAddress, IssuedAsset(asset.id())) shouldBe amount
        }
    }
  }

  private def issueContract(funcName: String): DApp = {
    val expr = {
      val script =
        s"""
           |{-# STDLIB_VERSION 4 #-}
           |{-# CONTENT_TYPE DAPP #-}
           |{-#SCRIPT_TYPE ACCOUNT#-}
           |
           |@Callable(i)
           |func $funcName() = [Issue("InvokeAsset", "InvokeDesc", 100, 0, true, unit, 0)]
           |""".stripMargin
      Parser.parseContract(script).get.value
    }

    compileContractFromExpr(expr, V4)
  }

  private def throwContract(funcName: String): DApp = {
    val expr = {
      val script =
        s"""
           |{-# STDLIB_VERSION 4 #-}
           |{-# CONTENT_TYPE DAPP #-}
           |{-#SCRIPT_TYPE ACCOUNT#-}
           |
           |@Callable(i)
           |func $funcName() = {
           |  let check = ${"sigVerify(base58'', base58'', base58'') ||" * 10} true
           |  if (check)
           |    then throw("bad news")
           |    else throw("bad news")
           |}
           |""".stripMargin
      Parser.parseContract(script).get.value
    }
    compileContractFromExpr(expr, V4)
  }

  property("issuing asset with existed id should produce error") {
    val uniqueAssetIdScenario =
      for {
        master  <- accountGen
        invoker <- accountGen
        ts      <- timestampGen

        assetTx     <- issueGen
        fee         <- ciFee(nonNftIssue = 1)
        funcBinding <- funcNameGen
        contract = issueContract(funcBinding)
        script   = ContractScript(V4, contract)

        fc = Terms.FUNCTION_CALL(FunctionHeader.User(funcBinding), List.empty)
        invokeTx = InvokeScriptTransaction
          .selfSigned(TxVersion.V2, invoker, master.toAddress, Some(fc), Seq(), fee, Waves, ts + 3)
          .explicitGet()
      } yield (assetTx, invokeTx, master, script, funcBinding)

    val blockchain: Blockchain = mock[Blockchain]
    forAll(uniqueAssetIdScenario) {
      case (asset, invoke, master, script, funcBinding) =>
        (() => blockchain.settings).expects().returning(TestSettings.Default.blockchainSettings)
        (blockchain.assetScript _).expects(*).returning(None)
        (blockchain.accountScript _)
          .expects(master.toAddress)
          .returning(Some(AccountScriptInfo(master.publicKey, script.explicitGet(), 10L, Map(1 -> Map(funcBinding -> 10L)))))
          .anyNumberOfTimes()
        (blockchain.accountScript _).expects(invoke.sender.toAddress).returning(None).anyNumberOfTimes()
        (blockchain.hasAccountScript _).expects(invoke.sender.toAddress).returning(false).anyNumberOfTimes()
        (() => blockchain.activatedFeatures)
          .expects()
          .returning(Map(BlockchainFeatures.Ride4DApps.id -> 0))
          .anyNumberOfTimes()
<<<<<<< HEAD
        (blockchain.height _).expects().returning(1).anyNumberOfTimes()
=======
        (() => blockchain.height).expects().returning(1).anyNumberOfTimes()
>>>>>>> 685f2f2a
        (blockchain.blockHeader _)
          .expects(*)
          .returning(
            Some(
<<<<<<< HEAD
              SignedBlockHeader(BlockHeader(1, 1, ByteStr.empty, 1, ByteStr.empty, PublicKey(new Array[Byte](32)), Seq(), 1, ByteStr.empty), ByteStr.empty)
            )
          )
          .anyNumberOfTimes()
        (blockchain.settings _)
          .expects()
          .returning(BlockchainSettings('W', fs, GenesisSettings.MAINNET, RewardsSettings.MAINNET, useEvaluatorV2 = false))
=======
              SignedBlockHeader(
                BlockHeader(1, 1, ByteStr.empty, 1, ByteStr.empty, PublicKey(new Array[Byte](32)), Seq(), 1, ByteStr.empty),
                ByteStr.empty
              )
            )
          )
          .anyNumberOfTimes()
>>>>>>> 685f2f2a
        (blockchain.assetDescription _)
          .expects(*)
          .returning(
            Some(AssetDescription(asset.id(), master.publicKey, ByteString.EMPTY, ByteString.EMPTY, 1, false, BigInt(1), Height(1), None, 0L, false))
          )
        InvokeScriptTransactionDiff
          .apply(blockchain, invoke.timestamp)(invoke)
          .resultE should produce("is already issued")
    }
  }

  def reissueContract(funcName: String, asset: ByteStr): DApp = {
    val expr = {
      val script =
        s"""
           |{-# STDLIB_VERSION 4 #-}
           |{-# CONTENT_TYPE DAPP #-}
           |{-#SCRIPT_TYPE ACCOUNT#-}
           |
           |@Callable(i)
           |func $funcName() = [Reissue(base58'$asset', 1, false), Reissue(base58'$asset', 4, true)]
           |""".stripMargin
      Parser.parseContract(script).get.value
    }

    compileContractFromExpr(expr, V4)
  }
  val reissueAssetIdScenario =
    for {
      master  <- accountGen
      invoker <- accountGen
      ts      <- timestampGen
      genesis1Tx = GenesisTransaction.create(master.toAddress, ENOUGH_AMT, ts).explicitGet()
      genesis2Tx = GenesisTransaction.create(invoker.toAddress, ENOUGH_AMT, ts).explicitGet()
      assetTx     <- issueV2TransactionGen(master, None, reissuableParam = Some(true))
      fee         <- ciFee()
      funcBinding <- funcNameGen
      contract    = reissueContract(funcBinding, assetTx.id())
      script      = ContractScript(V4, contract)
      setScriptTx = SetScriptTransaction.selfSigned(1.toByte, master, script.toOption, fee, ts + 2).explicitGet()
      fc          = Terms.FUNCTION_CALL(FunctionHeader.User(funcBinding), List.empty)
      invokeTx = InvokeScriptTransaction
        .selfSigned(TxVersion.V2, invoker, master.toAddress, Some(fc), Seq(), fee, Waves, ts + 3)
        .explicitGet()
    } yield (invokeTx, Seq(genesis1Tx, genesis2Tx, assetTx, setScriptTx))

  property("Reissuing unreissued asset should produce error") {
    forAll(reissueAssetIdScenario) {
      case (invoke, genesisTxs) =>
        tempDb { _ =>
          val features = fs.copy(
            preActivatedFeatures = fs.preActivatedFeatures + (BlockchainFeatures.BlockV5.id -> 0)
          )

          assertDiffEi(Seq(TestBlock.create(genesisTxs)), TestBlock.create(Seq(invoke), Block.ProtoBlockVersion), features) { ei =>
            ei should produce("Asset is not reissuable")
          }
        }
    }
  }

  private def transferIssueContract(funcName: String): DApp = {
    val expr = {
      val script =
        s"""
           |{-# STDLIB_VERSION 4 #-}
           |{-# CONTENT_TYPE DAPP #-}
           |{-#SCRIPT_TYPE ACCOUNT#-}
           |
           |@Callable(i)
           |func $funcName() = {
           | let v = Issue("InvokeAsset", "InvokeDesc", 100, 0, true, unit, 0)
           | [v, ScriptTransfer(i.caller, 1, v.calculateAssetId())]
           |}
           |""".stripMargin
      Parser.parseContract(script).get.value
    }

    compileContractFromExpr(expr, V4)
  }

  private val transferAssetIdScenario =
    for {
      master  <- accountGen
      invoker <- accountGen
      ts      <- timestampGen
      genesis1Tx = GenesisTransaction.create(master.toAddress, ENOUGH_AMT, ts).explicitGet()
      genesis2Tx = GenesisTransaction.create(invoker.toAddress, ENOUGH_AMT, ts).explicitGet()
      fee         <- ciFee(nonNftIssue = 1)
      funcBinding <- funcNameGen
      contract    = transferIssueContract(funcBinding)
      script      = ContractScript(V4, contract)
      setScriptTx = SetScriptTransaction.selfSigned(1.toByte, master, script.toOption, fee, ts + 2).explicitGet()
      fc          = Terms.FUNCTION_CALL(FunctionHeader.User(funcBinding), List.empty)
      invokeTx = InvokeScriptTransaction
        .selfSigned(TxVersion.V2, invoker, master.toAddress, Some(fc), Seq(), fee, Waves, ts + 3)
        .explicitGet()
    } yield (invokeTx, Seq(genesis1Tx, genesis2Tx, setScriptTx))

  property("issued asset can be transfered") {
    forAll(transferAssetIdScenario) {
      case (invoke, genesisTxs) =>
        tempDb { _ =>
          val features = fs.copy(
            preActivatedFeatures = fs.preActivatedFeatures + (BlockchainFeatures.BlockV5.id -> 0)
          )

          assertDiffEi(Seq(TestBlock.create(genesisTxs)), TestBlock.create(Seq(invoke), Block.ProtoBlockVersion), features) { ei =>
            ei.explicitGet()
          }
        }
    }
  }

  private def transferNonIssueContract(funcName: String): DApp = {
    val expr = {
      val script =
        s"""
           |{-# STDLIB_VERSION 4 #-}
           |{-# CONTENT_TYPE DAPP #-}
           |{-#SCRIPT_TYPE ACCOUNT#-}
           |
           |@Callable(i)
           |func $funcName() = {
           | let v = Issue("InvokeAsset", "InvokeDesc", 100, 0, true, unit, 0)
           | [ScriptTransfer(i.caller, 1, v.calculateAssetId())]
           |}
           |""".stripMargin
      Parser.parseContract(script).get.value
    }

    compileContractFromExpr(expr, V4)
  }

  private val transferNonAssetIdScenario =
    for {
      master  <- accountGen
      invoker <- accountGen
      ts      <- timestampGen
      genesis1Tx = GenesisTransaction.create(master.toAddress, ENOUGH_AMT, ts).explicitGet()
      genesis2Tx = GenesisTransaction.create(invoker.toAddress, ENOUGH_AMT, ts).explicitGet()
      fee         <- ciFee()
      funcBinding <- funcNameGen
      contract    = transferNonIssueContract(funcBinding)
      script      = ContractScript(V4, contract)
      setScriptTx = SetScriptTransaction.selfSigned(1.toByte, master, script.toOption, fee, ts + 2).explicitGet()
      fc          = Terms.FUNCTION_CALL(FunctionHeader.User(funcBinding), List.empty)
      invokeTx = InvokeScriptTransaction
        .selfSigned(TxVersion.V2, invoker, master.toAddress, Some(fc), Seq(), fee, Waves, ts + 3)
        .explicitGet()
    } yield (invokeTx, Seq(genesis1Tx, genesis2Tx, setScriptTx))

  property("nonissued asset cann't be transfered") {
    forAll(transferNonAssetIdScenario) {
      case (invoke, genesisTxs) =>
        tempDb { _ =>
          val features = fs.copy(
            preActivatedFeatures = fs.preActivatedFeatures + (BlockchainFeatures.BlockV5.id -> 0)
          )

          assertDiffEi(Seq(TestBlock.create(genesisTxs)), TestBlock.create(Seq(invoke), Block.ProtoBlockVersion), features) { ei =>
            ei should produce("negative asset balance")
          }
        }
    }
  }

  private def doubleIssueContract(funcName: String): DApp = {
    val expr = {
      val script =
        s"""
           |{-# STDLIB_VERSION 4 #-}
           |{-# CONTENT_TYPE DAPP #-}
           |{-#SCRIPT_TYPE ACCOUNT#-}
           |
           |@Callable(i)
           |func $funcName() = {
           | let v = Issue("InvokeAsset", "InvokeDesc", 100, 0, true, unit, 0)
           | [v, v]
           |}
           |""".stripMargin
      Parser.parseContract(script).get.value
    }

    compileContractFromExpr(expr, V4)
  }

  private val doubleAssetIdScenario =
    for {
      master  <- accountGen
      invoker <- accountGen
      ts      <- timestampGen
      genesis1Tx = GenesisTransaction.create(master.toAddress, ENOUGH_AMT, ts).explicitGet()
      genesis2Tx = GenesisTransaction.create(invoker.toAddress, ENOUGH_AMT, ts).explicitGet()
      fee         <- ciFee(nonNftIssue = 2)
      funcBinding <- funcNameGen
      contract    = doubleIssueContract(funcBinding)
      script      = ContractScript(V4, contract)
      setScriptTx = SetScriptTransaction.selfSigned(1.toByte, master, script.toOption, fee, ts + 2).explicitGet()
      fc          = Terms.FUNCTION_CALL(FunctionHeader.User(funcBinding), List.empty)
      invokeTx = InvokeScriptTransaction
        .selfSigned(TxVersion.V2, invoker, master.toAddress, Some(fc), Seq(), fee, Waves, ts + 3)
        .explicitGet()
    } yield (invokeTx, Seq(genesis1Tx, genesis2Tx, setScriptTx))

  property("duplicate issuing asset should produce diff error") {
    forAll(doubleAssetIdScenario) {
      case (invoke, genesisTxs) =>
        tempDb { _ =>
          val features = fs.copy(
            preActivatedFeatures = fs.preActivatedFeatures + (BlockchainFeatures.BlockV5.id -> 0)
          )
          assertDiffEi(Seq(TestBlock.create(genesisTxs)), TestBlock.create(Seq(invoke), Block.ProtoBlockVersion), features) { ei =>
            inside(ei) {
              case Right(diff) => diff.scriptResults(invoke.id()).error.get.text should include("is already issued")
            }
          }
        }
    }
  }

  property("correctly counts sponsored fee") {
    forAll(for {
      (genesis, setScript, invoke, _, issue, sponsorFee) <- preconditionsAndSetContract(s => writeSet(s, 1), sponsored = true, selfSend = true)
    } yield (genesis, setScript, issue, sponsorFee, invoke)) {
      case (genesis, setScript, issue, sponsorFee, invoke) =>
        assertDiffEi(Seq(TestBlock.create(genesis ++ Seq(issue, sponsorFee, setScript))), TestBlock.create(Seq(invoke)), fsWithV5) { diff =>
          invoke.feeAssetId shouldBe sponsorFee.asset
          invoke.dAppAddressOrAlias shouldBe invoke.sender.toAddress

          val dv           = diff.explicitGet()
          val senderChange = dv.portfolios(invoke.sender.toAddress).balanceOf(sponsorFee.asset)
          senderChange shouldBe 0L
        }
    }
  }

  property(s"accepts failed transactions after ${BlockchainFeatures.BlockV5} activation") {
    def failInvariant(funcBinding: String, sponsorTx: SponsorFeeTransaction, issueTx: IssueTransaction): Gen[(TxAmount, Asset, DApp, List[EXPR])] = {
      val feeInWaves = FeeConstants(InvokeScriptTransaction.typeId) * FeeValidation.FeeUnit
      val feeInAsset = Sponsorship.fromWaves(FeeConstants(InvokeScriptTransaction.typeId) * FeeValidation.FeeUnit, sponsorTx.minSponsoredAssetFee.get)
      Gen.oneOf(
        Gen.const((feeInWaves, Waves, issueContract(funcBinding), List.empty[EXPR])),           // insufficient fee
        Gen.const((feeInAsset, sponsorTx.asset, issueContract(funcBinding), List.empty[EXPR])), // insufficient fee
        Gen.const((feeInWaves, Waves, throwContract(funcBinding), List.empty[EXPR])),           // DApp script execution
        Gen.const((feeInAsset, sponsorTx.asset, throwContract(funcBinding), List.empty[EXPR])), // DApp script execution
        for {                                                                                   // smart asset script execution
          fee             <- ciFee(1)
          acc             <- accountGen
          amt             <- Gen.choose(1, issueTx.quantity)
          arg             <- genBoundedStringBytes(1, 32)
          paymentContract <- paymentContractGen(acc.toAddress, amt, List(IssuedAsset(issueTx.assetId)), V4)(funcBinding)
        } yield (fee, Waves, paymentContract, List(CONST_BYTESTR(ByteStr(arg)).explicitGet()))
      )
    }

    val failedTxScenario =
      for {
        master  <- accountGen
        other   <- accountGen
        invoker <- accountGen
        ts      <- timestampGen
        g1Tx = GenesisTransaction.create(master.toAddress, ENOUGH_AMT, ts).explicitGet()
        g2Tx = GenesisTransaction.create(invoker.toAddress, ENOUGH_AMT, ts).explicitGet()
        g3Tx = GenesisTransaction.create(other.toAddress, ENOUGH_AMT, ts).explicitGet()
        (i1Tx, sTx, _, _) <- sponsorFeeCancelSponsorFeeGen(other)
        i2Tx = IssueTransaction
          .selfSigned(TxVersion.V2, invoker, "Asset", "", 1000000, 8, false, Some(throwingAsset), enoughFee, ts)
          .explicitGet()
        tTx = TransferTransaction.selfSigned(TxVersion.V3, other, invoker.toAddress, sTx.asset, i1Tx.quantity, Waves, enoughFee, ByteStr.empty,  ts)
          .explicitGet()
        funcBinding                     <- funcNameGen
        (fee, feeAsset, contract, args) <- failInvariant(funcBinding, sTx, i2Tx)
        script = ContractScript(V4, contract)
        ssTx   = SetScriptTransaction.selfSigned(1.toByte, master, script.toOption, fee, ts + 2).explicitGet()
        fc     = Terms.FUNCTION_CALL(FunctionHeader.User(funcBinding), args)
        invokeTx = InvokeScriptTransaction
          .selfSigned(TxVersion.V2, invoker, master.toAddress, Some(fc), Seq(), fee, feeAsset, ts + 3)
          .explicitGet()
      } yield (invokeTx, (ENOUGH_AMT - enoughFee, i1Tx.quantity), Seq(g1Tx, g2Tx, g3Tx, i1Tx, i2Tx, sTx, tTx, ssTx))

    forAll(failedTxScenario) {
      case (invoke, (wavesBalance, sponsoredBalance), genesisTxs) =>
        assertDiffAndState(Seq(TestBlock.create(genesisTxs)), TestBlock.create(Seq(invoke), Block.ProtoBlockVersion), fsWithV5) {
          case (diff, state) =>
            diff.scriptsRun shouldBe 0
            diff.portfolios(invoke.sender.toAddress).balanceOf(invoke.feeAssetId)
            state.balance(invoke.sender.toAddress, invoke.feeAssetId) shouldBe invoke.feeAssetId.fold(wavesBalance)(_ => sponsoredBalance) - invoke.fee
            state.transactionInfo(invoke.id()).map(r => r._2 -> r._3) shouldBe Some((invoke, false))
        }
    }
  }

  property(
    s"rejects withdrawal of fee from the funds received as a result of the script call execution after ${BlockchainFeatures.BlockV5} activation"
  ) {
    val scenario =
      for {
        master  <- accountGen
        other   <- accountGen
        invoker <- accountGen
        ts      <- timestampGen
        g1Tx = GenesisTransaction.create(master.toAddress, ENOUGH_AMT, ts).explicitGet()
        g2Tx = GenesisTransaction.create(other.toAddress, ENOUGH_AMT, ts).explicitGet()
        (iTx, sTx, _, _) <- sponsorFeeCancelSponsorFeeGen(other)
        sponsoredAsset = IssuedAsset(iTx.assetId)
        tTx = TransferTransaction
<<<<<<< HEAD
          .selfSigned(TxVersion.V3, other, master.toAddress, sponsoredAsset, iTx.quantity / 2, Waves, enoughFee, None, ts)
=======
          .selfSigned(TxVersion.V3, other, master.toAddress, sponsoredAsset, iTx.quantity / 2, Waves, enoughFee, ByteStr.empty,  ts)
>>>>>>> 685f2f2a
          .explicitGet()
        wavesFee <- ciFee(1)
        sponsoredFee = Sponsorship.fromWaves(wavesFee, sTx.minSponsoredAssetFee.get)
        (feeAsset, fee) <- Gen.oneOf((Waves, wavesFee), (sponsoredAsset, sponsoredFee))
        funcBinding     <- funcNameGen
        arg             <- genBoundedStringBytes(1, 32)
        contract        <- paymentContractGen(invoker.toAddress, fee, List(feeAsset), V4)(funcBinding)
        script = ContractScript(V4, contract)
        ssTx   = SetScriptTransaction.selfSigned(1.toByte, master, script.toOption, fee, ts + 2).explicitGet()
        fc     = Terms.FUNCTION_CALL(FunctionHeader.User(funcBinding), List(CONST_BYTESTR(ByteStr(arg)).explicitGet()))
        invokeTx = InvokeScriptTransaction
          .selfSigned(TxVersion.V2, invoker, master.toAddress, Some(fc), Seq(), fee, feeAsset, ts + 3)
          .explicitGet()
      } yield (invokeTx, Seq(g1Tx, g2Tx, iTx, sTx, tTx, ssTx))

    forAll(scenario) {
      case (invoke, genesisTxs) =>
        assertDiffEi(Seq(TestBlock.create(genesisTxs)), TestBlock.create(Seq(invoke), Block.ProtoBlockVersion), fsWithV5) { ei =>
          ei should produce("AccountBalanceError")
        }
    }
  }

  property("counts complexity correctly for failed transactions (validation fails)") {
    def contract(asset: String): DApp = {
      val expr = {
        val script =
          s"""
             |{-# STDLIB_VERSION 4 #-}
             |{-# CONTENT_TYPE DAPP #-}
             |{-#SCRIPT_TYPE ACCOUNT#-}
             |
             |let a = base58'$asset'
             |
             |@Callable(inv)
             |func sameComplexity(i: String) = {
             | let check = ${"sigVerify(base58'', base58'', base58'') ||" * 10} true
             | if (i == "throw" && check) then
             |   throw("Some error")
             | else if (i == "insufficient fee" && check) then
             |   [ ${(1 to ContractLimits.MaxCallableActionsAmount).map(i => s"""Issue("Asset $i", "", 100, 8, true, unit, $i)""").mkString(",")} ]
             | else if (i == "negative amount" && check) then
             |   [ ScriptTransfer(inv.caller, -1, a) ]
             | else if (i == "overflow amount" && check) then
             |   [ ScriptTransfer(inv.caller, ${Long.MaxValue / 2}, a), ScriptTransfer(inv.caller, ${Long.MaxValue / 2 + 1}, a) ]
             | else if (i == "self payment" && check) then
             |   [ ScriptTransfer(this, 10, unit) ]
             | else if (i == "max actions" && check) then
             |   [ ${(0 to ContractLimits.MaxCallableActionsAmount).map(_ => "ScriptTransfer(inv.caller, 10, a)").mkString(",")} ]
             | else if (i == "invalid data entries" && check) then
             |   [ ${(0 to ContractLimits.MaxWriteSetSize).map(x => s"""IntegerEntry("val", $x)""").mkString(",")},ScriptTransfer(inv.caller, 10, a)]
             | else []
             |}
             |
             |""".stripMargin
        Parser.parseContract(script).get.value
      }

      compileContractFromExpr(expr, V4)
    }

    val scenario =
      for {
        master  <- accountGen
        invoker <- accountGen
        ts      <- timestampGen
        fee     <- ciFee(1)
        gTx1             = GenesisTransaction.create(master.toAddress, ENOUGH_AMT, ts).explicitGet()
        gTx2             = GenesisTransaction.create(invoker.toAddress, ENOUGH_AMT, ts).explicitGet()
        (assetScript, _) = ScriptCompiler.compile("false", ScriptEstimatorV3).explicitGet()
        iTx = IssueTransaction
          .selfSigned(2.toByte, master, "False asset", "", ENOUGH_AMT, 8, reissuable = true, Some(assetScript), fee, ts + 1)
          .explicitGet()
        script = ContractScript(V4, contract(iTx.assetId.toString))
        ssTx   = SetScriptTransaction.selfSigned(1.toByte, master, script.toOption, fee, ts + 2).explicitGet()
        txs = Seq("throw", "insufficient fee", "negative amount", "overflow amount", "self payment", "max actions", "invalid data entries", "ok")
          .map { arg =>
            val fc = Terms.FUNCTION_CALL(FunctionHeader.User("sameComplexity"), List(CONST_STRING(arg).explicitGet()))
            InvokeScriptTransaction
              .selfSigned(TxVersion.V2, invoker, master.toAddress, Some(fc), Seq(), fee, Waves, ts + 4)
              .explicitGet()
          }
      } yield (Seq(gTx1, gTx2, ssTx, iTx), master.toAddress, txs)

    forAll(scenario) {
      case (genesisTxs, dApp, txs) =>
        txs.foreach { invokeTx =>
          assertDiffAndState(Seq(TestBlock.create(genesisTxs)), TestBlock.create(Seq(invokeTx), Block.ProtoBlockVersion), fsWithV5) {
            case (diff, bc) =>
              val invocationComplexity =
                InvokeDiffsCommon.getInvocationComplexity(bc, invokeTx, bc.accountScript(dApp).get.complexitiesByEstimator, dApp).explicitGet()
              diff.scriptsComplexity shouldBe invocationComplexity
          }
        }
    }
  }

  property("counts complexity correctly for failed transactions (asset script fails)") {
    val (trueScript, trueComplexity) = {
      val script = """
         |{-# STDLIB_VERSION 4 #-}
         |{-# CONTENT_TYPE EXPRESSION #-}
         |
         |true""".stripMargin
      ScriptCompiler.compile(script, ScriptEstimatorV3).explicitGet()
    }

    val (falseScript, falseComplexity) = {
      val script = """
         |{-# STDLIB_VERSION 4 #-}
         |{-# CONTENT_TYPE EXPRESSION #-}
         |
         |false""".stripMargin
      ScriptCompiler.compile(script, ScriptEstimatorV3).explicitGet()
    }

    def contract(assets: Seq[String]): DApp = {
      val expr = {
        val script =
          s"""
             |{-# STDLIB_VERSION 4 #-}
             |{-# CONTENT_TYPE DAPP #-}
             |{-#SCRIPT_TYPE ACCOUNT#-}
             |
             |@Callable(inv)
             |func foo() = {
             | [ ${assets.map(a => s"""ScriptTransfer(inv.caller, 10, base58'$a')""").mkString(",")} ]
             |}
             |
             |""".stripMargin
        Parser.parseContract(script).get.value
      }

      compileContractFromExpr(expr, V4)
    }
    val scenario =
      for {
        master  <- accountGen
        invoker <- accountGen
        ts      <- timestampGen
        fee     <- ciFee(7)
        gTx1 = GenesisTransaction.create(master.toAddress, ENOUGH_AMT, ts).explicitGet()
        gTx2 = GenesisTransaction.create(invoker.toAddress, ENOUGH_AMT, ts).explicitGet()
        isAccountScripted <- Arbitrary.arbBool.arbitrary
        invokerScriptTx = if (isAccountScripted) Seq(SetScriptTransaction.selfSigned(2.toByte, invoker, Some(trueScript), fee, ts + 1).explicitGet())
        else Seq.empty

        failAsset <- Gen.choose(1, 6)
        assetScripts = (1 to 6).map(i => if (i == failAsset) falseScript else trueScript)
        iTxs = (1 to 6).map { i =>
          IssueTransaction
            .selfSigned(2.toByte, master, s"Some asset #$i", "", ENOUGH_AMT, 8, reissuable = true, Some(trueScript), fee, ts + 2)
            .explicitGet()
        }
        tTxs = iTxs.takeRight(3).map { tx =>
          TransferTransaction
            .selfSigned(1.toByte, master, invoker.toAddress, IssuedAsset(tx.assetId), ENOUGH_AMT / 2, Waves, fee, ByteStr.empty, ts + 3)
            .explicitGet()
        }
        saTxs = assetScripts.zipWithIndex.map {
          case (sc, i) =>
            SetAssetScriptTransaction
              .selfSigned(2.toByte, master, IssuedAsset(iTxs(i).id()), Some(sc), fee, ts + 4)
              .explicitGet()
        }
        complexity = trueComplexity * (failAsset - 1) + falseComplexity + (if (isAccountScripted) trueComplexity else 0L)
        script     = ContractScript(V4, contract(iTxs.take(4).map(_.assetId.toString)))
        ssTx       = SetScriptTransaction.selfSigned(1.toByte, master, script.toOption, fee, ts + 5).explicitGet()
        fc         = Terms.FUNCTION_CALL(FunctionHeader.User("foo"), List.empty)
        payments   = iTxs.takeRight(2).map(tx => Payment(10, IssuedAsset(tx.assetId)))
        invokeTx = InvokeScriptTransaction
          .selfSigned(TxVersion.V3, invoker, master.toAddress, Some(fc), payments, fee, Waves, ts + 6)
          .explicitGet()
      } yield (Seq(gTx1, gTx2) ++ invokerScriptTx ++ iTxs ++ tTxs ++ saTxs :+ ssTx, invokeTx, master.toAddress, complexity)

    forAll(scenario) {
      case (genesisTxs, invokeTx, dApp, assetsComplexity) =>
        assertDiffAndState(Seq(TestBlock.create(genesisTxs)), TestBlock.create(Seq(invokeTx), Block.ProtoBlockVersion), fsWithV5) {
          case (diff, bc) =>
            val invocationComplexity =
              InvokeDiffsCommon.getInvocationComplexity(bc, invokeTx, bc.accountScript(dApp).get.complexitiesByEstimator, dApp).explicitGet()
            invocationComplexity + assetsComplexity shouldBe diff.scriptsComplexity
        }
    }
  }
}<|MERGE_RESOLUTION|>--- conflicted
+++ resolved
@@ -31,11 +31,7 @@
 import com.wavesplatform.settings.{BlockchainSettings, GenesisSettings, RewardsSettings, TestFunctionalitySettings, TestSettings}
 import com.wavesplatform.state._
 import com.wavesplatform.state.diffs.FeeValidation.FeeConstants
-<<<<<<< HEAD
-import com.wavesplatform.state.diffs.invoke.InvokeScriptTransactionDiff
-=======
 import com.wavesplatform.state.diffs.invoke.{InvokeDiffsCommon, InvokeScriptTransactionDiff}
->>>>>>> 685f2f2a
 import com.wavesplatform.state.diffs.{ENOUGH_AMT, FeeValidation, produce}
 import com.wavesplatform.transaction.Asset.{IssuedAsset, Waves}
 import com.wavesplatform.transaction.TxValidationError._
@@ -78,20 +74,11 @@
 
   private val fsWithV5 = TestFunctionalitySettings.Enabled.copy(
     preActivatedFeatures = Map(
-<<<<<<< HEAD
-      BlockchainFeatures.SmartAccounts.id  -> 0,
-      BlockchainFeatures.SmartAssets.id    -> 0,
-      BlockchainFeatures.Ride4DApps.id     -> 0,
-      BlockchainFeatures.FeeSponsorship.id -> 0,
-      BlockchainFeatures.BlockV5.id        -> 0
-=======
       BlockchainFeatures.SmartAccounts.id   -> 0,
       BlockchainFeatures.SmartAssets.id     -> 0,
       BlockchainFeatures.Ride4DApps.id      -> 0,
       BlockchainFeatures.FeeSponsorship.id  -> 0,
-      BlockchainFeatures.DataTransaction.id -> 0,
-      BlockchainFeatures.BlockV5.id         -> 0
->>>>>>> 685f2f2a
+      BlockchainFeatures.DataTransaction.id -> 0,BlockchainFeatures.BlockV5.id        -> 0
     )
   )
 
@@ -1651,16 +1638,22 @@
           .expects()
           .returning(Map(BlockchainFeatures.Ride4DApps.id -> 0))
           .anyNumberOfTimes()
-<<<<<<< HEAD
-        (blockchain.height _).expects().returning(1).anyNumberOfTimes()
-=======
         (() => blockchain.height).expects().returning(1).anyNumberOfTimes()
->>>>>>> 685f2f2a
         (blockchain.blockHeader _)
           .expects(*)
           .returning(
             Some(
-<<<<<<< HEAD
+              SignedBlockHeader(
+                BlockHeader(1, 1, ByteStr.empty, 1, ByteStr.empty, PublicKey(new Array[Byte](32)), Seq(), 1, ByteStr.empty),
+                ByteStr.empty
+              )
+            )
+          )
+          .anyNumberOfTimes()
+        (blockchain.blockHeader _)
+          .expects(*)
+          .returning(
+            Some(
               SignedBlockHeader(BlockHeader(1, 1, ByteStr.empty, 1, ByteStr.empty, PublicKey(new Array[Byte](32)), Seq(), 1, ByteStr.empty), ByteStr.empty)
             )
           )
@@ -1668,15 +1661,6 @@
         (blockchain.settings _)
           .expects()
           .returning(BlockchainSettings('W', fs, GenesisSettings.MAINNET, RewardsSettings.MAINNET, useEvaluatorV2 = false))
-=======
-              SignedBlockHeader(
-                BlockHeader(1, 1, ByteStr.empty, 1, ByteStr.empty, PublicKey(new Array[Byte](32)), Seq(), 1, ByteStr.empty),
-                ByteStr.empty
-              )
-            )
-          )
-          .anyNumberOfTimes()
->>>>>>> 685f2f2a
         (blockchain.assetDescription _)
           .expects(*)
           .returning(
@@ -1984,11 +1968,7 @@
         (iTx, sTx, _, _) <- sponsorFeeCancelSponsorFeeGen(other)
         sponsoredAsset = IssuedAsset(iTx.assetId)
         tTx = TransferTransaction
-<<<<<<< HEAD
-          .selfSigned(TxVersion.V3, other, master.toAddress, sponsoredAsset, iTx.quantity / 2, Waves, enoughFee, None, ts)
-=======
           .selfSigned(TxVersion.V3, other, master.toAddress, sponsoredAsset, iTx.quantity / 2, Waves, enoughFee, ByteStr.empty,  ts)
->>>>>>> 685f2f2a
           .explicitGet()
         wavesFee <- ciFee(1)
         sponsoredFee = Sponsorship.fromWaves(wavesFee, sTx.minSponsoredAssetFee.get)
