package com.wavesplatform.state.diffs.ci

import cats.kernel.Monoid
import com.wavesplatform.account.{Address, AddressScheme, Alias, KeyPair}
import com.wavesplatform.block.Block
import com.wavesplatform.common.state.ByteStr
import com.wavesplatform.common.utils.EitherExt2
import com.wavesplatform.db.WithState
import com.wavesplatform.features.BlockchainFeatures
import com.wavesplatform.lagonaki.mocks.TestBlock
import com.wavesplatform.lang.contract.DApp
import com.wavesplatform.lang.contract.DApp.{CallableAnnotation, CallableFunction}
import com.wavesplatform.lang.directives.DirectiveSet
import com.wavesplatform.lang.directives.values.{DApp => DAppType, _}
import com.wavesplatform.lang.script.v1.ExprScript
import com.wavesplatform.lang.script.{ContractScript, Script}
import com.wavesplatform.lang.v1.FunctionHeader.{Native, User}
import com.wavesplatform.lang.v1.compiler.Terms
import com.wavesplatform.lang.v1.compiler.Terms._
import com.wavesplatform.lang.v1.evaluator.FunctionIds.{CREATE_LIST, THROW}
import com.wavesplatform.lang.v1.evaluator.ctx.impl.waves.{FieldNames, WavesContext}
import com.wavesplatform.lang.v1.evaluator.ctx.impl.{CryptoContext, PureContext}
import com.wavesplatform.lang.v1.evaluator.{FunctionIds, ScriptResultV3}
import com.wavesplatform.lang.v1.parser.{Expressions, Parser}
import com.wavesplatform.lang.v1.traits.Environment
import com.wavesplatform.lang.v1.{ContractLimits, FunctionHeader, compiler}
import com.wavesplatform.lang.{Global, utils}
import com.wavesplatform.protobuf.dapp.DAppMeta
import com.wavesplatform.settings.TestFunctionalitySettings
import com.wavesplatform.state._
import com.wavesplatform.state.diffs.{ENOUGH_AMT, FeeValidation, produce}
import com.wavesplatform.transaction.Asset.{IssuedAsset, Waves}
import com.wavesplatform.transaction.TxValidationError.TransactionNotAllowedByScript
import com.wavesplatform.transaction.assets._
import com.wavesplatform.transaction.smart.InvokeScriptTransaction.Payment
import com.wavesplatform.transaction.smart.script.trace.{AssetVerifierTrace, InvokeScriptTrace}
import com.wavesplatform.transaction.smart.{InvokeScriptTransaction, SetScriptTransaction}
import com.wavesplatform.transaction.transfer.TransferTransaction
import com.wavesplatform.transaction.{Asset, _}
import com.wavesplatform.utils._
import com.wavesplatform.{NoShrink, TransactionGen}
import org.scalacheck.Gen
import org.scalatest.{Inside, Matchers, PropSpec}
import org.scalatestplus.scalacheck.{ScalaCheckPropertyChecks => PropertyChecks}

import scala.collection.immutable

class InvokeScriptTransactionDiffTest extends PropSpec with PropertyChecks with Matchers with TransactionGen with NoShrink with WithState with Inside {

  private val fs = TestFunctionalitySettings.Enabled.copy(
    preActivatedFeatures = Map(
      BlockchainFeatures.SmartAccounts.id  -> 0,
      BlockchainFeatures.SmartAssets.id    -> 0,
      BlockchainFeatures.Ride4DApps.id     -> 0,
      BlockchainFeatures.FeeSponsorship.id -> 0,
      BlockchainFeatures.BlockV5.id        -> 0
    )
  )

  val assetAllowed: Script = ExprScript(
    FUNCTION_CALL(FunctionHeader.Native(FunctionIds.GT_LONG), List(GETTER(REF("tx"), "fee"), CONST_LONG(-1)))
  ).explicitGet()

  val assetUsingThis: Script = ExprScript(
    V3,
    FUNCTION_CALL(
      FunctionHeader.Native(FunctionIds.EQ),
      List(REF("this"), REF("this"))
    ),
    checkSize = false
  ).explicitGet()

  val assetBanned: Script = ExprScript(FALSE).explicitGet()

  val throwingAsset: Script = ExprScript(FUNCTION_CALL(Native(THROW), Nil)).explicitGet()

  private def dataContract(senderBinding: String, argName: String, funcName: String, bigData: Boolean, emptyData: Boolean): DApp = {
    val datas =
      if (bigData)
        List(
          FUNCTION_CALL(
            User("DataEntry"),
            List(CONST_STRING("argument").explicitGet(), CONST_STRING("abcde" * 1024).explicitGet())
          ),
          REF("nil")
        )
      else if (emptyData)
        List(
          FUNCTION_CALL(
            User("DataEntry"),
            List(CONST_STRING("").explicitGet(), CONST_STRING("abcde").explicitGet())
          ),
          REF("nil")
        )
      else
        List(
          FUNCTION_CALL(User("DataEntry"), List(CONST_STRING("argument").explicitGet(), REF(argName))),
          FUNCTION_CALL(
            Native(1100),
            List(
              FUNCTION_CALL(User("DataEntry"), List(CONST_STRING("sender").explicitGet(), GETTER(GETTER(REF(senderBinding), "caller"), "bytes"))),
              REF("nil")
            )
          )
        )

    DApp(
      DAppMeta(),
      List.empty,
      List(
        CallableFunction(
          CallableAnnotation(senderBinding),
          Terms.FUNC(
            funcName,
            List(argName),
            FUNCTION_CALL(
              User(FieldNames.WriteSet),
              List(
                FUNCTION_CALL(
                  Native(1100),
                  datas
                )
              )
            )
          )
        )
      ),
      None
    )
  }

  def paymentContract(
      senderBinding: String,
      argName: String,
      funcName: String,
      recipientAddress: Address,
      recipientAmount: Long,
      assets: List[Asset] = List(Waves),
      version: StdLibVersion = V3
  ): DApp = {

    val transfers: immutable.Seq[FUNCTION_CALL] = assets.map(
      a =>
        FUNCTION_CALL(
          User(FieldNames.ScriptTransfer),
          List(
            FUNCTION_CALL(User("Address"), List(CONST_BYTESTR(recipientAddress.bytes).explicitGet())),
            CONST_LONG(recipientAmount),
            a.fold(REF("unit"): EXPR)(asset => CONST_BYTESTR(asset.id).explicitGet())
          )
        )
    )

    val payments: EXPR = transfers.foldRight(REF("nil"): EXPR) {
      case (elem, tail) => FUNCTION_CALL(Native(CREATE_LIST), List(elem, tail))
    }

    DApp(
      DAppMeta(),
      List.empty,
      List(
        CallableFunction(
          CallableAnnotation(senderBinding),
          Terms.FUNC(
            funcName,
            List(argName),
            if (version >= V4) payments
            else FUNCTION_CALL(User(FieldNames.TransferSet), List(payments))
          )
        )
      ),
      None
    )
  }

  def defaultPaymentContract(
      senderBinding: String,
      argName: String,
      recipientAddress: Address,
      recipientAmount: Long,
      assets: List[Asset] = List(Waves)
  ): DApp = {

    val transfers: immutable.Seq[FUNCTION_CALL] = assets.map(
      a =>
        FUNCTION_CALL(
          User(FieldNames.ScriptTransfer),
          List(
            FUNCTION_CALL(User("Address"), List(CONST_BYTESTR(recipientAddress.bytes).explicitGet())),
            CONST_LONG(recipientAmount),
            a.fold(REF("unit"): EXPR)(asset => CONST_BYTESTR(asset.id).explicitGet())
          )
        )
    )

    val payments: EXPR = transfers.foldRight(REF("nil"): EXPR) {
      case (elem, tail) => FUNCTION_CALL(Native(CREATE_LIST), List(elem, tail))
    }

    DApp(
      DAppMeta(),
      List.empty,
      List(
        CallableFunction(
          CallableAnnotation(senderBinding),
          Terms.FUNC(
            "default",
            Nil,
            FUNCTION_CALL(
              User(FieldNames.TransferSet),
              List(payments)
            )
          )
        )
      ),
      None
    )
  }

  def simpleContract(funcName: String): Either[String, DApp] = {
    val expr = {
      val script =
        s"""
          |
          |{-# STDLIB_VERSION 3 #-}
          |{-# CONTENT_TYPE DAPP #-}
          |
          |@Callable(xx)
          |func $funcName(str: String, num: Int) = {
          |    if (parseInt(str) == num) then throw() else throw()
          |}
          |
          |@Verifier(txx)
          |func verify() = {
          |    false
          |}
          |
        """.stripMargin
      Parser.parseContract(script).get.value
    }

    val ctx = {
      utils.functionCosts(V3)
      Monoid
        .combineAll(
          Seq(
            PureContext.build(Global, V3).withEnvironment[Environment],
            CryptoContext.build(Global, V3).withEnvironment[Environment],
            WavesContext.build(
              DirectiveSet(V3, Account, Expression).explicitGet()
            )
          )
        )
    }

    compiler.ContractCompiler(ctx.compilerContext, expr, V3)
  }

  def writeSet(funcName: String, count: Int): DApp = {
    val DataEntries = Array.tabulate(count)(i => s"""DataEntry("$i", $i)""").mkString(",")

    val expr = {
      val script =
        s"""
           |
           | {-#STDLIB_VERSION 3 #-}
           | {-#CONTENT_TYPE DAPP#-}
           | {-#SCRIPT_TYPE ACCOUNT#-}
           |
           | @Callable(i)
           | func $funcName(b: ByteVector) = {
           |    WriteSet([
           |      $DataEntries
           |        ])
           |}
           |
        """.stripMargin
      Parser.parseContract(script).get.value
    }

    compileContractFromExpr(expr)
  }

  def writeSetWithKeyLength(funcName: String, length: Int = 1): DApp = {
    val keyName = Array.fill(length)("a").mkString

    val expr = {
      val script =
        s"""
           |
           | {-#STDLIB_VERSION 3 #-}
           | {-#CONTENT_TYPE DAPP#-}
           | {-#SCRIPT_TYPE ACCOUNT#-}
           |
           | @Callable(i)
           | func $funcName(b: ByteVector) = {
           |    WriteSet([
           |      DataEntry("$keyName", 0)
           |        ])
           |}
           |
        """.stripMargin
      Parser.parseContract(script).get.value
    }

    compileContractFromExpr(expr)
  }

  def compileContractFromExpr(expr: Expressions.DAPP): DApp = {
    val ctx = {
      utils.functionCosts(V3)
      Monoid
        .combineAll(
          Seq(
            PureContext.build(Global, V3).withEnvironment[Environment],
            CryptoContext.build(Global, V3).withEnvironment[Environment],
            WavesContext.build(
              DirectiveSet(V3, Account, DAppType).explicitGet()
            )
          )
        )
    }

    compiler.ContractCompiler(ctx.compilerContext, expr, V3).right.get
  }

  def simplePreconditionsAndSetContract(
      invokerGen: Gen[KeyPair] = accountGen,
      masterGen: Gen[KeyPair] = accountGen,
      payment: Option[Payment] = None,
      feeGen: Gen[Long] = ciFee(0),
      sponsored: Boolean = false,
      invocationParamsCount: Int = 1
  ): Gen[(List[GenesisTransaction], SetScriptTransaction, InvokeScriptTransaction, KeyPair, IssueTransaction, SponsorFeeTransaction)] = {
    for {
      master  <- masterGen
      invoker <- invokerGen
      ts      <- timestampGen
      genesis: GenesisTransaction  = GenesisTransaction.create(master, ENOUGH_AMT, ts).explicitGet()
      genesis2: GenesisTransaction = GenesisTransaction.create(invoker, ENOUGH_AMT, ts).explicitGet()
      fee         <- feeGen
      arg         <- genBoundedString(1, 32)
      funcBinding <- Gen.const("funcForTesting")
      contract    = simpleContract(funcBinding).explicitGet()
      script      = ContractScript(V3, contract)
      setContract = SetScriptTransaction.selfSigned(1.toByte, master, script.toOption, fee, ts).explicitGet()
      (issueTx, sponsorTx, sponsor1Tx, cancelTx) <- sponsorFeeCancelSponsorFeeGen(master)
      fc = Terms.FUNCTION_CALL(
        FunctionHeader.User(funcBinding),
        List.fill(invocationParamsCount)(FALSE)
      )
      ci = InvokeScriptTransaction
        .selfSigned(
          1.toByte,
          invoker,
          master,
          Some(fc),
          payment.toSeq,
          if (sponsored) {
            sponsorTx.minSponsoredAssetFee.get * 5
          } else {
            fee
          },
          if (sponsored) {
            IssuedAsset(issueTx.id())
          } else {
            Waves
          },
          ts
        )
        .explicitGet()
    } yield (List(genesis, genesis2), setContract, ci, master, issueTx, sponsorTx)
  }

  def dataContractGen(func: String, bigData: Boolean = false, emptyData: Boolean = false): Gen[DApp] =
    for {
      senderBinging <- validAliasStringGen
      argBinding    <- validAliasStringGen
    } yield dataContract(senderBinging, argBinding, func, bigData, emptyData)

  def paymentContractGen(address: Address, amount: Long, assets: List[Asset] = List(Waves), version: StdLibVersion = V3)(func: String): Gen[DApp] =
    for {
      senderBinging <- validAliasStringGen
      argBinding    <- validAliasStringGen
    } yield paymentContract(senderBinging, argBinding, func, address, amount, assets, version)

  def defaultPaymentContractGen(address: Address, amount: Long, assets: List[Asset] = List(Waves))(someName: String): Gen[DApp] =
    for {
      senderBinging <- validAliasStringGen
      argBinding    <- validAliasStringGen
    } yield defaultPaymentContract(senderBinging, argBinding, address, amount, assets)

  def preconditionsAndSetContract(
      senderBindingToContract: String => Gen[DApp],
      invokerGen: Gen[KeyPair] = accountGen,
      masterGen: Gen[KeyPair] = accountGen,
      payment: Option[Payment] = None,
      feeGen: Gen[Long] = ciFee(0),
      sponsored: Boolean = false,
      isCIDefaultFunc: Boolean = false,
      version: StdLibVersion = V3,
      txVersion: TxVersion = TxVersion.V1
  ): Gen[(List[GenesisTransaction], SetScriptTransaction, InvokeScriptTransaction, KeyPair, IssueTransaction, SponsorFeeTransaction)] =
    for {
      master  <- masterGen
      invoker <- invokerGen
      ts      <- timestampGen
      genesis: GenesisTransaction  = GenesisTransaction.create(master, ENOUGH_AMT, ts).explicitGet()
      genesis2: GenesisTransaction = GenesisTransaction.create(invoker, ENOUGH_AMT, ts).explicitGet()
      fee         <- feeGen
      arg         <- genBoundedStringBytes(1, 32)
      funcBinding <- funcNameGen
      contract    <- senderBindingToContract(funcBinding)
      script      = ContractScript(version, contract)
      setContract = SetScriptTransaction.selfSigned(1.toByte, master, script.toOption, fee, ts + 2).explicitGet()
      (issueTx, sponsorTx, sponsor1Tx, cancelTx) <- sponsorFeeCancelSponsorFeeGen(master)
      fc = if (!isCIDefaultFunc)
        Some(Terms.FUNCTION_CALL(FunctionHeader.User(funcBinding), List(CONST_BYTESTR(ByteStr(arg)).explicitGet())))
      else
        None
      ci = InvokeScriptTransaction
        .selfSigned(
          txVersion,
          invoker,
          master,
          fc,
          payment.toSeq,
          if (sponsored) {
            sponsorTx.minSponsoredAssetFee.get * 5
          } else {
            fee
          },
          if (sponsored) {
            IssuedAsset(issueTx.id())
          } else {
            Waves
          },
          ts + 3
        )
        .explicitGet()
    } yield (List(genesis, genesis2), setContract, ci, master, issueTx, sponsorTx)

  def preconditionsAndSetContractWithVerifier(
      verifier: DApp,
      senderBindingToContract: String => Gen[DApp],
      invokerGen: Gen[KeyPair] = accountGen,
      masterGen: Gen[KeyPair] = accountGen,
      payment: Option[Payment] = None,
      feeGen: Gen[Long] = ciFee(1),
      sponsored: Boolean = false,
      isCIDefaultFunc: Boolean = false
  ): Gen[
    (List[GenesisTransaction], SetScriptTransaction, SetScriptTransaction, InvokeScriptTransaction, KeyPair, IssueTransaction, SponsorFeeTransaction)
  ] =
    for {
      master  <- masterGen
      invoker <- invokerGen
      ts      <- timestampGen
      genesis: GenesisTransaction  = GenesisTransaction.create(master, ENOUGH_AMT, ts).explicitGet()
      genesis2: GenesisTransaction = GenesisTransaction.create(invoker, ENOUGH_AMT, ts).explicitGet()
      fee         <- feeGen
      arg         <- genBoundedStringBytes(1, 32)
      funcBinding <- funcNameGen
      contract    <- senderBindingToContract(funcBinding)
      script      = ContractScript(V3, contract)
      setVerifier = SetScriptTransaction.selfSigned(1.toByte, invoker, ContractScript(V3, verifier).toOption, fee, ts + 2).explicitGet()
      setContract = SetScriptTransaction.selfSigned(1.toByte, master, script.toOption, fee, ts + 2).explicitGet()
      (issueTx, sponsorTx, sponsor1Tx, cancelTx) <- sponsorFeeCancelSponsorFeeGen(master)
      fc = if (!isCIDefaultFunc)
        Some(Terms.FUNCTION_CALL(FunctionHeader.User(funcBinding), List(CONST_BYTESTR(ByteStr(arg)).explicitGet())))
      else
        None
      ci = InvokeScriptTransaction
        .selfSigned(
          1.toByte,
          invoker,
          master,
          fc,
          payment.toSeq,
          if (sponsored) {
            sponsorTx.minSponsoredAssetFee.get * 5
          } else {
            fee
          },
          if (sponsored) {
            IssuedAsset(issueTx.id())
          } else {
            Waves
          },
          ts + 3
        )
        .explicitGet()
    } yield (List(genesis, genesis2), setVerifier, setContract, ci, master, issueTx, sponsorTx)

  def preconditionsAndSetContractWithAlias(
      senderBindingToContract: String => Gen[DApp],
      invokerGen: Gen[KeyPair] = accountGen,
      masterGen: Gen[KeyPair] = accountGen,
      payment: Option[Payment] = None,
      feeGen: Gen[Long] = ciFee(0),
      sponsored: Boolean = false,
      isCIDefaultFunc: Boolean = false
  ): Gen[(List[GenesisTransaction], KeyPair, SetScriptTransaction, InvokeScriptTransaction, InvokeScriptTransaction, CreateAliasTransaction)] =
    for {
      master  <- masterGen
      invoker <- invokerGen
      ts      <- timestampGen
      genesis: GenesisTransaction  = GenesisTransaction.create(master, ENOUGH_AMT, ts).explicitGet()
      genesis2: GenesisTransaction = GenesisTransaction.create(invoker, ENOUGH_AMT, ts).explicitGet()
      fee         <- feeGen
      arg         <- genBoundedStringBytes(1, 32)
      funcBinding <- validAliasStringGen
      contract    <- senderBindingToContract(funcBinding)
      masterAlias = Alias.create("alias").explicitGet()
      fakeAlias   = Alias.create("fakealias").explicitGet()
      aliasTx <- createAliasGen(master, masterAlias, fee, ts + 1)
      script      = ContractScript(V3, contract)
      setContract = SetScriptTransaction.selfSigned(1.toByte, master, script.toOption, fee, ts + 2).explicitGet()
      (issueTx, sponsorTx, sponsor1Tx, cancelTx) <- sponsorFeeCancelSponsorFeeGen(master)
      fc = if (!isCIDefaultFunc)
        Some(Terms.FUNCTION_CALL(FunctionHeader.User(funcBinding), List(CONST_BYTESTR(ByteStr(arg)).explicitGet())))
      else
        None
      ciWithAlias = InvokeScriptTransaction
        .selfSigned(
          1.toByte,
          invoker,
          masterAlias,
          fc,
          payment.toSeq,
          if (sponsored) {
            sponsorTx.minSponsoredAssetFee.get * 5
          } else {
            fee
          },
          if (sponsored) {
            IssuedAsset(issueTx.id())
          } else {
            Waves
          },
          ts + 3
        )
        .explicitGet()
      ciWithFakeAlias = InvokeScriptTransaction
        .selfSigned(
          1.toByte,
          invoker,
          fakeAlias,
          fc,
          payment.toSeq,
          if (sponsored) {
            sponsorTx.minSponsoredAssetFee.get * 5
          } else {
            fee
          },
          if (sponsored) {
            IssuedAsset(issueTx.id())
          } else {
            Waves
          },
          ts + 3
        )
        .explicitGet()
    } yield (List(genesis, genesis2), master, setContract, ciWithAlias, ciWithFakeAlias, aliasTx)

  property("invoking contract results contract's state") {
    forAll(for {
      r <- preconditionsAndSetContract(s => dataContractGen(s, bigData = false))
    } yield (r._1, r._2, r._3)) {
      case (genesis, setScript, ci) =>
<<<<<<< HEAD
        assertDiffAndState(Seq(TestBlock.create(genesis ++ Seq(setScript))), TestBlock.create(Seq(ci)), fs) {
          case (blockDiff, newState) =>
=======
        assertDiffAndState(Seq(TestBlock.create(genesis ++ Seq(setScript))), TestBlock.create(Seq(ci), Block.ProtoBlockVersion), fs) {
          case (blockDiff, newState) => {
>>>>>>> a01b3349
            blockDiff.scriptsRun shouldBe 1
            newState.accountData(genesis(0).recipient, "sender") shouldBe Some(BinaryDataEntry("sender", ci.sender.toAddress.bytes))
            newState.accountData(genesis(0).recipient, "argument") shouldBe Some(BinaryDataEntry("argument", ci.funcCallOpt.get.args.head.asInstanceOf[CONST_BYTESTR].bs))

            blockDiff.transactions(ci.id())._2.contains(setScript.sender) shouldBe true
          }

    }
  }

  property("can't more than 5kb of data") {
    forAll(for {
      r <- preconditionsAndSetContract(s => dataContractGen(s, bigData = true))
    } yield (r._1, r._2, r._3)) {
      case (genesis, setScript, ci) =>
        assertDiffEi(Seq(TestBlock.create(genesis ++ Seq(setScript))), TestBlock.create(Seq(ci)), fs) {
          _ should produce("WriteSet size can't exceed")
        }
    }
  }

  property("can't use empty keys in v2") {
    forAll(for {
      r <- preconditionsAndSetContract(s => dataContractGen(s, emptyData = true), txVersion = TxVersion.V1)
    } yield (r._1, r._2, r._3)) {
      case (genesis, setScript, ci) =>
        assertDiffEi(Seq(TestBlock.create(genesis ++ Seq(setScript))), TestBlock.create(Seq(ci)), fs) {
          _ shouldBe 'right
        }
    }

    forAll(for {
      r <- preconditionsAndSetContract(s => dataContractGen(s, emptyData = true), txVersion = TxVersion.V2)
    } yield (r._1, r._2, r._3)) {
      case (genesis, setScript, ci) =>
        assertDiffEi(Seq(TestBlock.create(genesis ++ Seq(setScript))), TestBlock.create(Seq(ci)), fs) {
          _ should produce("Empty keys aren't allowed")
        }
    }
  }

  property("invoking payment contract results in accounts state") {
    forAll(for {
      a  <- accountGen
      am <- smallFeeGen
      contractGen = paymentContractGen(a, am) _
      r <- preconditionsAndSetContract(contractGen)
    } yield (a, am, r._1, r._2, r._3)) {
      case (acc, amount, genesis, setScript, ci) =>
        assertDiffAndState(Seq(TestBlock.create(genesis ++ Seq(setScript))), TestBlock.create(Seq(ci), Block.ProtoBlockVersion), fs) {
          case (blockDiff, newState) =>
            blockDiff.scriptsRun shouldBe 1
            newState.balance(acc, Waves) shouldBe amount
        }
    }
  }

  property("invoking script transaction can be found for recipient") {
    forAll(for {
      a  <- accountGen
      am <- smallFeeGen
      contractGen = paymentContractGen(a, am) _
      r <- preconditionsAndSetContract(contractGen)
    } yield (a, am, r._1, r._2, r._3)) {
<<<<<<< HEAD
      case (_, _, genesis, setScript, ci) =>
        assertDiffAndState(Seq(TestBlock.create(genesis ++ Seq(setScript))), TestBlock.create(Seq(ci)), fs) {
          case (blockDiff, _) =>
            blockDiff.transactions should contain key (ci.id())
=======
      case (acc, amount, genesis, setScript, ci) =>
        assertDiffAndState(Seq(TestBlock.create(genesis ++ Seq(setScript))), TestBlock.create(Seq(ci), Block.ProtoBlockVersion), fs) {
          case (blockDiff, newState) =>
            newState.addressTransactions(acc.toAddress, Set.empty, Int.MaxValue, None).right.get.head._2 shouldBe ci
>>>>>>> a01b3349
        }
    }
  }

  property("invoking default func payment contract results in accounts state") {
    forAll(for {
      a  <- accountGen
      am <- smallFeeGen
      contractGen = defaultPaymentContractGen(a, am) _
      r <- preconditionsAndSetContract(contractGen, accountGen, accountGen, None, ciFee(0), sponsored = false, isCIDefaultFunc = true)
    } yield (a, am, r._1, r._2, r._3)) {
      case (acc, amount, genesis, setScript, ci) =>
        assertDiffAndState(Seq(TestBlock.create(genesis ++ Seq(setScript))), TestBlock.create(Seq(ci), Block.ProtoBlockVersion), fs) {
          case (blockDiff, newState) =>
            newState.balance(acc, Waves) shouldBe amount
        }
    }
  }

  property("suitable verifier error message on incorrect proofs number") {
    forAll(for {
      proofCount <- Gen.oneOf(0, 2)
      a          <- accountGen
      am         <- smallFeeGen
      contractGen = defaultPaymentContractGen(a, am) _
      r <- preconditionsAndSetContract(contractGen, accountGen, accountGen, None, ciFee(0), sponsored = false, isCIDefaultFunc = true)
    } yield (a, am, r._1, r._2, r._3, proofCount)) {
      case (acc, amount, genesis, setScript, ci, proofCount) =>
        val proofs = Proofs(
          List.fill(proofCount)(ByteStr.fromBytes(1, 1))
        )

        assertDiffEi(
          Seq(TestBlock.create(genesis ++ Seq(setScript))),
          TestBlock.create(Seq(ci.copy(1.toByte, proofs = proofs))),
          fs
        ) {
          _ should produce("Transactions from non-scripted accounts must have exactly 1 proof")
        }
    }
  }

  property("suitable verifier error message on incorrect proof") {
    forAll(for {
      a  <- accountGen
      am <- smallFeeGen
      contractGen = defaultPaymentContractGen(a, am) _
      r <- preconditionsAndSetContract(contractGen, accountGen, accountGen, None, ciFee(0), sponsored = false, isCIDefaultFunc = true)
    } yield (a, am, r._1, r._2, r._3)) {
      case (acc, amount, genesis, setScript, ci) =>
        val proofs = Proofs(List(ByteStr.fromBytes(1, 1)))

        assertDiffEi(
          Seq(TestBlock.create(genesis ++ Seq(setScript))),
          TestBlock.create(Seq(ci.copy(1.toByte, proofs = proofs))),
          fs
        ) {
          _ should produce("Proof doesn't validate as signature")
        }
    }
  }

  property("invoke script by alias") {
    forAll(for {
      a  <- accountGen
      am <- smallFeeGen
      contractGen = paymentContractGen(a, am) _
      r <- preconditionsAndSetContractWithAlias(contractGen)
    } yield (a, am, r._1, r._3, r._6, r._4)) {
      case (acc, amount, genesis, setScript, aliasTx, ciWithAlias) =>
        assertDiffAndState(Seq(TestBlock.create(genesis ++ Seq(aliasTx, setScript))), TestBlock.create(Seq(ciWithAlias), Block.ProtoBlockVersion), fs) {
          case (blockDiff, newState) =>
            blockDiff.scriptsRun shouldBe 1
            newState.balance(acc, Waves) shouldBe amount
        }
    }
  }

  property("invoke script by non existed alias") {
    forAll(for {
      a  <- accountGen
      am <- smallFeeGen
      contractGen = paymentContractGen(a, am) _
      r <- preconditionsAndSetContractWithAlias(contractGen)
    } yield (a, am, r._1, r._3, r._6, r._5)) {
      case (acc, amount, genesis, setScript, aliasTx, ciWithFakeAlias) =>
        assertDiffEi(Seq(TestBlock.create(genesis ++ Seq(aliasTx, setScript))), TestBlock.create(Seq(ciWithFakeAlias)), fs) {
          _ should produce("AliasDoesNotExist")
        }
    }
  }

  property("can't make more than 10 payments") {
    forAll(for {
      a  <- accountGen
      am <- smallFeeGen
      contractGen = paymentContractGen(a, am, List.fill(11)(Waves)) _
      r <- preconditionsAndSetContract(contractGen)
    } yield (a, am, r._1, r._2, r._3)) {
      case (acc, amount, genesis, setScript, ci) =>
        assertDiffEi(Seq(TestBlock.create(genesis ++ Seq(setScript))), TestBlock.create(Seq(ci)), fs) {
          _ should produce("Too many script actions")
        }
    }
  }

  val chainId: TxVersion     = AddressScheme.current.chainId
  val enoughFee: TxTimestamp = FeeValidation.ScriptExtraFee + FeeValidation.FeeConstants(IssueTransaction.typeId) * FeeValidation.FeeUnit

  property("invoking contract receive payment") {
    forAll(for {
      a  <- accountGen
      am <- smallFeeGen
      contractGen = paymentContractGen(a, am) _
      invoker <- accountGen
      ts      <- timestampGen
      asset = IssueTransaction(
        TxVersion.V2,
        invoker,
        "Asset#1".utf8Bytes,
        Array.emptyByteArray,
        1000000,
        8,
        reissuable = false,
        Some(assetAllowed),
        enoughFee,
        ts
      ).signWith(invoker)
      r <- preconditionsAndSetContract(
        contractGen,
        invokerGen = Gen.oneOf(Seq(invoker)),
        payment = Some(Payment(1, IssuedAsset(asset.id()))),
        feeGen = ciFee(1)
      )
    } yield (a, am, r._1, r._2, r._3, r._4, asset, invoker)) {
      case (acc, amount, genesis, setScript, ci, dAppAddress, asset, invoker) =>
        assertDiffAndState(Seq(TestBlock.create(genesis ++ Seq(asset, setScript))), TestBlock.create(Seq(ci), Block.ProtoBlockVersion), fs) {
          case (blockDiff, newState) =>
            blockDiff.scriptsRun shouldBe 2
            newState.balance(acc, Waves) shouldBe amount
            newState.balance(invoker, IssuedAsset(asset.id())) shouldBe (asset.quantity - 1)
            newState.balance(dAppAddress, IssuedAsset(asset.id())) shouldBe 1
        }
    }
  }

  property("successfully invoked contract trace should contain both attached and transferring asset script info") {
    forAll(for {
      invoker <- accountGen
      quantity = 1000000000
      am     <- smallFeeGen
      master <- accountGen
      ts     <- timestampGen

      transferringAsset = IssueTransaction(
        TxVersion.V2,
        invoker,
        "Asset#1".utf8Bytes,
        Array.emptyByteArray,
        quantity,
        8,
        reissuable = false,
        Some(assetAllowed),
        enoughFee,
        ts
      ).signWith(invoker)

      attachedAsset = IssueTransaction(
        TxVersion.V2,
        invoker,
        "Asset#2".utf8Bytes,
        Array.emptyByteArray,
        quantity,
        8,
        reissuable = false,
        Some(assetAllowed),
        enoughFee,
        ts
      ).signWith(invoker)

      contractGen = paymentContractGen(master, am, List(IssuedAsset(transferringAsset.id()))) _

      r <- preconditionsAndSetContract(
        contractGen,
        masterGen = Gen.oneOf(Seq(master)),
        invokerGen = Gen.oneOf(Seq(invoker)),
        payment = Some(Payment(1, IssuedAsset(attachedAsset.id()))),
        feeGen = ciFee(2)
      )
    } yield (invoker, am, r._1, r._2, r._3, transferringAsset, attachedAsset, master)) {
      case (acc, amount, genesis, setScript, ci, transferringAsset, attachedAsset, master) =>
        assertDiffEiTraced(
          Seq(TestBlock.create(genesis ++ Seq(transferringAsset, attachedAsset, setScript))),
          TestBlock.create(Seq(ci)),
          fs
        ) { blockDiffEi =>
          blockDiffEi.resultE shouldBe 'right
          blockDiffEi.resultE.right.get.scriptsRun shouldBe 3
          inside(blockDiffEi.trace) {
            case List(
                AssetVerifierTrace(attachedAssetId, None),
                InvokeScriptTrace(_, _, Right(ScriptResultV3(_, transfers)), _),
                AssetVerifierTrace(transferringAssetId, None)
                ) =>
              attachedAssetId shouldBe attachedAsset.id.value
              transferringAssetId shouldBe transferringAsset.id.value
              transfers.head.assetId.get shouldBe transferringAsset.id.value
          }
        }
    }
  }

  property("asset script ban invoking contract with payment and produce trace") {
    forAll(for {
      a  <- accountGen
      am <- smallFeeGen
      contractGen = paymentContractGen(a, am) _
      invoker <- accountGen
      ts      <- timestampGen
      asset = IssueTransaction(
        TxVersion.V2,
        invoker,
        "Asset#1".utf8Bytes,
        Array.emptyByteArray,
        1000000,
        8,
        reissuable = false,
        Some(assetBanned),
        enoughFee,
        ts
      ).signWith(invoker)
      r <- preconditionsAndSetContract(
        contractGen,
        invokerGen = Gen.oneOf(Seq(invoker)),
        payment = Some(Payment(1, IssuedAsset(asset.id()))),
        feeGen = ciFee(1)
      )
    } yield (a, am, r._1, r._2, r._3, asset, invoker)) {
      case (acc, amount, genesis, setScript, ci, asset, invoker) =>
        assertDiffEiTraced(Seq(TestBlock.create(genesis ++ Seq(asset, setScript))), TestBlock.create(Seq(ci)), fs) { blockDiffEi =>
          blockDiffEi.resultE should produce("TransactionNotAllowedByScript")
          inside(blockDiffEi.trace) {
            case List(AssetVerifierTrace(assetId, Some(TransactionNotAllowedByScript(_, isAssetScript)))) =>
              assetId shouldBe asset.id.value
              isAssetScript shouldBe true
          }
        }
    }
  }

  property("invoking contract make payment by asset") {
    forAll(for {
      a <- accountGen
      quantity = 1000000
      am     <- Gen.choose[Long](1L, quantity)
      master <- accountGen
      ts     <- timestampGen
      asset = IssueTransaction(
        TxVersion.V2,
        master,
        "Asset#1".utf8Bytes,
        Array.emptyByteArray,
        quantity,
        8,
        reissuable = false,
        Some(assetAllowed),
        enoughFee,
        ts
      ).signWith(master)
      contractGen = paymentContractGen(a, am, List(IssuedAsset(asset.id()))) _
      r <- preconditionsAndSetContract(contractGen, masterGen = Gen.oneOf(Seq(master)), feeGen = ciFee(1))
    } yield (a, am, r._1, r._2, r._3, asset, master)) {
      case (acc, amount, genesis, setScript, ci, asset, master) =>
        assertDiffAndState(Seq(TestBlock.create(genesis ++ Seq(setScript))), TestBlock.create(Seq(asset, ci), Block.ProtoBlockVersion), fs) {
          case (blockDiff, newState) =>
            blockDiff.scriptsRun shouldBe 3
            newState.balance(master, IssuedAsset(asset.id())) shouldBe (asset.quantity - amount)
            newState.balance(acc, IssuedAsset(asset.id())) shouldBe amount
        }
    }
  }

  property("invoking contract disable by payment smart asset") {
    forAll(for {
      a <- accountGen
      quantity = 1000000
      am     <- Gen.choose[Long](1L, quantity)
      master <- accountGen
      ts     <- timestampGen
      asset = IssueTransaction(
        TxVersion.V2,
        master,
        "Asset#1".utf8Bytes,
        Array.emptyByteArray,
        quantity,
        8,
        reissuable = false,
        Some(assetBanned),
        enoughFee,
        ts
      ).signWith(master)
      contractGen = paymentContractGen(a, am, List(IssuedAsset(asset.id()))) _
      r <- preconditionsAndSetContract(contractGen, masterGen = Gen.oneOf(Seq(master)), feeGen = ciFee(1))
    } yield (a, am, r._1, r._2, r._3, asset, master)) {
      case (acc, amount, genesis, setScript, ci, asset, master) =>
        assertDiffEiTraced(Seq(TestBlock.create(genesis ++ Seq(asset, setScript))), TestBlock.create(Seq(ci)), fs) { blockDiffEi =>
          blockDiffEi.resultE should produce("TransactionNotAllowedByScript")
        }
    }
  }

  property("invoking contract disable by one of payment smart asset with trace") {
    forAll(for {
      a <- accountGen
      quantity = 1000000
      am     <- Gen.choose[Long](1L, quantity)
      master <- accountGen
      ts     <- timestampGen
      asset1 = IssueTransaction(
        TxVersion.V2,
        master,
        "Asset#1".utf8Bytes,
        Array.emptyByteArray,
        quantity,
        8,
        reissuable = false,
        Some(assetAllowed),
        enoughFee,
        ts
      ).signWith(master)
      asset2 = IssueTransaction(
        TxVersion.V2,
        master,
        "Asset#2".utf8Bytes,
        Array.emptyByteArray,
        quantity,
        8,
        reissuable = false,
        Some(assetBanned),
        enoughFee,
        ts
      ).signWith(master)
      contractGen = paymentContractGen(a, am, List(IssuedAsset(asset1.id()), IssuedAsset(asset2.id()))) _
      r <- preconditionsAndSetContract(contractGen, masterGen = Gen.oneOf(Seq(master)), feeGen = ciFee(2))
    } yield (a, am, r._1, r._2, r._3, asset1, asset2, master)) {
      case (acc, amount, genesis, setScript, ci, asset1, asset2, master) =>
        assertDiffEiTraced(Seq(TestBlock.create(genesis ++ Seq(asset1, asset2, setScript))), TestBlock.create(Seq(ci)), fs) { blockDiffEi =>
          blockDiffEi.resultE should produce("TransactionNotAllowedByScript")
          inside(blockDiffEi.trace) {
            case List(
                InvokeScriptTrace(dAppAddress, functionCall, Right(ScriptResultV3(_, transfers)), _),
                AssetVerifierTrace(allowedAssetId, None),
                AssetVerifierTrace(bannedAssetId, Some(TransactionNotAllowedByScript(_, _)))
                ) =>
              dAppAddress shouldBe ci.dAppAddressOrAlias
              functionCall shouldBe ci.funcCall

              allowedAssetId shouldBe asset1.id.value
              bannedAssetId shouldBe asset2.id.value

              transfers.flatMap(_.assetId.toList) shouldBe List(allowedAssetId, bannedAssetId)
          }
        }
    }
  }

  property("trace contains attached asset script invocation result when transferring asset script produce error") {
    forAll(for {
      a       <- accountGen
      am      <- smallFeeGen
      invoker <- accountGen
      ts      <- timestampGen

      attachedAsset = IssueTransaction(
        TxVersion.V2,
        invoker,
        "Asset#1".utf8Bytes,
        Array.emptyByteArray,
        1000000,
        8,
        reissuable = false,
        Some(assetAllowed),
        enoughFee,
        ts
      ).signWith(invoker)

      transferringAsset = IssueTransaction(
        TxVersion.V2,
        invoker,
        "Asset#2".utf8Bytes,
        Array.emptyByteArray,
        1000000,
        8,
        reissuable = false,
        Some(throwingAsset),
        enoughFee,
        ts
      ).signWith(invoker)

      r <- preconditionsAndSetContract(
        paymentContractGen(a, am, List(IssuedAsset(transferringAsset.id()))),
        invokerGen = Gen.oneOf(Seq(invoker)),
        payment = Some(Payment(1, IssuedAsset(attachedAsset.id()))),
        feeGen = ciFee(1)
      )
    } yield (a, am, r._1, r._2, r._3, transferringAsset, attachedAsset, invoker)) {
      case (acc, amount, genesis, setScript, ci, transferringAsset, attachedAsset, invoker) =>
        assertDiffEiTraced(
          Seq(TestBlock.create(genesis ++ Seq(transferringAsset, attachedAsset, setScript))),
          TestBlock.create(Seq(ci)),
          fs
        ) { blockDiffEi =>
          blockDiffEi.resultE should produce("TransactionValidationError")
          inside(blockDiffEi.trace) {
            case List(
                AssetVerifierTrace(attachedAssetId, None),
                InvokeScriptTrace(_, _, Right(ScriptResultV3(_, transfers)), _)
                ) =>
              attachedAssetId shouldBe attachedAsset.id.value
              transfers.head.assetId.get shouldBe transferringAsset.id.value
          }
        }
    }
  }

  property("Contract payment should be positive") {
    forAll(for {
      a <- accountGen
      quantity = 1000000
      am     <- Gen.choose[Long](1L, quantity)
      master <- accountGen
      ts     <- timestampGen
      asset = IssueTransaction(
        TxVersion.V2,
        master,
        "Asset#1" utf8Bytes,
        Array.emptyByteArray,
        quantity,
        8,
        reissuable = false,
        Some(assetAllowed),
        enoughFee,
        ts
      ).signWith(master)
      contractGen = paymentContractGen(a, -1, List(IssuedAsset(asset.id()))) _
      r <- preconditionsAndSetContract(contractGen, masterGen = Gen.oneOf(Seq(master)), feeGen = ciFee(1))
    } yield (a, am, r._1, r._2, r._3, asset, master, ts)) {
      case (acc, amount, genesis, setScript, ci, asset, master, ts) =>
        val t =
          TransferTransaction
            .selfSigned(2.toByte, master, acc, IssuedAsset(asset.id()), asset.quantity / 10, Waves, enoughFee, None, ts)
            .explicitGet()
        assertDiffEi(Seq(TestBlock.create(genesis ++ Seq(asset, t, setScript))), TestBlock.create(Seq(ci)), fs) { blockDiffEi =>
          blockDiffEi should produce("NegativeAmount")
        }
    }
  }

  property("payment should be positive") {
    forAll(for {
      invoker     <- accountGen
      master      <- accountGen
      ts          <- timestampGen
      arg         <- genBoundedStringBytes(1, 32)
      funcBinding <- validAliasStringGen
      fee         <- ciFee(1)
      fc = Terms.FUNCTION_CALL(FunctionHeader.User(funcBinding), List(CONST_BYTESTR(ByteStr(arg)).explicitGet()))
      ci = InvokeScriptTransaction.selfSigned(1.toByte, invoker, master, Some(fc), Seq(Payment(-1, Waves)), fee, Waves, ts)
    } yield ci) { _ should produce("NonPositiveAmount") }
  }

  property("smart asset payment require extra fee") {
    forAll(for {
      a <- accountGen
      quantity = 1000000
      am     <- Gen.choose[Long](1L, quantity)
      master <- accountGen
      ts     <- timestampGen
      asset = IssueTransaction(
        TxVersion.V2,
        master,
        "Asset#1".utf8Bytes,
        Array.emptyByteArray,
        quantity,
        8,
        reissuable = false,
        Some(assetBanned),
        enoughFee,
        ts
      ).signWith(master)
      contractGen = paymentContractGen(a, am, List(IssuedAsset(asset.id()))) _
      r <- preconditionsAndSetContract(contractGen, masterGen = Gen.oneOf(Seq(master)), feeGen = ciFee(0))
    } yield (a, am, r._1, r._2, r._3, asset, master)) {
      case (acc, amount, genesis, setScript, ci, asset, master) =>
        assertDiffEi(Seq(TestBlock.create(genesis ++ Seq(asset, setScript))), TestBlock.create(Seq(ci)), fs) { blockDiffEi =>
          blockDiffEi should produce("does not exceed minimal value")
        }
    }
  }

  property("contract with payment of smart asset require extra fee") {
    forAll(for {
      a  <- accountGen
      am <- smallFeeGen
      contractGen = paymentContractGen(a, am) _
      invoker <- accountGen
      ts      <- timestampGen
      asset = IssueTransaction(
        TxVersion.V2,
        invoker,
        "Asset#1".utf8Bytes,
        Array.emptyByteArray,
        1000000,
        8,
        reissuable = false,
        Some(assetAllowed),
        enoughFee,
        ts
      ).signWith(invoker)
      r <- preconditionsAndSetContract(
        contractGen,
        invokerGen = Gen.oneOf(Seq(invoker)),
        payment = Some(Payment(1, IssuedAsset(asset.id()))),
        feeGen = ciFee(0)
      )
    } yield (a, am, r._1, r._2, r._3, asset, invoker)) {
      case (acc, amount, genesis, setScript, ci, asset, invoker) =>
        assertDiffEi(Seq(TestBlock.create(genesis ++ Seq(asset, setScript))), TestBlock.create(Seq(ci)), fs) { blockDiffEi =>
          blockDiffEi should produce("does not exceed minimal value")
        }
    }
  }

  property("can't overflow payment + fee") {
    forAll(for {
      a  <- accountGen
      am <- smallFeeGen
      contractGen = paymentContractGen(a, am) _
      invoker <- accountGen
      ts      <- timestampGen
      r <- preconditionsAndSetContract(
        contractGen,
        invokerGen = Gen.oneOf(Seq(invoker)),
        payment = Some(Payment(Long.MaxValue, Waves)),
        feeGen = ciFee(1)
      )
    } yield (r._1, r._2, r._3)) {
      case (genesis, setScript, ci) =>
        assertDiffEi(Seq(TestBlock.create(genesis ++ Seq(setScript))), TestBlock.create(Seq(ci)), fs) {
          _ should produce("Attempt to transfer unavailable funds")
        }
    }
  }

  property("can't overflow sum of payment in contract") {
    forAll(for {
      a  <- accountGen
      am <- smallFeeGen
      contractGen = paymentContractGen(a, Long.MaxValue / 2 + 2, List.fill(4)(Waves)) _
      invoker <- accountGen
      ts      <- timestampGen
      r       <- preconditionsAndSetContract(contractGen, invokerGen = Gen.oneOf(Seq(invoker)), payment = Some(Payment(1, Waves)), feeGen = ciFee(1))
    } yield (r._1, r._2, r._3)) {
      case (genesis, setScript, ci) =>
        assertDiffEi(Seq(TestBlock.create(genesis ++ Seq(setScript))), TestBlock.create(Seq(ci)), fs) {
          _ should produce("Attempt to transfer unavailable funds")
        }
    }
  }

  property("invoking contract with sponsored fee") {
    forAll(for {
      a  <- accountGen
      am <- smallFeeGen
      contractGen = paymentContractGen(a, am) _
      r  <- preconditionsAndSetContract(contractGen, sponsored = true)
      ts <- timestampGen
    } yield (ts, a, am, r._1, r._2, r._3, r._4, r._5, r._6)) {
      case (ts, acc, amount, genesis, setScript, ci, master, sponsoredAsset, setSponsorship) =>
        val t =
          TransferTransaction
            .selfSigned(
              2.toByte,
              master,
              ci.sender,
              IssuedAsset(sponsoredAsset.id()),
              sponsoredAsset.quantity / 10,
              Waves,
              enoughFee,
              None,
              ts
            )
            .explicitGet()
        assertDiffAndState(
          Seq(TestBlock.create(genesis ++ Seq[Transaction](sponsoredAsset, t, setSponsorship, setScript))),
          TestBlock.create(Seq(ci), Block.ProtoBlockVersion),
          fs
        ) {
          case (blockDiff, newState) =>
            blockDiff.scriptsRun shouldBe 1
            newState.balance(acc, Waves) shouldBe amount
            newState.balance(ci.sender, IssuedAsset(sponsoredAsset.id())) shouldBe (sponsoredAsset.quantity / 10 - ci.fee)
            newState.balance(master, IssuedAsset(sponsoredAsset.id())) shouldBe (sponsoredAsset.quantity - sponsoredAsset.quantity / 10 + ci.fee)
        }
    }
  }

  property("argument passed to callable function has wrong type") {
    forAll(for {
      r <- simplePreconditionsAndSetContract(invocationParamsCount = 2)
    } yield (r._1, r._2, r._3)) {
      case (genesis, setScript, ci) =>
        assertDiffEi(Seq(TestBlock.create(genesis ++ Seq(setScript))), TestBlock.create(Seq(ci)), fs) {
          _ should produce("Can't apply (CONST_BOOLEAN) to 'parseInt(str: String)'")
        }
    }
  }

  property("can't write more than 100 entries") {
    forAll(for {
      r <- preconditionsAndSetContract(s => writeSet(s, ContractLimits.MaxWriteSetSize + 1))
    } yield (r._1, r._2, r._3)) {
      case (genesis, setScript, ci) =>
        assertDiffEi(Seq(TestBlock.create(genesis ++ Seq(setScript))), TestBlock.create(Seq(ci)), fs) {
          _ should produce("can't contain more than")
        }
    }
  }

  property("can write 100 entries") {
    forAll(for {
      r <- preconditionsAndSetContract(s => writeSet(s, ContractLimits.MaxWriteSetSize))
    } yield (r._1, r._2, r._3)) {
      case (genesis, setScript, ci) =>
        assertDiffEi(Seq(TestBlock.create(genesis ++ Seq(setScript))), TestBlock.create(Seq(ci)), fs) {
          _ shouldBe 'right
        }
    }
  }

  property("can't write entry with key size > 100") {
    forAll(for {
      r <- preconditionsAndSetContract(s => writeSetWithKeyLength(s, ContractLimits.MaxKeySizeInBytes + 1))
    } yield (r._1, r._2, r._3)) {
      case (genesis, setScript, ci) =>
        assertDiffEi(Seq(TestBlock.create(genesis ++ Seq(setScript))), TestBlock.create(Seq(ci)), fs) {
          _ should produce("Key size must be less than")
        }
    }
  }

  property("can write entry with key <= 100") {
    forAll(for {
      r <- preconditionsAndSetContract(s => writeSetWithKeyLength(s, ContractLimits.MaxKeySizeInBytes))
    } yield (r._1, r._2, r._3)) {
      case (genesis, setScript, ci) =>
        assertDiffEi(Seq(TestBlock.create(genesis ++ Seq(setScript))), TestBlock.create(Seq(ci)), fs) {
          _ shouldBe 'right
        }
    }
  }

  property("Function call args count should be equal @Callable func one") {
    forAll(for {
      invocationArgsCount <- Gen.oneOf(0, 3)
      r                   <- simplePreconditionsAndSetContract(invocationParamsCount = invocationArgsCount)
    } yield (r._1, r._2, r._3, invocationArgsCount)) {
      case (genesis, setScript, ci, count) =>
        assertDiffEi(Seq(TestBlock.create(genesis ++ Seq(setScript))), TestBlock.create(Seq(ci)), fs) {
          _ should produce(s"takes 2 args but $count were(was) given")
        }
    }
  }

  property("dApp multisig verify") {
    def multiSigCheckDApp(proofs: Int): DApp = {
      val expr = {
        val script =
          s"""
             |
             | {-# STDLIB_VERSION 3       #-}
             | {-# CONTENT_TYPE   DAPP    #-}
             | {-# SCRIPT_TYPE    ACCOUNT #-}
             |
             | @Verifier(tx)
             | func verify() = {
             |   ${0 until proofs map (i => s"sigVerify(tx.bodyBytes, tx.proofs[$i], tx.senderPublicKey)") mkString "&&"}
             | }
             |
        """.stripMargin
        Parser.parseContract(script).get.value
      }

      compileContractFromExpr(expr)
    }

    forAll(for {
      proofsCount <- Gen.choose(2, 9)
      r           <- preconditionsAndSetContractWithVerifier(multiSigCheckDApp(proofsCount), writeSetWithKeyLength(_))
    } yield (r._1, r._2, r._3, r._4, proofsCount)) {
      case (genesis, setVerifier, setContract, ci, proofsCount) =>
        val proof         = ci.proofs
        val multiSigProof = ci.proofs.copy(proofs = List.fill(proofsCount)(proof.proofs.head))
        val multiSigCi    = ci.copy(1.toByte, proofs = multiSigProof)

        assertDiffEi(
          Seq(TestBlock.create(genesis ++ Seq(setVerifier, setContract))),
          TestBlock.create(Seq(multiSigCi)),
          fs
        ) {
          _ shouldBe 'right
        }
    }
  }

  property("Default function invocation should produce error if contract default function has arguments") {
    forAll(for {
      a             <- accountGen
      am            <- smallFeeGen
      senderBinging <- validAliasStringGen
      argBinding    <- validAliasStringGen
      contractGen   <- Gen.const((someStr: String) => Gen.const(paymentContract(senderBinging, argBinding, "default", a, am, List(Waves))))
      r             <- preconditionsAndSetContract(contractGen, accountGen, accountGen, None, ciFee(0), sponsored = false, isCIDefaultFunc = true)
    } yield (a, am, r._1, r._2, r._3)) {
      case (acc, amount, genesis, setScript, ci) =>
        assertDiffEi(Seq(TestBlock.create(genesis ++ Seq(setScript))), TestBlock.create(Seq(ci)), fs) {
          _ should produce(s"takes 1 args but 0 were(was) given")
        }
    }
  }

  property("Default function invocation should produce error if contract does't have default function") {
    forAll(for {
      a             <- accountGen
      am            <- smallFeeGen
      senderBinging <- validAliasStringGen
      argBinding    <- validAliasStringGen
      contractGen   <- Gen.const((someStr: String) => Gen.const(paymentContract(senderBinging, argBinding, "undefault", a, am, List(Waves))))
      r             <- preconditionsAndSetContract(contractGen, accountGen, accountGen, None, ciFee(0), sponsored = false, isCIDefaultFunc = true)
    } yield (a, am, r._1, r._2, r._3)) {
      case (acc, amount, genesis, setScript, ci) =>
        assertDiffEi(Seq(TestBlock.create(genesis ++ Seq(setScript))), TestBlock.create(Seq(ci)), fs) {
          _ should produce(s"doesn't exist in the script")
        }
    }
  }

  property("self-payment and self-transfer V3") {
    forAll(for {
      acc <- accountGen
      am  <- smallFeeGen
      contractGen = paymentContractGen(acc, am, assets = List(Waves)) _
      r <- preconditionsAndSetContract(
        contractGen,
        invokerGen = Gen.const(acc),
        masterGen = Gen.const(acc),
        payment = Some(Payment(1, Waves)),
        feeGen = ciFee(1)
      )
    } yield (r._1, r._2, r._3)) {
      case (genesis, setScript, ci) =>
        val features = fs.copy(preActivatedFeatures = fs.preActivatedFeatures + (BlockchainFeatures.MultiPaymentInvokeScript.id -> 0))
        assertDiffEi(Seq(TestBlock.create(Seq(genesis.head, setScript))), TestBlock.create(Seq(ci)), features) {
          _ shouldBe 'right
        }
    }
  }

  property("self-payment V4") {
    forAll(for {
      acc <- accountGen
      am  <- smallFeeGen
      contractGen = paymentContractGen(acc, am, assets = Nil, version = V4) _
      r <- preconditionsAndSetContract(
        contractGen,
        invokerGen = Gen.const(acc),
        masterGen = Gen.const(acc),
        payment = Some(Payment(1, Waves)),
        feeGen = ciFee(1),
        version = V4
      )
    } yield (r._1, r._2, r._3)) {
      case (genesis, setScript, ci) =>
        val features = fs.copy(preActivatedFeatures = fs.preActivatedFeatures + (BlockchainFeatures.MultiPaymentInvokeScript.id -> 0))
        assertDiffEi(Seq(TestBlock.create(Seq(genesis.head, setScript))), TestBlock.create(Seq(ci)), features) {
          _ should produce("DApp self-payment is forbidden since V4")
        }
    }
  }

  property("self-transfer V4") {
    forAll(for {
      acc <- accountGen
      am  <- smallFeeGen
      contractGen = paymentContractGen(acc, am, assets = List(Waves), version = V4) _
      r <- preconditionsAndSetContract(
        contractGen,
        invokerGen = Gen.const(acc),
        masterGen = Gen.const(acc),
        payment = None,
        feeGen = ciFee(1),
        version = V4
      )
    } yield (r._1, r._2, r._3)) {
      case (genesis, setScript, ci) =>
        val features = fs.copy(preActivatedFeatures = fs.preActivatedFeatures + (BlockchainFeatures.MultiPaymentInvokeScript.id -> 0))
        assertDiffEi(Seq(TestBlock.create(Seq(genesis.head, setScript))), TestBlock.create(Seq(ci)), features) {
          _ should produce("DApp self-transfer is forbidden since V4")
        }
    }
  }

  property("transferring asset this value") {
    forAll(for {
      a <- accountGen
      quantity = 1000000
      am     <- Gen.choose[Long](1L, quantity)
      master <- accountGen
      ts     <- timestampGen
      asset = IssueTransaction(
        TxVersion.V2,
        master,
        "Asset#1".utf8Bytes,
        Array.emptyByteArray,
        quantity,
        8,
        reissuable = false,
        Some(assetUsingThis),
        enoughFee,
        ts
      ).signWith(master)
      contractGen = paymentContractGen(a, am, List(IssuedAsset(asset.id()))) _
      r <- preconditionsAndSetContract(contractGen, masterGen = Gen.oneOf(Seq(master)), feeGen = ciFee(1))
    } yield (a, am, r._1, r._2, r._3, asset, master)) {
      case (acc, amount, genesis, setScript, ci, asset, master) =>
        val features = fs.copy(
          preActivatedFeatures = fs.preActivatedFeatures + (BlockchainFeatures.MultiPaymentInvokeScript.id -> 0)
        )
        assertDiffAndState(Seq(TestBlock.create(genesis ++ Seq(setScript))), TestBlock.create(Seq(asset, ci), Block.ProtoBlockVersion), features) {
          case (blockDiff, newState) =>
            blockDiff.scriptsRun shouldBe 3
            newState.balance(master, IssuedAsset(asset.id())) shouldBe (asset.quantity - amount)
            newState.balance(acc, IssuedAsset(asset.id())) shouldBe amount
        }
    }
  }
}<|MERGE_RESOLUTION|>--- conflicted
+++ resolved
@@ -568,13 +568,8 @@
       r <- preconditionsAndSetContract(s => dataContractGen(s, bigData = false))
     } yield (r._1, r._2, r._3)) {
       case (genesis, setScript, ci) =>
-<<<<<<< HEAD
-        assertDiffAndState(Seq(TestBlock.create(genesis ++ Seq(setScript))), TestBlock.create(Seq(ci)), fs) {
+        assertDiffAndState(Seq(TestBlock.create(genesis ++ Seq(setScript))), TestBlock.create(Seq(ci), Block.ProtoBlockVersion), fs) {
           case (blockDiff, newState) =>
-=======
-        assertDiffAndState(Seq(TestBlock.create(genesis ++ Seq(setScript))), TestBlock.create(Seq(ci), Block.ProtoBlockVersion), fs) {
-          case (blockDiff, newState) => {
->>>>>>> a01b3349
             blockDiff.scriptsRun shouldBe 1
             newState.accountData(genesis(0).recipient, "sender") shouldBe Some(BinaryDataEntry("sender", ci.sender.toAddress.bytes))
             newState.accountData(genesis(0).recipient, "argument") shouldBe Some(BinaryDataEntry("argument", ci.funcCallOpt.get.args.head.asInstanceOf[CONST_BYTESTR].bs))
@@ -639,17 +634,10 @@
       contractGen = paymentContractGen(a, am) _
       r <- preconditionsAndSetContract(contractGen)
     } yield (a, am, r._1, r._2, r._3)) {
-<<<<<<< HEAD
       case (_, _, genesis, setScript, ci) =>
-        assertDiffAndState(Seq(TestBlock.create(genesis ++ Seq(setScript))), TestBlock.create(Seq(ci)), fs) {
+        assertDiffAndState(Seq(TestBlock.create(genesis ++ Seq(setScript))), TestBlock.create(Seq(ci), Block.ProtoBlockVersion), fs) {
           case (blockDiff, _) =>
             blockDiff.transactions should contain key (ci.id())
-=======
-      case (acc, amount, genesis, setScript, ci) =>
-        assertDiffAndState(Seq(TestBlock.create(genesis ++ Seq(setScript))), TestBlock.create(Seq(ci), Block.ProtoBlockVersion), fs) {
-          case (blockDiff, newState) =>
-            newState.addressTransactions(acc.toAddress, Set.empty, Int.MaxValue, None).right.get.head._2 shouldBe ci
->>>>>>> a01b3349
         }
     }
   }
