package com.wavesplatform.state.diffs.ci

import cats.kernel.Monoid
import com.google.protobuf.ByteString
import com.wavesplatform.account._
import com.wavesplatform.block.{Block, BlockHeader, SignedBlockHeader}
import com.wavesplatform.common.state.ByteStr
import com.wavesplatform.common.utils.EitherExt2
import com.wavesplatform.db.{DBCacheSettings, WithState}
import com.wavesplatform.features.BlockchainFeatures
import com.wavesplatform.lagonaki.mocks.TestBlock
import com.wavesplatform.lang.contract.DApp
import com.wavesplatform.lang.contract.DApp.{CallableAnnotation, CallableFunction}
import com.wavesplatform.lang.directives.values.{DApp => DAppType, _}
import com.wavesplatform.lang.directives.{DirectiveDictionary, DirectiveSet}
import com.wavesplatform.lang.script.v1.ExprScript
import com.wavesplatform.lang.script.{ContractScript, Script}
import com.wavesplatform.lang.v1.FunctionHeader.{Native, User}
import com.wavesplatform.lang.v1.compiler.Terms
import com.wavesplatform.lang.v1.compiler.Terms._
import com.wavesplatform.lang.v1.estimator.v3.ScriptEstimatorV3
import com.wavesplatform.lang.v1.evaluator.FunctionIds.{CREATE_LIST, THROW}
import com.wavesplatform.lang.v1.evaluator.ctx.impl.waves.{FieldNames, WavesContext}
import com.wavesplatform.lang.v1.evaluator.ctx.impl.{CryptoContext, PureContext}
import com.wavesplatform.lang.v1.evaluator.{FunctionIds, ScriptResultV3}
import com.wavesplatform.lang.v1.parser.{Expressions, Parser}
import com.wavesplatform.lang.v1.traits.Environment
import com.wavesplatform.lang.v1.{ContractLimits, FunctionHeader, compiler}
import com.wavesplatform.lang.{Global, utils}
import com.wavesplatform.protobuf.dapp.DAppMeta
import com.wavesplatform.settings.{TestFunctionalitySettings, TestSettings}
import com.wavesplatform.state._
import com.wavesplatform.state.diffs.FeeValidation.FeeConstants
import com.wavesplatform.state.diffs.invoke.{InvokeDiffsCommon, InvokeScriptTransactionDiff}
import com.wavesplatform.state.diffs.{ENOUGH_AMT, FeeValidation, produce}
import com.wavesplatform.transaction.ApplicationStatus.ScriptExecutionFailed
import com.wavesplatform.transaction.Asset.{IssuedAsset, Waves}
import com.wavesplatform.transaction.TxValidationError._
import com.wavesplatform.transaction.assets._
import com.wavesplatform.transaction.smart.InvokeScriptTransaction.Payment
import com.wavesplatform.transaction.smart.script.ScriptCompiler
import com.wavesplatform.transaction.smart.script.trace.{AssetVerifierTrace, InvokeScriptTrace}
import com.wavesplatform.transaction.smart.{InvokeScriptTransaction, SetScriptTransaction}
import com.wavesplatform.transaction.transfer.TransferTransaction
import com.wavesplatform.transaction.{Asset, _}
import com.wavesplatform.utils._
import com.wavesplatform.{NoShrink, TransactionGen}
import org.scalacheck.{Arbitrary, Gen}
import org.scalamock.scalatest.MockFactory
import org.scalatest.exceptions.TestFailedException
import org.scalatest.{EitherValues, Inside, Matchers, PropSpec}
import org.scalatestplus.scalacheck.{ScalaCheckPropertyChecks => PropertyChecks}

import scala.collection.immutable

class InvokeScriptTransactionDiffTest
    extends PropSpec
    with PropertyChecks
    with Matchers
    with TransactionGen
    with NoShrink
    with Inside
    with WithState
    with DBCacheSettings
    with MockFactory
    with EitherValues {

  private val fs = TestFunctionalitySettings.Enabled.copy(
    preActivatedFeatures = Map(
      BlockchainFeatures.SmartAccounts.id  -> 0,
      BlockchainFeatures.SmartAssets.id    -> 0,
      BlockchainFeatures.Ride4DApps.id     -> 0,
      BlockchainFeatures.FeeSponsorship.id -> 0
    )
  )

  private val fsWithV5 = TestFunctionalitySettings.Enabled.copy(
    preActivatedFeatures = Map(
      BlockchainFeatures.SmartAccounts.id   -> 0,
      BlockchainFeatures.SmartAssets.id     -> 0,
      BlockchainFeatures.Ride4DApps.id      -> 0,
      BlockchainFeatures.FeeSponsorship.id  -> 0,
      BlockchainFeatures.DataTransaction.id -> 0,BlockchainFeatures.BlockV5.id        -> 0
    )
  )

  val assetAllowed: Script = ExprScript(
    FUNCTION_CALL(FunctionHeader.Native(FunctionIds.GT_LONG), List(GETTER(REF("tx"), "fee"), CONST_LONG(-1)))
  ).explicitGet()

  val assetUsingThis: Script = ExprScript(
    V3,
    FUNCTION_CALL(
      FunctionHeader.Native(FunctionIds.EQ),
      List(REF("this"), REF("this"))
    ),
    checkSize = false
  ).explicitGet()

  val assetBanned: Script = ExprScript(FALSE).explicitGet()

  val throwingAsset: Script = ExprScript(FUNCTION_CALL(Native(THROW), Nil)).explicitGet()

  private def dataContract(senderBinding: String, argName: String, funcName: String, bigData: Boolean, emptyData: Boolean): DApp = {
    val datas =
      if (bigData)
        List(
          FUNCTION_CALL(
            User("DataEntry"),
            List(CONST_STRING("argument").explicitGet(), CONST_STRING("abcde" * 1024).explicitGet())
          ),
          REF("nil")
        )
      else if (emptyData)
        List(
          FUNCTION_CALL(
            User("DataEntry"),
            List(CONST_STRING("").explicitGet(), CONST_STRING("abcde").explicitGet())
          ),
          REF("nil")
        )
      else
        List(
          FUNCTION_CALL(User("DataEntry"), List(CONST_STRING("argument").explicitGet(), REF(argName))),
          FUNCTION_CALL(
            Native(1100),
            List(
              FUNCTION_CALL(User("DataEntry"), List(CONST_STRING("sender").explicitGet(), GETTER(GETTER(REF(senderBinding), "caller"), "bytes"))),
              REF("nil")
            )
          )
        )

    DApp(
      DAppMeta(),
      List.empty,
      List(
        CallableFunction(
          CallableAnnotation(senderBinding),
          Terms.FUNC(
            funcName,
            List(argName),
            FUNCTION_CALL(
              User(FieldNames.WriteSet),
              List(
                FUNCTION_CALL(
                  Native(1100),
                  datas
                )
              )
            )
          )
        )
      ),
      None
    )
  }

  def paymentContract(
      senderBinding: String,
      argName: String,
      funcName: String,
      recipientAddress: Address,
      recipientAmount: Long,
      assets: List[Asset] = List(Waves),
      version: StdLibVersion = V3
  ): DApp = {

    val transfers: immutable.Seq[FUNCTION_CALL] = assets.map(
      a =>
        FUNCTION_CALL(
          User(FieldNames.ScriptTransfer),
          List(
            FUNCTION_CALL(User("Address"), List(CONST_BYTESTR(ByteStr(recipientAddress.bytes)).explicitGet())),
            CONST_LONG(recipientAmount),
            a.fold(REF("unit"): EXPR)(asset => CONST_BYTESTR(asset.id).explicitGet())
          )
        )
    )

    val payments: EXPR = transfers.foldRight(REF("nil"): EXPR) {
      case (elem, tail) => FUNCTION_CALL(Native(CREATE_LIST), List(elem, tail))
    }

    DApp(
      DAppMeta(),
      List.empty,
      List(
        CallableFunction(
          CallableAnnotation(senderBinding),
          Terms.FUNC(
            funcName,
            List(argName),
            if (version >= V4) payments
            else FUNCTION_CALL(User(FieldNames.TransferSet), List(payments))
          )
        )
      ),
      None
    )
  }

  def defaultPaymentContract(
      senderBinding: String,
      argName: String,
      recipientAddress: AddressOrAlias,
      recipientAmount: Long,
      assets: List[Asset] = List(Waves)
  ): DApp = {

    val transfers: immutable.Seq[FUNCTION_CALL] = assets.map(
      a =>
        FUNCTION_CALL(
          User(FieldNames.ScriptTransfer),
          List(
            recipientAddress match {
              case recipientAddress: Address => FUNCTION_CALL(User("Address"), List(CONST_BYTESTR(ByteStr(recipientAddress.bytes)).explicitGet()))
              case recipientAddress: Alias   => FUNCTION_CALL(User("Alias"), List(CONST_STRING(recipientAddress.name).explicitGet()))
            },
            CONST_LONG(recipientAmount),
            a.fold(REF("unit"): EXPR)(asset => CONST_BYTESTR(asset.id).explicitGet())
          )
        )
    )

    val payments: EXPR = transfers.foldRight(REF("nil"): EXPR) {
      case (elem, tail) => FUNCTION_CALL(Native(CREATE_LIST), List(elem, tail))
    }

    DApp(
      DAppMeta(),
      List.empty,
      List(
        CallableFunction(
          CallableAnnotation(senderBinding),
          Terms.FUNC(
            "default",
            Nil,
            FUNCTION_CALL(
              User(FieldNames.TransferSet),
              List(payments)
            )
          )
        )
      ),
      None
    )
  }

  def simpleContract(funcName: String): Either[String, DApp] = {
    val expr = {
      val script =
        s"""
          |
          |{-# STDLIB_VERSION 3 #-}
          |{-# CONTENT_TYPE DAPP #-}
          |
          |@Callable(xx)
          |func $funcName(str: String, num: Int) = {
          |    if (parseInt(str) == num) then throw() else throw()
          |}
          |
          |@Verifier(txx)
          |func verify() = {
          |    false
          |}
          |
        """.stripMargin
      Parser.parseContract(script).get.value
    }

    val ctx = {
      utils.functionCosts(V3)
      Monoid
        .combineAll(
          Seq(
            PureContext.build(V3).withEnvironment[Environment],
            CryptoContext.build(Global, V3).withEnvironment[Environment],
            WavesContext.build(
              DirectiveSet(V3, Account, Expression).explicitGet()
            )
          )
        )
    }

    compiler.ContractCompiler(ctx.compilerContext, expr, V3)
  }

  def writeSet(funcName: String, count: Int): DApp = {
    val DataEntries = Array.tabulate(count)(i => s"""DataEntry("$i", $i)""").mkString(",")

    val expr = {
      val script =
        s"""
           |
           | {-#STDLIB_VERSION 3 #-}
           | {-#CONTENT_TYPE DAPP#-}
           | {-#SCRIPT_TYPE ACCOUNT#-}
           |
           | @Callable(i)
           | func $funcName(b: ByteVector) = {
           |    WriteSet([
           |      $DataEntries
           |        ])
           |}
           |
        """.stripMargin
      Parser.parseContract(script).get.value
    }

    compileContractFromExpr(expr)
  }

  def writeSetWithKeyLength(funcName: String, length: Int = 1, version: StdLibVersion = V3): DApp = {
    val keyName = Array.fill(length)("a").mkString

    val expr = {
      val body =
        if (version == V3)
          s""" WriteSet([DataEntry("$keyName", 0)]) """
        else
          s""" [IntegerEntry("$keyName", 0)] """

      val script =
        s"""
           |
           | {-#STDLIB_VERSION $version #-}
           | {-#CONTENT_TYPE DAPP#-}
           | {-#SCRIPT_TYPE ACCOUNT#-}
           |
           | @Callable(i)
           | func $funcName(b: ByteVector) =
           |    $body
           |
        """.stripMargin
      Parser.parseContract(script).get.value
    }

    compileContractFromExpr(expr, version)
  }

  def compileContractFromExpr(expr: Expressions.DAPP, stdLibVersion: StdLibVersion = V3): DApp = {
    val ctx = {
      utils.functionCosts(stdLibVersion)
      Monoid
        .combineAll(
          Seq(
            PureContext.build(stdLibVersion).withEnvironment[Environment],
            CryptoContext.build(Global, stdLibVersion).withEnvironment[Environment],
            WavesContext.build(
              DirectiveSet(stdLibVersion, Account, DAppType).explicitGet()
            )
          )
        )
    }

    compiler.ContractCompiler(ctx.compilerContext, expr, stdLibVersion).explicitGet()
  }

  def simplePreconditionsAndSetContract(
      invokerGen: Gen[KeyPair] = accountGen,
      masterGen: Gen[KeyPair] = accountGen,
      payment: Option[Payment] = None,
      feeGen: Gen[Long] = ciFee(0),
      sponsored: Boolean = false,
      invocationParamsCount: Int = 1
  ): Gen[(List[GenesisTransaction], SetScriptTransaction, InvokeScriptTransaction, KeyPair, IssueTransaction, SponsorFeeTransaction)] = {
    for {
      master  <- masterGen
      invoker <- invokerGen
      ts      <- timestampGen
      genesis: GenesisTransaction  = GenesisTransaction.create(master.toAddress, ENOUGH_AMT, ts).explicitGet()
      genesis2: GenesisTransaction = GenesisTransaction.create(invoker.toAddress, ENOUGH_AMT, ts).explicitGet()
      fee         <- feeGen
      arg         <- genBoundedString(1, 32)
      funcBinding <- Gen.const("funcForTesting")
      contract    = simpleContract(funcBinding).explicitGet()
      script      = ContractScript(V3, contract)
      setContract = SetScriptTransaction.selfSigned(1.toByte, master, script.toOption, fee, ts).explicitGet()
      (issueTx, sponsorTx, _, _) <- sponsorFeeCancelSponsorFeeGen(master)
      fc = Terms.FUNCTION_CALL(
        FunctionHeader.User(funcBinding),
        List.fill(invocationParamsCount)(FALSE)
      )
      ci = InvokeScriptTransaction
        .selfSigned(
          1.toByte,
          invoker,
          master.toAddress,
          Some(fc),
          payment.toSeq,
          if (sponsored) {
            sponsorTx.minSponsoredAssetFee.get * 5
          } else {
            fee
          },
          if (sponsored) {
            IssuedAsset(issueTx.id())
          } else {
            Waves
          },
          InvokeScriptTransaction.DefaultExtraFeePerStep,
          ts
        )
        .explicitGet()
    } yield (List(genesis, genesis2), setContract, ci, master, issueTx, sponsorTx)
  }

  def dataContractGen(func: String, bigData: Boolean = false, emptyData: Boolean = false): Gen[DApp] =
    for {
      senderBinging <- validAliasStringGen
      argBinding    <- validAliasStringGen
    } yield dataContract(senderBinging, argBinding, func, bigData, emptyData)

  def paymentContractGen(address: Address, amount: Long, assets: List[Asset] = List(Waves), version: StdLibVersion = V3)(func: String): Gen[DApp] =
    for {
      senderBinging <- validAliasStringGen
      argBinding    <- validAliasStringGen
    } yield paymentContract(senderBinging, argBinding, func, address, amount, assets, version)

  def defaultPaymentContractGen(address: AddressOrAlias, amount: Long, assets: List[Asset] = List(Waves))(someName: String): Gen[DApp] =
    for {
      senderBinging <- validAliasStringGen
      argBinding    <- validAliasStringGen
    } yield defaultPaymentContract(senderBinging, argBinding, address, amount, assets)

  def preconditionsAndSetContract(
      senderBindingToContract: String => Gen[DApp],
      invokerGen: Gen[KeyPair] = accountGen,
      masterGen: Gen[KeyPair] = accountGen,
      payment: Option[Payment] = None,
      feeGen: Gen[Long] = ciFee(0),
      sponsored: Boolean = false,
      isCIDefaultFunc: Boolean = false,
      version: StdLibVersion = V3,
      txVersion: TxVersion = TxVersion.V1,
      selfSend: Boolean = false
  ): Gen[(List[GenesisTransaction], SetScriptTransaction, InvokeScriptTransaction, KeyPair, IssueTransaction, SponsorFeeTransaction)] =
    for {
      master  <- masterGen
      invoker <- if (selfSend) Gen.const(master) else invokerGen
      ts      <- timestampGen
      genesis: GenesisTransaction  = GenesisTransaction.create(master.toAddress, ENOUGH_AMT, ts).explicitGet()
      genesis2: GenesisTransaction = GenesisTransaction.create(invoker.toAddress, ENOUGH_AMT, ts).explicitGet()
      fee         <- feeGen
      arg         <- genBoundedStringBytes(1, 32)
      funcBinding <- funcNameGen
      contract    <- senderBindingToContract(funcBinding)
      script      = ContractScript(version, contract)
      setContract = SetScriptTransaction.selfSigned(1.toByte, master, script.toOption, fee, ts + 2).explicitGet()
      (issueTx, sponsorTx, _, _) <- sponsorFeeCancelSponsorFeeGen(master)
      sponsoredFee = Sponsorship.fromWaves(900000L, sponsorTx.minSponsoredAssetFee.get)
      fc = if (!isCIDefaultFunc)
        Some(Terms.FUNCTION_CALL(FunctionHeader.User(funcBinding), List(CONST_BYTESTR(ByteStr(arg)).explicitGet())))
      else
        None
      ci = InvokeScriptTransaction
        .selfSigned(
          txVersion,
          invoker,
          master.toAddress,
          fc,
          payment.toSeq,
          if (sponsored) sponsoredFee else fee,
          if (sponsored) sponsorTx.asset else Waves,
          InvokeScriptTransaction.DefaultExtraFeePerStep,
          ts + 3
        )
        .explicitGet()
    } yield (if (selfSend) List(genesis) else List(genesis, genesis2), setContract, ci, master, issueTx, sponsorTx)

  def preconditionsAndSetContractWithVerifier(
      verifier: DApp,
      senderBindingToContract: String => Gen[DApp],
      invokerGen: Gen[KeyPair] = accountGen,
      masterGen: Gen[KeyPair] = accountGen,
      payment: Option[Payment] = None,
      feeGen: Gen[Long] = ciFee(1),
      sponsored: Boolean = false,
      isCIDefaultFunc: Boolean = false
  ): Gen[
    (List[GenesisTransaction], SetScriptTransaction, SetScriptTransaction, InvokeScriptTransaction, KeyPair, IssueTransaction, SponsorFeeTransaction)
  ] =
    for {
      master  <- masterGen
      invoker <- invokerGen
      ts      <- timestampGen
      genesis: GenesisTransaction  = GenesisTransaction.create(master.toAddress, ENOUGH_AMT, ts).explicitGet()
      genesis2: GenesisTransaction = GenesisTransaction.create(invoker.toAddress, ENOUGH_AMT, ts).explicitGet()
      fee         <- feeGen
      arg         <- genBoundedStringBytes(1, 32)
      funcBinding <- funcNameGen
      contract    <- senderBindingToContract(funcBinding)
      script      = ContractScript(V3, contract)
      setVerifier = SetScriptTransaction.selfSigned(1.toByte, invoker, ContractScript(V3, verifier).toOption, fee, ts + 2).explicitGet()
      setContract = SetScriptTransaction.selfSigned(1.toByte, master, script.toOption, fee, ts + 2).explicitGet()
      (issueTx, sponsorTx, sponsor1Tx, cancelTx) <- sponsorFeeCancelSponsorFeeGen(master)
      fc = if (!isCIDefaultFunc)
        Some(Terms.FUNCTION_CALL(FunctionHeader.User(funcBinding), List(CONST_BYTESTR(ByteStr(arg)).explicitGet())))
      else
        None
      ci = InvokeScriptTransaction
        .selfSigned(
          1.toByte,
          invoker,
          master.toAddress,
          fc,
          payment.toSeq,
          if (sponsored) {
            sponsorTx.minSponsoredAssetFee.get * 5
          } else {
            fee
          },
          if (sponsored) {
            IssuedAsset(issueTx.id())
          } else {
            Waves
          },
          InvokeScriptTransaction.DefaultExtraFeePerStep,
          ts + 3
        )
        .explicitGet()
    } yield (List(genesis, genesis2), setVerifier, setContract, ci, master, issueTx, sponsorTx)

  def preconditionsAndSetContractWithAlias(
      senderBindingToContract: String => Gen[DApp],
      invokerGen: Gen[KeyPair] = accountGen,
      masterGen: Gen[KeyPair] = accountGen,
      payment: Option[Payment] = None,
      feeGen: Gen[Long] = ciFee(0),
      sponsored: Boolean = false,
      isCIDefaultFunc: Boolean = false
  ): Gen[(List[GenesisTransaction], KeyPair, SetScriptTransaction, InvokeScriptTransaction, InvokeScriptTransaction, CreateAliasTransaction)] =
    for {
      master  <- masterGen
      invoker <- invokerGen
      ts      <- timestampGen
      genesis: GenesisTransaction  = GenesisTransaction.create(master.toAddress, ENOUGH_AMT, ts).explicitGet()
      genesis2: GenesisTransaction = GenesisTransaction.create(invoker.toAddress, ENOUGH_AMT, ts).explicitGet()
      fee         <- feeGen
      arg         <- genBoundedStringBytes(1, 32)
      funcBinding <- validAliasStringGen
      contract    <- senderBindingToContract(funcBinding)
      masterAlias = Alias.create("alias").explicitGet()
      fakeAlias   = Alias.create("fakealias").explicitGet()
      aliasTx <- createAliasGen(master, masterAlias, fee, ts + 1)
      script      = ContractScript(V3, contract)
      setContract = SetScriptTransaction.selfSigned(1.toByte, master, script.toOption, fee, ts + 2).explicitGet()
      (issueTx, sponsorTx, sponsor1Tx, cancelTx) <- sponsorFeeCancelSponsorFeeGen(master)
      fc = if (!isCIDefaultFunc)
        Some(Terms.FUNCTION_CALL(FunctionHeader.User(funcBinding), List(CONST_BYTESTR(ByteStr(arg)).explicitGet())))
      else
        None
      ciWithAlias = InvokeScriptTransaction
        .selfSigned(
          1.toByte,
          invoker,
          masterAlias,
          fc,
          payment.toSeq,
          if (sponsored) {
            sponsorTx.minSponsoredAssetFee.get * 5
          } else {
            fee
          },
          if (sponsored) {
            IssuedAsset(issueTx.id())
          } else {
            Waves
          },
          InvokeScriptTransaction.DefaultExtraFeePerStep,
          ts + 3
        )
        .explicitGet()
      ciWithFakeAlias = InvokeScriptTransaction
        .selfSigned(
          1.toByte,
          invoker,
          fakeAlias,
          fc,
          payment.toSeq,
          if (sponsored) {
            sponsorTx.minSponsoredAssetFee.get * 5
          } else {
            fee
          },
          if (sponsored) {
            IssuedAsset(issueTx.id())
          } else {
            Waves
          },
          InvokeScriptTransaction.DefaultExtraFeePerStep,
          ts + 3
        )
        .explicitGet()
    } yield (List(genesis, genesis2), master, setContract, ciWithAlias, ciWithFakeAlias, aliasTx)

  property("invoking contract results contract's state") {
    forAll(for {
      r <- preconditionsAndSetContract(s => dataContractGen(s, bigData = false))
    } yield (r._1, r._2, r._3)) {
      case (genesis, setScript, ci) =>
        assertDiffAndState(Seq(TestBlock.create(genesis ++ Seq(setScript))), TestBlock.create(Seq(ci), Block.ProtoBlockVersion), fs) {
          case (blockDiff, newState) =>
            blockDiff.scriptsRun shouldBe 1
            newState.accountData(genesis(0).recipient, "sender") shouldBe Some(BinaryDataEntry("sender", ByteStr(ci.sender.toAddress.bytes)))
            newState.accountData(genesis(0).recipient, "argument") shouldBe Some(
              BinaryDataEntry("argument", ci.funcCallOpt.get.args.head.asInstanceOf[CONST_BYTESTR].bs)
            )

            blockDiff.transactions(ci.id()).affected.contains(setScript.sender.toAddress) shouldBe true
        }

    }
  }

  property("can't more than 5kb of data") {
    forAll(for {
      r <- preconditionsAndSetContract(s => dataContractGen(s, bigData = true))
    } yield (r._1, r._2, r._3)) {
      case (genesis, setScript, ci) =>
        assertDiffEi(Seq(TestBlock.create(genesis ++ Seq(setScript))), TestBlock.create(Seq(ci)), fsWithV5) {
          _ should produce("WriteSet size can't exceed")
        }
    }
  }

  property("can't use empty keys in v2") {
    forAll(for {
      r <- preconditionsAndSetContract(s => dataContractGen(s, emptyData = true), txVersion = TxVersion.V1)
    } yield (r._1, r._2, r._3)) {
      case (genesis, setScript, ci) =>
        assertDiffEi(Seq(TestBlock.create(genesis ++ Seq(setScript))), TestBlock.create(Seq(ci)), fsWithV5) {
          _.explicitGet()
        }
    }

    forAll(for {
      r <- preconditionsAndSetContract(s => dataContractGen(s, emptyData = true), txVersion = TxVersion.V2)
    } yield (r._1, r._2, r._3)) {
      case (genesis, setScript, ci) =>
        assertDiffEi(Seq(TestBlock.create(genesis ++ Seq(setScript))), TestBlock.create(Seq(ci)), fsWithV5) {
          _ should produce("Empty keys aren't allowed")
        }
    }
  }

  property("invoking payment contract results in accounts state") {
    forAll(for {
      a  <- accountGen
      am <- smallFeeGen
      contractGen = paymentContractGen(a.toAddress, am) _
      r <- preconditionsAndSetContract(contractGen)
    } yield (a, am, r._1, r._2, r._3)) {
      case (acc, amount, genesis, setScript, ci) =>
        assertDiffAndState(Seq(TestBlock.create(genesis ++ Seq(setScript))), TestBlock.create(Seq(ci), Block.ProtoBlockVersion), fs) {
          case (blockDiff, newState) =>
            blockDiff.scriptsRun shouldBe 1
            newState.balance(acc.toAddress, Waves) shouldBe amount
        }
    }
  }

  property("invoking script transaction can be found for recipient") {
    forAll(for {
      a  <- accountGen
      am <- smallFeeGen
      contractGen = paymentContractGen(a.toAddress, am) _
      r <- preconditionsAndSetContract(contractGen)
    } yield (a, am, r._1, r._2, r._3)) {
      case (_, _, genesis, setScript, ci) =>
        assertDiffAndState(Seq(TestBlock.create(genesis ++ Seq(setScript))), TestBlock.create(Seq(ci), Block.ProtoBlockVersion), fs) {
          case (blockDiff, _) =>
            blockDiff.transactions should contain key (ci.id())
        }
    }
  }

  property("invoking default func payment contract results in accounts state") {
    forAll(for {
      a  <- accountGen
      am <- smallFeeGen
      contractGen = defaultPaymentContractGen(a.toAddress, am) _
      r <- preconditionsAndSetContract(contractGen, accountGen, accountGen, None, ciFee(0), sponsored = false, isCIDefaultFunc = true)
    } yield (a, am, r._1, r._2, r._3)) {
      case (acc, amount, genesis, setScript, ci) =>
        assertDiffAndState(Seq(TestBlock.create(genesis ++ Seq(setScript))), TestBlock.create(Seq(ci), Block.ProtoBlockVersion), fs) {
          case (blockDiff, newState) =>
            newState.balance(acc.toAddress, Waves) shouldBe amount
        }
    }
  }

  property("invoking default func payment to alias contract results in accounts state") {
    forAll(for {
      ts  <- timestampGen
      fee <- ciFee(0)
      a   <- accountGen
      genesis2: GenesisTransaction = GenesisTransaction.create(a.toAddress, fee, ts).explicitGet()
      alias                        = Alias.create("alias").explicitGet()
      aliasTx <- createAliasGen(a, alias, fee, ts)
      am      <- smallFeeGen
      contractGen = defaultPaymentContractGen(alias, am) _
      r <- preconditionsAndSetContract(contractGen, accountGen, accountGen, None, ciFee(0), sponsored = false, isCIDefaultFunc = true)
    } yield (a, aliasTx, am, genesis2, r._1, r._2, r._3)) {
      case (acc, aliasTx, amount, genesis2, genesis, setScript, ci) =>
        val features = fs.copy(preActivatedFeatures = fs.preActivatedFeatures + (BlockchainFeatures.BlockV5.id -> 0))
        assertDiffAndState(
          Seq(TestBlock.create(genesis ++ Seq(genesis2, setScript, aliasTx))),
          TestBlock.create(Seq(ci), Block.ProtoBlockVersion),
          features
        ) {
          case (blockDiff, newState) =>
            newState.balance(acc.toAddress, Waves) shouldBe amount
        }
    }
  }

  property("payment to alias before feature activation") {
    forAll(for {
      ts  <- timestampGen
      fee <- ciFee(0)
      a   <- accountGen
      genesis2: GenesisTransaction = GenesisTransaction.create(a.toAddress, fee, ts).explicitGet()
      alias                        = Alias.create("alias").explicitGet()
      aliasTx <- createAliasGen(a, alias, fee, ts)
      am      <- smallFeeGen
      contractGen = defaultPaymentContractGen(alias, am) _
      r <- preconditionsAndSetContract(contractGen, accountGen, accountGen, None, ciFee(0), sponsored = false, isCIDefaultFunc = true)
    } yield (a, aliasTx, am, genesis2, r._1, r._2, r._3)) {
      case (acc, aliasTx, amount, genesis2, genesis, setScript, ci) =>
        assertDiffEi(Seq(TestBlock.create(genesis ++ Seq(genesis2, setScript, aliasTx))), TestBlock.create(Seq(ci), Block.ProtoBlockVersion), fs) {
          err =>
            err.left.value
        }
    }
  }

  property("suitable verifier error message on incorrect proofs number") {
    forAll(for {
      proofCount <- Gen.oneOf(0, 2)
      a          <- accountGen
      am         <- smallFeeGen
      contractGen = defaultPaymentContractGen(a.toAddress, am) _
      r <- preconditionsAndSetContract(contractGen, accountGen, accountGen, None, ciFee(0), sponsored = false, isCIDefaultFunc = true)
    } yield (a, am, r._1, r._2, r._3, proofCount)) {
      case (acc, amount, genesis, setScript, ci, proofCount) =>
        val proofs = Proofs(
          List.fill(proofCount)(ByteStr.fromBytes(1, 1))
        )

        assertDiffEi(
          Seq(TestBlock.create(genesis ++ Seq(setScript))),
          TestBlock.create(Seq(ci.copy(1.toByte, proofs = proofs))),
          fs
        ) {
          _ should produce("Transactions from non-scripted accounts must have exactly 1 proof")
        }
    }
  }

  property("suitable verifier error message on incorrect proof") {
    forAll(for {
      a  <- accountGen
      am <- smallFeeGen
      contractGen = defaultPaymentContractGen(a.toAddress, am) _
      r <- preconditionsAndSetContract(contractGen, accountGen, accountGen, None, ciFee(0), sponsored = false, isCIDefaultFunc = true)
    } yield (a, am, r._1, r._2, r._3)) {
      case (acc, amount, genesis, setScript, ci) =>
        val proofs = Proofs(List(ByteStr.fromBytes(1, 1)))

        assertDiffEi(
          Seq(TestBlock.create(genesis ++ Seq(setScript))),
          TestBlock.create(Seq(ci.copy(1.toByte, proofs = proofs))),
          fs
        ) {
          _ should produce("Proof doesn't validate as signature")
        }
    }
  }

  property("invoke script by alias") {
    forAll(for {
      a  <- accountGen
      am <- smallFeeGen
      contractGen = paymentContractGen(a.toAddress, am) _
      r <- preconditionsAndSetContractWithAlias(contractGen)
    } yield (a, am, r._1, r._3, r._6, r._4)) {
      case (acc, amount, genesis, setScript, aliasTx, ciWithAlias) =>
        assertDiffAndState(Seq(TestBlock.create(genesis ++ Seq(aliasTx, setScript))), TestBlock.create(Seq(ciWithAlias), Block.ProtoBlockVersion), fs) {
          case (blockDiff, newState) =>
            blockDiff.scriptsRun shouldBe 1
            newState.balance(acc.toAddress, Waves) shouldBe amount
        }
    }
  }

  property("invoke script by non existed alias") {
    forAll(for {
      a  <- accountGen
      am <- smallFeeGen
      contractGen = paymentContractGen(a.toAddress, am) _
      r <- preconditionsAndSetContractWithAlias(contractGen)
    } yield (a, am, r._1, r._3, r._6, r._5)) {
      case (_, _, genesis, setScript, aliasTx, ciWithFakeAlias) =>
        assertDiffEi(Seq(TestBlock.create(genesis ++ Seq(aliasTx, setScript))), TestBlock.create(Seq(ciWithFakeAlias)), fs) {
          _ should produce("does not exist")
        }
    }
  }

  property("can't make more than 10 payments") {
    forAll(for {
      a  <- accountGen
      am <- smallFeeGen
      contractGen = paymentContractGen(a.toAddress, am, List.fill(11)(Waves)) _
      r <- preconditionsAndSetContract(contractGen)
    } yield (a, am, r._1, r._2, r._3)) {
      case (_, _, genesis, setScript, ci) =>
        assertDiffEi(Seq(TestBlock.create(genesis ++ Seq(setScript))), TestBlock.create(Seq(ci)), fs) {
          _ should produce("Too many script actions")
        }
    }
  }

  val chainId: Byte       = AddressScheme.current.chainId
  val enoughFee: TxAmount = FeeValidation.ScriptExtraFee + FeeValidation.FeeConstants(IssueTransaction.typeId) * FeeValidation.FeeUnit

  property("invoking contract receive payment") {
    forAll(for {
      a  <- accountGen
      am <- smallFeeGen
      contractGen = paymentContractGen(a.toAddress, am) _
      invoker <- accountGen
      ts      <- timestampGen
      asset = IssueTransaction(
        TxVersion.V2,
        invoker.publicKey,
        "Asset#1".utf8Bytes,
        Array.emptyByteArray,
        1000000,
        8,
        reissuable = false,
        Some(assetAllowed),
        enoughFee,
        ts
      ).signWith(invoker.privateKey)
      r <- preconditionsAndSetContract(
        contractGen,
        invokerGen = Gen.oneOf(Seq(invoker)),
        payment = Some(Payment(1, IssuedAsset(asset.id()))),
        feeGen = ciFee(1)
      )
    } yield (a, am, r._1, r._2, r._3, r._4, asset, invoker)) {
      case (acc, amount, genesis, setScript, ci, dAppAddress, asset, invoker) =>
        assertDiffAndState(Seq(TestBlock.create(genesis ++ Seq(asset, setScript))), TestBlock.create(Seq(ci), Block.ProtoBlockVersion), fs) {
          case (blockDiff, newState) =>
            blockDiff.scriptsRun shouldBe 2
            newState.balance(acc.toAddress, Waves) shouldBe amount
            newState.balance(invoker.toAddress, IssuedAsset(asset.id())) shouldBe (asset.quantity - 1)
            newState.balance(dAppAddress.toAddress, IssuedAsset(asset.id())) shouldBe 1
        }
    }
  }

  property("successfully invoked contract trace should contain both attached and transferring asset script info") {
    forAll(for {
      invoker <- accountGen
      quantity = 1000000000
      am     <- smallFeeGen
      master <- accountGen
      ts     <- timestampGen

      transferringAsset = IssueTransaction(
        TxVersion.V2,
        invoker.publicKey,
        "Asset#1".utf8Bytes,
        Array.emptyByteArray,
        quantity,
        8,
        reissuable = false,
        Some(assetAllowed),
        enoughFee,
        ts
      ).signWith(invoker.privateKey)

      attachedAsset = IssueTransaction(
        TxVersion.V2,
        invoker.publicKey,
        "Asset#2".utf8Bytes,
        Array.emptyByteArray,
        quantity,
        8,
        reissuable = false,
        Some(assetAllowed),
        enoughFee,
        ts
      ).signWith(invoker.privateKey)

      contractGen = paymentContractGen(master.toAddress, am, List(IssuedAsset(transferringAsset.id()))) _

      r <- preconditionsAndSetContract(
        contractGen,
        masterGen = Gen.oneOf(Seq(master)),
        invokerGen = Gen.oneOf(Seq(invoker)),
        payment = Some(Payment(1, IssuedAsset(attachedAsset.id()))),
        feeGen = ciFee(2)
      )
    } yield (invoker, am, r._1, r._2, r._3, transferringAsset, attachedAsset, master)) {
      case (_, _, genesis, setScript, ci, transferringAsset, attachedAsset, master) =>
        assertDiffEiTraced(
          Seq(TestBlock.create(genesis ++ Seq(transferringAsset, attachedAsset, setScript))),
          TestBlock.create(Seq(ci)),
          fs
        ) { blockDiffEi =>
          blockDiffEi.resultE.explicitGet().scriptsRun shouldBe 3
          inside(blockDiffEi.trace) {
            case List(
<<<<<<< HEAD
                InvokeScriptTrace(_, _, _, Right(ScriptResultV3(_, transfers)), _),
=======
                InvokeScriptTrace(_, _, Right(ScriptResultV3(_, transfers, 3997)), _),
>>>>>>> 8ff7a57e
                AssetVerifierTrace(transferringAssetId, None, _),
                AssetVerifierTrace(attachedAssetId, None, _)
                ) =>
              attachedAssetId shouldBe attachedAsset.id()
              transferringAssetId shouldBe transferringAsset.id()
              transfers.head.assetId.get shouldBe transferringAsset.id()
          }
        }
    }
  }

  property("asset script ban invoking contract with payment and produce trace") {
    forAll(for {
      a  <- accountGen
      am <- smallFeeGen
      contractGen = paymentContractGen(a.toAddress, am) _
      invoker <- accountGen
      ts      <- timestampGen
      asset = IssueTransaction(
        TxVersion.V2,
        invoker.publicKey,
        "Asset#1".utf8Bytes,
        Array.emptyByteArray,
        1000000,
        8,
        reissuable = false,
        Some(assetBanned),
        enoughFee,
        ts
      ).signWith(invoker.privateKey)
      r <- preconditionsAndSetContract(
        contractGen,
        invokerGen = Gen.oneOf(Seq(invoker)),
        payment = Some(Payment(1, IssuedAsset(asset.id()))),
        feeGen = ciFee(1)
      )
    } yield (a, am, r._1, r._2, r._3, asset, invoker)) {
      case (_, _, genesis, setScript, ci, asset, invoker) =>
        assertDiffEiTraced(Seq(TestBlock.create(genesis ++ Seq(asset, setScript))), TestBlock.create(Seq(ci)), fs) { blockDiffEi =>
          blockDiffEi.resultE should produce("TransactionNotAllowedByScript")
          inside(blockDiffEi.trace) {
            case List(_, AssetVerifierTrace(assetId, Some(tne: TransactionNotAllowedByScript), _)) =>
              assetId shouldBe asset.id()
              tne.isAssetScript shouldBe true
          }
        }
    }
  }

  property("invoking contract make payment by asset") {
    forAll(for {
      a <- accountGen
      quantity = 1000000
      am     <- Gen.choose[Long](1L, quantity)
      master <- accountGen
      ts     <- timestampGen
      asset = IssueTransaction(
        TxVersion.V2,
        master.publicKey,
        "Asset#1".utf8Bytes,
        Array.emptyByteArray,
        quantity,
        8,
        reissuable = false,
        Some(assetAllowed),
        enoughFee,
        ts
      ).signWith(master.privateKey)
      contractGen = paymentContractGen(a.toAddress, am, List(IssuedAsset(asset.id()))) _
      r <- preconditionsAndSetContract(contractGen, masterGen = Gen.oneOf(Seq(master)), feeGen = ciFee(1))
    } yield (a, am, r._1, r._2, r._3, asset, master)) {
      case (acc, amount, genesis, setScript, ci, asset, master) =>
        assertDiffAndState(Seq(TestBlock.create(genesis ++ Seq(setScript))), TestBlock.create(Seq(asset, ci), Block.ProtoBlockVersion), fs) {
          case (blockDiff, newState) =>
            blockDiff.scriptsRun shouldBe 3
            newState.balance(master.toAddress, IssuedAsset(asset.id())) shouldBe (asset.quantity - amount)
            newState.balance(acc.toAddress, IssuedAsset(asset.id())) shouldBe amount
        }
    }
  }

  property("invoking contract disable by payment smart asset") {
    forAll(for {
      a <- accountGen
      quantity = 1000000
      am     <- Gen.choose[Long](1L, quantity)
      master <- accountGen
      ts     <- timestampGen
      asset = IssueTransaction(
        TxVersion.V2,
        master.publicKey,
        "Asset#1".utf8Bytes,
        Array.emptyByteArray,
        quantity,
        8,
        reissuable = false,
        Some(assetBanned),
        enoughFee,
        ts
      ).signWith(master.privateKey)
      contractGen = paymentContractGen(a.toAddress, am, List(IssuedAsset(asset.id()))) _
      r <- preconditionsAndSetContract(contractGen, masterGen = Gen.oneOf(Seq(master)), feeGen = ciFee(1))
    } yield (a, am, r._1, r._2, r._3, asset, master)) {
      case (_, _, genesis, setScript, ci, asset, _) =>
        assertDiffEiTraced(Seq(TestBlock.create(genesis ++ Seq(asset, setScript))), TestBlock.create(Seq(ci)), fs) { blockDiffEi =>
          blockDiffEi.resultE should produce("Transaction is not allowed by script")
        }
    }
  }

  property("invoking contract disable by one of payment smart asset with trace") {
    forAll(for {
      a <- accountGen
      quantity = 1000000
      am     <- Gen.choose[Long](1L, quantity)
      master <- accountGen
      ts     <- timestampGen
      asset1 = IssueTransaction(
        TxVersion.V2,
        master.publicKey,
        "Asset#1".utf8Bytes,
        Array.emptyByteArray,
        quantity,
        8,
        reissuable = false,
        Some(assetAllowed),
        enoughFee,
        ts
      ).signWith(master.privateKey)
      asset2 = IssueTransaction(
        TxVersion.V2,
        master.publicKey,
        "Asset#2".utf8Bytes,
        Array.emptyByteArray,
        quantity,
        8,
        reissuable = false,
        Some(assetBanned),
        enoughFee,
        ts
      ).signWith(master.privateKey)
      contractGen = paymentContractGen(a.toAddress, am, List(IssuedAsset(asset1.id()), IssuedAsset(asset2.id()))) _
      r <- preconditionsAndSetContract(contractGen, masterGen = Gen.oneOf(Seq(master)), feeGen = ciFee(2))
    } yield (a, am, r._1, r._2, r._3, asset1, asset2, master)) {
      case (_, _, genesis, setScript, ci, asset1, asset2, _) =>
        assertDiffEiTraced(Seq(TestBlock.create(genesis ++ Seq(asset1, asset2, setScript))), TestBlock.create(Seq(ci)), fs) { blockDiffEi =>
          blockDiffEi.resultE should produce("Transaction is not allowed by script")
          inside(blockDiffEi.trace) {
            case List(
<<<<<<< HEAD
                InvokeScriptTrace(_, dAppAddress, functionCall, Right(ScriptResultV3(_, transfers)), _),
=======
                InvokeScriptTrace(dAppAddress, functionCall, Right(ScriptResultV3(_, transfers, 3995)), _),
>>>>>>> 8ff7a57e
                AssetVerifierTrace(allowedAssetId, None, _),
                AssetVerifierTrace(bannedAssetId, Some(_: FailedTransactionError), _)
                ) =>
              dAppAddress shouldBe ci.dAppAddressOrAlias
              functionCall shouldBe ci.funcCall

              allowedAssetId shouldBe asset1.id()
              bannedAssetId shouldBe asset2.id()

              transfers.flatMap(_.assetId.toList) shouldBe List(allowedAssetId, bannedAssetId)
          }
        }
    }
  }

  property("trace not contains attached asset script invocation result when transferring asset script produce error") {
    forAll(for {
      a       <- accountGen
      am      <- smallFeeGen
      invoker <- accountGen
      ts      <- timestampGen

      attachedAsset = IssueTransaction(
        TxVersion.V2,
        invoker.publicKey,
        "Asset#1".utf8Bytes,
        Array.emptyByteArray,
        1000000,
        8,
        reissuable = false,
        Some(assetAllowed),
        enoughFee,
        ts
      ).signWith(invoker.privateKey)

      transferringAsset = IssueTransaction(
        TxVersion.V2,
        invoker.publicKey,
        "Asset#2".utf8Bytes,
        Array.emptyByteArray,
        1000000,
        8,
        reissuable = false,
        Some(throwingAsset),
        enoughFee,
        ts
      ).signWith(invoker.privateKey)

      r <- preconditionsAndSetContract(
        paymentContractGen(a.toAddress, am, List(IssuedAsset(transferringAsset.id()))),
        invokerGen = Gen.oneOf(Seq(invoker)),
        payment = Some(Payment(1, IssuedAsset(attachedAsset.id()))),
        feeGen = ciFee(2)
      )
    } yield (a, am, r._1, r._2, r._3, transferringAsset, attachedAsset, invoker)) {
      case (_, _, genesis, setScript, ci, transferringAsset, attachedAsset, _) =>
        assertDiffEiTraced(
          Seq(TestBlock.create(genesis ++ Seq(transferringAsset, attachedAsset, setScript))),
          TestBlock.create(Seq(ci)),
          fs
        ) { blockDiffEi =>
          blockDiffEi.resultE should produce("TransactionValidationError")
          inside(blockDiffEi.trace) {
            case List(
<<<<<<< HEAD
                InvokeScriptTrace(_, _, _, Right(ScriptResultV3(_, transfers)), _),
=======
                InvokeScriptTrace(_, _, Right(ScriptResultV3(_, transfers, 3997)), _),
>>>>>>> 8ff7a57e
                AssetVerifierTrace(transferringAssetId, Some(_), _)
                ) =>
              transferringAssetId shouldBe transferringAsset.id()
              transfers.head.assetId.get shouldBe transferringAsset.id()
          }
        }
    }
  }

  property("Contract payment should be positive") {
    forAll(for {
      a <- accountGen
      quantity = 1000000
      am     <- Gen.choose[Long](1L, quantity)
      master <- accountGen
      ts     <- timestampGen
      asset = IssueTransaction(
        TxVersion.V2,
        master.publicKey,
        "Asset#1" utf8Bytes,
        Array.emptyByteArray,
        quantity,
        8,
        reissuable = false,
        Some(assetAllowed),
        enoughFee,
        ts
      ).signWith(master.privateKey)
      contractGen = paymentContractGen(a.toAddress, -1, List(IssuedAsset(asset.id()))) _
      r <- preconditionsAndSetContract(contractGen, masterGen = Gen.oneOf(Seq(master)), feeGen = ciFee(1))
    } yield (a, am, r._1, r._2, r._3, asset, master, ts)) {
      case (acc, _, genesis, setScript, ci, asset, master, ts) =>
        val t =
          TransferTransaction
            .selfSigned(2.toByte, master, acc.toAddress, IssuedAsset(asset.id()), asset.quantity / 10, Waves, enoughFee, ByteStr.empty, ts)
            .explicitGet()
        assertDiffEi(Seq(TestBlock.create(genesis ++ Seq(asset, t, setScript))), TestBlock.create(Seq(ci)), fs) { blockDiffEi =>
          blockDiffEi should produce("Negative amount")
        }
    }
  }

  property("payment should be positive") {
    forAll(for {
      invoker     <- accountGen
      master      <- accountGen
      ts          <- timestampGen
      arg         <- genBoundedStringBytes(1, 32)
      funcBinding <- validAliasStringGen
      fee         <- ciFee(1)
      fc = Terms.FUNCTION_CALL(FunctionHeader.User(funcBinding), List(CONST_BYTESTR(ByteStr(arg)).explicitGet()))
      ci = InvokeScriptTransaction.selfSigned(1.toByte, invoker, master.toAddress, Some(fc), Seq(Payment(-1, Waves)), fee, Waves, InvokeScriptTransaction.DefaultExtraFeePerStep, ts)
    } yield ci) { _ should produce("NonPositiveAmount") }
  }

  property("smart asset payment require extra fee") {
    forAll(for {
      a <- accountGen
      quantity = 1000000
      am     <- Gen.choose[Long](1L, quantity)
      master <- accountGen
      ts     <- timestampGen
      asset = IssueTransaction(
        TxVersion.V2,
        master.publicKey,
        "Asset#1".utf8Bytes,
        Array.emptyByteArray,
        quantity,
        8,
        reissuable = false,
        Some(assetBanned),
        enoughFee,
        ts
      ).signWith(master.privateKey)
      contractGen = paymentContractGen(a.toAddress, am, List(IssuedAsset(asset.id()))) _
      r <- preconditionsAndSetContract(contractGen, masterGen = Gen.oneOf(Seq(master)), feeGen = ciFee(0))
    } yield (a, am, r._1, r._2, r._3, asset, master)) {
      case (acc, amount, genesis, setScript, ci, asset, master) =>
        assertDiffEi(Seq(TestBlock.create(genesis ++ Seq(asset, setScript))), TestBlock.create(Seq(ci)), fs) { blockDiffEi =>
          blockDiffEi should produce("does not exceed minimal value")
        }
    }
  }

  property("contract with payment of smart asset require extra fee") {
    forAll(for {
      a  <- accountGen
      am <- smallFeeGen
      contractGen = paymentContractGen(a.toAddress, am) _
      invoker <- accountGen
      ts      <- timestampGen
      asset = IssueTransaction(
        TxVersion.V2,
        invoker.publicKey,
        "Asset#1".utf8Bytes,
        Array.emptyByteArray,
        1000000,
        8,
        reissuable = false,
        Some(assetAllowed),
        enoughFee,
        ts
      ).signWith(invoker.privateKey)
      r <- preconditionsAndSetContract(
        contractGen,
        invokerGen = Gen.oneOf(Seq(invoker)),
        payment = Some(Payment(1, IssuedAsset(asset.id()))),
        feeGen = ciFee(0)
      )
    } yield (a, am, r._1, r._2, r._3, asset, invoker)) {
      case (_, _, genesis, setScript, ci, asset, _) =>
        assertDiffEi(Seq(TestBlock.create(genesis ++ Seq(asset, setScript))), TestBlock.create(Seq(ci)), fs) { blockDiffEi =>
          blockDiffEi should produce("does not exceed minimal value")
        }
    }
  }

  property("can't overflow payment + fee") {
    forAll(for {
      a  <- accountGen
      am <- smallFeeGen
      contractGen = paymentContractGen(a.toAddress, am) _
      invoker <- accountGen
      r <- preconditionsAndSetContract(
        contractGen,
        invokerGen = Gen.oneOf(Seq(invoker)),
        payment = Some(Payment(Long.MaxValue, Waves)),
        feeGen = ciFee(1)
      )
    } yield (r._1, r._2, r._3)) {
      case (genesis, setScript, ci) =>
        assertDiffEi(Seq(TestBlock.create(genesis ++ Seq(setScript))), TestBlock.create(Seq(ci)), fs) {
          _ should produce("Attempt to transfer unavailable funds")
        }
    }
  }

  property("can't overflow sum of payment in contract") {
    forAll(for {
      a  <- accountGen
      am <- smallFeeGen
      contractGen = paymentContractGen(a.toAddress, Long.MaxValue / 2 + 2, List.fill(4)(Waves)) _
      invoker <- accountGen
      ts      <- timestampGen
      r       <- preconditionsAndSetContract(contractGen, invokerGen = Gen.oneOf(Seq(invoker)), payment = Some(Payment(1, Waves)), feeGen = ciFee(1))
    } yield (r._1, r._2, r._3)) {
      case (genesis, setScript, ci) =>
        assertDiffEi(Seq(TestBlock.create(genesis ++ Seq(setScript))), TestBlock.create(Seq(ci)), fs) {
          _ should produce("Attempt to transfer unavailable funds")
        }
    }
  }

  property("invoking contract with sponsored fee") {
    forAll(for {
      a  <- accountGen
      am <- smallFeeGen
      contractGen = paymentContractGen(a.toAddress, am) _
      r  <- preconditionsAndSetContract(contractGen, sponsored = true)
      ts <- timestampGen
    } yield (ts, a, am, r._1, r._2, r._3, r._4, r._5, r._6)) {
      case (ts, acc, amount, genesis, setScript, ci, master, sponsoredAsset, setSponsorship) =>
        val t =
          TransferTransaction
            .selfSigned(
              2.toByte,
              master,
              ci.sender.toAddress,
              IssuedAsset(sponsoredAsset.id()),
              sponsoredAsset.quantity / 10,
              Waves,
              enoughFee,
              ByteStr.empty,
              ts
            )
            .explicitGet()
        assertDiffAndState(
          Seq(TestBlock.create(genesis ++ Seq[Transaction](sponsoredAsset, t, setSponsorship, setScript))),
          TestBlock.create(Seq(ci), Block.ProtoBlockVersion),
          fs
        ) {
          case (blockDiff, newState) =>
            blockDiff.scriptsRun shouldBe 1
            newState.balance(acc.toAddress, Waves) shouldBe amount
            newState.balance(ci.sender.toAddress, IssuedAsset(sponsoredAsset.id())) shouldBe (sponsoredAsset.quantity / 10 - ci.fee)
            newState.balance(master.toAddress, IssuedAsset(sponsoredAsset.id())) shouldBe (sponsoredAsset.quantity - sponsoredAsset.quantity / 10 + ci.fee)
        }
    }
  }

  property("argument passed to callable function has wrong type") {
    forAll(for {
      r <- simplePreconditionsAndSetContract(invocationParamsCount = 2)
    } yield (r._1, r._2, r._3)) {
      case (genesis, setScript, ci) =>
        assertDiffEi(Seq(TestBlock.create(genesis ++ Seq(setScript))), TestBlock.create(Seq(ci)), fs) {
          _ should produce("Can't apply (CONST_BOOLEAN) to 'parseInt(str: String)'")
        }
    }
  }

  property("can't write more than 100 entries") {
    forAll(for {
      r <- preconditionsAndSetContract(s => writeSet(s, ContractLimits.MaxWriteSetSize + 1))
    } yield (r._1, r._2, r._3)) {
      case (genesis, setScript, ci) =>
        assertDiffEi(Seq(TestBlock.create(genesis ++ Seq(setScript))), TestBlock.create(Seq(ci)), fs) {
          _ should produce("can't contain more than")
        }
    }
  }

  property("can write 100 entries") {
    forAll(for {
      r <- preconditionsAndSetContract(s => writeSet(s, ContractLimits.MaxWriteSetSize))
    } yield (r._1, r._2, r._3)) {
      case (genesis, setScript, ci) =>
        assertDiffEi(Seq(TestBlock.create(genesis ++ Seq(setScript))), TestBlock.create(Seq(ci)), fs) {
          _.explicitGet()
        }
    }
  }

  property("can't write entry with key size greater than limit") {
    forAll(for {
      version <- Gen.oneOf(V3, V4)
      r <- preconditionsAndSetContract(
        s => writeSetWithKeyLength(s, ContractLimits.MaxKeySizeInBytesByVersion(version) + 1, version),
        version = version
      )
    } yield (r._1, r._2, r._3, version)) {
      case (genesis, setScript, ci, version) =>
        val settings =
          if (version == V3) fs
          else fs.copy(preActivatedFeatures = fs.preActivatedFeatures + (BlockchainFeatures.BlockV5.id -> 0))

        assertDiffEi(Seq(TestBlock.create(genesis ++ Seq(setScript))), TestBlock.create(Seq(ci)), settings) {
          _ should produce(
            s"Data entry key size = ${ContractLimits.MaxKeySizeInBytesByVersion(version) + 1} bytes " +
              s"must be less than ${ContractLimits.MaxKeySizeInBytesByVersion(version)}"
          )
        }
    }
  }

  property("can write entry with key size equals limit") {
    forAll(for {
      version <- Gen.oneOf(V3, V4)
      r       <- preconditionsAndSetContract(s => writeSetWithKeyLength(s, ContractLimits.MaxKeySizeInBytesByVersion(version), version), version = version)
    } yield (r._1, r._2, r._3, version)) {
      case (genesis, setScript, ci, version) =>
        val settings =
          if (version == V3) fs
          else fs.copy(preActivatedFeatures = fs.preActivatedFeatures + (BlockchainFeatures.BlockV5.id -> 0))

        assertDiffEi(Seq(TestBlock.create(genesis ++ Seq(setScript))), TestBlock.create(Seq(ci)), settings) {
          _.explicitGet()
        }
    }
  }

  property("can't write entry with empty key from V4") {
    forAll(for {
      version <- Gen.oneOf(DirectiveDictionary[StdLibVersion].all.filter(_ >= V3))
      r <- preconditionsAndSetContract(
        s => writeSetWithKeyLength(s, length = 0, version = version),
        version = version
      )
    } yield (r._1, r._2, r._3, version)) {
      case (genesis, setScript, ci, version) =>
        val settings =
          version match {
            case V3 => fs
            case V4 => fs.copy(preActivatedFeatures = fs.preActivatedFeatures + (BlockchainFeatures.BlockV5.id -> 0))
            case V5 => fs.copy(preActivatedFeatures = fs.preActivatedFeatures + (BlockchainFeatures.BlockV5.id -> 0) + (BlockchainFeatures.ContinuationTransaction.id -> 0))
            case v  => throw new TestFailedException(s"Unexpected $v", 0)
          }

        assertDiffEi(Seq(TestBlock.create(genesis ++ Seq(setScript))), TestBlock.create(Seq(ci)), settings) {
          if (version == V3)
            _ shouldBe Symbol("right")
          else
            _ should produce("Data entry key should not be empty")
        }
    }
  }

  property("Function call args count should be equal @Callable func one") {
    forAll(for {
      invocationArgsCount <- Gen.oneOf(0, 3)
      r                   <- simplePreconditionsAndSetContract(invocationParamsCount = invocationArgsCount)
    } yield (r._1, r._2, r._3, invocationArgsCount)) {
      case (genesis, setScript, ci, count) =>
        assertDiffEi(Seq(TestBlock.create(genesis ++ Seq(setScript))), TestBlock.create(Seq(ci)), fs) {
          _ should produce(s"takes 2 args but $count were(was) given")
        }
    }
  }

  property("dApp multisig verify") {
    def multiSigCheckDApp(proofs: Int): DApp = {
      val expr = {
        val script =
          s"""
             |
             | {-# STDLIB_VERSION 3       #-}
             | {-# CONTENT_TYPE   DAPP    #-}
             | {-# SCRIPT_TYPE    ACCOUNT #-}
             |
             | @Verifier(tx)
             | func verify() = {
             |   ${0 until proofs map (i => s"sigVerify(tx.bodyBytes, tx.proofs[$i], tx.senderPublicKey)") mkString "&&"}
             | }
             |
        """.stripMargin
        Parser.parseContract(script).get.value
      }

      compileContractFromExpr(expr)
    }

    forAll(for {
      proofsCount <- Gen.choose(2, 9)
      r           <- preconditionsAndSetContractWithVerifier(multiSigCheckDApp(proofsCount), writeSetWithKeyLength(_))
    } yield (r._1, r._2, r._3, r._4, proofsCount)) {
      case (genesis, setVerifier, setContract, ci, proofsCount) =>
        val proof         = ci.proofs
        val multiSigProof = ci.proofs.copy(proofs = List.fill(proofsCount)(proof.proofs.head))
        val multiSigCi    = ci.copy(1.toByte, proofs = multiSigProof)

        assertDiffEi(
          Seq(TestBlock.create(genesis ++ Seq(setVerifier, setContract))),
          TestBlock.create(Seq(multiSigCi)),
          fs
        ) {
          _.explicitGet()
        }
    }
  }

  property("Default function invocation should produce error if contract default function has arguments") {
    forAll(for {
      a             <- accountGen
      am            <- smallFeeGen
      senderBinging <- validAliasStringGen
      argBinding    <- validAliasStringGen
      contractGen   <- Gen.const((someStr: String) => Gen.const(paymentContract(senderBinging, argBinding, "default", a.toAddress, am, List(Waves))))
      r             <- preconditionsAndSetContract(contractGen, accountGen, accountGen, None, ciFee(0), sponsored = false, isCIDefaultFunc = true)
    } yield (a, am, r._1, r._2, r._3)) {
      case (_, _, genesis, setScript, ci) =>
        assertDiffEi(Seq(TestBlock.create(genesis ++ Seq(setScript))), TestBlock.create(Seq(ci)), fs) {
          _ should produce(s"takes 1 args but 0 were(was) given")
        }
    }
  }

  property("Default function invocation should produce error if contract does't have default function") {
    forAll(for {
      a             <- accountGen
      am            <- smallFeeGen
      senderBinging <- validAliasStringGen
      argBinding    <- validAliasStringGen
      contractGen   <- Gen.const((someStr: String) => Gen.const(paymentContract(senderBinging, argBinding, "undefault", a.toAddress, am, List(Waves))))
      r             <- preconditionsAndSetContract(contractGen, accountGen, accountGen, None, ciFee(0), sponsored = false, isCIDefaultFunc = true)
    } yield (a, am, r._1, r._2, r._3)) {
      case (_, _, genesis, setScript, ci) =>
        assertDiffEi(Seq(TestBlock.create(genesis ++ Seq(setScript))), TestBlock.create(Seq(ci)), fs) {
          _ should produce("Cannot find callable function `default`, address = ")
        }
    }
  }

  property("self-payment and self-transfer V3") {
    forAll(for {
      acc <- accountGen
      am  <- smallFeeGen
      contractGen = paymentContractGen(acc.toAddress, am, assets = List(Waves)) _
      r <- preconditionsAndSetContract(
        contractGen,
        invokerGen = Gen.const(acc),
        masterGen = Gen.const(acc),
        payment = Some(Payment(1, Waves)),
        feeGen = ciFee(1)
      )
    } yield (r._1, r._2, r._3)) {
      case (genesis, setScript, ci) =>
        val features = fs.copy(preActivatedFeatures = fs.preActivatedFeatures + (BlockchainFeatures.BlockV5.id -> 0))
        assertDiffEi(Seq(TestBlock.create(Seq(genesis.head, setScript))), TestBlock.create(Seq(ci)), features) {
          _.explicitGet()
        }
    }
  }

  property("self-payment V4") {
    forAll(for {
      acc <- accountGen
      am  <- smallFeeGen
      contractGen = paymentContractGen(acc.toAddress, am, assets = Nil, version = V4) _
      r <- preconditionsAndSetContract(
        contractGen,
        invokerGen = Gen.const(acc),
        masterGen = Gen.const(acc),
        payment = Some(Payment(1, Waves)),
        feeGen = ciFee(1),
        version = V4
      )
    } yield (r._1, r._2, r._3)) {
      case (genesis, setScript, ci) =>
        val features = fs.copy(preActivatedFeatures = fs.preActivatedFeatures + (BlockchainFeatures.BlockV5.id -> 0))
        assertDiffEi(Seq(TestBlock.create(Seq(genesis.head, setScript))), TestBlock.create(Seq(ci)), features) {
          _ should produce("DApp self-payment is forbidden since V4")
        }
    }
  }

  property("self-transfer V4") {
    forAll(for {
      acc <- accountGen
      am  <- smallFeeGen
      contractGen = paymentContractGen(acc.toAddress, am, assets = List(Waves), version = V4) _
      r <- preconditionsAndSetContract(
        contractGen,
        invokerGen = Gen.const(acc),
        masterGen = Gen.const(acc),
        payment = None,
        feeGen = ciFee(1),
        version = V4
      )
    } yield (r._1, r._2, r._3)) {
      case (genesis, setScript, ci) =>
        val features = fs.copy(preActivatedFeatures = fs.preActivatedFeatures + (BlockchainFeatures.BlockV5.id -> 0))
        assertDiffEi(Seq(TestBlock.create(Seq(genesis.head, setScript))), TestBlock.create(Seq(ci)), features) {
          _ should produce("DApp self-transfer is forbidden since V4")
        }
    }
  }

  property("transferring asset this value") {
    forAll(for {
      a <- accountGen
      quantity = 1000000
      am     <- Gen.choose[Long](1L, quantity)
      master <- accountGen
      ts     <- timestampGen
      asset = IssueTransaction(
        TxVersion.V2,
        master.publicKey,
        "Asset#1".utf8Bytes,
        Array.emptyByteArray,
        quantity,
        8,
        reissuable = false,
        Some(assetUsingThis),
        enoughFee,
        ts
      ).signWith(master.privateKey)
      contractGen = paymentContractGen(a.toAddress, am, List(IssuedAsset(asset.id()))) _
      r <- preconditionsAndSetContract(contractGen, masterGen = Gen.oneOf(Seq(master)), feeGen = ciFee(1))
    } yield (a, am, r._1, r._2, r._3, asset, master)) {
      case (acc, amount, genesis, setScript, ci, asset, master) =>
        val features = fs.copy(
          preActivatedFeatures = fs.preActivatedFeatures + (BlockchainFeatures.BlockV5.id -> 0)
        )
        assertDiffAndState(Seq(TestBlock.create(genesis ++ Seq(setScript))), TestBlock.create(Seq(asset, ci), Block.ProtoBlockVersion), features) {
          case (blockDiff, newState) =>
            blockDiff.scriptsRun shouldBe 3
            newState.balance(master.toAddress, IssuedAsset(asset.id())) shouldBe (asset.quantity - amount)
            newState.balance(acc.toAddress, IssuedAsset(asset.id())) shouldBe amount
        }
    }
  }

  private def issueContract(funcName: String): DApp = {
    val expr = {
      val script =
        s"""
           |{-# STDLIB_VERSION 4 #-}
           |{-# CONTENT_TYPE DAPP #-}
           |{-#SCRIPT_TYPE ACCOUNT#-}
           |
           |@Callable(i)
           |func $funcName() = [Issue("InvokeAsset", "InvokeDesc", 100, 0, true, unit, 0)]
           |""".stripMargin
      Parser.parseContract(script).get.value
    }

    compileContractFromExpr(expr, V4)
  }

  private def throwContract(funcName: String): DApp = {
    val expr = {
      val script =
        s"""
           |{-# STDLIB_VERSION 4 #-}
           |{-# CONTENT_TYPE DAPP #-}
           |{-#SCRIPT_TYPE ACCOUNT#-}
           |
           |@Callable(i)
           |func $funcName() = {
           |  let check = ${"sigVerify(base58'', base58'', base58'') ||" * 10} true
           |  if (check)
           |    then throw("bad news")
           |    else throw("bad news")
           |}
           |""".stripMargin
      Parser.parseContract(script).get.value
    }
    compileContractFromExpr(expr, V4)
  }

  property("issuing asset with existed id should produce error") {
    val uniqueAssetIdScenario =
      for {
        master  <- accountGen
        invoker <- accountGen
        ts      <- timestampGen

        assetTx     <- issueGen
        fee         <- ciFee(nonNftIssue = 1)
        funcBinding <- funcNameGen
        contract = issueContract(funcBinding)
        script   = ContractScript(V4, contract)

        fc = Terms.FUNCTION_CALL(FunctionHeader.User(funcBinding), List.empty)
        invokeTx = InvokeScriptTransaction
          .selfSigned(TxVersion.V2, invoker, master.toAddress, Some(fc), Seq(), fee, Waves, InvokeScriptTransaction.DefaultExtraFeePerStep, ts + 3)
          .explicitGet()
      } yield (assetTx, invokeTx, master, script, funcBinding)

    val blockchain: Blockchain = mock[Blockchain]
    forAll(uniqueAssetIdScenario) {
      case (asset, invoke, master, script, funcBinding) =>
        (() => blockchain.settings)
          .expects()
          .returning(TestSettings.Default.blockchainSettings)
          .anyNumberOfTimes()
        (blockchain.assetScript _).expects(*).returning(None)
        (blockchain.accountScript _)
          .expects(master.toAddress)
          .returning(Some(AccountScriptInfo(master.publicKey, script.explicitGet(), 10L, Map(1 -> Map(funcBinding -> 10L)))))
          .anyNumberOfTimes()
        (blockchain.accountScript _).expects(invoke.sender.toAddress).returning(None).anyNumberOfTimes()
        (blockchain.hasAccountScript _).expects(invoke.sender.toAddress).returning(false).anyNumberOfTimes()
        (() => blockchain.activatedFeatures)
          .expects()
          .returning(Map(BlockchainFeatures.Ride4DApps.id -> 0))
          .anyNumberOfTimes()
        (() => blockchain.height).expects().returning(1).anyNumberOfTimes()
        (blockchain.blockHeader _)
          .expects(*)
          .returning(
            Some(
              SignedBlockHeader(
                BlockHeader(1, 1, ByteStr.empty, 1, ByteStr.empty, PublicKey(new Array[Byte](32)), Seq(), 1, ByteStr.empty),
                ByteStr.empty
              )
            )
          )
          .anyNumberOfTimes()
        (blockchain.blockHeader _)
          .expects(*)
          .returning(
            Some(
              SignedBlockHeader(BlockHeader(1, 1, ByteStr.empty, 1, ByteStr.empty, PublicKey(new Array[Byte](32)), Seq(), 1, ByteStr.empty), ByteStr.empty)
            )
          )
          .anyNumberOfTimes()
        (blockchain.assetDescription _)
          .expects(*)
          .returning(
            Some(AssetDescription(asset.id(), master.publicKey, ByteString.EMPTY, ByteString.EMPTY, 1, false, BigInt(1), Height(1), None, 0L, false))
          )
        InvokeScriptTransactionDiff
          .apply(blockchain, invoke.timestamp, limitedExecution = false)(invoke)
          .resultE should produce("is already issued")
    }
  }

  def reissueContract(funcName: String, asset: ByteStr): DApp = {
    val expr = {
      val script =
        s"""
           |{-# STDLIB_VERSION 4 #-}
           |{-# CONTENT_TYPE DAPP #-}
           |{-#SCRIPT_TYPE ACCOUNT#-}
           |
           |@Callable(i)
           |func $funcName() = [Reissue(base58'$asset', 1, false), Reissue(base58'$asset', 4, true)]
           |""".stripMargin
      Parser.parseContract(script).get.value
    }

    compileContractFromExpr(expr, V4)
  }
  val reissueAssetIdScenario =
    for {
      master  <- accountGen
      invoker <- accountGen
      ts      <- timestampGen
      genesis1Tx = GenesisTransaction.create(master.toAddress, ENOUGH_AMT, ts).explicitGet()
      genesis2Tx = GenesisTransaction.create(invoker.toAddress, ENOUGH_AMT, ts).explicitGet()
      assetTx     <- issueV2TransactionGen(master, None, reissuableParam = Some(true))
      fee         <- ciFee()
      funcBinding <- funcNameGen
      contract    = reissueContract(funcBinding, assetTx.id())
      script      = ContractScript(V4, contract)
      setScriptTx = SetScriptTransaction.selfSigned(1.toByte, master, script.toOption, fee, ts + 2).explicitGet()
      fc          = Terms.FUNCTION_CALL(FunctionHeader.User(funcBinding), List.empty)
      invokeTx = InvokeScriptTransaction
        .selfSigned(TxVersion.V2, invoker, master.toAddress, Some(fc), Seq(), fee, Waves, InvokeScriptTransaction.DefaultExtraFeePerStep, ts + 3)
        .explicitGet()
    } yield (invokeTx, Seq(genesis1Tx, genesis2Tx, assetTx, setScriptTx))

  property("Reissuing unreissued asset should produce error") {
    forAll(reissueAssetIdScenario) {
      case (invoke, genesisTxs) =>
        tempDb { _ =>
          val features = fs.copy(
            preActivatedFeatures = fs.preActivatedFeatures + (BlockchainFeatures.BlockV5.id -> 0)
          )

          assertDiffEi(Seq(TestBlock.create(genesisTxs)), TestBlock.create(Seq(invoke), Block.ProtoBlockVersion), features) { ei =>
            ei should produce("Asset is not reissuable")
          }
        }
    }
  }

  private def transferIssueContract(funcName: String): DApp = {
    val expr = {
      val script =
        s"""
           |{-# STDLIB_VERSION 4 #-}
           |{-# CONTENT_TYPE DAPP #-}
           |{-#SCRIPT_TYPE ACCOUNT#-}
           |
           |@Callable(i)
           |func $funcName() = {
           | let v = Issue("InvokeAsset", "InvokeDesc", 100, 0, true, unit, 0)
           | [v, ScriptTransfer(i.caller, 1, v.calculateAssetId())]
           |}
           |""".stripMargin
      Parser.parseContract(script).get.value
    }

    compileContractFromExpr(expr, V4)
  }

  private val transferAssetIdScenario =
    for {
      master  <- accountGen
      invoker <- accountGen
      ts      <- timestampGen
      genesis1Tx = GenesisTransaction.create(master.toAddress, ENOUGH_AMT, ts).explicitGet()
      genesis2Tx = GenesisTransaction.create(invoker.toAddress, ENOUGH_AMT, ts).explicitGet()
      fee         <- ciFee(nonNftIssue = 1)
      funcBinding <- funcNameGen
      contract    = transferIssueContract(funcBinding)
      script      = ContractScript(V4, contract)
      setScriptTx = SetScriptTransaction.selfSigned(1.toByte, master, script.toOption, fee, ts + 2).explicitGet()
      fc          = Terms.FUNCTION_CALL(FunctionHeader.User(funcBinding), List.empty)
      invokeTx = InvokeScriptTransaction
        .selfSigned(TxVersion.V2, invoker, master.toAddress, Some(fc), Seq(), fee, Waves, InvokeScriptTransaction.DefaultExtraFeePerStep, ts + 3)
        .explicitGet()
    } yield (invokeTx, Seq(genesis1Tx, genesis2Tx, setScriptTx))

  property("issued asset can be transfered") {
    forAll(transferAssetIdScenario) {
      case (invoke, genesisTxs) =>
        tempDb { _ =>
          val features = fs.copy(
            preActivatedFeatures = fs.preActivatedFeatures + (BlockchainFeatures.BlockV5.id -> 0)
          )

          assertDiffEi(Seq(TestBlock.create(genesisTxs)), TestBlock.create(Seq(invoke), Block.ProtoBlockVersion), features) { ei =>
            ei.explicitGet()
          }
        }
    }
  }

  private def transferNonIssueContract(funcName: String): DApp = {
    val expr = {
      val script =
        s"""
           |{-# STDLIB_VERSION 4 #-}
           |{-# CONTENT_TYPE DAPP #-}
           |{-#SCRIPT_TYPE ACCOUNT#-}
           |
           |@Callable(i)
           |func $funcName() = {
           | let v = Issue("InvokeAsset", "InvokeDesc", 100, 0, true, unit, 0)
           | [ScriptTransfer(i.caller, 1, v.calculateAssetId())]
           |}
           |""".stripMargin
      Parser.parseContract(script).get.value
    }

    compileContractFromExpr(expr, V4)
  }

  private val transferNonAssetIdScenario =
    for {
      master  <- accountGen
      invoker <- accountGen
      ts      <- timestampGen
      genesis1Tx = GenesisTransaction.create(master.toAddress, ENOUGH_AMT, ts).explicitGet()
      genesis2Tx = GenesisTransaction.create(invoker.toAddress, ENOUGH_AMT, ts).explicitGet()
      fee         <- ciFee()
      funcBinding <- funcNameGen
      contract    = transferNonIssueContract(funcBinding)
      script      = ContractScript(V4, contract)
      setScriptTx = SetScriptTransaction.selfSigned(1.toByte, master, script.toOption, fee, ts + 2).explicitGet()
      fc          = Terms.FUNCTION_CALL(FunctionHeader.User(funcBinding), List.empty)
      invokeTx = InvokeScriptTransaction
        .selfSigned(TxVersion.V2, invoker, master.toAddress, Some(fc), Seq(), fee, Waves, InvokeScriptTransaction.DefaultExtraFeePerStep, ts + 3)
        .explicitGet()
    } yield (invokeTx, Seq(genesis1Tx, genesis2Tx, setScriptTx))

  property("nonissued asset cann't be transfered") {
    forAll(transferNonAssetIdScenario) {
      case (invoke, genesisTxs) =>
        tempDb { _ =>
          val features = fs.copy(
            preActivatedFeatures = fs.preActivatedFeatures + (BlockchainFeatures.BlockV5.id -> 0)
          )

          assertDiffEi(Seq(TestBlock.create(genesisTxs)), TestBlock.create(Seq(invoke), Block.ProtoBlockVersion), features) { ei =>
            ei should produce("negative asset balance")
          }
        }
    }
  }

  private def doubleIssueContract(funcName: String): DApp = {
    val expr = {
      val script =
        s"""
           |{-# STDLIB_VERSION 4 #-}
           |{-# CONTENT_TYPE DAPP #-}
           |{-#SCRIPT_TYPE ACCOUNT#-}
           |
           |@Callable(i)
           |func $funcName() = {
           | let v = Issue("InvokeAsset", "InvokeDesc", 100, 0, true, unit, 0)
           | [v, v]
           |}
           |""".stripMargin
      Parser.parseContract(script).get.value
    }

    compileContractFromExpr(expr, V4)
  }

  private val doubleAssetIdScenario =
    for {
      master  <- accountGen
      invoker <- accountGen
      ts      <- timestampGen
      genesis1Tx = GenesisTransaction.create(master.toAddress, ENOUGH_AMT, ts).explicitGet()
      genesis2Tx = GenesisTransaction.create(invoker.toAddress, ENOUGH_AMT, ts).explicitGet()
      fee         <- ciFee(nonNftIssue = 2)
      funcBinding <- funcNameGen
      contract    = doubleIssueContract(funcBinding)
      script      = ContractScript(V4, contract)
      setScriptTx = SetScriptTransaction.selfSigned(1.toByte, master, script.toOption, fee, ts + 2).explicitGet()
      fc          = Terms.FUNCTION_CALL(FunctionHeader.User(funcBinding), List.empty)
      invokeTx = InvokeScriptTransaction
        .selfSigned(TxVersion.V2, invoker, master.toAddress, Some(fc), Seq(), fee, Waves, InvokeScriptTransaction.DefaultExtraFeePerStep, ts + 3)
        .explicitGet()
    } yield (invokeTx, Seq(genesis1Tx, genesis2Tx, setScriptTx))

  property("duplicate issuing asset should produce diff error") {
    forAll(doubleAssetIdScenario) {
      case (invoke, genesisTxs) =>
        tempDb { _ =>
          val features = fs.copy(
            preActivatedFeatures = fs.preActivatedFeatures + (BlockchainFeatures.BlockV5.id -> 0)
          )
          assertDiffEi(Seq(TestBlock.create(genesisTxs)), TestBlock.create(Seq(invoke), Block.ProtoBlockVersion), features) { ei =>
            inside(ei) {
              case Right(diff) => diff.scriptResults(invoke.id()).error.get.text should include("is already issued")
            }
          }
        }
    }
  }

  property("correctly counts sponsored fee") {
    forAll(for {
      (genesis, setScript, invoke, _, issue, sponsorFee) <- preconditionsAndSetContract(s => writeSet(s, 1), sponsored = true, selfSend = true)
    } yield (genesis, setScript, issue, sponsorFee, invoke)) {
      case (genesis, setScript, issue, sponsorFee, invoke) =>
        assertDiffEi(Seq(TestBlock.create(genesis ++ Seq(issue, sponsorFee, setScript))), TestBlock.create(Seq(invoke)), fsWithV5) { diff =>
          invoke.feeAssetId shouldBe sponsorFee.asset
          invoke.dAppAddressOrAlias shouldBe invoke.sender.toAddress

          val dv           = diff.explicitGet()
          val senderChange = dv.portfolios(invoke.sender.toAddress).balanceOf(sponsorFee.asset)
          senderChange shouldBe 0L
        }
    }
  }

  property(s"accepts failed transactions after ${BlockchainFeatures.BlockV5} activation") {
    def failInvariant(funcBinding: String, sponsorTx: SponsorFeeTransaction, issueTx: IssueTransaction): Gen[(TxAmount, Asset, DApp, List[EXPR])] = {
      val feeInWaves = FeeConstants(InvokeScriptTransaction.typeId) * FeeValidation.FeeUnit
      val feeInAsset = Sponsorship.fromWaves(FeeConstants(InvokeScriptTransaction.typeId) * FeeValidation.FeeUnit, sponsorTx.minSponsoredAssetFee.get)
      Gen.oneOf(
        Gen.const((feeInWaves, Waves, issueContract(funcBinding), List.empty[EXPR])),           // insufficient fee
        Gen.const((feeInAsset, sponsorTx.asset, issueContract(funcBinding), List.empty[EXPR])), // insufficient fee
        Gen.const((feeInWaves, Waves, throwContract(funcBinding), List.empty[EXPR])),           // DApp script execution
        Gen.const((feeInAsset, sponsorTx.asset, throwContract(funcBinding), List.empty[EXPR])), // DApp script execution
        for {                                                                                   // smart asset script execution
          fee             <- ciFee(1)
          acc             <- accountGen
          amt             <- Gen.choose(1L, issueTx.quantity)
          arg             <- genBoundedStringBytes(1, 32)
          paymentContract <- paymentContractGen(acc.toAddress, amt, List(IssuedAsset(issueTx.assetId)), V4)(funcBinding)
        } yield (fee, Waves, paymentContract, List(CONST_BYTESTR(ByteStr(arg)).explicitGet()))
      )
    }

    val failedTxScenario =
      for {
        master  <- accountGen
        other   <- accountGen
        invoker <- accountGen
        ts      <- timestampGen
        g1Tx = GenesisTransaction.create(master.toAddress, ENOUGH_AMT, ts).explicitGet()
        g2Tx = GenesisTransaction.create(invoker.toAddress, ENOUGH_AMT, ts).explicitGet()
        g3Tx = GenesisTransaction.create(other.toAddress, ENOUGH_AMT, ts).explicitGet()
        (i1Tx, sTx, _, _) <- sponsorFeeCancelSponsorFeeGen(other)
        i2Tx = IssueTransaction
          .selfSigned(TxVersion.V2, invoker, "Asset", "", 1000000, 8, false, Some(throwingAsset), enoughFee, ts)
          .explicitGet()
        tTx = TransferTransaction
          .selfSigned(TxVersion.V3, other, invoker.toAddress, sTx.asset, i1Tx.quantity, Waves, enoughFee, ByteStr.empty, ts)
          .explicitGet()
        funcBinding                     <- funcNameGen
        (fee, feeAsset, contract, args) <- failInvariant(funcBinding, sTx, i2Tx)
        script = ContractScript(V4, contract)
        ssTx   = SetScriptTransaction.selfSigned(1.toByte, master, script.toOption, fee, ts + 2).explicitGet()
        fc     = Terms.FUNCTION_CALL(FunctionHeader.User(funcBinding), args)
        invokeTx = InvokeScriptTransaction
          .selfSigned(TxVersion.V2, invoker, master.toAddress, Some(fc), Seq(), fee, feeAsset, InvokeScriptTransaction.DefaultExtraFeePerStep, ts + 3)
          .explicitGet()
      } yield (invokeTx, (ENOUGH_AMT - enoughFee, i1Tx.quantity), Seq(g1Tx, g2Tx, g3Tx, i1Tx, i2Tx, sTx, tTx, ssTx))

    forAll(failedTxScenario) {
      case (invoke, (wavesBalance, sponsoredBalance), genesisTxs) =>
        assertDiffAndState(Seq(TestBlock.create(genesisTxs)), TestBlock.create(Seq(invoke), Block.ProtoBlockVersion), fsWithV5) {
          case (diff, state) =>
            diff.scriptsRun shouldBe 0
            diff.portfolios(invoke.sender.toAddress).balanceOf(invoke.feeAssetId)
            state.balance(invoke.sender.toAddress, invoke.feeAssetId) shouldBe invoke.feeAssetId.fold(wavesBalance)(_ => sponsoredBalance) - invoke.fee
            state.transactionInfo(invoke.id()).map(r => r._2 -> r._3) shouldBe Some((invoke, ScriptExecutionFailed))
        }
    }
  }

  property(
    s"rejects withdrawal of fee from the funds received as a result of the script call execution after ${BlockchainFeatures.BlockV5} activation"
  ) {
    val scenario =
      for {
        master  <- accountGen
        other   <- accountGen
        invoker <- accountGen
        ts      <- timestampGen
        g1Tx = GenesisTransaction.create(master.toAddress, ENOUGH_AMT, ts).explicitGet()
        g2Tx = GenesisTransaction.create(other.toAddress, ENOUGH_AMT, ts).explicitGet()
        (iTx, sTx, _, _) <- sponsorFeeCancelSponsorFeeGen(other)
        sponsoredAsset = IssuedAsset(iTx.assetId)
        tTx = TransferTransaction
          .selfSigned(TxVersion.V3, other, master.toAddress, sponsoredAsset, iTx.quantity / 2, Waves, enoughFee, ByteStr.empty, ts)
          .explicitGet()
        wavesFee <- ciFee(1)
        sponsoredFee = Sponsorship.fromWaves(wavesFee, sTx.minSponsoredAssetFee.get)
        (feeAsset, fee) <- Gen.oneOf((Waves, wavesFee), (sponsoredAsset, sponsoredFee))
        funcBinding     <- funcNameGen
        arg             <- genBoundedStringBytes(1, 32)
        contract        <- paymentContractGen(invoker.toAddress, fee, List(feeAsset), V4)(funcBinding)
        script = ContractScript(V4, contract)
        ssTx   = SetScriptTransaction.selfSigned(1.toByte, master, script.toOption, fee, ts + 2).explicitGet()
        fc     = Terms.FUNCTION_CALL(FunctionHeader.User(funcBinding), List(CONST_BYTESTR(ByteStr(arg)).explicitGet()))
        invokeTx = InvokeScriptTransaction
          .selfSigned(TxVersion.V2, invoker, master.toAddress, Some(fc), Seq(), fee, feeAsset, InvokeScriptTransaction.DefaultExtraFeePerStep, ts + 3)
          .explicitGet()
      } yield (invokeTx, Seq(g1Tx, g2Tx, iTx, sTx, tTx, ssTx))

    forAll(scenario) {
      case (invoke, genesisTxs) =>
        assertDiffEi(Seq(TestBlock.create(genesisTxs)), TestBlock.create(Seq(invoke), Block.ProtoBlockVersion), fsWithV5) { ei =>
          ei should produce("AccountBalanceError")
        }
    }
  }

  property("counts complexity correctly for failed transactions (validation fails)") {
    def contract(asset: String): DApp = {
      val expr = {
        val script =
          s"""
             |{-# STDLIB_VERSION 4 #-}
             |{-# CONTENT_TYPE DAPP #-}
             |{-#SCRIPT_TYPE ACCOUNT#-}
             |
             |let a = base58'$asset'
             |
             |@Callable(inv)
             |func sameComplexity(i: String) = {
             | let check = ${"sigVerify(base58'', base58'', base58'') ||" * 10} true
             | if (i == "throw" && check) then
             |   throw("Some error")
             | else if (i == "insufficient fee" && check) then
             |   [ ${(1 to ContractLimits.MaxCallableActionsAmount).map(i => s"""Issue("Asset $i", "", 100, 8, true, unit, $i)""").mkString(",")} ]
             | else if (i == "negative amount" && check) then
             |   [ ScriptTransfer(inv.caller, -1, a) ]
             | else if (i == "overflow amount" && check) then
             |   [ ScriptTransfer(inv.caller, ${Long.MaxValue / 2}, a), ScriptTransfer(inv.caller, ${Long.MaxValue / 2 + 1}, a) ]
             | else if (i == "self payment" && check) then
             |   [ ScriptTransfer(this, 10, unit) ]
             | else if (i == "max actions" && check) then
             |   [ ${(0 to ContractLimits.MaxCallableActionsAmount).map(_ => "ScriptTransfer(inv.caller, 10, a)").mkString(",")} ]
             | else if (i == "invalid data entries" && check) then
             |   [ ${(0 to ContractLimits.MaxWriteSetSize).map(x => s"""IntegerEntry("val", $x)""").mkString(",")},ScriptTransfer(inv.caller, 10, a)]
             | else []
             |}
             |
             |""".stripMargin
        Parser.parseContract(script).get.value
      }

      compileContractFromExpr(expr, V4)
    }

    val scenario =
      for {
        master  <- accountGen
        invoker <- accountGen
        ts      <- timestampGen
        fee     <- ciFee(1)
        gTx1             = GenesisTransaction.create(master.toAddress, ENOUGH_AMT, ts).explicitGet()
        gTx2             = GenesisTransaction.create(invoker.toAddress, ENOUGH_AMT, ts).explicitGet()
        (assetScript, _) = ScriptCompiler.compile("false", ScriptEstimatorV3).explicitGet()
        iTx = IssueTransaction
          .selfSigned(2.toByte, master, "False asset", "", ENOUGH_AMT, 8, reissuable = true, Some(assetScript), fee, ts + 1)
          .explicitGet()
        script = ContractScript(V4, contract(iTx.assetId.toString))
        ssTx   = SetScriptTransaction.selfSigned(1.toByte, master, script.toOption, fee, ts + 2).explicitGet()
        txs = Seq("throw", "insufficient fee", "negative amount", "overflow amount", "self payment", "max actions", "invalid data entries", "ok")
          .map { arg =>
            val fc = Terms.FUNCTION_CALL(FunctionHeader.User("sameComplexity"), List(CONST_STRING(arg).explicitGet()))
            InvokeScriptTransaction
              .selfSigned(TxVersion.V2, invoker, master.toAddress, Some(fc), Seq(), fee, Waves, InvokeScriptTransaction.DefaultExtraFeePerStep, ts + 4)
              .explicitGet()
          }
      } yield (Seq(gTx1, gTx2, ssTx, iTx), master.toAddress, txs)

    forAll(scenario) {
      case (genesisTxs, dApp, txs) =>
        txs.foreach { invokeTx =>
          assertDiffAndState(Seq(TestBlock.create(genesisTxs)), TestBlock.create(Seq(invokeTx), Block.ProtoBlockVersion), fsWithV5) {
            case (diff, bc) =>
              val invocationComplexity =
                InvokeDiffsCommon.getInvocationComplexity(bc, invokeTx, bc.accountScript(dApp).get.complexitiesByEstimator, dApp).explicitGet()
              diff.scriptsComplexity shouldBe invocationComplexity
          }
        }
    }
  }

  property("counts complexity correctly for failed transactions (asset script fails)") {
    val (trueScript, trueComplexity) = {
      val script = """
         |{-# STDLIB_VERSION 4 #-}
         |{-# CONTENT_TYPE EXPRESSION #-}
         |
         |true""".stripMargin
      ScriptCompiler.compile(script, ScriptEstimatorV3).explicitGet()
    }

    val (falseScript, falseComplexity) = {
      val script = """
         |{-# STDLIB_VERSION 4 #-}
         |{-# CONTENT_TYPE EXPRESSION #-}
         |
         |false""".stripMargin
      ScriptCompiler.compile(script, ScriptEstimatorV3).explicitGet()
    }

    def contract(assets: Seq[String]): DApp = {
      val expr = {
        val script =
          s"""
             |{-# STDLIB_VERSION 4 #-}
             |{-# CONTENT_TYPE DAPP #-}
             |{-#SCRIPT_TYPE ACCOUNT#-}
             |
             |@Callable(inv)
             |func foo() = {
             | [ ${assets.map(a => s"""ScriptTransfer(inv.caller, 10, base58'$a')""").mkString(",")} ]
             |}
             |
             |""".stripMargin
        Parser.parseContract(script).get.value
      }

      compileContractFromExpr(expr, V4)
    }
    val scenario =
      for {
        master  <- accountGen
        invoker <- accountGen
        ts      <- timestampGen
        fee     <- ciFee(7)
        gTx1 = GenesisTransaction.create(master.toAddress, ENOUGH_AMT, ts).explicitGet()
        gTx2 = GenesisTransaction.create(invoker.toAddress, ENOUGH_AMT, ts).explicitGet()
        isAccountScripted <- Arbitrary.arbBool.arbitrary
        invokerScriptTx = if (isAccountScripted) Seq(SetScriptTransaction.selfSigned(2.toByte, invoker, Some(trueScript), fee, ts + 1).explicitGet())
        else Seq.empty

        failAsset <- Gen.choose(1, 6)
        assetScripts = (1 to 6).map(i => if (i == failAsset) falseScript else trueScript)
        iTxs = (1 to 6).map { i =>
          IssueTransaction
            .selfSigned(2.toByte, master, s"Some asset #$i", "", ENOUGH_AMT, 8, reissuable = true, Some(trueScript), fee, ts + 2)
            .explicitGet()
        }
        tTxs = iTxs.takeRight(3).map { tx =>
          TransferTransaction
            .selfSigned(1.toByte, master, invoker.toAddress, IssuedAsset(tx.assetId), ENOUGH_AMT / 2, Waves, fee, ByteStr.empty, ts + 3)
            .explicitGet()
        }
        saTxs = assetScripts.zipWithIndex.map {
          case (sc, i) =>
            SetAssetScriptTransaction
              .selfSigned(2.toByte, master, IssuedAsset(iTxs(i).id()), Some(sc), fee, ts + 4)
              .explicitGet()
        }
        complexity = trueComplexity * (failAsset - 1) + falseComplexity + (if (isAccountScripted) trueComplexity else 0L)
        script     = ContractScript(V4, contract(iTxs.take(4).map(_.assetId.toString)))
        ssTx       = SetScriptTransaction.selfSigned(1.toByte, master, script.toOption, fee, ts + 5).explicitGet()
        fc         = Terms.FUNCTION_CALL(FunctionHeader.User("foo"), List.empty)
        payments   = iTxs.takeRight(2).map(tx => Payment(10, IssuedAsset(tx.assetId)))
        invokeTx = InvokeScriptTransaction
          .selfSigned(TxVersion.V3, invoker, master.toAddress, Some(fc), payments, fee, Waves, InvokeScriptTransaction.DefaultExtraFeePerStep, ts + 6)
          .explicitGet()
      } yield (Seq(gTx1, gTx2) ++ invokerScriptTx ++ iTxs ++ tTxs ++ saTxs :+ ssTx, invokeTx, master.toAddress, complexity)

    forAll(scenario) {
      case (genesisTxs, invokeTx, dApp, assetsComplexity) =>
        assertDiffAndState(Seq(TestBlock.create(genesisTxs)), TestBlock.create(Seq(invokeTx), Block.ProtoBlockVersion), fsWithV5) {
          case (diff, bc) =>
            val invocationComplexity =
              InvokeDiffsCommon.getInvocationComplexity(bc, invokeTx, bc.accountScript(dApp).get.complexitiesByEstimator, dApp).explicitGet()
            invocationComplexity + assetsComplexity shouldBe diff.scriptsComplexity
        }
    }
  }
}<|MERGE_RESOLUTION|>--- conflicted
+++ resolved
@@ -916,11 +916,7 @@
           blockDiffEi.resultE.explicitGet().scriptsRun shouldBe 3
           inside(blockDiffEi.trace) {
             case List(
-<<<<<<< HEAD
-                InvokeScriptTrace(_, _, _, Right(ScriptResultV3(_, transfers)), _),
-=======
-                InvokeScriptTrace(_, _, Right(ScriptResultV3(_, transfers, 3997)), _),
->>>>>>> 8ff7a57e
+                InvokeScriptTrace(_, _, _, Right(ScriptResultV3(_, transfers, 3997)), _),
                 AssetVerifierTrace(transferringAssetId, None, _),
                 AssetVerifierTrace(attachedAssetId, None, _)
                 ) =>
@@ -1070,11 +1066,7 @@
           blockDiffEi.resultE should produce("Transaction is not allowed by script")
           inside(blockDiffEi.trace) {
             case List(
-<<<<<<< HEAD
-                InvokeScriptTrace(_, dAppAddress, functionCall, Right(ScriptResultV3(_, transfers)), _),
-=======
-                InvokeScriptTrace(dAppAddress, functionCall, Right(ScriptResultV3(_, transfers, 3995)), _),
->>>>>>> 8ff7a57e
+                InvokeScriptTrace(_, dAppAddress, functionCall, Right(ScriptResultV3(_, transfers, 3995)), _),
                 AssetVerifierTrace(allowedAssetId, None, _),
                 AssetVerifierTrace(bannedAssetId, Some(_: FailedTransactionError), _)
                 ) =>
@@ -1139,11 +1131,7 @@
           blockDiffEi.resultE should produce("TransactionValidationError")
           inside(blockDiffEi.trace) {
             case List(
-<<<<<<< HEAD
-                InvokeScriptTrace(_, _, _, Right(ScriptResultV3(_, transfers)), _),
-=======
-                InvokeScriptTrace(_, _, Right(ScriptResultV3(_, transfers, 3997)), _),
->>>>>>> 8ff7a57e
+                InvokeScriptTrace(_, _, _, Right(ScriptResultV3(_, transfers, 3997)), _),
                 AssetVerifierTrace(transferringAssetId, Some(_), _)
                 ) =>
               transferringAssetId shouldBe transferringAsset.id()
