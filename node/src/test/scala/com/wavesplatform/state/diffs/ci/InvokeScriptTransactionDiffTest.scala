--- conflicted
+++ resolved
@@ -82,7 +82,6 @@
       BlockchainFeatures.FeeSponsorship.id  -> 0,
       BlockchainFeatures.DataTransaction.id -> 0,
       BlockchainFeatures.BlockV5.id         -> 0,
-      BlockchainFeatures.ReduceNFTFee.id    -> 0,
       BlockchainFeatures.SynchronousCalls.id -> 0
     )
   )
@@ -2529,7 +2528,7 @@
         invoker <- accountGen
         service <- accountGen
         ts      <- timestampGen
-        fee     <- ciFee(sc = 2, nonNftIssue = 0)
+        fee     <- ciFee(sc = 1, nonNftIssue = 1)
         gTx1 = GenesisTransaction.create(master.toAddress, ENOUGH_AMT, ts).explicitGet()
         gTx2 = GenesisTransaction.create(invoker.toAddress, ENOUGH_AMT, ts).explicitGet()
         gTx3 = GenesisTransaction.create(service.toAddress, ENOUGH_AMT, ts).explicitGet()
@@ -2543,7 +2542,7 @@
         fc       = Terms.FUNCTION_CALL(FunctionHeader.User("foo"), List.empty)
         payments = List(Payment(10L, Waves))
         invokeTx = InvokeScriptTransaction
-          .selfSigned(TxVersion.V2, invoker, master.toAddress, Some(fc), payments, fee, Waves, ts + 6)
+          .selfSigned(TxVersion.V3, invoker, master.toAddress, Some(fc), payments, fee, Waves, ts + 6)
           .explicitGet()
       } yield (Seq(gTx1, gTx2, gTx3, aliasTx, ssTx1, ssTx), invokeTx, master.toAddress, service.toAddress)
 
@@ -2564,11 +2563,7 @@
     }
   }
 
-<<<<<<< HEAD
   property("Use more payments") {
-=======
-  property("non-NFT issue require extra fee") {
->>>>>>> 8b8a10f6
     def contract(): DApp = {
       val expr = {
         val script =
@@ -2581,11 +2576,7 @@
              | func bar(a: ByteVector) = {
              |   if i.caller.bytes == a && addressFromPublicKey(i.callerPublicKey).bytes == a
              |   then
-<<<<<<< HEAD
              |     let n = Issue("barAsset", "bar asset", 1, 0, false, unit, 0)
-=======
-             |     let n = Issue("barAsset", "bar asset", 2, 0, false, unit, 0)
->>>>>>> 8b8a10f6
              |     ([IntegerEntry("bar", 1), ScriptTransfer(Address(a), 3, unit), BinaryEntry("asset", n.calculateAssetId()), n, ScriptTransfer(Address(a), 1, n.calculateAssetId())], 17)
              |   else
              |     throw("Bad caller")
@@ -2622,17 +2613,12 @@
              |     then
              |      if ob1.regular+14 == ob2.regular && b1.regular == b2.regular+14 && ab == 1
              |      then
-<<<<<<< HEAD
              |       let l = Lease(Address(base58'$otherAcc'), 23)
              |       [
              |        IntegerEntry("key", 1),
              |        Lease(Address(base58'$otherAcc'), 13),
              |        l,
              |        LeaseCancel(l.calculateLeaseId())
-=======
-             |       [
-             |        IntegerEntry("key", 1)
->>>>>>> 8b8a10f6
              |       ]
              |      else
              |       throw("Balance check failed")
@@ -2655,16 +2641,11 @@
         invoker <- accountGen
         service <- accountGen
         ts      <- timestampGen
-<<<<<<< HEAD
         fee     <- ciFee(sc = 1, nonNftIssue = 1)
-=======
-        fee     <- ciFee(sc = 2, nonNftIssue = 0)
->>>>>>> 8b8a10f6
         gTx1 = GenesisTransaction.create(master.toAddress, ENOUGH_AMT, ts).explicitGet()
         gTx2 = GenesisTransaction.create(invoker.toAddress, ENOUGH_AMT, ts).explicitGet()
         gTx3 = GenesisTransaction.create(service.toAddress, ENOUGH_AMT, ts).explicitGet()
 
-<<<<<<< HEAD
         iTx1 = IssueTransaction
           .selfSigned(2.toByte, invoker, "True asset 1", "", ENOUGH_AMT, 8, reissuable = true, None, fee, ts + 1)
           .explicitGet()
@@ -2675,8 +2656,6 @@
           .selfSigned(2.toByte, invoker, "True asset 3", "", ENOUGH_AMT, 8, reissuable = true, None, fee, ts + 1)
           .explicitGet()
 
-=======
->>>>>>> 8b8a10f6
         alias = Alias.create("alias").explicitGet()
         aliasTx <- createAliasGen(service, alias, fee, ts)
         script1  = ContractScript(V5, contract1(service.toAddress, alias))
@@ -2684,25 +2663,16 @@
         ssTx     = SetScriptTransaction.selfSigned(1.toByte, master, script1.toOption, fee, ts + 5).explicitGet()
         ssTx1    = SetScriptTransaction.selfSigned(1.toByte, service, script.toOption, fee, ts + 5).explicitGet()
         fc       = Terms.FUNCTION_CALL(FunctionHeader.User("foo"), List.empty)
-<<<<<<< HEAD
         payments = List(Payment(10L, Waves), Payment(1L, IssuedAsset(iTx1.id())), Payment(3L, IssuedAsset(iTx3.id())), Payment(2L, IssuedAsset(iTx2.id())))
         invokeTx = InvokeScriptTransaction
           .selfSigned(TxVersion.V3, invoker, master.toAddress, Some(fc), payments, fee, Waves, ts + 6)
           .explicitGet()
       } yield (Seq(gTx1, gTx2, gTx3, aliasTx, ssTx1, ssTx, iTx1, iTx2, iTx3), invokeTx, master.toAddress, service.toAddress)
-=======
-        payments = List(Payment(10L, Waves))
-        invokeTx = InvokeScriptTransaction
-          .selfSigned(TxVersion.V2, invoker, master.toAddress, Some(fc), payments, fee, Waves, ts + 6)
-          .explicitGet()
-      } yield (Seq(gTx1, gTx2, gTx3, aliasTx, ssTx1, ssTx), invokeTx, master.toAddress, service.toAddress)
->>>>>>> 8b8a10f6
 
     forAll(scenario) {
       case (genesisTxs, invokeTx, dApp, service) =>
         assertDiffAndState(Seq(TestBlock.create(genesisTxs)), TestBlock.create(Seq(invokeTx), Block.ProtoBlockVersion), fsWithV5) {
           case (diff, bc) =>
-<<<<<<< HEAD
             val List(l:InvokeScriptResult.Lease, l1:InvokeScriptResult.Lease) = diff.scriptResults(invokeTx.id()).leases
             val List(l2) = diff.scriptResults(invokeTx.id()).leaseCancels
             l.amount shouldBe 13
@@ -2717,18 +2687,6 @@
   }
 
   property("Use more payments in nested invoke") {
-=======
-            val err = diff.scriptResults(invokeTx.id()).error.get
-            err.code shouldBe FailedTransactionError.Cause.FeeForActions.code
-            bc.accountData(dApp, "key") shouldBe None
-            bc.accountData(service, "bar") shouldBe None
-        }
-    }
-  }
-
-
-  property("non-NFT issue work") {
->>>>>>> 8b8a10f6
     def contract(): DApp = {
       val expr = {
         val script =
@@ -2739,15 +2697,9 @@
              |
              | @Callable(i)
              | func bar(a: ByteVector) = {
-<<<<<<< HEAD
              |   if size(i.payments) == 4 && i.caller.bytes == a && addressFromPublicKey(i.callerPublicKey).bytes == a
              |   then
              |     let n = Issue("barAsset", "bar asset", 1, 0, false, unit, 0)
-=======
-             |   if i.caller.bytes == a && addressFromPublicKey(i.callerPublicKey).bytes == a
-             |   then
-             |     let n = Issue("barAsset", "bar asset", 2, 0, false, unit, 0)
->>>>>>> 8b8a10f6
              |     ([IntegerEntry("bar", 1), ScriptTransfer(Address(a), 3, unit), BinaryEntry("asset", n.calculateAssetId()), n, ScriptTransfer(Address(a), 1, n.calculateAssetId())], 17)
              |   else
              |     throw("Bad caller")
@@ -2757,137 +2709,6 @@
       }
 
       compileContractFromExpr(expr, V5)
-    }
-
-<<<<<<< HEAD
-    def contract1(otherAcc: Address, alias: Alias, assets: Seq[String]): DApp = {
-=======
-    def contract1(otherAcc: Address, alias: Alias): DApp = {
->>>>>>> 8b8a10f6
-      val expr = {
-        val script =
-          s"""
-             |{-# STDLIB_VERSION 5 #-}
-             |{-# CONTENT_TYPE DAPP #-}
-             |{-#SCRIPT_TYPE ACCOUNT#-}
-             |
-             | @Callable(i)
-             | func foo() = {
-             |  let b1 = wavesBalance(this)
-             |  let ob1 = wavesBalance(Address(base58'$otherAcc'))
-             |  if b1 == b1 && ob1 == ob1
-             |  then
-<<<<<<< HEAD
-             |    let r = Invoke(Alias("${alias.name}"), "bar", [this.bytes], [AttachedPayment(unit, 17)${assets.map(a => ", AttachedPayment(base58'" ++ a ++ "', 1)").mkString("")}])
-=======
-             |    let r = Invoke(Alias("${alias.name}"), "bar", [this.bytes], [AttachedPayment(unit, 17)])
->>>>>>> 8b8a10f6
-             |    if r == 17
-             |    then
-             |     let data = getIntegerValue(Address(base58'$otherAcc'), "bar")
-             |     let b2 = wavesBalance(this)
-             |     let ob2 = wavesBalance(Address(base58'$otherAcc'))
-             |     let ab = assetBalance(this, getBinaryValue(Address(base58'$otherAcc'), "asset"))
-             |     if data == 1
-             |     then
-             |      if ob1.regular+14 == ob2.regular && b1.regular == b2.regular+14 && ab == 1
-             |      then
-             |       [
-             |        IntegerEntry("key", 1)
-             |       ]
-             |      else
-             |       throw("Balance check failed")
-             |    else
-             |     throw("Bad state")
-             |   else
-             |    throw("Bad returned value")
-             |  else
-             |   throw("Imposible")
-             | }
-             |""".stripMargin
-        Parser.parseContract(script).get.value
-      }
-
-      compileContractFromExpr(expr, V5)
-    }
-    val scenario =
-      for {
-        master  <- accountGen
-        invoker <- accountGen
-        service <- accountGen
-        ts      <- timestampGen
-        fee     <- ciFee(sc = 1, nonNftIssue = 1)
-        gTx1 = GenesisTransaction.create(master.toAddress, ENOUGH_AMT, ts).explicitGet()
-        gTx2 = GenesisTransaction.create(invoker.toAddress, ENOUGH_AMT, ts).explicitGet()
-        gTx3 = GenesisTransaction.create(service.toAddress, ENOUGH_AMT, ts).explicitGet()
-
-<<<<<<< HEAD
-        iTx1 = IssueTransaction
-          .selfSigned(2.toByte, master, "True asset 1", "", ENOUGH_AMT, 8, reissuable = true, None, fee, ts + 1)
-          .explicitGet()
-        iTx2 = IssueTransaction
-          .selfSigned(2.toByte, master, "True asset 2", "", ENOUGH_AMT, 8, reissuable = true, None, fee, ts + 1)
-          .explicitGet()
-        iTx3 = IssueTransaction
-          .selfSigned(2.toByte, master, "True asset 3", "", ENOUGH_AMT, 8, reissuable = true, None, fee, ts + 1)
-          .explicitGet()
-
-        alias = Alias.create("alias").explicitGet()
-        aliasTx <- createAliasGen(service, alias, fee, ts)
-        script1  = ContractScript(V5, contract1(service.toAddress, alias, Seq(iTx1.id().toString, iTx2.id().toString, iTx3.id().toString)))
-=======
-        alias = Alias.create("alias").explicitGet()
-        aliasTx <- createAliasGen(service, alias, fee, ts)
-        script1  = ContractScript(V5, contract1(service.toAddress, alias))
->>>>>>> 8b8a10f6
-        script   = ContractScript(V5, contract())
-        ssTx     = SetScriptTransaction.selfSigned(1.toByte, master, script1.toOption, fee, ts + 5).explicitGet()
-        ssTx1    = SetScriptTransaction.selfSigned(1.toByte, service, script.toOption, fee, ts + 5).explicitGet()
-        fc       = Terms.FUNCTION_CALL(FunctionHeader.User("foo"), List.empty)
-        payments = List(Payment(10L, Waves))
-        invokeTx = InvokeScriptTransaction
-          .selfSigned(TxVersion.V3, invoker, master.toAddress, Some(fc), payments, fee, Waves, ts + 6)
-          .explicitGet()
-<<<<<<< HEAD
-      } yield (Seq(gTx1, gTx2, gTx3, aliasTx, ssTx1, ssTx, iTx1, iTx2, iTx3), invokeTx, master.toAddress, service.toAddress)
-=======
-      } yield (Seq(gTx1, gTx2, gTx3, aliasTx, ssTx1, ssTx), invokeTx, master.toAddress, service.toAddress)
->>>>>>> 8b8a10f6
-
-    forAll(scenario) {
-      case (genesisTxs, invokeTx, dApp, service) =>
-        assertDiffAndState(Seq(TestBlock.create(genesisTxs)), TestBlock.create(Seq(invokeTx), Block.ProtoBlockVersion), fsWithV5) {
-          case (diff, bc) =>
-            bc.accountData(dApp, "key") shouldBe Some(IntegerDataEntry("key", 1))
-            bc.accountData(service, "bar") shouldBe Some(IntegerDataEntry("bar", 1))
-        }
-    }
-  }
-
-<<<<<<< HEAD
-  property("Use more payments disable for V4") {
-    def contract(): DApp = {
-      val expr = {
-        val script =
-          s"""
-             |{-# STDLIB_VERSION 4 #-}
-             |{-# CONTENT_TYPE DAPP #-}
-             |{-#SCRIPT_TYPE ACCOUNT#-}
-             |
-             | @Callable(i)
-             | func bar(a: ByteVector) = {
-             |   if i.caller.bytes == a && addressFromPublicKey(i.callerPublicKey).bytes == a
-             |   then
-             |     let n = Issue("barAsset", "bar asset", 1, 0, false, unit, 0)
-             |     [IntegerEntry("bar", 1), ScriptTransfer(Address(a), 3, unit), BinaryEntry("asset", n.calculateAssetId()), n, ScriptTransfer(Address(a), 1, n.calculateAssetId())]
-             |   else
-             |     throw("Bad caller")
-             | }
-             |""".stripMargin
-        Parser.parseContract(script).get.value
-      }
-
-      compileContractFromExpr(expr, V4)
     }
 
     def contract1(otherAcc: Address, alias: Alias, assets: Seq[String]): DApp = {
@@ -2957,6 +2778,118 @@
         alias = Alias.create("alias").explicitGet()
         aliasTx <- createAliasGen(service, alias, fee, ts)
         script1  = ContractScript(V5, contract1(service.toAddress, alias, Seq(iTx1.id().toString, iTx2.id().toString, iTx3.id().toString)))
+        script   = ContractScript(V5, contract())
+        ssTx     = SetScriptTransaction.selfSigned(1.toByte, master, script1.toOption, fee, ts + 5).explicitGet()
+        ssTx1    = SetScriptTransaction.selfSigned(1.toByte, service, script.toOption, fee, ts + 5).explicitGet()
+        fc       = Terms.FUNCTION_CALL(FunctionHeader.User("foo"), List.empty)
+        payments = List(Payment(10L, Waves))
+        invokeTx = InvokeScriptTransaction
+          .selfSigned(TxVersion.V3, invoker, master.toAddress, Some(fc), payments, fee, Waves, ts + 6)
+          .explicitGet()
+      } yield (Seq(gTx1, gTx2, gTx3, aliasTx, ssTx1, ssTx, iTx1, iTx2, iTx3), invokeTx, master.toAddress, service.toAddress)
+
+    forAll(scenario) {
+      case (genesisTxs, invokeTx, dApp, service) =>
+        assertDiffAndState(Seq(TestBlock.create(genesisTxs)), TestBlock.create(Seq(invokeTx), Block.ProtoBlockVersion), fsWithV5) {
+          case (diff, bc) =>
+            bc.accountData(dApp, "key") shouldBe Some(IntegerDataEntry("key", 1))
+            bc.accountData(service, "bar") shouldBe Some(IntegerDataEntry("bar", 1))
+        }
+    }
+  }
+
+  property("Use more payments disable for V4") {
+    def contract(): DApp = {
+      val expr = {
+        val script =
+          s"""
+             |{-# STDLIB_VERSION 4 #-}
+             |{-# CONTENT_TYPE DAPP #-}
+             |{-#SCRIPT_TYPE ACCOUNT#-}
+             |
+             | @Callable(i)
+             | func bar(a: ByteVector) = {
+             |   if i.caller.bytes == a && addressFromPublicKey(i.callerPublicKey).bytes == a
+             |   then
+             |     let n = Issue("barAsset", "bar asset", 1, 0, false, unit, 0)
+             |     [IntegerEntry("bar", 1), ScriptTransfer(Address(a), 3, unit), BinaryEntry("asset", n.calculateAssetId()), n, ScriptTransfer(Address(a), 1, n.calculateAssetId())]
+             |   else
+             |     throw("Bad caller")
+             | }
+             |""".stripMargin
+        Parser.parseContract(script).get.value
+      }
+
+      compileContractFromExpr(expr, V4)
+    }
+
+    def contract1(otherAcc: Address, alias: Alias, assets: Seq[String]): DApp = {
+      val expr = {
+        val script =
+          s"""
+             |{-# STDLIB_VERSION 5 #-}
+             |{-# CONTENT_TYPE DAPP #-}
+             |{-#SCRIPT_TYPE ACCOUNT#-}
+             |
+             | @Callable(i)
+             | func foo() = {
+             |  let b1 = wavesBalance(this)
+             |  let ob1 = wavesBalance(Address(base58'$otherAcc'))
+             |  if b1 == b1 && ob1 == ob1
+             |  then
+             |    let r = Invoke(Alias("${alias.name}"), "bar", [this.bytes], [AttachedPayment(unit, 17)${assets.map(a => ", AttachedPayment(base58'" ++ a ++ "', 1)").mkString("")}])
+             |    if r == 17
+             |    then
+             |     let data = getIntegerValue(Address(base58'$otherAcc'), "bar")
+             |     let b2 = wavesBalance(this)
+             |     let ob2 = wavesBalance(Address(base58'$otherAcc'))
+             |     let ab = assetBalance(this, getBinaryValue(Address(base58'$otherAcc'), "asset"))
+             |     if data == 1
+             |     then
+             |      if ob1.regular+14 == ob2.regular && b1.regular == b2.regular+14 && ab == 1
+             |      then
+             |       [
+             |        IntegerEntry("key", 1)
+             |       ]
+             |      else
+             |       throw("Balance check failed")
+             |    else
+             |     throw("Bad state")
+             |   else
+             |    throw("Bad returned value")
+             |  else
+             |   throw("Imposible")
+             | }
+             |""".stripMargin
+        Parser.parseContract(script).get.value
+      }
+
+      compileContractFromExpr(expr, V5)
+    }
+    val scenario =
+      for {
+        master  <- accountGen
+        invoker <- accountGen
+        service <- accountGen
+        ts      <- timestampGen
+        fee     <- ciFee(sc = 1, nonNftIssue = 1)
+        gTx1 = GenesisTransaction.create(master.toAddress, ENOUGH_AMT, ts).explicitGet()
+        gTx2 = GenesisTransaction.create(invoker.toAddress, ENOUGH_AMT, ts).explicitGet()
+        gTx3 = GenesisTransaction.create(service.toAddress, ENOUGH_AMT, ts).explicitGet()
+
+        iTx1 = IssueTransaction
+          .selfSigned(2.toByte, master, "True asset 1", "", ENOUGH_AMT, 8, reissuable = true, None, fee, ts + 1)
+          .explicitGet()
+        iTx2 = IssueTransaction
+          .selfSigned(2.toByte, master, "True asset 2", "", ENOUGH_AMT, 8, reissuable = true, None, fee, ts + 1)
+          .explicitGet()
+        iTx3 = IssueTransaction
+          .selfSigned(2.toByte, master, "True asset 3", "", ENOUGH_AMT, 8, reissuable = true, None, fee, ts + 1)
+          .explicitGet()
+
+        alias = Alias.create("alias").explicitGet()
+        aliasTx <- createAliasGen(service, alias, fee, ts)
+        script1  = ContractScript(V5, contract1(service.toAddress, alias, Seq(iTx1.id().toString, iTx2.id().toString, iTx3.id().toString)))
         script   = ContractScript(V4, contract())
         ssTx     = SetScriptTransaction.selfSigned(1.toByte, master, script1.toOption, fee, ts + 5).explicitGet()
         ssTx1    = SetScriptTransaction.selfSigned(1.toByte, service, script.toOption, fee, ts + 5).explicitGet()
@@ -2975,8 +2908,213 @@
     }
   }
 
-=======
->>>>>>> 8b8a10f6
+  property("non-NFT issue require extra fee") {
+    def contract(): DApp = {
+      val expr = {
+        val script =
+          s"""
+             |{-# STDLIB_VERSION 5 #-}
+             |{-# CONTENT_TYPE DAPP #-}
+             |{-#SCRIPT_TYPE ACCOUNT#-}
+             |
+             | @Callable(i)
+             | func bar(a: ByteVector) = {
+             |   if i.caller.bytes == a && addressFromPublicKey(i.callerPublicKey).bytes == a
+             |   then
+             |     let n = Issue("barAsset", "bar asset", 2, 0, false, unit, 0)
+             |     ([IntegerEntry("bar", 1), ScriptTransfer(Address(a), 3, unit), BinaryEntry("asset", n.calculateAssetId()), n, ScriptTransfer(Address(a), 1, n.calculateAssetId())], 17)
+             |   else
+             |     throw("Bad caller")
+             | }
+             |""".stripMargin
+        Parser.parseContract(script).get.value
+      }
+
+      compileContractFromExpr(expr, V5)
+    }
+
+    def contract1(otherAcc: Address, alias: Alias): DApp = {
+      val expr = {
+        val script =
+          s"""
+             |{-# STDLIB_VERSION 5 #-}
+             |{-# CONTENT_TYPE DAPP #-}
+             |{-#SCRIPT_TYPE ACCOUNT#-}
+             |
+             | @Callable(i)
+             | func foo() = {
+             |  let b1 = wavesBalance(this)
+             |  let ob1 = wavesBalance(Address(base58'$otherAcc'))
+             |  if b1 == b1 && ob1 == ob1
+             |  then
+             |    let r = Invoke(Alias("${alias.name}"), "bar", [this.bytes], [AttachedPayment(unit, 17)])
+             |    if r == 17
+             |    then
+             |     let data = getIntegerValue(Address(base58'$otherAcc'), "bar")
+             |     let b2 = wavesBalance(this)
+             |     let ob2 = wavesBalance(Address(base58'$otherAcc'))
+             |     let ab = assetBalance(this, getBinaryValue(Address(base58'$otherAcc'), "asset"))
+             |     if data == 1
+             |     then
+             |      if ob1.regular+14 == ob2.regular && b1.regular == b2.regular+14 && ab == 1
+             |      then
+             |       [
+             |        IntegerEntry("key", 1)
+             |       ]
+             |      else
+             |       throw("Balance check failed")
+             |    else
+             |     throw("Bad state")
+             |   else
+             |    throw("Bad returned value")
+             |  else
+             |   throw("Imposible")
+             | }
+             |""".stripMargin
+        Parser.parseContract(script).get.value
+      }
+
+      compileContractFromExpr(expr, V5)
+    }
+    val scenario =
+      for {
+        master  <- accountGen
+        invoker <- accountGen
+        service <- accountGen
+        ts      <- timestampGen
+        fee     <- ciFee(sc = 2, nonNftIssue = 0)
+        gTx1 = GenesisTransaction.create(master.toAddress, ENOUGH_AMT, ts).explicitGet()
+        gTx2 = GenesisTransaction.create(invoker.toAddress, ENOUGH_AMT, ts).explicitGet()
+        gTx3 = GenesisTransaction.create(service.toAddress, ENOUGH_AMT, ts).explicitGet()
+
+        alias = Alias.create("alias").explicitGet()
+        aliasTx <- createAliasGen(service, alias, fee, ts)
+        script1  = ContractScript(V5, contract1(service.toAddress, alias))
+        script   = ContractScript(V5, contract())
+        ssTx     = SetScriptTransaction.selfSigned(1.toByte, master, script1.toOption, fee, ts + 5).explicitGet()
+        ssTx1    = SetScriptTransaction.selfSigned(1.toByte, service, script.toOption, fee, ts + 5).explicitGet()
+        fc       = Terms.FUNCTION_CALL(FunctionHeader.User("foo"), List.empty)
+        payments = List(Payment(10L, Waves))
+        invokeTx = InvokeScriptTransaction
+          .selfSigned(TxVersion.V2, invoker, master.toAddress, Some(fc), payments, fee, Waves, ts + 6)
+          .explicitGet()
+      } yield (Seq(gTx1, gTx2, gTx3, aliasTx, ssTx1, ssTx), invokeTx, master.toAddress, service.toAddress)
+
+    forAll(scenario) {
+      case (genesisTxs, invokeTx, dApp, service) =>
+        assertDiffAndState(Seq(TestBlock.create(genesisTxs)), TestBlock.create(Seq(invokeTx), Block.ProtoBlockVersion), fsWithV5) {
+          case (diff, bc) =>
+            val err = diff.scriptResults(invokeTx.id()).error.get
+            err.code shouldBe FailedTransactionError.Cause.FeeForActions.code
+            bc.accountData(dApp, "key") shouldBe None
+            bc.accountData(service, "bar") shouldBe None
+        }
+    }
+  }
+
+
+  property("non-NFT issue work") {
+    def contract(): DApp = {
+      val expr = {
+        val script =
+          s"""
+             |{-# STDLIB_VERSION 5 #-}
+             |{-# CONTENT_TYPE DAPP #-}
+             |{-#SCRIPT_TYPE ACCOUNT#-}
+             |
+             | @Callable(i)
+             | func bar(a: ByteVector) = {
+             |   if i.caller.bytes == a && addressFromPublicKey(i.callerPublicKey).bytes == a
+             |   then
+             |     let n = Issue("barAsset", "bar asset", 2, 0, false, unit, 0)
+             |     ([IntegerEntry("bar", 1), ScriptTransfer(Address(a), 3, unit), BinaryEntry("asset", n.calculateAssetId()), n, ScriptTransfer(Address(a), 1, n.calculateAssetId())], 17)
+             |   else
+             |     throw("Bad caller")
+             | }
+             |""".stripMargin
+        Parser.parseContract(script).get.value
+      }
+
+      compileContractFromExpr(expr, V5)
+    }
+
+    def contract1(otherAcc: Address, alias: Alias): DApp = {
+      val expr = {
+        val script =
+          s"""
+             |{-# STDLIB_VERSION 5 #-}
+             |{-# CONTENT_TYPE DAPP #-}
+             |{-#SCRIPT_TYPE ACCOUNT#-}
+             |
+             | @Callable(i)
+             | func foo() = {
+             |  let b1 = wavesBalance(this)
+             |  let ob1 = wavesBalance(Address(base58'$otherAcc'))
+             |  if b1 == b1 && ob1 == ob1
+             |  then
+             |    let r = Invoke(Alias("${alias.name}"), "bar", [this.bytes], [AttachedPayment(unit, 17)])
+             |    if r == 17
+             |    then
+             |     let data = getIntegerValue(Address(base58'$otherAcc'), "bar")
+             |     let b2 = wavesBalance(this)
+             |     let ob2 = wavesBalance(Address(base58'$otherAcc'))
+             |     let ab = assetBalance(this, getBinaryValue(Address(base58'$otherAcc'), "asset"))
+             |     if data == 1
+             |     then
+             |      if ob1.regular+14 == ob2.regular && b1.regular == b2.regular+14 && ab == 1
+             |      then
+             |       [
+             |        IntegerEntry("key", 1)
+             |       ]
+             |      else
+             |       throw("Balance check failed")
+             |    else
+             |     throw("Bad state")
+             |   else
+             |    throw("Bad returned value")
+             |  else
+             |   throw("Imposible")
+             | }
+             |""".stripMargin
+        Parser.parseContract(script).get.value
+      }
+
+      compileContractFromExpr(expr, V5)
+    }
+    val scenario =
+      for {
+        master  <- accountGen
+        invoker <- accountGen
+        service <- accountGen
+        ts      <- timestampGen
+        fee     <- ciFee(sc = 1, nonNftIssue = 1)
+        gTx1 = GenesisTransaction.create(master.toAddress, ENOUGH_AMT, ts).explicitGet()
+        gTx2 = GenesisTransaction.create(invoker.toAddress, ENOUGH_AMT, ts).explicitGet()
+        gTx3 = GenesisTransaction.create(service.toAddress, ENOUGH_AMT, ts).explicitGet()
+
+        alias = Alias.create("alias").explicitGet()
+        aliasTx <- createAliasGen(service, alias, fee, ts)
+        script1  = ContractScript(V5, contract1(service.toAddress, alias))
+        script   = ContractScript(V5, contract())
+        ssTx     = SetScriptTransaction.selfSigned(1.toByte, master, script1.toOption, fee, ts + 5).explicitGet()
+        ssTx1    = SetScriptTransaction.selfSigned(1.toByte, service, script.toOption, fee, ts + 5).explicitGet()
+        fc       = Terms.FUNCTION_CALL(FunctionHeader.User("foo"), List.empty)
+        payments = List(Payment(10L, Waves))
+        invokeTx = InvokeScriptTransaction
+          .selfSigned(TxVersion.V3, invoker, master.toAddress, Some(fc), payments, fee, Waves, ts + 6)
+          .explicitGet()
+      } yield (Seq(gTx1, gTx2, gTx3, aliasTx, ssTx1, ssTx), invokeTx, master.toAddress, service.toAddress)
+
+    forAll(scenario) {
+      case (genesisTxs, invokeTx, dApp, service) =>
+        assertDiffAndState(Seq(TestBlock.create(genesisTxs)), TestBlock.create(Seq(invokeTx), Block.ProtoBlockVersion), fsWithV5) {
+          case (diff, bc) =>
+            bc.accountData(dApp, "key") shouldBe Some(IntegerDataEntry("key", 1))
+            bc.accountData(service, "bar") shouldBe Some(IntegerDataEntry("bar", 1))
+        }
+    }
+  }
+
   property("Crosscontract call (two accaunts, double call)") {
     def contract(): DApp = {
       val expr = {
