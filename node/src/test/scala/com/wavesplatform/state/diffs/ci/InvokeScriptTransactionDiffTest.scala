package com.wavesplatform.state.diffs.ci

import scala.collection.immutable
import com.google.protobuf.ByteString
import com.wavesplatform.TestValues
<<<<<<< HEAD
import com.wavesplatform.account.*
=======
import com.wavesplatform.TestValues.invokeFee
import com.wavesplatform.account._
>>>>>>> 61aaf1f6
import com.wavesplatform.block.{Block, BlockHeader, SignedBlockHeader}
import com.wavesplatform.common.state.ByteStr
import com.wavesplatform.common.utils.EitherExt2
import com.wavesplatform.db.{DBCacheSettings, WithDomain}
import com.wavesplatform.features.BlockchainFeatures
import com.wavesplatform.history.Domain
import com.wavesplatform.lagonaki.mocks.TestBlock
import com.wavesplatform.lang.ValidationError
import com.wavesplatform.lang.contract.DApp
import com.wavesplatform.lang.contract.DApp.{CallableAnnotation, CallableFunction}
import com.wavesplatform.lang.directives.DirectiveDictionary
import com.wavesplatform.lang.directives.values.*
import com.wavesplatform.lang.script.ContractScript.ContractScriptImpl
import com.wavesplatform.lang.script.Script
import com.wavesplatform.lang.v1.ContractLimits
import com.wavesplatform.lang.v1.FunctionHeader.{Native, User}
import com.wavesplatform.lang.v1.compiler.Terms.*
import com.wavesplatform.lang.v1.compiler.{Terms, TestCompiler}
import com.wavesplatform.lang.v1.estimator.v3.ScriptEstimatorV3
import com.wavesplatform.lang.v1.evaluator.FunctionIds.CREATE_LIST
import com.wavesplatform.lang.v1.evaluator.ScriptResultV3
import com.wavesplatform.lang.v1.evaluator.ctx.impl.waves.FieldNames
import com.wavesplatform.protobuf.dapp.DAppMeta
import com.wavesplatform.settings.TestSettings
import com.wavesplatform.state.*
import com.wavesplatform.state.diffs.FeeValidation.FeeConstants
import com.wavesplatform.state.diffs.TransactionDiffer.TransactionValidationError
import com.wavesplatform.state.diffs.invoke.InvokeScriptTransactionDiff
import com.wavesplatform.state.diffs.{ENOUGH_AMT, FeeValidation, produceRejectOrFailedDiff}
import com.wavesplatform.test.*
import com.wavesplatform.transaction.Asset.{IssuedAsset, Waves}
import com.wavesplatform.transaction.TxValidationError.*
import com.wavesplatform.transaction.assets.*
import com.wavesplatform.transaction.smart.InvokeScriptTransaction.Payment
import com.wavesplatform.transaction.smart.script.ScriptCompiler
import com.wavesplatform.transaction.smart.script.trace.{AssetVerifierTrace, InvokeScriptTrace, TracedResult}
import com.wavesplatform.transaction.smart.{InvokeScriptTransaction, SetScriptTransaction}
import com.wavesplatform.transaction.{Asset, utils as _, *}
import org.scalamock.scalatest.MockFactory
import org.scalatest.{EitherValues, Inside}

import scala.util.{Random, Try}

class InvokeScriptTransactionDiffTest extends PropSpec with WithDomain with DBCacheSettings with EitherValues with Inside with MockFactory {
  import DomainPresets.*

  private val allVersions = DirectiveDictionary[StdLibVersion].all
  private val lastVersion = allVersions.last

  private def testDomain(assertion: (StdLibVersion, Domain) => Unit): Unit =
    allVersions
      .filter(v => v >= V3 && v <= lastVersion)
      .foreach(v => withDomain(settingsForRide(v))(assertion(v, _)))

  private def testDiffTraced(preconditions: Seq[Block], block: Block, from: StdLibVersion = V3, to: StdLibVersion = lastVersion)(
      assertion: ((StdLibVersion, TracedResult[ValidationError, Diff])) => Unit
  ): Unit =
    allVersions
      .filter(v => v >= from && v <= to)
      .foreach(v => assertDiffEiTraced(preconditions, block, settingsForRide(v).blockchainSettings.functionalitySettings)(r => assertion((v, r))))

  private def testDiff(preconditions: Seq[Block], block: Block, from: StdLibVersion = V3, to: StdLibVersion = lastVersion)(
      assertion: Either[ValidationError, Diff] => Unit
  ): Unit =
    testDiffTraced(preconditions, block, from, to)(assertion.compose(_._2.resultE))

  private def testDiffAndState(preconditions: Seq[Block], block: Block, from: StdLibVersion = V3, to: StdLibVersion = lastVersion)(
      assertion: (Diff, Blockchain) => Unit
  ): Unit =
    allVersions
      .filter(v => v >= from && v <= to)
      .foreach(v => assertDiffAndState(preconditions, block, settingsForRide(v).blockchainSettings.functionalitySettings)(assertion))

  private val assetAllowed   = TestCompiler(V3).compileAsset("tx.fee > -1")
  private val assetUsingThis = TestCompiler(V3).compileAsset("this == this")
  private val assetBanned    = TestCompiler(V3).compileAsset("false")
  private val throwingAsset  = TestCompiler(V3).compileAsset("throw()")

  private val invoker        = TxHelpers.signer(0)
  private val dApp           = TxHelpers.signer(1)
  private val thirdAcc       = TxHelpers.signer(2)
  private val invokerAddress = invoker.toAddress
  private val dAppAddress    = dApp.toAddress
  private val thirdAddress   = thirdAcc.toAddress

  private val amount = 123

  private def dataContract(bigData: Boolean = false, emptyData: Boolean = false): Script = {
    val datas =
      if (bigData)
        List(
          FUNCTION_CALL(
            User("DataEntry"),
            List(CONST_STRING("argument").explicitGet(), CONST_STRING("abcde" * 1024).explicitGet())
          ),
          REF("nil")
        )
      else if (emptyData)
        List(
          FUNCTION_CALL(
            User("DataEntry"),
            List(CONST_STRING("").explicitGet(), CONST_STRING("abcde").explicitGet())
          ),
          REF("nil")
        )
      else
        List(
          FUNCTION_CALL(User("DataEntry"), List(CONST_STRING("argument").explicitGet(), REF("a"))),
          FUNCTION_CALL(
            Native(1100),
            List(
              FUNCTION_CALL(User("DataEntry"), List(CONST_STRING("sender").explicitGet(), GETTER(GETTER(REF("i"), "caller"), "bytes"))),
              REF("nil")
            )
          )
        )

    ContractScriptImpl(
      V3,
      DApp(
        DAppMeta(),
        List.empty,
        List(
          CallableFunction(
            CallableAnnotation("i"),
            Terms.FUNC(
              "f",
              List("a"),
              FUNCTION_CALL(
                User(FieldNames.WriteSet),
                List(
                  FUNCTION_CALL(
                    Native(1100),
                    datas
                  )
                )
              )
            )
          )
        ),
        None
      )
    )
  }

  private def dAppWithTransfers(
      recipientAddress: Address = thirdAddress,
      recipientAmount: Long = amount,
      argName: String = "a",
      funcName: String = "f",
      assets: List[Asset] = List(Waves),
      version: StdLibVersion = V3
  ): Script = {
    val transfers: immutable.Seq[FUNCTION_CALL] = assets.map(a =>
      FUNCTION_CALL(
        User(FieldNames.ScriptTransfer),
        List(
          FUNCTION_CALL(User("Address"), List(CONST_BYTESTR(ByteStr(recipientAddress.bytes)).explicitGet())),
          CONST_LONG(recipientAmount),
          a.fold(REF("unit"): EXPR)(asset => CONST_BYTESTR(asset.id).explicitGet())
        )
      )
    )

    val payments: EXPR = transfers.foldRight(REF("nil"): EXPR) { case (elem, tail) =>
      FUNCTION_CALL(Native(CREATE_LIST), List(elem, tail))
    }

    ContractScriptImpl(
      version,
      DApp(
        DAppMeta(),
        List.empty,
        List(
          CallableFunction(
            CallableAnnotation("i"),
            Terms.FUNC(
              funcName,
              List(argName),
              if (version >= V4) payments
              else FUNCTION_CALL(User(FieldNames.TransferSet), List(payments))
            )
          )
        ),
        None
      )
    )
  }

  private def defaultTransferContract(recipientAddress: AddressOrAlias, assets: List[Asset] = List(Waves)): Script = {
    val transfers: immutable.Seq[FUNCTION_CALL] = assets.map(a =>
      FUNCTION_CALL(
        User(FieldNames.ScriptTransfer),
        List(
          (recipientAddress: @unchecked) match {
            case recipientAddress: Address => FUNCTION_CALL(User("Address"), List(CONST_BYTESTR(ByteStr(recipientAddress.bytes)).explicitGet()))
            case recipientAddress: Alias   => FUNCTION_CALL(User("Alias"), List(CONST_STRING(recipientAddress.name).explicitGet()))
          },
          CONST_LONG(amount),
          a.fold(REF("unit"): EXPR)(asset => CONST_BYTESTR(asset.id).explicitGet())
        )
      )
    )

    val payments: EXPR = transfers.foldRight(REF("nil"): EXPR) { case (elem, tail) =>
      FUNCTION_CALL(Native(CREATE_LIST), List(elem, tail))
    }

    ContractScriptImpl(
      V3,
      DApp(
        DAppMeta(),
        List.empty,
        List(
          CallableFunction(
            CallableAnnotation("i"),
            Terms.FUNC(
              "default",
              Nil,
              FUNCTION_CALL(
                User(FieldNames.TransferSet),
                List(payments)
              )
            )
          )
        ),
        None
      )
    )
  }

  private def writeSet(count: Int): Script = {
    val DataEntries = Array.tabulate(count)(i => s"""DataEntry("$i", $i)""").mkString(",")
    TestCompiler(V3).compileContract(s"""
                                        |
                                        | {-#STDLIB_VERSION 3 #-}
                                        | {-#CONTENT_TYPE DAPP#-}
                                        | {-#SCRIPT_TYPE ACCOUNT#-}
                                        |
                                        | @Callable(i)
                                        | func f(b: ByteVector) = {
                                        |    WriteSet([
                                        |    $DataEntries
                                        |        ])
                                        |}
                                        |
        """.stripMargin)
  }

  private def writeSetWithKeyLength(length: Int = 1, version: StdLibVersion = V3): Script = {
    val keyName = Array.fill(length)("a").mkString

    val body =
      if (version == V3)
        s""" WriteSet([DataEntry("$keyName", 0)]) """
      else
        s""" [IntegerEntry("$keyName", 0)] """

    val script =
      s"""
         |
         | {-#STDLIB_VERSION $version #-}
         | {-#CONTENT_TYPE DAPP#-}
         | {-#SCRIPT_TYPE ACCOUNT#-}
         |
         | @Callable(i)
         | func f(b: ByteVector) =
         |    $body
         |
      """.stripMargin

    TestCompiler(version).compileContract(script)
  }

  private val simpleContract =
    TestCompiler(V3).compileContract(
      s"""
         |@Callable(i)
         |func funcForTesting(str: String, num: Int) =
         |  if (parseInt(str) == num) then throw() else throw()
         |
         |@Verifier(tx)
         |func verify() =
         |  false
       """.stripMargin
    )

  private def simplePreconditionsAndSetContract(
      invocationParamsCount: Int
  ): (List[GenesisTransaction], SetScriptTransaction, InvokeScriptTransaction) = {
    val genesis     = TxHelpers.genesis(dAppAddress)
    val genesis2    = TxHelpers.genesis(invokerAddress)
    val setContract = TxHelpers.setScript(dApp, simpleContract)
    val ci          = TxHelpers.invoke(dAppAddress, Some("funcForTesting"), List.fill(invocationParamsCount)(FALSE), version = TxVersion.V1)
    (List(genesis, genesis2), setContract, ci)
  }

  private def preconditionsAndSetContract(
      contract: Script,
      dApp: KeyPair = dApp,
      payment: Option[Payment] = None,
      sponsored: Option[SponsorFeeTransaction] = None,
      isCIDefaultFunc: Boolean = false,
      version: StdLibVersion = V3,
      txVersion: TxVersion = TxVersion.V1,
      selfSend: Boolean = false,
      fee: Long = TestValues.invokeFee
  ): (List[GenesisTransaction], SetScriptTransaction, InvokeScriptTransaction) = {
    val genesis     = TxHelpers.genesis(dApp.toAddress)
    val genesis2    = TxHelpers.genesis(invokerAddress)
    val setContract = TxHelpers.setScript(dApp, contract)
    val ci = TxHelpers.invoke(
      dApp.toAddress,
      if (isCIDefaultFunc) None else Some("f"),
      List(CONST_BYTESTR(ByteStr.fromBytes(1, 2, 3)).explicitGet()),
      payment.toSeq,
      if (selfSend) dApp else invoker,
      sponsored.map(s => Sponsorship.fromWaves(fee, s.minSponsoredAssetFee.get.value)).getOrElse(fee),
      sponsored.map(_.asset).getOrElse(Waves),
      txVersion
    )
    (if (selfSend) List(genesis) else List(genesis, genesis2), setContract, ci)
  }

  private def preconditionsAndSetContractWithVerifier(verifier: Script, senderBindingToContract: Script): (
      List[GenesisTransaction],
      SetScriptTransaction,
      SetScriptTransaction,
      InvokeScriptTransaction,
      KeyPair,
      IssueTransaction,
      SponsorFeeTransaction
  ) = {
    val genesis     = TxHelpers.genesis(dAppAddress)
    val genesis2    = TxHelpers.genesis(invokerAddress)
    val setVerifier = TxHelpers.setScript(invoker, verifier)
    val setContract = TxHelpers.setScript(dApp, senderBindingToContract)
    val issue       = TxHelpers.issue(invoker)
    val asset       = IssuedAsset(issue.id())
    val sponsor     = TxHelpers.sponsor(asset)
    val ci = TxHelpers.invoke(
      dAppAddress,
      Some("f"),
      List(CONST_BYTESTR(ByteStr.fromBytes(1, 2, 3)).explicitGet())
    )
    (List(genesis, genesis2), setVerifier, setContract, ci, dApp, issue, sponsor)
  }

  private def preconditionsAndSetContractWithAlias(
      senderBindingToContract: Script
  ): (List[GenesisTransaction], SetScriptTransaction, InvokeScriptTransaction, InvokeScriptTransaction, CreateAliasTransaction) = {
    val genesis     = TxHelpers.genesis(dAppAddress)
    val genesis2    = TxHelpers.genesis(invokerAddress)
    val dAppAlias   = Alias.create("alias").explicitGet()
    val fakeAlias   = Alias.create("fakealias").explicitGet()
    val aliasTx     = TxHelpers.createAlias("alias", dApp)
    val setContract = TxHelpers.setScript(dApp, senderBindingToContract)
    val invokes = Seq(dAppAlias, fakeAlias).map(
      TxHelpers.invoke(_, Some("f"), List(CONST_BYTESTR(ByteStr.fromBytes(1, 2, 3)).explicitGet()), version = TxVersion.V1)
    )
    (List(genesis, genesis2), setContract, invokes(0), invokes(1), aliasTx)
  }

  property("doesnt validate intermediate action balance before V6")(withDomain(DomainPresets.RideV5) { d =>
    val dApp = TxHelpers.defaultSigner

    d.helpers.creditWavesToDefaultSigner()
    val asset = d.helpers.issueAsset()
    d.helpers.transferAll(dApp, TxHelpers.address(3), asset)
    d.helpers.setScript(
      dApp,
      TxHelpers.script(s"""
                          |{-# STDLIB_VERSION 4 #-}
                          |{-# CONTENT_TYPE DAPP #-}
                          |
                          |@Callable(i)
                          |func test(asset: ByteVector) = {
                          |   [
                          |     ScriptTransfer(Address(base58'${TxHelpers.secondAddress}'), 100, asset),
                          |     Reissue(asset, 100, true)
                          |   ]
                          |}
                          |""".stripMargin)
    )

    val invoke = TxHelpers.invoke(dApp.toAddress, Some("test"), Seq(CONST_BYTESTR(asset.id).explicitGet()))
    d.appendAndAssertSucceed(invoke)
    d.blockchain.balance(dApp.toAddress, asset) shouldBe 0L
    d.blockchain.balance(TxHelpers.secondAddress, asset) shouldBe 100L
  })

  property("validates intermediate action balance after V6")(
    withDomain(DomainPresets.RideV6.configure(fs => fs.copy(enforceTransferValidationAfter = 0))) { d =>
      val dApp = TxHelpers.defaultSigner

      d.helpers.creditWavesToDefaultSigner()
      val asset = d.helpers.issueAsset()
      d.helpers.transferAll(dApp, TxHelpers.address(3), asset)

      withClue("simple script") {
        d.helpers.setScript(
          dApp,
          TxHelpers.scriptV5(s"""
                                |@Callable(i)
                                |func test(asset: ByteVector) = {
                                |   [
                                |     ScriptTransfer(Address(base58'${TxHelpers.secondAddress}'), 100, asset),
                                |     Reissue(asset, 100, true)
                                |   ]
                                |}
                                |""".stripMargin)
        )

        val invoke = TxHelpers.invoke(dApp.toAddress, Some("test"), Seq(CONST_BYTESTR(asset.id).explicitGet()))
        d.appendAndCatchError(invoke).toString should include("negative asset balance")
        d.blockchain.balance(dApp.toAddress, asset) shouldBe 0L
        d.blockchain.balance(TxHelpers.secondAddress, asset) shouldBe 0L
      }

      withClue("complex script") {
        d.helpers.setScript(
          dApp,
          TxHelpers.scriptV5(s"""
                                |@Callable(i)
                                |func test(asset: ByteVector) = {
                                |   strict test1 = ${"sigVerify(base58'', base58'', base58'') ||" * 16} true
                                |   [
                                |     ScriptTransfer(Address(base58'${TxHelpers.secondAddress}'), 100, asset),
                                |     Reissue(asset, 100, true)
                                |   ]
                                |}
                                |""".stripMargin)
        )

        val invoke = TxHelpers.invoke(dApp.toAddress, Some("test"), Seq(CONST_BYTESTR(asset.id).explicitGet()))
        d.appendAndAssertFailed(invoke)
        d.blockchain.balance(dApp.toAddress, asset) shouldBe 0L
        d.blockchain.balance(TxHelpers.secondAddress, asset) shouldBe 0L
      }
    }
  )

  property("nested script failure") {
    val firstDApp  = TxHelpers.defaultSigner
    val secondDApp = TxHelpers.secondSigner

    val firstScript =
      s"""
         |@Callable(i)
         |func test() = {
         |  strict r = invoke(Address(base58'${secondDApp.toAddress}'), "test", [], [])
         |  ([], r)
         |}
         |""".stripMargin
    val secondScript =
      """
        |@Callable(i)
        |func test() = throw("test error")
        |""".stripMargin

    withClue("before V6")(withDomain(DomainPresets.RideV5) { d =>
      d.helpers.creditWavesToDefaultSigner()
      d.helpers.creditWavesFromDefaultSigner(secondDApp.toAddress)
      d.helpers.setScript(firstDApp, TxHelpers.scriptV5(firstScript))
      d.helpers.setScript(secondDApp, TxHelpers.scriptV5(secondScript))

      val invoke = TxHelpers.invoke(firstDApp.toAddress, Some("test"))
      d.appendAndCatchError(invoke).toString should include("test error")
    })

    withClue("after V6")(withDomain(DomainPresets.RideV6) { d =>
      d.helpers.creditWavesToDefaultSigner()
      d.helpers.creditWavesFromDefaultSigner(secondDApp.toAddress)
      d.helpers.setScript(firstDApp, TxHelpers.scriptV5(firstScript))
      d.helpers.setScript(secondDApp, TxHelpers.scriptV5(secondScript))

      val invoke = TxHelpers.invoke(firstDApp.toAddress, Some("test"))
      d.appendAndCatchError(invoke).toString should include("test error")
    })
  }

  property("invoking contract results contract's state") {
    val (genesis, setScript, ci) = preconditionsAndSetContract(dataContract())
    testDiffAndState(Seq(TestBlock.create(genesis ++ Seq(setScript))), TestBlock.create(Seq(ci), Block.ProtoBlockVersion)) {
      case (blockDiff, newState) =>
        blockDiff.scriptsRun shouldBe 1
        newState.accountData(dAppAddress, "sender").get.value shouldBe ByteStr(ci.sender.toAddress.bytes)
        newState.accountData(dAppAddress, "argument").get.value shouldBe ci.funcCallOpt.get.args.head.asInstanceOf[CONST_BYTESTR].bs

        blockDiff.transactions(ci.id()).affected.contains(setScript.sender.toAddress) shouldBe true

    }
  }

  property("can't more than 5kb of data") {
    val (genesis, setScript, ci) = preconditionsAndSetContract(dataContract(bigData = true))
    testDiff(Seq(TestBlock.create(genesis ++ Seq(setScript))), TestBlock.create(Seq(ci)), from = V5) {
      _ should produceRejectOrFailedDiff("WriteSet size can't exceed")

    }
  }

  property("can't use empty keys in v2") {
    /*forAll(for {
      r <- preconditionsAndSetContract(s => dataContractGen(s, emptyData = true), txVersion = TxVersion.V1)
    } yield (r._1, r._2, r._3)) {
      case (genesis, setScript, ci) =>
        assertDiffEi(Seq(TestBlock.create(genesis ++ Seq(setScript))), TestBlock.create(Seq(ci)), fsWithV5) {
          _.explicitGet()
        }
    }*/

    val (genesis, setScript, ci) = preconditionsAndSetContract(dataContract(emptyData = true), txVersion = TxVersion.V2)
    testDiff(Seq(TestBlock.create(genesis ++ Seq(setScript))), TestBlock.create(Seq(ci)), from = V4) {
      _ should produceRejectOrFailedDiff("Empty keys aren't allowed")

    }
  }

  property("invoking ScriptTransfer contract results in accounts state") {
    val (genesis, setScript, ci) = preconditionsAndSetContract(dAppWithTransfers())
    testDiffAndState(Seq(TestBlock.create(genesis ++ Seq(setScript))), TestBlock.create(Seq(ci), Block.ProtoBlockVersion)) {
      case (blockDiff, _) =>
        blockDiff.scriptsRun shouldBe 1
<<<<<<< HEAD
        newState.balance(thirdAddress, Waves) shouldBe amount

=======
        blockDiff.portfolios(thirdAddress).balance shouldBe amount
        blockDiff.portfolios(setScript.sender.toAddress).balance shouldBe -amount
>>>>>>> 61aaf1f6
        blockDiff.transactions should contain key ci.id()
    }
  }

  property("invoking default func ScriptTransfer contract results in accounts state") {
    val (genesis, setScript, ci) = preconditionsAndSetContract(defaultTransferContract(thirdAddress), isCIDefaultFunc = true)

    testDiffAndState(Seq(TestBlock.create(genesis ++ Seq(setScript))), TestBlock.create(Seq(ci), Block.ProtoBlockVersion)) {
      case (blockDiff, _) =>
        blockDiff.scriptsRun shouldBe 1
        blockDiff.portfolios(thirdAddress).balance shouldBe amount
        blockDiff.portfolios(setScript.sender.toAddress).balance shouldBe -amount
        blockDiff.transactions should contain key ci.id()
    }
  }

  property("invoking default func payment to alias contract results in accounts state") {
    val alias                    = Alias.create("alias").explicitGet()
    val createAlias              = TxHelpers.createAlias("alias", thirdAcc)
    val (genesis, setScript, ci) = preconditionsAndSetContract(defaultTransferContract(alias), isCIDefaultFunc = true)

    testDiffAndState(
      Seq(TestBlock.create(genesis ++ Seq(TxHelpers.genesis(thirdAddress), setScript, createAlias))),
      TestBlock.create(Seq(ci), Block.ProtoBlockVersion),
      from = V4
    ) { case (blockDiff, _) =>
      blockDiff.scriptsRun shouldBe 1
      blockDiff.portfolios(thirdAddress) shouldBe Portfolio.waves(amount)
      blockDiff.transactions should contain key ci.id()
    }
  }

  property("disallow ScriptTransfer by alias before RIDE V4 activation") {
    val alias                    = Alias.create("alias").explicitGet()
    val createAlias              = TxHelpers.createAlias("alias", thirdAcc)
    val (genesis, setScript, ci) = preconditionsAndSetContract(defaultTransferContract(alias), isCIDefaultFunc = true)

    testDiff(
      Seq(TestBlock.create(genesis ++ Seq(TxHelpers.genesis(thirdAddress), setScript, createAlias))),
      TestBlock.create(Seq(ci), Block.ProtoBlockVersion),
      to = V3
    ) {
      _ should produce(
        """'Alias(
          |	alias = "alias"
          |)' instead of recipient""".stripMargin
      )
    }
  }

  property("suitable verifier error message on incorrect proofs number") {
    Seq(0, 2).foreach { proofCount =>
      val (genesis, setScript, ci) = preconditionsAndSetContract(dAppWithTransfers())
      val proofs = Proofs(
        List.fill(proofCount)(ByteStr.fromBytes(1, 1))
      )

      testDiff(Seq(TestBlock.create(genesis ++ Seq(setScript))), TestBlock.create(Seq(ci.copy(proofs = proofs)), Block.ProtoBlockVersion)) {
        _ should produceRejectOrFailedDiff("Transactions from non-scripted accounts must have exactly 1 proof")
      }
    }
  }

  property("suitable verifier error message on incorrect proof") {
    val (genesis, setScript, ci) = preconditionsAndSetContract(dAppWithTransfers())
    val proofs                   = Proofs(List(ByteStr.fromBytes(1, 1)))

    testDiff(Seq(TestBlock.create(genesis ++ Seq(setScript))), TestBlock.create(Seq(ci.copy(proofs = proofs)), Block.ProtoBlockVersion)) {
      _ should produceRejectOrFailedDiff("Proof doesn't validate as signature")

    }
  }

  property("invoke script by alias") {
    val (genesis, setScript, ci, fakeCi, createAlias) = preconditionsAndSetContractWithAlias(dAppWithTransfers())
    testDiffAndState(Seq(TestBlock.create(genesis ++ Seq(setScript, createAlias))), TestBlock.create(Seq(ci), Block.ProtoBlockVersion)) {
      case (blockDiff, newState) =>
        blockDiff.scriptsRun shouldBe 1
        newState.balance(thirdAddress, Waves) shouldBe amount
        blockDiff.transactions should contain key ci.id()
    }
    testDiff(Seq(TestBlock.create(genesis ++ Seq(setScript))), TestBlock.create(Seq(fakeCi), Block.ProtoBlockVersion)) {
      _ should produceRejectOrFailedDiff("does not exist")

    }
  }

  Seq(V3, V4, V5, V6).foreach { version =>
    val limit =
      if (version == V6)
        ContractLimits.MaxBalanceScriptActionsAmountV6
      else ContractLimits.MaxCallableActionsAmountBeforeV6(version)
    property(s"can't make more than $limit ScriptTransfers for V${version.id}") {
      val (genesis, setScript, ci) =
        preconditionsAndSetContract(
          dAppWithTransfers(
            assets = List.fill(limit + 1)(Waves),
            version = version
          ),
          version = version
        )

      val errMsg =
        if (version == V6)
          "ScriptTransfer, Lease, LeaseCancel actions count limit is exceeded"
        else
          "Actions count limit is exceeded"

      testDiff(Seq(TestBlock.create(genesis ++ Seq(setScript))), TestBlock.create(Seq(ci)), from = version) {
        _ should produceRejectOrFailedDiff(errMsg)
      }
    }
  }

  property("invoking contract receive payment") {
    testDomain { (version, d) =>
      val issue = TxHelpers.issue(script = Some(assetAllowed))
      val asset = IssuedAsset(issue.id())
      val (genesis, setScript, ci) = preconditionsAndSetContract(
        dAppWithTransfers(version = version),
        payment = Some(Payment(1, asset)),
        version = version,
        fee = TestValues.invokeFee(1)
      )
      d.appendBlock(genesis*)
      d.appendBlock(issue, setScript)
      d.appendBlock(ci)
      d.liquidDiff.scriptsRun shouldBe 2
      d.blockchain.balance(thirdAddress, Waves) shouldBe amount
      d.blockchain.balance(invokerAddress, asset) shouldBe (issue.quantity.value - 1)
      d.blockchain.balance(dAppAddress, asset) shouldBe 1
    }
  }

  property("successfully invoked contract trace should contain both attached and transferring asset script info") {
    val transferringAsset = TxHelpers.issue(script = Some(assetAllowed))
    val attachedAsset     = TxHelpers.issue(name = "test2", script = Some(assetAllowed))

    val (genesis, setScript, ci) = preconditionsAndSetContract(
      dAppWithTransfers(dAppAddress, assets = List(IssuedAsset(transferringAsset.id()))),
      payment = Some(Payment(1, IssuedAsset(attachedAsset.id()))),
      fee = TestValues.invokeFee(2)
    )
    testDiffTraced(
      Seq(TestBlock.create(genesis ++ Seq(transferringAsset, attachedAsset, setScript))),
      TestBlock.create(Seq(ci))
    ) { case (_, blockDiffEi) =>
      blockDiffEi.resultE.explicitGet().scriptsRun shouldBe 3
      inside(blockDiffEi.trace) {
        case List(
              InvokeScriptTrace(_, _, _, Right(ScriptResultV3(_, transfers, _)), _, _),
              AssetVerifierTrace(transferringAssetId, None, _),
              AssetVerifierTrace(attachedAssetId, None, _)
            ) =>
          attachedAssetId shouldBe attachedAsset.id()
          transferringAssetId shouldBe transferringAsset.id()
          transfers.head.assetId.get shouldBe transferringAsset.id()

      }
    }
  }

  property("asset script ban invoking contract with payment and produce trace") {
    val asset = TxHelpers.issue(script = Some(assetBanned))
    val (genesis, setScript, ci) = preconditionsAndSetContract(
      dAppWithTransfers(),
      payment = Some(Payment(1, IssuedAsset(asset.id()))),
      fee = TestValues.invokeFee(1)
    )
    testDiffTraced(Seq(TestBlock.create(genesis ++ Seq(asset, setScript))), TestBlock.create(Seq(ci))) { case (version, blockDiffEi) =>
      if (version == V3)
        blockDiffEi.resultE should produceRejectOrFailedDiff("TransactionNotAllowedByScript")
      else
        blockDiffEi.resultE should produceRejectOrFailedDiff("Transaction is not allowed by script of the asset")
      inside(blockDiffEi.trace) { case List(_, AssetVerifierTrace(assetId, Some(tne: TransactionNotAllowedByScript), _)) =>
        assetId shouldBe asset.id()
        tne.isAssetScript shouldBe true
      }

    }
  }

  property("invoking contract make payment by asset") {
    val issue = TxHelpers.issue(dApp, script = Some(assetAllowed), fee = 1.004.waves)
    val asset = IssuedAsset(issue.id())

    val (genesis, setScript, ci) = preconditionsAndSetContract(
      dAppWithTransfers(assets = List(asset)),
      fee = TestValues.invokeFee(1)
    )

    testDiffAndState(Seq(TestBlock.create(genesis ++ Seq(setScript))), TestBlock.create(Seq(issue, ci), Block.ProtoBlockVersion)) {
      case (blockDiff, newState) =>
        blockDiff.scriptsRun shouldBe 3
        newState.balance(dAppAddress, asset) shouldBe (issue.quantity.value - amount)
        newState.balance(thirdAddress, asset) shouldBe amount

    }
  }

  property("invoking contract disable by payment smart asset") {
    val issue = TxHelpers.issue(script = Some(assetBanned))
    val (genesis, setScript, ci) =
      preconditionsAndSetContract(dAppWithTransfers(assets = List(IssuedAsset(issue.id()))), fee = TestValues.invokeFee(1))

    testDiffTraced(Seq(TestBlock.create(genesis ++ Seq(issue, setScript))), TestBlock.create(Seq(ci))) { blockDiffEi =>
      blockDiffEi._2.resultE should produceRejectOrFailedDiff("Transaction is not allowed by script")

    }
  }

  property("invoking contract disable by one of payment smart asset with trace") {
    val issue1 = TxHelpers.issue(issuer = dApp, script = Some(assetAllowed))
    val issue2 = TxHelpers.issue(issuer = dApp, name = "test2", script = Some(assetBanned))

    val contract                 = dAppWithTransfers(assets = List(IssuedAsset(issue1.id()), IssuedAsset(issue2.id())))
    val (genesis, setScript, ci) = preconditionsAndSetContract(contract, fee = TestValues.invokeFee(2))

    testDiffTraced(Seq(TestBlock.create(genesis ++ Seq(issue1, issue2, setScript))), TestBlock.create(Seq(ci))) { case (version, blockDiffEi) =>
      if (version == V3)
        blockDiffEi.resultE should produceRejectOrFailedDiff("Transaction is not allowed by script")
      else
        blockDiffEi.resultE should produceRejectOrFailedDiff("Transaction is not allowed by script")
      inside(blockDiffEi.trace) {
        case List(
              InvokeScriptTrace(_, `dAppAddress`, functionCall, Right(ScriptResultV3(_, transfers, _)), _, _),
              AssetVerifierTrace(allowedAssetId, None, _),
              AssetVerifierTrace(bannedAssetId, Some(_: FailedTransactionError), _)
            ) =>
          dAppAddress shouldBe ci.dApp
          functionCall shouldBe ci.funcCall

          allowedAssetId shouldBe issue1.id()
          bannedAssetId shouldBe issue2.id()

          transfers.flatMap(_.assetId.toList) shouldBe List(allowedAssetId, bannedAssetId)
      }

    }
  }

  property("trace not contains attached asset script invocation result when transferring asset script produce error") {
    val attachedAsset     = TxHelpers.issue()
    val transferringAsset = TxHelpers.issue(name = "test2", script = Some(throwingAsset))

    val (genesis, setScript, ci) = preconditionsAndSetContract(
      dAppWithTransfers(assets = List(IssuedAsset(transferringAsset.id()))),
      payment = Some(Payment(1, IssuedAsset(attachedAsset.id()))),
      fee = TestValues.invokeFee(1)
    )

    testDiffTraced(
      Seq(TestBlock.create(genesis ++ Seq(transferringAsset, attachedAsset, setScript))),
      TestBlock.create(Seq(ci))
    ) { case (version, blockDiffEi) =>
      if (version == V3)
        blockDiffEi.resultE should produceRejectOrFailedDiff(s"Transaction is not allowed by script of the asset ${transferringAsset.id()}")
      else
        blockDiffEi.resultE should produceRejectOrFailedDiff(s"Transaction is not allowed by script of the asset ${transferringAsset.id()}")
      inside(blockDiffEi.trace) {
        case List(
              InvokeScriptTrace(_, _, _, Right(ScriptResultV3(_, transfers, _)), _, _),
              AssetVerifierTrace(transferringAssetId, Some(_), _)
            ) =>
          transferringAssetId shouldBe transferringAsset.id()
          transfers.head.assetId.get shouldBe transferringAsset.id()

      }
    }
  }

  property("Contract payment should be positive") {
    val asset                    = TxHelpers.issue(dApp)
    val contract                 = dAppWithTransfers(recipientAmount = -1, assets = List(IssuedAsset(asset.id())))
    val (genesis, setScript, ci) = preconditionsAndSetContract(contract)

    testDiff(Seq(TestBlock.create(genesis ++ Seq(asset, setScript))), TestBlock.create(Seq(ci))) { blockDiffEi =>
      blockDiffEi should produceRejectOrFailedDiff("Negative amount")

    }
  }

  property("payment should be positive") {
    Try(TxHelpers.invoke(dAppAddress, payments = Seq(Payment(-1, Waves)))).toEither should produceRejectOrFailedDiff("NonPositiveAmount")
  }

  property("smart asset payment require extra fee only before V5 activation") {
    val issue                    = TxHelpers.issue(dApp, script = Some(assetAllowed))
    val contract                 = dAppWithTransfers(assets = List(IssuedAsset(issue.id())))
    val (genesis, setScript, ci) = preconditionsAndSetContract(contract)
    testDiff(Seq(TestBlock.create(genesis ++ Seq(issue, setScript))), TestBlock.create(Seq(ci)), to = V4)(
      _ should produceRejectOrFailedDiff("does not exceed minimal value")
    )
    testDiff(Seq(TestBlock.create(genesis ++ Seq(issue, setScript))), TestBlock.create(Seq(ci)), from = V5)(
      _.explicitGet().errorMessage(ci.id()) shouldBe None
    )
  }

  property("contract with payment of smart asset require extra fee only before V5 activation") {
    val issue                    = TxHelpers.issue(script = Some(assetAllowed))
    val payment                  = Payment(1, IssuedAsset(issue.id()))
    val (genesis, setScript, ci) = preconditionsAndSetContract(dAppWithTransfers(), payment = Some(payment))
    testDiff(Seq(TestBlock.create(genesis ++ Seq(issue, setScript))), TestBlock.create(Seq(ci)), to = V4)(
      _ should produceRejectOrFailedDiff("does not exceed minimal value")
    )
    testDiff(Seq(TestBlock.create(genesis ++ Seq(issue, setScript))), TestBlock.create(Seq(ci)), from = V5)(
      _.explicitGet().errorMessage(ci.id()) shouldBe None
    )
  }

  property("can't overflow payment + fee") {
    val payment                  = Some(Payment(ENOUGH_AMT, Waves))
    val (genesis, setScript, ci) = preconditionsAndSetContract(dAppWithTransfers(), payment = payment)
    testDiff(Seq(TestBlock.create(genesis ++ Seq(setScript))), TestBlock.create(Seq(ci))) {
      _ should produceRejectOrFailedDiff("Attempt to transfer unavailable funds")

    }
  }

<<<<<<< HEAD
  property("can't overflow sum of payment in contract") {
    val (genesis, setScript, ci) = preconditionsAndSetContract(
      dAppWithTransfers(recipientAmount = Long.MaxValue / 2 + 2, assets = List.fill(4)(Waves)),
      payment = Some(Payment(1, Waves))
    )
    testDiff(Seq(TestBlock.create(genesis ++ Seq(setScript))), TestBlock.create(Seq(ci)))(
      _ should produceRejectOrFailedDiff("Attempt to transfer unavailable funds")
    )
  }

=======
>>>>>>> 61aaf1f6
  property("invoking contract with sponsored fee") {
    val sponsorIssue             = TxHelpers.issue(dApp, amount = ENOUGH_AMT)
    val sponsorAsset             = IssuedAsset(sponsorIssue.id())
    val sponsor                  = TxHelpers.sponsor(sponsorAsset, sender = dApp)
    val (genesis, setScript, ci) = preconditionsAndSetContract(dAppWithTransfers(), sponsored = Some(sponsor))
    val t                        = TxHelpers.transfer(dApp, invokerAddress, sponsorIssue.quantity.value / 2, sponsorAsset)

    testDiffAndState(
      Seq(TestBlock.create(genesis ++ Seq(sponsorIssue, t, sponsor, setScript))),
      TestBlock.create(Seq(ci), Block.ProtoBlockVersion)
    ) { case (blockDiff, newState) =>
      blockDiff.scriptsRun shouldBe 1
      blockDiff.errorMessage(ci.id()) shouldBe None
      newState.balance(thirdAddress, Waves) shouldBe amount
      newState.balance(ci.sender.toAddress, sponsorAsset) shouldBe (sponsorIssue.quantity.value / 2 - ci.fee.value)
      newState.balance(
        dAppAddress,
        sponsorAsset
      ) shouldBe (sponsorIssue.quantity.value - sponsorIssue.quantity.value / 2 + ci.fee.value)
    }
  }

  property("argument passed to callable function has wrong type") {
    val (genesis, setScript, ci) = simplePreconditionsAndSetContract(invocationParamsCount = 2)
    testDiff(Seq(TestBlock.create(genesis ++ Seq(setScript))), TestBlock.create(Seq(ci))) {
      _ should produceRejectOrFailedDiff("Can't apply (CONST_BOOLEAN) to 'parseInt(str: String)'")

    }
  }

  property("can't write more than 100 entries") {
    val (genesis, setScript, ci) = preconditionsAndSetContract(writeSet(ContractLimits.MaxWriteSetSize + 1))
    testDiff(Seq(TestBlock.create(genesis ++ Seq(setScript))), TestBlock.create(Seq(ci))) {
      _ should produceRejectOrFailedDiff("Stored data count limit is exceeded")

    }
  }

  property("can write 100 entries") {
    val (genesis, setScript, ci) = preconditionsAndSetContract(writeSet(ContractLimits.MaxWriteSetSize))
    testDiff(Seq(TestBlock.create(genesis ++ Seq(setScript))), TestBlock.create(Seq(ci))) {
      _.explicitGet()

    }
  }

  property("can't write entry with key size greater than limit") {
    testDomain { (version, d) =>
      val (genesis, setScript, ci) = preconditionsAndSetContract(
        writeSetWithKeyLength(ContractLimits.MaxKeySizeInBytesByVersion(version) + 1, version),
        version = version
      )

      d.appendBlock(genesis*)
      d.appendBlock(setScript)
      val error =
        s"Data entry key size = ${ContractLimits.MaxKeySizeInBytesByVersion(version) + 1} bytes " +
          s"must be less than ${ContractLimits.MaxKeySizeInBytesByVersion(version)}"

      if (version == V3)
        d.appendBlockE(ci) should produce(error)
      else if (version == V6) {
        d.appendBlockE(ci) should produceRejectOrFailedDiff(error)
      } else {
        d.appendBlock(ci)
        d.liquidDiff.errorMessage(ci.id()).get.text shouldBe error
      }
    }
  }

  property("can write entry with key size equals limit") {
    testDomain { (version, d) =>
      val (genesis, setScript, ci) =
        preconditionsAndSetContract(
          writeSetWithKeyLength(ContractLimits.MaxKeySizeInBytesByVersion(version), version),
          version = version
        )
      d.appendBlock(genesis*)
      d.appendBlock(setScript)
      d.appendBlock(ci)
      d.liquidDiff.errorMessage(ci.id()) shouldBe None
    }
  }

  property("can't write entry with empty key from V4") {
    testDomain { (version, d) =>
      val (genesis, setScript, ci) = preconditionsAndSetContract(
        writeSetWithKeyLength(length = 0, version = version),
        version = version
      )
      d.appendBlock(genesis*)
      if (version == V3) {
        d.appendBlock(setScript, ci)
        d.liquidDiff.errorMessage(ci.id()) shouldBe None
      } else if (version == V6) {
        d.appendBlockE(setScript, ci) should produceRejectOrFailedDiff("Data entry key should not be empty")
      } else {
        d.appendBlock(setScript, ci)
        d.liquidDiff.errorMessage(ci.id()).map(_.text) shouldBe Some("Data entry key should not be empty")
      }
    }
  }

  property("Function call args count should be equal @Callable func one") {
    Seq(0, 3)
      .foreach { invocationArgsCount =>
        val (genesis, setScript, ci) = simplePreconditionsAndSetContract(invocationArgsCount)
        testDiff(Seq(TestBlock.create(genesis ++ Seq(setScript))), TestBlock.create(Seq(ci))) {
          _ should produceRejectOrFailedDiff(s"takes 2 args but $invocationArgsCount were(was) given")
        }
      }
  }

  property("dApp multisig verify") {
    def multiSigCheckDApp(proofs: Int): Script = {
      val script =
        s"""
           |
           | {-# STDLIB_VERSION 3       #-}
           | {-# CONTENT_TYPE   DAPP    #-}
           | {-# SCRIPT_TYPE    ACCOUNT #-}
           |
           | @Verifier(tx)
           | func verify() = {
           |   ${0 until proofs map (i => s"sigVerify(tx.bodyBytes, tx.proofs[$i], tx.senderPublicKey)") mkString "&&"}
           | }
           |
      """.stripMargin

      TestCompiler(V3).compileContract(script)
    }

    (2 to 8).foreach { proofsCount =>
      val (genesis, setVerifier, setContract, ci, _, _, _) =
        preconditionsAndSetContractWithVerifier(multiSigCheckDApp(proofsCount), writeSetWithKeyLength())

      val proof         = ci.proofs
      val multiSigProof = ci.proofs.copy(proofs = List.fill(proofsCount)(proof.proofs.head))
      val multiSigCi    = ci.copy(1.toByte, proofs = multiSigProof)

      testDiff(
        Seq(TestBlock.create(genesis ++ Seq(setVerifier, setContract))),
        TestBlock.create(Seq(multiSigCi))
      )(_)
    }
  }

  property("Default function invocation should produce error if contract default function has arguments") {
    val contract                 = dAppWithTransfers(funcName = "default", assets = List(Waves))
    val (genesis, setScript, ci) = preconditionsAndSetContract(contract, isCIDefaultFunc = true)

    testDiff(Seq(TestBlock.create(genesis ++ Seq(setScript))), TestBlock.create(Seq(ci))) {
      _ should produceRejectOrFailedDiff(s"takes 1 args but 0 were(was) given")
    }
  }

  property("Default function invocation should produce error if contract does't have default function") {
    val contract                 = dAppWithTransfers(funcName = "other", assets = List(Waves))
    val (genesis, setScript, ci) = preconditionsAndSetContract(contract, isCIDefaultFunc = true)

    testDiff(Seq(TestBlock.create(genesis ++ Seq(setScript))), TestBlock.create(Seq(ci))) {
      _ should produceRejectOrFailedDiff("Cannot find callable function `default`, address = ")

    }
  }

  property("self-payment and self-transfer V3") {
    val (genesis, setScript, ci) = preconditionsAndSetContract(
      dAppWithTransfers(),
      dApp = invoker,
      payment = Some(Payment(1, Waves)),
      fee = TestValues.invokeFee(1)
    )
    testDiff(Seq(TestBlock.create(Seq(genesis.head, setScript))), TestBlock.create(Seq(ci))) {
      _.explicitGet()

    }
  }

  property("self-payment V4") {
    val (genesis, setScript, ci) = preconditionsAndSetContract(
      dAppWithTransfers(version = V4),
      payment = Some(Payment(1, Waves)),
      dApp = invoker,
      version = V4,
      fee = TestValues.invokeFee(1)
    )
    testDiff(Seq(TestBlock.create(Seq(genesis.head, setScript))), TestBlock.create(Seq(ci)), from = V4) {
      _ should produceRejectOrFailedDiff("DApp self-payment is forbidden since V4")

    }
  }

  property("self-transfer V4") {
    val (genesis, setScript, ci) = preconditionsAndSetContract(
      dAppWithTransfers(recipientAddress = invokerAddress, assets = List(Waves), version = V4),
      dApp = invoker,
      version = V4,
      fee = TestValues.invokeFee(1)
    )
    testDiff(Seq(TestBlock.create(Seq(genesis.head, setScript))), TestBlock.create(Seq(ci)), from = V4) {
      _ should produceRejectOrFailedDiff("DApp self-transfer is forbidden since V4")

    }
  }

  property("transferring asset this value") {
    val issue                    = TxHelpers.issue(dApp, script = Some(assetUsingThis), fee = 1.004.waves)
    val contract                 = dAppWithTransfers(assets = List(IssuedAsset(issue.id())))
    val (genesis, setScript, ci) = preconditionsAndSetContract(contract, fee = TestValues.invokeFee(1))

    testDiffAndState(Seq(TestBlock.create(genesis ++ Seq(setScript))), TestBlock.create(Seq(issue, ci), Block.ProtoBlockVersion), from = V4) {
      case (blockDiff, newState) =>
        blockDiff.scriptsRun shouldBe 3
        newState.balance(dAppAddress, IssuedAsset(issue.id())) shouldBe (issue.quantity.value - amount)
        newState.balance(thirdAddress, IssuedAsset(issue.id())) shouldBe amount

    }
  }

  private val issueContract: Script = {
    val script =
      s"""
         |{-# STDLIB_VERSION 4 #-}
         |{-# CONTENT_TYPE DAPP #-}
         |{-#SCRIPT_TYPE ACCOUNT#-}
         |
         |@Callable(i)
         |func f() = [Issue("InvokeAsset", "InvokeDesc", 100, 0, true, unit, 0)]
         |""".stripMargin

    TestCompiler(V4).compileContract(script)
  }

  property("issuing asset with existed id should produce error") {
    val invoke = TxHelpers.invoke(dAppAddress, Some("f"), fee = TestValues.invokeFee(issues = 1))

    val blockchain: Blockchain = mock[Blockchain]

    (() => blockchain.settings)
      .expects()
      .returning(TestSettings.Default.blockchainSettings)
      .anyNumberOfTimes()
    (blockchain.assetScript _)
      .expects(*)
      .returning(None)
      .anyNumberOfTimes() // XXX Why?
    (blockchain.accountScript _)
      .expects(dAppAddress)
      .returning(Some(AccountScriptInfo(dApp.publicKey, issueContract, 10L, Map(1 -> Map("f" -> 10L)))))
      .anyNumberOfTimes()
    (blockchain.accountScript _).expects(invoke.sender.toAddress).returning(None).anyNumberOfTimes()
    (blockchain.hasAccountScript _).expects(invoke.sender.toAddress).returning(false).anyNumberOfTimes()
    (blockchain.balance _).expects(*, Waves).returning(ENOUGH_AMT).anyNumberOfTimes()
    (blockchain.leaseBalance _).expects(*).returning(LeaseBalance.empty).anyNumberOfTimes()
    (() => blockchain.activatedFeatures)
      .expects()
      .returning(Map(BlockchainFeatures.Ride4DApps.id -> 0))
      .anyNumberOfTimes()
    (() => blockchain.height).expects().returning(1).anyNumberOfTimes()
    (blockchain.blockHeader _)
      .expects(*)
      .returning(
        Some(
          SignedBlockHeader(
            BlockHeader(1, 1, ByteStr.empty, 1, ByteStr.empty, PublicKey(new Array[Byte](32)), Seq(), 1, ByteStr.empty),
            ByteStr.empty
          )
        )
      )
      .anyNumberOfTimes()
    (blockchain.blockHeader _)
      .expects(*)
      .returning(
        Some(
          SignedBlockHeader(
            BlockHeader(1, 1, ByteStr.empty, 1, ByteStr.empty, PublicKey(new Array[Byte](32)), Seq(), 1, ByteStr.empty),
            ByteStr.empty
          )
        )
      )
      .anyNumberOfTimes()
    (blockchain.assetDescription _)
      .expects(*)
      .returning(
        Some(
          AssetDescription(
            ByteStr.fromBytes(1, 2, 3),
            dApp.publicKey,
            ByteString.EMPTY,
            ByteString.EMPTY,
            1,
            reissuable = false,
            BigInt(1),
            Height(1),
            None,
            0L,
            nft = false
          )
        )
      )
      .anyNumberOfTimes()
    InvokeScriptTransactionDiff
      .apply(blockchain, invoke.timestamp, limitedExecution = false)(invoke)
      .resultE should produceRejectOrFailedDiff("is already issued")

  }

  def reissueContract(funcName: String, asset: ByteStr): Script = {
    val script =
      s"""
         |{-# STDLIB_VERSION 4 #-}
         |{-# CONTENT_TYPE DAPP #-}
         |{-#SCRIPT_TYPE ACCOUNT#-}
         |
         |@Callable(i)
         |func $funcName() = [Reissue(base58'$asset', 1, false), Reissue(base58'$asset', 4, true)]
         |""".stripMargin

    TestCompiler(V4).compileContract(script)
  }

  property("Reissuing unreissued asset should produce error") {
    val genesis1Tx  = TxHelpers.genesis(dAppAddress)
    val genesis2Tx  = TxHelpers.genesis(invokerAddress)
    val assetTx     = TxHelpers.issue(dApp, fee = 1.004.waves)
    val contract    = reissueContract("f", assetTx.id())
    val setScriptTx = TxHelpers.setScript(dApp, contract)

    val invoke = TxHelpers.invoke(dAppAddress, Some("f"))
    testDiff(
      Seq(TestBlock.create(Seq(genesis1Tx, genesis2Tx, setScriptTx, assetTx))),
      TestBlock.create(Seq(invoke), Block.ProtoBlockVersion),
      from = V4
    ) {
      _ should produceRejectOrFailedDiff("Asset is not reissuable")

    }
  }

  private val transferIssueContract: Script = {
    val script =
      s"""
         |{-# STDLIB_VERSION 4 #-}
         |{-# CONTENT_TYPE DAPP #-}
         |{-#SCRIPT_TYPE ACCOUNT#-}
         |
         |@Callable(i)
         |func f() = {
         | let v = Issue("InvokeAsset", "InvokeDesc", 100, 0, true, unit, 0)
         | [v, ScriptTransfer(i.caller, 1, v.calculateAssetId())]
         |}
         |""".stripMargin

    TestCompiler(V4).compileContract(script)
  }

  property("issued asset can be transferred") {
    val genesis1Tx  = TxHelpers.genesis(dAppAddress)
    val genesis2Tx  = TxHelpers.genesis(invokerAddress)
    val setScriptTx = TxHelpers.setScript(dApp, transferIssueContract)

    val invoke = TxHelpers.invoke(dAppAddress, Some("f"), fee = 100500000)

    testDiff(Seq(TestBlock.create(Seq(genesis1Tx, genesis2Tx, setScriptTx))), TestBlock.create(Seq(invoke), Block.ProtoBlockVersion), from = V4) {
      _.explicitGet()

    }
  }

<<<<<<< HEAD
  private val transferNonIssueContract: Script = {
    val script =
      s"""
         |{-# STDLIB_VERSION 4 #-}
         |{-# CONTENT_TYPE DAPP #-}
         |{-#SCRIPT_TYPE ACCOUNT#-}
         |
         |@Callable(i)
         |func f() = {
         | let v = Issue("InvokeAsset", "InvokeDesc", 100, 0, true, unit, 0)
         | [ScriptTransfer(i.caller, 1, v.calculateAssetId())]
         |}
         |""".stripMargin

    TestCompiler(V4).compileContract(script)
  }

  property("nonissued asset can't be transferred") {
    val genesis1Tx  = TxHelpers.genesis(dAppAddress)
    val genesis2Tx  = TxHelpers.genesis(invokerAddress)
    val setScriptTx = TxHelpers.setScript(dApp, transferNonIssueContract)

    val invoke = TxHelpers.invoke(dAppAddress, Some("f"))

    testDiff(
      Seq(TestBlock.create(Seq(genesis1Tx, genesis2Tx, setScriptTx))),
      TestBlock.create(Seq(invoke), Block.ProtoBlockVersion),
      from = V4,
      to = V4
    ) {
      _ should produceRejectOrFailedDiff("negative asset balance")
    }
    testDiff(
      Seq(TestBlock.create(Seq(genesis1Tx, genesis2Tx, setScriptTx))),
      TestBlock.create(Seq(invoke), Block.ProtoBlockVersion),
      from = V5
    ) {
      _ should produceRejectOrFailedDiff("is not found on the blockchain")
=======
  private def transferNonIssueContract(issue: Boolean) =
    TestCompiler(V4).compileContract(
      s"""
         |@Callable(i)
         |func f() = {
         |  let issue = Issue("asset", "", 100, 0, true, unit, 0)
         |  [ScriptTransfer(i.caller, 1, issue.calculateAssetId())${if (issue) ", issue" else ""}]
         |}
       """.stripMargin
    )

  property("non-issued asset can't be transferred") {
    Seq(true, false).foreach { issue =>
      val genesis1Tx  = TxHelpers.genesis(dAppAddress)
      val genesis2Tx  = TxHelpers.genesis(invokerAddress)
      val setScriptTx = TxHelpers.setScript(dApp, transferNonIssueContract(issue))
      val invoke      = TxHelpers.invoke(dAppAddress, Some("f"), fee = invokeFee(issues = 1))
      testDiff(
        Seq(TestBlock.create(Seq(genesis1Tx, genesis2Tx, setScriptTx))),
        TestBlock.create(Seq(invoke), Block.ProtoBlockVersion),
        from = V4,
        to = V4
      ) (
        if (issue)
          _ shouldBe Symbol("right")
        else
          _ should produce("negative asset balance")
      )
      testDiffAndState(
        Seq(TestBlock.create(Seq(genesis1Tx, genesis2Tx, setScriptTx))),
        TestBlock.create(Seq(invoke), Block.ProtoBlockVersion),
        from = V5
      ) { (diff, _) =>
        diff.errorMessage(invoke.id()).get.text should include("is not found on the blockchain")
      }
>>>>>>> 61aaf1f6
    }
  }

  private val doubleIssueContract: Script = {
    val script =
      s"""
         |@Callable(i)
         |func f() = {
         | let v = Issue("InvokeAsset", "InvokeDesc", 100, 0, true, unit, 0)
         | [v, v]
         |}
         |""".stripMargin

    TestCompiler(V4).compileContract(script)
  }

  property("duplicate issuing asset should produce diff error") {
    val genesis1Tx  = TxHelpers.genesis(dAppAddress)
    val genesis2Tx  = TxHelpers.genesis(invokerAddress)
    val setScriptTx = TxHelpers.setScript(dApp, doubleIssueContract)
    val invoke      = TxHelpers.invoke(dAppAddress, Some("f"), fee = TestValues.invokeFee(issues = 2))
    testDiff(Seq(TestBlock.create(Seq(genesis1Tx, genesis2Tx, setScriptTx))), TestBlock.create(Seq(invoke), Block.ProtoBlockVersion), from = V4) {
      inside(_) {
        case Right(diff) =>
          diff.scriptResults(invoke.id()).error.get.text should include("is already issued")
        case Left(TransactionValidationError(ScriptExecutionError(error, _, _), _)) => error should include("is already issued")
      }
    }
  }

  property("correctly counts sponsored fee") {
    val issue        = TxHelpers.issue(dApp, amount = ENOUGH_AMT)
    val sponsorAsset = IssuedAsset(issue.id())
    val sponsor      = TxHelpers.sponsor(sponsorAsset, sender = dApp)
    val (genesis, setScript, invoke) =
      preconditionsAndSetContract(writeSet(1), sponsored = Some(sponsor), selfSend = true, fee = TestValues.invokeFee(1))

    testDiff(Seq(TestBlock.create(genesis ++ Seq(issue, sponsor, setScript))), TestBlock.create(Seq(invoke))) { diff =>
      invoke.feeAssetId shouldBe sponsorAsset
      invoke.dApp shouldBe invoke.sender.toAddress
      diff.explicitGet().portfolios(invoke.sender.toAddress).balanceOf(sponsorAsset) shouldBe 0L
    }
  }

  private val throwContract: Script = {
    val script =
      s"""
         |{-# STDLIB_VERSION 4 #-}
         |{-# CONTENT_TYPE DAPP #-}
         |{-#SCRIPT_TYPE ACCOUNT#-}
         |
         |@Callable(i)
         |func f() = {
         |  let check = ${"sigVerify(base58'', base58'', base58'') ||" * 10} true
         |  if (check)
         |    then throw("bad news")
         |    else throw("bad news")
         |}
         |""".stripMargin

    TestCompiler(V4).compileContract(script)
  }

  property(s"accepts failed transactions after ${BlockchainFeatures.BlockV5} activation") {
    val sponsorIssue = TxHelpers.issue(thirdAcc, ENOUGH_AMT)
    val sponsorAsset = IssuedAsset(sponsorIssue.id())
    val sponsorTx    = TxHelpers.sponsor(sponsorAsset, sender = thirdAcc)

    val issueTx = TxHelpers.issue(dApp, script = Some(throwingAsset))

    val feeInWaves = FeeConstants(TransactionType.InvokeScript) * FeeValidation.FeeUnit
    val feeInAsset = Sponsorship.fromWaves(feeInWaves, sponsorTx.minSponsoredAssetFee.get.value)

    Seq(
      (feeInWaves, Waves, issueContract, List.empty[EXPR]),        // insufficient fee
      (feeInAsset, sponsorAsset, issueContract, List.empty[EXPR]), // insufficient fee
      (feeInWaves, Waves, throwContract, List.empty[EXPR]),        // DApp script execution
      (feeInAsset, sponsorAsset, throwContract, List.empty[EXPR]), // DApp script execution
      {                                                            // smart asset script execution
        val contract = dAppWithTransfers(assets = List(issueTx.asset), version = V4)
        val fee      = TestValues.invokeFee(1)
        (fee, Waves, contract, List(CONST_BYTESTR(ByteStr.fromBytes(1, 2, 3)).explicitGet()))
      }
    ).foreach { case (fee, feeAsset, contract, args) =>
      val g1Tx = TxHelpers.genesis(dAppAddress)
      val g2Tx = TxHelpers.genesis(invokerAddress)
      val g3Tx = TxHelpers.genesis(thirdAddress)

      val tTx = TxHelpers.transfer(thirdAcc, invokerAddress, sponsorIssue.quantity.value, sponsorAsset)

      val ssTx   = TxHelpers.setScript(dApp, contract)
      val invoke = TxHelpers.invoke(dAppAddress, Some("f"), args, fee = fee, feeAssetId = feeAsset)
      testDiffAndState(
        Seq(TestBlock.create(Seq(g1Tx, g2Tx, g3Tx, sponsorIssue, issueTx, sponsorTx, tTx, ssTx))),
        TestBlock.create(Seq(invoke), Block.ProtoBlockVersion),
        from = V4,
        to = V5
      ) { case (diff, state) =>
        diff.scriptsRun shouldBe 0
        diff.portfolios(invoke.sender.toAddress).balanceOf(invoke.feeAssetId)
        state.balance(invoke.sender.toAddress, invoke.feeAssetId) shouldBe invoke.feeAssetId.fold(g2Tx.amount.value)(_ =>
          sponsorIssue.quantity.value
        ) - invoke.fee.value
        state.transactionInfo(invoke.id()).map(r => r._2 -> r._1.succeeded) shouldBe Some((invoke, false))
      }
    }
  }

  property(
    s"rejects withdrawal of fee from the funds received as a result of the script call execution after ${BlockchainFeatures.BlockV5} activation"
  ) {
    val g1Tx           = TxHelpers.genesis(dAppAddress)
    val g2Tx           = TxHelpers.genesis(thirdAddress)
    val iTx            = TxHelpers.issue(thirdAcc)
    val sponsoredAsset = IssuedAsset(iTx.assetId)
    val sTx            = TxHelpers.sponsor(sponsoredAsset, sender = thirdAcc)
    val tTx            = TxHelpers.transfer(thirdAcc, dAppAddress, iTx.quantity.value / 1)

    val wavesFee     = TestValues.invokeFee(1)
    val sponsoredFee = Sponsorship.fromWaves(wavesFee, sTx.minSponsoredAssetFee.get.value)

    Seq((Waves, wavesFee), (sponsoredAsset, sponsoredFee))
      .foreach { case (feeAsset, fee) =>
        val contract = dAppWithTransfers(assets = List(feeAsset), version = V4)
        val ssTx     = TxHelpers.setScript(dApp, contract)
        val invoke = TxHelpers.invoke(
          dAppAddress,
          Some("f"),
          args = List(CONST_BYTESTR(ByteStr.fromBytes(1, 2, 3)).explicitGet()),
          fee = fee,
          feeAssetId = feeAsset
        )

        testDiff(Seq(TestBlock.create(Seq(g1Tx, g2Tx, iTx, sTx, tTx, ssTx))), TestBlock.create(Seq(invoke), Block.ProtoBlockVersion), from = V4) {
          _ should produceRejectOrFailedDiff("AccountBalanceError")
        }
      }
  }

  property("counts complexity correctly for failed transactions (validation fails)") {
    def contract(asset: String) = TestCompiler(V4)
      .compileContract(s"""
                          |{-# STDLIB_VERSION 4 #-}
                          |{-# CONTENT_TYPE DAPP #-}
                          |{-#SCRIPT_TYPE ACCOUNT#-}
                          |
                          |let a = base58'$asset'
                          |
                          |@Callable(inv)
                          |func sameComplexity(i: String) = {
                          | let check = ${"sigVerify(base58'', base58'', base58'') ||" * 10} true
                          | if (i == "throw" && check) then
                          |   throw("Some error")
                          | else if (i == "insufficient fee" && check) then
                          |   [ ${(1 to ContractLimits.MaxCallableActionsAmountBeforeV6(V4))
        .map(i => s"""Issue("Asset $i", "", 100, 8, true, unit, $i)""")
        .mkString(",")} ]
                          | else if (i == "negative amount" && check) then
                          |   [ ScriptTransfer(inv.caller, -1, a) ]
                          | else if (i == "overflow amount" && check) then
                          |   [ ScriptTransfer(inv.caller, ${Long.MaxValue / 2}, a), ScriptTransfer(inv.caller, ${Long.MaxValue / 2 + 1}, a) ]
                          | else if (i == "self payment" && check) then
                          |   [ ScriptTransfer(this, 10, unit) ]
                          | else if (i == "max actions" && check) then
                          |   [ ${(0 to ContractLimits.MaxCallableActionsAmountBeforeV6(V4))
        .map(_ => "ScriptTransfer(inv.caller, 10, a)")
        .mkString(",")} ]
                          | else if (i == "invalid data entries" && check) then
                          |   [ ${(0 to ContractLimits.MaxWriteSetSize)
        .map(x => s"""IntegerEntry("val", $x)""")
        .mkString(",")},ScriptTransfer(inv.caller, 10, a)]
                          | else []
                          |}
                          |
                          |""".stripMargin)

    val gTx1             = TxHelpers.genesis(dAppAddress)
    val gTx2             = TxHelpers.genesis(invokerAddress)
    val (assetScript, _) = ScriptCompiler.compile("false", ScriptEstimatorV3(fixOverflow = true, overhead = true)).explicitGet()
    val iTx              = TxHelpers.issue(dApp, script = Some(assetScript), fee = 1.004.waves)

    val ssTx = TxHelpers.setScript(dApp, contract(iTx.assetId.toString))
    Seq("throw", "insufficient fee", "negative amount", "overflow amount", "self payment", "max actions", "invalid data entries", "ok").foreach {
      arg =>
        val invoke = TxHelpers.invoke(dAppAddress, Some("sameComplexity"), args = List(CONST_STRING(arg).explicitGet()))
        testDiffAndState(Seq(TestBlock.create(Seq(gTx1, gTx2, ssTx, iTx))), TestBlock.create(Seq(invoke), Block.ProtoBlockVersion), from = V4) {
          case (diff, _) =>
            if (arg == "ok")
              diff.errorMessage(invoke.id()) shouldBe empty
            else
              diff.errorMessage(invoke.id()) shouldBe defined
        }

    }
  }

  property("counts complexity correctly for failed transactions (asset script fails)") {
    val trueScript  = TestCompiler(V4).compileExpression("true")
    val falseScript = TestCompiler(V4).compileExpression("false")

    def contract(assets: Seq[String]) = TestCompiler(V4)
      .compileContract(s"""{-# STDLIB_VERSION 4 #-}
                          |{-# CONTENT_TYPE DAPP #-}
                          |{-#SCRIPT_TYPE ACCOUNT#-}
                          |
                          |@Callable(inv)
                          |func foo() = {
                          | [ ${assets.map(a => s"""ScriptTransfer(inv.caller, 10, base58'$a')""").mkString(",")} ]
                          |}
                          |
                          |""".stripMargin)

    val gTx1 = TxHelpers.genesis(dAppAddress)
    val gTx2 = TxHelpers.genesis(invokerAddress)

    Seq(true, false)
      .foreach { isAccountScripted =>
        val invokerScriptTx =
          if (isAccountScripted) Seq(TxHelpers.setScript(invoker, trueScript))
          else Seq.empty

        val failAsset    = Random.nextInt(6) + 1
        val assetScripts = (1 to 6).map(i => if (i == failAsset) falseScript else trueScript)
        val iTxs = (1 to 6).map { _ =>
          TxHelpers.issue(dApp, ENOUGH_AMT, script = Some(trueScript), fee = 1.004.waves)
        }
        val tTxs = iTxs.takeRight(3).map { tx =>
          TxHelpers.transfer(dApp, invokerAddress, ENOUGH_AMT / 2, IssuedAsset(tx.assetId))
        }
        val saTxs = assetScripts.zipWithIndex.map { case (sc, i) =>
          TxHelpers.setAssetScript(dApp, IssuedAsset(iTxs(i).id()), sc, fee = 1.waves)
        }
        val ssTx = TxHelpers.setScript(dApp, contract(iTxs.take(4).map(_.assetId.toString)))

        val payments = iTxs.takeRight(2).map(tx => Payment(10, IssuedAsset(tx.assetId)))
        val invoke   = TxHelpers.invoke(dAppAddress, Some("foo"), payments = payments, fee = 0.017.waves)

        val genesisTxs = Seq(gTx1, gTx2) ++ invokerScriptTx ++ iTxs ++ tTxs ++ saTxs :+ ssTx
        testDiffAndState(Seq(TestBlock.create(genesisTxs)), TestBlock.create(Seq(invoke), Block.ProtoBlockVersion), from = V4, to = V5) {
          case (diff, _) =>
            diff.errorMessage(invoke.id()) shouldBe defined
            diff.scriptsComplexity should be > 0L
        }
        testDiff(Seq(TestBlock.create(genesisTxs)), TestBlock.create(Seq(invoke), Block.ProtoBlockVersion), from = V6) {
          _ should produce("TransactionValidationError")
        }
      }
  }

  property("scriptHash") {
    val script = TestCompiler(V5).compileContract(
      s"""
         | @Callable(i)
         | func foo() = {
         |  if scriptHash(i.caller) == unit && scriptHash(Alias("unexisting")) == unit
         |  then
         |    [
         |      BinaryEntry("hash1", scriptHash(this).value()),
         |      BinaryEntry("hash2", scriptHash(Alias("alias")).value())
         |    ]
         |  else
         |    throw("Unexpected script was found.")
         | }
       """.stripMargin
    )

    val gTx1 = TxHelpers.genesis(dAppAddress)
    val gTx2 = TxHelpers.genesis(invokerAddress)

    val alias = TxHelpers.createAlias("alias", dApp)
    val ssTx  = TxHelpers.setScript(dApp, script)

    val payments = List(Payment(10, Waves))
    val invoke   = TxHelpers.invoke(dAppAddress, Some("foo"), payments = payments)

    testDiffAndState(Seq(TestBlock.create(Seq(gTx1, gTx2, alias, ssTx))), TestBlock.create(Seq(invoke), Block.ProtoBlockVersion), from = V5) {
      case (diff, bc) =>
        diff.errorMessage(invoke.id()) shouldBe None
        val hash = ByteStr(com.wavesplatform.lang.Global.blake2b256(script.bytes().arr))
        bc.accountData(dAppAddress, "hash1").get.value shouldBe hash
        bc.accountData(dAppAddress, "hash2").get.value shouldBe hash
    }
  }

  def paymentContract(
      senderBinding: String,
      argName: String,
      funcName: String,
      recipientAddress: Address,
      recipientAmount: Long,
      assets: List[Asset] = List(Waves),
      version: StdLibVersion = V3
  ): DApp = {

    val transfers: immutable.Seq[FUNCTION_CALL] = assets.map(a =>
      FUNCTION_CALL(
        User(FieldNames.ScriptTransfer),
        List(
          FUNCTION_CALL(User("Address"), List(CONST_BYTESTR(ByteStr(recipientAddress.bytes)).explicitGet())),
          CONST_LONG(recipientAmount),
          a.fold(REF("unit"): EXPR)(asset => CONST_BYTESTR(asset.id).explicitGet())
        )
      )
    )

    val payments: EXPR = transfers.foldRight(REF("nil"): EXPR) { case (elem, tail) =>
      FUNCTION_CALL(Native(CREATE_LIST), List(elem, tail))
    }

    DApp(
      DAppMeta(),
      List.empty,
      List(
        CallableFunction(
          CallableAnnotation(senderBinding),
          Terms.FUNC(
            funcName,
            List(argName),
            if (version >= V4) payments
            else FUNCTION_CALL(User(FieldNames.TransferSet), List(payments))
          )
        )
      ),
      None
    )
  }

  def defaultPaymentContract(
      senderBinding: String,
      argName: String,
      recipientAddress: AddressOrAlias,
      recipientAmount: Long,
      assets: List[Asset] = List(Waves)
  ): DApp = {

    val transfers: immutable.Seq[FUNCTION_CALL] = assets.map(a =>
      FUNCTION_CALL(
        User(FieldNames.ScriptTransfer),
        List(
          (recipientAddress: @unchecked) match {
            case recipientAddress: Address => FUNCTION_CALL(User("Address"), List(CONST_BYTESTR(ByteStr(recipientAddress.bytes)).explicitGet()))
            case recipientAddress: Alias   => FUNCTION_CALL(User("Alias"), List(CONST_STRING(recipientAddress.name).explicitGet()))
          },
          CONST_LONG(recipientAmount),
          a.fold(REF("unit"): EXPR)(asset => CONST_BYTESTR(asset.id).explicitGet())
        )
      )
    )

    val payments: EXPR = transfers.foldRight(REF("nil"): EXPR) { case (elem, tail) =>
      FUNCTION_CALL(Native(CREATE_LIST), List(elem, tail))
    }

    DApp(
      DAppMeta(),
      List.empty,
      List(
        CallableFunction(
          CallableAnnotation(senderBinding),
          Terms.FUNC(
            "default",
            Nil,
            FUNCTION_CALL(
              User(FieldNames.TransferSet),
              List(payments)
            )
          )
        )
      ),
      None
    )
  }

  def writeSet(funcName: String, count: Int): Script = {
    val DataEntries = Array.tabulate(count)(i => s"""DataEntry("$i", $i)""").mkString(",")

    val script =
      s"""
         |
         | {-#STDLIB_VERSION 3 #-}
         | {-#CONTENT_TYPE DAPP#-}
         | {-#SCRIPT_TYPE ACCOUNT#-}
         |
         | @Callable(i)
         | func $funcName(b: ByteVector) = {
         |    WriteSet([
         |      $DataEntries
         |        ])
         |}
         |
      """.stripMargin

    TestCompiler(V3).compileContract(script)
  }
}<|MERGE_RESOLUTION|>--- conflicted
+++ resolved
@@ -3,12 +3,8 @@
 import scala.collection.immutable
 import com.google.protobuf.ByteString
 import com.wavesplatform.TestValues
-<<<<<<< HEAD
+import com.wavesplatform.TestValues.invokeFee
 import com.wavesplatform.account.*
-=======
-import com.wavesplatform.TestValues.invokeFee
-import com.wavesplatform.account._
->>>>>>> 61aaf1f6
 import com.wavesplatform.block.{Block, BlockHeader, SignedBlockHeader}
 import com.wavesplatform.common.state.ByteStr
 import com.wavesplatform.common.utils.EitherExt2
@@ -530,29 +526,22 @@
 
   property("invoking ScriptTransfer contract results in accounts state") {
     val (genesis, setScript, ci) = preconditionsAndSetContract(dAppWithTransfers())
-    testDiffAndState(Seq(TestBlock.create(genesis ++ Seq(setScript))), TestBlock.create(Seq(ci), Block.ProtoBlockVersion)) {
-      case (blockDiff, _) =>
-        blockDiff.scriptsRun shouldBe 1
-<<<<<<< HEAD
-        newState.balance(thirdAddress, Waves) shouldBe amount
-
-=======
-        blockDiff.portfolios(thirdAddress).balance shouldBe amount
-        blockDiff.portfolios(setScript.sender.toAddress).balance shouldBe -amount
->>>>>>> 61aaf1f6
-        blockDiff.transactions should contain key ci.id()
+    testDiffAndState(Seq(TestBlock.create(genesis ++ Seq(setScript))), TestBlock.create(Seq(ci), Block.ProtoBlockVersion)) { case (blockDiff, _) =>
+      blockDiff.scriptsRun shouldBe 1
+      blockDiff.portfolios(thirdAddress).balance shouldBe amount
+      blockDiff.portfolios(setScript.sender.toAddress).balance shouldBe -amount
+      blockDiff.transactions should contain key ci.id()
     }
   }
 
   property("invoking default func ScriptTransfer contract results in accounts state") {
     val (genesis, setScript, ci) = preconditionsAndSetContract(defaultTransferContract(thirdAddress), isCIDefaultFunc = true)
 
-    testDiffAndState(Seq(TestBlock.create(genesis ++ Seq(setScript))), TestBlock.create(Seq(ci), Block.ProtoBlockVersion)) {
-      case (blockDiff, _) =>
-        blockDiff.scriptsRun shouldBe 1
-        blockDiff.portfolios(thirdAddress).balance shouldBe amount
-        blockDiff.portfolios(setScript.sender.toAddress).balance shouldBe -amount
-        blockDiff.transactions should contain key ci.id()
+    testDiffAndState(Seq(TestBlock.create(genesis ++ Seq(setScript))), TestBlock.create(Seq(ci), Block.ProtoBlockVersion)) { case (blockDiff, _) =>
+      blockDiff.scriptsRun shouldBe 1
+      blockDiff.portfolios(thirdAddress).balance shouldBe amount
+      blockDiff.portfolios(setScript.sender.toAddress).balance shouldBe -amount
+      blockDiff.transactions should contain key ci.id()
     }
   }
 
@@ -859,19 +848,6 @@
     }
   }
 
-<<<<<<< HEAD
-  property("can't overflow sum of payment in contract") {
-    val (genesis, setScript, ci) = preconditionsAndSetContract(
-      dAppWithTransfers(recipientAmount = Long.MaxValue / 2 + 2, assets = List.fill(4)(Waves)),
-      payment = Some(Payment(1, Waves))
-    )
-    testDiff(Seq(TestBlock.create(genesis ++ Seq(setScript))), TestBlock.create(Seq(ci)))(
-      _ should produceRejectOrFailedDiff("Attempt to transfer unavailable funds")
-    )
-  }
-
-=======
->>>>>>> 61aaf1f6
   property("invoking contract with sponsored fee") {
     val sponsorIssue             = TxHelpers.issue(dApp, amount = ENOUGH_AMT)
     val sponsorAsset             = IssuedAsset(sponsorIssue.id())
@@ -1242,46 +1218,6 @@
     }
   }
 
-<<<<<<< HEAD
-  private val transferNonIssueContract: Script = {
-    val script =
-      s"""
-         |{-# STDLIB_VERSION 4 #-}
-         |{-# CONTENT_TYPE DAPP #-}
-         |{-#SCRIPT_TYPE ACCOUNT#-}
-         |
-         |@Callable(i)
-         |func f() = {
-         | let v = Issue("InvokeAsset", "InvokeDesc", 100, 0, true, unit, 0)
-         | [ScriptTransfer(i.caller, 1, v.calculateAssetId())]
-         |}
-         |""".stripMargin
-
-    TestCompiler(V4).compileContract(script)
-  }
-
-  property("nonissued asset can't be transferred") {
-    val genesis1Tx  = TxHelpers.genesis(dAppAddress)
-    val genesis2Tx  = TxHelpers.genesis(invokerAddress)
-    val setScriptTx = TxHelpers.setScript(dApp, transferNonIssueContract)
-
-    val invoke = TxHelpers.invoke(dAppAddress, Some("f"))
-
-    testDiff(
-      Seq(TestBlock.create(Seq(genesis1Tx, genesis2Tx, setScriptTx))),
-      TestBlock.create(Seq(invoke), Block.ProtoBlockVersion),
-      from = V4,
-      to = V4
-    ) {
-      _ should produceRejectOrFailedDiff("negative asset balance")
-    }
-    testDiff(
-      Seq(TestBlock.create(Seq(genesis1Tx, genesis2Tx, setScriptTx))),
-      TestBlock.create(Seq(invoke), Block.ProtoBlockVersion),
-      from = V5
-    ) {
-      _ should produceRejectOrFailedDiff("is not found on the blockchain")
-=======
   private def transferNonIssueContract(issue: Boolean) =
     TestCompiler(V4).compileContract(
       s"""
@@ -1304,20 +1240,19 @@
         TestBlock.create(Seq(invoke), Block.ProtoBlockVersion),
         from = V4,
         to = V4
-      ) (
+      )(
         if (issue)
           _ shouldBe Symbol("right")
         else
           _ should produce("negative asset balance")
       )
-      testDiffAndState(
+      testDiff(
         Seq(TestBlock.create(Seq(genesis1Tx, genesis2Tx, setScriptTx))),
         TestBlock.create(Seq(invoke), Block.ProtoBlockVersion),
         from = V5
-      ) { (diff, _) =>
-        diff.errorMessage(invoke.id()).get.text should include("is not found on the blockchain")
+      ) {
+        _ should produceRejectOrFailedDiff("is not found on the blockchain")
       }
->>>>>>> 61aaf1f6
     }
   }
 
