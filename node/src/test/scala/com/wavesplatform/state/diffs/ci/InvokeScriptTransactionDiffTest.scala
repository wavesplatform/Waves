package com.wavesplatform.state.diffs.ci

import cats.kernel.Monoid
import com.google.protobuf.ByteString
import com.wavesplatform.account._
import com.wavesplatform.block.{Block, BlockHeader, SignedBlockHeader}
import com.wavesplatform.common.state.ByteStr
import com.wavesplatform.common.utils.EitherExt2
import com.wavesplatform.db.{DBCacheSettings, WithState}
import com.wavesplatform.features.BlockchainFeatures
import com.wavesplatform.lagonaki.mocks.TestBlock
import com.wavesplatform.lang.contract.DApp
import com.wavesplatform.lang.contract.DApp.{CallableAnnotation, CallableFunction}
import com.wavesplatform.lang.directives.values.{DApp => DAppType, _}
import com.wavesplatform.lang.directives.{DirectiveDictionary, DirectiveSet}
import com.wavesplatform.lang.script.v1.ExprScript
import com.wavesplatform.lang.script.{ContractScript, Script}
import com.wavesplatform.lang.v1.FunctionHeader.{Native, User}
import com.wavesplatform.lang.v1.compiler.Terms
import com.wavesplatform.lang.v1.compiler.Terms._
import com.wavesplatform.lang.v1.estimator.v3.ScriptEstimatorV3
import com.wavesplatform.lang.v1.evaluator.FunctionIds.{CREATE_LIST, THROW}
import com.wavesplatform.lang.v1.evaluator.ctx.impl.waves.{FieldNames, WavesContext}
import com.wavesplatform.lang.v1.evaluator.ctx.impl.{CryptoContext, PureContext}
import com.wavesplatform.lang.v1.evaluator.{FunctionIds, ScriptResultV3}
import com.wavesplatform.lang.v1.parser.{Expressions, Parser}
import com.wavesplatform.lang.v1.traits.Environment
import com.wavesplatform.lang.v1.{ContractLimits, FunctionHeader, compiler}
import com.wavesplatform.lang.{Global, utils}
import com.wavesplatform.protobuf.dapp.DAppMeta
import com.wavesplatform.settings.{TestFunctionalitySettings, TestSettings}
import com.wavesplatform.state._
import com.wavesplatform.state.diffs.FeeValidation.FeeConstants
import com.wavesplatform.state.diffs.invoke.{InvokeDiffsCommon, InvokeScriptTransactionDiff}
import com.wavesplatform.state.diffs.{ENOUGH_AMT, FeeValidation, produce}
import com.wavesplatform.transaction.ApplicationStatus.ScriptExecutionFailed
import com.wavesplatform.transaction.Asset.{IssuedAsset, Waves}
import com.wavesplatform.transaction.TxValidationError._
import com.wavesplatform.transaction.assets._
import com.wavesplatform.transaction.smart.InvokeScriptTransaction.Payment
import com.wavesplatform.transaction.smart.script.ScriptCompiler
import com.wavesplatform.transaction.smart.script.trace.{AssetVerifierTrace, InvokeScriptTrace}
import com.wavesplatform.transaction.smart.{InvokeScriptTransaction, SetScriptTransaction}
import com.wavesplatform.transaction.transfer.TransferTransaction
import com.wavesplatform.transaction.{Asset, _}
import com.wavesplatform.utils._
import com.wavesplatform.{NoShrink, TransactionGen}
import org.scalacheck.{Arbitrary, Gen}
import org.scalamock.scalatest.MockFactory
import org.scalatest.exceptions.TestFailedException
import org.scalatest.{EitherValues, Inside, Matchers, PropSpec}
import org.scalatestplus.scalacheck.{ScalaCheckPropertyChecks => PropertyChecks}

import scala.collection.immutable

class InvokeScriptTransactionDiffTest
    extends PropSpec
    with PropertyChecks
    with Matchers
    with TransactionGen
    with NoShrink
    with Inside
    with WithState
    with DBCacheSettings
    with MockFactory
    with EitherValues {

  private val fs = TestFunctionalitySettings.Enabled.copy(
    preActivatedFeatures = Map(
      BlockchainFeatures.SmartAccounts.id  -> 0,
      BlockchainFeatures.SmartAssets.id    -> 0,
      BlockchainFeatures.Ride4DApps.id     -> 0,
      BlockchainFeatures.FeeSponsorship.id -> 0
    )
  )

  private val fsWithV5 = TestFunctionalitySettings.Enabled.copy(
    preActivatedFeatures = Map(
      BlockchainFeatures.SmartAccounts.id   -> 0,
      BlockchainFeatures.SmartAssets.id     -> 0,
      BlockchainFeatures.Ride4DApps.id      -> 0,
      BlockchainFeatures.FeeSponsorship.id  -> 0,
      BlockchainFeatures.DataTransaction.id -> 0,BlockchainFeatures.BlockV5.id        -> 0
    )
  )

  val assetAllowed: Script = ExprScript(
    FUNCTION_CALL(FunctionHeader.Native(FunctionIds.GT_LONG), List(GETTER(REF("tx"), "fee"), CONST_LONG(-1)))
  ).explicitGet()

  val assetUsingThis: Script = ExprScript(
    V3,
    FUNCTION_CALL(
      FunctionHeader.Native(FunctionIds.EQ),
      List(REF("this"), REF("this"))
    ),
    checkSize = false
  ).explicitGet()

  val assetBanned: Script = ExprScript(FALSE).explicitGet()

  val throwingAsset: Script = ExprScript(FUNCTION_CALL(Native(THROW), Nil)).explicitGet()

  private def dataContract(senderBinding: String, argName: String, funcName: String, bigData: Boolean, emptyData: Boolean): DApp = {
    val datas =
      if (bigData)
        List(
          FUNCTION_CALL(
            User("DataEntry"),
            List(CONST_STRING("argument").explicitGet(), CONST_STRING("abcde" * 1024).explicitGet())
          ),
          REF("nil")
        )
      else if (emptyData)
        List(
          FUNCTION_CALL(
            User("DataEntry"),
            List(CONST_STRING("").explicitGet(), CONST_STRING("abcde").explicitGet())
          ),
          REF("nil")
        )
      else
        List(
          FUNCTION_CALL(User("DataEntry"), List(CONST_STRING("argument").explicitGet(), REF(argName))),
          FUNCTION_CALL(
            Native(1100),
            List(
              FUNCTION_CALL(User("DataEntry"), List(CONST_STRING("sender").explicitGet(), GETTER(GETTER(REF(senderBinding), "caller"), "bytes"))),
              REF("nil")
            )
          )
        )

    DApp(
      DAppMeta(),
      List.empty,
      List(
        CallableFunction(
          CallableAnnotation(senderBinding),
          Terms.FUNC(
            funcName,
            List(argName),
            FUNCTION_CALL(
              User(FieldNames.WriteSet),
              List(
                FUNCTION_CALL(
                  Native(1100),
                  datas
                )
              )
            )
          )
        )
      ),
      None
    )
  }

  def paymentContract(
      senderBinding: String,
      argName: String,
      funcName: String,
      recipientAddress: Address,
      recipientAmount: Long,
      assets: List[Asset] = List(Waves),
      version: StdLibVersion = V3
  ): DApp = {

    val transfers: immutable.Seq[FUNCTION_CALL] = assets.map(
      a =>
        FUNCTION_CALL(
          User(FieldNames.ScriptTransfer),
          List(
            FUNCTION_CALL(User("Address"), List(CONST_BYTESTR(ByteStr(recipientAddress.bytes)).explicitGet())),
            CONST_LONG(recipientAmount),
            a.fold(REF("unit"): EXPR)(asset => CONST_BYTESTR(asset.id).explicitGet())
          )
        )
    )

    val payments: EXPR = transfers.foldRight(REF("nil"): EXPR) {
      case (elem, tail) => FUNCTION_CALL(Native(CREATE_LIST), List(elem, tail))
    }

    DApp(
      DAppMeta(),
      List.empty,
      List(
        CallableFunction(
          CallableAnnotation(senderBinding),
          Terms.FUNC(
            funcName,
            List(argName),
            if (version >= V4) payments
            else FUNCTION_CALL(User(FieldNames.TransferSet), List(payments))
          )
        )
      ),
      None
    )
  }

  def defaultPaymentContract(
      senderBinding: String,
      argName: String,
      recipientAddress: AddressOrAlias,
      recipientAmount: Long,
      assets: List[Asset] = List(Waves)
  ): DApp = {

    val transfers: immutable.Seq[FUNCTION_CALL] = assets.map(
      a =>
        FUNCTION_CALL(
          User(FieldNames.ScriptTransfer),
          List(
            recipientAddress match {
              case recipientAddress: Address => FUNCTION_CALL(User("Address"), List(CONST_BYTESTR(ByteStr(recipientAddress.bytes)).explicitGet()))
              case recipientAddress: Alias   => FUNCTION_CALL(User("Alias"), List(CONST_STRING(recipientAddress.name).explicitGet()))
            },
            CONST_LONG(recipientAmount),
            a.fold(REF("unit"): EXPR)(asset => CONST_BYTESTR(asset.id).explicitGet())
          )
        )
    )

    val payments: EXPR = transfers.foldRight(REF("nil"): EXPR) {
      case (elem, tail) => FUNCTION_CALL(Native(CREATE_LIST), List(elem, tail))
    }

    DApp(
      DAppMeta(),
      List.empty,
      List(
        CallableFunction(
          CallableAnnotation(senderBinding),
          Terms.FUNC(
            "default",
            Nil,
            FUNCTION_CALL(
              User(FieldNames.TransferSet),
              List(payments)
            )
          )
        )
      ),
      None
    )
  }

  def simpleContract(funcName: String): Either[String, DApp] = {
    val expr = {
      val script =
        s"""
          |
          |{-# STDLIB_VERSION 3 #-}
          |{-# CONTENT_TYPE DAPP #-}
          |
          |@Callable(xx)
          |func $funcName(str: String, num: Int) = {
          |    if (parseInt(str) == num) then throw() else throw()
          |}
          |
          |@Verifier(txx)
          |func verify() = {
          |    false
          |}
          |
        """.stripMargin
      Parser.parseContract(script).get.value
    }

    val ctx = {
      utils.functionCosts(V3)
      Monoid
        .combineAll(
          Seq(
            PureContext.build(V3).withEnvironment[Environment],
            CryptoContext.build(Global, V3).withEnvironment[Environment],
            WavesContext.build(
              DirectiveSet(V3, Account, Expression).explicitGet()
            )
          )
        )
    }

    compiler.ContractCompiler(ctx.compilerContext, expr, V3)
  }

  def writeSet(funcName: String, count: Int): DApp = {
    val DataEntries = Array.tabulate(count)(i => s"""DataEntry("$i", $i)""").mkString(",")

    val expr = {
      val script =
        s"""
           |
           | {-#STDLIB_VERSION 3 #-}
           | {-#CONTENT_TYPE DAPP#-}
           | {-#SCRIPT_TYPE ACCOUNT#-}
           |
           | @Callable(i)
           | func $funcName(b: ByteVector) = {
           |    WriteSet([
           |      $DataEntries
           |        ])
           |}
           |
        """.stripMargin
      Parser.parseContract(script).get.value
    }

    compileContractFromExpr(expr)
  }

  def writeSetWithKeyLength(funcName: String, length: Int = 1, version: StdLibVersion = V3): DApp = {
    val keyName = Array.fill(length)("a").mkString

    val expr = {
      val body =
        if (version == V3)
          s""" WriteSet([DataEntry("$keyName", 0)]) """
        else
          s""" [IntegerEntry("$keyName", 0)] """

      val script =
        s"""
           |
           | {-#STDLIB_VERSION $version #-}
           | {-#CONTENT_TYPE DAPP#-}
           | {-#SCRIPT_TYPE ACCOUNT#-}
           |
           | @Callable(i)
           | func $funcName(b: ByteVector) =
           |    $body
           |
        """.stripMargin
      Parser.parseContract(script).get.value
    }

    compileContractFromExpr(expr, version)
  }

  def compileContractFromExpr(expr: Expressions.DAPP, stdLibVersion: StdLibVersion = V3): DApp = {
    val ctx = {
      utils.functionCosts(stdLibVersion)
      Monoid
        .combineAll(
          Seq(
            PureContext.build(stdLibVersion).withEnvironment[Environment],
            CryptoContext.build(Global, stdLibVersion).withEnvironment[Environment],
            WavesContext.build(
              DirectiveSet(stdLibVersion, Account, DAppType).explicitGet()
            )
          )
        )
    }

    compiler.ContractCompiler(ctx.compilerContext, expr, stdLibVersion).explicitGet()
  }

  def simplePreconditionsAndSetContract(
      invokerGen: Gen[KeyPair] = accountGen,
      masterGen: Gen[KeyPair] = accountGen,
      payment: Option[Payment] = None,
      feeGen: Gen[Long] = ciFee(0),
      sponsored: Boolean = false,
      invocationParamsCount: Int = 1
  ): Gen[(List[GenesisTransaction], SetScriptTransaction, InvokeScriptTransaction, KeyPair, IssueTransaction, SponsorFeeTransaction)] = {
    for {
      master  <- masterGen
      invoker <- invokerGen
      ts      <- timestampGen
      genesis: GenesisTransaction  = GenesisTransaction.create(master.toAddress, ENOUGH_AMT, ts).explicitGet()
      genesis2: GenesisTransaction = GenesisTransaction.create(invoker.toAddress, ENOUGH_AMT, ts).explicitGet()
      fee         <- feeGen
      arg         <- genBoundedString(1, 32)
      funcBinding <- Gen.const("funcForTesting")
      contract    = simpleContract(funcBinding).explicitGet()
      script      = ContractScript(V3, contract)
      setContract = SetScriptTransaction.selfSigned(1.toByte, master, script.toOption, fee, ts).explicitGet()
      (issueTx, sponsorTx, _, _) <- sponsorFeeCancelSponsorFeeGen(master)
      fc = Terms.FUNCTION_CALL(
        FunctionHeader.User(funcBinding),
        List.fill(invocationParamsCount)(FALSE)
      )
      ci = InvokeScriptTransaction
        .selfSigned(
          1.toByte,
          invoker,
          master.toAddress,
          Some(fc),
          payment.toSeq,
          if (sponsored) {
            sponsorTx.minSponsoredAssetFee.get * 5
          } else {
            fee
          },
          if (sponsored) {
            IssuedAsset(issueTx.id())
          } else {
            Waves
          },
          InvokeScriptTransaction.DefaultExtraFeePerStep,
          ts
        )
        .explicitGet()
    } yield (List(genesis, genesis2), setContract, ci, master, issueTx, sponsorTx)
  }

  def dataContractGen(func: String, bigData: Boolean = false, emptyData: Boolean = false): Gen[DApp] =
    for {
      senderBinging <- validAliasStringGen
      argBinding    <- validAliasStringGen
    } yield dataContract(senderBinging, argBinding, func, bigData, emptyData)

  def paymentContractGen(address: Address, amount: Long, assets: List[Asset] = List(Waves), version: StdLibVersion = V3)(func: String): Gen[DApp] =
    for {
      senderBinging <- validAliasStringGen
      argBinding    <- validAliasStringGen
    } yield paymentContract(senderBinging, argBinding, func, address, amount, assets, version)

  def defaultPaymentContractGen(address: AddressOrAlias, amount: Long, assets: List[Asset] = List(Waves))(someName: String): Gen[DApp] =
    for {
      senderBinging <- validAliasStringGen
      argBinding    <- validAliasStringGen
    } yield defaultPaymentContract(senderBinging, argBinding, address, amount, assets)

  def preconditionsAndSetContract(
      senderBindingToContract: String => Gen[DApp],
      invokerGen: Gen[KeyPair] = accountGen,
      masterGen: Gen[KeyPair] = accountGen,
      payment: Option[Payment] = None,
      feeGen: Gen[Long] = ciFee(0),
      sponsored: Boolean = false,
      isCIDefaultFunc: Boolean = false,
      version: StdLibVersion = V3,
      txVersion: TxVersion = TxVersion.V1,
      selfSend: Boolean = false
  ): Gen[(List[GenesisTransaction], SetScriptTransaction, InvokeScriptTransaction, KeyPair, IssueTransaction, SponsorFeeTransaction)] =
    for {
      master  <- masterGen
      invoker <- if (selfSend) Gen.const(master) else invokerGen
      ts      <- timestampGen
      genesis: GenesisTransaction  = GenesisTransaction.create(master.toAddress, ENOUGH_AMT, ts).explicitGet()
      genesis2: GenesisTransaction = GenesisTransaction.create(invoker.toAddress, ENOUGH_AMT, ts).explicitGet()
      fee         <- feeGen
      arg         <- genBoundedStringBytes(1, 32)
      funcBinding <- funcNameGen
      contract    <- senderBindingToContract(funcBinding)
      script      = ContractScript(version, contract)
      setContract = SetScriptTransaction.selfSigned(1.toByte, master, script.toOption, fee, ts + 2).explicitGet()
      (issueTx, sponsorTx, _, _) <- sponsorFeeCancelSponsorFeeGen(master)
      sponsoredFee = Sponsorship.fromWaves(900000L, sponsorTx.minSponsoredAssetFee.get)
      fc = if (!isCIDefaultFunc)
        Some(Terms.FUNCTION_CALL(FunctionHeader.User(funcBinding), List(CONST_BYTESTR(ByteStr(arg)).explicitGet())))
      else
        None
      ci = InvokeScriptTransaction
        .selfSigned(
          txVersion,
          invoker,
          master.toAddress,
          fc,
          payment.toSeq,
          if (sponsored) sponsoredFee else fee,
          if (sponsored) sponsorTx.asset else Waves,
          InvokeScriptTransaction.DefaultExtraFeePerStep,
          ts + 3
        )
        .explicitGet()
    } yield (if (selfSend) List(genesis) else List(genesis, genesis2), setContract, ci, master, issueTx, sponsorTx)

  def preconditionsAndSetContractWithVerifier(
      verifier: DApp,
      senderBindingToContract: String => Gen[DApp],
      invokerGen: Gen[KeyPair] = accountGen,
      masterGen: Gen[KeyPair] = accountGen,
      payment: Option[Payment] = None,
      feeGen: Gen[Long] = ciFee(1),
      sponsored: Boolean = false,
      isCIDefaultFunc: Boolean = false
  ): Gen[
    (List[GenesisTransaction], SetScriptTransaction, SetScriptTransaction, InvokeScriptTransaction, KeyPair, IssueTransaction, SponsorFeeTransaction)
  ] =
    for {
      master  <- masterGen
      invoker <- invokerGen
      ts      <- timestampGen
      genesis: GenesisTransaction  = GenesisTransaction.create(master.toAddress, ENOUGH_AMT, ts).explicitGet()
      genesis2: GenesisTransaction = GenesisTransaction.create(invoker.toAddress, ENOUGH_AMT, ts).explicitGet()
      fee         <- feeGen
      arg         <- genBoundedStringBytes(1, 32)
      funcBinding <- funcNameGen
      contract    <- senderBindingToContract(funcBinding)
      script      = ContractScript(V3, contract)
      setVerifier = SetScriptTransaction.selfSigned(1.toByte, invoker, ContractScript(V3, verifier).toOption, fee, ts + 2).explicitGet()
      setContract = SetScriptTransaction.selfSigned(1.toByte, master, script.toOption, fee, ts + 2).explicitGet()
      (issueTx, sponsorTx, sponsor1Tx, cancelTx) <- sponsorFeeCancelSponsorFeeGen(master)
      fc = if (!isCIDefaultFunc)
        Some(Terms.FUNCTION_CALL(FunctionHeader.User(funcBinding), List(CONST_BYTESTR(ByteStr(arg)).explicitGet())))
      else
        None
      ci = InvokeScriptTransaction
        .selfSigned(
          1.toByte,
          invoker,
          master.toAddress,
          fc,
          payment.toSeq,
          if (sponsored) {
            sponsorTx.minSponsoredAssetFee.get * 5
          } else {
            fee
          },
          if (sponsored) {
            IssuedAsset(issueTx.id())
          } else {
            Waves
          },
          InvokeScriptTransaction.DefaultExtraFeePerStep,
          ts + 3
        )
        .explicitGet()
    } yield (List(genesis, genesis2), setVerifier, setContract, ci, master, issueTx, sponsorTx)

  def preconditionsAndSetContractWithAlias(
      senderBindingToContract: String => Gen[DApp],
      invokerGen: Gen[KeyPair] = accountGen,
      masterGen: Gen[KeyPair] = accountGen,
      payment: Option[Payment] = None,
      feeGen: Gen[Long] = ciFee(0),
      sponsored: Boolean = false,
      isCIDefaultFunc: Boolean = false
  ): Gen[(List[GenesisTransaction], KeyPair, SetScriptTransaction, InvokeScriptTransaction, InvokeScriptTransaction, CreateAliasTransaction)] =
    for {
      master  <- masterGen
      invoker <- invokerGen
      ts      <- timestampGen
      genesis: GenesisTransaction  = GenesisTransaction.create(master.toAddress, ENOUGH_AMT, ts).explicitGet()
      genesis2: GenesisTransaction = GenesisTransaction.create(invoker.toAddress, ENOUGH_AMT, ts).explicitGet()
      fee         <- feeGen
      arg         <- genBoundedStringBytes(1, 32)
      funcBinding <- validAliasStringGen
      contract    <- senderBindingToContract(funcBinding)
      masterAlias = Alias.create("alias").explicitGet()
      fakeAlias   = Alias.create("fakealias").explicitGet()
      aliasTx <- createAliasGen(master, masterAlias, fee, ts + 1)
      script      = ContractScript(V3, contract)
      setContract = SetScriptTransaction.selfSigned(1.toByte, master, script.toOption, fee, ts + 2).explicitGet()
      (issueTx, sponsorTx, sponsor1Tx, cancelTx) <- sponsorFeeCancelSponsorFeeGen(master)
      fc = if (!isCIDefaultFunc)
        Some(Terms.FUNCTION_CALL(FunctionHeader.User(funcBinding), List(CONST_BYTESTR(ByteStr(arg)).explicitGet())))
      else
        None
      ciWithAlias = InvokeScriptTransaction
        .selfSigned(
          1.toByte,
          invoker,
          masterAlias,
          fc,
          payment.toSeq,
          if (sponsored) {
            sponsorTx.minSponsoredAssetFee.get * 5
          } else {
            fee
          },
          if (sponsored) {
            IssuedAsset(issueTx.id())
          } else {
            Waves
          },
          InvokeScriptTransaction.DefaultExtraFeePerStep,
          ts + 3
        )
        .explicitGet()
      ciWithFakeAlias = InvokeScriptTransaction
        .selfSigned(
          1.toByte,
          invoker,
          fakeAlias,
          fc,
          payment.toSeq,
          if (sponsored) {
            sponsorTx.minSponsoredAssetFee.get * 5
          } else {
            fee
          },
          if (sponsored) {
            IssuedAsset(issueTx.id())
          } else {
            Waves
          },
          InvokeScriptTransaction.DefaultExtraFeePerStep,
          ts + 3
        )
        .explicitGet()
    } yield (List(genesis, genesis2), master, setContract, ciWithAlias, ciWithFakeAlias, aliasTx)

  property("invoking contract results contract's state") {
    forAll(for {
      r <- preconditionsAndSetContract(s => dataContractGen(s, bigData = false))
    } yield (r._1, r._2, r._3)) {
      case (genesis, setScript, ci) =>
        assertDiffAndState(Seq(TestBlock.create(genesis ++ Seq(setScript))), TestBlock.create(Seq(ci), Block.ProtoBlockVersion), fs) {
          case (blockDiff, newState) =>
            blockDiff.scriptsRun shouldBe 1
            newState.accountData(genesis(0).recipient, "sender") shouldBe Some(BinaryDataEntry("sender", ByteStr(ci.sender.toAddress.bytes)))
            newState.accountData(genesis(0).recipient, "argument") shouldBe Some(
              BinaryDataEntry("argument", ci.funcCallOpt.get.args.head.asInstanceOf[CONST_BYTESTR].bs)
            )

            blockDiff.transactions(ci.id()).affected.contains(setScript.sender.toAddress) shouldBe true
        }

    }
  }

  property("can't more than 5kb of data") {
    forAll(for {
      r <- preconditionsAndSetContract(s => dataContractGen(s, bigData = true))
    } yield (r._1, r._2, r._3)) {
      case (genesis, setScript, ci) =>
        assertDiffEi(Seq(TestBlock.create(genesis ++ Seq(setScript))), TestBlock.create(Seq(ci)), fsWithV5) {
          _ should produce("WriteSet size can't exceed")
        }
    }
  }

  property("can't use empty keys in v2") {
    forAll(for {
      r <- preconditionsAndSetContract(s => dataContractGen(s, emptyData = true), txVersion = TxVersion.V1)
    } yield (r._1, r._2, r._3)) {
      case (genesis, setScript, ci) =>
        assertDiffEi(Seq(TestBlock.create(genesis ++ Seq(setScript))), TestBlock.create(Seq(ci)), fsWithV5) {
          _.explicitGet()
        }
    }

    forAll(for {
      r <- preconditionsAndSetContract(s => dataContractGen(s, emptyData = true), txVersion = TxVersion.V2)
    } yield (r._1, r._2, r._3)) {
      case (genesis, setScript, ci) =>
        assertDiffEi(Seq(TestBlock.create(genesis ++ Seq(setScript))), TestBlock.create(Seq(ci)), fsWithV5) {
          _ should produce("Empty keys aren't allowed")
        }
    }
  }

  property("invoking payment contract results in accounts state") {
    forAll(for {
      a  <- accountGen
      am <- smallFeeGen
      contractGen = paymentContractGen(a.toAddress, am) _
      r <- preconditionsAndSetContract(contractGen)
    } yield (a, am, r._1, r._2, r._3)) {
      case (acc, amount, genesis, setScript, ci) =>
        assertDiffAndState(Seq(TestBlock.create(genesis ++ Seq(setScript))), TestBlock.create(Seq(ci), Block.ProtoBlockVersion), fs) {
          case (blockDiff, newState) =>
            blockDiff.scriptsRun shouldBe 1
            newState.balance(acc.toAddress, Waves) shouldBe amount
        }
    }
  }

  property("invoking script transaction can be found for recipient") {
    forAll(for {
      a  <- accountGen
      am <- smallFeeGen
      contractGen = paymentContractGen(a.toAddress, am) _
      r <- preconditionsAndSetContract(contractGen)
    } yield (a, am, r._1, r._2, r._3)) {
      case (_, _, genesis, setScript, ci) =>
        assertDiffAndState(Seq(TestBlock.create(genesis ++ Seq(setScript))), TestBlock.create(Seq(ci), Block.ProtoBlockVersion), fs) {
          case (blockDiff, _) =>
            blockDiff.transactions should contain key (ci.id())
        }
    }
  }

  property("invoking default func payment contract results in accounts state") {
    forAll(for {
      a  <- accountGen
      am <- smallFeeGen
      contractGen = defaultPaymentContractGen(a.toAddress, am) _
      r <- preconditionsAndSetContract(contractGen, accountGen, accountGen, None, ciFee(0), sponsored = false, isCIDefaultFunc = true)
    } yield (a, am, r._1, r._2, r._3)) {
      case (acc, amount, genesis, setScript, ci) =>
        assertDiffAndState(Seq(TestBlock.create(genesis ++ Seq(setScript))), TestBlock.create(Seq(ci), Block.ProtoBlockVersion), fs) {
          case (blockDiff, newState) =>
            newState.balance(acc.toAddress, Waves) shouldBe amount
        }
    }
  }

  property("invoking default func payment to alias contract results in accounts state") {
    forAll(for {
      ts  <- timestampGen
      fee <- ciFee(0)
      a   <- accountGen
      genesis2: GenesisTransaction = GenesisTransaction.create(a.toAddress, fee, ts).explicitGet()
      alias                        = Alias.create("alias").explicitGet()
      aliasTx <- createAliasGen(a, alias, fee, ts)
      am      <- smallFeeGen
      contractGen = defaultPaymentContractGen(alias, am) _
      r <- preconditionsAndSetContract(contractGen, accountGen, accountGen, None, ciFee(0), sponsored = false, isCIDefaultFunc = true)
    } yield (a, aliasTx, am, genesis2, r._1, r._2, r._3)) {
      case (acc, aliasTx, amount, genesis2, genesis, setScript, ci) =>
        val features = fs.copy(preActivatedFeatures = fs.preActivatedFeatures + (BlockchainFeatures.BlockV5.id -> 0))
        assertDiffAndState(
          Seq(TestBlock.create(genesis ++ Seq(genesis2, setScript, aliasTx))),
          TestBlock.create(Seq(ci), Block.ProtoBlockVersion),
          features
        ) {
          case (blockDiff, newState) =>
            newState.balance(acc.toAddress, Waves) shouldBe amount
        }
    }
  }

  property("payment to alias before feature activation") {
    forAll(for {
      ts  <- timestampGen
      fee <- ciFee(0)
      a   <- accountGen
      genesis2: GenesisTransaction = GenesisTransaction.create(a.toAddress, fee, ts).explicitGet()
      alias                        = Alias.create("alias").explicitGet()
      aliasTx <- createAliasGen(a, alias, fee, ts)
      am      <- smallFeeGen
      contractGen = defaultPaymentContractGen(alias, am) _
      r <- preconditionsAndSetContract(contractGen, accountGen, accountGen, None, ciFee(0), sponsored = false, isCIDefaultFunc = true)
    } yield (a, aliasTx, am, genesis2, r._1, r._2, r._3)) {
      case (acc, aliasTx, amount, genesis2, genesis, setScript, ci) =>
        assertDiffEi(Seq(TestBlock.create(genesis ++ Seq(genesis2, setScript, aliasTx))), TestBlock.create(Seq(ci), Block.ProtoBlockVersion), fs) {
          err =>
            err.left.value
        }
    }
  }

  property("suitable verifier error message on incorrect proofs number") {
    forAll(for {
      proofCount <- Gen.oneOf(0, 2)
      a          <- accountGen
      am         <- smallFeeGen
      contractGen = defaultPaymentContractGen(a.toAddress, am) _
      r <- preconditionsAndSetContract(contractGen, accountGen, accountGen, None, ciFee(0), sponsored = false, isCIDefaultFunc = true)
    } yield (a, am, r._1, r._2, r._3, proofCount)) {
      case (acc, amount, genesis, setScript, ci, proofCount) =>
        val proofs = Proofs(
          List.fill(proofCount)(ByteStr.fromBytes(1, 1))
        )

        assertDiffEi(
          Seq(TestBlock.create(genesis ++ Seq(setScript))),
          TestBlock.create(Seq(ci.copy(1.toByte, proofs = proofs))),
          fs
        ) {
          _ should produce("Transactions from non-scripted accounts must have exactly 1 proof")
        }
    }
  }

  property("suitable verifier error message on incorrect proof") {
    forAll(for {
      a  <- accountGen
      am <- smallFeeGen
      contractGen = defaultPaymentContractGen(a.toAddress, am) _
      r <- preconditionsAndSetContract(contractGen, accountGen, accountGen, None, ciFee(0), sponsored = false, isCIDefaultFunc = true)
    } yield (a, am, r._1, r._2, r._3)) {
      case (acc, amount, genesis, setScript, ci) =>
        val proofs = Proofs(List(ByteStr.fromBytes(1, 1)))

        assertDiffEi(
          Seq(TestBlock.create(genesis ++ Seq(setScript))),
          TestBlock.create(Seq(ci.copy(1.toByte, proofs = proofs))),
          fs
        ) {
          _ should produce("Proof doesn't validate as signature")
        }
    }
  }

  property("invoke script by alias") {
    forAll(for {
      a  <- accountGen
      am <- smallFeeGen
      contractGen = paymentContractGen(a.toAddress, am) _
      r <- preconditionsAndSetContractWithAlias(contractGen)
    } yield (a, am, r._1, r._3, r._6, r._4)) {
      case (acc, amount, genesis, setScript, aliasTx, ciWithAlias) =>
        assertDiffAndState(Seq(TestBlock.create(genesis ++ Seq(aliasTx, setScript))), TestBlock.create(Seq(ciWithAlias), Block.ProtoBlockVersion), fs) {
          case (blockDiff, newState) =>
            blockDiff.scriptsRun shouldBe 1
            newState.balance(acc.toAddress, Waves) shouldBe amount
        }
    }
  }

  property("invoke script by non existed alias") {
    forAll(for {
      a  <- accountGen
      am <- smallFeeGen
      contractGen = paymentContractGen(a.toAddress, am) _
      r <- preconditionsAndSetContractWithAlias(contractGen)
    } yield (a, am, r._1, r._3, r._6, r._5)) {
      case (_, _, genesis, setScript, aliasTx, ciWithFakeAlias) =>
        assertDiffEi(Seq(TestBlock.create(genesis ++ Seq(aliasTx, setScript))), TestBlock.create(Seq(ciWithFakeAlias)), fs) {
          _ should produce("does not exist")
        }
    }
  }

  property("can't make more than 10 payments") {
    forAll(for {
      a  <- accountGen
      am <- smallFeeGen
      contractGen = paymentContractGen(a.toAddress, am, List.fill(11)(Waves)) _
      r <- preconditionsAndSetContract(contractGen)
    } yield (a, am, r._1, r._2, r._3)) {
      case (_, _, genesis, setScript, ci) =>
        assertDiffEi(Seq(TestBlock.create(genesis ++ Seq(setScript))), TestBlock.create(Seq(ci)), fs) {
          _ should produce("Too many script actions")
        }
    }
  }

  val chainId: Byte       = AddressScheme.current.chainId
  val enoughFee: TxAmount = FeeValidation.ScriptExtraFee + FeeValidation.FeeConstants(IssueTransaction.typeId) * FeeValidation.FeeUnit

  property("invoking contract receive payment") {
    forAll(for {
      a  <- accountGen
      am <- smallFeeGen
      contractGen = paymentContractGen(a.toAddress, am) _
      invoker <- accountGen
      ts      <- timestampGen
      asset = IssueTransaction(
        TxVersion.V2,
        invoker.publicKey,
        "Asset#1".utf8Bytes,
        Array.emptyByteArray,
        1000000,
        8,
        reissuable = false,
        Some(assetAllowed),
        enoughFee,
        ts
      ).signWith(invoker.privateKey)
      r <- preconditionsAndSetContract(
        contractGen,
        invokerGen = Gen.oneOf(Seq(invoker)),
        payment = Some(Payment(1, IssuedAsset(asset.id()))),
        feeGen = ciFee(1)
      )
    } yield (a, am, r._1, r._2, r._3, r._4, asset, invoker)) {
      case (acc, amount, genesis, setScript, ci, dAppAddress, asset, invoker) =>
        assertDiffAndState(Seq(TestBlock.create(genesis ++ Seq(asset, setScript))), TestBlock.create(Seq(ci), Block.ProtoBlockVersion), fs) {
          case (blockDiff, newState) =>
            blockDiff.scriptsRun shouldBe 2
            newState.balance(acc.toAddress, Waves) shouldBe amount
            newState.balance(invoker.toAddress, IssuedAsset(asset.id())) shouldBe (asset.quantity - 1)
            newState.balance(dAppAddress.toAddress, IssuedAsset(asset.id())) shouldBe 1
        }
    }
  }

  property("successfully invoked contract trace should contain both attached and transferring asset script info") {
    forAll(for {
      invoker <- accountGen
      quantity = 1000000000
      am     <- smallFeeGen
      master <- accountGen
      ts     <- timestampGen

      transferringAsset = IssueTransaction(
        TxVersion.V2,
        invoker.publicKey,
        "Asset#1".utf8Bytes,
        Array.emptyByteArray,
        quantity,
        8,
        reissuable = false,
        Some(assetAllowed),
        enoughFee,
        ts
      ).signWith(invoker.privateKey)

      attachedAsset = IssueTransaction(
        TxVersion.V2,
        invoker.publicKey,
        "Asset#2".utf8Bytes,
        Array.emptyByteArray,
        quantity,
        8,
        reissuable = false,
        Some(assetAllowed),
        enoughFee,
        ts
      ).signWith(invoker.privateKey)

      contractGen = paymentContractGen(master.toAddress, am, List(IssuedAsset(transferringAsset.id()))) _

      r <- preconditionsAndSetContract(
        contractGen,
        masterGen = Gen.oneOf(Seq(master)),
        invokerGen = Gen.oneOf(Seq(invoker)),
        payment = Some(Payment(1, IssuedAsset(attachedAsset.id()))),
        feeGen = ciFee(2)
      )
    } yield (invoker, am, r._1, r._2, r._3, transferringAsset, attachedAsset, master)) {
      case (_, _, genesis, setScript, ci, transferringAsset, attachedAsset, master) =>
        assertDiffEiTraced(
          Seq(TestBlock.create(genesis ++ Seq(transferringAsset, attachedAsset, setScript))),
          TestBlock.create(Seq(ci)),
          fs
        ) { blockDiffEi =>
          blockDiffEi.resultE.explicitGet().scriptsRun shouldBe 3
          inside(blockDiffEi.trace) {
            case List(
<<<<<<< HEAD
                InvokeScriptTrace(_, _, Right(ScriptResultV3(_, transfers, 3997)), _),
                AssetVerifierTrace(transferringAssetId, None),
                AssetVerifierTrace(attachedAssetId, None)
=======
                InvokeScriptTrace(_, _, Right(ScriptResultV3(_, transfers)), _),
                AssetVerifierTrace(transferringAssetId, None, _),
                AssetVerifierTrace(attachedAssetId, None, _)
>>>>>>> ab869020
                ) =>
              attachedAssetId shouldBe attachedAsset.id()
              transferringAssetId shouldBe transferringAsset.id()
              transfers.head.assetId.get shouldBe transferringAsset.id()
          }
        }
    }
  }

  property("asset script ban invoking contract with payment and produce trace") {
    forAll(for {
      a  <- accountGen
      am <- smallFeeGen
      contractGen = paymentContractGen(a.toAddress, am) _
      invoker <- accountGen
      ts      <- timestampGen
      asset = IssueTransaction(
        TxVersion.V2,
        invoker.publicKey,
        "Asset#1".utf8Bytes,
        Array.emptyByteArray,
        1000000,
        8,
        reissuable = false,
        Some(assetBanned),
        enoughFee,
        ts
      ).signWith(invoker.privateKey)
      r <- preconditionsAndSetContract(
        contractGen,
        invokerGen = Gen.oneOf(Seq(invoker)),
        payment = Some(Payment(1, IssuedAsset(asset.id()))),
        feeGen = ciFee(1)
      )
    } yield (a, am, r._1, r._2, r._3, asset, invoker)) {
      case (_, _, genesis, setScript, ci, asset, invoker) =>
        assertDiffEiTraced(Seq(TestBlock.create(genesis ++ Seq(asset, setScript))), TestBlock.create(Seq(ci)), fs) { blockDiffEi =>
          blockDiffEi.resultE should produce("TransactionNotAllowedByScript")
          inside(blockDiffEi.trace) {
            case List(_, AssetVerifierTrace(assetId, Some(tne: TransactionNotAllowedByScript), _)) =>
              assetId shouldBe asset.id()
              tne.isAssetScript shouldBe true
          }
        }
    }
  }

  property("invoking contract make payment by asset") {
    forAll(for {
      a <- accountGen
      quantity = 1000000
      am     <- Gen.choose[Long](1L, quantity)
      master <- accountGen
      ts     <- timestampGen
      asset = IssueTransaction(
        TxVersion.V2,
        master.publicKey,
        "Asset#1".utf8Bytes,
        Array.emptyByteArray,
        quantity,
        8,
        reissuable = false,
        Some(assetAllowed),
        enoughFee,
        ts
      ).signWith(master.privateKey)
      contractGen = paymentContractGen(a.toAddress, am, List(IssuedAsset(asset.id()))) _
      r <- preconditionsAndSetContract(contractGen, masterGen = Gen.oneOf(Seq(master)), feeGen = ciFee(1))
    } yield (a, am, r._1, r._2, r._3, asset, master)) {
      case (acc, amount, genesis, setScript, ci, asset, master) =>
        assertDiffAndState(Seq(TestBlock.create(genesis ++ Seq(setScript))), TestBlock.create(Seq(asset, ci), Block.ProtoBlockVersion), fs) {
          case (blockDiff, newState) =>
            blockDiff.scriptsRun shouldBe 3
            newState.balance(master.toAddress, IssuedAsset(asset.id())) shouldBe (asset.quantity - amount)
            newState.balance(acc.toAddress, IssuedAsset(asset.id())) shouldBe amount
        }
    }
  }

  property("invoking contract disable by payment smart asset") {
    forAll(for {
      a <- accountGen
      quantity = 1000000
      am     <- Gen.choose[Long](1L, quantity)
      master <- accountGen
      ts     <- timestampGen
      asset = IssueTransaction(
        TxVersion.V2,
        master.publicKey,
        "Asset#1".utf8Bytes,
        Array.emptyByteArray,
        quantity,
        8,
        reissuable = false,
        Some(assetBanned),
        enoughFee,
        ts
      ).signWith(master.privateKey)
      contractGen = paymentContractGen(a.toAddress, am, List(IssuedAsset(asset.id()))) _
      r <- preconditionsAndSetContract(contractGen, masterGen = Gen.oneOf(Seq(master)), feeGen = ciFee(1))
    } yield (a, am, r._1, r._2, r._3, asset, master)) {
      case (_, _, genesis, setScript, ci, asset, _) =>
        assertDiffEiTraced(Seq(TestBlock.create(genesis ++ Seq(asset, setScript))), TestBlock.create(Seq(ci)), fs) { blockDiffEi =>
          blockDiffEi.resultE should produce("Transaction is not allowed by script")
        }
    }
  }

  property("invoking contract disable by one of payment smart asset with trace") {
    forAll(for {
      a <- accountGen
      quantity = 1000000
      am     <- Gen.choose[Long](1L, quantity)
      master <- accountGen
      ts     <- timestampGen
      asset1 = IssueTransaction(
        TxVersion.V2,
        master.publicKey,
        "Asset#1".utf8Bytes,
        Array.emptyByteArray,
        quantity,
        8,
        reissuable = false,
        Some(assetAllowed),
        enoughFee,
        ts
      ).signWith(master.privateKey)
      asset2 = IssueTransaction(
        TxVersion.V2,
        master.publicKey,
        "Asset#2".utf8Bytes,
        Array.emptyByteArray,
        quantity,
        8,
        reissuable = false,
        Some(assetBanned),
        enoughFee,
        ts
      ).signWith(master.privateKey)
      contractGen = paymentContractGen(a.toAddress, am, List(IssuedAsset(asset1.id()), IssuedAsset(asset2.id()))) _
      r <- preconditionsAndSetContract(contractGen, masterGen = Gen.oneOf(Seq(master)), feeGen = ciFee(2))
    } yield (a, am, r._1, r._2, r._3, asset1, asset2, master)) {
      case (_, _, genesis, setScript, ci, asset1, asset2, _) =>
        assertDiffEiTraced(Seq(TestBlock.create(genesis ++ Seq(asset1, asset2, setScript))), TestBlock.create(Seq(ci)), fs) { blockDiffEi =>
          blockDiffEi.resultE should produce("Transaction is not allowed by script")
          inside(blockDiffEi.trace) {
            case List(
<<<<<<< HEAD
                InvokeScriptTrace(dAppAddress, functionCall, Right(ScriptResultV3(_, transfers, 3995)), _),
                AssetVerifierTrace(allowedAssetId, None),
                AssetVerifierTrace(bannedAssetId, Some(_: FailedTransactionError))
=======
                InvokeScriptTrace(dAppAddress, functionCall, Right(ScriptResultV3(_, transfers)), _),
                AssetVerifierTrace(allowedAssetId, None, _),
                AssetVerifierTrace(bannedAssetId, Some(_: FailedTransactionError), _)
>>>>>>> ab869020
                ) =>
              dAppAddress shouldBe ci.dAppAddressOrAlias
              functionCall shouldBe ci.funcCall

              allowedAssetId shouldBe asset1.id()
              bannedAssetId shouldBe asset2.id()

              transfers.flatMap(_.assetId.toList) shouldBe List(allowedAssetId, bannedAssetId)
          }
        }
    }
  }

  property("trace not contains attached asset script invocation result when transferring asset script produce error") {
    forAll(for {
      a       <- accountGen
      am      <- smallFeeGen
      invoker <- accountGen
      ts      <- timestampGen

      attachedAsset = IssueTransaction(
        TxVersion.V2,
        invoker.publicKey,
        "Asset#1".utf8Bytes,
        Array.emptyByteArray,
        1000000,
        8,
        reissuable = false,
        Some(assetAllowed),
        enoughFee,
        ts
      ).signWith(invoker.privateKey)

      transferringAsset = IssueTransaction(
        TxVersion.V2,
        invoker.publicKey,
        "Asset#2".utf8Bytes,
        Array.emptyByteArray,
        1000000,
        8,
        reissuable = false,
        Some(throwingAsset),
        enoughFee,
        ts
      ).signWith(invoker.privateKey)

      r <- preconditionsAndSetContract(
        paymentContractGen(a.toAddress, am, List(IssuedAsset(transferringAsset.id()))),
        invokerGen = Gen.oneOf(Seq(invoker)),
        payment = Some(Payment(1, IssuedAsset(attachedAsset.id()))),
        feeGen = ciFee(2)
      )
    } yield (a, am, r._1, r._2, r._3, transferringAsset, attachedAsset, invoker)) {
      case (_, _, genesis, setScript, ci, transferringAsset, attachedAsset, _) =>
        assertDiffEiTraced(
          Seq(TestBlock.create(genesis ++ Seq(transferringAsset, attachedAsset, setScript))),
          TestBlock.create(Seq(ci)),
          fs
        ) { blockDiffEi =>
          blockDiffEi.resultE should produce("TransactionValidationError")
          inside(blockDiffEi.trace) {
            case List(
<<<<<<< HEAD
                InvokeScriptTrace(_, _, Right(ScriptResultV3(_, transfers, 3997)), _),
                AssetVerifierTrace(transferringAssetId, Some(_))
=======
                InvokeScriptTrace(_, _, Right(ScriptResultV3(_, transfers)), _),
                AssetVerifierTrace(transferringAssetId, Some(_), _)
>>>>>>> ab869020
                ) =>
              transferringAssetId shouldBe transferringAsset.id()
              transfers.head.assetId.get shouldBe transferringAsset.id()
          }
        }
    }
  }

  property("Contract payment should be positive") {
    forAll(for {
      a <- accountGen
      quantity = 1000000
      am     <- Gen.choose[Long](1L, quantity)
      master <- accountGen
      ts     <- timestampGen
      asset = IssueTransaction(
        TxVersion.V2,
        master.publicKey,
        "Asset#1" utf8Bytes,
        Array.emptyByteArray,
        quantity,
        8,
        reissuable = false,
        Some(assetAllowed),
        enoughFee,
        ts
      ).signWith(master.privateKey)
      contractGen = paymentContractGen(a.toAddress, -1, List(IssuedAsset(asset.id()))) _
      r <- preconditionsAndSetContract(contractGen, masterGen = Gen.oneOf(Seq(master)), feeGen = ciFee(1))
    } yield (a, am, r._1, r._2, r._3, asset, master, ts)) {
      case (acc, _, genesis, setScript, ci, asset, master, ts) =>
        val t =
          TransferTransaction
            .selfSigned(2.toByte, master, acc.toAddress, IssuedAsset(asset.id()), asset.quantity / 10, Waves, enoughFee, ByteStr.empty, ts)
            .explicitGet()
        assertDiffEi(Seq(TestBlock.create(genesis ++ Seq(asset, t, setScript))), TestBlock.create(Seq(ci)), fs) { blockDiffEi =>
          blockDiffEi should produce("Negative amount")
        }
    }
  }

  property("payment should be positive") {
    forAll(for {
      invoker     <- accountGen
      master      <- accountGen
      ts          <- timestampGen
      arg         <- genBoundedStringBytes(1, 32)
      funcBinding <- validAliasStringGen
      fee         <- ciFee(1)
      fc = Terms.FUNCTION_CALL(FunctionHeader.User(funcBinding), List(CONST_BYTESTR(ByteStr(arg)).explicitGet()))
      ci = InvokeScriptTransaction.selfSigned(1.toByte, invoker, master.toAddress, Some(fc), Seq(Payment(-1, Waves)), fee, Waves, InvokeScriptTransaction.DefaultExtraFeePerStep, ts)
    } yield ci) { _ should produce("NonPositiveAmount") }
  }

  property("smart asset payment require extra fee") {
    forAll(for {
      a <- accountGen
      quantity = 1000000
      am     <- Gen.choose[Long](1L, quantity)
      master <- accountGen
      ts     <- timestampGen
      asset = IssueTransaction(
        TxVersion.V2,
        master.publicKey,
        "Asset#1".utf8Bytes,
        Array.emptyByteArray,
        quantity,
        8,
        reissuable = false,
        Some(assetBanned),
        enoughFee,
        ts
      ).signWith(master.privateKey)
      contractGen = paymentContractGen(a.toAddress, am, List(IssuedAsset(asset.id()))) _
      r <- preconditionsAndSetContract(contractGen, masterGen = Gen.oneOf(Seq(master)), feeGen = ciFee(0))
    } yield (a, am, r._1, r._2, r._3, asset, master)) {
      case (acc, amount, genesis, setScript, ci, asset, master) =>
        assertDiffEi(Seq(TestBlock.create(genesis ++ Seq(asset, setScript))), TestBlock.create(Seq(ci)), fs) { blockDiffEi =>
          blockDiffEi should produce("does not exceed minimal value")
        }
    }
  }

  property("contract with payment of smart asset require extra fee") {
    forAll(for {
      a  <- accountGen
      am <- smallFeeGen
      contractGen = paymentContractGen(a.toAddress, am) _
      invoker <- accountGen
      ts      <- timestampGen
      asset = IssueTransaction(
        TxVersion.V2,
        invoker.publicKey,
        "Asset#1".utf8Bytes,
        Array.emptyByteArray,
        1000000,
        8,
        reissuable = false,
        Some(assetAllowed),
        enoughFee,
        ts
      ).signWith(invoker.privateKey)
      r <- preconditionsAndSetContract(
        contractGen,
        invokerGen = Gen.oneOf(Seq(invoker)),
        payment = Some(Payment(1, IssuedAsset(asset.id()))),
        feeGen = ciFee(0)
      )
    } yield (a, am, r._1, r._2, r._3, asset, invoker)) {
      case (_, _, genesis, setScript, ci, asset, _) =>
        assertDiffEi(Seq(TestBlock.create(genesis ++ Seq(asset, setScript))), TestBlock.create(Seq(ci)), fs) { blockDiffEi =>
          blockDiffEi should produce("does not exceed minimal value")
        }
    }
  }

  property("can't overflow payment + fee") {
    forAll(for {
      a  <- accountGen
      am <- smallFeeGen
      contractGen = paymentContractGen(a.toAddress, am) _
      invoker <- accountGen
      r <- preconditionsAndSetContract(
        contractGen,
        invokerGen = Gen.oneOf(Seq(invoker)),
        payment = Some(Payment(Long.MaxValue, Waves)),
        feeGen = ciFee(1)
      )
    } yield (r._1, r._2, r._3)) {
      case (genesis, setScript, ci) =>
        assertDiffEi(Seq(TestBlock.create(genesis ++ Seq(setScript))), TestBlock.create(Seq(ci)), fs) {
          _ should produce("Attempt to transfer unavailable funds")
        }
    }
  }

  property("can't overflow sum of payment in contract") {
    forAll(for {
      a  <- accountGen
      am <- smallFeeGen
      contractGen = paymentContractGen(a.toAddress, Long.MaxValue / 2 + 2, List.fill(4)(Waves)) _
      invoker <- accountGen
      ts      <- timestampGen
      r       <- preconditionsAndSetContract(contractGen, invokerGen = Gen.oneOf(Seq(invoker)), payment = Some(Payment(1, Waves)), feeGen = ciFee(1))
    } yield (r._1, r._2, r._3)) {
      case (genesis, setScript, ci) =>
        assertDiffEi(Seq(TestBlock.create(genesis ++ Seq(setScript))), TestBlock.create(Seq(ci)), fs) {
          _ should produce("Attempt to transfer unavailable funds")
        }
    }
  }

  property("invoking contract with sponsored fee") {
    forAll(for {
      a  <- accountGen
      am <- smallFeeGen
      contractGen = paymentContractGen(a.toAddress, am) _
      r  <- preconditionsAndSetContract(contractGen, sponsored = true)
      ts <- timestampGen
    } yield (ts, a, am, r._1, r._2, r._3, r._4, r._5, r._6)) {
      case (ts, acc, amount, genesis, setScript, ci, master, sponsoredAsset, setSponsorship) =>
        val t =
          TransferTransaction
            .selfSigned(
              2.toByte,
              master,
              ci.sender.toAddress,
              IssuedAsset(sponsoredAsset.id()),
              sponsoredAsset.quantity / 10,
              Waves,
              enoughFee,
              ByteStr.empty,
              ts
            )
            .explicitGet()
        assertDiffAndState(
          Seq(TestBlock.create(genesis ++ Seq[Transaction](sponsoredAsset, t, setSponsorship, setScript))),
          TestBlock.create(Seq(ci), Block.ProtoBlockVersion),
          fs
        ) {
          case (blockDiff, newState) =>
            blockDiff.scriptsRun shouldBe 1
            newState.balance(acc.toAddress, Waves) shouldBe amount
            newState.balance(ci.sender.toAddress, IssuedAsset(sponsoredAsset.id())) shouldBe (sponsoredAsset.quantity / 10 - ci.fee)
            newState.balance(master.toAddress, IssuedAsset(sponsoredAsset.id())) shouldBe (sponsoredAsset.quantity - sponsoredAsset.quantity / 10 + ci.fee)
        }
    }
  }

  property("argument passed to callable function has wrong type") {
    forAll(for {
      r <- simplePreconditionsAndSetContract(invocationParamsCount = 2)
    } yield (r._1, r._2, r._3)) {
      case (genesis, setScript, ci) =>
        assertDiffEi(Seq(TestBlock.create(genesis ++ Seq(setScript))), TestBlock.create(Seq(ci)), fs) {
          _ should produce("Can't apply (CONST_BOOLEAN) to 'parseInt(str: String)'")
        }
    }
  }

  property("can't write more than 100 entries") {
    forAll(for {
      r <- preconditionsAndSetContract(s => writeSet(s, ContractLimits.MaxWriteSetSize + 1))
    } yield (r._1, r._2, r._3)) {
      case (genesis, setScript, ci) =>
        assertDiffEi(Seq(TestBlock.create(genesis ++ Seq(setScript))), TestBlock.create(Seq(ci)), fs) {
          _ should produce("can't contain more than")
        }
    }
  }

  property("can write 100 entries") {
    forAll(for {
      r <- preconditionsAndSetContract(s => writeSet(s, ContractLimits.MaxWriteSetSize))
    } yield (r._1, r._2, r._3)) {
      case (genesis, setScript, ci) =>
        assertDiffEi(Seq(TestBlock.create(genesis ++ Seq(setScript))), TestBlock.create(Seq(ci)), fs) {
          _.explicitGet()
        }
    }
  }

  property("can't write entry with key size greater than limit") {
    forAll(for {
      version <- Gen.oneOf(V3, V4)
      r <- preconditionsAndSetContract(
        s => writeSetWithKeyLength(s, ContractLimits.MaxKeySizeInBytesByVersion(version) + 1, version),
        version = version
      )
    } yield (r._1, r._2, r._3, version)) {
      case (genesis, setScript, ci, version) =>
        val settings =
          if (version == V3) fs
          else fs.copy(preActivatedFeatures = fs.preActivatedFeatures + (BlockchainFeatures.BlockV5.id -> 0))

        assertDiffEi(Seq(TestBlock.create(genesis ++ Seq(setScript))), TestBlock.create(Seq(ci)), settings) {
          _ should produce(
            s"Data entry key size = ${ContractLimits.MaxKeySizeInBytesByVersion(version) + 1} bytes " +
              s"must be less than ${ContractLimits.MaxKeySizeInBytesByVersion(version)}"
          )
        }
    }
  }

  property("can write entry with key size equals limit") {
    forAll(for {
      version <- Gen.oneOf(V3, V4)
      r       <- preconditionsAndSetContract(s => writeSetWithKeyLength(s, ContractLimits.MaxKeySizeInBytesByVersion(version), version), version = version)
    } yield (r._1, r._2, r._3, version)) {
      case (genesis, setScript, ci, version) =>
        val settings =
          if (version == V3) fs
          else fs.copy(preActivatedFeatures = fs.preActivatedFeatures + (BlockchainFeatures.BlockV5.id -> 0))

        assertDiffEi(Seq(TestBlock.create(genesis ++ Seq(setScript))), TestBlock.create(Seq(ci)), settings) {
          _.explicitGet()
        }
    }
  }

  property("can't write entry with empty key from V4") {
    forAll(for {
      version <- Gen.oneOf(DirectiveDictionary[StdLibVersion].all.filter(_ >= V3))
      r <- preconditionsAndSetContract(
        s => writeSetWithKeyLength(s, length = 0, version = version),
        version = version
      )
    } yield (r._1, r._2, r._3, version)) {
      case (genesis, setScript, ci, version) =>
        val settings =
          version match {
            case V3 => fs
            case V4 => fs.copy(preActivatedFeatures = fs.preActivatedFeatures + (BlockchainFeatures.BlockV5.id -> 0))
            case V5 => fs.copy(preActivatedFeatures = fs.preActivatedFeatures + (BlockchainFeatures.BlockV5.id -> 0) + (BlockchainFeatures.ContinuationTransaction.id -> 0))
            case v  => throw new TestFailedException(s"Unexpected $v", 0)
          }

        assertDiffEi(Seq(TestBlock.create(genesis ++ Seq(setScript))), TestBlock.create(Seq(ci)), settings) {
          if (version == V3)
            _ shouldBe Symbol("right")
          else
            _ should produce("Data entry key should not be empty")
        }
    }
  }

  property("Function call args count should be equal @Callable func one") {
    forAll(for {
      invocationArgsCount <- Gen.oneOf(0, 3)
      r                   <- simplePreconditionsAndSetContract(invocationParamsCount = invocationArgsCount)
    } yield (r._1, r._2, r._3, invocationArgsCount)) {
      case (genesis, setScript, ci, count) =>
        assertDiffEi(Seq(TestBlock.create(genesis ++ Seq(setScript))), TestBlock.create(Seq(ci)), fs) {
          _ should produce(s"takes 2 args but $count were(was) given")
        }
    }
  }

  property("dApp multisig verify") {
    def multiSigCheckDApp(proofs: Int): DApp = {
      val expr = {
        val script =
          s"""
             |
             | {-# STDLIB_VERSION 3       #-}
             | {-# CONTENT_TYPE   DAPP    #-}
             | {-# SCRIPT_TYPE    ACCOUNT #-}
             |
             | @Verifier(tx)
             | func verify() = {
             |   ${0 until proofs map (i => s"sigVerify(tx.bodyBytes, tx.proofs[$i], tx.senderPublicKey)") mkString "&&"}
             | }
             |
        """.stripMargin
        Parser.parseContract(script).get.value
      }

      compileContractFromExpr(expr)
    }

    forAll(for {
      proofsCount <- Gen.choose(2, 9)
      r           <- preconditionsAndSetContractWithVerifier(multiSigCheckDApp(proofsCount), writeSetWithKeyLength(_))
    } yield (r._1, r._2, r._3, r._4, proofsCount)) {
      case (genesis, setVerifier, setContract, ci, proofsCount) =>
        val proof         = ci.proofs
        val multiSigProof = ci.proofs.copy(proofs = List.fill(proofsCount)(proof.proofs.head))
        val multiSigCi    = ci.copy(1.toByte, proofs = multiSigProof)

        assertDiffEi(
          Seq(TestBlock.create(genesis ++ Seq(setVerifier, setContract))),
          TestBlock.create(Seq(multiSigCi)),
          fs
        ) {
          _.explicitGet()
        }
    }
  }

  property("Default function invocation should produce error if contract default function has arguments") {
    forAll(for {
      a             <- accountGen
      am            <- smallFeeGen
      senderBinging <- validAliasStringGen
      argBinding    <- validAliasStringGen
      contractGen   <- Gen.const((someStr: String) => Gen.const(paymentContract(senderBinging, argBinding, "default", a.toAddress, am, List(Waves))))
      r             <- preconditionsAndSetContract(contractGen, accountGen, accountGen, None, ciFee(0), sponsored = false, isCIDefaultFunc = true)
    } yield (a, am, r._1, r._2, r._3)) {
      case (_, _, genesis, setScript, ci) =>
        assertDiffEi(Seq(TestBlock.create(genesis ++ Seq(setScript))), TestBlock.create(Seq(ci)), fs) {
          _ should produce(s"takes 1 args but 0 were(was) given")
        }
    }
  }

  property("Default function invocation should produce error if contract does't have default function") {
    forAll(for {
      a             <- accountGen
      am            <- smallFeeGen
      senderBinging <- validAliasStringGen
      argBinding    <- validAliasStringGen
      contractGen   <- Gen.const((someStr: String) => Gen.const(paymentContract(senderBinging, argBinding, "undefault", a.toAddress, am, List(Waves))))
      r             <- preconditionsAndSetContract(contractGen, accountGen, accountGen, None, ciFee(0), sponsored = false, isCIDefaultFunc = true)
    } yield (a, am, r._1, r._2, r._3)) {
      case (_, _, genesis, setScript, ci) =>
        assertDiffEi(Seq(TestBlock.create(genesis ++ Seq(setScript))), TestBlock.create(Seq(ci)), fs) {
          _ should produce("Cannot find callable function `default`, address = ")
        }
    }
  }

  property("self-payment and self-transfer V3") {
    forAll(for {
      acc <- accountGen
      am  <- smallFeeGen
      contractGen = paymentContractGen(acc.toAddress, am, assets = List(Waves)) _
      r <- preconditionsAndSetContract(
        contractGen,
        invokerGen = Gen.const(acc),
        masterGen = Gen.const(acc),
        payment = Some(Payment(1, Waves)),
        feeGen = ciFee(1)
      )
    } yield (r._1, r._2, r._3)) {
      case (genesis, setScript, ci) =>
        val features = fs.copy(preActivatedFeatures = fs.preActivatedFeatures + (BlockchainFeatures.BlockV5.id -> 0))
        assertDiffEi(Seq(TestBlock.create(Seq(genesis.head, setScript))), TestBlock.create(Seq(ci)), features) {
          _.explicitGet()
        }
    }
  }

  property("self-payment V4") {
    forAll(for {
      acc <- accountGen
      am  <- smallFeeGen
      contractGen = paymentContractGen(acc.toAddress, am, assets = Nil, version = V4) _
      r <- preconditionsAndSetContract(
        contractGen,
        invokerGen = Gen.const(acc),
        masterGen = Gen.const(acc),
        payment = Some(Payment(1, Waves)),
        feeGen = ciFee(1),
        version = V4
      )
    } yield (r._1, r._2, r._3)) {
      case (genesis, setScript, ci) =>
        val features = fs.copy(preActivatedFeatures = fs.preActivatedFeatures + (BlockchainFeatures.BlockV5.id -> 0))
        assertDiffEi(Seq(TestBlock.create(Seq(genesis.head, setScript))), TestBlock.create(Seq(ci)), features) {
          _ should produce("DApp self-payment is forbidden since V4")
        }
    }
  }

  property("self-transfer V4") {
    forAll(for {
      acc <- accountGen
      am  <- smallFeeGen
      contractGen = paymentContractGen(acc.toAddress, am, assets = List(Waves), version = V4) _
      r <- preconditionsAndSetContract(
        contractGen,
        invokerGen = Gen.const(acc),
        masterGen = Gen.const(acc),
        payment = None,
        feeGen = ciFee(1),
        version = V4
      )
    } yield (r._1, r._2, r._3)) {
      case (genesis, setScript, ci) =>
        val features = fs.copy(preActivatedFeatures = fs.preActivatedFeatures + (BlockchainFeatures.BlockV5.id -> 0))
        assertDiffEi(Seq(TestBlock.create(Seq(genesis.head, setScript))), TestBlock.create(Seq(ci)), features) {
          _ should produce("DApp self-transfer is forbidden since V4")
        }
    }
  }

  property("transferring asset this value") {
    forAll(for {
      a <- accountGen
      quantity = 1000000
      am     <- Gen.choose[Long](1L, quantity)
      master <- accountGen
      ts     <- timestampGen
      asset = IssueTransaction(
        TxVersion.V2,
        master.publicKey,
        "Asset#1".utf8Bytes,
        Array.emptyByteArray,
        quantity,
        8,
        reissuable = false,
        Some(assetUsingThis),
        enoughFee,
        ts
      ).signWith(master.privateKey)
      contractGen = paymentContractGen(a.toAddress, am, List(IssuedAsset(asset.id()))) _
      r <- preconditionsAndSetContract(contractGen, masterGen = Gen.oneOf(Seq(master)), feeGen = ciFee(1))
    } yield (a, am, r._1, r._2, r._3, asset, master)) {
      case (acc, amount, genesis, setScript, ci, asset, master) =>
        val features = fs.copy(
          preActivatedFeatures = fs.preActivatedFeatures + (BlockchainFeatures.BlockV5.id -> 0)
        )
        assertDiffAndState(Seq(TestBlock.create(genesis ++ Seq(setScript))), TestBlock.create(Seq(asset, ci), Block.ProtoBlockVersion), features) {
          case (blockDiff, newState) =>
            blockDiff.scriptsRun shouldBe 3
            newState.balance(master.toAddress, IssuedAsset(asset.id())) shouldBe (asset.quantity - amount)
            newState.balance(acc.toAddress, IssuedAsset(asset.id())) shouldBe amount
        }
    }
  }

  private def issueContract(funcName: String): DApp = {
    val expr = {
      val script =
        s"""
           |{-# STDLIB_VERSION 4 #-}
           |{-# CONTENT_TYPE DAPP #-}
           |{-#SCRIPT_TYPE ACCOUNT#-}
           |
           |@Callable(i)
           |func $funcName() = [Issue("InvokeAsset", "InvokeDesc", 100, 0, true, unit, 0)]
           |""".stripMargin
      Parser.parseContract(script).get.value
    }

    compileContractFromExpr(expr, V4)
  }

  private def throwContract(funcName: String): DApp = {
    val expr = {
      val script =
        s"""
           |{-# STDLIB_VERSION 4 #-}
           |{-# CONTENT_TYPE DAPP #-}
           |{-#SCRIPT_TYPE ACCOUNT#-}
           |
           |@Callable(i)
           |func $funcName() = {
           |  let check = ${"sigVerify(base58'', base58'', base58'') ||" * 10} true
           |  if (check)
           |    then throw("bad news")
           |    else throw("bad news")
           |}
           |""".stripMargin
      Parser.parseContract(script).get.value
    }
    compileContractFromExpr(expr, V4)
  }

  property("issuing asset with existed id should produce error") {
    val uniqueAssetIdScenario =
      for {
        master  <- accountGen
        invoker <- accountGen
        ts      <- timestampGen

        assetTx     <- issueGen
        fee         <- ciFee(nonNftIssue = 1)
        funcBinding <- funcNameGen
        contract = issueContract(funcBinding)
        script   = ContractScript(V4, contract)

        fc = Terms.FUNCTION_CALL(FunctionHeader.User(funcBinding), List.empty)
        invokeTx = InvokeScriptTransaction
          .selfSigned(TxVersion.V2, invoker, master.toAddress, Some(fc), Seq(), fee, Waves, InvokeScriptTransaction.DefaultExtraFeePerStep, ts + 3)
          .explicitGet()
      } yield (assetTx, invokeTx, master, script, funcBinding)

    val blockchain: Blockchain = mock[Blockchain]
    forAll(uniqueAssetIdScenario) {
      case (asset, invoke, master, script, funcBinding) =>
        (() => blockchain.settings)
          .expects()
          .returning(TestSettings.Default.blockchainSettings)
          .anyNumberOfTimes()
        (blockchain.assetScript _).expects(*).returning(None)
        (blockchain.accountScript _)
          .expects(master.toAddress)
          .returning(Some(AccountScriptInfo(master.publicKey, script.explicitGet(), 10L, Map(1 -> Map(funcBinding -> 10L)))))
          .anyNumberOfTimes()
        (blockchain.accountScript _).expects(invoke.sender.toAddress).returning(None).anyNumberOfTimes()
        (blockchain.hasAccountScript _).expects(invoke.sender.toAddress).returning(false).anyNumberOfTimes()
        (() => blockchain.activatedFeatures)
          .expects()
          .returning(Map(BlockchainFeatures.Ride4DApps.id -> 0))
          .anyNumberOfTimes()
        (() => blockchain.height).expects().returning(1).anyNumberOfTimes()
        (blockchain.blockHeader _)
          .expects(*)
          .returning(
            Some(
              SignedBlockHeader(
                BlockHeader(1, 1, ByteStr.empty, 1, ByteStr.empty, PublicKey(new Array[Byte](32)), Seq(), 1, ByteStr.empty),
                ByteStr.empty
              )
            )
          )
          .anyNumberOfTimes()
        (blockchain.blockHeader _)
          .expects(*)
          .returning(
            Some(
              SignedBlockHeader(BlockHeader(1, 1, ByteStr.empty, 1, ByteStr.empty, PublicKey(new Array[Byte](32)), Seq(), 1, ByteStr.empty), ByteStr.empty)
            )
          )
          .anyNumberOfTimes()
        (blockchain.assetDescription _)
          .expects(*)
          .returning(
            Some(AssetDescription(asset.id(), master.publicKey, ByteString.EMPTY, ByteString.EMPTY, 1, false, BigInt(1), Height(1), None, 0L, false))
          )
        InvokeScriptTransactionDiff
          .apply(blockchain, invoke.timestamp, limitedExecution = false)(invoke)
          .resultE should produce("is already issued")
    }
  }

  def reissueContract(funcName: String, asset: ByteStr): DApp = {
    val expr = {
      val script =
        s"""
           |{-# STDLIB_VERSION 4 #-}
           |{-# CONTENT_TYPE DAPP #-}
           |{-#SCRIPT_TYPE ACCOUNT#-}
           |
           |@Callable(i)
           |func $funcName() = [Reissue(base58'$asset', 1, false), Reissue(base58'$asset', 4, true)]
           |""".stripMargin
      Parser.parseContract(script).get.value
    }

    compileContractFromExpr(expr, V4)
  }
  val reissueAssetIdScenario =
    for {
      master  <- accountGen
      invoker <- accountGen
      ts      <- timestampGen
      genesis1Tx = GenesisTransaction.create(master.toAddress, ENOUGH_AMT, ts).explicitGet()
      genesis2Tx = GenesisTransaction.create(invoker.toAddress, ENOUGH_AMT, ts).explicitGet()
      assetTx     <- issueV2TransactionGen(master, None, reissuableParam = Some(true))
      fee         <- ciFee()
      funcBinding <- funcNameGen
      contract    = reissueContract(funcBinding, assetTx.id())
      script      = ContractScript(V4, contract)
      setScriptTx = SetScriptTransaction.selfSigned(1.toByte, master, script.toOption, fee, ts + 2).explicitGet()
      fc          = Terms.FUNCTION_CALL(FunctionHeader.User(funcBinding), List.empty)
      invokeTx = InvokeScriptTransaction
        .selfSigned(TxVersion.V2, invoker, master.toAddress, Some(fc), Seq(), fee, Waves, InvokeScriptTransaction.DefaultExtraFeePerStep, ts + 3)
        .explicitGet()
    } yield (invokeTx, Seq(genesis1Tx, genesis2Tx, assetTx, setScriptTx))

  property("Reissuing unreissued asset should produce error") {
    forAll(reissueAssetIdScenario) {
      case (invoke, genesisTxs) =>
        tempDb { _ =>
          val features = fs.copy(
            preActivatedFeatures = fs.preActivatedFeatures + (BlockchainFeatures.BlockV5.id -> 0)
          )

          assertDiffEi(Seq(TestBlock.create(genesisTxs)), TestBlock.create(Seq(invoke), Block.ProtoBlockVersion), features) { ei =>
            ei should produce("Asset is not reissuable")
          }
        }
    }
  }

  private def transferIssueContract(funcName: String): DApp = {
    val expr = {
      val script =
        s"""
           |{-# STDLIB_VERSION 4 #-}
           |{-# CONTENT_TYPE DAPP #-}
           |{-#SCRIPT_TYPE ACCOUNT#-}
           |
           |@Callable(i)
           |func $funcName() = {
           | let v = Issue("InvokeAsset", "InvokeDesc", 100, 0, true, unit, 0)
           | [v, ScriptTransfer(i.caller, 1, v.calculateAssetId())]
           |}
           |""".stripMargin
      Parser.parseContract(script).get.value
    }

    compileContractFromExpr(expr, V4)
  }

  private val transferAssetIdScenario =
    for {
      master  <- accountGen
      invoker <- accountGen
      ts      <- timestampGen
      genesis1Tx = GenesisTransaction.create(master.toAddress, ENOUGH_AMT, ts).explicitGet()
      genesis2Tx = GenesisTransaction.create(invoker.toAddress, ENOUGH_AMT, ts).explicitGet()
      fee         <- ciFee(nonNftIssue = 1)
      funcBinding <- funcNameGen
      contract    = transferIssueContract(funcBinding)
      script      = ContractScript(V4, contract)
      setScriptTx = SetScriptTransaction.selfSigned(1.toByte, master, script.toOption, fee, ts + 2).explicitGet()
      fc          = Terms.FUNCTION_CALL(FunctionHeader.User(funcBinding), List.empty)
      invokeTx = InvokeScriptTransaction
        .selfSigned(TxVersion.V2, invoker, master.toAddress, Some(fc), Seq(), fee, Waves, InvokeScriptTransaction.DefaultExtraFeePerStep, ts + 3)
        .explicitGet()
    } yield (invokeTx, Seq(genesis1Tx, genesis2Tx, setScriptTx))

  property("issued asset can be transfered") {
    forAll(transferAssetIdScenario) {
      case (invoke, genesisTxs) =>
        tempDb { _ =>
          val features = fs.copy(
            preActivatedFeatures = fs.preActivatedFeatures + (BlockchainFeatures.BlockV5.id -> 0)
          )

          assertDiffEi(Seq(TestBlock.create(genesisTxs)), TestBlock.create(Seq(invoke), Block.ProtoBlockVersion), features) { ei =>
            ei.explicitGet()
          }
        }
    }
  }

  private def transferNonIssueContract(funcName: String): DApp = {
    val expr = {
      val script =
        s"""
           |{-# STDLIB_VERSION 4 #-}
           |{-# CONTENT_TYPE DAPP #-}
           |{-#SCRIPT_TYPE ACCOUNT#-}
           |
           |@Callable(i)
           |func $funcName() = {
           | let v = Issue("InvokeAsset", "InvokeDesc", 100, 0, true, unit, 0)
           | [ScriptTransfer(i.caller, 1, v.calculateAssetId())]
           |}
           |""".stripMargin
      Parser.parseContract(script).get.value
    }

    compileContractFromExpr(expr, V4)
  }

  private val transferNonAssetIdScenario =
    for {
      master  <- accountGen
      invoker <- accountGen
      ts      <- timestampGen
      genesis1Tx = GenesisTransaction.create(master.toAddress, ENOUGH_AMT, ts).explicitGet()
      genesis2Tx = GenesisTransaction.create(invoker.toAddress, ENOUGH_AMT, ts).explicitGet()
      fee         <- ciFee()
      funcBinding <- funcNameGen
      contract    = transferNonIssueContract(funcBinding)
      script      = ContractScript(V4, contract)
      setScriptTx = SetScriptTransaction.selfSigned(1.toByte, master, script.toOption, fee, ts + 2).explicitGet()
      fc          = Terms.FUNCTION_CALL(FunctionHeader.User(funcBinding), List.empty)
      invokeTx = InvokeScriptTransaction
        .selfSigned(TxVersion.V2, invoker, master.toAddress, Some(fc), Seq(), fee, Waves, InvokeScriptTransaction.DefaultExtraFeePerStep, ts + 3)
        .explicitGet()
    } yield (invokeTx, Seq(genesis1Tx, genesis2Tx, setScriptTx))

  property("nonissued asset cann't be transfered") {
    forAll(transferNonAssetIdScenario) {
      case (invoke, genesisTxs) =>
        tempDb { _ =>
          val features = fs.copy(
            preActivatedFeatures = fs.preActivatedFeatures + (BlockchainFeatures.BlockV5.id -> 0)
          )

          assertDiffEi(Seq(TestBlock.create(genesisTxs)), TestBlock.create(Seq(invoke), Block.ProtoBlockVersion), features) { ei =>
            ei should produce("negative asset balance")
          }
        }
    }
  }

  private def doubleIssueContract(funcName: String): DApp = {
    val expr = {
      val script =
        s"""
           |{-# STDLIB_VERSION 4 #-}
           |{-# CONTENT_TYPE DAPP #-}
           |{-#SCRIPT_TYPE ACCOUNT#-}
           |
           |@Callable(i)
           |func $funcName() = {
           | let v = Issue("InvokeAsset", "InvokeDesc", 100, 0, true, unit, 0)
           | [v, v]
           |}
           |""".stripMargin
      Parser.parseContract(script).get.value
    }

    compileContractFromExpr(expr, V4)
  }

  private val doubleAssetIdScenario =
    for {
      master  <- accountGen
      invoker <- accountGen
      ts      <- timestampGen
      genesis1Tx = GenesisTransaction.create(master.toAddress, ENOUGH_AMT, ts).explicitGet()
      genesis2Tx = GenesisTransaction.create(invoker.toAddress, ENOUGH_AMT, ts).explicitGet()
      fee         <- ciFee(nonNftIssue = 2)
      funcBinding <- funcNameGen
      contract    = doubleIssueContract(funcBinding)
      script      = ContractScript(V4, contract)
      setScriptTx = SetScriptTransaction.selfSigned(1.toByte, master, script.toOption, fee, ts + 2).explicitGet()
      fc          = Terms.FUNCTION_CALL(FunctionHeader.User(funcBinding), List.empty)
      invokeTx = InvokeScriptTransaction
        .selfSigned(TxVersion.V2, invoker, master.toAddress, Some(fc), Seq(), fee, Waves, InvokeScriptTransaction.DefaultExtraFeePerStep, ts + 3)
        .explicitGet()
    } yield (invokeTx, Seq(genesis1Tx, genesis2Tx, setScriptTx))

  property("duplicate issuing asset should produce diff error") {
    forAll(doubleAssetIdScenario) {
      case (invoke, genesisTxs) =>
        tempDb { _ =>
          val features = fs.copy(
            preActivatedFeatures = fs.preActivatedFeatures + (BlockchainFeatures.BlockV5.id -> 0)
          )
          assertDiffEi(Seq(TestBlock.create(genesisTxs)), TestBlock.create(Seq(invoke), Block.ProtoBlockVersion), features) { ei =>
            inside(ei) {
              case Right(diff) => diff.scriptResults(invoke.id()).error.get.text should include("is already issued")
            }
          }
        }
    }
  }

  property("correctly counts sponsored fee") {
    forAll(for {
      (genesis, setScript, invoke, _, issue, sponsorFee) <- preconditionsAndSetContract(s => writeSet(s, 1), sponsored = true, selfSend = true)
    } yield (genesis, setScript, issue, sponsorFee, invoke)) {
      case (genesis, setScript, issue, sponsorFee, invoke) =>
        assertDiffEi(Seq(TestBlock.create(genesis ++ Seq(issue, sponsorFee, setScript))), TestBlock.create(Seq(invoke)), fsWithV5) { diff =>
          invoke.feeAssetId shouldBe sponsorFee.asset
          invoke.dAppAddressOrAlias shouldBe invoke.sender.toAddress

          val dv           = diff.explicitGet()
          val senderChange = dv.portfolios(invoke.sender.toAddress).balanceOf(sponsorFee.asset)
          senderChange shouldBe 0L
        }
    }
  }

  property(s"accepts failed transactions after ${BlockchainFeatures.BlockV5} activation") {
    def failInvariant(funcBinding: String, sponsorTx: SponsorFeeTransaction, issueTx: IssueTransaction): Gen[(TxAmount, Asset, DApp, List[EXPR])] = {
      val feeInWaves = FeeConstants(InvokeScriptTransaction.typeId) * FeeValidation.FeeUnit
      val feeInAsset = Sponsorship.fromWaves(FeeConstants(InvokeScriptTransaction.typeId) * FeeValidation.FeeUnit, sponsorTx.minSponsoredAssetFee.get)
      Gen.oneOf(
        Gen.const((feeInWaves, Waves, issueContract(funcBinding), List.empty[EXPR])),           // insufficient fee
        Gen.const((feeInAsset, sponsorTx.asset, issueContract(funcBinding), List.empty[EXPR])), // insufficient fee
        Gen.const((feeInWaves, Waves, throwContract(funcBinding), List.empty[EXPR])),           // DApp script execution
        Gen.const((feeInAsset, sponsorTx.asset, throwContract(funcBinding), List.empty[EXPR])), // DApp script execution
        for {                                                                                   // smart asset script execution
          fee             <- ciFee(1)
          acc             <- accountGen
          amt             <- Gen.choose(1L, issueTx.quantity)
          arg             <- genBoundedStringBytes(1, 32)
          paymentContract <- paymentContractGen(acc.toAddress, amt, List(IssuedAsset(issueTx.assetId)), V4)(funcBinding)
        } yield (fee, Waves, paymentContract, List(CONST_BYTESTR(ByteStr(arg)).explicitGet()))
      )
    }

    val failedTxScenario =
      for {
        master  <- accountGen
        other   <- accountGen
        invoker <- accountGen
        ts      <- timestampGen
        g1Tx = GenesisTransaction.create(master.toAddress, ENOUGH_AMT, ts).explicitGet()
        g2Tx = GenesisTransaction.create(invoker.toAddress, ENOUGH_AMT, ts).explicitGet()
        g3Tx = GenesisTransaction.create(other.toAddress, ENOUGH_AMT, ts).explicitGet()
        (i1Tx, sTx, _, _) <- sponsorFeeCancelSponsorFeeGen(other)
        i2Tx = IssueTransaction
          .selfSigned(TxVersion.V2, invoker, "Asset", "", 1000000, 8, false, Some(throwingAsset), enoughFee, ts)
          .explicitGet()
        tTx = TransferTransaction
          .selfSigned(TxVersion.V3, other, invoker.toAddress, sTx.asset, i1Tx.quantity, Waves, enoughFee, ByteStr.empty, ts)
          .explicitGet()
        funcBinding                     <- funcNameGen
        (fee, feeAsset, contract, args) <- failInvariant(funcBinding, sTx, i2Tx)
        script = ContractScript(V4, contract)
        ssTx   = SetScriptTransaction.selfSigned(1.toByte, master, script.toOption, fee, ts + 2).explicitGet()
        fc     = Terms.FUNCTION_CALL(FunctionHeader.User(funcBinding), args)
        invokeTx = InvokeScriptTransaction
          .selfSigned(TxVersion.V2, invoker, master.toAddress, Some(fc), Seq(), fee, feeAsset, InvokeScriptTransaction.DefaultExtraFeePerStep, ts + 3)
          .explicitGet()
      } yield (invokeTx, (ENOUGH_AMT - enoughFee, i1Tx.quantity), Seq(g1Tx, g2Tx, g3Tx, i1Tx, i2Tx, sTx, tTx, ssTx))

    forAll(failedTxScenario) {
      case (invoke, (wavesBalance, sponsoredBalance), genesisTxs) =>
        assertDiffAndState(Seq(TestBlock.create(genesisTxs)), TestBlock.create(Seq(invoke), Block.ProtoBlockVersion), fsWithV5) {
          case (diff, state) =>
            diff.scriptsRun shouldBe 0
            diff.portfolios(invoke.sender.toAddress).balanceOf(invoke.feeAssetId)
            state.balance(invoke.sender.toAddress, invoke.feeAssetId) shouldBe invoke.feeAssetId.fold(wavesBalance)(_ => sponsoredBalance) - invoke.fee
            state.transactionInfo(invoke.id()).map(r => r._2 -> r._3) shouldBe Some((invoke, ScriptExecutionFailed))
        }
    }
  }

  property(
    s"rejects withdrawal of fee from the funds received as a result of the script call execution after ${BlockchainFeatures.BlockV5} activation"
  ) {
    val scenario =
      for {
        master  <- accountGen
        other   <- accountGen
        invoker <- accountGen
        ts      <- timestampGen
        g1Tx = GenesisTransaction.create(master.toAddress, ENOUGH_AMT, ts).explicitGet()
        g2Tx = GenesisTransaction.create(other.toAddress, ENOUGH_AMT, ts).explicitGet()
        (iTx, sTx, _, _) <- sponsorFeeCancelSponsorFeeGen(other)
        sponsoredAsset = IssuedAsset(iTx.assetId)
        tTx = TransferTransaction
          .selfSigned(TxVersion.V3, other, master.toAddress, sponsoredAsset, iTx.quantity / 2, Waves, enoughFee, ByteStr.empty, ts)
          .explicitGet()
        wavesFee <- ciFee(1)
        sponsoredFee = Sponsorship.fromWaves(wavesFee, sTx.minSponsoredAssetFee.get)
        (feeAsset, fee) <- Gen.oneOf((Waves, wavesFee), (sponsoredAsset, sponsoredFee))
        funcBinding     <- funcNameGen
        arg             <- genBoundedStringBytes(1, 32)
        contract        <- paymentContractGen(invoker.toAddress, fee, List(feeAsset), V4)(funcBinding)
        script = ContractScript(V4, contract)
        ssTx   = SetScriptTransaction.selfSigned(1.toByte, master, script.toOption, fee, ts + 2).explicitGet()
        fc     = Terms.FUNCTION_CALL(FunctionHeader.User(funcBinding), List(CONST_BYTESTR(ByteStr(arg)).explicitGet()))
        invokeTx = InvokeScriptTransaction
          .selfSigned(TxVersion.V2, invoker, master.toAddress, Some(fc), Seq(), fee, feeAsset, InvokeScriptTransaction.DefaultExtraFeePerStep, ts + 3)
          .explicitGet()
      } yield (invokeTx, Seq(g1Tx, g2Tx, iTx, sTx, tTx, ssTx))

    forAll(scenario) {
      case (invoke, genesisTxs) =>
        assertDiffEi(Seq(TestBlock.create(genesisTxs)), TestBlock.create(Seq(invoke), Block.ProtoBlockVersion), fsWithV5) { ei =>
          ei should produce("AccountBalanceError")
        }
    }
  }

  property("counts complexity correctly for failed transactions (validation fails)") {
    def contract(asset: String): DApp = {
      val expr = {
        val script =
          s"""
             |{-# STDLIB_VERSION 4 #-}
             |{-# CONTENT_TYPE DAPP #-}
             |{-#SCRIPT_TYPE ACCOUNT#-}
             |
             |let a = base58'$asset'
             |
             |@Callable(inv)
             |func sameComplexity(i: String) = {
             | let check = ${"sigVerify(base58'', base58'', base58'') ||" * 10} true
             | if (i == "throw" && check) then
             |   throw("Some error")
             | else if (i == "insufficient fee" && check) then
             |   [ ${(1 to ContractLimits.MaxCallableActionsAmount).map(i => s"""Issue("Asset $i", "", 100, 8, true, unit, $i)""").mkString(",")} ]
             | else if (i == "negative amount" && check) then
             |   [ ScriptTransfer(inv.caller, -1, a) ]
             | else if (i == "overflow amount" && check) then
             |   [ ScriptTransfer(inv.caller, ${Long.MaxValue / 2}, a), ScriptTransfer(inv.caller, ${Long.MaxValue / 2 + 1}, a) ]
             | else if (i == "self payment" && check) then
             |   [ ScriptTransfer(this, 10, unit) ]
             | else if (i == "max actions" && check) then
             |   [ ${(0 to ContractLimits.MaxCallableActionsAmount).map(_ => "ScriptTransfer(inv.caller, 10, a)").mkString(",")} ]
             | else if (i == "invalid data entries" && check) then
             |   [ ${(0 to ContractLimits.MaxWriteSetSize).map(x => s"""IntegerEntry("val", $x)""").mkString(",")},ScriptTransfer(inv.caller, 10, a)]
             | else []
             |}
             |
             |""".stripMargin
        Parser.parseContract(script).get.value
      }

      compileContractFromExpr(expr, V4)
    }

    val scenario =
      for {
        master  <- accountGen
        invoker <- accountGen
        ts      <- timestampGen
        fee     <- ciFee(1)
        gTx1             = GenesisTransaction.create(master.toAddress, ENOUGH_AMT, ts).explicitGet()
        gTx2             = GenesisTransaction.create(invoker.toAddress, ENOUGH_AMT, ts).explicitGet()
        (assetScript, _) = ScriptCompiler.compile("false", ScriptEstimatorV3).explicitGet()
        iTx = IssueTransaction
          .selfSigned(2.toByte, master, "False asset", "", ENOUGH_AMT, 8, reissuable = true, Some(assetScript), fee, ts + 1)
          .explicitGet()
        script = ContractScript(V4, contract(iTx.assetId.toString))
        ssTx   = SetScriptTransaction.selfSigned(1.toByte, master, script.toOption, fee, ts + 2).explicitGet()
        txs = Seq("throw", "insufficient fee", "negative amount", "overflow amount", "self payment", "max actions", "invalid data entries", "ok")
          .map { arg =>
            val fc = Terms.FUNCTION_CALL(FunctionHeader.User("sameComplexity"), List(CONST_STRING(arg).explicitGet()))
            InvokeScriptTransaction
              .selfSigned(TxVersion.V2, invoker, master.toAddress, Some(fc), Seq(), fee, Waves, InvokeScriptTransaction.DefaultExtraFeePerStep, ts + 4)
              .explicitGet()
          }
      } yield (Seq(gTx1, gTx2, ssTx, iTx), master.toAddress, txs)

    forAll(scenario) {
      case (genesisTxs, dApp, txs) =>
        txs.foreach { invokeTx =>
          assertDiffAndState(Seq(TestBlock.create(genesisTxs)), TestBlock.create(Seq(invokeTx), Block.ProtoBlockVersion), fsWithV5) {
            case (diff, bc) =>
              val invocationComplexity =
                InvokeDiffsCommon.getInvocationComplexity(bc, invokeTx, bc.accountScript(dApp).get.complexitiesByEstimator, dApp).explicitGet()
              diff.scriptsComplexity shouldBe invocationComplexity
          }
        }
    }
  }

  property("counts complexity correctly for failed transactions (asset script fails)") {
    val (trueScript, trueComplexity) = {
      val script = """
         |{-# STDLIB_VERSION 4 #-}
         |{-# CONTENT_TYPE EXPRESSION #-}
         |
         |true""".stripMargin
      ScriptCompiler.compile(script, ScriptEstimatorV3).explicitGet()
    }

    val (falseScript, falseComplexity) = {
      val script = """
         |{-# STDLIB_VERSION 4 #-}
         |{-# CONTENT_TYPE EXPRESSION #-}
         |
         |false""".stripMargin
      ScriptCompiler.compile(script, ScriptEstimatorV3).explicitGet()
    }

    def contract(assets: Seq[String]): DApp = {
      val expr = {
        val script =
          s"""
             |{-# STDLIB_VERSION 4 #-}
             |{-# CONTENT_TYPE DAPP #-}
             |{-#SCRIPT_TYPE ACCOUNT#-}
             |
             |@Callable(inv)
             |func foo() = {
             | [ ${assets.map(a => s"""ScriptTransfer(inv.caller, 10, base58'$a')""").mkString(",")} ]
             |}
             |
             |""".stripMargin
        Parser.parseContract(script).get.value
      }

      compileContractFromExpr(expr, V4)
    }
    val scenario =
      for {
        master  <- accountGen
        invoker <- accountGen
        ts      <- timestampGen
        fee     <- ciFee(7)
        gTx1 = GenesisTransaction.create(master.toAddress, ENOUGH_AMT, ts).explicitGet()
        gTx2 = GenesisTransaction.create(invoker.toAddress, ENOUGH_AMT, ts).explicitGet()
        isAccountScripted <- Arbitrary.arbBool.arbitrary
        invokerScriptTx = if (isAccountScripted) Seq(SetScriptTransaction.selfSigned(2.toByte, invoker, Some(trueScript), fee, ts + 1).explicitGet())
        else Seq.empty

        failAsset <- Gen.choose(1, 6)
        assetScripts = (1 to 6).map(i => if (i == failAsset) falseScript else trueScript)
        iTxs = (1 to 6).map { i =>
          IssueTransaction
            .selfSigned(2.toByte, master, s"Some asset #$i", "", ENOUGH_AMT, 8, reissuable = true, Some(trueScript), fee, ts + 2)
            .explicitGet()
        }
        tTxs = iTxs.takeRight(3).map { tx =>
          TransferTransaction
            .selfSigned(1.toByte, master, invoker.toAddress, IssuedAsset(tx.assetId), ENOUGH_AMT / 2, Waves, fee, ByteStr.empty, ts + 3)
            .explicitGet()
        }
        saTxs = assetScripts.zipWithIndex.map {
          case (sc, i) =>
            SetAssetScriptTransaction
              .selfSigned(2.toByte, master, IssuedAsset(iTxs(i).id()), Some(sc), fee, ts + 4)
              .explicitGet()
        }
        complexity = trueComplexity * (failAsset - 1) + falseComplexity + (if (isAccountScripted) trueComplexity else 0L)
        script     = ContractScript(V4, contract(iTxs.take(4).map(_.assetId.toString)))
        ssTx       = SetScriptTransaction.selfSigned(1.toByte, master, script.toOption, fee, ts + 5).explicitGet()
        fc         = Terms.FUNCTION_CALL(FunctionHeader.User("foo"), List.empty)
        payments   = iTxs.takeRight(2).map(tx => Payment(10, IssuedAsset(tx.assetId)))
        invokeTx = InvokeScriptTransaction
          .selfSigned(TxVersion.V3, invoker, master.toAddress, Some(fc), payments, fee, Waves, InvokeScriptTransaction.DefaultExtraFeePerStep, ts + 6)
          .explicitGet()
      } yield (Seq(gTx1, gTx2) ++ invokerScriptTx ++ iTxs ++ tTxs ++ saTxs :+ ssTx, invokeTx, master.toAddress, complexity)

    forAll(scenario) {
      case (genesisTxs, invokeTx, dApp, assetsComplexity) =>
        assertDiffAndState(Seq(TestBlock.create(genesisTxs)), TestBlock.create(Seq(invokeTx), Block.ProtoBlockVersion), fsWithV5) {
          case (diff, bc) =>
            val invocationComplexity =
              InvokeDiffsCommon.getInvocationComplexity(bc, invokeTx, bc.accountScript(dApp).get.complexitiesByEstimator, dApp).explicitGet()
            invocationComplexity + assetsComplexity shouldBe diff.scriptsComplexity
        }
    }
  }
}<|MERGE_RESOLUTION|>--- conflicted
+++ resolved
@@ -916,15 +916,9 @@
           blockDiffEi.resultE.explicitGet().scriptsRun shouldBe 3
           inside(blockDiffEi.trace) {
             case List(
-<<<<<<< HEAD
                 InvokeScriptTrace(_, _, Right(ScriptResultV3(_, transfers, 3997)), _),
-                AssetVerifierTrace(transferringAssetId, None),
-                AssetVerifierTrace(attachedAssetId, None)
-=======
-                InvokeScriptTrace(_, _, Right(ScriptResultV3(_, transfers)), _),
                 AssetVerifierTrace(transferringAssetId, None, _),
                 AssetVerifierTrace(attachedAssetId, None, _)
->>>>>>> ab869020
                 ) =>
               attachedAssetId shouldBe attachedAsset.id()
               transferringAssetId shouldBe transferringAsset.id()
@@ -1072,15 +1066,9 @@
           blockDiffEi.resultE should produce("Transaction is not allowed by script")
           inside(blockDiffEi.trace) {
             case List(
-<<<<<<< HEAD
                 InvokeScriptTrace(dAppAddress, functionCall, Right(ScriptResultV3(_, transfers, 3995)), _),
-                AssetVerifierTrace(allowedAssetId, None),
-                AssetVerifierTrace(bannedAssetId, Some(_: FailedTransactionError))
-=======
-                InvokeScriptTrace(dAppAddress, functionCall, Right(ScriptResultV3(_, transfers)), _),
                 AssetVerifierTrace(allowedAssetId, None, _),
                 AssetVerifierTrace(bannedAssetId, Some(_: FailedTransactionError), _)
->>>>>>> ab869020
                 ) =>
               dAppAddress shouldBe ci.dAppAddressOrAlias
               functionCall shouldBe ci.funcCall
@@ -1143,13 +1131,8 @@
           blockDiffEi.resultE should produce("TransactionValidationError")
           inside(blockDiffEi.trace) {
             case List(
-<<<<<<< HEAD
                 InvokeScriptTrace(_, _, Right(ScriptResultV3(_, transfers, 3997)), _),
-                AssetVerifierTrace(transferringAssetId, Some(_))
-=======
-                InvokeScriptTrace(_, _, Right(ScriptResultV3(_, transfers)), _),
                 AssetVerifierTrace(transferringAssetId, Some(_), _)
->>>>>>> ab869020
                 ) =>
               transferringAssetId shouldBe transferringAsset.id()
               transfers.head.assetId.get shouldBe transferringAsset.id()
