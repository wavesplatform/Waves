--- conflicted
+++ resolved
@@ -20,11 +20,7 @@
     val alias              = Alias.create("alias").explicitGet()
     val createAlias        = TxHelpers.createAlias(alias.name, other)
     val transferViaAddress = TxHelpers.transfer(master, other.toAddress)
-<<<<<<< HEAD
-    val transferViaAlias = TxHelpers.transfer(master, AddressOrAlias.fromBytes(alias.bytes).explicitGet())
-=======
-    val transferViaAlias   = TxHelpers.transfer(master, AddressOrAlias.fromBytes(alias.bytes, 0).explicitGet()._1)
->>>>>>> 2f13caf8
+    val transferViaAlias   = TxHelpers.transfer(master, AddressOrAlias.fromBytes(alias.bytes).explicitGet())
 
     (genesis, createAlias, transferViaAddress, transferViaAlias)
   }
