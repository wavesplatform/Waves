--- conflicted
+++ resolved
@@ -18,11 +18,7 @@
 import com.wavesplatform.transaction.assets.IssueTransaction
 import com.wavesplatform.transaction.smart.SetScriptTransaction
 import com.wavesplatform.transaction.transfer.TransferTransaction
-<<<<<<< HEAD
-import com.wavesplatform.transaction.{ERC20Address, EthTxGenerator, EthereumTransaction, TxHelpers}
-=======
 import com.wavesplatform.transaction.{Asset, ERC20Address, EthTxGenerator, EthereumTransaction, TxHelpers}
->>>>>>> 2616ebb9
 import com.wavesplatform.utils.EthHelpers
 
 import scala.collection.immutable.VectorMap
@@ -78,18 +74,11 @@
 
   property("access to Ethereum transfer from RIDE script") {
     val recipient = RandomKeyPair()
-<<<<<<< HEAD
 
     val issue = IssueTransaction.selfSigned(2.toByte, recipient, "Asset", "", ENOUGH_AMT, 8, reissuable = true, None, 1.waves, ts).explicitGet()
 
     for {
       version <- DirectiveDictionary[StdLibVersion].all
-=======
-    val issue     = IssueTransaction.selfSigned(2.toByte, recipient, "Asset", "", ENOUGH_AMT, 8, true, None, 1.waves, ts).explicitGet()
-
-    for {
-      version <- DirectiveDictionary[StdLibVersion].all.init
->>>>>>> 2616ebb9
       asset   <- Seq(Waves, IssuedAsset(issue.id()))
     } {
       val ethTransfer = EthTxGenerator.generateEthTransfer(TxHelpers.defaultEthSigner, recipient.toAddress, transferAmount, asset)
@@ -98,23 +87,13 @@
         TransferTransaction.selfSigned(2.toByte, recipient, ethSender, asset, ENOUGH_AMT, Waves, 0.001.waves, ByteStr.empty, ts).explicitGet()
 
       val function    = if (version >= V3) "transferTransactionById" else "transactionById"
-<<<<<<< HEAD
-      val verifier    = Some(accountScript(version, function, ethTransfer, asset.fold(None: Option[IssuedAsset])(Some(_)), recipient.toAddress))
+      val verifier    = Some(accountScript(version, function, ethTransfer, asset, recipient.toAddress))
       val setVerifier = () => SetScriptTransaction.selfSigned(1.toByte, recipient, verifier, 0.01.waves, ts).explicitGet()
 
       withDomain(settingsForRide(version.max(V6)), Seq(AddrWithBalance(ethSender), AddrWithBalance(recipient.toAddress))) { d =>
         if (asset != Waves) d.appendBlock(issue, transferIssuedAsset)
         d.appendBlock(setVerifier())
         d.appendBlock(ProtoBlockVersion, ethTransfer)
-=======
-      val verifier    = Some(accountScript(version, function, ethTransfer, asset, recipient.toAddress))
-      val setVerifier = () => SetScriptTransaction.selfSigned(1.toByte, recipient, verifier, 0.01.waves, ts).explicitGet()
-
-      withDomain(RideV6, Seq(AddrWithBalance(ethSender), AddrWithBalance(recipient.toAddress))) { d =>
-        if (asset != Waves) d.appendBlock(issue, transferIssuedAsset)
-        d.appendBlock(setVerifier())
-        d.appendBlock(ethTransfer)
->>>>>>> 2616ebb9
 
         val transferPortfolio = Portfolio.build(asset, transferAmount)
         d.liquidDiff.portfolios(recipient.toAddress) shouldBe transferPortfolio
