--- conflicted
+++ resolved
@@ -67,7 +67,6 @@
        | ${if (asset.isEmpty) "" else " && assetId"}
      """.stripMargin
 
-<<<<<<< HEAD
   property("access to Ethereum transfer from RIDE script") {
     val fee       = ciFee().sample.get
     val recipient = accountGen.sample.get
@@ -80,7 +79,7 @@
       token   <- Seq(None, Some(ERC20Address(asset.id.take(20))))
     } {
       val transfer    = EthereumTransaction.Transfer(token, transferAmount, recipient.toAddress)
-      val ethTransfer = EthereumTransaction(transfer, TestEthUnderlying, TestEthSignature, 'T'.toByte)
+      val ethTransfer = EthereumTransaction(transfer, TestEthRawTransaction, TestEthSignature, 'E'.toByte)
       val ethSender   = ethTransfer.senderAddress()
       val preTransfer = TransferTransaction.selfSigned(2.toByte, recipient, ethSender, asset, ENOUGH_AMT, Waves, fee, ByteStr.empty, ts).explicitGet()
 
@@ -113,28 +112,6 @@
             s"t = Left(extract() called on unit value)"
           )
       }
-=======
-  property("transferTransactionById") {
-    val fee         = ciFee().sample.get
-    val recipient   = accountGen.sample.get
-    val transfer    = EthereumTransaction.Transfer(None, transferAmount, recipient.toAddress)
-    val ethTransfer = EthereumTransaction(transfer, TestEthRawTransaction, TestEthSignature, 'E'.toByte)
-    val gTx1        = GenesisTransaction.create(ethTransfer.senderAddress(), ENOUGH_AMT, ts).explicitGet()
-    val gTx2        = GenesisTransaction.create(recipient.toAddress, ENOUGH_AMT, ts).explicitGet()
-    val verifier    = Some(script(ethTransfer, recipient.toAddress))
-    val setVerifier = () => SetScriptTransaction.selfSigned(1.toByte, recipient, verifier, fee, ts).explicitGet()
-
-    withDomain(RideV6) { d =>
-      d.appendBlock(gTx1, gTx2, setVerifier())
-      d.appendBlock(ethTransfer)
-
-      d.liquidDiff.portfolios(recipient.toAddress) shouldBe Portfolio.waves(transferAmount)
-      d.liquidDiff.portfolios(ethTransfer.senderAddress()) shouldBe Portfolio.waves(-ethTransfer.underlying.getGasPrice.longValue() - transferAmount)
-
-      d.appendBlock()
-      d.appendBlock(setVerifier())
-      d.liquidDiff.scriptsRun shouldBe 1
->>>>>>> 215657e5
     }
   }
 
@@ -143,8 +120,7 @@
     val recipient = accountGen.sample.get
 
     val dummyTransfer    = EthereumTransaction.Transfer(None, transferAmount, recipient.toAddress)
-<<<<<<< HEAD
-    val dummyEthTransfer = EthereumTransaction(dummyTransfer, TestEthUnderlying, TestEthSignature, 'T'.toByte) // needed to pass into asset script
+    val dummyEthTransfer = EthereumTransaction(dummyTransfer, TestEthRawTransaction, TestEthSignature, 'E'.toByte) // needed to pass into asset script
     val ethSender        = dummyEthTransfer.senderAddress()
 
     val genesis1 = GenesisTransaction.create(ethSender, ENOUGH_AMT, ts).explicitGet()
@@ -171,31 +147,5 @@
           d.liquidDiff.scriptsComplexity should be > 0L
         }
       }
-=======
-    val dummyEthTransfer = EthereumTransaction(dummyTransfer, TestEthRawTransaction, TestEthSignature, 'E'.toByte) // needed to pass into asset script
-
-    val sender      = dummyEthTransfer.senderAddress()
-    val aScript     = assetScript(dummyEthTransfer, recipient.toAddress)
-    val issue       = IssueTransaction.selfSigned(2.toByte, recipient, "Asset", "", ENOUGH_AMT, 8, true, Some(aScript), fee, ts).explicitGet()
-    val asset       = IssuedAsset(issue.id())
-    val preTransfer = TransferTransaction.selfSigned(2.toByte, recipient, sender, asset, ENOUGH_AMT, Waves, fee, ByteStr.empty, ts).explicitGet()
-
-    val ethTransfer = dummyEthTransfer.copy(dummyTransfer.copy(Some(ERC20Address(asset.id.take(20)))))
-
-    val gTx1 = GenesisTransaction.create(sender, ENOUGH_AMT, ts).explicitGet()
-    val gTx2 = GenesisTransaction.create(recipient.toAddress, ENOUGH_AMT, ts).explicitGet()
-
-    withDomain(RideV6) { d =>
-      d.appendBlock(gTx1, gTx2, issue, preTransfer)
-      d.appendBlock(ethTransfer)
-
-      d.liquidDiff.errorMessage(ethTransfer.id()) shouldBe None
-      d.liquidDiff.portfolios(recipient.toAddress) shouldBe Portfolio.build(asset, transferAmount)
-      d.liquidDiff.portfolios(ethTransfer.senderAddress()) shouldBe Portfolio(-ethTransfer.underlying.getGasPrice.longValue(),
-                                                                              assets = Map(asset -> -transferAmount))
-
-      d.liquidDiff.scriptsComplexity should be > 0L
-    }
->>>>>>> 215657e5
   }
 }