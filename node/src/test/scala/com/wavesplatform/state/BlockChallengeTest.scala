--- conflicted
+++ resolved
@@ -27,10 +27,7 @@
 import com.wavesplatform.protobuf.transaction.PBTransactions
 import com.wavesplatform.settings.WavesSettings
 import com.wavesplatform.state.BlockRewardCalculator.BlockRewardShares
-<<<<<<< HEAD
-=======
 import com.wavesplatform.state.BlockchainUpdaterImpl.BlockApplyResult
->>>>>>> a9cecb92
 import com.wavesplatform.state.appender.{BlockAppender, ExtensionAppender, MicroblockAppender}
 import com.wavesplatform.state.diffs.BlockDiffer
 import com.wavesplatform.state.diffs.BlockDiffer.CurrentBlockFeePart
@@ -470,10 +467,7 @@
       d.rollbackTo(validOriginalBlock.header.reference)
 
       d.appendBlockE(challengingBlock) should beRight
-<<<<<<< HEAD
-
-=======
->>>>>>> a9cecb92
+
       val blockRewards = getLastBlockRewards(d)
       // block snapshot contains only txs and block reward
       val blockSnapshot = d.blockchain.bestLiquidSnapshot.get
@@ -1736,13 +1730,8 @@
     else fail("block should be defined")
   }
 
-<<<<<<< HEAD
-  private def createBlockAppender(d: Domain): Block => Task[Either[ValidationError, Option[BigInt]]] =
+  private def createBlockAppender(d: Domain): Block => Task[Either[ValidationError, BlockApplyResult]] =
     BlockAppender(d.blockchain, testTime, d.utxPool, d.posSelector, appenderScheduler)(_, None)
-=======
-  private def createBlockAppender(d: Domain): Block => Task[Either[ValidationError, BlockApplyResult]] =
-    BlockAppender(d.blockchain, testTime, d.utxPool, d.posSelector, appenderScheduler)
->>>>>>> a9cecb92
 
   private def createMicroBlockAppender(d: Domain): (Channel, MicroBlock) => Task[Unit] = { (ch, mb) =>
     val channels = new DefaultChannelGroup(GlobalEventExecutor.INSTANCE)
@@ -1822,19 +1811,7 @@
   }
 
   private def rollbackActivationHeightScenario(d: Domain, challengedMiner: KeyPair, txs: Seq[Transaction]): Assertion = {
-<<<<<<< HEAD
     (1 to 6).foreach(_ => d.appendBlock())
-=======
-    (1 to 5).foreach(_ => d.appendBlock())
-    d.appendBlock(
-      d.createBlock(
-        Block.ProtoBlockVersion,
-        Seq.empty,
-        strictTime = true,
-        stateHash = Some(Some(ByteStr.fill(DigestLength)(1))) // fake stateHash for block before activation
-      )
-    )
->>>>>>> a9cecb92
 
     d.blockchain.isFeatureActivated(BlockchainFeatures.TransactionStateSnapshot) shouldBe false
 
