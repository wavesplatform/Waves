package com.wavesplatform.state

import com.wavesplatform.block.Block
import com.wavesplatform.common.state.ByteStr
import com.wavesplatform.crypto._
import com.wavesplatform.lagonaki.mocks.TestBlock

trait HistoryTest {
  val genesisBlock: Block = TestBlock.withReference(ByteStr(Array.fill(SignatureLength)(0: Byte)))

  def getNextTestBlock(blockchain: Blockchain): Block =
    TestBlock.withReference(blockchain.lastBlockId.get)

<<<<<<< HEAD
  def getNextTestBlockWithVotes(blockchain: Blockchain, votes: Set[Short]): Block =
    TestBlock.withReferenceAndFeatures(blockchain.lastBlockId.get, votes)
=======
  def getNextTestBlockWithVotes(blockchain: Blockchain, votes: Seq[Short]): Block =
    TestBlock.withReferenceAndFeatures(blockchain.lastBlock.get.uniqueId, votes)
>>>>>>> 5920eeaf
}<|MERGE_RESOLUTION|>--- conflicted
+++ resolved
@@ -11,11 +11,6 @@
   def getNextTestBlock(blockchain: Blockchain): Block =
     TestBlock.withReference(blockchain.lastBlockId.get)
 
-<<<<<<< HEAD
-  def getNextTestBlockWithVotes(blockchain: Blockchain, votes: Set[Short]): Block =
+  def getNextTestBlockWithVotes(blockchain: Blockchain, votes: Seq[Short]): Block =
     TestBlock.withReferenceAndFeatures(blockchain.lastBlockId.get, votes)
-=======
-  def getNextTestBlockWithVotes(blockchain: Blockchain, votes: Seq[Short]): Block =
-    TestBlock.withReferenceAndFeatures(blockchain.lastBlock.get.uniqueId, votes)
->>>>>>> 5920eeaf
 }