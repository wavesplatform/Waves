package com.wavesplatform.state

import com.wavesplatform.account.{Address, AddressOrAlias, KeyPair}
import com.wavesplatform.block.Block
import com.wavesplatform.common.state.ByteStr
import com.wavesplatform.common.utils.EitherExt2
import com.wavesplatform.db.WithDomain
import com.wavesplatform.history.Domain
import com.wavesplatform.lagonaki.mocks.TestBlock
import com.wavesplatform.settings.{Constants, GenesisSettings, GenesisTransactionSettings}
import com.wavesplatform.transaction.transfer.TransferTransaction
import com.wavesplatform.transaction.{GenesisTransaction, Transaction, TxHelpers, TxVersion}
import com.wavesplatform.BlockGen
import com.wavesplatform.test.FreeSpec
import org.scalactic.source.Position

import scala.concurrent.duration.*

class TransactionsByAddressSpec extends FreeSpec with BlockGen with WithDomain {
  def transfers(sender: KeyPair, rs: AddressOrAlias, amount: Long): Seq[TransferTransaction] =
    Seq(
      TxHelpers.transfer(sender, rs, amount),
      TxHelpers.transfer(sender, rs, amount, version = TxVersion.V1)
    )

  def mkBlock(sender: KeyPair, reference: ByteStr, transactions: Seq[Transaction]): Block =
    Block
      .buildAndSign(3.toByte, ntpNow, reference, 1000, ByteStr(new Array[Byte](32)), transactions, sender, Seq.empty, -1L)
      .explicitGet()

  val setup: Seq[(KeyPair, KeyPair, KeyPair, Seq[Block])] = {
    val sender     = TxHelpers.signer(1)
    val recipient1 = TxHelpers.signer(2)
    val recipient2 = TxHelpers.signer(3)

    val genesisTimestamp = ntpNow
    val genesisBlock = Block
      .genesis(
        GenesisSettings(
          genesisTimestamp,
          genesisTimestamp,
          Constants.TotalWaves,
          None,
          Seq(GenesisTransactionSettings(sender.toAddress.toString, Constants.TotalWaves)),
          1000,
          1.minute
<<<<<<< HEAD
        ),
        rideV6Activated = false
      )
      .explicitGet()

=======
        )
      )
      .explicitGet()
>>>>>>> 2f13caf8
    val txCount1 = 20
    val txCount2 = 30

    Seq(recipient1, recipient2).map { recipient =>
      val transactions1 = (1 to txCount1 / 2).flatMap(_ => transfers(sender, recipient.toAddress, Constants.TotalWaves / 2 / txCount1))
      val block1        = mkBlock(sender, genesisBlock.id(), transactions1)
      val transactions2 = (1 to txCount2 / 2).flatMap(_ => transfers(sender, recipient.toAddress, Constants.TotalWaves / 2 / txCount2))
      val block2        = mkBlock(sender, block1.id(), transactions2)

      (sender, recipient1, recipient2, Seq(genesisBlock, block1, block2))
    }
  }

  private def test(f: (Address, Seq[Block], Domain) => Unit)(implicit pos: Position): Unit = {
    setup.foreach {
      case (sender, r1, r2, blocks) =>
        withDomain() { d =>
          for (b <- blocks) {
            d.blockchainUpdater.processBlock(b, b.header.generationSignature, verify = false)
          }

          Seq[Address](sender.toAddress, r1.toAddress, r2.toAddress).foreach(f(_, blocks, d))

          d.blockchainUpdater.processBlock(
            TestBlock.create(System.currentTimeMillis(), blocks.last.signature, Seq.empty),
            ByteStr(new Array[Byte](32)),
            verify = false
          )

          Seq[Address](sender.toAddress, r1.toAddress, r2.toAddress).foreach(f(_, blocks, d))
        }
    }
  }

  private def collectTransactions(forAddress: Address, fromBlocks: Seq[Block]): Seq[(Int, ByteStr)] =
    fromBlocks.zipWithIndex
      .flatMap { case (b, h) => b.transactionData.map(t => (h + 1, t)) }
      .collect {
        case (h, t: TransferTransaction) if t.sender.toAddress == forAddress || t.recipient == forAddress => (h, t.id())
        case (h, g: GenesisTransaction) if g.recipient == forAddress                                      => (h, g.id())
      }
      .reverse

  "Transactions by address returns" - {
    "correct N txs on request" - {
      "with `after`" in test { (sender, blocks, d) =>
        val senderTransactions                                  = collectTransactions(sender, blocks)
        def transactionsAfter(id: ByteStr): Seq[(Int, ByteStr)] = senderTransactions.dropWhile { case (_, txId) => txId != id }.tail
        senderTransactions.map(_._2).foreach { id =>
          transactionsAfter(id) shouldEqual d.addressTransactions(sender, Some(id)).map { case (h, tx) => h -> tx.id() }
        }
      }
    }
    "all transactions" in test { (sender, blocks, d) =>
      collectTransactions(sender, blocks) shouldEqual d.addressTransactions(sender).map { case (h, tx) => h -> tx.id() }
    }
  }
}<|MERGE_RESOLUTION|>--- conflicted
+++ resolved
@@ -44,17 +44,11 @@
           Seq(GenesisTransactionSettings(sender.toAddress.toString, Constants.TotalWaves)),
           1000,
           1.minute
-<<<<<<< HEAD
         ),
         rideV6Activated = false
       )
       .explicitGet()
 
-=======
-        )
-      )
-      .explicitGet()
->>>>>>> 2f13caf8
     val txCount1 = 20
     val txCount2 = 30
 
