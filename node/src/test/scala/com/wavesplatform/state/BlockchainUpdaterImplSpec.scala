package com.wavesplatform.state

import com.typesafe.config.ConfigFactory
import com.wavesplatform.TestHelpers.enableNG
import com.wavesplatform.account.{Address, KeyPair}
import com.wavesplatform.block.Block
import com.wavesplatform.common.utils.EitherExt2
import com.wavesplatform.db.DBCacheSettings
import com.wavesplatform.events.BlockchainUpdateTriggers
import com.wavesplatform.history.Domain.BlockchainUpdaterExt
import com.wavesplatform.history.{chainBaseAndMicro, randomSig}
import com.wavesplatform.lagonaki.mocks.TestBlock
import com.wavesplatform.settings.{TestFunctionalitySettings, WavesSettings, loadConfig}
import com.wavesplatform.state.diffs.ENOUGH_AMT
import com.wavesplatform.state.utils._
import com.wavesplatform.transaction.Asset.Waves
import com.wavesplatform.transaction.transfer.TransferTransaction
import com.wavesplatform.transaction.{GenesisTransaction, Transaction}
import com.wavesplatform.utils.Time
import com.wavesplatform.{NTPTime, RequestGen, WithDB}
import org.scalacheck.Gen
import org.scalamock.scalatest.MockFactory
import org.scalatest.{FreeSpec, Matchers}

class BlockchainUpdaterImplSpec extends FreeSpec with Matchers with WithDB with RequestGen with NTPTime with DBCacheSettings with MockFactory {

  private val FEE_AMT = 1000000L

  // default settings, no NG
  private lazy val functionalitySettings = TestFunctionalitySettings.Stub
  private lazy val wavesSettings         = WavesSettings.fromRootConfig(loadConfig(ConfigFactory.load()))

  def baseTest(
      gen: Time => Gen[(KeyPair, Seq[Block])],
      enableNg: Boolean = false,
      triggers: BlockchainUpdateTriggers = BlockchainUpdateTriggers.noop
  )(
      f: (BlockchainUpdaterImpl, KeyPair) => Unit
  ): Unit = {
    val (fs, settings) =
      if (enableNg) (enableNG(functionalitySettings), enableNG(wavesSettings)) else (functionalitySettings, wavesSettings)

    val defaultWriter = TestLevelDB.withFunctionalitySettings(db, ignoreSpendableBalanceChanged, fs, dbSettings)
    val bcu           = new BlockchainUpdaterImpl(defaultWriter, ignoreSpendableBalanceChanged, settings, ntpTime, triggers)
    try {
      val (account, blocks) = gen(ntpTime).sample.get

      blocks.foreach { block =>
        bcu.processBlock(block).explicitGet()
      }

      bcu.shutdown()
      f(bcu, account)
    } finally {
      bcu.shutdown()
      db.close()
    }
  }

  def createTransfer(master: KeyPair, recipient: Address, ts: Long): TransferTransaction = {
    TransferTransaction
      .selfSigned(1.toByte, master, recipient, Waves, ENOUGH_AMT / 5, Waves, 1000000, None, ts)
      .explicitGet()
  }

  def commonPreconditions(ts: Long): Gen[(KeyPair, List[Block])] = {
    for {
      master    <- accountGen
      recipient <- accountGen
      genesisBlock = TestBlock
        .create(ts, Seq(GenesisTransaction.create(master, ENOUGH_AMT, ts).explicitGet()))
      b1 = TestBlock
        .create(
          ts + 10,
          genesisBlock.uniqueId,
          Seq(
            createTransfer(master, recipient.toAddress, ts + 1),
            createTransfer(master, recipient.toAddress, ts + 2),
            createTransfer(recipient, master.toAddress, ts + 3),
            createTransfer(master, recipient.toAddress, ts + 4),
            createTransfer(master, recipient.toAddress, ts + 5)
          )
        )
      b2 = TestBlock.create(
        ts + 20,
        b1.uniqueId,
        Seq(
          createTransfer(master, recipient.toAddress, ts + 11),
          createTransfer(recipient, master.toAddress, ts + 12),
          createTransfer(recipient, master.toAddress, ts + 13),
          createTransfer(recipient, master.toAddress, ts + 14)
        )
      )
    } yield (master, List(genesisBlock, b1, b2))
  }

<<<<<<< HEAD
  "blochain update events sending" - {
    "without NG" - {
      "genesis block and two transfers blocks" in {
        val events = ReplaySubject[BlockchainUpdated]()
        baseTest(time => commonPreconditions(time.correctedTime()), enableNg = false, events) { (_, _) =>
          val updates = events.toListL
            .runSyncUnsafe(5.seconds)

          updates.length shouldBe 3

          // genesis block
          updates.head match {
            case BlockAppended(block, height, blockStateUpdate, transactionsStateUpdates, txIds) =>
              height shouldBe 1
              block.transactionData.length shouldBe 1
              blockStateUpdate.balances.length shouldBe 0
              transactionsStateUpdates.head.balances.head._3 shouldBe ENOUGH_AMT
              txIds shouldBe block.transactionData.map(_.id())
            case _ => fail()
          }

          // transfers block
          updates(1) match {
            case BlockAppended(block, height, blockStateUpdate, transactionsStateUpdates, txIds) =>
              height shouldBe 2
              block.transactionData.length shouldBe 5
              // miner reward, no NG — all txs fees
              blockStateUpdate.balances.length shouldBe 1
              blockStateUpdate.balances.head._3 shouldBe FEE_AMT * 5

              // first Tx updated balances
              transactionsStateUpdates.head.balances.head._3 shouldBe ENOUGH_AMT / 5
              transactionsStateUpdates.head.balances.last._3 shouldBe (ENOUGH_AMT - ENOUGH_AMT / 5 - FEE_AMT)

              txIds shouldBe block.transactionData.map(_.id())
            case _ => fail()
          }
=======
  "addressTransactions" - {
    "correctly applies transaction type filter" in {
      baseTest(time => commonPreconditions(time.correctedTime())) { (writer, account) =>
        val txs = writer
          .addressTransactions(account.toAddress, Set(GenesisTransaction.typeId), 10, None)
          .explicitGet()

        txs.length shouldBe 1
      }
    }

    "return Left if fromId argument is a non-existent transaction" in {
      baseTest(time => commonPreconditions(time.correctedTime())) { (updater, account) =>
        val nonExistentTxId = GenesisTransaction.create(account, ENOUGH_AMT, 1).explicitGet().id()

        val txs = updater
          .addressTransactions(account.toAddress, Set(TransferTransaction.typeId), 3, Some(nonExistentTxId))

        txs shouldBe Left(s"Transaction $nonExistentTxId does not exist")
      }
    }

    "without pagination" in {
      baseTest(time => commonPreconditions(time.correctedTime())) { (updater, account) =>
        val txs = updater
          .addressTransactions(account.toAddress, Set(TransferTransaction.typeId), 10, None)
          .explicitGet()

        val ordering = Ordering
          .by[(Int, Transaction), (Int, Long)]({ case (h, t) => (-h, -t.timestamp) })

        txs.length shouldBe 9
        txs.sorted(ordering) shouldEqual txs
      }
    }

    "with pagination" - {
      val LIMIT = 8
      def paginationTest(firstPageLength: Int): Unit = {
        baseTest(time => commonPreconditions(time.correctedTime())) { (updater, account) =>
          // using pagination
          val firstPage = updater
            .addressTransactions(account.toAddress, Set(TransferTransaction.typeId), firstPageLength, None)
            .explicitGet()

          val rest = updater
            .addressTransactions(account.toAddress, Set(TransferTransaction.typeId), LIMIT - firstPageLength, Some(firstPage.last._2.id()))
            .explicitGet()

          // without pagination
          val txs = updater
            .addressTransactions(account.toAddress, Set(TransferTransaction.typeId), LIMIT, None)
            .explicitGet()

          (firstPage ++ rest) shouldBe txs
        }
      }

      "after txs is in the middle of ngState" in paginationTest(3)
      "after txs is the last of ngState" in paginationTest(4)
      "after txs is in levelDb" in paginationTest(6)
    }
  }

  "blockchain update events sending" - {
    "without NG" - {
      "genesis block and two transfers blocks" in {
        val triggersMock = mock[BlockchainUpdateTriggers]

        inSequence {
          (triggersMock.onProcessBlock _)
            .expects(where {
              case (block, diff, bc) =>
                bc.height == 0 &&
                  block.transactionData.length == 1 &&
                  diff.parentDiff.portfolios.head._2.balance == 0 &&
                  diff.transactionDiffs.head.portfolios.head._2.balance == ENOUGH_AMT
            })
            .once()

          (triggersMock.onProcessBlock _)
            .expects(where {
              case (block, diff, bc) =>
                bc.height == 1 &&
                  block.transactionData.length == 5 &&
                  // miner reward, no NG — all txs fees
                  diff.parentDiff.portfolios.size == 1 &&
                  diff.parentDiff.portfolios.head._2.balance == FEE_AMT * 5 &&
                  // first Tx updated balances
                  diff.transactionDiffs.head.portfolios.head._2.balance == (ENOUGH_AMT / 5) &&
                  diff.transactionDiffs.head.portfolios.last._2.balance == (-ENOUGH_AMT / 5 - FEE_AMT)
            })
            .once()

          (triggersMock.onProcessBlock _).expects(*, *, *).once()
>>>>>>> fb666be0
        }

        baseTest(time => commonPreconditions(time.correctedTime()), enableNg = false, triggersMock)((_, _) => ())
      }
    }

    "with NG" - {
      "genesis block and two transfers blocks" in {
<<<<<<< HEAD
        val events = ReplaySubject[BlockchainUpdated]()
        baseTest(time => commonPreconditions(time.correctedTime()), enableNg = true, events) { (_, _) =>
          val updates = events.toListL
            .runSyncUnsafe(5.seconds)

          updates.length shouldBe 3

          // genesis block, same as without NG
          updates.head match {
            case BlockAppended(block, height, blockStateUpdate, transactionsStateUpdates, txIds) =>
              height shouldBe 1
              block.transactionData.length shouldBe 1
              blockStateUpdate.balances.length shouldBe 0
              transactionsStateUpdates.head.balances.head._3 shouldBe ENOUGH_AMT
              txIds shouldBe block.transactionData.map(_.id())
            case _ => fail()
          }

          // first transfers block
          updates(1) match {
            case BlockAppended(block, height, blockStateUpdate, _, txIds) =>
              height shouldBe 2
              block.transactionData.length shouldBe 5

              // miner reward, with NG — 40% of all txs fees
              blockStateUpdate.balances.length shouldBe 1
              blockStateUpdate.balances.head._3 shouldBe FEE_AMT * 5 * 0.4
              txIds shouldBe block.transactionData.map(_.id())
            case _ => fail()
          }

          // second transfers block, with carryFee
          updates(2) match {
            case BlockAppended(block, height, blockStateUpdate, _, txIds) =>
              height shouldBe 3
              block.transactionData.length shouldBe 4

              // miner reward, with NG — 40% of all txs fees and 60% from previous block
              blockStateUpdate.balances.length shouldBe 1
              blockStateUpdate.balances.head._3 shouldBe (
                FEE_AMT * 5 * 0.4     // miner balance from prev block
                  + FEE_AMT * 4 * 0.4 // carry from prev block
                  + FEE_AMT * 5 * 0.6 // current block reward
              )
              txIds shouldBe block.transactionData.map(_.id())
            case _ => fail()
          }
=======
        val triggersMock = mock[BlockchainUpdateTriggers]

        inSequence {
          (triggersMock.onProcessBlock _)
            .expects(where {
              case (block, diff, bc) =>
                bc.height == 0 &&
                  block.transactionData.length == 1 &&
                  diff.parentDiff.portfolios.head._2.balance == 0 &&
                  diff.transactionDiffs.head.portfolios.head._2.balance == ENOUGH_AMT
            })
            .once()

          (triggersMock.onProcessBlock _)
            .expects(where {
              case (block, diff, bc) =>
                bc.height == 1 &&
                  block.transactionData.length == 5 &&
                  // miner reward, no NG — all txs fees
                  diff.parentDiff.portfolios.size == 1 &&
                  diff.parentDiff.portfolios.head._2.balance == FEE_AMT * 5 * 0.4
            })
            .once()

          (triggersMock.onProcessBlock _)
            .expects(where {
              case (block, diff, bc) =>
                bc.height == 2 &&
                  block.transactionData.length == 4 &&
                  // miner reward, no NG — all txs fees
                  diff.parentDiff.portfolios.size == 1 &&
                  diff.parentDiff.portfolios.head._2.balance == (
                    FEE_AMT * 5 * 0.6     // carry from prev block
                      + FEE_AMT * 4 * 0.4 // current block reward
                  )
            })
            .once()
>>>>>>> fb666be0
        }

        baseTest(time => commonPreconditions(time.correctedTime()), enableNg = true, triggersMock)((_, _) => ())
      }

      "block, then 2 microblocks, then block referencing previous microblock" in {
        def preconditions(ts: Long): Gen[(Transaction, Seq[Transaction])] =
          for {
            master    <- accountGen
            recipient <- accountGen
            genesis = GenesisTransaction.create(master, ENOUGH_AMT, ts).explicitGet()
            transfers = Seq(
              createTransfer(master, recipient.toAddress, ts + 1),
              createTransfer(master, recipient.toAddress, ts + 2),
              createTransfer(master, recipient.toAddress, ts + 3),
              createTransfer(recipient, master.toAddress, ts + 4),
              createTransfer(master, recipient.toAddress, ts + 5)
            )
          } yield (genesis, transfers)

        val triggersMock = mock[BlockchainUpdateTriggers]

        val defaultWriter =
          TestLevelDB.withFunctionalitySettings(db, ignoreSpendableBalanceChanged, enableNG(functionalitySettings), dbSettings)
        val bcu = new BlockchainUpdaterImpl(defaultWriter, ignoreSpendableBalanceChanged, enableNG(wavesSettings), ntpTime, triggersMock)

        try {
          val (genesis, transfers)       = preconditions(0).sample.get
          val (block1, microBlocks1And2) = chainBaseAndMicro(randomSig, genesis, Seq(transfers.take(2), Seq(transfers(2))))
          val (block2, microBlock3)      = chainBaseAndMicro(microBlocks1And2.head.totalResBlockSig, transfers(3), Seq(Seq(transfers(4))))

          inSequence {
            // genesis
            (triggersMock.onProcessBlock _)
              .expects(where {
                case (block, diff, bc) =>
                  bc.height == 0 &&
                    block.transactionData.length == 1 &&
                    diff.parentDiff.portfolios.head._2.balance == 0 &&
                    diff.transactionDiffs.head.portfolios.head._2.balance == ENOUGH_AMT
              })
              .once()

            // microblock 1
            (triggersMock.onProcessMicroBlock _)
              .expects(where {
                case (microBlock, diff, bc) =>
                  bc.height == 1 &&
                    microBlock.transactionData.length == 2 &&
                    // miner reward, no NG — all txs fees
                    diff.parentDiff.portfolios.size == 1 &&
                    diff.parentDiff.portfolios.head._2.balance == FEE_AMT * 2 * 0.4
              })
              .once()

            // microblock 2
            (triggersMock.onProcessMicroBlock _)
              .expects(where {
                case (microBlock, diff, bc) =>
                  bc.height == 1 &&
                    microBlock.transactionData.length == 1 &&
                    // miner reward, no NG — all txs fees
                    diff.parentDiff.portfolios.size == 1 &&
                    diff.parentDiff.portfolios.head._2.balance == FEE_AMT * 0.4
              })
              .once()

            // rollback microblock
            (triggersMock.onMicroBlockRollback _)
              .expects(where {
                case (toSig, height) => height == 1 && toSig == microBlocks1And2.head.totalResBlockSig
              })
              .once()

            // next keyblock
            (triggersMock.onProcessBlock _)
              .expects(where {
                case (block, _, bc) =>
                  bc.height == 1 &&
                    block.header.reference == microBlocks1And2.head.totalResBlockSig
              })
              .once()

            // microblock 3
            (triggersMock.onProcessMicroBlock _)
              .expects(where {
                case (microBlock, diff, bc) =>
                  bc.height == 2 && microBlock.prevResBlockSig == block2.signature
              })
              .once()
          }

          bcu.processBlock(block1).explicitGet()
          bcu.processMicroBlock(microBlocks1And2.head).explicitGet()
          bcu.processMicroBlock(microBlocks1And2.last).explicitGet()
          bcu.processBlock(block2).explicitGet() // this should remove previous microblock
          bcu.processMicroBlock(microBlock3.head).explicitGet()
          bcu.shutdown()
<<<<<<< HEAD
          events.onComplete()

          // test goes here
          val updates = events.toListL
            .runSyncUnsafe(5.seconds)

          updates.length shouldBe 6
          updates.head match {
            case BlockAppended(b, height, blockStateUpdate, transactionsStateUpdates, txIds) =>
              height shouldBe 1
              b.transactionData.length shouldBe 1
              blockStateUpdate.balances.length shouldBe 0
              transactionsStateUpdates.head.balances.head._3 shouldBe ENOUGH_AMT
              txIds shouldBe b.transactionData.map(_.id())
            case _ => fail()
          }

          updates(1) match {
            case MicroBlockAppended(microBlock, height, microBlockStateUpdate, _, txIds) =>
              height shouldBe 1
              microBlock.transactionData.length shouldBe 2
              // microBlock transactions miner reward
              microBlockStateUpdate.balances.length shouldBe 1
              microBlockStateUpdate.balances.head._3 shouldBe FEE_AMT * 2 * 0.4
              txIds shouldBe microBlock.transactionData.map(_.id())
            case _ => fail()
          }

          updates(2) match {
            case MicroBlockAppended(microBlock, height, microBlockStateUpdate, _, txIds) =>
              height shouldBe 1
              microBlock.transactionData.length shouldBe 1
              // microBlock transactions miner reward
              microBlockStateUpdate.balances.length shouldBe 1
              microBlockStateUpdate.balances.head._3 shouldBe FEE_AMT * 0.4
              txIds shouldBe microBlock.transactionData.map(_.id())
            case _ => fail()
          }

          updates(3) match {
            case MicroBlockRollbackCompleted(to, height) =>
              height shouldBe 1
              to shouldBe microBlocks1And2.head.totalResBlockSig
            case _ => fail()
          }
=======
>>>>>>> fb666be0
        } finally {
          bcu.shutdown()
          db.close()
        }
      }
    }
  }

}<|MERGE_RESOLUTION|>--- conflicted
+++ resolved
@@ -94,110 +94,7 @@
     } yield (master, List(genesisBlock, b1, b2))
   }
 
-<<<<<<< HEAD
   "blochain update events sending" - {
-    "without NG" - {
-      "genesis block and two transfers blocks" in {
-        val events = ReplaySubject[BlockchainUpdated]()
-        baseTest(time => commonPreconditions(time.correctedTime()), enableNg = false, events) { (_, _) =>
-          val updates = events.toListL
-            .runSyncUnsafe(5.seconds)
-
-          updates.length shouldBe 3
-
-          // genesis block
-          updates.head match {
-            case BlockAppended(block, height, blockStateUpdate, transactionsStateUpdates, txIds) =>
-              height shouldBe 1
-              block.transactionData.length shouldBe 1
-              blockStateUpdate.balances.length shouldBe 0
-              transactionsStateUpdates.head.balances.head._3 shouldBe ENOUGH_AMT
-              txIds shouldBe block.transactionData.map(_.id())
-            case _ => fail()
-          }
-
-          // transfers block
-          updates(1) match {
-            case BlockAppended(block, height, blockStateUpdate, transactionsStateUpdates, txIds) =>
-              height shouldBe 2
-              block.transactionData.length shouldBe 5
-              // miner reward, no NG — all txs fees
-              blockStateUpdate.balances.length shouldBe 1
-              blockStateUpdate.balances.head._3 shouldBe FEE_AMT * 5
-
-              // first Tx updated balances
-              transactionsStateUpdates.head.balances.head._3 shouldBe ENOUGH_AMT / 5
-              transactionsStateUpdates.head.balances.last._3 shouldBe (ENOUGH_AMT - ENOUGH_AMT / 5 - FEE_AMT)
-
-              txIds shouldBe block.transactionData.map(_.id())
-            case _ => fail()
-          }
-=======
-  "addressTransactions" - {
-    "correctly applies transaction type filter" in {
-      baseTest(time => commonPreconditions(time.correctedTime())) { (writer, account) =>
-        val txs = writer
-          .addressTransactions(account.toAddress, Set(GenesisTransaction.typeId), 10, None)
-          .explicitGet()
-
-        txs.length shouldBe 1
-      }
-    }
-
-    "return Left if fromId argument is a non-existent transaction" in {
-      baseTest(time => commonPreconditions(time.correctedTime())) { (updater, account) =>
-        val nonExistentTxId = GenesisTransaction.create(account, ENOUGH_AMT, 1).explicitGet().id()
-
-        val txs = updater
-          .addressTransactions(account.toAddress, Set(TransferTransaction.typeId), 3, Some(nonExistentTxId))
-
-        txs shouldBe Left(s"Transaction $nonExistentTxId does not exist")
-      }
-    }
-
-    "without pagination" in {
-      baseTest(time => commonPreconditions(time.correctedTime())) { (updater, account) =>
-        val txs = updater
-          .addressTransactions(account.toAddress, Set(TransferTransaction.typeId), 10, None)
-          .explicitGet()
-
-        val ordering = Ordering
-          .by[(Int, Transaction), (Int, Long)]({ case (h, t) => (-h, -t.timestamp) })
-
-        txs.length shouldBe 9
-        txs.sorted(ordering) shouldEqual txs
-      }
-    }
-
-    "with pagination" - {
-      val LIMIT = 8
-      def paginationTest(firstPageLength: Int): Unit = {
-        baseTest(time => commonPreconditions(time.correctedTime())) { (updater, account) =>
-          // using pagination
-          val firstPage = updater
-            .addressTransactions(account.toAddress, Set(TransferTransaction.typeId), firstPageLength, None)
-            .explicitGet()
-
-          val rest = updater
-            .addressTransactions(account.toAddress, Set(TransferTransaction.typeId), LIMIT - firstPageLength, Some(firstPage.last._2.id()))
-            .explicitGet()
-
-          // without pagination
-          val txs = updater
-            .addressTransactions(account.toAddress, Set(TransferTransaction.typeId), LIMIT, None)
-            .explicitGet()
-
-          (firstPage ++ rest) shouldBe txs
-        }
-      }
-
-      "after txs is in the middle of ngState" in paginationTest(3)
-      "after txs is the last of ngState" in paginationTest(4)
-      "after txs is in levelDb" in paginationTest(6)
-    }
-  }
-
-  "blockchain update events sending" - {
     "without NG" - {
       "genesis block and two transfers blocks" in {
         val triggersMock = mock[BlockchainUpdateTriggers]
@@ -228,7 +125,6 @@
             .once()
 
           (triggersMock.onProcessBlock _).expects(*, *, *).once()
->>>>>>> fb666be0
         }
 
         baseTest(time => commonPreconditions(time.correctedTime()), enableNg = false, triggersMock)((_, _) => ())
@@ -237,55 +133,6 @@
 
     "with NG" - {
       "genesis block and two transfers blocks" in {
-<<<<<<< HEAD
-        val events = ReplaySubject[BlockchainUpdated]()
-        baseTest(time => commonPreconditions(time.correctedTime()), enableNg = true, events) { (_, _) =>
-          val updates = events.toListL
-            .runSyncUnsafe(5.seconds)
-
-          updates.length shouldBe 3
-
-          // genesis block, same as without NG
-          updates.head match {
-            case BlockAppended(block, height, blockStateUpdate, transactionsStateUpdates, txIds) =>
-              height shouldBe 1
-              block.transactionData.length shouldBe 1
-              blockStateUpdate.balances.length shouldBe 0
-              transactionsStateUpdates.head.balances.head._3 shouldBe ENOUGH_AMT
-              txIds shouldBe block.transactionData.map(_.id())
-            case _ => fail()
-          }
-
-          // first transfers block
-          updates(1) match {
-            case BlockAppended(block, height, blockStateUpdate, _, txIds) =>
-              height shouldBe 2
-              block.transactionData.length shouldBe 5
-
-              // miner reward, with NG — 40% of all txs fees
-              blockStateUpdate.balances.length shouldBe 1
-              blockStateUpdate.balances.head._3 shouldBe FEE_AMT * 5 * 0.4
-              txIds shouldBe block.transactionData.map(_.id())
-            case _ => fail()
-          }
-
-          // second transfers block, with carryFee
-          updates(2) match {
-            case BlockAppended(block, height, blockStateUpdate, _, txIds) =>
-              height shouldBe 3
-              block.transactionData.length shouldBe 4
-
-              // miner reward, with NG — 40% of all txs fees and 60% from previous block
-              blockStateUpdate.balances.length shouldBe 1
-              blockStateUpdate.balances.head._3 shouldBe (
-                FEE_AMT * 5 * 0.4     // miner balance from prev block
-                  + FEE_AMT * 4 * 0.4 // carry from prev block
-                  + FEE_AMT * 5 * 0.6 // current block reward
-              )
-              txIds shouldBe block.transactionData.map(_.id())
-            case _ => fail()
-          }
-=======
         val triggersMock = mock[BlockchainUpdateTriggers]
 
         inSequence {
@@ -323,7 +170,6 @@
                   )
             })
             .once()
->>>>>>> fb666be0
         }
 
         baseTest(time => commonPreconditions(time.correctedTime()), enableNg = true, triggersMock)((_, _) => ())
@@ -422,54 +268,6 @@
           bcu.processBlock(block2).explicitGet() // this should remove previous microblock
           bcu.processMicroBlock(microBlock3.head).explicitGet()
           bcu.shutdown()
-<<<<<<< HEAD
-          events.onComplete()
-
-          // test goes here
-          val updates = events.toListL
-            .runSyncUnsafe(5.seconds)
-
-          updates.length shouldBe 6
-          updates.head match {
-            case BlockAppended(b, height, blockStateUpdate, transactionsStateUpdates, txIds) =>
-              height shouldBe 1
-              b.transactionData.length shouldBe 1
-              blockStateUpdate.balances.length shouldBe 0
-              transactionsStateUpdates.head.balances.head._3 shouldBe ENOUGH_AMT
-              txIds shouldBe b.transactionData.map(_.id())
-            case _ => fail()
-          }
-
-          updates(1) match {
-            case MicroBlockAppended(microBlock, height, microBlockStateUpdate, _, txIds) =>
-              height shouldBe 1
-              microBlock.transactionData.length shouldBe 2
-              // microBlock transactions miner reward
-              microBlockStateUpdate.balances.length shouldBe 1
-              microBlockStateUpdate.balances.head._3 shouldBe FEE_AMT * 2 * 0.4
-              txIds shouldBe microBlock.transactionData.map(_.id())
-            case _ => fail()
-          }
-
-          updates(2) match {
-            case MicroBlockAppended(microBlock, height, microBlockStateUpdate, _, txIds) =>
-              height shouldBe 1
-              microBlock.transactionData.length shouldBe 1
-              // microBlock transactions miner reward
-              microBlockStateUpdate.balances.length shouldBe 1
-              microBlockStateUpdate.balances.head._3 shouldBe FEE_AMT * 0.4
-              txIds shouldBe microBlock.transactionData.map(_.id())
-            case _ => fail()
-          }
-
-          updates(3) match {
-            case MicroBlockRollbackCompleted(to, height) =>
-              height shouldBe 1
-              to shouldBe microBlocks1And2.head.totalResBlockSig
-            case _ => fail()
-          }
-=======
->>>>>>> fb666be0
         } finally {
           bcu.shutdown()
           db.close()
