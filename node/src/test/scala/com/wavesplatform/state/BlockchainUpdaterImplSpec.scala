package com.wavesplatform.state

import com.google.common.primitives.Longs
import com.typesafe.config.ConfigFactory
import com.wavesplatform.TestHelpers.enableNG
import com.wavesplatform.account.{Address, KeyPair}
import com.wavesplatform.block.Block
import com.wavesplatform.common.utils.EitherExt2
import com.wavesplatform.db.WithState.AddrWithBalance
import com.wavesplatform.db.{DBCacheSettings, WithDomain}
import com.wavesplatform.events.BlockchainUpdateTriggers
import com.wavesplatform.history.Domain.BlockchainUpdaterExt
import com.wavesplatform.history.{chainBaseAndMicro, randomSig}
import com.wavesplatform.lagonaki.mocks.TestBlock
import com.wavesplatform.lang.v1.estimator.v2.ScriptEstimatorV2
import com.wavesplatform.settings.{WavesSettings, loadConfig}
import com.wavesplatform.state.diffs.ENOUGH_AMT
import com.wavesplatform.test.FreeSpec
import com.wavesplatform.transaction.Asset.Waves
import com.wavesplatform.transaction.smart.script.ScriptCompiler
import com.wavesplatform.transaction.smart.{InvokeScriptTransaction, SetScriptTransaction}
import com.wavesplatform.transaction.transfer.TransferTransaction
import com.wavesplatform.transaction.{Transaction, TxHelpers, TxVersion}
import com.wavesplatform.utils.Time
import com.wavesplatform.{EitherMatchers, NTPTime}
import org.scalamock.scalatest.MockFactory

import scala.util.Random

class BlockchainUpdaterImplSpec extends FreeSpec with EitherMatchers with WithDomain with NTPTime with DBCacheSettings with MockFactory {

  private val FEE_AMT = 1000000L

  // default settings, no NG
  private lazy val wavesSettings = WavesSettings.fromRootConfig(loadConfig(ConfigFactory.load()))

  def baseTest(setup: Time => (KeyPair, Seq[Block]), enableNg: Boolean = false, triggers: BlockchainUpdateTriggers = BlockchainUpdateTriggers.noop)(
      f: (BlockchainUpdaterImpl, KeyPair) => Unit
  ): Unit = withDomain(if (enableNg) enableNG(wavesSettings) else wavesSettings) { d =>
    d.triggers = d.triggers :+ triggers

    val (account, blocks) = setup(ntpTime)

    blocks.foreach { block =>
      d.appendBlock(block)
    }

    f(d.blockchainUpdater, account)
  }

  def createTransfer(master: KeyPair, recipient: Address, ts: Long): TransferTransaction =
    TxHelpers.transfer(master, recipient, ENOUGH_AMT / 5, fee = 1000000, timestamp = ts, version = TxVersion.V1)

  def commonPreconditions(ts: Long): (KeyPair, List[Block]) = {
    val master    = TxHelpers.signer(1)
    val recipient = TxHelpers.signer(2)

    val genesis      = TxHelpers.genesis(master.toAddress, timestamp = ts)
    val genesisBlock = TestBlock.create(ts, Seq(genesis))
    val b1 = TestBlock
      .create(
        ts + 10,
        genesisBlock.id(),
        Seq(
          createTransfer(master, recipient.toAddress, ts + 1),
          createTransfer(master, recipient.toAddress, ts + 2),
          createTransfer(recipient, master.toAddress, ts + 3),
          createTransfer(master, recipient.toAddress, ts + 4),
          createTransfer(master, recipient.toAddress, ts + 5)
        )
      )
    val b2 = TestBlock.create(
      ts + 20,
      b1.id(),
      Seq(
        createTransfer(master, recipient.toAddress, ts + 11),
        createTransfer(recipient, master.toAddress, ts + 12),
        createTransfer(recipient, master.toAddress, ts + 13),
        createTransfer(recipient, master.toAddress, ts + 14)
      )
    )

    (master, List(genesisBlock, b1, b2))
  }

  "blochain update events sending" - {
    "without NG" - {
      "genesis block and two transfers blocks" in {
        val triggersMock = mock[BlockchainUpdateTriggers]

        inSequence {
          (triggersMock.onProcessBlock _)
            .expects(where { (block, diff, _, bc) =>
              bc.height == 0 &&
              block.transactionData.length == 1 &&
              diff.parentDiff.portfolios.head._2.balance == 0 &&
              diff.transactionDiffs.head.portfolios.head._2.balance == ENOUGH_AMT
            })
            .once()

          (triggersMock.onProcessBlock _)
            .expects(where { (block, diff, _, bc) =>
              val txDiff = diff.transactionDiffs.head
              val tx     = txDiff.transactions.head._2.transaction.asInstanceOf[TransferTransaction]

              bc.height == 1 &&
              block.transactionData.length == 5 &&
              // miner reward, no NG — all txs fees
              diff.parentDiff.portfolios.size == 1 &&
              diff.parentDiff.portfolios.head._2.balance == FEE_AMT * 5 &&
              // first Tx updated balances
              txDiff.portfolios(tx.recipient.asInstanceOf[Address]).balance == (ENOUGH_AMT / 5) &&
              txDiff.portfolios(tx.sender.toAddress).balance == (-ENOUGH_AMT / 5 - FEE_AMT)
            })
            .once()

          (triggersMock.onProcessBlock _).expects(*, *, *, *).once()
        }

        baseTest(time => commonPreconditions(time.correctedTime()), enableNg = false, triggersMock)((_, _) => ())
      }
    }

    "with NG" - {
      "genesis block and two transfers blocks" in {
        val triggersMock = mock[BlockchainUpdateTriggers]

        inSequence {
          (triggersMock.onProcessBlock _)
            .expects(where { (block, diff, _, bc) =>
              bc.height == 0 &&
              block.transactionData.length == 1 &&
              diff.parentDiff.portfolios.head._2.balance == 0 &&
              diff.transactionDiffs.head.portfolios.head._2.balance == ENOUGH_AMT
            })
            .once()

          (triggersMock.onProcessBlock _)
            .expects(where { (block, diff, _, bc) =>
              bc.height == 1 &&
              block.transactionData.length == 5 &&
              // miner reward, no NG — all txs fees
              diff.parentDiff.portfolios.size == 1 &&
              diff.parentDiff.portfolios.head._2.balance == FEE_AMT * 5 * 0.4
            })
            .once()

          (triggersMock.onProcessBlock _)
            .expects(where { (block, diff, _, bc) =>
              bc.height == 2 &&
              block.transactionData.length == 4 &&
              // miner reward, no NG — all txs fees
              diff.parentDiff.portfolios.size == 1 &&
              diff.parentDiff.portfolios.head._2.balance == (
                FEE_AMT * 5 * 0.6     // carry from prev block
                  + FEE_AMT * 4 * 0.4 // current block reward
              )
            })
            .once()
        }

        baseTest(time => commonPreconditions(time.correctedTime()), enableNg = true, triggersMock)((_, _) => ())
      }

      "block, then 2 microblocks, then block referencing previous microblock" in withDomain(enableNG(wavesSettings)) { d =>
        def preconditions(ts: Long): (Transaction, Seq[Transaction]) = {
          val master    = TxHelpers.signer(1)
          val recipient = TxHelpers.signer(2)

          val genesis = TxHelpers.genesis(master.toAddress, timestamp = ts)
          val transfers = Seq(
            createTransfer(master, recipient.toAddress, ts + 1),
            createTransfer(master, recipient.toAddress, ts + 2),
            createTransfer(master, recipient.toAddress, ts + 3),
            createTransfer(recipient, master.toAddress, ts + 4),
            createTransfer(master, recipient.toAddress, ts + 5)
          )

          (genesis, transfers)
        }

        val triggersMock = mock[BlockchainUpdateTriggers]

        d.triggers = d.triggers :+ triggersMock

        val (genesis, transfers)       = preconditions(0)
        val (block1, microBlocks1And2) = chainBaseAndMicro(randomSig, genesis, Seq(transfers.take(2), Seq(transfers(2))))
        val (block2, microBlock3)      = chainBaseAndMicro(microBlocks1And2.head.totalResBlockSig, transfers(3), Seq(Seq(transfers(4))))

        inSequence {
          // genesis
          (triggersMock.onProcessBlock _)
            .expects(where { (block, diff, _, bc) =>
              bc.height == 0 &&
              block.transactionData.length == 1 &&
              diff.parentDiff.portfolios.head._2.balance == 0 &&
              diff.transactionDiffs.head.portfolios.head._2.balance == ENOUGH_AMT
            })
            .once()

          // microblock 1
          (triggersMock.onProcessMicroBlock _)
            .expects(where { (microBlock, diff, bc, _, _) =>
              bc.height == 1 &&
              microBlock.transactionData.length == 2 &&
              // miner reward, no NG — all txs fees
              diff.parentDiff.portfolios.size == 1 &&
              diff.parentDiff.portfolios.head._2.balance == FEE_AMT * 2 * 0.4
            })
            .once()

          // microblock 2
          (triggersMock.onProcessMicroBlock _)
            .expects(where { (microBlock, diff, bc, _, _) =>
              bc.height == 1 &&
              microBlock.transactionData.length == 1 &&
              // miner reward, no NG — all txs fees
              diff.parentDiff.portfolios.size == 1 &&
              diff.parentDiff.portfolios.head._2.balance == FEE_AMT * 0.4
            })
            .once()

          // rollback microblock
          (triggersMock.onMicroBlockRollback _)
            .expects(where { (_, toSig) =>
              toSig == microBlocks1And2.head.totalResBlockSig
            })
            .once()

          // next keyblock
          (triggersMock.onProcessBlock _)
            .expects(where { (block, _, _, bc) =>
              bc.height == 1 &&
              block.header.reference == microBlocks1And2.head.totalResBlockSig
            })
            .once()

          // microblock 3
          (triggersMock.onProcessMicroBlock _)
            .expects(where { (microBlock, _, bc, _, _) =>
              bc.height == 2 && microBlock.reference == block2.signature
            })
            .once()
        }

        d.blockchainUpdater.processBlock(block1) should beRight
        d.blockchainUpdater.processMicroBlock(microBlocks1And2.head) should beRight
        d.blockchainUpdater.processMicroBlock(microBlocks1And2.last) should beRight
        d.blockchainUpdater.processBlock(block2) should beRight // this should remove previous microblock
        d.blockchainUpdater.processMicroBlock(microBlock3.head) should beRight
        d.blockchainUpdater.shutdown()
      }
    }

    "VRF" in {
      val dapp   = KeyPair(Longs.toByteArray(Random.nextLong()))
      val sender = KeyPair(Longs.toByteArray(Random.nextLong()))

      withDomain(
        DomainPresets.RideV3,
        balances = Seq(AddrWithBalance(dapp.toAddress, 10_00000000), AddrWithBalance(sender.toAddress, 10_00000000))
<<<<<<< HEAD
      ) { d =>
        val script = ScriptCompiler
          .compile(
            """
                                              |{-# STDLIB_VERSION 4 #-}
                                              |{-# SCRIPT_TYPE ACCOUNT #-}
                                              |{-# CONTENT_TYPE DAPP #-}
                                              |
                                              |@Callable(i)
                                              |func default() = {
                                              |  [
                                              |    BinaryEntry("vrf", value(value(blockInfoByHeight(height)).vrf))
                                              |  ]
                                              |}
                                              |""".stripMargin,
            ScriptEstimatorV2
          )
          .explicitGet()
          ._1
=======
    ) { d =>
      val script = ScriptCompiler
        .compile(
          """
          |{-# STDLIB_VERSION 4 #-}
          |{-# SCRIPT_TYPE ACCOUNT #-}
          |{-# CONTENT_TYPE DAPP #-}
          |
          |@Callable(i)
          |func default() = {
          |  [
          |    BinaryEntry("vrf", value(value(blockInfoByHeight(height)).vrf))
          |  ]
          |}
          |""".stripMargin,
          ScriptEstimatorV2
        )
        .explicitGet()
        ._1
>>>>>>> 2f13caf8

        d.appendBlock(
          SetScriptTransaction.selfSigned(2.toByte, dapp, Some(script), 500_0000L, ntpTime.getTimestamp()).explicitGet()
        )

        val invoke =
          InvokeScriptTransaction.selfSigned(3.toByte, sender, dapp.toAddress, None, Seq.empty, 50_0000L, Waves, ntpTime.getTimestamp()).explicitGet()

        d.appendBlock(d.createBlock(5.toByte, Seq(invoke)))
      }
    }
  }
}<|MERGE_RESOLUTION|>--- conflicted
+++ resolved
@@ -259,7 +259,6 @@
       withDomain(
         DomainPresets.RideV3,
         balances = Seq(AddrWithBalance(dapp.toAddress, 10_00000000), AddrWithBalance(sender.toAddress, 10_00000000))
-<<<<<<< HEAD
       ) { d =>
         val script = ScriptCompiler
           .compile(
@@ -279,27 +278,6 @@
           )
           .explicitGet()
           ._1
-=======
-    ) { d =>
-      val script = ScriptCompiler
-        .compile(
-          """
-          |{-# STDLIB_VERSION 4 #-}
-          |{-# SCRIPT_TYPE ACCOUNT #-}
-          |{-# CONTENT_TYPE DAPP #-}
-          |
-          |@Callable(i)
-          |func default() = {
-          |  [
-          |    BinaryEntry("vrf", value(value(blockInfoByHeight(height)).vrf))
-          |  ]
-          |}
-          |""".stripMargin,
-          ScriptEstimatorV2
-        )
-        .explicitGet()
-        ._1
->>>>>>> 2f13caf8
 
         d.appendBlock(
           SetScriptTransaction.selfSigned(2.toByte, dapp, Some(script), 500_0000L, ntpTime.getTimestamp()).explicitGet()
