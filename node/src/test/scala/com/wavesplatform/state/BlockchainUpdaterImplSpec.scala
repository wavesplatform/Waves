package com.wavesplatform.state

import com.google.common.primitives.Longs
import com.wavesplatform.account.{Address, KeyPair}
import com.wavesplatform.block.Block
import com.wavesplatform.common.utils.EitherExt2
import com.wavesplatform.db.WithState.AddrWithBalance
import com.wavesplatform.db.{DBCacheSettings, WithDomain}
import com.wavesplatform.events.BlockchainUpdateTriggers
import com.wavesplatform.history.Domain.BlockchainUpdaterExt
import com.wavesplatform.history.{chainBaseAndMicro, randomSig}
import com.wavesplatform.lagonaki.mocks.TestBlock
import com.wavesplatform.lang.v1.estimator.v2.ScriptEstimatorV2
<<<<<<< HEAD
import com.wavesplatform.settings.{WavesSettings, loadConfig}
import com.wavesplatform.state.appender.BlockAppender
=======
>>>>>>> 2616ebb9
import com.wavesplatform.state.diffs.ENOUGH_AMT
import com.wavesplatform.test.*
import com.wavesplatform.transaction.Asset.Waves
import com.wavesplatform.transaction.TxValidationError.BlockAppendError
import com.wavesplatform.transaction.smart.SetScriptTransaction
import com.wavesplatform.transaction.smart.script.ScriptCompiler
import com.wavesplatform.transaction.transfer.TransferTransaction
import com.wavesplatform.transaction.utils.Signed
import com.wavesplatform.transaction.{Transaction, TxHelpers, TxVersion}
import com.wavesplatform.utils.{Schedulers, SystemTime, Time}
import com.wavesplatform.{EitherMatchers, NTPTime}
import monix.execution.Scheduler.Implicits.global
import org.scalamock.scalatest.MockFactory

import scala.concurrent.duration.DurationInt
import scala.util.Random

class BlockchainUpdaterImplSpec extends FreeSpec with EitherMatchers with WithDomain with NTPTime with DBCacheSettings with MockFactory {
  import DomainPresets.*

  private val FEE_AMT = 1000000L

  def baseTest(setup: Time => (KeyPair, Seq[Block]), enableNg: Boolean = false, triggers: BlockchainUpdateTriggers = BlockchainUpdateTriggers.noop)(
      f: (BlockchainUpdaterImpl, KeyPair) => Unit
  ): Unit = withDomain(if (enableNg) NG else SettingsFromDefaultConfig) { d =>
    d.triggers = d.triggers :+ triggers

    val (account, blocks) = setup(ntpTime)

    blocks.foreach { block =>
      d.appendBlock(block)
    }

    f(d.blockchainUpdater, account)
  }

  def createTransfer(master: KeyPair, recipient: Address, ts: Long): TransferTransaction =
    TxHelpers.transfer(master, recipient, ENOUGH_AMT / 5, fee = 1000000, timestamp = ts, version = TxVersion.V1)

  def commonPreconditions(ts: Long): (KeyPair, List[Block]) = {
    val master    = TxHelpers.signer(1)
    val recipient = TxHelpers.signer(2)

    val genesis      = TxHelpers.genesis(master.toAddress, timestamp = ts)
    val genesisBlock = TestBlock.create(ts, Seq(genesis)).block
    val b1 = TestBlock
      .create(
        ts + 10,
        genesisBlock.id(),
        Seq(
          createTransfer(master, recipient.toAddress, ts + 1),
          createTransfer(master, recipient.toAddress, ts + 2),
          createTransfer(recipient, master.toAddress, ts + 3),
          createTransfer(master, recipient.toAddress, ts + 4),
          createTransfer(master, recipient.toAddress, ts + 5)
        )
      )
      .block
    val b2 = TestBlock
      .create(
        ts + 20,
        b1.id(),
        Seq(
          createTransfer(master, recipient.toAddress, ts + 11),
          createTransfer(recipient, master.toAddress, ts + 12),
          createTransfer(recipient, master.toAddress, ts + 13),
          createTransfer(recipient, master.toAddress, ts + 14)
        )
      )
      .block

    (master, List(genesisBlock, b1, b2))
  }

<<<<<<< HEAD
  "blockhain update events sending" - {
=======
  "blockchain update events sending" - {
>>>>>>> 2616ebb9
    "without NG" - {
      "genesis block and two transfers blocks" in {
        val triggersMock = mock[BlockchainUpdateTriggers]

        inSequence {
          (triggersMock.onProcessBlock _)
            .expects(where { (block, snapshot, _, _, bc) =>
              bc.height == 0 &&
              block.transactionData.length == 1 &&
              snapshot.balances.isEmpty &&
              snapshot.transactions.head._2.snapshot.balances.head._2 == ENOUGH_AMT
            })
            .once()

          (triggersMock.onProcessBlock _)
            .expects(where { (block, snapshot, _, _, bc) =>
              val txInfo = snapshot.transactions.head
              val tx     = txInfo._2.transaction.asInstanceOf[TransferTransaction]

              bc.height == 1 &&
              block.transactionData.length == 5 &&
              // miner reward, no NG — all txs fees
              snapshot.balances.size == 1 &&
              snapshot.balances.head._2 == FEE_AMT * 5 &&
              // first Tx updated balances
              snapshot.transactions.head._2.snapshot.balances((tx.recipient.asInstanceOf[Address], Waves)) == (ENOUGH_AMT / 5) &&
              snapshot.transactions.head._2.snapshot.balances((tx.sender.toAddress, Waves)) == ENOUGH_AMT - ENOUGH_AMT / 5 - FEE_AMT
            })
            .once()

          (triggersMock.onProcessBlock _).expects(*, *, *, *, *).once()
        }

        baseTest(time => commonPreconditions(time.correctedTime()), enableNg = false, triggersMock)((_, _) => ())
      }
    }

    "with NG" - {
      "genesis block and two transfers blocks" in {
        val triggersMock = mock[BlockchainUpdateTriggers]

        inSequence {
          (triggersMock.onProcessBlock _)
            .expects(where { (block, snapshot, _, _, bc) =>
              bc.height == 0 &&
              block.transactionData.length == 1 &&
              snapshot.balances.isEmpty &&
              snapshot.transactions.head._2.snapshot.balances.head._2 == ENOUGH_AMT
            })
            .once()

          (triggersMock.onProcessBlock _)
            .expects(where { (block, snapshot, _, _, bc) =>
              bc.height == 1 &&
              block.transactionData.length == 5 &&
              snapshot.balances.isEmpty // no txs with fee in previous block
            })
            .once()

          (triggersMock.onProcessBlock _)
            .expects(where { (block, snapshot, _, _, bc) =>
              bc.height == 2 &&
              block.transactionData.length == 4 &&
              snapshot.balances.size == 1 &&
              snapshot.balances.head._2 == FEE_AMT * 5  // all fee from previous block
            })
            .once()
        }

        baseTest(time => commonPreconditions(time.correctedTime()), enableNg = true, triggersMock)((_, _) => ())
      }

      "block, then 2 microblocks, then block referencing previous microblock" in withDomain(NG) { d =>
        def preconditions(ts: Long): (Transaction, Seq[Transaction]) = {
          val master    = TxHelpers.signer(1)
          val recipient = TxHelpers.signer(2)

          val genesis = TxHelpers.genesis(master.toAddress, timestamp = ts)
          val transfers = Seq(
            createTransfer(master, recipient.toAddress, ts + 1),
            createTransfer(master, recipient.toAddress, ts + 2),
            createTransfer(master, recipient.toAddress, ts + 3),
            createTransfer(recipient, master.toAddress, ts + 4),
            createTransfer(master, recipient.toAddress, ts + 5)
          )

          (genesis, transfers)
        }

        val triggersMock = mock[BlockchainUpdateTriggers]

        d.triggers = d.triggers :+ triggersMock

        val (genesis, transfers)       = preconditions(0)
        val (block1, microBlocks1And2) = chainBaseAndMicro(randomSig, genesis, Seq(transfers.take(2), Seq(transfers(2))))
        val (block2, microBlock3)      = chainBaseAndMicro(microBlocks1And2.head.totalResBlockSig, transfers(3), Seq(Seq(transfers(4))))

        inSequence {
          // genesis
          (triggersMock.onProcessBlock _)
            .expects(where { (block, snapshot, _, _, bc) =>
              bc.height == 0 &&
              block.transactionData.length == 1 &&
              snapshot.balances.isEmpty &&
              snapshot.transactions.head._2.snapshot.balances.head._2 == ENOUGH_AMT
            })
            .once()

          // microblock 1
          (triggersMock.onProcessMicroBlock _)
            .expects(where { (microBlock, snapshot, bc, _, _) =>
              bc.height == 1 &&
              microBlock.transactionData.length == 2 &&
              snapshot.balances.isEmpty // no txs with fee in previous block
            })
            .once()

          // microblock 2
          (triggersMock.onProcessMicroBlock _)
            .expects(where { (microBlock, snapshot, bc, _, _) =>
              bc.height == 1 &&
              microBlock.transactionData.length == 1 &&
              snapshot.balances.isEmpty // no txs with fee in previous block
            })
            .once()

          // rollback microblock
          (triggersMock.onMicroBlockRollback _)
            .expects(where { (_, toSig) =>
              toSig == microBlocks1And2.head.totalResBlockSig
            })
            .once()

          // next keyblock
          (triggersMock.onProcessBlock _)
            .expects(where { (block, _, _, _, bc) =>
              bc.height == 1 &&
              block.header.reference == microBlocks1And2.head.totalResBlockSig
            })
            .once()

          // microblock 3
          (triggersMock.onProcessMicroBlock _)
            .expects(where { (microBlock, _, bc, _, _) =>
              bc.height == 2 && microBlock.reference == block2.signature
            })
            .once()
        }

        d.blockchainUpdater.processBlock(block1) should beRight
        d.blockchainUpdater.processMicroBlock(microBlocks1And2.head) should beRight
        d.blockchainUpdater.processMicroBlock(microBlocks1And2.last) should beRight
        d.blockchainUpdater.processBlock(block2) should beRight // this should remove previous microblock
        d.blockchainUpdater.processMicroBlock(microBlock3.head) should beRight
        d.blockchainUpdater.shutdown()
      }
    }

    "VRF" in {
      val dapp   = KeyPair(Longs.toByteArray(Random.nextLong()))
      val sender = KeyPair(Longs.toByteArray(Random.nextLong()))

      withDomain(
        RideV4,
        balances = Seq(AddrWithBalance(dapp.toAddress, 10_00000000), AddrWithBalance(sender.toAddress, 10_00000000))
      ) { d =>
        val script = ScriptCompiler
          .compile(
            """
              |
              |{-# STDLIB_VERSION 4 #-}
              |{-# SCRIPT_TYPE ACCOUNT #-}
              |{-# CONTENT_TYPE DAPP #-}
              |
              |@Callable(i)
              |func default() = {
              |  [
              |    BinaryEntry("vrf", value(value(blockInfoByHeight(height)).vrf))
              |  ]
              |}
              |""".stripMargin,
            ScriptEstimatorV2
          )
          .explicitGet()
          ._1

        d.appendBlock(
          SetScriptTransaction.selfSigned(2.toByte, dapp, Some(script), 500_0000L, ntpTime.getTimestamp()).explicitGet()
        )

        val invoke =
          Signed.invokeScript(3.toByte, sender, dapp.toAddress, None, Seq.empty, 50_0000L, Waves, ntpTime.getTimestamp())

        d.appendBlock(d.createBlock(5.toByte, Seq(invoke)))
      }
    }
  }

  "BlockchainUpdater should replace current liquid block with better one" in {
    val currentBlockSender = TxHelpers.signer(1)
    val anotherBlockSender = TxHelpers.signer(2)

    withDomain(ConsensusImprovements, AddrWithBalance.enoughBalances(currentBlockSender, anotherBlockSender)) { d =>
      val parent = d.appendBlock()

      val betterBlock =
        d.createBlock(Block.ProtoBlockVersion, Seq.empty, generator = anotherBlockSender, ref = Some(parent.id()))
      val currentBlock =
        d.createBlock(Block.ProtoBlockVersion, Seq.empty, generator = currentBlockSender, ref = Some(parent.id()))
      val worseBlock =
        d.createBlock(Block.ProtoBlockVersion, Seq.empty, generator = anotherBlockSender, ref = Some(parent.id()))

      betterBlock.header.timestamp < currentBlock.header.timestamp shouldBe true
      currentBlock.header.timestamp < worseBlock.header.timestamp shouldBe true

      d.appendBlockE(currentBlock) should beRight

      val appender = BlockAppender(d.blockchainUpdater, SystemTime, d.utxPool, d.posSelector, Schedulers.singleThread("appender"), verify = false) _

      appender(worseBlock).runSyncUnsafe(1.minute) shouldBe Left(
        BlockAppendError(
          s"Competitors liquid block $worseBlock(timestamp=${worseBlock.header.timestamp}) is not better than existing (ng.base $currentBlock(timestamp=${currentBlock.header.timestamp}))",
          worseBlock
        )
      )

      appender(betterBlock).runSyncUnsafe(1.minute) should beRight
      d.lastBlock shouldBe betterBlock
    }
  }
}<|MERGE_RESOLUTION|>--- conflicted
+++ resolved
@@ -11,11 +11,7 @@
 import com.wavesplatform.history.{chainBaseAndMicro, randomSig}
 import com.wavesplatform.lagonaki.mocks.TestBlock
 import com.wavesplatform.lang.v1.estimator.v2.ScriptEstimatorV2
-<<<<<<< HEAD
-import com.wavesplatform.settings.{WavesSettings, loadConfig}
 import com.wavesplatform.state.appender.BlockAppender
-=======
->>>>>>> 2616ebb9
 import com.wavesplatform.state.diffs.ENOUGH_AMT
 import com.wavesplatform.test.*
 import com.wavesplatform.transaction.Asset.Waves
@@ -90,11 +86,7 @@
     (master, List(genesisBlock, b1, b2))
   }
 
-<<<<<<< HEAD
-  "blockhain update events sending" - {
-=======
   "blockchain update events sending" - {
->>>>>>> 2616ebb9
     "without NG" - {
       "genesis block and two transfers blocks" in {
         val triggersMock = mock[BlockchainUpdateTriggers]
@@ -159,7 +151,7 @@
               bc.height == 2 &&
               block.transactionData.length == 4 &&
               snapshot.balances.size == 1 &&
-              snapshot.balances.head._2 == FEE_AMT * 5  // all fee from previous block
+              snapshot.balances.head._2 == FEE_AMT * 5 // all fee from previous block
             })
             .once()
         }
