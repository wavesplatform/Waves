--- conflicted
+++ resolved
@@ -26,11 +26,8 @@
 import com.wavesplatform.transaction.TxValidationError.AliasDoesNotExist
 import com.wavesplatform.transaction.assets.{IssueTransaction, ReissueTransaction}
 import com.wavesplatform.transaction.lease.{LeaseCancelTransaction, LeaseTransaction}
-<<<<<<< HEAD
 import com.wavesplatform.transaction.smart.SetScriptTransaction
-=======
 import com.wavesplatform.transaction.smart.{InvokeScriptTransaction, InvokeTransaction, SetScriptTransaction}
->>>>>>> bfd8218a
 import com.wavesplatform.transaction.transfer._
 import com.wavesplatform.transaction.utils.Signed
 import com.wavesplatform.utils.StringBytes
@@ -546,11 +543,6 @@
           setScriptTx = SetScriptTransaction.selfSigned(1.toByte, dApp, Some(RollbackSpec.issueReissueBurnScript), fee, nextTs).explicitGet()
         } yield (dApp, sender, genesis, setScriptTx, useInvokeExpression, leaseRecipientAddress.toAddress)
 
-<<<<<<< HEAD
-      def appendBlock(d: Domain, invoker: KeyPair, dApp: KeyPair)(parentBlockId: ByteStr, fc: Terms.FUNCTION_CALL): ByteStr = {
-        val fee    = 150000000L
-        val invoke = Signed.invokeScript(2.toByte, invoker, dApp.toAddress, Some(fc), Seq.empty, fee, Waves, nextTs)
-=======
       def appendBlock(d: Domain, invoker: KeyPair, dApp: KeyPair, ss: Option[SetScriptTransaction])(parentBlockId: ByteStr,
                                                                                                     fc: Terms.FUNCTION_CALL): ByteStr = {
         val fee = 150000000L
@@ -562,7 +554,6 @@
           )(
             setScript => diffs.ci.toInvokeExpression(setScript, invoker, Some(fee), Some(fc))
           )
->>>>>>> bfd8218a
 
         d.appendBlock(
           TestBlock.create(
