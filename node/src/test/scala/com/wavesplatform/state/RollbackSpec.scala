--- conflicted
+++ resolved
@@ -1,7 +1,4 @@
 package com.wavesplatform.state
-
-import java.nio.{ByteBuffer, CharBuffer}
-import java.nio.charset.{Charset, CharsetDecoder, CoderResult}
 
 import com.wavesplatform.account.{Address, KeyPair}
 import com.wavesplatform.common.state.ByteStr
@@ -57,11 +54,7 @@
               List(ParsedTransfer(recipient, amount), ParsedTransfer(recipient, amount)),
               10000,
               nextTs,
-<<<<<<< HEAD
               None
-=======
-              Array.empty[Byte]
->>>>>>> 8925bfaf
             )
             .explicitGet()
         )
@@ -267,14 +260,8 @@
           val genesisBlockId = d.lastBlockId
 
           val issueTransaction =
-<<<<<<< HEAD
-            IssueTransaction(TxVersion.V1, sender.publicKey, name, description, 2000, 8, reissuable = true, script = None, 1, nextTs)
+            IssueTransaction(TxVersion.V1, sender.publicKey, name.utf8Bytes, description.utf8Bytes, 2000, 8.toByte, reissuable = true, script = None, 1, nextTs)
               .signWith(sender.privateKey)
-=======
-            IssueTransaction
-              .selfSigned(TxVersion.V1, sender, name.getBytes("UTF-8"), description.getBytes("UTF-8"), 2000, 8, true, script = None, 1, nextTs)
-              .explicitGet()
->>>>>>> 8925bfaf
           d.blockchainUpdater.assetDescription(IssuedAsset(issueTransaction.id())) shouldBe 'empty
 
           d.appendBlock(
@@ -287,15 +274,11 @@
 
           val blockIdWithIssue = d.lastBlockId
 
-<<<<<<< HEAD
           val actualDesc = d.blockchainUpdater.assetDescription(IssuedAsset(issueTransaction.id()))
-          val desc1 = AssetDescription(sender, Left(name), Left(description), 8, reissuable = true, BigInt(2000), None, 0)
+          val nameBytes = Left(ByteStr(name.utf8Bytes))
+          val descriptionBytes = Left(ByteStr(description.utf8Bytes))
+          val desc1 = AssetDescription(sender, nameBytes, descriptionBytes, 8, reissuable = true, BigInt(2000), Height @@ 2, None, 0)
           actualDesc shouldBe Some(desc1)
-=======
-          d.blockchainUpdater.assetDescription(IssuedAsset(issueTransaction.id())) should contain(
-            AssetDescription(sender, name, description, 8, true, BigInt(2000), Height @@ 0, None, 0)
-          )
->>>>>>> 8925bfaf
 
           d.appendBlock(
             TestBlock.create(
@@ -308,20 +291,12 @@
           )
 
           d.blockchainUpdater.assetDescription(IssuedAsset(issueTransaction.id())) should contain(
-<<<<<<< HEAD
-            AssetDescription(sender, Left(name), Left(description), 8, reissuable = false, BigInt(4000), None, 0)
-=======
-            AssetDescription(sender, name, description, 8, false, BigInt(4000), Height @@ 0, None, 0)
->>>>>>> 8925bfaf
+            AssetDescription(sender, nameBytes, descriptionBytes, 8, reissuable = false, BigInt(4000), Height @@ 2, None, 0)
           )
 
           d.removeAfter(blockIdWithIssue)
           d.blockchainUpdater.assetDescription(IssuedAsset(issueTransaction.id())) should contain(
-<<<<<<< HEAD
-            AssetDescription(sender, Left(name), Left(description), 8, reissuable = true, BigInt(2000), None, 0)
-=======
-            AssetDescription(sender, name, description, 8, true, BigInt(2000), Height @@ 0, None, 0)
->>>>>>> 8925bfaf
+            AssetDescription(sender, nameBytes, descriptionBytes, 8, reissuable = true, BigInt(2000), Height @@ 2, None, 0)
           )
 
           d.removeAfter(genesisBlockId)
