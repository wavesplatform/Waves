--- conflicted
+++ resolved
@@ -22,17 +22,10 @@
 import com.wavesplatform.test.*
 import com.wavesplatform.transaction.Asset.{IssuedAsset, Waves}
 import com.wavesplatform.transaction.TxValidationError.AliasDoesNotExist
-<<<<<<< HEAD
 import com.wavesplatform.transaction.lease.LeaseTransaction
 import com.wavesplatform.transaction.smart.{InvokeTransaction, SetScriptTransaction}
 import com.wavesplatform.transaction.transfer.*
-import com.wavesplatform.transaction.{Transaction, TxHelpers, TxVersion}
-=======
-import com.wavesplatform.transaction.smart.SetScriptTransaction
-import com.wavesplatform.transaction.transfer._
 import com.wavesplatform.transaction.{Transaction, TxHelpers, TxNonNegativeAmount, TxVersion}
-import com.wavesplatform.{TestTime, history}
->>>>>>> 2f13caf8
 import org.scalatest.{Assertion, Assertions}
 
 class RollbackSpec extends FreeSpec with WithDomain {
@@ -79,7 +72,7 @@
           }
         }
 
-        val blocks = newBlocks(0)
+        val blocks        = newBlocks(0)
         val droppedBlocks = d.rollbackTo(genesisSignature).map(_._1)
         droppedBlocks(0).header.reference shouldBe genesisSignature
         droppedBlocks.map(_.id()).toList shouldBe blocks
@@ -143,7 +136,7 @@
         d.balance(sender.toAddress) shouldBe initialBalance
         d.balance(recipient.toAddress) shouldBe 0
 
-        val totalTxCount = txCount.sum
+        val totalTxCount   = txCount.sum
         val transferAmount = initialBalance / (totalTxCount * 2)
 
         for (tc <- txCount) {
@@ -175,7 +168,7 @@
         val genesisBlockId = d.lastBlockId
 
         val leaseAmount = initialBalance - 2
-        val lt = TxHelpers.lease(sender, recipient.toAddress, leaseAmount, version = TxVersion.V1)
+        val lt          = TxHelpers.lease(sender, recipient.toAddress, leaseAmount, version = TxVersion.V1)
         d.appendBlock(TestBlock.create(nextTs, genesisBlockId, Seq(lt)))
         d.blockchainUpdater.height shouldBe 2
         val blockWithLeaseId = d.lastBlockId
@@ -283,8 +276,8 @@
 
         val blockIdWithIssue = d.lastBlockId
 
-        val actualDesc = d.blockchainUpdater.assetDescription(IssuedAsset(issueTransaction.id()))
-        val nameBytes = issueTransaction.name
+        val actualDesc       = d.blockchainUpdater.assetDescription(IssuedAsset(issueTransaction.id()))
+        val nameBytes        = issueTransaction.name
         val descriptionBytes = issueTransaction.description
         val desc1 = AssetDescription(
           issueTransaction.id(),
@@ -471,39 +464,25 @@
         IssuedAsset(sr.issues.head.id)
       }
 
-<<<<<<< HEAD
       val scenario =
         Seq(true, false).map { useInvokeExpression =>
-=======
-      val scenario = {
-        val dApp      = TxHelpers.signer(1)
-        val sender    = TxHelpers.signer(2)
-        val setScript = TxHelpers.setScript(dApp, RollbackSpec.issueReissueBurnScript)
->>>>>>> 2f13caf8
-
-          val dApp = TxHelpers.signer(1)
-          val sender = TxHelpers.signer(2)
+          val dApp                  = TxHelpers.signer(1)
+          val sender                = TxHelpers.signer(2)
           val leaseRecipientAddress = TxHelpers.signer(3)
-          val setScript = TxHelpers.setScript(dApp, RollbackSpec.issueReissueBurnScript)
-
-<<<<<<< HEAD
+          val setScript             = TxHelpers.setScript(dApp, RollbackSpec.issueReissueBurnScript)
+
           (dApp, sender, setScript, useInvokeExpression, leaseRecipientAddress)
         }
 
-      def appendBlock(d: Domain, invoker: KeyPair, dApp: KeyPair, ss: Option[SetScriptTransaction])(parentBlockId: ByteStr,
-                                                                                                    fc: Terms.FUNCTION_CALL): ByteStr = {
+      def appendBlock(d: Domain, invoker: KeyPair, dApp: KeyPair, ss: Option[SetScriptTransaction])(
+          parentBlockId: ByteStr,
+          fc: Terms.FUNCTION_CALL
+      ): ByteStr = {
         val fee = 150000000L
         val invoke =
           ss.fold[InvokeTransaction](
             TxHelpers.invoke(dApp.toAddress, func = Some(fc.function.funcName), args = fc.args, invoker = invoker, fee = fee)
-          )(
-            setScript => diffs.ci.toInvokeExpression(setScript, invoker, Some(fee), Some(fc))
-          )
-=======
-      def appendBlock(d: Domain, invoker: KeyPair, dApp: KeyPair)(parentBlockId: ByteStr, fc: Terms.FUNCTION_CALL): ByteStr = {
-        val fee    = 150000000L
-        val invoke = TxHelpers.invoke(dApp.toAddress, func = Some(fc.function.funcName), args = fc.args, invoker = invoker, fee = fee)
->>>>>>> 2f13caf8
+          )(setScript => diffs.ci.toInvokeExpression(setScript, invoker, Some(fee), Some(fc)))
 
         d.appendBlock(
           TestBlock.create(
@@ -516,14 +495,13 @@
       }
 
       "issue" in {
-<<<<<<< HEAD
         scenario.foreach { case (dApp, invoker, setScript, useInvokeExpression, _) =>
           withDomain(
             createSettings(maybeActivateInvokeExpression(useInvokeExpression, Ride4DApps -> 0, BlockV5 -> 0, SynchronousCalls -> 0, RideV6 -> 0)*),
             Seq(AddrWithBalance(dApp.toAddress), AddrWithBalance(invoker.toAddress))
           ) { d =>
             val (setScriptToConvert, checkAddress) = if (useInvokeExpression) (Some(setScript), invoker.toAddress) else (None, dApp.toAddress)
-            val append = appendBlock(d, invoker, dApp, setScriptToConvert) _
+            val append                             = appendBlock(d, invoker, dApp, setScriptToConvert) _
 
             d.appendBlock(TestBlock.create(nextTs, d.lastBlockId, Seq(setScript)))
 
@@ -531,9 +509,9 @@
 
             val (quantity, issueFc) = issueFunctionCall
 
-            /// liquid block rollback
+            // / liquid block rollback
             val liquidIssueTxId = append(startBlockId, issueFc)
-            val liquidAsset = getAsset(d, liquidIssueTxId)
+            val liquidAsset     = getAsset(d, liquidIssueTxId)
             d.balance(checkAddress, liquidAsset) shouldBe quantity
             d.blockchainUpdater.removeAfter(startBlockId).explicitGet()
             d.balance(checkAddress, liquidAsset) shouldBe 0L
@@ -541,56 +519,24 @@
 
             // hardened block rollback
             val issueTxId = append(startBlockId, issueFc)
-            val asset = getAsset(d, issueTxId)
+            val asset     = getAsset(d, issueTxId)
             d.appendBlock(TestBlock.create(nextTs, d.lastBlockId, Seq()))
             d.balance(checkAddress, asset) shouldBe quantity
             d.blockchainUpdater.removeAfter(startBlockId).explicitGet()
             d.balance(checkAddress, asset) shouldBe 0L
             d.blockchainUpdater.assetDescription(asset) shouldBe None
           }
-=======
-        val (dApp, invoker, setScript) = scenario
-        withDomain(
-          createSettings(Ride4DApps -> 0, BlockV5 -> 0, SynchronousCalls -> 0),
-          Seq(AddrWithBalance(dApp.toAddress), AddrWithBalance(invoker.toAddress))
-        ) { d =>
-          val append = appendBlock(d, invoker, dApp) _
-
-          d.appendBlock(TestBlock.create(nextTs, d.lastBlockId, Seq(setScript)))
-
-          val startBlockId = d.lastBlockId
-
-          val (quantity, issueFc) = issueFunctionCall
-
-          /// liquid block rollback
-          val liquidIssueTxId = append(startBlockId, issueFc)
-          val liquidAsset     = getAsset(d, liquidIssueTxId)
-          d.balance(dApp.toAddress, liquidAsset) shouldBe quantity
-          d.blockchainUpdater.removeAfter(startBlockId).explicitGet()
-          d.balance(dApp.toAddress, liquidAsset) shouldBe 0L
-          d.blockchainUpdater.assetDescription(liquidAsset) shouldBe None
-
-          // hardened block rollback
-          val issueTxId = append(startBlockId, issueFc)
-          val asset     = getAsset(d, issueTxId)
-          d.appendBlock(TestBlock.create(nextTs, d.lastBlockId, Seq()))
-          d.balance(dApp.toAddress, asset) shouldBe quantity
-          d.blockchainUpdater.removeAfter(startBlockId).explicitGet()
-          d.balance(dApp.toAddress, asset) shouldBe 0L
-          d.blockchainUpdater.assetDescription(asset) shouldBe None
->>>>>>> 2f13caf8
         }
       }
 
       "reissue" in {
-<<<<<<< HEAD
         scenario.foreach { case (dApp, invoker, setScript, useInvokeExpression, _) =>
           withDomain(
             createSettings(maybeActivateInvokeExpression(useInvokeExpression, Ride4DApps -> 0, BlockV5 -> 0, SynchronousCalls -> 0, RideV6 -> 0)*),
             Seq(AddrWithBalance(dApp.toAddress), AddrWithBalance(invoker.toAddress))
           ) { d =>
             val (setScriptToConvert, checkAddress) = if (useInvokeExpression) (Some(setScript), invoker.toAddress) else (None, dApp.toAddress)
-            val append = appendBlock(d, invoker, dApp, setScriptToConvert) _
+            val append                             = appendBlock(d, invoker, dApp, setScriptToConvert) _
 
             d.appendBlock(TestBlock.create(nextTs, d.lastBlockId, Seq(setScript)))
 
@@ -599,10 +545,10 @@
             val (quantity, issueFc) = issueFunctionCall
 
             val issueTxId = append(startBlockId, issueFc)
-            val asset = getAsset(d, issueTxId)
+            val asset     = getAsset(d, issueTxId)
             d.appendBlock(TestBlock.create(nextTs, d.lastBlockId, Seq()))
 
-            val issueBlockId = d.lastBlockId
+            val issueBlockId     = d.lastBlockId
             val issueDescription = d.blockchainUpdater.assetDescription(asset)
 
             val (reissued, reissueFc) = reissueFunctionCall(asset.id)
@@ -622,56 +568,17 @@
             d.balance(checkAddress, asset) shouldBe quantity
             d.blockchainUpdater.assetDescription(asset) shouldBe issueDescription
           }
-=======
-        val (dApp, invoker, setScript) = scenario
-        withDomain(
-          createSettings(Ride4DApps -> 0, BlockV5 -> 0, SynchronousCalls -> 0),
-          Seq(AddrWithBalance(dApp.toAddress), AddrWithBalance(invoker.toAddress))
-        ) { d =>
-          val append = appendBlock(d, invoker, dApp) _
-
-          d.appendBlock(TestBlock.create(nextTs, d.lastBlockId, Seq(setScript)))
-
-          val startBlockId = d.lastBlockId
-
-          val (quantity, issueFc) = issueFunctionCall
-
-          val issueTxId = append(startBlockId, issueFc)
-          val asset     = getAsset(d, issueTxId)
-          d.appendBlock(TestBlock.create(nextTs, d.lastBlockId, Seq()))
-
-          val issueBlockId     = d.lastBlockId
-          val issueDescription = d.blockchainUpdater.assetDescription(asset)
-
-          val (reissued, reissueFc) = reissueFunctionCall(asset.id)
-
-          // liquid block rollback
-          append(issueBlockId, reissueFc)
-          d.balance(dApp.toAddress, asset) shouldBe reissued + quantity
-          d.blockchainUpdater.removeAfter(issueBlockId).explicitGet()
-          d.balance(dApp.toAddress, asset) shouldBe quantity
-          d.blockchainUpdater.assetDescription(asset) shouldBe issueDescription
-
-          // hardened block rollback
-          append(issueBlockId, reissueFc)
-          d.balance(dApp.toAddress, asset) shouldBe reissued + quantity
-          d.appendBlock(TestBlock.create(nextTs, d.lastBlockId, Seq()))
-          d.blockchainUpdater.removeAfter(issueBlockId).explicitGet()
-          d.balance(dApp.toAddress, asset) shouldBe quantity
-          d.blockchainUpdater.assetDescription(asset) shouldBe issueDescription
->>>>>>> 2f13caf8
         }
       }
 
       "burn" in {
-<<<<<<< HEAD
         scenario.foreach { case (dApp, invoker, setScript, useInvokeExpression, _) =>
           withDomain(
             createSettings(maybeActivateInvokeExpression(useInvokeExpression, Ride4DApps -> 0, BlockV5 -> 0, SynchronousCalls -> 0, RideV6 -> 0)*),
             AddrWithBalance.enoughBalances(dApp, invoker)
           ) { d =>
             val (setScriptToConvert, checkAddress) = if (useInvokeExpression) (Some(setScript), invoker.toAddress) else (None, dApp.toAddress)
-            val append = appendBlock(d, invoker, dApp, setScriptToConvert) _
+            val append                             = appendBlock(d, invoker, dApp, setScriptToConvert) _
             d.appendBlock(TestBlock.create(nextTs, d.lastBlockId, Seq(setScript)))
 
             val startBlockId = d.lastBlockId
@@ -679,10 +586,10 @@
             val (quantity, issueFc) = issueFunctionCall
 
             val issueTxId = append(startBlockId, issueFc)
-            val asset = getAsset(d, issueTxId)
+            val asset     = getAsset(d, issueTxId)
             d.appendBlock(TestBlock.create(nextTs, d.lastBlockId, Seq()))
 
-            val issueBlockId = d.lastBlockId
+            val issueBlockId     = d.lastBlockId
             val issueDescription = d.blockchainUpdater.assetDescription(asset)
 
             val (burnt, burntFc) = burnFunctionCall(asset.id)
@@ -702,56 +609,17 @@
             d.balance(checkAddress, asset) shouldBe quantity
             d.blockchainUpdater.assetDescription(asset) shouldBe issueDescription
           }
-=======
-        val (dApp, invoker, setScript) = scenario
-        withDomain(
-          createSettings(Ride4DApps -> 0, BlockV5 -> 0, SynchronousCalls -> 0),
-          Seq(AddrWithBalance(dApp.toAddress), AddrWithBalance(invoker.toAddress))
-        ) { d =>
-          val append = appendBlock(d, invoker, dApp) _
-
-          d.appendBlock(TestBlock.create(nextTs, d.lastBlockId, Seq(setScript)))
-
-          val startBlockId = d.lastBlockId
-
-          val (quantity, issueFc) = issueFunctionCall
-
-          val issueTxId = append(startBlockId, issueFc)
-          val asset     = getAsset(d, issueTxId)
-          d.appendBlock(TestBlock.create(nextTs, d.lastBlockId, Seq()))
-
-          val issueBlockId     = d.lastBlockId
-          val issueDescription = d.blockchainUpdater.assetDescription(asset)
-
-          val (burnt, burntFc) = burnFunctionCall(asset.id, quantity)
-
-          // liquid block rollback
-          append(issueBlockId, burntFc)
-          d.balance(dApp.toAddress, asset) shouldBe quantity - burnt
-          d.blockchainUpdater.removeAfter(issueBlockId).explicitGet()
-          d.balance(dApp.toAddress, asset) shouldBe quantity
-          d.blockchainUpdater.assetDescription(asset) shouldBe issueDescription
-
-          // hardened block rollback
-          append(issueBlockId, burntFc)
-          d.balance(dApp.toAddress, asset) shouldBe quantity - burnt
-          d.appendBlock(TestBlock.create(nextTs, d.lastBlockId, Seq()))
-          d.blockchainUpdater.removeAfter(issueBlockId).explicitGet()
-          d.balance(dApp.toAddress, asset) shouldBe quantity
-          d.blockchainUpdater.assetDescription(asset) shouldBe issueDescription
->>>>>>> 2f13caf8
         }
       }
 
       "sponsorFee" in {
-<<<<<<< HEAD
         scenario.foreach { case (dApp, invoker, setScript, useInvokeExpression, _) =>
           withDomain(
             createSettings(maybeActivateInvokeExpression(useInvokeExpression, Ride4DApps -> 0, BlockV5 -> 0, SynchronousCalls -> 0, RideV6 -> 0)*),
             AddrWithBalance.enoughBalances(dApp, invoker)
           ) { d =>
             val setScriptToConvert = if (useInvokeExpression) Some(setScript) else None
-            val append = appendBlock(d, invoker, dApp, setScriptToConvert) _
+            val append             = appendBlock(d, invoker, dApp, setScriptToConvert) _
 
             d.appendBlock(TestBlock.create(nextTs, d.lastBlockId, Seq(setScript)))
 
@@ -760,10 +628,10 @@
             val (_, issueFc) = issueFunctionCall
 
             val issueTxId = append(startBlockId, issueFc)
-            val asset = getAsset(d, issueTxId)
+            val asset     = getAsset(d, issueTxId)
             d.appendBlock(TestBlock.create(nextTs, d.lastBlockId, Seq()))
 
-            val issueBlockId = d.lastBlockId
+            val issueBlockId     = d.lastBlockId
             val issueDescription = d.blockchainUpdater.assetDescription(asset)
 
             val (sponsorship, sponsorFc) = sponsorFunctionCall(asset.id)
@@ -782,48 +650,10 @@
             d.blockchainUpdater.assetDescription(asset).get.sponsorship shouldBe 0L
             d.blockchainUpdater.assetDescription(asset) shouldBe issueDescription
           }
-=======
-        val (dApp, invoker, setScript) = scenario
-        withDomain(
-          createSettings(Ride4DApps -> 0, BlockV5 -> 0, SynchronousCalls -> 0),
-          Seq(AddrWithBalance(dApp.toAddress), AddrWithBalance(invoker.toAddress))
-        ) { d =>
-          val append = appendBlock(d, invoker, dApp) _
-
-          d.appendBlock(TestBlock.create(nextTs, d.lastBlockId, Seq(setScript)))
-
-          val startBlockId = d.lastBlockId
-
-          val (_, issueFc) = issueFunctionCall
-
-          val issueTxId = append(startBlockId, issueFc)
-          val asset     = getAsset(d, issueTxId)
-          d.appendBlock(TestBlock.create(nextTs, d.lastBlockId, Seq()))
-
-          val issueBlockId     = d.lastBlockId
-          val issueDescription = d.blockchainUpdater.assetDescription(asset)
-
-          val (sponsorship, sponsorFc) = sponsorFunctionCall(asset.id)
-
-          // liquid block rollback
-          append(issueBlockId, sponsorFc)
-          d.blockchainUpdater.assetDescription(asset).get.sponsorship shouldBe sponsorship
-          d.blockchainUpdater.removeAfter(issueBlockId).explicitGet()
-          d.blockchainUpdater.assetDescription(asset).get.sponsorship shouldBe 0L
-
-          // hardened block rollback
-          append(issueBlockId, sponsorFc)
-          d.blockchainUpdater.assetDescription(asset).get.sponsorship shouldBe sponsorship
-          d.appendBlock(TestBlock.create(nextTs, d.lastBlockId, Seq()))
-          d.blockchainUpdater.removeAfter(issueBlockId).explicitGet()
-          d.blockchainUpdater.assetDescription(asset).get.sponsorship shouldBe 0L
-          d.blockchainUpdater.assetDescription(asset) shouldBe issueDescription
->>>>>>> 2f13caf8
         }
       }
 
       "lease" in {
-<<<<<<< HEAD
         scenario.foreach { case (dApp, invoker, setScript, useInvokeExpression, leaseRecipientAddress) =>
           withDomain(
             createSettings(maybeActivateInvokeExpression(useInvokeExpression, Ride4DApps -> 0, BlockV5 -> 0, SynchronousCalls -> 0, RideV6 -> 0)*),
@@ -843,7 +673,7 @@
 
             // liquid block rollback
             val invokeId1 = append(d.lastBlockId, leaseFc)
-            val leaseId1 = Lease.calculateId(Lease(leaseRecipientAddress.toAddress.toRide, leaseAmount, 0), invokeId1)
+            val leaseId1  = Lease.calculateId(Lease(leaseRecipientAddress.toAddress.toRide, leaseAmount, 0), invokeId1)
 
             d.blockchain.leaseBalance(leaseRecipientAddress.toAddress) shouldBe LeaseBalance(in = leaseAmount, out = 0)
             d.blockchain.leaseBalance(checkAddress) shouldBe LeaseBalance(in = 0, out = leaseAmount)
@@ -861,8 +691,8 @@
 
             // hardened block rollback
             val beforeInvoke2 = d.lastBlockId
-            val invokeId2 = append(d.lastBlockId, leaseFc)
-            val leaseId2 = Lease.calculateId(Lease(leaseRecipientAddress.toAddress.toRide, leaseAmount, 0), invokeId2)
+            val invokeId2     = append(d.lastBlockId, leaseFc)
+            val leaseId2      = Lease.calculateId(Lease(leaseRecipientAddress.toAddress.toRide, leaseAmount, 0), invokeId2)
 
             d.blockchain.leaseBalance(leaseRecipientAddress.toAddress) shouldBe LeaseBalance(in = leaseAmount, out = 0)
             d.blockchain.leaseBalance(checkAddress) shouldBe LeaseBalance(in = 0, out = leaseAmount)
@@ -883,78 +713,19 @@
       }
 
       def assertLeaseCancel(
-                             dApp: KeyPair,
-                             invoker: KeyPair,
-                             d: Domain,
-                             leaseAmount: Long,
-                             leaseId: ByteStr,
-                             leaseHeight: Int,
-                             sourceId: ByteStr,
-                             setScriptToConvert: Option[SetScriptTransaction],
-                             checkAddress: Address,
-                             checkPk: PublicKey,
-                             leaseRecipientAddress: Address
-                           ): Assertion = {
-        val append = appendBlock(d, invoker, dApp, setScriptToConvert) _
-=======
-        val (dApp, invoker, setScript) = scenario
-        withDomain(
-          createSettings(Ride4DApps -> 0, BlockV5 -> 0, SynchronousCalls -> 0),
-          Seq(AddrWithBalance(dApp.toAddress), AddrWithBalance(invoker.toAddress))
-        ) { d =>
-          val append = appendBlock(d, invoker, dApp) _
-
-          d.appendBlock(TestBlock.create(nextTs, d.lastBlockId, Seq(setScript)))
-          val beforeInvoke1 = d.lastBlockId
-
-          val (leaseAmount, leaseFc) = leaseFunctionCall(invoker.toAddress)
-          def leaseDetails(invokeId: ByteStr) =
-            Some(LeaseDetails(dApp.publicKey, invoker.toAddress, leaseAmount, LeaseDetails.Status.Active, invokeId, 3))
-
-          // liquid block rollback
-          val invokeId1 = append(d.lastBlockId, leaseFc)
-          val leaseId1  = Lease.calculateId(Lease(invoker.toAddress.toRide, leaseAmount, 0), invokeId1)
-
-          d.blockchain.leaseBalance(invoker.toAddress) shouldBe LeaseBalance(in = leaseAmount, out = 0)
-          d.blockchain.leaseBalance(dApp.toAddress) shouldBe LeaseBalance(in = 0, out = leaseAmount)
-          d.blockchain.leaseDetails(leaseId1) shouldBe leaseDetails(invokeId1)
-          d.levelDBWriter.leaseDetails(leaseId1) shouldBe None
-          d.appendBlock()
-          d.levelDBWriter.leaseDetails(leaseId1) shouldBe leaseDetails(invokeId1)
-
-          d.blockchain.removeAfter(beforeInvoke1).explicitGet()
-
-          d.blockchain.leaseBalance(invoker.toAddress) shouldBe LeaseBalance.empty
-          d.blockchain.leaseBalance(dApp.toAddress) shouldBe LeaseBalance.empty
-          d.blockchain.leaseDetails(leaseId1) shouldBe None
-          d.levelDBWriter.leaseDetails(leaseId1) shouldBe None
-
-          // hardened block rollback
-          val beforeInvoke2 = d.lastBlockId
-          val invokeId2     = append(d.lastBlockId, leaseFc)
-          val leaseId2      = Lease.calculateId(Lease(invoker.toAddress.toRide, leaseAmount, 0), invokeId2)
-
-          d.blockchain.leaseBalance(invoker.toAddress) shouldBe LeaseBalance(in = leaseAmount, out = 0)
-          d.blockchain.leaseBalance(dApp.toAddress) shouldBe LeaseBalance(in = 0, out = leaseAmount)
-          d.blockchain.leaseDetails(leaseId2) shouldBe leaseDetails(invokeId2)
-          d.levelDBWriter.leaseDetails(leaseId2) shouldBe None
-          d.appendBlock()
-          d.levelDBWriter.leaseDetails(leaseId2) shouldBe leaseDetails(invokeId2)
-
-          d.appendBlock()
-          d.blockchain.removeAfter(beforeInvoke2).explicitGet()
-
-          d.blockchain.leaseBalance(invoker.toAddress) shouldBe LeaseBalance.empty
-          d.blockchain.leaseBalance(dApp.toAddress) shouldBe LeaseBalance.empty
-          d.blockchain.leaseDetails(leaseId2) shouldBe None
-          d.levelDBWriter.leaseDetails(leaseId2) shouldBe None
-        }
-      }
-
-      def assertLeaseCancel(dApp: KeyPair, invoker: KeyPair, d: Domain, leaseAmount: Long, leaseId: ByteStr, sourceId: ByteStr, height: Int)
-          : Assertion = {
-        val append        = appendBlock(d, invoker, dApp) _
->>>>>>> 2f13caf8
+          dApp: KeyPair,
+          invoker: KeyPair,
+          d: Domain,
+          leaseAmount: Long,
+          leaseId: ByteStr,
+          leaseHeight: Int,
+          sourceId: ByteStr,
+          setScriptToConvert: Option[SetScriptTransaction],
+          checkAddress: Address,
+          checkPk: PublicKey,
+          leaseRecipientAddress: Address
+      ): Assertion = {
+        val append        = appendBlock(d, invoker, dApp, setScriptToConvert) _
         val beforeInvoke1 = d.lastBlockId
 
         val call = leaseCancelFunctionCall(leaseId)
@@ -974,11 +745,7 @@
 
         // liquid block rollback
         val leaseCancelId = append(d.lastBlockId, call)
-<<<<<<< HEAD
-        val cancelHeight = d.blockchain.transactionMeta(leaseCancelId).get.height
-=======
         val cancelHeight  = d.blockchain.transactionMeta(leaseCancelId).get.height
->>>>>>> 2f13caf8
 
         d.blockchain.leaseBalance(leaseRecipientAddress) shouldBe LeaseBalance.empty
         d.blockchain.leaseBalance(checkAddress) shouldBe LeaseBalance.empty
@@ -995,7 +762,7 @@
         d.levelDBWriter.leaseDetails(leaseId) shouldBe leaseDetails(leaseHeight)
 
         // hardened block rollback
-        val beforeInvoke2 = d.lastBlockId
+        val beforeInvoke2  = d.lastBlockId
         val leaseCancelId1 = append(d.lastBlockId, call)
 
         d.blockchain.leaseBalance(leaseRecipientAddress) shouldBe LeaseBalance.empty
@@ -1015,10 +782,18 @@
       }
 
       "leaseCancel with lease tx" in {
-<<<<<<< HEAD
         scenario.foreach { case (dApp, invoker, setScript, useInvokeExpression, leaseRecipientAddress) =>
           withDomain(
-            createSettings(maybeActivateInvokeExpression(useInvokeExpression, Ride4DApps -> 0, BlockV5 -> 0, SmartAccounts -> 0, SynchronousCalls -> 0, RideV6 -> 0)*),
+            createSettings(
+              maybeActivateInvokeExpression(
+                useInvokeExpression,
+                Ride4DApps       -> 0,
+                BlockV5          -> 0,
+                SmartAccounts    -> 0,
+                SynchronousCalls -> 0,
+                RideV6           -> 0
+              )*
+            ),
             Seq(AddrWithBalance(dApp.toAddress), AddrWithBalance(invoker.toAddress))
           ) { d =>
             val (setScriptToConvert, leaseSender) =
@@ -1028,12 +803,14 @@
                 (None, dApp)
 
             val leaseAmount = smallFeeGen.sample.get
-            val leaseTx = LeaseTransaction.selfSigned(2.toByte, leaseSender, leaseRecipientAddress.toAddress, leaseAmount, setScript.fee, nextTs).explicitGet()
+            val leaseTx =
+              LeaseTransaction.selfSigned(2.toByte, leaseSender, leaseRecipientAddress.toAddress, leaseAmount, setScript.fee.value, nextTs).explicitGet()
             val leaseId = leaseTx.id()
 
             d.appendBlock(TestBlock.create(nextTs, d.lastBlockId, Seq(setScript, leaseTx)))
 
-            assertLeaseCancel(dApp,
+            assertLeaseCancel(
+              dApp,
               invoker,
               d,
               leaseAmount,
@@ -1043,30 +820,25 @@
               setScriptToConvert,
               leaseSender.toAddress,
               leaseSender.publicKey,
-              leaseRecipientAddress.toAddress)
+              leaseRecipientAddress.toAddress
+            )
           }
-=======
-        val (dApp, invoker, setScript) = scenario
-        withDomain(
-          createSettings(Ride4DApps -> 0, BlockV5 -> 0, SmartAccounts -> 0, SynchronousCalls -> 0),
-          Seq(AddrWithBalance(dApp.toAddress), AddrWithBalance(invoker.toAddress))
-        ) { d =>
-          val leaseAmount = 100000000
-          val leaseTx     = TxHelpers.lease(dApp, invoker.toAddress, leaseAmount, setScript.fee.value)
-          val leaseId     = leaseTx.id()
-
-          d.appendBlock(TestBlock.create(nextTs, d.lastBlockId, Seq(setScript, leaseTx)))
-
-          assertLeaseCancel(dApp, invoker, d, leaseAmount, leaseId, leaseId, 2)
->>>>>>> 2f13caf8
         }
       }
 
       "leaseCancel with lease action" in {
-<<<<<<< HEAD
         scenario.foreach { case (dApp, invoker, setScript, useInvokeExpression, leaseRecipientAddress) =>
           withDomain(
-            createSettings(maybeActivateInvokeExpression(useInvokeExpression, Ride4DApps -> 0, BlockV5 -> 0, SmartAccounts -> 0, SynchronousCalls -> 0, RideV6 -> 0)*),
+            createSettings(
+              maybeActivateInvokeExpression(
+                useInvokeExpression,
+                Ride4DApps       -> 0,
+                BlockV5          -> 0,
+                SmartAccounts    -> 0,
+                SynchronousCalls -> 0,
+                RideV6           -> 0
+              )*
+            ),
             Seq(AddrWithBalance(dApp.toAddress), AddrWithBalance(invoker.toAddress))
           ) { d =>
             d.appendBlock(setScript)
@@ -1078,10 +850,11 @@
                 (None, dApp)
 
             val (leaseAmount, leaseFc) = leaseFunctionCall(leaseRecipientAddress.toAddress)
-            val leaseInvokeId = appendBlock(d, invoker, dApp, setScriptToConvert)(d.lastBlockId, leaseFc)
-            val leaseId = Lease.calculateId(Lease(leaseRecipientAddress.toAddress.toRide, leaseAmount, 0), leaseInvokeId)
-
-            assertLeaseCancel(dApp,
+            val leaseInvokeId          = appendBlock(d, invoker, dApp, setScriptToConvert)(d.lastBlockId, leaseFc)
+            val leaseId                = Lease.calculateId(Lease(leaseRecipientAddress.toAddress.toRide, leaseAmount, 0), leaseInvokeId)
+
+            assertLeaseCancel(
+              dApp,
               invoker,
               d,
               leaseAmount,
@@ -1091,22 +864,9 @@
               setScriptToConvert,
               leaseSender.toAddress,
               leaseSender.publicKey,
-              leaseRecipientAddress.toAddress)
+              leaseRecipientAddress.toAddress
+            )
           }
-=======
-        val (dApp, invoker, setScript) = scenario
-        withDomain(
-          createSettings(Ride4DApps -> 0, BlockV5 -> 0, SmartAccounts -> 0, SynchronousCalls -> 0),
-          Seq(AddrWithBalance(dApp.toAddress), AddrWithBalance(invoker.toAddress))
-        ) { d =>
-          d.appendBlock(setScript)
-
-          val (leaseAmount, leaseFc) = leaseFunctionCall(invoker.toAddress)
-          val leaseInvokeId          = appendBlock(d, invoker, dApp)(d.lastBlockId, leaseFc)
-          val leaseId                = Lease.calculateId(Lease(invoker.toAddress.toRide, leaseAmount, 0), leaseInvokeId)
-
-          assertLeaseCancel(dApp, invoker, d, leaseAmount, leaseId, leaseInvokeId, 3)
->>>>>>> 2f13caf8
         }
       }
     }
@@ -1272,12 +1032,12 @@
         val interval = (3 * 60 * 60 * 1000 + 30 * 60 * 1000) / txCount.size
 
         val transfers =
-          txCount.zipWithIndex.map(
-            tc => Range(0, tc._1).flatMap(i => randomOp(sender, recipient.toAddress, transferAmount, tc._1 % 3, ts + interval * tc._2 + i))
+          txCount.zipWithIndex.map(tc =>
+            Range(0, tc._1).flatMap(i => randomOp(sender, recipient.toAddress, transferAmount, tc._1 % 3, ts + interval * tc._2 + i))
           )
 
         val blocks = for ((transfer, i) <- transfers.zipWithIndex) yield {
-          val tsb = ts + interval * i
+          val tsb   = ts + interval * i
           val block = TestBlock.create(tsb, d.lastBlockId, transfer)
           d.appendBlock(block)
           (d.lastBlockId, tsb)
@@ -1304,7 +1064,11 @@
   }
 
   private def createSettings(preActivatedFeatures: (BlockchainFeature, Int)*): WavesSettings = {
-    val tfs = TestFunctionalitySettings.Enabled.copy(featureCheckBlocksPeriod = 1, blocksForFeatureActivation = 1, preActivatedFeatures = preActivatedFeatures.map { case (k, v) => k.id -> v }.toMap)
+    val tfs = TestFunctionalitySettings.Enabled.copy(
+      featureCheckBlocksPeriod = 1,
+      blocksForFeatureActivation = 1,
+      preActivatedFeatures = preActivatedFeatures.map { case (k, v) => k.id -> v }.toMap
+    )
 
     history.DefaultWavesSettings.copy(blockchainSettings = history.DefaultWavesSettings.blockchainSettings.copy(functionalitySettings = tfs))
   }
@@ -1323,35 +1087,35 @@
 
     val script =
       s"""
-           |{-# STDLIB_VERSION ${stdLibVersion.id} #-}
-           |{-# CONTENT_TYPE DAPP #-}
-           |{-#SCRIPT_TYPE ACCOUNT#-}
-           |
-           |@Callable(i)
-           |func issue(name: String, description: String, quantity: Int, decimals: Int, isReissuable: Boolean) =
-           |  [Issue(name, description, quantity, decimals, isReissuable, unit, 0)]
-           |
-           |@Callable(i)
-           |func reissue(assetId: ByteVector, isReissuable: Boolean, quantity: Int) =
-           |  [Reissue(assetId, quantity, isReissuable)]
-           |
-           |@Callable(i)
-           |func burn(assetId: ByteVector, quantity: Int) =
-           |  [Burn(assetId, quantity)]
-           |  
-           |@Callable(i)
-           |func sponsor(assetId: ByteVector, minSponsoredAssetFee: Int) =
-           |  [SponsorFee(assetId, minSponsoredAssetFee)]
-           |
-           |@Callable(i)
-           |func lease(address: ByteVector, amount: Int) =
-           |  [Lease(Address(address), amount)]
-           |
-           |@Callable(i)
-           |func leaseCancel(leaseId: ByteVector) =
-           |  [LeaseCancel(leaseId)]
-           |
-           |""".stripMargin
+         |{-# STDLIB_VERSION ${stdLibVersion.id} #-}
+         |{-# CONTENT_TYPE DAPP #-}
+         |{-#SCRIPT_TYPE ACCOUNT#-}
+         |
+         |@Callable(i)
+         |func issue(name: String, description: String, quantity: Int, decimals: Int, isReissuable: Boolean) =
+         |  [Issue(name, description, quantity, decimals, isReissuable, unit, 0)]
+         |
+         |@Callable(i)
+         |func reissue(assetId: ByteVector, isReissuable: Boolean, quantity: Int) =
+         |  [Reissue(assetId, quantity, isReissuable)]
+         |
+         |@Callable(i)
+         |func burn(assetId: ByteVector, quantity: Int) =
+         |  [Burn(assetId, quantity)]
+         |  
+         |@Callable(i)
+         |func sponsor(assetId: ByteVector, minSponsoredAssetFee: Int) =
+         |  [SponsorFee(assetId, minSponsoredAssetFee)]
+         |
+         |@Callable(i)
+         |func lease(address: ByteVector, amount: Int) =
+         |  [Lease(Address(address), amount)]
+         |
+         |@Callable(i)
+         |func leaseCancel(leaseId: ByteVector) =
+         |  [LeaseCancel(leaseId)]
+         |
+         |""".stripMargin
 
     TestCompiler(stdLibVersion).compileContract(script)
   }
