package com.wavesplatform.state

import com.wavesplatform.account.{Address, KeyPair}
import com.wavesplatform.common.state.ByteStr
import com.wavesplatform.common.utils.EitherExt2
import com.wavesplatform.crypto.SignatureLength
import com.wavesplatform.db.WithDomain
import com.wavesplatform.features.BlockchainFeatures._
import com.wavesplatform.features._
import com.wavesplatform.lagonaki.mocks.TestBlock
import com.wavesplatform.lang.script.v1.ExprScript
import com.wavesplatform.lang.v1.compiler.Terms.TRUE
import com.wavesplatform.settings.{TestFunctionalitySettings, WavesSettings}
import com.wavesplatform.state.reader.LeaseDetails
import com.wavesplatform.transaction.Asset.{IssuedAsset, Waves}
import com.wavesplatform.transaction.TxValidationError.AliasDoesNotExist
import com.wavesplatform.transaction.assets.{IssueTransaction, ReissueTransaction}
import com.wavesplatform.transaction.lease.{LeaseCancelTransaction, LeaseTransaction}
import com.wavesplatform.transaction.smart.SetScriptTransaction
import com.wavesplatform.transaction.transfer._
import com.wavesplatform.transaction.{CreateAliasTransaction, DataTransaction, GenesisTransaction, Transaction, TxVersion}
import com.wavesplatform.utils._
import com.wavesplatform.{NoShrink, TestTime, TransactionGen, history}
import org.scalacheck.Gen
import org.scalatest.{Assertions, FreeSpec, Matchers}
import org.scalatestplus.scalacheck.{ScalaCheckPropertyChecks => PropertyChecks}

class RollbackSpec extends FreeSpec with Matchers with WithDomain with TransactionGen with PropertyChecks with NoShrink {
  private val time   = new TestTime
  private def nextTs = time.getTimestamp()

  private def genesisBlock(genesisTs: Long, address: Address, initialBalance: Long) = TestBlock.create(
    genesisTs,
    ByteStr(Array.fill[Byte](SignatureLength)(0)),
    Seq(GenesisTransaction.create(address, initialBalance, genesisTs).explicitGet())
  )

  private def transfer(sender: KeyPair, recipient: Address, amount: Long) =
    TransferTransaction.selfSigned(1.toByte, sender, recipient, Waves, amount, Waves, 1, None, nextTs).explicitGet()

  private def randomOp(sender: KeyPair, recipient: Address, amount: Long, op: Int, nextTs: => Long = nextTs) = {
    import com.wavesplatform.transaction.transfer.MassTransferTransaction.ParsedTransfer
    op match {
      case 1 =>
        val lease = LeaseTransaction.selfSigned(1.toByte, sender, recipient, amount, 100000, nextTs).explicitGet()
        List(lease, LeaseCancelTransaction.signed(1.toByte, sender.publicKey, lease.id(), 1, nextTs, sender.privateKey).explicitGet())
      case 2 =>
        List(
          MassTransferTransaction
            .selfSigned(
              1.toByte,
              sender,
              Waves,
              List(ParsedTransfer(recipient, amount), ParsedTransfer(recipient, amount)),
              10000,
              nextTs,
              None
            )
            .explicitGet()
        )
      case _ => List(TransferTransaction.selfSigned(1.toByte, sender, recipient, Waves, amount, Waves, 1000, None, nextTs).right.get)
    }
  }

  def nonEmptyStringGen(lb: Int, ub: Int): Gen[String] = {
    for {
      len <- Gen.chooseNum(lb, ub)
      arr <- Gen.containerOfN[Array, Char](len, Gen.alphaNumChar)
    } yield String.copyValueOf(arr)
  }

  "Rollback resets" - {
    "Rollback save dropped blocks order" in forAll(accountGen, positiveLongGen, Gen.choose(1, 10)) {
      case (sender, initialBalance, blocksCount) =>
        withDomain() { d =>
          d.appendBlock(genesisBlock(nextTs, sender, initialBalance))
          val genesisSignature = d.lastBlockId
          def newBlocks(i: Int): List[ByteStr] = {
            if (i == blocksCount) {
              Nil
            } else {
              val block = TestBlock.create(nextTs + i, d.lastBlockId, Seq())
              d.appendBlock(block)
              block.uniqueId :: newBlocks(i + 1)
            }
          }
          val blocks        = newBlocks(0)
          val droppedBlocks = d.removeAfter(genesisSignature).map(_._1)
          droppedBlocks(0).header.reference shouldBe genesisSignature
          droppedBlocks.map(_.uniqueId).toList shouldBe blocks
          droppedBlocks foreach d.appendBlock
        }
    }

    "forget rollbacked transaction for querying" in forAll(accountGen, accountGen, Gen.nonEmptyListOf(Gen.choose(1, 10))) {
      case (sender, recipient, txCount) =>
        withDomain(createSettings(MassTransfer -> 0)) { d =>
          d.appendBlock(genesisBlock(nextTs, sender, com.wavesplatform.state.diffs.ENOUGH_AMT))

          val genesisSignature = d.lastBlockId

          val transferAmount = 100

          val transfers = txCount.map(tc => Seq.fill(tc)(randomOp(sender, recipient, transferAmount, tc % 3)).flatten)

          for (transfer <- transfers) {
            d.appendBlock(
              TestBlock.create(
                nextTs,
                d.lastBlockId,
                transfer
              )
            )
          }

          val stransactions1 = d.addressTransactions(db, sender).sortBy(_._2.timestamp)
          val rtransactions1 = d.addressTransactions(db, recipient).sortBy(_._2.timestamp)

          d.removeAfter(genesisSignature)

          for (transfer <- transfers) {
            d.appendBlock(
              TestBlock.create(
                nextTs,
                d.lastBlockId,
                transfer
              )
            )
          }

          val stransactions2 = d.addressTransactions(db, sender).sortBy(_._2.timestamp)
          val rtransactions2 = d.addressTransactions(db, recipient).sortBy(_._2.timestamp)

          stransactions1 shouldBe stransactions2
          rtransactions1 shouldBe rtransactions2
        }
    }

    "waves balances" in forAll(accountGen, positiveLongGen, accountGen, Gen.nonEmptyListOf(Gen.choose(1, 10))) {
      case (sender, initialBalance, recipient, txCount) =>
        withDomain() { d =>
          d.appendBlock(genesisBlock(nextTs, sender, initialBalance))

          val genesisSignature = d.lastBlockId

          d.balance(sender.toAddress) shouldBe initialBalance
          d.balance(recipient.toAddress) shouldBe 0

          val totalTxCount   = txCount.sum
          val transferAmount = initialBalance / (totalTxCount * 2)

          for (tc <- txCount) {
            d.appendBlock(
              TestBlock.create(
                nextTs,
                d.lastBlockId,
                Seq.fill(tc)(transfer(sender, recipient, transferAmount))
              )
            )
          }

          d.balance(recipient) shouldBe (transferAmount * totalTxCount)
          d.balance(sender) shouldBe (initialBalance - (transferAmount + 1) * totalTxCount)

          d.removeAfter(genesisSignature)

          d.balance(sender) shouldBe initialBalance
          d.balance(recipient) shouldBe 0
        }
    }

    "lease balances and states" in forAll(accountGen, positiveLongGen, accountGen) {
      case (sender, initialBalance, recipient) =>
        withDomain() { d =>
          d.appendBlock(genesisBlock(nextTs, sender, initialBalance))
          d.blockchainUpdater.height shouldBe 1
          val genesisBlockId = d.lastBlockId

          val leaseAmount = initialBalance - 2
          val lt          = LeaseTransaction.selfSigned(1.toByte, sender, recipient, leaseAmount, 1, nextTs).explicitGet()
          d.appendBlock(TestBlock.create(nextTs, genesisBlockId, Seq(lt)))
          d.blockchainUpdater.height shouldBe 2
          val blockWithLeaseId = d.lastBlockId
<<<<<<< HEAD
          d.blockchainUpdater.leaseDetails(lt.id()) should contain(LeaseDetails(sender, recipient, 2, leaseAmount, true))
          d.blockchainUpdater.leaseBalance(sender).out shouldEqual leaseAmount
          d.blockchainUpdater.leaseBalance(recipient).in shouldEqual leaseAmount
=======
          d.blockchainUpdater.leaseDetails(lt.id()) should contain(LeaseDetails(sender, recipient, 2, leaseAmount, isActive = true))
          d.portfolio(sender).lease.out shouldEqual leaseAmount
          d.portfolio(recipient).lease.in shouldEqual leaseAmount
>>>>>>> 420bd0d0

          d.appendBlock(
            TestBlock.create(
              nextTs,
              blockWithLeaseId,
              Seq(LeaseCancelTransaction.signed(1.toByte, sender.publicKey, lt.id(), 1, nextTs, sender.privateKey).explicitGet())
            )
          )
<<<<<<< HEAD
          d.blockchainUpdater.leaseDetails(lt.id()) should contain(LeaseDetails(sender, recipient, 2, leaseAmount, false))
          d.blockchainUpdater.leaseBalance(sender).out shouldEqual 0
          d.blockchainUpdater.leaseBalance(recipient).in shouldEqual 0

          d.removeAfter(blockWithLeaseId)
          d.blockchainUpdater.leaseDetails(lt.id()) should contain(LeaseDetails(sender, recipient, 2, leaseAmount, true))
          d.blockchainUpdater.leaseBalance(sender).out shouldEqual leaseAmount
          d.blockchainUpdater.leaseBalance(recipient).in shouldEqual leaseAmount
=======
          d.blockchainUpdater.leaseDetails(lt.id()) should contain(LeaseDetails(sender, recipient, 2, leaseAmount, isActive = false))
          d.portfolio(sender).lease.out shouldEqual 0
          d.portfolio(recipient).lease.in shouldEqual 0

          d.removeAfter(blockWithLeaseId)
          d.blockchainUpdater.leaseDetails(lt.id()) should contain(LeaseDetails(sender, recipient, 2, leaseAmount, isActive = true))
          d.portfolio(sender).lease.out shouldEqual leaseAmount
          d.portfolio(recipient).lease.in shouldEqual leaseAmount
>>>>>>> 420bd0d0

          d.removeAfter(genesisBlockId)
          d.blockchainUpdater.leaseDetails(lt.id()) shouldBe 'empty
          d.blockchainUpdater.leaseBalance(sender).out shouldEqual 0
          d.blockchainUpdater.leaseBalance(recipient).in shouldEqual 0
        }
    }

    "asset balances" in forAll(accountGen, positiveLongGen, positiveLongGen, accountGen) {
      case (sender, initialBalance, assetAmount, recipient) =>
        withDomain() { d =>
          d.appendBlock(genesisBlock(nextTs, sender, initialBalance))
          val genesisBlockId = d.lastBlockId
          val issueTransaction =
            IssueTransaction(TxVersion.V1, sender, "test".utf8Bytes, Array.emptyByteArray, assetAmount, 8, reissuable = true, script = None, 1, nextTs)
              .signWith(sender)

          d.appendBlock(
            TestBlock.create(
              nextTs,
              genesisBlockId,
              Seq(issueTransaction)
            )
          )

          val blockIdWithIssue = d.lastBlockId

          d.balance(sender, IssuedAsset(issueTransaction.id())) should be(assetAmount)
          d.balance(recipient, IssuedAsset(issueTransaction.id())) shouldBe 0

          d.appendBlock(
            TestBlock.create(
              nextTs,
              d.lastBlockId,
              Seq(
                TransferTransaction
                  .selfSigned(1.toByte, sender, recipient, IssuedAsset(issueTransaction.id()), assetAmount, Waves, 1, None, nextTs)
                  .explicitGet()
              )
            )
          )

          d.balance(sender, IssuedAsset(issueTransaction.id())) shouldEqual 0
          d.balance(recipient, IssuedAsset(issueTransaction.id())) shouldEqual assetAmount

          d.removeAfter(blockIdWithIssue)

          d.balance(sender, IssuedAsset(issueTransaction.id())) shouldEqual assetAmount
          d.balance(recipient, IssuedAsset(issueTransaction.id())) shouldEqual 0
        }
    }


    "asset quantity and reissuability" in forAll(accountGen, positiveLongGen, nonEmptyStringGen(4, 16), nonEmptyStringGen(0, 1000)) {
      case (sender, initialBalance, name, description) =>
        withDomain() { d =>
          d.appendBlock(genesisBlock(nextTs, sender, initialBalance))
          val genesisBlockId = d.lastBlockId

          val issueTransaction =
            IssueTransaction(TxVersion.V1, sender.publicKey, name.utf8Bytes, description.utf8Bytes, 2000, 8.toByte, reissuable = true, script = None, 1, nextTs)
              .signWith(sender.privateKey)
          d.blockchainUpdater.assetDescription(IssuedAsset(issueTransaction.id())) shouldBe 'empty

          d.appendBlock(
            TestBlock.create(
              nextTs,
              genesisBlockId,
              Seq(issueTransaction)
            )
          )

          val blockIdWithIssue = d.lastBlockId

<<<<<<< HEAD
          d.blockchainUpdater.assetDescription(IssuedAsset(issueTransaction.id())) should contain(
            AssetDescription(sender, name, description, 8, true, BigInt(2000), None, 0, false)
          )
=======
          val actualDesc = d.blockchainUpdater.assetDescription(IssuedAsset(issueTransaction.id()))
          val nameBytes = Left(ByteStr(name.utf8Bytes))
          val descriptionBytes = Left(ByteStr(description.utf8Bytes))
          val desc1 = AssetDescription(issueTransaction.id(), sender, nameBytes, descriptionBytes, 8, reissuable = true, BigInt(2000), Height @@ 2, None, 0, false)
          actualDesc shouldBe Some(desc1)
>>>>>>> 420bd0d0

          d.appendBlock(
            TestBlock.create(
              nextTs,
              blockIdWithIssue,
              Seq(
                ReissueTransaction.selfSigned(1.toByte, sender, IssuedAsset(issueTransaction.id()), 2000, reissuable = false, 1, nextTs).explicitGet()
              )
            )
          )

          d.blockchainUpdater.assetDescription(IssuedAsset(issueTransaction.id())) should contain(
<<<<<<< HEAD
            AssetDescription(sender, name, description, 8, false, BigInt(4000), None, 0, false)
=======
            AssetDescription(issueTransaction.id(), sender, nameBytes, descriptionBytes, 8, reissuable = false, BigInt(4000), Height @@ 2, None, 0, false)
>>>>>>> 420bd0d0
          )

          d.removeAfter(blockIdWithIssue)
          d.blockchainUpdater.assetDescription(IssuedAsset(issueTransaction.id())) should contain(
<<<<<<< HEAD
            AssetDescription(sender, name, description, 8, true, BigInt(2000), None, 0, false)
=======
            AssetDescription(issueTransaction.id(), sender, nameBytes, descriptionBytes, 8, reissuable = true, BigInt(2000), Height @@ 2, None, 0, false)
>>>>>>> 420bd0d0
          )

          d.removeAfter(genesisBlockId)
          d.blockchainUpdater.assetDescription(IssuedAsset(issueTransaction.id())) shouldBe 'empty
        }
    }

    "aliases" in forAll(accountGen, positiveLongGen, aliasGen) {
      case (sender, initialBalance, alias) =>
        withDomain() { d =>
          d.appendBlock(genesisBlock(nextTs, sender, initialBalance))
          val genesisBlockId = d.lastBlockId

          d.blockchainUpdater.resolveAlias(alias) shouldBe Left(AliasDoesNotExist(alias))
          d.appendBlock(
            TestBlock.create(
              nextTs,
              genesisBlockId,
              Seq(CreateAliasTransaction.selfSigned(1.toByte, sender, alias, 1, nextTs).explicitGet())
            )
          )

          d.blockchainUpdater.resolveAlias(alias) shouldBe Right(sender.toAddress)
          d.removeAfter(genesisBlockId)

          d.blockchainUpdater.resolveAlias(alias) shouldBe Left(AliasDoesNotExist(alias))
        }
    }

    "data transaction" in forAll(accountGen, positiveLongGen, dataEntryGen(1000)) {
      case (sender, initialBalance, dataEntry) =>
        withDomain(createSettings(BlockchainFeatures.DataTransaction -> 0)) { d =>
          d.appendBlock(genesisBlock(nextTs, sender, initialBalance))
          val genesisBlockId = d.lastBlockId

          d.appendBlock(
            TestBlock.create(
              nextTs,
              genesisBlockId,
              Seq(DataTransaction.selfSigned(1.toByte, sender, List(dataEntry), 1, nextTs).explicitGet())
            )
          )

          d.blockchainUpdater.accountData(sender, dataEntry.key) should contain(dataEntry)

          d.removeAfter(genesisBlockId)
          d.blockchainUpdater.accountData(sender, dataEntry.key) shouldBe 'empty
        }
    }

    "address script" in forAll(accountGen, positiveLongGen) {
      case (sender, initialBalance) =>
        withDomain(createSettings(SmartAccounts -> 0)) { d =>
          d.appendBlock(genesisBlock(nextTs, sender, initialBalance))
          val script = ExprScript(TRUE).explicitGet()

          val genesisBlockId = d.lastBlockId
          d.blockchainUpdater.accountScript(sender) shouldBe 'empty
          d.appendBlock(
            TestBlock.create(
              nextTs,
              genesisBlockId,
              Seq(SetScriptTransaction.selfSigned(1.toByte, sender, Some(script), 400000, nextTs).explicitGet())
            )
          )

          val blockWithScriptId = d.lastBlockId

          d.blockchainUpdater.accountScript(sender) should contain(AccountScriptInfo(script, 1))

          d.appendBlock(
            TestBlock.create(
              nextTs,
              blockWithScriptId,
              Seq(SetScriptTransaction.selfSigned(1.toByte, sender, None, 800000, nextTs).explicitGet())
            )
          )

          d.blockchainUpdater.accountScript(sender) shouldBe 'empty

          d.removeAfter(blockWithScriptId)
          d.blockchainUpdater.accountScript(sender) should contain(AccountScriptInfo(script, 1))

          d.removeAfter(genesisBlockId)
          d.blockchainUpdater.accountScript(sender) shouldBe 'empty
        }
    }

    def createSettings(preActivatedFeatures: (BlockchainFeature, Int)*): WavesSettings = {
      val tfs = TestFunctionalitySettings.Enabled.copy(
        preActivatedFeatures = preActivatedFeatures.map { case (k, v) => k.id -> v }(collection.breakOut),
        blocksForFeatureActivation = 1,
        featureCheckBlocksPeriod = 1
      )

      history.DefaultWavesSettings.copy(blockchainSettings = history.DefaultWavesSettings.blockchainSettings.copy(functionalitySettings = tfs))
    }

    "asset sponsorship" in forAll(for {
      sender      <- accountGen
      sponsorship <- sponsorFeeCancelSponsorFeeGen(sender)
    } yield {
      (sender, sponsorship)
    }) {
      case (sender, (issueTransaction, sponsor1, sponsor2, cancel)) =>
        val ts = issueTransaction.timestamp
        withDomain(createSettings(FeeSponsorship -> 0)) { d =>
          d.appendBlock(genesisBlock(ts, sender, Long.MaxValue / 3))
          val genesisBlockId = d.lastBlockId

          d.appendBlock(
            TestBlock.create(
              ts,
              genesisBlockId,
              Seq(issueTransaction)
            )
          )

          val blockIdWithIssue = d.lastBlockId

          d.appendBlock(
            TestBlock.create(
              ts + 2,
              d.lastBlockId,
              Seq(sponsor1)
            )
          )

          val blockIdWithSponsor = d.lastBlockId

          d.blockchainUpdater.assetDescription(sponsor1.asset).get.sponsorship shouldBe sponsor1.minSponsoredAssetFee.get
          d.balance(sender, IssuedAsset(issueTransaction.id())) shouldEqual issueTransaction.quantity

          d.appendBlock(
            TestBlock.create(
              ts + 2,
              d.lastBlockId,
              Seq(cancel)
            )
          )

          d.blockchainUpdater.assetDescription(sponsor1.asset).get.sponsorship shouldBe 0

          d.removeAfter(blockIdWithSponsor)

          d.blockchainUpdater.assetDescription(sponsor1.asset).get.sponsorship shouldBe sponsor1.minSponsoredAssetFee.get
          d.balance(sender, IssuedAsset(issueTransaction.id())) shouldEqual issueTransaction.quantity

          d.appendBlock(
            TestBlock.create(
              ts + 2,
              d.lastBlockId,
              Seq(sponsor2)
            )
          )

          d.balance(sender, IssuedAsset(issueTransaction.id())) shouldEqual issueTransaction.quantity
          d.blockchainUpdater.assetDescription(sponsor1.asset).get.sponsorship shouldBe sponsor2.minSponsoredAssetFee.get

          d.removeAfter(blockIdWithIssue)

          d.blockchainUpdater.assetDescription(sponsor1.asset).get.sponsorship shouldBe 0
        }
    }

    "carry fee" in forAll(for {
      sender      <- accountGen
      sponsorship <- sponsorFeeCancelSponsorFeeGen(sender)
      transfer    <- transferGeneratorP(sponsorship._1.timestamp, sender, sender, 10000000000L)
    } yield {
      (sender, sponsorship, transfer)
    }) {
      case (sender, (issue, sponsor1, sponsor2, _), transfer) =>
        withDomain(createSettings(NG -> 0, FeeSponsorship -> 0)) { d =>
          val ts = issue.timestamp
          def appendBlock(tx: Transaction): ByteStr = {
            d.appendBlock(TestBlock.create(ts, d.lastBlockId, Seq(tx)))
            d.lastBlockId
          }
          def carry(fee: Long): Long = fee - fee / 5 * 2

          d.appendBlock(genesisBlock(ts, sender, Long.MaxValue / 3))
          d.carryFee shouldBe carry(0)

          val issueBlockId = appendBlock(issue)
          d.carryFee shouldBe carry(issue.fee)

          val sponsorBlockId = appendBlock(sponsor1)
          d.carryFee shouldBe carry(sponsor1.fee)

          appendBlock(transfer)
          d.carryFee shouldBe carry(transfer.fee)

          d.removeAfter(sponsorBlockId)
          d.carryFee shouldBe carry(sponsor1.fee)

          d.removeAfter(issueBlockId)
          d.carryFee shouldBe carry(issue.fee)

          val transferBlockId = appendBlock(transfer)
          d.carryFee shouldBe carry(transfer.fee)

          appendBlock(sponsor2)
          d.carryFee shouldBe carry(sponsor2.fee)

          d.removeAfter(transferBlockId)
          d.carryFee shouldBe carry(transfer.fee)
        }
    }

    "relean rollbacked transaction" in forAll(accountGen, accountGen, Gen.listOfN(66, Gen.choose(1, 10))) {
      case (sender, recipient, txCount) =>
        withDomain(createSettings(MassTransfer -> 0)) { d =>
          val ts = nextTs

          d.appendBlock(genesisBlock(ts, sender, com.wavesplatform.state.diffs.ENOUGH_AMT))

          val transferAmount = 100

          val interval = (3 * 60 * 60 * 1000 + 30 * 60 * 1000) / txCount.size

          val transfers =
            txCount.zipWithIndex.map(
              tc => Range(0, tc._1).map(i => randomOp(sender, recipient, transferAmount, tc._1 % 3, ts + interval * tc._2 + i)).flatten
            )

          val blocks = for ((transfer, i) <- transfers.zipWithIndex) yield {
            val tsb   = ts + interval * i
            val block = TestBlock.create(tsb, d.lastBlockId, transfer)
            d.appendBlock(block)
            (d.lastBlockId, tsb)
          }

          val middleBlock = blocks(txCount.size / 2)

          d.removeAfter(middleBlock._1)

          try {
            d.appendBlock(
              TestBlock.create(
                middleBlock._2 + 10,
                middleBlock._1,
                transfers(0)
              )
            )
            throw new Exception("Duplicate transaction wasn't checked")
          } catch {
            case e: Throwable => Assertions.assert(e.getMessage().contains("AlreadyInTheState"))
          }
        }
    }
  }
}<|MERGE_RESOLUTION|>--- conflicted
+++ resolved
@@ -181,15 +181,9 @@
           d.appendBlock(TestBlock.create(nextTs, genesisBlockId, Seq(lt)))
           d.blockchainUpdater.height shouldBe 2
           val blockWithLeaseId = d.lastBlockId
-<<<<<<< HEAD
-          d.blockchainUpdater.leaseDetails(lt.id()) should contain(LeaseDetails(sender, recipient, 2, leaseAmount, true))
+          d.blockchainUpdater.leaseDetails(lt.id()) should contain(LeaseDetails(sender, recipient, 2, leaseAmount, isActive = true))
           d.blockchainUpdater.leaseBalance(sender).out shouldEqual leaseAmount
           d.blockchainUpdater.leaseBalance(recipient).in shouldEqual leaseAmount
-=======
-          d.blockchainUpdater.leaseDetails(lt.id()) should contain(LeaseDetails(sender, recipient, 2, leaseAmount, isActive = true))
-          d.portfolio(sender).lease.out shouldEqual leaseAmount
-          d.portfolio(recipient).lease.in shouldEqual leaseAmount
->>>>>>> 420bd0d0
 
           d.appendBlock(
             TestBlock.create(
@@ -198,25 +192,14 @@
               Seq(LeaseCancelTransaction.signed(1.toByte, sender.publicKey, lt.id(), 1, nextTs, sender.privateKey).explicitGet())
             )
           )
-<<<<<<< HEAD
-          d.blockchainUpdater.leaseDetails(lt.id()) should contain(LeaseDetails(sender, recipient, 2, leaseAmount, false))
+          d.blockchainUpdater.leaseDetails(lt.id()) should contain(LeaseDetails(sender, recipient, 2, leaseAmount, isActive = false))
           d.blockchainUpdater.leaseBalance(sender).out shouldEqual 0
           d.blockchainUpdater.leaseBalance(recipient).in shouldEqual 0
 
           d.removeAfter(blockWithLeaseId)
-          d.blockchainUpdater.leaseDetails(lt.id()) should contain(LeaseDetails(sender, recipient, 2, leaseAmount, true))
+          d.blockchainUpdater.leaseDetails(lt.id()) should contain(LeaseDetails(sender, recipient, 2, leaseAmount, isActive = true))
           d.blockchainUpdater.leaseBalance(sender).out shouldEqual leaseAmount
           d.blockchainUpdater.leaseBalance(recipient).in shouldEqual leaseAmount
-=======
-          d.blockchainUpdater.leaseDetails(lt.id()) should contain(LeaseDetails(sender, recipient, 2, leaseAmount, isActive = false))
-          d.portfolio(sender).lease.out shouldEqual 0
-          d.portfolio(recipient).lease.in shouldEqual 0
-
-          d.removeAfter(blockWithLeaseId)
-          d.blockchainUpdater.leaseDetails(lt.id()) should contain(LeaseDetails(sender, recipient, 2, leaseAmount, isActive = true))
-          d.portfolio(sender).lease.out shouldEqual leaseAmount
-          d.portfolio(recipient).lease.in shouldEqual leaseAmount
->>>>>>> 420bd0d0
 
           d.removeAfter(genesisBlockId)
           d.blockchainUpdater.leaseDetails(lt.id()) shouldBe 'empty
@@ -291,17 +274,11 @@
 
           val blockIdWithIssue = d.lastBlockId
 
-<<<<<<< HEAD
-          d.blockchainUpdater.assetDescription(IssuedAsset(issueTransaction.id())) should contain(
-            AssetDescription(sender, name, description, 8, true, BigInt(2000), None, 0, false)
-          )
-=======
           val actualDesc = d.blockchainUpdater.assetDescription(IssuedAsset(issueTransaction.id()))
           val nameBytes = Left(ByteStr(name.utf8Bytes))
           val descriptionBytes = Left(ByteStr(description.utf8Bytes))
           val desc1 = AssetDescription(issueTransaction.id(), sender, nameBytes, descriptionBytes, 8, reissuable = true, BigInt(2000), Height @@ 2, None, 0, false)
           actualDesc shouldBe Some(desc1)
->>>>>>> 420bd0d0
 
           d.appendBlock(
             TestBlock.create(
@@ -314,20 +291,12 @@
           )
 
           d.blockchainUpdater.assetDescription(IssuedAsset(issueTransaction.id())) should contain(
-<<<<<<< HEAD
-            AssetDescription(sender, name, description, 8, false, BigInt(4000), None, 0, false)
-=======
             AssetDescription(issueTransaction.id(), sender, nameBytes, descriptionBytes, 8, reissuable = false, BigInt(4000), Height @@ 2, None, 0, false)
->>>>>>> 420bd0d0
           )
 
           d.removeAfter(blockIdWithIssue)
           d.blockchainUpdater.assetDescription(IssuedAsset(issueTransaction.id())) should contain(
-<<<<<<< HEAD
-            AssetDescription(sender, name, description, 8, true, BigInt(2000), None, 0, false)
-=======
             AssetDescription(issueTransaction.id(), sender, nameBytes, descriptionBytes, 8, reissuable = true, BigInt(2000), Height @@ 2, None, 0, false)
->>>>>>> 420bd0d0
           )
 
           d.removeAfter(genesisBlockId)
