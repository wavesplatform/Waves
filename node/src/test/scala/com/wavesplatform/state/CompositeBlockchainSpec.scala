package com.wavesplatform.state

import com.wavesplatform.state.reader.CompositeBlockchain
import com.wavesplatform.utils.EmptyBlockchain
import com.wavesplatform.{BlockGen, NoShrink}
import org.scalatest.{FreeSpec, Matchers}
import org.scalatestplus.scalacheck.{ScalaCheckPropertyChecks => PropertyChecks}

class CompositeBlockchainSpec extends FreeSpec with Matchers with PropertyChecks with BlockGen with NoShrink {
  "blockHeaderAndSize at current height is last block" in forAll(randomSignerBlockGen) { block =>
    val comp = CompositeBlockchain(EmptyBlockchain, newBlock = Some(block))

<<<<<<< HEAD
    comp.blockHeader(comp.height).map(_.signature) should contain(block.uniqueId)
=======
    comp.blockInfo(comp.height).map(_.id()) should contain(block.id())
>>>>>>> 3cca7732
  }
}<|MERGE_RESOLUTION|>--- conflicted
+++ resolved
@@ -10,10 +10,6 @@
   "blockHeaderAndSize at current height is last block" in forAll(randomSignerBlockGen) { block =>
     val comp = CompositeBlockchain(EmptyBlockchain, newBlock = Some(block))
 
-<<<<<<< HEAD
-    comp.blockHeader(comp.height).map(_.signature) should contain(block.uniqueId)
-=======
-    comp.blockInfo(comp.height).map(_.id()) should contain(block.id())
->>>>>>> 3cca7732
+    comp.blockHeader(comp.height).map(_.id()) should contain(block.id())
   }
 }