package com.wavesplatform.state.reader

import com.wavesplatform.db.WithDomain
import com.wavesplatform.features.BlockchainFeatures.*
import com.wavesplatform.lagonaki.mocks.TestBlock.create as block
import com.wavesplatform.settings.TestFunctionalitySettings.Enabled
import com.wavesplatform.settings.WavesSettings
import com.wavesplatform.state.diffs.*
import com.wavesplatform.state.{BalanceSnapshot, LeaseBalance}
import com.wavesplatform.test.*
import com.wavesplatform.transaction.TxHelpers
import com.wavesplatform.transaction.TxHelpers.{defaultAddress, transfer}

class StateReaderEffectiveBalancePropertyTest extends PropSpec with WithDomain {
  import DomainPresets.*

  property("No-interactions genesis account's effectiveBalance doesn't depend on depths") {
    val master = TxHelpers.signer(1)

    val genesis = TxHelpers.genesis(master.toAddress)

    val emptyBlocksAmt = 10
    val confirmations  = 20

    val genesisBlock = block(Seq(genesis))
    val nextBlocks   = List.fill(emptyBlocksAmt - 1)(block(Seq.empty))
    assertDiffAndState(genesisBlock +: nextBlocks, block(Seq.empty)) { (_, newState) =>
      newState.effectiveBalance(genesis.recipient, confirmations) shouldBe genesis.amount.value
    }
  }

  property("Negative generating balance case") {
    val fs  = Enabled.copy(preActivatedFeatures = Map(SmartAccounts.id -> 0, SmartAccountTrading.id -> 0))
    val Fee = 100000
    val setup = {
      val master = TxHelpers.signer(1)
      val leaser = TxHelpers.signer(2)

      val genesis = TxHelpers.genesis(master.toAddress)
      val xfer1   = TxHelpers.transfer(master, leaser.toAddress, ENOUGH_AMT / 3)
      val lease1  = TxHelpers.lease(leaser, master.toAddress, xfer1.amount.value - Fee, fee = Fee)
      val xfer2   = TxHelpers.transfer(master, leaser.toAddress, ENOUGH_AMT / 3)
      val lease2  = TxHelpers.lease(leaser, master.toAddress, xfer2.amount.value - Fee, fee = Fee)

      (leaser, genesis, xfer1, lease1, xfer2, lease2)
    }

    val (leaser, genesis, xfer1, lease1, xfer2, lease2) = setup
    assertDiffAndState(Seq(block(Seq(genesis)), block(Seq(xfer1, lease1))), block(Seq(xfer2, lease2)), fs) { (_, state) =>
      val portfolio       = state.wavesPortfolio(lease1.sender.toAddress)
      val expectedBalance = xfer1.amount.value + xfer2.amount.value - 2 * Fee
      portfolio.balance shouldBe expectedBalance
      state.generatingBalance(leaser.toAddress, state.lastBlockId) shouldBe 0
      portfolio.lease shouldBe LeaseBalance(0, expectedBalance)
      portfolio.effectiveBalance(false) shouldBe Right(0)
    }
  }

  property("correct balance snapshots at height = 2") {
    def assert(settings: WavesSettings, fixed: Boolean) =
      withDomain(settings) { d =>
        d.appendBlock()
        d.blockchain.balanceSnapshots(defaultAddress, 1, None) shouldBe List(
<<<<<<< HEAD
          BalanceSnapshot(1, 600000000, 0, 0)
=======
          BalanceSnapshot(1, 600000000, 0, 0, false)
>>>>>>> f4ab799d
        )

        d.appendMicroBlock(transfer(amount = 1))
        d.appendKeyBlock()
        d.blockchain.balanceSnapshots(defaultAddress, 1, None) shouldBe (
          if (fixed)
            List(
<<<<<<< HEAD
              BalanceSnapshot(2, 1199999999, 0, 0),
              BalanceSnapshot(1, 599399999, 0, 0)
            )
          else
            List(BalanceSnapshot(2, 1199999999, 0, 0))
        )
        d.blockchain.balanceSnapshots(defaultAddress, 2, None) shouldBe List(
          BalanceSnapshot(2, 1199999999, 0, 0)
=======
              BalanceSnapshot(2, 1199999999, 0, 0, false),
              BalanceSnapshot(1, 599399999, 0, 0, false)
            )
          else
            List(BalanceSnapshot(2, 1199999999, 0, 0, false))
        )
        d.blockchain.balanceSnapshots(defaultAddress, 2, None) shouldBe List(
          BalanceSnapshot(2, 1199999999, 0, 0, false)
>>>>>>> f4ab799d
        )

        d.appendMicroBlock(transfer(amount = 1))
        d.appendKeyBlock()
        d.blockchain.balanceSnapshots(defaultAddress, 1, None) shouldBe List(
<<<<<<< HEAD
          BalanceSnapshot(3, 1799999998, 0, 0),
          BalanceSnapshot(2, 1199399998, 0, 0),
          BalanceSnapshot(1, 599399999, 0, 0)
        )
        d.blockchain.balanceSnapshots(defaultAddress, 2, None) shouldBe List(
          BalanceSnapshot(3, 1799999998, 0, 0)
        )
        d.blockchain.balanceSnapshots(defaultAddress, 3, None) shouldBe List(
          BalanceSnapshot(3, 1799999998, 0, 0)
=======
          BalanceSnapshot(3, 1799999998, 0, 0, false),
          BalanceSnapshot(2, 1199399998, 0, 0, false),
          BalanceSnapshot(1, 599399999, 0, 0, false)
        )
        d.blockchain.balanceSnapshots(defaultAddress, 2, None) shouldBe List(
          BalanceSnapshot(3, 1799999998, 0, 0, false)
        )
        d.blockchain.balanceSnapshots(defaultAddress, 3, None) shouldBe List(
          BalanceSnapshot(3, 1799999998, 0, 0, false)
>>>>>>> f4ab799d
        )

        d.appendMicroBlock(transfer(amount = 1))
        d.appendKeyBlock()
        d.blockchain.balanceSnapshots(defaultAddress, 1, None) shouldBe List(
<<<<<<< HEAD
          BalanceSnapshot(4, 2399999997L, 0, 0),
          BalanceSnapshot(3, 1799399997, 0, 0),
          BalanceSnapshot(2, 1199399998, 0, 0),
          BalanceSnapshot(1, 599399999, 0, 0)
        )
        d.blockchain.balanceSnapshots(defaultAddress, 2, None) shouldBe List(
          BalanceSnapshot(4, 2399999997L, 0, 0),
          BalanceSnapshot(3, 1799399997, 0, 0),
          BalanceSnapshot(2, 1199399998, 0, 0)
        )
        d.blockchain.balanceSnapshots(defaultAddress, 3, None) shouldBe List(
          BalanceSnapshot(4, 2399999997L, 0, 0)
=======
          BalanceSnapshot(4, 2399999997L, 0, 0, false),
          BalanceSnapshot(3, 1799399997, 0, 0, false),
          BalanceSnapshot(2, 1199399998, 0, 0, false),
          BalanceSnapshot(1, 599399999, 0, 0, false)
        )
        d.blockchain.balanceSnapshots(defaultAddress, 2, None) shouldBe List(
          BalanceSnapshot(4, 2399999997L, 0, 0, false),
          BalanceSnapshot(3, 1799399997, 0, 0, false),
          BalanceSnapshot(2, 1199399998, 0, 0, false)
        )
        d.blockchain.balanceSnapshots(defaultAddress, 3, None) shouldBe List(
          BalanceSnapshot(4, 2399999997L, 0, 0, false)
>>>>>>> f4ab799d
        )
      }

    assert(RideV5, fixed = false)
    assert(RideV6, fixed = true)
  }
}<|MERGE_RESOLUTION|>--- conflicted
+++ resolved
@@ -61,11 +61,7 @@
       withDomain(settings) { d =>
         d.appendBlock()
         d.blockchain.balanceSnapshots(defaultAddress, 1, None) shouldBe List(
-<<<<<<< HEAD
-          BalanceSnapshot(1, 600000000, 0, 0)
-=======
           BalanceSnapshot(1, 600000000, 0, 0, false)
->>>>>>> f4ab799d
         )
 
         d.appendMicroBlock(transfer(amount = 1))
@@ -73,16 +69,6 @@
         d.blockchain.balanceSnapshots(defaultAddress, 1, None) shouldBe (
           if (fixed)
             List(
-<<<<<<< HEAD
-              BalanceSnapshot(2, 1199999999, 0, 0),
-              BalanceSnapshot(1, 599399999, 0, 0)
-            )
-          else
-            List(BalanceSnapshot(2, 1199999999, 0, 0))
-        )
-        d.blockchain.balanceSnapshots(defaultAddress, 2, None) shouldBe List(
-          BalanceSnapshot(2, 1199999999, 0, 0)
-=======
               BalanceSnapshot(2, 1199999999, 0, 0, false),
               BalanceSnapshot(1, 599399999, 0, 0, false)
             )
@@ -91,23 +77,11 @@
         )
         d.blockchain.balanceSnapshots(defaultAddress, 2, None) shouldBe List(
           BalanceSnapshot(2, 1199999999, 0, 0, false)
->>>>>>> f4ab799d
         )
 
         d.appendMicroBlock(transfer(amount = 1))
         d.appendKeyBlock()
         d.blockchain.balanceSnapshots(defaultAddress, 1, None) shouldBe List(
-<<<<<<< HEAD
-          BalanceSnapshot(3, 1799999998, 0, 0),
-          BalanceSnapshot(2, 1199399998, 0, 0),
-          BalanceSnapshot(1, 599399999, 0, 0)
-        )
-        d.blockchain.balanceSnapshots(defaultAddress, 2, None) shouldBe List(
-          BalanceSnapshot(3, 1799999998, 0, 0)
-        )
-        d.blockchain.balanceSnapshots(defaultAddress, 3, None) shouldBe List(
-          BalanceSnapshot(3, 1799999998, 0, 0)
-=======
           BalanceSnapshot(3, 1799999998, 0, 0, false),
           BalanceSnapshot(2, 1199399998, 0, 0, false),
           BalanceSnapshot(1, 599399999, 0, 0, false)
@@ -117,26 +91,11 @@
         )
         d.blockchain.balanceSnapshots(defaultAddress, 3, None) shouldBe List(
           BalanceSnapshot(3, 1799999998, 0, 0, false)
->>>>>>> f4ab799d
         )
 
         d.appendMicroBlock(transfer(amount = 1))
         d.appendKeyBlock()
         d.blockchain.balanceSnapshots(defaultAddress, 1, None) shouldBe List(
-<<<<<<< HEAD
-          BalanceSnapshot(4, 2399999997L, 0, 0),
-          BalanceSnapshot(3, 1799399997, 0, 0),
-          BalanceSnapshot(2, 1199399998, 0, 0),
-          BalanceSnapshot(1, 599399999, 0, 0)
-        )
-        d.blockchain.balanceSnapshots(defaultAddress, 2, None) shouldBe List(
-          BalanceSnapshot(4, 2399999997L, 0, 0),
-          BalanceSnapshot(3, 1799399997, 0, 0),
-          BalanceSnapshot(2, 1199399998, 0, 0)
-        )
-        d.blockchain.balanceSnapshots(defaultAddress, 3, None) shouldBe List(
-          BalanceSnapshot(4, 2399999997L, 0, 0)
-=======
           BalanceSnapshot(4, 2399999997L, 0, 0, false),
           BalanceSnapshot(3, 1799399997, 0, 0, false),
           BalanceSnapshot(2, 1199399998, 0, 0, false),
@@ -149,7 +108,6 @@
         )
         d.blockchain.balanceSnapshots(defaultAddress, 3, None) shouldBe List(
           BalanceSnapshot(4, 2399999997L, 0, 0, false)
->>>>>>> f4ab799d
         )
       }
 
