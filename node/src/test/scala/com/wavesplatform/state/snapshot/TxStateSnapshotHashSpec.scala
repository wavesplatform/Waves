--- conflicted
+++ resolved
@@ -35,8 +35,8 @@
 
   private val leaseId1      = ByteStr.fill(DigestLength)(6)
   private val leaseId2      = ByteStr.fill(DigestLength)(7)
-  private val leaseDetails1 = LeaseDetails(TxHelpers.signer(1).publicKey, address2, 1.waves, LeaseDetails.Status.Active, leaseId1, 2)
-  private val leaseDetails2 = LeaseDetails(TxHelpers.signer(1).publicKey, address2, 1.waves, LeaseDetails.Status.Cancelled(1, None), leaseId2, 2)
+  private val leaseDetails1 = LeaseSnapshot(TxHelpers.signer(1).publicKey, address2, 1.waves, LeaseDetails.Status.Active)
+  private val leaseDetails2 = LeaseSnapshot(TxHelpers.signer(1).publicKey, address2, 1.waves, LeaseDetails.Status.Cancelled(1, None))
 
   private val addr1Balance       = 10.waves
   private val addr2Balance       = 20.waves
@@ -118,15 +118,9 @@
     ),
     aliases = Map(addr1Alias1 -> address1, addr2Alias -> address2, addr1Alias2 -> address1),
     orderFills = Map(orderId -> volumeAndFee),
-<<<<<<< HEAD
-    leaseStates = Map(leaseId -> leaseDetails),
+    leaseStates = Map(leaseId1 -> leaseDetails1, leaseId2 -> leaseDetails2),
     accountScripts = Map(TxHelpers.signer(2).publicKey -> Some(accountScriptInfo)),
     assetScripts = Map(assetId1 -> assetScriptInfo),
-=======
-    leaseState = Map(leaseId1 -> leaseDetails1, leaseId2 -> leaseDetails2),
-    scripts = Map(TxHelpers.signer(2).publicKey -> Some(accountScriptInfo)),
-    assetScripts = Map(assetId1 -> Some(assetScriptInfo)),
->>>>>>> 26f5194f
     accountData = Map(address1 -> Map(dataEntry.key -> dataEntry)),
     sponsorships = Map(assetId1 -> sponsorship)
   )
