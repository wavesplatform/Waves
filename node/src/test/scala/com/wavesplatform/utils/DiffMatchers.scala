package com.wavesplatform.utils

import com.wavesplatform.common.state.ByteStr
import com.wavesplatform.state.Diff
import org.scalatest.matchers.{MatchResult, Matcher}

trait DiffMatchers {
  def containAppliedTx(transactionId: ByteStr) = new DiffAppliedTxMatcher(transactionId, true)
  def containFailedTx(transactionId: ByteStr)  = new DiffAppliedTxMatcher(transactionId, false)

  class DiffAppliedTxMatcher(transactionId: ByteStr, shouldBeApplied: Boolean) extends Matcher[Diff] {
    override def apply(diff: Diff): MatchResult = {
<<<<<<< HEAD
      val isApplied = diff.containsTransaction(transactionId) && (diff.transactions.find(_.transaction.id() == transactionId) match {
=======
      val isApplied = diff.transaction(transactionId) match {
>>>>>>> 573c86c0
        case Some(nt) if nt.applied => true
        case _                      => false
      })

      MatchResult(
        shouldBeApplied == isApplied,
        s"$transactionId was not ${if (shouldBeApplied) "applied" else "failed"}: $diff",
        s"$transactionId was ${if (shouldBeApplied) "applied" else "failed"}: $diff"
      )
    }
  }
}<|MERGE_RESOLUTION|>--- conflicted
+++ resolved
@@ -10,14 +10,10 @@
 
   class DiffAppliedTxMatcher(transactionId: ByteStr, shouldBeApplied: Boolean) extends Matcher[Diff] {
     override def apply(diff: Diff): MatchResult = {
-<<<<<<< HEAD
-      val isApplied = diff.containsTransaction(transactionId) && (diff.transactions.find(_.transaction.id() == transactionId) match {
-=======
       val isApplied = diff.transaction(transactionId) match {
->>>>>>> 573c86c0
         case Some(nt) if nt.applied => true
         case _                      => false
-      })
+      }
 
       MatchResult(
         shouldBeApplied == isApplied,
