--- conflicted
+++ resolved
@@ -24,12 +24,7 @@
     val scheduler = Schedulers.singleThread("test")
     val acc       = TestValues.keyPair
     val settings  = domainSettingsWithFS(TestFunctionalitySettings.withFeatures(BlockchainFeatures.NG))
-<<<<<<< HEAD
-    withDomain(settings) { d =>
-      d.appendBlock(TestBlock.create(Seq(genesis)))
-=======
     withDomain(settings, Seq(AddrWithBalance(acc.toAddress, TestValues.bigMoney))) { d =>
->>>>>>> e05a253d
       val utxPool = new UtxPoolImpl(ntpTime, d.blockchainUpdater, settings.utxSettings)
       val microBlockMiner = new MicroBlockMinerImpl(
         _ => (),
