--- conflicted
+++ resolved
@@ -8,10 +8,7 @@
 import com.wavesplatform.settings.WavesSettings
 import com.wavesplatform.state.diffs.TransactionDiffer
 import com.wavesplatform.state.{AccountScriptInfo, Blockchain, LeaseBalance}
-<<<<<<< HEAD
 import com.wavesplatform.transaction.smart.script.ScriptCompiler
-=======
->>>>>>> abba84c1
 import com.wavesplatform.transaction.{DataTransaction, Transaction, TxVersion}
 import com.wavesplatform.{NoShrink, TransactionGen}
 import org.scalacheck.Gen
@@ -46,13 +43,8 @@
           TransactionDiffer(Some(System.currentTimeMillis() - 1000), System.currentTimeMillis())(blockchain, _: Transaction).resultE.explicitGet()
         (blockchain.balance _).when(*, *).returning(10000000)
         (blockchain.leaseBalance _).when(*).returning(LeaseBalance(0, 0))
-<<<<<<< HEAD
-        (blockchain.accountScript _).when(acc1.toAddress).returning(Some(AccountScriptInfo(acc1.publicKey, script, 1000)))
+        (blockchain.accountScript _).when(tx1.sender.toAddress).returning(Some(AccountScriptInfo(acc1.publicKey, script, 1000, Map.empty)))
         (blockchain.accountScript _).when(*).returning(None)
-=======
-        (blockchain.accountScriptWithComplexity _).when(tx1.sender.toAddress).returning(Some(AccountScriptInfo(null, null, 1000, Map.empty)))
-        (blockchain.accountScriptWithComplexity _).when(*).returning(None)
->>>>>>> abba84c1
 
         val c1          = constraint.put(blockchain, tx1, txDiffer(tx1))
         val cOverfilled = c1.put(blockchain, tx1, txDiffer(tx1))
