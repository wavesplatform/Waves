package com.wavesplatform.mining

import com.typesafe.config.ConfigFactory
import com.wavesplatform.account.KeyPair
import com.wavesplatform.common.utils._
import com.wavesplatform.features.BlockchainFeatures
import com.wavesplatform.lang.v1.estimator.v3.ScriptEstimatorV3
import com.wavesplatform.settings.WavesSettings
import com.wavesplatform.state.diffs.TransactionDiffer
import com.wavesplatform.state.{AccountScriptInfo, Blockchain, LeaseBalance}
import com.wavesplatform.test.FlatSpec
import com.wavesplatform.transaction.smart.script.ScriptCompiler
import com.wavesplatform.transaction.{DataTransaction, Transaction, TxVersion}
import org.scalacheck.Gen
import org.scalamock.scalatest.PathMockFactory

class ScriptComplexityMiningConstraintSuite extends FlatSpec with PathMockFactory {
  private val settings = WavesSettings.fromRootConfig(ConfigFactory.load())

  private val complexity = OneDimensionalMiningConstraint(1000, TxEstimators.scriptsComplexity, "MaxScriptsComplexityInBlock")
  private val maxTxs     = OneDimensionalMiningConstraint(3, TxEstimators.one, "MaxTxsInMicroBlock")
  private val constraint = MultiDimensionalMiningConstraint(complexity, maxTxs)

<<<<<<< HEAD
  val (script, _) = ScriptCompiler.compile("true", ScriptEstimatorV3(overhead = true)).explicitGet()
=======
  val (script, _) = ScriptCompiler.compile("true", ScriptEstimatorV3(fixOverflow = true)).explicitGet()
>>>>>>> c0e79db2

  "ScriptComplexityMiningConstraint" should "accept non-scripted txs after limit" in {
    forAll(preconditions) {
      case (acc1, tx1, tx2, tx3) =>
        val blockchain = stub[Blockchain]
        (() => blockchain.settings).when().returning(settings.blockchainSettings)
        (() => blockchain.height).when().returning(1)
        (() => blockchain.activatedFeatures).when().returning(Map(BlockchainFeatures.DataTransaction.id -> 0))

        val txDiffer =
          TransactionDiffer(Some(System.currentTimeMillis() - 1000), System.currentTimeMillis())(blockchain, _: Transaction).resultE.explicitGet()
        (blockchain.balance _).when(*, *).returning(10000000)
        (blockchain.leaseBalance _).when(*).returning(LeaseBalance(0, 0))
        (blockchain.accountScript _).when(tx1.sender.toAddress).returning(Some(AccountScriptInfo(acc1.publicKey, script, 1000, Map.empty)))
        (blockchain.accountScript _).when(*).returning(None)

        val c1          = constraint.put(blockchain, tx1, txDiffer(tx1))
        val cOverfilled = c1.put(blockchain, tx1, txDiffer(tx1))
        cOverfilled.isOverfilled shouldBe true

        val c2 = c1.put(blockchain, tx2, txDiffer(tx2))
        c2.isFull shouldBe false

        val c3 = c2.put(blockchain, tx3, txDiffer(tx3))
        c3.isFull shouldBe true
        c3.isOverfilled shouldBe false
    }

  }

  private[this] def preconditions: Gen[(KeyPair, DataTransaction, DataTransaction, DataTransaction)] =
    for {
      acc1 <- accountGen
      acc2 <- accountGen
      tx1 = DataTransaction.selfSigned(TxVersion.V1, acc1, Nil, 1000000, System.currentTimeMillis()).explicitGet()
      tx2 = DataTransaction.selfSigned(TxVersion.V1, acc2, Nil, 1000000, System.currentTimeMillis()).explicitGet()
      tx3 = DataTransaction.selfSigned(TxVersion.V1, acc2, Nil, 1000000, System.currentTimeMillis()).explicitGet()
    } yield (acc1, tx1, tx2, tx3)
}<|MERGE_RESOLUTION|>--- conflicted
+++ resolved
@@ -21,11 +21,7 @@
   private val maxTxs     = OneDimensionalMiningConstraint(3, TxEstimators.one, "MaxTxsInMicroBlock")
   private val constraint = MultiDimensionalMiningConstraint(complexity, maxTxs)
 
-<<<<<<< HEAD
-  val (script, _) = ScriptCompiler.compile("true", ScriptEstimatorV3(overhead = true)).explicitGet()
-=======
-  val (script, _) = ScriptCompiler.compile("true", ScriptEstimatorV3(fixOverflow = true)).explicitGet()
->>>>>>> c0e79db2
+  val (script, _) = ScriptCompiler.compile("true", ScriptEstimatorV3(fixOverflow = true, overhead = true)).explicitGet()
 
   "ScriptComplexityMiningConstraint" should "accept non-scripted txs after limit" in {
     forAll(preconditions) {
