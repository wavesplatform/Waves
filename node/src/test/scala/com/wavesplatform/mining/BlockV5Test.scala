--- conflicted
+++ resolved
@@ -285,11 +285,7 @@
     val pos               = new PoSSelector(blockchain, settings.blockchainSettings, settings.synchronizationSettings)
     val allChannels       = new DefaultChannelGroup(GlobalEventExecutor.INSTANCE)
     val wallet            = Wallet(WalletSettings(None, Some("123"), None))
-<<<<<<< HEAD
-    val utxPool           = new UtxPoolImpl(time, blockchain, Observer.stopped, settings.utxSettings)
-=======
-    val utxPool           = new UtxPoolImpl(time, blockchain, ignoreSpendableBalanceChanged, settings.utxSettings, enablePriorityPool = false)
->>>>>>> ff153d26
+    val utxPool           = new UtxPoolImpl(time, blockchain, Observer.stopped, settings.utxSettings, enablePriorityPool = false)
     val minerScheduler    = Scheduler.singleThread("miner")
     val appenderScheduler = Scheduler.singleThread("appender")
     val miner             = new MinerImpl(allChannels, blockchain, settings, time, utxPool, wallet, pos, minerScheduler, appenderScheduler)
