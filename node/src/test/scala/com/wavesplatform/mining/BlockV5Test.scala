package com.wavesplatform.mining

import java.util.concurrent.atomic.AtomicReference

import com.typesafe.config.ConfigFactory
import com.wavesplatform.account.{AddressOrAlias, KeyPair}
import com.wavesplatform.block.Block
import com.wavesplatform.common.utils.EitherExt2
import com.wavesplatform.consensus.PoSSelector
import com.wavesplatform.db.WithDomain
import com.wavesplatform.features.BlockchainFeatures
import com.wavesplatform.history.chainBaseAndMicro
import com.wavesplatform.lagonaki.mocks.TestBlock
import com.wavesplatform.lang.ValidationError
import com.wavesplatform.settings.{Constants, FunctionalitySettings, WalletSettings, WavesSettings}
import com.wavesplatform.state.{Blockchain, NG}
import com.wavesplatform.state.{BlockchainUpdaterImpl, NG}
import com.wavesplatform.state.appender.BlockAppender
import com.wavesplatform.transaction.Asset.Waves
import com.wavesplatform.transaction.transfer.TransferTransaction
import com.wavesplatform.transaction.{BlockchainUpdater, GenesisTransaction, Transaction, TxVersion}
import com.wavesplatform.utils.Time
import com.wavesplatform.utx.UtxPoolImpl
import com.wavesplatform.wallet.Wallet
import com.wavesplatform.{NoShrink, TestTime, TransactionGen, crypto}
import io.netty.channel.group.DefaultChannelGroup
import io.netty.util.concurrent.GlobalEventExecutor
import monix.eval.Task
import monix.execution.Scheduler
import monix.reactive.Observer
import org.scalacheck.Gen
import org.scalatest._
import org.scalatestplus.scalacheck.ScalaCheckPropertyChecks

import scala.concurrent.Await
import scala.concurrent.duration._

class BlockV5Test
    extends FlatSpec
    with ScalaCheckPropertyChecks
    with WithDomain
    with Matchers
    with TransactionGen
    with NoShrink
    with OptionValues
    with EitherValues
    with PrivateMethodTester {
  import BlockV5Test._

  private val testTime = new TestTime(ntpTime.correctedTime())
  def shiftTime(miner: MinerImpl, minerAcc: KeyPair): Unit = {
    val offset = miner.getNextBlockGenerationOffset(minerAcc).explicitGet()
    testTime.advance(offset + 1.milli)
  }

  "Miner" should "generate valid blocks" in forAll(genesis) {
    case (minerAcc1, minerAcc2, genesis) =>
      val disabledFeatures = new AtomicReference(Set[Short]())
<<<<<<< HEAD
      withBlockchain(disabledFeatures) { blockchain =>
        bs.foreach(b => blockchain.processBlock(b, b.header.generationSignature).explicitGet())
        blockchain.height shouldBe bs.size
        blockchain.lastBlockHeader.value.header.version shouldBe Block.RewardBlockVersion
        withMiner(blockchain) {
          case (miner, time, appender, scheduler) =>
            time.setTime(ntpNow)
            time.advance(10.minute)
=======
      withBlockchain(disabledFeatures, testTime) { blockchain =>
        blockchain.processBlock(genesis, genesis.header.generationSignature).explicitGet()
        withMiner(blockchain, testTime) {
          case (miner, appender, scheduler) =>
            for (h <- 2 until BlockV5ActivationHeight) {

              shiftTime(miner, minerAcc1)

              val forge = miner invokePrivate forgeBlock(minerAcc1)
              forge shouldBe 'right
              val block = forge.right.value._2
              Await.result(appender(block).runToFuture(scheduler), 10.seconds).right.value shouldBe 'defined
              blockchain.height shouldBe h
            }

            blockchain.height shouldBe BlockV5ActivationHeight - 1

            shiftTime(miner, minerAcc2)
>>>>>>> 06c38826

            val forgedAtActivationHeight = miner invokePrivate forgeBlock(minerAcc2)
            forgedAtActivationHeight shouldBe 'right
            val blockAtActivationHeight = forgedAtActivationHeight.right.value._2
            blockAtActivationHeight.header.version shouldBe Block.ProtoBlockVersion

            Await.result(appender(blockAtActivationHeight).runToFuture(scheduler), 10.seconds).right.value shouldBe 'defined
<<<<<<< HEAD
            blockchain.height shouldBe bs.size + 1
            blockchain.lastBlockHeader.value.header.version shouldBe Block.ProtoBlockVersion
            blockAtActivationHeight.signature shouldBe blockchain.lastBlockHeader.value.signature
=======
            blockchain.height shouldBe BlockV5ActivationHeight
            blockchain.lastBlock.value.header.version shouldBe Block.ProtoBlockVersion
            blockAtActivationHeight.signature shouldBe blockchain.lastBlock.value.signature
>>>>>>> 06c38826

            val hitSourceBeforeActivationHeight = blockchain.hitSourceAtHeight(BlockV5ActivationHeight - 1).get
            hitSourceBeforeActivationHeight shouldBe blockchain.blockAt(BlockV5ActivationHeight - 1).get.header.generationSignature

<<<<<<< HEAD
            val hitSourceAtActivationHeight = blockchain.hitSource(bs.size + 1).get
=======
            val hitSourceAtActivationHeight = blockchain.hitSourceAtHeight(BlockV5ActivationHeight).get
>>>>>>> 06c38826
            hitSourceAtActivationHeight shouldBe crypto
              .verifyVRF(
                blockAtActivationHeight.header.generationSignature,
                hitSourceBeforeActivationHeight,
                minerAcc2.publicKey
              )
              .explicitGet()

            shiftTime(miner, minerAcc1)

            val forgedAfterActivationHeight = miner invokePrivate forgeBlock(minerAcc1)
            forgedAfterActivationHeight shouldBe 'right
            val blockAfterActivationHeight = forgedAfterActivationHeight.right.value._2
            blockAfterActivationHeight.header.version shouldBe Block.ProtoBlockVersion

            Await.result(appender(blockAfterActivationHeight).runToFuture(scheduler), 10.seconds).right.value shouldBe 'defined
<<<<<<< HEAD
            blockchain.height shouldBe bs.size + 2
            blockchain.lastBlockHeader.value.header.version shouldBe Block.ProtoBlockVersion
            blockAfterActivationHeight.signature shouldBe blockchain.lastBlockHeader.value.signature

            val hitSourceAfterActivationHeight = blockchain.hitSource(bs.size + 2).get
=======
            blockchain.height shouldBe BlockV5ActivationHeight + 1
            blockchain.lastBlock.value.header.version shouldBe Block.ProtoBlockVersion
            blockAfterActivationHeight.signature shouldBe blockchain.lastBlock.value.signature

            val hitSourceAfterActivationHeight = blockchain.hitSourceAtHeight(BlockV5ActivationHeight + 1).get
>>>>>>> 06c38826
            hitSourceAfterActivationHeight shouldBe crypto
              .verifyVRF(
                blockAfterActivationHeight.header.generationSignature,
                hitSourceAtActivationHeight,
                minerAcc1.publicKey
              )
              .explicitGet()

            shiftTime(miner, minerAcc2)

            val forgedAfterVRFUsing = miner invokePrivate forgeBlock(minerAcc2)
            forgedAfterVRFUsing shouldBe 'right
            val blockAfterVRFUsing = forgedAfterVRFUsing.right.value._2
            blockAfterVRFUsing.header.version shouldBe Block.ProtoBlockVersion

            Await.result(appender(blockAfterVRFUsing).runToFuture(scheduler), 10.seconds).right.value shouldBe 'defined
<<<<<<< HEAD
            blockchain.height shouldBe bs.size + 3
            blockchain.lastBlockHeader.value.header.version shouldBe Block.ProtoBlockVersion
            blockAfterVRFUsing.signature shouldBe blockchain.lastBlockHeader.value.signature

            val hitSourceAfterVRFUsing = blockchain.hitSource(bs.size + 3).get
=======
            blockchain.height shouldBe BlockV5ActivationHeight + 2
            blockchain.lastBlock.value.header.version shouldBe Block.ProtoBlockVersion
            blockAfterVRFUsing.signature shouldBe blockchain.lastBlock.value.signature

            val hitSourceAfterVRFUsing = blockchain.hitSourceAtHeight(BlockV5ActivationHeight + 2).get
>>>>>>> 06c38826
            hitSourceAfterVRFUsing shouldBe crypto
              .verifyVRF(
                blockAfterVRFUsing.header.generationSignature,
                hitSourceAfterActivationHeight,
                minerAcc2.publicKey
              )
              .explicitGet()

<<<<<<< HEAD
            blockchain.blockHeader(bs.size + 1).value.signature shouldBe blockAtActivationHeight.signature
            blockchain.blockHeader(bs.size + 2).value.signature shouldBe blockAfterActivationHeight.signature
            blockchain.blockHeader(bs.size + 3).value.signature shouldBe blockAfterVRFUsing.signature
=======
            blockchain.blockAt(BlockV5ActivationHeight).value shouldBe blockAtActivationHeight
            blockchain.blockAt(BlockV5ActivationHeight + 1).value shouldBe blockAfterActivationHeight
            blockchain.blockAt(BlockV5ActivationHeight + 2).value shouldBe blockAfterVRFUsing
>>>>>>> 06c38826

            blockchain.parentHeader(blockAfterVRFUsing.header).value shouldBe blockAfterActivationHeight.header
            blockchain.parentHeader(blockAfterVRFUsing.header, 2).value shouldBe blockAtActivationHeight.header

            disabledFeatures.set(Set(BlockchainFeatures.BlockV5.id))

            shiftTime(miner, minerAcc2)

            val oldVersionBlockForge = miner invokePrivate forgeBlock(minerAcc2)
            oldVersionBlockForge shouldBe 'right
            val oldVersionBlock = oldVersionBlockForge.right.value._2
            oldVersionBlock.header.version shouldBe Block.RewardBlockVersion

            disabledFeatures.set(Set())
            Await.result(appender(oldVersionBlock).runToFuture(scheduler), 10.seconds) shouldBe 'left

            for (h <- blockchain.height to 110) {

              shiftTime(miner, minerAcc1)

              val forged = miner invokePrivate forgeBlock(minerAcc1)
              forged shouldBe 'right
              val block = forged.right.value._2
              block.header.version shouldBe Block.ProtoBlockVersion

              Await.result(appender(block).runToFuture(scheduler), 10.seconds).right.value shouldBe 'defined
              blockchain.height shouldBe (h + 1)

              val hitSource = blockchain.hitSourceAtHeight(if (h > 100) h - 100 else h).value
              val nextHitSource = blockchain.hitSourceAtHeight(h + 1).value
              val lastBlock = blockchain.lastBlock.value

              nextHitSource shouldBe crypto
                .verifyVRF(
                  lastBlock.header.generationSignature,
                  hitSource,
                  minerAcc1.publicKey
                )
                .explicitGet()
            }
        }
      }
  }

  "Miner" should "generate valid blocks when feature pre-activated" in forAll(genesis) {
    case (minerAcc1, _, genesis) =>
      withBlockchain(new AtomicReference(Set()), testTime, preActivatedTestSettings) { blockchain =>
        blockchain.processBlock(genesis, genesis.header.generationSignature).explicitGet()
        withMiner(blockchain, testTime) {
          case (miner, appender, scheduler) =>
            for (h <- blockchain.height to 110) {

              shiftTime(miner, minerAcc1)

              val forged = miner invokePrivate forgeBlock(minerAcc1)
              forged shouldBe 'right
              val block = forged.right.value._2
              block.header.version shouldBe Block.ProtoBlockVersion

              Await.result(appender(block).runToFuture(scheduler), 10.seconds).right.value shouldBe 'defined
              blockchain.height shouldBe (h + 1)
            }
        }
      }
  }

  private def createTx(sender: KeyPair, recipient: AddressOrAlias): Transaction =
    TransferTransaction
      .selfSigned(TxVersion.V1, sender, recipient, Waves, 10 * Constants.UnitsInWave, Waves, 100000, None, ntpTime.getTimestamp())
      .explicitGet()

  private val updaterScenario = for {
    (miner1, miner2, b1) <- genesis
    b2        = TestBlock.create(ntpNow, b1.uniqueId, Seq.empty, miner1, version = Block.PlainBlockVersion)
    b3        = TestBlock.create(ntpNow, b2.uniqueId, Seq.empty, miner1, version = Block.PlainBlockVersion)
    b4        = TestBlock.create(ntpNow, b3.uniqueId, Seq.empty, miner1, version = Block.NgBlockVersion)
    tx1       = createTx(miner1, miner2)
    tx2       = createTx(miner2, miner1)
    tx3       = createTx(miner1, miner2)
    tx4       = createTx(miner2, miner1)
    tx5       = createTx(miner1, miner2)
    (b5, m5s) = chainBaseAndMicro(b4.uniqueId, Seq.empty, Seq(Seq(tx1)), miner2, Block.NgBlockVersion, ntpNow)
    (b6, m6s) = chainBaseAndMicro(m5s.head.totalResBlockSig, Seq.empty, Seq(Seq(tx2)), miner1, Block.RewardBlockVersion, ntpNow)
    (b7, m7s) = chainBaseAndMicro(m6s.head.totalResBlockSig, Seq(tx3), Seq(Seq(tx4)), miner2, Block.ProtoBlockVersion, ntpNow)
    (b8, m8s) = chainBaseAndMicro(m7s.head.totalResBlockSig, Seq.empty, Seq(Seq(tx5)), miner1, Block.ProtoBlockVersion, ntpNow)
  } yield (Seq(b1, b2, b3, b4), (b5, m5s), (b6, m6s), (b7, m7s), (b8, m8s))

  "BlockchainUpdater" should "accept valid key blocks and microblocks" in forAll(updaterScenario) {
    case (bs, (ngBlock, ngMicros), (rewardBlock, rewardMicros), (protoBlock, protoMicros), (afterProtoBlock, afterProtoMicros)) =>
      withBlockchain(new AtomicReference(Set())) { blockchain =>
        bs.foreach(b => blockchain.processBlock(b, b.header.generationSignature).explicitGet())

        blockchain.processBlock(ngBlock, ngBlock.header.generationSignature).explicitGet()
        ngMicros.foreach(m => blockchain.processMicroBlock(m).explicitGet())

        blockchain.processBlock(rewardBlock, rewardBlock.header.generationSignature).explicitGet()
        rewardMicros.foreach(m => blockchain.processMicroBlock(m).explicitGet())

        blockchain.processBlock(protoBlock, protoBlock.header.generationSignature).explicitGet()
        protoMicros.foreach(m => blockchain.processMicroBlock(m).explicitGet())

        blockchain.processBlock(afterProtoBlock, afterProtoBlock.header.generationSignature).explicitGet()
        afterProtoMicros.foreach(m => blockchain.processMicroBlock(m).explicitGet())
      }
  }

  private val forgeBlock = PrivateMethod[Either[String, (MiningConstraints, Block, MiningConstraint)]]('forgeBlock)

  private def genesis: Gen[(KeyPair, KeyPair, Block)] =
    for {
      miner1 <- accountGen
      miner2 <- accountGen
      genesisBlock = TestBlock.create(
        time = ntpNow,
        ref = TestBlock.randomSignature(),
        signer = TestBlock.defaultSigner,
        txs = Seq(
          GenesisTransaction.create(miner1, Constants.TotalWaves / 2 * Constants.UnitsInWave, ntpNow).explicitGet(),
          GenesisTransaction.create(miner2, Constants.TotalWaves / 2 * Constants.UnitsInWave, ntpNow).explicitGet()
        ),
        version = Block.GenesisBlockVersion
      )
    } yield (miner1, miner2, genesisBlock)

<<<<<<< HEAD
  private def withBlockchain(disabledFeatures: AtomicReference[Set[Short]])(f: Blockchain with BlockchainUpdater with NG => Unit): Unit = {
    withLevelDBWriter(testSettings.blockchainSettings) { blockchain =>
      val bcu: BlockchainUpdaterImpl = new BlockchainUpdaterImpl(blockchain, Observer.stopped, testSettings, ntpTime, ignoreBlockchainUpdated) {
=======
  private def withBlockchain(disabledFeatures: AtomicReference[Set[Short]], time: Time = ntpTime, settings: WavesSettings = testSettings)(
      f: BlockchainUpdater with NG => Unit
  ): Unit = {
    withLevelDBWriter(settings.blockchainSettings) { blockchain =>
      val bcu: BlockchainUpdaterImpl = new BlockchainUpdaterImpl(blockchain, Observer.stopped, settings, time, ignoreBlockchainUpdated) {
>>>>>>> 06c38826
        override def activatedFeatures: Map[Short, Int] = super.activatedFeatures -- disabledFeatures.get()
      }
      try f(bcu)
      finally bcu.shutdown()
    }
  }

  type Appender = Block => Task[Either[ValidationError, Option[BigInt]]]

<<<<<<< HEAD
  private def withMiner(blockchain: Blockchain with BlockchainUpdater with NG)(f: (MinerImpl, TestTime, Appender, Scheduler) => Unit): Unit = {
    val pos               = new PoSSelector(blockchain, testSettings.blockchainSettings, testSettings.synchronizationSettings)
    val allChannels       = new DefaultChannelGroup(GlobalEventExecutor.INSTANCE)
    val wallet            = Wallet(WalletSettings(None, Some("123"), None))
    val utxPool           = new UtxPoolImpl(ntpTime, blockchain, Observer.stopped, testSettings.utxSettings)
=======
  private def withMiner(blockchain: BlockchainUpdater with NG, time: Time, settings: WavesSettings = testSettings)(
      f: (MinerImpl, Appender, Scheduler) => Unit
  ): Unit = {
    val pos               = new PoSSelector(blockchain, settings.blockchainSettings, settings.synchronizationSettings)
    val allChannels       = new DefaultChannelGroup(GlobalEventExecutor.INSTANCE)
    val wallet            = Wallet(WalletSettings(None, Some("123"), None))
    val utxPool           = new UtxPoolImpl(time, blockchain, ignoreSpendableBalanceChanged, settings.utxSettings)
>>>>>>> 06c38826
    val minerScheduler    = Scheduler.singleThread("miner")
    val appenderScheduler = Scheduler.singleThread("appender")
    val miner             = new MinerImpl(allChannels, blockchain, settings, time, utxPool, wallet, pos, minerScheduler, appenderScheduler)
    val blockAppender     = BlockAppender(blockchain, time, utxPool, pos, appenderScheduler) _
    f(miner, blockAppender, appenderScheduler)
  }
}

object BlockV5Test {
  private val BlockV5ActivationHeight     = 6
  private val FairPoSActivationHeight     = 5
  private val BlockRewardActivationHeight = 4
  private val NGActivationHeight          = 3

  private val defaultSettings = WavesSettings.fromRootConfig(ConfigFactory.load())
  private val testSettings = defaultSettings.copy(
    blockchainSettings = defaultSettings.blockchainSettings.copy(
      functionalitySettings = FunctionalitySettings(
        featureCheckBlocksPeriod = 10,
        blocksForFeatureActivation = 1,
        doubleFeaturesPeriodsAfterHeight = Int.MaxValue,
        preActivatedFeatures = Map(
          BlockchainFeatures.BlockV5.id     -> BlockV5ActivationHeight,
          BlockchainFeatures.BlockReward.id -> BlockRewardActivationHeight,
          BlockchainFeatures.NG.id          -> NGActivationHeight,
          BlockchainFeatures.FairPoS.id     -> FairPoSActivationHeight
        )
      )
    ),
    minerSettings = defaultSettings.minerSettings.copy(quorum = 0)
  )
  private val preActivatedTestSettings = testSettings.copy(
    blockchainSettings = testSettings.blockchainSettings.copy(
      functionalitySettings = testSettings.blockchainSettings.functionalitySettings.copy(
        preActivatedFeatures = Map(
          BlockchainFeatures.BlockV5.id     -> 0,
          BlockchainFeatures.BlockReward.id -> 0,
          BlockchainFeatures.NG.id          -> 0,
          BlockchainFeatures.FairPoS.id     -> 0
        )
      )
    )
  )
}<|MERGE_RESOLUTION|>--- conflicted
+++ resolved
@@ -13,9 +13,8 @@
 import com.wavesplatform.lagonaki.mocks.TestBlock
 import com.wavesplatform.lang.ValidationError
 import com.wavesplatform.settings.{Constants, FunctionalitySettings, WalletSettings, WavesSettings}
-import com.wavesplatform.state.{Blockchain, NG}
-import com.wavesplatform.state.{BlockchainUpdaterImpl, NG}
 import com.wavesplatform.state.appender.BlockAppender
+import com.wavesplatform.state.{Blockchain, BlockchainUpdaterImpl, NG}
 import com.wavesplatform.transaction.Asset.Waves
 import com.wavesplatform.transaction.transfer.TransferTransaction
 import com.wavesplatform.transaction.{BlockchainUpdater, GenesisTransaction, Transaction, TxVersion}
@@ -56,16 +55,6 @@
   "Miner" should "generate valid blocks" in forAll(genesis) {
     case (minerAcc1, minerAcc2, genesis) =>
       val disabledFeatures = new AtomicReference(Set[Short]())
-<<<<<<< HEAD
-      withBlockchain(disabledFeatures) { blockchain =>
-        bs.foreach(b => blockchain.processBlock(b, b.header.generationSignature).explicitGet())
-        blockchain.height shouldBe bs.size
-        blockchain.lastBlockHeader.value.header.version shouldBe Block.RewardBlockVersion
-        withMiner(blockchain) {
-          case (miner, time, appender, scheduler) =>
-            time.setTime(ntpNow)
-            time.advance(10.minute)
-=======
       withBlockchain(disabledFeatures, testTime) { blockchain =>
         blockchain.processBlock(genesis, genesis.header.generationSignature).explicitGet()
         withMiner(blockchain, testTime) {
@@ -84,7 +73,6 @@
             blockchain.height shouldBe BlockV5ActivationHeight - 1
 
             shiftTime(miner, minerAcc2)
->>>>>>> 06c38826
 
             val forgedAtActivationHeight = miner invokePrivate forgeBlock(minerAcc2)
             forgedAtActivationHeight shouldBe 'right
@@ -92,24 +80,14 @@
             blockAtActivationHeight.header.version shouldBe Block.ProtoBlockVersion
 
             Await.result(appender(blockAtActivationHeight).runToFuture(scheduler), 10.seconds).right.value shouldBe 'defined
-<<<<<<< HEAD
-            blockchain.height shouldBe bs.size + 1
+            blockchain.height shouldBe BlockV5ActivationHeight
             blockchain.lastBlockHeader.value.header.version shouldBe Block.ProtoBlockVersion
             blockAtActivationHeight.signature shouldBe blockchain.lastBlockHeader.value.signature
-=======
-            blockchain.height shouldBe BlockV5ActivationHeight
-            blockchain.lastBlock.value.header.version shouldBe Block.ProtoBlockVersion
-            blockAtActivationHeight.signature shouldBe blockchain.lastBlock.value.signature
->>>>>>> 06c38826
-
-            val hitSourceBeforeActivationHeight = blockchain.hitSourceAtHeight(BlockV5ActivationHeight - 1).get
-            hitSourceBeforeActivationHeight shouldBe blockchain.blockAt(BlockV5ActivationHeight - 1).get.header.generationSignature
-
-<<<<<<< HEAD
-            val hitSourceAtActivationHeight = blockchain.hitSource(bs.size + 1).get
-=======
-            val hitSourceAtActivationHeight = blockchain.hitSourceAtHeight(BlockV5ActivationHeight).get
->>>>>>> 06c38826
+
+            val hitSourceBeforeActivationHeight = blockchain.hitSource(BlockV5ActivationHeight - 1).get
+            hitSourceBeforeActivationHeight shouldBe blockchain.blockHeader(BlockV5ActivationHeight - 1).get.header.generationSignature
+
+            val hitSourceAtActivationHeight = blockchain.hitSource(BlockV5ActivationHeight).get
             hitSourceAtActivationHeight shouldBe crypto
               .verifyVRF(
                 blockAtActivationHeight.header.generationSignature,
@@ -126,19 +104,11 @@
             blockAfterActivationHeight.header.version shouldBe Block.ProtoBlockVersion
 
             Await.result(appender(blockAfterActivationHeight).runToFuture(scheduler), 10.seconds).right.value shouldBe 'defined
-<<<<<<< HEAD
-            blockchain.height shouldBe bs.size + 2
+            blockchain.height shouldBe BlockV5ActivationHeight + 1
             blockchain.lastBlockHeader.value.header.version shouldBe Block.ProtoBlockVersion
             blockAfterActivationHeight.signature shouldBe blockchain.lastBlockHeader.value.signature
 
-            val hitSourceAfterActivationHeight = blockchain.hitSource(bs.size + 2).get
-=======
-            blockchain.height shouldBe BlockV5ActivationHeight + 1
-            blockchain.lastBlock.value.header.version shouldBe Block.ProtoBlockVersion
-            blockAfterActivationHeight.signature shouldBe blockchain.lastBlock.value.signature
-
-            val hitSourceAfterActivationHeight = blockchain.hitSourceAtHeight(BlockV5ActivationHeight + 1).get
->>>>>>> 06c38826
+            val hitSourceAfterActivationHeight = blockchain.hitSource(BlockV5ActivationHeight + 1).get
             hitSourceAfterActivationHeight shouldBe crypto
               .verifyVRF(
                 blockAfterActivationHeight.header.generationSignature,
@@ -155,19 +125,11 @@
             blockAfterVRFUsing.header.version shouldBe Block.ProtoBlockVersion
 
             Await.result(appender(blockAfterVRFUsing).runToFuture(scheduler), 10.seconds).right.value shouldBe 'defined
-<<<<<<< HEAD
-            blockchain.height shouldBe bs.size + 3
+            blockchain.height shouldBe BlockV5ActivationHeight + 2
             blockchain.lastBlockHeader.value.header.version shouldBe Block.ProtoBlockVersion
             blockAfterVRFUsing.signature shouldBe blockchain.lastBlockHeader.value.signature
 
-            val hitSourceAfterVRFUsing = blockchain.hitSource(bs.size + 3).get
-=======
-            blockchain.height shouldBe BlockV5ActivationHeight + 2
-            blockchain.lastBlock.value.header.version shouldBe Block.ProtoBlockVersion
-            blockAfterVRFUsing.signature shouldBe blockchain.lastBlock.value.signature
-
-            val hitSourceAfterVRFUsing = blockchain.hitSourceAtHeight(BlockV5ActivationHeight + 2).get
->>>>>>> 06c38826
+            val hitSourceAfterVRFUsing = blockchain.hitSource(BlockV5ActivationHeight + 2).get
             hitSourceAfterVRFUsing shouldBe crypto
               .verifyVRF(
                 blockAfterVRFUsing.header.generationSignature,
@@ -176,15 +138,9 @@
               )
               .explicitGet()
 
-<<<<<<< HEAD
-            blockchain.blockHeader(bs.size + 1).value.signature shouldBe blockAtActivationHeight.signature
-            blockchain.blockHeader(bs.size + 2).value.signature shouldBe blockAfterActivationHeight.signature
-            blockchain.blockHeader(bs.size + 3).value.signature shouldBe blockAfterVRFUsing.signature
-=======
-            blockchain.blockAt(BlockV5ActivationHeight).value shouldBe blockAtActivationHeight
-            blockchain.blockAt(BlockV5ActivationHeight + 1).value shouldBe blockAfterActivationHeight
-            blockchain.blockAt(BlockV5ActivationHeight + 2).value shouldBe blockAfterVRFUsing
->>>>>>> 06c38826
+            blockchain.blockHeader(BlockV5ActivationHeight).value.signature shouldBe blockAtActivationHeight.signature
+            blockchain.blockHeader(BlockV5ActivationHeight + 1).value.signature shouldBe blockAfterActivationHeight.signature
+            blockchain.blockHeader(BlockV5ActivationHeight + 2).value.signature shouldBe blockAfterVRFUsing.signature
 
             blockchain.parentHeader(blockAfterVRFUsing.header).value shouldBe blockAfterActivationHeight.header
             blockchain.parentHeader(blockAfterVRFUsing.header, 2).value shouldBe blockAtActivationHeight.header
@@ -213,9 +169,9 @@
               Await.result(appender(block).runToFuture(scheduler), 10.seconds).right.value shouldBe 'defined
               blockchain.height shouldBe (h + 1)
 
-              val hitSource = blockchain.hitSourceAtHeight(if (h > 100) h - 100 else h).value
-              val nextHitSource = blockchain.hitSourceAtHeight(h + 1).value
-              val lastBlock = blockchain.lastBlock.value
+              val hitSource = blockchain.hitSource(if (h > 100) h - 100 else h).value
+              val nextHitSource = blockchain.hitSource(h + 1).value
+              val lastBlock = blockchain.lastBlockHeader.value
 
               nextHitSource shouldBe crypto
                 .verifyVRF(
@@ -309,17 +265,11 @@
       )
     } yield (miner1, miner2, genesisBlock)
 
-<<<<<<< HEAD
-  private def withBlockchain(disabledFeatures: AtomicReference[Set[Short]])(f: Blockchain with BlockchainUpdater with NG => Unit): Unit = {
-    withLevelDBWriter(testSettings.blockchainSettings) { blockchain =>
-      val bcu: BlockchainUpdaterImpl = new BlockchainUpdaterImpl(blockchain, Observer.stopped, testSettings, ntpTime, ignoreBlockchainUpdated) {
-=======
   private def withBlockchain(disabledFeatures: AtomicReference[Set[Short]], time: Time = ntpTime, settings: WavesSettings = testSettings)(
-      f: BlockchainUpdater with NG => Unit
+      f: Blockchain with BlockchainUpdater with NG => Unit
   ): Unit = {
     withLevelDBWriter(settings.blockchainSettings) { blockchain =>
-      val bcu: BlockchainUpdaterImpl = new BlockchainUpdaterImpl(blockchain, Observer.stopped, settings, time, ignoreBlockchainUpdated) {
->>>>>>> 06c38826
+      val bcu: BlockchainUpdaterImpl = new BlockchainUpdaterImpl(blockchain, Observer.stopped, settings, time, Observer.stopped) {
         override def activatedFeatures: Map[Short, Int] = super.activatedFeatures -- disabledFeatures.get()
       }
       try f(bcu)
@@ -329,21 +279,13 @@
 
   type Appender = Block => Task[Either[ValidationError, Option[BigInt]]]
 
-<<<<<<< HEAD
-  private def withMiner(blockchain: Blockchain with BlockchainUpdater with NG)(f: (MinerImpl, TestTime, Appender, Scheduler) => Unit): Unit = {
-    val pos               = new PoSSelector(blockchain, testSettings.blockchainSettings, testSettings.synchronizationSettings)
-    val allChannels       = new DefaultChannelGroup(GlobalEventExecutor.INSTANCE)
-    val wallet            = Wallet(WalletSettings(None, Some("123"), None))
-    val utxPool           = new UtxPoolImpl(ntpTime, blockchain, Observer.stopped, testSettings.utxSettings)
-=======
-  private def withMiner(blockchain: BlockchainUpdater with NG, time: Time, settings: WavesSettings = testSettings)(
+  private def withMiner(blockchain: Blockchain with BlockchainUpdater with NG, time: Time, settings: WavesSettings = testSettings)(
       f: (MinerImpl, Appender, Scheduler) => Unit
   ): Unit = {
     val pos               = new PoSSelector(blockchain, settings.blockchainSettings, settings.synchronizationSettings)
     val allChannels       = new DefaultChannelGroup(GlobalEventExecutor.INSTANCE)
     val wallet            = Wallet(WalletSettings(None, Some("123"), None))
-    val utxPool           = new UtxPoolImpl(time, blockchain, ignoreSpendableBalanceChanged, settings.utxSettings)
->>>>>>> 06c38826
+    val utxPool           = new UtxPoolImpl(time, blockchain, Observer.stopped, settings.utxSettings)
     val minerScheduler    = Scheduler.singleThread("miner")
     val appenderScheduler = Scheduler.singleThread("appender")
     val miner             = new MinerImpl(allChannels, blockchain, settings, time, utxPool, wallet, pos, minerScheduler, appenderScheduler)
