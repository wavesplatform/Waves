package com.wavesplatform.mining

import java.util.concurrent.atomic.AtomicReference

import com.typesafe.config.ConfigFactory
import com.wavesplatform.account.{AddressOrAlias, KeyPair}
import com.wavesplatform.block.Block
import com.wavesplatform.common.utils.EitherExt2
import com.wavesplatform.consensus.PoSSelector
import com.wavesplatform.db.WithDomain
import com.wavesplatform.features.BlockchainFeatures
import com.wavesplatform.history.chainBaseAndMicro
import com.wavesplatform.lagonaki.mocks.TestBlock
import com.wavesplatform.lang.ValidationError
import com.wavesplatform.settings.{Constants, FunctionalitySettings, WalletSettings, WavesSettings}
import com.wavesplatform.state.{BlockchainUpdaterImpl, NG}
import com.wavesplatform.state.appender.BlockAppender
import com.wavesplatform.transaction.Asset.Waves
import com.wavesplatform.transaction.transfer.TransferTransaction
import com.wavesplatform.transaction.{BlockchainUpdater, GenesisTransaction, Transaction, TxVersion}
import com.wavesplatform.utils.Time
import com.wavesplatform.utx.UtxPoolImpl
import com.wavesplatform.wallet.Wallet
import com.wavesplatform.{NoShrink, TestTime, TransactionGen, crypto}
import io.netty.channel.group.DefaultChannelGroup
import io.netty.util.concurrent.GlobalEventExecutor
import monix.eval.Task
import monix.execution.Scheduler
import monix.reactive.Observer
import org.scalacheck.Gen
import org.scalatest._
import org.scalatestplus.scalacheck.ScalaCheckPropertyChecks

import scala.concurrent.Await
import scala.concurrent.duration._

class BlockV5Test
    extends FlatSpec
    with ScalaCheckPropertyChecks
    with WithDomain
    with Matchers
    with TransactionGen
    with NoShrink
    with OptionValues
    with EitherValues
    with PrivateMethodTester {
  import BlockV5Test._

  private val testTime = new TestTime(ntpTime.correctedTime())
  def shiftTime(miner: MinerImpl, minerAcc: KeyPair): Unit = {
    val offset = miner.getNextBlockGenerationOffset(minerAcc).explicitGet()
    testTime.advance(offset + 1.milli)
  }

  "Miner" should "generate valid blocks" in forAll(genesis) {
    case (minerAcc1, minerAcc2, genesis) =>
      val disabledFeatures = new AtomicReference(Set[Short]())
      withBlockchain(disabledFeatures, testTime) { blockchain =>
        blockchain.processBlock(genesis, genesis.header.generationSignature).explicitGet()
        withMiner(blockchain, testTime) {
          case (miner, appender, scheduler) =>
            for (h <- 2 until BlockV5ActivationHeight) {

              shiftTime(miner, minerAcc1)

              val forge = miner invokePrivate forgeBlock(minerAcc1)
              forge shouldBe 'right
              val block = forge.right.value._2
              Await.result(appender(block).runToFuture(scheduler), 10.seconds).right.value shouldBe 'defined
              blockchain.height shouldBe h
            }

            blockchain.height shouldBe BlockV5ActivationHeight - 1

            shiftTime(miner, minerAcc2)

            val forgedAtActivationHeight = miner invokePrivate forgeBlock(minerAcc2)
            forgedAtActivationHeight shouldBe 'right
            val blockAtActivationHeight = forgedAtActivationHeight.right.value._2
            blockAtActivationHeight.header.version shouldBe Block.ProtoBlockVersion

            Await.result(appender(blockAtActivationHeight).runToFuture(scheduler), 10.seconds).right.value shouldBe 'defined
            blockchain.height shouldBe BlockV5ActivationHeight
            blockchain.lastBlock.value.header.version shouldBe Block.ProtoBlockVersion
            blockAtActivationHeight.signature shouldBe blockchain.lastBlock.value.signature

            val hitSourceBeforeActivationHeight = blockchain.hitSourceAtHeight(BlockV5ActivationHeight - 1).get
            hitSourceBeforeActivationHeight shouldBe blockchain.blockAt(BlockV5ActivationHeight - 1).get.header.generationSignature

            val hitSourceAtActivationHeight = blockchain.hitSourceAtHeight(BlockV5ActivationHeight).get
            hitSourceAtActivationHeight shouldBe crypto
              .verifyVRF(
                blockAtActivationHeight.header.generationSignature,
                hitSourceBeforeActivationHeight,
                minerAcc2.publicKey
              )
              .explicitGet()

            shiftTime(miner, minerAcc1)

            val forgedAfterActivationHeight = miner invokePrivate forgeBlock(minerAcc1)
            forgedAfterActivationHeight shouldBe 'right
            val blockAfterActivationHeight = forgedAfterActivationHeight.right.value._2
            blockAfterActivationHeight.header.version shouldBe Block.ProtoBlockVersion

            Await.result(appender(blockAfterActivationHeight).runToFuture(scheduler), 10.seconds).right.value shouldBe 'defined
            blockchain.height shouldBe BlockV5ActivationHeight + 1
            blockchain.lastBlock.value.header.version shouldBe Block.ProtoBlockVersion
            blockAfterActivationHeight.signature shouldBe blockchain.lastBlock.value.signature

            val hitSourceAfterActivationHeight = blockchain.hitSourceAtHeight(BlockV5ActivationHeight + 1).get
            hitSourceAfterActivationHeight shouldBe crypto
              .verifyVRF(
                blockAfterActivationHeight.header.generationSignature,
                hitSourceAtActivationHeight,
                minerAcc1.publicKey
              )
              .explicitGet()

            shiftTime(miner, minerAcc2)

            val forgedAfterVRFUsing = miner invokePrivate forgeBlock(minerAcc2)
            forgedAfterVRFUsing shouldBe 'right
            val blockAfterVRFUsing = forgedAfterVRFUsing.right.value._2
            blockAfterVRFUsing.header.version shouldBe Block.ProtoBlockVersion

            Await.result(appender(blockAfterVRFUsing).runToFuture(scheduler), 10.seconds).right.value shouldBe 'defined
            blockchain.height shouldBe BlockV5ActivationHeight + 2
            blockchain.lastBlock.value.header.version shouldBe Block.ProtoBlockVersion
            blockAfterVRFUsing.signature shouldBe blockchain.lastBlock.value.signature

            val hitSourceAfterVRFUsing = blockchain.hitSourceAtHeight(BlockV5ActivationHeight + 2).get
            hitSourceAfterVRFUsing shouldBe crypto
              .verifyVRF(
                blockAfterVRFUsing.header.generationSignature,
                hitSourceAfterActivationHeight,
                minerAcc2.publicKey
              )
              .explicitGet()

            blockchain.blockAt(BlockV5ActivationHeight).value shouldBe blockAtActivationHeight
            blockchain.blockAt(BlockV5ActivationHeight + 1).value shouldBe blockAfterActivationHeight
            blockchain.blockAt(BlockV5ActivationHeight + 2).value shouldBe blockAfterVRFUsing

            blockchain.parentHeader(blockAfterVRFUsing.header).value shouldBe blockAfterActivationHeight.header
            blockchain.parentHeader(blockAfterVRFUsing.header, 2).value shouldBe blockAtActivationHeight.header

            disabledFeatures.set(Set(BlockchainFeatures.BlockV5.id))

            shiftTime(miner, minerAcc2)

            val oldVersionBlockForge = miner invokePrivate forgeBlock(minerAcc2)
            oldVersionBlockForge shouldBe 'right
            val oldVersionBlock = oldVersionBlockForge.right.value._2
            oldVersionBlock.header.version shouldBe Block.RewardBlockVersion

            disabledFeatures.set(Set())
            Await.result(appender(oldVersionBlock).runToFuture(scheduler), 10.seconds) shouldBe 'left

            for (h <- blockchain.height to 110) {

              shiftTime(miner, minerAcc1)

              val forged = miner invokePrivate forgeBlock(minerAcc1)
              forged shouldBe 'right
              val block = forged.right.value._2
              block.header.version shouldBe Block.ProtoBlockVersion

              Await.result(appender(block).runToFuture(scheduler), 10.seconds).right.value shouldBe 'defined
              blockchain.height shouldBe (h + 1)
            }
        }
      }
  }

  "Miner" should "generate valid blocks when feature pre-activated" in forAll(genesis) {
    case (minerAcc1, _, genesis) =>
      withBlockchain(new AtomicReference(Set()), testTime, preActivatedTestSettings) { blockchain =>
        blockchain.processBlock(genesis, genesis.header.generationSignature).explicitGet()
        withMiner(blockchain, testTime) {
          case (miner, appender, scheduler) =>
            for (h <- blockchain.height to 110) {

              shiftTime(miner, minerAcc1)

              val forged = miner invokePrivate forgeBlock(minerAcc1)
              forged shouldBe 'right
              val block = forged.right.value._2
              block.header.version shouldBe Block.ProtoBlockVersion

              Await.result(appender(block).runToFuture(scheduler), 10.seconds).right.value shouldBe 'defined
              blockchain.height shouldBe (h + 1)
            }
        }
      }
  }

  private def createTx(sender: KeyPair, recipient: AddressOrAlias): Transaction =
    TransferTransaction
      .selfSigned(TxVersion.V1, sender, recipient, Waves, 10 * Constants.UnitsInWave, Waves, 100000, None, ntpTime.getTimestamp())
      .explicitGet()

  private val updaterScenario = for {
    (miner1, miner2, b1) <- genesis
    b2        = TestBlock.create(ntpNow, b1.uniqueId, Seq.empty, miner1, version = Block.PlainBlockVersion)
    b3        = TestBlock.create(ntpNow, b2.uniqueId, Seq.empty, miner1, version = Block.PlainBlockVersion)
    b4        = TestBlock.create(ntpNow, b3.uniqueId, Seq.empty, miner1, version = Block.NgBlockVersion)
    tx1       = createTx(miner1, miner2)
    tx2       = createTx(miner2, miner1)
    tx3       = createTx(miner1, miner2)
    tx4       = createTx(miner2, miner1)
    tx5       = createTx(miner1, miner2)
    (b5, m5s) = chainBaseAndMicro(b4.uniqueId, Seq.empty, Seq(Seq(tx1)), miner2, Block.NgBlockVersion, ntpNow)
    (b6, m6s) = chainBaseAndMicro(m5s.head.totalResBlockSig, Seq.empty, Seq(Seq(tx2)), miner1, Block.RewardBlockVersion, ntpNow)
    (b7, m7s) = chainBaseAndMicro(m6s.head.totalResBlockSig, Seq(tx3), Seq(Seq(tx4)), miner2, Block.ProtoBlockVersion, ntpNow)
    (b8, m8s) = chainBaseAndMicro(m7s.head.totalResBlockSig, Seq.empty, Seq(Seq(tx5)), miner1, Block.ProtoBlockVersion, ntpNow)
  } yield (Seq(b1, b2, b3, b4), (b5, m5s), (b6, m6s), (b7, m7s), (b8, m8s))

  "BlockchainUpdater" should "accept valid key blocks and microblocks" in forAll(updaterScenario) {
    case (bs, (ngBlock, ngMicros), (rewardBlock, rewardMicros), (protoBlock, protoMicros), (afterProtoBlock, afterProtoMicros)) =>
      withBlockchain(new AtomicReference(Set())) { blockchain =>
        bs.foreach(b => blockchain.processBlock(b, b.header.generationSignature).explicitGet())

        blockchain.processBlock(ngBlock, ngBlock.header.generationSignature).explicitGet()
        ngMicros.foreach(m => blockchain.processMicroBlock(m).explicitGet())

        blockchain.processBlock(rewardBlock, rewardBlock.header.generationSignature).explicitGet()
        rewardMicros.foreach(m => blockchain.processMicroBlock(m).explicitGet())

        blockchain.processBlock(protoBlock, protoBlock.header.generationSignature).explicitGet()
        protoMicros.foreach(m => blockchain.processMicroBlock(m).explicitGet())

        blockchain.processBlock(afterProtoBlock, afterProtoBlock.header.generationSignature).explicitGet()
        afterProtoMicros.foreach(m => blockchain.processMicroBlock(m).explicitGet())
      }
  }

  private val forgeBlock = PrivateMethod[Either[String, (MiningConstraints, Block, MiningConstraint)]]('forgeBlock)

  private def genesis: Gen[(KeyPair, KeyPair, Block)] =
    for {
      miner1 <- accountGen
      miner2 <- accountGen
      genesisBlock = TestBlock.create(
        time = ntpNow,
        ref = TestBlock.randomSignature(),
        signer = TestBlock.defaultSigner,
        txs = Seq(
          GenesisTransaction.create(miner1, Constants.TotalWaves / 2 * Constants.UnitsInWave, ntpNow).explicitGet(),
          GenesisTransaction.create(miner2, Constants.TotalWaves / 2 * Constants.UnitsInWave, ntpNow).explicitGet()
        ),
        version = Block.GenesisBlockVersion
      )
    } yield (miner1, miner2, genesisBlock)

<<<<<<< HEAD
  private def withBlockchain(disabledFeatures: AtomicReference[Set[Short]])(f: BlockchainUpdater with NG => Unit): Unit = {
    withLevelDBWriter(testSettings.blockchainSettings) { blockchain =>
      val bcu: BlockchainUpdaterImpl = new BlockchainUpdaterImpl(blockchain, Observer.stopped, testSettings, ntpTime, ignoreBlockchainUpdateTriggers) {
=======
  private def withBlockchain(disabledFeatures: AtomicReference[Set[Short]], time: Time = ntpTime, settings: WavesSettings = testSettings)(
      f: BlockchainUpdater with NG => Unit
  ): Unit = {
    withLevelDBWriter(settings.blockchainSettings) { blockchain =>
      val bcu: BlockchainUpdaterImpl = new BlockchainUpdaterImpl(blockchain, Observer.stopped, settings, time, ignoreBlockchainUpdated) {
>>>>>>> e0c241ef
        override def activatedFeatures: Map[Short, Int] = super.activatedFeatures -- disabledFeatures.get()
      }
      try f(bcu)
      finally bcu.shutdown()
    }
  }

  type Appender = Block => Task[Either[ValidationError, Option[BigInt]]]

  private def withMiner(blockchain: BlockchainUpdater with NG, time: Time, settings: WavesSettings = testSettings)(
      f: (MinerImpl, Appender, Scheduler) => Unit
  ): Unit = {
    val pos               = new PoSSelector(blockchain, settings.blockchainSettings, settings.synchronizationSettings)
    val allChannels       = new DefaultChannelGroup(GlobalEventExecutor.INSTANCE)
    val wallet            = Wallet(WalletSettings(None, Some("123"), None))
    val utxPool           = new UtxPoolImpl(time, blockchain, ignoreSpendableBalanceChanged, settings.utxSettings)
    val minerScheduler    = Scheduler.singleThread("miner")
    val appenderScheduler = Scheduler.singleThread("appender")
    val miner             = new MinerImpl(allChannels, blockchain, settings, time, utxPool, wallet, pos, minerScheduler, appenderScheduler)
    val blockAppender     = BlockAppender(blockchain, time, utxPool, pos, appenderScheduler) _
    f(miner, blockAppender, appenderScheduler)
  }
}

object BlockV5Test {
  private val BlockV5ActivationHeight     = 6
  private val FairPoSActivationHeight     = 5
  private val BlockRewardActivationHeight = 4
  private val NGActivationHeight          = 3

  private val defaultSettings = WavesSettings.fromRootConfig(ConfigFactory.load())
  private val testSettings = defaultSettings.copy(
    blockchainSettings = defaultSettings.blockchainSettings.copy(
      functionalitySettings = FunctionalitySettings(
        featureCheckBlocksPeriod = 10,
        blocksForFeatureActivation = 1,
        doubleFeaturesPeriodsAfterHeight = Int.MaxValue,
        preActivatedFeatures = Map(
          BlockchainFeatures.BlockV5.id     -> BlockV5ActivationHeight,
          BlockchainFeatures.BlockReward.id -> BlockRewardActivationHeight,
          BlockchainFeatures.NG.id          -> NGActivationHeight,
          BlockchainFeatures.FairPoS.id     -> FairPoSActivationHeight
        )
      )
    ),
    minerSettings = defaultSettings.minerSettings.copy(quorum = 0)
  )
  private val preActivatedTestSettings = testSettings.copy(
    blockchainSettings = testSettings.blockchainSettings.copy(
      functionalitySettings = testSettings.blockchainSettings.functionalitySettings.copy(
        preActivatedFeatures = Map(
          BlockchainFeatures.BlockV5.id     -> 0,
          BlockchainFeatures.BlockReward.id -> 0,
          BlockchainFeatures.NG.id          -> 0,
          BlockchainFeatures.FairPoS.id     -> 0
        )
      )
    )
  )
}<|MERGE_RESOLUTION|>--- conflicted
+++ resolved
@@ -253,17 +253,11 @@
       )
     } yield (miner1, miner2, genesisBlock)
 
-<<<<<<< HEAD
-  private def withBlockchain(disabledFeatures: AtomicReference[Set[Short]])(f: BlockchainUpdater with NG => Unit): Unit = {
-    withLevelDBWriter(testSettings.blockchainSettings) { blockchain =>
-      val bcu: BlockchainUpdaterImpl = new BlockchainUpdaterImpl(blockchain, Observer.stopped, testSettings, ntpTime, ignoreBlockchainUpdateTriggers) {
-=======
   private def withBlockchain(disabledFeatures: AtomicReference[Set[Short]], time: Time = ntpTime, settings: WavesSettings = testSettings)(
       f: BlockchainUpdater with NG => Unit
   ): Unit = {
     withLevelDBWriter(settings.blockchainSettings) { blockchain =>
-      val bcu: BlockchainUpdaterImpl = new BlockchainUpdaterImpl(blockchain, Observer.stopped, settings, time, ignoreBlockchainUpdated) {
->>>>>>> e0c241ef
+      val bcu: BlockchainUpdaterImpl = new BlockchainUpdaterImpl(blockchain, Observer.stopped, settings, time, ignoreBlockchainUpdateTriggers) {
         override def activatedFeatures: Map[Short, Int] = super.activatedFeatures -- disabledFeatures.get()
       }
       try f(bcu)
