package com.wavesplatform.mining

import java.util.concurrent.atomic.AtomicReference

import com.typesafe.config.ConfigFactory
import com.wavesplatform.account.{AddressOrAlias, KeyPair}
import com.wavesplatform.block.Block
import com.wavesplatform.common.utils.EitherExt2
import com.wavesplatform.consensus.PoSSelector
import com.wavesplatform.db.WithDomain
import com.wavesplatform.features.BlockchainFeatures
import com.wavesplatform.history.chainBaseAndMicro
import com.wavesplatform.lagonaki.mocks.TestBlock
import com.wavesplatform.lang.ValidationError
import com.wavesplatform.settings.{Constants, FunctionalitySettings, WalletSettings, WavesSettings}
<<<<<<< HEAD
import com.wavesplatform.state.{Blockchain, NG}
=======
import com.wavesplatform.state.{BlockchainUpdaterImpl, NG}
>>>>>>> 420bd0d0
import com.wavesplatform.state.appender.BlockAppender
import com.wavesplatform.transaction.Asset.Waves
import com.wavesplatform.transaction.transfer.TransferTransaction
import com.wavesplatform.transaction.{BlockchainUpdater, GenesisTransaction, Transaction, TxVersion}
import com.wavesplatform.utx.UtxPoolImpl
import com.wavesplatform.wallet.Wallet
import com.wavesplatform.{NoShrink, TestTime, TransactionGen, crypto}
import io.netty.channel.group.DefaultChannelGroup
import io.netty.util.concurrent.GlobalEventExecutor
import monix.eval.Task
import monix.execution.Scheduler
import monix.reactive.Observer
import org.scalacheck.Gen
import org.scalatest._
import org.scalatestplus.scalacheck.ScalaCheckPropertyChecks

import scala.concurrent.Await
import scala.concurrent.duration._

class BlockV5Test
    extends FlatSpec
    with ScalaCheckPropertyChecks
    with WithDomain
    with Matchers
    with TransactionGen
    with NoShrink
    with OptionValues
    with EitherValues
    with PrivateMethodTester {
  import BlockV5Test._

  private val activationScenario = for {
    (miner1, miner2, b1) <- genesis
    b2 = TestBlock.create(ntpNow, b1.uniqueId, Seq.empty, miner1, version = Block.PlainBlockVersion)
    b3 = TestBlock.create(ntpNow, b2.uniqueId, Seq.empty, miner1, version = Block.PlainBlockVersion)
    b4 = TestBlock.create(ntpNow, b3.uniqueId, Seq.empty, miner1, version = Block.NgBlockVersion)
    b5 = TestBlock.create(ntpNow, b4.uniqueId, Seq.empty, miner1, version = Block.RewardBlockVersion, rewardVote = 7 * Constants.UnitsInWave)
  } yield (miner1, miner2, Seq(b1, b2, b3, b4, b5))

  "Miner" should "generate valid blocks" in forAll(activationScenario) {
    case (minerAcc1, minerAcc2, bs) =>
      val disabledFeatures = new AtomicReference(Set[Short]())
      withBlockchain(disabledFeatures) { blockchain =>
        bs.foreach(b => blockchain.processBlock(b, b.header.generationSignature).explicitGet())
        blockchain.height shouldBe bs.size
        blockchain.lastBlockHeader.value.header.version shouldBe Block.RewardBlockVersion
        withMiner(blockchain) {
          case (miner, time, appender, scheduler) =>
            time.setTime(ntpNow)
            time.advance(10.minute)

            val forgedAtActivationHeight = miner invokePrivate forgeBlock(minerAcc2)
            forgedAtActivationHeight shouldBe 'right
            val blockAtActivationHeight = forgedAtActivationHeight.right.value._2
            blockAtActivationHeight.header.version shouldBe Block.ProtoBlockVersion

            Await.result(appender(blockAtActivationHeight).runToFuture(scheduler), 10.seconds).right.value shouldBe 'defined
            blockchain.height shouldBe bs.size + 1
<<<<<<< HEAD
            blockchain.lastBlockHeader.value.header.version shouldBe Block.RewardBlockVersion
            blockAtActivationHeight.signature shouldBe blockchain.lastBlockHeader.value.signature

            val hitSourceAtActivationHeight = blockchain.hitSource(bs.size + 1).get
            hitSourceAtActivationHeight shouldBe blockAtActivationHeight.header.generationSignature
=======
            blockchain.lastBlock.value.header.version shouldBe Block.ProtoBlockVersion
            blockAtActivationHeight.signature shouldBe blockchain.lastBlock.value.signature

            val hitSourceBeforeActivationHeight = blockchain.hitSourceAtHeight(bs.size).get
            hitSourceBeforeActivationHeight shouldBe bs.last.header.generationSignature

            val hitSourceAtActivationHeight = blockchain.hitSourceAtHeight(bs.size + 1).get
            hitSourceAtActivationHeight shouldBe crypto
              .verifyVRF(
                blockAtActivationHeight.header.generationSignature,
                hitSourceBeforeActivationHeight,
                minerAcc2.publicKey
              )
              .explicitGet()
>>>>>>> 420bd0d0

            time.advance(10.minute)

            val forgedAfterActivationHeight = miner invokePrivate forgeBlock(minerAcc1)
            forgedAfterActivationHeight shouldBe 'right
            val blockAfterActivationHeight = forgedAfterActivationHeight.right.value._2
            blockAfterActivationHeight.header.version shouldBe Block.ProtoBlockVersion

            Await.result(appender(blockAfterActivationHeight).runToFuture(scheduler), 10.seconds).right.value shouldBe 'defined
            blockchain.height shouldBe bs.size + 2
            blockchain.lastBlockHeader.value.header.version shouldBe Block.ProtoBlockVersion
            blockAfterActivationHeight.signature shouldBe blockchain.lastBlockHeader.value.signature

            val hitSourceAfterActivationHeight = blockchain.hitSource(bs.size + 2).get
            hitSourceAfterActivationHeight shouldBe crypto
              .verifyVRF(
                blockAfterActivationHeight.header.generationSignature,
                hitSourceAtActivationHeight,
                minerAcc1.publicKey
              )
              .explicitGet()

            time.advance(10.minute)

            val forgedAfterVRFUsing = miner invokePrivate forgeBlock(minerAcc2)
            forgedAfterVRFUsing shouldBe 'right
            val blockAfterVRFUsing = forgedAfterVRFUsing.right.value._2
            blockAfterVRFUsing.header.version shouldBe Block.ProtoBlockVersion

            Await.result(appender(blockAfterVRFUsing).runToFuture(scheduler), 10.seconds).right.value shouldBe 'defined
            blockchain.height shouldBe bs.size + 3
            blockchain.lastBlockHeader.value.header.version shouldBe Block.ProtoBlockVersion
            blockAfterVRFUsing.signature shouldBe blockchain.lastBlockHeader.value.signature

            val hitSourceAfterVRFUsing = blockchain.hitSource(bs.size + 3).get
            hitSourceAfterVRFUsing shouldBe crypto
              .verifyVRF(
                blockAfterVRFUsing.header.generationSignature,
                hitSourceAfterActivationHeight,
                minerAcc2.publicKey
              )
              .explicitGet()

            blockchain.blockHeader(bs.size + 1).value.signature shouldBe blockAtActivationHeight.signature
            blockchain.blockHeader(bs.size + 2).value.signature shouldBe blockAfterActivationHeight.signature
            blockchain.blockHeader(bs.size + 3).value.signature shouldBe blockAfterVRFUsing.signature

            blockchain.parentHeader(blockAfterVRFUsing.header).value shouldBe blockAfterActivationHeight.header
            blockchain.parentHeader(blockAfterVRFUsing.header, 2).value shouldBe blockAtActivationHeight.header

            time.advance(10.minute)

            disabledFeatures.set(Set(BlockchainFeatures.BlockV5.id))
            val oldVersionBlockForge = miner invokePrivate forgeBlock(minerAcc2)
            oldVersionBlockForge shouldBe 'right
            val oldVersionBlock = oldVersionBlockForge.right.value._2
            oldVersionBlock.header.version shouldBe Block.RewardBlockVersion

            disabledFeatures.set(Set())
            Await.result(appender(oldVersionBlock).runToFuture(scheduler), 10.seconds) shouldBe 'left
        }
      }
  }

  private def createTx(sender: KeyPair, recipient: AddressOrAlias): Transaction =
    TransferTransaction
      .selfSigned(TxVersion.V1, sender, recipient, Waves, 10 * Constants.UnitsInWave, Waves, 100000, None, ntpTime.getTimestamp())
      .explicitGet()

  private val updaterScenario = for {
    (miner1, miner2, b1) <- genesis
    b2        = TestBlock.create(ntpNow, b1.uniqueId, Seq.empty, miner1, version = Block.PlainBlockVersion)
    b3        = TestBlock.create(ntpNow, b2.uniqueId, Seq.empty, miner1, version = Block.PlainBlockVersion)
    b4        = TestBlock.create(ntpNow, b3.uniqueId, Seq.empty, miner1, version = Block.NgBlockVersion)
    tx1       = createTx(miner1, miner2)
    tx2       = createTx(miner2, miner1)
    tx3       = createTx(miner1, miner2)
    tx4       = createTx(miner2, miner1)
    tx5       = createTx(miner1, miner2)
    (b5, m5s) = chainBaseAndMicro(b4.uniqueId, Seq.empty, Seq(Seq(tx1)), miner2, Block.NgBlockVersion, ntpNow)
    (b6, m6s) = chainBaseAndMicro(m5s.head.totalResBlockSig, Seq.empty, Seq(Seq(tx2)), miner1, Block.RewardBlockVersion, ntpNow)
    (b7, m7s) = chainBaseAndMicro(m6s.head.totalResBlockSig, Seq(tx3), Seq(Seq(tx4)), miner2, Block.ProtoBlockVersion, ntpNow)
    (b8, m8s) = chainBaseAndMicro(m7s.head.totalResBlockSig, Seq.empty, Seq(Seq(tx5)), miner1, Block.ProtoBlockVersion, ntpNow)
  } yield (Seq(b1, b2, b3, b4), (b5, m5s), (b6, m6s), (b7, m7s), (b8, m8s))

  "BlockchainUpdater" should "accept valid key blocks and microblocks" in forAll(updaterScenario) {
    case (bs, (ngBlock, ngMicros), (rewardBlock, rewardMicros), (protoBlock, protoMicros), (afterProtoBlock, afterProtoMicros)) =>
      withBlockchain(new AtomicReference(Set())) { blockchain =>
        bs.foreach(b => blockchain.processBlock(b, b.header.generationSignature).explicitGet())

        blockchain.processBlock(ngBlock, ngBlock.header.generationSignature).explicitGet()
        ngMicros.foreach(m => blockchain.processMicroBlock(m).explicitGet())

        blockchain.processBlock(rewardBlock, rewardBlock.header.generationSignature).explicitGet()
        rewardMicros.foreach(m => blockchain.processMicroBlock(m).explicitGet())

        blockchain.processBlock(protoBlock, protoBlock.header.generationSignature).explicitGet()
        protoMicros.foreach(m => blockchain.processMicroBlock(m).explicitGet())

        blockchain.processBlock(afterProtoBlock, afterProtoBlock.header.generationSignature).explicitGet()
        afterProtoMicros.foreach(m => blockchain.processMicroBlock(m).explicitGet())
      }
  }

  private val forgeBlock = PrivateMethod[Either[String, (MiningConstraints, Block, MiningConstraint)]]('forgeBlock)

  private def genesis: Gen[(KeyPair, KeyPair, Block)] =
    for {
      miner1 <- accountGen
      miner2 <- accountGen
      genesisBlock = TestBlock.create(
        time = ntpNow,
        ref = TestBlock.randomSignature(),
        signer = TestBlock.defaultSigner,
        txs = Seq(
          GenesisTransaction.create(miner1, Constants.TotalWaves / 2 * Constants.UnitsInWave, ntpNow).explicitGet(),
          GenesisTransaction.create(miner2, Constants.TotalWaves / 2 * Constants.UnitsInWave, ntpNow).explicitGet()
        ),
        version = Block.GenesisBlockVersion
      )
    } yield (miner1, miner2, genesisBlock)

<<<<<<< HEAD
  private def withBlockchain(f: Blockchain with BlockchainUpdater with NG => Unit): Unit =
    withDomain(testSettings) { d =>
      f(d.blockchainUpdater)
=======
  private def withBlockchain(disabledFeatures: AtomicReference[Set[Short]])(f: BlockchainUpdater with NG => Unit): Unit = {
    withLevelDBWriter(testSettings.blockchainSettings) { blockchain =>
      val bcu: BlockchainUpdaterImpl = new BlockchainUpdaterImpl(blockchain, Observer.stopped, testSettings, ntpTime, ignoreBlockchainUpdated) {
        override def activatedFeatures: Map[Short, Int] = super.activatedFeatures -- disabledFeatures.get()
      }
      try f(bcu)
      finally bcu.shutdown()
>>>>>>> 420bd0d0
    }
  }

  type Appender = Block => Task[Either[ValidationError, Option[BigInt]]]

  private def withMiner(blockchain: Blockchain with BlockchainUpdater with NG)(f: (MinerImpl, TestTime, Appender, Scheduler) => Unit): Unit = {
    val pos               = new PoSSelector(blockchain, testSettings.blockchainSettings, testSettings.synchronizationSettings)
    val allChannels       = new DefaultChannelGroup(GlobalEventExecutor.INSTANCE)
    val wallet            = Wallet(WalletSettings(None, Some("123"), None))
    val utxPool           = new UtxPoolImpl(ntpTime, blockchain, Observer.stopped, testSettings.utxSettings)
    val minerScheduler    = Scheduler.singleThread("miner")
    val appenderScheduler = Scheduler.singleThread("appender")
    val time              = new TestTime(ntpTime.correctedTime())
    val miner             = new MinerImpl(allChannels, blockchain, testSettings, time, utxPool, wallet, pos, minerScheduler, appenderScheduler)
    val blockAppender     = BlockAppender(blockchain, time, utxPool, pos, appenderScheduler) _
    f(miner, time, blockAppender, appenderScheduler)
  }
}

object BlockV5Test {
  private val BlockV5ActivationHeight     = 6
  private val FairPoSActivationHeight     = 5
  private val BlockRewardActivationHeight = 4
  private val NGActivationHeight          = 3

  private val defaultSettings = WavesSettings.fromRootConfig(ConfigFactory.load())
  private val testSettings = defaultSettings.copy(
    blockchainSettings = defaultSettings.blockchainSettings.copy(
      functionalitySettings = FunctionalitySettings(
        featureCheckBlocksPeriod = 10,
        blocksForFeatureActivation = 1,
        doubleFeaturesPeriodsAfterHeight = Int.MaxValue,
        blockVersion3AfterHeight = NGActivationHeight,
        preActivatedFeatures = Map(
          BlockchainFeatures.BlockV5.id     -> BlockV5ActivationHeight,
          BlockchainFeatures.BlockReward.id -> BlockRewardActivationHeight,
          BlockchainFeatures.NG.id          -> NGActivationHeight,
          BlockchainFeatures.FairPoS.id     -> FairPoSActivationHeight
        )
      )
    ),
    minerSettings = defaultSettings.minerSettings.copy(quorum = 0)
  )
}<|MERGE_RESOLUTION|>--- conflicted
+++ resolved
@@ -13,11 +13,8 @@
 import com.wavesplatform.lagonaki.mocks.TestBlock
 import com.wavesplatform.lang.ValidationError
 import com.wavesplatform.settings.{Constants, FunctionalitySettings, WalletSettings, WavesSettings}
-<<<<<<< HEAD
 import com.wavesplatform.state.{Blockchain, NG}
-=======
 import com.wavesplatform.state.{BlockchainUpdaterImpl, NG}
->>>>>>> 420bd0d0
 import com.wavesplatform.state.appender.BlockAppender
 import com.wavesplatform.transaction.Asset.Waves
 import com.wavesplatform.transaction.transfer.TransferTransaction
@@ -76,20 +73,13 @@
 
             Await.result(appender(blockAtActivationHeight).runToFuture(scheduler), 10.seconds).right.value shouldBe 'defined
             blockchain.height shouldBe bs.size + 1
-<<<<<<< HEAD
-            blockchain.lastBlockHeader.value.header.version shouldBe Block.RewardBlockVersion
+            blockchain.lastBlockHeader.value.header.version shouldBe Block.ProtoBlockVersion
             blockAtActivationHeight.signature shouldBe blockchain.lastBlockHeader.value.signature
-
-            val hitSourceAtActivationHeight = blockchain.hitSource(bs.size + 1).get
-            hitSourceAtActivationHeight shouldBe blockAtActivationHeight.header.generationSignature
-=======
-            blockchain.lastBlock.value.header.version shouldBe Block.ProtoBlockVersion
-            blockAtActivationHeight.signature shouldBe blockchain.lastBlock.value.signature
 
             val hitSourceBeforeActivationHeight = blockchain.hitSourceAtHeight(bs.size).get
             hitSourceBeforeActivationHeight shouldBe bs.last.header.generationSignature
 
-            val hitSourceAtActivationHeight = blockchain.hitSourceAtHeight(bs.size + 1).get
+            val hitSourceAtActivationHeight = blockchain.hitSource(bs.size + 1).get
             hitSourceAtActivationHeight shouldBe crypto
               .verifyVRF(
                 blockAtActivationHeight.header.generationSignature,
@@ -97,7 +87,6 @@
                 minerAcc2.publicKey
               )
               .explicitGet()
->>>>>>> 420bd0d0
 
             time.advance(10.minute)
 
@@ -220,19 +209,13 @@
       )
     } yield (miner1, miner2, genesisBlock)
 
-<<<<<<< HEAD
-  private def withBlockchain(f: Blockchain with BlockchainUpdater with NG => Unit): Unit =
-    withDomain(testSettings) { d =>
-      f(d.blockchainUpdater)
-=======
-  private def withBlockchain(disabledFeatures: AtomicReference[Set[Short]])(f: BlockchainUpdater with NG => Unit): Unit = {
+  private def withBlockchain(disabledFeatures: AtomicReference[Set[Short]])(f: Blockchain with BlockchainUpdater with NG => Unit): Unit = {
     withLevelDBWriter(testSettings.blockchainSettings) { blockchain =>
       val bcu: BlockchainUpdaterImpl = new BlockchainUpdaterImpl(blockchain, Observer.stopped, testSettings, ntpTime, ignoreBlockchainUpdated) {
         override def activatedFeatures: Map[Short, Int] = super.activatedFeatures -- disabledFeatures.get()
       }
       try f(bcu)
       finally bcu.shutdown()
->>>>>>> 420bd0d0
     }
   }
 
