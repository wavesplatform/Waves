--- conflicted
+++ resolved
@@ -114,11 +114,7 @@
       for {
         _ <- Task.unit
         pos          = PoSSelector(blockchainUpdater, settings.synchronizationSettings.maxBaseTarget)
-<<<<<<< HEAD
-        utxPool      = new UtxPoolImpl(ntpTime, blockchainUpdater, settings.utxSettings, settings.minerSettings.enable)
-=======
         utxPool      = new UtxPoolImpl(ntpTime, blockchainUpdater, settings.utxSettings, settings.maxTxErrorLogSize, settings.minerSettings.enable)
->>>>>>> 573c86c0
         scheduler    = Scheduler.singleThread("appender")
         allChannels  = new DefaultChannelGroup(GlobalEventExecutor.INSTANCE)
         wallet       = Wallet(WalletSettings(None, Some("123"), None))
@@ -148,11 +144,7 @@
     Resource.make {
       val (bcu, _) = TestStorageFactory(settings, db, ntpTime, ignoreSpendableBalanceChanged, ignoreBlockchainUpdateTriggers)
       Task.now((bcu, db))
-<<<<<<< HEAD
     } { case (blockchainUpdater, _) =>
-=======
-    } { case (blockchainUpdater, db) =>
->>>>>>> 573c86c0
       Task {
         blockchainUpdater.shutdown()
       }
