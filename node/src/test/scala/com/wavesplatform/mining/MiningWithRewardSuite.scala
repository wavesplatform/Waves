package com.wavesplatform.mining

import cats.effect.Resource
import com.typesafe.config.ConfigFactory
import com.wavesplatform.account.{Address, KeyPair}
import com.wavesplatform.block.Block
import com.wavesplatform.common.state.ByteStr
import com.wavesplatform.common.utils._
import com.wavesplatform.consensus.PoSSelector
import com.wavesplatform.database.{Keys, LevelDBWriter}
import com.wavesplatform.db.DBCacheSettings
import com.wavesplatform.features.BlockchainFeatures
import com.wavesplatform.lagonaki.mocks.TestBlock
import com.wavesplatform.settings._
import com.wavesplatform.state.diffs.ENOUGH_AMT
<<<<<<< HEAD
import com.wavesplatform.state.{Blockchain, BlockchainUpdated, BlockchainUpdaterImpl, NG}
=======
import com.wavesplatform.state.{BlockchainUpdaterImpl, NG}
>>>>>>> fb666be0
import com.wavesplatform.transaction.Asset.Waves
import com.wavesplatform.transaction.transfer.TransferTransaction
import com.wavesplatform.transaction.{Asset, BlockchainUpdater, GenesisTransaction, Transaction}
import com.wavesplatform.utx.UtxPoolImpl
import com.wavesplatform.wallet.Wallet
import com.wavesplatform.{TransactionGen, WithDB}
import io.netty.channel.group.DefaultChannelGroup
import io.netty.util.concurrent.GlobalEventExecutor
import monix.eval.Task
import monix.execution.Scheduler
import monix.reactive.Observer
import monix.reactive.subjects.PublishSubject
import org.iq80.leveldb.DB
import org.scalacheck.{Arbitrary, Gen}
import org.scalatest.compatible.Assertion
import org.scalatest.{AsyncFlatSpec, Matchers, PrivateMethodTester}

import scala.concurrent.Future
import scala.concurrent.duration._

class MiningWithRewardSuite extends AsyncFlatSpec with Matchers with WithDB with TransactionGen with PrivateMethodTester with DBCacheSettings {
  import MiningWithRewardSuite._

  behavior of "Miner with activated reward feature"

  it should "generate valid empty blocks of version 4" in {
    withEnv(Seq.empty) {
      case Env(_, account, miner, blockchain) =>
        val generateBlock = generateBlockTask(miner)(account)
        val oldBalance    = blockchain.balance(account)
        val newBalance    = oldBalance + 2 * settings.blockchainSettings.rewardsSettings.initial
        for {
          _ <- generateBlock
          _ <- generateBlock
        } yield {
          blockchain.balance(account) should be(newBalance)
          blockchain.height should be(3)
          blockchain.blockHeader(2).get.header.version should be(Block.RewardBlockVersion)
          blockchain.blockHeader(3).get.header.version should be(Block.RewardBlockVersion)
        }
    }
  }

  it should "generate valid empty block of version 4 after block of version 3" in {
    withEnv(Seq((ts, reference, _) => TestBlock.create(time = ts, ref = reference, txs = Seq.empty, version = Block.NgBlockVersion))) {
      case Env(_, account, miner, blockchain) =>
        val generateBlock = generateBlockTask(miner)(account)
        val oldBalance    = blockchain.balance(account)
        val newBalance    = oldBalance + settings.blockchainSettings.rewardsSettings.initial

        generateBlock.map { _ =>
          blockchain.balance(account) should be(newBalance)
          blockchain.height should be(3)
        }
    }
  }

  it should "generate valid blocks with transactions of version 4" in {
    val bps: Seq[BlockProducer] = Seq(
      (ts, reference, account) => {
        val recipient1 = createAccount.toAddress
        val recipient2 = createAccount.toAddress
        val tx1 = TransferTransaction.selfSigned(2.toByte, account, recipient1, Waves, 10 * Constants.UnitsInWave, Waves, 400000, None, ts)
          .explicitGet()
        val tx2 = TransferTransaction.selfSigned(2.toByte, account, recipient2, Waves, 5 * Constants.UnitsInWave, Waves, 400000, None, ts)
          .explicitGet()
        TestBlock.create(time = ts, ref = reference, txs = Seq(tx1, tx2), version = Block.NgBlockVersion)
      }
    )

    val txs: Seq[TransactionProducer] = Seq(
      (ts, account) => {
        val recipient1 = createAccount.toAddress
        TransferTransaction.selfSigned(2.toByte, account, recipient1, Waves, 10 * Constants.UnitsInWave, Waves, 400000, None, ts)
          .explicitGet()
      }
    )

    withEnv(bps, txs) {
      case Env(_, account, miner, blockchain) =>
        val generateBlock = generateBlockTask(miner)(account)
        val oldBalance    = blockchain.balance(account)
        val newBalance    = oldBalance + settings.blockchainSettings.rewardsSettings.initial - 10 * Constants.UnitsInWave

        generateBlock.map { _ =>
          blockchain.balance(account) should be(newBalance)
          blockchain.height should be(3)
        }
    }
  }

  private def withEnv(bps: Seq[BlockProducer], txs: Seq[TransactionProducer] = Seq())(f: Env => Task[Assertion]): Task[Assertion] =
    resources.use {
      case (blockchainUpdater, _) =>
        for {
          _ <- Task.unit
          pos          = new PoSSelector(blockchainUpdater, blockchainSettings, synchronizationSettings)
          utxPool      = new UtxPoolImpl(ntpTime, blockchainUpdater, ignoreSpendableBalanceChanged, utxSettings)
          scheduler    = Scheduler.singleThread("appender")
          allChannels  = new DefaultChannelGroup(GlobalEventExecutor.INSTANCE)
          wallet       = Wallet(WalletSettings(None, Some("123"), None))
          miner        = new MinerImpl(allChannels, blockchainUpdater, settings, ntpTime, utxPool, wallet, pos, scheduler, scheduler)
          account      = createAccount
          ts           = ntpTime.correctedTime() - 60000
          genesisBlock = TestBlock.create(ts + 2, List(GenesisTransaction.create(account, ENOUGH_AMT, ts + 1).explicitGet()))
          _ <- Task(blockchainUpdater.processBlock(genesisBlock, genesisBlock.header.generationSignature))
          blocks = bps.foldLeft {
            (ts + 1, Seq[Block](genesisBlock))
          } {
            case ((ts, chain), bp) =>
              (ts + 3, bp(ts + 3, chain.head.uniqueId, account) +: chain)
          }._2
          added <- Task.traverse(blocks.reverse)(b => Task(blockchainUpdater.processBlock(b, b.header.generationSignature)))
          _   = added.foreach(_.explicitGet())
          _   = txs.foreach(tx => utxPool.putIfNew(tx(ts + 6, account)).resultE.explicitGet())
          env = Env(blocks, account, miner, blockchainUpdater)
          r <- f(env)
        } yield r
    }

  private def generateBlockTask(miner: MinerImpl)(account: KeyPair): Task[Unit] =
    miner.invokePrivate(PrivateMethod[Task[Unit]]('generateBlockTask)(account))

  private def resources: Resource[Task, (Blockchain with BlockchainUpdater with NG, DB)] =
    Resource.make {
      val defaultWriter: LevelDbWriterWithReward = new LevelDbWriterWithReward(db, ignoreSpendableBalanceChanged, blockchainSettings, dbSettings)
<<<<<<< HEAD
      val blockchainUpdater: Blockchain with BlockchainUpdater with NG =
        new BlockchainUpdaterImpl(defaultWriter, ignoreSpendableBalanceChanged, settings, ntpTime, PublishSubject[BlockchainUpdated])
=======
      val blockchainUpdater: BlockchainUpdater with NG =
        new BlockchainUpdaterImpl(defaultWriter, ignoreSpendableBalanceChanged, settings, ntpTime, ignoreBlockchainUpdateTriggers)
>>>>>>> fb666be0
      defaultWriter.saveReward(settings.blockchainSettings.rewardsSettings.initial)
      Task.now((blockchainUpdater, db))
    } {
      case (blockchainUpdater, db) =>
        Task {
          blockchainUpdater.shutdown()
          db.close()
        }
    }
}

object MiningWithRewardSuite {
  import TestFunctionalitySettings.Enabled
  import monix.execution.Scheduler.Implicits.global

  type BlockProducer       = (Long, ByteStr, KeyPair) => Block
  type TransactionProducer = (Long, KeyPair) => Transaction

  case class Env(blocks: Seq[Block], account: KeyPair, miner: MinerImpl, blockchain: Blockchain with BlockchainUpdater with NG)

  val commonSettings: WavesSettings                    = WavesSettings.fromRootConfig(loadConfig(ConfigFactory.load()))
  val minerSettings: MinerSettings                     = commonSettings.minerSettings.copy(quorum = 0, intervalAfterLastBlockThenGenerationIsAllowed = 1 hour)
  val synchronizationSettings: SynchronizationSettings = commonSettings.synchronizationSettings
  val utxSettings: UtxSettings                         = commonSettings.utxSettings

  val functionalitySettings: FunctionalitySettings =
    Enabled
      .copy(preActivatedFeatures = Enabled.preActivatedFeatures + (BlockchainFeatures.BlockReward.id -> 0))
  val blockchainSettings: BlockchainSettings =
    commonSettings.blockchainSettings
      .copy(functionalitySettings = functionalitySettings)
      .copy(rewardsSettings = RewardsSettings.TESTNET)

  val settings: WavesSettings = commonSettings.copy(minerSettings = minerSettings, blockchainSettings = blockchainSettings)

  def createAccount: KeyPair =
    Gen
      .containerOfN[Array, Byte](32, Arbitrary.arbitrary[Byte])
      .map(bs => KeyPair(bs))
      .sample
      .get

  class LevelDbWriterWithReward(
      val db: DB,
      val spendableBalanceChanged: Observer[(Address, Asset)],
      override val settings: BlockchainSettings,
      override val dbSettings: DBSettings
  ) extends LevelDBWriter(db, spendableBalanceChanged, settings, dbSettings) {
    def saveReward(newReward: Long): Unit = {
      db.put(Keys.blockReward(0).keyBytes, Keys.blockReward(0).encode(Some(newReward)))
    }
  }

  private implicit def taskToFuture(task: Task[Assertion]): Future[Assertion] = task.runToFuture
}<|MERGE_RESOLUTION|>--- conflicted
+++ resolved
@@ -13,11 +13,8 @@
 import com.wavesplatform.lagonaki.mocks.TestBlock
 import com.wavesplatform.settings._
 import com.wavesplatform.state.diffs.ENOUGH_AMT
-<<<<<<< HEAD
 import com.wavesplatform.state.{Blockchain, BlockchainUpdated, BlockchainUpdaterImpl, NG}
-=======
 import com.wavesplatform.state.{BlockchainUpdaterImpl, NG}
->>>>>>> fb666be0
 import com.wavesplatform.transaction.Asset.Waves
 import com.wavesplatform.transaction.transfer.TransferTransaction
 import com.wavesplatform.transaction.{Asset, BlockchainUpdater, GenesisTransaction, Transaction}
@@ -144,13 +141,8 @@
   private def resources: Resource[Task, (Blockchain with BlockchainUpdater with NG, DB)] =
     Resource.make {
       val defaultWriter: LevelDbWriterWithReward = new LevelDbWriterWithReward(db, ignoreSpendableBalanceChanged, blockchainSettings, dbSettings)
-<<<<<<< HEAD
       val blockchainUpdater: Blockchain with BlockchainUpdater with NG =
-        new BlockchainUpdaterImpl(defaultWriter, ignoreSpendableBalanceChanged, settings, ntpTime, PublishSubject[BlockchainUpdated])
-=======
-      val blockchainUpdater: BlockchainUpdater with NG =
         new BlockchainUpdaterImpl(defaultWriter, ignoreSpendableBalanceChanged, settings, ntpTime, ignoreBlockchainUpdateTriggers)
->>>>>>> fb666be0
       defaultWriter.saveReward(settings.blockchainSettings.rewardsSettings.initial)
       Task.now((blockchainUpdater, db))
     } {
