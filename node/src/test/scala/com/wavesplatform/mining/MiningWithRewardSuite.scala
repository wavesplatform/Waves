--- conflicted
+++ resolved
@@ -145,21 +145,14 @@
   private def generateBlockTask(miner: MinerImpl)(account: KeyPair): Task[Unit] =
     miner.invokePrivate(PrivateMethod[Task[Unit]]('generateBlockTask)(account))
 
-<<<<<<< HEAD
-  private def resources: Resource[Task, (Blockchain with BlockchainUpdater with NG, DB)] =
-    Resource.make {
-      val defaultWriter: LevelDbWriterWithReward = new LevelDbWriterWithReward(db, ignoreSpendableBalanceChanged, blockchainSettings, dbSettings)
-      val blockchainUpdater: Blockchain with BlockchainUpdater with NG =
-=======
   private def forgeBlock(miner: MinerImpl)(account: KeyPair): Either[String, (MiningConstraints, Block, MiningConstraint)] =
     miner.invokePrivate(PrivateMethod[Either[String, (MiningConstraints, Block, MiningConstraint)]]('forgeBlock)(account))
 
-  private def resources(settings: WavesSettings): Resource[Task, (BlockchainUpdater with NG, DB)] =
+  private def resources(settings: WavesSettings): Resource[Task, (Blockchain with BlockchainUpdater with NG, DB)] =
     Resource.make {
       val defaultWriter: LevelDbWriterWithReward =
         new LevelDbWriterWithReward(db, ignoreSpendableBalanceChanged, settings.blockchainSettings, dbSettings)
-      val blockchainUpdater: BlockchainUpdater with NG =
->>>>>>> ff153d26
+      val blockchainUpdater: Blockchain with BlockchainUpdater with NG =
         new BlockchainUpdaterImpl(defaultWriter, ignoreSpendableBalanceChanged, settings, ntpTime, ignoreBlockchainUpdateTriggers)
       defaultWriter.saveReward(settings.blockchainSettings.rewardsSettings.initial)
       Task.now((blockchainUpdater, db))
