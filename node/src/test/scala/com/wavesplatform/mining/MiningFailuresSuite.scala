--- conflicted
+++ resolved
@@ -22,13 +22,9 @@
 import monix.execution.Scheduler.Implicits.global
 import org.scalamock.scalatest.PathMockFactory
 
-<<<<<<< HEAD
 import scala.concurrent.duration._
 
-class MiningFailuresSuite extends FlatSpec with Matchers with PathMockFactory with WithDB with TransactionGen {
-=======
 class MiningFailuresSuite extends FlatSpec with PathMockFactory with WithDB {
->>>>>>> 89efe1e7
   trait BlockchainUpdaterNG extends Blockchain with BlockchainUpdater with NG
 
   behavior of "Miner"
