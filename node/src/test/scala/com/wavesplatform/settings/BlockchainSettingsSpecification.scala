--- conflicted
+++ resolved
@@ -9,58 +9,6 @@
 class BlockchainSettingsSpecification extends FlatSpec with Matchers {
   "BlockchainSettings" should "read custom values" in {
     val config   = loadConfig(ConfigFactory.parseString("""waves {
-<<<<<<< HEAD
-                                                          |  directory = "/waves"
-                                                          |  data-directory = "/waves/data"
-                                                          |  blockchain {
-                                                          |    type = CUSTOM
-                                                          |    custom {
-                                                          |      address-scheme-character = "C"
-                                                          |      functionality {
-                                                          |        feature-check-blocks-period = 10000
-                                                          |        blocks-for-feature-activation = 9000
-                                                          |        allow-temporary-negative-until = 1
-                                                          |        generation-balance-depth-from-50-to-1000-after-height = 4
-                                                          |        minimal-generating-balance-after = 5
-                                                          |        allow-transactions-from-future-until = 6
-                                                          |        allow-unissued-assets-until = 7
-                                                          |        allow-invalid-reissue-in-same-block-until-timestamp = 12
-                                                          |        allow-multiple-lease-cancel-transaction-until-timestamp = 14
-                                                          |        reset-effective-balances-at-height = 15
-                                                          |        block-version-3-after-height = 18
-                                                          |        pre-activated-features {
-                                                          |          19 = 100
-                                                          |          20 = 200
-                                                          |        }
-                                                          |        double-features-periods-after-height = 21
-                                                          |        max-transaction-time-back-offset = 55s
-                                                          |        max-transaction-time-forward-offset = 12d
-                                                          |        block-reward-settings {
-                                                          |           min-reward = 0
-                                                          |           max-reward = 800000000
-                                                          |           first-reward = 600000000
-                                                          |           reward-step = 25000000
-                                                          |           first-reward-period = 250000
-                                                          |           reward-period = 150000
-                                                          |           reward-voting-period = 10000
-                                                          |        }
-                                                          |      }
-                                                          |      genesis {
-                                                          |        timestamp = 1460678400000
-                                                          |        block-timestamp = 1460678400000
-                                                          |        signature = "BASE58BLKSGNATURE"
-                                                          |        initial-balance = 100000000000000
-                                                          |        initial-base-target = 153722867
-                                                          |        average-block-delay = 60s
-                                                          |        transactions = [
-                                                          |          {recipient = "BASE58ADDRESS1", amount = 50000000000001},
-                                                          |          {recipient = "BASE58ADDRESS2", amount = 49999999999999}
-                                                          |        ]
-                                                          |      }
-                                                          |    }
-                                                          |  }
-                                                          |}""".stripMargin))
-=======
         |  directory = "/waves"
         |  data-directory = "/waves/data"
         |  blockchain {
@@ -80,6 +28,15 @@
         |        double-features-periods-after-height = 21
         |        max-transaction-time-back-offset = 55s
         |        max-transaction-time-forward-offset = 12d
+        |        block-reward-settings {
+        |           min-reward = 0
+        |           max-reward = 800000000
+        |           first-reward = 600000000
+        |           reward-step = 25000000
+        |           first-reward-period = 250000
+        |           reward-period = 150000
+        |           reward-voting-period = 10000
+        |        }
         |      }
         |      genesis {
         |        timestamp = 1460678400000
@@ -96,7 +53,6 @@
         |    }
         |  }
         |}""".stripMargin))
->>>>>>> 0150164d
     val settings = BlockchainSettings.fromRootConfig(config)
 
     settings.addressSchemeCharacter should be('C')
