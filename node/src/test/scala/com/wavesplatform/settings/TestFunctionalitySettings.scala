package com.wavesplatform.settings

<<<<<<< HEAD
import com.wavesplatform.features.BlockchainFeatures
import com.wavesplatform.utils.Implicits._

import scala.concurrent.duration._
=======
import com.wavesplatform.features.{BlockchainFeature, BlockchainFeatures}
>>>>>>> 0150164d

object TestFunctionalitySettings {
  val Enabled = FunctionalitySettings(
    featureCheckBlocksPeriod = 10000,
    blocksForFeatureActivation = 9000,
<<<<<<< HEAD
    allowTemporaryNegativeUntil = 0L,
    generationBalanceDepthFrom50To1000AfterHeight = 0,
    minimalGeneratingBalanceAfter = 0L,
    allowTransactionsFromFutureUntil = Long.MaxValue,
    allowUnissuedAssetsUntil = 0L,
    allowInvalidReissueInSameBlockUntilTimestamp = 0L,
    allowMultipleLeaseCancelTransactionUntilTimestamp = 0L,
    resetEffectiveBalancesAtHeight = 0,
    blockVersion3AfterHeight = 0,
    preActivatedFeatures = Seq(
      BlockchainFeatures.SmartAccounts,
      BlockchainFeatures.SmartAssets,
      BlockchainFeatures.FairPoS,
      BlockchainFeatures.Ride4DApps,
      // BlockchainFeatures.BlockReward
    ).map(_ at 0).toMap,
    doubleFeaturesPeriodsAfterHeight = Int.MaxValue,
    maxTransactionTimeBackOffset = 120.minutes,
    maxTransactionTimeForwardOffset = 90.minutes,
    blockRewardSettings = BlockRewardSettings(0, 0, 0, 1, 1, 1, 1)
=======
    preActivatedFeatures = Map(
      BlockchainFeatures.SmartAccounts.id -> 0,
      BlockchainFeatures.SmartAssets.id   -> 0,
      BlockchainFeatures.FairPoS.id       -> 0,
      BlockchainFeatures.Ride4DApps.id    -> 0
    ),
    doubleFeaturesPeriodsAfterHeight = Int.MaxValue,
>>>>>>> 0150164d
  )

  val Stub: FunctionalitySettings = Enabled.copy(featureCheckBlocksPeriod = 100, blocksForFeatureActivation = 90)

  val EmptyFeaturesSettings: FeaturesSettings =
    FeaturesSettings(autoShutdownOnUnsupportedFeature = false, List.empty)

  def withFeatures(features: BlockchainFeature*): FunctionalitySettings =
    Enabled.copy(preActivatedFeatures = Enabled.preActivatedFeatures ++ features.map(_.id -> 0))
}<|MERGE_RESOLUTION|>--- conflicted
+++ resolved
@@ -1,40 +1,11 @@
 package com.wavesplatform.settings
 
-<<<<<<< HEAD
-import com.wavesplatform.features.BlockchainFeatures
-import com.wavesplatform.utils.Implicits._
-
-import scala.concurrent.duration._
-=======
 import com.wavesplatform.features.{BlockchainFeature, BlockchainFeatures}
->>>>>>> 0150164d
 
 object TestFunctionalitySettings {
   val Enabled = FunctionalitySettings(
     featureCheckBlocksPeriod = 10000,
     blocksForFeatureActivation = 9000,
-<<<<<<< HEAD
-    allowTemporaryNegativeUntil = 0L,
-    generationBalanceDepthFrom50To1000AfterHeight = 0,
-    minimalGeneratingBalanceAfter = 0L,
-    allowTransactionsFromFutureUntil = Long.MaxValue,
-    allowUnissuedAssetsUntil = 0L,
-    allowInvalidReissueInSameBlockUntilTimestamp = 0L,
-    allowMultipleLeaseCancelTransactionUntilTimestamp = 0L,
-    resetEffectiveBalancesAtHeight = 0,
-    blockVersion3AfterHeight = 0,
-    preActivatedFeatures = Seq(
-      BlockchainFeatures.SmartAccounts,
-      BlockchainFeatures.SmartAssets,
-      BlockchainFeatures.FairPoS,
-      BlockchainFeatures.Ride4DApps,
-      // BlockchainFeatures.BlockReward
-    ).map(_ at 0).toMap,
-    doubleFeaturesPeriodsAfterHeight = Int.MaxValue,
-    maxTransactionTimeBackOffset = 120.minutes,
-    maxTransactionTimeForwardOffset = 90.minutes,
-    blockRewardSettings = BlockRewardSettings(0, 0, 0, 1, 1, 1, 1)
-=======
     preActivatedFeatures = Map(
       BlockchainFeatures.SmartAccounts.id -> 0,
       BlockchainFeatures.SmartAssets.id   -> 0,
@@ -42,7 +13,7 @@
       BlockchainFeatures.Ride4DApps.id    -> 0
     ),
     doubleFeaturesPeriodsAfterHeight = Int.MaxValue,
->>>>>>> 0150164d
+    blockRewardSettings = BlockRewardSettings(0, 0, 0, 1, 1, 1, 1),
   )
 
   val Stub: FunctionalitySettings = Enabled.copy(featureCheckBlocksPeriod = 100, blocksForFeatureActivation = 90)
