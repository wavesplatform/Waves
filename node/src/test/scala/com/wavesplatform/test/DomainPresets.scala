package com.wavesplatform.test

import com.wavesplatform.features.{BlockchainFeature, BlockchainFeatures}
import com.wavesplatform.lang.directives.values.*
import com.wavesplatform.settings.{FunctionalitySettings, WavesSettings, loadConfig}

object DomainPresets {
  implicit class WavesSettingsOps(val ws: WavesSettings) extends AnyVal {
    def configure(transformF: FunctionalitySettings => FunctionalitySettings): WavesSettings = {
      val functionalitySettings = transformF(ws.blockchainSettings.functionalitySettings)
      ws.copy(blockchainSettings = ws.blockchainSettings.copy(functionalitySettings = functionalitySettings))
    }

    def withFeatures(fs: BlockchainFeature*): WavesSettings =
      configure(_.copy(preActivatedFeatures = fs.map(_.id -> 0).toMap))

    def addFeatures(fs: BlockchainFeature*): WavesSettings = configure { functionalitySettings =>
      val newFeatures = functionalitySettings.preActivatedFeatures ++ fs.map(_.id -> 0)
      functionalitySettings.copy(preActivatedFeatures = newFeatures)
    }

    def setFeaturesHeight(fs: (BlockchainFeature, Int)*): WavesSettings = configure { functionalitySettings =>
      val newFeatures = functionalitySettings.preActivatedFeatures ++ fs.map { case (f, height) => (f.id, height) }
      functionalitySettings.copy(preActivatedFeatures = newFeatures)
    }

    def withActivationPeriod(period: Int): WavesSettings =
      configure(_.copy(featureCheckBlocksPeriod = period, blocksForFeatureActivation = period, doubleFeaturesPeriodsAfterHeight = 10000))

    def noFeatures(): WavesSettings = {
      ws.copy(
        blockchainSettings = ws.blockchainSettings.copy(
          functionalitySettings = ws.blockchainSettings.functionalitySettings
            .copy(preActivatedFeatures = Map.empty)
        ),
        featuresSettings = ws.featuresSettings.copy(supported = Nil)
      )
    }
  }

  lazy val SettingsFromDefaultConfig: WavesSettings = WavesSettings.fromRootConfig(loadConfig(None))

  def domainSettingsWithFS(fs: FunctionalitySettings): WavesSettings =
    SettingsFromDefaultConfig.copy(
      blockchainSettings = SettingsFromDefaultConfig.blockchainSettings.copy(functionalitySettings = fs)
    )

  def domainSettingsWithPreactivatedFeatures(fs: BlockchainFeature*): WavesSettings =
    domainSettingsWithFeatures(fs.map(_ -> 0)*)

  def domainSettingsWithFeatures(fs: (BlockchainFeature, Int)*): WavesSettings = {
    val defaultFS = SettingsFromDefaultConfig
      .noFeatures()
      .blockchainSettings
      .functionalitySettings

    domainSettingsWithFS(defaultFS.copy(preActivatedFeatures = fs.map { case (f, h) =>
      f.id -> h
    }.toMap))
  }

  val NG: WavesSettings = domainSettingsWithPreactivatedFeatures(
    BlockchainFeatures.MassTransfer, // Removes limit of 100 transactions per block
    BlockchainFeatures.NG
  )

  val ScriptsAndSponsorship: WavesSettings = NG
    .addFeatures(
      BlockchainFeatures.SmartAccounts,
      BlockchainFeatures.SmartAccountTrading,
      BlockchainFeatures.OrderV3,
      BlockchainFeatures.FeeSponsorship,
      BlockchainFeatures.DataTransaction,
      BlockchainFeatures.SmartAssets
    )
    .setFeaturesHeight(
      BlockchainFeatures.FeeSponsorship -> -NG.blockchainSettings.functionalitySettings.activationWindowSize(1)
    )

  val RideV3: WavesSettings = ScriptsAndSponsorship.addFeatures(
    BlockchainFeatures.Ride4DApps
  )

  val RideV4: WavesSettings = RideV3.addFeatures(
    BlockchainFeatures.BlockReward,
    BlockchainFeatures.BlockV5
  )

  val RideV5: WavesSettings = RideV4.addFeatures(BlockchainFeatures.SynchronousCalls)

  val RideV6: WavesSettings = RideV5.addFeatures(BlockchainFeatures.RideV6)

  val ConsensusImprovements: WavesSettings = RideV6.addFeatures(BlockchainFeatures.ConsensusImprovements)

  val BlockRewardDistribution: WavesSettings = ConsensusImprovements.addFeatures(BlockchainFeatures.BlockRewardDistribution)

  val ContinuationTransaction: WavesSettings = RideV6
    .addFeatures(BlockchainFeatures.ContinuationTransaction)
    .copy(
      featuresSettings = RideV6.featuresSettings.copy(autoShutdownOnUnsupportedFeature = false)
    )

  val TransactionStateSnapshot: WavesSettings = ConsensusImprovements.addFeatures(BlockchainFeatures.TransactionStateSnapshot)

  def settingsForRide(version: StdLibVersion): WavesSettings =
    version match {
      case V1 => RideV3
      case V2 => RideV3
      case V3 => RideV3
      case V4 => RideV4
      case V5 => RideV5
      case V6 => RideV6
<<<<<<< HEAD
      case V7 => ConsensusImprovements // TODO: fix when version-1.4.x will be merged
      case V8 => TransactionStateSnapshot
=======
      case V7 => BlockRewardDistribution
>>>>>>> 1612edad
    }

  def mostRecent: WavesSettings = RideV6
}<|MERGE_RESOLUTION|>--- conflicted
+++ resolved
@@ -110,12 +110,8 @@
       case V4 => RideV4
       case V5 => RideV5
       case V6 => RideV6
-<<<<<<< HEAD
-      case V7 => ConsensusImprovements // TODO: fix when version-1.4.x will be merged
+      case V7 => BlockRewardDistribution
       case V8 => TransactionStateSnapshot
-=======
-      case V7 => BlockRewardDistribution
->>>>>>> 1612edad
     }
 
   def mostRecent: WavesSettings = RideV6
