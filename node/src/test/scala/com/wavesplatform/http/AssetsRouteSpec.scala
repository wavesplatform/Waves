--- conflicted
+++ resolved
@@ -2,72 +2,62 @@
 
 import akka.http.scaladsl.model.StatusCodes
 import akka.http.scaladsl.server.Route
-<<<<<<< HEAD
 import com.google.protobuf.ByteString
-import com.wavesplatform.account.{Address, KeyPair}
-import com.wavesplatform.api.common.{CommonAccountsApi, CommonAssetsApi}
-=======
-import com.wavesplatform.api.http.ApiMarshallers._
->>>>>>> e05a253d
+import com.wavesplatform.account.KeyPair
 import com.wavesplatform.api.http.assets.AssetsApiRoute
 import com.wavesplatform.api.http.requests.{TransferV1Request, TransferV2Request}
 import com.wavesplatform.common.state.ByteStr
 import com.wavesplatform.common.utils.EitherExt2
 import com.wavesplatform.db.WithDomain
 import com.wavesplatform.features.BlockchainFeatures
-<<<<<<< HEAD
 import com.wavesplatform.history.{Domain, defaultSigner}
 import com.wavesplatform.lang.directives.values.V6
 import com.wavesplatform.lang.script.Script
+import com.wavesplatform.lang.script.v1.ExprScript
+import com.wavesplatform.lang.v1.compiler.Terms.CONST_BOOLEAN
 import com.wavesplatform.lang.v1.compiler.TestCompiler
 import com.wavesplatform.lang.v1.estimator.ScriptEstimatorV1
-import com.wavesplatform.state.{AssetDescription, AssetScriptInfo, BinaryDataEntry, Diff, Height}
+import com.wavesplatform.state.{AssetDescription, AssetScriptInfo, BinaryDataEntry, Height}
 import com.wavesplatform.test.*
-import com.wavesplatform.transaction.{Transaction, TxHelpers, TxVersion}
+import com.wavesplatform.transaction.{GenesisTransaction, Transaction, TxHelpers, TxVersion}
 import com.wavesplatform.transaction.assets.IssueTransaction
 import com.wavesplatform.transaction.smart.SetScriptTransaction
 import com.wavesplatform.transaction.transfer.*
 import com.wavesplatform.transaction.utils.EthTxGenerator
 import com.wavesplatform.transaction.utils.EthTxGenerator.Arg
-import com.wavesplatform.wallet.Wallet
-import com.wavesplatform.{RequestGen, TestValues, TestWallet}
-import org.scalamock.scalatest.PathMockFactory
-import org.scalatest.Assertion
+import com.wavesplatform.TestWallet
+import com.wavesplatform.settings.WavesSettings
 import org.scalatest.concurrent.Eventually
 import play.api.libs.json.{JsObject, JsValue, Json, Writes}
+import play.api.libs.json.Json.JsValueWrapper
 
 class AssetsRouteSpec
     extends RouteSpec("/assets")
-    with RequestGen
     with Eventually
-    with PathMockFactory
     with RestAPISettingsHelper
     with WithDomain
     with TestWallet {
 
-  private val wallet = stub[Wallet]
-
-  private def route(domain: Domain) =
-    AssetsApiRoute(
-      restAPISettings,
-      wallet,
-      DummyTransactionPublisher.accepting,
-      domain.blockchain,
-      ntpTime,
-      CommonAccountsApi(() => domain.blockchainUpdater.bestLiquidDiff.getOrElse(Diff.empty), domain.db, domain.blockchain),
-      CommonAssetsApi(() => domain.blockchainUpdater.bestLiquidDiff.getOrElse(Diff.empty), domain.db, domain.blockchain),
-      MaxDistributionDepth
+  private val MaxDistributionDepth = 1
+
+  def routeTest[A](settings: WavesSettings = DomainPresets.RideV4.addFeatures(BlockchainFeatures.ReduceNFTFee))
+                  (f: (Domain, Route) => A): A = withDomain(settings) { d =>
+    f(
+      d,
+      seal(
+        AssetsApiRoute(
+          restAPISettings,
+          testWallet,
+          DummyTransactionPublisher.accepting,
+          d.blockchain,
+          TestTime(),
+          d.accountsApi,
+          d.assetsApi,
+          MaxDistributionDepth
+        ).route
+      )
     )
-
-  private def withRoute(f: (Domain, Route) => Unit): Unit =
-    withDomain(domainSettingsWithPreactivatedFeatures(BlockchainFeatures.implemented.flatMap(BlockchainFeatures.feature).toSeq: _*)) { d =>
-      f(d, route(d).route)
-    }
-
-  private val seed               = "seed".getBytes("UTF-8")
-  private val senderPrivateKey   = Wallet.generateNewAccount(seed, 0)
-  private val receiverPrivateKey = Wallet.generateNewAccount(seed, 1)
-  private val MaxDistributionDepth = 1
+  }
 
   private def setScriptTransaction(sender: KeyPair) =
     SetScriptTransaction
@@ -75,19 +65,19 @@
         TxVersion.V2,
         sender,
         Some(TestCompiler(V6).compileContract("""
-          |{-# STDLIB_VERSION 6 #-}
-          |{-# CONTENT_TYPE DAPP #-}
-          |{-# SCRIPT_TYPE ACCOUNT #-}
-          |
-          |@Callable(inv)
-          |func issue(name: String, description: String, amount: Int, decimals: Int, isReissuable: Boolean) = {
-          |  let t = Issue(name, description, amount, decimals, isReissuable)
-          |  [
-          |    t,
-          |    BinaryEntry("assetId", calculateAssetId(t))
-          |  ]
-          |}
-          |""".stripMargin)),
+                                                |{-# STDLIB_VERSION 6 #-}
+                                                |{-# CONTENT_TYPE DAPP #-}
+                                                |{-# SCRIPT_TYPE ACCOUNT #-}
+                                                |
+                                                |@Callable(inv)
+                                                |func issue(name: String, description: String, amount: Int, decimals: Int, isReissuable: Boolean) = {
+                                                |  let t = Issue(name, description, amount, decimals, isReissuable)
+                                                |  [
+                                                |    t,
+                                                |    BinaryEntry("assetId", calculateAssetId(t))
+                                                |  ]
+                                                |}
+                                                |""".stripMargin)),
         0.01.waves,
         ntpTime.getTimestamp()
       )
@@ -112,10 +102,10 @@
     ByteStr.empty,
     issuer = TxHelpers.defaultSigner.publicKey,
     name = ByteString.copyFromUtf8("test"),
-    description = ByteString.copyFromUtf8("desc"),
+    description = ByteString.copyFromUtf8("description"),
     decimals = 0,
     reissuable = true,
-    totalVolume = 1,
+    totalVolume = 100,
     lastUpdatedAt = Height(1),
     script = None,
     sponsorship = 0,
@@ -123,207 +113,16 @@
   )
 
   "/balance/{address}" - {
-    "multiple ids" in {
-      withRoute { (d, route) =>
-        val issueTx1 = issueTransaction(name = Some("aaaa"), quantity = Some(100))
-        val issueTx2 = issueTransaction(name = Some("bbbb"), quantity = Some(100))
-
-        d.appendBlock(TxHelpers.genesis(defaultSigner.toAddress))
-        d.appendBlock(issueTx1, issueTx2)
-
-        route.anyParamTest(routePath(s"/balance/${TxHelpers.defaultAddress}"), "id")(issueTx1.id().toString, issueTx2.id().toString) {
-          status shouldBe StatusCodes.OK
-          responseAs[JsValue] should matchJson(s"""{
-                                                  |  "address" : "${defaultSigner.toAddress}",
-                                                  |  "balances" : [ {
-                                                  |    "assetId" : "${issueTx1.id()}",
-                                                  |    "reissuable" : ${issueTx1.reissuable},
-                                                  |    "minSponsoredAssetFee" : null,
-                                                  |    "sponsorBalance" : null,
-                                                  |    "quantity" : ${issueTx1.quantity},
-                                                  |    "issueTransaction" : ${issueTx1.json()},
-                                                  |    "balance" : ${issueTx1.quantity}
-                                                  |  }, {
-                                                  |    "assetId" : "${issueTx2.id()}",
-                                                  |    "reissuable" : ${issueTx2.reissuable},
-                                                  |    "minSponsoredAssetFee" : null,
-                                                  |    "sponsorBalance" : null,
-                                                  |    "quantity" : ${issueTx2.quantity},
-                                                  |    "issueTransaction" : ${issueTx2.json()},
-                                                  |    "balance" : ${issueTx2.quantity}
-                                                  |  } ]
-                                                  |}
-                                                  |""".stripMargin)
-        }
-
-        route.anyParamTest(routePath(s"/balance/${TxHelpers.defaultAddress}"), "id")("____", "----") {
-          status shouldBe StatusCodes.BadRequest
-          responseAs[JsValue] should matchJson("""{
-                                                 |    "error": 116,
-                                                 |    "message": "Request contains invalid IDs. ____, ----",
-                                                 |    "ids": [
-                                                 |        "____",
-                                                 |        "----"
-                                                 |    ]
-                                                 |}""".stripMargin)
-        }
-
-        withClue("over limit")(route.anyParamTest(routePath(s"/balance/${TxHelpers.defaultAddress}"), "id")(Seq.fill(101)("aaa"): _*) {
-          status shouldBe StatusCodes.BadRequest
-          responseAs[JsValue] should matchJson("""{
-                                                 |  "error" : 10,
-                                                 |  "message" : "Too big sequence requested: max limit is 100 entries"
-                                                 |}""".stripMargin)
-        })
-
-        withClue("old GET portfolio")(Get(routePath(s"/balance/${TxHelpers.defaultAddress}")) ~> route ~> check { // portfolio
-          status shouldBe StatusCodes.OK
-          responseAs[JsValue] should matchJson(s"""{
-                                                  |  "address" : "${defaultSigner.toAddress}",
-                                                  |  "balances" : [ {
-                                                  |    "assetId" : "${issueTx2.id()}",
-                                                  |    "reissuable" : ${issueTx2.reissuable},
-                                                  |    "minSponsoredAssetFee" : null,
-                                                  |    "sponsorBalance" : null,
-                                                  |    "quantity" : ${issueTx2.quantity},
-                                                  |    "issueTransaction" : ${issueTx2.json()},
-                                                  |    "balance" : ${issueTx2.quantity}
-                                                  |  }, {
-                                                  |    "assetId" : "${issueTx1.id()}",
-                                                  |    "reissuable" : ${issueTx1.reissuable},
-                                                  |    "minSponsoredAssetFee" : null,
-                                                  |    "sponsorBalance" : null,
-                                                  |    "quantity" : ${issueTx1.quantity},
-                                                  |    "issueTransaction" : ${issueTx1.json()},
-                                                  |    "balance" : ${issueTx1.quantity}
-                                                  |  } ]
-                                                  |}
-                                                  |""".stripMargin)
-        })
-      }
-    }
-  }
-
-  "/transfer" - {
-    withRoute { (_, route) =>
-      def posting[A: Writes](v: A): RouteTestResult =
-        Post(routePath("/transfer"), v).addHeader(ApiKeyHeader) ~> route
-
-      (wallet.privateKeyAccount _).when(senderPrivateKey.toAddress).onCall((_: Address) => Right(senderPrivateKey)).anyNumberOfTimes()
-
-      "accepts TransferRequest" in {
-        val req = TransferV1Request(
-          assetId = None,
-          feeAssetId = None,
-          amount = 1.waves,
-          fee = 0.3.waves,
-          sender =  senderPrivateKey.toAddress.toString,
-          attachment = Some("attachment"),
-          recipient = receiverPrivateKey.toAddress.toString,
-          timestamp = Some(System.currentTimeMillis())
-        )
-
-        posting(req) ~> check {
-          status shouldBe StatusCodes.OK
-          responseAs[TransferTransaction]
-        }
-      }
-
-      "accepts VersionedTransferRequest" in {
-        val req = TransferV2Request(
-          assetId = None,
-          amount = 1.waves,
-          feeAssetId = None,
-          fee = 0.3.waves,
-          sender = senderPrivateKey.toAddress.toString,
-          attachment = None,
-          recipient = receiverPrivateKey.toAddress.toString,
-          timestamp = Some(System.currentTimeMillis())
-        )
-
-        posting(req) ~> check {
-          status shouldBe StatusCodes.OK
-          responseAs[TransferV2Request]
-        }
-      }
-
-      "returns a error if it is not a transfer request" in {
-        val req = issueReq.sample.get
-        posting(req) ~> check {
-          status shouldNot be(StatusCodes.OK)
-        }
-      }
-    }
-  }
-
-  routePath(s"/details/{id} - issued by invoke expression") in {
-    withRoute { (d, route) =>
-      val tx = TxHelpers.invokeExpression(
-        expression = TestCompiler(V6).compileFreeCall(
-          s"""
-             |let t = Issue("${assetDesc.name.toStringUtf8}", "${assetDesc.description.toStringUtf8}", ${assetDesc.totalVolume}, ${assetDesc.decimals}, ${assetDesc.reissuable})
-             |[
-             |  t,
-             |  BinaryEntry("assetId", calculateAssetId(t))
-             |]""".stripMargin
-        ),
-        fee = 1.01.waves
-      )
-
-      d.appendBlock(TxHelpers.genesis(tx.sender.toAddress))
-      d.appendBlock(tx)
-
-      val assetId = d.blockchain
-        .accountData(tx.sender.toAddress, "assetId")
-        .collect {
-          case i: BinaryDataEntry => i.value
-        }.get
-=======
-import com.wavesplatform.history.Domain
-import com.wavesplatform.lang.script.v1.ExprScript
-import com.wavesplatform.lang.v1.compiler.Terms.CONST_BOOLEAN
-import com.wavesplatform.state.{AssetDescription, AssetScriptInfo, Height}
-import com.wavesplatform.test._
-import com.wavesplatform.transaction.assets.IssueTransaction
-import com.wavesplatform.transaction.transfer._
-import com.wavesplatform.transaction.{GenesisTransaction, TxHelpers}
-import com.wavesplatform.{TestTime, TestWallet}
-import play.api.libs.json.Json.JsValueWrapper
-import play.api.libs.json.{JsObject, JsValue, Json, Writes}
-
-class AssetsRouteSpec extends RouteSpec("/assets") with WithDomain with RestAPISettingsHelper with TestWallet {
-
-  private val MaxDistributionDepth = 1
-
-  def routeTest[A](f: (Domain, Route) => A): A = withDomain(DomainPresets.RideV4.addFeatures(BlockchainFeatures.ReduceNFTFee)) { d =>
-    f(
-      d,
-      seal(
-        AssetsApiRoute(
-          restAPISettings,
-          testWallet,
-          DummyTransactionPublisher.accepting,
-          d.blockchain,
-          new TestTime(),
-          d.accountsApi,
-          d.assetsApi,
-          MaxDistributionDepth
-        ).route
-      )
-    )
-  }
-
-  "/balance/{address}" - {
-    "multiple ids" in routeTest { (d, route) =>
+    "multiple ids" in routeTest() { (d, route) =>
       val issuer = testWallet.generateNewAccount().get
 
       d.appendBlock(TxHelpers.genesis(issuer.toAddress, 100.waves))
       val issueTransactions = Seq.tabulate(4) { i =>
         TxHelpers.issue(issuer, 1000 * (i + 1), 2, name = s"ISSUE_$i")
       } :+ TxHelpers.issue(issuer, 1, reissuable = false)
-      d.appendBlock(issueTransactions: _*)
-
-      route.anyParamTest(routePath(s"/balance/${issuer.toAddress}"), "id")(issueTransactions.reverseIterator.map(_.id().toString).toSeq: _*) {
+      d.appendBlock(issueTransactions*)
+
+      route.anyParamTest(routePath(s"/balance/${issuer.toAddress}"), "id")(issueTransactions.reverseIterator.map(_.id().toString).toSeq*) {
         status shouldBe StatusCodes.OK
         (responseAs[JsObject] \ "balances")
           .as[Seq[JsObject]]
@@ -353,7 +152,7 @@
                                                |}""".stripMargin)
       }
 
-      withClue("over limit")(route.anyParamTest(routePath(s"/balance/${issuer.toAddress}"), "id")(Seq.fill(101)("aaa"): _*) {
+      withClue("over limit")(route.anyParamTest(routePath(s"/balance/${issuer.toAddress}"), "id")(Seq.fill(101)("aaa")*) {
         status shouldBe StatusCodes.BadRequest
         responseAs[JsValue] should matchJson("""{
                                                |  "error" : 10,
@@ -382,7 +181,7 @@
   "/transfer" - {
     def posting[A: Writes](route: Route, v: A): RouteTestResult = Post(routePath("/transfer"), v).addHeader(ApiKeyHeader) ~> route
 
-    "accepts TransferRequest" in routeTest { (_, route) =>
+    "accepts TransferRequest" in routeTest() { (_, route) =>
       val sender    = testWallet.generateNewAccount().get
       val recipient = testWallet.generateNewAccount().get
       val req = TransferV1Request(
@@ -396,156 +195,15 @@
         timestamp = Some(System.currentTimeMillis())
       )
 
+
       posting(route, req) ~> check {
         status shouldBe StatusCodes.OK
->>>>>>> e05a253d
-
-      d.liquidAndSolidAssert { () =>
-        checkDetails(d, route, tx, assetId.toString, assetDesc)
-      }
-    }
-  }
-
-<<<<<<< HEAD
-  routePath(s"/details/{id} - issued by Ethereum transaction") in {
-    withRoute { (d, route) =>
-      val tx = EthTxGenerator.generateEthInvoke(
-        keyPair = TxHelpers.defaultEthSigner,
-        address = defaultSigner.toAddress,
-        funcName = "issue",
-        args = Seq(
-          Arg.Str(assetDesc.name.toStringUtf8),
-          Arg.Str(assetDesc.description.toStringUtf8),
-          Arg.Integer(assetDesc.totalVolume.toInt),
-          Arg.Integer(assetDesc.decimals),
-          Arg.Bool(assetDesc.reissuable)
-        ),
-        payments = Seq.empty,
-        fee = 1.01.waves
-      )
-
-      d.appendBlock(TxHelpers.genesis(tx.sender.toAddress), TxHelpers.genesis(defaultSigner.toAddress))
-      d.appendBlock(setScriptTransaction(defaultSigner), tx)
-
-      val assetId = d.blockchain
-        .accountData(defaultSigner.toAddress, "assetId")
-        .collect {
-          case i: BinaryDataEntry => i.value
-        }.get
-
-      d.liquidAndSolidAssert { () =>
-        checkDetails(d, route, tx, assetId.toString, assetDesc)
-      }
-    }
-  }
-
-  private val smartIssueAndDetailsGen = {
-    scriptGen.map { script =>
-      (
-        issueTransaction(script = Some(script)),
-        assetDesc.copy(script = Some(AssetScriptInfo(script, Script.estimate(script, ScriptEstimatorV1, fixEstimateOfVerifier = true, useContractVerifierLimit = false).explicitGet())))
-      )
-    }
-  }
-
-  routePath(s"/details/{id} - smart asset") in forAll(smartIssueAndDetailsGen) {
-    case (tx, assetDesc) =>
-      withRoute { (d, route) =>
-
-        d.appendBlock(TxHelpers.genesis(tx.sender.toAddress))
-        d.appendBlock(tx)
-
-        d.liquidAndSolidAssert { () =>
-          checkDetails(d, route, tx, tx.id().toString, assetDesc)
-        }
-      }
-  }
-
-  routePath(s"/details/{id} - non-smart asset") in {
-    withRoute { (d, route) =>
-      val tx = issueTransaction()
-
-      d.appendBlock(TxHelpers.genesis(tx.sender.toAddress))
-      d.appendBlock(tx)
-
-      d.liquidAndSolidAssert { () =>
-        checkDetails(d, route, tx, tx.id().toString, assetDesc)
-      }
-    }
-  }
-
-  routePath("/{assetId}/distribution/{height}/limit/{limit}") in {
-    withRoute { (d, route) =>
-      val tx = issueTransaction()
-
-      d.appendBlock(TxHelpers.genesis(tx.sender.toAddress))
-      d.appendBlock(tx)
-      d.appendBlock()
-
-      Get(routePath(s"/${tx.id()}/distribution/2/limit/$MaxAddressesPerRequest")) ~> route ~> check {
-        val response = responseAs[JsObject]
-        response shouldBe Json.obj(
-          "hasNext"  -> false,
-          "lastItem" -> tx.sender.toAddress.toString,
-          "items" -> Json.obj(
-            tx.sender.toAddress.toString -> 1L
-          )
-        )
-      }
-
-      Get(routePath(s"/${TestValues.asset.id}/distribution/2/limit/${MaxAddressesPerRequest + 1}")) ~> route ~> check {
-        responseAs[JsObject] shouldBe Json.obj("error" -> 199, "message" -> s"Limit should be less than or equal to $MaxAddressesPerRequest")
-      }
-
-      Get(routePath(s"/${TestValues.asset.id}/distribution/1/limit/1")) ~> route ~> check {
-        responseAs[JsObject] shouldBe Json.obj(
-          "error"   -> 199,
-          "message" -> s"Unable to get distribution past height ${d.blockchain.height - MaxDistributionDepth}"
-        )
-      }
-    }
-  }
-
-  private def checkDetails(domain: Domain, route: Route, tx: Transaction, assetId: String, assetDesc: AssetDescription): Unit = {
-    domain.liquidAndSolidAssert { () =>
-      Get(routePath(s"/details/$assetId")) ~> route ~> check {
-        val response = responseAs[JsObject]
-        checkResponse(tx, assetDesc, assetId, response)
-      }
-      Get(routePath(s"/details?id=$assetId")) ~> route ~> check {
-        val responses = responseAs[List[JsObject]]
-        responses.foreach(response => checkResponse(tx, assetDesc, assetId, response))
-      }
-      Post(routePath("/details"), Json.obj("ids" -> List(s"$assetId"))) ~> route ~> check {
-        val responses = responseAs[List[JsObject]]
-        responses.foreach(response => checkResponse(tx, assetDesc, assetId, response))
-      }
-    }
-  }
-
-  private def checkResponse(tx: Transaction, desc: AssetDescription, assetId: String, response: JsObject): Assertion = {
-    response should matchJson(
-      s"""
-         |{
-         |  "assetId": "$assetId",
-         |  "issueHeight": 2,
-         |  "issueTimestamp": ${tx.timestamp},
-         |  "issuer": "${desc.issuer.toAddress.toString}",
-         |  "issuerPublicKey": "${desc.issuer.toString}",
-         |  "name": "${desc.name.toStringUtf8}",
-         |  "description": "${desc.description.toStringUtf8}",
-         |  "decimals": ${desc.decimals},
-         |  "reissuable": ${desc.reissuable},
-         |  "quantity": ${desc.totalVolume},
-         |  "scripted": ${desc.script.isDefined},
-         |  "minSponsoredAssetFee": null,
-         |  "originTransactionId": "${tx.id().toString}"
-         |}
-         |""".stripMargin
-    )
-=======
-    "accepts VersionedTransferRequest" in routeTest { (_, route) =>
-      val sender    = testWallet.generateNewAccount().get
+        responseAs[TransferTransaction]
+      }
+    }
+
+    "accepts VersionedTransferRequest" in routeTest() { (_, route) =>
+      val sender = testWallet.generateNewAccount().get
       val recipient = testWallet.generateNewAccount().get
       val req = TransferV2Request(
         assetId = None,
@@ -564,14 +222,93 @@
       }
     }
 
-    "returns a error if it is not a transfer request" in routeTest { (_, route) =>
+    "returns a error if it is not a transfer request" in routeTest() { (_, route) =>
       posting(route, Json.obj("key" -> "value")) ~> check {
         status shouldBe StatusCodes.BadRequest
       }
     }
   }
 
-  routePath("/{assetId}/distribution/{height}/limit/{limit}") in routeTest { (d, route) =>
+  routePath(s"/details/{id} - issued by invoke expression") in routeTest(DomainPresets.RideV6) { (d, route) =>
+    val tx = TxHelpers.invokeExpression(
+      expression = TestCompiler(V6).compileFreeCall(
+        s"""
+           |let t = Issue("${assetDesc.name.toStringUtf8}", "${assetDesc.description.toStringUtf8}", ${assetDesc.totalVolume}, ${assetDesc.decimals}, ${assetDesc.reissuable})
+           |[
+           |  t,
+           |  BinaryEntry("assetId", calculateAssetId(t))
+           |]""".stripMargin
+      ),
+      fee = 1.01.waves
+    )
+
+    d.appendBlock(TxHelpers.genesis(tx.sender.toAddress))
+    d.appendBlock(tx)
+
+    val assetId = d.blockchain
+      .accountData(tx.sender.toAddress, "assetId")
+      .collect {
+        case i: BinaryDataEntry => i.value
+      }.get
+
+    checkDetails(d, route, tx, assetId.toString, assetDesc)
+  }
+
+  routePath(s"/details/{id} - issued by Ethereum transaction") in routeTest(DomainPresets.RideV6) { (d, route) =>
+    val tx = EthTxGenerator.generateEthInvoke(
+      keyPair = TxHelpers.defaultEthSigner,
+      address = defaultSigner.toAddress,
+      funcName = "issue",
+      args = Seq(
+        Arg.Str(assetDesc.name.toStringUtf8),
+        Arg.Str(assetDesc.description.toStringUtf8),
+        Arg.Integer(assetDesc.totalVolume.toInt),
+        Arg.Integer(assetDesc.decimals),
+        Arg.Bool(assetDesc.reissuable)
+      ),
+      payments = Seq.empty,
+      fee = 1.01.waves
+    )
+
+    d.appendBlock(TxHelpers.genesis(tx.sender.toAddress), TxHelpers.genesis(defaultSigner.toAddress))
+    d.appendBlock(setScriptTransaction(defaultSigner), tx)
+
+    val assetId = d.blockchain
+      .accountData(defaultSigner.toAddress, "assetId")
+      .collect {
+        case i: BinaryDataEntry => i.value
+      }.get
+
+    checkDetails(d, route, tx, assetId.toString, assetDesc)
+  }
+
+  routePath(s"/details/{id} - smart asset") in routeTest() { (d, route) =>
+    val issuer = TxHelpers.signer(1)
+    val script = ExprScript(CONST_BOOLEAN(true)).explicitGet()
+    val assetDescr = assetDesc.copy(
+      script = Some(AssetScriptInfo(script, Script.estimate(script, ScriptEstimatorV1, fixEstimateOfVerifier = true, useContractVerifierLimit = false).explicitGet())),
+      issuer = issuer.publicKey
+    )
+
+    val genesis = TxHelpers.genesis(issuer.toAddress)
+    val issue = TxHelpers.issue(issuer, 100, script = Some(script))
+
+    d.appendBlock(genesis)
+    d.appendBlock(issue)
+
+    checkDetails(d, route, issue, issue.id().toString, assetDescr)
+  }
+
+  routePath(s"/details/{id} - non-smart asset") in routeTest() { (d, route) =>
+    val tx = issueTransaction()
+
+    d.appendBlock(TxHelpers.genesis(tx.sender.toAddress))
+    d.appendBlock(tx)
+
+    checkDetails(d, route, tx, tx.id().toString, assetDesc)
+  }
+
+  routePath("/{assetId}/distribution/{height}/limit/{limit}") in routeTest() { (d, route) =>
     val issuer           = testWallet.generateNewAccount().get
     val issueTransaction = TxHelpers.issue(issuer, 100_0000, 4, "PA_01")
     d.appendBlock(TxHelpers.genesis(issuer.toAddress, 10.waves))
@@ -596,8 +333,8 @@
     Get(routePath(s"/${issueTransaction.id()}/distribution/2/limit/$MaxAddressesPerRequest")) ~> route ~> check {
       val response = responseAs[JsObject]
       (response \ "items").as[JsObject] shouldBe Json.obj(
-        transfers.map(pt => pt.address.toString -> (pt.amount: JsValueWrapper)) :+
-          (issuer.toAddress.toString -> (issueTransaction.quantity - transfers.map(_.amount).sum: JsValueWrapper)): _*
+        (transfers.map(pt => pt.address.toString -> (pt.amount: JsValueWrapper)) :+
+          issuer.toAddress.toString -> (issueTransaction.quantity - transfers.map(_.amount).sum: JsValueWrapper))*
       )
     }
 
@@ -627,7 +364,7 @@
     (3.toByte, true, Some(ExprScript(CONST_BOOLEAN(false)).explicitGet()))
   )
 
-  routePath(s"/details/{id}") in routeTest { (d, route) =>
+  routePath(s"/details/{id}") in routeTest() { (d, route) =>
     val sender = testWallet.generateNewAccount().get
 
     d.appendBlock(GenesisTransaction.create(sender.toAddress, 100.waves, System.currentTimeMillis()).explicitGet())
@@ -658,20 +395,21 @@
               0L,
               nft = false
             ),
+            issueTransaction.id().toString,
             responseAs[Seq[JsObject]].head
           )
         }
     }
   }
 
-  routePath("/nft/list") in routeTest { (d, route) =>
+  routePath("/nft/list") in routeTest() { (d, route) =>
     val issuer = testWallet.generateNewAccount().get
     val nfts = Seq.tabulate(5) { i =>
       TxHelpers.issue(issuer, 1, name = s"NFT_0$i", reissuable = false, fee = 0.001.waves)
     }
     d.appendBlock(TxHelpers.genesis(issuer.toAddress, 100.waves))
     val nonNFT = TxHelpers.issue(issuer, 100, 2.toByte)
-    d.appendBlock((nfts :+ nonNFT): _*)
+    d.appendBlock((nfts :+ nonNFT)*)
 
     Get(routePath(s"/balance/${issuer.toAddress}/${nonNFT.id()}")) ~> route ~> check {
       val balance = responseAs[JsObject]
@@ -695,17 +433,33 @@
     }
   }
 
-  private def checkResponse(tx: IssueTransaction, desc: AssetDescription, response: JsObject): Unit = {
-    (response \ "assetId").as[String] shouldBe tx.id().toString
+  private def checkDetails(domain: Domain, route: Route, tx: Transaction, assetId: String, assetDesc: AssetDescription): Unit = {
+    domain.liquidAndSolidAssert { () =>
+      Get(routePath(s"/details/$assetId")) ~> route ~> check {
+        val response = responseAs[JsObject]
+        checkResponse(tx, assetDesc, assetId, response)
+      }
+      Get(routePath(s"/details?id=$assetId")) ~> route ~> check {
+        val responses = responseAs[List[JsObject]]
+        responses.foreach(response => checkResponse(tx, assetDesc, assetId, response))
+      }
+      Post(routePath("/details"), Json.obj("ids" -> List(s"$assetId"))) ~> route ~> check {
+        val responses = responseAs[List[JsObject]]
+        responses.foreach(response => checkResponse(tx, assetDesc, assetId, response))
+      }
+    }
+  }
+
+  private def checkResponse(tx: Transaction, desc: AssetDescription, assetId: String, response: JsObject): Unit = {
+    (response \ "assetId").as[String] shouldBe assetId
     (response \ "issueTimestamp").as[Long] shouldBe tx.timestamp
-    (response \ "issuer").as[String] shouldBe tx.sender.toAddress.toString
-    (response \ "name").as[String] shouldBe tx.name.toStringUtf8
-    (response \ "description").as[String] shouldBe tx.description.toStringUtf8
-    (response \ "decimals").as[Int] shouldBe tx.decimals
-    (response \ "reissuable").as[Boolean] shouldBe tx.reissuable
+    (response \ "issuer").as[String] shouldBe desc.issuer.toAddress.toString
+    (response \ "name").as[String] shouldBe desc.name.toStringUtf8
+    (response \ "description").as[String] shouldBe desc.description.toStringUtf8
+    (response \ "decimals").as[Int] shouldBe desc.decimals
+    (response \ "reissuable").as[Boolean] shouldBe desc.reissuable
     (response \ "quantity").as[BigDecimal] shouldBe desc.totalVolume
     (response \ "minSponsoredAssetFee").asOpt[Long] shouldBe empty
     (response \ "originTransactionId").as[String] shouldBe tx.id().toString
->>>>>>> e05a253d
   }
 }