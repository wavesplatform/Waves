--- conflicted
+++ resolved
@@ -16,17 +16,12 @@
 import com.wavesplatform.lang.script.Script
 import com.wavesplatform.lang.script.v1.ExprScript
 import com.wavesplatform.lang.v1.compiler.Terms.CONST_BOOLEAN
-<<<<<<< HEAD
 import com.wavesplatform.lang.v1.compiler.TestCompiler
 import com.wavesplatform.lang.v1.estimator.ScriptEstimatorV1
 import com.wavesplatform.settings.WavesSettings
 import com.wavesplatform.state.{AssetDescription, AssetScriptInfo, BinaryDataEntry, Height}
+import com.wavesplatform.test.DomainPresets.*
 import com.wavesplatform.test.*
-=======
-import com.wavesplatform.state.{AssetDescription, AssetScriptInfo, Height}
-import com.wavesplatform.test.DomainPresets._
-import com.wavesplatform.test._
->>>>>>> 61aaf1f6
 import com.wavesplatform.transaction.assets.IssueTransaction
 import com.wavesplatform.transaction.smart.SetScriptTransaction
 import com.wavesplatform.transaction.transfer.*
@@ -41,7 +36,6 @@
 
   private val MaxDistributionDepth = 1
 
-<<<<<<< HEAD
   def routeTest[A](settings: WavesSettings = DomainPresets.RideV4.addFeatures(BlockchainFeatures.ReduceNFTFee))(f: (Domain, Route) => A): A =
     withDomain(settings) { d =>
       f(
@@ -58,22 +52,6 @@
             MaxDistributionDepth
           ).route
         )
-=======
-  def routeTest[A](f: (Domain, Route) => A): A = withDomain(RideV4.addFeatures(BlockchainFeatures.ReduceNFTFee)) { d =>
-    f(
-      d,
-      seal(
-        AssetsApiRoute(
-          restAPISettings,
-          testWallet,
-          DummyTransactionPublisher.accepting,
-          d.blockchain,
-          new TestTime(),
-          d.accountsApi,
-          d.assetsApi,
-          MaxDistributionDepth
-        ).route
->>>>>>> 61aaf1f6
       )
     }
 
