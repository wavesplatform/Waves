--- conflicted
+++ resolved
@@ -42,32 +42,19 @@
 
   (wallet.privateKeyAccount _).when(senderPrivateKey.toAddress).onCall((_: Address) => Right(senderPrivateKey)).anyNumberOfTimes()
 
-<<<<<<< HEAD
   private val assetsApi: CommonAssetsApi = stub[CommonAssetsApi]
 
   private val MaxDistributionDepth = 1
   private val route: Route = AssetsApiRoute(
     restAPISettings,
     wallet,
-    DummyUtxPoolSynchronizer.accepting,
+    DummyTransactionPublisher.accepting,
     blockchain,
     new TestTime(),
     mock[CommonAccountsApi],
     assetsApi,
     MaxDistributionDepth
   ).route
-=======
-  "/transfer" - {
-    val route: Route = AssetsApiRoute(
-      restAPISettings,
-      wallet,
-      DummyTransactionPublisher.accepting,
-      state,
-      new TestTime(),
-      mock[CommonAccountsApi],
-      mock[CommonAssetsApi]
-    ).route
->>>>>>> af81ae46
 
   "/transfer" - {
     def posting[A: Writes](v: A): RouteTestResult = Post(routePath("/transfer"), v).addHeader(ApiKeyHeader) ~> route
