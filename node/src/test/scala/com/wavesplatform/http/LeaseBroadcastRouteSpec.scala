package com.wavesplatform.http

import com.wavesplatform.RequestGen
import com.wavesplatform.api.common.CommonAccountsApi
import com.wavesplatform.api.http.ApiError.*
import com.wavesplatform.api.http.RouteTimeout
import com.wavesplatform.api.http.leasing.LeaseApiRoute
import com.wavesplatform.state.diffs.TransactionDiffer.TransactionValidationError
import com.wavesplatform.transaction.Transaction
import com.wavesplatform.transaction.TxValidationError.GenericError
import com.wavesplatform.transaction.lease.LeaseCancelTransaction
import com.wavesplatform.utils.{Schedulers, Time}
import com.wavesplatform.wallet.Wallet
import org.scalacheck.Gen as G
import org.scalacheck.Gen.posNum
import org.scalamock.scalatest.PathMockFactory
import play.api.libs.json.*
import play.api.libs.json.Json.*

import scala.concurrent.duration.*

class LeaseBroadcastRouteSpec extends RouteSpec("/leasing/broadcast/") with RequestGen with PathMockFactory with RestAPISettingsHelper {
  private[this] val publisher = DummyTransactionPublisher.rejecting(t => TransactionValidationError(GenericError("foo"), t))
<<<<<<< HEAD
  private[this] val route     = LeaseApiRoute(restAPISettings, stub[Wallet], publisher, stub[Time], stub[CommonAccountsApi]).route
=======
  private[this] val route = LeaseApiRoute(
    restAPISettings,
    stub[Wallet],
    stub[Blockchain],
    publisher,
    stub[Time],
    stub[CommonAccountsApi],
    new RouteTimeout(60.seconds)(Schedulers.fixedPool(1, "heavy-request-scheduler"))
  ).route
>>>>>>> 4247663d
  "returns StateCheckFailed" - {

    val vt = Table[String, G[_ <: Transaction], JsValue => JsValue](
      ("url", "generator", "transform"),
      ("lease", leaseGen.retryUntil(_.version == 1), identity),
      (
        "cancel",
        leaseCancelGen.retryUntil(_.isInstanceOf[LeaseCancelTransaction]),
        {
          case o: JsObject => o ++ Json.obj("txId" -> o.value("leaseId"))
          case other       => other
        }
      )
    )

    def posting(url: String, v: JsValue): RouteTestResult = Post(routePath(url), v) ~> route

    "when state validation fails" in {
      forAll(vt) { (url, gen, transform) =>
        forAll(gen) { t: Transaction =>
          posting(url, transform(t.json())) should produce(StateCheckFailed(t, "foo"))
        }
      }
    }
  }

  "returns appropriate error code when validation fails for" - {

    "lease transaction" in forAll(leaseReq) { lease =>
      def posting[A: Writes](v: A): RouteTestResult = Post(routePath("lease"), v) ~> route

      forAll(nonPositiveLong) { q =>
        posting(lease.copy(amount = q)) should produce(NonPositiveAmount(s"$q of waves"))
      }
      forAll(invalidBase58) { pk =>
        posting(lease.copy(senderPublicKey = pk)) should produce(InvalidAddress)
      }
      forAll(invalidBase58) { a =>
        posting(lease.copy(recipient = a)) should produce(InvalidAddress)
      }
      forAll(nonPositiveLong) { fee =>
        posting(lease.copy(fee = fee)) should produce(InsufficientFee)
      }
      forAll(posNum[Long]) { quantity =>
        posting(lease.copy(amount = quantity, fee = Long.MaxValue)) should produce(OverflowError)
      }
    }

    "lease cancel transaction" in forAll(leaseCancelReq) { cancel =>
      def posting[A: Writes](v: A): RouteTestResult = Post(routePath("cancel"), v) ~> route

      forAll(invalidBase58) { pk =>
        posting(cancel.copy(leaseId = pk)) should produce(CustomValidationError("invalid.leaseTx"))
      }
      forAll(invalidBase58) { pk =>
        posting(cancel.copy(senderPublicKey = pk)) should produce(InvalidAddress)
      }
      forAll(nonPositiveLong) { fee =>
        posting(cancel.copy(fee = fee)) should produce(InsufficientFee)
      }
    }
  }
}<|MERGE_RESOLUTION|>--- conflicted
+++ resolved
@@ -21,19 +21,12 @@
 
 class LeaseBroadcastRouteSpec extends RouteSpec("/leasing/broadcast/") with RequestGen with PathMockFactory with RestAPISettingsHelper {
   private[this] val publisher = DummyTransactionPublisher.rejecting(t => TransactionValidationError(GenericError("foo"), t))
-<<<<<<< HEAD
-  private[this] val route     = LeaseApiRoute(restAPISettings, stub[Wallet], publisher, stub[Time], stub[CommonAccountsApi]).route
-=======
-  private[this] val route = LeaseApiRoute(
-    restAPISettings,
-    stub[Wallet],
-    stub[Blockchain],
+  private[this] val route     = LeaseApiRoute(restAPISettings, stub[Wallet],
     publisher,
     stub[Time],
     stub[CommonAccountsApi],
     new RouteTimeout(60.seconds)(Schedulers.fixedPool(1, "heavy-request-scheduler"))
   ).route
->>>>>>> 4247663d
   "returns StateCheckFailed" - {
 
     val vt = Table[String, G[_ <: Transaction], JsValue => JsValue](
