--- conflicted
+++ resolved
@@ -41,17 +41,11 @@
     with TestWallet
     with NoShrink {
 
-<<<<<<< HEAD
-  private val allAccounts  = testWallet.privateKeyAccounts
-  private val allAddresses = allAccounts.map(_.addressString)
-  private val blockchain   = stub[Blockchain]
-=======
   private val allAccounts               = testWallet.privateKeyAccounts
-  private val allAddresses              = allAccounts.map(_.address)
+  private val allAddresses              = allAccounts.map(_.addressString)
   private val blockchain                = stub[Blockchain]
   private[this] val utxPoolSynchronizer = stub[UtxPoolSynchronizer]
   (utxPoolSynchronizer.publishTransaction _).when(*, *, *).returns(Future.successful(Right(true)))
->>>>>>> 4739abcc
 
   private val route =
     AddressApiRoute(restAPISettings, testWallet, blockchain, utxPoolSynchronizer, new TestTime).route
