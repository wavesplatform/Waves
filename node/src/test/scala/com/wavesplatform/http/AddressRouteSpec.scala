package com.wavesplatform.http

// [WAIT] import cats.kernel.Monoid
import java.net.{URLDecoder, URLEncoder}

import com.google.protobuf.ByteString
import com.wavesplatform.account.{Address, AddressOrAlias}
import com.wavesplatform.api.http.AddressApiRoute
import com.wavesplatform.api.http.ApiError.ApiKeyNotValid
import com.wavesplatform.common.utils.{Base58, Base64, EitherExt2}
import com.wavesplatform.http.ApiMarshallers._
import com.wavesplatform.lang.directives.values.V3
import com.wavesplatform.lang.script.ContractScript
import com.wavesplatform.network.UtxPoolSynchronizer
import com.wavesplatform.protobuf.dapp.DAppMeta
import com.wavesplatform.protobuf.dapp.DAppMeta.CallableFuncSignature
import com.wavesplatform.state.StringDataEntry

import scala.concurrent.Future
import scala.util.Random
// [WAIT] import com.wavesplatform.lang.{Global, StdLibVersion}
import com.wavesplatform.lang.contract.DApp
import com.wavesplatform.lang.contract.DApp.{VerifierAnnotation, VerifierFunction}
// [WAIT] import com.wavesplatform.lang.v1.compiler.Decompiler
import com.wavesplatform.lang.v1.compiler.Terms._
// [WAIT] import com.wavesplatform.lang.v1.evaluator.ctx.impl.{CryptoContext, PureContext}
import com.wavesplatform.lang.script.v1.ExprScript
import com.wavesplatform.state.Blockchain
import com.wavesplatform.state.diffs.FeeValidation
import com.wavesplatform.{NoShrink, TestTime, TestWallet, crypto}
import org.scalacheck.Gen
import org.scalamock.scalatest.PathMockFactory
import org.scalatestplus.scalacheck.{ScalaCheckPropertyChecks => PropertyChecks}
import play.api.libs.json._

class AddressRouteSpec
    extends RouteSpec("/addresses")
    with PathMockFactory
    with PropertyChecks
    with RestAPISettingsHelper
    with TestWallet
    with NoShrink {

  private val allAccounts               = testWallet.privateKeyAccounts
  private val allAddresses              = allAccounts.map(_.address)
  private val blockchain                = stub[Blockchain]
  private[this] val utxPoolSynchronizer = stub[UtxPoolSynchronizer]
  (utxPoolSynchronizer.publishTransaction _).when(*, *, *).returns(Future.successful(Right(true)))

  private val route =
    AddressApiRoute(restAPISettings, testWallet, blockchain, utxPoolSynchronizer, new TestTime).route

  private val generatedMessages = for {
    account <- Gen.oneOf(allAccounts).label("account")
    length  <- Gen.chooseNum(10, 1000)
    message <- Gen.listOfN(length, Gen.alphaNumChar).map(_.mkString).label("message")
  } yield (account, message)

  routePath("/seq/{from}/{to}") in {
    val r1 = Get(routePath("/seq/1/4")) ~> route ~> check {
      val response = responseAs[Seq[String]]
      response.length shouldBe 3
      allAddresses should contain allElementsOf response
      response
    }

    val r2 = Get(routePath("/seq/5/9")) ~> route ~> check {
      val response = responseAs[Seq[String]]
      response.length shouldBe 4
      allAddresses should contain allElementsOf response
      response
    }

    r1 shouldNot contain allElementsOf r2
  }

  routePath("/validate/{address}") in {
    val t = Table(("address", "valid"), allAddresses.map(_ -> true) :+ "invalid-address" -> false: _*)

    forAll(t) { (a, v) =>
      Get(routePath(s"/validate/$a")) ~> route ~> check {
        val r = responseAs[AddressApiRoute.Validity]
        r.address shouldEqual a
        r.valid shouldBe v
      }
    }
  }

  routePath("/seed/{address}") in {
    val account = allAccounts.head
    val path    = routePath(s"/seed/${account.address}")
    Get(path) ~> route should produce(ApiKeyNotValid)
    Get(path) ~> ApiKeyHeader ~> route ~> check {
      val json = responseAs[JsObject]
      (json \ "address").as[String] shouldEqual account.address
      (json \ "seed").as[String] shouldEqual Base58.encode(account.seed)
    }
  }

  private def testSign(path: String, encode: Boolean): Unit =
    forAll(generatedMessages) {
      case (account, message) =>
        val uri = routePath(s"/$path/${account.address}")
        Post(uri, message) ~> route should produce(ApiKeyNotValid)
        Post(uri, message) ~> ApiKeyHeader ~> route ~> check {
          val resp      = responseAs[JsObject]
          val signature = Base58.tryDecodeWithLimit((resp \ "signature").as[String]).get

          (resp \ "message").as[String] shouldEqual (if (encode) Base58.encode(message.getBytes("UTF-8")) else message)
          (resp \ "publicKey").as[String] shouldEqual Base58.encode(account.publicKey)

          crypto.verify(signature, message.getBytes("UTF-8"), account.publicKey) shouldBe true
        }
    }

  routePath("/sign/{address}") in testSign("sign", true)
  routePath("/signText/{address}") in testSign("signText", false)

  private def testVerify(path: String, encode: Boolean): Unit = {

    forAll(generatedMessages.flatMap(m => Gen.oneOf(true, false).map(b => (m, b)))) {
      case ((account, message), b58) =>
        val uri          = routePath(s"/$path/${account.address}")
        val messageBytes = message.getBytes("UTF-8")
        val signature    = crypto.sign(account, messageBytes)
        val validBody = Json.obj(
          "message"   -> JsString(if (encode) if (b58) Base58.encode(messageBytes) else "base64:" ++ Base64.encode(messageBytes) else message),
          "publickey" -> JsString(Base58.encode(account.publicKey)),
          "signature" -> JsString(Base58.encode(signature))
        )

        val emptySignature =
          Json.obj("message" -> JsString(""), "publickey" -> JsString(Base58.encode(account.publicKey)), "signature" -> JsString(""))

        Post(uri, validBody) ~> route should produce(ApiKeyNotValid)
        Post(uri, emptySignature) ~> ApiKeyHeader ~> route ~> check {
          (responseAs[JsObject] \ "valid").as[Boolean] shouldBe false
        }
        Post(uri, validBody) ~> ApiKeyHeader ~> route ~> check {
          (responseAs[JsObject] \ "valid").as[Boolean] shouldBe true
        }
    }
  }

  routePath("/verifyText/{address}") in testVerify("verifyText", false)
  routePath("/verify/{address}") in testVerify("verify", true)

  routePath("") in {
    Post(routePath("")) ~> route should produce(ApiKeyNotValid)
    Post(routePath("")) ~> ApiKeyHeader ~> route ~> check {
      allAddresses should not contain (responseAs[JsObject] \ "address").as[String]
    }
  }

  routePath("/{address}") in {
    Delete(routePath(s"/${allAddresses.head}")) ~> ApiKeyHeader ~> route ~> check {
      (responseAs[JsObject] \ "deleted").as[Boolean] shouldBe true
    }
  }

  routePath(s"/scriptInfo/${allAddresses(1)}") in {
    (blockchain.accountScript _).when(allAccounts(1).toAddress).onCall((_: AddressOrAlias) => Some(ExprScript(TRUE).explicitGet()))
    Get(routePath(s"/scriptInfo/${allAddresses(1)}")) ~> route ~> check {
      val response = responseAs[JsObject]
      (response \ "address").as[String] shouldBe allAddresses(1)
      (response \ "script").as[String] shouldBe "base64:AQa3b8tH"
      (response \ "scriptText").as[String] shouldBe "true"
      (response \ "complexity").as[Long] shouldBe 1
      (response \ "extraFee").as[Long] shouldBe FeeValidation.ScriptExtraFee
    }

    (blockchain.accountScript _).when(allAccounts(2).toAddress).onCall((_: AddressOrAlias) => None)
    Get(routePath(s"/scriptInfo/${allAddresses(2)}")) ~> route ~> check {
      val response = responseAs[JsObject]
      (response \ "address").as[String] shouldBe allAddresses(2)
      (response \ "script").asOpt[String] shouldBe None
      (response \ "scriptText").asOpt[String] shouldBe None
      (response \ "complexity").as[Long] shouldBe 0
      (response \ "extraFee").as[Long] shouldBe 0
    }

    val contractWithMeta = DApp(
      meta = DAppMeta(
        version = 1,
        List(
          CallableFuncSignature(ByteString.copyFrom(Array[Byte](1, 2, 3)))
        )
      ),
      decs = List(),
      callableFuncs = List(),
      verifierFuncOpt = Some(VerifierFunction(VerifierAnnotation("t"), FUNC("verify", List(), TRUE)))
    )
    (blockchain.accountScript _)
      .when(allAccounts(3).toAddress)
      .onCall((_: AddressOrAlias) => Some(ContractScript(V3, contractWithMeta).explicitGet()))
    Get(routePath(s"/scriptInfo/${allAddresses(3)}")) ~> route ~> check {
      val response = responseAs[JsObject]
      (response \ "address").as[String] shouldBe allAddresses(3)
      // [WAIT] (response \ "script").as[String] shouldBe "base64:AAIDAAAAAAAAAA[QBAgMEAAAAAAAAAAAAAAABAAAAAXQBAAAABnZlcmlmeQAAAAAG65AUYw=="
      (response \ "script").as[String] shouldBe "base64:AAIDAAAAAAAAAAkIARIFCgMBAgMAAAAAAAAAAAAAAAEAAAABdAEAAAAGdmVyaWZ5AAAAAAYSVyVy"
      (response \ "scriptText").as[String] should fullyMatch regex ("DApp\\(" +
        "DAppMeta\\(" +
        "1," +
        "List\\(CallableFuncSignature\\(<ByteString@(.*) size=3>\\)\\)\\)," +
        "List\\(\\)," +
        "List\\(\\)," +
<<<<<<< HEAD
        "Some\\(VerifierFunction\\(VerifierAnnotation\\(t\\),FUNC\\(verify,List\\(\\),TRUE\\)\\)\\)" +
        "\\)").r
=======
        "Some\\(VerifierFunction\\(VerifierAnnotation\\(t\\),FUNC\\(verify,List\\(\\),true\\)\\)\\)" +
      "\\)").r
>>>>>>> 5f455e11
      // [WAIT]                                           Decompiler(
      //      testContract,
      //      Monoid.combineAll(Seq(PureContext.build(com.wavesplatform.lang.directives.values.StdLibVersion.V3), CryptoContext.build(Global))).decompilerContext)
      (response \ "complexity").as[Long] shouldBe 11
      (response \ "extraFee").as[Long] shouldBe FeeValidation.ScriptExtraFee
    }
  }

  routePath(s"/data/${allAddresses(1)}?matches=regex") in {
    val dataKeys = List(
      "abc",
      "aBcD",
      "ABD",
      "ac",
      "ab1c",
      "1aB1cD",
      "A1BD0",
      "a110b",
      "123",
      "reeee",
      " ab",
      "ab ",
      "a b\n",
      "ab1 \n\t",
      "\n\raB1\t",
      "\n  \r  \t\t",
      "!#$%&'()*+,",
      "!#$%&'()<*=>+,",
      "!",
      "<!@#qwe>",
      "\\",
      "\"\\",
      "qwe!",
      "\b",
      "\u0000",
      "\b\b",
      "\bqweasd\u0000",
      "\u0000qweqwe"
    )

    val testData: Map[String, String] =
      dataKeys.map { k =>
        k -> Random.nextString(16)
      }.toMap

    val regexps = List(
      /*"abc", "bca",*/
      "[a-zA-Z]{1,}",
      "[a-z0-9]{0,4}",
      "[a-zA-Z0-9]{1,4}",
      "[a-z!-/]{2,}",
      "[!-/:-@]{0,}",
      "re*",
      "re.ee",
      "\\w{0,}",
      "\\d{0,}",
      "[\\w\\d]{0,}",
      "\\s{0,}",
      "^1aB1cD$",
      "(a|b)c"
    )

    (blockchain.accountDataKeys _)
      .when(allAccounts(1).toAddress)
      .returning(dataKeys)
      .anyNumberOfTimes()

    testData.foreach {
      case (k, v) =>
        (blockchain
          .accountData(_: Address, _: String))
          .when(allAccounts(1).toAddress, k)
          .returning(Some(StringDataEntry(k, v)))
          .anyNumberOfTimes()
    }

    for (regex <- regexps) {
      Get(routePath(s"""/data/${allAddresses(1)}?matches=$regex""")) ~> route ~> check {
        val kvs = responseAs[JsArray].value
          .map { json =>
            ((json \ "key").as[String], (json \ "value").as[String])
          }
          .toList
          .sortBy(_._1)

        val regexPattern = regex.r.pattern
        kvs shouldEqual testData.filter(k => regexPattern.matcher(k._1).matches()).toSeq.sortBy(_._1)
      }
    }

    for (regex <- regexps.map(rgx => URLEncoder.encode(rgx, "UTF-8"))) {
      Get(routePath(s"""/data/${allAddresses(1)}?matches=$regex""")) ~> route ~> check {
        val kvs = responseAs[JsArray].value
          .map { json =>
            ((json \ "key").as[String], (json \ "value").as[String])
          }
          .toList
          .sortBy(_._1)

        val regexPattern = URLDecoder.decode(regex, "UTF-8").r.pattern
        kvs shouldEqual testData.filter(k => regexPattern.matcher(k._1).matches()).toSeq.sortBy(_._1)
      }
    }

    val invalidRegexps = List("[a-z", "([a-z]{0}", "[a-z]{0", "[a-z]{,5}")
    for (regex <- invalidRegexps) {
      Get(routePath(s"""/data/${allAddresses(1)}?matches=$regex""")) ~> route ~> check {
        responseAs[String] should include("Cannot compile regex")
      }
    }
  }
}<|MERGE_RESOLUTION|>--- conflicted
+++ resolved
@@ -204,13 +204,8 @@
         "List\\(CallableFuncSignature\\(<ByteString@(.*) size=3>\\)\\)\\)," +
         "List\\(\\)," +
         "List\\(\\)," +
-<<<<<<< HEAD
-        "Some\\(VerifierFunction\\(VerifierAnnotation\\(t\\),FUNC\\(verify,List\\(\\),TRUE\\)\\)\\)" +
-        "\\)").r
-=======
         "Some\\(VerifierFunction\\(VerifierAnnotation\\(t\\),FUNC\\(verify,List\\(\\),true\\)\\)\\)" +
       "\\)").r
->>>>>>> 5f455e11
       // [WAIT]                                           Decompiler(
       //      testContract,
       //      Monoid.combineAll(Seq(PureContext.build(com.wavesplatform.lang.directives.values.StdLibVersion.V3), CryptoContext.build(Global))).decompilerContext)
