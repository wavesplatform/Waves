--- conflicted
+++ resolved
@@ -194,11 +194,6 @@
         )
       ),
       decs = List(),
-<<<<<<< HEAD
-      callableFuncs = List(),
-      verifierFuncOpt = Some(VerifierFunction(VerifierAnnotation("t"), FUNC("verify", List(), TRUE))),
-      version = V3
-=======
       callableFuncs = List(
         CallableFunction(
           CallableAnnotation("i"),
@@ -213,8 +208,8 @@
           FUNC("call3", Nil, CONST_BOOLEAN(true))
         )
       ),
-      verifierFuncOpt = Some(VerifierFunction(VerifierAnnotation("t"), FUNC("verify", List(), TRUE)))
->>>>>>> 7d6dd8fd
+      verifierFuncOpt = Some(VerifierFunction(VerifierAnnotation("t"), FUNC("verify", List(), TRUE))),
+      version = V3
     )
 
     (blockchain.accountScriptWithComplexity _)
