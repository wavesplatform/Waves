--- conflicted
+++ resolved
@@ -15,7 +15,7 @@
 import com.wavesplatform.lang.v1.compiler.Terms._
 import com.wavesplatform.protobuf.dapp.DAppMeta
 import com.wavesplatform.protobuf.dapp.DAppMeta.CallableFuncSignature
-import com.wavesplatform.state.Blockchain
+import com.wavesplatform.state.{AccountScriptInfo, Blockchain}
 import com.wavesplatform.state.diffs.FeeValidation
 import com.wavesplatform.{NoShrink, TestTime, TestWallet, WithDB, crypto}
 import org.scalacheck.Gen
@@ -152,16 +152,10 @@
   }
 
   routePath(s"/scriptInfo/${allAddresses(1)}") in {
-<<<<<<< HEAD
     val script = ExprScript(TRUE).explicitGet()
 
-    (commonAccountApi.script _).expects(allAccounts(1).toAddress).returning(Some(script -> 1L)).once()
-    (blockchain.accountScript _).when(allAccounts(1).toAddress).returns(Some(script -> 1L)).once()
-=======
-    (blockchain.accountScriptWithComplexity _)
-      .when(allAccounts(1).toAddress)
-      .onCall((_: AddressOrAlias) => Some((ExprScript(TRUE).explicitGet(), 1L, Map[String, Long]())))
->>>>>>> 81cabfb3
+    (commonAccountApi.script _).expects(allAccounts(1).toAddress).returning(Some(AccountScriptInfo(script, 1L))).once()
+    (blockchain.accountScript _).when(allAccounts(1).toAddress).returns(Some(AccountScriptInfo(script, 1L))).once()
 
     Get(routePath(s"/scriptInfo/${allAddresses(1)}")) ~> route ~> check {
       val response = responseAs[JsObject]
@@ -211,18 +205,9 @@
       verifierFuncOpt = Some(VerifierFunction(VerifierAnnotation("t"), FUNC("verify", List(), TRUE)))
     )
 
-<<<<<<< HEAD
     val contractScript     = ContractScript(V3, contractWithMeta).explicitGet()
-    (commonAccountApi.script _).expects(allAccounts(3).toAddress).returning(Some(contractScript -> 11L)).once()
-    (blockchain.accountScript _).when(allAccounts(3).toAddress).returns(Some(contractScript -> 11L))
-=======
-    (blockchain.accountScriptWithComplexity _)
-      .when(allAccounts(3).toAddress)
-      .onCall((_: AddressOrAlias) => Some((ContractScript(V3, contractWithMeta).explicitGet(), 11L, Map[String, Long]())))
-    (blockchain.accountScript _)
-      .when(allAccounts(3).toAddress)
-      .onCall((_: AddressOrAlias) => Some(ContractScript(V3, contractWithMeta).explicitGet()))
->>>>>>> 81cabfb3
+    (commonAccountApi.script _).expects(allAccounts(3).toAddress).returning(Some(AccountScriptInfo(contractScript, 11L))).once()
+    (blockchain.accountScript _).when(allAccounts(3).toAddress).returns(Some(AccountScriptInfo(contractScript, 11L)))
 
     Get(routePath(s"/scriptInfo/${allAddresses(3)}")) ~> route ~> check {
       val response = responseAs[JsObject]
@@ -251,7 +236,7 @@
     val contractWithoutMeta = contractWithMeta.copy(meta = DAppMeta())
     (blockchain.accountScript _)
       .when(allAccounts(4).toAddress)
-      .onCall((_: AddressOrAlias) => Some((ContractScript(V3, contractWithoutMeta).explicitGet(), 11L)))
+      .onCall((_: AddressOrAlias) => Some(AccountScriptInfo(ContractScript(V3, contractWithoutMeta).explicitGet(), 11L)))
 
     Get(routePath(s"/scriptInfo/${allAddresses(4)}/meta")) ~> route ~> check {
       val response = responseAs[JsObject]
