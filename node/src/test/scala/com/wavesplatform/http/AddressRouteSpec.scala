--- conflicted
+++ resolved
@@ -1,14 +1,8 @@
 package com.wavesplatform.http
 
-<<<<<<< HEAD
-=======
-// [WAIT] import cats.kernel.Monoid
-import java.net.{URLDecoder, URLEncoder}
-
 import akka.http.scaladsl.testkit.RouteTestTimeout
->>>>>>> ff153d26
 import com.google.protobuf.ByteString
-import com.wavesplatform.account.AddressOrAlias
+import com.wavesplatform.account.{Address, AddressOrAlias}
 import com.wavesplatform.api.common.CommonAccountsApi
 import com.wavesplatform.api.http.AddressApiRoute
 import com.wavesplatform.api.http.ApiError.ApiKeyNotValid
@@ -22,30 +16,17 @@
 import com.wavesplatform.lang.v1.compiler.Terms._
 import com.wavesplatform.protobuf.dapp.DAppMeta
 import com.wavesplatform.protobuf.dapp.DAppMeta.CallableFuncSignature
-<<<<<<< HEAD
+import com.wavesplatform.state.diffs.FeeValidation
 import com.wavesplatform.state.{AccountScriptInfo, Blockchain}
-=======
-import com.wavesplatform.state.StringDataEntry
 import com.wavesplatform.utils.Schedulers
+import com.wavesplatform.{NoShrink, TestTime, TestWallet, WithDB, crypto}
 import io.netty.util.HashedWheelTimer
-
-import scala.concurrent.duration._
-import scala.util.Random
-// [WAIT] import com.wavesplatform.lang.{Global, StdLibVersion}
-import com.wavesplatform.lang.contract.DApp
-import com.wavesplatform.lang.contract.DApp.{VerifierAnnotation, VerifierFunction}
-// [WAIT] import com.wavesplatform.lang.v1.compiler.Decompiler
-import com.wavesplatform.lang.v1.compiler.Terms._
-// [WAIT] import com.wavesplatform.lang.v1.evaluator.ctx.impl.{CryptoContext, PureContext}
-import com.wavesplatform.lang.script.v1.ExprScript
-import com.wavesplatform.state.Blockchain
->>>>>>> ff153d26
-import com.wavesplatform.state.diffs.FeeValidation
-import com.wavesplatform.{NoShrink, TestTime, TestWallet, WithDB, crypto}
 import org.scalacheck.Gen
 import org.scalamock.scalatest.PathMockFactory
 import org.scalatestplus.scalacheck.{ScalaCheckPropertyChecks => PropertyChecks}
 import play.api.libs.json._
+
+import scala.concurrent.duration._
 
 class AddressRouteSpec
     extends RouteSpec("/addresses")
@@ -56,6 +37,7 @@
     with NoShrink
     with WithDB {
 
+  testWallet.generateNewAccounts(10)
   private val allAccounts  = testWallet.privateKeyAccounts
   private val allAddresses = allAccounts.map(_.stringRepr)
   private val blockchain   = stub[Blockchain]("globalBlockchain")
@@ -66,23 +48,12 @@
   private val commonAccountApi = mock[CommonAccountsApi]("globalAccountApi")
 
   private val route =
-<<<<<<< HEAD
-    seal(AddressApiRoute(restAPISettings, testWallet, blockchain, utxPoolSynchronizer, new TestTime, commonAccountApi).route)
-=======
-    AddressApiRoute(
-      restAPISettings,
-      testWallet,
-      blockchain,
-      utxPoolSynchronizer,
-      new TestTime,
-      Schedulers.timeBoundedFixedPool(
-        new HashedWheelTimer(),
-        5.seconds,
-        1,
-        "rest-time-limited"
-      )
-    ).route
->>>>>>> ff153d26
+    seal(AddressApiRoute(restAPISettings, testWallet, blockchain, utxPoolSynchronizer, new TestTime, Schedulers.timeBoundedFixedPool(
+      new HashedWheelTimer(),
+      5.seconds,
+      1,
+      "rest-time-limited"
+    ), commonAccountApi).route)
 
   private val generatedMessages = for {
     account <- Gen.oneOf(allAccounts).label("account")
@@ -284,7 +255,7 @@
       (response \ "meta" \ "version").as[String] shouldBe "0"
     }
 
-    (blockchain.accountScriptWithComplexity _)
+    (blockchain.accountScript _)
       .when(allAccounts(5).toAddress)
       .onCall((_: Address) => Thread.sleep(100000).asInstanceOf[Nothing])
 
