--- conflicted
+++ resolved
@@ -39,18 +39,10 @@
     with TestWallet
     with NoShrink {
 
-<<<<<<< HEAD
-  private val allAccounts               = testWallet.privateKeyAccounts
-  private val allAddresses              = allAccounts.map(_.stringRepr)
-  private val blockchain                = stub[Blockchain]
-  private[this] val utxPoolSynchronizer = stub[UtxPoolSynchronizer]
-  (utxPoolSynchronizer.publishTransaction _).when(*, *, *).returns(Future.successful(Right(true)))
-=======
   private val allAccounts  = testWallet.privateKeyAccounts
-  private val allAddresses = allAccounts.map(_.address)
+  private val allAddresses = allAccounts.map(_.stringRepr)
   private val blockchain   = stub[Blockchain]
   private[this] val utxPoolSynchronizer = DummyUtxPoolSynchronizer.accepting
->>>>>>> 2ffb60c5
 
   private val route =
     AddressApiRoute(restAPISettings, testWallet, blockchain, utxPoolSynchronizer, new TestTime).route
