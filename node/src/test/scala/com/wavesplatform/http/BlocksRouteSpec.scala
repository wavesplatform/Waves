--- conflicted
+++ resolved
@@ -17,16 +17,11 @@
   private val blocksApi = mock[CommonBlocksApi]
   private val route     = BlocksApiRoute(restAPISettings, blocksApi).route
 
-  val testBlock1 = TestBlock.create(Nil)
-  val testBlock2 = TestBlock.create(Nil, Block.ProtoBlockVersion)
+  private val testBlock1 = TestBlock.create(Nil)
+  private val testBlock2 = TestBlock.create(Nil, Block.ProtoBlockVersion)
 
-<<<<<<< HEAD
-  val testBlock1Json = testBlock1.json() ++ Json.obj("height" -> 1, "totalFee" -> 0L)
-  val testBlock2Json = testBlock2.json() ++ Json.obj("height" -> 2, "totalFee" -> 0L, "reward" -> 5, "VRF" -> testBlock2.uniqueId.toString)
-=======
-  val testBlock1Json = testBlock1.json() ++ Json.obj("height" -> 1, "totalFee" -> 10L)
-  val testBlock2Json = testBlock2.json() ++ Json.obj("height" -> 2, "totalFee" -> 10L, "reward" -> 5, "VRF" -> testBlock2.id().toString)
->>>>>>> 3cca7732
+  private val testBlock1Json = testBlock1.json() ++ Json.obj("height" -> 1, "totalFee" -> 0L)
+  private val testBlock2Json = testBlock2.json() ++ Json.obj("height" -> 2, "totalFee" -> 0L, "reward" -> 5, "VRF" -> testBlock2.id().toString)
 
   private val testBlock1HeaderJson = BlockHeaderSerializer.toJson(testBlock1.header, testBlock1.bytes().length, 0, testBlock1.signature) ++ Json.obj(
     "height"   -> 1,
@@ -40,33 +35,8 @@
     "VRF"      -> testBlock2.id().toString
   )
 
-<<<<<<< HEAD
   private val testBlock1Meta = BlockMeta.fromBlock(testBlock1, 1, 0L, None, None)
-  private val testBlock2Meta = BlockMeta.fromBlock(testBlock2, 2, 0L, Some(5), Some(testBlock2.uniqueId))
-=======
-  (blockchain.blockBytes(_: Int)).when(1).returning(Some(testBlock1.bytes()))
-  (blockchain.blockBytes(_: Int)).when(2).returning(Some(testBlock2.bytes()))
-
-  (blockchain.blockInfo(_: Int)).when(1).returning(Some(BlockInfo(testBlock1.header, testBlock1.bytes().size, 0, testBlock1.signature)))
-  (blockchain.blockInfo(_: Int)).when(2).returning(Some(BlockInfo(testBlock2.header, testBlock2.bytes().size, 0, testBlock2.signature)))
-
-  (blockchain.blockBytes(_: ByteStr)).when(testBlock1.id()).returning(Some(testBlock1.bytes()))
-  (blockchain.blockBytes(_: ByteStr)).when(testBlock2.id()).returning(Some(testBlock2.bytes()))
-
-  (blockchain.heightOf(_: ByteStr)).when(testBlock1.id()).returning(Some(1))
-  (blockchain.heightOf(_: ByteStr)).when(testBlock2.id()).returning(Some(2))
-
-  (blockchain.lastBlock _).when().returning(Some(testBlock2))
-
-  (blockchain.blockReward _).when(*).returning(Some(5L))
-  (blockchain.totalFee _).when(*).returning(Some(10L))
-  (blockchain.hitSourceAtHeight _).when(2).returning(Some(testBlock2.id()))
-
-  (blockchain.activatedFeatures _)
-    .when()
-    .returning(Map(BlockchainFeatures.BlockV5.id -> 2, BlockchainFeatures.BlockReward.id -> 2))
-  (blockchain.height _).when().returning(2).anyNumberOfTimes()
->>>>>>> 3cca7732
+  private val testBlock2Meta = BlockMeta.fromBlock(testBlock2, 2, 0L, Some(5), Some(testBlock2.id()))
 
   routePath("/first") in {
     (blocksApi.blockAtHeight _).expects(1).returning(Some(testBlock1Meta -> Seq.empty)).once()
@@ -103,15 +73,10 @@
     }
   }
 
-<<<<<<< HEAD
   routePath("/signature/{signature}") in {
-    (blocksApi.block _).expects(testBlock1.uniqueId).returning(Some(testBlock1Meta -> Seq.empty)).once()
-    (blocksApi.block _).expects(testBlock2.uniqueId).returning(Some(testBlock2Meta -> Seq.empty)).once()
-    Get(routePath(s"/signature/${testBlock1.uniqueId}")) ~> route ~> check {
-=======
-  routePath("/signature") in {
+    (blocksApi.block _).expects(testBlock1.id()).returning(Some(testBlock1Meta -> Seq.empty)).once()
+    (blocksApi.block _).expects(testBlock2.id()).returning(Some(testBlock2Meta -> Seq.empty)).once()
     Get(routePath(s"/signature/${testBlock1.id()}")) ~> route ~> check {
->>>>>>> 3cca7732
       val response = responseAs[JsObject]
       response shouldBe testBlock1Json
       response
