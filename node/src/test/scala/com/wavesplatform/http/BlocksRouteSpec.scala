package com.wavesplatform.http

import com.wavesplatform.api.BlockMeta
import com.wavesplatform.api.common.CommonBlocksApi
import com.wavesplatform.api.http.BlocksApiRoute
import com.wavesplatform.block.serialization.BlockHeaderSerializer
import com.wavesplatform.http.ApiMarshallers._
import com.wavesplatform.lagonaki.mocks.TestBlock
<<<<<<< HEAD
=======
import com.wavesplatform.state.Blockchain
>>>>>>> ff153d26
import com.wavesplatform.{NoShrink, TestWallet}
import org.scalamock.scalatest.PathMockFactory
import org.scalatestplus.scalacheck.{ScalaCheckPropertyChecks => PropertyChecks}
import play.api.libs.json._

class BlocksRouteSpec extends RouteSpec("/blocks") with PathMockFactory with PropertyChecks with RestAPISettingsHelper with TestWallet with NoShrink {
  private val blocksApi = mock[CommonBlocksApi]
  private val route = BlocksApiRoute(restAPISettings, blocksApi).route

  val testBlock1 = TestBlock.create(Nil)
  val testBlock2 = TestBlock.create(Nil)

  val testBlock1Json = testBlock1.json() ++ Json.obj("height" -> 1, "totalFee" -> 10L)
  val testBlock2Json = testBlock2.json() ++ Json.obj("height" -> 2, "totalFee" -> 10L, "reward" -> 5, "VRF" -> testBlock2.uniqueId.toString)

  val testBlock1HeaderJson = BlockHeaderSerializer.toJson(testBlock1.header, testBlock1.bytes().length, 0, testBlock1.signature) ++ Json.obj(
    "height"   -> 1,
    "totalFee" -> 10L
  )
  val testBlock2HeaderJson = BlockHeaderSerializer.toJson(testBlock2.header, testBlock2.bytes().length, 0, testBlock2.signature) ++ Json.obj(
    "height"   -> 2,
    "totalFee" -> 10L,
    "reward"   -> 5,
    "VRF"      -> testBlock2.uniqueId.toString
  )

  routePath("/first") in {
    (blocksApi.blockAtHeight _).when(1).returns(Some(BlockMeta))
    Get(routePath("/first")) ~> route ~> check {
      val response = responseAs[JsObject]
      response shouldBe testBlock1Json
      response
    }
  }

  routePath("/last") in {
    Get(routePath("/last")) ~> route ~> check {
      val response = responseAs[JsObject]
      response shouldBe testBlock2Json
      response
    }
  }

  routePath("/at") in {
    Get(routePath("/at/1")) ~> route ~> check {
      val response = responseAs[JsObject]
      response shouldBe testBlock1Json
      response
    }

    Get(routePath("/at/2")) ~> route ~> check {
      val response = responseAs[JsObject]
      response shouldBe testBlock2Json
      response
    }
  }

  routePath("/signature") in {
    Get(routePath(s"/signature/${testBlock1.uniqueId}")) ~> route ~> check {
      val response = responseAs[JsObject]
      response shouldBe testBlock1Json
      response
    }

    Get(routePath(s"/signature/${testBlock2.uniqueId}")) ~> route ~> check {
      val response = responseAs[JsObject]
      response shouldBe testBlock2Json
      response
    }
  }

  routePath("/seq/1/2") in {
    Get(routePath("/seq/1/2")) ~> route ~> check {
      val response = responseAs[Seq[JsObject]]
      response shouldBe Seq(testBlock1Json, testBlock2Json)
      response
    }
  }

  routePath("/headers/last") in {
    Get(routePath("/headers/last")) ~> route ~> check {
      val response = responseAs[JsObject]
      response shouldBe testBlock2HeaderJson
      response
    }
  }

  routePath("/headers/at") in {
    Get(routePath("/headers/at/1")) ~> route ~> check {
      val response = responseAs[JsObject]
      response shouldBe testBlock1HeaderJson
      response
    }

    Get(routePath("/headers/at/2")) ~> route ~> check {
      val response = responseAs[JsObject]
      response shouldBe testBlock2HeaderJson
      response
    }
  }

  routePath("/headers/seq/1/2") in {
    Get(routePath("/headers/seq/1/2")) ~> route ~> check {
      val response = responseAs[Seq[JsObject]]
      response shouldBe Seq(testBlock1HeaderJson, testBlock2HeaderJson)
      response
    }
  }
}<|MERGE_RESOLUTION|>--- conflicted
+++ resolved
@@ -6,38 +6,39 @@
 import com.wavesplatform.block.serialization.BlockHeaderSerializer
 import com.wavesplatform.http.ApiMarshallers._
 import com.wavesplatform.lagonaki.mocks.TestBlock
-<<<<<<< HEAD
-=======
-import com.wavesplatform.state.Blockchain
->>>>>>> ff153d26
 import com.wavesplatform.{NoShrink, TestWallet}
+import monix.reactive.Observable
 import org.scalamock.scalatest.PathMockFactory
 import org.scalatestplus.scalacheck.{ScalaCheckPropertyChecks => PropertyChecks}
 import play.api.libs.json._
 
 class BlocksRouteSpec extends RouteSpec("/blocks") with PathMockFactory with PropertyChecks with RestAPISettingsHelper with TestWallet with NoShrink {
   private val blocksApi = mock[CommonBlocksApi]
-  private val route = BlocksApiRoute(restAPISettings, blocksApi).route
+  private val route     = BlocksApiRoute(restAPISettings, blocksApi).route
 
   val testBlock1 = TestBlock.create(Nil)
   val testBlock2 = TestBlock.create(Nil)
 
-  val testBlock1Json = testBlock1.json() ++ Json.obj("height" -> 1, "totalFee" -> 10L)
-  val testBlock2Json = testBlock2.json() ++ Json.obj("height" -> 2, "totalFee" -> 10L, "reward" -> 5, "VRF" -> testBlock2.uniqueId.toString)
+  val testBlock1Json = testBlock1.json() ++ Json.obj("height" -> 1, "totalFee" -> 0L)
+  val testBlock2Json = testBlock2.json() ++ Json.obj("height" -> 2, "totalFee" -> 0L, "reward" -> 5, "VRF" -> testBlock2.uniqueId.toString)
 
-  val testBlock1HeaderJson = BlockHeaderSerializer.toJson(testBlock1.header, testBlock1.bytes().length, 0, testBlock1.signature) ++ Json.obj(
+  private val testBlock1HeaderJson = BlockHeaderSerializer.toJson(testBlock1.header, testBlock1.bytes().length, 0, testBlock1.signature) ++ Json.obj(
     "height"   -> 1,
-    "totalFee" -> 10L
+    "totalFee" -> 0L
   )
-  val testBlock2HeaderJson = BlockHeaderSerializer.toJson(testBlock2.header, testBlock2.bytes().length, 0, testBlock2.signature) ++ Json.obj(
+
+  private val testBlock2HeaderJson = BlockHeaderSerializer.toJson(testBlock2.header, testBlock2.bytes().length, 0, testBlock2.signature) ++ Json.obj(
     "height"   -> 2,
-    "totalFee" -> 10L,
+    "totalFee" -> 0L,
     "reward"   -> 5,
     "VRF"      -> testBlock2.uniqueId.toString
   )
 
+  private val testBlock1Meta = BlockMeta.fromBlock(testBlock1, 1, None, None)
+  private val testBlock2Meta = BlockMeta.fromBlock(testBlock2, 2, Some(5), Some(testBlock2.uniqueId))
+
   routePath("/first") in {
-    (blocksApi.blockAtHeight _).when(1).returns(Some(BlockMeta))
+    (blocksApi.blockAtHeight _).expects(1).returning(Some(testBlock1Meta -> Seq.empty)).once()
     Get(routePath("/first")) ~> route ~> check {
       val response = responseAs[JsObject]
       response shouldBe testBlock1Json
@@ -46,6 +47,8 @@
   }
 
   routePath("/last") in {
+    (blocksApi.currentHeight _).expects().returning(2).once()
+    (blocksApi.blockAtHeight _).expects(2).returning(Some(testBlock2Meta -> Seq.empty)).once()
     Get(routePath("/last")) ~> route ~> check {
       val response = responseAs[JsObject]
       response shouldBe testBlock2Json
@@ -53,13 +56,15 @@
     }
   }
 
-  routePath("/at") in {
+  routePath("/at/{height}") in {
+    (blocksApi.blockAtHeight _).expects(1).returning(Some(testBlock1Meta -> Seq.empty)).once()
     Get(routePath("/at/1")) ~> route ~> check {
       val response = responseAs[JsObject]
       response shouldBe testBlock1Json
       response
     }
 
+    (blocksApi.blockAtHeight _).expects(2).returning(Some(testBlock2Meta -> Seq.empty)).once()
     Get(routePath("/at/2")) ~> route ~> check {
       val response = responseAs[JsObject]
       response shouldBe testBlock2Json
@@ -67,7 +72,9 @@
     }
   }
 
-  routePath("/signature") in {
+  routePath("/signature/{signature}") in {
+    (blocksApi.block _).expects(testBlock1.uniqueId).returning(Some(testBlock1Meta -> Seq.empty)).once()
+    (blocksApi.block _).expects(testBlock2.uniqueId).returning(Some(testBlock2Meta -> Seq.empty)).once()
     Get(routePath(s"/signature/${testBlock1.uniqueId}")) ~> route ~> check {
       val response = responseAs[JsObject]
       response shouldBe testBlock1Json
@@ -81,7 +88,11 @@
     }
   }
 
-  routePath("/seq/1/2") in {
+  routePath("/seq/{from}/{to}") in {
+    (blocksApi.blocksRange(_: Int, _: Int)).expects(1, 2).returning(Observable.fromIterable(Seq(
+      testBlock1Meta -> Seq.empty,
+      testBlock2Meta -> Seq.empty
+    )))
     Get(routePath("/seq/1/2")) ~> route ~> check {
       val response = responseAs[Seq[JsObject]]
       response shouldBe Seq(testBlock1Json, testBlock2Json)
@@ -90,6 +101,8 @@
   }
 
   routePath("/headers/last") in {
+    (blocksApi.currentHeight _).expects().returning(2).once()
+    (blocksApi.metaAtHeight _).expects(2).returning(Some(testBlock2Meta)).once()
     Get(routePath("/headers/last")) ~> route ~> check {
       val response = responseAs[JsObject]
       response shouldBe testBlock2HeaderJson
@@ -97,7 +110,10 @@
     }
   }
 
-  routePath("/headers/at") in {
+  routePath("/headers/at/{height}") in {
+    (blocksApi.metaAtHeight _).expects(1).returning(Some(testBlock1Meta)).once()
+    (blocksApi.metaAtHeight _).expects(2).returning(Some(testBlock2Meta)).once()
+
     Get(routePath("/headers/at/1")) ~> route ~> check {
       val response = responseAs[JsObject]
       response shouldBe testBlock1HeaderJson
@@ -111,7 +127,11 @@
     }
   }
 
-  routePath("/headers/seq/1/2") in {
+  routePath("/headers/seq/{from}/{to}") in {
+    (blocksApi.metaRange _).expects(1, 2).returning(Observable.fromIterable(Seq(
+      testBlock1Meta,
+      testBlock2Meta
+    )))
     Get(routePath("/headers/seq/1/2")) ~> route ~> check {
       val response = responseAs[Seq[JsObject]]
       response shouldBe Seq(testBlock1HeaderJson, testBlock2HeaderJson)
