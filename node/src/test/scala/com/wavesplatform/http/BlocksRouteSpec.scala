--- conflicted
+++ resolved
@@ -3,11 +3,7 @@
 import com.wavesplatform.api.BlockMeta
 import com.wavesplatform.api.common.CommonBlocksApi
 import com.wavesplatform.api.http.BlocksApiRoute
-<<<<<<< HEAD
-=======
 import com.wavesplatform.block.Block
-import com.wavesplatform.block.Block.BlockInfo
->>>>>>> a01b3349
 import com.wavesplatform.block.serialization.BlockHeaderSerializer
 import com.wavesplatform.http.ApiMarshallers._
 import com.wavesplatform.lagonaki.mocks.TestBlock
@@ -94,10 +90,17 @@
   }
 
   routePath("/seq/{from}/{to}") in {
-    (blocksApi.blocksRange(_: Int, _: Int)).expects(1, 2).returning(Observable.fromIterable(Seq(
-      testBlock1Meta -> Seq.empty,
-      testBlock2Meta -> Seq.empty
-    )))
+    (blocksApi
+      .blocksRange(_: Int, _: Int))
+      .expects(1, 2)
+      .returning(
+        Observable.fromIterable(
+          Seq(
+            testBlock1Meta -> Seq.empty,
+            testBlock2Meta -> Seq.empty
+          )
+        )
+      )
     Get(routePath("/seq/1/2")) ~> route ~> check {
       val response = responseAs[Seq[JsObject]]
       response shouldBe Seq(testBlock1Json, testBlock2Json)
@@ -133,10 +136,16 @@
   }
 
   routePath("/headers/seq/{from}/{to}") in {
-    (blocksApi.metaRange _).expects(1, 2).returning(Observable.fromIterable(Seq(
-      testBlock1Meta,
-      testBlock2Meta
-    )))
+    (blocksApi.metaRange _)
+      .expects(1, 2)
+      .returning(
+        Observable.fromIterable(
+          Seq(
+            testBlock1Meta,
+            testBlock2Meta
+          )
+        )
+      )
     Get(routePath("/headers/seq/1/2")) ~> route ~> check {
       val response = responseAs[Seq[JsObject]]
       response shouldBe Seq(testBlock1HeaderJson, testBlock2HeaderJson)
