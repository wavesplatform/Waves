package com.wavesplatform.http

import akka.http.scaladsl.model.headers.Accept
import com.wavesplatform.account.{Address, PublicKey}
import com.wavesplatform.api.http.ApiError.ScriptExecutionError
import com.wavesplatform.api.http.CustomJson
import com.wavesplatform.api.http.utils.{UtilsApiRoute, UtilsInvocationRequest}
import com.wavesplatform.common.state.ByteStr
import com.wavesplatform.db.WithDomain
import com.wavesplatform.db.WithState.AddrWithBalance
import com.wavesplatform.history.DefaultBlockchainSettings
import com.wavesplatform.lang.directives.values.V6
import com.wavesplatform.lang.script.Script
import com.wavesplatform.lang.v1.FunctionHeader
import com.wavesplatform.lang.v1.compiler.Terms.{CONST_LONG, EXPR, FUNCTION_CALL}
import com.wavesplatform.lang.v1.compiler.TestCompiler
import com.wavesplatform.lang.v1.estimator.v3.ScriptEstimatorV3
import com.wavesplatform.lang.v1.evaluator.ctx.impl.PureContext
import com.wavesplatform.lang.v1.serialization.SerdeV1
import com.wavesplatform.state.{Blockchain, IntegerDataEntry, LeaseBalance}
import com.wavesplatform.test.DomainPresets.{RideV5, RideV6}
import com.wavesplatform.test.NumericExt
import com.wavesplatform.transaction.Asset.IssuedAsset
import com.wavesplatform.transaction.TxHelpers.*
import com.wavesplatform.transaction.{Asset, TxHelpers}
import com.wavesplatform.utils.{Schedulers, Time}
import io.netty.util.HashedWheelTimer
import monix.execution.schedulers.SchedulerService
import org.scalamock.scalatest.PathMockFactory
import org.scalatest.Inside
import org.scalatestplus.scalacheck.ScalaCheckPropertyChecks as PropertyChecks
import play.api.libs.json.*

import scala.concurrent.duration.DurationInt

class UtilsRouteEvaluateSpec
    extends RouteSpec("/utils")
    with RestAPISettingsHelper
    with PropertyChecks
    with PathMockFactory
    with Inside
    with WithDomain {
  private val timeBounded: SchedulerService = Schedulers.timeBoundedFixedPool(
    new HashedWheelTimer(),
    5.seconds,
    1,
    "rest-time-limited"
  )
  private val utilsApi: UtilsApiRoute = UtilsApiRoute(
    new Time {
      def correctedTime(): Long = System.currentTimeMillis()
      def getTimestamp(): Long  = System.currentTimeMillis()
    },
    restAPISettings,
    Int.MaxValue,
    () => ScriptEstimatorV3(true, false),
    timeBounded,
    stub[Blockchain]("globalBlockchain")
  )

  override def afterAll(): Unit = {
    timeBounded.shutdown()
    super.afterAll()
  }

  routePath("/script/evaluate/{address}") - {
    val letFromContract = 1000
    val testScript = TxHelpers.scriptV5(
      s"""
         |let letFromContract = $letFromContract
         |
         |func any(value: Any) = value
         |func test(i: Int) = i * 10
         |func testB() = true
         |func testBS() = base58'MATCHER'
         |func testS() = "Test"
         |func testF() = throw("Test")
         |func testCompl() = ${"sigVerify(base58'', base58'', base58'') ||" * 200} true
         |func testThis() = this
         |func testListArg(list: List[String|ByteVector|Int], str: String, bytes: ByteVector) = list.containsElement(str)
         |
         |func nestedCalls(x: List[(String, String, List[Any])]) = {
         |  func call(a: String, x: (String, String, List[Any])) = {
         |    let (dAppAddress, funcName, args) = x
         |    strict res = Address(fromBase58String(dAppAddress)).invoke(funcName, args, [])
         |    a + res.exactAs[String] + "\n"
         |  }
         |  FOLD<20>(x, "", call)
         |}
         |
         |@Callable(i)
         |func getValue() = ([], "value")
         |
         |@Callable(i)
         |func testCallable() = [BinaryEntry("test", i.caller.bytes)]
         |
         |@Callable(i)
         |func testSyncInvoke() = {
         |  strict r = invoke(this, "testCallable", [], [])
         |  [BinaryEntry("testSyncInvoke", i.caller.bytes)]
         |}
         |
         |@Callable(i)
         |func testSyncCallComplexityExcess() = {
         |  strict r = invoke(this, "testSyncCallComplexityExcess", [], [])
         |  []
         |}
         |
         |@Callable(i)
         |func testWriteEntryType(b: ByteVector) = [ BinaryEntry("bytes", b) ]
       """.stripMargin
    )

    val dAppAccount = TxHelpers.defaultSigner
    val dAppAddress = TxHelpers.defaultSigner.toAddress

    def evalScript(text: String, address: Address = dAppAddress) =
      Post(routePath(s"/script/evaluate/$address"), Json.obj("expr" -> text))

    def evalBin(expr: EXPR) = {
      val serialized = ByteStr(SerdeV1.serialize(expr))
      Post(routePath(s"/script/evaluate/$dAppAddress"), Json.obj("expr" -> serialized.toString))
    }

    def responseJson: JsObject = {
      val fullJson = responseAs[JsObject]
      (fullJson \ "address").as[String] shouldBe dAppAddress.toString
      (fullJson \ "expr").as[String] should not be empty
      (fullJson \ "result").asOpt[JsObject].getOrElse(fullJson - "address" - "expr")
    }

    "simple expression" in {
      withDomain(RideV5, AddrWithBalance.enoughBalances(defaultSigner)) { d =>
        val blockchain = d.blockchain
        val api        = utilsApi.copy(blockchain = blockchain, settings = utilsApi.settings.copy(evaluateScriptComplexityLimit = 26000))
        val route      = seal(api.route)

        evalScript("testNone()") ~> route ~> check {
          responseAs[JsObject] shouldBe Json.obj("error" -> 199, "message" -> s"Address $dAppAddress is not dApp")
        }

        d.helpers.setScript(dAppAccount, testScript)

        evalScript("testListArg([\"test\", 111, base64'dGVzdA==', false], \"test\", base58'aaa')") ~> route ~> check {
          responseJson shouldBe Json.obj("type" -> "Boolean", "value" -> true)
        }

        evalScript("testCallable()") ~> route ~> check {
          val result = responseAs[JsValue]
          (result \ "result").as[JsObject] should matchJson(
            """
              |{
              |    "type" : "Array",
              |    "value" : [ {
              |      "type" : "BinaryEntry",
              |      "value" : {
              |        "key" : {
              |          "type" : "String",
              |          "value" : "test"
              |        },
              |        "value" : {
              |          "type" : "ByteVector",
              |          "value" : "3MuPKL2kQz1Gp9t7QwrDZN5F8m3u5Uzzo3e"
              |        }
              |      }
              |    } ]
              |  }
            """.stripMargin
          )
          (result \ "complexity").as[Int] shouldBe 5
          (result \ "expr").as[String] shouldBe "testCallable()"
          (result \ "address").as[String] shouldBe "3MtGzgmNa5fMjGCcPi5nqMTdtZkfojyWHL9"
          (result \ "stateChanges").as[JsObject] shouldBe Json.parse(
            """
              |{
              |    "data" : [ {"key":"test","type":"binary","value":"base64:AVQ7/yyDy88aPjf+qhzZz/b3yDC2lXyJwWk="} ],
              |    "transfers" : [ ],
              |    "issues" : [ ],
              |    "reissues" : [ ],
              |    "burns" : [ ],
              |    "sponsorFees" : [ ],
              |    "leases" : [ ],
              |    "leaseCancels" : [ ],
              |    "invokes" : [ ]
              |  }
            """.stripMargin
          )
        }

        evalScript("testThis()") ~> route ~> check {
          responseJson shouldBe Json.obj(
            "type"  -> "Address",
            "value" -> Json.obj("bytes" -> Json.obj("type" -> "ByteVector", "value" -> "3MtGzgmNa5fMjGCcPi5nqMTdtZkfojyWHL9"))
          )
        }

        evalScript("testNone()") ~> route ~> check {
          responseJson shouldBe Json.obj(
            "error"   -> 306,
            "message" -> "InvokeRejectError(error = Function or type 'testNone' not found, log = \n\ttestNone.@args = []\n)"
          )
        }

        evalScript("testCompl()") ~> route ~> check {
          responseJson shouldBe Json.obj(
            "error" -> 306,
            "message" -> "InvokeRejectError(error = Calculation complexity limit exceeded, log = \n\ttestCompl.@args = []\n\tsigVerify.@args = [\n\t\tbase58'',\n\t\tbase58'',\n\t\tbase58''\n\t]\n\tsigVerify.@complexity = 200\n\t@complexityLimit = 25800\n\tsigVerify.@args = [\n\t\tbase58'',\n\t\tbase58'',\n\t\tbase58''\n\t]\n\tsigVerify.@complexity = 200\n\t@complexityLimit = 25599\n\tsigVerify.@args = [\n\t\tbase58'',\n\t\tbase58'',\n\t\tbase58''\n\t]\n\tsigVerify.@complexity = 200\n\t@complexityLimit = 25398\n\tsigVerify.@args = [\n\t\tbase58'',\n\t\tbase58'',\n\t\tbase58''\n\t]\n\tsigVerify.@complexity = 200\n\t@complexityLimit = 25197\n\tsigVerify.@args = [\n\t\tbase58'',\n\t\tbase58'',\n\t\tbase58''\n\t]\n\tsigVerify.@complexity = 200\n\t@complexityLimit = 24996\n\tsigVerify.@args = [\n\t\tbase58'',\n\t\tbase58'',\n\t\tbase58''\n\t]\n\tsigVerify.@complexity = 200\n\t@complexityLimit = 24795\n\tsigVerify.@args = [\n\t\tbase58'',\n\t\tbase58'',\n\t\tbase58''\n\t]\n\tsigVerify.@complexity = 200\n\t@complexityLimit = 24594\n\tsigVerify.@args = [\n\t\tbase58'',\n\t\tbase58'',\n\t\tbase58''\n\t]\n\tsigVerify.@complexity = 200\n\t@complexityLimit = 24393\n\tsigVerify.@args = [\n\t\tbase58'',\n\t\tbase58'',\n\t\tbase58''\n\t]\n\tsigVerify.@complexity = 200\n\t@complexityLimit = 24192\n\tsigVerify.@args = [\n\t\tbase58'',\n\t\tbase58'',\n\t\tbase58''\n\t]\n\tsigVerify.@complexity = 200\n\t@complexityLimit = 23991\n\tsigVerify.@args = [\n\t\tbase58'',\n\t\tbase58'',\n\t\tbase58''\n\t]\n\tsigVerify.@complexity = 200\n\t@complexityLimit = 23790\n\tsigVerify.@args = [\n\t\tbase58'',\n\t\tbase58'',\n\t\tbase58''\n\t]\n\tsigVerify.@complexity = 200\n\t@complexityLimit = 23589\n\tsigVerify.@args = [\n\t\tbase58'',\n\t\tbase58'',\n\t\tbase58''\n\t]\n\tsigVerify.@complexity = 200\n\t@complexityLimit = 23388\n\tsigVerify.@args = [\n\t\tbase58'',\n\t\tbase58'',\n\t\tbase58''\n\t]\n\tsigVerify.@complexity = 200\n\t@complexityLimit = 23187\n\tsigVerify.@args = [\n\t\tbase58'',\n\t\tbase58'',\n\t\tbase58''\n\t]\n\tsigVerify.@complexity = 200\n\t@complexityLimit = 22986\n\tsigVerify.@args = [\n\t\tbase58'',\n\t\tbase58'',\n\t\tbase58''\n\t]\n\tsigVerify.@complexity = 200\n\t@complexityLimit = 22785\n\tsigVerify.@args = [\n\t\tbase58'',\n\t\tbase58'',\n\t\tbase58''\n\t]\n\tsigVerify.@complexity = 200\n\t@complexityLimit = 22584\n\tsigVerify.@args = [\n\t\tbase58'',\n\t\tbase58'',\n\t\tbase58''\n\t]\n\tsigVerify.@complexity = 200\n\t@complexityLimit = 22383\n\tsigVerify.@args = [\n\t\tbase58'',\n\t\tbase58'',\n\t\tbase58''\n\t]\n\tsigVerify.@complexity = 200\n\t@complexityLimit = 22182\n\tsigVerify.@args = [\n\t\tbase58'',\n\t\tbase58'',\n\t\tbase58''\n\t]\n\tsigVerify.@complexity = 200\n\t@complexityLimit = 21981\n\tsigVerify.@args = [\n\t\tbase58'',\n\t\tbase58'',\n\t\tbase58''\n\t]\n\tsigVerify.@complexity = 200\n\t@complexityLimit = 21780\n\tsigVerify.@args = [\n\t\tbase58'',\n\t\tbase58'',\n\t\tbase58''\n\t]\n\tsigVerify.@complexity = 200\n\t@complexityLimit = 21579\n\tsigVerify.@args = [\n\t\tbase58'',\n\t\tbase58'',\n\t\tbase58''\n\t]\n\tsigVerify.@complexity = 200\n\t@complexityLimit = 21378\n\tsigVerify.@args = [\n\t\tbase58'',\n\t\tbase58'',\n\t\tbase58''\n\t]\n\tsigVerify.@complexity = 200\n\t@complexityLimit = 21177\n\tsigVerify.@args = [\n\t\tbase58'',\n\t\tbase58'',\n\t\tbase58''\n\t]\n\tsigVerify.@complexity = 200\n\t@complexityLimit = 20976\n\tsigVerify.@args = [\n\t\tbase58'',\n\t\tbase58'',\n\t\tbase58''\n\t]\n\tsigVerify.@complexity = 200\n\t@complexityLimit = 20775\n\tsigVerify.@args = [\n\t\tbase58'',\n\t\tbase58'',\n\t\tbase58''\n\t]\n\tsigVerify.@complexity = 200\n\t@complexityLimit = 20574\n\tsigVerify.@args = [\n\t\tbase58'',\n\t\tbase58'',\n\t\tbase58''\n\t]\n\tsigVerify.@complexity = 200\n\t@complexityLimit = 20373\n\tsigVerify.@args = [\n\t\tbase58'',\n\t\tbase58'',\n\t\tbase58''\n\t]\n\tsigVerify.@complexity = 200\n\t@complexityLimit = 20172\n\tsigVerify.@args = [\n\t\tbase58'',\n\t\tbase58'',\n\t\tbase58''\n\t]\n\tsigVerify.@complexity = 200\n\t@complexityLimit = 19971\n\tsigVerify.@args = [\n\t\tbase58'',\n\t\tbase58'',\n\t\tbase58''\n\t]\n\tsigVerify.@complexity = 200\n\t@complexityLimit = 19770\n\tsigVerify.@args = [\n\t\tbase58'',\n\t\tbase58'',\n\t\tbase58''\n\t]\n\tsigVerify.@complexity = 200\n\t@complexityLimit = 19569\n\tsigVerify.@args = [\n\t\tbase58'',\n\t\tbase58'',\n\t\tbase58''\n\t]\n\tsigVerify.@complexity = 200\n\t@complexityLimit = 19368\n\tsigVerify.@args = [\n\t\tbase58'',\n\t\tbase58'',\n\t\tbase58''\n\t]\n\tsigVerify.@complexity = 200\n\t@complexityLimit = 19167\n\tsigVerify.@args = [\n\t\tbase58'',\n\t\tbase58'',\n\t\tbase58''\n\t]\n\tsigVerify.@complexity = 200\n\t@complexityLimit = 18966\n\tsigVerify.@args = [\n\t\tbase58'',\n\t\tbase58'',\n\t\tbase58''\n\t]\n\tsigVerify.@complexity = 200\n\t@complexityLimit = 18765\n\tsigVerify.@args = [\n\t\tbase58'',\n\t\tbase58'',\n\t\tbase58''\n\t]\n\tsigVerify.@complexity = 200\n\t@complexityLimit = 18564\n\tsigVerify.@args = [\n\t\tbase58'',\n\t\tbase58'',\n\t\tbase58''\n\t]\n\tsigVerify.@complexity = 200\n\t@complexityLimit = 18363\n\tsigVerify.@args = [\n\t\tbase58'',\n\t\tbase58'',\n\t\tbase58''\n\t]\n\tsigVerify.@complexity = 200\n\t@complexityLimit = 18162\n\tsigVerify.@args = [\n\t\tbase58'',\n\t\tbase58'',\n\t\tbase58''\n\t]\n\tsigVerify.@complexity = 200\n\t@complexityLimit = 17961\n\tsigVerify.@args = [\n\t\tbase58'',\n\t\tbase58'',\n\t\tbase58''\n\t]\n\tsigVerify.@complexity = 200\n\t@complexityLimit = 17760\n\tsigVerify.@args = [\n\t\tbase58'',\n\t\tbase58'',\n\t\tbase58''\n\t]\n\tsigVerify.@complexity = 200\n\t@complexityLimit = 17559\n\tsigVerify.@args = [\n\t\tbase58'',\n\t\tbase58'',\n\t\tbase58''\n\t]\n\tsigVerify.@complexity = 200\n\t@complexityLimit = 17358\n\tsigVerify.@args = [\n\t\tbase58'',\n\t\tbase58'',\n\t\tbase58''\n\t]\n\tsigVerify.@complexity = 200\n\t@complexityLimit = 17157\n\tsigVerify.@args = [\n\t\tbase58'',\n\t\tbase58'',\n\t\tbase58''\n\t]\n\tsigVerify.@complexity = 200\n\t@complexityLimit = 16956\n\tsigVerify.@args = [\n\t\tbase58'',\n\t\tbase58'',\n\t\tbase58''\n\t]\n\tsigVerify.@complexity = 200\n\t@complexityLimit = 16755\n\tsigVerify.@args = [\n\t\tbase58'',\n\t\tbase58'',\n\t\tbase58''\n\t]\n\tsigVerify.@complexity = 200\n\t@complexityLimit = 16554\n\tsigVerify.@args = [\n\t\tbase58'',\n\t\tbase58'',\n\t\tbase58''\n\t]\n\tsigVerify.@complexity = 200\n\t@complexityLimit = 16353\n\tsigVerify.@args = [\n\t\tbase58'',\n\t\tbase58'',\n\t\tbase58''\n\t]\n\tsigVerify.@complexity = 200\n\t@complexityLimit = 16152\n\tsigVerify.@args = [\n\t\tbase58'',\n\t\tbase58'',\n\t\tbase58''\n\t]\n\tsigVerify.@complexity = 200\n\t@complexityLimit = 15951\n\tsigVerify.@args = [\n\t\tbase58'',\n\t\tbase58'',\n\t\tbase58''\n\t]\n\tsigVerify.@complexity = 200\n\t@complexityLimit = 15750\n\tsigVerify.@args = [\n\t\tbase58'',\n\t\tbase58'',\n\t\tbase58''\n\t]\n\tsigVerify.@complexity = 200\n\t@complexityLimit = 15549\n\tsigVerify.@args = [\n\t\tbase58'',\n\t\tbase58'',\n\t\tbase58''\n\t]\n\tsigVerify.@complexity = 200\n\t@complexityLimit = 15348\n\tsigVerify.@args = [\n\t\tbase58'',\n\t\tbase58'',\n\t\tbase58''\n\t]\n\tsigVerify.@complexity = 200\n\t@complexityLimit = 15147\n\tsigVerify.@args = [\n\t\tbase58'',\n\t\tbase58'',\n\t\tbase58''\n\t]\n\tsigVerify.@complexity = 200\n\t@complexityLimit = 14946\n\tsigVerify.@args = [\n\t\tbase58'',\n\t\tbase58'',\n\t\tbase58''\n\t]\n\tsigVerify.@complexity = 200\n\t@complexityLimit = 14745\n\tsigVerify.@args = [\n\t\tbase58'',\n\t\tbase58'',\n\t\tbase58''\n\t]\n\tsigVerify.@complexity = 200\n\t@complexityLimit = 14544\n\tsigVerify.@args = [\n\t\tbase58'',\n\t\tbase58'',\n\t\tbase58''\n\t]\n\tsigVerify.@complexity = 200\n\t@complexityLimit = 14343\n\tsigVerify.@args = [\n\t\tbase58'',\n\t\tbase58'',\n\t\tbase58''\n\t]\n\tsigVerify.@complexity = 200\n\t@complexityLimit = 14142\n\tsigVerify.@args = [\n\t\tbase58'',\n\t\tbase58'',\n\t\tbase58''\n\t]\n\tsigVerify.@complexity = 200\n\t@complexityLimit = 13941\n\tsigVerify.@args = [\n\t\tbase58'',\n\t\tbase58'',\n\t\tbase58''\n\t]\n\tsigVerify.@complexity = 200\n\t@complexityLimit = 13740\n\tsigVerify.@args = [\n\t\tbase58'',\n\t\tbase58'',\n\t\tbase58''\n\t]\n\tsigVerify.@complexity = 200\n\t@complexityLimit = 13539\n\tsigVerify.@args = [\n\t\tbase58'',\n\t\tbase58'',\n\t\tbase58''\n\t]\n\tsigVerify.@complexity = 200\n\t@complexityLimit = 13338\n\tsigVerify.@args = [\n\t\tbase58'',\n\t\tbase58'',\n\t\tbase58''\n\t]\n\tsigVerify.@complexity = 200\n\t@complexityLimit = 13137\n\tsigVerify.@args = [\n\t\tbase58'',\n\t\tbase58'',\n\t\tbase58''\n\t]\n\tsigVerify.@complexity = 200\n\t@complexityLimit = 12936\n\tsigVerify.@args = [\n\t\tbase58'',\n\t\tbase58'',\n\t\tbase58''\n\t]\n\tsigVerify.@complexity = 200\n\t@complexityLimit = 12735\n\tsigVerify.@args = [\n\t\tbase58'',\n\t\tbase58'',\n\t\tbase58''\n\t]\n\tsigVerify.@complexity = 200\n\t@complexityLimit = 12534\n\tsigVerify.@args = [\n\t\tbase58'',\n\t\tbase58'',\n\t\tbase58''\n\t]\n\tsigVerify.@complexity = 200\n\t@complexityLimit = 12333\n\tsigVerify.@args = [\n\t\tbase58'',\n\t\tbase58'',\n\t\tbase58''\n\t]\n\tsigVerify.@complexity = 200\n\t@complexityLimit = 12132\n\tsigVerify.@args = [\n\t\tbase58'',\n\t\tbase58'',\n\t\tbase58''\n\t]\n\tsigVerify.@complexity = 200\n\t@complexityLimit = 11931\n\tsigVerify.@args = [\n\t\tbase58'',\n\t\tbase58'',\n\t\tbase58''\n\t]\n\tsigVerify.@complexity = 200\n\t@complexityLimit = 11730\n\tsigVerify.@args = [\n\t\tbase58'',\n\t\tbase58'',\n\t\tbase58''\n\t]\n\tsigVerify.@complexity = 200\n\t@complexityLimit = 11529\n\tsigVerify.@args = [\n\t\tbase58'',\n\t\tbase58'',\n\t\tbase58''\n\t]\n\tsigVerify.@complexity = 200\n\t@complexityLimit = 11328\n\tsigVerify.@args = [\n\t\tbase58'',\n\t\tbase58'',\n\t\tbase58''\n\t]\n\tsigVerify.@complexity = 200\n\t@complexityLimit = 11127\n\tsigVerify.@args = [\n\t\tbase58'',\n\t\tbase58'',\n\t\tbase58''\n\t]\n\tsigVerify.@complexity = 200\n\t@complexityLimit = 10926\n\tsigVerify.@args = [\n\t\tbase58'',\n\t\tbase58'',\n\t\tbase58''\n\t]\n\tsigVerify.@complexity = 200\n\t@complexityLimit = 10725\n\tsigVerify.@args = [\n\t\tbase58'',\n\t\tbase58'',\n\t\tbase58''\n\t]\n\tsigVerify.@complexity = 200\n\t@complexityLimit = 10524\n\tsigVerify.@args = [\n\t\tbase58'',\n\t\tbase58'',\n\t\tbase58''\n\t]\n\tsigVerify.@complexity = 200\n\t@complexityLimit = 10323\n\tsigVerify.@args = [\n\t\tbase58'',\n\t\tbase58'',\n\t\tbase58''\n\t]\n\tsigVerify.@complexity = 200\n\t@complexityLimit = 10122\n\tsigVerify.@args = [\n\t\tbase58'',\n\t\tbase58'',\n\t\tbase58''\n\t]\n\tsigVerify.@complexity = 200\n\t@complexityLimit = 9921\n\tsigVerify.@args = [\n\t\tbase58'',\n\t\tbase58'',\n\t\tbase58''\n\t]\n\tsigVerify.@complexity = 200\n\t@complexityLimit = 9720\n\tsigVerify.@args = [\n\t\tbase58'',\n\t\tbase58'',\n\t\tbase58''\n\t]\n\tsigVerify.@complexity = 200\n\t@complexityLimit = 9519\n\tsigVerify.@args = [\n\t\tbase58'',\n\t\tbase58'',\n\t\tbase58''\n\t]\n\tsigVerify.@complexity = 200\n\t@complexityLimit = 9318\n\tsigVerify.@args = [\n\t\tbase58'',\n\t\tbase58'',\n\t\tbase58''\n\t]\n\tsigVerify.@complexity = 200\n\t@complexityLimit = 9117\n\tsigVerify.@args = [\n\t\tbase58'',\n\t\tbase58'',\n\t\tbase58''\n\t]\n\tsigVerify.@complexity = 200\n\t@complexityLimit = 8916\n\tsigVerify.@args = [\n\t\tbase58'',\n\t\tbase58'',\n\t\tbase58''\n\t]\n\tsigVerify.@complexity = 200\n\t@complexityLimit = 8715\n\tsigVerify.@args = [\n\t\tbase58'',\n\t\tbase58'',\n\t\tbase58''\n\t]\n\tsigVerify.@complexity = 200\n\t@complexityLimit = 8514\n\tsigVerify.@args = [\n\t\tbase58'',\n\t\tbase58'',\n\t\tbase58''\n\t]\n\tsigVerify.@complexity = 200\n\t@complexityLimit = 8313\n\tsigVerify.@args = [\n\t\tbase58'',\n\t\tbase58'',\n\t\tbase58''\n\t]\n\tsigVerify.@complexity = 200\n\t@complexityLimit = 8112\n\tsigVerify.@args = [\n\t\tbase58'',\n\t\tbase58'',\n\t\tbase58''\n\t]\n\tsigVerify.@complexity = 200\n\t@complexityLimit = 7911\n\tsigVerify.@args = [\n\t\tbase58'',\n\t\tbase58'',\n\t\tbase58''\n\t]\n\tsigVerify.@complexity = 200\n\t@complexityLimit = 7710\n\tsigVerify.@args = [\n\t\tbase58'',\n\t\tbase58'',\n\t\tbase58''\n\t]\n\tsigVerify.@complexity = 200\n\t@complexityLimit = 7509\n\tsigVerify.@args = [\n\t\tbase58'',\n\t\tbase58'',\n\t\tbase58''\n\t]\n\tsigVerify.@complexity = 200\n\t@complexityLimit = 7308\n\tsigVerify.@args = [\n\t\tbase58'',\n\t\tbase58'',\n\t\tbase58''\n\t]\n\tsigVerify.@complexity = 200\n\t@complexityLimit = 7107\n\tsigVerify.@args = [\n\t\tbase58'',\n\t\tbase58'',\n\t\tbase58''\n\t]\n\tsigVerify.@complexity = 200\n\t@complexityLimit = 6906\n\tsigVerify.@args = [\n\t\tbase58'',\n\t\tbase58'',\n\t\tbase58''\n\t]\n\tsigVerify.@complexity = 200\n\t@complexityLimit = 6705\n\tsigVerify.@args = [\n\t\tbase58'',\n\t\tbase58'',\n\t\tbase58''\n\t]\n\tsigVerify.@complexity = 200\n\t@complexityLimit = 6504\n\tsigVerify.@args = [\n\t\tbase58'',\n\t\tbase58'',\n\t\tbase58''\n\t]\n\tsigVerify.@complexity = 200\n\t@complexityLimit = 6303\n\tsigVerify.@args = [\n\t\tbase58'',\n\t\tbase58'',\n\t\tbase58''\n\t]\n\tsigVerify.@complexity = 200\n\t@complexityLimit = 6102\n\tsigVerify.@args = [\n\t\tbase58'',\n\t\tbase58'',\n\t\tbase58''\n\t]\n\tsigVerify.@complexity = 200\n\t@complexityLimit = 5901\n\tsigVerify.@args = [\n\t\tbase58'',\n\t\tbase58'',\n\t\tbase58''\n\t]\n\tsigVerify.@complexity = 200\n\t@complexityLimit = 5700\n\tsigVerify.@args = [\n\t\tbase58'',\n\t\tbase58'',\n\t\tbase58''\n\t]\n\tsigVerify.@complexity = 200\n\t@complexityLimit = 5499\n\tsigVerify.@args = [\n\t\tbase58'',\n\t\tbase58'',\n\t\tbase58''\n\t]\n\tsigVerify.@complexity = 200\n\t@complexityLimit = 5298\n\tsigVerify.@args = [\n\t\tbase58'',\n\t\tbase58'',\n\t\tbase58''\n\t]\n\tsigVerify.@complexity = 200\n\t@complexityLimit = 5097\n\tsigVerify.@args = [\n\t\tbase58'',\n\t\tbase58'',\n\t\tbase58''\n\t]\n\tsigVerify.@complexity = 200\n\t@complexityLimit = 4896\n\tsigVerify.@args = [\n\t\tbase58'',\n\t\tbase58'',\n\t\tbase58''\n\t]\n\tsigVerify.@complexity = 200\n\t@complexityLimit = 4695\n\tsigVerify.@args = [\n\t\tbase58'',\n\t\tbase58'',\n\t\tbase58''\n\t]\n\tsigVerify.@complexity = 200\n\t@complexityLimit = 4494\n\tsigVerify.@args = [\n\t\tbase58'',\n\t\tbase58'',\n\t\tbase58''\n\t]\n\tsigVerify.@complexity = 200\n\t@complexityLimit = 4293\n\tsigVerify.@args = [\n\t\tbase58'',\n\t\tbase58'',\n\t\tbase58''\n\t]\n\tsigVerify.@complexity = 200\n\t@complexityLimit = 4092\n\tsigVerify.@args = [\n\t\tbase58'',\n\t\tbase58'',\n\t\tbase58''\n\t]\n\tsigVerify.@complexity = 200\n\t@complexityLimit = 3891\n\tsigVerify.@args = [\n\t\tbase58'',\n\t\tbase58'',\n\t\tbase58''\n\t]\n\tsigVerify.@complexity = 200\n\t@complexityLimit = 3690\n\tsigVerify.@args = [\n\t\tbase58'',\n\t\tbase58'',\n\t\tbase58''\n\t]\n\tsigVerify.@complexity = 200\n\t@complexityLimit = 3489\n\tsigVerify.@args = [\n\t\tbase58'',\n\t\tbase58'',\n\t\tbase58''\n\t]\n\tsigVerify.@complexity = 200\n\t@complexityLimit = 3288\n\tsigVerify.@args = [\n\t\tbase58'',\n\t\tbase58'',\n\t\tbase58''\n\t]\n\tsigVerify.@complexity = 200\n\t@complexityLimit = 3087\n\tsigVerify.@args = [\n\t\tbase58'',\n\t\tbase58'',\n\t\tbase58''\n\t]\n\tsigVerify.@complexity = 200\n\t@complexityLimit = 2886\n\tsigVerify.@args = [\n\t\tbase58'',\n\t\tbase58'',\n\t\tbase58''\n\t]\n\tsigVerify.@complexity = 200\n\t@complexityLimit = 2685\n\tsigVerify.@args = [\n\t\tbase58'',\n\t\tbase58'',\n\t\tbase58''\n\t]\n\tsigVerify.@complexity = 200\n\t@complexityLimit = 2484\n\tsigVerify.@args = [\n\t\tbase58'',\n\t\tbase58'',\n\t\tbase58''\n\t]\n\tsigVerify.@complexity = 200\n\t@complexityLimit = 2283\n\tsigVerify.@args = [\n\t\tbase58'',\n\t\tbase58'',\n\t\tbase58''\n\t]\n\tsigVerify.@complexity = 200\n\t@complexityLimit = 2082\n\tsigVerify.@args = [\n\t\tbase58'',\n\t\tbase58'',\n\t\tbase58''\n\t]\n\tsigVerify.@complexity = 200\n\t@complexityLimit = 1881\n\tsigVerify.@args = [\n\t\tbase58'',\n\t\tbase58'',\n\t\tbase58''\n\t]\n\tsigVerify.@complexity = 200\n\t@complexityLimit = 1680\n\tsigVerify.@args = [\n\t\tbase58'',\n\t\tbase58'',\n\t\tbase58''\n\t]\n\tsigVerify.@complexity = 200\n\t@complexityLimit = 1479\n\tsigVerify.@args = [\n\t\tbase58'',\n\t\tbase58'',\n\t\tbase58''\n\t]\n\tsigVerify.@complexity = 200\n\t@complexityLimit = 1278\n\tsigVerify.@args = [\n\t\tbase58'',\n\t\tbase58'',\n\t\tbase58''\n\t]\n\tsigVerify.@complexity = 200\n\t@complexityLimit = 1077\n\tsigVerify.@args = [\n\t\tbase58'',\n\t\tbase58'',\n\t\tbase58''\n\t]\n\tsigVerify.@complexity = 200\n\t@complexityLimit = 876\n\tsigVerify.@args = [\n\t\tbase58'',\n\t\tbase58'',\n\t\tbase58''\n\t]\n\tsigVerify.@complexity = 200\n\t@complexityLimit = 675\n\tsigVerify.@args = [\n\t\tbase58'',\n\t\tbase58'',\n\t\tbase58''\n\t]\n\tsigVerify.@complexity = 200\n\t@complexityLimit = 474\n\tsigVerify.@args = [\n\t\tbase58'',\n\t\tbase58'',\n\t\tbase58''\n\t]\n\tsigVerify.@complexity = 200\n\t@complexityLimit = 273\n\tsigVerify.@args = [\n\t\tbase58'',\n\t\tbase58'',\n\t\tbase58''\n\t]\n\tsigVerify.@complexity = 200\n\t@complexityLimit = 72\n)"
          )
        }

        evalScript("testF()") ~> route ~> check {
          responseJson shouldBe Json.obj(
            "error" -> 306,
            "message" -> "InvokeRejectError(error = Test, log = \n\ttestF.@args = []\n\tthrow.@args = [\n\t\t\"Test\"\n\t]\n\tthrow.@complexity = 1\n\t@complexityLimit = 25999\n)"
          )
        }

        evalScript("test(123)") ~> route ~> check {
          responseJson shouldBe Json.obj("type" -> "Int", "value" -> 1230)
        }

        evalBin(FUNCTION_CALL(FunctionHeader.User("test"), List(CONST_LONG(123)))) ~> route ~> check {
          responseJson shouldBe Json.obj("type" -> "Int", "value" -> 1230)
        }

        evalScript("testS()") ~> route ~> check {
          responseJson shouldBe Json.obj("type" -> "String", "value" -> "Test")
        }

        evalScript("testB()") ~> route ~> check {
          responseJson shouldBe Json.obj("type" -> "Boolean", "value" -> true)
        }

        evalScript("testBS()") ~> route ~> check {
          responseJson shouldBe Json.obj("type" -> "ByteVector", "value" -> "MATCHER")
        }

        evalScript("""match test(123) {
                     |  case i: Int => i * 123
                     |  case _ => throw("")
                     |}""".stripMargin) ~> route ~> check {
          responseJson shouldBe Json.obj("type" -> "Int", "value" -> 151290)
        }

        val expectingKey   = "some"
        val expectingValue = 1234

        d.helpers.setData(dAppAccount, IntegerDataEntry(expectingKey, expectingValue))
        evalScript(
          s"""
             | this.getInteger("$expectingKey") == $expectingValue &&
             | height == height
            """.stripMargin
        ) ~> route ~> check {
          responseJson shouldBe Json.obj("type" -> "Boolean", "value" -> true)
        }

        evalScript("letFromContract - 1") ~> route ~> check {
          responseJson shouldBe Json.obj("type" -> "Int", "value" -> (letFromContract - 1))
        }

        (() => utilsApi.blockchain.settings)
          .when()
          .returning(DefaultBlockchainSettings)
          .anyNumberOfTimes()
        (utilsApi.blockchain.leaseBalance _)
          .when(*)
          .returning(LeaseBalance.empty)
          .anyNumberOfTimes()

        evalScript(""" testSyncInvoke() """) ~> route ~> check {
          val result = responseAs[JsObject]
          (result - "stateChanges") should matchJson(
            """
              |{
              |  "result" : {
              |    "type" : "Array",
              |    "value" : [ {
              |      "type" : "BinaryEntry",
              |      "value" : {
              |        "key" : {
              |          "type" : "String",
              |          "value" : "testSyncInvoke"
              |        },
              |        "value" : {
              |          "type" : "ByteVector",
              |          "value" : "3MuPKL2kQz1Gp9t7QwrDZN5F8m3u5Uzzo3e"
              |        }
              |      }
              |    } ]
              |  },
              |  "complexity" : 92,
              |  "expr" : " testSyncInvoke() ",
              |  "address" : "3MtGzgmNa5fMjGCcPi5nqMTdtZkfojyWHL9"
              |}
            """.stripMargin
          )
          (result \ "stateChanges").as[JsObject] shouldBe Json.parse(
            """
              |{
              |  "data" : [ {
              |    "key" : "testSyncInvoke",
              |    "type" : "binary",
              |    "value" : "base64:AVQ7/yyDy88aPjf+qhzZz/b3yDC2lXyJwWk="
              |  } ],
              |  "transfers" : [ ],
              |  "issues" : [ ],
              |  "reissues" : [ ],
              |  "burns" : [ ],
              |  "sponsorFees" : [ ],
              |  "leases" : [ ],
              |  "leaseCancels" : [ ],
              |  "invokes" : [ {
              |    "dApp" : "3MtGzgmNa5fMjGCcPi5nqMTdtZkfojyWHL9",
              |    "call" : {
              |      "function" : "testCallable",
              |      "args" : [ ]
              |    },
              |    "payment" : [ ],
              |    "stateChanges" : {
              |      "data" : [ {
              |        "key" : "test",
              |        "type" : "binary",
              |        "value" : "base64:AVQv1P2H4On4q9JvwDzjIpknHO4wLHCiOl4="
              |      } ],
              |      "transfers" : [ ],
              |      "issues" : [ ],
              |      "reissues" : [ ],
              |      "burns" : [ ],
              |      "sponsorFees" : [ ],
              |      "leases" : [ ],
              |      "leaseCancels" : [ ],
              |      "invokes" : [ ]
              |    }
              |  } ]
              |}
            """.stripMargin
          )
        }

        val complexityLimit = 200
        val customApi       = api.copy(settings = restAPISettings.copy(evaluateScriptComplexityLimit = complexityLimit))
        evalScript(""" testSyncCallComplexityExcess() """) ~> customApi.route ~> check {
          val response = responseAs[JsValue]
          val message =
            "InvokeRejectError(error = FailedTransactionError(code = 1, error = Invoke complexity limit = 200 is exceeded), log = \n\ttestSyncCallComplexityExcess.@args = []\n\tinvoke.@args = [\n\t\tAddress(\n\t\t\tbytes = base58'3MtGzgmNa5fMjGCcPi5nqMTdtZkfojyWHL9'\n\t\t),\n\t\t\"testSyncCallComplexityExcess\",\n\t\t[],\n\t\t[]\n\t]\n\tinvoke.@complexity = 75\n\t@complexityLimit = 122\n\tr = FailedTransactionError(code = 1, error = Invoke complexity limit = 200 is exceeded, log = \n\t\t@invokedDApp = Address(\n\t\t\tbytes = base58'3MtGzgmNa5fMjGCcPi5nqMTdtZkfojyWHL9'\n\t\t)\n\t\t@invokedFuncName = \"testSyncCallComplexityExcess\"\n\t\ti = Invocation(\n\t\t\toriginCaller = Address(\n\t\t\t\tbytes = base58'3MuPKL2kQz1Gp9t7QwrDZN5F8m3u5Uzzo3e'\n\t\t\t)\n\t\t\tpayments = []\n\t\t\tcallerPublicKey = base58'9BUoYQYq7K38mkk61q8aMH9kD9fKSVL1Fib7FbH6nUkQ'\n\t\t\tfeeAssetId = Unit\n\t\t\toriginCallerPublicKey = base58'11111111111111111111111111111111'\n\t\t\ttransactionId = base58''\n\t\t\tcaller = Address(\n\t\t\t\tbytes = base58'3MtGzgmNa5fMjGCcPi5nqMTdtZkfojyWHL9'\n\t\t\t)\n\t\t\tfee = 2000000\n\t\t)\n\t\ttestSyncCallComplexityExcess.@args = []\n\t\tinvoke.@args = [\n\t\t\tAddress(\n\t\t\t\tbytes = base58'3MtGzgmNa5fMjGCcPi5nqMTdtZkfojyWHL9'\n\t\t\t),\n\t\t\t\"testSyncCallComplexityExcess\",\n\t\t\t[],\n\t\t\t[]\n\t\t]\n\t\tinvoke.@complexity = 75\n\t\t@complexityLimit = 44\n\t\tr = FailedTransactionError(code = 1, error = Invoke complexity limit = 200 is exceeded, log = \n\t\t\t@invokedDApp = Address(\n\t\t\t\tbytes = base58'3MtGzgmNa5fMjGCcPi5nqMTdtZkfojyWHL9'\n\t\t\t)\n\t\t\t@invokedFuncName = \"testSyncCallComplexityExcess\"\n\t\t\ti = Invocation(\n\t\t\t\toriginCaller = Address(\n\t\t\t\t\tbytes = base58'3MuPKL2kQz1Gp9t7QwrDZN5F8m3u5Uzzo3e'\n\t\t\t\t)\n\t\t\t\tpayments = []\n\t\t\t\tcallerPublicKey = base58'9BUoYQYq7K38mkk61q8aMH9kD9fKSVL1Fib7FbH6nUkQ'\n\t\t\t\tfeeAssetId = Unit\n\t\t\t\toriginCallerPublicKey = base58'11111111111111111111111111111111'\n\t\t\t\ttransactionId = base58''\n\t\t\t\tcaller = Address(\n\t\t\t\t\tbytes = base58'3MtGzgmNa5fMjGCcPi5nqMTdtZkfojyWHL9'\n\t\t\t\t)\n\t\t\t\tfee = 2000000\n\t\t\t)\n\t\t\ttestSyncCallComplexityExcess.@args = []\n\t\t)\n\t)\n)"
          (response \ "message").as[String] shouldBe message
          (response \ "error").as[Int] shouldBe ScriptExecutionError.Id
        }

        evalScript(""" testWriteEntryType("abc") """) ~> route ~> check {
          (responseAs[JsObject] - "stateChanges") should matchJson(
            """{"error":306,"message":"InvokeRejectError(error = Passed args (bytes, abc) are unsuitable for constructor BinaryEntry(String, ByteVector), log = \n\ttestWriteEntryType.@args = [\n\t\t\"abc\"\n\t]\n\tb = \"abc\"\n\tBinaryEntry.@args = [\n\t\t\"bytes\",\n\t\t\"abc\"\n\t]\n)","expr":" testWriteEntryType(\"abc\") ","address":"3MtGzgmNa5fMjGCcPi5nqMTdtZkfojyWHL9"}"""
          )
        }
        evalScript(""" testWriteEntryType(base58'aaaa') """) ~> route ~> check {
          (responseAs[JsObject] - "stateChanges") should matchJson(
            """{"result":{"type":"Array","value":[{"type":"BinaryEntry","value":{"key":{"type":"String","value":"bytes"},"value":{"type":"ByteVector","value":"aaaa"}}}]},"complexity":3,"expr":" testWriteEntryType(base58'aaaa') ","address":"3MtGzgmNa5fMjGCcPi5nqMTdtZkfojyWHL9"}"""
          )
        }

        evalScript(s"""parseBigIntValue("${PureContext.BigIntMax}")""") ~> route ~> check {
          (responseAs[JsObject] - "stateChanges") should matchJson(
            s"""{"result":{"type":"BigInt","value":${PureContext.BigIntMax}},"complexity":65,"expr":"parseBigIntValue(\\"${PureContext.BigIntMax}\\")","address":"3MtGzgmNa5fMjGCcPi5nqMTdtZkfojyWHL9"}"""
          )
        }
        evalScript(s"""parseBigIntValue("${PureContext.BigIntMax}")""") ~> Accept(CustomJson.jsonWithNumbersAsStrings) ~> route ~> check {
<<<<<<< HEAD
          (responseAs[JsObject] - "stateChanges") should matchJson(s"""{
            "result":{
              "type":"BigInt",
              "value":"${PureContext.BigIntMax.toString()}"
            },
            "complexity":65,
            "expr":"parseBigIntValue(\\"${PureContext.BigIntMax}\\")",
            "address":"3MtGzgmNa5fMjGCcPi5nqMTdtZkfojyWHL9"
            }""")
=======
          (responseAs[JsObject] - "stateChanges") should matchJson(
            s"""{"result":{"type":"BigInt","value":"${PureContext.BigIntMax
              .toString()}"},"complexity":65,"expr":"parseBigIntValue(\\"${PureContext.BigIntMax}\\")","address":"3MtGzgmNa5fMjGCcPi5nqMTdtZkfojyWHL9"}"""
          )
>>>>>>> b0fad2a0
        }

        val dAppAccount2 = TxHelpers.secondSigner
        val dAppAddress2 = TxHelpers.secondAddress
        d.helpers.creditWavesFromDefaultSigner(dAppAddress2)
        val testScript2 = TxHelpers.scriptV5(s"""
                                                |@Callable(i)
                                                |func callable() = {
                                                |  strict a = sigVerify(base58'', base58'', base58'')
                                                |  strict r = Address(base58'$dAppAddress').invoke("testCallable", [], [AttachedPayment(unit, 100)])
                                                |  [BinaryEntry("testSyncInvoke", i.caller.bytes)]
                                                |}
                                              """.stripMargin)
        d.helpers.setScript(dAppAccount2, testScript2)

        evalScript(""" callable() """, dAppAddress2) ~> route ~> check {
          (responseAs[JsObject] - "stateChanges") should matchJson(
            """{"result":{"type":"Array","value":[{"type":"BinaryEntry","value":{"key":{"type":"String","value":"testSyncInvoke"},"value":{"type":"ByteVector","value":"3MuPKL2kQz1Gp9t7QwrDZN5F8m3u5Uzzo3e"}}}]},"complexity":297,"expr":" callable() ","address":"3MuVqVJGmFsHeuFni5RbjRmALuGCkEwzZtC"}"""
          )
        }

        val dApp2 = TxHelpers.scriptV5(
          s"""
             | @Callable(i)
             | func call(a: Int, b: String) = ([], b + a.toString())
            """.stripMargin
        )
        d.helpers.setScript(dAppAccount2, dApp2)

        evalScript(s"nestedCalls([(\"$dAppAddress2\", \"call\", [123, \"abc\"]), (\"$dAppAddress\", \"getValue\", [])])") ~> route ~> check {
          (responseAs[JsValue] \ "result" \ "value").as[String] shouldBe "abc123\nvalue\n"
        }

        evalScript(s"any(${Long.MaxValue})") ~> Accept(CustomJson.jsonWithNumbersAsStrings) ~> route ~> check {
          responseJson shouldBe Json.obj("type" -> "Int", "value" -> s"${Long.MaxValue}")
        }

        evalScript(s"any([${Long.MaxValue}, 0, ${Long.MinValue}])") ~> Accept(CustomJson.jsonWithNumbersAsStrings) ~> route ~> check {
          (responseJson \ "type").as[String] shouldBe "Array"
          (responseJson \ "value").get.toString shouldBe
            s"""[{"type":"Int","value":"${Long.MaxValue}"},{"type":"Int","value":"0"},{"type":"Int","value":"${Long.MinValue}"}]"""
        }
      }
    }

    "compacted dApp" in {
      withDomain(RideV6) { d =>
        val blockchain = d.blockchain
        val route      = utilsApi.copy(blockchain = blockchain).route

        val compactedDApp = TestCompiler(V6).compileContract(
          """
            | func user1() = 1
            | func user2() = 2
            |
            | @Callable(i)
            | func call() = ([], user1() + user2())
          """.stripMargin,
          compact = true
        )
        d.helpers.setScript(dAppAccount, compactedDApp)

        evalScript("user1()") ~> route ~> check {
          (responseAs[JsValue] \ "result" \ "value").as[Int] shouldBe 1
        }
        evalScript("user2()") ~> route ~> check {
          (responseAs[JsValue] \ "result" \ "value").as[Int] shouldBe 2
        }
        evalScript("call()") ~> route ~> check {
          (responseAs[JsValue] \ "result" \ "value" \ "_2" \ "value").as[Int] shouldBe 3
        }
      }
    }

    "invocation" in {
      withDomain(RideV6, AddrWithBalance.enoughBalances(defaultSigner, secondSigner, signer(2))) { d =>
        val route   = utilsApi.copy(blockchain = d.blockchain).route
        val issueTx = issue()
        val asset   = IssuedAsset(issueTx.id())
        d.appendBlock(issueTx, sponsor(asset, Some(1)), transfer(asset = asset, amount = 12345678))
        d.appendBlock(setScript(defaultSigner, dApp(caller = secondAddress, secondSigner.publicKey, asset)))

        // successful result
        Post(routePath(s"/script/evaluate/$defaultAddress"), invocation(asset)) ~> route ~> check {
          val json = responseAs[JsValue]
          (json \ "complexity").as[Int] shouldBe 16
          (json \ "result").as[JsObject] shouldBe Json.obj("type" -> "Array", "value" -> JsArray())
          (json \ "vars").isEmpty shouldBe true
          json.as[UtilsInvocationRequest] shouldBe invocation(asset).as[UtilsInvocationRequest]
        }

        // trace
        Post(routePath(s"/script/evaluate/$defaultAddress?trace=true"), invocation(asset)) ~> route ~> check {
          val json = responseAs[JsValue]
          (json \ "complexity").as[Int] shouldBe 16
          (json \ "result").as[JsObject] shouldBe Json.obj("type" -> "Array", "value" -> JsArray())
          (json \ "vars").as[JsArray] shouldBe expectedTrace(asset)
        }

        // all fields are empty (empty request body)
        Post(routePath(s"/script/evaluate/$defaultAddress"), Json.obj()) ~> route ~> check {
          val json = responseAs[JsValue]
          (json \ "complexity").as[Int] shouldBe 12
          (json \ "result").as[JsObject] shouldBe Json.obj("type" -> "Array", "value" -> JsArray())
        }

        // conflicting request structure
        Post(routePath(s"/script/evaluate/$defaultAddress"), Json.obj("expr" -> "true") ++ invocation(asset)) ~> route ~> check {
          val json = responseAs[JsValue]
          (json \ "message").as[String] shouldBe "Conflicting request structure. Both expression and invocation structure were sent"
          (json \ "error").as[Int] shouldBe 198
        }

        // wrong invocation format
        Post(routePath(s"/script/evaluate/$defaultAddress"), Json.obj("call" -> Json.obj("function" -> 1))) ~> route ~> check {
          val json = responseAs[JsValue]
          (json \ "message").as[String] shouldBe "failed to parse json message"
          (json \ "validationErrors") match {
            case JsDefined(validationErrors) =>
              validationErrors should matchJson("""{
                  "obj.call": [
                    {
                      "msg": ["Unexpected call function name format"],
                      "args": []
                    }
                  ]
                }""")
            case _: JsUndefined => fail("No validation errors")
          }
        }

        // sender address can be calculated from PK
        Post(routePath(s"/script/evaluate/$defaultAddress"), invocation(asset, None)) ~> route ~> check {
          val json = responseAs[JsValue]
          (json \ "complexity").as[Int] shouldBe 16
          (json \ "result").as[JsObject] shouldBe Json.obj("type" -> "Array", "value" -> JsArray())
          (json \ "vars").isEmpty shouldBe true
          json.as[UtilsInvocationRequest] shouldBe invocation(asset, None).as[UtilsInvocationRequest]
        }

        // invocation sender address can differ from PK address
        d.appendBlock(setScript(defaultSigner, dApp(caller = signer(2).toAddress, signer(2).publicKey, asset)))
        d.appendBlock(transfer(defaultSigner, signer(2).toAddress, 1234567, asset))
        val request = invocation(asset, Some(signer(2).toAddress), signer(2).publicKey)
        Post(routePath(s"/script/evaluate/$defaultAddress"), request) ~> route ~> check {
          val json = responseAs[JsValue]
          (json \ "complexity").as[Int] shouldBe 16
          (json \ "result").as[JsObject] shouldBe Json.obj("type" -> "Array", "value" -> JsArray())
          (json \ "vars").isEmpty shouldBe true
          json.as[UtilsInvocationRequest] shouldBe request.as[UtilsInvocationRequest]
        }
      }
    }

    "with state" - {
      val callerKeyPair = signer(1)
      val callerAddress = callerKeyPair.toAddress

      val scriptTransferReceiver        = signer(2)
      val scriptTransferReceiverAddress = scriptTransferReceiver.toAddress

      val assetIssuer        = signer(3)
      val assetIssuerAddress = assetIssuer.toAddress

      val issueTx = issue(issuer = assetIssuer)
      val asset   = IssuedAsset(issueTx.id())

      def toRide(asset: Asset) = asset.fold("unit")(id => s"base58'$id'")

      def dAppWithTransfer(assetAndAmounts: (Asset, Int)*): Script = {
        def toScriptTransfer(asset: Asset, amount: Int): String = s"ScriptTransfer(receiver, $amount, ${toRide(asset)})"

        TestCompiler(V6).compileContract(
          s"""
             | @Callable(i)
             | func default() = {
             |   let receiver = Address(base58'$scriptTransferReceiverAddress')
             |   [ ${assetAndAmounts.map { case (asset, amount) => toScriptTransfer(asset, amount) }.mkString(", ")} ]
             | }""".stripMargin
        )
      }

      def mkSetScriptTx(transferAssetAmounts: (Asset, Int)*) = setScript(dAppAccount, dAppWithTransfer(transferAssetAmounts*))

      "expr" in {
        def mkExprJson(state: JsObject): JsObject =
          Json
            .parse(
              s""" {
                 |  "expr": "default()",
                 |  "state": ${Json.prettyPrint(state)}
                 | }""".stripMargin
            )
            .as[JsObject]

        val exprTests = Table[Seq[(Asset, Int)]](
          "paymentAssetWithAmounts",
          Seq(Asset.Waves -> 1),
          Seq(asset       -> 1),
          Seq(Asset.Waves -> 1, asset -> 2)
        )

        forAll(exprTests) { paymentAssetWithAmounts =>
          val setScriptTx = mkSetScriptTx(paymentAssetWithAmounts*)

          val hasIssuedAsset = paymentAssetWithAmounts.exists { case (a, _) => a == asset }
          withDomain(
            RideV6,
            Seq(AddrWithBalance(dAppAddress, setScriptTx.fee.value)) ++ {
              if (hasIssuedAsset) Seq(AddrWithBalance(assetIssuerAddress, issueTx.fee.value))
              else Seq()
            }
          ) { d =>
            d.appendBlock(setScriptTx)
            if (hasIssuedAsset) d.appendBlock(issueTx)

            def collectBalance(asset: Asset): Int = paymentAssetWithAmounts.collect { case (a, x) if a == asset => x }.sum
            val blockchainOverrides = Json.obj(
              "accounts" -> Json.obj(
                dAppAddress.toString -> Json
                  .obj("regularBalance" -> collectBalance(Asset.Waves))
                  .deepMerge {
                    if (hasIssuedAsset) Json.obj("assetBalances" -> Json.obj(asset.toString -> collectBalance(asset)))
                    else Json.obj()
                  }
              )
            )

            Post(
              routePath(s"/script/evaluate/$dAppAddress"),
              mkExprJson(blockchainOverrides)
            ) ~> utilsApi.copy(blockchain = d.blockchain).route ~> check {
              val json = responseAs[JsValue]
              withClue(s"${Json.prettyPrint(json)}: ") {
                (json \ "error").toOption shouldBe empty
                withClue("stateChanges: ") {
                  (json \ "stateChanges" \ "transfers").as[JsArray] shouldBe JsArray(
                    paymentAssetWithAmounts.map { case (asset, amount) =>
                      Json.obj(
                        "address" -> scriptTransferReceiverAddress.toString,
                        "asset"   -> Json.toJson(asset),
                        "amount"  -> amount
                      )
                    }
                  )
                }
              }
            }
          }
        }
      }

      val defaultInvocationFee = 1234567
      "invocation" in {
        val sponsorshipTx = sponsor(asset, Some(100000), assetIssuer)

        def toPaymentJson(asset: Asset, amount: Int): String =
          s""" {
             |   "assetId": ${Json.toJson(asset)},
             |   "amount": $amount
             | }"""

        def mkInvocationWithPaymentJson(feeAsset: Asset, state: JsObject, paymentAssetWithAmounts: Seq[(Asset, Int)]): JsObject = Json
          .parse(
            s""" {
               |  "call": {
               |    "function": "default"
               |  },
               |  "id": "3My3KZgFQ3CrVHgz6vGRt8687sH4oAA1qp8",
               |  "fee": $defaultInvocationFee,
               |  "feeAssetId": ${Json.toJson(feeAsset)},
               |  "sender": "$callerAddress",
               |  "senderPublicKey": "${callerKeyPair.publicKey}",
               |  "payment": [
               |    ${paymentAssetWithAmounts.map(Function.tupled(toPaymentJson)).mkString(",\n")}
               |  ],
               |  "state": ${Json.prettyPrint(state)}
               | }""".stripMargin
          )
          .as[JsObject]

        val invocationTests = Table[Asset, Seq[(Asset, Int)]](
          ("feeAsset", "paymentAssetWithAmounts"),
          (Asset.Waves, Seq(Asset.Waves -> 1)),
          (Asset.Waves, Seq(asset -> 1)),
          (asset, Seq(Asset.Waves -> 1)),
          (asset, Seq(asset -> 1)),
          (asset, Seq(Asset.Waves -> 1, asset -> 2)),
          (Asset.Waves, Seq(Asset.Waves -> 1, asset -> 2))
        )

        forAll(invocationTests) { case (feeAsset, paymentAssetWithAmounts) =>
          val setScriptTx    = mkSetScriptTx(paymentAssetWithAmounts*)
          val hasIssuedAsset = (paymentAssetWithAmounts.map(_._1) :+ feeAsset).contains(asset)
          withDomain(
            RideV6,
            Seq(AddrWithBalance(dAppAddress, setScriptTx.fee.value)) ++ {
              val sponsoredExtra = if (feeAsset == asset) sponsorshipTx.fee.value + defaultInvocationFee else 0
              if (hasIssuedAsset) Seq(AddrWithBalance(assetIssuerAddress, issueTx.fee.value + sponsoredExtra))
              else Seq()
            }
          ) { d =>
            d.appendBlock(setScriptTx)
            if (hasIssuedAsset) d.appendBlock(issueTx)
            if (feeAsset == asset) d.appendBlock(sponsorshipTx)

            val (invocationFeeInWaves, invocationFeeInAsset) = if (feeAsset == asset) (0, defaultInvocationFee) else (defaultInvocationFee, 0)

            def collectBalance(asset: Asset): Int = paymentAssetWithAmounts.collect { case (a, x) if a == asset => x }.sum
            val callerWavesBalance                = invocationFeeInWaves + collectBalance(Asset.Waves)
            val callerAssetBalance                = invocationFeeInAsset + collectBalance(asset)
            val blockchainOverrides = Json.obj(
              "accounts" -> Json.obj(
                callerAddress.toString -> Json
                  .obj(
                    "regularBalance" -> callerWavesBalance,
                    "assetBalances"  -> Json.obj(asset.toString -> callerAssetBalance)
                  )
              )
            )

            Post(
              routePath(s"/script/evaluate/$dAppAddress"),
              mkInvocationWithPaymentJson(
                feeAsset = feeAsset,
                state = blockchainOverrides,
                paymentAssetWithAmounts = paymentAssetWithAmounts
              )
            ) ~> utilsApi.copy(blockchain = d.blockchain).route ~> check {
              val json = responseAs[JsValue]
              withClue(s"${Json.prettyPrint(json)}: ") {
                (json \ "error").toOption shouldBe empty
                withClue("stateChanges: ") {
                  (json \ "stateChanges" \ "transfers").as[JsArray] shouldBe JsArray(
                    paymentAssetWithAmounts.map { case (asset, amount) =>
                      Json.obj(
                        "address" -> scriptTransferReceiverAddress.toString,
                        "asset"   -> Json.toJson(asset),
                        "amount"  -> amount
                      )
                    }
                  )
                }
              }
            }
          }
        }
      }

      "waves balances" in {
        val miner        = scriptTransferReceiver
        val minerAddress = miner.toAddress

        val script = TestCompiler(V6).compileContract(
          s"""
             | @Callable(i)
             | func default() = ([], wavesBalance(Address(base58'$minerAddress')))
             | """.stripMargin
        )
        val setScriptTx = setScript(dAppAccount, script)

        def invocation(state: JsObject) =
          Json
            .parse(
              s""" {
                 |  "expr": "default()",
                 |  "state": ${Json.prettyPrint(state)}
                 | }""".stripMargin
            )
            .as[JsObject]

        val minerInitialWavesBalance = 10001
        val leasingTx                = lease(miner, dAppAddress, 333)

        withDomain(
          RideV6,
          Seq(
            AddrWithBalance(dAppAddress, setScriptTx.fee.value),
            AddrWithBalance(minerAddress, minerInitialWavesBalance + leasingTx.fee.value)
          )
        ) { d =>
          d.appendBlock(setScriptTx, leasingTx)
          val route = utilsApi.copy(blockchain = d.blockchain).route

          markup("without overrides")
          Post(
            routePath(s"/script/evaluate/$dAppAddress"),
            invocation(Json.obj())
          ) ~> route ~> check {
            val json = responseAs[JsValue]
            withClue(s"${Json.prettyPrint(json)}: ") {
              (json \ "error").toOption shouldBe empty
              withClue("result: ") {
                def check(tpe: String, expected: Long): Unit = withClue(s"$tpe: ") {
                  (json \ "result" \ "value" \ "_2" \ "value" \ tpe \ "value").asOpt[Long] shouldBe Some(expected)
                }

                check("available", minerInitialWavesBalance - leasingTx.amount.value)
                check("regular", minerInitialWavesBalance)
                check("generating", minerInitialWavesBalance - leasingTx.amount.value)
                check("effective", minerInitialWavesBalance - leasingTx.amount.value)
              }
            }
          }

          markup("with overrides")
          forAll(Table("regularBalanceDiff", -1000, 0, 1000)) { regularBalanceDiff =>
            val minerOverriddenWavesBalance = minerInitialWavesBalance + regularBalanceDiff
            Post(
              routePath(s"/script/evaluate/$dAppAddress"),
              invocation(
                Json.obj(
                  "accounts" -> Json.obj(
                    minerAddress.toString -> Json.obj("regularBalance" -> minerOverriddenWavesBalance)
                  )
                )
              )
            ) ~> route ~> check {
              val json = responseAs[JsValue]
              withClue(s"${Json.prettyPrint(json)}: ") {
                (json \ "error").toOption shouldBe empty
                withClue("result: ") {
                  def check(tpe: String, expected: Long): Unit = withClue(s"$tpe: ") {
                    (json \ "result" \ "value" \ "_2" \ "value" \ tpe \ "value").asOpt[Long] shouldBe Some(expected)
                  }

                  check("available", minerOverriddenWavesBalance - leasingTx.amount.value)
                  check("regular", minerOverriddenWavesBalance)
                  check("generating", math.min(minerInitialWavesBalance, minerOverriddenWavesBalance) - leasingTx.amount.value)
                  check("effective", minerOverriddenWavesBalance - leasingTx.amount.value)
                }
              }
            }
          }
        }
      }
    }

    "validation of root call" in {
      withDomain(RideV6, Seq(AddrWithBalance(secondAddress, 0.01 waves))) { d =>
        val route = seal(utilsApi.copy(blockchain = d.blockchain).route)
        val dApp = TestCompiler(V6).compileContract(
          s"""
             | @Callable(i)
             | func action() = [ ScriptTransfer(Address(base58'$defaultAddress'), 1, unit) ]
             |
             | @Callable(i)
             | func default() = []
             |
             | @Callable(i)
             | func issueAndTransfer() = {
             |   let issue = Issue("name", "description", 1000, 4, true, unit, 0)
             |   [
             |     issue,
             |     ScriptTransfer(Address(base58'$defaultAddress'), 1, calculateAssetId(issue))
             |   ]
             | }
             |
             | @Callable(i)
             | func syncCallWithPayment() = {
             |   strict r = Address(base58'$defaultAddress').invoke("default", [], [AttachedPayment(unit, 100)])
             |   []
             | }
           """.stripMargin
        )
        d.appendBlock(setScript(secondSigner, dApp))

        // negative balance after applying action
        Post(routePath(s"/script/evaluate/$secondAddress"), Json.obj("expr" -> "action()")) ~> route ~> check {
          responseAs[String] should include("AccountBalanceError")
        }

        // negative fee
        Post(routePath(s"/script/evaluate/$secondAddress"), Json.obj("fee" -> -1)) ~> route ~> check {
          responseAs[String] should include("error = Fee in WAVES for InvokeScriptTransaction (-1 in WAVES)")
        }

        // illegal fee asset id
        Post(routePath(s"/script/evaluate/$secondAddress"), Json.obj("feeAssetId" -> "xxxxx")) ~> route ~> check {
          responseAs[String] should include("Asset xxxxx does not exist, cannot be used to pay fees")
        }

        // negative payment
        Post(routePath(s"/script/evaluate/$secondAddress"), Json.parse("""{"payment":[{"amount":-1,"assetId":null}]}""")) ~> route ~> check {
          responseAs[String] should include("non-positive amount: -1 of Waves")
        }

        // illegal payment asset id
        Post(routePath(s"/script/evaluate/$secondAddress"), Json.parse("""{"payment":[{"amount":1,"assetId":"xxxxx"}]}""")) ~> route ~> check {
          responseAs[String] should include("Accounts balance errors")
        }

        // issue and transfer
        Post(
          routePath(s"/script/evaluate/$secondAddress"),
          Json.obj("fee" -> 100500000, "call" -> Json.obj("function" -> "issueAndTransfer"))
        ) ~> route ~> check {
          val actions = responseAs[JsObject] \ "result" \ "value"
          (actions \ 0 \ "type").as[String] shouldBe "Issue"
          (actions \ 1 \ "type").as[String] shouldBe "ScriptTransfer"
        }

        // transaction payment attached to sync call
        d.appendBlock(setScript(defaultSigner, dApp))
        Post(
          routePath(s"/script/evaluate/$secondAddress"),
          Json.parse("""{"call": {"function":"syncCallWithPayment"}, "payment":[{"amount":100,"assetId":null}]}""")
        ) ~> route ~> check {
          (responseAs[JsObject] \ "payment" \ 0 \ "amount").as[Int] shouldBe 100
          (responseAs[JsObject] \ "stateChanges" \ "invokes" \ 0 \ "payment" \ 0 \ "amount").as[Int] shouldBe 100
        }

        // not enough payment amount to attach to sync call
        d.appendBlock(setScript(defaultSigner, dApp))
        Post(
          routePath(s"/script/evaluate/$secondAddress"),
          Json.parse("""{"call": {"function":"syncCallWithPayment"}, "payment":[{"amount":99,"assetId":null}]}""")
        ) ~> route ~> check {
          (responseAs[JsObject] \ "payment" \ 0 \ "amount").as[Int] shouldBe 99
          (responseAs[JsObject] \ "message").as[String] should include("negative waves balance")
        }
      }
    }
  }

  private def dApp(caller: Address, callerPk: PublicKey, asset: IssuedAsset) =
    TestCompiler(V6).compileContract(
      s"""
         | @Callable(i)
         | func f(arg1: Int, arg2: String) = {
         |   let check =
         |     this                    == Address(base58'$defaultAddress')            &&
         |     i.caller                == Address(base58'$caller')                    &&
         |     i.originCaller          == Address(base58'$caller')                    &&
         |     i.callerPublicKey       == base58'$callerPk'                           &&
         |     i.originCallerPublicKey == base58'$callerPk'                           &&
         |     i.fee                   == 1234567                                     &&
         |     i.payments              == [AttachedPayment(unit, 1)]                  &&
         |     i.transactionId         == base58'3My3KZgFQ3CrVHgz6vGRt8687sH4oAA1qp8' &&
         |     i.feeAssetId            == base58'$asset'                              &&
         |     arg1 == 123 && arg2 == "abc"
         |   if (check) then [] else throw("wrong " + i.caller.toString() + " " + Address(base58'$caller').toString())
         | }
         |
         | @Callable(i)
         | func default() = {
         |   let check =
         |     this                    == Address(base58'$defaultAddress')            &&
         |     i.caller                == Address(base58'${"1" * 26}')                &&
         |     i.originCaller          == Address(base58'${"1" * 26}')                &&
         |     i.callerPublicKey       == base58'${"1" * 32}'                         &&
         |     i.originCallerPublicKey == base58'${"1" * 32}'                         &&
         |     i.fee                   == 500000                                      &&
         |     i.payments              == []                                          &&
         |     i.transactionId         == base58'${"1" * 32}'                         &&
         |     i.feeAssetId            == unit
         |   if (check) then [] else throw("wrong")
         | }
       """.stripMargin
    )

  private def invocation(feeAsset: Asset, senderAddress: Option[Address] = Some(secondAddress), senderPk: PublicKey = secondSigner.publicKey) =
    Json
      .parse(
        s"""
           | {
           |  "call": {
           |    "function": "f",
           |    "args": [
           |      {
           |        "type": "integer",
           |        "value": 123
           |      },
           |      {
           |        "type": "string",
           |        "value": "abc"
           |      }
           |    ]
           |  },
           |  "id": "3My3KZgFQ3CrVHgz6vGRt8687sH4oAA1qp8",
           |  "fee": 1234567,
           |  "feeAssetId": "$feeAsset",
           |  ${senderAddress.fold("")(a => s""""sender": "$a",""")}
           |  "senderPublicKey": "$senderPk",
           |  "payment": [
           |    {
           |      "amount": 1,
           |      "assetId": null
           |    }
           |  ]
           | }
         """.stripMargin
      )
      .as[JsObject]

  private def expectedTrace(feeAsset: Asset) =
    Json.parse(
      s"""
         | [
         |  {
         |    "name": "f.@args",
         |    "type": "Array",
         |    "value": [
         |      {
         |        "type": "Int",
         |        "value": 123
         |      },
         |      {
         |        "type": "String",
         |        "value": "abc"
         |      }
         |    ]
         |  },
         |  {
         |    "name": "Address.@args",
         |    "type": "Array",
         |    "value": [
         |      {
         |        "type": "ByteVector",
         |        "value": "3MtGzgmNa5fMjGCcPi5nqMTdtZkfojyWHL9"
         |      }
         |    ]
         |  },
         |  {
         |    "name": "Address.@complexity",
         |    "type": "Int",
         |    "value": 1
         |  },
         |  {
         |    "name": "@complexityLimit",
         |    "type": "Int",
         |    "value": 51999
         |  },
         |  {
         |    "name": "==.@args",
         |    "type": "Array",
         |    "value": [
         |      {
         |        "type": "Address",
         |        "value": {
         |          "bytes": {
         |            "type": "ByteVector",
         |            "value": "3MtGzgmNa5fMjGCcPi5nqMTdtZkfojyWHL9"
         |          }
         |        }
         |      },
         |      {
         |        "type": "Address",
         |        "value": {
         |          "bytes": {
         |            "type": "ByteVector",
         |            "value": "3MtGzgmNa5fMjGCcPi5nqMTdtZkfojyWHL9"
         |          }
         |        }
         |      }
         |    ]
         |  },
         |  {
         |    "name": "==.@complexity",
         |    "type": "Int",
         |    "value": 1
         |  },
         |  {
         |    "name": "@complexityLimit",
         |    "type": "Int",
         |    "value": 51998
         |  },
         |  {
         |    "name": "i",
         |    "type": "Invocation",
         |    "value": {
         |      "originCaller": {
         |        "type": "Address",
         |        "value": {
         |          "bytes": {
         |            "type": "ByteVector",
         |            "value": "3MuVqVJGmFsHeuFni5RbjRmALuGCkEwzZtC"
         |          }
         |        }
         |      },
         |      "payments": {
         |        "type": "Array",
         |        "value": [
         |          {
         |            "type": "AttachedPayment",
         |            "value": {
         |              "amount": {
         |                "type": "Int",
         |                "value": 1
         |              },
         |              "assetId": {
         |                "type": "Unit",
         |                "value": {}
         |              }
         |            }
         |          }
         |        ]
         |      },
         |      "callerPublicKey": {
         |        "type": "ByteVector",
         |        "value": "8h47fXqSctZ6sb3q6Sst9qH1UNzR5fjez2eEP6BvEfcr"
         |      },
         |      "feeAssetId": {
         |        "type": "ByteVector",
         |        "value": "$feeAsset"
         |      },
         |      "originCallerPublicKey": {
         |        "type": "ByteVector",
         |        "value": "8h47fXqSctZ6sb3q6Sst9qH1UNzR5fjez2eEP6BvEfcr"
         |      },
         |      "transactionId": {
         |        "type": "ByteVector",
         |        "value": "3My3KZgFQ3CrVHgz6vGRt8687sH4oAA1qp8"
         |      },
         |      "caller": {
         |        "type": "Address",
         |        "value": {
         |          "bytes": {
         |            "type": "ByteVector",
         |            "value": "3MuVqVJGmFsHeuFni5RbjRmALuGCkEwzZtC"
         |          }
         |        }
         |      },
         |      "fee": {
         |        "type": "Int",
         |        "value": 1234567
         |      }
         |    }
         |  },
         |  {
         |    "name": "Address.@args",
         |    "type": "Array",
         |    "value": [
         |      {
         |        "type": "ByteVector",
         |        "value": "3MuVqVJGmFsHeuFni5RbjRmALuGCkEwzZtC"
         |      }
         |    ]
         |  },
         |  {
         |    "name": "Address.@complexity",
         |    "type": "Int",
         |    "value": 1
         |  },
         |  {
         |    "name": "@complexityLimit",
         |    "type": "Int",
         |    "value": 51997
         |  },
         |  {
         |    "name": "==.@args",
         |    "type": "Array",
         |    "value": [
         |      {
         |        "type": "Address",
         |        "value": {
         |          "bytes": {
         |            "type": "ByteVector",
         |            "value": "3MuVqVJGmFsHeuFni5RbjRmALuGCkEwzZtC"
         |          }
         |        }
         |      },
         |      {
         |        "type": "Address",
         |        "value": {
         |          "bytes": {
         |            "type": "ByteVector",
         |            "value": "3MuVqVJGmFsHeuFni5RbjRmALuGCkEwzZtC"
         |          }
         |        }
         |      }
         |    ]
         |  },
         |  {
         |    "name": "==.@complexity",
         |    "type": "Int",
         |    "value": 1
         |  },
         |  {
         |    "name": "@complexityLimit",
         |    "type": "Int",
         |    "value": 51996
         |  },
         |  {
         |    "name": "Address.@args",
         |    "type": "Array",
         |    "value": [
         |      {
         |        "type": "ByteVector",
         |        "value": "3MuVqVJGmFsHeuFni5RbjRmALuGCkEwzZtC"
         |      }
         |    ]
         |  },
         |  {
         |    "name": "Address.@complexity",
         |    "type": "Int",
         |    "value": 1
         |  },
         |  {
         |    "name": "@complexityLimit",
         |    "type": "Int",
         |    "value": 51995
         |  },
         |  {
         |    "name": "==.@args",
         |    "type": "Array",
         |    "value": [
         |      {
         |        "type": "Address",
         |        "value": {
         |          "bytes": {
         |            "type": "ByteVector",
         |            "value": "3MuVqVJGmFsHeuFni5RbjRmALuGCkEwzZtC"
         |          }
         |        }
         |      },
         |      {
         |        "type": "Address",
         |        "value": {
         |          "bytes": {
         |            "type": "ByteVector",
         |            "value": "3MuVqVJGmFsHeuFni5RbjRmALuGCkEwzZtC"
         |          }
         |        }
         |      }
         |    ]
         |  },
         |  {
         |    "name": "==.@complexity",
         |    "type": "Int",
         |    "value": 1
         |  },
         |  {
         |    "name": "@complexityLimit",
         |    "type": "Int",
         |    "value": 51994
         |  },
         |  {
         |    "name": "==.@args",
         |    "type": "Array",
         |    "value": [
         |      {
         |        "type": "ByteVector",
         |        "value": "8h47fXqSctZ6sb3q6Sst9qH1UNzR5fjez2eEP6BvEfcr"
         |      },
         |      {
         |        "type": "ByteVector",
         |        "value": "8h47fXqSctZ6sb3q6Sst9qH1UNzR5fjez2eEP6BvEfcr"
         |      }
         |    ]
         |  },
         |  {
         |    "name": "==.@complexity",
         |    "type": "Int",
         |    "value": 1
         |  },
         |  {
         |    "name": "@complexityLimit",
         |    "type": "Int",
         |    "value": 51993
         |  },
         |  {
         |    "name": "==.@args",
         |    "type": "Array",
         |    "value": [
         |      {
         |        "type": "ByteVector",
         |        "value": "8h47fXqSctZ6sb3q6Sst9qH1UNzR5fjez2eEP6BvEfcr"
         |      },
         |      {
         |        "type": "ByteVector",
         |        "value": "8h47fXqSctZ6sb3q6Sst9qH1UNzR5fjez2eEP6BvEfcr"
         |      }
         |    ]
         |  },
         |  {
         |    "name": "==.@complexity",
         |    "type": "Int",
         |    "value": 1
         |  },
         |  {
         |    "name": "@complexityLimit",
         |    "type": "Int",
         |    "value": 51992
         |  },
         |  {
         |    "name": "==.@args",
         |    "type": "Array",
         |    "value": [
         |      {
         |        "type": "Int",
         |        "value": 1234567
         |      },
         |      {
         |        "type": "Int",
         |        "value": 1234567
         |      }
         |    ]
         |  },
         |  {
         |    "name": "==.@complexity",
         |    "type": "Int",
         |    "value": 1
         |  },
         |  {
         |    "name": "@complexityLimit",
         |    "type": "Int",
         |    "value": 51991
         |  },
         |  {
         |    "name": "AttachedPayment.@args",
         |    "type": "Array",
         |    "value": [
         |      {
         |        "type": "Unit",
         |        "value": {}
         |      },
         |      {
         |        "type": "Int",
         |        "value": 1
         |      }
         |    ]
         |  },
         |  {
         |    "name": "AttachedPayment.@complexity",
         |    "type": "Int",
         |    "value": 1
         |  },
         |  {
         |    "name": "@complexityLimit",
         |    "type": "Int",
         |    "value": 51990
         |  },
         |  {
         |    "name": "cons.@args",
         |    "type": "Array",
         |    "value": [
         |      {
         |        "type": "AttachedPayment",
         |        "value": {
         |          "assetId": {
         |            "type": "Unit",
         |            "value": {}
         |          },
         |          "amount": {
         |            "type": "Int",
         |            "value": 1
         |          }
         |        }
         |      },
         |      {
         |        "type": "Array",
         |        "value": []
         |      }
         |    ]
         |  },
         |  {
         |    "name": "cons.@complexity",
         |    "type": "Int",
         |    "value": 1
         |  },
         |  {
         |    "name": "@complexityLimit",
         |    "type": "Int",
         |    "value": 51989
         |  },
         |  {
         |    "name": "==.@args",
         |    "type": "Array",
         |    "value": [
         |      {
         |        "type": "Array",
         |        "value": [
         |          {
         |            "type": "AttachedPayment",
         |            "value": {
         |              "amount": {
         |                "type": "Int",
         |                "value": 1
         |              },
         |              "assetId": {
         |                "type": "Unit",
         |                "value": {}
         |              }
         |            }
         |          }
         |        ]
         |      },
         |      {
         |        "type": "Array",
         |        "value": [
         |          {
         |            "type": "AttachedPayment",
         |            "value": {
         |              "assetId": {
         |                "type": "Unit",
         |                "value": {}
         |              },
         |              "amount": {
         |                "type": "Int",
         |                "value": 1
         |              }
         |            }
         |          }
         |        ]
         |      }
         |    ]
         |  },
         |  {
         |    "name": "==.@complexity",
         |    "type": "Int",
         |    "value": 1
         |  },
         |  {
         |    "name": "@complexityLimit",
         |    "type": "Int",
         |    "value": 51988
         |  },
         |  {
         |    "name": "==.@args",
         |    "type": "Array",
         |    "value": [
         |      {
         |        "type": "ByteVector",
         |        "value": "3My3KZgFQ3CrVHgz6vGRt8687sH4oAA1qp8"
         |      },
         |      {
         |        "type": "ByteVector",
         |        "value": "3My3KZgFQ3CrVHgz6vGRt8687sH4oAA1qp8"
         |      }
         |    ]
         |  },
         |  {
         |    "name": "==.@complexity",
         |    "type": "Int",
         |    "value": 1
         |  },
         |  {
         |    "name": "@complexityLimit",
         |    "type": "Int",
         |    "value": 51987
         |  },
         |  {
         |    "name": "==.@args",
         |    "type": "Array",
         |    "value": [
         |      {
         |        "type": "ByteVector",
         |        "value": "$feeAsset"
         |      },
         |      {
         |        "type": "ByteVector",
         |        "value": "$feeAsset"
         |      }
         |    ]
         |  },
         |  {
         |    "name": "==.@complexity",
         |    "type": "Int",
         |    "value": 1
         |  },
         |  {
         |    "name": "@complexityLimit",
         |    "type": "Int",
         |    "value": 51986
         |  },
         |  {
         |    "name": "arg1",
         |    "type": "Int",
         |    "value": 123
         |  },
         |  {
         |    "name": "==.@args",
         |    "type": "Array",
         |    "value": [
         |      {
         |        "type": "Int",
         |        "value": 123
         |      },
         |      {
         |        "type": "Int",
         |        "value": 123
         |      }
         |    ]
         |  },
         |  {
         |    "name": "==.@complexity",
         |    "type": "Int",
         |    "value": 1
         |  },
         |  {
         |    "name": "@complexityLimit",
         |    "type": "Int",
         |    "value": 51985
         |  },
         |  {
         |    "name": "arg2",
         |    "type": "String",
         |    "value": "abc"
         |  },
         |  {
         |    "name": "==.@args",
         |    "type": "Array",
         |    "value": [
         |      {
         |        "type": "String",
         |        "value": "abc"
         |      },
         |      {
         |        "type": "String",
         |        "value": "abc"
         |      }
         |    ]
         |  },
         |  {
         |    "name": "==.@complexity",
         |    "type": "Int",
         |    "value": 1
         |  },
         |  {
         |    "name": "@complexityLimit",
         |    "type": "Int",
         |    "value": 51984
         |  },
         |  {
         |    "name": "check",
         |    "type": "Boolean",
         |    "value": true
         |  }
         |]
       """.stripMargin
    )
}<|MERGE_RESOLUTION|>--- conflicted
+++ resolved
@@ -365,22 +365,16 @@
           )
         }
         evalScript(s"""parseBigIntValue("${PureContext.BigIntMax}")""") ~> Accept(CustomJson.jsonWithNumbersAsStrings) ~> route ~> check {
-<<<<<<< HEAD
           (responseAs[JsObject] - "stateChanges") should matchJson(s"""{
             "result":{
               "type":"BigInt",
-              "value":"${PureContext.BigIntMax.toString()}"
+              "value":"${PureContext.BigIntMax
+              .toString()}"
             },
             "complexity":65,
             "expr":"parseBigIntValue(\\"${PureContext.BigIntMax}\\")",
             "address":"3MtGzgmNa5fMjGCcPi5nqMTdtZkfojyWHL9"
             }""")
-=======
-          (responseAs[JsObject] - "stateChanges") should matchJson(
-            s"""{"result":{"type":"BigInt","value":"${PureContext.BigIntMax
-              .toString()}"},"complexity":65,"expr":"parseBigIntValue(\\"${PureContext.BigIntMax}\\")","address":"3MtGzgmNa5fMjGCcPi5nqMTdtZkfojyWHL9"}"""
-          )
->>>>>>> b0fad2a0
         }
 
         val dAppAccount2 = TxHelpers.secondSigner
