--- conflicted
+++ resolved
@@ -729,7 +729,6 @@
             (Asset.Waves, Seq(Asset.Waves -> 1, asset -> 2))
           )
 
-<<<<<<< HEAD
           forAll(invocationTests) { case (feeAsset, paymentAssetWithAmounts) =>
             val setScriptTx = mkSetScriptTx(paymentAssetWithAmounts*)
 
@@ -765,36 +764,6 @@
                       else Json.obj()
                     }
                 )
-=======
-        forAll(invocationTests) { case (feeAsset, paymentAssetWithAmounts) =>
-          val setScriptTx    = mkSetScriptTx(paymentAssetWithAmounts*)
-          val hasIssuedAsset = (paymentAssetWithAmounts.map(_._1) :+ feeAsset).contains(asset)
-          withDomain(
-            RideV6,
-            Seq(AddrWithBalance(dAppAddress, setScriptTx.fee.value)) ++ {
-              val sponsoredExtra = if (feeAsset == asset) sponsorshipTx.fee.value + defaultInvocationFee else 0
-              if (hasIssuedAsset) Seq(AddrWithBalance(assetIssuerAddress, issueTx.fee.value + sponsoredExtra))
-              else Seq()
-            }
-          ) { d =>
-            d.appendBlock(setScriptTx)
-            if (hasIssuedAsset) d.appendBlock(issueTx)
-            if (feeAsset == asset) d.appendBlock(sponsorshipTx)
-
-            val (invocationFeeInWaves, invocationFeeInAsset) = if (feeAsset == asset) (0, defaultInvocationFee) else (defaultInvocationFee, 0)
-
-            def collectBalance(asset: Asset): Int = paymentAssetWithAmounts.collect { case (a, x) if a == asset => x }.sum
-
-            val callerWavesBalance = invocationFeeInWaves + collectBalance(Asset.Waves)
-            val callerAssetBalance = invocationFeeInAsset + collectBalance(asset)
-            val blockchainOverrides = Json.obj(
-              "accounts" -> Json.obj(
-                callerAddress.toString -> Json
-                  .obj(
-                    "regularBalance" -> callerWavesBalance,
-                    "assetBalances"  -> Json.obj(asset.toString -> callerAssetBalance)
-                  )
->>>>>>> c237de98
               )
 
               Post(
