package com.wavesplatform.http

import akka.http.scaladsl.model.{ContentTypes, FormData, HttpEntity}
import akka.http.scaladsl.server.Route
import com.wavesplatform.account.{Address, AddressOrAlias, KeyPair}
import com.wavesplatform.api.common.{CommonAccountsApi, LeaseInfo}
import com.wavesplatform.api.http.RouteTimeout
import com.wavesplatform.api.http.leasing.LeaseApiRoute
import com.wavesplatform.common.state.ByteStr
import com.wavesplatform.common.utils.EitherExt2
import com.wavesplatform.db.WithDomain
import com.wavesplatform.db.WithState.AddrWithBalance
import com.wavesplatform.history.Domain
import com.wavesplatform.lang.directives.values.{V5, V6}
import com.wavesplatform.lang.v1.FunctionHeader
import com.wavesplatform.lang.v1.compiler.Terms.{CONST_BYTESTR, CONST_LONG, FUNCTION_CALL}
import com.wavesplatform.lang.v1.compiler.TestCompiler
import com.wavesplatform.network.TransactionPublisher
import com.wavesplatform.settings.WavesSettings
import com.wavesplatform.state.diffs.ENOUGH_AMT
import com.wavesplatform.state.reader.LeaseDetails
import com.wavesplatform.state.{BinaryDataEntry, Blockchain, Height, TxMeta}
import com.wavesplatform.test.*
import com.wavesplatform.test.DomainPresets.*
import com.wavesplatform.transaction.TxHelpers.{defaultSigner, secondSigner, signer}
import com.wavesplatform.transaction.lease.{LeaseCancelTransaction, LeaseTransaction}
import com.wavesplatform.transaction.smart.SetScriptTransaction
import com.wavesplatform.transaction.smart.script.trace.TracedResult
import com.wavesplatform.transaction.utils.EthConverters.*
import com.wavesplatform.transaction.EthTxGenerator.Arg
import com.wavesplatform.transaction.utils.Signed
import com.wavesplatform.transaction.{Asset, Authorized, EthTxGenerator, Transaction, TxHelpers, TxVersion}
import com.wavesplatform.utils.{SharedSchedulerMixin, SystemTime}
import com.wavesplatform.wallet.Wallet
import com.wavesplatform.{NTPTime, TestWallet, TransactionGen}
import org.scalacheck.Gen
import org.scalamock.scalatest.PathMockFactory
import play.api.libs.json.{JsArray, JsObject, Json}

import scala.concurrent.Future
import scala.concurrent.duration.*

class LeaseRouteSpec
    extends RouteSpec("/leasing")
    with TransactionGen
    with RestAPISettingsHelper
    with NTPTime
    with WithDomain
    with TestWallet
    with PathMockFactory
    with SharedSchedulerMixin {
  private def route(domain: Domain) =
    LeaseApiRoute(
      restAPISettings,
      testWallet,
      domain.blockchain,
      (_, _) => Future.successful(TracedResult(Right(true))),
      ntpTime,
<<<<<<< HEAD
      CommonAccountsApi(() => domain.blockchainUpdater.getCompositeBlockchain, domain.rdb, domain.blockchain),
      new RouteTimeout(60.seconds)(Schedulers.fixedPool(1, "heavy-request-scheduler"))
=======
      CommonAccountsApi(() => domain.blockchainUpdater.bestLiquidDiff.getOrElse(Diff.empty), domain.db, domain.blockchain),
      new RouteTimeout(60.seconds)(sharedScheduler)
>>>>>>> 68097920
    )

  private def withRoute(balances: Seq[AddrWithBalance], settings: WavesSettings = mostRecent)(f: (Domain, Route) => Unit): Unit =
    withDomain(settings = settings, balances = balances) { d =>
      f(d, route(d).route)
    }

  private def setScriptTransaction(sender: KeyPair) =
    SetScriptTransaction
      .selfSigned(
        TxVersion.V2,
        sender,
        Some(TestCompiler(V5).compileContract("""
                                                |{-# STDLIB_VERSION 4 #-}
                                                |{-# CONTENT_TYPE DAPP #-}
                                                |{-# SCRIPT_TYPE ACCOUNT #-}
                                                |
                                                |@Callable(inv)
                                                |func leaseTo(recipient: ByteVector, amount: Int) = {
                                                |  let lease = Lease(Address(recipient), amount)
                                                |  [
                                                |    lease,
                                                |    BinaryEntry("leaseId", lease.calculateLeaseId())
                                                |  ]
                                                |}
                                                |
                                                |@Callable(inv)
                                                |func cancelLease(id: ByteVector) = {
                                                |  [
                                                |    LeaseCancel(id)
                                                |  ]
                                                |}
                                                |""".stripMargin)),
        0.01.waves,
        ntpTime.getTimestamp()
      )
      .explicitGet()

  private def invokeLeaseCancel(sender: KeyPair, leaseId: ByteStr) =
    Signed.invokeScript(
      TxVersion.V2,
      sender,
      sender.toAddress,
      Some(
        FUNCTION_CALL(
          FunctionHeader.User("cancelLease"),
          List(CONST_BYTESTR(leaseId).explicitGet())
        )
      ),
      Seq.empty,
      0.005.waves,
      Asset.Waves,
      ntpTime.getTimestamp()
    )

  private def leaseCancelTransaction(sender: KeyPair, leaseId: ByteStr) =
    LeaseCancelTransaction.selfSigned(TxVersion.V3, sender, leaseId, 0.001.waves, ntpTime.getTimestamp()).explicitGet()

  private def checkDetails(id: ByteStr, details: LeaseDetails, json: JsObject): Unit = {
    (json \ "id").as[ByteStr] shouldEqual id
    (json \ "originTransactionId").as[ByteStr] shouldEqual details.sourceId
    (json \ "sender").as[String] shouldEqual details.sender.toAddress.toString
    (json \ "amount").as[Long] shouldEqual details.amount
  }

  private def checkActiveLeasesFor(address: AddressOrAlias, route: Route, expectedDetails: Seq[(ByteStr, LeaseDetails)]): Unit =
    Get(routePath(s"/active/$address")) ~> route ~> check {
      val resp = responseAs[Seq[JsObject]]
      resp.size shouldEqual expectedDetails.size
      resp.zip(expectedDetails).foreach { case (json, (id, details)) =>
        checkDetails(id, details, json)
      }
    }

  private def toDetails(lt: LeaseTransaction) = LeaseDetails(lt.sender, lt.recipient, lt.amount.value, LeaseDetails.Status.Active, lt.id(), 1)

  private def leaseGen(sender: KeyPair, maxAmount: Long, timestamp: Long): Gen[LeaseTransaction] =
    for {
      fee       <- smallFeeGen
      recipient <- accountGen
      amount    <- Gen.chooseNum(1, (maxAmount - fee).max(1))
      version   <- Gen.oneOf(1.toByte, 2.toByte, 3.toByte)
    } yield LeaseTransaction.selfSigned(version, sender, recipient.toAddress, amount, fee, timestamp).explicitGet()

  "returns active leases which were" - {
    val sender  = TxHelpers.signer(1)
    val leaseTx = leaseGen(sender, ENOUGH_AMT, ntpTime.correctedTime())

    "created and cancelled by Lease/LeaseCancel transactions" in forAll(leaseTx) { leaseTransaction =>
      withRoute(Seq(AddrWithBalance(sender.toAddress))) { (d, r) =>
        d.appendBlock(leaseTransaction)
        val expectedDetails = Seq(leaseTransaction.id() -> toDetails(leaseTransaction))
        d.liquidAndSolidAssert { () =>
          checkActiveLeasesFor(leaseTransaction.sender.toAddress, r, expectedDetails)
          checkActiveLeasesFor(leaseTransaction.recipient, r, expectedDetails)
        }

        d.appendMicroBlock(leaseCancelTransaction(sender, leaseTransaction.id()))

        d.liquidAndSolidAssert { () =>
          checkActiveLeasesFor(leaseTransaction.sender.toAddress, r, Seq.empty)
          checkActiveLeasesFor(leaseTransaction.recipient, r, Seq.empty)
        }
      }
    }

    "created by LeaseTransaction and canceled by InvokeScriptTransaction" in forAll(leaseTx) { leaseTransaction =>
      withRoute(Seq(AddrWithBalance(sender.toAddress))) { (d, r) =>
        d.appendBlock(leaseTransaction)
        val expectedDetails = Seq(leaseTransaction.id() -> toDetails(leaseTransaction))

        d.liquidAndSolidAssert { () =>
          checkActiveLeasesFor(leaseTransaction.sender.toAddress, r, expectedDetails)
          checkActiveLeasesFor(leaseTransaction.recipient, r, expectedDetails)
        }

        d.appendMicroBlock(
          setScriptTransaction(sender),
          invokeLeaseCancel(sender, leaseTransaction.id())
        )

        d.liquidAndSolidAssert { () =>
          checkActiveLeasesFor(leaseTransaction.sender.toAddress, r, Seq.empty)
          checkActiveLeasesFor(leaseTransaction.recipient, r, Seq.empty)
        }
      }
    }

    val setScriptAndInvoke = {
      val sender    = TxHelpers.signer(1)
      val recipient = TxHelpers.signer(2)

      (
        sender,
        setScriptTransaction(sender),
        Signed
          .invokeScript(
            TxVersion.V2,
            sender,
            sender.toAddress,
            Some(
              FUNCTION_CALL(
                FunctionHeader.User("leaseTo"),
                List(CONST_BYTESTR(ByteStr(recipient.toAddress.bytes)).explicitGet(), CONST_LONG(10_000.waves))
              )
            ),
            Seq.empty,
            0.005.waves,
            Asset.Waves,
            ntpTime.getTimestamp()
          ),
        recipient.toAddress
      )
    }

    "created by InvokeScriptTransaction and canceled by CancelLeaseTransaction" in forAll(setScriptAndInvoke) {
      case (sender, setScript, invoke, recipient) =>
        withRoute(Seq(AddrWithBalance(sender.toAddress))) { (d, r) =>
          d.appendBlock(setScript)
          d.appendBlock(invoke)
          val leaseId = d.blockchain
            .accountData(sender.toAddress, "leaseId")
            .collect { case i: BinaryDataEntry =>
              i.value
            }
            .get
          val expectedDetails = Seq(leaseId -> LeaseDetails(setScript.sender, recipient, 10_000.waves, LeaseDetails.Status.Active, invoke.id(), 1))

          d.liquidAndSolidAssert { () =>
            checkActiveLeasesFor(sender.toAddress, r, expectedDetails)
            checkActiveLeasesFor(recipient, r, expectedDetails)
          }

          d.appendMicroBlock(leaseCancelTransaction(sender, leaseId))

          d.liquidAndSolidAssert { () =>
            checkActiveLeasesFor(sender.toAddress, r, Seq.empty)
            checkActiveLeasesFor(recipient, r, Seq.empty)
          }
        }
    }

    "created and canceled by InvokeScriptTransaction" in forAll(setScriptAndInvoke) { case (sender, setScript, invoke, recipient) =>
      withRoute(Seq(AddrWithBalance(sender.toAddress))) { (d, r) =>
        d.appendBlock(setScript)
        d.appendBlock(invoke)
        val invokeStatus = d.blockchain.transactionMeta(invoke.id()).get.succeeded
        assert(invokeStatus, "Invoke has failed")

        val leaseId = d.blockchain
          .accountData(sender.toAddress, "leaseId")
          .collect { case i: BinaryDataEntry =>
            i.value
          }
          .get
        val expectedDetails = Seq(leaseId -> LeaseDetails(setScript.sender, recipient, 10_000.waves, LeaseDetails.Status.Active, invoke.id(), 1))

        d.liquidAndSolidAssert { () =>
          checkActiveLeasesFor(sender.toAddress, r, expectedDetails)
          checkActiveLeasesFor(recipient, r, expectedDetails)
        }

        d.appendMicroBlock(invokeLeaseCancel(sender, leaseId))

        d.liquidAndSolidAssert { () =>
          checkActiveLeasesFor(sender.toAddress, r, Seq.empty)
          checkActiveLeasesFor(recipient, r, Seq.empty)
        }
      }
    }

    val invokeExpression = for {
      sender    <- accountGen
      recipient <- accountGen
      invokeExp <- invokeExpressionTransactionGen(
        sender,
        TestCompiler(V6).compileFreeCall(
          s"""
             |let lease = Lease(Address(base58'${recipient.toAddress.toString}'), ${10000.waves})
             |[
             |  lease,
             |  BinaryEntry("leaseId", lease.calculateLeaseId())
             |]""".stripMargin
        ),
        0.01.waves
      )
    } yield (
      sender,
      invokeExp,
      recipient.toAddress
    )

    "created by InvokeExpressionTransaction and canceled by CancelLeaseTransaction" in forAll(invokeExpression) { case (sender, invoke, recipient) =>
      withRoute(AddrWithBalance.enoughBalances(sender), DomainPresets.ContinuationTransaction) { (d, r) =>
        d.appendBlock(invoke)
        val leaseId = d.blockchain
          .accountData(sender.toAddress, "leaseId")
          .collect { case i: BinaryDataEntry =>
            i.value
          }
          .get
        val expectedDetails = Seq(leaseId -> LeaseDetails(sender.publicKey, recipient, 10_000.waves, LeaseDetails.Status.Active, invoke.id(), 1))

        d.liquidAndSolidAssert { () =>
          checkActiveLeasesFor(sender.toAddress, r, expectedDetails)
          checkActiveLeasesFor(recipient, r, expectedDetails)
        }

        d.appendMicroBlock(leaseCancelTransaction(sender, leaseId))

        d.liquidAndSolidAssert { () =>
          checkActiveLeasesFor(sender.toAddress, r, Seq.empty)
          checkActiveLeasesFor(recipient, r, Seq.empty)
        }
      }
    }

    "created by EthereumTransaction and canceled by CancelLeaseTransaction" in {
      val sender    = signer(2).toEthKeyPair
      val dApp      = defaultSigner
      val recipient = secondSigner.toAddress
      val invoke =
        EthTxGenerator.generateEthInvoke(
          keyPair = sender,
          address = dApp.toAddress,
          funcName = "leaseTo",
          args = Seq(Arg.Bytes(ByteStr(recipient.bytes)), Arg.Integer(10000.waves)),
          payments = Seq.empty
        )
      withRoute(Seq(AddrWithBalance(dApp.toAddress), AddrWithBalance(invoke.sender.toAddress))) { (d, r) =>
        d.appendBlock(setScriptTransaction(dApp))
        d.appendBlock(invoke)
        val leaseId = d.blockchain
          .accountData(dApp.toAddress, "leaseId")
          .collect { case i: BinaryDataEntry =>
            i.value
          }
          .get
        val expectedDetails = Seq(leaseId -> LeaseDetails(dApp.publicKey, recipient, 10_000.waves, LeaseDetails.Status.Active, invoke.id(), 1))

        d.liquidAndSolidAssert { () =>
          checkActiveLeasesFor(dApp.toAddress, r, expectedDetails)
          checkActiveLeasesFor(recipient, r, expectedDetails)
        }

        d.appendMicroBlock(leaseCancelTransaction(dApp, leaseId))

        d.liquidAndSolidAssert { () =>
          checkActiveLeasesFor(dApp.toAddress, r, Seq.empty)
          checkActiveLeasesFor(recipient, r, Seq.empty)
        }
      }
    }

    val nestedInvocation = {
      val proxy     = TxHelpers.signer(1)
      val target    = TxHelpers.signer(2)
      val recipient = TxHelpers.signer(3)

      (
        (proxy, target, recipient.toAddress),
        Seq(
          setScriptTransaction(target),
          SetScriptTransaction
            .selfSigned(
              TxVersion.V2,
              proxy,
              Some(TestCompiler(V5).compileContract("""
                                                      |{-# STDLIB_VERSION 4 #-}
                                                      |{-# CONTENT_TYPE DAPP #-}
                                                      |{-# SCRIPT_TYPE ACCOUNT #-}
                                                      |
                                                      |@Callable(inv)
                                                      |func callProxy(targetDapp: ByteVector, recipient: ByteVector, amount: Int) = {
                                                      |  strict result = invoke(Address(targetDapp), "leaseTo", [recipient, amount], [])
                                                      |  []
                                                      |}
                                                      |""".stripMargin)),
              0.01.waves,
              ntpTime.getTimestamp()
            )
            .explicitGet()
        )
      )
    }

    "created by nested invocations" in {
      val ((proxy, target, recipient), transactions) = nestedInvocation
      withRoute(Seq(AddrWithBalance(proxy.toAddress), AddrWithBalance(target.toAddress))) { (d, r) =>
        d.appendBlock(transactions*)
        val ist = Signed
          .invokeScript(
            TxVersion.V2,
            proxy,
            proxy.toAddress,
            Some(
              FUNCTION_CALL(
                FunctionHeader.User("callProxy"),
                List(
                  CONST_BYTESTR(ByteStr(target.toAddress.bytes)).explicitGet(),
                  CONST_BYTESTR(ByteStr(recipient.bytes)).explicitGet(),
                  CONST_LONG(10_000.waves)
                )
              )
            ),
            Seq.empty,
            0.005.waves,
            Asset.Waves,
            ntpTime.getTimestamp()
          )

        d.appendBlock(ist)
        val leaseId = d.blockchain
          .accountData(target.toAddress, "leaseId")
          .collect { case i: BinaryDataEntry =>
            i.value
          }
          .get

        val expectedDetails = Seq(leaseId -> LeaseDetails(target.publicKey, recipient, 10_000.waves, LeaseDetails.Status.Active, ist.id(), 1))

        d.liquidAndSolidAssert { () =>
          checkActiveLeasesFor(target.toAddress, r, expectedDetails)
          checkActiveLeasesFor(recipient, r, expectedDetails)
        }
      }
    }
  }

  "returns leases created by invoke only for lease sender or recipient" in {
    val invoker         = TxHelpers.signer(1)
    val dApp1           = TxHelpers.signer(2)
    val dApp2           = TxHelpers.signer(3)
    val leaseRecipient1 = TxHelpers.signer(4)
    val leaseRecipient2 = TxHelpers.signer(5)

    val leaseAmount1 = 1
    val leaseAmount2 = 2

    val dAppScript1 = TestCompiler(V5)
      .compileContract(s"""
                          |{-# STDLIB_VERSION 5 #-}
                          |{-# CONTENT_TYPE DAPP #-}
                          |{-# SCRIPT_TYPE ACCOUNT #-}
                          |
                          |@Callable(i)
                          |func foo() = {
                          |  strict inv = invoke(Address(base58'${dApp2.toAddress}'), "bar", [], [])
                          |  let lease = Lease(Address(base58'${leaseRecipient1.toAddress}'), 1)
                          |  [lease, BinaryEntry("leaseId", lease.calculateLeaseId())]
                          |}
                          |""".stripMargin)

    val dAppScript2 = TestCompiler(V5)
      .compileContract(s"""
                          |{-# STDLIB_VERSION 5 #-}
                          |{-# CONTENT_TYPE DAPP #-}
                          |{-# SCRIPT_TYPE ACCOUNT #-}
                          |
                          |@Callable(i)
                          |func bar() = {
                          |  let lease = Lease(Address(base58'${leaseRecipient2.toAddress}'), 2)
                          |  [lease, BinaryEntry("leaseId", lease.calculateLeaseId())]
                          |}
                          |""".stripMargin)

    def checkForInvoke(invokeTx: Transaction & Authorized): Unit =
      withRoute(AddrWithBalance.enoughBalances(dApp1, dApp2) :+ AddrWithBalance(invokeTx.sender.toAddress)) { case (d, r) =>
        def getLeaseId(address: Address) =
          d.blockchain
            .accountData(address, "leaseId")
            .collect { case i: BinaryDataEntry =>
              i.value
            }
            .get

        d.appendBlock(
          TxHelpers.setScript(dApp1, dAppScript1),
          TxHelpers.setScript(dApp2, dAppScript2)
        )

        d.appendBlock(invokeTx)

        val leaseDetails1 = Seq(
          getLeaseId(dApp1.toAddress) -> LeaseDetails(
            dApp1.publicKey,
            leaseRecipient1.toAddress,
            leaseAmount1,
            LeaseDetails.Status.Active,
            invokeTx.id(),
            3
          )
        )
        val leaseDetails2 = Seq(
          getLeaseId(dApp2.toAddress) -> LeaseDetails(
            dApp2.publicKey,
            leaseRecipient2.toAddress,
            leaseAmount2,
            LeaseDetails.Status.Active,
            invokeTx.id(),
            3
          )
        )

        checkActiveLeasesFor(invokeTx.sender.toAddress, r, Seq.empty)
        checkActiveLeasesFor(dApp1.toAddress, r, leaseDetails1)
        checkActiveLeasesFor(dApp2.toAddress, r, leaseDetails2)
        checkActiveLeasesFor(leaseRecipient1.toAddress, r, leaseDetails1)
        checkActiveLeasesFor(leaseRecipient2.toAddress, r, leaseDetails2)
      }

    checkForInvoke(TxHelpers.invoke(dApp1.toAddress, Some("foo"), invoker = invoker))
    checkForInvoke(EthTxGenerator.generateEthInvoke(invoker.toEthKeyPair, dApp1.toAddress, "foo", Seq.empty, Seq.empty))
  }

  routePath("/info") in {
    val blockchain = stub[Blockchain]
    val commonApi  = stub[CommonAccountsApi]

    val route = LeaseApiRoute(
      restAPISettings,
      stub[Wallet],
      blockchain,
      stub[TransactionPublisher],
      SystemTime,
      commonApi,
      new RouteTimeout(60.seconds)(sharedScheduler)
    ).route

    val lease       = TxHelpers.lease()
    val leaseCancel = TxHelpers.leaseCancel(lease.id())
    (blockchain.transactionInfo _).when(lease.id()).returning(Some(TxMeta(Height(1), true, 0L) -> lease))
    (commonApi.leaseInfo _)
      .when(lease.id())
      .returning(
        Some(
          LeaseInfo(
            lease.id(),
            lease.id(),
            lease.sender.toAddress,
            lease.recipient.asInstanceOf[Address],
            lease.amount.value,
            1,
            LeaseInfo.Status.Canceled,
            Some(2),
            Some(leaseCancel.id())
          )
        )
      )
    (commonApi.leaseInfo _).when(*).returning(None)

    Get(routePath(s"/info/${lease.id()}")) ~> route ~> check {
      val response = responseAs[JsObject]
      response should matchJson(s"""{
                                   |  "id" : "${lease.id()}",
                                   |  "originTransactionId" : "${lease.id()}",
                                   |  "sender" : "3MtGzgmNa5fMjGCcPi5nqMTdtZkfojyWHL9",
                                   |  "recipient" : "3MuVqVJGmFsHeuFni5RbjRmALuGCkEwzZtC",
                                   |  "amount" : 1000000000,
                                   |  "height" : 1,
                                   |  "status" : "canceled",
                                   |  "cancelHeight" : 2,
                                   |  "cancelTransactionId" : "${leaseCancel.id()}"
                                   |}""".stripMargin)
    }

    val leasesListJson = Json.parse(s"""[{
                                       |  "id" : "${lease.id()}",
                                       |  "originTransactionId" : "${lease.id()}",
                                       |  "sender" : "3MtGzgmNa5fMjGCcPi5nqMTdtZkfojyWHL9",
                                       |  "recipient" : "3MuVqVJGmFsHeuFni5RbjRmALuGCkEwzZtC",
                                       |  "amount" : 1000000000,
                                       |  "height" : 1,
                                       |  "status" : "canceled",
                                       |  "cancelHeight" : 2,
                                       |  "cancelTransactionId" : "${leaseCancel.id()}"
                                       |},
                                       {
                                       |  "id" : "${lease.id()}",
                                       |  "originTransactionId" : "${lease.id()}",
                                       |  "sender" : "3MtGzgmNa5fMjGCcPi5nqMTdtZkfojyWHL9",
                                       |  "recipient" : "3MuVqVJGmFsHeuFni5RbjRmALuGCkEwzZtC",
                                       |  "amount" : 1000000000,
                                       |  "height" : 1,
                                       |  "status" : "canceled",
                                       |  "cancelHeight" : 2,
                                       |  "cancelTransactionId" : "${leaseCancel.id()}"
                                       |}]""".stripMargin)

    Get(routePath(s"/info?id=${lease.id()}&id=${lease.id()}")) ~> route ~> check {
      val response = responseAs[JsArray]
      response should matchJson(leasesListJson)
    }

    Post(
      routePath(s"/info"),
      HttpEntity(ContentTypes.`application/json`, Json.obj("ids" -> Seq(lease.id().toString, lease.id().toString)).toString())
    ) ~> route ~> check {
      val response = responseAs[JsArray]
      response should matchJson(leasesListJson)
    }

    Post(
      routePath(s"/info"),
      HttpEntity(
        ContentTypes.`application/json`,
        Json.obj("ids" -> (0 to restAPISettings.transactionsByAddressLimit).map(_ => lease.id().toString)).toString()
      )
    ) ~> route ~> check {
      val response = responseAs[JsObject]
      response should matchJson("""{
                                  |  "error" : 10,
                                  |  "message" : "Too big sequence requested: max limit is 10000 entries"
                                  |}""".stripMargin)
    }

    Post(
      routePath(s"/info"),
      FormData("id" -> lease.id().toString, "id" -> lease.id().toString)
    ) ~> route ~> check {
      val response = responseAs[JsArray]
      response should matchJson(leasesListJson)
    }

    Get(routePath(s"/info?id=nonvalid&id=${leaseCancel.id()}")) ~> route ~> check {
      val response = responseAs[JsObject]
      response should matchJson(s"""
                                   |{
                                   |  "error" : 116,
                                   |  "message" : "Request contains invalid IDs. nonvalid, ${leaseCancel.id()}",
                                   |  "ids" : [ "nonvalid", "${leaseCancel.id()}" ]
                                   |}""".stripMargin)
    }
  }
}<|MERGE_RESOLUTION|>--- conflicted
+++ resolved
@@ -56,13 +56,8 @@
       domain.blockchain,
       (_, _) => Future.successful(TracedResult(Right(true))),
       ntpTime,
-<<<<<<< HEAD
       CommonAccountsApi(() => domain.blockchainUpdater.getCompositeBlockchain, domain.rdb, domain.blockchain),
-      new RouteTimeout(60.seconds)(Schedulers.fixedPool(1, "heavy-request-scheduler"))
-=======
-      CommonAccountsApi(() => domain.blockchainUpdater.bestLiquidDiff.getOrElse(Diff.empty), domain.db, domain.blockchain),
       new RouteTimeout(60.seconds)(sharedScheduler)
->>>>>>> 68097920
     )
 
   private def withRoute(balances: Seq[AddrWithBalance], settings: WavesSettings = mostRecent)(f: (Domain, Route) => Unit): Unit =
