package com.wavesplatform.http

import akka.http.scaladsl.model.{ContentTypes, FormData, HttpEntity}
import akka.http.scaladsl.server.Route
import com.wavesplatform.account.{Address, AddressOrAlias, KeyPair}
import com.wavesplatform.api.common.{CommonAccountsApi, LeaseInfo}
import com.wavesplatform.api.http.RouteTimeout
import com.wavesplatform.api.http.leasing.LeaseApiRoute
import com.wavesplatform.common.state.ByteStr
import com.wavesplatform.common.utils.EitherExt2
import com.wavesplatform.db.WithDomain
import com.wavesplatform.db.WithState.AddrWithBalance
import com.wavesplatform.history.Domain
import com.wavesplatform.lang.directives.values.{V5, V6}
import com.wavesplatform.lang.v1.FunctionHeader
import com.wavesplatform.lang.v1.compiler.Terms.{CONST_BYTESTR, CONST_LONG, FUNCTION_CALL}
import com.wavesplatform.lang.v1.compiler.TestCompiler
import com.wavesplatform.network.TransactionPublisher
import com.wavesplatform.settings.WavesSettings
import com.wavesplatform.state.diffs.ENOUGH_AMT
import com.wavesplatform.state.reader.LeaseDetails
import com.wavesplatform.state.{BinaryDataEntry, Blockchain, Diff, Height, TxMeta}
import com.wavesplatform.test.DomainPresets.*
import com.wavesplatform.test.*
import com.wavesplatform.transaction.lease.{LeaseCancelTransaction, LeaseTransaction}
import com.wavesplatform.transaction.smart.SetScriptTransaction
import com.wavesplatform.transaction.smart.script.trace.TracedResult
import com.wavesplatform.transaction.utils.EthConverters.*
import com.wavesplatform.transaction.utils.EthTxGenerator.Arg
import com.wavesplatform.transaction.utils.{EthTxGenerator, Signed}
import com.wavesplatform.transaction.{Asset, Authorized, Transaction, TxHelpers, TxVersion}
import com.wavesplatform.utils.{Schedulers, SystemTime}
import com.wavesplatform.wallet.Wallet
import com.wavesplatform.{NTPTime, TestWallet, TransactionGen}
import org.scalacheck.Gen
import org.scalamock.scalatest.PathMockFactory
import play.api.libs.json.{JsArray, JsObject, Json}

import scala.concurrent.duration.*
import scala.concurrent.Future

class LeaseRouteSpec
    extends RouteSpec("/leasing")
    with TransactionGen
    with RestAPISettingsHelper
    with NTPTime
    with WithDomain
    with TestWallet
    with PathMockFactory {
  private def route(domain: Domain) =
    LeaseApiRoute(
      restAPISettings,
      testWallet,
      (_, _) => Future.successful(TracedResult(Right(true))),
      ntpTime,
<<<<<<< HEAD
      CommonAccountsApi(() => domain.blockchainUpdater.bestLiquidDiff.getOrElse(Diff.empty), domain.db, () => domain.blockchain)
=======
      CommonAccountsApi(() => domain.blockchainUpdater.bestLiquidDiff.getOrElse(Diff.empty), domain.db, domain.blockchain),
      new RouteTimeout(60.seconds)(Schedulers.fixedPool(1, "heavy-request-scheduler"))
>>>>>>> 4247663d
    )

  private def withRoute(balances: Seq[AddrWithBalance], settings: WavesSettings = mostRecent)(f: (Domain, Route) => Unit): Unit =
    withDomain(settings = settings, balances = balances) { d =>
      f(d, route(d).route)
    }

  private def setScriptTransaction(sender: KeyPair) =
    SetScriptTransaction
      .selfSigned(
        TxVersion.V2,
        sender,
        Some(TestCompiler(V5).compileContract("""
                                                |{-# STDLIB_VERSION 4 #-}
                                                |{-# CONTENT_TYPE DAPP #-}
                                                |{-# SCRIPT_TYPE ACCOUNT #-}
                                                |
                                                |@Callable(inv)
                                                |func leaseTo(recipient: ByteVector, amount: Int) = {
                                                |  let lease = Lease(Address(recipient), amount)
                                                |  [
                                                |    lease,
                                                |    BinaryEntry("leaseId", lease.calculateLeaseId())
                                                |  ]
                                                |}
                                                |
                                                |@Callable(inv)
                                                |func cancelLease(id: ByteVector) = {
                                                |  [
                                                |    LeaseCancel(id)
                                                |  ]
                                                |}
                                                |""".stripMargin)),
        0.01.waves,
        ntpTime.getTimestamp()
      )
      .explicitGet()

  private def invokeLeaseCancel(sender: KeyPair, leaseId: ByteStr) =
    Signed.invokeScript(
      TxVersion.V2,
      sender,
      sender.toAddress,
      Some(
        FUNCTION_CALL(
          FunctionHeader.User("cancelLease"),
          List(CONST_BYTESTR(leaseId).explicitGet())
        )
      ),
      Seq.empty,
      0.005.waves,
      Asset.Waves,
      ntpTime.getTimestamp()
    )

  private def leaseCancelTransaction(sender: KeyPair, leaseId: ByteStr) =
    LeaseCancelTransaction.selfSigned(TxVersion.V3, sender, leaseId, 0.001.waves, ntpTime.getTimestamp()).explicitGet()

  private def checkDetails(id: ByteStr, details: LeaseDetails, json: JsObject): Unit = {
    (json \ "id").as[ByteStr] shouldEqual id
    (json \ "originTransactionId").as[ByteStr] shouldEqual details.sourceId
    (json \ "sender").as[String] shouldEqual details.sender.toAddress.toString
    (json \ "amount").as[Long] shouldEqual details.amount
  }

  private def checkActiveLeasesFor(address: AddressOrAlias, route: Route, expectedDetails: Seq[(ByteStr, LeaseDetails)]): Unit =
    Get(routePath(s"/active/$address")) ~> route ~> check {
      val resp = responseAs[Seq[JsObject]]
      resp.size shouldEqual expectedDetails.size
      resp.zip(expectedDetails).foreach { case (json, (id, details)) =>
        checkDetails(id, details, json)
      }
    }

  private def toDetails(lt: LeaseTransaction) = LeaseDetails(lt.sender, lt.recipient, lt.amount.value, LeaseDetails.Status.Active, lt.id(), 1)

  private def leaseGen(sender: KeyPair, maxAmount: Long, timestamp: Long): Gen[LeaseTransaction] =
    for {
      fee       <- smallFeeGen
      recipient <- accountGen
      amount    <- Gen.chooseNum(1, (maxAmount - fee).max(1))
      version   <- Gen.oneOf(1.toByte, 2.toByte, 3.toByte)
    } yield LeaseTransaction.selfSigned(version, sender, recipient.toAddress, amount, fee, timestamp).explicitGet()

  "returns active leases which were" - {
    val sender  = TxHelpers.signer(1)
    val leaseTx = leaseGen(sender, ENOUGH_AMT, ntpTime.correctedTime())

    "created and cancelled by Lease/LeaseCancel transactions" in forAll(leaseTx) { leaseTransaction =>
      withRoute(Seq(AddrWithBalance(sender.toAddress))) { (d, r) =>
        d.appendBlock(leaseTransaction)
        val expectedDetails = Seq(leaseTransaction.id() -> toDetails(leaseTransaction))
        d.liquidAndSolidAssert { () =>
          checkActiveLeasesFor(leaseTransaction.sender.toAddress, r, expectedDetails)
          checkActiveLeasesFor(leaseTransaction.recipient, r, expectedDetails)
        }

        d.appendMicroBlock(leaseCancelTransaction(sender, leaseTransaction.id()))

        d.liquidAndSolidAssert { () =>
          checkActiveLeasesFor(leaseTransaction.sender.toAddress, r, Seq.empty)
          checkActiveLeasesFor(leaseTransaction.recipient, r, Seq.empty)
        }
      }
    }

    "created by LeaseTransaction and canceled by InvokeScriptTransaction" in forAll(leaseTx) { leaseTransaction =>
      withRoute(Seq(AddrWithBalance(sender.toAddress))) { (d, r) =>
        d.appendBlock(leaseTransaction)
        val expectedDetails = Seq(leaseTransaction.id() -> toDetails(leaseTransaction))

        d.liquidAndSolidAssert { () =>
          checkActiveLeasesFor(leaseTransaction.sender.toAddress, r, expectedDetails)
          checkActiveLeasesFor(leaseTransaction.recipient, r, expectedDetails)
        }

        d.appendMicroBlock(
          setScriptTransaction(sender),
          invokeLeaseCancel(sender, leaseTransaction.id())
        )

        d.liquidAndSolidAssert { () =>
          checkActiveLeasesFor(leaseTransaction.sender.toAddress, r, Seq.empty)
          checkActiveLeasesFor(leaseTransaction.recipient, r, Seq.empty)
        }
      }
    }

    val setScriptAndInvoke = {
      val sender    = TxHelpers.signer(1)
      val recipient = TxHelpers.signer(2)

      (
        sender,
        setScriptTransaction(sender),
        Signed
          .invokeScript(
            TxVersion.V2,
            sender,
            sender.toAddress,
            Some(
              FUNCTION_CALL(
                FunctionHeader.User("leaseTo"),
                List(CONST_BYTESTR(ByteStr(recipient.toAddress.bytes)).explicitGet(), CONST_LONG(10_000.waves))
              )
            ),
            Seq.empty,
            0.005.waves,
            Asset.Waves,
            ntpTime.getTimestamp()
          ),
        recipient.toAddress
      )
    }

    "created by InvokeScriptTransaction and canceled by CancelLeaseTransaction" in forAll(setScriptAndInvoke) {
      case (sender, setScript, invoke, recipient) =>
        withRoute(Seq(AddrWithBalance(sender.toAddress))) { (d, r) =>
          d.appendBlock(setScript)
          d.appendBlock(invoke)
          val leaseId = d.blockchain
            .accountData(sender.toAddress, "leaseId")
            .collect { case i: BinaryDataEntry =>
              i.value
            }
            .get
          val expectedDetails = Seq(leaseId -> LeaseDetails(setScript.sender, recipient, 10_000.waves, LeaseDetails.Status.Active, invoke.id(), 1))

          d.liquidAndSolidAssert { () =>
            checkActiveLeasesFor(sender.toAddress, r, expectedDetails)
            checkActiveLeasesFor(recipient, r, expectedDetails)
          }

          d.appendMicroBlock(leaseCancelTransaction(sender, leaseId))

          d.liquidAndSolidAssert { () =>
            checkActiveLeasesFor(sender.toAddress, r, Seq.empty)
            checkActiveLeasesFor(recipient, r, Seq.empty)
          }
        }
    }

    "created and canceled by InvokeScriptTransaction" in forAll(setScriptAndInvoke) { case (sender, setScript, invoke, recipient) =>
      withRoute(Seq(AddrWithBalance(sender.toAddress))) { (d, r) =>
        d.appendBlock(setScript)
        d.appendBlock(invoke)
        val invokeStatus = d.blockchain.transactionMeta(invoke.id()).get.succeeded
        assert(invokeStatus, "Invoke has failed")

        val leaseId = d.blockchain
          .accountData(sender.toAddress, "leaseId")
          .collect { case i: BinaryDataEntry =>
            i.value
          }
          .get
        val expectedDetails = Seq(leaseId -> LeaseDetails(setScript.sender, recipient, 10_000.waves, LeaseDetails.Status.Active, invoke.id(), 1))

        d.liquidAndSolidAssert { () =>
          checkActiveLeasesFor(sender.toAddress, r, expectedDetails)
          checkActiveLeasesFor(recipient, r, expectedDetails)
        }

        d.appendMicroBlock(invokeLeaseCancel(sender, leaseId))

        d.liquidAndSolidAssert { () =>
          checkActiveLeasesFor(sender.toAddress, r, Seq.empty)
          checkActiveLeasesFor(recipient, r, Seq.empty)
        }
      }
    }

    val invokeExpression = for {
      sender    <- accountGen
      recipient <- accountGen
      invokeExp <- invokeExpressionTransactionGen(
        sender,
        TestCompiler(V6).compileFreeCall(
          s"""
             |let lease = Lease(Address(base58'${recipient.toAddress.toString}'), ${10000.waves})
             |[
             |  lease,
             |  BinaryEntry("leaseId", lease.calculateLeaseId())
             |]""".stripMargin
        ),
        0.01.waves
      )
    } yield (
      sender,
      invokeExp,
      recipient.toAddress
    )

    "created by InvokeExpressionTransaction and canceled by CancelLeaseTransaction" in forAll(invokeExpression) { case (sender, invoke, recipient) =>
      withRoute(AddrWithBalance.enoughBalances(sender), DomainPresets.ContinuationTransaction) { (d, r) =>
        d.appendBlock(invoke)
        val leaseId = d.blockchain
          .accountData(sender.toAddress, "leaseId")
          .collect { case i: BinaryDataEntry =>
            i.value
          }
          .get
        val expectedDetails = Seq(leaseId -> LeaseDetails(sender.publicKey, recipient, 10_000.waves, LeaseDetails.Status.Active, invoke.id(), 1))

        d.liquidAndSolidAssert { () =>
          checkActiveLeasesFor(sender.toAddress, r, expectedDetails)
          checkActiveLeasesFor(recipient, r, expectedDetails)
        }

        d.appendMicroBlock(leaseCancelTransaction(sender, leaseId))

        d.liquidAndSolidAssert { () =>
          checkActiveLeasesFor(sender.toAddress, r, Seq.empty)
          checkActiveLeasesFor(recipient, r, Seq.empty)
        }
      }
    }

    val genesisWithEthereumInvoke = for {
      sender    <- ethAccountGen
      dApp      <- accountGen
      recipient <- accountGen
      invokeEth <- ethereumInvokeTransactionGen(
        sender,
        dApp,
        "leaseTo",
        Seq(Arg.Bytes(ByteStr(recipient.toAddress.bytes)), Arg.Integer(10000.waves))
      )
    } yield (
      dApp,
      setScriptTransaction(dApp),
      invokeEth,
      recipient.toAddress
    )

    "created by EthereumTransaction and canceled by CancelLeaseTransaction" in forAll(genesisWithEthereumInvoke) {
      case (dApp, setScript, invoke, recipient) =>
        withRoute(Seq(AddrWithBalance(dApp.toAddress), AddrWithBalance(invoke.sender.toAddress))) { (d, r) =>
          d.appendBlock(setScript)
          d.appendBlock(invoke)
          val leaseId = d.blockchain
            .accountData(dApp.toAddress, "leaseId")
            .collect { case i: BinaryDataEntry =>
              i.value
            }
            .get
          val expectedDetails = Seq(leaseId -> LeaseDetails(dApp.publicKey, recipient, 10_000.waves, LeaseDetails.Status.Active, invoke.id(), 1))

          d.liquidAndSolidAssert { () =>
            checkActiveLeasesFor(dApp.toAddress, r, expectedDetails)
            checkActiveLeasesFor(recipient, r, expectedDetails)
          }

          d.appendMicroBlock(leaseCancelTransaction(dApp, leaseId))

          d.liquidAndSolidAssert { () =>
            checkActiveLeasesFor(dApp.toAddress, r, Seq.empty)
            checkActiveLeasesFor(recipient, r, Seq.empty)
          }
        }
    }

    val nestedInvocation = {
      val proxy     = TxHelpers.signer(1)
      val target    = TxHelpers.signer(2)
      val recipient = TxHelpers.signer(3)

      (
        (proxy, target, recipient.toAddress),
        Seq(
          setScriptTransaction(target),
          SetScriptTransaction
            .selfSigned(
              TxVersion.V2,
              proxy,
              Some(TestCompiler(V5).compileContract("""
                                                      |{-# STDLIB_VERSION 4 #-}
                                                      |{-# CONTENT_TYPE DAPP #-}
                                                      |{-# SCRIPT_TYPE ACCOUNT #-}
                                                      |
                                                      |@Callable(inv)
                                                      |func callProxy(targetDapp: ByteVector, recipient: ByteVector, amount: Int) = {
                                                      |  strict result = invoke(Address(targetDapp), "leaseTo", [recipient, amount], [])
                                                      |  []
                                                      |}
                                                      |""".stripMargin)),
              0.01.waves,
              ntpTime.getTimestamp()
            )
            .explicitGet()
        )
      )
    }

    "created by nested invocations" in {
      val ((proxy, target, recipient), transactions) = nestedInvocation
      withRoute(Seq(AddrWithBalance(proxy.toAddress), AddrWithBalance(target.toAddress))) { (d, r) =>
        d.appendBlock(transactions*)
        val ist = Signed
          .invokeScript(
            TxVersion.V2,
            proxy,
            proxy.toAddress,
            Some(
              FUNCTION_CALL(
                FunctionHeader.User("callProxy"),
                List(
                  CONST_BYTESTR(ByteStr(target.toAddress.bytes)).explicitGet(),
                  CONST_BYTESTR(ByteStr(recipient.bytes)).explicitGet(),
                  CONST_LONG(10_000.waves)
                )
              )
            ),
            Seq.empty,
            0.005.waves,
            Asset.Waves,
            ntpTime.getTimestamp()
          )

        d.appendBlock(ist)
        val leaseId = d.blockchain
          .accountData(target.toAddress, "leaseId")
          .collect { case i: BinaryDataEntry =>
            i.value
          }
          .get

        val expectedDetails = Seq(leaseId -> LeaseDetails(target.publicKey, recipient, 10_000.waves, LeaseDetails.Status.Active, ist.id(), 1))

        d.liquidAndSolidAssert { () =>
          checkActiveLeasesFor(target.toAddress, r, expectedDetails)
          checkActiveLeasesFor(recipient, r, expectedDetails)
        }
      }
    }
  }

  "returns leases created by invoke only for lease sender or recipient" in {
    val invoker         = TxHelpers.signer(1)
    val dApp1           = TxHelpers.signer(2)
    val dApp2           = TxHelpers.signer(3)
    val leaseRecipient1 = TxHelpers.signer(4)
    val leaseRecipient2 = TxHelpers.signer(5)

    val leaseAmount1 = 1
    val leaseAmount2 = 2

    val dAppScript1 = TestCompiler(V5)
      .compileContract(s"""
                          |{-# STDLIB_VERSION 5 #-}
                          |{-# CONTENT_TYPE DAPP #-}
                          |{-# SCRIPT_TYPE ACCOUNT #-}
                          |
                          |@Callable(i)
                          |func foo() = {
                          |  strict inv = invoke(Address(base58'${dApp2.toAddress}'), "bar", [], [])
                          |  let lease = Lease(Address(base58'${leaseRecipient1.toAddress}'), 1)
                          |  [lease, BinaryEntry("leaseId", lease.calculateLeaseId())]
                          |}
                          |""".stripMargin)

    val dAppScript2 = TestCompiler(V5)
      .compileContract(s"""
                          |{-# STDLIB_VERSION 5 #-}
                          |{-# CONTENT_TYPE DAPP #-}
                          |{-# SCRIPT_TYPE ACCOUNT #-}
                          |
                          |@Callable(i)
                          |func bar() = {
                          |  let lease = Lease(Address(base58'${leaseRecipient2.toAddress}'), 2)
                          |  [lease, BinaryEntry("leaseId", lease.calculateLeaseId())]
                          |}
                          |""".stripMargin)

    def checkForInvoke(invokeTx: Transaction & Authorized): Unit =
      withRoute(AddrWithBalance.enoughBalances(dApp1, dApp2) :+ AddrWithBalance(invokeTx.sender.toAddress)) { case (d, r) =>
        def getLeaseId(address: Address) =
          d.blockchain
            .accountData(address, "leaseId")
            .collect { case i: BinaryDataEntry =>
              i.value
            }
            .get

        d.appendBlock(
          TxHelpers.setScript(dApp1, dAppScript1),
          TxHelpers.setScript(dApp2, dAppScript2)
        )

        d.appendBlock(invokeTx)

        val leaseDetails1 = Seq(
          getLeaseId(dApp1.toAddress) -> LeaseDetails(
            dApp1.publicKey,
            leaseRecipient1.toAddress,
            leaseAmount1,
            LeaseDetails.Status.Active,
            invokeTx.id(),
            3
          )
        )
        val leaseDetails2 = Seq(
          getLeaseId(dApp2.toAddress) -> LeaseDetails(
            dApp2.publicKey,
            leaseRecipient2.toAddress,
            leaseAmount2,
            LeaseDetails.Status.Active,
            invokeTx.id(),
            3
          )
        )

        checkActiveLeasesFor(invokeTx.sender.toAddress, r, Seq.empty)
        checkActiveLeasesFor(dApp1.toAddress, r, leaseDetails1)
        checkActiveLeasesFor(dApp2.toAddress, r, leaseDetails2)
        checkActiveLeasesFor(leaseRecipient1.toAddress, r, leaseDetails1)
        checkActiveLeasesFor(leaseRecipient2.toAddress, r, leaseDetails2)
      }

    checkForInvoke(TxHelpers.invoke(dApp1.toAddress, Some("foo"), invoker = invoker))
    checkForInvoke(EthTxGenerator.generateEthInvoke(invoker.toEthKeyPair, dApp1.toAddress, "foo", Seq.empty, Seq.empty))
  }

  routePath("/info") in {
    val blockchain = stub[Blockchain]
    val commonApi  = stub[CommonAccountsApi]

<<<<<<< HEAD
    val route = LeaseApiRoute(restAPISettings, stub[Wallet], stub[TransactionPublisher], SystemTime, commonApi).route
=======
    val route = LeaseApiRoute(
      restAPISettings,
      stub[Wallet],
      blockchain,
      stub[TransactionPublisher],
      SystemTime,
      commonApi,
      new RouteTimeout(60.seconds)(Schedulers.fixedPool(1, "heavy-request-scheduler"))
    ).route
>>>>>>> 4247663d

    val lease       = TxHelpers.lease()
    val leaseCancel = TxHelpers.leaseCancel(lease.id())
    (blockchain.transactionInfo _).when(lease.id()).returning(Some(TxMeta(Height(1), true, 0L) -> lease))
    (commonApi.leaseInfo _)
      .when(lease.id())
      .returning(
        Some(
          LeaseInfo(
            lease.id(),
            lease.id(),
            lease.sender.toAddress,
            lease.recipient.asInstanceOf[Address],
            lease.amount.value,
            1,
            LeaseInfo.Status.Canceled,
            Some(2),
            Some(leaseCancel.id())
          )
        )
      )
    (commonApi.leaseInfo _).when(*).returning(None)

    Get(routePath(s"/info/${lease.id()}")) ~> route ~> check {
      val response = responseAs[JsObject]
      response should matchJson(s"""{
                                   |  "id" : "${lease.id()}",
                                   |  "originTransactionId" : "${lease.id()}",
                                   |  "sender" : "3MtGzgmNa5fMjGCcPi5nqMTdtZkfojyWHL9",
                                   |  "recipient" : "3MuVqVJGmFsHeuFni5RbjRmALuGCkEwzZtC",
                                   |  "amount" : 1000000000,
                                   |  "height" : 1,
                                   |  "status" : "canceled",
                                   |  "cancelHeight" : 2,
                                   |  "cancelTransactionId" : "${leaseCancel.id()}"
                                   |}""".stripMargin)
    }

    val leasesListJson = Json.parse(s"""[{
                                       |  "id" : "${lease.id()}",
                                       |  "originTransactionId" : "${lease.id()}",
                                       |  "sender" : "3MtGzgmNa5fMjGCcPi5nqMTdtZkfojyWHL9",
                                       |  "recipient" : "3MuVqVJGmFsHeuFni5RbjRmALuGCkEwzZtC",
                                       |  "amount" : 1000000000,
                                       |  "height" : 1,
                                       |  "status" : "canceled",
                                       |  "cancelHeight" : 2,
                                       |  "cancelTransactionId" : "${leaseCancel.id()}"
                                       |},
                                       {
                                       |  "id" : "${lease.id()}",
                                       |  "originTransactionId" : "${lease.id()}",
                                       |  "sender" : "3MtGzgmNa5fMjGCcPi5nqMTdtZkfojyWHL9",
                                       |  "recipient" : "3MuVqVJGmFsHeuFni5RbjRmALuGCkEwzZtC",
                                       |  "amount" : 1000000000,
                                       |  "height" : 1,
                                       |  "status" : "canceled",
                                       |  "cancelHeight" : 2,
                                       |  "cancelTransactionId" : "${leaseCancel.id()}"
                                       |}]""".stripMargin)

    Get(routePath(s"/info?id=${lease.id()}&id=${lease.id()}")) ~> route ~> check {
      val response = responseAs[JsArray]
      response should matchJson(leasesListJson)
    }

    Post(
      routePath(s"/info"),
      HttpEntity(ContentTypes.`application/json`, Json.obj("ids" -> Seq(lease.id().toString, lease.id().toString)).toString())
    ) ~> route ~> check {
      val response = responseAs[JsArray]
      response should matchJson(leasesListJson)
    }

    Post(
      routePath(s"/info"),
      HttpEntity(
        ContentTypes.`application/json`,
        Json.obj("ids" -> (0 to restAPISettings.transactionsByAddressLimit).map(_ => lease.id().toString)).toString()
      )
    ) ~> route ~> check {
      val response = responseAs[JsObject]
      response should matchJson("""{
                                  |  "error" : 10,
                                  |  "message" : "Too big sequence requested: max limit is 10000 entries"
                                  |}""".stripMargin)
    }

    Post(
      routePath(s"/info"),
      FormData("id" -> lease.id().toString, "id" -> lease.id().toString)
    ) ~> route ~> check {
      val response = responseAs[JsArray]
      response should matchJson(leasesListJson)
    }

    Get(routePath(s"/info?id=nonvalid&id=${leaseCancel.id()}")) ~> route ~> check {
      val response = responseAs[JsObject]
      response should matchJson(s"""
                                   |{
                                   |  "error" : 116,
                                   |  "message" : "Request contains invalid IDs. nonvalid, ${leaseCancel.id()}",
                                   |  "ids" : [ "nonvalid", "${leaseCancel.id()}" ]
                                   |}""".stripMargin)
    }
  }
}<|MERGE_RESOLUTION|>--- conflicted
+++ resolved
@@ -53,12 +53,8 @@
       testWallet,
       (_, _) => Future.successful(TracedResult(Right(true))),
       ntpTime,
-<<<<<<< HEAD
-      CommonAccountsApi(() => domain.blockchainUpdater.bestLiquidDiff.getOrElse(Diff.empty), domain.db, () => domain.blockchain)
-=======
-      CommonAccountsApi(() => domain.blockchainUpdater.bestLiquidDiff.getOrElse(Diff.empty), domain.db, domain.blockchain),
+      CommonAccountsApi(() => domain.blockchainUpdater.bestLiquidDiff.getOrElse(Diff.empty), domain.db, () => domain.blockchain),
       new RouteTimeout(60.seconds)(Schedulers.fixedPool(1, "heavy-request-scheduler"))
->>>>>>> 4247663d
     )
 
   private def withRoute(balances: Seq[AddrWithBalance], settings: WavesSettings = mostRecent)(f: (Domain, Route) => Unit): Unit =
@@ -525,19 +521,12 @@
     val blockchain = stub[Blockchain]
     val commonApi  = stub[CommonAccountsApi]
 
-<<<<<<< HEAD
-    val route = LeaseApiRoute(restAPISettings, stub[Wallet], stub[TransactionPublisher], SystemTime, commonApi).route
-=======
-    val route = LeaseApiRoute(
-      restAPISettings,
-      stub[Wallet],
-      blockchain,
+    val route = LeaseApiRoute(restAPISettings, stub[Wallet],
       stub[TransactionPublisher],
       SystemTime,
       commonApi,
       new RouteTimeout(60.seconds)(Schedulers.fixedPool(1, "heavy-request-scheduler"))
     ).route
->>>>>>> 4247663d
 
     val lease       = TxHelpers.lease()
     val leaseCancel = TxHelpers.leaseCancel(lease.id())
