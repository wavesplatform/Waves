--- conflicted
+++ resolved
@@ -18,12 +18,8 @@
 import com.wavesplatform.state.diffs.ENOUGH_AMT
 import com.wavesplatform.state.reader.LeaseDetails
 import com.wavesplatform.state.{BinaryDataEntry, Blockchain, Diff, Height, TxMeta}
-<<<<<<< HEAD
+import com.wavesplatform.test.DomainPresets._
 import com.wavesplatform.test.*
-=======
-import com.wavesplatform.test.DomainPresets._
-import com.wavesplatform.test._
->>>>>>> 61aaf1f6
 import com.wavesplatform.transaction.lease.{LeaseCancelTransaction, LeaseTransaction}
 import com.wavesplatform.transaction.smart.SetScriptTransaction
 import com.wavesplatform.transaction.smart.script.trace.TracedResult
@@ -58,14 +54,7 @@
     )
 
   private def withRoute(balances: Seq[AddrWithBalance])(f: (Domain, Route) => Unit): Unit =
-<<<<<<< HEAD
-    withDomain(
-      settings = DomainPresets.ContinuationTransaction,
-      balances = balances
-    ) { d =>
-=======
     withDomain(settings = mostRecent, balances = balances) { d =>
->>>>>>> 61aaf1f6
       f(d, route(d).route)
     }
 
