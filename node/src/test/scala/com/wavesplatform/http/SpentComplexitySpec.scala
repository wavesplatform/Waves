package com.wavesplatform.http

import com.wavesplatform.api.http.{ApiMarshallers, RouteTimeout, TransactionsApiRoute}
import com.wavesplatform.common.state.ByteStr
import com.wavesplatform.common.utils.EitherExt2
import com.wavesplatform.db.WithDomain
import com.wavesplatform.db.WithState.AddrWithBalance
import com.wavesplatform.history.Domain
import com.wavesplatform.lang.directives.values.V5
import com.wavesplatform.lang.v1.compiler.TestCompiler
import com.wavesplatform.transaction.Asset
import com.wavesplatform.transaction.Asset.Waves
import com.wavesplatform.transaction.assets.IssueTransaction
import com.wavesplatform.transaction.smart.{InvokeScriptTransaction, SetScriptTransaction}
import com.wavesplatform.transaction.transfer.TransferTransaction
import com.wavesplatform.transaction.utils.Signed
import com.wavesplatform.utils.Schedulers
import com.wavesplatform.{BlockGen, TestWallet}
import org.scalamock.scalatest.MockFactory
import org.scalatest.OptionValues
import play.api.libs.json.JsObject

import scala.concurrent.duration.*

class SpentComplexitySpec
    extends RouteSpec("/transactions")
    with RestAPISettingsHelper
    with MockFactory
    with BlockGen
    with OptionValues
    with TestWallet
    with WithDomain
    with ApiMarshallers {
  private val contract = TestCompiler(V5)
    .compileContract("""{-# STDLIB_VERSION 5 #-}
                       |{-# CONTENT_TYPE DAPP #-}
                       |{-# SCRIPT_TYPE ACCOUNT #-}
                       |
                       |@Verifier(tx)
                       |func verify() = {
                       |  let i1 = if (sigVerify(tx.bodyBytes, tx.proofs[1], tx.senderPublicKey)) then 1 else 0
                       |  let i2 = if (sigVerify(tx.bodyBytes, tx.proofs[2], tx.senderPublicKey)) then 1 else 0
                       |  let i3 = if (sigVerify(tx.bodyBytes, tx.proofs[3], tx.senderPublicKey)) then 1 else 0
                       |  i1 + i2 + i3 < 10
                       |}
                       |
                       |@Callable(i)
                       |func default() = {
                       |  [StringEntry("a", "b")]
                       |}
                       |""".stripMargin)

  private val assetScript = TestCompiler(V5)
    .compileAsset("""{-# STDLIB_VERSION 5 #-}
                    |{-# CONTENT_TYPE EXPRESSION #-}
                    |{-# SCRIPT_TYPE ASSET #-}
                    |
                    |let i1 = if (sigVerify(tx.bodyBytes, tx.bodyBytes, tx.senderPublicKey)) then 1 else 0
                    |let i2 = if (sigVerify(tx.bodyBytes, tx.bodyBytes, tx.senderPublicKey)) then 1 else 0
                    |
                    |i1 + i2 < 10
                    |""".stripMargin)

  private val settings = DomainPresets.RideV5

  private val sender = testWallet.generateNewAccount().get

  private def route(d: Domain) =
    seal(
<<<<<<< HEAD
      TransactionsApiRoute(restAPISettings, d.transactionsApi, testWallet, () => d.blockchain, () => 0, DummyTransactionPublisher.accepting, ntpTime).route
=======
      TransactionsApiRoute(
        restAPISettings,
        d.transactionsApi,
        testWallet,
        d.blockchain,
        () => 0,
        DummyTransactionPublisher.accepting,
        ntpTime,
        new RouteTimeout(60.seconds)(Schedulers.fixedPool(1, "heavy-request-scheduler"))
      ).route
>>>>>>> 4247663d
    )

  "Invocation" - {
    "does not count verifier complexity when InvokeScript is sent from smart account" in
      withDomain(settings, Seq(AddrWithBalance(sender.toAddress, 10_000_00000000L))) { d =>
        val invokeTx = Signed
          .invokeScript(2.toByte, sender, sender.toAddress, None, Seq.empty, 90_0000L, Asset.Waves, ntpTime.getTimestamp())

        d.appendBlock(
          SetScriptTransaction.selfSigned(2.toByte, sender, Some(contract), 100_0000L, ntpTime.getTimestamp()).explicitGet(),
          invokeTx
        )

        Get(s"/transactions/info/${invokeTx.id()}") ~> route(d) ~> check {
          (responseAs[JsObject] \ "spentComplexity").as[Long] shouldBe 2
        }
      }

    "counts asset script complexity when smart asset payment is attached" in {
      val recipient = testWallet.generateNewAccount().get

      withDomain(settings, Seq(AddrWithBalance(sender.toAddress, 10_000_00000000L), AddrWithBalance(recipient.toAddress, 10_00000000L))) { d =>
        val issue = IssueTransaction
          .selfSigned(2.toByte, sender, "TEST", "", 1000_00L, 2.toByte, false, Some(assetScript), 1_00000000L, ntpTime.getTimestamp())
          .explicitGet()

        val transferAsset = TransferTransaction
          .selfSigned(2.toByte, sender, recipient.toAddress, issue.asset, 50_00L, Waves, 90_0000L, ByteStr.empty, ntpTime.getTimestamp())
          .explicitGet()

        val invokeTx = Signed
          .invokeScript(
            2.toByte,
            recipient,
            sender.toAddress,
            None,
            Seq(InvokeScriptTransaction.Payment(50_00L, issue.asset)),
            90_0000L,
            Asset.Waves,
            ntpTime.getTimestamp()
          )

        d.appendBlock(
          issue,
          transferAsset,
          SetScriptTransaction.selfSigned(2.toByte, sender, Some(contract), 100_0000L, ntpTime.getTimestamp()).explicitGet(),
          invokeTx
        )

        Get(s"/transactions/info/${invokeTx.id()}") ~> route(d) ~> check {
          (responseAs[JsObject] \ "spentComplexity").as[Long] shouldBe 2
        }
      }
    }
  }

  "Does not count smart asset complexity for transfer" in {
    val recipient = testWallet.generateNewAccount().get

    withDomain(settings, Seq(AddrWithBalance(sender.toAddress, 10_000_00000000L), AddrWithBalance(recipient.toAddress, 10_00000000L))) { d =>
      val issue = IssueTransaction
        .selfSigned(2.toByte, sender, "TEST", "", 1000_00L, 2.toByte, false, Some(assetScript), 1_00000000L, ntpTime.getTimestamp())
        .explicitGet()

      val transferAsset = TransferTransaction
        .selfSigned(2.toByte, sender, recipient.toAddress, issue.asset, 50_00L, Waves, 90_0000L, ByteStr.empty, ntpTime.getTimestamp())
        .explicitGet()

      val returnFrom = TransferTransaction
        .selfSigned(2.toByte, recipient, sender.toAddress, issue.asset, 49_00L, Waves, 90_0000L, ByteStr.empty, ntpTime.getTimestamp())
        .explicitGet()

      d.appendBlock(
        issue,
        transferAsset,
        returnFrom
      )

      val currentRoute = route(d)

      Get(routePath(s"/info/${transferAsset.id()}")) ~> currentRoute ~> check {
        (responseAs[JsObject] \ "spentComplexity").as[Long] shouldBe 0
      }
    }
  }
}<|MERGE_RESOLUTION|>--- conflicted
+++ resolved
@@ -67,20 +67,12 @@
 
   private def route(d: Domain) =
     seal(
-<<<<<<< HEAD
-      TransactionsApiRoute(restAPISettings, d.transactionsApi, testWallet, () => d.blockchain, () => 0, DummyTransactionPublisher.accepting, ntpTime).route
-=======
-      TransactionsApiRoute(
-        restAPISettings,
-        d.transactionsApi,
-        testWallet,
-        d.blockchain,
+      TransactionsApiRoute(restAPISettings, d.transactionsApi, testWallet, () => d.blockchain,
         () => 0,
         DummyTransactionPublisher.accepting,
         ntpTime,
         new RouteTimeout(60.seconds)(Schedulers.fixedPool(1, "heavy-request-scheduler"))
       ).route
->>>>>>> 4247663d
     )
 
   "Invocation" - {
