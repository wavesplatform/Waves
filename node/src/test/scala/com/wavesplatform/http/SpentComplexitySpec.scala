package com.wavesplatform.http

import com.wavesplatform.api.http.{ApiMarshallers, TransactionsApiRoute}
import com.wavesplatform.common.state.ByteStr
import com.wavesplatform.common.utils.EitherExt2
import com.wavesplatform.db.WithDomain
import com.wavesplatform.db.WithState.AddrWithBalance
import com.wavesplatform.features.BlockchainFeatures
import com.wavesplatform.history.Domain
import com.wavesplatform.lang.directives.values.V5
import com.wavesplatform.lang.v1.compiler.TestCompiler
import com.wavesplatform.transaction.Asset.Waves
import com.wavesplatform.transaction.assets.IssueTransaction
import com.wavesplatform.transaction.smart.{InvokeScriptTransaction, SetScriptTransaction}
import com.wavesplatform.transaction.transfer.TransferTransaction
<<<<<<< HEAD
import com.wavesplatform.transaction.utils.Signed
import com.wavesplatform.transaction.{Asset, GenesisTransaction}
=======
import com.wavesplatform.transaction.Asset
>>>>>>> e05a253d
import com.wavesplatform.{BlockGen, TestWallet}
import org.scalamock.scalatest.MockFactory
import org.scalatest.OptionValues
import play.api.libs.json.JsObject

class SpentComplexitySpec
    extends RouteSpec("/transactions")
    with RestAPISettingsHelper
    with MockFactory
    with BlockGen
    with OptionValues
    with TestWallet
    with WithDomain
    with ApiMarshallers {
  private val contract = TestCompiler(V5)
    .compileContract("""{-# STDLIB_VERSION 5 #-}
      |{-# CONTENT_TYPE DAPP #-}
      |{-# SCRIPT_TYPE ACCOUNT #-}
      |
      |@Verifier(tx)
      |func verify() = {
      |  let i1 = if (sigVerify(tx.bodyBytes, tx.proofs[1], tx.senderPublicKey)) then 1 else 0
      |  let i2 = if (sigVerify(tx.bodyBytes, tx.proofs[2], tx.senderPublicKey)) then 1 else 0
      |  let i3 = if (sigVerify(tx.bodyBytes, tx.proofs[3], tx.senderPublicKey)) then 1 else 0
      |  i1 + i2 + i3 < 10
      |}
      |
      |@Callable(i)
      |func default() = {
      |  [StringEntry("a", "b")]
      |}
      |""".stripMargin)

  private val assetScript = TestCompiler(V5)
    .compileAsset("""{-# STDLIB_VERSION 5 #-}
      |{-# CONTENT_TYPE EXPRESSION #-}
      |{-# SCRIPT_TYPE ASSET #-}
      |
      |let i1 = if (sigVerify(tx.bodyBytes, tx.bodyBytes, tx.senderPublicKey)) then 1 else 0
      |let i2 = if (sigVerify(tx.bodyBytes, tx.bodyBytes, tx.senderPublicKey)) then 1 else 0
      |
      |i1 + i2 < 10
      |""".stripMargin)

  private val settings =
    domainSettingsWithPreactivatedFeatures(
      BlockchainFeatures.SmartAccounts,
      BlockchainFeatures.SmartAssets,
      BlockchainFeatures.Ride4DApps,
      BlockchainFeatures.BlockV5,
      BlockchainFeatures.SynchronousCalls
    )

  private val sender = testWallet.generateNewAccount().get

  private def route(d: Domain) =
    seal(
      TransactionsApiRoute(restAPISettings, d.transactionsApi, testWallet, d.blockchain, () => 0, DummyTransactionPublisher.accepting, ntpTime).route
    )

  "Invocation" - {
<<<<<<< HEAD
    "does not count verifier complexity when InvokeScript is sent from smart account" in withDomain(settings) { d =>
      val invokeTx = Signed.invokeScript(2.toByte, sender, sender.toAddress, None, Seq.empty, 90_0000L, Asset.Waves, ntpTime.getTimestamp())
=======
    "does not count verifier complexity when InvokeScript is sent from smart account" in
      withDomain(settings, Seq(AddrWithBalance(sender.toAddress, 10_000_00000000L))) { d =>
        val invokeTx = InvokeScriptTransaction
          .selfSigned(2.toByte, sender, sender.toAddress, None, Seq.empty, 90_0000L, Asset.Waves, ntpTime.getTimestamp())
          .explicitGet()

        d.appendBlock(
          SetScriptTransaction.selfSigned(2.toByte, sender, Some(contract), 100_0000L, ntpTime.getTimestamp()).explicitGet(),
          invokeTx
        )

        Get(s"/transactions/info/${invokeTx.id()}") ~> route(d) ~> check {
          (responseAs[JsObject] \ "spentComplexity").as[Long] shouldBe 2
        }
      }
>>>>>>> e05a253d

    "counts asset script complexity when smart asset payment is attached" in {
      val recipient = testWallet.generateNewAccount().get

      withDomain(settings, Seq(AddrWithBalance(sender.toAddress, 10_000_00000000L), AddrWithBalance(recipient.toAddress, 10_00000000L))) { d =>
        val issue = IssueTransaction
          .selfSigned(2.toByte, sender, "TEST", "", 1000_00L, 2.toByte, false, Some(assetScript), 1_00000000L, ntpTime.getTimestamp())
          .explicitGet()

        val transferAsset = TransferTransaction
          .selfSigned(2.toByte, sender, recipient.toAddress, issue.asset, 50_00L, Waves, 40_0000L, ByteStr.empty, ntpTime.getTimestamp())
          .explicitGet()

        val invokeTx = InvokeScriptTransaction
          .selfSigned(2.toByte, recipient, sender.toAddress, None, Seq(InvokeScriptTransaction.Payment(50_00L, issue.asset)), 90_0000L, Asset.Waves, ntpTime.getTimestamp())
          .explicitGet()

        d.appendBlock(
          issue,
          transferAsset,
          SetScriptTransaction.selfSigned(2.toByte, sender, Some(contract), 100_0000L, ntpTime.getTimestamp()).explicitGet(),
          invokeTx
        )

        Get(s"/transactions/info/${invokeTx.id()}") ~> route(d) ~> check {
          (responseAs[JsObject] \ "spentComplexity").as[Long] shouldBe 2
        }
      }
    }
  }

  "Does not count smart asset complexity for transfer" in {
    val recipient = testWallet.generateNewAccount().get

    withDomain(settings, Seq(AddrWithBalance(sender.toAddress, 10_000_00000000L), AddrWithBalance(recipient.toAddress, 10_00000000L))) { d =>
      val issue = IssueTransaction
        .selfSigned(2.toByte, sender, "TEST", "", 1000_00L, 2.toByte, false, Some(assetScript), 1_00000000L, ntpTime.getTimestamp())
        .explicitGet()

      val transferAsset = TransferTransaction
        .selfSigned(2.toByte, sender, recipient.toAddress, issue.asset, 50_00L, Waves, 40_0000L, ByteStr.empty, ntpTime.getTimestamp())
        .explicitGet()

<<<<<<< HEAD
      val invokeTx = Signed.invokeScript(2.toByte, recipient, sender.toAddress, None, Seq(InvokeScriptTransaction.Payment(50_00L, issue.asset)), 90_0000L, Asset.Waves, ntpTime.getTimestamp())
=======
      val returnFrom = TransferTransaction
        .selfSigned(2.toByte, recipient, sender.toAddress, issue.asset, 49_00L, Waves, 40_0000L, ByteStr.empty, ntpTime.getTimestamp())
        .explicitGet()
>>>>>>> e05a253d

      d.appendBlock(
        issue,
        transferAsset,
        returnFrom
      )

      val currentRoute = route(d)

      Get(routePath(s"/info/${transferAsset.id()}")) ~> currentRoute ~> check {
        (responseAs[JsObject] \ "spentComplexity").as[Long] shouldBe 0
      }
    }
  }
}<|MERGE_RESOLUTION|>--- conflicted
+++ resolved
@@ -13,12 +13,8 @@
 import com.wavesplatform.transaction.assets.IssueTransaction
 import com.wavesplatform.transaction.smart.{InvokeScriptTransaction, SetScriptTransaction}
 import com.wavesplatform.transaction.transfer.TransferTransaction
-<<<<<<< HEAD
 import com.wavesplatform.transaction.utils.Signed
-import com.wavesplatform.transaction.{Asset, GenesisTransaction}
-=======
 import com.wavesplatform.transaction.Asset
->>>>>>> e05a253d
 import com.wavesplatform.{BlockGen, TestWallet}
 import org.scalamock.scalatest.MockFactory
 import org.scalatest.OptionValues
@@ -80,15 +76,10 @@
     )
 
   "Invocation" - {
-<<<<<<< HEAD
-    "does not count verifier complexity when InvokeScript is sent from smart account" in withDomain(settings) { d =>
-      val invokeTx = Signed.invokeScript(2.toByte, sender, sender.toAddress, None, Seq.empty, 90_0000L, Asset.Waves, ntpTime.getTimestamp())
-=======
     "does not count verifier complexity when InvokeScript is sent from smart account" in
       withDomain(settings, Seq(AddrWithBalance(sender.toAddress, 10_000_00000000L))) { d =>
-        val invokeTx = InvokeScriptTransaction
-          .selfSigned(2.toByte, sender, sender.toAddress, None, Seq.empty, 90_0000L, Asset.Waves, ntpTime.getTimestamp())
-          .explicitGet()
+        val invokeTx = Signed
+          .invokeScript(2.toByte, sender, sender.toAddress, None, Seq.empty, 90_0000L, Asset.Waves, ntpTime.getTimestamp())
 
         d.appendBlock(
           SetScriptTransaction.selfSigned(2.toByte, sender, Some(contract), 100_0000L, ntpTime.getTimestamp()).explicitGet(),
@@ -99,7 +90,6 @@
           (responseAs[JsObject] \ "spentComplexity").as[Long] shouldBe 2
         }
       }
->>>>>>> e05a253d
 
     "counts asset script complexity when smart asset payment is attached" in {
       val recipient = testWallet.generateNewAccount().get
@@ -113,9 +103,8 @@
           .selfSigned(2.toByte, sender, recipient.toAddress, issue.asset, 50_00L, Waves, 40_0000L, ByteStr.empty, ntpTime.getTimestamp())
           .explicitGet()
 
-        val invokeTx = InvokeScriptTransaction
-          .selfSigned(2.toByte, recipient, sender.toAddress, None, Seq(InvokeScriptTransaction.Payment(50_00L, issue.asset)), 90_0000L, Asset.Waves, ntpTime.getTimestamp())
-          .explicitGet()
+        val invokeTx = Signed
+          .invokeScript(2.toByte, recipient, sender.toAddress, None, Seq(InvokeScriptTransaction.Payment(50_00L, issue.asset)), 90_0000L, Asset.Waves, ntpTime.getTimestamp())
 
         d.appendBlock(
           issue,
@@ -143,13 +132,9 @@
         .selfSigned(2.toByte, sender, recipient.toAddress, issue.asset, 50_00L, Waves, 40_0000L, ByteStr.empty, ntpTime.getTimestamp())
         .explicitGet()
 
-<<<<<<< HEAD
-      val invokeTx = Signed.invokeScript(2.toByte, recipient, sender.toAddress, None, Seq(InvokeScriptTransaction.Payment(50_00L, issue.asset)), 90_0000L, Asset.Waves, ntpTime.getTimestamp())
-=======
       val returnFrom = TransferTransaction
         .selfSigned(2.toByte, recipient, sender.toAddress, issue.asset, 49_00L, Waves, 40_0000L, ByteStr.empty, ntpTime.getTimestamp())
         .explicitGet()
->>>>>>> e05a253d
 
       d.appendBlock(
         issue,
