--- conflicted
+++ resolved
@@ -125,14 +125,9 @@
     }
 
     "exchange tx with fail script" in {
-<<<<<<< HEAD
-      val blockchain = createBlockchainStub()
-      (blockchain.balance _).when(TxHelpers.defaultSigner.publicKey.toAddress, *).returns(Long.MaxValue)
-      (() => blockchain.continuationStates).when().returning(Map.empty)
-=======
       val blockchain = createBlockchainStub { blockchain =>
         (blockchain.balance _).when(TxHelpers.defaultAddress, *).returns(Long.MaxValue)
->>>>>>> ab869020
+      (() => blockchain.continuationStates).when().returning(Map.empty)
 
         val (assetScript, comp) = ScriptCompiler.compile("if true then throw(\"error\") else false", ScriptEstimatorV3).explicitGet()
         (blockchain.assetScript _).when(TestValues.asset).returns(Some(AssetScriptInfo(assetScript, comp)))
