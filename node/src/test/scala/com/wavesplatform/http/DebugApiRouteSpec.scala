--- conflicted
+++ resolved
@@ -16,21 +16,13 @@
 import com.wavesplatform.it.util._
 import com.wavesplatform.lagonaki.mocks.TestBlock
 import com.wavesplatform.lang.v1.estimator.v3.ScriptEstimatorV3
+import com.wavesplatform.lang.v1.evaluator.ctx.impl.PureContext
 import com.wavesplatform.lang.v1.traits.domain.{Issue, Lease, LeaseCancel, Recipient}
-import com.wavesplatform.lang.v1.evaluator.ctx.impl.PureContext
 import com.wavesplatform.network.PeerDatabase
 import com.wavesplatform.settings.WavesSettings
-<<<<<<< HEAD
 import com.wavesplatform.state.{AccountScriptInfo, AssetDescription, AssetScriptInfo, Blockchain, Height, InvokeScriptResult, NG, StateHash}
 import com.wavesplatform.state.StateHash.SectionId
 import com.wavesplatform.state.reader.LeaseDetails
-=======
-import com.wavesplatform.state.{AccountScriptInfo, AssetDescription, AssetScriptInfo, BinaryDataEntry, Blockchain, BooleanDataEntry, Height, IntegerDataEntry, InvokeScriptResult, NG, StateHash, StringDataEntry}
-import com.wavesplatform.state.InvokeScriptResult.{AttachedPayment, Call, Invocation}
-import com.wavesplatform.state.StateHash.SectionId
-import com.wavesplatform.state.reader.LeaseDetails
-import com.wavesplatform.transaction.Asset.{IssuedAsset, Waves}
->>>>>>> d04cdb74
 import com.wavesplatform.transaction.TxHelpers
 import com.wavesplatform.transaction.assets.exchange.OrderType
 import com.wavesplatform.transaction.smart.InvokeScriptTransaction
@@ -603,11 +595,7 @@
 
         (blockchain.leaseDetails _)
           .when(leaseCancelId)
-<<<<<<< HEAD
-          .returns(Some(LeaseDetails(dAppPk, accountGen.sample.get.toAddress, leaseCancelId, 100, isActive = true)))
-=======
           .returns(Some(LeaseDetails(dAppPk, accountGen.sample.get.toAddress, 100, LeaseDetails.Status.Active, leaseCancelId, 1)))
->>>>>>> d04cdb74
           .anyNumberOfTimes()
 
         (blockchain.leaseDetails _)
@@ -758,14 +746,6 @@
         .returning(Some(TransactionMeta.Invoke(Height(1), invoke, succeeded = true, Some(scriptResult))))
         .once()
 
-<<<<<<< HEAD
-      (blockchain.leaseDetails _).when(leaseId1).returning(Some(LeaseDetails(invoke.sender, recipientAddress, invoke.id(), 100, isActive = true)))
-      (blockchain.leaseDetails _).when(leaseId2).returning(Some(LeaseDetails(invoke.sender, recipientAddress, invoke.id(), 100, isActive = true)))
-      (blockchain.leaseDetails _)
-        .when(leaseCancelId)
-        .returning(Some(LeaseDetails(invoke.sender, recipientAddress, invoke.id(), 100, isActive = false)))
-      (blockchain.transactionMeta _).when(invoke.id()).returning(Some((1, true)))
-=======
       (blockchain.leaseDetails _)
         .when(leaseId1)
         .returning(Some(LeaseDetails(invoke.sender, recipientAddress, 100, LeaseDetails.Status.Active, invoke.id(), 1)))
@@ -780,82 +760,7 @@
       Get(routePath(s"/stateChanges/info/${invoke.id()}")) ~> route ~> check {
         status shouldEqual StatusCodes.OK
         val json = (responseAs[JsObject] \ "stateChanges").as[JsObject]
-        println(Json.prettyPrint(json))
-        json shouldBe Json.parse(s"""{
-                                    |  "data" : [ ],
-                                    |  "transfers" : [ ],
-                                    |  "issues" : [ ],
-                                    |  "reissues" : [ ],
-                                    |  "burns" : [ ],
-                                    |  "sponsorFees" : [ ],
-                                    |  "leases" : [ {
-                                    |    "recipient" : "$recipientAddress",
-                                    |    "amount" : 100,
-                                    |    "nonce" : 1,
-                                    |    "leaseId" : "$leaseId1"
-                                    |  }, {
-                                    |    "recipient" : "$recipientAlias",
-                                    |    "amount" : 200,
-                                    |    "nonce" : 3,
-                                    |    "leaseId" : "$leaseId2"
-                                    |  } ],
-                                    |  "leaseCancels" : [ {
-                                    |    "leaseId" : "$leaseCancelId"
-                                    |  } ],
-                                    |  "invokes" : [ ]
-                                    |}""".stripMargin)
-      }
-    }
-
-    "sync dApp call with actions" in {
-      val invokeAddress    = accountGen.sample.get.toAddress
-      val assetId          = ByteStr.fromBytes(1, 2, 3, 4)
-      val leaseId          = ByteStr(bytes32gen.sample.get)
-      val leaseCancelId    = ByteStr(bytes32gen.sample.get)
-      val recipientAddress = accountGen.sample.get.toAddress
-      val quantity         = 12345
-      val nonce            = 1
-      val invoke           = TxHelpers.invoke(invokeAddress, "test")
-      val scriptResult = InvokeScriptResult(
-        leases = Seq(InvokeScriptResult.Lease(recipientAddress, quantity, nonce, leaseId)),
-        leaseCancels = Seq(LeaseCancel(leaseCancelId)),
-        data = Seq(
-          IntegerDataEntry("key", 1),
-          StringDataEntry("key", "value"),
-          BinaryDataEntry("key", ByteStr.fromBytes(1, 2, 3, 4)),
-          BooleanDataEntry("key", true)
-        ),
-        transfers = Seq(
-          InvokeScriptResult.Payment(recipientAddress, Waves, 1)
-        ),
-        issues = Seq(
-          Issue(assetId, None, 10, "description", true, "name", quantity, nonce)
-        ),
-        reissues = Seq(
-          Reissue(assetId, true, quantity)
-        ),
-        sponsorFees = Seq(
-          SponsorFee(assetId, Some(quantity))
-        ),
-        burns = Seq(
-          Burn(assetId, quantity)
-        )
-      )
-      val scriptResultWithInvoke = scriptResult.copy(
-        invokes = Seq(Invocation(recipientAddress, Call("function", Nil), Seq(AttachedPayment(IssuedAsset(assetId), quantity)), scriptResult))
-      )
-      (transactionsApi.transactionById _)
-        .when(invoke.id())
-        .returning(Some(TransactionMeta.Invoke(Height(1), invoke, true, Some(scriptResultWithInvoke))))
-        .once()
-
-      (() => blockchain.activatedFeatures).when().returning(Map.empty).anyNumberOfTimes()
->>>>>>> d04cdb74
-
-      Get(routePath(s"/stateChanges/info/${invoke.id()}")) ~> route ~> check {
-        status shouldEqual StatusCodes.OK
-        val json = (responseAs[JsObject] \ "stateChanges").as[JsObject]
-        json shouldBe Json.parse(s"""
+        json should matchJson(s"""
                                    |{
                                    |  "data" : [ ],
                                    |  "transfers" : [ ],
