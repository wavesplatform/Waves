package com.wavesplatform.http

import akka.http.scaladsl.model.{ContentTypes, HttpEntity, StatusCodes}
import com.wavesplatform.api.common.CommonTransactionsApi
import com.wavesplatform.api.common.CommonTransactionsApi.TransactionMeta
import com.wavesplatform.api.http.ApiError.ApiKeyNotValid
import com.wavesplatform.api.http.DebugApiRoute
import com.wavesplatform.block.SignedBlockHeader
import com.wavesplatform.common.state.ByteStr
import com.wavesplatform.common.utils._
import com.wavesplatform.it.util._
import com.wavesplatform.lagonaki.mocks.TestBlock
import com.wavesplatform.lang.v1.estimator.v3.ScriptEstimatorV3
import com.wavesplatform.lang.v1.traits.domain.{Issue, Lease, LeaseCancel, Recipient}
import com.wavesplatform.network.PeerDatabase
import com.wavesplatform.settings.WavesSettings
import com.wavesplatform.state.StateHash.SectionId
import com.wavesplatform.state.reader.LeaseDetails
import com.wavesplatform.state.{AccountScriptInfo, AssetDescription, AssetScriptInfo, Blockchain, Height, InvokeScriptResult, NG, StateHash}
import com.wavesplatform.transaction.{ApplicationStatus, TxHelpers}
import com.wavesplatform.transaction.assets.exchange.OrderType
import com.wavesplatform.transaction.smart.InvokeScriptTransaction
import com.wavesplatform.transaction.smart.InvokeScriptTransaction.Payment
import com.wavesplatform.transaction.smart.script.ScriptCompiler
import com.wavesplatform.{BlockchainStubHelpers, NTPTime, TestValues, TestWallet, TransactionGen}
import monix.eval.Task
import org.scalamock.scalatest.PathMockFactory
import play.api.libs.json._

import scala.util.Random
//noinspection ScalaStyle
class DebugApiRouteSpec
    extends RouteSpec("/debug")
    with RestAPISettingsHelper
    with TestWallet
    with NTPTime
    with PathMockFactory
    with BlockchainStubHelpers
    with TransactionGen {

  val wavesSettings = WavesSettings.default()
  val configObject  = wavesSettings.config.root()
  trait Blockchain1 extends Blockchain with NG
  val blockchain = stub[Blockchain1]
  val block      = TestBlock.create(Nil)
  val testStateHash = {
    def randomHash: ByteStr = ByteStr(Array.fill(32)(Random.nextInt(256).toByte))
    val hashes              = SectionId.values.map((_, randomHash)).toMap
    StateHash(randomHash, hashes)
  }

  val debugApiRoute =
    DebugApiRoute(
      wavesSettings,
      ntpTime,
      blockchain,
      null,
      null,
      stub[CommonTransactionsApi],
      null,
      PeerDatabase.NoOp,
      null,
      (_, _) => Task.raiseError(new NotImplementedError("")),
      null,
      null,
      null,
      null,
      null,
      null,
      configObject,
      _ => Seq.empty, {
        case 2 => Some(testStateHash)
        case _ => None
      }
    )
  import debugApiRoute._

  routePath("/configInfo") - {
    "requires api-key header" in {
      Get(routePath("/configInfo?full=true")) ~> route should produce(ApiKeyNotValid)
      Get(routePath("/configInfo?full=false")) ~> route should produce(ApiKeyNotValid)
    }
  }

  routePath("/stateHash") - {
    "works" in {
      (blockchain.blockHeader(_: Int)).when(*).returning(Some(SignedBlockHeader(block.header, block.signature)))
      Get(routePath("/stateHash/2")) ~> route ~> check {
        status shouldBe StatusCodes.OK
        responseAs[JsObject] shouldBe (Json.toJson(testStateHash).as[JsObject] ++ Json.obj("blockId" -> block.id().toString))
      }

      Get(routePath("/stateHash/3")) ~> route ~> check {
        status shouldBe StatusCodes.NotFound
      }
    }
  }

  routePath("/validate") - {
    "valid tx" in {
      val blockchain = createBlockchainStub()
      (blockchain.balance _).when(TxHelpers.defaultSigner.publicKey.toAddress, *).returns(Long.MaxValue)
      (() => blockchain.continuationStates).when().returning(Map.empty)

      val route = debugApiRoute.copy(blockchain = blockchain).route

      val tx = TxHelpers.transfer(TxHelpers.defaultSigner, TestValues.address, 1.waves)
      Post(routePath("/validate"), HttpEntity(ContentTypes.`application/json`, tx.json().toString())) ~> route ~> check {
        val json = Json.parse(responseAs[String])
        (json \ "valid").as[Boolean] shouldBe true
        (json \ "validationTime").as[Int] shouldBe 1000 +- 1000
      }
    }

    "invalid tx" in {
      val blockchain = createBlockchainStub()
      (blockchain.balance _).when(TxHelpers.defaultSigner.publicKey.toAddress, *).returns(0)

      val route = debugApiRoute.copy(blockchain = blockchain).route

      val tx = TxHelpers.transfer(TxHelpers.defaultSigner, TestValues.address, Long.MaxValue)
      Post(routePath("/validate"), HttpEntity(ContentTypes.`application/json`, tx.json().toString())) ~> route ~> check {
        val json = Json.parse(responseAs[String])
        (json \ "valid").as[Boolean] shouldBe false
        (json \ "validationTime").as[Int] shouldBe 1000 +- 1000
        (json \ "error").as[String] should include("Attempt to transfer unavailable funds")
      }
    }

    "exchange tx with fail script" in {
      val blockchain = createBlockchainStub { blockchain =>
        (blockchain.balance _).when(TxHelpers.defaultAddress, *).returns(Long.MaxValue)
      (() => blockchain.continuationStates).when().returning(Map.empty)

        val (assetScript, comp) = ScriptCompiler.compile("if true then throw(\"error\") else false", ScriptEstimatorV3).explicitGet()
        (blockchain.assetScript _).when(TestValues.asset).returns(Some(AssetScriptInfo(assetScript, comp)))
        (blockchain.assetDescription _)
          .when(TestValues.asset)
          .returns(
            Some(
              AssetDescription(
                null,
                null,
                null,
                null,
                0,
                reissuable = false,
                null,
                Height(1),
                Some(AssetScriptInfo(assetScript, comp)),
                0,
                nft = false
              )
            )
          )
      }

      val route = debugApiRoute.copy(blockchain = blockchain).route
      val tx    = TxHelpers.exchange(TxHelpers.order(OrderType.BUY, TestValues.asset), TxHelpers.order(OrderType.SELL, TestValues.asset))
      jsonPost(routePath("/validate"), tx.json()) ~> route ~> check {
        val json = Json.parse(responseAs[String])
        (json \ "valid").as[Boolean] shouldBe false
        (json \ "validationTime").as[Int] shouldBe 1000 +- 1000
        (json \ "error").as[String] should include("not allowed by script of the asset")
        (json \ "trace").as[JsArray] shouldBe Json.parse(
          "[{\"type\":\"asset\",\"context\":\"orderAmount\",\"id\":\"5PjDJaGfSPJj4tFzMRCiuuAasKg5n8dJKXKenhuwZexx\",\"result\":\"failure\",\"vars\":[],\"error\":\"error\"}]"
        )
      }
    }

    "invoke tx with asset failing" in {
      val blockchain = createBlockchainStub { blockchain =>
        (blockchain.balance _).when(*, *).returns(Long.MaxValue / 2)
        (() => blockchain.continuationStates).when().returns(Map())

        val (assetScript, assetScriptComplexity) = ScriptCompiler
          .compile(
            "let test = true\n" +
              "if test then throw(\"error\") else !test",
            ScriptEstimatorV3
          )
          .explicitGet()

        (blockchain.assetScript _).when(TestValues.asset).returns(Some(AssetScriptInfo(assetScript, assetScriptComplexity)))

        (blockchain.assetDescription _)
          .when(TestValues.asset)
          .returns(
            Some(
              AssetDescription(
                TestValues.asset.id,
                TxHelpers.defaultSigner.publicKey,
                null,
                null,
                0,
                reissuable = true,
                BigInt(1),
                Height(1),
                Some(AssetScriptInfo(assetScript, assetScriptComplexity)),
                0,
                nft = false
              )
            )
          )

        val (dAppScript, _) = ScriptCompiler
          .compile(
            s"""
               |{-# STDLIB_VERSION 4 #-}
               |{-# SCRIPT_TYPE ACCOUNT #-}
               |{-# CONTENT_TYPE DAPP #-}
               |
               |@Callable(i)
               |func test() = []
               |
               |@Callable(i)
               |func dataAndTransfer() = [
               |     IntegerEntry("key", 1),
               |     BooleanEntry("key", true),
               |     StringEntry("key", "str"),
               |     BinaryEntry("key", base58''),
               |     DeleteEntry("key"),
               |     ScriptTransfer(Address(base58'${TxHelpers.signer(1).toAddress}'), 1, base58'${TestValues.asset}')
               |]
               |
               |@Callable(i)
               |func issue() = {
               |  let docimals = 4
               |  [Issue("name", "description", 1000, docimals, true, unit, 0)]
               |}
               |
               |@Callable(i)
               |func reissue() = [Reissue(base58'${TestValues.asset}', 1, false)]
               |
               |@Callable(i)
               |func burn() = [Burn(base58'${TestValues.asset}', 1)]
               |""".stripMargin,
            ScriptEstimatorV3
          )
          .explicitGet()

        (blockchain.accountScript _)
          .when(*)
          .returns(
            Some(
              AccountScriptInfo(
                TxHelpers.defaultSigner.publicKey,
                dAppScript,
                0L,
                Map(3 -> Seq("test", "dataAndTransfer", "issue", "reissue", "burn", "sponsorFee").map(_ -> 1L).toMap)
              )
            )
          )

        (blockchain.hasAccountScript _).when(*).returns(true)
      }

      val route = debugApiRoute.copy(blockchain = blockchain).route

      def testFunction(name: String, result: InvokeScriptTransaction => String) = withClue(s"function $name") {
        val tx = TxHelpers.invoke(TxHelpers.defaultAddress, name, fee = 102500000)

        jsonPost(routePath("/validate"), tx.json()) ~> route ~> check {
          val json = Json.parse(responseAs[String])

          if ((json \ "valid").as[Boolean])
            assert(tx.json().fieldSet subsetOf json.as[JsObject].fieldSet)
          else
            (json \ "transaction").as[JsObject] shouldBe tx.json()

          (json \ "trace").as[JsArray] shouldBe Json.parse(result(tx))
        }
      }

      def testPayment(result: String) = withClue("payment") {
        val tx = TxHelpers.invoke(TxHelpers.signer(1).toAddress, "test", fee = 1300000, payments = Seq(Payment(1L, TestValues.asset)))

        jsonPost(routePath("/validate"), tx.json()) ~> route ~> check {
          val json = Json.parse(responseAs[String])

          if ((json \ "valid").as[Boolean])
            assert(tx.json().fieldSet subsetOf json.as[JsObject].fieldSet)
          else
            (json \ "transaction").as[JsObject] shouldBe tx.json()

          (json \ "trace").as[JsArray] shouldBe Json.parse(result)
        }
      }

      testPayment("""[ {
                    |  "type" : "verifier",
                    |  "id" : "3MtGzgmNa5fMjGCcPi5nqMTdtZkfojyWHL9",
                    |  "result" : "success",
                    |  "error" : null
                    |}, {
                    |  "type" : "dApp",
                    |  "id" : "3MuVqVJGmFsHeuFni5RbjRmALuGCkEwzZtC",
                    |  "function" : "test",
                    |  "args" : [ ],
                    |  "result" : {
                    |    "data" : [ ],
                    |    "transfers" : [ ],
                    |    "issues" : [ ],
                    |    "reissues" : [ ],
                    |    "burns" : [ ],
                    |    "sponsorFees" : [ ],
<<<<<<< HEAD
                    |    "leases" : [ ],
                    |    "leaseCancels" : [ ]
=======
                    |    "invokes" : [ ]
>>>>>>> 40bda671
                    |  },
                    |  "error" : null,
                    |  "vars" : [ ]
                    |}, {
                    |  "type" : "asset",
                    |  "context" : "payment",
                    |  "id" : "5PjDJaGfSPJj4tFzMRCiuuAasKg5n8dJKXKenhuwZexx",
                    |  "result" : "failure",
                    |  "vars" : [ {
                    |    "name" : "test",
                    |    "type" : "Boolean",
                    |    "value" : true
                    |  } ],
                    |  "error" : "error"
                    |} ]""".stripMargin)

      testFunction(
        "dataAndTransfer",
        _ => """[ {
               |  "type" : "verifier",
               |  "id" : "3MtGzgmNa5fMjGCcPi5nqMTdtZkfojyWHL9",
               |  "result" : "success",
               |  "error" : null
               |}, {
               |  "type" : "dApp",
               |  "id" : "3MtGzgmNa5fMjGCcPi5nqMTdtZkfojyWHL9",
               |  "function" : "dataAndTransfer",
               |  "args" : [ ],
               |  "result" : {
               |    "data" : [ {
               |      "key" : "key",
               |      "type" : "integer",
               |      "value" : 1
               |    }, {
               |      "key" : "key",
               |      "type" : "boolean",
               |      "value" : true
               |    }, {
               |      "key" : "key",
               |      "type" : "string",
               |      "value" : "str"
               |    }, {
               |      "key" : "key",
               |      "type" : "binary",
               |      "value" : "base64:"
               |    }, {
               |      "key" : "key",
               |      "value" : null
               |    } ],
               |    "transfers" : [ {
               |      "address" : "3MuVqVJGmFsHeuFni5RbjRmALuGCkEwzZtC",
               |      "asset" : "5PjDJaGfSPJj4tFzMRCiuuAasKg5n8dJKXKenhuwZexx",
               |      "amount" : 1
               |    } ],
               |    "issues" : [ ],
               |    "reissues" : [ ],
               |    "burns" : [ ],
               |    "sponsorFees" : [ ],
<<<<<<< HEAD
               |    "leases" : [ ],
               |    "leaseCancels" : [ ]
=======
               |    "invokes" : [ ]
>>>>>>> 40bda671
               |  },
               |  "error" : null,
               |  "vars" : [ ]
               |}, {
               |  "type" : "asset",
               |  "context" : "transfer",
               |  "id" : "5PjDJaGfSPJj4tFzMRCiuuAasKg5n8dJKXKenhuwZexx",
               |  "result" : "failure",
               |  "vars" : [ {
               |    "name" : "test",
               |    "type" : "Boolean",
               |    "value" : true
               |  } ],
               |  "error" : "error"
               |} ]""".stripMargin
      )

      testFunction(
        "issue",
        tx => s"""[ {
          |  "type" : "verifier",
          |  "id" : "3MtGzgmNa5fMjGCcPi5nqMTdtZkfojyWHL9",
          |  "result" : "success",
          |  "error" : null
          |}, {
          |  "type" : "dApp",
          |  "id" : "3MtGzgmNa5fMjGCcPi5nqMTdtZkfojyWHL9",
          |  "function" : "issue",
          |  "args" : [ ],
          |  "result" : {
          |    "data" : [ ],
          |    "transfers" : [ ],
          |    "issues" : [ {
          |      "assetId" : "${Issue.calculateId(4, "description", true, "name", 1000, 0, tx.id())}",
          |      "name" : "name",
          |      "description" : "description",
          |      "quantity" : 1000,
          |      "decimals" : 4,
          |      "isReissuable" : true,
          |      "compiledScript" : null,
          |      "nonce" : 0
          |    } ],
          |    "reissues" : [ ],
          |    "burns" : [ ],
          |    "sponsorFees" : [ ],
<<<<<<< HEAD
          |    "leases" : [ ],
          |    "leaseCancels" : [ ]
=======
          |    "invokes" : [ ]
>>>>>>> 40bda671
          |  },
          |  "error" : null,
          |  "vars" : [ {
          |    "name" : "docimals",
          |    "type" : "Int",
          |    "value" : 4
          |  } ]
          |} ]""".stripMargin
      )

      testFunction(
        "reissue",
        _ => """[ {
               |  "type" : "verifier",
               |  "id" : "3MtGzgmNa5fMjGCcPi5nqMTdtZkfojyWHL9",
               |  "result" : "success",
               |  "error" : null
               |}, {
               |  "type" : "dApp",
               |  "id" : "3MtGzgmNa5fMjGCcPi5nqMTdtZkfojyWHL9",
               |  "function" : "reissue",
               |  "args" : [ ],
               |  "result" : {
               |    "data" : [ ],
               |    "transfers" : [ ],
               |    "issues" : [ ],
               |    "reissues" : [ {
               |      "assetId" : "5PjDJaGfSPJj4tFzMRCiuuAasKg5n8dJKXKenhuwZexx",
               |      "isReissuable" : false,
               |      "quantity" : 1
               |    } ],
               |    "burns" : [ ],
               |    "sponsorFees" : [ ],
<<<<<<< HEAD
               |    "leases" : [ ],
               |    "leaseCancels" : [ ]
=======
               |    "invokes" : [ ]
>>>>>>> 40bda671
               |  },
               |  "error" : null,
               |  "vars" : [ ]
               |}, {
               |  "type" : "asset",
               |  "context" : "reissue",
               |  "id" : "5PjDJaGfSPJj4tFzMRCiuuAasKg5n8dJKXKenhuwZexx",
               |  "result" : "failure",
               |  "vars" : [ {
               |    "name" : "test",
               |    "type" : "Boolean",
               |    "value" : true
               |  } ],
               |  "error" : "error"
               |} ]""".stripMargin
      )

      testFunction(
        "burn",
        _ => """[ {
               |  "type" : "verifier",
               |  "id" : "3MtGzgmNa5fMjGCcPi5nqMTdtZkfojyWHL9",
               |  "result" : "success",
               |  "error" : null
               |}, {
               |  "type" : "dApp",
               |  "id" : "3MtGzgmNa5fMjGCcPi5nqMTdtZkfojyWHL9",
               |  "function" : "burn",
               |  "args" : [ ],
               |  "result" : {
               |    "data" : [ ],
               |    "transfers" : [ ],
               |    "issues" : [ ],
               |    "reissues" : [ ],
               |    "burns" : [ {
               |      "assetId" : "5PjDJaGfSPJj4tFzMRCiuuAasKg5n8dJKXKenhuwZexx",
               |      "quantity" : 1
               |    } ],
               |    "sponsorFees" : [ ],
<<<<<<< HEAD
               |    "leases" : [ ],
               |    "leaseCancels" : [ ]
=======
               |    "invokes" : [ ]
>>>>>>> 40bda671
               |  },
               |  "error" : null,
               |  "vars" : [ ]
               |}, {
               |  "type" : "asset",
               |  "context" : "burn",
               |  "id" : "5PjDJaGfSPJj4tFzMRCiuuAasKg5n8dJKXKenhuwZexx",
               |  "result" : "failure",
               |  "vars" : [ {
               |    "name" : "test",
               |    "type" : "Boolean",
               |    "value" : true
               |  } ],
               |  "error" : "error"
               |} ]""".stripMargin
      )

    }

    "invoke tx returning leases" in {
      val dAppPk        = accountGen.sample.get.publicKey
      val invoke        = TxHelpers.invoke(dAppPk.toAddress, "test")
      val leaseCancelId = ByteStr(bytes32gen.sample.get)

      val amount1    = 100
      val recipient1 = Recipient.Address(ByteStr.decodeBase58("3NAgxLPGnw3RGv9JT6NTDaG5D1iLUehg2xd").get)
      val nonce1     = 0
      val leaseId1   = Lease.calculateId(Lease(recipient1, amount1, nonce1), invoke.id.value())

      val amount2    = 20
      val recipient2 = Recipient.Alias("some_alias")
      val nonce2     = 2
      val leaseId2   = Lease.calculateId(Lease(recipient2, amount2, nonce2), invoke.id.value())

      val blockchain = createBlockchainStub { blockchain =>
        (blockchain.balance _).when(*, *).returns(Long.MaxValue)

        val (dAppScript, _) = ScriptCompiler
          .compile(
            s"""
               |{-# STDLIB_VERSION 5 #-}
               |{-# SCRIPT_TYPE ACCOUNT #-}
               |{-# CONTENT_TYPE DAPP #-}
               |
               |@Callable(i)
               |func test() = {
               |  let test = 1
               |  if (test == 1)
               |    then
               |      [
               |        Lease(Address(base58'${recipient1.bytes}'), $amount1, $nonce1),
               |        Lease(Alias("${recipient2.name}"), $amount2, $nonce2),
               |        LeaseCancel(base58'$leaseCancelId')
               |      ]
               |    else []
               |}
               |""".stripMargin,
            ScriptEstimatorV3
          )
          .explicitGet()

        (blockchain.accountScript _)
          .when(*)
          .returns(
            Some(
              AccountScriptInfo(
                dAppPk,
                dAppScript,
                0L,
                Map(3 -> Seq("test").map(_ -> 0L).toMap)
              )
            )
          )

        (blockchain.hasAccountScript _).when(*).returns(true)

        (blockchain.leaseDetails _)
          .when(leaseCancelId)
          .returns(Some(LeaseDetails(dAppPk, accountGen.sample.get.toAddress, 1, 100, true)))
          .anyNumberOfTimes()

        (blockchain.leaseDetails _)
          .when(*)
          .returns(None)
          .anyNumberOfTimes()

        (blockchain.resolveAlias _)
          .when(*)
          .returns(Right(accountGen.sample.get.toAddress))
          .anyNumberOfTimes()

        (() => blockchain.continuationStates)
          .when()
          .returns(Map())
          .anyNumberOfTimes()
      }
      val route = debugApiRoute.copy(blockchain = blockchain).route

      Post(routePath("/validate"), HttpEntity(ContentTypes.`application/json`, invoke.json().toString())) ~> route ~> check {
        val json = Json.parse(responseAs[String])
        (json \ "valid").as[Boolean] shouldBe true
        (json \ "trace").as[JsArray] shouldBe Json.parse(
          s"""
            | [
            |  {
            |    "type": "verifier",
            |    "id": "3MtGzgmNa5fMjGCcPi5nqMTdtZkfojyWHL9",
            |    "result": "success",
            |    "error": null
            |  },
            |  {
            |    "type": "dApp",
            |    "id": "${dAppPk.toAddress}",
            |    "function": "test",
            |    "args": [],
            |    "result": {
            |      "data": [],
            |      "transfers": [],
            |      "issues": [],
            |      "reissues": [],
            |      "burns": [],
            |      "sponsorFees": [],
            |      "leases": [
            |        {
            |          "recipient": "${recipient1.bytes}",
            |          "amount": $amount1,
            |          "nonce": $nonce1,
            |          "leaseId": "$leaseId1"
            |        },
            |        {
            |          "recipient": "alias:T:${recipient2.name}",
            |          "amount": $amount2,
            |          "nonce": $nonce2,
            |          "leaseId": "$leaseId2"
            |        }
            |      ],
            |      "leaseCancels": [
            |        {
            |          "leaseId": "$leaseCancelId"
            |        }
            |      ]
            |    },
            |    "error": null,
            |    "vars": [
            |      {
            |        "name": "test",
            |        "type": "Int",
            |        "value": 1
            |      }
            |    ]
            |  }
            | ]
          """.stripMargin
        )
      }
    }

    "transfer transaction with asset fail" in {
      val blockchain = createBlockchainStub { blockchain =>
        (blockchain.balance _).when(*, *).returns(Long.MaxValue / 2)
        (() => blockchain.continuationStates).when().returns(Map())

        val (assetScript, assetScriptComplexity) = ScriptCompiler.compile("false", ScriptEstimatorV3).explicitGet()
        (blockchain.assetScript _).when(TestValues.asset).returns(Some(AssetScriptInfo(assetScript, assetScriptComplexity)))
        (blockchain.assetDescription _)
          .when(TestValues.asset)
          .returns(
            Some(
              AssetDescription(
                TestValues.asset.id,
                TxHelpers.defaultSigner.publicKey,
                null,
                null,
                0,
                reissuable = true,
                BigInt(1),
                Height(1),
                Some(AssetScriptInfo(assetScript, assetScriptComplexity)),
                0,
                nft = false
              )
            )
          )
      }
      val route = debugApiRoute.copy(blockchain = blockchain).route
      val tx    = TxHelpers.transfer(TxHelpers.defaultSigner, TxHelpers.defaultAddress, 1, TestValues.asset)

      jsonPost(routePath("/validate"), tx.json()) ~> route ~> check {
        val json = responseAs[JsObject]
        (json \ "trace").as[JsArray] shouldBe Json.parse("""[ {
                                                           |    "type" : "asset",
                                                           |    "context" : "transfer",
                                                           |    "id" : "5PjDJaGfSPJj4tFzMRCiuuAasKg5n8dJKXKenhuwZexx",
                                                           |    "result" : "failure",
                                                           |    "vars" : [ ],
                                                           |    "error" : null
                                                           |  } ]""".stripMargin)

        (json \ "valid").as[Boolean] shouldBe false
        (json \ "transaction").as[JsObject] shouldBe tx.json()
      }
    }
  }

  routePath("/stateChanges/info/") - {
    "provides lease and lease cancel actions stateChanges" in {
      val invokeAddress    = accountGen.sample.get.toAddress
      val leaseId1         = ByteStr(bytes32gen.sample.get)
      val leaseId2         = ByteStr(bytes32gen.sample.get)
      val leaseCancelId    = ByteStr(bytes32gen.sample.get)
      val recipientAddress = accountGen.sample.get.toAddress
      val recipientAlias   = aliasGen.sample.get
      val invoke           = TxHelpers.invoke(invokeAddress, "test")
      val scriptResult = InvokeScriptResult(
        leases = Seq(InvokeScriptResult.Lease(recipientAddress, 100, 1, leaseId1), InvokeScriptResult.Lease(recipientAlias, 200, 3, leaseId2)),
        leaseCancels = Seq(LeaseCancel(leaseCancelId))
      )

      (() => blockchain.activatedFeatures).when().returning(Map.empty).anyNumberOfTimes()
      (transactionsApi.transactionById _)
        .when(invoke.id())
        .returning(Some(TransactionMeta.Invoke(Height(1), invoke, ApplicationStatus.Succeeded, Some(scriptResult))))
        .once()

      Get(routePath(s"/stateChanges/info/${invoke.id()}")) ~> route ~> check {
        status shouldEqual StatusCodes.OK
        (responseAs[JsObject] \ "stateChanges").as[JsObject] shouldBe Json.toJsObject(scriptResult)
        (responseAs[JsObject] \ "stateChanges" \ "leases" \ 0 \ "recipient").get shouldBe JsString(recipientAddress.stringRepr)
        (responseAs[JsObject] \ "stateChanges" \ "leases" \ 0 \ "amount").get shouldBe JsNumber(100)
        (responseAs[JsObject] \ "stateChanges" \ "leases" \ 0 \ "nonce").get shouldBe JsNumber(1)
        (responseAs[JsObject] \ "stateChanges" \ "leases" \ 0 \ "leaseId").get shouldBe JsString(leaseId1.toString)
        (responseAs[JsObject] \ "stateChanges" \ "leases" \ 1 \ "recipient").get shouldBe JsString(recipientAlias.stringRepr)
        (responseAs[JsObject] \ "stateChanges" \ "leases" \ 1 \ "amount").get shouldBe JsNumber(200)
        (responseAs[JsObject] \ "stateChanges" \ "leases" \ 1 \ "nonce").get shouldBe JsNumber(3)
        (responseAs[JsObject] \ "stateChanges" \ "leases" \ 1 \ "leaseId").get shouldBe JsString(leaseId2.toString)
        (responseAs[JsObject] \ "stateChanges" \ "leaseCancels" \ 0 \ "leaseId").get shouldBe JsString(leaseCancelId.toString)
      }
    }
  }

  private[this] def jsonPost(path: String, json: JsValue) = {
    Post(path, HttpEntity(ContentTypes.`application/json`, json.toString()))
  }
}<|MERGE_RESOLUTION|>--- conflicted
+++ resolved
@@ -304,12 +304,9 @@
                     |    "reissues" : [ ],
                     |    "burns" : [ ],
                     |    "sponsorFees" : [ ],
-<<<<<<< HEAD
                     |    "leases" : [ ],
-                    |    "leaseCancels" : [ ]
-=======
+                    |    "leaseCancels" : [ ],
                     |    "invokes" : [ ]
->>>>>>> 40bda671
                     |  },
                     |  "error" : null,
                     |  "vars" : [ ]
@@ -368,12 +365,9 @@
                |    "reissues" : [ ],
                |    "burns" : [ ],
                |    "sponsorFees" : [ ],
-<<<<<<< HEAD
                |    "leases" : [ ],
-               |    "leaseCancels" : [ ]
-=======
+               |    "leaseCancels" : [ ],
                |    "invokes" : [ ]
->>>>>>> 40bda671
                |  },
                |  "error" : null,
                |  "vars" : [ ]
@@ -419,12 +413,9 @@
           |    "reissues" : [ ],
           |    "burns" : [ ],
           |    "sponsorFees" : [ ],
-<<<<<<< HEAD
           |    "leases" : [ ],
-          |    "leaseCancels" : [ ]
-=======
+          |    "leaseCancels" : [ ],
           |    "invokes" : [ ]
->>>>>>> 40bda671
           |  },
           |  "error" : null,
           |  "vars" : [ {
@@ -458,12 +449,9 @@
                |    } ],
                |    "burns" : [ ],
                |    "sponsorFees" : [ ],
-<<<<<<< HEAD
                |    "leases" : [ ],
-               |    "leaseCancels" : [ ]
-=======
+               |    "leaseCancels" : [ ],
                |    "invokes" : [ ]
->>>>>>> 40bda671
                |  },
                |  "error" : null,
                |  "vars" : [ ]
@@ -503,12 +491,9 @@
                |      "quantity" : 1
                |    } ],
                |    "sponsorFees" : [ ],
-<<<<<<< HEAD
                |    "leases" : [ ],
-               |    "leaseCancels" : [ ]
-=======
+               |    "leaseCancels" : [ ],
                |    "invokes" : [ ]
->>>>>>> 40bda671
                |  },
                |  "error" : null,
                |  "vars" : [ ]
