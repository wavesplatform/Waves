package com.wavesplatform.http

import akka.http.scaladsl.model.{ContentTypes, HttpEntity, StatusCodes}
import com.typesafe.config.ConfigObject
import com.wavesplatform.*
import com.wavesplatform.account.KeyPair
import com.wavesplatform.api.http.ApiError.ApiKeyNotValid
import com.wavesplatform.api.http.DebugApiRoute.AccountMiningInfo
import com.wavesplatform.api.http.{DebugApiRoute, RouteTimeout}
import com.wavesplatform.block.Block
import com.wavesplatform.common.state.ByteStr
import com.wavesplatform.db.WithState.AddrWithBalance
import com.wavesplatform.lagonaki.mocks.TestBlock
import com.wavesplatform.lang.directives.values.{V4, V5, V6}
import com.wavesplatform.lang.v1.compiler.TestCompiler
import com.wavesplatform.lang.v1.evaluator.ctx.impl.PureContext
import com.wavesplatform.lang.v1.traits.domain.Recipient.Address
import com.wavesplatform.lang.v1.traits.domain.{Issue, Lease, Recipient}
import com.wavesplatform.mining.{Miner, MinerDebugInfo}
import com.wavesplatform.network.PeerDatabase
import com.wavesplatform.settings.WavesSettings
import com.wavesplatform.state.StateHash.SectionId
import com.wavesplatform.state.diffs.ENOUGH_AMT
import com.wavesplatform.state.{Blockchain, StateHash}
import com.wavesplatform.test.*
import com.wavesplatform.transaction.TxHelpers.*
import com.wavesplatform.transaction.assets.exchange.OrderType
import com.wavesplatform.transaction.smart.InvokeScriptTransaction
import com.wavesplatform.transaction.smart.InvokeScriptTransaction.Payment
import com.wavesplatform.transaction.{Transaction, TxHelpers, TxVersion}
import com.wavesplatform.utils.SharedSchedulerMixin
import monix.eval.Task
import org.scalatest.OptionValues
import play.api.libs.json.{JsArray, JsObject, JsValue, Json}

import java.util.concurrent.{ConcurrentHashMap, TimeUnit}
import scala.concurrent.duration.*
import scala.util.Random

//noinspection ScalaStyle
class DebugApiRouteSpec
    extends RouteSpec("/debug")
    with RestAPISettingsHelper
    with TestWallet
    with NTPTime
    with SharedDomain
    with OptionValues
    with SharedSchedulerMixin {

  override def settings: WavesSettings = DomainPresets.ContinuationTransaction.copy(
    dbSettings = DomainPresets.ContinuationTransaction.dbSettings.copy(storeStateHashes = true),
    restAPISettings = restAPISettings
  )
  private val configObject: ConfigObject = settings.config.root()

  private val richAccount                            = TxHelpers.signer(905)
  override def genesisBalances: Seq[AddrWithBalance] = Seq(AddrWithBalance(richAccount.toAddress, 50_000.waves))

  val miner: Miner & MinerDebugInfo = new Miner with MinerDebugInfo {
    override def scheduleMining(blockchain: Option[Blockchain]): Unit                           = ()
    override def getNextBlockGenerationOffset(account: KeyPair): Either[String, FiniteDuration] = Right(FiniteDuration(0, TimeUnit.SECONDS))
    override def state: MinerDebugInfo.State                                                    = MinerDebugInfo.Disabled
  }

  val block: Block = TestBlock.create(Nil).block
  val testStateHash: StateHash = {
    import com.wavesplatform.utils.byteStrOrdering
    def randomHash: ByteStr = ByteStr(Array.fill(32)(Random.nextInt(256).toByte))
    val hashes              = SectionId.values.map((_, randomHash)).toMap
    StateHash(randomHash, hashes)
  }

  val debugApiRoute: DebugApiRoute =
    DebugApiRoute(
      settings,
      ntpTime,
      domain.blockchain,
      domain.wallet,
      domain.accountsApi,
      domain.transactionsApi,
      domain.assetsApi,
      PeerDatabase.NoOp,
      new ConcurrentHashMap(),
      (_, _) => Task.raiseError(new NotImplementedError("")),
      domain.utxPool,
      miner,
      null,
      null,
      null,
      null,
      configObject,
      domain.rocksDBWriter.loadBalanceHistory,
      domain.rocksDBWriter.loadStateHash,
      () => Some(domain.blockchain),
      new RouteTimeout(60.seconds)(sharedScheduler),
      sharedScheduler
    )

  private val route = seal(debugApiRoute.route)

  routePath("/configInfo") - {
    "requires api-key header" in {
      Get(routePath("/configInfo?full=true")) ~> route should produce(ApiKeyNotValid)
      Get(routePath("/configInfo?full=false")) ~> route should produce(ApiKeyNotValid)
    }
  }

  routePath("/balances/history/{address}") - {
    val acc1 = TxHelpers.signer(1001)
    val acc2 = TxHelpers.signer(1002)

    val initBalance = 10.waves

    "works" in {
      val tx1 = TxHelpers.transfer(acc2, acc1.toAddress, 1.waves)
      val tx2 = TxHelpers.transfer(acc1, acc2.toAddress, 3.waves)
      val tx3 = TxHelpers.transfer(acc2, acc1.toAddress, 4.waves)
      val tx4 = TxHelpers.transfer(acc1, acc2.toAddress, 5.waves)

      domain.appendBlock(
        TxHelpers.massTransfer(
          richAccount,
          Seq(
            acc1.toAddress -> initBalance,
            acc2.toAddress -> initBalance
          ),
          fee = 0.002.waves
        )
      )
      val initialHeight = domain.blockchain.height
      domain.appendBlock(tx1)
      domain.appendBlock(tx2)
      domain.appendBlock()
      domain.appendBlock(tx3)
      domain.appendBlock(tx4)
      domain.appendBlock()

      val expectedBalance2 = initBalance - tx1.fee.value - tx1.amount.value
      val expectedBalance3 = expectedBalance2 + tx2.amount.value
      val expectedBalance5 = expectedBalance3 - tx3.fee.value - tx3.amount.value
      val expectedBalance6 = expectedBalance5 + tx4.amount.value

      Get(routePath(s"/balances/history/${acc2.toAddress}")) ~> route ~> check {
        status shouldBe StatusCodes.OK
        responseAs[JsArray] shouldBe Json.toJson(
          Seq(
            initialHeight + 5 -> expectedBalance6,
            initialHeight + 4 -> expectedBalance5,
            initialHeight + 2 -> expectedBalance3,
            initialHeight + 1 -> expectedBalance2,
            initialHeight + 0 -> initBalance
          ).map { case (height, balance) =>
            Json.obj("height" -> height, "balance" -> balance)
          }
        )
      }
    }
  }

  routePath("/stateHash") - {
    "works" - {
      "at nonexistent height" in {
        Get(routePath(s"/stateHash/${domain.blockchain.height}")) ~> route ~> check {
          status shouldBe StatusCodes.NotFound
        }
      }

      "at existing height" in {
        (0 until (3 - domain.blockchain.height).min(0)) foreach { _ =>
          domain.appendBlock()
        }

        val lastButOneHeight    = domain.blockchain.height - 1
        val lastButOneHeader    = domain.blockchain.blockHeader(lastButOneHeight).value
        val lastButOneStateHash = domain.rocksDBWriter.loadStateHash(lastButOneHeight).value
        val expectedResponse = Json.toJson(lastButOneStateHash).as[JsObject] ++ Json.obj(
          "blockId"    -> lastButOneHeader.id().toString,
          "baseTarget" -> lastButOneHeader.header.baseTarget,
          "height"     -> lastButOneHeight,
          "version"    -> Version.VersionString
        )

        Get(routePath(s"/stateHash/last")) ~> route ~> check {
          status shouldBe StatusCodes.OK
          responseAs[JsObject] shouldBe expectedResponse
        }

        Get(routePath(s"/stateHash/$lastButOneHeight")) ~> route ~> check {
          status shouldBe StatusCodes.OK
          responseAs[JsObject] shouldBe expectedResponse
        }
      }
    }
  }

  routePath("/validate") - {
    def validatePost(tx: Transaction) =
      Post(routePath("/validate"), HttpEntity(ContentTypes.`application/json`, tx.json().toString()))

    "takes the priority pool into account" in {
      domain.appendBlock(TxHelpers.transfer(to = TxHelpers.secondAddress, amount = 1.waves + TestValues.fee))

      val tx = TxHelpers.transfer(TxHelpers.secondSigner, TestValues.address, 1.waves)
      validatePost(tx) ~> route ~> check {
        val json = responseAs[JsValue]
        (json \ "valid").as[Boolean] shouldBe true
        (json \ "validationTime").as[Int] shouldBe 1000 +- 1000
      }
    }

    "valid tx" in {
      val tx = TxHelpers.transfer(TxHelpers.defaultSigner, TestValues.address, 1.waves)
      validatePost(tx) ~> route ~> check {
        val json = responseAs[JsValue]
        (json \ "valid").as[Boolean] shouldBe true
        (json \ "validationTime").as[Int] shouldBe 1000 +- 1000
      }
    }

    "invalid tx" in {
      val tx = TxHelpers.transfer(TxHelpers.defaultSigner, TestValues.address, ENOUGH_AMT)
      validatePost(tx) ~> route ~> check {
        val json = responseAs[JsValue]
        (json \ "valid").as[Boolean] shouldBe false
        (json \ "validationTime").as[Int] shouldBe 1000 +- 1000
        (json \ "error").as[String] should include("Attempt to transfer unavailable funds")
      }
    }

<<<<<<< HEAD
    "exchange tx with fail script" in {
      val blockchain = createBlockchainStub { blockchain =>
        (blockchain.balance _).when(TxHelpers.defaultAddress, *).returns(Long.MaxValue)

        val (assetScript, comp) =
          ScriptCompiler.compile("if true then throw(\"error\") else false", ScriptEstimatorV3.latest).explicitGet()
        (blockchain.assetScript _).when(TestValues.asset).returns(Some(AssetScriptInfo(assetScript, comp)))
        (blockchain.assetDescription _)
          .when(TestValues.asset)
          .returns(
            Some(
              AssetDescription(
                null,
                null,
                null,
                null,
                0,
                reissuable = false,
                null,
                Height(1),
                Some(AssetScriptInfo(assetScript, comp)),
                0,
                nft = false
              )
            )
          )
        blockchain.stub.activateAllFeatures()
=======
    "NoSuchElementException" in {
      validatePost(TxHelpers.invoke()) ~> route ~> check {
        (responseAs[JsValue] \ "error").as[String] should include("No contract at address")
        response.status shouldBe StatusCodes.OK
>>>>>>> 4f0cbb2c
      }
    }

    "exchange tx with fail script" in {
      val assetIssuer = TxHelpers.signer(1021)
      val o1sender    = TxHelpers.signer(1022)
      val o2sender    = TxHelpers.signer(1023)

      val issue = TxHelpers.issue(assetIssuer, script = Some(TestCompiler(V5).compileExpression("true")))
      domain.appendBlock(
        TxHelpers.massTransfer(
          richAccount,
          Seq(o1sender.toAddress -> 1.waves, o2sender.toAddress -> 1.waves, assetIssuer.toAddress -> 3.waves),
          fee = 0.003.waves
        ),
        issue,
        TxHelpers.massTransfer(assetIssuer, Seq(o1sender.toAddress -> 50, o2sender.toAddress -> 50), issue.asset, fee = 0.006.waves),
        TxHelpers.setAssetScript(assetIssuer, issue.asset, TestCompiler(V5).compileExpression("if true then throw(\"error\") else false"))
      )

      jsonPost(
        routePath("/validate"),
        TxHelpers.exchangeFromOrders(TxHelpers.orderV3(OrderType.BUY, issue.asset), TxHelpers.orderV3(OrderType.SELL, issue.asset)).json()
      ) ~> route ~> check {
        val json = responseAs[JsValue]
        (json \ "valid").as[Boolean] shouldBe false
        (json \ "validationTime").as[Int] shouldBe 1000 +- 1000
        (json \ "error").as[String] should include("not allowed by script of the asset")
        (json \ "trace").as[JsArray] shouldBe Json.parse(
          s"[{\"type\":\"asset\",\"context\":\"orderAmount\",\"id\":\"${issue.id()}\",\"result\":\"failure\",\"vars\":[{\"name\":\"throw.@args\",\"type\":\"Array\",\"value\":[{\"type\":\"String\",\"value\":\"error\"}]},{\"name\":\"throw.@complexity\",\"type\":\"Int\",\"value\":1},{\"name\":\"@complexityLimit\",\"type\":\"Int\",\"value\":2147483646}],\"error\":\"error\"}]"
        )
      }
    }

    "invoke tx with asset failing" in {
<<<<<<< HEAD
      val blockchain = createBlockchainStub { blockchain =>
        (blockchain.balance _).when(*, *).returns(Long.MaxValue / 2)

        val (assetScript, assetScriptComplexity) = ScriptCompiler
          .compile(
            "let test = true\n" +
              "if test then throw(\"error\") else !test",
            ScriptEstimatorV3.latest
          )
          .explicitGet()

        (blockchain.assetScript _).when(TestValues.asset).returns(Some(AssetScriptInfo(assetScript, assetScriptComplexity)))

        (blockchain.assetDescription _)
          .when(TestValues.asset)
          .returns(
            Some(
              AssetDescription(
                TestValues.asset.id,
                TxHelpers.defaultSigner.publicKey,
                null,
                null,
                0,
                reissuable = true,
                BigInt(1),
                Height(1),
                Some(AssetScriptInfo(assetScript, assetScriptComplexity)),
                0,
                nft = false
              )
            )
          )

        (blockchain.resolveERC20Address _).when(ERC20Address(TestValues.asset)).returns(Some(TestValues.asset))
        (blockchain.resolveERC20Address _).when(*).returns(None)

        val (dAppScript, _) = ScriptCompiler
          .compile(
            s"""
               |{-# STDLIB_VERSION 4 #-}
               |{-# SCRIPT_TYPE ACCOUNT #-}
               |{-# CONTENT_TYPE DAPP #-}
               |
               |@Callable(i)
               |func default() = []
               |
               |@Callable(i)
               |func dataAndTransfer() = [
               |     IntegerEntry("key", 1),
               |     BooleanEntry("key", true),
               |     StringEntry("key", "str"),
               |     BinaryEntry("key", base58''),
               |     DeleteEntry("key"),
               |     ScriptTransfer(Address(base58'${TxHelpers.secondAddress}'), 1, base58'${TestValues.asset}')
               |]
               |
               |@Callable(i)
               |func issue() = {
               |  let decimals = 4
               |  [Issue("name", "description", 1000, decimals, true, unit, 0)]
               |}
               |
               |@Callable(i)
               |func reissue() = [Reissue(base58'${TestValues.asset}', 1, false)]
               |
               |@Callable(i)
               |func burn() = [Burn(base58'${TestValues.asset}', 1)]
               |""".stripMargin,
            ScriptEstimatorV3.latest
          )
          .explicitGet()

        (blockchain.accountScript _)
          .when(*)
          .returns(
            Some(
              AccountScriptInfo(
                TxHelpers.defaultSigner.publicKey,
                dAppScript,
                0L,
                Map(3 -> Seq("default", "dataAndTransfer", "issue", "reissue", "burn", "sponsorFee").map(_ -> 1L).toMap)
              )
            )
          )

        (blockchain.hasAccountScript _).when(*).returns(true)
        blockchain.stub.activateAllFeatures()
      }
=======
      val dapp    = TxHelpers.signer(1031)
      val invoker = TxHelpers.signer(1032)

      val failingAssetScript = TestCompiler(V4).compileExpression("""let test = true
                                                                    |if (test) then throw("error") else !test
                                                                    |""".stripMargin)
      val issue = TxHelpers.issue(dapp, script = Some(TestCompiler(V4).compileExpression("true")))
      domain.appendBlock(
        TxHelpers.transfer(richAccount, dapp.toAddress, 10.waves),
        TxHelpers.transfer(richAccount, invoker.toAddress, 10.waves),
        issue,
        TxHelpers.transfer(dapp, invoker.toAddress, 1, issue.asset),
        TxHelpers.setScript(
          dapp,
          TestCompiler(V4)
            .compileContract(s"""@Callable(i)
                                |func default() = []
                                |
                                |@Callable(i)
                                |func dataAndTransfer() = [
                                |     IntegerEntry("key", 1),
                                |     BooleanEntry("key", true),
                                |     StringEntry("key", "str"),
                                |     BinaryEntry("key", base58''),
                                |     DeleteEntry("key"),
                                |     ScriptTransfer(Address(base58'${TxHelpers.secondAddress}'), 1, base58'${issue.asset}')
                                |]
                                |
                                |@Callable(i)
                                |func issue() = {
                                |  let decimals = 4
                                |  [Issue("name", "description", 1000, decimals, true, unit, 0)]
                                |}
                                |
                                |@Callable(i)
                                |func reissue() = [Reissue(base58'${issue.asset}', 1, false)]
                                |
                                |@Callable(i)
                                |func burn() = [Burn(base58'${issue.asset}', 1)]
                                |""".stripMargin)
        ),
        TxHelpers.setScript(invoker, TestCompiler(V4).compileExpression("true")),
        TxHelpers.setAssetScript(dapp, issue.asset, failingAssetScript)
      )
>>>>>>> 4f0cbb2c

      def testFunction(name: String, result: InvokeScriptTransaction => String) = withClue(s"function $name") {
        val tx = TxHelpers.invoke(dapp.toAddress, func = Some(name), fee = 102500000, invoker = invoker)

        jsonPost(routePath("/validate"), tx.json()) ~> route ~> check {
          val json = responseAs[JsValue]

          if ((json \ "valid").as[Boolean])
            assert(tx.json().fieldSet subsetOf json.as[JsObject].fieldSet)
          else
            (json \ "transaction").as[JsObject] should matchJson(tx.json())

          (json \ "trace").as[JsArray] should matchJson(result(tx))
        }
      }

      def testPayment(result: InvokeScriptTransaction => String) = withClue("payment") {
        val tx = TxHelpers.invoke(dapp.toAddress, fee = 1300000, payments = Seq(Payment(1L, issue.asset)), invoker = invoker)

        jsonPost(routePath("/validate"), tx.json()) ~> route ~> check {
          val json = responseAs[JsValue]

          if ((json \ "valid").as[Boolean])
            assert(tx.json().fieldSet subsetOf json.as[JsObject].fieldSet)
          else
            (json \ "transaction").as[JsObject] should matchJson(tx.json())

          (json \ "trace").as[JsArray] should matchJson(Json.parse(result(tx)))
        }
      }

      testPayment(tx => s"""[ {
                           |  "type" : "verifier",
                           |  "id" : "${invoker.toAddress}",
                           |  "result" : "success",
                           |  "error" : null
                           |}, {
                           |  "type" : "dApp",
                           |  "id" : "${dapp.toAddress}",
                           |  "function" : "default",
                           |  "args" : [ ],
                           |  "invocations" : [ ],
                           |  "result" : {
                           |    "data" : [ ],
                           |    "transfers" : [ ],
                           |    "issues" : [ ],
                           |    "reissues" : [ ],
                           |    "burns" : [ ],
                           |    "sponsorFees" : [ ],
                           |    "leases" : [ ],
                           |    "leaseCancels" : [ ],
                           |    "invokes" : [ ]
                           |  },
                           |  "error" : null,
                           |  "vars" : [ {
                           |    "name" : "i",
                           |    "type" : "Invocation",
                           |    "value" : {
                           |      "payments" : {
                           |        "type" : "Array",
                           |        "value" : [ {
                           |          "type" : "AttachedPayment",
                           |          "value" : {
                           |            "amount" : {
                           |              "type" : "Int",
                           |              "value" : 1
                           |            },
                           |            "assetId" : {
                           |              "type" : "ByteVector",
                           |              "value" : "${issue.asset}"
                           |            }
                           |          }
                           |        } ]
                           |      },
                           |      "callerPublicKey" : {
                           |        "type" : "ByteVector",
                           |        "value" : "${invoker.publicKey}"
                           |      },
                           |      "feeAssetId" : {
                           |        "type" : "Unit",
                           |        "value" : { }
                           |      },
                           |      "transactionId" : {
                           |        "type" : "ByteVector",
                           |        "value" : "${tx.id()}"
                           |      },
                           |      "caller" : {
                           |        "type" : "Address",
                           |        "value" : {
                           |          "bytes" : {
                           |            "type" : "ByteVector",
                           |            "value" : "${invoker.toAddress}"
                           |          }
                           |        }
                           |      },
                           |      "fee" : {
                           |        "type" : "Int",
                           |        "value" : 1300000
                           |      }
                           |    }
                           |  }, {
                           |    "name" : "default.@args",
                           |    "type" : "Array",
                           |    "value" : [ ]
                           |  }, {
                           |    "name" : "default.@complexity",
                           |    "type" : "Int",
                           |    "value" : 1
                           |  }, {
                           |    "name" : "@complexityLimit",
                           |    "type" : "Int",
                           |    "value" : 51998
                           |  } ]
                           |}, {
                           |  "type" : "asset",
                           |  "context" : "payment",
                           |  "id" : "${issue.id()}",
                           |  "result" : "failure",
                           |  "vars" : [ {
                           |    "name" : "test",
                           |    "type" : "Boolean",
                           |    "value" : true
                           |  }, {
                           |    "name" : "throw.@args",
                           |    "type" : "Array",
                           |    "value" : [ {
                           |      "type" : "String",
                           |      "value" : "error"
                           |    } ]
                           |  }, {
                           |    "name" : "throw.@complexity",
                           |    "type" : "Int",
                           |    "value" : 1
                           |  }, {
                           |    "name" : "@complexityLimit",
                           |    "type" : "Int",
                           |    "value" : 2147483646
                           |  } ],
                           |  "error" : "error"
                           |} ]""".stripMargin)

      testFunction(
        "dataAndTransfer",
        tx => s"""[ {
                 |  "type" : "verifier",
                 |  "id" : "${invoker.toAddress}",
                 |  "result" : "success",
                 |  "error" : null
                 |}, {
                 |  "type" : "dApp",
                 |  "id" : "${dapp.toAddress}",
                 |  "function" : "dataAndTransfer",
                 |  "args" : [ ],
                 |  "invocations" : [ ],
                 |  "result" : {
                 |    "data" : [ {
                 |      "key" : "key",
                 |      "type" : "integer",
                 |      "value" : 1
                 |    }, {
                 |      "key" : "key",
                 |      "type" : "boolean",
                 |      "value" : true
                 |    }, {
                 |      "key" : "key",
                 |      "type" : "string",
                 |      "value" : "str"
                 |    }, {
                 |      "key" : "key",
                 |      "type" : "binary",
                 |      "value" : "base64:"
                 |    }, {
                 |      "key" : "key",
                 |      "value" : null
                 |    } ],
                 |    "transfers" : [ {
                 |      "address" : "3MuVqVJGmFsHeuFni5RbjRmALuGCkEwzZtC",
                 |      "asset" : "${issue.asset}",
                 |      "amount" : 1
                 |    } ],
                 |    "issues" : [ ],
                 |    "reissues" : [ ],
                 |    "burns" : [ ],
                 |    "sponsorFees" : [ ],
                 |    "leases" : [ ],
                 |    "leaseCancels" : [ ],
                 |    "invokes" : [ ]
                 |  },
                 |  "error" : null,
                 |  "vars" : [ {
                 |    "name" : "i",
                 |    "type" : "Invocation",
                 |    "value" : {
                 |      "payments" : {
                 |        "type" : "Array",
                 |        "value" : [ ]
                 |      },
                 |      "callerPublicKey" : {
                 |        "type" : "ByteVector",
                 |        "value" : "${invoker.publicKey}"
                 |      },
                 |      "feeAssetId" : {
                 |        "type" : "Unit",
                 |        "value" : { }
                 |      },
                 |      "transactionId" : {
                 |        "type" : "ByteVector",
                 |        "value" : "${tx.id()}"
                 |      },
                 |      "caller" : {
                 |        "type" : "Address",
                 |        "value" : {
                 |          "bytes" : {
                 |            "type" : "ByteVector",
                 |            "value" : "${invoker.toAddress}"
                 |          }
                 |        }
                 |      },
                 |      "fee" : {
                 |        "type" : "Int",
                 |        "value" : 102500000
                 |      }
                 |    }
                 |  }, {
                 |    "name" : "dataAndTransfer.@args",
                 |    "type" : "Array",
                 |    "value" : [ ]
                 |  }, {
                 |    "name" : "IntegerEntry.@args",
                 |    "type" : "Array",
                 |    "value" : [ {
                 |      "type" : "String",
                 |      "value" : "key"
                 |    }, {
                 |      "type" : "Int",
                 |      "value" : 1
                 |    } ]
                 |  }, {
                 |    "name" : "IntegerEntry.@complexity",
                 |    "type" : "Int",
                 |    "value" : 1
                 |  }, {
                 |    "name" : "@complexityLimit",
                 |    "type" : "Int",
                 |    "value" : 51999
                 |  }, {
                 |    "name" : "BooleanEntry.@args",
                 |    "type" : "Array",
                 |    "value" : [ {
                 |      "type" : "String",
                 |      "value" : "key"
                 |    }, {
                 |      "type" : "Boolean",
                 |      "value" : true
                 |    } ]
                 |  }, {
                 |    "name" : "BooleanEntry.@complexity",
                 |    "type" : "Int",
                 |    "value" : 1
                 |  }, {
                 |    "name" : "@complexityLimit",
                 |    "type" : "Int",
                 |    "value" : 51998
                 |  }, {
                 |    "name" : "StringEntry.@args",
                 |    "type" : "Array",
                 |    "value" : [ {
                 |      "type" : "String",
                 |      "value" : "key"
                 |    }, {
                 |      "type" : "String",
                 |      "value" : "str"
                 |    } ]
                 |  }, {
                 |    "name" : "StringEntry.@complexity",
                 |    "type" : "Int",
                 |    "value" : 1
                 |  }, {
                 |    "name" : "@complexityLimit",
                 |    "type" : "Int",
                 |    "value" : 51997
                 |  }, {
                 |    "name" : "BinaryEntry.@args",
                 |    "type" : "Array",
                 |    "value" : [ {
                 |      "type" : "String",
                 |      "value" : "key"
                 |    }, {
                 |      "type" : "ByteVector",
                 |      "value" : ""
                 |    } ]
                 |  }, {
                 |    "name" : "BinaryEntry.@complexity",
                 |    "type" : "Int",
                 |    "value" : 1
                 |  }, {
                 |    "name" : "@complexityLimit",
                 |    "type" : "Int",
                 |    "value" : 51996
                 |  }, {
                 |    "name" : "DeleteEntry.@args",
                 |    "type" : "Array",
                 |    "value" : [ {
                 |      "type" : "String",
                 |      "value" : "key"
                 |    } ]
                 |  }, {
                 |    "name" : "DeleteEntry.@complexity",
                 |    "type" : "Int",
                 |    "value" : 1
                 |  }, {
                 |    "name" : "@complexityLimit",
                 |    "type" : "Int",
                 |    "value" : 51995
                 |  }, {
                 |    "name" : "Address.@args",
                 |    "type" : "Array",
                 |    "value" : [ {
                 |      "type" : "ByteVector",
                 |      "value" : "3MuVqVJGmFsHeuFni5RbjRmALuGCkEwzZtC"
                 |    } ]
                 |  }, {
                 |    "name" : "Address.@complexity",
                 |    "type" : "Int",
                 |    "value" : 1
                 |  }, {
                 |    "name" : "@complexityLimit",
                 |    "type" : "Int",
                 |    "value" : 51994
                 |  }, {
                 |    "name" : "ScriptTransfer.@args",
                 |    "type" : "Array",
                 |    "value" : [ {
                 |      "type" : "Address",
                 |      "value" : {
                 |        "bytes" : {
                 |          "type" : "ByteVector",
                 |          "value" : "3MuVqVJGmFsHeuFni5RbjRmALuGCkEwzZtC"
                 |        }
                 |      }
                 |    }, {
                 |      "type" : "Int",
                 |      "value" : 1
                 |    }, {
                 |      "type" : "ByteVector",
                 |      "value" : "${issue.asset}"
                 |    } ]
                 |  }, {
                 |    "name" : "ScriptTransfer.@complexity",
                 |    "type" : "Int",
                 |    "value" : 1
                 |  }, {
                 |    "name" : "@complexityLimit",
                 |    "type" : "Int",
                 |    "value" : 51993
                 |  }, {
                 |    "name" : "cons.@args",
                 |    "type" : "Array",
                 |    "value" : [ {
                 |      "type" : "ScriptTransfer",
                 |      "value" : {
                 |        "recipient" : {
                 |          "type" : "Address",
                 |          "value" : {
                 |            "bytes" : {
                 |              "type" : "ByteVector",
                 |              "value" : "3MuVqVJGmFsHeuFni5RbjRmALuGCkEwzZtC"
                 |            }
                 |          }
                 |        },
                 |        "amount" : {
                 |          "type" : "Int",
                 |          "value" : 1
                 |        },
                 |        "asset" : {
                 |          "type" : "ByteVector",
                 |          "value" : "${issue.asset}"
                 |        }
                 |      }
                 |    }, {
                 |      "type" : "Array",
                 |      "value" : [ ]
                 |    } ]
                 |  }, {
                 |    "name" : "cons.@complexity",
                 |    "type" : "Int",
                 |    "value" : 1
                 |  }, {
                 |    "name" : "@complexityLimit",
                 |    "type" : "Int",
                 |    "value" : 51992
                 |  }, {
                 |    "name" : "cons.@args",
                 |    "type" : "Array",
                 |    "value" : [ {
                 |      "type" : "DeleteEntry",
                 |      "value" : {
                 |        "key" : {
                 |          "type" : "String",
                 |          "value" : "key"
                 |        }
                 |      }
                 |    }, {
                 |      "type" : "Array",
                 |      "value" : [ {
                 |        "type" : "ScriptTransfer",
                 |        "value" : {
                 |          "recipient" : {
                 |            "type" : "Address",
                 |            "value" : {
                 |              "bytes" : {
                 |                "type" : "ByteVector",
                 |                "value" : "3MuVqVJGmFsHeuFni5RbjRmALuGCkEwzZtC"
                 |              }
                 |            }
                 |          },
                 |          "amount" : {
                 |            "type" : "Int",
                 |            "value" : 1
                 |          },
                 |          "asset" : {
                 |            "type" : "ByteVector",
                 |            "value" : "${issue.asset}"
                 |          }
                 |        }
                 |      } ]
                 |    } ]
                 |  }, {
                 |    "name" : "cons.@complexity",
                 |    "type" : "Int",
                 |    "value" : 1
                 |  }, {
                 |    "name" : "@complexityLimit",
                 |    "type" : "Int",
                 |    "value" : 51991
                 |  }, {
                 |    "name" : "cons.@args",
                 |    "type" : "Array",
                 |    "value" : [ {
                 |      "type" : "BinaryEntry",
                 |      "value" : {
                 |        "key" : {
                 |          "type" : "String",
                 |          "value" : "key"
                 |        },
                 |        "value" : {
                 |          "type" : "ByteVector",
                 |          "value" : ""
                 |        }
                 |      }
                 |    }, {
                 |      "type" : "Array",
                 |      "value" : [ {
                 |        "type" : "DeleteEntry",
                 |        "value" : {
                 |          "key" : {
                 |            "type" : "String",
                 |            "value" : "key"
                 |          }
                 |        }
                 |      }, {
                 |        "type" : "ScriptTransfer",
                 |        "value" : {
                 |          "recipient" : {
                 |            "type" : "Address",
                 |            "value" : {
                 |              "bytes" : {
                 |                "type" : "ByteVector",
                 |                "value" : "3MuVqVJGmFsHeuFni5RbjRmALuGCkEwzZtC"
                 |              }
                 |            }
                 |          },
                 |          "amount" : {
                 |            "type" : "Int",
                 |            "value" : 1
                 |          },
                 |          "asset" : {
                 |            "type" : "ByteVector",
                 |            "value" : "${issue.asset}"
                 |          }
                 |        }
                 |      } ]
                 |    } ]
                 |  }, {
                 |    "name" : "cons.@complexity",
                 |    "type" : "Int",
                 |    "value" : 1
                 |  }, {
                 |    "name" : "@complexityLimit",
                 |    "type" : "Int",
                 |    "value" : 51990
                 |  }, {
                 |    "name" : "cons.@args",
                 |    "type" : "Array",
                 |    "value" : [ {
                 |      "type" : "StringEntry",
                 |      "value" : {
                 |        "key" : {
                 |          "type" : "String",
                 |          "value" : "key"
                 |        },
                 |        "value" : {
                 |          "type" : "String",
                 |          "value" : "str"
                 |        }
                 |      }
                 |    }, {
                 |      "type" : "Array",
                 |      "value" : [ {
                 |        "type" : "BinaryEntry",
                 |        "value" : {
                 |          "key" : {
                 |            "type" : "String",
                 |            "value" : "key"
                 |          },
                 |          "value" : {
                 |            "type" : "ByteVector",
                 |            "value" : ""
                 |          }
                 |        }
                 |      }, {
                 |        "type" : "DeleteEntry",
                 |        "value" : {
                 |          "key" : {
                 |            "type" : "String",
                 |            "value" : "key"
                 |          }
                 |        }
                 |      }, {
                 |        "type" : "ScriptTransfer",
                 |        "value" : {
                 |          "recipient" : {
                 |            "type" : "Address",
                 |            "value" : {
                 |              "bytes" : {
                 |                "type" : "ByteVector",
                 |                "value" : "3MuVqVJGmFsHeuFni5RbjRmALuGCkEwzZtC"
                 |              }
                 |            }
                 |          },
                 |          "amount" : {
                 |            "type" : "Int",
                 |            "value" : 1
                 |          },
                 |          "asset" : {
                 |            "type" : "ByteVector",
                 |            "value" : "${issue.asset}"
                 |          }
                 |        }
                 |      } ]
                 |    } ]
                 |  }, {
                 |    "name" : "cons.@complexity",
                 |    "type" : "Int",
                 |    "value" : 1
                 |  }, {
                 |    "name" : "@complexityLimit",
                 |    "type" : "Int",
                 |    "value" : 51989
                 |  }, {
                 |    "name" : "cons.@args",
                 |    "type" : "Array",
                 |    "value" : [ {
                 |      "type" : "BooleanEntry",
                 |      "value" : {
                 |        "key" : {
                 |          "type" : "String",
                 |          "value" : "key"
                 |        },
                 |        "value" : {
                 |          "type" : "Boolean",
                 |          "value" : true
                 |        }
                 |      }
                 |    }, {
                 |      "type" : "Array",
                 |      "value" : [ {
                 |        "type" : "StringEntry",
                 |        "value" : {
                 |          "key" : {
                 |            "type" : "String",
                 |            "value" : "key"
                 |          },
                 |          "value" : {
                 |            "type" : "String",
                 |            "value" : "str"
                 |          }
                 |        }
                 |      }, {
                 |        "type" : "BinaryEntry",
                 |        "value" : {
                 |          "key" : {
                 |            "type" : "String",
                 |            "value" : "key"
                 |          },
                 |          "value" : {
                 |            "type" : "ByteVector",
                 |            "value" : ""
                 |          }
                 |        }
                 |      }, {
                 |        "type" : "DeleteEntry",
                 |        "value" : {
                 |          "key" : {
                 |            "type" : "String",
                 |            "value" : "key"
                 |          }
                 |        }
                 |      }, {
                 |        "type" : "ScriptTransfer",
                 |        "value" : {
                 |          "recipient" : {
                 |            "type" : "Address",
                 |            "value" : {
                 |              "bytes" : {
                 |                "type" : "ByteVector",
                 |                "value" : "3MuVqVJGmFsHeuFni5RbjRmALuGCkEwzZtC"
                 |              }
                 |            }
                 |          },
                 |          "amount" : {
                 |            "type" : "Int",
                 |            "value" : 1
                 |          },
                 |          "asset" : {
                 |            "type" : "ByteVector",
                 |            "value" : "${issue.asset}"
                 |          }
                 |        }
                 |      } ]
                 |    } ]
                 |  }, {
                 |    "name" : "cons.@complexity",
                 |    "type" : "Int",
                 |    "value" : 1
                 |  }, {
                 |    "name" : "@complexityLimit",
                 |    "type" : "Int",
                 |    "value" : 51988
                 |  }, {
                 |    "name" : "cons.@args",
                 |    "type" : "Array",
                 |    "value" : [ {
                 |      "type" : "IntegerEntry",
                 |      "value" : {
                 |        "key" : {
                 |          "type" : "String",
                 |          "value" : "key"
                 |        },
                 |        "value" : {
                 |          "type" : "Int",
                 |          "value" : 1
                 |        }
                 |      }
                 |    }, {
                 |      "type" : "Array",
                 |      "value" : [ {
                 |        "type" : "BooleanEntry",
                 |        "value" : {
                 |          "key" : {
                 |            "type" : "String",
                 |            "value" : "key"
                 |          },
                 |          "value" : {
                 |            "type" : "Boolean",
                 |            "value" : true
                 |          }
                 |        }
                 |      }, {
                 |        "type" : "StringEntry",
                 |        "value" : {
                 |          "key" : {
                 |            "type" : "String",
                 |            "value" : "key"
                 |          },
                 |          "value" : {
                 |            "type" : "String",
                 |            "value" : "str"
                 |          }
                 |        }
                 |      }, {
                 |        "type" : "BinaryEntry",
                 |        "value" : {
                 |          "key" : {
                 |            "type" : "String",
                 |            "value" : "key"
                 |          },
                 |          "value" : {
                 |            "type" : "ByteVector",
                 |            "value" : ""
                 |          }
                 |        }
                 |      }, {
                 |        "type" : "DeleteEntry",
                 |        "value" : {
                 |          "key" : {
                 |            "type" : "String",
                 |            "value" : "key"
                 |          }
                 |        }
                 |      }, {
                 |        "type" : "ScriptTransfer",
                 |        "value" : {
                 |          "recipient" : {
                 |            "type" : "Address",
                 |            "value" : {
                 |              "bytes" : {
                 |                "type" : "ByteVector",
                 |                "value" : "3MuVqVJGmFsHeuFni5RbjRmALuGCkEwzZtC"
                 |              }
                 |            }
                 |          },
                 |          "amount" : {
                 |            "type" : "Int",
                 |            "value" : 1
                 |          },
                 |          "asset" : {
                 |            "type" : "ByteVector",
                 |            "value" : "${issue.asset}"
                 |          }
                 |        }
                 |      } ]
                 |    } ]
                 |  }, {
                 |    "name" : "cons.@complexity",
                 |    "type" : "Int",
                 |    "value" : 1
                 |  }, {
                 |    "name" : "@complexityLimit",
                 |    "type" : "Int",
                 |    "value" : 51987
                 |  } ]
                 |}, {
                 |  "type" : "asset",
                 |  "context" : "transfer",
                 |  "id" : "${issue.asset}",
                 |  "result" : "failure",
                 |  "vars" : [ {
                 |    "name" : "test",
                 |    "type" : "Boolean",
                 |    "value" : true
                 |  }, {
                 |    "name" : "throw.@args",
                 |    "type" : "Array",
                 |    "value" : [ {
                 |      "type" : "String",
                 |      "value" : "error"
                 |    } ]
                 |  }, {
                 |    "name" : "throw.@complexity",
                 |    "type" : "Int",
                 |    "value" : 1
                 |  }, {
                 |    "name" : "@complexityLimit",
                 |    "type" : "Int",
                 |    "value" : 2147483646
                 |  } ],
                 |  "error" : "error"
                 |} ]""".stripMargin
      )

      testFunction(
        "issue",
        tx => s"""[ {
                 |  "type" : "verifier",
                 |  "id" : "${invoker.toAddress}",
                 |  "result" : "success",
                 |  "error" : null
                 |}, {
                 |  "type" : "dApp",
                 |  "id" : "${dapp.toAddress}",
                 |  "function" : "issue",
                 |  "args" : [ ],
                 |  "invocations" : [ ],
                 |  "result" : {
                 |    "data" : [ ],
                 |    "transfers" : [ ],
                 |    "issues" : [ {
                 |      "assetId" : "${Issue.calculateId(4, "description", isReissuable = true, "name", 1000, 0, tx.id())}",
                 |      "name" : "name",
                 |      "description" : "description",
                 |      "quantity" : 1000,
                 |      "decimals" : 4,
                 |      "isReissuable" : true,
                 |      "compiledScript" : null,
                 |      "nonce" : 0
                 |    } ],
                 |    "reissues" : [ ],
                 |    "burns" : [ ],
                 |    "sponsorFees" : [ ],
                 |    "leases" : [ ],
                 |    "leaseCancels" : [ ],
                 |    "invokes" : [ ]
                 |  },
                 |  "error" : null,
                 |  "vars" : [ {
                 |    "name" : "i",
                 |    "type" : "Invocation",
                 |    "value" : {
                 |      "payments" : {
                 |        "type" : "Array",
                 |        "value" : [ ]
                 |      },
                 |      "callerPublicKey" : {
                 |        "type" : "ByteVector",
                 |        "value" : "${invoker.publicKey}"
                 |      },
                 |      "feeAssetId" : {
                 |        "type" : "Unit",
                 |        "value" : { }
                 |      },
                 |      "transactionId" : {
                 |        "type" : "ByteVector",
                 |        "value" : "${tx.id()}"
                 |      },
                 |      "caller" : {
                 |        "type" : "Address",
                 |        "value" : {
                 |          "bytes" : {
                 |            "type" : "ByteVector",
                 |            "value" : "${invoker.toAddress}"
                 |          }
                 |        }
                 |      },
                 |      "fee" : {
                 |        "type" : "Int",
                 |        "value" : 102500000
                 |      }
                 |    }
                 |  }, {
                 |    "name" : "issue.@args",
                 |    "type" : "Array",
                 |    "value" : [ ]
                 |  }, {
                 |    "name" : "decimals",
                 |    "type" : "Int",
                 |    "value" : 4
                 |  }, {
                 |    "name" : "Issue.@args",
                 |    "type" : "Array",
                 |    "value" : [ {
                 |      "type" : "String",
                 |      "value" : "name"
                 |    }, {
                 |      "type" : "String",
                 |      "value" : "description"
                 |    }, {
                 |      "type" : "Int",
                 |      "value" : 1000
                 |    }, {
                 |      "type" : "Int",
                 |      "value" : 4
                 |    }, {
                 |      "type" : "Boolean",
                 |      "value" : true
                 |    }, {
                 |      "type" : "Unit",
                 |      "value" : { }
                 |    }, {
                 |      "type" : "Int",
                 |      "value" : 0
                 |    } ]
                 |  }, {
                 |    "name" : "Issue.@complexity",
                 |    "type" : "Int",
                 |    "value" : 1
                 |  }, {
                 |    "name" : "@complexityLimit",
                 |    "type" : "Int",
                 |    "value" : 51999
                 |  }, {
                 |    "name" : "cons.@args",
                 |    "type" : "Array",
                 |    "value" : [ {
                 |      "type" : "Issue",
                 |      "value" : {
                 |        "isReissuable" : {
                 |          "type" : "Boolean",
                 |          "value" : true
                 |        },
                 |        "nonce" : {
                 |          "type" : "Int",
                 |          "value" : 0
                 |        },
                 |        "description" : {
                 |          "type" : "String",
                 |          "value" : "description"
                 |        },
                 |        "decimals" : {
                 |          "type" : "Int",
                 |          "value" : 4
                 |        },
                 |        "compiledScript" : {
                 |          "type" : "Unit",
                 |          "value" : { }
                 |        },
                 |        "name" : {
                 |          "type" : "String",
                 |          "value" : "name"
                 |        },
                 |        "quantity" : {
                 |          "type" : "Int",
                 |          "value" : 1000
                 |        }
                 |      }
                 |    }, {
                 |      "type" : "Array",
                 |      "value" : [ ]
                 |    } ]
                 |  }, {
                 |    "name" : "cons.@complexity",
                 |    "type" : "Int",
                 |    "value" : 1
                 |  }, {
                 |    "name" : "@complexityLimit",
                 |    "type" : "Int",
                 |    "value" : 51998
                 |  } ]
                 |} ]""".stripMargin
      )

      testFunction(
        "reissue",
        tx => s"""[ {
                 |  "type" : "verifier",
                 |  "id" : "${invoker.toAddress}",
                 |  "result" : "success",
                 |  "error" : null
                 |}, {
                 |  "type" : "dApp",
                 |  "id" : "${dapp.toAddress}",
                 |  "function" : "reissue",
                 |  "args" : [ ],
                 |  "invocations" : [ ],
                 |  "result" : {
                 |    "data" : [ ],
                 |    "transfers" : [ ],
                 |    "issues" : [ ],
                 |    "reissues" : [ {
                 |      "assetId" : "${issue.asset}",
                 |      "isReissuable" : false,
                 |      "quantity" : 1
                 |    } ],
                 |    "burns" : [ ],
                 |    "sponsorFees" : [ ],
                 |    "leases" : [ ],
                 |    "leaseCancels" : [ ],
                 |    "invokes" : [ ]
                 |  },
                 |  "error" : null,
                 |  "vars" : [ {
                 |    "name" : "i",
                 |    "type" : "Invocation",
                 |    "value" : {
                 |      "payments" : {
                 |        "type" : "Array",
                 |        "value" : [ ]
                 |      },
                 |      "callerPublicKey" : {
                 |        "type" : "ByteVector",
                 |        "value" : "${invoker.publicKey}"
                 |      },
                 |      "feeAssetId" : {
                 |        "type" : "Unit",
                 |        "value" : { }
                 |      },
                 |      "transactionId" : {
                 |        "type" : "ByteVector",
                 |        "value" : "${tx.id()}"
                 |      },
                 |      "caller" : {
                 |        "type" : "Address",
                 |        "value" : {
                 |          "bytes" : {
                 |            "type" : "ByteVector",
                 |            "value" : "${invoker.toAddress}"
                 |          }
                 |        }
                 |      },
                 |      "fee" : {
                 |        "type" : "Int",
                 |        "value" : 102500000
                 |      }
                 |    }
                 |  }, {
                 |    "name" : "reissue.@args",
                 |    "type" : "Array",
                 |    "value" : [ ]
                 |  }, {
                 |    "name" : "Reissue.@args",
                 |    "type" : "Array",
                 |    "value" : [ {
                 |      "type" : "ByteVector",
                 |      "value" : "${issue.asset}"
                 |    }, {
                 |      "type" : "Int",
                 |      "value" : 1
                 |    }, {
                 |      "type" : "Boolean",
                 |      "value" : false
                 |    } ]
                 |  }, {
                 |    "name" : "Reissue.@complexity",
                 |    "type" : "Int",
                 |    "value" : 1
                 |  }, {
                 |    "name" : "@complexityLimit",
                 |    "type" : "Int",
                 |    "value" : 51999
                 |  }, {
                 |    "name" : "cons.@args",
                 |    "type" : "Array",
                 |    "value" : [ {
                 |      "type" : "Reissue",
                 |      "value" : {
                 |        "assetId" : {
                 |          "type" : "ByteVector",
                 |          "value" : "${issue.asset}"
                 |        },
                 |        "quantity" : {
                 |          "type" : "Int",
                 |          "value" : 1
                 |        },
                 |        "isReissuable" : {
                 |          "type" : "Boolean",
                 |          "value" : false
                 |        }
                 |      }
                 |    }, {
                 |      "type" : "Array",
                 |      "value" : [ ]
                 |    } ]
                 |  }, {
                 |    "name" : "cons.@complexity",
                 |    "type" : "Int",
                 |    "value" : 1
                 |  }, {
                 |    "name" : "@complexityLimit",
                 |    "type" : "Int",
                 |    "value" : 51998
                 |  } ]
                 |}, {
                 |  "type" : "asset",
                 |  "context" : "reissue",
                 |  "id" : "${issue.asset}",
                 |  "result" : "failure",
                 |  "vars" : [ {
                 |    "name" : "test",
                 |    "type" : "Boolean",
                 |    "value" : true
                 |  }, {
                 |    "name" : "throw.@args",
                 |    "type" : "Array",
                 |    "value" : [ {
                 |      "type" : "String",
                 |      "value" : "error"
                 |    } ]
                 |  }, {
                 |    "name" : "throw.@complexity",
                 |    "type" : "Int",
                 |    "value" : 1
                 |  }, {
                 |    "name" : "@complexityLimit",
                 |    "type" : "Int",
                 |    "value" : 2147483646
                 |  } ],
                 |  "error" : "error"
                 |} ]""".stripMargin
      )

      testFunction(
        "burn",
        tx => s"""[ {
                 |  "type" : "verifier",
                 |  "id" : "${invoker.toAddress}",
                 |  "result" : "success",
                 |  "error" : null
                 |}, {
                 |  "type" : "dApp",
                 |  "id" : "${dapp.toAddress}",
                 |  "function" : "burn",
                 |  "args" : [ ],
                 |  "invocations" : [ ],
                 |  "result" : {
                 |    "data" : [ ],
                 |    "transfers" : [ ],
                 |    "issues" : [ ],
                 |    "reissues" : [ ],
                 |    "burns" : [ {
                 |      "assetId" : "${issue.asset}",
                 |      "quantity" : 1
                 |    } ],
                 |    "sponsorFees" : [ ],
                 |    "leases" : [ ],
                 |    "leaseCancels" : [ ],
                 |    "invokes" : [ ]
                 |  },
                 |  "error" : null,
                 |  "vars" : [ {
                 |    "name" : "i",
                 |    "type" : "Invocation",
                 |    "value" : {
                 |      "payments" : {
                 |        "type" : "Array",
                 |        "value" : [ ]
                 |      },
                 |      "callerPublicKey" : {
                 |        "type" : "ByteVector",
                 |        "value" : "${invoker.publicKey}"
                 |      },
                 |      "feeAssetId" : {
                 |        "type" : "Unit",
                 |        "value" : { }
                 |      },
                 |      "transactionId" : {
                 |        "type" : "ByteVector",
                 |        "value" : "${tx.id()}"
                 |      },
                 |      "caller" : {
                 |        "type" : "Address",
                 |        "value" : {
                 |          "bytes" : {
                 |            "type" : "ByteVector",
                 |            "value" : "${invoker.toAddress}"
                 |          }
                 |        }
                 |      },
                 |      "fee" : {
                 |        "type" : "Int",
                 |        "value" : 102500000
                 |      }
                 |    }
                 |  }, {
                 |    "name" : "burn.@args",
                 |    "type" : "Array",
                 |    "value" : [ ]
                 |  }, {
                 |    "name" : "Burn.@args",
                 |    "type" : "Array",
                 |    "value" : [ {
                 |      "type" : "ByteVector",
                 |      "value" : "${issue.asset}"
                 |    }, {
                 |      "type" : "Int",
                 |      "value" : 1
                 |    } ]
                 |  }, {
                 |    "name" : "Burn.@complexity",
                 |    "type" : "Int",
                 |    "value" : 1
                 |  }, {
                 |    "name" : "@complexityLimit",
                 |    "type" : "Int",
                 |    "value" : 51999
                 |  }, {
                 |    "name" : "cons.@args",
                 |    "type" : "Array",
                 |    "value" : [ {
                 |      "type" : "Burn",
                 |      "value" : {
                 |        "assetId" : {
                 |          "type" : "ByteVector",
                 |          "value" : "${issue.asset}"
                 |        },
                 |        "quantity" : {
                 |          "type" : "Int",
                 |          "value" : 1
                 |        }
                 |      }
                 |    }, {
                 |      "type" : "Array",
                 |      "value" : [ ]
                 |    } ]
                 |  }, {
                 |    "name" : "cons.@complexity",
                 |    "type" : "Int",
                 |    "value" : 1
                 |  }, {
                 |    "name" : "@complexityLimit",
                 |    "type" : "Int",
                 |    "value" : 51998
                 |  } ]
                 |}, {
                 |  "type" : "asset",
                 |  "context" : "burn",
                 |  "id" : "${issue.asset}",
                 |  "result" : "failure",
                 |  "vars" : [ {
                 |    "name" : "test",
                 |    "type" : "Boolean",
                 |    "value" : true
                 |  }, {
                 |    "name" : "throw.@args",
                 |    "type" : "Array",
                 |    "value" : [ {
                 |      "type" : "String",
                 |      "value" : "error"
                 |    } ]
                 |  }, {
                 |    "name" : "throw.@complexity",
                 |    "type" : "Int",
                 |    "value" : 1
                 |  }, {
                 |    "name" : "@complexityLimit",
                 |    "type" : "Int",
                 |    "value" : 2147483646
                 |  } ],
                 |  "error" : "error"
                 |} ]""".stripMargin
      )

    }

    "invoke tx returning leases" in {
      val dAppPk      = TxHelpers.signer(1040)
      val dAppAddress = dAppPk.toAddress

      val leaseRecipient = TxHelpers.address(1041)
      val aliasOwner     = TxHelpers.signer(1042)
      val caller         = TxHelpers.signer(1043)

      val invoke          = TxHelpers.invoke(dAppPk.toAddress, invoker = caller)
      val originalLease   = TxHelpers.lease(dAppPk, leaseRecipient)
      val canceledLeaseId = originalLease.id()

      val amount1    = 100
      val recipient1 = Recipient.Address(ByteStr.decodeBase58("3NAgxLPGnw3RGv9JT6NTDaG5D1iLUehg2xd").get)
      val nonce1     = 0
      val leaseId1   = Lease.calculateId(Lease(recipient1, amount1, nonce1), invoke.id())

      val amount2    = 20
      val recipient2 = Recipient.Alias("some_alias")
      val nonce2     = 2
      val leaseId2   = Lease.calculateId(Lease(recipient2, amount2, nonce2), invoke.id())

<<<<<<< HEAD
      val blockchain = createBlockchainStub { blockchain =>
        (blockchain.balance _).when(*, *).returns(Long.MaxValue)

        (blockchain.resolveAlias _).when(Alias.create(recipient2.name).explicitGet()).returning(Right(TxHelpers.secondAddress))

        blockchain.stub.activateAllFeatures()

        val (dAppScript, _) = ScriptCompiler
          .compile(
            s"""
               |{-# STDLIB_VERSION 5 #-}
               |{-# SCRIPT_TYPE ACCOUNT #-}
               |{-# CONTENT_TYPE DAPP #-}
               |
               |@Callable(i)
               |func default() = {
               |  strict a = parseBigIntValue("${PureContext.BigIntMax}")
               |  let test = 1
               |  if (test == 1)
               |    then
               |      [
               |        Lease(Address(base58'${recipient1.bytes}'), $amount1, $nonce1),
               |        Lease(Alias("${recipient2.name}"), $amount2, $nonce2),
               |        LeaseCancel(base58'$leaseCancelId')
               |      ]
               |    else []
               |}
               |""".stripMargin,
            ScriptEstimatorV3.latest
          )
          .explicitGet()

        (blockchain.accountScript _)
          .when(*)
          .returns(
            Some(
              AccountScriptInfo(
                dAppPk,
                dAppScript,
                0L,
                Map(3 -> Seq("default", "test1").map(_ -> 0L).toMap)
              )
            )
          )

        (blockchain.hasAccountScript _).when(*).returns(true)

        (blockchain.transactionMeta _)
          .when(leaseCancelId)
          .returns(Some(TxMeta(Height(1), true, 0L)))
          .anyNumberOfTimes()

        (blockchain.leaseDetails _)
          .when(leaseCancelId)
          .returns(Some(LeaseDetails(dAppPk, TxHelpers.defaultAddress, 100, LeaseDetails.Status.Active, leaseCancelId, 1)))
          .anyNumberOfTimes()

        (blockchain.leaseDetails _)
          .when(*)
          .returns(None)
          .anyNumberOfTimes()

        (blockchain.resolveAlias _)
          .when(*)
          .returns(Right(accountGen.sample.get.toAddress))
          .anyNumberOfTimes()
      }
      val route = debugApiRoute
        .copy(
          blockchain = blockchain,
          priorityPoolBlockchain = () => blockchain
        )
        .route
=======
      domain.appendBlock(
        TxHelpers.massTransfer(
          richAccount,
          Seq(dAppPk.toAddress -> 20.waves, aliasOwner.toAddress -> 10.waves, caller.toAddress -> 5.waves),
          fee = 0.003.waves
        ),
        originalLease,
        TxHelpers.createAlias("some_alias", aliasOwner),
        TxHelpers.setScript(
          dAppPk,
          TestCompiler(V6).compileContract(s"""@Callable(i)
                                              |func default() = [
                                              |  LeaseCancel(base58'$canceledLeaseId'),
                                              |  Lease(Address(base58'3NAgxLPGnw3RGv9JT6NTDaG5D1iLUehg2xd'), 100, 0),
                                              |  Lease(Alias("some_alias"), 20, 2)
                                              |]
                                              |""".stripMargin)
        ),
        TxHelpers.setScript(caller, TestCompiler(V6).compileExpression("true"))
      )
>>>>>>> 4f0cbb2c

      Post(routePath("/validate"), HttpEntity(ContentTypes.`application/json`, invoke.json().toString())) ~> route ~> check {
        val json = responseAs[JsValue]
        (json \ "valid").as[Boolean] shouldBe true
        (json \ "stateChanges").as[JsObject] should matchJson(s"""{
                                                                 |  "data" : [ ],
                                                                 |  "transfers" : [ ],
                                                                 |  "issues" : [ ],
                                                                 |  "reissues" : [ ],
                                                                 |  "burns" : [ ],
                                                                 |  "sponsorFees" : [ ],
                                                                 |  "leases" : [ {
                                                                 |    "id" : "$leaseId1",
                                                                 |    "originTransactionId" : "${invoke.id()}",
                                                                 |    "sender" : "$dAppAddress",
                                                                 |    "recipient" : "${recipient1.bytes}",
                                                                 |    "amount" : 100,
                                                                 |    "height" : ${domain.blockchain.height},
                                                                 |    "status" : "active",
                                                                 |    "cancelHeight" : null,
                                                                 |    "cancelTransactionId" : null
                                                                 |  }, {
                                                                 |    "id" : "$leaseId2",
                                                                 |    "originTransactionId" : "${invoke.id()}",
                                                                 |    "sender" : "$dAppAddress",
                                                                 |    "recipient" : "${aliasOwner.toAddress}",
                                                                 |    "amount" : 20,
                                                                 |    "height" : ${domain.blockchain.height},
                                                                 |    "status" : "active",
                                                                 |    "cancelHeight" : null,
                                                                 |    "cancelTransactionId" : null
                                                                 |  } ],
                                                                 |  "leaseCancels" : [ {
                                                                 |    "id" : "$canceledLeaseId",
                                                                 |    "originTransactionId" : "${originalLease.id()}",
                                                                 |    "sender" : "$dAppAddress",
                                                                 |    "recipient" : "$leaseRecipient",
                                                                 |    "amount" : ${originalLease.amount.value},
                                                                 |    "height" : ${domain.blockchain.height},
                                                                 |    "status" : "canceled",
                                                                 |    "cancelHeight" : ${domain.blockchain.height},
                                                                 |    "cancelTransactionId" : "${invoke.id()}"
                                                                 |  } ],
                                                                 |  "invokes" : [ ]
                                                                 |}""".stripMargin)
        (json \ "trace").as[JsArray] should matchJson(
          s"""[ {
             |  "type" : "verifier",
             |  "id" : "${caller.toAddress}",
             |  "result" : "success",
             |  "error" : null
             |}, {
             |  "type" : "dApp",
             |  "id" : "${dAppAddress}",
             |  "function" : "default",
             |  "args" : [ ],
             |  "invocations" : [ ],
             |  "result" : {
             |    "data" : [ ],
             |    "transfers" : [ ],
             |    "issues" : [ ],
             |    "reissues" : [ ],
             |    "burns" : [ ],
             |    "sponsorFees" : [ ],
             |    "leases" : [ {
             |      "id" : "$leaseId1",
             |      "originTransactionId" : "${invoke.id()}",
             |      "sender" : "$dAppAddress",
             |      "recipient" : "${recipient1.bytes}",
             |      "amount" : 100,
             |      "height" : ${domain.blockchain.height},
             |      "status" : "active",
             |      "cancelHeight" : null,
             |      "cancelTransactionId" : null
             |    }, {
             |      "id" : "$leaseId2",
             |      "originTransactionId" : "${invoke.id()}",
             |      "sender" : "$dAppAddress",
             |      "recipient" : "${aliasOwner.toAddress}",
             |      "amount" : 20,
             |      "height" : ${domain.blockchain.height},
             |      "status" : "active",
             |      "cancelHeight" : null,
             |      "cancelTransactionId" : null
             |    } ],
             |    "leaseCancels" : [ {
             |      "id" : "$canceledLeaseId",
             |      "originTransactionId" : "${originalLease.id()}",
             |      "sender" : "$dAppAddress",
             |      "recipient" : "$leaseRecipient",
             |      "amount" : ${originalLease.amount.value},
             |      "height" : ${domain.blockchain.height},
             |      "status" : "canceled",
             |      "cancelHeight" : ${domain.blockchain.height},
             |      "cancelTransactionId" : "${invoke.id()}"
             |    } ],
             |    "invokes" : [ ]
             |  },
             |  "error" : null,
             |  "vars" : [ {
             |    "name" : "i",
             |    "type" : "Invocation",
             |    "value" : {
             |      "originCaller" : {
             |        "type" : "Address",
             |        "value" : {
             |          "bytes" : {
             |            "type" : "ByteVector",
             |            "value" : "${caller.toAddress}"
             |          }
             |        }
             |      },
             |      "payments" : {
             |        "type" : "Array",
             |        "value" : [ ]
             |      },
             |      "callerPublicKey" : {
             |        "type" : "ByteVector",
             |        "value" : "${caller.publicKey}"
             |      },
             |      "feeAssetId" : {
             |        "type" : "Unit",
             |        "value" : { }
             |      },
             |      "originCallerPublicKey" : {
             |        "type" : "ByteVector",
             |        "value" : "${caller.publicKey}"
             |      },
             |      "transactionId" : {
             |        "type" : "ByteVector",
             |        "value" : "${invoke.id()}"
             |      },
             |      "caller" : {
             |        "type" : "Address",
             |        "value" : {
             |          "bytes" : {
             |            "type" : "ByteVector",
             |            "value" : "${caller.toAddress}"
             |          }
             |        }
             |      },
             |      "fee" : {
             |        "type" : "Int",
             |        "value" : 500000
             |      }
             |    }
             |  }, {
             |    "name" : "default.@args",
             |    "type" : "Array",
             |    "value" : [ ]
             |  }, {
             |    "name" : "LeaseCancel.@args",
             |    "type" : "Array",
             |    "value" : [ {
             |      "type" : "ByteVector",
             |      "value" : "${originalLease.id()}"
             |    } ]
             |  }, {
             |    "name" : "LeaseCancel.@complexity",
             |    "type" : "Int",
             |    "value" : 1
             |  }, {
             |    "name" : "@complexityLimit",
             |    "type" : "Int",
             |    "value" : 51999
             |  }, {
             |    "name" : "Address.@args",
             |    "type" : "Array",
             |    "value" : [ {
             |      "type" : "ByteVector",
             |      "value" : "${recipient1.bytes}"
             |    } ]
             |  }, {
             |    "name" : "Address.@complexity",
             |    "type" : "Int",
             |    "value" : 1
             |  }, {
             |    "name" : "@complexityLimit",
             |    "type" : "Int",
             |    "value" : 51998
             |  }, {
             |    "name" : "Lease.@args",
             |    "type" : "Array",
             |    "value" : [ {
             |      "type" : "Address",
             |      "value" : {
             |        "bytes" : {
             |          "type" : "ByteVector",
             |          "value" : "${recipient1.bytes}"
             |        }
             |      }
             |    }, {
             |      "type" : "Int",
             |      "value" : 100
             |    }, {
             |      "type" : "Int",
             |      "value" : 0
             |    } ]
             |  }, {
             |    "name" : "Lease.@complexity",
             |    "type" : "Int",
             |    "value" : 1
             |  }, {
             |    "name" : "@complexityLimit",
             |    "type" : "Int",
             |    "value" : 51997
             |  }, {
             |    "name" : "Alias.@args",
             |    "type" : "Array",
             |    "value" : [ {
             |      "type" : "String",
             |      "value" : "some_alias"
             |    } ]
             |  }, {
             |    "name" : "Alias.@complexity",
             |    "type" : "Int",
             |    "value" : 1
             |  }, {
             |    "name" : "@complexityLimit",
             |    "type" : "Int",
             |    "value" : 51996
             |  }, {
             |    "name" : "Lease.@args",
             |    "type" : "Array",
             |    "value" : [ {
             |      "type" : "Alias",
             |      "value" : {
             |        "alias" : {
             |          "type" : "String",
             |          "value" : "some_alias"
             |        }
             |      }
             |    }, {
             |      "type" : "Int",
             |      "value" : 20
             |    }, {
             |      "type" : "Int",
             |      "value" : 2
             |    } ]
             |  }, {
             |    "name" : "Lease.@complexity",
             |    "type" : "Int",
             |    "value" : 1
             |  }, {
             |    "name" : "@complexityLimit",
             |    "type" : "Int",
             |    "value" : 51995
             |  }, {
             |    "name" : "cons.@args",
             |    "type" : "Array",
             |    "value" : [ {
             |      "type" : "Lease",
             |      "value" : {
             |        "recipient" : {
             |          "type" : "Alias",
             |          "value" : {
             |            "alias" : {
             |              "type" : "String",
             |              "value" : "some_alias"
             |            }
             |          }
             |        },
             |        "amount" : {
             |          "type" : "Int",
             |          "value" : 20
             |        },
             |        "nonce" : {
             |          "type" : "Int",
             |          "value" : 2
             |        }
             |      }
             |    }, {
             |      "type" : "Array",
             |      "value" : [ ]
             |    } ]
             |  }, {
             |    "name" : "cons.@complexity",
             |    "type" : "Int",
             |    "value" : 1
             |  }, {
             |    "name" : "@complexityLimit",
             |    "type" : "Int",
             |    "value" : 51994
             |  }, {
             |    "name" : "cons.@args",
             |    "type" : "Array",
             |    "value" : [ {
             |      "type" : "Lease",
             |      "value" : {
             |        "recipient" : {
             |          "type" : "Address",
             |          "value" : {
             |            "bytes" : {
             |              "type" : "ByteVector",
             |              "value" : "${recipient1.bytes}"
             |            }
             |          }
             |        },
             |        "amount" : {
             |          "type" : "Int",
             |          "value" : 100
             |        },
             |        "nonce" : {
             |          "type" : "Int",
             |          "value" : 0
             |        }
             |      }
             |    }, {
             |      "type" : "Array",
             |      "value" : [ {
             |        "type" : "Lease",
             |        "value" : {
             |          "recipient" : {
             |            "type" : "Alias",
             |            "value" : {
             |              "alias" : {
             |                "type" : "String",
             |                "value" : "some_alias"
             |              }
             |            }
             |          },
             |          "amount" : {
             |            "type" : "Int",
             |            "value" : 20
             |          },
             |          "nonce" : {
             |            "type" : "Int",
             |            "value" : 2
             |          }
             |        }
             |      } ]
             |    } ]
             |  }, {
             |    "name" : "cons.@complexity",
             |    "type" : "Int",
             |    "value" : 1
             |  }, {
             |    "name" : "@complexityLimit",
             |    "type" : "Int",
             |    "value" : 51993
             |  }, {
             |    "name" : "cons.@args",
             |    "type" : "Array",
             |    "value" : [ {
             |      "type" : "LeaseCancel",
             |      "value" : {
             |        "leaseId" : {
             |          "type" : "ByteVector",
             |          "value" : "${originalLease.id()}"
             |        }
             |      }
             |    }, {
             |      "type" : "Array",
             |      "value" : [ {
             |        "type" : "Lease",
             |        "value" : {
             |          "recipient" : {
             |            "type" : "Address",
             |            "value" : {
             |              "bytes" : {
             |                "type" : "ByteVector",
             |                "value" : "${recipient1.bytes}"
             |              }
             |            }
             |          },
             |          "amount" : {
             |            "type" : "Int",
             |            "value" : 100
             |          },
             |          "nonce" : {
             |            "type" : "Int",
             |            "value" : 0
             |          }
             |        }
             |      }, {
             |        "type" : "Lease",
             |        "value" : {
             |          "recipient" : {
             |            "type" : "Alias",
             |            "value" : {
             |              "alias" : {
             |                "type" : "String",
             |                "value" : "some_alias"
             |              }
             |            }
             |          },
             |          "amount" : {
             |            "type" : "Int",
             |            "value" : 20
             |          },
             |          "nonce" : {
             |            "type" : "Int",
             |            "value" : 2
             |          }
             |        }
             |      } ]
             |    } ]
             |  }, {
             |    "name" : "cons.@complexity",
             |    "type" : "Int",
             |    "value" : 1
             |  }, {
             |    "name" : "@complexityLimit",
             |    "type" : "Int",
             |    "value" : 51992
             |  } ]
             |} ]
             |""".stripMargin
        )
        (json \ "height").as[Int] shouldBe domain.blockchain.height
      }
    }

<<<<<<< HEAD
    "invoke tx with nested call" in {
      val dAppPk      = TxHelpers.defaultSigner.publicKey
      val dAppAddress = dAppPk.toAddress
      val invoke      = TxHelpers.invoke(dAppPk.toAddress, func = Some("test1"))

      val blockchain = createBlockchainStub { blockchain =>
        (blockchain.balance _).when(*, *).returns(Long.MaxValue)
        blockchain.stub.activateAllFeatures()

        val (dAppScript, _) = ScriptCompiler
          .compile(
            s"""
               |{-# STDLIB_VERSION 5 #-}
               |{-# SCRIPT_TYPE ACCOUNT #-}
               |{-# CONTENT_TYPE DAPP #-}
               |
               |@Callable(i)
               |func test() = {
               |  strict a = parseBigIntValue("${PureContext.BigIntMax}")
               |  let test = 1
               |  if (test == 1)
               |    then [IntegerEntry("key", 1)]
               |    else []
               |}
               |
               |@Callable(i)
               |func test1() = {
               |  strict result = reentrantInvoke(this, "test", [], [])
               |  if (result == unit) then [] else []
               |}
               |""".stripMargin,
            ScriptEstimatorV3.latest
          )
          .explicitGet()

        (blockchain.accountScript _)
          .when(*)
          .returns(
            Some(
              AccountScriptInfo(
                dAppPk,
                dAppScript,
                0L,
                Map(3 -> Seq("test", "test1").map(_ -> 0L).toMap)
              )
            )
          )
=======
    "invoke tx returning leases with error" in {
      val dApp1Kp      = signer(911)
      val dApp2Kp      = signer(912)
      val leaseAddress = signer(913).toAddress
      val amount       = 123

      val dApp1 = TestCompiler(V6).compileContract(
        s"""
           | @Callable(i)
           | func default() = {
           |   strict r = Address(base58'${dApp2Kp.toAddress}').invoke("default", [], [])
           |   if (true) then throw() else []
           | }
           """.stripMargin
      )
      val leaseTx = lease(dApp2Kp, leaseAddress)
      val dApp2 = TestCompiler(V6).compileContract(
        s"""
           | @Callable(i)
           | func default() = {
           |   let lease   = Lease(Address(base58'$leaseAddress'), $amount)
           |   let cancel1 = LeaseCancel(calculateLeaseId(lease))
           |   let cancel2 = LeaseCancel(base58'${leaseTx.id()}')
           |   [lease, cancel1, cancel2]
           | }
           """.stripMargin
      )
      domain.appendBlock(
        TxHelpers.massTransfer(
          richAccount,
          Seq(
            dApp1Kp.toAddress -> 20.waves,
            dApp2Kp.toAddress -> 20.waves
          ),
          fee = 0.002.waves
        ),
        leaseTx,
        setScript(dApp1Kp, dApp1),
        setScript(dApp2Kp, dApp2)
      )
      val leaseTxHeight = domain.blockchain.height
>>>>>>> 4f0cbb2c

      val invoke  = TxHelpers.invoke(dApp1Kp.toAddress)
      val leaseId = Lease.calculateId(Lease(Address(ByteStr(leaseAddress.bytes)), amount, 0), invoke.id())

      Post(routePath("/validate"), HttpEntity(ContentTypes.`application/json`, invoke.json().toString())) ~> route ~> check {
        val json = responseAs[JsValue]
        json should matchJson(
          s"""
             |{
             |  "valid": false,
             |  "validationTime": ${(json \ "validationTime").as[Int]},
             |  "trace": [
             |    {
             |      "type": "dApp",
             |      "id": "3N79VJyPMGWTf1mgfqUZw3Ce6GKoERBoc6Y",
             |      "function": "default",
             |      "args": [],
             |      "invocations": [
             |        {
             |          "type": "dApp",
             |          "id": "3NCMNUhdTDxGv1Q21ZC6Kuk6hGuPNFoMvmh",
             |          "function": "default",
             |          "args": [],
             |          "invocations": [],
             |          "result": {
             |            "data": [],
             |            "transfers": [],
             |            "issues": [],
             |            "reissues": [],
             |            "burns": [],
             |            "sponsorFees": [],
             |            "leases": [
             |              {
             |                "id": "$leaseId",
             |                "originTransactionId": null,
             |                "sender": null,
             |                "recipient": "$leaseAddress",
             |                "amount": $amount,
             |                "height": null,
             |                "status": "canceled",
             |                "cancelHeight": null,
             |                "cancelTransactionId": null
             |              }
             |            ],
             |            "leaseCancels": [
             |              {
             |                "id": "$leaseId",
             |                "originTransactionId": null,
             |                "sender": null,
             |                "recipient": null,
             |                "amount": null,
             |                "height": null,
             |                "status": "canceled",
             |                "cancelHeight": null,
             |                "cancelTransactionId": null
             |              }, {
             |                "id" : "${leaseTx.id()}",
             |                "originTransactionId" : "${leaseTx.id()}",
             |                "sender" : "${dApp2Kp.toAddress}",
             |                "recipient" : "$leaseAddress",
             |                "amount" : ${leaseTx.amount},
             |                "height" : $leaseTxHeight,
             |                "status" : "active",
             |                "cancelHeight" : null,
             |                "cancelTransactionId" : null
             |              }
             |
             |            ],
             |            "invokes": []
             |          },
             |          "error": null,
             |          "vars": [
             |            {
             |              "name": "i",
             |              "type": "Invocation",
             |              "value": {
             |                "originCaller": {
             |                  "type": "Address",
             |                  "value": {
             |                    "bytes": {
             |                      "type": "ByteVector",
             |                      "value": "$defaultAddress"
             |                    }
             |                  }
             |                },
             |                "payments": {
             |                  "type": "Array",
             |                  "value": []
             |                },
             |                "callerPublicKey": {
             |                  "type": "ByteVector",
             |                  "value": "FAGx8acozxdhVGLpKzZy2RqNsoPEjZUQu4zvizNzbZyX"
             |                },
             |                "feeAssetId": {
             |                  "type": "Unit",
             |                  "value": {}
             |                },
             |                "originCallerPublicKey": {
             |                  "type": "ByteVector",
             |                  "value": "9BUoYQYq7K38mkk61q8aMH9kD9fKSVL1Fib7FbH6nUkQ"
             |                },
             |                "transactionId": {
             |                  "type": "ByteVector",
             |                  "value": "${invoke.id()}"
             |                },
             |                "caller": {
             |                  "type": "Address",
             |                  "value": {
             |                    "bytes": {
             |                      "type": "ByteVector",
             |                      "value": "3N79VJyPMGWTf1mgfqUZw3Ce6GKoERBoc6Y"
             |                    }
             |                  }
             |                },
             |                "fee": {
             |                  "type": "Int",
             |                  "value": 500000
             |                }
             |              }
             |            },
             |            {
             |              "name": "default.@args",
             |              "type": "Array",
             |              "value": []
             |            },
             |            {
             |              "name": "Address.@args",
             |              "type": "Array",
             |              "value": [
             |                {
             |                  "type": "ByteVector",
             |                  "value": "$leaseAddress"
             |                }
             |              ]
             |            },
             |            {
             |              "name": "Address.@complexity",
             |              "type": "Int",
             |              "value": 1
             |            },
             |            {
             |              "name": "@complexityLimit",
             |              "type": "Int",
             |              "value": 51923
             |            },
             |            {
             |              "name": "Lease.@args",
             |              "type": "Array",
             |              "value": [
             |                {
             |                  "type": "Address",
             |                  "value": {
             |                    "bytes": {
             |                      "type": "ByteVector",
             |                      "value": "$leaseAddress"
             |                    }
             |                  }
             |                },
             |                {
             |                  "type": "Int",
             |                  "value": $amount
             |                }
             |              ]
             |            },
             |            {
             |              "name": "Lease.@complexity",
             |              "type": "Int",
             |              "value": 1
             |            },
             |            {
             |              "name": "@complexityLimit",
             |              "type": "Int",
             |              "value": 51922
             |            },
             |            {
             |              "name": "lease",
             |              "type": "Lease",
             |              "value": {
             |                "recipient": {
             |                  "type": "Address",
             |                  "value": {
             |                    "bytes": {
             |                      "type": "ByteVector",
             |                      "value": "$leaseAddress"
             |                    }
             |                  }
             |                },
             |                "amount": {
             |                  "type": "Int",
             |                  "value": $amount
             |                },
             |                "nonce": {
             |                  "type": "Int",
             |                  "value": 0
             |                }
             |              }
             |            },
             |            {
             |              "name": "calculateLeaseId.@args",
             |              "type": "Array",
             |              "value": [
             |                {
             |                  "type": "Lease",
             |                  "value": {
             |                    "recipient": {
             |                      "type": "Address",
             |                      "value": {
             |                        "bytes": {
             |                          "type": "ByteVector",
             |                          "value": "$leaseAddress"
             |                        }
             |                      }
             |                    },
             |                    "amount": {
             |                      "type": "Int",
             |                      "value": $amount
             |                    },
             |                    "nonce": {
             |                      "type": "Int",
             |                      "value": 0
             |                    }
             |                  }
             |                }
             |              ]
             |            },
             |            {
             |              "name": "calculateLeaseId.@complexity",
             |              "type": "Int",
             |              "value": 1
             |            },
             |            {
             |              "name": "@complexityLimit",
             |              "type": "Int",
             |              "value": 51921
             |            },
             |            {
             |              "name": "LeaseCancel.@args",
             |              "type": "Array",
             |              "value": [
             |                {
             |                  "type": "ByteVector",
             |                  "value": "$leaseId"
             |                }
             |              ]
             |            },
             |            {
             |              "name": "cancel1",
             |              "type": "LeaseCancel",
             |              "value": {
             |                "leaseId": {
             |                  "type": "ByteVector",
             |                  "value": "$leaseId"
             |                }
             |              }
             |            },
             |            {
             |              "name": "LeaseCancel.@complexity",
             |              "type": "Int",
             |              "value": 1
             |            },
             |            {
             |              "name": "@complexityLimit",
             |              "type": "Int",
             |              "value": 51920
             |            },
             |            {
             |              "name" : "LeaseCancel.@args",
             |              "type" : "Array",
             |              "value" : [ {
             |                "type" : "ByteVector",
             |                "value" : "${leaseTx.id()}"
             |              } ]
             |            }, {
             |              "name" : "cancel2",
             |              "type" : "LeaseCancel",
             |              "value" : {
             |                "leaseId" : {
             |                  "type" : "ByteVector",
             |                  "value" : "${leaseTx.id()}"
             |                }
             |              }
             |            }, {
             |              "name" : "LeaseCancel.@complexity",
             |              "type" : "Int",
             |              "value" : 1
             |            }, {
             |              "name" : "@complexityLimit",
             |              "type" : "Int",
             |              "value" : 51919
             |            },
             |            {
             |              "name": "cons.@args",
             |              "type": "Array",
             |              "value": [
             |                {
             |                  "type": "LeaseCancel",
             |                  "value": {
             |                    "leaseId": {
             |                      "type": "ByteVector",
             |                      "value": "${leaseTx.id()}"
             |                    }
             |                  }
             |                },
             |                {
             |                  "type": "Array",
             |                  "value": []
             |                }
             |              ]
             |            },
             |            {
             |              "name": "cons.@complexity",
             |              "type": "Int",
             |              "value": 1
             |            },
             |            {
             |              "name": "@complexityLimit",
             |              "type": "Int",
             |              "value": 51918
             |            }, {
             |              "name" : "cons.@args",
             |              "type" : "Array",
             |              "value" : [ {
             |                "type" : "LeaseCancel",
             |                "value" : {
             |                  "leaseId" : {
             |                    "type" : "ByteVector",
             |                    "value" : "$leaseId"
             |                  }
             |                }
             |              }, {
             |                "type" : "Array",
             |                "value" : [ {
             |                  "type" : "LeaseCancel",
             |                  "value" : {
             |                    "leaseId" : {
             |                      "type" : "ByteVector",
             |                      "value" : "${leaseTx.id()}"
             |                    }
             |                  }
             |                } ]
             |              } ]
             |            }, {
             |              "name" : "cons.@complexity",
             |              "type" : "Int",
             |              "value" : 1
             |            }, {
             |              "name" : "@complexityLimit",
             |              "type" : "Int",
             |              "value" : 51917
             |            }, {
             |              "name": "cons.@args",
             |              "type": "Array",
             |              "value": [
             |                {
             |                  "type": "Lease",
             |                  "value": {
             |                    "recipient": {
             |                      "type": "Address",
             |                      "value": {
             |                        "bytes": {
             |                          "type": "ByteVector",
             |                          "value": "$leaseAddress"
             |                        }
             |                      }
             |                    },
             |                    "amount": {
             |                      "type": "Int",
             |                      "value": $amount
             |                    },
             |                    "nonce": {
             |                      "type": "Int",
             |                      "value": 0
             |                    }
             |                  }
             |           }, {
             |             "type" : "Array",
             |             "value" : [ {
             |               "type" : "LeaseCancel",
             |               "value" : {
             |                 "leaseId" : {
             |                   "type" : "ByteVector",
             |                   "value" : "$leaseId"
             |                 }
             |               }
             |             }, {
             |               "type" : "LeaseCancel",
             |               "value" : {
             |                 "leaseId" : {
             |                   "type" : "ByteVector",
             |                   "value" : "${leaseTx.id()}"
             |                 }
             |               }
             |             } ]
             |           } ]
             |         }, {
             |              "name": "cons.@complexity",
             |              "type": "Int",
             |              "value": 1
             |            },
             |            {
             |              "name": "@complexityLimit",
             |              "type": "Int",
             |              "value": 51916
             |            }
             |          ]
             |        }
             |      ],
             |      "result": "failure",
             |      "error": "InvokeRejectError(error = Explicit script termination)",
             |      "vars" : [ {
             |        "name" : "i",
             |        "type" : "Invocation",
             |        "value" : {
             |          "originCaller" : {
             |            "type" : "Address",
             |            "value" : {
             |              "bytes" : {
             |                "type" : "ByteVector",
             |                "value" : "$defaultAddress"
             |              }
             |            }
             |          },
             |          "payments" : {
             |            "type" : "Array",
             |            "value" : [ ]
             |          },
             |          "callerPublicKey" : {
             |            "type" : "ByteVector",
             |            "value" : "${defaultSigner.publicKey}"
             |          },
             |          "feeAssetId" : {
             |            "type" : "Unit",
             |            "value" : { }
             |          },
             |          "originCallerPublicKey" : {
             |            "type" : "ByteVector",
             |            "value" : "${defaultSigner.publicKey}"
             |          },
             |          "transactionId" : {
             |            "type" : "ByteVector",
             |            "value" : "${invoke.id()}"
             |          },
             |          "caller" : {
             |            "type" : "Address",
             |            "value" : {
             |              "bytes" : {
             |                "type" : "ByteVector",
             |                "value" : "$defaultAddress"
             |              }
             |            }
             |          },
             |          "fee" : {
             |            "type" : "Int",
             |            "value" : 500000
             |          }
             |        }
             |      }, {
             |        "name" : "default.@args",
             |        "type" : "Array",
             |        "value" : [ ]
             |      }, {
             |        "name" : "Address.@args",
             |        "type" : "Array",
             |        "value" : [ {
             |          "type" : "ByteVector",
             |          "value" : "3NCMNUhdTDxGv1Q21ZC6Kuk6hGuPNFoMvmh"
             |        } ]
             |      }, {
             |        "name" : "Address.@complexity",
             |        "type" : "Int",
             |        "value" : 1
             |      }, {
             |        "name" : "@complexityLimit",
             |        "type" : "Int",
             |        "value" : 51999
             |      }, {
             |        "name" : "invoke.@args",
             |        "type" : "Array",
             |        "value" : [ {
             |          "type" : "Address",
             |          "value" : {
             |            "bytes" : {
             |              "type" : "ByteVector",
             |              "value" : "3NCMNUhdTDxGv1Q21ZC6Kuk6hGuPNFoMvmh"
             |            }
             |          }
             |        }, {
             |          "type" : "String",
             |          "value" : "default"
             |        }, {
             |          "type" : "Array",
             |          "value" : [ ]
             |        }, {
             |          "type" : "Array",
             |          "value" : [ ]
             |        } ]
             |      }, {
             |        "name" : "invoke.@complexity",
             |        "type" : "Int",
             |        "value" : 75
             |      }, {
             |        "name" : "@complexityLimit",
             |        "type" : "Int",
             |        "value" : 51924
             |      }, {
             |        "name" : "default.@complexity",
             |        "type" : "Int",
             |        "value" : 8
             |      }, {
             |        "name" : "@complexityLimit",
             |        "type" : "Int",
             |        "value" : 51916
             |      }, {
             |        "name" : "r",
             |        "type" : "Unit",
             |        "value" : { }
             |      }, {
             |        "name" : "==.@args",
             |        "type" : "Array",
             |        "value" : [ {
             |          "type" : "Unit",
             |          "value" : { }
             |        }, {
             |          "type" : "Unit",
             |          "value" : { }
             |        } ]
             |      }, {
             |        "name" : "==.@complexity",
             |        "type" : "Int",
             |        "value" : 1
             |      }, {
             |        "name" : "@complexityLimit",
             |        "type" : "Int",
             |        "value" : 51915
             |      }, {
             |        "name" : "throw.@args",
             |        "type" : "Array",
             |        "value" : [ ]
             |      }, {
             |        "name" : "throw.@complexity",
             |        "type" : "Int",
             |        "value" : 1
             |      }, {
             |        "name" : "@complexityLimit",
             |        "type" : "Int",
             |        "value" : 51914
             |      }, {
             |        "name" : "throw.@args",
             |        "type" : "Array",
             |        "value" : [ {
             |          "type" : "String",
             |          "value" : "Explicit script termination"
             |        } ]
             |      }, {
             |        "name" : "throw.@complexity",
             |        "type" : "Int",
             |        "value" : 1
             |      }, {
             |        "name" : "@complexityLimit",
             |        "type" : "Int",
             |        "value" : 51913
             |      } ]
             |    }
             |  ],
             |  "height": ${domain.blockchain.height},
             |  "error": "Error while executing dApp: Explicit script termination",
             |  "transaction": {
             |    "type": 16,
             |    "id": "${invoke.id()}",
             |    "fee": 500000,
             |    "feeAssetId": null,
             |    "timestamp": ${invoke.timestamp},
             |    "version": 2,
             |    "chainId": 84,
             |    "sender": "${invoke.senderAddress}",
             |    "senderPublicKey": "${invoke.sender}",
             |    "proofs": [ "${(json \ "transaction" \ "proofs" \ 0).as[String]}" ],
             |    "dApp": "3N79VJyPMGWTf1mgfqUZw3Ce6GKoERBoc6Y",
             |    "payment": [],
             |    "call": {
             |      "function": "default",
             |      "args": []
             |    }
             |  }
             |}
             """.stripMargin
        )
      }
    }

    "invoke tx with nested call" in {
      val dAppPk = TxHelpers.signer(1050)
      val caller = TxHelpers.signer(1051)
      val invoke = TxHelpers.invoke(dAppPk.toAddress, func = Some("test1"), invoker = caller)

      val dAppScript = TestCompiler(V5).compileContract(
        s"""@Callable(i)
           |func test() = {
           |  strict a = parseBigIntValue("${PureContext.BigIntMax}")
           |  let test = 1
           |  if (test == 1)
           |    then [IntegerEntry("key", 1)]
           |    else []
           |}
           |
           |@Callable(i)
           |func test1() = {
           |  strict result = reentrantInvoke(this, "test", [], [])
           |  if (result == unit) then [] else []
           |}
           |""".stripMargin
      )
      domain.appendBlock(
        TxHelpers.transfer(richAccount, dAppPk.toAddress, 10.waves),
        TxHelpers.transfer(richAccount, caller.toAddress, 10.waves),
        TxHelpers.setScript(dAppPk, dAppScript),
        TxHelpers.setScript(caller, TestCompiler(V5).compileExpression("true"))
      )

      Post(routePath("/validate"), HttpEntity(ContentTypes.`application/json`, invoke.json().toString())) ~> route ~> check {
        val json = responseAs[JsValue]
        (json \ "valid").as[Boolean] shouldBe true
        (json \ "stateChanges").as[JsObject] should matchJson(s"""{
                                                                 |  "data" : [ ],
                                                                 |  "transfers" : [ ],
                                                                 |  "issues" : [ ],
                                                                 |  "reissues" : [ ],
                                                                 |  "burns" : [ ],
                                                                 |  "sponsorFees" : [ ],
                                                                 |  "leases" : [ ],
                                                                 |  "leaseCancels" : [ ],
                                                                 |  "invokes" : [ {
                                                                 |    "dApp" : "${dAppPk.toAddress}",
                                                                 |    "call" : {
                                                                 |      "function" : "test",
                                                                 |      "args" : [ ]
                                                                 |    },
                                                                 |    "payment" : [ ],
                                                                 |    "stateChanges" : {
                                                                 |      "data" : [ {
                                                                 |        "key" : "key",
                                                                 |        "type" : "integer",
                                                                 |        "value" : 1
                                                                 |      } ],
                                                                 |      "transfers" : [ ],
                                                                 |      "issues" : [ ],
                                                                 |      "reissues" : [ ],
                                                                 |      "burns" : [ ],
                                                                 |      "sponsorFees" : [ ],
                                                                 |      "leases" : [ ],
                                                                 |      "leaseCancels" : [ ],
                                                                 |      "invokes" : [ ]
                                                                 |    }
                                                                 |  } ]
                                                                 |}
                                                                 |""".stripMargin)
        (json \ "trace").as[JsArray] should matchJson(
          s"""
             |[ {
             |  "type" : "verifier",
             |  "id" : "${caller.toAddress}",
             |  "result" : "success",
             |  "error" : null
             |}, {
             |  "type" : "dApp",
             |  "id" : "${dAppPk.toAddress}",
             |  "function" : "test1",
             |  "args" : [ ],
             |  "invocations" : [ {
             |    "type" : "dApp",
             |    "id" : "${dAppPk.toAddress}",
             |    "function" : "test",
             |    "args" : [ ],
             |    "invocations" : [ ],
             |    "result" : {
             |      "data" : [ {
             |        "key" : "key",
             |        "type" : "integer",
             |        "value" : 1
             |      } ],
             |      "transfers" : [ ],
             |      "issues" : [ ],
             |      "reissues" : [ ],
             |      "burns" : [ ],
             |      "sponsorFees" : [ ],
             |      "leases" : [ ],
             |      "leaseCancels" : [ ],
             |      "invokes" : [ ]
             |    },
             |    "error" : null,
             |    "vars" : [ {
             |      "name" : "i",
             |      "type" : "Invocation",
             |      "value" : {
             |        "originCaller" : {
             |          "type" : "Address",
             |          "value" : {
             |            "bytes" : {
             |              "type" : "ByteVector",
             |              "value" : "${caller.toAddress}"
             |            }
             |          }
             |        },
             |        "payments" : {
             |          "type" : "Array",
             |          "value" : [ ]
             |        },
             |        "callerPublicKey" : {
             |          "type" : "ByteVector",
             |          "value" : "${dAppPk.publicKey}"
             |        },
             |        "feeAssetId" : {
             |          "type" : "Unit",
             |          "value" : { }
             |        },
             |        "originCallerPublicKey" : {
             |          "type" : "ByteVector",
             |          "value" : "${caller.publicKey}"
             |        },
             |        "transactionId" : {
             |          "type" : "ByteVector",
             |          "value" : "${invoke.id()}"
             |        },
             |        "caller" : {
             |          "type" : "Address",
             |          "value" : {
             |            "bytes" : {
             |              "type" : "ByteVector",
             |              "value" : "${dAppPk.toAddress}"
             |            }
             |          }
             |        },
             |        "fee" : {
             |          "type" : "Int",
             |          "value" : 500000
             |        }
             |      }
             |    }, {
             |      "name" : "test.@args",
             |      "type" : "Array",
             |      "value" : [ ]
             |    }, {
             |      "name" : "parseBigIntValue.@args",
             |      "type" : "Array",
             |      "value" : [ {
             |        "type" : "String",
             |        "value" : "6703903964971298549787012499102923063739682910296196688861780721860882015036773488400937149083451713845015929093243025426876941405973284973216824503042047"
             |      } ]
             |    }, {
             |      "name" : "parseBigIntValue.@complexity",
             |      "type" : "Int",
             |      "value" : 65
             |    }, {
             |      "name" : "@complexityLimit",
             |      "type" : "Int",
             |      "value" : 25860
             |    }, {
             |      "name" : "a",
             |      "type" : "BigInt",
             |      "value" : 6.703903964971298549787012499102923E+153
             |    }, {
             |      "name" : "==.@args",
             |      "type" : "Array",
             |      "value" : [ {
             |        "type" : "BigInt",
             |        "value" : 6.703903964971298549787012499102923E+153
             |      }, {
             |        "type" : "BigInt",
             |        "value" : 6.703903964971298549787012499102923E+153
             |      } ]
             |    }, {
             |      "name" : "==.@complexity",
             |      "type" : "Int",
             |      "value" : 1
             |    }, {
             |      "name" : "@complexityLimit",
             |      "type" : "Int",
             |      "value" : 25859
             |    }, {
             |      "name" : "test",
             |      "type" : "Int",
             |      "value" : 1
             |    }, {
             |      "name" : "==.@args",
             |      "type" : "Array",
             |      "value" : [ {
             |        "type" : "Int",
             |        "value" : 1
             |      }, {
             |        "type" : "Int",
             |        "value" : 1
             |      } ]
             |    }, {
             |      "name" : "==.@complexity",
             |      "type" : "Int",
             |      "value" : 1
             |    }, {
             |      "name" : "@complexityLimit",
             |      "type" : "Int",
             |      "value" : 25858
             |    }, {
             |      "name" : "IntegerEntry.@args",
             |      "type" : "Array",
             |      "value" : [ {
             |        "type" : "String",
             |        "value" : "key"
             |      }, {
             |        "type" : "Int",
             |        "value" : 1
             |      } ]
             |    }, {
             |      "name" : "IntegerEntry.@complexity",
             |      "type" : "Int",
             |      "value" : 1
             |    }, {
             |      "name" : "@complexityLimit",
             |      "type" : "Int",
             |      "value" : 25857
             |    }, {
             |      "name" : "cons.@args",
             |      "type" : "Array",
             |      "value" : [ {
             |        "type" : "IntegerEntry",
             |        "value" : {
             |          "key" : {
             |            "type" : "String",
             |            "value" : "key"
             |          },
             |          "value" : {
             |            "type" : "Int",
             |            "value" : 1
             |          }
             |        }
             |      }, {
             |        "type" : "Array",
             |        "value" : [ ]
             |      } ]
             |    }, {
             |      "name" : "cons.@complexity",
             |      "type" : "Int",
             |      "value" : 1
             |    }, {
             |      "name" : "@complexityLimit",
             |      "type" : "Int",
             |      "value" : 25856
             |    } ]
             |  } ],
             |  "result" : {
             |    "data" : [ ],
             |    "transfers" : [ ],
             |    "issues" : [ ],
             |    "reissues" : [ ],
             |    "burns" : [ ],
             |    "sponsorFees" : [ ],
             |    "leases" : [ ],
             |    "leaseCancels" : [ ],
             |    "invokes" : [ ]
             |  },
             |  "error" : null,
             |  "vars" : [ {
             |    "name" : "i",
             |    "type" : "Invocation",
             |    "value" : {
             |      "originCaller" : {
             |        "type" : "Address",
             |        "value" : {
             |          "bytes" : {
             |            "type" : "ByteVector",
             |            "value" : "${caller.toAddress}"
             |          }
             |        }
             |      },
             |      "payments" : {
             |        "type" : "Array",
             |        "value" : [ ]
             |      },
             |      "callerPublicKey" : {
             |        "type" : "ByteVector",
             |        "value" : "${caller.publicKey}"
             |      },
             |      "feeAssetId" : {
             |        "type" : "Unit",
             |        "value" : { }
             |      },
             |      "originCallerPublicKey" : {
             |        "type" : "ByteVector",
             |        "value" : "${caller.publicKey}"
             |      },
             |      "transactionId" : {
             |        "type" : "ByteVector",
             |        "value" : "${invoke.id()}"
             |      },
             |      "caller" : {
             |        "type" : "Address",
             |        "value" : {
             |          "bytes" : {
             |            "type" : "ByteVector",
             |            "value" : "${caller.toAddress}"
             |          }
             |        }
             |      },
             |      "fee" : {
             |        "type" : "Int",
             |        "value" : 500000
             |      }
             |    }
             |  }, {
             |    "name" : "test1.@args",
             |    "type" : "Array",
             |    "value" : [ ]
             |  }, {
             |    "name" : "reentrantInvoke.@args",
             |    "type" : "Array",
             |    "value" : [ {
             |      "type" : "Address",
             |      "value" : {
             |        "bytes" : {
             |          "type" : "ByteVector",
             |          "value" : "${dAppPk.toAddress}"
             |        }
             |      }
             |    }, {
             |      "type" : "String",
             |      "value" : "test"
             |    }, {
             |      "type" : "Array",
             |      "value" : [ ]
             |    }, {
             |      "type" : "Array",
             |      "value" : [ ]
             |    } ]
             |  }, {
             |    "name" : "reentrantInvoke.@complexity",
             |    "type" : "Int",
             |    "value" : 75
             |  }, {
             |    "name" : "@complexityLimit",
             |    "type" : "Int",
             |    "value" : 25925
             |  }, {
             |    "name" : "test.@complexity",
             |    "type" : "Int",
             |    "value" : 69
             |  }, {
             |    "name" : "@complexityLimit",
             |    "type" : "Int",
             |    "value" : 25856
             |  }, {
             |    "name" : "result",
             |    "type" : "Unit",
             |    "value" : { }
             |  }, {
             |    "name" : "==.@args",
             |    "type" : "Array",
             |    "value" : [ {
             |      "type" : "Unit",
             |      "value" : { }
             |    }, {
             |      "type" : "Unit",
             |      "value" : { }
             |    } ]
             |  }, {
             |    "name" : "==.@complexity",
             |    "type" : "Int",
             |    "value" : 1
             |  }, {
             |    "name" : "@complexityLimit",
             |    "type" : "Int",
             |    "value" : 25855
             |  }, {
             |    "name" : "==.@args",
             |    "type" : "Array",
             |    "value" : [ {
             |      "type" : "Unit",
             |      "value" : { }
             |    }, {
             |      "type" : "Unit",
             |      "value" : { }
             |    } ]
             |  }, {
             |    "name" : "==.@complexity",
             |    "type" : "Int",
             |    "value" : 1
             |  }, {
             |    "name" : "@complexityLimit",
             |    "type" : "Int",
             |    "value" : 25854
             |  } ]
             |} ]
          """.stripMargin
        )
        (json \ "height").as[Int] shouldBe domain.blockchain.height
      }
    }

    "transfer transaction with asset fail" in {
<<<<<<< HEAD
      val blockchain = createBlockchainStub { blockchain =>
        (blockchain.balance _).when(*, *).returns(Long.MaxValue / 2)

        val (assetScript, assetScriptComplexity) =
          ScriptCompiler.compile("false", ScriptEstimatorV3.latest).explicitGet()
        (blockchain.assetScript _).when(TestValues.asset).returns(Some(AssetScriptInfo(assetScript, assetScriptComplexity)))
        (blockchain.assetDescription _)
          .when(TestValues.asset)
          .returns(
            Some(
              AssetDescription(
                TestValues.asset.id,
                TxHelpers.defaultSigner.publicKey,
                null,
                null,
                0,
                reissuable = true,
                BigInt(1),
                Height(1),
                Some(AssetScriptInfo(assetScript, assetScriptComplexity)),
                0,
                nft = false
              )
            )
          )
      }
      val route = routeWithBlockchain(blockchain)
      val tx    = TxHelpers.transfer(TxHelpers.defaultSigner, TxHelpers.defaultAddress, 1, TestValues.asset)
=======
      val assetOwner = TxHelpers.signer(1060)
      val issue      = TxHelpers.issue(assetOwner, script = Some(TestCompiler(V5).compileAsset("false")))
      domain.appendBlock(
        TxHelpers.transfer(richAccount, assetOwner.toAddress, 5.waves),
        issue
      )

      val tx = TxHelpers.transfer(assetOwner, TxHelpers.defaultAddress, 1, issue.asset)
>>>>>>> 4f0cbb2c

      jsonPost(routePath("/validate"), tx.json()) ~> route ~> check {
        val json = responseAs[JsObject]
        (json \ "trace").as[JsArray] should matchJson(s"""[ {
                                                         |    "type" : "asset",
                                                         |    "context" : "transfer",
                                                         |    "id" : "${issue.id()}",
                                                         |    "result" : "failure",
                                                         |    "vars" : [ ],
                                                         |    "error" : null
                                                         |  } ]""".stripMargin)

        (json \ "valid").as[Boolean] shouldBe false
        (json \ "transaction").as[JsObject] shouldBe tx.json()
      }
    }

    "txs with empty and small verifier" in {
      val transferFee = 100000

      val acc1 = TxHelpers.signer(1070)
      val acc2 = TxHelpers.signer(1071)
      val acc3 = TxHelpers.signer(1072)

      domain.appendBlock(
        TxHelpers.massTransfer(
          richAccount,
          Seq(
            acc1.toAddress -> 2.waves,
            acc2.toAddress -> 2.waves,
            acc3.toAddress -> 2.waves
          ),
          fee = 0.003.waves
        ),
        TxHelpers.setScript(
          acc2,
          TestCompiler(V5).compileExpression(
            "sigVerify(base58'', base58'', base58'') && sigVerify(base58'', base58'', base58'') && false"
          )
        ),
        TxHelpers.setScript(
          acc3,
          TestCompiler(V5).compileExpression(
            "sigVerify_16Kb(tx.bodyBytes, tx.proofs[0], tx.senderPublicKey)"
          )
        )
      )

      val tx = TxHelpers.transfer(acc1, TxHelpers.secondSigner.toAddress, 1.waves, fee = transferFee, version = TxVersion.V2)
      validatePost(tx) ~> route ~> check {
        val json = responseAs[JsValue]
        (json \ "valid").as[Boolean] shouldBe true
      }

      val tx2 = TxHelpers.transfer(acc2, TestValues.address, 1.waves, fee = transferFee, version = TxVersion.V2)
      validatePost(tx2) ~> route ~> check {
        val json = responseAs[JsValue]
        (json \ "valid").as[Boolean] shouldBe false
        (json \ "error").as[String] should include("Requires 400000 extra fee")
      }

      val tx3 = TxHelpers.transfer(acc3, TestValues.address, 1.waves, fee = transferFee, version = TxVersion.V2)
      validatePost(tx3) ~> route ~> check {
        val json = responseAs[JsValue]
        (json \ "valid").as[Boolean] shouldBe true
      }
    }

    "InvokeExpression" in {
      val sender = TxHelpers.signer(1080)
      val issue  = TxHelpers.issue(sender)
      val expression = TestCompiler(V6).compileFreeCall(
        s"""
           | let assetId = base58'${issue.asset}'
           | [ Reissue(assetId, 1, true) ]
         """.stripMargin
      )
      domain.appendBlock(
        TxHelpers.transfer(richAccount, sender.toAddress, 2.waves),
        issue
      )
      val invokeExpression = TxHelpers.invokeExpression(expression, sender)
      jsonPost(routePath("/validate"), invokeExpression.json()) ~> route ~> check {
        val json = responseAs[JsValue]
        (json \ "expression").as[String] shouldBe expression.bytes.value().base64
        (json \ "valid").as[Boolean] shouldBe true
        (json \ "trace").as[JsArray] should matchJson(
          s"""
             |[ {
             |  "type" : "dApp",
             |  "id" : "${sender.toAddress}",
             |  "function" : "default",
             |  "args" : [ ],
             |  "invocations" : [ ],
             |  "result" : {
             |    "data" : [ ],
             |    "transfers" : [ ],
             |    "issues" : [ ],
             |    "reissues" : [ {
             |      "assetId" : "${issue.id()}",
             |      "isReissuable" : true,
             |      "quantity" : 1
             |    } ],
             |    "burns" : [ ],
             |    "sponsorFees" : [ ],
             |    "leases" : [ ],
             |    "leaseCancels" : [ ],
             |    "invokes" : [ ]
             |  },
             |  "error" : null,
             |  "vars" : [ {
             |    "name" : "i",
             |    "type" : "Invocation",
             |    "value" : {
             |      "originCaller" : {
             |        "type" : "Address",
             |        "value" : {
             |          "bytes" : {
             |            "type" : "ByteVector",
             |            "value" : "${sender.toAddress}"
             |          }
             |        }
             |      },
             |      "payments" : {
             |        "type" : "Array",
             |        "value" : [ ]
             |      },
             |      "callerPublicKey" : {
             |        "type" : "ByteVector",
             |        "value" : "${sender.publicKey}"
             |      },
             |      "feeAssetId" : {
             |        "type" : "Unit",
             |        "value" : { }
             |      },
             |      "originCallerPublicKey" : {
             |        "type" : "ByteVector",
             |        "value" : "${sender.publicKey}"
             |      },
             |      "transactionId" : {
             |        "type" : "ByteVector",
             |        "value" : "${invokeExpression.id()}"
             |      },
             |      "caller" : {
             |        "type" : "Address",
             |        "value" : {
             |          "bytes" : {
             |            "type" : "ByteVector",
             |            "value" : "${sender.toAddress}"
             |          }
             |        }
             |      },
             |      "fee" : {
             |        "type" : "Int",
             |        "value" : 1000000
             |      }
             |    }
             |  }, {
             |    "name" : "default.@args",
             |    "type" : "Array",
             |    "value" : [ ]
             |  }, {
             |    "name" : "assetId",
             |    "type" : "ByteVector",
             |    "value" : "${issue.id()}"
             |  }, {
             |    "name" : "Reissue.@args",
             |    "type" : "Array",
             |    "value" : [ {
             |      "type" : "ByteVector",
             |      "value" : "${issue.id()}"
             |    }, {
             |      "type" : "Int",
             |      "value" : 1
             |    }, {
             |      "type" : "Boolean",
             |      "value" : true
             |    } ]
             |  }, {
             |    "name" : "Reissue.@complexity",
             |    "type" : "Int",
             |    "value" : 1
             |  }, {
             |    "name" : "@complexityLimit",
             |    "type" : "Int",
             |    "value" : 51999
             |  }, {
             |    "name" : "cons.@args",
             |    "type" : "Array",
             |    "value" : [ {
             |      "type" : "Reissue",
             |      "value" : {
             |        "assetId" : {
             |          "type" : "ByteVector",
             |          "value" : "${issue.id()}"
             |        },
             |        "quantity" : {
             |          "type" : "Int",
             |          "value" : 1
             |        },
             |        "isReissuable" : {
             |          "type" : "Boolean",
             |          "value" : true
             |        }
             |      }
             |    }, {
             |      "type" : "Array",
             |      "value" : [ ]
             |    } ]
             |  }, {
             |    "name" : "cons.@complexity",
             |    "type" : "Int",
             |    "value" : 1
             |  }, {
             |    "name" : "@complexityLimit",
             |    "type" : "Int",
             |    "value" : 51998
             |  } ]
             |} ]
             |
          """.stripMargin
        )
      }
    }
  }

  routePath("/minerInfo") - {
    "returns info from wallet if miner private keys not specified in config" in {
      val acc = domain.wallet.generateNewAccount()

      acc shouldBe defined
      Get(routePath("/minerInfo")) ~> ApiKeyHeader ~> route ~> check {
        responseAs[Seq[AccountMiningInfo]].map(_.address) shouldBe acc.toSeq.map(_.toAddress.toString)
      }
    }

    "returns info only for miner private keys from config when specified" in {
      val minerAccs   = Seq(TxHelpers.signer(1090), TxHelpers.signer(1091))
      val minerConfig = debugApiRoute.ws.minerSettings.copy(privateKeys = minerAccs.map(_.privateKey))
      val debugRoute  = debugApiRoute.copy(ws = debugApiRoute.ws.copy(minerSettings = minerConfig))

      Get(routePath("/minerInfo")) ~> ApiKeyHeader ~> debugRoute.route ~> check {
        responseAs[Seq[AccountMiningInfo]].map(_.address) shouldBe minerAccs.map(_.toAddress.toString)
      }
    }
  }

  private[this] def jsonPost(path: String, json: JsValue) = {
    Post(path, HttpEntity(ContentTypes.`application/json`, json.toString()))
  }
}<|MERGE_RESOLUTION|>--- conflicted
+++ resolved
@@ -227,40 +227,10 @@
       }
     }
 
-<<<<<<< HEAD
-    "exchange tx with fail script" in {
-      val blockchain = createBlockchainStub { blockchain =>
-        (blockchain.balance _).when(TxHelpers.defaultAddress, *).returns(Long.MaxValue)
-
-        val (assetScript, comp) =
-          ScriptCompiler.compile("if true then throw(\"error\") else false", ScriptEstimatorV3.latest).explicitGet()
-        (blockchain.assetScript _).when(TestValues.asset).returns(Some(AssetScriptInfo(assetScript, comp)))
-        (blockchain.assetDescription _)
-          .when(TestValues.asset)
-          .returns(
-            Some(
-              AssetDescription(
-                null,
-                null,
-                null,
-                null,
-                0,
-                reissuable = false,
-                null,
-                Height(1),
-                Some(AssetScriptInfo(assetScript, comp)),
-                0,
-                nft = false
-              )
-            )
-          )
-        blockchain.stub.activateAllFeatures()
-=======
     "NoSuchElementException" in {
       validatePost(TxHelpers.invoke()) ~> route ~> check {
         (responseAs[JsValue] \ "error").as[String] should include("No contract at address")
         response.status shouldBe StatusCodes.OK
->>>>>>> 4f0cbb2c
       }
     }
 
@@ -296,96 +266,6 @@
     }
 
     "invoke tx with asset failing" in {
-<<<<<<< HEAD
-      val blockchain = createBlockchainStub { blockchain =>
-        (blockchain.balance _).when(*, *).returns(Long.MaxValue / 2)
-
-        val (assetScript, assetScriptComplexity) = ScriptCompiler
-          .compile(
-            "let test = true\n" +
-              "if test then throw(\"error\") else !test",
-            ScriptEstimatorV3.latest
-          )
-          .explicitGet()
-
-        (blockchain.assetScript _).when(TestValues.asset).returns(Some(AssetScriptInfo(assetScript, assetScriptComplexity)))
-
-        (blockchain.assetDescription _)
-          .when(TestValues.asset)
-          .returns(
-            Some(
-              AssetDescription(
-                TestValues.asset.id,
-                TxHelpers.defaultSigner.publicKey,
-                null,
-                null,
-                0,
-                reissuable = true,
-                BigInt(1),
-                Height(1),
-                Some(AssetScriptInfo(assetScript, assetScriptComplexity)),
-                0,
-                nft = false
-              )
-            )
-          )
-
-        (blockchain.resolveERC20Address _).when(ERC20Address(TestValues.asset)).returns(Some(TestValues.asset))
-        (blockchain.resolveERC20Address _).when(*).returns(None)
-
-        val (dAppScript, _) = ScriptCompiler
-          .compile(
-            s"""
-               |{-# STDLIB_VERSION 4 #-}
-               |{-# SCRIPT_TYPE ACCOUNT #-}
-               |{-# CONTENT_TYPE DAPP #-}
-               |
-               |@Callable(i)
-               |func default() = []
-               |
-               |@Callable(i)
-               |func dataAndTransfer() = [
-               |     IntegerEntry("key", 1),
-               |     BooleanEntry("key", true),
-               |     StringEntry("key", "str"),
-               |     BinaryEntry("key", base58''),
-               |     DeleteEntry("key"),
-               |     ScriptTransfer(Address(base58'${TxHelpers.secondAddress}'), 1, base58'${TestValues.asset}')
-               |]
-               |
-               |@Callable(i)
-               |func issue() = {
-               |  let decimals = 4
-               |  [Issue("name", "description", 1000, decimals, true, unit, 0)]
-               |}
-               |
-               |@Callable(i)
-               |func reissue() = [Reissue(base58'${TestValues.asset}', 1, false)]
-               |
-               |@Callable(i)
-               |func burn() = [Burn(base58'${TestValues.asset}', 1)]
-               |""".stripMargin,
-            ScriptEstimatorV3.latest
-          )
-          .explicitGet()
-
-        (blockchain.accountScript _)
-          .when(*)
-          .returns(
-            Some(
-              AccountScriptInfo(
-                TxHelpers.defaultSigner.publicKey,
-                dAppScript,
-                0L,
-                Map(3 -> Seq("default", "dataAndTransfer", "issue", "reissue", "burn", "sponsorFee").map(_ -> 1L).toMap)
-              )
-            )
-          )
-
-        (blockchain.hasAccountScript _).when(*).returns(true)
-        blockchain.stub.activateAllFeatures()
-      }
-=======
       val dapp    = TxHelpers.signer(1031)
       val invoker = TxHelpers.signer(1032)
 
@@ -430,7 +310,6 @@
         TxHelpers.setScript(invoker, TestCompiler(V4).compileExpression("true")),
         TxHelpers.setAssetScript(dapp, issue.asset, failingAssetScript)
       )
->>>>>>> 4f0cbb2c
 
       def testFunction(name: String, result: InvokeScriptTransaction => String) = withClue(s"function $name") {
         val tx = TxHelpers.invoke(dapp.toAddress, func = Some(name), fee = 102500000, invoker = invoker)
@@ -1666,81 +1545,6 @@
       val nonce2     = 2
       val leaseId2   = Lease.calculateId(Lease(recipient2, amount2, nonce2), invoke.id())
 
-<<<<<<< HEAD
-      val blockchain = createBlockchainStub { blockchain =>
-        (blockchain.balance _).when(*, *).returns(Long.MaxValue)
-
-        (blockchain.resolveAlias _).when(Alias.create(recipient2.name).explicitGet()).returning(Right(TxHelpers.secondAddress))
-
-        blockchain.stub.activateAllFeatures()
-
-        val (dAppScript, _) = ScriptCompiler
-          .compile(
-            s"""
-               |{-# STDLIB_VERSION 5 #-}
-               |{-# SCRIPT_TYPE ACCOUNT #-}
-               |{-# CONTENT_TYPE DAPP #-}
-               |
-               |@Callable(i)
-               |func default() = {
-               |  strict a = parseBigIntValue("${PureContext.BigIntMax}")
-               |  let test = 1
-               |  if (test == 1)
-               |    then
-               |      [
-               |        Lease(Address(base58'${recipient1.bytes}'), $amount1, $nonce1),
-               |        Lease(Alias("${recipient2.name}"), $amount2, $nonce2),
-               |        LeaseCancel(base58'$leaseCancelId')
-               |      ]
-               |    else []
-               |}
-               |""".stripMargin,
-            ScriptEstimatorV3.latest
-          )
-          .explicitGet()
-
-        (blockchain.accountScript _)
-          .when(*)
-          .returns(
-            Some(
-              AccountScriptInfo(
-                dAppPk,
-                dAppScript,
-                0L,
-                Map(3 -> Seq("default", "test1").map(_ -> 0L).toMap)
-              )
-            )
-          )
-
-        (blockchain.hasAccountScript _).when(*).returns(true)
-
-        (blockchain.transactionMeta _)
-          .when(leaseCancelId)
-          .returns(Some(TxMeta(Height(1), true, 0L)))
-          .anyNumberOfTimes()
-
-        (blockchain.leaseDetails _)
-          .when(leaseCancelId)
-          .returns(Some(LeaseDetails(dAppPk, TxHelpers.defaultAddress, 100, LeaseDetails.Status.Active, leaseCancelId, 1)))
-          .anyNumberOfTimes()
-
-        (blockchain.leaseDetails _)
-          .when(*)
-          .returns(None)
-          .anyNumberOfTimes()
-
-        (blockchain.resolveAlias _)
-          .when(*)
-          .returns(Right(accountGen.sample.get.toAddress))
-          .anyNumberOfTimes()
-      }
-      val route = debugApiRoute
-        .copy(
-          blockchain = blockchain,
-          priorityPoolBlockchain = () => blockchain
-        )
-        .route
-=======
       domain.appendBlock(
         TxHelpers.massTransfer(
           richAccount,
@@ -1761,7 +1565,6 @@
         ),
         TxHelpers.setScript(caller, TestCompiler(V6).compileExpression("true"))
       )
->>>>>>> 4f0cbb2c
 
       Post(routePath("/validate"), HttpEntity(ContentTypes.`application/json`, invoke.json().toString())) ~> route ~> check {
         val json = responseAs[JsValue]
@@ -2175,55 +1978,6 @@
       }
     }
 
-<<<<<<< HEAD
-    "invoke tx with nested call" in {
-      val dAppPk      = TxHelpers.defaultSigner.publicKey
-      val dAppAddress = dAppPk.toAddress
-      val invoke      = TxHelpers.invoke(dAppPk.toAddress, func = Some("test1"))
-
-      val blockchain = createBlockchainStub { blockchain =>
-        (blockchain.balance _).when(*, *).returns(Long.MaxValue)
-        blockchain.stub.activateAllFeatures()
-
-        val (dAppScript, _) = ScriptCompiler
-          .compile(
-            s"""
-               |{-# STDLIB_VERSION 5 #-}
-               |{-# SCRIPT_TYPE ACCOUNT #-}
-               |{-# CONTENT_TYPE DAPP #-}
-               |
-               |@Callable(i)
-               |func test() = {
-               |  strict a = parseBigIntValue("${PureContext.BigIntMax}")
-               |  let test = 1
-               |  if (test == 1)
-               |    then [IntegerEntry("key", 1)]
-               |    else []
-               |}
-               |
-               |@Callable(i)
-               |func test1() = {
-               |  strict result = reentrantInvoke(this, "test", [], [])
-               |  if (result == unit) then [] else []
-               |}
-               |""".stripMargin,
-            ScriptEstimatorV3.latest
-          )
-          .explicitGet()
-
-        (blockchain.accountScript _)
-          .when(*)
-          .returns(
-            Some(
-              AccountScriptInfo(
-                dAppPk,
-                dAppScript,
-                0L,
-                Map(3 -> Seq("test", "test1").map(_ -> 0L).toMap)
-              )
-            )
-          )
-=======
     "invoke tx returning leases with error" in {
       val dApp1Kp      = signer(911)
       val dApp2Kp      = signer(912)
@@ -2265,7 +2019,6 @@
         setScript(dApp2Kp, dApp2)
       )
       val leaseTxHeight = domain.blockchain.height
->>>>>>> 4f0cbb2c
 
       val invoke  = TxHelpers.invoke(dApp1Kp.toAddress)
       val leaseId = Lease.calculateId(Lease(Address(ByteStr(leaseAddress.bytes)), amount, 0), invoke.id())
@@ -3262,36 +3015,6 @@
     }
 
     "transfer transaction with asset fail" in {
-<<<<<<< HEAD
-      val blockchain = createBlockchainStub { blockchain =>
-        (blockchain.balance _).when(*, *).returns(Long.MaxValue / 2)
-
-        val (assetScript, assetScriptComplexity) =
-          ScriptCompiler.compile("false", ScriptEstimatorV3.latest).explicitGet()
-        (blockchain.assetScript _).when(TestValues.asset).returns(Some(AssetScriptInfo(assetScript, assetScriptComplexity)))
-        (blockchain.assetDescription _)
-          .when(TestValues.asset)
-          .returns(
-            Some(
-              AssetDescription(
-                TestValues.asset.id,
-                TxHelpers.defaultSigner.publicKey,
-                null,
-                null,
-                0,
-                reissuable = true,
-                BigInt(1),
-                Height(1),
-                Some(AssetScriptInfo(assetScript, assetScriptComplexity)),
-                0,
-                nft = false
-              )
-            )
-          )
-      }
-      val route = routeWithBlockchain(blockchain)
-      val tx    = TxHelpers.transfer(TxHelpers.defaultSigner, TxHelpers.defaultAddress, 1, TestValues.asset)
-=======
       val assetOwner = TxHelpers.signer(1060)
       val issue      = TxHelpers.issue(assetOwner, script = Some(TestCompiler(V5).compileAsset("false")))
       domain.appendBlock(
@@ -3300,7 +3023,6 @@
       )
 
       val tx = TxHelpers.transfer(assetOwner, TxHelpers.defaultAddress, 1, issue.asset)
->>>>>>> 4f0cbb2c
 
       jsonPost(routePath("/validate"), tx.json()) ~> route ~> check {
         val json = responseAs[JsObject]
