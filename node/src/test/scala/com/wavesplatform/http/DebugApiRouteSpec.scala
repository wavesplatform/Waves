package com.wavesplatform.http

import akka.http.scaladsl.model.{ContentTypes, HttpEntity, StatusCodes}
import com.wavesplatform.account.Alias
import com.wavesplatform.api.common.{CommonTransactionsApi, TransactionMeta}
import com.wavesplatform.api.http.ApiError.ApiKeyNotValid
import com.wavesplatform.api.http.DebugApiRoute
import com.wavesplatform.block.SignedBlockHeader
import com.wavesplatform.common.state.ByteStr
import com.wavesplatform.common.utils._
import com.wavesplatform.db.WithDomain
import com.wavesplatform.db.WithState.AddrWithBalance
import com.wavesplatform.features.BlockchainFeatures
import com.wavesplatform.lagonaki.mocks.TestBlock
import com.wavesplatform.lang.directives.values.V6
import com.wavesplatform.lang.script.v1.ExprScript
import com.wavesplatform.lang.v1.compiler.Terms.TRUE
import com.wavesplatform.lang.v1.compiler.TestCompiler
import com.wavesplatform.lang.v1.estimator.v3.ScriptEstimatorV3
import com.wavesplatform.lang.v1.evaluator.ctx.impl.PureContext
import com.wavesplatform.lang.v1.traits.domain.{Issue, Lease, LeaseCancel, Recipient}
import com.wavesplatform.network.PeerDatabase
import com.wavesplatform.settings.{TestFunctionalitySettings, WavesSettings}
import com.wavesplatform.state.StateHash.SectionId
import com.wavesplatform.state.diffs.ENOUGH_AMT
import com.wavesplatform.state.reader.LeaseDetails
import com.wavesplatform.state.{AccountScriptInfo, AssetDescription, AssetScriptInfo, Blockchain, Height, InvokeScriptResult, NG, StateHash, TxMeta}
import com.wavesplatform.test._
import com.wavesplatform.transaction.assets.exchange.OrderType
import com.wavesplatform.transaction.smart.InvokeScriptTransaction
import com.wavesplatform.transaction.smart.InvokeScriptTransaction.Payment
import com.wavesplatform.transaction.smart.script.ScriptCompiler
import com.wavesplatform.transaction.transfer.TransferTransaction
import com.wavesplatform.transaction.{ERC20Address, TxHelpers, TxVersion}
import com.wavesplatform.{BlockchainStubHelpers, NTPTime, TestValues, TestWallet}
import monix.eval.Task
import org.scalamock.scalatest.PathMockFactory
import org.scalatest.Assertion
import play.api.libs.json.{JsArray, JsObject, JsValue, Json}

import scala.util.Random

//noinspection ScalaStyle
class DebugApiRouteSpec
    extends RouteSpec("/debug")
    with RestAPISettingsHelper
    with TestWallet
    with NTPTime
    with PathMockFactory
    with BlockchainStubHelpers
    with WithDomain {
  import DomainPresets._

  val wavesSettings = WavesSettings.default()
  val configObject  = wavesSettings.config.root()
  trait Blockchain1 extends Blockchain with NG
  val blockchain = stub[Blockchain1]
  val block      = TestBlock.create(Nil)
  val testStateHash = {
    def randomHash: ByteStr = ByteStr(Array.fill(32)(Random.nextInt(256).toByte))
    val hashes              = SectionId.values.map((_, randomHash)).toMap
    StateHash(randomHash, hashes)
  }

  val debugApiRoute =
    DebugApiRoute(
      wavesSettings,
      ntpTime,
      blockchain,
      null,
      null,
      stub[CommonTransactionsApi],
      null,
      PeerDatabase.NoOp,
      null,
      (_, _) => Task.raiseError(new NotImplementedError("")),
      null,
      null,
      null,
      null,
      null,
      null,
      configObject,
      _ => Seq.empty, {
        case 2 => Some(testStateHash)
        case _ => None
      },
      () => blockchain
    )
  import debugApiRoute._

  routePath("/configInfo") - {
    "requires api-key header" in {
      Get(routePath("/configInfo?full=true")) ~> route should produce(ApiKeyNotValid)
      Get(routePath("/configInfo?full=false")) ~> route should produce(ApiKeyNotValid)
    }
  }

  routePath("/stateHash") - {
    "works" in {
      (blockchain.blockHeader(_: Int)).when(*).returning(Some(SignedBlockHeader(block.header, block.signature)))
      Get(routePath("/stateHash/2")) ~> route ~> check {
        status shouldBe StatusCodes.OK
        responseAs[JsObject] shouldBe (Json.toJson(testStateHash).as[JsObject] ++ Json.obj("blockId" -> block.id().toString))
      }

      Get(routePath("/stateHash/3")) ~> route ~> check {
        status shouldBe StatusCodes.NotFound
      }
    }
  }

  routePath("/validate") - {
    def routeWithBlockchain(blockchain: Blockchain with NG) =
      debugApiRoute.copy(blockchain = blockchain, priorityPoolBlockchain = () => blockchain).route

    def validatePost(tx: TransferTransaction) =
      Post(routePath("/validate"), HttpEntity(ContentTypes.`application/json`, tx.json().toString()))

    "takes the priority pool into account" in withDomain(balances = Seq(AddrWithBalance(TxHelpers.defaultAddress))) { d =>
      d.appendBlock(TxHelpers.transfer(to = TxHelpers.secondAddress, amount = 1.waves + TestValues.fee))

      val route = routeWithBlockchain(d.blockchain)
      val tx    = TxHelpers.transfer(TxHelpers.secondSigner, TestValues.address, 1.waves)
      validatePost(tx) ~> route ~> check {
        val json = responseAs[JsValue]
        (json \ "valid").as[Boolean] shouldBe true
        (json \ "validationTime").as[Int] shouldBe 1000 +- 1000
      }
    }

    "valid tx" in {
      val blockchain = createBlockchainStub()
      (blockchain.balance _).when(TxHelpers.defaultSigner.publicKey.toAddress, *).returns(Long.MaxValue)

      val route = routeWithBlockchain(blockchain)

      val tx = TxHelpers.transfer(TxHelpers.defaultSigner, TestValues.address, 1.waves)
      validatePost(tx) ~> route ~> check {
        val json = responseAs[JsValue]
        (json \ "valid").as[Boolean] shouldBe true
        (json \ "validationTime").as[Int] shouldBe 1000 +- 1000
      }
    }

    "invalid tx" in {
      val blockchain = createBlockchainStub()
      (blockchain.balance _).when(TxHelpers.defaultSigner.publicKey.toAddress, *).returns(0)

      val route = routeWithBlockchain(blockchain)

      val tx = TxHelpers.transfer(TxHelpers.defaultSigner, TestValues.address, Long.MaxValue)
      validatePost(tx) ~> route ~> check {
        val json = responseAs[JsValue]
        (json \ "valid").as[Boolean] shouldBe false
        (json \ "validationTime").as[Int] shouldBe 1000 +- 1000
        (json \ "error").as[String] should include("Attempt to transfer unavailable funds")
      }
    }

    "exchange tx with fail script" in {
      val blockchain = createBlockchainStub { blockchain =>
        (blockchain.balance _).when(TxHelpers.defaultAddress, *).returns(Long.MaxValue)

<<<<<<< HEAD
        val (assetScript, comp) = ScriptCompiler.compile("if true then throw(\"error\") else false", ScriptEstimatorV3(fixOverflow = true, overhead = true)).explicitGet()
=======
        val (assetScript, comp) =
          ScriptCompiler.compile("if true then throw(\"error\") else false", ScriptEstimatorV3(fixOverflow = true)).explicitGet()
>>>>>>> e05a253d
        (blockchain.assetScript _).when(TestValues.asset).returns(Some(AssetScriptInfo(assetScript, comp)))
        (blockchain.assetDescription _)
          .when(TestValues.asset)
          .returns(
            Some(
              AssetDescription(
                null,
                null,
                null,
                null,
                0,
                reissuable = false,
                null,
                Height(1),
                Some(AssetScriptInfo(assetScript, comp)),
                0,
                nft = false
              )
            )
          )
      }

      val route = routeWithBlockchain(blockchain)
      val tx    = TxHelpers.exchangeFromOrders(TxHelpers.orderV3(OrderType.BUY, TestValues.asset), TxHelpers.orderV3(OrderType.SELL, TestValues.asset))
      jsonPost(routePath("/validate"), tx.json()) ~> route ~> check {
        val json = responseAs[JsValue]
        (json \ "valid").as[Boolean] shouldBe false
        (json \ "validationTime").as[Int] shouldBe 1000 +- 1000
        (json \ "error").as[String] should include("not allowed by script of the asset")
        (json \ "trace").as[JsArray] shouldBe Json.parse(
          "[{\"type\":\"asset\",\"context\":\"orderAmount\",\"id\":\"5PjDJaGfSPJj4tFzMRCiuuAasKg5n8dJKXKenhuwZexx\",\"result\":\"failure\",\"vars\":[],\"error\":\"error\"}]"
        )
      }
    }

    "invoke tx with asset failing" in {
      val blockchain = createBlockchainStub { blockchain =>
        (blockchain.balance _).when(*, *).returns(Long.MaxValue / 2)

        val (assetScript, assetScriptComplexity) = ScriptCompiler
          .compile(
            "let test = true\n" +
              "if test then throw(\"error\") else !test",
            ScriptEstimatorV3(fixOverflow = true, overhead = true)
          )
          .explicitGet()

        (blockchain.assetScript _).when(TestValues.asset).returns(Some(AssetScriptInfo(assetScript, assetScriptComplexity)))

        (blockchain.assetDescription _)
          .when(TestValues.asset)
          .returns(
            Some(
              AssetDescription(
                TestValues.asset.id,
                TxHelpers.defaultSigner.publicKey,
                null,
                null,
                0,
                reissuable = true,
                BigInt(1),
                Height(1),
                Some(AssetScriptInfo(assetScript, assetScriptComplexity)),
                0,
                nft = false
              )
            )
          )

        (blockchain.resolveERC20Address _).when(ERC20Address(TestValues.asset)).returns(Some(TestValues.asset))
        (blockchain.resolveERC20Address _).when(*).returns(None)

        val (dAppScript, _) = ScriptCompiler
          .compile(
            s"""
               |{-# STDLIB_VERSION 4 #-}
               |{-# SCRIPT_TYPE ACCOUNT #-}
               |{-# CONTENT_TYPE DAPP #-}
               |
               |@Callable(i)
               |func default() = []
               |
               |@Callable(i)
               |func dataAndTransfer() = [
               |     IntegerEntry("key", 1),
               |     BooleanEntry("key", true),
               |     StringEntry("key", "str"),
               |     BinaryEntry("key", base58''),
               |     DeleteEntry("key"),
               |     ScriptTransfer(Address(base58'${TxHelpers.secondAddress}'), 1, base58'${TestValues.asset}')
               |]
               |
               |@Callable(i)
               |func issue() = {
               |  let decimals = 4
               |  [Issue("name", "description", 1000, decimals, true, unit, 0)]
               |}
               |
               |@Callable(i)
               |func reissue() = [Reissue(base58'${TestValues.asset}', 1, false)]
               |
               |@Callable(i)
               |func burn() = [Burn(base58'${TestValues.asset}', 1)]
               |""".stripMargin,
            ScriptEstimatorV3(fixOverflow = true, overhead = true)
          )
          .explicitGet()

        (blockchain.accountScript _)
          .when(*)
          .returns(
            Some(
              AccountScriptInfo(
                TxHelpers.defaultSigner.publicKey,
                dAppScript,
                0L,
                Map(3 -> Seq("default", "dataAndTransfer", "issue", "reissue", "burn", "sponsorFee").map(_ -> 1L).toMap)
              )
            )
          )

        (blockchain.hasAccountScript _).when(*).returns(true)
      }

      val route = routeWithBlockchain(blockchain)
      def testFunction(name: String, result: InvokeScriptTransaction => String) = withClue(s"function $name") {
        val tx = TxHelpers.invoke(TxHelpers.defaultAddress, func = Some(name), fee = 102500000)

        jsonPost(routePath("/validate"), tx.json()) ~> route ~> check {
          val json = responseAs[JsValue]

          if ((json \ "valid").as[Boolean])
            assert(tx.json().fieldSet subsetOf json.as[JsObject].fieldSet)
          else
            (json \ "transaction").as[JsObject] should matchJson(tx.json())

          (json \ "trace").as[JsArray] should matchJson(result(tx))
        }
      }

      def testPayment(result: String) = withClue("payment") {
        val tx = TxHelpers.invoke(TxHelpers.secondAddress, fee = 1300000, payments = Seq(Payment(1L, TestValues.asset)))

        jsonPost(routePath("/validate"), tx.json()) ~> route ~> check {
          val json = responseAs[JsValue]

          if ((json \ "valid").as[Boolean])
            assert(tx.json().fieldSet subsetOf json.as[JsObject].fieldSet)
          else
            (json \ "transaction").as[JsObject] should matchJson(tx.json())

          (json \ "trace").as[JsArray] should matchJson(Json.parse(result))
        }
      }

      testPayment("""[ {
                    |  "type" : "verifier",
                    |  "id" : "3MtGzgmNa5fMjGCcPi5nqMTdtZkfojyWHL9",
                    |  "result" : "success",
                    |  "error" : null
                    |}, {
                    |  "type" : "dApp",
                    |  "id" : "3MuVqVJGmFsHeuFni5RbjRmALuGCkEwzZtC",
                    |  "function" : "default",
                    |  "args" : [ ],
                    |  "invocations" : [ ],
                    |  "result" : {
                    |    "data" : [ ],
                    |    "transfers" : [ ],
                    |    "issues" : [ ],
                    |    "reissues" : [ ],
                    |    "burns" : [ ],
                    |    "sponsorFees" : [ ],
                    |    "leases" : [ ],
                    |    "leaseCancels" : [ ],
                    |    "invokes" : [ ]
                    |  },
                    |  "error" : null,
                    |  "vars" : [ ]
                    |}, {
                    |  "type" : "asset",
                    |  "context" : "payment",
                    |  "id" : "5PjDJaGfSPJj4tFzMRCiuuAasKg5n8dJKXKenhuwZexx",
                    |  "result" : "failure",
                    |  "vars" : [ {
                    |    "name" : "test",
                    |    "type" : "Boolean",
                    |    "value" : true
                    |  } ],
                    |  "error" : "error"
                    |} ]""".stripMargin)

      testFunction(
        "dataAndTransfer",
        _ => """[ {
               |  "type" : "verifier",
               |  "id" : "3MtGzgmNa5fMjGCcPi5nqMTdtZkfojyWHL9",
               |  "result" : "success",
               |  "error" : null
               |}, {
               |  "type" : "dApp",
               |  "id" : "3MtGzgmNa5fMjGCcPi5nqMTdtZkfojyWHL9",
               |  "function" : "dataAndTransfer",
               |  "args" : [ ],
               |  "invocations" : [ ],
               |  "result" : {
               |    "data" : [ {
               |      "key" : "key",
               |      "type" : "integer",
               |      "value" : 1
               |    }, {
               |      "key" : "key",
               |      "type" : "boolean",
               |      "value" : true
               |    }, {
               |      "key" : "key",
               |      "type" : "string",
               |      "value" : "str"
               |    }, {
               |      "key" : "key",
               |      "type" : "binary",
               |      "value" : "base64:"
               |    }, {
               |      "key" : "key",
               |      "value" : null
               |    } ],
               |    "transfers" : [ {
               |      "address" : "3MuVqVJGmFsHeuFni5RbjRmALuGCkEwzZtC",
               |      "asset" : "5PjDJaGfSPJj4tFzMRCiuuAasKg5n8dJKXKenhuwZexx",
               |      "amount" : 1
               |    } ],
               |    "issues" : [ ],
               |    "reissues" : [ ],
               |    "burns" : [ ],
               |    "sponsorFees" : [ ],
               |    "leases" : [ ],
               |    "leaseCancels" : [ ],
               |    "invokes" : [ ]
               |  },
               |  "error" : null,
               |  "vars" : [ ]
               |}, {
               |  "type" : "asset",
               |  "context" : "transfer",
               |  "id" : "5PjDJaGfSPJj4tFzMRCiuuAasKg5n8dJKXKenhuwZexx",
               |  "result" : "failure",
               |  "vars" : [ {
               |    "name" : "test",
               |    "type" : "Boolean",
               |    "value" : true
               |  } ],
               |  "error" : "error"
               |} ]""".stripMargin
      )

      testFunction(
        "issue",
        tx => s"""[ {
          |  "type" : "verifier",
          |  "id" : "3MtGzgmNa5fMjGCcPi5nqMTdtZkfojyWHL9",
          |  "result" : "success",
          |  "error" : null
          |}, {
          |  "type" : "dApp",
          |  "id" : "3MtGzgmNa5fMjGCcPi5nqMTdtZkfojyWHL9",
          |  "function" : "issue",
          |  "args" : [ ],
          |  "invocations" : [ ],
          |  "result" : {
          |    "data" : [ ],
          |    "transfers" : [ ],
          |    "issues" : [ {
          |      "assetId" : "${Issue.calculateId(4, "description", isReissuable = true, "name", 1000, 0, tx.id())}",
          |      "name" : "name",
          |      "description" : "description",
          |      "quantity" : 1000,
          |      "decimals" : 4,
          |      "isReissuable" : true,
          |      "compiledScript" : null,
          |      "nonce" : 0
          |    } ],
          |    "reissues" : [ ],
          |    "burns" : [ ],
          |    "sponsorFees" : [ ],
          |    "leases" : [ ],
          |    "leaseCancels" : [ ],
          |    "invokes" : [ ]
          |  },
          |  "error" : null,
          |  "vars" : [ {
          |    "name" : "decimals",
          |    "type" : "Int",
          |    "value" : 4
          |  } ]
          |} ]""".stripMargin
      )

      testFunction(
        "reissue",
        _ => """[ {
               |  "type" : "verifier",
               |  "id" : "3MtGzgmNa5fMjGCcPi5nqMTdtZkfojyWHL9",
               |  "result" : "success",
               |  "error" : null
               |}, {
               |  "type" : "dApp",
               |  "id" : "3MtGzgmNa5fMjGCcPi5nqMTdtZkfojyWHL9",
               |  "function" : "reissue",
               |  "args" : [ ],
               |  "invocations" : [ ],
               |  "result" : {
               |    "data" : [ ],
               |    "transfers" : [ ],
               |    "issues" : [ ],
               |    "reissues" : [ {
               |      "assetId" : "5PjDJaGfSPJj4tFzMRCiuuAasKg5n8dJKXKenhuwZexx",
               |      "isReissuable" : false,
               |      "quantity" : 1
               |    } ],
               |    "burns" : [ ],
               |    "sponsorFees" : [ ],
               |    "leases" : [ ],
               |    "leaseCancels" : [ ],
               |    "invokes" : [ ]
               |  },
               |  "error" : null,
               |  "vars" : [ ]
               |}, {
               |  "type" : "asset",
               |  "context" : "reissue",
               |  "id" : "5PjDJaGfSPJj4tFzMRCiuuAasKg5n8dJKXKenhuwZexx",
               |  "result" : "failure",
               |  "vars" : [ {
               |    "name" : "test",
               |    "type" : "Boolean",
               |    "value" : true
               |  } ],
               |  "error" : "error"
               |} ]""".stripMargin
      )

      testFunction(
        "burn",
        _ => """[ {
               |  "type" : "verifier",
               |  "id" : "3MtGzgmNa5fMjGCcPi5nqMTdtZkfojyWHL9",
               |  "result" : "success",
               |  "error" : null
               |}, {
               |  "type" : "dApp",
               |  "id" : "3MtGzgmNa5fMjGCcPi5nqMTdtZkfojyWHL9",
               |  "function" : "burn",
               |  "args" : [ ],
               |  "invocations" : [ ],
               |  "result" : {
               |    "data" : [ ],
               |    "transfers" : [ ],
               |    "issues" : [ ],
               |    "reissues" : [ ],
               |    "burns" : [ {
               |      "assetId" : "5PjDJaGfSPJj4tFzMRCiuuAasKg5n8dJKXKenhuwZexx",
               |      "quantity" : 1
               |    } ],
               |    "sponsorFees" : [ ],
               |    "leases" : [ ],
               |    "leaseCancels" : [ ],
               |    "invokes" : [ ]
               |  },
               |  "error" : null,
               |  "vars" : [ ]
               |}, {
               |  "type" : "asset",
               |  "context" : "burn",
               |  "id" : "5PjDJaGfSPJj4tFzMRCiuuAasKg5n8dJKXKenhuwZexx",
               |  "result" : "failure",
               |  "vars" : [ {
               |    "name" : "test",
               |    "type" : "Boolean",
               |    "value" : true
               |  } ],
               |  "error" : "error"
               |} ]""".stripMargin
      )

    }

    "invoke tx returning leases" in {
      val dAppPk        = TxHelpers.defaultSigner.publicKey
      val dAppAddress   = dAppPk.toAddress
<<<<<<< HEAD
      val invoke        = TxHelpers.invoke(dAppPk.toAddress, "test")
=======
      val invoke        = TxHelpers.invoke(dAppPk.toAddress)
>>>>>>> e05a253d
      val leaseCancelId = ByteStr(bytes32gen.sample.get)

      val amount1    = 100
      val recipient1 = Recipient.Address(ByteStr.decodeBase58("3NAgxLPGnw3RGv9JT6NTDaG5D1iLUehg2xd").get)
      val nonce1     = 0
      val leaseId1   = Lease.calculateId(Lease(recipient1, amount1, nonce1), invoke.id())

      val amount2    = 20
      val recipient2 = Recipient.Alias("some_alias")
      val nonce2     = 2
      val leaseId2   = Lease.calculateId(Lease(recipient2, amount2, nonce2), invoke.id())

      val blockchain = createBlockchainStub { blockchain =>
        (blockchain.balance _).when(*, *).returns(Long.MaxValue)

        (blockchain.resolveAlias _).when(Alias.create(recipient2.name).explicitGet()).returning(Right(TxHelpers.secondAddress))

        val (dAppScript, _) = ScriptCompiler
          .compile(
            s"""
               |{-# STDLIB_VERSION 5 #-}
               |{-# SCRIPT_TYPE ACCOUNT #-}
               |{-# CONTENT_TYPE DAPP #-}
               |
               |@Callable(i)
               |func default() = {
               |  strict a = parseBigIntValue("${PureContext.BigIntMax}")
               |  let test = 1
               |  if (test == 1)
               |    then
               |      [
               |        Lease(Address(base58'${recipient1.bytes}'), $amount1, $nonce1),
               |        Lease(Alias("${recipient2.name}"), $amount2, $nonce2),
               |        LeaseCancel(base58'$leaseCancelId')
               |      ]
               |    else []
               |}
               |""".stripMargin,
            ScriptEstimatorV3(fixOverflow = true, overhead = true)
          )
          .explicitGet()

        (blockchain.accountScript _)
          .when(*)
          .returns(
            Some(
              AccountScriptInfo(
                dAppPk,
                dAppScript,
                0L,
                Map(3 -> Seq("default", "test1").map(_ -> 0L).toMap)
              )
            )
          )

        (blockchain.hasAccountScript _).when(*).returns(true)

        (blockchain.transactionMeta _)
          .when(leaseCancelId)
          .returns(Some(TxMeta(Height(1), true, 0L)))
          .anyNumberOfTimes()

        (blockchain.leaseDetails _)
          .when(leaseCancelId)
          .returns(Some(LeaseDetails(dAppPk, TxHelpers.defaultAddress, 100, LeaseDetails.Status.Active, leaseCancelId, 1)))
          .anyNumberOfTimes()

        (blockchain.leaseDetails _)
          .when(*)
          .returns(None)
          .anyNumberOfTimes()

        (blockchain.resolveAlias _)
          .when(*)
          .returns(Right(accountGen.sample.get.toAddress))
          .anyNumberOfTimes()
      }
      val route = debugApiRoute
        .copy(
          blockchain = blockchain,
          priorityPoolBlockchain = () => blockchain
        )
        .route

      Post(routePath("/validate"), HttpEntity(ContentTypes.`application/json`, invoke.json().toString())) ~> route ~> check {
        val json = responseAs[JsValue]
        (json \ "valid").as[Boolean] shouldBe true
        (json \ "stateChanges").as[JsObject] should matchJson(s"""{
                                                                |  "data" : [ ],
                                                                |  "transfers" : [ ],
                                                                |  "issues" : [ ],
                                                                |  "reissues" : [ ],
                                                                |  "burns" : [ ],
                                                                |  "sponsorFees" : [ ],
                                                                |  "leases" : [ {
                                                                |    "id" : "$leaseId1",
                                                                |    "originTransactionId" : "${invoke.id()}",
                                                                |    "sender" : "$dAppAddress",
                                                                |    "recipient" : "${recipient1.bytes}",
                                                                |    "amount" : 100,
                                                                |    "height" : 1,
                                                                |    "status" : "active",
                                                                |    "cancelHeight" : null,
                                                                |    "cancelTransactionId" : null
                                                                |  }, {
                                                                |    "id" : "$leaseId2",
                                                                |    "originTransactionId" : "${invoke.id()}",
                                                                |    "sender" : "$dAppAddress",
                                                                |    "recipient" : "${TxHelpers.secondAddress}",
                                                                |    "amount" : 20,
                                                                |    "height" : 1,
                                                                |    "status" : "active",
                                                                |    "cancelHeight" : null,
                                                                |    "cancelTransactionId" : null
                                                                |  } ],
                                                                |  "leaseCancels" : [ {
                                                                |    "id" : "$leaseCancelId",
                                                                |    "originTransactionId" : "$leaseCancelId",
                                                                |    "sender" : "$dAppAddress",
                                                                |    "recipient" : "${TxHelpers.defaultAddress}",
                                                                |    "amount" : 100,
                                                                |    "height" : 1,
                                                                |    "status" : "canceled",
                                                                |    "cancelHeight" : 1,
                                                                |    "cancelTransactionId" : "${invoke.id()}"
                                                                |  } ],
                                                                |  "invokes" : [ ]
                                                                |}""".stripMargin)
        (json \ "trace").as[JsArray] should matchJson(
          s"""
             |[ {
             |  "type" : "verifier",
             |  "id" : "3MtGzgmNa5fMjGCcPi5nqMTdtZkfojyWHL9",
             |  "result" : "success",
             |  "error" : null
             |}, {
             |  "type" : "dApp",
             |  "id" : "3MtGzgmNa5fMjGCcPi5nqMTdtZkfojyWHL9",
             |  "function" : "default",
             |  "args" : [ ],
             |  "invocations" : [ ],
             |  "result" : {
             |    "data" : [ ],
             |    "transfers" : [ ],
             |    "issues" : [ ],
             |    "reissues" : [ ],
             |    "burns" : [ ],
             |    "sponsorFees" : [ ],
             |    "leases" : [ {
             |      "id" : "$leaseId1",
             |      "originTransactionId" : "${invoke.id()}",
             |      "sender" : "3MtGzgmNa5fMjGCcPi5nqMTdtZkfojyWHL9",
             |      "recipient" : "3NAgxLPGnw3RGv9JT6NTDaG5D1iLUehg2xd",
             |      "amount" : 100,
             |      "height" : 1,
             |      "status" : "active",
             |      "cancelHeight" : null,
             |      "cancelTransactionId" : null
             |    }, {
             |      "id" : "$leaseId2",
             |      "originTransactionId" : "${invoke.id()}",
             |      "sender" : "3MtGzgmNa5fMjGCcPi5nqMTdtZkfojyWHL9",
             |      "recipient" : "3MuVqVJGmFsHeuFni5RbjRmALuGCkEwzZtC",
             |      "amount" : 20,
             |      "height" : 1,
             |      "status" : "active",
             |      "cancelHeight" : null,
             |      "cancelTransactionId" : null
             |    } ],
             |    "leaseCancels" : [ {
             |      "id" : "$leaseCancelId",
             |      "originTransactionId" : "$leaseCancelId",
             |      "sender" : "3MtGzgmNa5fMjGCcPi5nqMTdtZkfojyWHL9",
             |      "recipient" : "3MtGzgmNa5fMjGCcPi5nqMTdtZkfojyWHL9",
             |      "amount" : 100,
             |      "height" : 1,
             |      "status" : "canceled",
             |      "cancelHeight" : 1,
             |      "cancelTransactionId" : "${invoke.id()}"
             |    } ],
             |    "invokes" : [ ]
             |  },
             |  "error" : null,
             |  "vars" : [ {
             |    "name" : "a",
             |    "type" : "BigInt",
             |    "value" : 6.703903964971298549787012499102923E+153
             |  }, {
             |    "name" : "test",
             |    "type" : "Int",
             |    "value" : 1
             |  } ]
             |} ]
             |
          """.stripMargin
        )
        (json \ "height").as[Int] shouldBe 1
      }
    }

    "invoke tx with nested call" in {
      val dAppPk      = TxHelpers.defaultSigner.publicKey
      val dAppAddress = dAppPk.toAddress
<<<<<<< HEAD
      val invoke      = TxHelpers.invoke(dAppPk.toAddress, "test1")
=======
      val invoke      = TxHelpers.invoke(dAppPk.toAddress, func = Some("test1"))
>>>>>>> e05a253d

      val blockchain = createBlockchainStub { blockchain =>
        (blockchain.balance _).when(*, *).returns(Long.MaxValue)

        val (dAppScript, _) = ScriptCompiler
          .compile(
            s"""
               |{-# STDLIB_VERSION 5 #-}
               |{-# SCRIPT_TYPE ACCOUNT #-}
               |{-# CONTENT_TYPE DAPP #-}
               |
               |@Callable(i)
               |func test() = {
               |  strict a = parseBigIntValue("${PureContext.BigIntMax}")
               |  let test = 1
               |  if (test == 1)
               |    then [IntegerEntry("key", 1)]
               |    else []
               |}
               |
               |@Callable(i)
               |func test1() = {
               |  strict result = reentrantInvoke(this, "test", [], [])
               |  if (result == unit) then [] else []
               |}
               |""".stripMargin,
            ScriptEstimatorV3(fixOverflow = true, overhead = true)
          )
          .explicitGet()

        (blockchain.accountScript _)
          .when(*)
          .returns(
            Some(
              AccountScriptInfo(
                dAppPk,
                dAppScript,
                0L,
                Map(3 -> Seq("test", "test1").map(_ -> 0L).toMap)
              )
            )
          )

        (blockchain.hasAccountScript _).when(dAppAddress).returns(true)
      }
      val route = debugApiRoute
        .copy(
          blockchain = blockchain,
          priorityPoolBlockchain = () => blockchain
        )
        .route

      Post(routePath("/validate"), HttpEntity(ContentTypes.`application/json`, invoke.json().toString())) ~> route ~> check {
        val json = responseAs[JsValue]
        (json \ "valid").as[Boolean] shouldBe true
        (json \ "stateChanges").as[JsObject] should matchJson(s"""{
                                                                 |  "data" : [ ],
                                                                 |  "transfers" : [ ],
                                                                 |  "issues" : [ ],
                                                                 |  "reissues" : [ ],
                                                                 |  "burns" : [ ],
                                                                 |  "sponsorFees" : [ ],
                                                                 |  "leases" : [ ],
                                                                 |  "leaseCancels" : [ ],
                                                                 |  "invokes" : [ {
                                                                 |    "dApp" : "3MtGzgmNa5fMjGCcPi5nqMTdtZkfojyWHL9",
                                                                 |    "call" : {
                                                                 |      "function" : "test",
                                                                 |      "args" : [ ]
                                                                 |    },
                                                                 |    "payment" : [ ],
                                                                 |    "stateChanges" : {
                                                                 |      "data" : [ {
                                                                 |        "key" : "key",
                                                                 |        "type" : "integer",
                                                                 |        "value" : 1
                                                                 |      } ],
                                                                 |      "transfers" : [ ],
                                                                 |      "issues" : [ ],
                                                                 |      "reissues" : [ ],
                                                                 |      "burns" : [ ],
                                                                 |      "sponsorFees" : [ ],
                                                                 |      "leases" : [ ],
                                                                 |      "leaseCancels" : [ ],
                                                                 |      "invokes" : [ ]
                                                                 |    }
                                                                 |  } ]
                                                                 |}
                                                                 |""".stripMargin)
        (json \ "trace").as[JsArray] should matchJson(
          s"""
             |[ {
             |  "type" : "verifier",
             |  "id" : "3MtGzgmNa5fMjGCcPi5nqMTdtZkfojyWHL9",
             |  "result" : "success",
             |  "error" : null
             |}, {
             |  "type" : "dApp",
             |  "id" : "3MtGzgmNa5fMjGCcPi5nqMTdtZkfojyWHL9",
             |  "function" : "test1",
             |  "args" : [ ],
             |  "invocations" : [ {
             |    "type" : "dApp",
             |    "id" : "3MtGzgmNa5fMjGCcPi5nqMTdtZkfojyWHL9",
             |    "function" : "test",
             |    "args" : [ ],
             |    "invocations" : [ ],
             |    "result" : {
             |      "data" : [ {
             |        "key" : "key",
             |        "type" : "integer",
             |        "value" : 1
             |      } ],
             |      "transfers" : [ ],
             |      "issues" : [ ],
             |      "reissues" : [ ],
             |      "burns" : [ ],
             |      "sponsorFees" : [ ],
             |      "leases" : [ ],
             |      "leaseCancels" : [ ],
             |      "invokes" : [ ]
             |    },
             |    "error" : null,
             |    "vars" : [ {
             |      "name" : "a",
             |      "type" : "BigInt",
             |      "value" : 6.703903964971298549787012499102923E+153
             |    }, {
             |      "name" : "test",
             |      "type" : "Int",
             |      "value" : 1
             |    } ]
             |  } ],
             |  "result" : {
             |    "data" : [ ],
             |    "transfers" : [ ],
             |    "issues" : [ ],
             |    "reissues" : [ ],
             |    "burns" : [ ],
             |    "sponsorFees" : [ ],
             |    "leases" : [ ],
             |    "leaseCancels" : [ ],
             |    "invokes" : [ ]
             |  },
             |  "error" : null,
             |  "vars" : [ {
             |    "name" : "result",
             |    "type" : "Unit",
             |    "value" : { }
             |  } ]
             |} ]
          """.stripMargin
        )
        (json \ "height").as[Int] shouldBe 1
      }
    }

    "transfer transaction with asset fail" in {
      val blockchain = createBlockchainStub { blockchain =>
        (blockchain.balance _).when(*, *).returns(Long.MaxValue / 2)

        val (assetScript, assetScriptComplexity) = ScriptCompiler.compile("false", ScriptEstimatorV3(fixOverflow = true, overhead = true)).explicitGet()
        (blockchain.assetScript _).when(TestValues.asset).returns(Some(AssetScriptInfo(assetScript, assetScriptComplexity)))
        (blockchain.assetDescription _)
          .when(TestValues.asset)
          .returns(
            Some(
              AssetDescription(
                TestValues.asset.id,
                TxHelpers.defaultSigner.publicKey,
                null,
                null,
                0,
                reissuable = true,
                BigInt(1),
                Height(1),
                Some(AssetScriptInfo(assetScript, assetScriptComplexity)),
                0,
                nft = false
              )
            )
          )
      }
      val route = routeWithBlockchain(blockchain)
      val tx    = TxHelpers.transfer(TxHelpers.defaultSigner, TxHelpers.defaultAddress, 1, TestValues.asset)

      jsonPost(routePath("/validate"), tx.json()) ~> route ~> check {
        val json = responseAs[JsObject]
        (json \ "trace").as[JsArray] should matchJson("""[ {
                                                           |    "type" : "asset",
                                                           |    "context" : "transfer",
                                                           |    "id" : "5PjDJaGfSPJj4tFzMRCiuuAasKg5n8dJKXKenhuwZexx",
                                                           |    "result" : "failure",
                                                           |    "vars" : [ ],
                                                           |    "error" : null
                                                           |  } ]""".stripMargin)

        (json \ "valid").as[Boolean] shouldBe false
        (json \ "transaction").as[JsObject] shouldBe tx.json()
      }
    }

    "txs with empty and small verifier" in {
      val blockchain = createBlockchainStub { blockchain =>
        val settings = TestFunctionalitySettings.Enabled.copy(featureCheckBlocksPeriod = 1, blocksForFeatureActivation = 1, preActivatedFeatures = Map(
            BlockchainFeatures.SmartAccounts.id    -> 0,
            BlockchainFeatures.SmartAssets.id      -> 0,
            BlockchainFeatures.Ride4DApps.id       -> 0,
            BlockchainFeatures.FeeSponsorship.id   -> 0,
            BlockchainFeatures.DataTransaction.id  -> 0,
            BlockchainFeatures.BlockReward.id      -> 0,
            BlockchainFeatures.BlockV5.id          -> 0,
            BlockchainFeatures.SynchronousCalls.id -> 0
          ))
        (() => blockchain.settings).when().returns(WavesSettings.default().blockchainSettings.copy(functionalitySettings = settings))
        (() => blockchain.activatedFeatures).when().returns(settings.preActivatedFeatures)
        (blockchain.balance _).when(*, *).returns(ENOUGH_AMT)

        val script                = ExprScript(TRUE).explicitGet()
        def info(complexity: Int) = Some(AccountScriptInfo(TxHelpers.secondSigner.publicKey, script, complexity))

        (blockchain.accountScript _).when(TxHelpers.defaultSigner.toAddress).returns(info(199))
        (blockchain.accountScript _).when(TxHelpers.secondSigner.toAddress).returns(info(201))
        (blockchain.accountScript _).when(TxHelpers.signer(3).toAddress).returns(None)
      }
      val route       = routeWithBlockchain(blockchain)
      val transferFee = 100000

      val tx = TxHelpers.transfer(TxHelpers.defaultSigner, TxHelpers.secondSigner.toAddress, 1.waves, fee = transferFee, version = TxVersion.V2)
      validatePost(tx) ~> route ~> check {
        val json = responseAs[JsValue]
        (json \ "valid").as[Boolean] shouldBe true
      }

      val tx2 = TxHelpers.transfer(TxHelpers.secondSigner, TestValues.address, 1.waves, fee = transferFee, version = TxVersion.V2)
      validatePost(tx2) ~> route ~> check {
        val json = responseAs[JsValue]
        (json \ "valid").as[Boolean] shouldBe false
        (json \ "error").as[String] should include("Requires 400000 extra fee")
      }

      val tx3 = TxHelpers.transfer(TxHelpers.signer(3), TestValues.address, 1.waves, fee = transferFee, version = TxVersion.V2)
      validatePost(tx3) ~> route ~> check {
        val json = responseAs[JsValue]
        (json \ "valid").as[Boolean] shouldBe true
      }
    }

    "InvokeExpression" in {
      def assert(wavesSettings: WavesSettings): Assertion = {
        val blockchain = createBlockchainStub { blockchain =>
          val settings = wavesSettings.blockchainSettings.functionalitySettings
          (() => blockchain.settings).when().returns(WavesSettings.default().blockchainSettings.copy(functionalitySettings = settings))
          (() => blockchain.activatedFeatures).when().returns(settings.preActivatedFeatures)
          (blockchain.balance _).when(*, *).returns(ENOUGH_AMT)
          (blockchain.accountScript _).when(*).returns(None)
          (blockchain.assetScript _).when(*).returns(None)
          (blockchain.assetDescription _).when(TestValues.asset).returns(Some(TestValues.assetDescription))
        }
        val route = routeWithBlockchain(blockchain)

        val expression = TestCompiler(V6).compileFreeCall(
          s"""
           | let assetId = base58'${TestValues.asset}'
           | [ Reissue(assetId, 1, true) ]
         """.stripMargin
        )
        val invokeExpression = TxHelpers.invokeExpression(expression)
        jsonPost(routePath("/validate"), invokeExpression.json()) ~> route ~> check {
          val json = responseAs[JsValue]
          (json \ "expression").as[String] shouldBe expression.bytes.value().base64
          (json \ "valid").as[Boolean] shouldBe true
          (json \ "trace").as[JsArray] should matchJson(
            """
            |  [
            |    {
            |      "type": "dApp",
            |      "id": "3MtGzgmNa5fMjGCcPi5nqMTdtZkfojyWHL9",
            |      "function": "default",
            |      "args": [],
            |      "invocations": [],
            |      "result": {
            |        "data": [],
            |        "transfers": [],
            |        "issues": [],
            |        "reissues": [
            |          {
            |            "assetId": "5PjDJaGfSPJj4tFzMRCiuuAasKg5n8dJKXKenhuwZexx",
            |            "isReissuable": true,
            |            "quantity": 1
            |          }
            |        ],
            |        "burns": [],
            |        "sponsorFees": [],
            |        "leases": [],
            |        "leaseCancels": [],
            |        "invokes": []
            |      },
            |      "error": null,
            |      "vars": [
            |        {
            |          "name": "assetId",
            |          "type": "ByteVector",
            |          "value": "5PjDJaGfSPJj4tFzMRCiuuAasKg5n8dJKXKenhuwZexx"
            |        }
            |      ]
            |    }
            |  ]
          """.stripMargin
          )
        }
      }

      assert(RideV6)
      intercept[Exception](assert(RideV5)).getMessage should include("Ride V6, MetaMask support, Invoke Expression feature has not been activated yet")
    }
  }

  routePath("/stateChanges/info/") - {
    "provides lease and lease cancel actions stateChanges" in {
      val invokeAddress    = accountGen.sample.get.toAddress
      val leaseId1         = ByteStr(bytes32gen.sample.get)
      val leaseId2         = ByteStr(bytes32gen.sample.get)
      val leaseCancelId    = ByteStr(bytes32gen.sample.get)
      val recipientAddress = accountGen.sample.get.toAddress
      val recipientAlias   = aliasGen.sample.get
      val invoke           = TxHelpers.invoke(invokeAddress)
      val scriptResult = InvokeScriptResult(
        leases = Seq(InvokeScriptResult.Lease(recipientAddress, 100, 1, leaseId1), InvokeScriptResult.Lease(recipientAlias, 200, 3, leaseId2)),
        leaseCancels = Seq(LeaseCancel(leaseCancelId))
      )

      (() => blockchain.activatedFeatures).when().returning(Map.empty).anyNumberOfTimes()
      (transactionsApi.transactionById _)
        .when(invoke.id())
        .returning(Some(TransactionMeta.Invoke(Height(1), invoke, succeeded = true, 0L, Some(scriptResult))))
        .once()

      (blockchain.leaseDetails _)
        .when(leaseId1)
        .returning(Some(LeaseDetails(invoke.sender, recipientAddress, 100, LeaseDetails.Status.Active, invoke.id(), 1)))
      (blockchain.leaseDetails _)
        .when(leaseId2)
        .returning(Some(LeaseDetails(invoke.sender, recipientAddress, 100, LeaseDetails.Status.Active, invoke.id(), 1)))
      (blockchain.leaseDetails _)
        .when(leaseCancelId)
        .returning(Some(LeaseDetails(invoke.sender, recipientAddress, 100, LeaseDetails.Status.Cancelled(2, Some(leaseCancelId)), invoke.id(), 1)))
      (blockchain.transactionMeta _).when(invoke.id()).returning(Some(TxMeta(Height(1), true, 1L)))

      Get(routePath(s"/stateChanges/info/${invoke.id()}")) ~> route ~> check {
        status shouldEqual StatusCodes.OK
        val json = (responseAs[JsObject] \ "stateChanges").as[JsObject]
        json should matchJson(s"""
                                   |{
                                   |  "data" : [ ],
                                   |  "transfers" : [ ],
                                   |  "issues" : [ ],
                                   |  "reissues" : [ ],
                                   |  "burns" : [ ],
                                   |  "sponsorFees" : [ ],
                                   |  "leases" : [ {
                                   |    "id" : "$leaseId1",
                                   |    "originTransactionId" : "${invoke.id()}",
                                   |    "sender" : "3MtGzgmNa5fMjGCcPi5nqMTdtZkfojyWHL9",
                                   |    "recipient" : "$recipientAddress",
                                   |    "amount" : 100,
                                   |    "height" : 1,
                                   |    "status" : "active",
                                   |    "cancelHeight" : null,
                                   |    "cancelTransactionId" : null
                                   |  }, {
                                   |    "id" : "$leaseId2",
                                   |    "originTransactionId" : "${invoke.id()}",
                                   |    "sender" : "3MtGzgmNa5fMjGCcPi5nqMTdtZkfojyWHL9",
                                   |    "recipient" : "$recipientAddress",
                                   |    "amount" : 100,
                                   |    "height" : 1,
                                   |    "status" : "active",
                                   |    "cancelHeight" : null,
                                   |    "cancelTransactionId" : null
                                   |  } ],
                                   |  "leaseCancels" : [ {
                                   |    "id" : "$leaseCancelId",
                                   |    "originTransactionId" : "${invoke.id()}",
                                   |    "sender" : "3MtGzgmNa5fMjGCcPi5nqMTdtZkfojyWHL9",
                                   |    "recipient" : "$recipientAddress",
                                   |    "amount" : 100,
                                   |    "height" : 1,
                                   |    "status" : "canceled",
                                   |    "cancelHeight" : 2,
                                   |    "cancelTransactionId" : "$leaseCancelId"
                                   |  } ],
                                   |  "invokes" : [ ]
                                   |}""".stripMargin)
      }
    }
  }

  private[this] def jsonPost(path: String, json: JsValue) = {
    Post(path, HttpEntity(ContentTypes.`application/json`, json.toString()))
  }
}<|MERGE_RESOLUTION|>--- conflicted
+++ resolved
@@ -162,12 +162,7 @@
       val blockchain = createBlockchainStub { blockchain =>
         (blockchain.balance _).when(TxHelpers.defaultAddress, *).returns(Long.MaxValue)
 
-<<<<<<< HEAD
         val (assetScript, comp) = ScriptCompiler.compile("if true then throw(\"error\") else false", ScriptEstimatorV3(fixOverflow = true, overhead = true)).explicitGet()
-=======
-        val (assetScript, comp) =
-          ScriptCompiler.compile("if true then throw(\"error\") else false", ScriptEstimatorV3(fixOverflow = true)).explicitGet()
->>>>>>> e05a253d
         (blockchain.assetScript _).when(TestValues.asset).returns(Some(AssetScriptInfo(assetScript, comp)))
         (blockchain.assetDescription _)
           .when(TestValues.asset)
@@ -557,11 +552,7 @@
     "invoke tx returning leases" in {
       val dAppPk        = TxHelpers.defaultSigner.publicKey
       val dAppAddress   = dAppPk.toAddress
-<<<<<<< HEAD
-      val invoke        = TxHelpers.invoke(dAppPk.toAddress, "test")
-=======
       val invoke        = TxHelpers.invoke(dAppPk.toAddress)
->>>>>>> e05a253d
       val leaseCancelId = ByteStr(bytes32gen.sample.get)
 
       val amount1    = 100
@@ -765,11 +756,7 @@
     "invoke tx with nested call" in {
       val dAppPk      = TxHelpers.defaultSigner.publicKey
       val dAppAddress = dAppPk.toAddress
-<<<<<<< HEAD
-      val invoke      = TxHelpers.invoke(dAppPk.toAddress, "test1")
-=======
       val invoke      = TxHelpers.invoke(dAppPk.toAddress, func = Some("test1"))
->>>>>>> e05a253d
 
       val blockchain = createBlockchainStub { blockchain =>
         (blockchain.balance _).when(*, *).returns(Long.MaxValue)
