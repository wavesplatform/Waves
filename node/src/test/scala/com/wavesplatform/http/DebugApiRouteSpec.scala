package com.wavesplatform.http

import akka.http.scaladsl.model.{ContentTypes, HttpEntity}
import com.wavesplatform.api.http.ApiError.ApiKeyNotValid
import com.wavesplatform.block.SignedBlockHeader
<<<<<<< HEAD
import com.wavesplatform.common.utils._
import com.wavesplatform.features.BlockchainFeatures
import com.wavesplatform.lagonaki.mocks.TestBlock
import com.wavesplatform.lang.v1.estimator.v3.ScriptEstimatorV3
import com.wavesplatform.network.PeerDatabase
import com.wavesplatform.settings.WavesSettings
import com.wavesplatform.state.{AssetDescription, AssetScriptInfo, Blockchain, Height, LeaseBalance, NG, VolumeAndFee}
import com.wavesplatform.transaction.TxHelpers
import com.wavesplatform.transaction.assets.exchange.OrderType
import com.wavesplatform.transaction.smart.script.ScriptCompiler
=======
import com.wavesplatform.it.util.DoubleExt
import com.wavesplatform.lagonaki.mocks.TestBlock
import com.wavesplatform.network.PeerDatabase
import com.wavesplatform.settings.WavesSettings
import com.wavesplatform.state.{Blockchain, LeaseBalance, NG}
import com.wavesplatform.transaction.TxHelpers
>>>>>>> acf57faa
import com.wavesplatform.{NTPTime, TestValues, TestWallet}
import monix.eval.Task
import org.scalamock.scalatest.PathMockFactory
import play.api.libs.json.Json

//noinspection ScalaStyle
class DebugApiRouteSpec extends RouteSpec("/debug") with RestAPISettingsHelper with TestWallet with NTPTime with PathMockFactory {

  private val sampleConfig  = com.typesafe.config.ConfigFactory.load()
  private val wavesSettings = WavesSettings.fromRootConfig(sampleConfig)
  private val configObject  = sampleConfig.root()
  private val debugApiRoute: DebugApiRoute = DebugApiRoute(
<<<<<<< HEAD
    wavesSettings.copy(restAPISettings = restAPISettings),
=======
    wavesSettings,
>>>>>>> acf57faa
    ntpTime,
    null,
    null,
    null,
    null,
    null,
    PeerDatabase.NoOp,
    null,
    (_, _) => Task.raiseError(new NotImplementedError("")),
    null,
    null,
    null,
    null,
    null,
    null,
    configObject,
    _ => Seq.empty
  )
  private val route = debugApiRoute.route

  routePath("/configInfo") - {
    "requires api-key header" in {
      Get(routePath("/configInfo?full=true")) ~> route should produce(ApiKeyNotValid)
      Get(routePath("/configInfo?full=false")) ~> route should produce(ApiKeyNotValid)
    }
  }

  routePath("/validate") - {
    def createBlockchainStub(): Blockchain with NG = {
      trait Blockchain1 extends Blockchain with NG
      val blockchain = stub[Blockchain1]
      (() => blockchain.settings).when().returns(WavesSettings.default().blockchainSettings)
<<<<<<< HEAD
      (() => blockchain.activatedFeatures)
        .when()
        .returns(
          Map(
            BlockchainFeatures.BlockV5.id             -> 0,
            BlockchainFeatures.SmartAccounts.id       -> 0,
            BlockchainFeatures.SmartAssets.id         -> 0,
            BlockchainFeatures.SmartAccountTrading.id -> 0,
            BlockchainFeatures.OrderV3.id             -> 0
          )
        )
=======
      (() => blockchain.activatedFeatures).when().returns(Map.empty)
>>>>>>> acf57faa
      (blockchain.accountScript _).when(*).returns(None)
      (blockchain.leaseBalance _).when(*).returns(LeaseBalance.empty)
      (() => blockchain.height).when().returns(1)
      (blockchain.blockHeader _).when(*).returns {
        val block = TestBlock.create(Nil)
        Some(SignedBlockHeader(block.header, block.signature))
      }
<<<<<<< HEAD
      (blockchain.filledVolumeAndFee _).when(*).returns(VolumeAndFee.empty)
      blockchain
    }

    "exchange tx with fail script" in {
      val blockchain = createBlockchainStub()
      (blockchain.balance _).when(TxHelpers.defaultSigner.publicKey.toAddress, *).returns(Long.MaxValue)

      val (assetScript, comp) = ScriptCompiler.compile("if true then throw(\"error\") else false", ScriptEstimatorV3).explicitGet()
      (blockchain.assetScript _).when(TestValues.asset).returns(Some(AssetScriptInfo(assetScript, comp)))
      (blockchain.assetDescription _)
        .when(TestValues.asset)
        .returns(
          Some(
            AssetDescription(null, null, null, null, 0, reissuable = false, null, Height(1), Some(AssetScriptInfo(assetScript, comp)), 0, nft = false)
          )
        )

      val route = debugApiRoute.copy(blockchain = blockchain).route

      val tx = TxHelpers.exchange(TxHelpers.order(OrderType.BUY, TestValues.asset), TxHelpers.order(OrderType.SELL, TestValues.asset))
      Post(routePath("/validate"), HttpEntity(ContentTypes.`application/json`, tx.json().toString())) ~> ApiKeyHeader ~> route ~> check {
=======
      blockchain
    }

    "valid tx" in {
      val blockchain = createBlockchainStub()
      (blockchain.balance _).when(TxHelpers.defaultSigner.publicKey.toAddress, *).returns(Long.MaxValue)

      val route = debugApiRoute.copy(blockchain = blockchain).route

      val tx = TxHelpers.transfer(TxHelpers.defaultSigner, TestValues.address, 1.waves)
      Post(routePath("/validate"), HttpEntity(ContentTypes.`application/json`, tx.json().toString())) ~> route ~> check {
        val json = Json.parse(responseAs[String])
        (json \ "valid").as[Boolean] shouldBe true
        (json \ "validationTime").as[Int] shouldBe 1000 +- 1000
      }
    }

    "invalid tx" in {
      val blockchain = createBlockchainStub()
      (blockchain.balance _).when(TxHelpers.defaultSigner.publicKey.toAddress, *).returns(0)

      val route = debugApiRoute.copy(blockchain = blockchain).route

      val tx = TxHelpers.transfer(TxHelpers.defaultSigner, TestValues.address, 1.waves)
      Post(routePath("/validate"), HttpEntity(ContentTypes.`application/json`, tx.json().toString())) ~> route ~> check {
>>>>>>> acf57faa
        val json = Json.parse(responseAs[String])
        println(json)
        (json \ "valid").as[Boolean] shouldBe false
        (json \ "validationTime").as[Int] shouldBe 1000 +- 1000
<<<<<<< HEAD
        (json \ "error").as[String] should include("not allowed by script of the asset")
=======
        (json \ "error").as[String] should include("Attempt to transfer unavailable funds")
>>>>>>> acf57faa
      }
    }
  }
}<|MERGE_RESOLUTION|>--- conflicted
+++ resolved
@@ -3,9 +3,9 @@
 import akka.http.scaladsl.model.{ContentTypes, HttpEntity}
 import com.wavesplatform.api.http.ApiError.ApiKeyNotValid
 import com.wavesplatform.block.SignedBlockHeader
-<<<<<<< HEAD
 import com.wavesplatform.common.utils._
 import com.wavesplatform.features.BlockchainFeatures
+import com.wavesplatform.it.util._
 import com.wavesplatform.lagonaki.mocks.TestBlock
 import com.wavesplatform.lang.v1.estimator.v3.ScriptEstimatorV3
 import com.wavesplatform.network.PeerDatabase
@@ -14,14 +14,6 @@
 import com.wavesplatform.transaction.TxHelpers
 import com.wavesplatform.transaction.assets.exchange.OrderType
 import com.wavesplatform.transaction.smart.script.ScriptCompiler
-=======
-import com.wavesplatform.it.util.DoubleExt
-import com.wavesplatform.lagonaki.mocks.TestBlock
-import com.wavesplatform.network.PeerDatabase
-import com.wavesplatform.settings.WavesSettings
-import com.wavesplatform.state.{Blockchain, LeaseBalance, NG}
-import com.wavesplatform.transaction.TxHelpers
->>>>>>> acf57faa
 import com.wavesplatform.{NTPTime, TestValues, TestWallet}
 import monix.eval.Task
 import org.scalamock.scalatest.PathMockFactory
@@ -34,11 +26,7 @@
   private val wavesSettings = WavesSettings.fromRootConfig(sampleConfig)
   private val configObject  = sampleConfig.root()
   private val debugApiRoute: DebugApiRoute = DebugApiRoute(
-<<<<<<< HEAD
     wavesSettings.copy(restAPISettings = restAPISettings),
-=======
-    wavesSettings,
->>>>>>> acf57faa
     ntpTime,
     null,
     null,
@@ -71,7 +59,6 @@
       trait Blockchain1 extends Blockchain with NG
       val blockchain = stub[Blockchain1]
       (() => blockchain.settings).when().returns(WavesSettings.default().blockchainSettings)
-<<<<<<< HEAD
       (() => blockchain.activatedFeatures)
         .when()
         .returns(
@@ -83,9 +70,6 @@
             BlockchainFeatures.OrderV3.id             -> 0
           )
         )
-=======
-      (() => blockchain.activatedFeatures).when().returns(Map.empty)
->>>>>>> acf57faa
       (blockchain.accountScript _).when(*).returns(None)
       (blockchain.leaseBalance _).when(*).returns(LeaseBalance.empty)
       (() => blockchain.height).when().returns(1)
@@ -93,30 +77,7 @@
         val block = TestBlock.create(Nil)
         Some(SignedBlockHeader(block.header, block.signature))
       }
-<<<<<<< HEAD
       (blockchain.filledVolumeAndFee _).when(*).returns(VolumeAndFee.empty)
-      blockchain
-    }
-
-    "exchange tx with fail script" in {
-      val blockchain = createBlockchainStub()
-      (blockchain.balance _).when(TxHelpers.defaultSigner.publicKey.toAddress, *).returns(Long.MaxValue)
-
-      val (assetScript, comp) = ScriptCompiler.compile("if true then throw(\"error\") else false", ScriptEstimatorV3).explicitGet()
-      (blockchain.assetScript _).when(TestValues.asset).returns(Some(AssetScriptInfo(assetScript, comp)))
-      (blockchain.assetDescription _)
-        .when(TestValues.asset)
-        .returns(
-          Some(
-            AssetDescription(null, null, null, null, 0, reissuable = false, null, Height(1), Some(AssetScriptInfo(assetScript, comp)), 0, nft = false)
-          )
-        )
-
-      val route = debugApiRoute.copy(blockchain = blockchain).route
-
-      val tx = TxHelpers.exchange(TxHelpers.order(OrderType.BUY, TestValues.asset), TxHelpers.order(OrderType.SELL, TestValues.asset))
-      Post(routePath("/validate"), HttpEntity(ContentTypes.`application/json`, tx.json().toString())) ~> ApiKeyHeader ~> route ~> check {
-=======
       blockchain
     }
 
@@ -142,16 +103,37 @@
 
       val tx = TxHelpers.transfer(TxHelpers.defaultSigner, TestValues.address, 1.waves)
       Post(routePath("/validate"), HttpEntity(ContentTypes.`application/json`, tx.json().toString())) ~> route ~> check {
->>>>>>> acf57faa
         val json = Json.parse(responseAs[String])
         println(json)
         (json \ "valid").as[Boolean] shouldBe false
         (json \ "validationTime").as[Int] shouldBe 1000 +- 1000
-<<<<<<< HEAD
+        (json \ "error").as[String] should include("Attempt to transfer unavailable funds")
+      }
+    }
+
+    "exchange tx with fail script" in {
+      val blockchain = createBlockchainStub()
+      (blockchain.balance _).when(TxHelpers.defaultSigner.publicKey.toAddress, *).returns(Long.MaxValue)
+
+      val (assetScript, comp) = ScriptCompiler.compile("if true then throw(\"error\") else false", ScriptEstimatorV3).explicitGet()
+      (blockchain.assetScript _).when(TestValues.asset).returns(Some(AssetScriptInfo(assetScript, comp)))
+      (blockchain.assetDescription _)
+        .when(TestValues.asset)
+        .returns(
+          Some(
+            AssetDescription(null, null, null, null, 0, reissuable = false, null, Height(1), Some(AssetScriptInfo(assetScript, comp)), 0, nft = false)
+          )
+        )
+
+      val route = debugApiRoute.copy(blockchain = blockchain).route
+
+      val tx = TxHelpers.exchange(TxHelpers.order(OrderType.BUY, TestValues.asset), TxHelpers.order(OrderType.SELL, TestValues.asset))
+      Post(routePath("/validate"), HttpEntity(ContentTypes.`application/json`, tx.json().toString())) ~> ApiKeyHeader ~> route ~> check {
+        val json = Json.parse(responseAs[String])
+        println(json)
+        (json \ "valid").as[Boolean] shouldBe false
+        (json \ "validationTime").as[Int] shouldBe 1000 +- 1000
         (json \ "error").as[String] should include("not allowed by script of the asset")
-=======
-        (json \ "error").as[String] should include("Attempt to transfer unavailable funds")
->>>>>>> acf57faa
       }
     }
   }
