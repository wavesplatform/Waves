package com.wavesplatform.http

import akka.http.scaladsl.model.{ContentTypes, HttpEntity, StatusCodes}
import com.typesafe.config.ConfigObject
import com.wavesplatform.*
import com.wavesplatform.account.KeyPair
import com.wavesplatform.api.http.ApiError.ApiKeyNotValid
import com.wavesplatform.api.http.DebugApiRoute.AccountMiningInfo
import com.wavesplatform.api.http.{DebugApiRoute, RouteTimeout}
import com.wavesplatform.block.Block
import com.wavesplatform.common.state.ByteStr
import com.wavesplatform.db.WithState.AddrWithBalance
import com.wavesplatform.lagonaki.mocks.TestBlock
import com.wavesplatform.lang.directives.values.{V4, V5, V6}
import com.wavesplatform.lang.v1.compiler.TestCompiler
import com.wavesplatform.lang.v1.evaluator.ctx.impl.PureContext
import com.wavesplatform.lang.v1.traits.domain.Recipient.Address
import com.wavesplatform.lang.v1.traits.domain.{Issue, Lease, Recipient}
import com.wavesplatform.mining.{Miner, MinerDebugInfo}
import com.wavesplatform.network.PeerDatabase
import com.wavesplatform.settings.WavesSettings
import com.wavesplatform.state.StateHash.SectionId
import com.wavesplatform.state.diffs.ENOUGH_AMT
import com.wavesplatform.state.{Blockchain, StateHash}
import com.wavesplatform.test.*
import com.wavesplatform.transaction.TxHelpers.*
import com.wavesplatform.transaction.assets.exchange.OrderType
import com.wavesplatform.transaction.smart.InvokeScriptTransaction
import com.wavesplatform.transaction.smart.InvokeScriptTransaction.Payment
import com.wavesplatform.transaction.{Transaction, TxHelpers, TxVersion}
import com.wavesplatform.utils.SharedSchedulerMixin
import monix.eval.Task
import org.scalatest.OptionValues
import play.api.libs.json.{JsArray, JsObject, JsValue, Json}

import java.util.concurrent.{ConcurrentHashMap, TimeUnit}
import scala.concurrent.duration.*
import scala.util.Random

//noinspection ScalaStyle
class DebugApiRouteSpec
    extends RouteSpec("/debug")
    with RestAPISettingsHelper
    with TestWallet
    with NTPTime
    with SharedDomain
    with OptionValues
    with SharedSchedulerMixin {

  override def settings: WavesSettings = DomainPresets.ContinuationTransaction.copy(
    dbSettings = DomainPresets.ContinuationTransaction.dbSettings.copy(storeStateHashes = true),
    restAPISettings = restAPISettings
  )
  private val configObject: ConfigObject = settings.config.root()

  private val richAccount                            = TxHelpers.signer(905)
  override def genesisBalances: Seq[AddrWithBalance] = Seq(AddrWithBalance(richAccount.toAddress, 50_000.waves))

  val miner: Miner & MinerDebugInfo = new Miner with MinerDebugInfo {
    override def scheduleMining(blockchain: Option[Blockchain]): Unit                           = ()
    override def getNextBlockGenerationOffset(account: KeyPair): Either[String, FiniteDuration] = Right(FiniteDuration(0, TimeUnit.SECONDS))
    override def state: MinerDebugInfo.State                                                    = MinerDebugInfo.Disabled
  }

  val block: Block = TestBlock.create(Nil).block
  val testStateHash: StateHash = {
    import com.wavesplatform.utils.byteStrOrdering
    def randomHash: ByteStr = ByteStr(Array.fill(32)(Random.nextInt(256).toByte))
    val hashes              = SectionId.values.map((_, randomHash)).toMap
    StateHash(randomHash, hashes)
  }

  val debugApiRoute: DebugApiRoute =
    DebugApiRoute(
      settings,
      ntpTime,
      domain.blockchain,
      domain.wallet,
      domain.accountsApi,
      domain.transactionsApi,
      domain.assetsApi,
      PeerDatabase.NoOp,
      new ConcurrentHashMap(),
      (_, _) => Task.raiseError(new NotImplementedError("")),
      domain.utxPool,
      miner,
      null,
      null,
      null,
      null,
      configObject,
      domain.rocksDBWriter.loadBalanceHistory,
      domain.rocksDBWriter.loadStateHash,
      () => Some(domain.blockchain),
      new RouteTimeout(60.seconds)(sharedScheduler),
      sharedScheduler
    )

  private val route = seal(debugApiRoute.route)

  routePath("/configInfo") - {
    "requires api-key header" in {
      Get(routePath("/configInfo?full=true")) ~> route should produce(ApiKeyNotValid)
      Get(routePath("/configInfo?full=false")) ~> route should produce(ApiKeyNotValid)
    }
  }

  routePath("/balances/history/{address}") - {
    val acc1 = TxHelpers.signer(1001)
    val acc2 = TxHelpers.signer(1002)

    val initBalance = 10.waves

    "works" in {
      val tx1 = TxHelpers.transfer(acc2, acc1.toAddress, 1.waves)
      val tx2 = TxHelpers.transfer(acc1, acc2.toAddress, 3.waves)
      val tx3 = TxHelpers.transfer(acc2, acc1.toAddress, 4.waves)
      val tx4 = TxHelpers.transfer(acc1, acc2.toAddress, 5.waves)

      domain.appendBlock(
        TxHelpers.massTransfer(
          richAccount,
          Seq(
            acc1.toAddress -> initBalance,
            acc2.toAddress -> initBalance
          ),
          fee = 0.002.waves
        )
      )
      val initialHeight = domain.blockchain.height
      domain.appendBlock(tx1)
      domain.appendBlock(tx2)
      domain.appendBlock()
      domain.appendBlock(tx3)
      domain.appendBlock(tx4)
      domain.appendBlock()

      val expectedBalance2 = initBalance - tx1.fee.value - tx1.amount.value
      val expectedBalance3 = expectedBalance2 + tx2.amount.value
      val expectedBalance5 = expectedBalance3 - tx3.fee.value - tx3.amount.value
      val expectedBalance6 = expectedBalance5 + tx4.amount.value

      Get(routePath(s"/balances/history/${acc2.toAddress}")) ~> route ~> check {
        status shouldBe StatusCodes.OK
        responseAs[JsArray] shouldBe Json.toJson(
          Seq(
            initialHeight + 5 -> expectedBalance6,
            initialHeight + 4 -> expectedBalance5,
            initialHeight + 2 -> expectedBalance3,
            initialHeight + 1 -> expectedBalance2,
            initialHeight + 0 -> initBalance
          ).map { case (height, balance) =>
            Json.obj("height" -> height, "balance" -> balance)
          }
        )
      }
    }
  }

  routePath("/stateHash") - {
    "works" - {
      "at nonexistent height" in {
        Get(routePath(s"/stateHash/${domain.blockchain.height}")) ~> route ~> check {
          status shouldBe StatusCodes.NotFound
        }
      }

      "at existing height" in {
        (0 until (3 - domain.blockchain.height).min(0)) foreach { _ =>
          domain.appendBlock()
        }

        val lastButOneHeight    = domain.blockchain.height - 1
        val lastButOneHeader    = domain.blockchain.blockHeader(lastButOneHeight).value
        val lastButOneStateHash = domain.rocksDBWriter.loadStateHash(lastButOneHeight).value
        val expectedResponse = Json.toJson(lastButOneStateHash).as[JsObject] ++ Json.obj(
          "blockId"    -> lastButOneHeader.id().toString,
          "baseTarget" -> lastButOneHeader.header.baseTarget,
          "height"     -> lastButOneHeight,
          "version"    -> Version.VersionString
        )

        Get(routePath(s"/stateHash/last")) ~> route ~> check {
          status shouldBe StatusCodes.OK
          responseAs[JsObject] shouldBe expectedResponse
        }

        Get(routePath(s"/stateHash/$lastButOneHeight")) ~> route ~> check {
          status shouldBe StatusCodes.OK
          responseAs[JsObject] shouldBe expectedResponse
        }
      }
    }
  }

  routePath("/validate") - {
    def validatePost(tx: Transaction) =
      Post(routePath("/validate"), HttpEntity(ContentTypes.`application/json`, tx.json().toString()))

    "takes the priority pool into account" in {
      domain.appendBlock(TxHelpers.transfer(to = TxHelpers.secondAddress, amount = 1.waves + TestValues.fee))

      val tx = TxHelpers.transfer(TxHelpers.secondSigner, TestValues.address, 1.waves)
      validatePost(tx) ~> route ~> check {
        val json = responseAs[JsValue]
        (json \ "valid").as[Boolean] shouldBe true
        (json \ "validationTime").as[Int] shouldBe 1000 +- 1000
      }
    }

    "valid tx" in {
      val tx = TxHelpers.transfer(TxHelpers.defaultSigner, TestValues.address, 1.waves)
      validatePost(tx) ~> route ~> check {
        val json = responseAs[JsValue]
        (json \ "valid").as[Boolean] shouldBe true
        (json \ "validationTime").as[Int] shouldBe 1000 +- 1000
      }
    }

    "invalid tx" in {
      val tx = TxHelpers.transfer(TxHelpers.defaultSigner, TestValues.address, ENOUGH_AMT)
      validatePost(tx) ~> route ~> check {
        val json = responseAs[JsValue]
        (json \ "valid").as[Boolean] shouldBe false
        (json \ "validationTime").as[Int] shouldBe 1000 +- 1000
        (json \ "error").as[String] should include("Attempt to transfer unavailable funds")
      }
    }

    "NoSuchElementException" in {
      validatePost(TxHelpers.invoke()) ~> route ~> check {
        (responseAs[JsValue] \ "error").as[String] should include("No contract at address")
        response.status shouldBe StatusCodes.OK
      }
    }

    "exchange tx with fail script" in {
      val assetIssuer = TxHelpers.signer(1021)
      val o1sender    = TxHelpers.signer(1022)
      val o2sender    = TxHelpers.signer(1023)

      val issue = TxHelpers.issue(assetIssuer, script = Some(TestCompiler(V5).compileExpression("true")))
      domain.appendBlock(
        TxHelpers.massTransfer(
          richAccount,
          Seq(o1sender.toAddress -> 1.waves, o2sender.toAddress -> 1.waves, assetIssuer.toAddress -> 3.waves),
          fee = 0.003.waves
        ),
        issue,
        TxHelpers.massTransfer(assetIssuer, Seq(o1sender.toAddress -> 50, o2sender.toAddress -> 50), issue.asset, fee = 0.006.waves),
        TxHelpers.setAssetScript(assetIssuer, issue.asset, TestCompiler(V5).compileExpression("if true then throw(\"error\") else false"))
      )

      jsonPost(
        routePath("/validate"),
        TxHelpers.exchangeFromOrders(TxHelpers.orderV3(OrderType.BUY, issue.asset), TxHelpers.orderV3(OrderType.SELL, issue.asset)).json()
      ) ~> route ~> check {
        val json = responseAs[JsValue]
        (json \ "valid").as[Boolean] shouldBe false
        (json \ "validationTime").as[Int] shouldBe 1000 +- 1000
        (json \ "error").as[String] should include("not allowed by script of the asset")
        (json \ "trace").as[JsArray] shouldBe Json.parse(
          s"[{\"type\":\"asset\",\"context\":\"orderAmount\",\"id\":\"${issue.id()}\",\"result\":\"failure\",\"vars\":[{\"name\":\"throw.@args\",\"type\":\"Array\",\"value\":[{\"type\":\"String\",\"value\":\"error\"}]},{\"name\":\"throw.@complexity\",\"type\":\"Int\",\"value\":1},{\"name\":\"@complexityLimit\",\"type\":\"Int\",\"value\":2147483646}],\"error\":\"error\"}]"
        )
      }
    }

    "invoke tx with asset failing" in {
      val dapp    = TxHelpers.signer(1031)
      val invoker = TxHelpers.signer(1032)

      val failingAssetScript = TestCompiler(V4).compileExpression("""let test = true
                                                                    |if (test) then throw("error") else !test
                                                                    |""".stripMargin)
      val issue = TxHelpers.issue(dapp, script = Some(TestCompiler(V4).compileExpression("true")))
      domain.appendBlock(
        TxHelpers.transfer(richAccount, dapp.toAddress, 10.waves),
        TxHelpers.transfer(richAccount, invoker.toAddress, 10.waves),
        issue,
        TxHelpers.transfer(dapp, invoker.toAddress, 1, issue.asset),
        TxHelpers.setScript(
          dapp,
          TestCompiler(V4)
            .compileContract(s"""@Callable(i)
                                |func default() = []
                                |
                                |@Callable(i)
                                |func dataAndTransfer() = [
                                |     IntegerEntry("key", 1),
                                |     BooleanEntry("key", true),
                                |     StringEntry("key", "str"),
                                |     BinaryEntry("key", base58''),
                                |     DeleteEntry("key"),
                                |     ScriptTransfer(Address(base58'${TxHelpers.secondAddress}'), 1, base58'${issue.asset}')
                                |]
                                |
                                |@Callable(i)
                                |func issue() = {
                                |  let decimals = 4
                                |  [Issue("name", "description", 1000, decimals, true, unit, 0)]
                                |}
                                |
                                |@Callable(i)
                                |func reissue() = [Reissue(base58'${issue.asset}', 1, false)]
                                |
                                |@Callable(i)
                                |func burn() = [Burn(base58'${issue.asset}', 1)]
                                |""".stripMargin)
        ),
        TxHelpers.setScript(invoker, TestCompiler(V4).compileExpression("true")),
        TxHelpers.setAssetScript(dapp, issue.asset, failingAssetScript)
      )

      def testFunction(name: String, result: InvokeScriptTransaction => String) = withClue(s"function $name") {
        val tx = TxHelpers.invoke(dapp.toAddress, func = Some(name), fee = 102500000, invoker = invoker)

        jsonPost(routePath("/validate"), tx.json()) ~> route ~> check {
          val json = responseAs[JsValue]

          if ((json \ "valid").as[Boolean])
            assert(tx.json().fieldSet subsetOf json.as[JsObject].fieldSet)
          else
            (json \ "transaction").as[JsObject] should matchJson(tx.json())

          (json \ "trace").as[JsArray] should matchJson(result(tx))
        }
      }

      def testPayment(result: InvokeScriptTransaction => String) = withClue("payment") {
        val tx = TxHelpers.invoke(dapp.toAddress, fee = 1300000, payments = Seq(Payment(1L, issue.asset)), invoker = invoker)

        jsonPost(routePath("/validate"), tx.json()) ~> route ~> check {
          val json = responseAs[JsValue]

          if ((json \ "valid").as[Boolean])
            assert(tx.json().fieldSet subsetOf json.as[JsObject].fieldSet)
          else
            (json \ "transaction").as[JsObject] should matchJson(tx.json())

          (json \ "trace").as[JsArray] should matchJson(Json.parse(result(tx)))
        }
      }

      testPayment(tx => s"""[ {
                           |  "type" : "verifier",
                           |  "id" : "${invoker.toAddress}",
                           |  "result" : "success",
                           |  "error" : null
                           |}, {
                           |  "type" : "dApp",
                           |  "id" : "${dapp.toAddress}",
                           |  "function" : "default",
                           |  "args" : [ ],
                           |  "invocations" : [ ],
                           |  "result" : {
                           |    "data" : [ ],
                           |    "transfers" : [ ],
                           |    "issues" : [ ],
                           |    "reissues" : [ ],
                           |    "burns" : [ ],
                           |    "sponsorFees" : [ ],
                           |    "leases" : [ ],
                           |    "leaseCancels" : [ ],
                           |    "invokes" : [ ]
                           |  },
                           |  "error" : null,
                           |  "vars" : [ {
                           |    "name" : "i",
                           |    "type" : "Invocation",
                           |    "value" : {
                           |      "payments" : {
                           |        "type" : "Array",
                           |        "value" : [ {
                           |          "type" : "AttachedPayment",
                           |          "value" : {
                           |            "amount" : {
                           |              "type" : "Int",
                           |              "value" : 1
                           |            },
                           |            "assetId" : {
                           |              "type" : "ByteVector",
                           |              "value" : "${issue.asset}"
                           |            }
                           |          }
                           |        } ]
                           |      },
                           |      "callerPublicKey" : {
                           |        "type" : "ByteVector",
                           |        "value" : "${invoker.publicKey}"
                           |      },
                           |      "feeAssetId" : {
                           |        "type" : "Unit",
                           |        "value" : { }
                           |      },
                           |      "transactionId" : {
                           |        "type" : "ByteVector",
                           |        "value" : "${tx.id()}"
                           |      },
                           |      "caller" : {
                           |        "type" : "Address",
                           |        "value" : {
                           |          "bytes" : {
                           |            "type" : "ByteVector",
                           |            "value" : "${invoker.toAddress}"
                           |          }
                           |        }
                           |      },
                           |      "fee" : {
                           |        "type" : "Int",
                           |        "value" : 1300000
                           |      }
                           |    }
                           |  }, {
                           |    "name" : "default.@args",
                           |    "type" : "Array",
                           |    "value" : [ ]
                           |  }, {
                           |    "name" : "default.@complexity",
                           |    "type" : "Int",
                           |    "value" : 1
                           |  }, {
                           |    "name" : "@complexityLimit",
                           |    "type" : "Int",
                           |    "value" : 51998
                           |  } ]
                           |}, {
                           |  "type" : "asset",
                           |  "context" : "payment",
                           |  "id" : "${issue.id()}",
                           |  "result" : "failure",
                           |  "vars" : [ {
                           |    "name" : "test",
                           |    "type" : "Boolean",
                           |    "value" : true
                           |  }, {
                           |    "name" : "throw.@args",
                           |    "type" : "Array",
                           |    "value" : [ {
                           |      "type" : "String",
                           |      "value" : "error"
                           |    } ]
                           |  }, {
                           |    "name" : "throw.@complexity",
                           |    "type" : "Int",
                           |    "value" : 1
                           |  }, {
                           |    "name" : "@complexityLimit",
                           |    "type" : "Int",
                           |    "value" : 2147483646
                           |  } ],
                           |  "error" : "error"
                           |} ]""".stripMargin)

      testFunction(
        "dataAndTransfer",
        tx => s"""[ {
                 |  "type" : "verifier",
                 |  "id" : "${invoker.toAddress}",
                 |  "result" : "success",
                 |  "error" : null
                 |}, {
                 |  "type" : "dApp",
                 |  "id" : "${dapp.toAddress}",
                 |  "function" : "dataAndTransfer",
                 |  "args" : [ ],
                 |  "invocations" : [ ],
                 |  "result" : {
                 |    "data" : [ {
                 |      "key" : "key",
                 |      "type" : "integer",
                 |      "value" : 1
                 |    }, {
                 |      "key" : "key",
                 |      "type" : "boolean",
                 |      "value" : true
                 |    }, {
                 |      "key" : "key",
                 |      "type" : "string",
                 |      "value" : "str"
                 |    }, {
                 |      "key" : "key",
                 |      "type" : "binary",
                 |      "value" : "base64:"
                 |    }, {
                 |      "key" : "key",
                 |      "value" : null
                 |    } ],
                 |    "transfers" : [ {
                 |      "address" : "3MuVqVJGmFsHeuFni5RbjRmALuGCkEwzZtC",
                 |      "asset" : "${issue.asset}",
                 |      "amount" : 1
                 |    } ],
                 |    "issues" : [ ],
                 |    "reissues" : [ ],
                 |    "burns" : [ ],
                 |    "sponsorFees" : [ ],
                 |    "leases" : [ ],
                 |    "leaseCancels" : [ ],
                 |    "invokes" : [ ]
                 |  },
                 |  "error" : null,
                 |  "vars" : [ {
                 |    "name" : "i",
                 |    "type" : "Invocation",
                 |    "value" : {
                 |      "payments" : {
                 |        "type" : "Array",
                 |        "value" : [ ]
                 |      },
                 |      "callerPublicKey" : {
                 |        "type" : "ByteVector",
                 |        "value" : "${invoker.publicKey}"
                 |      },
                 |      "feeAssetId" : {
                 |        "type" : "Unit",
                 |        "value" : { }
                 |      },
                 |      "transactionId" : {
                 |        "type" : "ByteVector",
                 |        "value" : "${tx.id()}"
                 |      },
                 |      "caller" : {
                 |        "type" : "Address",
                 |        "value" : {
                 |          "bytes" : {
                 |            "type" : "ByteVector",
                 |            "value" : "${invoker.toAddress}"
                 |          }
                 |        }
                 |      },
                 |      "fee" : {
                 |        "type" : "Int",
                 |        "value" : 102500000
                 |      }
                 |    }
                 |  }, {
                 |    "name" : "dataAndTransfer.@args",
                 |    "type" : "Array",
                 |    "value" : [ ]
                 |  }, {
                 |    "name" : "IntegerEntry.@args",
                 |    "type" : "Array",
                 |    "value" : [ {
                 |      "type" : "String",
                 |      "value" : "key"
                 |    }, {
                 |      "type" : "Int",
                 |      "value" : 1
                 |    } ]
                 |  }, {
                 |    "name" : "IntegerEntry.@complexity",
                 |    "type" : "Int",
                 |    "value" : 1
                 |  }, {
                 |    "name" : "@complexityLimit",
                 |    "type" : "Int",
                 |    "value" : 51999
                 |  }, {
                 |    "name" : "BooleanEntry.@args",
                 |    "type" : "Array",
                 |    "value" : [ {
                 |      "type" : "String",
                 |      "value" : "key"
                 |    }, {
                 |      "type" : "Boolean",
                 |      "value" : true
                 |    } ]
                 |  }, {
                 |    "name" : "BooleanEntry.@complexity",
                 |    "type" : "Int",
                 |    "value" : 1
                 |  }, {
                 |    "name" : "@complexityLimit",
                 |    "type" : "Int",
                 |    "value" : 51998
                 |  }, {
                 |    "name" : "StringEntry.@args",
                 |    "type" : "Array",
                 |    "value" : [ {
                 |      "type" : "String",
                 |      "value" : "key"
                 |    }, {
                 |      "type" : "String",
                 |      "value" : "str"
                 |    } ]
                 |  }, {
                 |    "name" : "StringEntry.@complexity",
                 |    "type" : "Int",
                 |    "value" : 1
                 |  }, {
                 |    "name" : "@complexityLimit",
                 |    "type" : "Int",
                 |    "value" : 51997
                 |  }, {
                 |    "name" : "BinaryEntry.@args",
                 |    "type" : "Array",
                 |    "value" : [ {
                 |      "type" : "String",
                 |      "value" : "key"
                 |    }, {
                 |      "type" : "ByteVector",
                 |      "value" : ""
                 |    } ]
                 |  }, {
                 |    "name" : "BinaryEntry.@complexity",
                 |    "type" : "Int",
                 |    "value" : 1
                 |  }, {
                 |    "name" : "@complexityLimit",
                 |    "type" : "Int",
                 |    "value" : 51996
                 |  }, {
                 |    "name" : "DeleteEntry.@args",
                 |    "type" : "Array",
                 |    "value" : [ {
                 |      "type" : "String",
                 |      "value" : "key"
                 |    } ]
                 |  }, {
                 |    "name" : "DeleteEntry.@complexity",
                 |    "type" : "Int",
                 |    "value" : 1
                 |  }, {
                 |    "name" : "@complexityLimit",
                 |    "type" : "Int",
                 |    "value" : 51995
                 |  }, {
                 |    "name" : "Address.@args",
                 |    "type" : "Array",
                 |    "value" : [ {
                 |      "type" : "ByteVector",
                 |      "value" : "3MuVqVJGmFsHeuFni5RbjRmALuGCkEwzZtC"
                 |    } ]
                 |  }, {
                 |    "name" : "Address.@complexity",
                 |    "type" : "Int",
                 |    "value" : 1
                 |  }, {
                 |    "name" : "@complexityLimit",
                 |    "type" : "Int",
                 |    "value" : 51994
                 |  }, {
                 |    "name" : "ScriptTransfer.@args",
                 |    "type" : "Array",
                 |    "value" : [ {
                 |      "type" : "Address",
                 |      "value" : {
                 |        "bytes" : {
                 |          "type" : "ByteVector",
                 |          "value" : "3MuVqVJGmFsHeuFni5RbjRmALuGCkEwzZtC"
                 |        }
                 |      }
                 |    }, {
                 |      "type" : "Int",
                 |      "value" : 1
                 |    }, {
                 |      "type" : "ByteVector",
                 |      "value" : "${issue.asset}"
                 |    } ]
                 |  }, {
                 |    "name" : "ScriptTransfer.@complexity",
                 |    "type" : "Int",
                 |    "value" : 1
                 |  }, {
                 |    "name" : "@complexityLimit",
                 |    "type" : "Int",
                 |    "value" : 51993
                 |  }, {
                 |    "name" : "cons.@args",
                 |    "type" : "Array",
                 |    "value" : [ {
                 |      "type" : "ScriptTransfer",
                 |      "value" : {
                 |        "recipient" : {
                 |          "type" : "Address",
                 |          "value" : {
                 |            "bytes" : {
                 |              "type" : "ByteVector",
                 |              "value" : "3MuVqVJGmFsHeuFni5RbjRmALuGCkEwzZtC"
                 |            }
                 |          }
                 |        },
                 |        "amount" : {
                 |          "type" : "Int",
                 |          "value" : 1
                 |        },
                 |        "asset" : {
                 |          "type" : "ByteVector",
                 |          "value" : "${issue.asset}"
                 |        }
                 |      }
                 |    }, {
                 |      "type" : "Array",
                 |      "value" : [ ]
                 |    } ]
                 |  }, {
                 |    "name" : "cons.@complexity",
                 |    "type" : "Int",
                 |    "value" : 1
                 |  }, {
                 |    "name" : "@complexityLimit",
                 |    "type" : "Int",
                 |    "value" : 51992
                 |  }, {
                 |    "name" : "cons.@args",
                 |    "type" : "Array",
                 |    "value" : [ {
                 |      "type" : "DeleteEntry",
                 |      "value" : {
                 |        "key" : {
                 |          "type" : "String",
                 |          "value" : "key"
                 |        }
                 |      }
                 |    }, {
                 |      "type" : "Array",
                 |      "value" : [ {
                 |        "type" : "ScriptTransfer",
                 |        "value" : {
                 |          "recipient" : {
                 |            "type" : "Address",
                 |            "value" : {
                 |              "bytes" : {
                 |                "type" : "ByteVector",
                 |                "value" : "3MuVqVJGmFsHeuFni5RbjRmALuGCkEwzZtC"
                 |              }
                 |            }
                 |          },
                 |          "amount" : {
                 |            "type" : "Int",
                 |            "value" : 1
                 |          },
                 |          "asset" : {
                 |            "type" : "ByteVector",
                 |            "value" : "${issue.asset}"
                 |          }
                 |        }
                 |      } ]
                 |    } ]
                 |  }, {
                 |    "name" : "cons.@complexity",
                 |    "type" : "Int",
                 |    "value" : 1
                 |  }, {
                 |    "name" : "@complexityLimit",
                 |    "type" : "Int",
                 |    "value" : 51991
                 |  }, {
                 |    "name" : "cons.@args",
                 |    "type" : "Array",
                 |    "value" : [ {
                 |      "type" : "BinaryEntry",
                 |      "value" : {
                 |        "key" : {
                 |          "type" : "String",
                 |          "value" : "key"
                 |        },
                 |        "value" : {
                 |          "type" : "ByteVector",
                 |          "value" : ""
                 |        }
                 |      }
                 |    }, {
                 |      "type" : "Array",
                 |      "value" : [ {
                 |        "type" : "DeleteEntry",
                 |        "value" : {
                 |          "key" : {
                 |            "type" : "String",
                 |            "value" : "key"
                 |          }
                 |        }
                 |      }, {
                 |        "type" : "ScriptTransfer",
                 |        "value" : {
                 |          "recipient" : {
                 |            "type" : "Address",
                 |            "value" : {
                 |              "bytes" : {
                 |                "type" : "ByteVector",
                 |                "value" : "3MuVqVJGmFsHeuFni5RbjRmALuGCkEwzZtC"
                 |              }
                 |            }
                 |          },
                 |          "amount" : {
                 |            "type" : "Int",
                 |            "value" : 1
                 |          },
                 |          "asset" : {
                 |            "type" : "ByteVector",
                 |            "value" : "${issue.asset}"
                 |          }
                 |        }
                 |      } ]
                 |    } ]
                 |  }, {
                 |    "name" : "cons.@complexity",
                 |    "type" : "Int",
                 |    "value" : 1
                 |  }, {
                 |    "name" : "@complexityLimit",
                 |    "type" : "Int",
                 |    "value" : 51990
                 |  }, {
                 |    "name" : "cons.@args",
                 |    "type" : "Array",
                 |    "value" : [ {
                 |      "type" : "StringEntry",
                 |      "value" : {
                 |        "key" : {
                 |          "type" : "String",
                 |          "value" : "key"
                 |        },
                 |        "value" : {
                 |          "type" : "String",
                 |          "value" : "str"
                 |        }
                 |      }
                 |    }, {
                 |      "type" : "Array",
                 |      "value" : [ {
                 |        "type" : "BinaryEntry",
                 |        "value" : {
                 |          "key" : {
                 |            "type" : "String",
                 |            "value" : "key"
                 |          },
                 |          "value" : {
                 |            "type" : "ByteVector",
                 |            "value" : ""
                 |          }
                 |        }
                 |      }, {
                 |        "type" : "DeleteEntry",
                 |        "value" : {
                 |          "key" : {
                 |            "type" : "String",
                 |            "value" : "key"
                 |          }
                 |        }
                 |      }, {
                 |        "type" : "ScriptTransfer",
                 |        "value" : {
                 |          "recipient" : {
                 |            "type" : "Address",
                 |            "value" : {
                 |              "bytes" : {
                 |                "type" : "ByteVector",
                 |                "value" : "3MuVqVJGmFsHeuFni5RbjRmALuGCkEwzZtC"
                 |              }
                 |            }
                 |          },
                 |          "amount" : {
                 |            "type" : "Int",
                 |            "value" : 1
                 |          },
                 |          "asset" : {
                 |            "type" : "ByteVector",
                 |            "value" : "${issue.asset}"
                 |          }
                 |        }
                 |      } ]
                 |    } ]
                 |  }, {
                 |    "name" : "cons.@complexity",
                 |    "type" : "Int",
                 |    "value" : 1
                 |  }, {
                 |    "name" : "@complexityLimit",
                 |    "type" : "Int",
                 |    "value" : 51989
                 |  }, {
                 |    "name" : "cons.@args",
                 |    "type" : "Array",
                 |    "value" : [ {
                 |      "type" : "BooleanEntry",
                 |      "value" : {
                 |        "key" : {
                 |          "type" : "String",
                 |          "value" : "key"
                 |        },
                 |        "value" : {
                 |          "type" : "Boolean",
                 |          "value" : true
                 |        }
                 |      }
                 |    }, {
                 |      "type" : "Array",
                 |      "value" : [ {
                 |        "type" : "StringEntry",
                 |        "value" : {
                 |          "key" : {
                 |            "type" : "String",
                 |            "value" : "key"
                 |          },
                 |          "value" : {
                 |            "type" : "String",
                 |            "value" : "str"
                 |          }
                 |        }
                 |      }, {
                 |        "type" : "BinaryEntry",
                 |        "value" : {
                 |          "key" : {
                 |            "type" : "String",
                 |            "value" : "key"
                 |          },
                 |          "value" : {
                 |            "type" : "ByteVector",
                 |            "value" : ""
                 |          }
                 |        }
                 |      }, {
                 |        "type" : "DeleteEntry",
                 |        "value" : {
                 |          "key" : {
                 |            "type" : "String",
                 |            "value" : "key"
                 |          }
                 |        }
                 |      }, {
                 |        "type" : "ScriptTransfer",
                 |        "value" : {
                 |          "recipient" : {
                 |            "type" : "Address",
                 |            "value" : {
                 |              "bytes" : {
                 |                "type" : "ByteVector",
                 |                "value" : "3MuVqVJGmFsHeuFni5RbjRmALuGCkEwzZtC"
                 |              }
                 |            }
                 |          },
                 |          "amount" : {
                 |            "type" : "Int",
                 |            "value" : 1
                 |          },
                 |          "asset" : {
                 |            "type" : "ByteVector",
                 |            "value" : "${issue.asset}"
                 |          }
                 |        }
                 |      } ]
                 |    } ]
                 |  }, {
                 |    "name" : "cons.@complexity",
                 |    "type" : "Int",
                 |    "value" : 1
                 |  }, {
                 |    "name" : "@complexityLimit",
                 |    "type" : "Int",
                 |    "value" : 51988
                 |  }, {
                 |    "name" : "cons.@args",
                 |    "type" : "Array",
                 |    "value" : [ {
                 |      "type" : "IntegerEntry",
                 |      "value" : {
                 |        "key" : {
                 |          "type" : "String",
                 |          "value" : "key"
                 |        },
                 |        "value" : {
                 |          "type" : "Int",
                 |          "value" : 1
                 |        }
                 |      }
                 |    }, {
                 |      "type" : "Array",
                 |      "value" : [ {
                 |        "type" : "BooleanEntry",
                 |        "value" : {
                 |          "key" : {
                 |            "type" : "String",
                 |            "value" : "key"
                 |          },
                 |          "value" : {
                 |            "type" : "Boolean",
                 |            "value" : true
                 |          }
                 |        }
                 |      }, {
                 |        "type" : "StringEntry",
                 |        "value" : {
                 |          "key" : {
                 |            "type" : "String",
                 |            "value" : "key"
                 |          },
                 |          "value" : {
                 |            "type" : "String",
                 |            "value" : "str"
                 |          }
                 |        }
                 |      }, {
                 |        "type" : "BinaryEntry",
                 |        "value" : {
                 |          "key" : {
                 |            "type" : "String",
                 |            "value" : "key"
                 |          },
                 |          "value" : {
                 |            "type" : "ByteVector",
                 |            "value" : ""
                 |          }
                 |        }
                 |      }, {
                 |        "type" : "DeleteEntry",
                 |        "value" : {
                 |          "key" : {
                 |            "type" : "String",
                 |            "value" : "key"
                 |          }
                 |        }
                 |      }, {
                 |        "type" : "ScriptTransfer",
                 |        "value" : {
                 |          "recipient" : {
                 |            "type" : "Address",
                 |            "value" : {
                 |              "bytes" : {
                 |                "type" : "ByteVector",
                 |                "value" : "3MuVqVJGmFsHeuFni5RbjRmALuGCkEwzZtC"
                 |              }
                 |            }
                 |          },
                 |          "amount" : {
                 |            "type" : "Int",
                 |            "value" : 1
                 |          },
                 |          "asset" : {
                 |            "type" : "ByteVector",
                 |            "value" : "${issue.asset}"
                 |          }
                 |        }
                 |      } ]
                 |    } ]
                 |  }, {
                 |    "name" : "cons.@complexity",
                 |    "type" : "Int",
                 |    "value" : 1
                 |  }, {
                 |    "name" : "@complexityLimit",
                 |    "type" : "Int",
                 |    "value" : 51987
                 |  } ]
                 |}, {
                 |  "type" : "asset",
                 |  "context" : "transfer",
                 |  "id" : "${issue.asset}",
                 |  "result" : "failure",
                 |  "vars" : [ {
                 |    "name" : "test",
                 |    "type" : "Boolean",
                 |    "value" : true
                 |  }, {
                 |    "name" : "throw.@args",
                 |    "type" : "Array",
                 |    "value" : [ {
                 |      "type" : "String",
                 |      "value" : "error"
                 |    } ]
                 |  }, {
                 |    "name" : "throw.@complexity",
                 |    "type" : "Int",
                 |    "value" : 1
                 |  }, {
                 |    "name" : "@complexityLimit",
                 |    "type" : "Int",
                 |    "value" : 2147483646
                 |  } ],
                 |  "error" : "error"
                 |} ]""".stripMargin
      )

      testFunction(
        "issue",
        tx => s"""[ {
                 |  "type" : "verifier",
                 |  "id" : "${invoker.toAddress}",
                 |  "result" : "success",
                 |  "error" : null
                 |}, {
                 |  "type" : "dApp",
                 |  "id" : "${dapp.toAddress}",
                 |  "function" : "issue",
                 |  "args" : [ ],
                 |  "invocations" : [ ],
                 |  "result" : {
                 |    "data" : [ ],
                 |    "transfers" : [ ],
                 |    "issues" : [ {
                 |      "assetId" : "${Issue.calculateId(4, "description", isReissuable = true, "name", 1000, 0, tx.id())}",
                 |      "name" : "name",
                 |      "description" : "description",
                 |      "quantity" : 1000,
                 |      "decimals" : 4,
                 |      "isReissuable" : true,
                 |      "compiledScript" : null,
                 |      "nonce" : 0
                 |    } ],
                 |    "reissues" : [ ],
                 |    "burns" : [ ],
                 |    "sponsorFees" : [ ],
                 |    "leases" : [ ],
                 |    "leaseCancels" : [ ],
                 |    "invokes" : [ ]
                 |  },
                 |  "error" : null,
                 |  "vars" : [ {
                 |    "name" : "i",
                 |    "type" : "Invocation",
                 |    "value" : {
                 |      "payments" : {
                 |        "type" : "Array",
                 |        "value" : [ ]
                 |      },
                 |      "callerPublicKey" : {
                 |        "type" : "ByteVector",
                 |        "value" : "${invoker.publicKey}"
                 |      },
                 |      "feeAssetId" : {
                 |        "type" : "Unit",
                 |        "value" : { }
                 |      },
                 |      "transactionId" : {
                 |        "type" : "ByteVector",
                 |        "value" : "${tx.id()}"
                 |      },
                 |      "caller" : {
                 |        "type" : "Address",
                 |        "value" : {
                 |          "bytes" : {
                 |            "type" : "ByteVector",
                 |            "value" : "${invoker.toAddress}"
                 |          }
                 |        }
                 |      },
                 |      "fee" : {
                 |        "type" : "Int",
                 |        "value" : 102500000
                 |      }
                 |    }
                 |  }, {
                 |    "name" : "issue.@args",
                 |    "type" : "Array",
                 |    "value" : [ ]
                 |  }, {
                 |    "name" : "decimals",
                 |    "type" : "Int",
                 |    "value" : 4
                 |  }, {
                 |    "name" : "Issue.@args",
                 |    "type" : "Array",
                 |    "value" : [ {
                 |      "type" : "String",
                 |      "value" : "name"
                 |    }, {
                 |      "type" : "String",
                 |      "value" : "description"
                 |    }, {
                 |      "type" : "Int",
                 |      "value" : 1000
                 |    }, {
                 |      "type" : "Int",
                 |      "value" : 4
                 |    }, {
                 |      "type" : "Boolean",
                 |      "value" : true
                 |    }, {
                 |      "type" : "Unit",
                 |      "value" : { }
                 |    }, {
                 |      "type" : "Int",
                 |      "value" : 0
                 |    } ]
                 |  }, {
                 |    "name" : "Issue.@complexity",
                 |    "type" : "Int",
                 |    "value" : 1
                 |  }, {
                 |    "name" : "@complexityLimit",
                 |    "type" : "Int",
                 |    "value" : 51999
                 |  }, {
                 |    "name" : "cons.@args",
                 |    "type" : "Array",
                 |    "value" : [ {
                 |      "type" : "Issue",
                 |      "value" : {
                 |        "isReissuable" : {
                 |          "type" : "Boolean",
                 |          "value" : true
                 |        },
                 |        "nonce" : {
                 |          "type" : "Int",
                 |          "value" : 0
                 |        },
                 |        "description" : {
                 |          "type" : "String",
                 |          "value" : "description"
                 |        },
                 |        "decimals" : {
                 |          "type" : "Int",
                 |          "value" : 4
                 |        },
                 |        "compiledScript" : {
                 |          "type" : "Unit",
                 |          "value" : { }
                 |        },
                 |        "name" : {
                 |          "type" : "String",
                 |          "value" : "name"
                 |        },
                 |        "quantity" : {
                 |          "type" : "Int",
                 |          "value" : 1000
                 |        }
                 |      }
                 |    }, {
                 |      "type" : "Array",
                 |      "value" : [ ]
                 |    } ]
                 |  }, {
                 |    "name" : "cons.@complexity",
                 |    "type" : "Int",
                 |    "value" : 1
                 |  }, {
                 |    "name" : "@complexityLimit",
                 |    "type" : "Int",
                 |    "value" : 51998
                 |  } ]
                 |} ]""".stripMargin
      )

      testFunction(
        "reissue",
        tx => s"""[ {
                 |  "type" : "verifier",
                 |  "id" : "${invoker.toAddress}",
                 |  "result" : "success",
                 |  "error" : null
                 |}, {
                 |  "type" : "dApp",
                 |  "id" : "${dapp.toAddress}",
                 |  "function" : "reissue",
                 |  "args" : [ ],
                 |  "invocations" : [ ],
                 |  "result" : {
                 |    "data" : [ ],
                 |    "transfers" : [ ],
                 |    "issues" : [ ],
                 |    "reissues" : [ {
                 |      "assetId" : "${issue.asset}",
                 |      "isReissuable" : false,
                 |      "quantity" : 1
                 |    } ],
                 |    "burns" : [ ],
                 |    "sponsorFees" : [ ],
                 |    "leases" : [ ],
                 |    "leaseCancels" : [ ],
                 |    "invokes" : [ ]
                 |  },
                 |  "error" : null,
                 |  "vars" : [ {
                 |    "name" : "i",
                 |    "type" : "Invocation",
                 |    "value" : {
                 |      "payments" : {
                 |        "type" : "Array",
                 |        "value" : [ ]
                 |      },
                 |      "callerPublicKey" : {
                 |        "type" : "ByteVector",
                 |        "value" : "${invoker.publicKey}"
                 |      },
                 |      "feeAssetId" : {
                 |        "type" : "Unit",
                 |        "value" : { }
                 |      },
                 |      "transactionId" : {
                 |        "type" : "ByteVector",
                 |        "value" : "${tx.id()}"
                 |      },
                 |      "caller" : {
                 |        "type" : "Address",
                 |        "value" : {
                 |          "bytes" : {
                 |            "type" : "ByteVector",
                 |            "value" : "${invoker.toAddress}"
                 |          }
                 |        }
                 |      },
                 |      "fee" : {
                 |        "type" : "Int",
                 |        "value" : 102500000
                 |      }
                 |    }
                 |  }, {
                 |    "name" : "reissue.@args",
                 |    "type" : "Array",
                 |    "value" : [ ]
                 |  }, {
                 |    "name" : "Reissue.@args",
                 |    "type" : "Array",
                 |    "value" : [ {
                 |      "type" : "ByteVector",
                 |      "value" : "${issue.asset}"
                 |    }, {
                 |      "type" : "Int",
                 |      "value" : 1
                 |    }, {
                 |      "type" : "Boolean",
                 |      "value" : false
                 |    } ]
                 |  }, {
                 |    "name" : "Reissue.@complexity",
                 |    "type" : "Int",
                 |    "value" : 1
                 |  }, {
                 |    "name" : "@complexityLimit",
                 |    "type" : "Int",
                 |    "value" : 51999
                 |  }, {
                 |    "name" : "cons.@args",
                 |    "type" : "Array",
                 |    "value" : [ {
                 |      "type" : "Reissue",
                 |      "value" : {
                 |        "assetId" : {
                 |          "type" : "ByteVector",
                 |          "value" : "${issue.asset}"
                 |        },
                 |        "quantity" : {
                 |          "type" : "Int",
                 |          "value" : 1
                 |        },
                 |        "isReissuable" : {
                 |          "type" : "Boolean",
                 |          "value" : false
                 |        }
                 |      }
                 |    }, {
                 |      "type" : "Array",
                 |      "value" : [ ]
                 |    } ]
                 |  }, {
                 |    "name" : "cons.@complexity",
                 |    "type" : "Int",
                 |    "value" : 1
                 |  }, {
                 |    "name" : "@complexityLimit",
                 |    "type" : "Int",
                 |    "value" : 51998
                 |  } ]
                 |}, {
                 |  "type" : "asset",
                 |  "context" : "reissue",
                 |  "id" : "${issue.asset}",
                 |  "result" : "failure",
                 |  "vars" : [ {
                 |    "name" : "test",
                 |    "type" : "Boolean",
                 |    "value" : true
                 |  }, {
                 |    "name" : "throw.@args",
                 |    "type" : "Array",
                 |    "value" : [ {
                 |      "type" : "String",
                 |      "value" : "error"
                 |    } ]
                 |  }, {
                 |    "name" : "throw.@complexity",
                 |    "type" : "Int",
                 |    "value" : 1
                 |  }, {
                 |    "name" : "@complexityLimit",
                 |    "type" : "Int",
                 |    "value" : 2147483646
                 |  } ],
                 |  "error" : "error"
                 |} ]""".stripMargin
      )

      testFunction(
        "burn",
        tx => s"""[ {
                 |  "type" : "verifier",
                 |  "id" : "${invoker.toAddress}",
                 |  "result" : "success",
                 |  "error" : null
                 |}, {
                 |  "type" : "dApp",
                 |  "id" : "${dapp.toAddress}",
                 |  "function" : "burn",
                 |  "args" : [ ],
                 |  "invocations" : [ ],
                 |  "result" : {
                 |    "data" : [ ],
                 |    "transfers" : [ ],
                 |    "issues" : [ ],
                 |    "reissues" : [ ],
                 |    "burns" : [ {
                 |      "assetId" : "${issue.asset}",
                 |      "quantity" : 1
                 |    } ],
                 |    "sponsorFees" : [ ],
                 |    "leases" : [ ],
                 |    "leaseCancels" : [ ],
                 |    "invokes" : [ ]
                 |  },
                 |  "error" : null,
                 |  "vars" : [ {
                 |    "name" : "i",
                 |    "type" : "Invocation",
                 |    "value" : {
                 |      "payments" : {
                 |        "type" : "Array",
                 |        "value" : [ ]
                 |      },
                 |      "callerPublicKey" : {
                 |        "type" : "ByteVector",
                 |        "value" : "${invoker.publicKey}"
                 |      },
                 |      "feeAssetId" : {
                 |        "type" : "Unit",
                 |        "value" : { }
                 |      },
                 |      "transactionId" : {
                 |        "type" : "ByteVector",
                 |        "value" : "${tx.id()}"
                 |      },
                 |      "caller" : {
                 |        "type" : "Address",
                 |        "value" : {
                 |          "bytes" : {
                 |            "type" : "ByteVector",
                 |            "value" : "${invoker.toAddress}"
                 |          }
                 |        }
                 |      },
                 |      "fee" : {
                 |        "type" : "Int",
                 |        "value" : 102500000
                 |      }
                 |    }
                 |  }, {
                 |    "name" : "burn.@args",
                 |    "type" : "Array",
                 |    "value" : [ ]
                 |  }, {
                 |    "name" : "Burn.@args",
                 |    "type" : "Array",
                 |    "value" : [ {
                 |      "type" : "ByteVector",
                 |      "value" : "${issue.asset}"
                 |    }, {
                 |      "type" : "Int",
                 |      "value" : 1
                 |    } ]
                 |  }, {
                 |    "name" : "Burn.@complexity",
                 |    "type" : "Int",
                 |    "value" : 1
                 |  }, {
                 |    "name" : "@complexityLimit",
                 |    "type" : "Int",
                 |    "value" : 51999
                 |  }, {
                 |    "name" : "cons.@args",
                 |    "type" : "Array",
                 |    "value" : [ {
                 |      "type" : "Burn",
                 |      "value" : {
                 |        "assetId" : {
                 |          "type" : "ByteVector",
                 |          "value" : "${issue.asset}"
                 |        },
                 |        "quantity" : {
                 |          "type" : "Int",
                 |          "value" : 1
                 |        }
                 |      }
                 |    }, {
                 |      "type" : "Array",
                 |      "value" : [ ]
                 |    } ]
                 |  }, {
                 |    "name" : "cons.@complexity",
                 |    "type" : "Int",
                 |    "value" : 1
                 |  }, {
                 |    "name" : "@complexityLimit",
                 |    "type" : "Int",
                 |    "value" : 51998
                 |  } ]
                 |}, {
                 |  "type" : "asset",
                 |  "context" : "burn",
                 |  "id" : "${issue.asset}",
                 |  "result" : "failure",
                 |  "vars" : [ {
                 |    "name" : "test",
                 |    "type" : "Boolean",
                 |    "value" : true
                 |  }, {
                 |    "name" : "throw.@args",
                 |    "type" : "Array",
                 |    "value" : [ {
                 |      "type" : "String",
                 |      "value" : "error"
                 |    } ]
                 |  }, {
                 |    "name" : "throw.@complexity",
                 |    "type" : "Int",
                 |    "value" : 1
                 |  }, {
                 |    "name" : "@complexityLimit",
                 |    "type" : "Int",
                 |    "value" : 2147483646
                 |  } ],
                 |  "error" : "error"
                 |} ]""".stripMargin
      )

    }

    "invoke tx returning leases" in {
      val dAppPk      = TxHelpers.signer(1040)
      val dAppAddress = dAppPk.toAddress

      val leaseRecipient = TxHelpers.address(1041)
      val aliasOwner     = TxHelpers.signer(1042)
      val caller         = TxHelpers.signer(1043)

      val invoke          = TxHelpers.invoke(dAppPk.toAddress, invoker = caller)
      val originalLease   = TxHelpers.lease(dAppPk, leaseRecipient)
      val canceledLeaseId = originalLease.id()

      val amount1    = 100
      val recipient1 = Recipient.Address(ByteStr.decodeBase58("3NAgxLPGnw3RGv9JT6NTDaG5D1iLUehg2xd").get)
      val nonce1     = 0
      val leaseId1   = Lease.calculateId(Lease(recipient1, amount1, nonce1), invoke.id())

      val amount2    = 20
      val recipient2 = Recipient.Alias("some_alias")
      val nonce2     = 2
      val leaseId2   = Lease.calculateId(Lease(recipient2, amount2, nonce2), invoke.id())

      domain.appendBlock(
        TxHelpers.massTransfer(
          richAccount,
          Seq(dAppPk.toAddress -> 20.waves, aliasOwner.toAddress -> 10.waves, caller.toAddress -> 5.waves),
          fee = 0.003.waves
        ),
        originalLease,
        TxHelpers.createAlias("some_alias", aliasOwner),
        TxHelpers.setScript(
          dAppPk,
          TestCompiler(V6).compileContract(s"""@Callable(i)
                                              |func default() = [
                                              |  LeaseCancel(base58'$canceledLeaseId'),
                                              |  Lease(Address(base58'3NAgxLPGnw3RGv9JT6NTDaG5D1iLUehg2xd'), 100, 0),
                                              |  Lease(Alias("some_alias"), 20, 2)
                                              |]
                                              |""".stripMargin)
        ),
        TxHelpers.setScript(caller, TestCompiler(V6).compileExpression("true"))
      )

      Post(routePath("/validate"), HttpEntity(ContentTypes.`application/json`, invoke.json().toString())) ~> route ~> check {
        val json = responseAs[JsValue]
        (json \ "valid").as[Boolean] shouldBe true
        (json \ "stateChanges").as[JsObject] should matchJson(s"""{
                                                                 |  "data" : [ ],
                                                                 |  "transfers" : [ ],
                                                                 |  "issues" : [ ],
                                                                 |  "reissues" : [ ],
                                                                 |  "burns" : [ ],
                                                                 |  "sponsorFees" : [ ],
                                                                 |  "leases" : [ {
                                                                 |    "id" : "$leaseId1",
                                                                 |    "originTransactionId" : "${invoke.id()}",
                                                                 |    "sender" : "$dAppAddress",
                                                                 |    "recipient" : "${recipient1.bytes}",
                                                                 |    "amount" : 100,
                                                                 |    "height" : ${domain.blockchain.height},
                                                                 |    "status" : "active",
                                                                 |    "cancelHeight" : null,
                                                                 |    "cancelTransactionId" : null
                                                                 |  }, {
                                                                 |    "id" : "$leaseId2",
                                                                 |    "originTransactionId" : "${invoke.id()}",
                                                                 |    "sender" : "$dAppAddress",
                                                                 |    "recipient" : "${aliasOwner.toAddress}",
                                                                 |    "amount" : 20,
                                                                 |    "height" : ${domain.blockchain.height},
                                                                 |    "status" : "active",
                                                                 |    "cancelHeight" : null,
                                                                 |    "cancelTransactionId" : null
                                                                 |  } ],
                                                                 |  "leaseCancels" : [ {
                                                                 |    "id" : "$canceledLeaseId",
                                                                 |    "originTransactionId" : "${originalLease.id()}",
                                                                 |    "sender" : "$dAppAddress",
                                                                 |    "recipient" : "$leaseRecipient",
                                                                 |    "amount" : ${originalLease.amount.value},
                                                                 |    "height" : ${domain.blockchain.height},
                                                                 |    "status" : "canceled",
                                                                 |    "cancelHeight" : ${domain.blockchain.height},
                                                                 |    "cancelTransactionId" : "${invoke.id()}"
                                                                 |  } ],
                                                                 |  "invokes" : [ ]
                                                                 |}""".stripMargin)
        (json \ "trace").as[JsArray] should matchJson(
          s"""[ {
             |  "type" : "verifier",
             |  "id" : "${caller.toAddress}",
             |  "result" : "success",
             |  "error" : null
             |}, {
             |  "type" : "dApp",
             |  "id" : "${dAppAddress}",
             |  "function" : "default",
             |  "args" : [ ],
             |  "invocations" : [ ],
             |  "result" : {
             |    "data" : [ ],
             |    "transfers" : [ ],
             |    "issues" : [ ],
             |    "reissues" : [ ],
             |    "burns" : [ ],
             |    "sponsorFees" : [ ],
             |    "leases" : [ {
             |      "id" : "$leaseId1",
             |      "originTransactionId" : "${invoke.id()}",
             |      "sender" : "$dAppAddress",
             |      "recipient" : "${recipient1.bytes}",
             |      "amount" : 100,
             |      "height" : ${domain.blockchain.height},
             |      "status" : "active",
             |      "cancelHeight" : null,
             |      "cancelTransactionId" : null
             |    }, {
             |      "id" : "$leaseId2",
             |      "originTransactionId" : "${invoke.id()}",
             |      "sender" : "$dAppAddress",
             |      "recipient" : "${aliasOwner.toAddress}",
             |      "amount" : 20,
             |      "height" : ${domain.blockchain.height},
             |      "status" : "active",
             |      "cancelHeight" : null,
             |      "cancelTransactionId" : null
             |    } ],
             |    "leaseCancels" : [ {
             |      "id" : "$canceledLeaseId",
             |      "originTransactionId" : "${originalLease.id()}",
             |      "sender" : "$dAppAddress",
             |      "recipient" : "$leaseRecipient",
             |      "amount" : ${originalLease.amount.value},
             |      "height" : ${domain.blockchain.height},
             |      "status" : "canceled",
             |      "cancelHeight" : ${domain.blockchain.height},
             |      "cancelTransactionId" : "${invoke.id()}"
             |    } ],
             |    "invokes" : [ ]
             |  },
             |  "error" : null,
             |  "vars" : [ {
             |    "name" : "i",
             |    "type" : "Invocation",
             |    "value" : {
             |      "originCaller" : {
             |        "type" : "Address",
             |        "value" : {
             |          "bytes" : {
             |            "type" : "ByteVector",
             |            "value" : "${caller.toAddress}"
             |          }
             |        }
             |      },
             |      "payments" : {
             |        "type" : "Array",
             |        "value" : [ ]
             |      },
             |      "callerPublicKey" : {
             |        "type" : "ByteVector",
             |        "value" : "${caller.publicKey}"
             |      },
             |      "feeAssetId" : {
             |        "type" : "Unit",
             |        "value" : { }
             |      },
             |      "originCallerPublicKey" : {
             |        "type" : "ByteVector",
             |        "value" : "${caller.publicKey}"
             |      },
             |      "transactionId" : {
             |        "type" : "ByteVector",
             |        "value" : "${invoke.id()}"
             |      },
             |      "caller" : {
             |        "type" : "Address",
             |        "value" : {
             |          "bytes" : {
             |            "type" : "ByteVector",
             |            "value" : "${caller.toAddress}"
             |          }
             |        }
             |      },
             |      "fee" : {
             |        "type" : "Int",
             |        "value" : 500000
             |      }
             |    }
             |  }, {
             |    "name" : "default.@args",
             |    "type" : "Array",
             |    "value" : [ ]
             |  }, {
             |    "name" : "LeaseCancel.@args",
             |    "type" : "Array",
             |    "value" : [ {
             |      "type" : "ByteVector",
             |      "value" : "${originalLease.id()}"
             |    } ]
             |  }, {
             |    "name" : "LeaseCancel.@complexity",
             |    "type" : "Int",
             |    "value" : 1
             |  }, {
             |    "name" : "@complexityLimit",
             |    "type" : "Int",
             |    "value" : 51999
             |  }, {
             |    "name" : "Address.@args",
             |    "type" : "Array",
             |    "value" : [ {
             |      "type" : "ByteVector",
             |      "value" : "${recipient1.bytes}"
             |    } ]
             |  }, {
             |    "name" : "Address.@complexity",
             |    "type" : "Int",
             |    "value" : 1
             |  }, {
             |    "name" : "@complexityLimit",
             |    "type" : "Int",
             |    "value" : 51998
             |  }, {
             |    "name" : "Lease.@args",
             |    "type" : "Array",
             |    "value" : [ {
             |      "type" : "Address",
             |      "value" : {
             |        "bytes" : {
             |          "type" : "ByteVector",
             |          "value" : "${recipient1.bytes}"
             |        }
             |      }
             |    }, {
             |      "type" : "Int",
             |      "value" : 100
             |    }, {
             |      "type" : "Int",
             |      "value" : 0
             |    } ]
             |  }, {
             |    "name" : "Lease.@complexity",
             |    "type" : "Int",
             |    "value" : 1
             |  }, {
             |    "name" : "@complexityLimit",
             |    "type" : "Int",
             |    "value" : 51997
             |  }, {
             |    "name" : "Alias.@args",
             |    "type" : "Array",
             |    "value" : [ {
             |      "type" : "String",
             |      "value" : "some_alias"
             |    } ]
             |  }, {
             |    "name" : "Alias.@complexity",
             |    "type" : "Int",
             |    "value" : 1
             |  }, {
             |    "name" : "@complexityLimit",
             |    "type" : "Int",
             |    "value" : 51996
             |  }, {
             |    "name" : "Lease.@args",
             |    "type" : "Array",
             |    "value" : [ {
             |      "type" : "Alias",
             |      "value" : {
             |        "alias" : {
             |          "type" : "String",
             |          "value" : "some_alias"
             |        }
             |      }
             |    }, {
             |      "type" : "Int",
             |      "value" : 20
             |    }, {
             |      "type" : "Int",
             |      "value" : 2
             |    } ]
             |  }, {
             |    "name" : "Lease.@complexity",
             |    "type" : "Int",
             |    "value" : 1
             |  }, {
             |    "name" : "@complexityLimit",
             |    "type" : "Int",
             |    "value" : 51995
             |  }, {
             |    "name" : "cons.@args",
             |    "type" : "Array",
             |    "value" : [ {
             |      "type" : "Lease",
             |      "value" : {
             |        "recipient" : {
             |          "type" : "Alias",
             |          "value" : {
             |            "alias" : {
             |              "type" : "String",
             |              "value" : "some_alias"
             |            }
             |          }
             |        },
             |        "amount" : {
             |          "type" : "Int",
             |          "value" : 20
             |        },
             |        "nonce" : {
             |          "type" : "Int",
             |          "value" : 2
             |        }
             |      }
             |    }, {
             |      "type" : "Array",
             |      "value" : [ ]
             |    } ]
             |  }, {
             |    "name" : "cons.@complexity",
             |    "type" : "Int",
             |    "value" : 1
             |  }, {
             |    "name" : "@complexityLimit",
             |    "type" : "Int",
             |    "value" : 51994
             |  }, {
             |    "name" : "cons.@args",
             |    "type" : "Array",
             |    "value" : [ {
             |      "type" : "Lease",
             |      "value" : {
             |        "recipient" : {
             |          "type" : "Address",
             |          "value" : {
             |            "bytes" : {
             |              "type" : "ByteVector",
             |              "value" : "${recipient1.bytes}"
             |            }
             |          }
             |        },
             |        "amount" : {
             |          "type" : "Int",
             |          "value" : 100
             |        },
             |        "nonce" : {
             |          "type" : "Int",
             |          "value" : 0
             |        }
             |      }
             |    }, {
             |      "type" : "Array",
             |      "value" : [ {
             |        "type" : "Lease",
             |        "value" : {
             |          "recipient" : {
             |            "type" : "Alias",
             |            "value" : {
             |              "alias" : {
             |                "type" : "String",
             |                "value" : "some_alias"
             |              }
             |            }
             |          },
             |          "amount" : {
             |            "type" : "Int",
             |            "value" : 20
             |          },
             |          "nonce" : {
             |            "type" : "Int",
             |            "value" : 2
             |          }
             |        }
             |      } ]
             |    } ]
             |  }, {
             |    "name" : "cons.@complexity",
             |    "type" : "Int",
             |    "value" : 1
             |  }, {
             |    "name" : "@complexityLimit",
             |    "type" : "Int",
             |    "value" : 51993
             |  }, {
             |    "name" : "cons.@args",
             |    "type" : "Array",
             |    "value" : [ {
             |      "type" : "LeaseCancel",
             |      "value" : {
             |        "leaseId" : {
             |          "type" : "ByteVector",
             |          "value" : "${originalLease.id()}"
             |        }
             |      }
             |    }, {
             |      "type" : "Array",
             |      "value" : [ {
             |        "type" : "Lease",
             |        "value" : {
             |          "recipient" : {
             |            "type" : "Address",
             |            "value" : {
             |              "bytes" : {
             |                "type" : "ByteVector",
             |                "value" : "${recipient1.bytes}"
             |              }
             |            }
             |          },
             |          "amount" : {
             |            "type" : "Int",
             |            "value" : 100
             |          },
             |          "nonce" : {
             |            "type" : "Int",
             |            "value" : 0
             |          }
             |        }
             |      }, {
             |        "type" : "Lease",
             |        "value" : {
             |          "recipient" : {
             |            "type" : "Alias",
             |            "value" : {
             |              "alias" : {
             |                "type" : "String",
             |                "value" : "some_alias"
             |              }
             |            }
             |          },
             |          "amount" : {
             |            "type" : "Int",
             |            "value" : 20
             |          },
             |          "nonce" : {
             |            "type" : "Int",
             |            "value" : 2
             |          }
             |        }
             |      } ]
             |    } ]
             |  }, {
             |    "name" : "cons.@complexity",
             |    "type" : "Int",
             |    "value" : 1
             |  }, {
             |    "name" : "@complexityLimit",
             |    "type" : "Int",
             |    "value" : 51992
             |  } ]
             |} ]
             |""".stripMargin
        )
        (json \ "height").as[Int] shouldBe domain.blockchain.height
      }
    }

    "invoke tx returning leases with error" in {
      val dApp1Kp      = signer(911)
      val dApp2Kp      = signer(912)
      val leaseAddress = signer(913).toAddress
      val amount       = 123

      val dApp1 = TestCompiler(V6).compileContract(
        s"""
           | @Callable(i)
           | func default() = {
           |   strict r = Address(base58'${dApp2Kp.toAddress}').invoke("default", [], [])
           |   if (true) then throw() else []
           | }
           """.stripMargin
      )
      val leaseTx = lease(dApp2Kp, leaseAddress)
      val dApp2 = TestCompiler(V6).compileContract(
        s"""
           | @Callable(i)
           | func default() = {
           |   let lease   = Lease(Address(base58'$leaseAddress'), $amount)
           |   let cancel1 = LeaseCancel(calculateLeaseId(lease))
           |   let cancel2 = LeaseCancel(base58'${leaseTx.id()}')
           |   [lease, cancel1, cancel2]
           | }
           """.stripMargin
      )
      domain.appendBlock(
        TxHelpers.massTransfer(
          richAccount,
          Seq(
            dApp1Kp.toAddress -> 20.waves,
            dApp2Kp.toAddress -> 20.waves
          ),
          fee = 0.002.waves
        ),
        leaseTx,
        setScript(dApp1Kp, dApp1),
        setScript(dApp2Kp, dApp2)
      )
      val leaseTxHeight = domain.blockchain.height

      val invoke  = TxHelpers.invoke(dApp1Kp.toAddress)
      val leaseId = Lease.calculateId(Lease(Address(ByteStr(leaseAddress.bytes)), amount, 0), invoke.id())

      Post(routePath("/validate"), HttpEntity(ContentTypes.`application/json`, invoke.json().toString())) ~> route ~> check {
        val json = responseAs[JsValue]
        json should matchJson(
          s"""
             |{
             |  "valid": false,
             |  "validationTime": ${(json \ "validationTime").as[Int]},
             |  "trace": [
             |    {
             |      "type": "dApp",
             |      "id": "3N79VJyPMGWTf1mgfqUZw3Ce6GKoERBoc6Y",
             |      "function": "default",
             |      "args": [],
             |      "invocations": [
             |        {
             |          "type": "dApp",
             |          "id": "3NCMNUhdTDxGv1Q21ZC6Kuk6hGuPNFoMvmh",
             |          "function": "default",
             |          "args": [],
             |          "invocations": [],
             |          "result": {
             |            "data": [],
             |            "transfers": [],
             |            "issues": [],
             |            "reissues": [],
             |            "burns": [],
             |            "sponsorFees": [],
             |            "leases": [
             |              {
             |                "id": "$leaseId",
             |                "originTransactionId": null,
             |                "sender": null,
             |                "recipient": "$leaseAddress",
             |                "amount": $amount,
             |                "height": null,
             |                "status": "canceled",
             |                "cancelHeight": null,
             |                "cancelTransactionId": null
             |              }
             |            ],
             |            "leaseCancels": [
             |              {
             |                "id": "$leaseId",
             |                "originTransactionId": null,
             |                "sender": null,
             |                "recipient": null,
             |                "amount": null,
             |                "height": null,
             |                "status": "canceled",
             |                "cancelHeight": null,
             |                "cancelTransactionId": null
             |              }, {
             |                "id" : "${leaseTx.id()}",
             |                "originTransactionId" : "${leaseTx.id()}",
             |                "sender" : "${dApp2Kp.toAddress}",
             |                "recipient" : "$leaseAddress",
             |                "amount" : ${leaseTx.amount},
             |                "height" : $leaseTxHeight,
             |                "status" : "active",
             |                "cancelHeight" : null,
             |                "cancelTransactionId" : null
             |              }
             |
             |            ],
             |            "invokes": []
             |          },
             |          "error": null,
             |          "vars": [
             |            {
             |              "name": "i",
             |              "type": "Invocation",
             |              "value": {
             |                "originCaller": {
             |                  "type": "Address",
             |                  "value": {
             |                    "bytes": {
             |                      "type": "ByteVector",
             |                      "value": "$defaultAddress"
             |                    }
             |                  }
             |                },
             |                "payments": {
             |                  "type": "Array",
             |                  "value": []
             |                },
             |                "callerPublicKey": {
             |                  "type": "ByteVector",
             |                  "value": "FAGx8acozxdhVGLpKzZy2RqNsoPEjZUQu4zvizNzbZyX"
             |                },
             |                "feeAssetId": {
             |                  "type": "Unit",
             |                  "value": {}
             |                },
             |                "originCallerPublicKey": {
             |                  "type": "ByteVector",
             |                  "value": "9BUoYQYq7K38mkk61q8aMH9kD9fKSVL1Fib7FbH6nUkQ"
             |                },
             |                "transactionId": {
             |                  "type": "ByteVector",
             |                  "value": "${invoke.id()}"
             |                },
             |                "caller": {
             |                  "type": "Address",
             |                  "value": {
             |                    "bytes": {
             |                      "type": "ByteVector",
             |                      "value": "3N79VJyPMGWTf1mgfqUZw3Ce6GKoERBoc6Y"
             |                    }
             |                  }
             |                },
             |                "fee": {
             |                  "type": "Int",
             |                  "value": 500000
             |                }
             |              }
             |            },
             |            {
             |              "name": "default.@args",
             |              "type": "Array",
             |              "value": []
             |            },
             |            {
             |              "name": "Address.@args",
             |              "type": "Array",
             |              "value": [
             |                {
             |                  "type": "ByteVector",
             |                  "value": "$leaseAddress"
             |                }
             |              ]
             |            },
             |            {
             |              "name": "Address.@complexity",
             |              "type": "Int",
             |              "value": 1
             |            },
             |            {
             |              "name": "@complexityLimit",
             |              "type": "Int",
             |              "value": 51923
             |            },
             |            {
             |              "name": "Lease.@args",
             |              "type": "Array",
             |              "value": [
             |                {
             |                  "type": "Address",
             |                  "value": {
             |                    "bytes": {
             |                      "type": "ByteVector",
             |                      "value": "$leaseAddress"
             |                    }
             |                  }
             |                },
             |                {
             |                  "type": "Int",
             |                  "value": $amount
             |                }
             |              ]
             |            },
             |            {
             |              "name": "Lease.@complexity",
             |              "type": "Int",
             |              "value": 1
             |            },
             |            {
             |              "name": "@complexityLimit",
             |              "type": "Int",
             |              "value": 51922
             |            },
             |            {
             |              "name": "lease",
             |              "type": "Lease",
             |              "value": {
             |                "recipient": {
             |                  "type": "Address",
             |                  "value": {
             |                    "bytes": {
             |                      "type": "ByteVector",
             |                      "value": "$leaseAddress"
             |                    }
             |                  }
             |                },
             |                "amount": {
             |                  "type": "Int",
             |                  "value": $amount
             |                },
             |                "nonce": {
             |                  "type": "Int",
             |                  "value": 0
             |                }
             |              }
             |            },
             |            {
             |              "name": "calculateLeaseId.@args",
             |              "type": "Array",
             |              "value": [
             |                {
             |                  "type": "Lease",
             |                  "value": {
             |                    "recipient": {
             |                      "type": "Address",
             |                      "value": {
             |                        "bytes": {
             |                          "type": "ByteVector",
             |                          "value": "$leaseAddress"
             |                        }
             |                      }
             |                    },
             |                    "amount": {
             |                      "type": "Int",
             |                      "value": $amount
             |                    },
             |                    "nonce": {
             |                      "type": "Int",
             |                      "value": 0
             |                    }
             |                  }
             |                }
             |              ]
             |            },
             |            {
             |              "name": "calculateLeaseId.@complexity",
             |              "type": "Int",
             |              "value": 1
             |            },
             |            {
             |              "name": "@complexityLimit",
             |              "type": "Int",
             |              "value": 51921
             |            },
             |            {
             |              "name": "LeaseCancel.@args",
             |              "type": "Array",
             |              "value": [
             |                {
             |                  "type": "ByteVector",
             |                  "value": "$leaseId"
             |                }
             |              ]
             |            },
             |            {
             |              "name": "cancel1",
             |              "type": "LeaseCancel",
             |              "value": {
             |                "leaseId": {
             |                  "type": "ByteVector",
             |                  "value": "$leaseId"
             |                }
             |              }
             |            },
             |            {
             |              "name": "LeaseCancel.@complexity",
             |              "type": "Int",
             |              "value": 1
             |            },
             |            {
             |              "name": "@complexityLimit",
             |              "type": "Int",
             |              "value": 51920
             |            },
             |            {
             |              "name" : "LeaseCancel.@args",
             |              "type" : "Array",
             |              "value" : [ {
             |                "type" : "ByteVector",
             |                "value" : "${leaseTx.id()}"
             |              } ]
             |            }, {
             |              "name" : "cancel2",
             |              "type" : "LeaseCancel",
             |              "value" : {
             |                "leaseId" : {
             |                  "type" : "ByteVector",
             |                  "value" : "${leaseTx.id()}"
             |                }
             |              }
             |            }, {
             |              "name" : "LeaseCancel.@complexity",
             |              "type" : "Int",
             |              "value" : 1
             |            }, {
             |              "name" : "@complexityLimit",
             |              "type" : "Int",
             |              "value" : 51919
             |            },
             |            {
             |              "name": "cons.@args",
             |              "type": "Array",
             |              "value": [
             |                {
             |                  "type": "LeaseCancel",
             |                  "value": {
             |                    "leaseId": {
             |                      "type": "ByteVector",
             |                      "value": "${leaseTx.id()}"
             |                    }
             |                  }
             |                },
             |                {
             |                  "type": "Array",
             |                  "value": []
             |                }
             |              ]
             |            },
             |            {
             |              "name": "cons.@complexity",
             |              "type": "Int",
             |              "value": 1
             |            },
             |            {
             |              "name": "@complexityLimit",
             |              "type": "Int",
             |              "value": 51918
             |            }, {
             |              "name" : "cons.@args",
             |              "type" : "Array",
             |              "value" : [ {
             |                "type" : "LeaseCancel",
             |                "value" : {
             |                  "leaseId" : {
             |                    "type" : "ByteVector",
             |                    "value" : "$leaseId"
             |                  }
             |                }
             |              }, {
             |                "type" : "Array",
             |                "value" : [ {
             |                  "type" : "LeaseCancel",
             |                  "value" : {
             |                    "leaseId" : {
             |                      "type" : "ByteVector",
             |                      "value" : "${leaseTx.id()}"
             |                    }
             |                  }
             |                } ]
             |              } ]
             |            }, {
             |              "name" : "cons.@complexity",
             |              "type" : "Int",
             |              "value" : 1
             |            }, {
             |              "name" : "@complexityLimit",
             |              "type" : "Int",
             |              "value" : 51917
             |            }, {
             |              "name": "cons.@args",
             |              "type": "Array",
             |              "value": [
             |                {
             |                  "type": "Lease",
             |                  "value": {
             |                    "recipient": {
             |                      "type": "Address",
             |                      "value": {
             |                        "bytes": {
             |                          "type": "ByteVector",
             |                          "value": "$leaseAddress"
             |                        }
             |                      }
             |                    },
             |                    "amount": {
             |                      "type": "Int",
             |                      "value": $amount
             |                    },
             |                    "nonce": {
             |                      "type": "Int",
             |                      "value": 0
             |                    }
             |                  }
             |           }, {
             |             "type" : "Array",
             |             "value" : [ {
             |               "type" : "LeaseCancel",
             |               "value" : {
             |                 "leaseId" : {
             |                   "type" : "ByteVector",
             |                   "value" : "$leaseId"
             |                 }
             |               }
             |             }, {
             |               "type" : "LeaseCancel",
             |               "value" : {
             |                 "leaseId" : {
             |                   "type" : "ByteVector",
             |                   "value" : "${leaseTx.id()}"
             |                 }
             |               }
             |             } ]
             |           } ]
             |         }, {
             |              "name": "cons.@complexity",
             |              "type": "Int",
             |              "value": 1
             |            },
             |            {
             |              "name": "@complexityLimit",
             |              "type": "Int",
             |              "value": 51916
             |            }
             |          ]
             |        }
             |      ],
             |      "result": "failure",
             |      "error": "InvokeRejectError(error = Explicit script termination)",
             |      "vars" : [ {
             |        "name" : "i",
             |        "type" : "Invocation",
             |        "value" : {
             |          "originCaller" : {
             |            "type" : "Address",
             |            "value" : {
             |              "bytes" : {
             |                "type" : "ByteVector",
             |                "value" : "$defaultAddress"
             |              }
             |            }
             |          },
             |          "payments" : {
             |            "type" : "Array",
             |            "value" : [ ]
             |          },
             |          "callerPublicKey" : {
             |            "type" : "ByteVector",
             |            "value" : "${defaultSigner.publicKey}"
             |          },
             |          "feeAssetId" : {
             |            "type" : "Unit",
             |            "value" : { }
             |          },
             |          "originCallerPublicKey" : {
             |            "type" : "ByteVector",
             |            "value" : "${defaultSigner.publicKey}"
             |          },
             |          "transactionId" : {
             |            "type" : "ByteVector",
             |            "value" : "${invoke.id()}"
             |          },
             |          "caller" : {
             |            "type" : "Address",
             |            "value" : {
             |              "bytes" : {
             |                "type" : "ByteVector",
             |                "value" : "$defaultAddress"
             |              }
             |            }
             |          },
             |          "fee" : {
             |            "type" : "Int",
             |            "value" : 500000
             |          }
             |        }
             |      }, {
             |        "name" : "default.@args",
             |        "type" : "Array",
             |        "value" : [ ]
             |      }, {
             |        "name" : "Address.@args",
             |        "type" : "Array",
             |        "value" : [ {
             |          "type" : "ByteVector",
             |          "value" : "3NCMNUhdTDxGv1Q21ZC6Kuk6hGuPNFoMvmh"
             |        } ]
             |      }, {
             |        "name" : "Address.@complexity",
             |        "type" : "Int",
             |        "value" : 1
             |      }, {
             |        "name" : "@complexityLimit",
             |        "type" : "Int",
             |        "value" : 51999
             |      }, {
             |        "name" : "invoke.@args",
             |        "type" : "Array",
             |        "value" : [ {
             |          "type" : "Address",
             |          "value" : {
             |            "bytes" : {
             |              "type" : "ByteVector",
             |              "value" : "3NCMNUhdTDxGv1Q21ZC6Kuk6hGuPNFoMvmh"
             |            }
             |          }
             |        }, {
             |          "type" : "String",
             |          "value" : "default"
             |        }, {
             |          "type" : "Array",
             |          "value" : [ ]
             |        }, {
             |          "type" : "Array",
             |          "value" : [ ]
             |        } ]
             |      }, {
             |        "name" : "invoke.@complexity",
             |        "type" : "Int",
             |        "value" : 75
             |      }, {
             |        "name" : "@complexityLimit",
             |        "type" : "Int",
             |        "value" : 51924
             |      }, {
             |        "name" : "default.@complexity",
             |        "type" : "Int",
             |        "value" : 8
             |      }, {
             |        "name" : "@complexityLimit",
             |        "type" : "Int",
             |        "value" : 51916
             |      }, {
             |        "name" : "r",
             |        "type" : "Unit",
             |        "value" : { }
             |      }, {
             |        "name" : "==.@args",
             |        "type" : "Array",
             |        "value" : [ {
             |          "type" : "Unit",
             |          "value" : { }
             |        }, {
             |          "type" : "Unit",
             |          "value" : { }
             |        } ]
             |      }, {
             |        "name" : "==.@complexity",
             |        "type" : "Int",
             |        "value" : 1
             |      }, {
             |        "name" : "@complexityLimit",
             |        "type" : "Int",
             |        "value" : 51915
             |      }, {
             |        "name" : "throw.@args",
             |        "type" : "Array",
             |        "value" : [ ]
             |      }, {
             |        "name" : "throw.@complexity",
             |        "type" : "Int",
             |        "value" : 1
             |      }, {
             |        "name" : "@complexityLimit",
             |        "type" : "Int",
             |        "value" : 51914
             |      }, {
             |        "name" : "throw.@args",
             |        "type" : "Array",
             |        "value" : [ {
             |          "type" : "String",
             |          "value" : "Explicit script termination"
             |        } ]
             |      }, {
             |        "name" : "throw.@complexity",
             |        "type" : "Int",
             |        "value" : 1
             |      }, {
             |        "name" : "@complexityLimit",
             |        "type" : "Int",
             |        "value" : 51913
             |      } ]
             |    }
             |  ],
             |  "height": ${domain.blockchain.height},
             |  "error": "Error while executing dApp: Explicit script termination",
             |  "transaction": {
             |    "type": 16,
             |    "id": "${invoke.id()}",
             |    "fee": 500000,
             |    "feeAssetId": null,
             |    "timestamp": ${invoke.timestamp},
             |    "version": 2,
             |    "chainId": 84,
             |    "sender": "${invoke.senderAddress}",
             |    "senderPublicKey": "${invoke.sender}",
             |    "proofs": [ "${(json \ "transaction" \ "proofs" \ 0).as[String]}" ],
             |    "dApp": "3N79VJyPMGWTf1mgfqUZw3Ce6GKoERBoc6Y",
             |    "payment": [],
             |    "call": {
             |      "function": "default",
             |      "args": []
             |    }
             |  }
             |}
             """.stripMargin
        )
      }
    }

    "invoke tx with nested call" in {
      val dAppPk = TxHelpers.signer(1050)
      val caller = TxHelpers.signer(1051)
      val invoke = TxHelpers.invoke(dAppPk.toAddress, func = Some("test1"), invoker = caller)

      val dAppScript = TestCompiler(V5).compileContract(
        s"""@Callable(i)
           |func test() = {
           |  strict a = parseBigIntValue("${PureContext.BigIntMax}")
           |  let test = 1
           |  if (test == 1)
           |    then [IntegerEntry("key", 1)]
           |    else []
           |}
           |
           |@Callable(i)
           |func test1() = {
           |  strict result = reentrantInvoke(this, "test", [], [])
           |  if (result == unit) then [] else []
           |}
           |""".stripMargin
      )
      domain.appendBlock(
        TxHelpers.transfer(richAccount, dAppPk.toAddress, 10.waves),
        TxHelpers.transfer(richAccount, caller.toAddress, 10.waves),
        TxHelpers.setScript(dAppPk, dAppScript),
        TxHelpers.setScript(caller, TestCompiler(V5).compileExpression("true"))
      )

      Post(routePath("/validate"), HttpEntity(ContentTypes.`application/json`, invoke.json().toString())) ~> route ~> check {
        val json = responseAs[JsValue]
        (json \ "valid").as[Boolean] shouldBe true
        (json \ "stateChanges").as[JsObject] should matchJson(s"""{
                                                                 |  "data" : [ ],
                                                                 |  "transfers" : [ ],
                                                                 |  "issues" : [ ],
                                                                 |  "reissues" : [ ],
                                                                 |  "burns" : [ ],
                                                                 |  "sponsorFees" : [ ],
                                                                 |  "leases" : [ ],
                                                                 |  "leaseCancels" : [ ],
                                                                 |  "invokes" : [ {
                                                                 |    "dApp" : "${dAppPk.toAddress}",
                                                                 |    "call" : {
                                                                 |      "function" : "test",
                                                                 |      "args" : [ ]
                                                                 |    },
                                                                 |    "payment" : [ ],
                                                                 |    "stateChanges" : {
                                                                 |      "data" : [ {
                                                                 |        "key" : "key",
                                                                 |        "type" : "integer",
                                                                 |        "value" : 1
                                                                 |      } ],
                                                                 |      "transfers" : [ ],
                                                                 |      "issues" : [ ],
                                                                 |      "reissues" : [ ],
                                                                 |      "burns" : [ ],
                                                                 |      "sponsorFees" : [ ],
                                                                 |      "leases" : [ ],
                                                                 |      "leaseCancels" : [ ],
                                                                 |      "invokes" : [ ]
                                                                 |    }
                                                                 |  } ]
                                                                 |}
                                                                 |""".stripMargin)
        (json \ "trace").as[JsArray] should matchJson(
          s"""
             |[ {
             |  "type" : "verifier",
             |  "id" : "${caller.toAddress}",
             |  "result" : "success",
             |  "error" : null
             |}, {
             |  "type" : "dApp",
             |  "id" : "${dAppPk.toAddress}",
             |  "function" : "test1",
             |  "args" : [ ],
             |  "invocations" : [ {
             |    "type" : "dApp",
             |    "id" : "${dAppPk.toAddress}",
             |    "function" : "test",
             |    "args" : [ ],
             |    "invocations" : [ ],
             |    "result" : {
             |      "data" : [ {
             |        "key" : "key",
             |        "type" : "integer",
             |        "value" : 1
             |      } ],
             |      "transfers" : [ ],
             |      "issues" : [ ],
             |      "reissues" : [ ],
             |      "burns" : [ ],
             |      "sponsorFees" : [ ],
             |      "leases" : [ ],
             |      "leaseCancels" : [ ],
             |      "invokes" : [ ]
             |    },
             |    "error" : null,
             |    "vars" : [ {
             |      "name" : "i",
             |      "type" : "Invocation",
             |      "value" : {
             |        "originCaller" : {
             |          "type" : "Address",
             |          "value" : {
             |            "bytes" : {
             |              "type" : "ByteVector",
             |              "value" : "${caller.toAddress}"
             |            }
             |          }
             |        },
             |        "payments" : {
             |          "type" : "Array",
             |          "value" : [ ]
             |        },
             |        "callerPublicKey" : {
             |          "type" : "ByteVector",
             |          "value" : "${dAppPk.publicKey}"
             |        },
             |        "feeAssetId" : {
             |          "type" : "Unit",
             |          "value" : { }
             |        },
             |        "originCallerPublicKey" : {
             |          "type" : "ByteVector",
             |          "value" : "${caller.publicKey}"
             |        },
             |        "transactionId" : {
             |          "type" : "ByteVector",
             |          "value" : "${invoke.id()}"
             |        },
             |        "caller" : {
             |          "type" : "Address",
             |          "value" : {
             |            "bytes" : {
             |              "type" : "ByteVector",
             |              "value" : "${dAppPk.toAddress}"
             |            }
             |          }
             |        },
             |        "fee" : {
             |          "type" : "Int",
             |          "value" : 500000
             |        }
             |      }
             |    }, {
             |      "name" : "test.@args",
             |      "type" : "Array",
             |      "value" : [ ]
             |    }, {
             |      "name" : "parseBigIntValue.@args",
             |      "type" : "Array",
             |      "value" : [ {
             |        "type" : "String",
             |        "value" : "6703903964971298549787012499102923063739682910296196688861780721860882015036773488400937149083451713845015929093243025426876941405973284973216824503042047"
             |      } ]
             |    }, {
             |      "name" : "parseBigIntValue.@complexity",
             |      "type" : "Int",
             |      "value" : 65
             |    }, {
             |      "name" : "@complexityLimit",
             |      "type" : "Int",
             |      "value" : 25860
             |    }, {
             |      "name" : "a",
             |      "type" : "BigInt",
             |      "value" : 6.703903964971298549787012499102923E+153
             |    }, {
             |      "name" : "==.@args",
             |      "type" : "Array",
             |      "value" : [ {
             |        "type" : "BigInt",
             |        "value" : 6.703903964971298549787012499102923E+153
             |      }, {
             |        "type" : "BigInt",
             |        "value" : 6.703903964971298549787012499102923E+153
             |      } ]
             |    }, {
             |      "name" : "==.@complexity",
             |      "type" : "Int",
             |      "value" : 1
             |    }, {
             |      "name" : "@complexityLimit",
             |      "type" : "Int",
             |      "value" : 25859
             |    }, {
             |      "name" : "test",
             |      "type" : "Int",
             |      "value" : 1
             |    }, {
             |      "name" : "==.@args",
             |      "type" : "Array",
             |      "value" : [ {
             |        "type" : "Int",
             |        "value" : 1
             |      }, {
             |        "type" : "Int",
             |        "value" : 1
             |      } ]
             |    }, {
             |      "name" : "==.@complexity",
             |      "type" : "Int",
             |      "value" : 1
             |    }, {
             |      "name" : "@complexityLimit",
             |      "type" : "Int",
             |      "value" : 25858
             |    }, {
             |      "name" : "IntegerEntry.@args",
             |      "type" : "Array",
             |      "value" : [ {
             |        "type" : "String",
             |        "value" : "key"
             |      }, {
             |        "type" : "Int",
             |        "value" : 1
             |      } ]
             |    }, {
             |      "name" : "IntegerEntry.@complexity",
             |      "type" : "Int",
             |      "value" : 1
             |    }, {
             |      "name" : "@complexityLimit",
             |      "type" : "Int",
             |      "value" : 25857
             |    }, {
             |      "name" : "cons.@args",
             |      "type" : "Array",
             |      "value" : [ {
             |        "type" : "IntegerEntry",
             |        "value" : {
             |          "key" : {
             |            "type" : "String",
             |            "value" : "key"
             |          },
             |          "value" : {
             |            "type" : "Int",
             |            "value" : 1
             |          }
             |        }
             |      }, {
             |        "type" : "Array",
             |        "value" : [ ]
             |      } ]
             |    }, {
             |      "name" : "cons.@complexity",
             |      "type" : "Int",
             |      "value" : 1
             |    }, {
             |      "name" : "@complexityLimit",
             |      "type" : "Int",
             |      "value" : 25856
             |    } ]
             |  } ],
             |  "result" : {
             |    "data" : [ ],
             |    "transfers" : [ ],
             |    "issues" : [ ],
             |    "reissues" : [ ],
             |    "burns" : [ ],
             |    "sponsorFees" : [ ],
             |    "leases" : [ ],
             |    "leaseCancels" : [ ],
             |    "invokes" : [ ]
             |  },
             |  "error" : null,
             |  "vars" : [ {
             |    "name" : "i",
             |    "type" : "Invocation",
             |    "value" : {
             |      "originCaller" : {
             |        "type" : "Address",
             |        "value" : {
             |          "bytes" : {
             |            "type" : "ByteVector",
             |            "value" : "${caller.toAddress}"
             |          }
             |        }
             |      },
             |      "payments" : {
             |        "type" : "Array",
             |        "value" : [ ]
             |      },
             |      "callerPublicKey" : {
             |        "type" : "ByteVector",
             |        "value" : "${caller.publicKey}"
             |      },
             |      "feeAssetId" : {
             |        "type" : "Unit",
             |        "value" : { }
             |      },
             |      "originCallerPublicKey" : {
             |        "type" : "ByteVector",
             |        "value" : "${caller.publicKey}"
             |      },
             |      "transactionId" : {
             |        "type" : "ByteVector",
             |        "value" : "${invoke.id()}"
             |      },
             |      "caller" : {
             |        "type" : "Address",
             |        "value" : {
             |          "bytes" : {
             |            "type" : "ByteVector",
             |            "value" : "${caller.toAddress}"
             |          }
             |        }
             |      },
             |      "fee" : {
             |        "type" : "Int",
             |        "value" : 500000
             |      }
             |    }
             |  }, {
             |    "name" : "test1.@args",
             |    "type" : "Array",
             |    "value" : [ ]
             |  }, {
             |    "name" : "reentrantInvoke.@args",
             |    "type" : "Array",
             |    "value" : [ {
             |      "type" : "Address",
             |      "value" : {
             |        "bytes" : {
             |          "type" : "ByteVector",
             |          "value" : "${dAppPk.toAddress}"
             |        }
             |      }
             |    }, {
             |      "type" : "String",
             |      "value" : "test"
             |    }, {
             |      "type" : "Array",
             |      "value" : [ ]
             |    }, {
             |      "type" : "Array",
             |      "value" : [ ]
             |    } ]
             |  }, {
             |    "name" : "reentrantInvoke.@complexity",
             |    "type" : "Int",
             |    "value" : 75
             |  }, {
             |    "name" : "@complexityLimit",
             |    "type" : "Int",
             |    "value" : 25925
             |  }, {
             |    "name" : "test.@complexity",
             |    "type" : "Int",
             |    "value" : 69
             |  }, {
             |    "name" : "@complexityLimit",
             |    "type" : "Int",
             |    "value" : 25856
             |  }, {
             |    "name" : "result",
             |    "type" : "Unit",
             |    "value" : { }
             |  }, {
             |    "name" : "==.@args",
             |    "type" : "Array",
             |    "value" : [ {
             |      "type" : "Unit",
             |      "value" : { }
             |    }, {
             |      "type" : "Unit",
             |      "value" : { }
             |    } ]
             |  }, {
             |    "name" : "==.@complexity",
             |    "type" : "Int",
             |    "value" : 1
             |  }, {
             |    "name" : "@complexityLimit",
             |    "type" : "Int",
             |    "value" : 25855
             |  }, {
             |    "name" : "==.@args",
             |    "type" : "Array",
             |    "value" : [ {
             |      "type" : "Unit",
             |      "value" : { }
             |    }, {
             |      "type" : "Unit",
             |      "value" : { }
             |    } ]
             |  }, {
             |    "name" : "==.@complexity",
             |    "type" : "Int",
             |    "value" : 1
             |  }, {
             |    "name" : "@complexityLimit",
             |    "type" : "Int",
             |    "value" : 25854
             |  } ]
             |} ]
          """.stripMargin
        )
        (json \ "height").as[Int] shouldBe domain.blockchain.height
      }
    }

    "transfer transaction with asset fail" in {
      val assetOwner = TxHelpers.signer(1060)
      val issue      = TxHelpers.issue(assetOwner, script = Some(TestCompiler(V5).compileAsset("false")))
      domain.appendBlock(
        TxHelpers.transfer(richAccount, assetOwner.toAddress, 5.waves),
        issue
      )

      val tx = TxHelpers.transfer(assetOwner, TxHelpers.defaultAddress, 1, issue.asset)

      jsonPost(routePath("/validate"), tx.json()) ~> route ~> check {
        val json = responseAs[JsObject]
        (json \ "trace").as[JsArray] should matchJson(s"""[ {
                                                         |    "type" : "asset",
                                                         |    "context" : "transfer",
                                                         |    "id" : "${issue.id()}",
                                                         |    "result" : "failure",
                                                         |    "vars" : [ ],
                                                         |    "error" : null
                                                         |  } ]""".stripMargin)

        (json \ "valid").as[Boolean] shouldBe false
        (json \ "transaction").as[JsObject] shouldBe tx.json()
      }
    }

    "txs with empty and small verifier" in {
      val transferFee = 100000

      val acc1 = TxHelpers.signer(1070)
      val acc2 = TxHelpers.signer(1071)
      val acc3 = TxHelpers.signer(1072)

      domain.appendBlock(
        TxHelpers.massTransfer(
          richAccount,
          Seq(
            acc1.toAddress -> 2.waves,
            acc2.toAddress -> 2.waves,
            acc3.toAddress -> 2.waves
          ),
          fee = 0.003.waves
        ),
        TxHelpers.setScript(
          acc2,
          TestCompiler(V5).compileExpression(
            "sigVerify(base58'', base58'', base58'') && sigVerify(base58'', base58'', base58'') && false"
          )
        ),
        TxHelpers.setScript(
          acc3,
          TestCompiler(V5).compileExpression(
            "sigVerify_16Kb(tx.bodyBytes, tx.proofs[0], tx.senderPublicKey)"
          )
        )
      )

      val tx = TxHelpers.transfer(acc1, TxHelpers.secondSigner.toAddress, 1.waves, fee = transferFee, version = TxVersion.V2)
      validatePost(tx) ~> route ~> check {
        val json = responseAs[JsValue]
        (json \ "valid").as[Boolean] shouldBe true
      }

      val tx2 = TxHelpers.transfer(acc2, TestValues.address, 1.waves, fee = transferFee, version = TxVersion.V2)
      validatePost(tx2) ~> route ~> check {
        val json = responseAs[JsValue]
        (json \ "valid").as[Boolean] shouldBe false
        (json \ "error").as[String] should include("Requires 400000 extra fee")
      }

      val tx3 = TxHelpers.transfer(acc3, TestValues.address, 1.waves, fee = transferFee, version = TxVersion.V2)
      validatePost(tx3) ~> route ~> check {
        val json = responseAs[JsValue]
        (json \ "valid").as[Boolean] shouldBe true
      }
    }

    "InvokeExpression" in {
<<<<<<< HEAD
      def assert(wavesSettings: WavesSettings, error: Option[String]): Assertion = {
        val blockchain = createBlockchainStub { blockchain =>
          val settings = wavesSettings.blockchainSettings.functionalitySettings
          (() => blockchain.settings).when().returns(WavesSettings.default().blockchainSettings.copy(functionalitySettings = settings))
          (() => blockchain.activatedFeatures).when().returns(settings.preActivatedFeatures)
          (blockchain.balance _).when(*, *).returns(ENOUGH_AMT)
          (blockchain.accountScript _).when(*).returns(None)
          (blockchain.assetScript _).when(*).returns(None)
          (blockchain.assetDescription _).when(TestValues.asset).returns(Some(TestValues.assetDescription))
        }
        val route = routeWithBlockchain(blockchain)

        val expression = TestCompiler(V6).compileFreeCall(
          s"""
             | let assetId = base58'${TestValues.asset}'
             | [ Reissue(assetId, 1, true) ]
         """.stripMargin
        )
        val invokeExpression = TxHelpers.invokeExpression(expression)
        jsonPost(routePath("/validate"), invokeExpression.json()) ~> route ~> check {
          val json = responseAs[JsValue]
          error.fold {
            (json \ "expression").as[String] shouldBe expression.bytes.value().base64
            (json \ "valid").as[Boolean] shouldBe true
            (json \ "trace").as[JsArray] should matchJson(
              s"""
                 |[ {
                 |  "type" : "dApp",
                 |  "id" : "3MtGzgmNa5fMjGCcPi5nqMTdtZkfojyWHL9",
                 |  "function" : "default",
                 |  "args" : [ ],
                 |  "invocations" : [ ],
                 |  "result" : {
                 |    "data" : [ ],
                 |    "transfers" : [ ],
                 |    "issues" : [ ],
                 |    "reissues" : [ {
                 |      "assetId" : "5PjDJaGfSPJj4tFzMRCiuuAasKg5n8dJKXKenhuwZexx",
                 |      "isReissuable" : true,
                 |      "quantity" : 1
                 |    } ],
                 |    "burns" : [ ],
                 |    "sponsorFees" : [ ],
                 |    "leases" : [ ],
                 |    "leaseCancels" : [ ],
                 |    "invokes" : [ ]
                 |  },
                 |  "error" : null,
                 |  "vars" : [ {
                 |    "name" : "i",
                 |    "type" : "Invocation",
                 |    "value" : {
                 |      "originCaller" : {
                 |        "type" : "Address",
                 |        "value" : {
                 |          "bytes" : {
                 |            "type" : "ByteVector",
                 |            "value" : "3MtGzgmNa5fMjGCcPi5nqMTdtZkfojyWHL9"
                 |          }
                 |        }
                 |      },
                 |      "payments" : {
                 |        "type" : "Array",
                 |        "value" : [ ]
                 |      },
                 |      "callerPublicKey" : {
                 |        "type" : "ByteVector",
                 |        "value" : "9BUoYQYq7K38mkk61q8aMH9kD9fKSVL1Fib7FbH6nUkQ"
                 |      },
                 |      "feeAssetId" : {
                 |        "type" : "Unit",
                 |        "value" : { }
                 |      },
                 |      "originCallerPublicKey" : {
                 |        "type" : "ByteVector",
                 |        "value" : "9BUoYQYq7K38mkk61q8aMH9kD9fKSVL1Fib7FbH6nUkQ"
                 |      },
                 |      "transactionId" : {
                 |        "type" : "ByteVector",
                 |        "value" : "${invokeExpression.id()}"
                 |      },
                 |      "caller" : {
                 |        "type" : "Address",
                 |        "value" : {
                 |          "bytes" : {
                 |            "type" : "ByteVector",
                 |            "value" : "3MtGzgmNa5fMjGCcPi5nqMTdtZkfojyWHL9"
                 |          }
                 |        }
                 |      },
                 |      "fee" : {
                 |        "type" : "Int",
                 |        "value" : 1000000
                 |      }
                 |    }
                 |  }, {
                 |    "name" : "default.@args",
                 |    "type" : "Array",
                 |    "value" : [ ]
                 |  }, {
                 |    "name" : "assetId",
                 |    "type" : "ByteVector",
                 |    "value" : "5PjDJaGfSPJj4tFzMRCiuuAasKg5n8dJKXKenhuwZexx"
                 |  }, {
                 |    "name" : "Reissue.@args",
                 |    "type" : "Array",
                 |    "value" : [ {
                 |      "type" : "ByteVector",
                 |      "value" : "5PjDJaGfSPJj4tFzMRCiuuAasKg5n8dJKXKenhuwZexx"
                 |    }, {
                 |      "type" : "Int",
                 |      "value" : 1
                 |    }, {
                 |      "type" : "Boolean",
                 |      "value" : true
                 |    } ]
                 |  }, {
                 |    "name" : "Reissue.@complexity",
                 |    "type" : "Int",
                 |    "value" : 1
                 |  }, {
                 |    "name" : "@complexityLimit",
                 |    "type" : "Int",
                 |    "value" : 51999
                 |  }, {
                 |    "name" : "cons.@args",
                 |    "type" : "Array",
                 |    "value" : [ {
                 |      "type" : "Reissue",
                 |      "value" : {
                 |        "assetId" : {
                 |          "type" : "ByteVector",
                 |          "value" : "5PjDJaGfSPJj4tFzMRCiuuAasKg5n8dJKXKenhuwZexx"
                 |        },
                 |        "quantity" : {
                 |          "type" : "Int",
                 |          "value" : 1
                 |        },
                 |        "isReissuable" : {
                 |          "type" : "Boolean",
                 |          "value" : true
                 |        }
                 |      }
                 |    }, {
                 |      "type" : "Array",
                 |      "value" : [ ]
                 |    } ]
                 |  }, {
                 |    "name" : "cons.@complexity",
                 |    "type" : "Int",
                 |    "value" : 1
                 |  }, {
                 |    "name" : "@complexityLimit",
                 |    "type" : "Int",
                 |    "value" : 51998
                 |  } ]
                 |} ]
                 |
               """.stripMargin
            )
          }(message => (json \ "error").as[String] should include(message))
        }
      }

      assert(ContinuationTransaction, None)
      assert(RideV6, Some("Continuation Transaction feature has not been activated yet"))
=======
      val sender = TxHelpers.signer(1080)
      val issue  = TxHelpers.issue(sender)
      val expression = TestCompiler(V6).compileFreeCall(
        s"""
           | let assetId = base58'${issue.asset}'
           | [ Reissue(assetId, 1, true) ]
         """.stripMargin
      )
      domain.appendBlock(
        TxHelpers.transfer(richAccount, sender.toAddress, 2.waves),
        issue
      )
      val invokeExpression = TxHelpers.invokeExpression(expression, sender)
      jsonPost(routePath("/validate"), invokeExpression.json()) ~> route ~> check {
        val json = responseAs[JsValue]
        (json \ "expression").as[String] shouldBe expression.bytes.value().base64
        (json \ "valid").as[Boolean] shouldBe true
        (json \ "trace").as[JsArray] should matchJson(
          s"""
             |[ {
             |  "type" : "dApp",
             |  "id" : "${sender.toAddress}",
             |  "function" : "default",
             |  "args" : [ ],
             |  "invocations" : [ ],
             |  "result" : {
             |    "data" : [ ],
             |    "transfers" : [ ],
             |    "issues" : [ ],
             |    "reissues" : [ {
             |      "assetId" : "${issue.id()}",
             |      "isReissuable" : true,
             |      "quantity" : 1
             |    } ],
             |    "burns" : [ ],
             |    "sponsorFees" : [ ],
             |    "leases" : [ ],
             |    "leaseCancels" : [ ],
             |    "invokes" : [ ]
             |  },
             |  "error" : null,
             |  "vars" : [ {
             |    "name" : "i",
             |    "type" : "Invocation",
             |    "value" : {
             |      "originCaller" : {
             |        "type" : "Address",
             |        "value" : {
             |          "bytes" : {
             |            "type" : "ByteVector",
             |            "value" : "${sender.toAddress}"
             |          }
             |        }
             |      },
             |      "payments" : {
             |        "type" : "Array",
             |        "value" : [ ]
             |      },
             |      "callerPublicKey" : {
             |        "type" : "ByteVector",
             |        "value" : "${sender.publicKey}"
             |      },
             |      "feeAssetId" : {
             |        "type" : "Unit",
             |        "value" : { }
             |      },
             |      "originCallerPublicKey" : {
             |        "type" : "ByteVector",
             |        "value" : "${sender.publicKey}"
             |      },
             |      "transactionId" : {
             |        "type" : "ByteVector",
             |        "value" : "${invokeExpression.id()}"
             |      },
             |      "caller" : {
             |        "type" : "Address",
             |        "value" : {
             |          "bytes" : {
             |            "type" : "ByteVector",
             |            "value" : "${sender.toAddress}"
             |          }
             |        }
             |      },
             |      "fee" : {
             |        "type" : "Int",
             |        "value" : 1000000
             |      }
             |    }
             |  }, {
             |    "name" : "default.@args",
             |    "type" : "Array",
             |    "value" : [ ]
             |  }, {
             |    "name" : "assetId",
             |    "type" : "ByteVector",
             |    "value" : "${issue.id()}"
             |  }, {
             |    "name" : "Reissue.@args",
             |    "type" : "Array",
             |    "value" : [ {
             |      "type" : "ByteVector",
             |      "value" : "${issue.id()}"
             |    }, {
             |      "type" : "Int",
             |      "value" : 1
             |    }, {
             |      "type" : "Boolean",
             |      "value" : true
             |    } ]
             |  }, {
             |    "name" : "Reissue.@complexity",
             |    "type" : "Int",
             |    "value" : 1
             |  }, {
             |    "name" : "@complexityLimit",
             |    "type" : "Int",
             |    "value" : 51999
             |  }, {
             |    "name" : "cons.@args",
             |    "type" : "Array",
             |    "value" : [ {
             |      "type" : "Reissue",
             |      "value" : {
             |        "assetId" : {
             |          "type" : "ByteVector",
             |          "value" : "${issue.id()}"
             |        },
             |        "quantity" : {
             |          "type" : "Int",
             |          "value" : 1
             |        },
             |        "isReissuable" : {
             |          "type" : "Boolean",
             |          "value" : true
             |        }
             |      }
             |    }, {
             |      "type" : "Array",
             |      "value" : [ ]
             |    } ]
             |  }, {
             |    "name" : "cons.@complexity",
             |    "type" : "Int",
             |    "value" : 1
             |  }, {
             |    "name" : "@complexityLimit",
             |    "type" : "Int",
             |    "value" : 51998
             |  } ]
             |} ]
             |
          """.stripMargin
        )
      }
>>>>>>> 4f0cbb2c
    }
  }

  routePath("/minerInfo") - {
    "returns info from wallet if miner private keys not specified in config" in {
      val acc = domain.wallet.generateNewAccount()

      acc shouldBe defined
      Get(routePath("/minerInfo")) ~> ApiKeyHeader ~> route ~> check {
        responseAs[Seq[AccountMiningInfo]].map(_.address) shouldBe acc.toSeq.map(_.toAddress.toString)
      }
    }

    "returns info only for miner private keys from config when specified" in {
      val minerAccs   = Seq(TxHelpers.signer(1090), TxHelpers.signer(1091))
      val minerConfig = debugApiRoute.ws.minerSettings.copy(privateKeys = minerAccs.map(_.privateKey))
      val debugRoute  = debugApiRoute.copy(ws = debugApiRoute.ws.copy(minerSettings = minerConfig))

      Get(routePath("/minerInfo")) ~> ApiKeyHeader ~> debugRoute.route ~> check {
        responseAs[Seq[AccountMiningInfo]].map(_.address) shouldBe minerAccs.map(_.toAddress.toString)
      }
    }
  }

  private[this] def jsonPost(path: String, json: JsValue) = {
    Post(path, HttpEntity(ContentTypes.`application/json`, json.toString()))
  }
}<|MERGE_RESOLUTION|>--- conflicted
+++ resolved
@@ -3092,174 +3092,6 @@
     }
 
     "InvokeExpression" in {
-<<<<<<< HEAD
-      def assert(wavesSettings: WavesSettings, error: Option[String]): Assertion = {
-        val blockchain = createBlockchainStub { blockchain =>
-          val settings = wavesSettings.blockchainSettings.functionalitySettings
-          (() => blockchain.settings).when().returns(WavesSettings.default().blockchainSettings.copy(functionalitySettings = settings))
-          (() => blockchain.activatedFeatures).when().returns(settings.preActivatedFeatures)
-          (blockchain.balance _).when(*, *).returns(ENOUGH_AMT)
-          (blockchain.accountScript _).when(*).returns(None)
-          (blockchain.assetScript _).when(*).returns(None)
-          (blockchain.assetDescription _).when(TestValues.asset).returns(Some(TestValues.assetDescription))
-        }
-        val route = routeWithBlockchain(blockchain)
-
-        val expression = TestCompiler(V6).compileFreeCall(
-          s"""
-             | let assetId = base58'${TestValues.asset}'
-             | [ Reissue(assetId, 1, true) ]
-         """.stripMargin
-        )
-        val invokeExpression = TxHelpers.invokeExpression(expression)
-        jsonPost(routePath("/validate"), invokeExpression.json()) ~> route ~> check {
-          val json = responseAs[JsValue]
-          error.fold {
-            (json \ "expression").as[String] shouldBe expression.bytes.value().base64
-            (json \ "valid").as[Boolean] shouldBe true
-            (json \ "trace").as[JsArray] should matchJson(
-              s"""
-                 |[ {
-                 |  "type" : "dApp",
-                 |  "id" : "3MtGzgmNa5fMjGCcPi5nqMTdtZkfojyWHL9",
-                 |  "function" : "default",
-                 |  "args" : [ ],
-                 |  "invocations" : [ ],
-                 |  "result" : {
-                 |    "data" : [ ],
-                 |    "transfers" : [ ],
-                 |    "issues" : [ ],
-                 |    "reissues" : [ {
-                 |      "assetId" : "5PjDJaGfSPJj4tFzMRCiuuAasKg5n8dJKXKenhuwZexx",
-                 |      "isReissuable" : true,
-                 |      "quantity" : 1
-                 |    } ],
-                 |    "burns" : [ ],
-                 |    "sponsorFees" : [ ],
-                 |    "leases" : [ ],
-                 |    "leaseCancels" : [ ],
-                 |    "invokes" : [ ]
-                 |  },
-                 |  "error" : null,
-                 |  "vars" : [ {
-                 |    "name" : "i",
-                 |    "type" : "Invocation",
-                 |    "value" : {
-                 |      "originCaller" : {
-                 |        "type" : "Address",
-                 |        "value" : {
-                 |          "bytes" : {
-                 |            "type" : "ByteVector",
-                 |            "value" : "3MtGzgmNa5fMjGCcPi5nqMTdtZkfojyWHL9"
-                 |          }
-                 |        }
-                 |      },
-                 |      "payments" : {
-                 |        "type" : "Array",
-                 |        "value" : [ ]
-                 |      },
-                 |      "callerPublicKey" : {
-                 |        "type" : "ByteVector",
-                 |        "value" : "9BUoYQYq7K38mkk61q8aMH9kD9fKSVL1Fib7FbH6nUkQ"
-                 |      },
-                 |      "feeAssetId" : {
-                 |        "type" : "Unit",
-                 |        "value" : { }
-                 |      },
-                 |      "originCallerPublicKey" : {
-                 |        "type" : "ByteVector",
-                 |        "value" : "9BUoYQYq7K38mkk61q8aMH9kD9fKSVL1Fib7FbH6nUkQ"
-                 |      },
-                 |      "transactionId" : {
-                 |        "type" : "ByteVector",
-                 |        "value" : "${invokeExpression.id()}"
-                 |      },
-                 |      "caller" : {
-                 |        "type" : "Address",
-                 |        "value" : {
-                 |          "bytes" : {
-                 |            "type" : "ByteVector",
-                 |            "value" : "3MtGzgmNa5fMjGCcPi5nqMTdtZkfojyWHL9"
-                 |          }
-                 |        }
-                 |      },
-                 |      "fee" : {
-                 |        "type" : "Int",
-                 |        "value" : 1000000
-                 |      }
-                 |    }
-                 |  }, {
-                 |    "name" : "default.@args",
-                 |    "type" : "Array",
-                 |    "value" : [ ]
-                 |  }, {
-                 |    "name" : "assetId",
-                 |    "type" : "ByteVector",
-                 |    "value" : "5PjDJaGfSPJj4tFzMRCiuuAasKg5n8dJKXKenhuwZexx"
-                 |  }, {
-                 |    "name" : "Reissue.@args",
-                 |    "type" : "Array",
-                 |    "value" : [ {
-                 |      "type" : "ByteVector",
-                 |      "value" : "5PjDJaGfSPJj4tFzMRCiuuAasKg5n8dJKXKenhuwZexx"
-                 |    }, {
-                 |      "type" : "Int",
-                 |      "value" : 1
-                 |    }, {
-                 |      "type" : "Boolean",
-                 |      "value" : true
-                 |    } ]
-                 |  }, {
-                 |    "name" : "Reissue.@complexity",
-                 |    "type" : "Int",
-                 |    "value" : 1
-                 |  }, {
-                 |    "name" : "@complexityLimit",
-                 |    "type" : "Int",
-                 |    "value" : 51999
-                 |  }, {
-                 |    "name" : "cons.@args",
-                 |    "type" : "Array",
-                 |    "value" : [ {
-                 |      "type" : "Reissue",
-                 |      "value" : {
-                 |        "assetId" : {
-                 |          "type" : "ByteVector",
-                 |          "value" : "5PjDJaGfSPJj4tFzMRCiuuAasKg5n8dJKXKenhuwZexx"
-                 |        },
-                 |        "quantity" : {
-                 |          "type" : "Int",
-                 |          "value" : 1
-                 |        },
-                 |        "isReissuable" : {
-                 |          "type" : "Boolean",
-                 |          "value" : true
-                 |        }
-                 |      }
-                 |    }, {
-                 |      "type" : "Array",
-                 |      "value" : [ ]
-                 |    } ]
-                 |  }, {
-                 |    "name" : "cons.@complexity",
-                 |    "type" : "Int",
-                 |    "value" : 1
-                 |  }, {
-                 |    "name" : "@complexityLimit",
-                 |    "type" : "Int",
-                 |    "value" : 51998
-                 |  } ]
-                 |} ]
-                 |
-               """.stripMargin
-            )
-          }(message => (json \ "error").as[String] should include(message))
-        }
-      }
-
-      assert(ContinuationTransaction, None)
-      assert(RideV6, Some("Continuation Transaction feature has not been activated yet"))
-=======
       val sender = TxHelpers.signer(1080)
       val issue  = TxHelpers.issue(sender)
       val expression = TestCompiler(V6).compileFreeCall(
@@ -3414,7 +3246,6 @@
           """.stripMargin
         )
       }
->>>>>>> 4f0cbb2c
     }
   }
 
