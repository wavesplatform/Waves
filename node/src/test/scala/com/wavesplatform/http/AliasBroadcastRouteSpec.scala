package com.wavesplatform.http

import com.wavesplatform.RequestGen
import com.wavesplatform.api.common.CommonTransactionsApi
import com.wavesplatform.api.http.ApiError.*
import com.wavesplatform.api.http.RouteTimeout
import com.wavesplatform.api.http.alias.AliasApiRoute
import com.wavesplatform.state.Blockchain
import com.wavesplatform.state.diffs.TransactionDiffer.TransactionValidationError
import com.wavesplatform.transaction.Transaction
import com.wavesplatform.transaction.TxValidationError.GenericError
import com.wavesplatform.utils.{Schedulers, Time}
import com.wavesplatform.wallet.Wallet
import org.scalamock.scalatest.PathMockFactory
import play.api.libs.json.*
import play.api.libs.json.Json.*

import scala.concurrent.duration.DurationInt

class AliasBroadcastRouteSpec extends RouteSpec("/alias/broadcast/") with RequestGen with PathMockFactory with RestAPISettingsHelper {
  private[this] val utxPoolSynchronizer = DummyTransactionPublisher.rejecting(tx => TransactionValidationError(GenericError("foo"), tx))

<<<<<<< HEAD
  val route = AliasApiRoute(restAPISettings, stub[CommonTransactionsApi], stub[Wallet], utxPoolSynchronizer, stub[Time], () => stub[Blockchain]).route
=======
  val route = AliasApiRoute(
    restAPISettings,
    stub[CommonTransactionsApi],
    stub[Wallet],
    utxPoolSynchronizer,
    stub[Time],
    stub[Blockchain],
    new RouteTimeout(60.seconds)(Schedulers.fixedPool(1, "heavy-request-scheduler"))
  ).route
>>>>>>> 4247663d

  "returns StateCheckFiled" - {

    def posting(url: String, v: JsValue): RouteTestResult = Post(routePath(url), v) ~> route

    "when state validation fails" in {
      forAll(createAliasGen.retryUntil(_.version == 1)) { t: Transaction =>
        posting("create", t.json()) should produce(StateCheckFailed(t, "foo"))
      }
    }
  }

  "returns appropriate error code when validation fails for" - {

    "create alias transaction" in forAll(createAliasReq) { req =>
      import com.wavesplatform.api.http.requests.SignedCreateAliasV1Request.jsonFormat

      def posting(v: JsValue): RouteTestResult = Post(routePath("create"), v) ~> route

      forAll(invalidBase58) { s =>
        posting(toJson(req.copy(senderPublicKey = s))) should produce(InvalidAddress)
      }
      forAll(nonPositiveLong) { q =>
        posting(toJson(req.copy(fee = q))) should produce(InsufficientFee)
      }
      forAll(invalidAliasStringByLength) { q =>
        val obj = toJson(req).as[JsObject] ++ Json.obj("alias" -> JsString(q))
        posting(obj) should produce(CustomValidationError(s"Alias '$q' length should be between 4 and 30"))
      }
    }
  }
}<|MERGE_RESOLUTION|>--- conflicted
+++ resolved
@@ -20,19 +20,9 @@
 class AliasBroadcastRouteSpec extends RouteSpec("/alias/broadcast/") with RequestGen with PathMockFactory with RestAPISettingsHelper {
   private[this] val utxPoolSynchronizer = DummyTransactionPublisher.rejecting(tx => TransactionValidationError(GenericError("foo"), tx))
 
-<<<<<<< HEAD
-  val route = AliasApiRoute(restAPISettings, stub[CommonTransactionsApi], stub[Wallet], utxPoolSynchronizer, stub[Time], () => stub[Blockchain]).route
-=======
-  val route = AliasApiRoute(
-    restAPISettings,
-    stub[CommonTransactionsApi],
-    stub[Wallet],
-    utxPoolSynchronizer,
-    stub[Time],
-    stub[Blockchain],
+  val route = AliasApiRoute(restAPISettings, stub[CommonTransactionsApi], stub[Wallet], utxPoolSynchronizer, stub[Time], () => stub[Blockchain],
     new RouteTimeout(60.seconds)(Schedulers.fixedPool(1, "heavy-request-scheduler"))
   ).route
->>>>>>> 4247663d
 
   "returns StateCheckFiled" - {
 
