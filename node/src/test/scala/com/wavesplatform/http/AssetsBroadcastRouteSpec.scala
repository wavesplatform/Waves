package com.wavesplatform.http

import akka.http.scaladsl.model.StatusCodes
import com.wavesplatform.api.http.ApiError._
import com.wavesplatform.api.http._
import com.wavesplatform.api.http.assets._
import com.wavesplatform.api.http.requests.{SignedTransferV1Request, SignedTransferV2Request}
import com.wavesplatform.common.utils.Base58
import com.wavesplatform.state.Blockchain
import com.wavesplatform.state.diffs.TransactionDiffer.TransactionValidationError
import com.wavesplatform.transaction.TxValidationError.GenericError
import com.wavesplatform.transaction.assets.IssueTransaction
import com.wavesplatform.transaction.transfer._
import com.wavesplatform.transaction.{Asset, Proofs, Transaction}
import com.wavesplatform.utils.{Time, _}
import com.wavesplatform.wallet.Wallet
import com.wavesplatform.{NoShrink, RequestGen}
import org.scalacheck.{Gen => G}
import org.scalamock.scalatest.PathMockFactory
import org.scalatestplus.scalacheck.{ScalaCheckPropertyChecks => PropertyChecks}
import play.api.libs.json._
class AssetsBroadcastRouteSpec
    extends RouteSpec("/assets/broadcast/")
    with RequestGen
    with PathMockFactory
    with PropertyChecks
    with RestAPISettingsHelper
    with NoShrink {

  private[this] val route = AssetsApiRoute(
    restAPISettings,
    stub[Wallet],
    DummyUtxPoolSynchronizer.rejecting(tx => TransactionValidationError(GenericError("foo"), tx)),
    stub[Blockchain],
    stub[Time]
  ).route

  private[this] val fixedIssueGen = for {
    (sender, _, _, quantity, decimals, reissuable, fee, timestamp) <- issueParamGen
    nameLength                                                     <- G.choose(IssueTransaction.MinAssetNameLength, IssueTransaction.MaxAssetNameLength)
    name                                                           <- G.listOfN(nameLength, G.alphaNumChar)
    description                                                    <- G.listOfN(IssueTransaction.MaxAssetDescriptionLength, G.alphaNumChar)
    tx                                                             <- createLegacyIssue(sender, name.mkString.utf8Bytes, description.mkString.utf8Bytes, quantity, decimals, reissuable, fee, timestamp)
  } yield tx

  "returns StateCheckFailed" - {
    val vt = Table[String, G[_ <: Transaction], JsValue => JsValue](
      ("url", "generator", "transform"),
      ("issue", fixedIssueGen, identity),
      ("reissue", reissueGen.retryUntil(_.version == 1), identity),
      ("burn", burnGen.retryUntil(_.version == 1), {
        case o: JsObject => o ++ Json.obj("quantity" -> o.value("amount"))
        case other       => other
      }),
      ("transfer", transferV1Gen, {
        case o: JsObject if o.value.contains("feeAsset") =>
          o ++ Json.obj("feeAssetId" -> o.value("feeAsset"), "quantity" -> o.value("amount"))
        case other => other
      })
    )

    def posting(url: String, v: JsValue): RouteTestResult = Post(routePath(url), v) ~> route

    "when state validation fails" in {
      forAll(vt) { (url, gen, transform) =>
        forAll(gen) { t: Transaction =>
          posting(url, transform(t.json())) should produce(StateCheckFailed(t, "foo"))
        }
      }
    }
  }

  "returns appropriate error code when validation fails for" - {
    "issue transaction" in {
      forAll(broadcastIssueReq) { ir =>
        def posting[A: Writes](v: A): RouteTestResult = Post(routePath("issue"), v) ~> route

        forAll(nonPositiveLong) { q =>
          posting(ir.copy(fee = q)) should produce(InsufficientFee())
        }
        forAll(nonPositiveLong) { q =>
          posting(ir.copy(quantity = q)) should produce(NonPositiveAmount(s"$q of assets"))
        }
        forAll(invalidDecimals) { d =>
          posting(ir.copy(decimals = d)) should produce(TooBigArrayAllocation)
        }
        forAll(longDescription) { d =>
          posting(ir.copy(description = d)) should produce(TooBigArrayAllocation)
        }
        forAll(invalidName) { name =>
          posting(ir.copy(name = name)) should produce(InvalidName)
        }
        forAll(invalidBase58) { name =>
          posting(ir.copy(name = name)) should produce(InvalidName)
        }
        forAll(nonPositiveLong) { fee =>
          posting(ir.copy(fee = fee)) should produce(InsufficientFee())
        }
      }
    }

    "reissue transaction" in {
      forAll(broadcastReissueReq) { rr =>
        def posting[A: Writes](v: A): RouteTestResult = Post(routePath("reissue"), v) ~> route

        // todo: invalid sender
        forAll(nonPositiveLong) { q =>
          posting(rr.copy(quantity = q)) should produce(NonPositiveAmount(s"$q of assets"))
        }
        forAll(nonPositiveLong) { fee =>
          posting(rr.copy(fee = fee)) should produce(InsufficientFee())
        }
      }
    }

    "burn transaction" in {
      forAll(broadcastBurnReq) { br =>
        def posting[A: Writes](v: A): RouteTestResult = Post(routePath("burn"), v) ~> route

        forAll(invalidBase58) { pk =>
          posting(br.copy(senderPublicKey = pk)) should produce(InvalidAddress)
        }
        forAll(nonPositiveLong) { q =>
          posting(br.copy(quantity = q)) should produce(NegativeAmount(s"$q of assets"))
        }
        forAll(nonPositiveLong) { fee =>
          posting(br.copy(fee = fee)) should produce(InsufficientFee())
        }
      }
    }

    "transfer transaction" in {
      forAll(broadcastTransferReq) { tr =>
        def posting[A: Writes](v: A): RouteTestResult = Post(routePath("transfer"), v) ~> route

        forAll(nonPositiveLong) { q =>
          posting(tr.copy(amount = q)) should produce(NonPositiveAmount(s"$q of ${tr.assetId.getOrElse("waves")}"))
        }
        forAll(invalidBase58) { pk =>
          posting(tr.copy(senderPublicKey = pk)) should produce(InvalidAddress)
        }
        forAll(invalidBase58) { a =>
          posting(tr.copy(recipient = a)) should produce(InvalidAddress)
        }
        forAll(invalidBase58) { a =>
<<<<<<< HEAD
          posting(tr.copy(assetId = Some(a))) should produce(WrongJson(errors = Seq(JsPath \ "assetId" -> Seq(JsonValidationError(s"Too long assetId: length of $a exceeds 44")))))
        }
        forAll(invalidBase58) { a =>
          posting(tr.copy(feeAssetId = Some(a))) should produce(WrongJson(errors = Seq(JsPath \ "feeAssetId" -> Seq(JsonValidationError(s"Too long assetId: length of $a exceeds 44")))))
=======
          posting(tr.copy(assetId = Some(a))) should produce(
            WrongJson(errors = Seq(JsPath \ "assetId" -> Seq(JsonValidationError("invalid.feeAssetId"))))
          )
        }
        forAll(invalidBase58) { a =>
          posting(tr.copy(feeAssetId = Some(a))) should produce(
            WrongJson(errors = Seq(JsPath \ "feeAssetId" -> Seq(JsonValidationError("invalid.feeAssetId"))))
          )
>>>>>>> b2a6b89e
        }
        forAll(longAttachment) { a =>
          posting(tr.copy(attachment = Some(a))) should produce(
            WrongJson(errors = Seq(JsPath \ "attachment" -> Seq(JsonValidationError(s"attachment length ${a.length} exceeds maximum length of 192"))))
          )
        }
        forAll(nonPositiveLong) { fee =>
          posting(tr.copy(fee = fee)) should produce(InsufficientFee())
        }
      }
    }
  }

  "compatibility" - {
    val route = AssetsApiRoute(restAPISettings, stub[Wallet], DummyUtxPoolSynchronizer.accepting, stub[Blockchain], stub[Time]).route

    val seed               = "seed".getBytes("UTF-8")
    val senderPrivateKey   = Wallet.generateNewAccount(seed, 0)
    val receiverPrivateKey = Wallet.generateNewAccount(seed, 1)

    val transferRequest = createSignedTransferRequest(
      TransferTransaction
        .selfSigned(
          1.toByte,
          senderPrivateKey,
          receiverPrivateKey.toAddress,
          Asset.Waves,
          1 * Waves,
          Asset.Waves,
          Waves / 3,
          None,
          System.currentTimeMillis()
        )
        .right
        .get
    )

    val versionedTransferRequest = createSignedVersionedTransferRequest(
      TransferTransaction(
        version = 2.toByte,
        sender = senderPrivateKey,
        recipient = receiverPrivateKey.toAddress,
        assetId = Asset.Waves,
        amount = 1 * Waves,
        feeAssetId = Asset.Waves,
        fee = Waves / 3,
        attachment = None,
        timestamp = System.currentTimeMillis(),
        proofs = Proofs(Seq.empty)
      )
    )

    "/transfer" - {
      def posting[A: Writes](v: A): RouteTestResult = Post(routePath("transfer"), v).addHeader(ApiKeyHeader) ~> route

      "accepts TransferRequest" in posting(transferRequest) ~> check {
        status shouldBe StatusCodes.OK
        responseAs[TransferTransaction].version shouldBe 1.toByte
      }

      "accepts VersionedTransferRequest" in posting(versionedTransferRequest) ~> check {
        status shouldBe StatusCodes.OK
        responseAs[TransferTransaction].version shouldBe 2.toByte
      }

      "returns a error if it is not a transfer request" in posting(issueReq.sample.get) ~> check {
        status shouldBe StatusCodes.BadRequest
      }
    }
  }

  protected def createSignedTransferRequest(tx: TransferTransaction): SignedTransferV1Request = {
    import tx._
    SignedTransferV1Request(
      Base58.encode(tx.sender),
      assetId.maybeBase58Repr,
      recipient.stringRepr,
      amount,
      fee,
      feeAssetId.maybeBase58Repr,
      timestamp,
      Some(Base58.encode(attachment.toBytesStrict)),
      proofs.toSignature.toString
    )
  }

  protected def createSignedVersionedTransferRequest(tx: TransferTransaction): SignedTransferV2Request = {
    import tx._
    SignedTransferV2Request(
      Base58.encode(tx.sender),
      assetId.maybeBase58Repr,
      recipient.stringRepr,
      amount,
      feeAssetId.maybeBase58Repr,
      fee,
      timestamp,
      Some(Base58.encode(attachment.toBytesStrict)),
      proofs.proofs.map(_.toString).toList
    )
  }

}<|MERGE_RESOLUTION|>--- conflicted
+++ resolved
@@ -143,21 +143,14 @@
           posting(tr.copy(recipient = a)) should produce(InvalidAddress)
         }
         forAll(invalidBase58) { a =>
-<<<<<<< HEAD
-          posting(tr.copy(assetId = Some(a))) should produce(WrongJson(errors = Seq(JsPath \ "assetId" -> Seq(JsonValidationError(s"Too long assetId: length of $a exceeds 44")))))
-        }
-        forAll(invalidBase58) { a =>
-          posting(tr.copy(feeAssetId = Some(a))) should produce(WrongJson(errors = Seq(JsPath \ "feeAssetId" -> Seq(JsonValidationError(s"Too long assetId: length of $a exceeds 44")))))
-=======
           posting(tr.copy(assetId = Some(a))) should produce(
-            WrongJson(errors = Seq(JsPath \ "assetId" -> Seq(JsonValidationError("invalid.feeAssetId"))))
+            WrongJson(errors = Seq(JsPath \ "assetId" -> Seq(JsonValidationError(s"Too long assetId: length of $a exceeds 44"))))
           )
         }
         forAll(invalidBase58) { a =>
           posting(tr.copy(feeAssetId = Some(a))) should produce(
-            WrongJson(errors = Seq(JsPath \ "feeAssetId" -> Seq(JsonValidationError("invalid.feeAssetId"))))
+            WrongJson(errors = Seq(JsPath \ "feeAssetId" -> Seq(JsonValidationError(s"Too long assetId: length of $a exceeds 44"))))
           )
->>>>>>> b2a6b89e
         }
         forAll(longAttachment) { a =>
           posting(tr.copy(attachment = Some(a))) should produce(
