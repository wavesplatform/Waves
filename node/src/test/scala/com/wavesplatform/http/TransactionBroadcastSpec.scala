package com.wavesplatform.http

import com.wavesplatform.BlockchainStubHelpers
import com.wavesplatform.account.{AddressScheme, KeyPair}
import com.wavesplatform.api.common.CommonTransactionsApi
import com.wavesplatform.api.http.TransactionsApiRoute
import com.wavesplatform.common.state.ByteStr
import com.wavesplatform.common.utils.*
import com.wavesplatform.lang.v1.estimator.v3.ScriptEstimatorV3
import com.wavesplatform.lang.v1.traits.domain.{Lease, Recipient}
import com.wavesplatform.network.TransactionPublisher
import com.wavesplatform.state.{AccountScriptInfo, Blockchain}
import com.wavesplatform.test.TestTime
import com.wavesplatform.transaction.Asset.{IssuedAsset, Waves}
import com.wavesplatform.transaction.TxValidationError.GenericError
import com.wavesplatform.transaction.assets.exchange.{AssetPair, Order, OrderType}
import com.wavesplatform.transaction.smart.InvokeScriptTransaction
import com.wavesplatform.transaction.smart.script.ScriptCompiler
import com.wavesplatform.transaction.smart.script.trace.{AccountVerifierTrace, TracedResult}
import com.wavesplatform.transaction.{Asset, Proofs, TxHelpers, TxVersion}
import com.wavesplatform.utils.EthHelpers
import com.wavesplatform.wallet.Wallet
import org.scalamock.scalatest.PathMockFactory
import play.api.libs.json.{JsObject, JsValue, Json}

import scala.concurrent.Future
import scala.util.Random

class TransactionBroadcastSpec
    extends RouteSpec("/transactions")
    with RestAPISettingsHelper
    with PathMockFactory
    with BlockchainStubHelpers
    with EthHelpers {
  private val blockchain           = stub[Blockchain]
  private val transactionPublisher = stub[TransactionPublisher]
  private val testTime             = new TestTime

  private val transactionsApiRoute = new TransactionsApiRoute(
    restAPISettings,
    stub[CommonTransactionsApi],
    stub[Wallet],
    blockchain,
    mockFunction[Int],
    transactionPublisher,
    testTime
  )

  private val route = seal(transactionsApiRoute.route)

  "exchange" - {
    "accepted with ETH signed orders" in EthChainId.withEChainId {
      val blockchain = createBlockchainStub { blockchain =>
        val sh = StubHelpers(blockchain)
        sh.creditBalance(TxHelpers.matcher.toAddress, *)
        sh.creditBalance(TestEthOrdersPublicKey.toAddress, *)
        sh.issueAsset(ByteStr(EthStubBytes32))
      }

      val transactionPublisher = blockchain.stub.transactionPublisher(testTime)

      val route = transactionsApiRoute.copy(blockchain = blockchain, transactionPublisher = transactionPublisher).route

      val ethBuyOrder = Order(
        Order.V4,
        TestEthOrdersPublicKey,
        TxHelpers.matcher.publicKey,
        AssetPair(IssuedAsset(ByteStr(EthStubBytes32)), Waves),
        OrderType.BUY,
        1,
        100L,
        1,
        123,
        100000,
        Waves,
        eip712Signature = EthSignature(
          "0xe5ff562bfb0296e95b631365599c87f1c5002597bf56a131f289765275d2580f5344c62999404c37cd858ea037328ac91eca16ad1ce69c345ebb52fde70b66251c"
        )
      )

      val ethSellOrder = Order(
        Order.V4,
        TestEthOrdersPublicKey,
        TxHelpers.matcher.publicKey,
        AssetPair(IssuedAsset(ByteStr(EthStubBytes32)), Waves),
        OrderType.SELL,
        1,
        100L,
        1,
        123,
        100000,
        Waves,
        eip712Signature = EthSignature(
          "0xc8ba2bdafd27742546b3be34883efc51d6cdffbb235798d7b51876c6854791f019b0522d7a39b6f2087cba46ae86919b71a2d9d7920dfc8e00246d8f02a258f21b"
        )
      )

      val transaction = TxHelpers.exchange(ethBuyOrder, ethSellOrder, TxVersion.V3, 100)
      testTime.setTime(100)
      Post(routePath("/broadcast"), transaction.json()) ~> route ~> check {
        responseAs[JsObject] should matchJson(s"""{
                                                |  "type" : 7,
                                                |  "id" : "${transaction.id()}",
                                                |  "sender" : "3FrCwv8uFRxQazhX6Lno45aZ68Bof6ScaeF",
                                                |  "senderPublicKey" : "9BUoYQYq7K38mkk61q8aMH9kD9fKSVL1Fib7FbH6nUkQ",
                                                |  "fee" : 1000000,
                                                |  "feeAssetId" : null,
                                                |  "timestamp" : 100,
                                                |  "proofs" : [ "${transaction.signature}" ],
                                                |  "version" : 3,
                                                |  "chainId" : 69,
                                                |  "order1" : {
                                                |    "version" : 4,
                                                |    "id" : "${ethBuyOrder.id()}",
                                                |    "sender" : "3FzoJXUesFqzf4nmMYejpUDYmFJvkwEiQG6",
                                                |    "senderPublicKey" : "5BQPcwDXaZexgonPb8ipDrLRXY3RHn1kFLP9fqp1s6M6xiRhC4LvsAq2HueXCMzkpuXsrLnuBA3SdkJyuhNZXMCd",
                                                |    "matcherPublicKey" : "9BUoYQYq7K38mkk61q8aMH9kD9fKSVL1Fib7FbH6nUkQ",
                                                |    "assetPair" : {
                                                |      "amountAsset" : "5fQPsn8hoaVddFG26cWQ5QFdqxWtUPNaZ9zH2E6LYzFn",
                                                |      "priceAsset" : null
                                                |    },
                                                |    "orderType" : "buy",
                                                |    "amount" : 1,
                                                |    "price" : 100,
                                                |    "timestamp" : 1,
                                                |    "expiration" : 123,
                                                |    "matcherFee" : 100000,
                                                |    "signature" : "",
                                                |    "proofs" : [ ],
                                                |    "matcherFeeAssetId" : null,
                                                |    "eip712Signature" : "0xe5ff562bfb0296e95b631365599c87f1c5002597bf56a131f289765275d2580f5344c62999404c37cd858ea037328ac91eca16ad1ce69c345ebb52fde70b66251c"
                                                |  },
                                                |  "order2" : {
                                                |    "version" : 4,
                                                |    "id" : "${ethSellOrder.id()}",
                                                |    "sender" : "3FzoJXUesFqzf4nmMYejpUDYmFJvkwEiQG6",
                                                |    "senderPublicKey" : "5BQPcwDXaZexgonPb8ipDrLRXY3RHn1kFLP9fqp1s6M6xiRhC4LvsAq2HueXCMzkpuXsrLnuBA3SdkJyuhNZXMCd",
                                                |    "matcherPublicKey" : "9BUoYQYq7K38mkk61q8aMH9kD9fKSVL1Fib7FbH6nUkQ",
                                                |    "assetPair" : {
                                                |      "amountAsset" : "5fQPsn8hoaVddFG26cWQ5QFdqxWtUPNaZ9zH2E6LYzFn",
                                                |      "priceAsset" : null
                                                |    },
                                                |    "orderType" : "sell",
                                                |    "amount" : 1,
                                                |    "price" : 100,
                                                |    "timestamp" : 1,
                                                |    "expiration" : 123,
                                                |    "matcherFee" : 100000,
                                                |    "signature" : "",
                                                |    "proofs" : [ ],
                                                |    "matcherFeeAssetId" : null,
                                                |    "eip712Signature" : "0xc8ba2bdafd27742546b3be34883efc51d6cdffbb235798d7b51876c6854791f019b0522d7a39b6f2087cba46ae86919b71a2d9d7920dfc8e00246d8f02a258f21b"
                                                |  },
                                                |  "amount" : 1,
                                                |  "price" : 100,
                                                |  "buyMatcherFee" : 100000,
                                                |  "sellMatcherFee" : 100000
                                                |}
                                                |""".stripMargin)
      }
    }
  }

  "invoke script" - {
    def withInvokeScriptTransaction(f: (KeyPair, InvokeScriptTransaction) => Unit): Unit = {
      val seed = new Array[Byte](32)
      Random.nextBytes(seed)
      val sender: KeyPair = KeyPair(seed)
      val ist = InvokeScriptTransaction(
        TxVersion.V1,
        sender.publicKey,
        sender.toAddress,
        None,
        Seq.empty,
        500000L,
        Asset.Waves,
        testTime.getTimestamp(),
        Proofs.empty,
        AddressScheme.current.chainId
      ).signWith(sender.privateKey)
      f(sender, ist)
    }

    "shows trace when trace is enabled" in withInvokeScriptTransaction { (sender, ist) =>
      val accountTrace = AccountVerifierTrace(sender.toAddress, Some(GenericError("Error in account script")))
      (transactionPublisher.validateAndBroadcast _)
        .when(*, None)
        .returning(
          Future.successful(TracedResult(Right(true), List(accountTrace)))
        )
      Post(routePath("/broadcast?trace=true"), ist.json()) ~> route ~> check {
        val result = responseAs[JsObject]
        (result \ "trace").as[JsValue] shouldBe Json.arr(accountTrace.json)
      }
    }

    "does not show trace when trace is disabled" in withInvokeScriptTransaction { (sender, ist) =>
      val accountTrace = AccountVerifierTrace(sender.toAddress, Some(GenericError("Error in account script")))
      (transactionPublisher.validateAndBroadcast _)
        .when(*, None)
        .returning(
          Future.successful(TracedResult(Right(true), List(accountTrace)))
        )
      Post(routePath("/broadcast"), ist.json()) ~> route ~> check {
        (responseAs[JsObject] \ "trace") shouldBe empty
      }
      Post(routePath("/broadcast?trace=false"), ist.json()) ~> route ~> check {
        (responseAs[JsObject] \ "trace") shouldBe empty
      }
    }

    "generates valid trace with vars" in {
      val invoke        = TxHelpers.invoke(TxHelpers.defaultAddress, "test")
      val leaseCancelId = ByteStr(bytes32gen.sample.get)

      val amount1    = 100
      val nonce1     = 0
      val recipient1 = Recipient.Address(ByteStr.decodeBase58("3NAgxLPGnw3RGv9JT6NTDaG5D1iLUehg2xd").get)
      val leaseId1   = Lease.calculateId(Lease(recipient1, amount1, nonce1), invoke.id())

      val amount2    = 20
      val nonce2     = 2
      val recipient2 = Recipient.Alias("some_alias")
      val leaseId2   = Lease.calculateId(Lease(recipient2, amount2, nonce2), invoke.id())

      val blockchain = createBlockchainStub { blockchain =>
        val (dAppScript, _) = ScriptCompiler
          .compile(
            s"""
               |{-# STDLIB_VERSION 5 #-}
               |{-# SCRIPT_TYPE ACCOUNT #-}
               |{-# CONTENT_TYPE DAPP #-}
               |
               |@Callable(i)
               |func test() = {
               |  let test = 1
               |  if (test == 1)
               |    then
               |      [
               |        Lease(Address(base58'${recipient1.bytes}'), $amount1, $nonce1),
               |        Lease(Alias("${recipient2.name}"), $amount2, $nonce2),
               |        LeaseCancel(base58'$leaseCancelId')
               |      ]
               |    else []
               |}
               |""".stripMargin,
<<<<<<< HEAD
            ScriptEstimatorV3(overhead = true)
=======
            ScriptEstimatorV3(true)
>>>>>>> c0e79db2
          )
          .explicitGet()

        (blockchain.leaseDetails _)
          .when(*)
          .returns(None)
          .anyNumberOfTimes()
        (blockchain.resolveAlias _)
          .when(*)
          .returns(Right(accountGen.sample.get.toAddress))
          .anyNumberOfTimes()
        (blockchain.accountScript _)
          .when(*)
          .returns(
            Some(
              AccountScriptInfo(
                TxHelpers.defaultSigner.publicKey,
                dAppScript,
                0L,
                Map(3 -> Seq("test").map(_ -> 0L).toMap)
              )
            )
          )

        (blockchain.hasAccountScript _).when(*).returns(true)
      }
      val publisher = createTxPublisherStub(blockchain)
      val route     = transactionsApiRoute.copy(blockchain = blockchain, transactionPublisher = publisher).route

      Post(routePath("/broadcast?trace=true"), invoke.json()) ~> route ~> check {
        responseAs[JsObject] should matchJson(
          s"""{
             |  "type" : 16,
             |  "id" : "${invoke.id()}",
             |  "sender" : "3MtGzgmNa5fMjGCcPi5nqMTdtZkfojyWHL9",
             |  "senderPublicKey" : "9BUoYQYq7K38mkk61q8aMH9kD9fKSVL1Fib7FbH6nUkQ",
             |  "fee" : 1000000,
             |  "feeAssetId" : null,
             |  "timestamp" : ${invoke.timestamp},
             |  "proofs" : [ "${invoke.signature}" ],
             |  "version" : 1,
             |  "dApp" : "3MtGzgmNa5fMjGCcPi5nqMTdtZkfojyWHL9",
             |  "payment" : [ ],
             |  "call" : {
             |    "function" : "test",
             |    "args" : [ ]
             |  },
             |  "trace" : [ {
             |    "type" : "verifier",
             |    "id" : "3MtGzgmNa5fMjGCcPi5nqMTdtZkfojyWHL9",
             |    "result" : "success",
             |    "error" : null
             |  }, {
             |    "type" : "dApp",
             |    "id" : "3MtGzgmNa5fMjGCcPi5nqMTdtZkfojyWHL9",
             |    "function" : "test",
             |    "args" : [ ],
             |    "invocations": [],
             |    "result" : {
             |      "data" : [ ],
             |      "transfers" : [ ],
             |      "issues" : [ ],
             |      "reissues" : [ ],
             |      "burns" : [ ],
             |      "sponsorFees" : [ ],
             |      "leases" : [
             |         {
             |           "recipient" : "${recipient1.bytes}",
             |           "amount" : $amount1,
             |           "nonce" : $nonce1,
             |           "id" : "$leaseId1"
             |         },
             |         {
             |           "recipient" : "alias:T:${recipient2.name}",
             |           "amount" : $amount2,
             |           "nonce" : $nonce2,
             |           "id" : "$leaseId2"
             |         }
             |      ],
             |      "leaseCancels" : [
             |         {
             |            "id":"$leaseCancelId"
             |         }
             |      ],
             |      "invokes" : [ ]
             |    },
             |    "error" : null,
             |    "vars" : [ {
             |      "name" : "test",
             |      "type" : "Int",
             |      "value" : 1
             |    } ]
             |  } ]
             |}""".stripMargin
        )
      }
    }
  }
}<|MERGE_RESOLUTION|>--- conflicted
+++ resolved
@@ -244,11 +244,7 @@
                |    else []
                |}
                |""".stripMargin,
-<<<<<<< HEAD
-            ScriptEstimatorV3(overhead = true)
-=======
-            ScriptEstimatorV3(true)
->>>>>>> c0e79db2
+            ScriptEstimatorV3(fixOverflow = true, overhead = true)
           )
           .explicitGet()
 
