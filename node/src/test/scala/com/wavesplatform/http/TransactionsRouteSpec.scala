--- conflicted
+++ resolved
@@ -25,14 +25,10 @@
 import com.wavesplatform.lang.v1.compiler.TestCompiler
 import com.wavesplatform.lang.v1.traits.domain.LeaseCancel
 import com.wavesplatform.network.TransactionPublisher
-import com.wavesplatform.state.{Blockchain, Height, InvokeScriptResult}
+import com.wavesplatform.state.{Blockchain, Height, InvokeScriptResult, TxMeta}
 import com.wavesplatform.state.reader.LeaseDetails
-<<<<<<< HEAD
 import com.wavesplatform.test._
 import com.wavesplatform.transaction.{Asset, CreateAliasTransaction, GenesisTransaction, Proofs, TxHelpers, TxVersion}
-=======
-import com.wavesplatform.state.{AccountScriptInfo, Blockchain, Height, InvokeScriptResult, TxMeta}
->>>>>>> 253255a3
 import com.wavesplatform.transaction.Asset.IssuedAsset
 import com.wavesplatform.transaction.TxValidationError.GenericError
 import com.wavesplatform.transaction.lease.{LeaseCancelTransaction, LeaseTransaction}
@@ -343,24 +339,7 @@
           .explicitGet()
       )
 
-<<<<<<< HEAD
       Post(routePath("/calculateFee"), invokeScript.json()) ~> mkRoute(d) ~> check {
-=======
-      val invokeScript = TxHelpers.invoke(dAppAddress, "issue")
-
-      val blockchain = createBlockchainStub { blockchain =>
-        (blockchain.transactionInfo _).when(setScript.id()).returns(Some(TxMeta(Height(1), true, 0L) -> setScript))
-        (blockchain.hasAccountScript _).when(dAppAddress).returns(true)
-        (blockchain.accountScript _)
-          .when(dAppAddress)
-          .returns(Some(AccountScriptInfo(dAppSigner.publicKey, setScript.script.get, 1000, Map(3 -> Map("issue" -> 1000)))))
-        (blockchain.balance _).when(TxHelpers.defaultAddress, *).returns(Long.MaxValue)
-      }
-      val transactionsApi = CommonTransactionsApi(None, null, blockchain, null, null, _ => null, _ => null)
-      val route           = transactionsApiRoute.copy(blockchain = blockchain, commonApi = transactionsApi).route
-
-      Post(routePath("/calculateFee"), invokeScript.json()) ~> route ~> check {
->>>>>>> 253255a3
         responseAs[JsObject] should matchJson(
           Json.obj(
             "feeAssetId" -> JsNull,
@@ -414,7 +393,9 @@
                                                        |
                                                        |@Callable(i)
                                                        |func default() = {
-                                                       |  strict test = ${(1 to 10).map(_ => "sigVerify(base58'', base58'', base58'')").mkString(" || ")}
+                                                       |  strict test = ${(1 to 10)
+                                                         .map(_ => "sigVerify(base58'', base58'', base58'')")
+                                                         .mkString(" || ")}
                                                        |  (
                                                        |    [
                                                        |    ScriptTransfer(i.caller, 100, unit)],
@@ -425,12 +406,11 @@
               0.01.waves,
               ntpTime.getTimestamp()
             )
-            .explicitGet(),
+            .explicitGet()
         )
 
         d.blockchain.accountScript(sender.toAddress).get.verifierComplexity should be <= 200L
 
-<<<<<<< HEAD
         Post(
           routePath("/calculateFee"),
           HttpEntity(ContentTypes.`application/json`, invoke.json().toString())
@@ -440,8 +420,7 @@
 
         d.appendBlock(invoke)
 
-        val Some((_, _, succeeded)) = (d.blockchain.transactionInfo(invoke.id()): @unchecked)
-        assert(!succeeded, "Transaction should be failed")
+        assert(!d.blockchain.transactionSucceeded(invoke.id()), "Transaction should be failed")
       }
 
       "with complexity > 200" in withDomain(settingsWithFeatures(BF.BlockV5, BF.Ride4DApps, BF.SynchronousCalls)) { d =>
@@ -457,25 +436,6 @@
           GenesisTransaction.create(dappAccount.toAddress, 20.waves, ntpTime.getTimestamp()).explicitGet(),
           GenesisTransaction.create(proxy.toAddress, 20.waves, ntpTime.getTimestamp()).explicitGet(),
           GenesisTransaction.create(sender.toAddress, 20.waves, ntpTime.getTimestamp()).explicitGet()
-=======
-      val blockchain = createBlockchainStub { blockchain =>
-        (blockchain.transactionInfo _).when(lease.id()).returns(Some(TxMeta(Height(1), true, 0L)       -> lease))
-        (blockchain.transactionInfo _).when(leaseCancel.id()).returns(Some(TxMeta(Height(1), true, 0L) -> leaseCancel))
-      }
-
-      val transactionsApi = stub[CommonTransactionsApi]
-      (transactionsApi.transactionById _).when(lease.id()).returns(Some(TransactionMeta.Default(Height(1), lease, succeeded = true, 0L)))
-      (transactionsApi.transactionById _).when(leaseCancel.id()).returns(Some(TransactionMeta.Default(Height(1), leaseCancel, succeeded = true, 0L)))
-      (transactionsApi.transactionsByAddress _)
-        .when(TxHelpers.secondAddress, None, *, None)
-        .returns(Observable(TransactionMeta.Default(Height(1), leaseCancel, succeeded = true, 0L)))
-      (transactionsApi.aliasesOfAddress _).when(*).returns(Observable.empty)
-      (blockchain.transactionMeta _).when(lease.id()).returns(Some(TxMeta(Height(1), true, 0L)))
-      (blockchain.leaseDetails _)
-        .when(lease.id())
-        .returns(
-          Some(LeaseDetails(lease.sender, lease.recipient, lease.amount, LeaseDetails.Status.Cancelled(2, Some(leaseCancel.id())), lease.id(), 1))
->>>>>>> 253255a3
         )
 
         d.appendBlock(
@@ -510,7 +470,9 @@
                                                       |
                                                       |@Callable(i)
                                                       |func default() = {
-                                                      |  strict test = ${(1 to 10).map(_ => "sigVerify(base58'', base58'', base58'')").mkString(" || ")}
+                                                      |  strict test = ${(1 to 10)
+                                                         .map(_ => "sigVerify(base58'', base58'', base58'')")
+                                                         .mkString(" || ")}
                                                       |  (
                                                       |    [
                                                       |    ScriptTransfer(i.caller, 100, unit)],
@@ -521,7 +483,7 @@
               0.01.waves,
               ntpTime.getTimestamp()
             )
-            .explicitGet(),
+            .explicitGet()
         )
 
         d.blockchain.accountScript(sender.toAddress).get.verifierComplexity should be > 200L
@@ -535,8 +497,7 @@
 
         d.appendBlock(invoke)
 
-        val Some((_, _, succeeded)) = (d.blockchain.transactionInfo(invoke.id()): @unchecked)
-        assert(!succeeded, "Transaction should be failed")
+        assert(!d.blockchain.transactionSucceeded(invoke.id()), "Transaction should be failed")
       }
     }
   }
@@ -580,6 +541,7 @@
          |  "version" : 2,
          |  "leaseId" : "${lease.id()}",
          |  "chainId" : 84,
+         |  "spentComplexity" : 0,
          |  "lease" : {
          |    "id" : "${lease.id()}",
          |    "originTransactionId" : "${lease.id()}",
@@ -589,7 +551,7 @@
          |    "height" : 1,
          |    "status" : "$status",
          |    "cancelHeight" : ${cancelHeight.getOrElse("null")},
-         |    "cancelTransactionId" : ${cancelTransactionId.fold("null")(id => s"\"$id\"")}
+         |    "cancelTransactionId" : ${cancelTransactionId.fold("null")("\"" + _ + "\"")}
          |  }
          |}""".stripMargin).as[JsObject]
 
@@ -597,7 +559,7 @@
 
     withClue(routePath("/unconfirmed")) {
       Get(routePath(s"/unconfirmed")) ~> sealedRoute ~> check {
-        responseAs[Seq[JsObject]].head should matchJson(expectedJson("active"))
+        responseAs[Seq[JsObject]].head should matchJson(expectedJson("active") - "spentComplexity")
       }
     }
 
@@ -608,37 +570,7 @@
     withClue(routePath("/address/{address}/limit/{limit}")) {
       Get(routePath(s"/address/${recipient.toAddress}/limit/10")) ~> sealedRoute ~> check {
         val json = (responseAs[JsArray] \ 0 \ 0).as[JsObject]
-<<<<<<< HEAD
         json should matchJson(cancelTransactionJson)
-=======
-        json shouldBe Json.parse(s"""{
-                                   |  "type" : 9,
-                                   |  "id" : "${leaseCancel.id()}",
-                                   |  "sender" : "3MtGzgmNa5fMjGCcPi5nqMTdtZkfojyWHL9",
-                                   |  "senderPublicKey" : "9BUoYQYq7K38mkk61q8aMH9kD9fKSVL1Fib7FbH6nUkQ",
-                                   |  "fee" : 1000000,
-                                   |  "feeAssetId" : null,
-                                   |  "timestamp" : ${leaseCancel.timestamp},
-                                   |  "proofs" : [ "${leaseCancel.signature}" ],
-                                   |  "version" : 2,
-                                   |  "leaseId" : "${lease.id()}",
-                                   |  "chainId" : 84,
-                                   |  "height" : 1,
-                                   |  "applicationStatus" : "succeeded",
-                                   |  "spentComplexity": 0,
-                                   |  "lease" : {
-                                   |    "id" : "${lease.id()}",
-                                   |    "originTransactionId" : "${lease.id()}",
-                                   |    "sender" : "3MtGzgmNa5fMjGCcPi5nqMTdtZkfojyWHL9",
-                                   |    "recipient" : "3MuVqVJGmFsHeuFni5RbjRmALuGCkEwzZtC",
-                                   |    "amount" : 1000000000,
-                                   |    "height" : 1,
-                                   |    "status" : "canceled",
-                                   |    "cancelHeight" : 2,
-                                   |    "cancelTransactionId" : "${leaseCancel.id()}"
-                                   |  }
-                                   |}""".stripMargin)
->>>>>>> 253255a3
       }
     }
 
@@ -821,61 +753,6 @@
   }
 
   routePath("/info/{id}") - {
-<<<<<<< HEAD
-=======
-    "returns lease tx for lease cancel tx" in {
-      val lease       = TxHelpers.lease()
-      val leaseCancel = TxHelpers.leaseCancel(lease.id())
-
-      val blockchain = createBlockchainStub { blockchain =>
-        (blockchain.transactionInfo _).when(lease.id()).returns(Some(TxMeta(Height(1), true, 0L)        -> lease))
-        (blockchain.transactionInfo _).when(leaseCancel.id()).returns(Some((TxMeta(Height(1), true, 0L) -> leaseCancel)))
-      }
-
-      val transactionsApi = stub[CommonTransactionsApi]
-      (transactionsApi.transactionById _).when(lease.id()).returns(Some(TransactionMeta.Default(Height(1), lease, succeeded = true, 0L)))
-      (transactionsApi.transactionById _).when(leaseCancel.id()).returns(Some(TransactionMeta.Default(Height(1), leaseCancel, succeeded = true, 0L)))
-      (blockchain.transactionMeta _).when(lease.id()).returns(Some(TxMeta(Height(1), true, 0L)))
-      (blockchain.leaseDetails _)
-        .when(lease.id())
-        .returns(
-          Some(LeaseDetails(lease.sender, lease.recipient, lease.amount, LeaseDetails.Status.Cancelled(2, Some(leaseCancel.id())), lease.id(), 1))
-        )
-
-      val route = transactionsApiRoute.copy(blockchain = blockchain, commonApi = transactionsApi).route
-      Get(routePath(s"/info/${leaseCancel.id()}")) ~> route ~> check {
-        val json = responseAs[JsObject]
-        json shouldBe Json.parse(s"""{
-                                   |  "type" : 9,
-                                   |  "id" : "${leaseCancel.id()}",
-                                   |  "sender" : "3MtGzgmNa5fMjGCcPi5nqMTdtZkfojyWHL9",
-                                   |  "senderPublicKey" : "9BUoYQYq7K38mkk61q8aMH9kD9fKSVL1Fib7FbH6nUkQ",
-                                   |  "fee" : 1000000,
-                                   |  "feeAssetId" : null,
-                                   |  "timestamp" : ${leaseCancel.timestamp},
-                                   |  "proofs" : [ "${leaseCancel.signature}" ],
-                                   |  "version" : 2,
-                                   |  "leaseId" : "${lease.id()}",
-                                   |  "chainId" : 84,
-                                   |  "height" : 1,
-                                   |  "applicationStatus" : "succeeded",
-                                   |  "spentComplexity": 0,
-                                   |  "lease" : {
-                                   |    "id" : "${lease.id()}",
-                                   |    "originTransactionId" : "${lease.id()}",
-                                   |    "sender" : "3MtGzgmNa5fMjGCcPi5nqMTdtZkfojyWHL9",
-                                   |    "recipient" : "3MuVqVJGmFsHeuFni5RbjRmALuGCkEwzZtC",
-                                   |    "amount" : 1000000000,
-                                   |    "height" : 1,
-                                   |    "status" : "canceled",
-                                   |    "cancelHeight" : 2,
-                                   |    "cancelTransactionId" : "${leaseCancel.id()}"
-                                   |  }
-                                   |}""".stripMargin)
-      }
-    }
-
->>>>>>> 253255a3
     "handles invalid signature" in {
       forAll(invalidBase58Gen) { invalidBase58 =>
         Get(routePath(s"/info/$invalidBase58")) ~> route should produce(InvalidTransactionId("Wrong char"), matchMsg = true)
@@ -904,20 +781,14 @@
           def validateResponse(): Unit = {
             status shouldEqual StatusCodes.OK
 
-            val extraFields =
-<<<<<<< HEAD
-              if (blockchain.isFeatureActivated(BF.BlockV5, height))
-                Json.obj("height"    -> height, "applicationStatus" -> JsString(if (succeed) "succeeded" else "script_execution_failed"))
-=======
-              if (blockchain.isFeatureActivated(BlockchainFeatures.BlockV5, height))
-                Json.obj(
-                  "height"            -> height,
-                  "spentComplexity"   -> 0,
-                  "applicationStatus" -> JsString(if (succeed) "succeeded" else "script_execution_failed")
-                )
->>>>>>> 253255a3
-              else Json.obj("height" -> height)
-            responseAs[JsValue] shouldEqual (tx.json() ++ extraFields)
+            val extraFields = Seq(
+              (if (blockchain.isFeatureActivated(BF.BlockV5, height))
+                 Json.obj("applicationStatus" -> JsString(if (succeed) "succeeded" else "script_execution_failed"))
+               else Json.obj()),
+              Json.obj("height" -> height, "spentComplexity" -> 0)
+            ).reduce(_ ++ _)
+
+            responseAs[JsValue] should matchJson(tx.json() ++ extraFields)
           }
 
           Get(routePath(s"/info/${tx.id().toString}")) ~> route ~> check(validateResponse())
@@ -1195,54 +1066,6 @@
   }
 
   routePath("/unconfirmed") - {
-<<<<<<< HEAD
-=======
-    "returns lease tx for lease cancel tx" in {
-      val lease       = TxHelpers.lease()
-      val leaseCancel = TxHelpers.leaseCancel(lease.id())
-
-      val blockchain = createBlockchainStub { blockchain =>
-        (blockchain.transactionInfo _).when(lease.id()).returns(Some(TxMeta(Height(1), true, 0L)       -> lease))
-        (blockchain.transactionInfo _).when(leaseCancel.id()).returns(Some(TxMeta(Height(1), true, 0L) -> leaseCancel))
-        (blockchain.transactionMeta _).when(lease.id()).returns(Some(TxMeta(Height(1), true, 0L)))
-        (blockchain.leaseDetails _)
-          .when(lease.id())
-          .returns(Some(LeaseDetails(lease.sender, lease.recipient, lease.amount, LeaseDetails.Status.Active, lease.id(), 1)))
-      }
-
-      val transactionsApi = stub[CommonTransactionsApi]
-      (transactionsApi.transactionById _).when(lease.id()).returns(Some(TransactionMeta.Default(Height(1), lease, succeeded = true, 0L)))
-      (transactionsApi.transactionById _).when(leaseCancel.id()).returns(Some(TransactionMeta.Default(Height(1), leaseCancel, succeeded = true, 0L)))
-      (() => transactionsApi.unconfirmedTransactions).when().returns(Seq(leaseCancel))
-      (transactionsApi.unconfirmedTransactionById _).when(leaseCancel.id()).returns(Some(leaseCancel))
-      (transactionsApi.aliasesOfAddress _).when(*).returns(Observable.empty)
-
-      val route = transactionsApiRoute.copy(blockchain = blockchain, commonApi = transactionsApi).route
-
-      val leaseDetailsJson = Json.obj(
-        "id"                  -> lease.id(),
-        "originTransactionId" -> lease.id(),
-        "sender"              -> lease.sender.toAddress,
-        "recipient"           -> lease.recipient,
-        "amount"              -> lease.amount,
-        "height"              -> 1,
-        "status"              -> LeaseDetails.Status.Active.toString.toLowerCase,
-        "cancelHeight"        -> null,
-        "cancelTransactionId" -> null
-      )
-
-      Get(routePath(s"/unconfirmed")) ~> route ~> check {
-        val json = (responseAs[JsArray] \ 0).as[JsObject]
-        json shouldBe leaseCancel.json() ++ Json.obj("lease" -> leaseDetailsJson)
-      }
-
-      Get(routePath(s"/unconfirmed/info/${leaseCancel.id()}")) ~> route ~> check {
-        val json = responseAs[JsObject]
-        json should matchJson(leaseCancel.json() ++ Json.obj("lease" -> leaseDetailsJson))
-      }
-    }
-
->>>>>>> 253255a3
     "returns the list of unconfirmed transactions" in {
       val g = for {
         i <- chooseNum(0, 20)
