--- conflicted
+++ resolved
@@ -33,7 +33,6 @@
 import com.wavesplatform.transaction.{Asset, AssetIdLength, EthTxGenerator, TxHelpers, TxVersion}
 import com.wavesplatform.utils.{EthEncoding, EthHelpers, SharedSchedulerMixin}
 import com.wavesplatform.{BlockGen, TestValues, crypto}
-import org.scalacheck.Gen
 import org.scalacheck.Gen.*
 import org.scalatest.{Assertion, OptionValues}
 import play.api.libs.json.*
@@ -770,29 +769,10 @@
           )
         )
 
-<<<<<<< HEAD
-      def invoke(func: JsObject, expectedArgsLength: Int): Unit = {
-        val ist = Json.obj(
-          "type"       -> InvokeScriptTransaction.typeId,
-          "version"    -> 3,
-          "sender"     -> acc1.toAddress,
-          "dApp"       -> acc2.toAddress,
-          "call"       -> func,
-          "payment"    -> Seq[Payment](),
-          "fee"        -> 500000,
-          "feeAssetId" -> JsNull
-        )
-        Post(routePath("/sign"), ist) ~> ApiKeyHeader ~> route ~> check {
-          status shouldEqual StatusCodes.OK
-          val jsObject = responseAs[JsObject]
-          (jsObject \ "senderPublicKey").as[String] shouldBe acc1.publicKey.toString
-          (jsObject \ "call" \ "function").as[String] shouldBe funcName
-          (jsObject \ "call" \ "args").as[JsArray].value.length shouldBe expectedArgsLength
-=======
         def invoke(func: JsObject, expectedArgsLength: Int): Unit = {
           val ist = Json.obj(
             "type"       -> InvokeScriptTransaction.typeId,
-            "version"    -> Gen.oneOf(InvokeScriptTransaction.supportedVersions.toSeq).sample.get,
+            "version"    -> 3,
             "sender"     -> acc1.toAddress,
             "dApp"       -> acc2.toAddress,
             "call"       -> func,
@@ -807,7 +787,6 @@
             (jsObject \ "call" \ "function").as[String] shouldBe funcName
             (jsObject \ "call" \ "args").as[JsArray].value.length shouldBe expectedArgsLength
           }
->>>>>>> b94b9e7e
         }
 
         invoke(funcWithoutArgs, 0)
