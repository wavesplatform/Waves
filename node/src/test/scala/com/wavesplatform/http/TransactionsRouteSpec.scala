--- conflicted
+++ resolved
@@ -1,14 +1,11 @@
 package com.wavesplatform.http
 
 import akka.http.scaladsl.model.{HttpResponse, StatusCodes}
-<<<<<<< HEAD
 import com.wavesplatform.account.PublicKey
 import com.wavesplatform.api.common.CommonTransactionsApi
 import com.wavesplatform.api.http.ApiError.{InvalidAddress, InvalidBase58, InvalidSignature, TooBigArrayAllocation}
-=======
 import akka.http.scaladsl.server.Route
 import com.wavesplatform.api.http.ApiError.{InvalidAddress, InvalidSignature, TooBigArrayAllocation}
->>>>>>> 420bd0d0
 import com.wavesplatform.api.http.TransactionsApiRoute
 import com.wavesplatform.block.Block
 import com.wavesplatform.block.TransactionsRootSpec._
@@ -19,14 +16,9 @@
 import com.wavesplatform.lang.v1.FunctionHeader
 import com.wavesplatform.lang.v1.compiler.Terms.{CONST_BOOLEAN, CONST_LONG, FUNCTION_CALL}
 import com.wavesplatform.network.UtxPoolSynchronizer
-<<<<<<< HEAD
 import com.wavesplatform.settings.WalletSettings
 import com.wavesplatform.state.{Blockchain, Height}
 import com.wavesplatform.transaction.Asset
-import com.wavesplatform.transaction.Asset.IssuedAsset
-import com.wavesplatform.transaction.smart.InvokeScriptTransaction
-import com.wavesplatform.transaction.smart.InvokeScriptTransaction.Payment
-=======
 import com.wavesplatform.settings.{BlockchainSettings, GenesisSettings, RewardsSettings, TestFunctionalitySettings, WalletSettings}
 import com.wavesplatform.state.{AssetDescription, Blockchain, Height}
 import com.wavesplatform.transaction.Asset.IssuedAsset
@@ -34,7 +26,6 @@
 import com.wavesplatform.transaction.smart.InvokeScriptTransaction.Payment
 import com.wavesplatform.transaction.transfer.{MassTransferTransaction, TransferTransaction}
 import com.wavesplatform.utx.UtxPool
->>>>>>> 420bd0d0
 import com.wavesplatform.wallet.Wallet
 import com.wavesplatform.{BlockGen, NoShrink, TestTime, TransactionGen}
 import monix.eval.Coeval
@@ -82,19 +73,6 @@
 
   routePath("/calculateFee") - {
     "transfer with Waves fee" - {
-<<<<<<< HEAD
-      "TransferTransaction" in {
-        val sender: PublicKey = accountGen.sample.get
-        val transferTx = Json.obj(
-          "type"            -> 4,
-          "version"         -> 2,
-          "amount"          -> 1000000,
-          "senderPublicKey" -> Base58.encode(sender),
-          "recipient"       -> accountGen.sample.get.toAddress
-        )
-
-        (addressTransactions.calculateFee _).expects(*).returning(Right((Asset.Waves, 100000L, 0L))).once()
-=======
       val transferTxScenario =
         for {
           sender    <- accountGen
@@ -110,17 +88,7 @@
         } yield (sender.publicKey, tx)
       "TransferTransaction" in forAll(transferTxScenario) {
         case (sender, transferTx) =>
-          val featuresSettings = TestFunctionalitySettings.Enabled.copy(
-            preActivatedFeatures = TestFunctionalitySettings.Enabled.preActivatedFeatures + (BlockchainFeatures.FeeSponsorship.id -> 100)
-          )
-          val blockchain = mock[Blockchain]
-          (blockchain.height _).expects().returning(1).anyNumberOfTimes()
-          (blockchain.hasScript _).expects(sender.toAddress).returning(false).anyNumberOfTimes()
-          (blockchain.activatedFeatures _).expects().returning(featuresSettings.preActivatedFeatures)
-          (blockchain.settings _).expects().returning(BlockchainSettings('T', featuresSettings, GenesisSettings.TESTNET, RewardsSettings.TESTNET))
-
-          val route = TransactionsApiRoute(restAPISettings, wallet, blockchain, utx, utxPoolSynchronizer, new TestTime).route
->>>>>>> 420bd0d0
+          (addressTransactions.calculateFee _).expects(*).returning(Right((Asset.Waves, 100000L, 0L))).once()
 
           Post(routePath("/calculateFee"), transferTx) ~> route ~> check {
             status shouldEqual StatusCodes.OK
@@ -150,25 +118,10 @@
               )
             )
           )
-<<<<<<< HEAD
-        )
-
-        (addressTransactions.calculateFee _).expects(*).returning(Right((Asset.Waves, 200000L, 0L))).once()
-=======
         } yield (sender.publicKey, tx)
       "MassTransferTransaction" in forAll(massTransferTxScenario) {
         case (sender, transferTx) =>
-          val featuresSettings = TestFunctionalitySettings.Enabled.copy(
-            preActivatedFeatures = TestFunctionalitySettings.Enabled.preActivatedFeatures + (BlockchainFeatures.FeeSponsorship.id -> 100)
-          )
-          val blockchain = mock[Blockchain]
-          (blockchain.height _).expects().returning(1).anyNumberOfTimes()
-          (blockchain.hasScript _).expects(sender.toAddress).returning(false).anyNumberOfTimes()
-          (blockchain.activatedFeatures _).expects().returning(featuresSettings.preActivatedFeatures)
-          (blockchain.settings _).expects().returning(BlockchainSettings('T', featuresSettings, GenesisSettings.TESTNET, RewardsSettings.TESTNET))
-
-          val route = TransactionsApiRoute(restAPISettings, wallet, blockchain, utx, utxPoolSynchronizer, new TestTime).route
->>>>>>> 420bd0d0
+          (addressTransactions.calculateFee _).expects(*).returning(Right((Asset.Waves, 200000L, 0L))).once()
 
           Post(routePath("/calculateFee"), transferTx) ~> route ~> check {
             status shouldEqual StatusCodes.OK
@@ -179,21 +132,6 @@
     }
 
     "transfer with Asset fee" - {
-<<<<<<< HEAD
-      "without sponsorship" in {
-        val assetId: ByteStr  = issueGen.sample.get.assetId
-        val sender: PublicKey = accountGen.sample.get
-        val transferTx = Json.obj(
-          "type"            -> 4,
-          "version"         -> 2,
-          "amount"          -> 1000000,
-          "feeAssetId"      -> assetId.toString,
-          "senderPublicKey" -> Base58.encode(sender),
-          "recipient"       -> accountGen.sample.get.toAddress
-        )
-
-        (addressTransactions.calculateFee _).expects(*).returning(Right((Asset.Waves, 100000L, 0L))).once()
-=======
       val transferTxWithAssetFeeScenario =
         for {
           assetId   <- issueGen.map(_.assetId)
@@ -211,17 +149,7 @@
         } yield (sender.publicKey, tx, IssuedAsset(assetId))
       "without sponsorship" in forAll(transferTxWithAssetFeeScenario) {
         case (sender, transferTx, _) =>
-          val featuresSettings = TestFunctionalitySettings.Enabled.copy(
-            preActivatedFeatures = TestFunctionalitySettings.Enabled.preActivatedFeatures + (BlockchainFeatures.FeeSponsorship.id -> 100)
-          )
-          val blockchain = mock[Blockchain]
-          (blockchain.height _).expects().returning(1).anyNumberOfTimes()
-          (blockchain.hasScript _).expects(sender.toAddress).returning(false).anyNumberOfTimes()
-          (blockchain.activatedFeatures _).expects().returning(featuresSettings.preActivatedFeatures)
-          (blockchain.settings _).expects().returning(BlockchainSettings('T', featuresSettings, GenesisSettings.TESTNET, RewardsSettings.TESTNET))
-
-          val route = TransactionsApiRoute(restAPISettings, wallet, blockchain, utx, utxPoolSynchronizer, new TestTime).route
->>>>>>> 420bd0d0
+          (addressTransactions.calculateFee _).expects(*).returning(Right((Asset.Waves, 100000L, 0L))).once()
 
           Post(routePath("/calculateFee"), transferTx) ~> route ~> check {
             status shouldEqual StatusCodes.OK
@@ -230,7 +158,6 @@
           }
       }
 
-<<<<<<< HEAD
       "with sponsorship" in {
         val assetId: IssuedAsset = IssuedAsset(issueGen.sample.get.assetId)
         val sender: PublicKey    = accountGen.sample.get
@@ -244,40 +171,6 @@
         )
 
         (addressTransactions.calculateFee _).expects(*).returning(Right((assetId, 5L, 0L))).once()
-=======
-      "with sponsorship" in forAll(transferTxWithAssetFeeScenario) {
-        case (sender, transferTx, assetId) =>
-          val featuresSettings = TestFunctionalitySettings.Enabled.copy(
-            preActivatedFeatures = TestFunctionalitySettings.Enabled.preActivatedFeatures + (BlockchainFeatures.FeeSponsorship.id -> 0)
-          )
-          val blockchain = mock[Blockchain]
-          (blockchain.height _).expects().returning(featuresSettings.featureCheckBlocksPeriod).once()
-          (blockchain.hasScript _).expects(sender.toAddress).returning(false).once()
-          (blockchain.activatedFeatures _).expects().returning(featuresSettings.preActivatedFeatures)
-          (blockchain.settings _).expects().returning(BlockchainSettings('T', featuresSettings, GenesisSettings.TESTNET, RewardsSettings.TESTNET))
-          (blockchain.assetDescription _)
-            .expects(assetId)
-            .returning(
-              Some(
-                AssetDescription(
-                  source = assetId.id,
-                  issuer = accountGen.sample.get,
-                  name = Right("foo"),
-                  description = Right("bar"),
-                  decimals = 8,
-                  reissuable = false,
-                  totalVolume = Long.MaxValue,
-                  lastUpdatedAt = Height @@ 0,
-                  script = None,
-                  sponsorship = 5,
-                  nft = false
-                )
-              )
-            )
-            .anyNumberOfTimes()
-
-          val route = TransactionsApiRoute(restAPISettings, wallet, blockchain, utx, utxPoolSynchronizer, new TestTime).route
->>>>>>> 420bd0d0
 
           Post(routePath("/calculateFee"), transferTx) ~> route ~> check {
             status shouldEqual StatusCodes.OK
@@ -286,7 +179,6 @@
           }
       }
 
-<<<<<<< HEAD
       "with sponsorship, smart token and smart account" in {
         val assetId: IssuedAsset = IssuedAsset(issueGen.sample.get.assetId)
         val sender: PublicKey    = accountGen.sample.get
@@ -300,41 +192,6 @@
         )
 
         (addressTransactions.calculateFee _).expects(*).returning(Right((assetId, 45L, 0L))).once()
-=======
-      "with sponsorship, smart token and smart account" in forAll(transferTxWithAssetFeeScenario) {
-        case (sender, transferTx, assetId) =>
-          val featuresSettings = TestFunctionalitySettings.Enabled.copy(
-            preActivatedFeatures = TestFunctionalitySettings.Enabled.preActivatedFeatures + (BlockchainFeatures.FeeSponsorship.id -> 0)
-          )
-
-          val blockchain = mock[Blockchain]
-          (blockchain.height _).expects().returning(featuresSettings.featureCheckBlocksPeriod).once()
-          (blockchain.hasScript _).expects(sender.toAddress).returning(true).once()
-          (blockchain.activatedFeatures _).expects().returning(featuresSettings.preActivatedFeatures)
-          (blockchain.settings _).expects().returning(BlockchainSettings('T', featuresSettings, GenesisSettings.TESTNET, RewardsSettings.TESTNET))
-          (blockchain.assetDescription _)
-            .expects(assetId)
-            .returning(
-              Some(
-                AssetDescription(
-                  source = assetId.id,
-                  issuer = accountGen.sample.get,
-                  name = Right("foo"),
-                  description = Right("bar"),
-                  decimals = 8,
-                  reissuable = false,
-                  totalVolume = Long.MaxValue,
-                  lastUpdatedAt = Height @@ 0,
-                  script = Some(ExprScript(V1, TRUE, checkSize = false).explicitGet()),
-                  sponsorship = 5,
-                  nft = false
-                )
-              )
-            )
-            .anyNumberOfTimes()
-
-          val route = TransactionsApiRoute(restAPISettings, wallet, blockchain, utx, utxPoolSynchronizer, new TestTime).route
->>>>>>> 420bd0d0
 
           Post(routePath("/calculateFee"), transferTx) ~> route ~> check {
             status shouldEqual StatusCodes.OK
