package com.wavesplatform.http

import akka.http.scaladsl.model.StatusCodes
import akka.http.scaladsl.server.Route
import com.wavesplatform.account.{Address, PublicKey}
import com.wavesplatform.api.http.{InvalidAddress, InvalidSignature, TooBigArrayAllocation, TransactionsApiRoute}
import com.wavesplatform.common.state.ByteStr
import com.wavesplatform.common.utils.{Base58, EitherExt2}
import com.wavesplatform.features.BlockchainFeatures
import com.wavesplatform.http.ApiMarshallers._
import com.wavesplatform.lang.directives.values.V1
import com.wavesplatform.lang.script.v1.ExprScript
import com.wavesplatform.lang.v1.compiler.Terms.TRUE
import com.wavesplatform.settings.{TestFunctionalitySettings, WalletSettings}
import com.wavesplatform.state.{AssetDescription, Blockchain}
import com.wavesplatform.transaction.Asset.IssuedAsset
<<<<<<< HEAD
import com.wavesplatform.transaction.Transaction
=======
import com.wavesplatform.transaction.TransactionParser
import com.wavesplatform.utils.CloseableIterator
>>>>>>> 15bf5266
import com.wavesplatform.utx.UtxPool
import com.wavesplatform.wallet.Wallet
import com.wavesplatform.{BlockGen, NoShrink, TestTime, TransactionGen}
import io.netty.channel.group.ChannelGroup
import monix.execution.Scheduler
import org.scalacheck.Gen
import org.scalacheck.Gen._
import org.scalamock.scalatest.MockFactory
import org.scalatest.Matchers
import org.scalatestplus.scalacheck.{ScalaCheckPropertyChecks => PropertyChecks}
import play.api.libs.json._

class TransactionsRouteSpec
    extends RouteSpec("/transactions")
    with RestAPISettingsHelper
    with MockFactory
    with Matchers
    with TransactionGen
    with BlockGen
    with PropertyChecks
    with NoShrink {

  implicit def scheduler = Scheduler.global

  private val wallet      = Wallet(WalletSettings(None, Some("qwerty"), None))
  private val blockchain  = mock[Blockchain]
  private val utx         = mock[UtxPool]
  private val allChannels = mock[ChannelGroup]
  private val route       = TransactionsApiRoute(restAPISettings, wallet, blockchain, utx, allChannels, new TestTime)().route

  private val invalidBase58Gen = alphaNumStr.map(_ + "0")

  routePath("/calculateFee") - {
    "transfer with Waves fee" - {
      "TransferTransaction" in {
        val sender: PublicKey = accountGen.sample.get
        val transferTx = Json.obj(
          "type"            -> 4,
          "version"         -> 2,
          "amount"          -> 1000000,
          "senderPublicKey" -> Base58.encode(sender),
          "recipient"       -> accountGen.sample.get.toAddress
        )

        val featuresSettings = TestFunctionalitySettings.Enabled.copy(
          preActivatedFeatures = TestFunctionalitySettings.Enabled.preActivatedFeatures + (BlockchainFeatures.FeeSponsorship.id -> 100)
        )
        val blockchain = mock[Blockchain]
        (blockchain.height _).expects().returning(1).anyNumberOfTimes()
        (blockchain.hasScript _).expects(sender.toAddress).returning(false).anyNumberOfTimes()
        (blockchain.activatedFeatures _).expects().returning(featuresSettings.preActivatedFeatures)

        val route = TransactionsApiRoute(restAPISettings, wallet, blockchain, utx, allChannels, new TestTime)().route

        Post(routePath("/calculateFee"), transferTx) ~> route ~> check {
          status shouldEqual StatusCodes.OK
          (responseAs[JsObject] \ "feeAssetId").asOpt[String] shouldBe empty
          (responseAs[JsObject] \ "feeAmount").as[Long] shouldEqual 100000
        }
      }

      "MassTransferTransaction" in {
        val sender: PublicKey = accountGen.sample.get
        val transferTx = Json.obj(
          "type"            -> 11,
          "version"         -> 1,
          "senderPublicKey" -> Base58.encode(sender),
          "transfers" -> Json.arr(
            Json.obj(
              "recipient" -> accountGen.sample.get.toAddress,
              "amount"    -> 1000000
            ),
            Json.obj(
              "recipient" -> accountGen.sample.get.toAddress,
              "amount"    -> 2000000
            )
          )
        )

        val featuresSettings = TestFunctionalitySettings.Enabled.copy(
          preActivatedFeatures = TestFunctionalitySettings.Enabled.preActivatedFeatures + (BlockchainFeatures.FeeSponsorship.id -> 100)
        )
        val blockchain = mock[Blockchain]
        (blockchain.height _).expects().returning(1).anyNumberOfTimes()
        (blockchain.hasScript _).expects(sender.toAddress).returning(false).anyNumberOfTimes()
        (blockchain.activatedFeatures _).expects().returning(featuresSettings.preActivatedFeatures)

        val route = TransactionsApiRoute(restAPISettings, wallet, blockchain, utx, allChannels, new TestTime)().route

        Post(routePath("/calculateFee"), transferTx) ~> route ~> check {
          status shouldEqual StatusCodes.OK
          (responseAs[JsObject] \ "feeAssetId").asOpt[String] shouldBe empty
          (responseAs[JsObject] \ "feeAmount").as[Long] shouldEqual 200000
        }
      }
    }

    "transfer with Asset fee" - {
      "without sponsorship" in {
        val assetId: ByteStr         = issueGen.sample.get.assetId()
        val sender: PublicKey = accountGen.sample.get
        val transferTx = Json.obj(
          "type"            -> 4,
          "version"         -> 2,
          "amount"          -> 1000000,
          "feeAssetId"      -> assetId.base58,
          "senderPublicKey" -> Base58.encode(sender),
          "recipient"       -> accountGen.sample.get.toAddress
        )

        val featuresSettings = TestFunctionalitySettings.Enabled.copy(
          preActivatedFeatures = TestFunctionalitySettings.Enabled.preActivatedFeatures + (BlockchainFeatures.FeeSponsorship.id -> 100)
        )
        val blockchain = mock[Blockchain]
        (blockchain.height _).expects().returning(1).anyNumberOfTimes()
        (blockchain.hasScript _).expects(sender.toAddress).returning(false).anyNumberOfTimes()
        (blockchain.activatedFeatures _).expects().returning(featuresSettings.preActivatedFeatures)

        val route = TransactionsApiRoute(restAPISettings, wallet, blockchain, utx, allChannels, new TestTime)().route

        Post(routePath("/calculateFee"), transferTx) ~> route ~> check {
          status shouldEqual StatusCodes.OK
          (responseAs[JsObject] \ "feeAssetId").asOpt[String] shouldBe empty
          (responseAs[JsObject] \ "feeAmount").as[Long] shouldEqual 100000
        }
      }

      "with sponsorship" in {
        val assetId: IssuedAsset     = IssuedAsset(issueGen.sample.get.assetId())
        val sender: PublicKey = accountGen.sample.get
        val transferTx = Json.obj(
          "type"            -> 4,
          "version"         -> 2,
          "amount"          -> 1000000,
          "feeAssetId"      -> assetId.id.base58,
          "senderPublicKey" -> Base58.encode(sender),
          "recipient"       -> accountGen.sample.get.toAddress
        )

        val featuresSettings = TestFunctionalitySettings.Enabled.copy(
          preActivatedFeatures = TestFunctionalitySettings.Enabled.preActivatedFeatures + (BlockchainFeatures.FeeSponsorship.id -> 0)
        )
        val blockchain = mock[Blockchain]
        (blockchain.height _).expects().returning(featuresSettings.featureCheckBlocksPeriod).once()
        (blockchain.hasScript _).expects(sender.toAddress).returning(false).once()
        (blockchain.activatedFeatures _).expects().returning(featuresSettings.preActivatedFeatures)
        (blockchain.assetDescription _)
          .expects(assetId)
          .returning(Some(AssetDescription(
            issuer = accountGen.sample.get,
            name = "foo".getBytes,
            description = "bar".getBytes,
            decimals = 8,
            reissuable = false,
            totalVolume = Long.MaxValue,
            script = None,
            sponsorship = 5
          )))
          .anyNumberOfTimes()

        val route = TransactionsApiRoute(restAPISettings, wallet, blockchain, utx, allChannels, new TestTime)().route

        Post(routePath("/calculateFee"), transferTx) ~> route ~> check {
          status shouldEqual StatusCodes.OK
          (responseAs[JsObject] \ "feeAssetId").as[String] shouldBe assetId.id.base58
          (responseAs[JsObject] \ "feeAmount").as[Long] shouldEqual 5
        }
      }

      "with sponsorship, smart token and smart account" in {
        val assetId: IssuedAsset     = IssuedAsset(issueGen.sample.get.assetId())
        val sender: PublicKey = accountGen.sample.get
        val transferTx = Json.obj(
          "type"            -> 4,
          "version"         -> 2,
          "amount"          -> 1000000,
          "feeAssetId"      -> assetId.id.base58,
          "senderPublicKey" -> Base58.encode(sender),
          "recipient"       -> accountGen.sample.get.toAddress
        )

        val featuresSettings = TestFunctionalitySettings.Enabled.copy(
          preActivatedFeatures = TestFunctionalitySettings.Enabled.preActivatedFeatures + (BlockchainFeatures.FeeSponsorship.id -> 0)
        )

        val blockchain = mock[Blockchain]
        (blockchain.height _).expects().returning(featuresSettings.featureCheckBlocksPeriod).once()
        (blockchain.hasScript _).expects(sender.toAddress).returning(true).once()
        (blockchain.activatedFeatures _).expects().returning(featuresSettings.preActivatedFeatures)
        (blockchain.assetDescription _)
          .expects(assetId)
          .returning(Some(AssetDescription(
            issuer = accountGen.sample.get,
            name = "foo".getBytes,
            description = "bar".getBytes,
            decimals = 8,
            reissuable = false,
            totalVolume = Long.MaxValue,
            script = Some(ExprScript(V1, TRUE, checkSize = false).explicitGet()),
            sponsorship = 5
          )))
          .anyNumberOfTimes()

        val route = TransactionsApiRoute(restAPISettings, wallet, blockchain, utx, allChannels, new TestTime)().route

        Post(routePath("/calculateFee"), transferTx) ~> route ~> check {
          status shouldEqual StatusCodes.OK
          (responseAs[JsObject] \ "feeAssetId").as[String] shouldBe assetId.id.base58
          (responseAs[JsObject] \ "feeAmount").as[Long] shouldEqual 45
        }
      }
    }
  }

  routePath("/address/{address}/limit/{limit}") - {
    val bytes32StrGen = bytes32gen.map(Base58.encode)
    val addressGen    = accountGen.map(_.address)

    "handles parameter errors with corresponding responses" - {
      "invalid address" in {
        forAll(bytes32StrGen) { badAddress =>
          Get(routePath(s"/address/$badAddress/limit/1")) ~> route should produce(InvalidAddress)
        }
      }

      "invalid limit" - {
        "limit is too big" in {
          forAll(addressGen, choose(MaxTransactionsPerRequest + 1, Int.MaxValue).label("limitExceeded")) {
            case (address, limit) =>
              Get(routePath(s"/address/$address/limit/$limit")) ~> route should produce(TooBigArrayAllocation)
          }
        }
      }

      "invalid after" in {
        forAll(addressGen, choose(1, MaxTransactionsPerRequest).label("limitCorrect"), invalidBase58Gen) {
          case (address, limit, invalidBase58) =>
            Get(routePath(s"/address/$address/limit/$limit?after=$invalidBase58")) ~> route ~> check {
              status shouldEqual StatusCodes.BadRequest
              (responseAs[JsObject] \ "message").as[String] shouldEqual s"Unable to decode transaction id $invalidBase58"
            }
        }
      }
    }

    "returns 200 if correct params provided" - {
      def routeGen: Gen[Route] =
        Gen.const({
          val b = mock[Blockchain]
<<<<<<< HEAD
          (b.addressTransactions _).expects(*, *, *, *).returning(Right(Seq.empty[(Int, Transaction)])).anyNumberOfTimes()
          TransactionsApiRoute(restAPISettings, wallet, b, utx, allChannels, new TestTime)().route
=======
          (b.addressTransactions(_: Address, _: Set[TransactionParser], _: Option[ByteStr])).expects(*, *, *).returning(CloseableIterator.empty).anyNumberOfTimes()
          TransactionsApiRoute(restAPISettings, TestFunctionalitySettings.Stub, wallet, b, utx, allChannels, new TestTime).route
>>>>>>> 15bf5266
        })

      "address and limit" in {
        forAll(routeGen, addressGen, choose(1, MaxTransactionsPerRequest).label("limitCorrect")) {
          case (r, address, limit) =>
            Get(routePath(s"/address/$address/limit/$limit")) ~> r ~> check {
              status shouldEqual StatusCodes.OK
            }
        }
      }

      "address, limit and after" in {
        forAll(routeGen, addressGen, choose(1, MaxTransactionsPerRequest).label("limitCorrect"), bytes32StrGen) {
          case (r, address, limit, txId) =>
            Get(routePath(s"/address/$address/limit/$limit?after=$txId")) ~> r ~> check {
              status shouldEqual StatusCodes.OK
            }
        }
      }
    }
  }

  routePath("/info/{signature}") - {
    "handles invalid signature" in {
      forAll(invalidBase58Gen) { invalidBase58 =>
        Get(routePath(s"/info/$invalidBase58")) ~> route should produce(InvalidSignature)
      }

      Get(routePath(s"/info/")) ~> route should produce(InvalidSignature)
      Get(routePath(s"/info")) ~> route should produce(InvalidSignature)
    }

    "working properly otherwise" in {
      val txAvailability = for {
        tx     <- randomTransactionGen
        height <- posNum[Int]
      } yield (tx, height)

      forAll(txAvailability) {
        case (tx, height) =>
          (blockchain.transactionInfo _).expects(tx.id()).returning(Some((height, tx))).once()
          Get(routePath(s"/info/${tx.id().base58}")) ~> route ~> check {
            status shouldEqual StatusCodes.OK
            responseAs[JsValue] shouldEqual tx.json() + ("height" -> JsNumber(height))
          }
      }
    }
  }

  routePath("/unconfirmed") - {
    "returns the list of unconfirmed transactions" in {
      val g = for {
        i <- chooseNum(0, 20)
        t <- listOfN(i, randomTransactionGen)
      } yield t

      forAll(g) { txs =>
        (utx.all _).expects().returns(txs).once()
        Get(routePath("/unconfirmed")) ~> route ~> check {
          val resp = responseAs[Seq[JsValue]]
          for ((r, t) <- resp.zip(txs)) {
            if ((r \ "version").as[Int] == 1) {
              (r \ "signature").as[String] shouldEqual t.proofs.proofs(0).base58
            } else {
              (r \ "proofs").as[Seq[String]] shouldEqual t.proofs.proofs.map(_.base58)
            }
          }
        }
      }
    }
  }

  routePath("/unconfirmed/size") - {
    "returns the size of unconfirmed transactions" in {
      val g = for {
        i <- chooseNum(0, 20)
        t <- listOfN(i, randomTransactionGen)
      } yield t

      forAll(g) { txs =>
        (utx.size _).expects().returns(txs.size).once()
        Get(routePath("/unconfirmed/size")) ~> route ~> check {
          status shouldEqual StatusCodes.OK
          responseAs[JsValue] shouldEqual Json.obj("size" -> JsNumber(txs.size))
        }
      }
    }
  }

  routePath("/unconfirmed/info/{signature}") - {
    "handles invalid signature" in {
      forAll(invalidBase58Gen) { invalidBase58 =>
        Get(routePath(s"/unconfirmed/info/$invalidBase58")) ~> route should produce(InvalidSignature)
      }

      Get(routePath(s"/unconfirmed/info/")) ~> route should produce(InvalidSignature)
      Get(routePath(s"/unconfirmed/info")) ~> route should produce(InvalidSignature)
    }

    "working properly otherwise" in {
      forAll(randomTransactionGen) { tx =>
        (utx.transactionById _).expects(tx.id()).returns(Some(tx)).once()
        Get(routePath(s"/unconfirmed/info/${tx.id().base58}")) ~> route ~> check {
          status shouldEqual StatusCodes.OK
          responseAs[JsValue] shouldEqual tx.json()
        }
      }
    }
  }
}<|MERGE_RESOLUTION|>--- conflicted
+++ resolved
@@ -14,12 +14,8 @@
 import com.wavesplatform.settings.{TestFunctionalitySettings, WalletSettings}
 import com.wavesplatform.state.{AssetDescription, Blockchain}
 import com.wavesplatform.transaction.Asset.IssuedAsset
-<<<<<<< HEAD
-import com.wavesplatform.transaction.Transaction
-=======
 import com.wavesplatform.transaction.TransactionParser
 import com.wavesplatform.utils.CloseableIterator
->>>>>>> 15bf5266
 import com.wavesplatform.utx.UtxPool
 import com.wavesplatform.wallet.Wallet
 import com.wavesplatform.{BlockGen, NoShrink, TestTime, TransactionGen}
@@ -269,13 +265,8 @@
       def routeGen: Gen[Route] =
         Gen.const({
           val b = mock[Blockchain]
-<<<<<<< HEAD
-          (b.addressTransactions _).expects(*, *, *, *).returning(Right(Seq.empty[(Int, Transaction)])).anyNumberOfTimes()
-          TransactionsApiRoute(restAPISettings, wallet, b, utx, allChannels, new TestTime)().route
-=======
           (b.addressTransactions(_: Address, _: Set[TransactionParser], _: Option[ByteStr])).expects(*, *, *).returning(CloseableIterator.empty).anyNumberOfTimes()
-          TransactionsApiRoute(restAPISettings, TestFunctionalitySettings.Stub, wallet, b, utx, allChannels, new TestTime).route
->>>>>>> 15bf5266
+          TransactionsApiRoute(restAPISettings, wallet, b, utx, allChannels, new TestTime).route
         })
 
       "address and limit" in {
