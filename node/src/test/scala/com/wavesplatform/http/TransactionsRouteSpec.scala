--- conflicted
+++ resolved
@@ -739,7 +739,6 @@
             |      "reissues" : [ ],
             |      "burns" : [ ],
             |      "sponsorFees" : [ ],
-<<<<<<< HEAD
             |      "leases" : [
             |         {
             |           "recipient" : "${recipient1.bytes}",
@@ -758,10 +757,8 @@
             |         {
             |            "leaseId":"$leaseCancelId"
             |         }
-            |      ]
-=======
+            |      ],
             |      "invokes" : [ ]
->>>>>>> 40bda671
             |    },
             |    "error" : null,
             |    "vars" : [ {
