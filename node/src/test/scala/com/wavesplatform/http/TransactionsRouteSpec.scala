package com.wavesplatform.http

import akka.http.scaladsl.model.StatusCodes
import akka.http.scaladsl.server.Route
import com.wavesplatform.account.{Address, PublicKey}
import com.wavesplatform.api.http.{InvalidAddress, InvalidSignature, TooBigArrayAllocation, TransactionsApiRoute}
import com.wavesplatform.common.state.ByteStr
import com.wavesplatform.common.utils.{Base58, EitherExt2}
import com.wavesplatform.features.BlockchainFeatures
import com.wavesplatform.http.ApiMarshallers._
import com.wavesplatform.lang.directives.values.V1
import com.wavesplatform.lang.script.v1.ExprScript
import com.wavesplatform.lang.v1.compiler.Terms.TRUE
import com.wavesplatform.settings.{BlockchainSettings, GenesisSettings, TestFunctionalitySettings, WalletSettings}
import com.wavesplatform.state.{AssetDescription, Blockchain}
import com.wavesplatform.transaction.Asset.IssuedAsset
import com.wavesplatform.transaction.TransactionParser
import com.wavesplatform.utils.CloseableIterator
import com.wavesplatform.utx.UtxPool
import com.wavesplatform.wallet.Wallet
import com.wavesplatform.{BlockGen, NoShrink, TestTime, TransactionGen}
import io.netty.channel.group.ChannelGroup
import monix.execution.Scheduler
import org.scalacheck.Gen
import org.scalacheck.Gen._
import org.scalamock.scalatest.MockFactory
import org.scalatest.Matchers
import org.scalatestplus.scalacheck.{ScalaCheckPropertyChecks => PropertyChecks}
import play.api.libs.json._

class TransactionsRouteSpec
    extends RouteSpec("/transactions")
    with RestAPISettingsHelper
    with MockFactory
    with Matchers
    with TransactionGen
    with BlockGen
    with PropertyChecks
    with NoShrink {

  implicit def scheduler = Scheduler.global

  private val wallet      = Wallet(WalletSettings(None, Some("qwerty"), None))
  private val blockchain  = mock[Blockchain]
  private val utx         = mock[UtxPool]
  private val allChannels = mock[ChannelGroup]
  private val route       = TransactionsApiRoute(restAPISettings, wallet, blockchain, utx, allChannels, new TestTime).route

  private val invalidBase58Gen = alphaNumStr.map(_ + "0")

  routePath("/calculateFee") - {
    "transfer with Waves fee" - {
      "TransferTransaction" in {
        val sender: PublicKey = accountGen.sample.get
        val transferTx = Json.obj(
          "type"            -> 4,
          "version"         -> 2,
          "amount"          -> 1000000,
          "senderPublicKey" -> Base58.encode(sender),
          "recipient"       -> accountGen.sample.get.toAddress
        )

        val featuresSettings = TestFunctionalitySettings.Enabled.copy(
          preActivatedFeatures = TestFunctionalitySettings.Enabled.preActivatedFeatures + (BlockchainFeatures.FeeSponsorship.id -> 100)
        )
        val blockchain = mock[Blockchain]
        (blockchain.height _).expects().returning(1).anyNumberOfTimes()
        (blockchain.hasScript _).expects(sender.toAddress).returning(false).anyNumberOfTimes()
<<<<<<< HEAD
        (blockchain.activatedFeatures _).expects().returning(featuresSettings.preActivatedFeatures).anyNumberOfTimes()
=======
        (blockchain.activatedFeatures _).expects().returning(featuresSettings.preActivatedFeatures)
        (blockchain.settings _).expects().returning(BlockchainSettings('T', featuresSettings, GenesisSettings.TESTNET))
>>>>>>> efc33525

        val route = TransactionsApiRoute(restAPISettings, wallet, blockchain, utx, allChannels, new TestTime).route

        Post(routePath("/calculateFee"), transferTx) ~> route ~> check {
          status shouldEqual StatusCodes.OK
          (responseAs[JsObject] \ "feeAssetId").asOpt[String] shouldBe empty
          (responseAs[JsObject] \ "feeAmount").as[Long] shouldEqual 100000
        }
      }

      "MassTransferTransaction" in {
        val sender: PublicKey = accountGen.sample.get
        val transferTx = Json.obj(
          "type"            -> 11,
          "version"         -> 1,
          "senderPublicKey" -> Base58.encode(sender),
          "transfers" -> Json.arr(
            Json.obj(
              "recipient" -> accountGen.sample.get.toAddress,
              "amount"    -> 1000000
            ),
            Json.obj(
              "recipient" -> accountGen.sample.get.toAddress,
              "amount"    -> 2000000
            )
          )
        )

        val featuresSettings = TestFunctionalitySettings.Enabled.copy(
          preActivatedFeatures = TestFunctionalitySettings.Enabled.preActivatedFeatures + (BlockchainFeatures.FeeSponsorship.id -> 100)
        )
        val blockchain = mock[Blockchain]
        (blockchain.height _).expects().returning(1).anyNumberOfTimes()
        (blockchain.hasScript _).expects(sender.toAddress).returning(false).anyNumberOfTimes()
<<<<<<< HEAD
        (blockchain.activatedFeatures _).expects().returning(featuresSettings.preActivatedFeatures).anyNumberOfTimes()
=======
        (blockchain.activatedFeatures _).expects().returning(featuresSettings.preActivatedFeatures)
        (blockchain.settings _).expects().returning(BlockchainSettings('T', featuresSettings, GenesisSettings.TESTNET))
>>>>>>> efc33525

        val route = TransactionsApiRoute(restAPISettings, wallet, blockchain, utx, allChannels, new TestTime).route

        Post(routePath("/calculateFee"), transferTx) ~> route ~> check {
          status shouldEqual StatusCodes.OK
          (responseAs[JsObject] \ "feeAssetId").asOpt[String] shouldBe empty
          (responseAs[JsObject] \ "feeAmount").as[Long] shouldEqual 200000
        }
      }
    }

    "transfer with Asset fee" - {
      "without sponsorship" in {
        val assetId: ByteStr         = issueGen.sample.get.assetId()
        val sender: PublicKey = accountGen.sample.get
        val transferTx = Json.obj(
          "type"            -> 4,
          "version"         -> 2,
          "amount"          -> 1000000,
          "feeAssetId"      -> assetId.base58,
          "senderPublicKey" -> Base58.encode(sender),
          "recipient"       -> accountGen.sample.get.toAddress
        )

        val featuresSettings = TestFunctionalitySettings.Enabled.copy(
          preActivatedFeatures = TestFunctionalitySettings.Enabled.preActivatedFeatures + (BlockchainFeatures.FeeSponsorship.id -> 100)
        )
        val blockchain = mock[Blockchain]
        (blockchain.height _).expects().returning(1).anyNumberOfTimes()
        (blockchain.hasScript _).expects(sender.toAddress).returning(false).anyNumberOfTimes()
<<<<<<< HEAD
        (blockchain.activatedFeatures _).expects().returning(featuresSettings.preActivatedFeatures).anyNumberOfTimes()
=======
        (blockchain.activatedFeatures _).expects().returning(featuresSettings.preActivatedFeatures)
        (blockchain.settings _).expects().returning(BlockchainSettings('T', featuresSettings, GenesisSettings.TESTNET))
>>>>>>> efc33525

        val route = TransactionsApiRoute(restAPISettings, wallet, blockchain, utx, allChannels, new TestTime).route

        Post(routePath("/calculateFee"), transferTx) ~> route ~> check {
          status shouldEqual StatusCodes.OK
          (responseAs[JsObject] \ "feeAssetId").asOpt[String] shouldBe empty
          (responseAs[JsObject] \ "feeAmount").as[Long] shouldEqual 100000
        }
      }

      "with sponsorship" in {
        val assetId: IssuedAsset     = IssuedAsset(issueGen.sample.get.assetId())
        val sender: PublicKey = accountGen.sample.get
        val transferTx = Json.obj(
          "type"            -> 4,
          "version"         -> 2,
          "amount"          -> 1000000,
          "feeAssetId"      -> assetId.id.base58,
          "senderPublicKey" -> Base58.encode(sender),
          "recipient"       -> accountGen.sample.get.toAddress
        )

        val featuresSettings = TestFunctionalitySettings.Enabled.copy(
          preActivatedFeatures = TestFunctionalitySettings.Enabled.preActivatedFeatures + (BlockchainFeatures.FeeSponsorship.id -> 0)
        )
        val blockchain = mock[Blockchain]
        (blockchain.height _).expects().returning(featuresSettings.featureCheckBlocksPeriod).once()
        (blockchain.hasScript _).expects(sender.toAddress).returning(false).once()
<<<<<<< HEAD
        (blockchain.activatedFeatures _).expects().returning(featuresSettings.preActivatedFeatures).anyNumberOfTimes()
=======
        (blockchain.activatedFeatures _).expects().returning(featuresSettings.preActivatedFeatures)
        (blockchain.settings _).expects().returning(BlockchainSettings('T', featuresSettings, GenesisSettings.TESTNET))
>>>>>>> efc33525
        (blockchain.assetDescription _)
          .expects(assetId)
          .returning(Some(AssetDescription(
            issuer = accountGen.sample.get,
            name = "foo".getBytes,
            description = "bar".getBytes,
            decimals = 8,
            reissuable = false,
            totalVolume = Long.MaxValue,
            script = None,
            sponsorship = 5
          )))
          .anyNumberOfTimes()

        val route = TransactionsApiRoute(restAPISettings, wallet, blockchain, utx, allChannels, new TestTime).route

        Post(routePath("/calculateFee"), transferTx) ~> route ~> check {
          status shouldEqual StatusCodes.OK
          (responseAs[JsObject] \ "feeAssetId").as[String] shouldBe assetId.id.base58
          (responseAs[JsObject] \ "feeAmount").as[Long] shouldEqual 5
        }
      }

      "with sponsorship, smart token and smart account" in {
        val assetId: IssuedAsset     = IssuedAsset(issueGen.sample.get.assetId())
        val sender: PublicKey = accountGen.sample.get
        val transferTx = Json.obj(
          "type"            -> 4,
          "version"         -> 2,
          "amount"          -> 1000000,
          "feeAssetId"      -> assetId.id.base58,
          "senderPublicKey" -> Base58.encode(sender),
          "recipient"       -> accountGen.sample.get.toAddress
        )

        val featuresSettings = TestFunctionalitySettings.Enabled.copy(
          preActivatedFeatures = TestFunctionalitySettings.Enabled.preActivatedFeatures + (BlockchainFeatures.FeeSponsorship.id -> 0)
        )

        val blockchain = mock[Blockchain]
        (blockchain.height _).expects().returning(featuresSettings.featureCheckBlocksPeriod).once()
        (blockchain.hasScript _).expects(sender.toAddress).returning(true).once()
<<<<<<< HEAD
        (blockchain.activatedFeatures _).expects().returning(featuresSettings.preActivatedFeatures).anyNumberOfTimes()
=======
        (blockchain.activatedFeatures _).expects().returning(featuresSettings.preActivatedFeatures)
        (blockchain.settings _).expects().returning(BlockchainSettings('T', featuresSettings, GenesisSettings.TESTNET))
>>>>>>> efc33525
        (blockchain.assetDescription _)
          .expects(assetId)
          .returning(Some(AssetDescription(
            issuer = accountGen.sample.get,
            name = "foo".getBytes,
            description = "bar".getBytes,
            decimals = 8,
            reissuable = false,
            totalVolume = Long.MaxValue,
            script = Some(ExprScript(V1, TRUE, checkSize = false).explicitGet()),
            sponsorship = 5
          )))
          .anyNumberOfTimes()

        val route = TransactionsApiRoute(restAPISettings, wallet, blockchain, utx, allChannels, new TestTime).route

        Post(routePath("/calculateFee"), transferTx) ~> route ~> check {
          status shouldEqual StatusCodes.OK
          (responseAs[JsObject] \ "feeAssetId").as[String] shouldBe assetId.id.base58
          (responseAs[JsObject] \ "feeAmount").as[Long] shouldEqual 45
        }
      }
    }
  }

  routePath("/address/{address}/limit/{limit}") - {
    val bytes32StrGen = bytes32gen.map(Base58.encode)
    val addressGen    = accountGen.map(_.address)

    "handles parameter errors with corresponding responses" - {
      "invalid address" in {
        forAll(bytes32StrGen) { badAddress =>
          Get(routePath(s"/address/$badAddress/limit/1")) ~> route should produce(InvalidAddress)
        }
      }

      "invalid limit" - {
        "limit is too big" in {
          forAll(addressGen, choose(MaxTransactionsPerRequest + 1, Int.MaxValue).label("limitExceeded")) {
            case (address, limit) =>
              Get(routePath(s"/address/$address/limit/$limit")) ~> route should produce(TooBigArrayAllocation)
          }
        }
      }

      "invalid after" in {
        forAll(addressGen, choose(1, MaxTransactionsPerRequest).label("limitCorrect"), invalidBase58Gen) {
          case (address, limit, invalidBase58) =>
            Get(routePath(s"/address/$address/limit/$limit?after=$invalidBase58")) ~> route ~> check {
              status shouldEqual StatusCodes.BadRequest
              (responseAs[JsObject] \ "message").as[String] shouldEqual s"Unable to decode transaction id $invalidBase58"
            }
        }
      }
    }

    "returns 200 if correct params provided" - {
      def routeGen: Gen[Route] =
        Gen.const({
          val b = mock[Blockchain]
          (b.addressTransactions(_: Address, _: Set[TransactionParser], _: Option[ByteStr])).expects(*, *, *).returning(CloseableIterator.empty).anyNumberOfTimes()
          TransactionsApiRoute(restAPISettings, wallet, b, utx, allChannels, new TestTime).route
        })

      "address and limit" in {
        forAll(routeGen, addressGen, choose(1, MaxTransactionsPerRequest).label("limitCorrect")) {
          case (r, address, limit) =>
            Get(routePath(s"/address/$address/limit/$limit")) ~> r ~> check {
              status shouldEqual StatusCodes.OK
            }
        }
      }

      "address, limit and after" in {
        forAll(routeGen, addressGen, choose(1, MaxTransactionsPerRequest).label("limitCorrect"), bytes32StrGen) {
          case (r, address, limit, txId) =>
            Get(routePath(s"/address/$address/limit/$limit?after=$txId")) ~> r ~> check {
              status shouldEqual StatusCodes.OK
            }
        }
      }
    }
  }

  routePath("/info/{signature}") - {
    "handles invalid signature" in {
      forAll(invalidBase58Gen) { invalidBase58 =>
        Get(routePath(s"/info/$invalidBase58")) ~> route should produce(InvalidSignature)
      }

      Get(routePath(s"/info/")) ~> route should produce(InvalidSignature)
      Get(routePath(s"/info")) ~> route should produce(InvalidSignature)
    }

    "working properly otherwise" in {
      val txAvailability = for {
        tx     <- randomTransactionGen
        height <- posNum[Int]
      } yield (tx, height)

      forAll(txAvailability) {
        case (tx, height) =>
          (blockchain.transactionInfo _).expects(tx.id()).returning(Some((height, tx))).once()
          Get(routePath(s"/info/${tx.id().base58}")) ~> route ~> check {
            status shouldEqual StatusCodes.OK
            responseAs[JsValue] shouldEqual tx.json() + ("height" -> JsNumber(height))
          }
      }
    }
  }

  routePath("/unconfirmed") - {
    "returns the list of unconfirmed transactions" in {
      val g = for {
        i <- chooseNum(0, 20)
        t <- listOfN(i, randomTransactionGen)
      } yield t

      forAll(g) { txs =>
        (utx.all _).expects().returns(txs).once()
        Get(routePath("/unconfirmed")) ~> route ~> check {
          val resp = responseAs[Seq[JsValue]]
          for ((r, t) <- resp.zip(txs)) {
            if ((r \ "version").as[Int] == 1) {
              (r \ "signature").as[String] shouldEqual t.proofs.proofs(0).base58
            } else {
              (r \ "proofs").as[Seq[String]] shouldEqual t.proofs.proofs.map(_.base58)
            }
          }
        }
      }
    }
  }

  routePath("/unconfirmed/size") - {
    "returns the size of unconfirmed transactions" in {
      val g = for {
        i <- chooseNum(0, 20)
        t <- listOfN(i, randomTransactionGen)
      } yield t

      forAll(g) { txs =>
        (utx.size _).expects().returns(txs.size).once()
        Get(routePath("/unconfirmed/size")) ~> route ~> check {
          status shouldEqual StatusCodes.OK
          responseAs[JsValue] shouldEqual Json.obj("size" -> JsNumber(txs.size))
        }
      }
    }
  }

  routePath("/unconfirmed/info/{signature}") - {
    "handles invalid signature" in {
      forAll(invalidBase58Gen) { invalidBase58 =>
        Get(routePath(s"/unconfirmed/info/$invalidBase58")) ~> route should produce(InvalidSignature)
      }

      Get(routePath(s"/unconfirmed/info/")) ~> route should produce(InvalidSignature)
      Get(routePath(s"/unconfirmed/info")) ~> route should produce(InvalidSignature)
    }

    "working properly otherwise" in {
      forAll(randomTransactionGen) { tx =>
        (utx.transactionById _).expects(tx.id()).returns(Some(tx)).once()
        Get(routePath(s"/unconfirmed/info/${tx.id().base58}")) ~> route ~> check {
          status shouldEqual StatusCodes.OK
          responseAs[JsValue] shouldEqual tx.json()
        }
      }
    }
  }
}<|MERGE_RESOLUTION|>--- conflicted
+++ resolved
@@ -66,12 +66,8 @@
         val blockchain = mock[Blockchain]
         (blockchain.height _).expects().returning(1).anyNumberOfTimes()
         (blockchain.hasScript _).expects(sender.toAddress).returning(false).anyNumberOfTimes()
-<<<<<<< HEAD
-        (blockchain.activatedFeatures _).expects().returning(featuresSettings.preActivatedFeatures).anyNumberOfTimes()
-=======
-        (blockchain.activatedFeatures _).expects().returning(featuresSettings.preActivatedFeatures)
-        (blockchain.settings _).expects().returning(BlockchainSettings('T', featuresSettings, GenesisSettings.TESTNET))
->>>>>>> efc33525
+        (blockchain.activatedFeatures _).expects().returning(featuresSettings.preActivatedFeatures)
+        (blockchain.settings _).expects().returning(BlockchainSettings('T', featuresSettings, GenesisSettings.TESTNET))
 
         val route = TransactionsApiRoute(restAPISettings, wallet, blockchain, utx, allChannels, new TestTime).route
 
@@ -106,12 +102,8 @@
         val blockchain = mock[Blockchain]
         (blockchain.height _).expects().returning(1).anyNumberOfTimes()
         (blockchain.hasScript _).expects(sender.toAddress).returning(false).anyNumberOfTimes()
-<<<<<<< HEAD
-        (blockchain.activatedFeatures _).expects().returning(featuresSettings.preActivatedFeatures).anyNumberOfTimes()
-=======
-        (blockchain.activatedFeatures _).expects().returning(featuresSettings.preActivatedFeatures)
-        (blockchain.settings _).expects().returning(BlockchainSettings('T', featuresSettings, GenesisSettings.TESTNET))
->>>>>>> efc33525
+        (blockchain.activatedFeatures _).expects().returning(featuresSettings.preActivatedFeatures)
+        (blockchain.settings _).expects().returning(BlockchainSettings('T', featuresSettings, GenesisSettings.TESTNET))
 
         val route = TransactionsApiRoute(restAPISettings, wallet, blockchain, utx, allChannels, new TestTime).route
 
@@ -142,12 +134,8 @@
         val blockchain = mock[Blockchain]
         (blockchain.height _).expects().returning(1).anyNumberOfTimes()
         (blockchain.hasScript _).expects(sender.toAddress).returning(false).anyNumberOfTimes()
-<<<<<<< HEAD
-        (blockchain.activatedFeatures _).expects().returning(featuresSettings.preActivatedFeatures).anyNumberOfTimes()
-=======
-        (blockchain.activatedFeatures _).expects().returning(featuresSettings.preActivatedFeatures)
-        (blockchain.settings _).expects().returning(BlockchainSettings('T', featuresSettings, GenesisSettings.TESTNET))
->>>>>>> efc33525
+        (blockchain.activatedFeatures _).expects().returning(featuresSettings.preActivatedFeatures)
+        (blockchain.settings _).expects().returning(BlockchainSettings('T', featuresSettings, GenesisSettings.TESTNET))
 
         val route = TransactionsApiRoute(restAPISettings, wallet, blockchain, utx, allChannels, new TestTime).route
 
@@ -176,12 +164,8 @@
         val blockchain = mock[Blockchain]
         (blockchain.height _).expects().returning(featuresSettings.featureCheckBlocksPeriod).once()
         (blockchain.hasScript _).expects(sender.toAddress).returning(false).once()
-<<<<<<< HEAD
-        (blockchain.activatedFeatures _).expects().returning(featuresSettings.preActivatedFeatures).anyNumberOfTimes()
-=======
-        (blockchain.activatedFeatures _).expects().returning(featuresSettings.preActivatedFeatures)
-        (blockchain.settings _).expects().returning(BlockchainSettings('T', featuresSettings, GenesisSettings.TESTNET))
->>>>>>> efc33525
+        (blockchain.activatedFeatures _).expects().returning(featuresSettings.preActivatedFeatures)
+        (blockchain.settings _).expects().returning(BlockchainSettings('T', featuresSettings, GenesisSettings.TESTNET))
         (blockchain.assetDescription _)
           .expects(assetId)
           .returning(Some(AssetDescription(
@@ -224,12 +208,8 @@
         val blockchain = mock[Blockchain]
         (blockchain.height _).expects().returning(featuresSettings.featureCheckBlocksPeriod).once()
         (blockchain.hasScript _).expects(sender.toAddress).returning(true).once()
-<<<<<<< HEAD
-        (blockchain.activatedFeatures _).expects().returning(featuresSettings.preActivatedFeatures).anyNumberOfTimes()
-=======
-        (blockchain.activatedFeatures _).expects().returning(featuresSettings.preActivatedFeatures)
-        (blockchain.settings _).expects().returning(BlockchainSettings('T', featuresSettings, GenesisSettings.TESTNET))
->>>>>>> efc33525
+        (blockchain.activatedFeatures _).expects().returning(featuresSettings.preActivatedFeatures)
+        (blockchain.settings _).expects().returning(BlockchainSettings('T', featuresSettings, GenesisSettings.TESTNET))
         (blockchain.assetDescription _)
           .expects(assetId)
           .returning(Some(AssetDescription(
