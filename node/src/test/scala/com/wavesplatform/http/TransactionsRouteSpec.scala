--- conflicted
+++ resolved
@@ -15,23 +15,16 @@
 import com.wavesplatform.lang.v1.FunctionHeader
 import com.wavesplatform.lang.v1.compiler.Terms.{CONST_BOOLEAN, CONST_LONG, FUNCTION_CALL}
 import com.wavesplatform.network.TransactionPublisher
-<<<<<<< HEAD
+import com.wavesplatform.state.{Blockchain, Height, InvokeScriptResult}
 import com.wavesplatform.state.{Blockchain, Height}
 import com.wavesplatform.transaction.ApplicationStatus.{ScriptExecutionFailed, Succeeded}
-=======
-import com.wavesplatform.state.{Blockchain, Height, InvokeScriptResult}
->>>>>>> 39c4be1c
 import com.wavesplatform.transaction.Asset.IssuedAsset
 import com.wavesplatform.transaction.TxValidationError.GenericError
 import com.wavesplatform.transaction.smart.InvokeScriptTransaction
 import com.wavesplatform.transaction.smart.InvokeScriptTransaction.Payment
 import com.wavesplatform.transaction.smart.script.trace.{AccountVerifierTrace, TracedResult}
 import com.wavesplatform.transaction.transfer.{MassTransferTransaction, TransferTransaction}
-<<<<<<< HEAD
-import com.wavesplatform.transaction.{Asset, Proofs, TxVersion}
-=======
 import com.wavesplatform.transaction.{Asset, Proofs, TxHelpers, TxVersion}
->>>>>>> 39c4be1c
 import com.wavesplatform.{BlockGen, NoShrink, TestTime, TestWallet, TransactionGen}
 import monix.reactive.Observable
 import org.scalacheck.Gen._
@@ -301,14 +294,10 @@
 
       forAll(txAvailability) {
         case (tx, succeed, height, acceptFailedActivationHeight) =>
-<<<<<<< HEAD
           val h: Height         = Height(height)
           val info              = if (tx.typeId == InvokeScriptTransaction.typeId) Right((tx.asInstanceOf[InvokeScriptTransaction], None)) else Left(tx)
           val applicationStatus = if (succeed) Succeeded else ScriptExecutionFailed
-          (addressTransactions.transactionById _).expects(tx.id()).returning(Some((h, info, applicationStatus))).once()
-=======
-          (addressTransactions.transactionById _).expects(tx.id()).returning(Some(TransactionMeta.Default(Height(height), tx, succeed))).once()
->>>>>>> 39c4be1c
+          (addressTransactions.transactionById _).expects(tx.id()).returning(Some(TransactionMeta.Default(h, tx, applicationStatus))).once()
           (() => blockchain.activatedFeatures)
             .expects()
             .returning(Map(BlockchainFeatures.BlockV5.id -> acceptFailedActivationHeight))
