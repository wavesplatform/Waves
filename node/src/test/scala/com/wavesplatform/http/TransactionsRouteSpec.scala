package com.wavesplatform.http

import akka.http.scaladsl.model.{HttpResponse, StatusCodes}
import com.wavesplatform.account.PublicKey
import com.wavesplatform.api.common.CommonTransactionsApi
import com.wavesplatform.api.http.ApiError.{InvalidAddress, InvalidBase58, InvalidSignature, TooBigArrayAllocation}
import akka.http.scaladsl.server.Route
import com.wavesplatform.api.http.ApiError.{InvalidAddress, InvalidSignature, TooBigArrayAllocation}
import com.wavesplatform.api.http.TransactionsApiRoute
import com.wavesplatform.block.Block
import com.wavesplatform.block.TransactionsRootSpec._
import com.wavesplatform.block.merkle.Merkle.TransactionProof
import com.wavesplatform.common.state.ByteStr
import com.wavesplatform.common.utils.{Base58, Base64}
import com.wavesplatform.http.ApiMarshallers._
import com.wavesplatform.lang.v1.FunctionHeader
import com.wavesplatform.lang.v1.compiler.Terms.{CONST_BOOLEAN, CONST_LONG, FUNCTION_CALL}
import com.wavesplatform.network.UtxPoolSynchronizer
<<<<<<< HEAD
import com.wavesplatform.settings.WalletSettings
import com.wavesplatform.state.{Blockchain, Height}
import com.wavesplatform.transaction.Asset
import com.wavesplatform.settings.{BlockchainSettings, GenesisSettings, RewardsSettings, TestFunctionalitySettings, WalletSettings}
=======
import com.wavesplatform.settings.{BlockchainSettings, GenesisSettings, RewardsSettings, TestFunctionalitySettings}
>>>>>>> 06c38826
import com.wavesplatform.state.{AssetDescription, Blockchain, Height}
import com.wavesplatform.transaction.Asset.IssuedAsset
import com.wavesplatform.transaction.smart.InvokeScriptTransaction
import com.wavesplatform.transaction.smart.InvokeScriptTransaction.Payment
import com.wavesplatform.transaction.transfer.{MassTransferTransaction, TransferTransaction}
import com.wavesplatform.utx.UtxPool
<<<<<<< HEAD
import com.wavesplatform.wallet.Wallet
import com.wavesplatform.{BlockGen, NoShrink, TestTime, TransactionGen}
import monix.eval.Coeval
import monix.reactive.Observable
=======
import com.wavesplatform.{BlockGen, NoShrink, TestTime, TestWallet, TransactionGen}
import monix.execution.Scheduler
>>>>>>> 06c38826
import org.scalacheck.Gen
import org.scalacheck.Gen._
import org.scalamock.scalatest.MockFactory
import org.scalatest.{Matchers, OptionValues}
import org.scalatestplus.scalacheck.{ScalaCheckPropertyChecks => PropertyChecks}
import play.api.libs.json._
import com.wavesplatform.utils.StringBytes

import scala.util.Random

class TransactionsRouteSpec
    extends RouteSpec("/transactions")
    with RestAPISettingsHelper
    with MockFactory
    with Matchers
    with TransactionGen
    with BlockGen
    with PropertyChecks
    with OptionValues
    with TestWallet
    with NoShrink {

<<<<<<< HEAD
  private val wallet              = Wallet(WalletSettings(None, Some("qwerty"), None))
=======
  implicit def scheduler: Scheduler = Scheduler.global

>>>>>>> 06c38826
  private val blockchain          = mock[Blockchain]
  private val utxPoolSynchronizer = mock[UtxPoolSynchronizer]
<<<<<<< HEAD
  private val addressTransactions = mock[CommonTransactionsApi]
  private val utxPoolSize         = mockFunction[Int]

  private val route =
    seal(
      new TransactionsApiRoute(
        restAPISettings,
        addressTransactions,
        wallet,
        blockchain,
        Coeval(utxPoolSize.apply()),
        utxPoolSynchronizer,
        new TestTime
      ).route
    )
=======
  private val route               = TransactionsApiRoute(restAPISettings, testWallet, blockchain, utx, utxPoolSynchronizer, new TestTime).route
>>>>>>> 06c38826

  private val invalidBase58Gen = alphaNumStr.map(_ + "0")

  routePath("/calculateFee") - {
    "transfer with Waves fee" - {
      val transferTxScenario =
        for {
          sender    <- accountGen
          recipient <- accountGen
          version   <- Gen.oneOf(TransferTransaction.supportedVersions.toSeq)
          tx = Json.obj(
            "type"            -> 4,
            "version"         -> version,
            "amount"          -> 1000000,
            "senderPublicKey" -> Base58.encode(sender.publicKey),
            "recipient"       -> recipient.toAddress
          )
        } yield (sender.publicKey, tx)
      "TransferTransaction" in forAll(transferTxScenario) {
        case (sender, transferTx) =>
<<<<<<< HEAD
          (addressTransactions.calculateFee _).expects(*).returning(Right((Asset.Waves, 100000L, 0L))).once()
=======
          val featuresSettings = TestFunctionalitySettings.Enabled.copy(
            preActivatedFeatures = TestFunctionalitySettings.Enabled.preActivatedFeatures + (BlockchainFeatures.FeeSponsorship.id -> 100)
          )
          val blockchain = mock[Blockchain]
          (blockchain.height _).expects().returning(1).anyNumberOfTimes()
          (blockchain.hasScript _).expects(sender.toAddress).returning(false).anyNumberOfTimes()
          (blockchain.activatedFeatures _).expects().returning(featuresSettings.preActivatedFeatures)
          (blockchain.settings _).expects().returning(BlockchainSettings('T', featuresSettings, GenesisSettings.TESTNET, RewardsSettings.TESTNET))

          val route = TransactionsApiRoute(restAPISettings, testWallet, blockchain, utx, utxPoolSynchronizer, new TestTime).route
>>>>>>> 06c38826

          Post(routePath("/calculateFee"), transferTx) ~> route ~> check {
            status shouldEqual StatusCodes.OK
            (responseAs[JsObject] \ "feeAssetId").asOpt[String] shouldBe empty
            (responseAs[JsObject] \ "feeAmount").as[Long] shouldEqual 100000
          }
      }

      val massTransferTxScenario =
        for {
          sender     <- accountGen
          recipient1 <- accountGen
          recipient2 <- accountGen
          version    <- Gen.oneOf(MassTransferTransaction.supportedVersions.toSeq)
          tx = Json.obj(
            "type"            -> 11,
            "version"         -> version,
            "senderPublicKey" -> Base58.encode(sender.publicKey),
            "transfers" -> Json.arr(
              Json.obj(
                "recipient" -> recipient1.toAddress,
                "amount"    -> 1000000
              ),
              Json.obj(
                "recipient" -> recipient2.toAddress,
                "amount"    -> 2000000
              )
            )
          )
        } yield (sender.publicKey, tx)
      "MassTransferTransaction" in forAll(massTransferTxScenario) {
        case (sender, transferTx) =>
<<<<<<< HEAD
          (addressTransactions.calculateFee _).expects(*).returning(Right((Asset.Waves, 200000L, 0L))).once()
=======
          val featuresSettings = TestFunctionalitySettings.Enabled.copy(
            preActivatedFeatures = TestFunctionalitySettings.Enabled.preActivatedFeatures + (BlockchainFeatures.FeeSponsorship.id -> 100)
          )
          val blockchain = mock[Blockchain]
          (blockchain.height _).expects().returning(1).anyNumberOfTimes()
          (blockchain.hasScript _).expects(sender.toAddress).returning(false).anyNumberOfTimes()
          (blockchain.activatedFeatures _).expects().returning(featuresSettings.preActivatedFeatures)
          (blockchain.settings _).expects().returning(BlockchainSettings('T', featuresSettings, GenesisSettings.TESTNET, RewardsSettings.TESTNET))

          val route = TransactionsApiRoute(restAPISettings, testWallet, blockchain, utx, utxPoolSynchronizer, new TestTime).route
>>>>>>> 06c38826

          Post(routePath("/calculateFee"), transferTx) ~> route ~> check {
            status shouldEqual StatusCodes.OK
            (responseAs[JsObject] \ "feeAssetId").asOpt[String] shouldBe empty
            (responseAs[JsObject] \ "feeAmount").as[Long] shouldEqual 200000
          }
      }
    }

    "transfer with Asset fee" - {
      val transferTxWithAssetFeeScenario =
        for {
          assetId   <- issueGen.map(_.assetId)
          sender    <- accountGen
          recipient <- accountGen
          version   <- Gen.oneOf(TransferTransaction.supportedVersions.toSeq)
          tx = Json.obj(
            "type"            -> 4,
            "version"         -> version,
            "amount"          -> 1000000,
            "feeAssetId"      -> assetId.toString,
            "senderPublicKey" -> Base58.encode(sender.publicKey),
            "recipient"       -> recipient.toAddress
          )
        } yield (sender.publicKey, tx, IssuedAsset(assetId))
      "without sponsorship" in forAll(transferTxWithAssetFeeScenario) {
        case (sender, transferTx, _) =>
<<<<<<< HEAD
          (addressTransactions.calculateFee _).expects(*).returning(Right((Asset.Waves, 100000L, 0L))).once()
=======
          val featuresSettings = TestFunctionalitySettings.Enabled.copy(
            preActivatedFeatures = TestFunctionalitySettings.Enabled.preActivatedFeatures + (BlockchainFeatures.FeeSponsorship.id -> 100)
          )
          val blockchain = mock[Blockchain]
          (blockchain.height _).expects().returning(1).anyNumberOfTimes()
          (blockchain.hasScript _).expects(sender.toAddress).returning(false).anyNumberOfTimes()
          (blockchain.activatedFeatures _).expects().returning(featuresSettings.preActivatedFeatures)
          (blockchain.settings _).expects().returning(BlockchainSettings('T', featuresSettings, GenesisSettings.TESTNET, RewardsSettings.TESTNET))

          val route = TransactionsApiRoute(restAPISettings, testWallet, blockchain, utx, utxPoolSynchronizer, new TestTime).route
>>>>>>> 06c38826

          Post(routePath("/calculateFee"), transferTx) ~> route ~> check {
            status shouldEqual StatusCodes.OK
            (responseAs[JsObject] \ "feeAssetId").asOpt[String] shouldBe empty
            (responseAs[JsObject] \ "feeAmount").as[Long] shouldEqual 100000
          }
      }

<<<<<<< HEAD
      "with sponsorship" in {
        val assetId: IssuedAsset = IssuedAsset(issueGen.sample.get.assetId)
        val sender: PublicKey    = accountGen.sample.get
        val transferTx = Json.obj(
          "type"            -> 4,
          "version"         -> 2,
          "amount"          -> 1000000,
          "feeAssetId"      -> assetId.id.toString,
          "senderPublicKey" -> Base58.encode(sender),
          "recipient"       -> accountGen.sample.get.toAddress
        )

        (addressTransactions.calculateFee _).expects(*).returning(Right((assetId, 5L, 0L))).once()
=======
      "with sponsorship" in forAll(transferTxWithAssetFeeScenario) {
        case (sender, transferTx, assetId) =>
          val featuresSettings = TestFunctionalitySettings.Enabled.copy(
            preActivatedFeatures = TestFunctionalitySettings.Enabled.preActivatedFeatures + (BlockchainFeatures.FeeSponsorship.id -> 0)
          )
          val blockchain = mock[Blockchain]
          (blockchain.height _).expects().returning(featuresSettings.featureCheckBlocksPeriod).once()
          (blockchain.hasScript _).expects(sender.toAddress).returning(false).once()
          (blockchain.activatedFeatures _).expects().returning(featuresSettings.preActivatedFeatures)
          (blockchain.settings _).expects().returning(BlockchainSettings('T', featuresSettings, GenesisSettings.TESTNET, RewardsSettings.TESTNET))
          (blockchain.assetDescription _)
            .expects(assetId)
            .returning(
              Some(
                AssetDescription(
                  source = assetId.id,
                  issuer = accountGen.sample.get,
                  name = "foo".toByteString,
                  description = "bar".toByteString,
                  decimals = 8,
                  reissuable = false,
                  totalVolume = Long.MaxValue,
                  lastUpdatedAt = Height @@ 0,
                  script = None,
                  sponsorship = 5,
                  nft = false
                )
              )
            )
            .anyNumberOfTimes()

          val route = TransactionsApiRoute(restAPISettings, testWallet, blockchain, utx, utxPoolSynchronizer, new TestTime).route
>>>>>>> 06c38826

          Post(routePath("/calculateFee"), transferTx) ~> route ~> check {
            status shouldEqual StatusCodes.OK
            (responseAs[JsObject] \ "feeAssetId").as[String] shouldBe assetId.id.toString
            (responseAs[JsObject] \ "feeAmount").as[Long] shouldEqual 5
          }
      }

<<<<<<< HEAD
      "with sponsorship, smart token and smart account" in {
        val assetId: IssuedAsset = IssuedAsset(issueGen.sample.get.assetId)
        val sender: PublicKey    = accountGen.sample.get
        val transferTx = Json.obj(
          "type"            -> 4,
          "version"         -> 2,
          "amount"          -> 1000000,
          "feeAssetId"      -> assetId.id.toString,
          "senderPublicKey" -> Base58.encode(sender),
          "recipient"       -> accountGen.sample.get.toAddress
        )

        (addressTransactions.calculateFee _).expects(*).returning(Right((assetId, 45L, 0L))).once()
=======
      "with sponsorship, smart token and smart account" in forAll(transferTxWithAssetFeeScenario) {
        case (sender, transferTx, assetId) =>
          val featuresSettings = TestFunctionalitySettings.Enabled.copy(
            preActivatedFeatures = TestFunctionalitySettings.Enabled.preActivatedFeatures + (BlockchainFeatures.FeeSponsorship.id -> 0)
          )

          val blockchain = mock[Blockchain]
          (blockchain.height _).expects().returning(featuresSettings.featureCheckBlocksPeriod).once()
          (blockchain.hasScript _).expects(sender.toAddress).returning(true).once()
          (blockchain.activatedFeatures _).expects().returning(featuresSettings.preActivatedFeatures)
          (blockchain.settings _).expects().returning(BlockchainSettings('T', featuresSettings, GenesisSettings.TESTNET, RewardsSettings.TESTNET))
          (blockchain.assetDescription _)
            .expects(assetId)
            .returning(
              Some(
                AssetDescription(
                  source = assetId.id,
                  issuer = accountGen.sample.get,
                  name = "foo".toByteString,
                  description = "bar".toByteString,
                  decimals = 8,
                  reissuable = false,
                  totalVolume = Long.MaxValue,
                  lastUpdatedAt = Height @@ 0,
                  script = Some(ExprScript(V1, TRUE, checkSize = false).explicitGet()),
                  sponsorship = 5,
                  nft = false
                )
              )
            )
            .anyNumberOfTimes()

          val route = TransactionsApiRoute(restAPISettings, testWallet, blockchain, utx, utxPoolSynchronizer, new TestTime).route
>>>>>>> 06c38826

          Post(routePath("/calculateFee"), transferTx) ~> route ~> check {
            status shouldEqual StatusCodes.OK
            (responseAs[JsObject] \ "feeAssetId").as[String] shouldBe assetId.id.toString
            (responseAs[JsObject] \ "feeAmount").as[Long] shouldEqual 45
          }
      }
    }
  }

  routePath("/address/{address}/limit/{limit}") - {
    val bytes32StrGen = bytes32gen.map(Base58.encode)
    val addressGen    = accountGen.map(_.stringRepr)

    "handles parameter errors with corresponding responses" - {
      "invalid address" in {
        forAll(bytes32StrGen) { badAddress =>
          Get(routePath(s"/address/$badAddress/limit/1")) ~> route should produce(InvalidAddress)
        }
      }

      "invalid limit" - {
        "limit is too big" in {
          forAll(addressGen, choose(MaxTransactionsPerRequest + 1, Int.MaxValue).label("limitExceeded")) {
            case (address, limit) =>
              Get(routePath(s"/address/$address/limit/$limit")) ~> route should produce(TooBigArrayAllocation)
          }
        }
      }

      "invalid after" in {
        forAll(addressGen, choose(1, MaxTransactionsPerRequest).label("limitCorrect"), invalidBase58Gen) {
          case (address, limit, invalidBase58) =>
            Get(routePath(s"/address/$address/limit/$limit?after=$invalidBase58")) ~> route ~> check {
              status shouldEqual StatusCodes.BadRequest
              (responseAs[JsObject] \ "message").as[String] shouldEqual s"Unable to decode transaction id $invalidBase58"
            }
        }
      }
    }

    "returns 200 if correct params provided" - {
<<<<<<< HEAD
=======
      def routeGen: Gen[Route] =
        Gen.const({
          val b = mock[Blockchain]
          TransactionsApiRoute(restAPISettings, testWallet, b, utx, utxPoolSynchronizer, new TestTime).route
        })

>>>>>>> 06c38826
      "address and limit" in {
        forAll(addressGen, choose(1, MaxTransactionsPerRequest).label("limitCorrect")) {
          case (address, limit) =>
            (addressTransactions.aliasesOfAddress _).expects(*).returning(Observable.empty).once
            (addressTransactions.transactionsByAddress _).expects(*, *, *, None).returning(Observable.empty).once()
            Get(routePath(s"/address/$address/limit/$limit")) ~> route ~> check {
              status shouldEqual StatusCodes.OK
            }
        }
      }

      "address, limit and after" in {
        forAll(addressGen, choose(1, MaxTransactionsPerRequest).label("limitCorrect"), bytes32StrGen) {
          case (address, limit, txId) =>
            (addressTransactions.aliasesOfAddress _).expects(*).returning(Observable.empty).once
            (addressTransactions.transactionsByAddress _).expects(*, *, *, *).returning(Observable.empty).once()
            Get(routePath(s"/address/$address/limit/$limit?after=$txId")) ~> route ~> check {
              status shouldEqual StatusCodes.OK
            }
        }
      }
    }
  }

  routePath("/info/{id}") - {
    "handles invalid signature" in {
      forAll(invalidBase58Gen) { invalidBase58 =>
        Get(routePath(s"/info/$invalidBase58")) ~> route should produce(InvalidBase58)
      }

      Get(routePath(s"/info/")) ~> route should produce(InvalidBase58)
      Get(routePath(s"/info")) ~> route should produce(InvalidBase58)
    }

    "working properly otherwise" in {
      val txAvailability = for {
        tx     <- randomTransactionGen
        height <- posNum[Int]
      } yield (tx, height)

      forAll(txAvailability) {
        case (tx, height) =>
          (addressTransactions.transactionById _).expects(tx.id()).returning(Some(Height(height) -> Left(tx))).once()

          Get(routePath(s"/info/${tx.id().toString}")) ~> route ~> check {
            status shouldEqual StatusCodes.OK
            responseAs[JsValue] shouldEqual tx.json() + ("height" -> JsNumber(height))
          }
      }
    }
  }

  routePath("/status/{signature}") - {
    "handles invalid signature" in {
      forAll(invalidBase58Gen) { invalidBase58 =>
        Get(routePath(s"/status?id=$invalidBase58")) ~> route should produce(InvalidSignature)
      }
    }

    "working properly otherwise" in {
      val txAvailability = for {
        tx     <- randomTransactionGen
        height <- Gen.chooseNum(1, 1000)
      } yield (tx, height)

      forAll(txAvailability) {
        case (tx, height) =>
          (blockchain.transactionInfo _).expects(tx.id()).returning(Some((height, tx))).anyNumberOfTimes()
          (blockchain.height _).expects().returning(1000).anyNumberOfTimes()

          Get(routePath(s"/status?id=${tx.id().toString}&id=${tx.id().toString}")) ~> route ~> check {
            status shouldEqual StatusCodes.OK
            val obj =
              Json.obj("id" -> tx.id().toString, "status" -> "confirmed", "height" -> JsNumber(height), "confirmations" -> JsNumber(1000 - height))
            responseAs[JsValue] shouldEqual Json.arr(obj, obj)
          }
      }
    }
  }

  routePath("/unconfirmed") - {
    "returns the list of unconfirmed transactions" in {
      val g = for {
        i <- chooseNum(0, 20)
        t <- listOfN(i, randomTransactionGen)
      } yield t

      forAll(g) { txs =>
        (addressTransactions.unconfirmedTransactions _).expects().returning(txs).once()
        Get(routePath("/unconfirmed")) ~> route ~> check {
          val resp = responseAs[Seq[JsValue]]
          for ((r, t) <- resp.zip(txs)) {
            if ((r \ "version").as[Int] == 1) {
              (r \ "signature").as[String] shouldEqual t.proofs.proofs.head.toString
            } else {
              (r \ "proofs").as[Seq[String]] shouldEqual t.proofs.proofs.map(_.toString)
            }
          }
        }
      }
    }
  }

  routePath("/unconfirmed/size") - {
    "returns the size of unconfirmed transactions" in {
      val g = for {
        i <- chooseNum(0, 20)
        t <- listOfN(i, randomTransactionGen)
      } yield t

      forAll(g) { txs =>
        utxPoolSize.expects().returning(txs.size).once()
        Get(routePath("/unconfirmed/size")) ~> route ~> check {
          status shouldEqual StatusCodes.OK
          responseAs[JsValue] shouldEqual Json.obj("size" -> JsNumber(txs.size))
        }
      }
    }
  }

  routePath("/unconfirmed/info/{id}") - {
    "handles invalid signature" in {
      forAll(invalidBase58Gen) { invalidBase58 =>
        Get(routePath(s"/unconfirmed/info/$invalidBase58")) ~> route should produce(InvalidBase58)
      }

      Get(routePath(s"/unconfirmed/info/")) ~> route should produce(InvalidSignature)
      Get(routePath(s"/unconfirmed/info")) ~> route should produce(InvalidSignature)
    }

    "working properly otherwise" in {
      forAll(randomTransactionGen) { tx =>
        (addressTransactions.unconfirmedTransactionById _).expects(tx.id()).returns(Some(tx)).once()
        Get(routePath(s"/unconfirmed/info/${tx.id().toString}")) ~> route ~> check {
          status shouldEqual StatusCodes.OK
          responseAs[JsValue] shouldEqual tx.json()
        }
      }
    }
  }

  routePath("/sign") - {
    "function call without args" in {
      val acc1 = testWallet.generateNewAccount().get
      val acc2 = testWallet.generateNewAccount().get

      val funcName          = "func"
      val funcWithoutArgs   = Json.obj("function" -> funcName)
      val funcWithEmptyArgs = Json.obj("function" -> funcName, "args" -> JsArray.empty)
      val funcWithArgs = InvokeScriptTransaction.serializer.functionCallToJson(
        FUNCTION_CALL(
          FunctionHeader.User(funcName),
          List(CONST_LONG(1), CONST_BOOLEAN(true))
        )
      )

      def invoke(func: JsObject, expectedArgsLength: Int): Unit = {
        val ist = Json.obj(
          "type"       -> InvokeScriptTransaction.typeId,
          "version"    -> Gen.oneOf(InvokeScriptTransaction.supportedVersions.toSeq).sample.get,
          "sender"     -> acc1.stringRepr,
          "dApp"       -> acc2.stringRepr,
          "call"       -> func,
          "payment"    -> Seq[Payment](),
          "fee"        -> 500000,
          "feeAssetId" -> JsNull
        )
        Post(routePath("/sign"), ist) ~> ApiKeyHeader ~> route ~> check {
          status shouldEqual StatusCodes.OK
          val jsObject = responseAs[JsObject]
          (jsObject \ "senderPublicKey").as[String] shouldBe acc1.publicKey.toString
          (jsObject \ "call" \ "function").as[String] shouldBe funcName
          (jsObject \ "call" \ "args").as[JsArray].value.length shouldBe expectedArgsLength
        }
      }

      invoke(funcWithoutArgs, 0)
      invoke(funcWithEmptyArgs, 0)
      invoke(funcWithArgs, 2)
    }
  }

  routePath("/merkleProof") - {

    val transactionsGen = for {
      txsSize <- Gen.choose(1, 10)
      txs     <- Gen.listOfN(txsSize, randomTransactionGen)
    } yield txs

    val validBlockGen = for {
      txs    <- transactionsGen
      signer <- accountGen
      block  <- versionedBlockGen(txs, signer, Block.ProtoBlockVersion)
    } yield block

    val invalidBlockGen = for {
      txs     <- transactionsGen
      signer  <- accountGen
      version <- Gen.choose(Block.GenesisBlockVersion, Block.RewardBlockVersion)
      block   <- versionedBlockGen(txs, signer, version)
    } yield block

    val validBlocksGen =
      for {
        blockchainHeight <- Gen.choose(1, 20)
        blocks           <- Gen.listOfN(blockchainHeight, validBlockGen)
      } yield blocks

    val invalidBlocksGen =
      for {
        blockchainHeight <- Gen.choose(1, 10)
        blocks           <- Gen.listOfN(blockchainHeight, invalidBlockGen)
      } yield blocks

    def validateSuccess(txIdsToBlock: Map[String, Block], response: HttpResponse): Unit = {
      response.status shouldBe StatusCodes.OK

      val proofs = responseAs[List[JsObject]]

      proofs.size shouldBe txIdsToBlock.size

      proofs.foreach { p =>
        val transactionId    = (p \ "id").as[String]
        val transactionIndex = (p \ "transactionIndex").as[Int]
        val digests          = (p \ "merkleProof").as[List[String]].map(Base64.decode)

        val block       = txIdsToBlock(transactionId)
        val transaction = block.transactionData.find(_.id().toString == transactionId)

        transaction shouldBe 'defined
        txIdsToBlock.keySet should contain(transactionId)
        transactionIndex shouldBe block.transactionData.indexOf(transaction.value)

        block.verifyTransactionProof(TransactionProof(transaction.value.id(), transactionIndex, digests)) shouldBe true
      }
    }

    def validateFailure(response: HttpResponse): Unit = {
      response.status shouldEqual StatusCodes.BadRequest
      (responseAs[JsObject] \ "message").as[String] shouldEqual s"transactions do not exists or block version < ${Block.ProtoBlockVersion}"
    }

    "returns merkle proofs" in {
      forAll(validBlocksGen) { blocks =>
<<<<<<< HEAD
=======
        val blockchain = prepareBlockchain(blocks)
        val route      = TransactionsApiRoute(restAPISettings, testWallet, blockchain, utx, utxPoolSynchronizer, new TestTime).route

>>>>>>> 06c38826
        val txIdsToBlock = blocks.flatMap(b => b.transactionData.map(tx => (tx.id().toString, b))).toMap
        (addressTransactions.transactionProofs _).expects(*).returning(Nil).anyNumberOfTimes()

        val queryParams = txIdsToBlock.keys.map(id => s"id=$id").mkString("?", "&", "")
        val requestBody = Json.obj("ids" -> txIdsToBlock.keySet)

        Get(routePath(s"/merkleProof$queryParams")) ~> route ~> check {
          validateSuccess(txIdsToBlock, response)
        }

        Post(routePath("/merkleProof"), requestBody) ~> route ~> check {
          validateSuccess(txIdsToBlock, response)
        }
      }
    }

    "filters non-existing and 'old'-block transactions" in {
      val gen = validBlocksGen.flatMap(bs => invalidBlocksGen.flatMap(ibs => transactionsGen.map(txs => (bs, ibs, txs))))
      forAll(gen) {
        case (validBlocks, invalidBlocks, unknownTransactions) =>
<<<<<<< HEAD
=======
          val blockchain = prepareBlockchain(validBlocks ++ invalidBlocks)
          val route      = TransactionsApiRoute(restAPISettings, testWallet, blockchain, utx, utxPoolSynchronizer, new TestTime).route

>>>>>>> 06c38826
          val txIdsToBlock = validBlocks.flatMap(b => b.transactionData.map(tx => (tx.id().toString, b))).toMap

          val requestedIds = ((validBlocks ++ invalidBlocks).flatMap(_.transactionData) ++ unknownTransactions).map(_.id().toString)

          val queryParams = requestedIds.map(id => s"id=$id").mkString("?", "&", "")
          val requestBody = Json.obj("ids" -> requestedIds)

          def validate(response: HttpResponse): Unit = {
            val proofsSize = responseAs[List[JsObject]].size
            proofsSize shouldBe (requestedIds.size - invalidBlocks.map(_.transactionData.size).sum - unknownTransactions.size)
            validateSuccess(txIdsToBlock, response)
          }

          (addressTransactions.transactionProofs _).expects(*).returning(Nil).anyNumberOfTimes()

          Get(routePath(s"/merkleProof$queryParams")) ~> route ~> check {
            validate(response)
          }

          Post(routePath("/merkleProof"), requestBody) ~> route ~> check {
            validate(response)
          }
      }
    }

    "returns error in case of all transactions are filtered" in {
      forAll(invalidBlocksGen) { blocks =>
<<<<<<< HEAD
        prepareBlockchain(blocks)
=======
        val blockchain = prepareBlockchain(blocks)
        val route      = TransactionsApiRoute(restAPISettings, testWallet, blockchain, utx, utxPoolSynchronizer, new TestTime).route
>>>>>>> 06c38826

        val txIdsToBlock = blocks.flatMap(b => b.transactionData.map(tx => (tx.id().toString, b))).toMap

        val queryParams = txIdsToBlock.keySet.map(id => s"id=$id").mkString("?", "&", "")
        val requestBody = Json.obj("ids" -> txIdsToBlock.keySet)

        (addressTransactions.transactionProofs _).expects(*).returning(Nil).anyNumberOfTimes()

        Get(routePath(s"/merkleProof$queryParams")) ~> route ~> check {
          validateFailure(response)
        }

        Post(routePath("/merkleProof"), requestBody) ~> route ~> check {
          validateFailure(response)
        }
      }
    }

    "handles invalid signatures" in {
      val invalidIdsGen = for {
        ids       <- Gen.nonEmptyListOf(randomTransactionGen.map(_.id().toString))
        invalidId <- Gen.nonEmptyListOf(invalidBase58Gen)
      } yield Random.shuffle(ids ++ invalidId)

      forAll(invalidIdsGen) { invalidIds =>
        val queryParams = invalidIds.map(id => s"id=$id").mkString("?", "&", "")
        val requestBody = Json.obj("ids" -> invalidIds)

        Get(routePath(s"/merkleProof$queryParams")) ~> route should produce(InvalidSignature)

        Post(routePath("/merkleProof"), requestBody) ~> route should produce(InvalidSignature)
      }
    }
  }
}<|MERGE_RESOLUTION|>--- conflicted
+++ resolved
@@ -4,48 +4,32 @@
 import com.wavesplatform.account.PublicKey
 import com.wavesplatform.api.common.CommonTransactionsApi
 import com.wavesplatform.api.http.ApiError.{InvalidAddress, InvalidBase58, InvalidSignature, TooBigArrayAllocation}
-import akka.http.scaladsl.server.Route
-import com.wavesplatform.api.http.ApiError.{InvalidAddress, InvalidSignature, TooBigArrayAllocation}
 import com.wavesplatform.api.http.TransactionsApiRoute
 import com.wavesplatform.block.Block
 import com.wavesplatform.block.TransactionsRootSpec._
 import com.wavesplatform.block.merkle.Merkle.TransactionProof
-import com.wavesplatform.common.state.ByteStr
 import com.wavesplatform.common.utils.{Base58, Base64}
 import com.wavesplatform.http.ApiMarshallers._
 import com.wavesplatform.lang.v1.FunctionHeader
 import com.wavesplatform.lang.v1.compiler.Terms.{CONST_BOOLEAN, CONST_LONG, FUNCTION_CALL}
 import com.wavesplatform.network.UtxPoolSynchronizer
-<<<<<<< HEAD
 import com.wavesplatform.settings.WalletSettings
 import com.wavesplatform.state.{Blockchain, Height}
 import com.wavesplatform.transaction.Asset
-import com.wavesplatform.settings.{BlockchainSettings, GenesisSettings, RewardsSettings, TestFunctionalitySettings, WalletSettings}
-=======
-import com.wavesplatform.settings.{BlockchainSettings, GenesisSettings, RewardsSettings, TestFunctionalitySettings}
->>>>>>> 06c38826
-import com.wavesplatform.state.{AssetDescription, Blockchain, Height}
 import com.wavesplatform.transaction.Asset.IssuedAsset
 import com.wavesplatform.transaction.smart.InvokeScriptTransaction
 import com.wavesplatform.transaction.smart.InvokeScriptTransaction.Payment
 import com.wavesplatform.transaction.transfer.{MassTransferTransaction, TransferTransaction}
-import com.wavesplatform.utx.UtxPool
-<<<<<<< HEAD
 import com.wavesplatform.wallet.Wallet
 import com.wavesplatform.{BlockGen, NoShrink, TestTime, TransactionGen}
 import monix.eval.Coeval
 import monix.reactive.Observable
-=======
-import com.wavesplatform.{BlockGen, NoShrink, TestTime, TestWallet, TransactionGen}
-import monix.execution.Scheduler
->>>>>>> 06c38826
 import org.scalacheck.Gen
 import org.scalacheck.Gen._
 import org.scalamock.scalatest.MockFactory
 import org.scalatest.{Matchers, OptionValues}
 import org.scalatestplus.scalacheck.{ScalaCheckPropertyChecks => PropertyChecks}
 import play.api.libs.json._
-import com.wavesplatform.utils.StringBytes
 
 import scala.util.Random
 
@@ -58,18 +42,11 @@
     with BlockGen
     with PropertyChecks
     with OptionValues
-    with TestWallet
     with NoShrink {
 
-<<<<<<< HEAD
   private val wallet              = Wallet(WalletSettings(None, Some("qwerty"), None))
-=======
-  implicit def scheduler: Scheduler = Scheduler.global
-
->>>>>>> 06c38826
   private val blockchain          = mock[Blockchain]
   private val utxPoolSynchronizer = mock[UtxPoolSynchronizer]
-<<<<<<< HEAD
   private val addressTransactions = mock[CommonTransactionsApi]
   private val utxPoolSize         = mockFunction[Int]
 
@@ -85,9 +62,6 @@
         new TestTime
       ).route
     )
-=======
-  private val route               = TransactionsApiRoute(restAPISettings, testWallet, blockchain, utx, utxPoolSynchronizer, new TestTime).route
->>>>>>> 06c38826
 
   private val invalidBase58Gen = alphaNumStr.map(_ + "0")
 
@@ -108,20 +82,7 @@
         } yield (sender.publicKey, tx)
       "TransferTransaction" in forAll(transferTxScenario) {
         case (sender, transferTx) =>
-<<<<<<< HEAD
           (addressTransactions.calculateFee _).expects(*).returning(Right((Asset.Waves, 100000L, 0L))).once()
-=======
-          val featuresSettings = TestFunctionalitySettings.Enabled.copy(
-            preActivatedFeatures = TestFunctionalitySettings.Enabled.preActivatedFeatures + (BlockchainFeatures.FeeSponsorship.id -> 100)
-          )
-          val blockchain = mock[Blockchain]
-          (blockchain.height _).expects().returning(1).anyNumberOfTimes()
-          (blockchain.hasScript _).expects(sender.toAddress).returning(false).anyNumberOfTimes()
-          (blockchain.activatedFeatures _).expects().returning(featuresSettings.preActivatedFeatures)
-          (blockchain.settings _).expects().returning(BlockchainSettings('T', featuresSettings, GenesisSettings.TESTNET, RewardsSettings.TESTNET))
-
-          val route = TransactionsApiRoute(restAPISettings, testWallet, blockchain, utx, utxPoolSynchronizer, new TestTime).route
->>>>>>> 06c38826
 
           Post(routePath("/calculateFee"), transferTx) ~> route ~> check {
             status shouldEqual StatusCodes.OK
@@ -154,20 +115,7 @@
         } yield (sender.publicKey, tx)
       "MassTransferTransaction" in forAll(massTransferTxScenario) {
         case (sender, transferTx) =>
-<<<<<<< HEAD
           (addressTransactions.calculateFee _).expects(*).returning(Right((Asset.Waves, 200000L, 0L))).once()
-=======
-          val featuresSettings = TestFunctionalitySettings.Enabled.copy(
-            preActivatedFeatures = TestFunctionalitySettings.Enabled.preActivatedFeatures + (BlockchainFeatures.FeeSponsorship.id -> 100)
-          )
-          val blockchain = mock[Blockchain]
-          (blockchain.height _).expects().returning(1).anyNumberOfTimes()
-          (blockchain.hasScript _).expects(sender.toAddress).returning(false).anyNumberOfTimes()
-          (blockchain.activatedFeatures _).expects().returning(featuresSettings.preActivatedFeatures)
-          (blockchain.settings _).expects().returning(BlockchainSettings('T', featuresSettings, GenesisSettings.TESTNET, RewardsSettings.TESTNET))
-
-          val route = TransactionsApiRoute(restAPISettings, testWallet, blockchain, utx, utxPoolSynchronizer, new TestTime).route
->>>>>>> 06c38826
 
           Post(routePath("/calculateFee"), transferTx) ~> route ~> check {
             status shouldEqual StatusCodes.OK
@@ -195,20 +143,7 @@
         } yield (sender.publicKey, tx, IssuedAsset(assetId))
       "without sponsorship" in forAll(transferTxWithAssetFeeScenario) {
         case (sender, transferTx, _) =>
-<<<<<<< HEAD
           (addressTransactions.calculateFee _).expects(*).returning(Right((Asset.Waves, 100000L, 0L))).once()
-=======
-          val featuresSettings = TestFunctionalitySettings.Enabled.copy(
-            preActivatedFeatures = TestFunctionalitySettings.Enabled.preActivatedFeatures + (BlockchainFeatures.FeeSponsorship.id -> 100)
-          )
-          val blockchain = mock[Blockchain]
-          (blockchain.height _).expects().returning(1).anyNumberOfTimes()
-          (blockchain.hasScript _).expects(sender.toAddress).returning(false).anyNumberOfTimes()
-          (blockchain.activatedFeatures _).expects().returning(featuresSettings.preActivatedFeatures)
-          (blockchain.settings _).expects().returning(BlockchainSettings('T', featuresSettings, GenesisSettings.TESTNET, RewardsSettings.TESTNET))
-
-          val route = TransactionsApiRoute(restAPISettings, testWallet, blockchain, utx, utxPoolSynchronizer, new TestTime).route
->>>>>>> 06c38826
 
           Post(routePath("/calculateFee"), transferTx) ~> route ~> check {
             status shouldEqual StatusCodes.OK
@@ -217,7 +152,6 @@
           }
       }
 
-<<<<<<< HEAD
       "with sponsorship" in {
         val assetId: IssuedAsset = IssuedAsset(issueGen.sample.get.assetId)
         val sender: PublicKey    = accountGen.sample.get
@@ -231,40 +165,6 @@
         )
 
         (addressTransactions.calculateFee _).expects(*).returning(Right((assetId, 5L, 0L))).once()
-=======
-      "with sponsorship" in forAll(transferTxWithAssetFeeScenario) {
-        case (sender, transferTx, assetId) =>
-          val featuresSettings = TestFunctionalitySettings.Enabled.copy(
-            preActivatedFeatures = TestFunctionalitySettings.Enabled.preActivatedFeatures + (BlockchainFeatures.FeeSponsorship.id -> 0)
-          )
-          val blockchain = mock[Blockchain]
-          (blockchain.height _).expects().returning(featuresSettings.featureCheckBlocksPeriod).once()
-          (blockchain.hasScript _).expects(sender.toAddress).returning(false).once()
-          (blockchain.activatedFeatures _).expects().returning(featuresSettings.preActivatedFeatures)
-          (blockchain.settings _).expects().returning(BlockchainSettings('T', featuresSettings, GenesisSettings.TESTNET, RewardsSettings.TESTNET))
-          (blockchain.assetDescription _)
-            .expects(assetId)
-            .returning(
-              Some(
-                AssetDescription(
-                  source = assetId.id,
-                  issuer = accountGen.sample.get,
-                  name = "foo".toByteString,
-                  description = "bar".toByteString,
-                  decimals = 8,
-                  reissuable = false,
-                  totalVolume = Long.MaxValue,
-                  lastUpdatedAt = Height @@ 0,
-                  script = None,
-                  sponsorship = 5,
-                  nft = false
-                )
-              )
-            )
-            .anyNumberOfTimes()
-
-          val route = TransactionsApiRoute(restAPISettings, testWallet, blockchain, utx, utxPoolSynchronizer, new TestTime).route
->>>>>>> 06c38826
 
           Post(routePath("/calculateFee"), transferTx) ~> route ~> check {
             status shouldEqual StatusCodes.OK
@@ -273,7 +173,6 @@
           }
       }
 
-<<<<<<< HEAD
       "with sponsorship, smart token and smart account" in {
         val assetId: IssuedAsset = IssuedAsset(issueGen.sample.get.assetId)
         val sender: PublicKey    = accountGen.sample.get
@@ -287,41 +186,6 @@
         )
 
         (addressTransactions.calculateFee _).expects(*).returning(Right((assetId, 45L, 0L))).once()
-=======
-      "with sponsorship, smart token and smart account" in forAll(transferTxWithAssetFeeScenario) {
-        case (sender, transferTx, assetId) =>
-          val featuresSettings = TestFunctionalitySettings.Enabled.copy(
-            preActivatedFeatures = TestFunctionalitySettings.Enabled.preActivatedFeatures + (BlockchainFeatures.FeeSponsorship.id -> 0)
-          )
-
-          val blockchain = mock[Blockchain]
-          (blockchain.height _).expects().returning(featuresSettings.featureCheckBlocksPeriod).once()
-          (blockchain.hasScript _).expects(sender.toAddress).returning(true).once()
-          (blockchain.activatedFeatures _).expects().returning(featuresSettings.preActivatedFeatures)
-          (blockchain.settings _).expects().returning(BlockchainSettings('T', featuresSettings, GenesisSettings.TESTNET, RewardsSettings.TESTNET))
-          (blockchain.assetDescription _)
-            .expects(assetId)
-            .returning(
-              Some(
-                AssetDescription(
-                  source = assetId.id,
-                  issuer = accountGen.sample.get,
-                  name = "foo".toByteString,
-                  description = "bar".toByteString,
-                  decimals = 8,
-                  reissuable = false,
-                  totalVolume = Long.MaxValue,
-                  lastUpdatedAt = Height @@ 0,
-                  script = Some(ExprScript(V1, TRUE, checkSize = false).explicitGet()),
-                  sponsorship = 5,
-                  nft = false
-                )
-              )
-            )
-            .anyNumberOfTimes()
-
-          val route = TransactionsApiRoute(restAPISettings, testWallet, blockchain, utx, utxPoolSynchronizer, new TestTime).route
->>>>>>> 06c38826
 
           Post(routePath("/calculateFee"), transferTx) ~> route ~> check {
             status shouldEqual StatusCodes.OK
@@ -364,15 +228,6 @@
     }
 
     "returns 200 if correct params provided" - {
-<<<<<<< HEAD
-=======
-      def routeGen: Gen[Route] =
-        Gen.const({
-          val b = mock[Blockchain]
-          TransactionsApiRoute(restAPISettings, testWallet, b, utx, utxPoolSynchronizer, new TestTime).route
-        })
-
->>>>>>> 06c38826
       "address and limit" in {
         forAll(addressGen, choose(1, MaxTransactionsPerRequest).label("limitCorrect")) {
           case (address, limit) =>
@@ -420,34 +275,6 @@
           Get(routePath(s"/info/${tx.id().toString}")) ~> route ~> check {
             status shouldEqual StatusCodes.OK
             responseAs[JsValue] shouldEqual tx.json() + ("height" -> JsNumber(height))
-          }
-      }
-    }
-  }
-
-  routePath("/status/{signature}") - {
-    "handles invalid signature" in {
-      forAll(invalidBase58Gen) { invalidBase58 =>
-        Get(routePath(s"/status?id=$invalidBase58")) ~> route should produce(InvalidSignature)
-      }
-    }
-
-    "working properly otherwise" in {
-      val txAvailability = for {
-        tx     <- randomTransactionGen
-        height <- Gen.chooseNum(1, 1000)
-      } yield (tx, height)
-
-      forAll(txAvailability) {
-        case (tx, height) =>
-          (blockchain.transactionInfo _).expects(tx.id()).returning(Some((height, tx))).anyNumberOfTimes()
-          (blockchain.height _).expects().returning(1000).anyNumberOfTimes()
-
-          Get(routePath(s"/status?id=${tx.id().toString}&id=${tx.id().toString}")) ~> route ~> check {
-            status shouldEqual StatusCodes.OK
-            val obj =
-              Json.obj("id" -> tx.id().toString, "status" -> "confirmed", "height" -> JsNumber(height), "confirmations" -> JsNumber(1000 - height))
-            responseAs[JsValue] shouldEqual Json.arr(obj, obj)
           }
       }
     }
@@ -516,8 +343,8 @@
 
   routePath("/sign") - {
     "function call without args" in {
-      val acc1 = testWallet.generateNewAccount().get
-      val acc2 = testWallet.generateNewAccount().get
+      val acc1 = wallet.generateNewAccount().get
+      val acc2 = wallet.generateNewAccount().get
 
       val funcName          = "func"
       val funcWithoutArgs   = Json.obj("function" -> funcName)
@@ -617,12 +444,6 @@
 
     "returns merkle proofs" in {
       forAll(validBlocksGen) { blocks =>
-<<<<<<< HEAD
-=======
-        val blockchain = prepareBlockchain(blocks)
-        val route      = TransactionsApiRoute(restAPISettings, testWallet, blockchain, utx, utxPoolSynchronizer, new TestTime).route
-
->>>>>>> 06c38826
         val txIdsToBlock = blocks.flatMap(b => b.transactionData.map(tx => (tx.id().toString, b))).toMap
         (addressTransactions.transactionProofs _).expects(*).returning(Nil).anyNumberOfTimes()
 
@@ -643,12 +464,6 @@
       val gen = validBlocksGen.flatMap(bs => invalidBlocksGen.flatMap(ibs => transactionsGen.map(txs => (bs, ibs, txs))))
       forAll(gen) {
         case (validBlocks, invalidBlocks, unknownTransactions) =>
-<<<<<<< HEAD
-=======
-          val blockchain = prepareBlockchain(validBlocks ++ invalidBlocks)
-          val route      = TransactionsApiRoute(restAPISettings, testWallet, blockchain, utx, utxPoolSynchronizer, new TestTime).route
-
->>>>>>> 06c38826
           val txIdsToBlock = validBlocks.flatMap(b => b.transactionData.map(tx => (tx.id().toString, b))).toMap
 
           val requestedIds = ((validBlocks ++ invalidBlocks).flatMap(_.transactionData) ++ unknownTransactions).map(_.id().toString)
@@ -676,13 +491,6 @@
 
     "returns error in case of all transactions are filtered" in {
       forAll(invalidBlocksGen) { blocks =>
-<<<<<<< HEAD
-        prepareBlockchain(blocks)
-=======
-        val blockchain = prepareBlockchain(blocks)
-        val route      = TransactionsApiRoute(restAPISettings, testWallet, blockchain, utx, utxPoolSynchronizer, new TestTime).route
->>>>>>> 06c38826
-
         val txIdsToBlock = blocks.flatMap(b => b.transactionData.map(tx => (tx.id().toString, b))).toMap
 
         val queryParams = txIdsToBlock.keySet.map(id => s"id=$id").mkString("?", "&", "")
