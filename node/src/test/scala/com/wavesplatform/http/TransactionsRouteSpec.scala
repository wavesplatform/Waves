package com.wavesplatform.http

import akka.http.scaladsl.model.{HttpResponse, StatusCodes}
import com.wavesplatform.account.PublicKey
import com.wavesplatform.api.common.CommonTransactionsApi
import com.wavesplatform.api.http.ApiError.{
  CustomValidationError,
  InvalidAddress,
  InvalidIds,
  InvalidSignature,
  InvalidTransactionId,
  TooBigArrayAllocation
}
import com.wavesplatform.api.http.TransactionsApiRoute
import com.wavesplatform.block.Block
import com.wavesplatform.block.Block.TransactionProof
import com.wavesplatform.common.state.ByteStr
import com.wavesplatform.common.utils.Base58
import com.wavesplatform.http.ApiMarshallers._
import com.wavesplatform.lang.v1.FunctionHeader
import com.wavesplatform.lang.v1.compiler.Terms.{CONST_BOOLEAN, CONST_LONG, FUNCTION_CALL}
import com.wavesplatform.network.UtxPoolSynchronizer
import com.wavesplatform.state.{Blockchain, Height}
import com.wavesplatform.transaction.Asset
import com.wavesplatform.transaction.Asset.IssuedAsset
import com.wavesplatform.transaction.smart.InvokeScriptTransaction
import com.wavesplatform.transaction.smart.InvokeScriptTransaction.Payment
import com.wavesplatform.transaction.transfer.{MassTransferTransaction, TransferTransaction}
import com.wavesplatform.{BlockGen, NoShrink, TestTime, TestWallet, TransactionGen}
import monix.eval.Coeval
import monix.reactive.Observable
import org.scalacheck.Gen
import org.scalacheck.Gen._
import org.scalamock.scalatest.MockFactory
import org.scalatest.{Matchers, OptionValues}
import org.scalatestplus.scalacheck.{ScalaCheckPropertyChecks => PropertyChecks}
import play.api.libs.json._

import scala.util.Random

class TransactionsRouteSpec
    extends RouteSpec("/transactions")
    with RestAPISettingsHelper
    with MockFactory
    with Matchers
    with TransactionGen
    with BlockGen
    with PropertyChecks
    with OptionValues
    with TestWallet
    with NoShrink {

  private val blockchain          = mock[Blockchain]
  private val utxPoolSynchronizer = mock[UtxPoolSynchronizer]
  private val addressTransactions = mock[CommonTransactionsApi]
  private val utxPoolSize         = mockFunction[Int]

  private val route =
    seal(
      new TransactionsApiRoute(
        restAPISettings,
        addressTransactions,
        testWallet,
        blockchain,
        Coeval(utxPoolSize.apply()),
        utxPoolSynchronizer,
        new TestTime
      ).route
    )

  private val invalidBase58Gen = alphaNumStr.map(_ + "0")

  routePath("/calculateFee") - {
    "transfer with Waves fee" - {
      val transferTxScenario =
        for {
          sender    <- accountGen
          recipient <- accountGen
          version   <- Gen.oneOf(TransferTransaction.supportedVersions.toSeq)
          tx = Json.obj(
            "type"            -> 4,
            "version"         -> version,
            "amount"          -> 1000000,
            "senderPublicKey" -> Base58.encode(sender.publicKey),
            "recipient"       -> recipient.toAddress
          )
        } yield (sender.publicKey, tx)
      "TransferTransaction" in forAll(transferTxScenario) {
        case (sender, transferTx) =>
          (addressTransactions.calculateFee _).expects(*).returning(Right((Asset.Waves, 100000L, 0L))).once()

          Post(routePath("/calculateFee"), transferTx) ~> route ~> check {
            status shouldEqual StatusCodes.OK
            (responseAs[JsObject] \ "feeAssetId").asOpt[String] shouldBe empty
            (responseAs[JsObject] \ "feeAmount").as[Long] shouldEqual 100000
          }
      }

      val massTransferTxScenario =
        for {
          sender     <- accountGen
          recipient1 <- accountGen
          recipient2 <- accountGen
          version    <- Gen.oneOf(MassTransferTransaction.supportedVersions.toSeq)
          tx = Json.obj(
            "type"            -> 11,
            "version"         -> version,
            "senderPublicKey" -> Base58.encode(sender.publicKey),
            "transfers" -> Json.arr(
              Json.obj(
                "recipient" -> recipient1.toAddress,
                "amount"    -> 1000000
              ),
              Json.obj(
                "recipient" -> recipient2.toAddress,
                "amount"    -> 2000000
              )
            )
          )
        } yield (sender.publicKey, tx)
      "MassTransferTransaction" in forAll(massTransferTxScenario) {
        case (sender, transferTx) =>
          (addressTransactions.calculateFee _).expects(*).returning(Right((Asset.Waves, 200000L, 0L))).once()

          Post(routePath("/calculateFee"), transferTx) ~> route ~> check {
            status shouldEqual StatusCodes.OK
            (responseAs[JsObject] \ "feeAssetId").asOpt[String] shouldBe empty
            (responseAs[JsObject] \ "feeAmount").as[Long] shouldEqual 200000
          }
      }
    }

    "transfer with Asset fee" - {
      val transferTxWithAssetFeeScenario =
        for {
          assetId   <- issueGen.map(_.assetId)
          sender    <- accountGen
          recipient <- accountGen
          version   <- Gen.oneOf(TransferTransaction.supportedVersions.toSeq)
          tx = Json.obj(
            "type"            -> 4,
            "version"         -> version,
            "amount"          -> 1000000,
            "feeAssetId"      -> assetId.toString,
            "senderPublicKey" -> Base58.encode(sender.publicKey),
            "recipient"       -> recipient.toAddress
          )
        } yield (sender.publicKey, tx, IssuedAsset(assetId))
      "without sponsorship" in forAll(transferTxWithAssetFeeScenario) {
        case (sender, transferTx, _) =>
          (addressTransactions.calculateFee _).expects(*).returning(Right((Asset.Waves, 100000L, 0L))).once()

          Post(routePath("/calculateFee"), transferTx) ~> route ~> check {
            status shouldEqual StatusCodes.OK
            (responseAs[JsObject] \ "feeAssetId").asOpt[String] shouldBe empty
            (responseAs[JsObject] \ "feeAmount").as[Long] shouldEqual 100000
          }
      }

      "with sponsorship" in {
        val assetId: IssuedAsset = IssuedAsset(issueGen.sample.get.assetId)
        val sender: PublicKey    = accountGen.sample.get
        val transferTx = Json.obj(
          "type"            -> 4,
          "version"         -> 2,
          "amount"          -> 1000000,
          "feeAssetId"      -> assetId.id.toString,
          "senderPublicKey" -> Base58.encode(sender),
          "recipient"       -> accountGen.sample.get.toAddress
        )

        (addressTransactions.calculateFee _).expects(*).returning(Right((assetId, 5L, 0L))).once()

        Post(routePath("/calculateFee"), transferTx) ~> route ~> check {
          status shouldEqual StatusCodes.OK
          (responseAs[JsObject] \ "feeAssetId").as[String] shouldBe assetId.id.toString
          (responseAs[JsObject] \ "feeAmount").as[Long] shouldEqual 5
        }
      }

      "with sponsorship, smart token and smart account" in {
        val assetId: IssuedAsset = IssuedAsset(issueGen.sample.get.assetId)
        val sender: PublicKey    = accountGen.sample.get
        val transferTx = Json.obj(
          "type"            -> 4,
          "version"         -> 2,
          "amount"          -> 1000000,
          "feeAssetId"      -> assetId.id.toString,
          "senderPublicKey" -> Base58.encode(sender),
          "recipient"       -> accountGen.sample.get.toAddress
        )

        (addressTransactions.calculateFee _).expects(*).returning(Right((assetId, 45L, 0L))).once()

        Post(routePath("/calculateFee"), transferTx) ~> route ~> check {
          status shouldEqual StatusCodes.OK
          (responseAs[JsObject] \ "feeAssetId").as[String] shouldBe assetId.id.toString
          (responseAs[JsObject] \ "feeAmount").as[Long] shouldEqual 45
        }
      }
    }
  }

  routePath("/address/{address}/limit/{limit}") - {
    val bytes32StrGen = bytes32gen.map(Base58.encode)
    val addressGen    = accountGen.map(_.stringRepr)

    "handles parameter errors with corresponding responses" - {
      "invalid address" in {
        forAll(bytes32StrGen) { badAddress =>
          Get(routePath(s"/address/$badAddress/limit/1")) ~> route should produce(InvalidAddress)
        }
      }

      "invalid limit" - {
        "limit is too big" in {
          forAll(addressGen, choose(MaxTransactionsPerRequest + 1, Int.MaxValue).label("limitExceeded")) {
            case (address, limit) =>
              Get(routePath(s"/address/$address/limit/$limit")) ~> route should produce(TooBigArrayAllocation)
          }
        }
      }

      "invalid after" in {
        forAll(addressGen, choose(1, MaxTransactionsPerRequest).label("limitCorrect"), invalidBase58Gen) {
          case (address, limit, invalidBase58) =>
            Get(routePath(s"/address/$address/limit/$limit?after=$invalidBase58")) ~> route ~> check {
              status shouldEqual StatusCodes.BadRequest
              (responseAs[JsObject] \ "message").as[String] shouldEqual s"Unable to decode transaction id $invalidBase58"
            }
        }
      }
    }

    "returns 200 if correct params provided" - {
      "address and limit" in {
        forAll(addressGen, choose(1, MaxTransactionsPerRequest).label("limitCorrect")) {
          case (address, limit) =>
            (addressTransactions.aliasesOfAddress _).expects(*).returning(Observable.empty).once
            (addressTransactions.transactionsByAddress _).expects(*, *, *, None).returning(Observable.empty).once()
            Get(routePath(s"/address/$address/limit/$limit")) ~> route ~> check {
              status shouldEqual StatusCodes.OK
            }
        }
      }

      "address, limit and after" in {
        forAll(addressGen, choose(1, MaxTransactionsPerRequest).label("limitCorrect"), bytes32StrGen) {
          case (address, limit, txId) =>
            (addressTransactions.aliasesOfAddress _).expects(*).returning(Observable.empty).once
            (addressTransactions.transactionsByAddress _).expects(*, *, *, *).returning(Observable.empty).once()
            Get(routePath(s"/address/$address/limit/$limit?after=$txId")) ~> route ~> check {
              status shouldEqual StatusCodes.OK
            }
        }
      }
    }
  }

  routePath("/info/{id}") - {
    "handles invalid signature" in {
      forAll(invalidBase58Gen) { invalidBase58 =>
        Get(routePath(s"/info/$invalidBase58")) ~> route should produce(InvalidTransactionId("Wrong char"), matchMsg = true)
      }

      Get(routePath(s"/info/")) ~> route should produce(InvalidTransactionId("Transaction ID was not specified"))
      Get(routePath(s"/info")) ~> route should produce(InvalidTransactionId("Transaction ID was not specified"))
    }

    "working properly otherwise" in {
      val txAvailability = for {
        tx     <- randomTransactionGen
        height <- posNum[Int]
      } yield (tx, height)

      forAll(txAvailability) {
        case (tx, height) =>
          (addressTransactions.transactionById _).expects(tx.id()).returning(Some(Height(height) -> Left(tx))).once()

          Get(routePath(s"/info/${tx.id().toString}")) ~> route ~> check {
            status shouldEqual StatusCodes.OK
            responseAs[JsValue] shouldEqual tx.json() + ("height" -> JsNumber(height))
          }
      }
    }
  }

  routePath("/status/{signature}") - {
    "handles invalid signature" in {
      forAll(invalidBase58Gen) { invalidBase58 =>
        Get(routePath(s"/status?id=$invalidBase58")) ~> route should produce(InvalidIds(Seq(invalidBase58)))
      }
    }

    "handles empty request" in {
      Get(routePath(s"/status?")) ~> route should produce(CustomValidationError("Empty request"))
    }

    "working properly otherwise" in {
      val txAvailability = for {
        tx     <- randomTransactionGen
        height <- Gen.chooseNum(1, 1000)
      } yield (tx, height)

      forAll(txAvailability) {
        case (tx, height) =>
          (blockchain.transactionInfo _).expects(tx.id()).returning(Some((height, tx))).anyNumberOfTimes()
          (blockchain.height _).expects().returning(1000).anyNumberOfTimes()

          Get(routePath(s"/status?id=${tx.id().toString}&id=${tx.id().toString}")) ~> route ~> check {
            status shouldEqual StatusCodes.OK
            val obj =
              Json.obj("id" -> tx.id().toString, "status" -> "confirmed", "height" -> JsNumber(height), "confirmations" -> JsNumber(1000 - height))
            responseAs[JsValue] shouldEqual Json.arr(obj, obj)
          }
      }
    }
  }

  routePath("/unconfirmed") - {
    "returns the list of unconfirmed transactions" in {
      val g = for {
        i <- chooseNum(0, 20)
        t <- listOfN(i, randomTransactionGen)
      } yield t

      forAll(g) { txs =>
        (addressTransactions.unconfirmedTransactions _).expects().returning(txs).once()
        Get(routePath("/unconfirmed")) ~> route ~> check {
          val resp = responseAs[Seq[JsValue]]
          for ((r, t) <- resp.zip(txs)) {
            if ((r \ "version").as[Int] == 1) {
              (r \ "signature").as[String] shouldEqual t.proofs.proofs.head.toString
            } else {
              (r \ "proofs").as[Seq[String]] shouldEqual t.proofs.proofs.map(_.toString)
            }
          }
        }
      }
    }
  }

  routePath("/unconfirmed/size") - {
    "returns the size of unconfirmed transactions" in {
      val g = for {
        i <- chooseNum(0, 20)
        t <- listOfN(i, randomTransactionGen)
      } yield t

      forAll(g) { txs =>
        utxPoolSize.expects().returning(txs.size).once()
        Get(routePath("/unconfirmed/size")) ~> route ~> check {
          status shouldEqual StatusCodes.OK
          responseAs[JsValue] shouldEqual Json.obj("size" -> JsNumber(txs.size))
        }
      }
    }
  }

  routePath("/unconfirmed/info/{id}") - {
    "handles invalid signature" in {
      forAll(invalidBase58Gen) { invalidBase58 =>
        Get(routePath(s"/unconfirmed/info/$invalidBase58")) ~> route should produce(InvalidTransactionId("Wrong char"), true)
      }

      Get(routePath(s"/unconfirmed/info/")) ~> route should produce(InvalidSignature)
      Get(routePath(s"/unconfirmed/info")) ~> route should produce(InvalidSignature)
    }

    "working properly otherwise" in {
      forAll(randomTransactionGen) { tx =>
        (addressTransactions.unconfirmedTransactionById _).expects(tx.id()).returns(Some(tx)).once()
        Get(routePath(s"/unconfirmed/info/${tx.id().toString}")) ~> route ~> check {
          status shouldEqual StatusCodes.OK
          responseAs[JsValue] shouldEqual tx.json()
        }
      }
    }
  }

  routePath("/sign") - {
    "function call without args" in {
      val acc1 = testWallet.generateNewAccount().get
      val acc2 = testWallet.generateNewAccount().get

      val funcName          = "func"
      val funcWithoutArgs   = Json.obj("function" -> funcName)
      val funcWithEmptyArgs = Json.obj("function" -> funcName, "args" -> JsArray.empty)
      val funcWithArgs = InvokeScriptTransaction.serializer.functionCallToJson(
        FUNCTION_CALL(
          FunctionHeader.User(funcName),
          List(CONST_LONG(1), CONST_BOOLEAN(true))
        )
      )

      def invoke(func: JsObject, expectedArgsLength: Int): Unit = {
        val ist = Json.obj(
          "type"       -> InvokeScriptTransaction.typeId,
          "version"    -> Gen.oneOf(InvokeScriptTransaction.supportedVersions.toSeq).sample.get,
          "sender"     -> acc1.stringRepr,
          "dApp"       -> acc2.stringRepr,
          "call"       -> func,
          "payment"    -> Seq[Payment](),
          "fee"        -> 500000,
          "feeAssetId" -> JsNull
        )
        Post(routePath("/sign"), ist) ~> ApiKeyHeader ~> route ~> check {
          status shouldEqual StatusCodes.OK
          val jsObject = responseAs[JsObject]
          (jsObject \ "senderPublicKey").as[String] shouldBe acc1.publicKey.toString
          (jsObject \ "call" \ "function").as[String] shouldBe funcName
          (jsObject \ "call" \ "args").as[JsArray].value.length shouldBe expectedArgsLength
        }
      }

      invoke(funcWithoutArgs, 0)
      invoke(funcWithEmptyArgs, 0)
      invoke(funcWithArgs, 2)
    }
  }

  routePath("/merkleProof") - {
<<<<<<< HEAD
=======
    import com.wavesplatform.block.BlockTransactionsRootOps
>>>>>>> bc6c3e3c

    val transactionsGen = for {
      txsSize <- Gen.choose(1, 10)
      txs     <- Gen.listOfN(txsSize, randomTransactionGen)
    } yield txs

    val invalidBlockGen = for {
      txs     <- transactionsGen
      signer  <- accountGen
      version <- Gen.choose(Block.GenesisBlockVersion, Block.RewardBlockVersion)
      block   <- versionedBlockGen(txs, signer, version)
    } yield block

    val invalidBlocksGen =
      for {
        blockchainHeight <- Gen.choose(1, 10)
        blocks           <- Gen.listOfN(blockchainHeight, invalidBlockGen)
      } yield blocks

    val merkleProofs = for {
      index        <- Gen.choose(0, 50)
      tx           <- randomTransactionGen
      proofsLength <- Gen.choose(1, 5)
      proofBytes   <- Gen.listOfN(proofsLength, bytes32gen)
    } yield (tx, TransactionProof(tx.id(), index, proofBytes))

    def validateSuccess(expectedProofs: Seq[TransactionProof], response: HttpResponse): Unit = {
      response.status shouldBe StatusCodes.OK

      val proofs = responseAs[List[JsObject]]

      proofs.size shouldBe expectedProofs.size

      proofs.zip(expectedProofs).foreach {
        case (p, e) =>
          val transactionId    = (p \ "id").as[String]
          val transactionIndex = (p \ "transactionIndex").as[Int]
          val digests          = (p \ "merkleProof").as[List[String]].map(s => ByteStr.decodeBase58(s).get)

          transactionId shouldEqual e.id.toString
          transactionIndex shouldEqual e.transactionIndex
          digests shouldEqual e.digests.map(ByteStr(_))
      }
    }

    def validateFailure(response: HttpResponse): Unit = {
      response.status shouldEqual StatusCodes.BadRequest
      (responseAs[JsObject] \ "message").as[String] shouldEqual s"transactions do not exist or block version < ${Block.ProtoBlockVersion}"
    }

    "returns merkle proofs" in {
      forAll(Gen.choose(10, 20).flatMap(n => Gen.listOfN(n, merkleProofs))) { transactionsAndProofs =>
        val (transactions, proofs) = transactionsAndProofs.unzip
        (addressTransactions.transactionProofs _).expects(transactions.map(_.id())).returning(proofs).twice()

        val queryParams = transactions.map(t => s"id=${t.id()}").mkString("?", "&", "")
        val requestBody = Json.obj("ids" -> transactions.map(_.id().toString))

        Get(routePath(s"/merkleProof$queryParams")) ~> route ~> check {
          validateSuccess(proofs, response)
        }

        Post(routePath("/merkleProof"), requestBody) ~> route ~> check {
          validateSuccess(proofs, response)
        }
      }
    }

    "returns error in case of all transactions are filtered" in {
      forAll(invalidBlocksGen) { blocks =>
        val txIdsToBlock = blocks.flatMap(b => b.transactionData.map(tx => (tx.id().toString, b))).toMap

        val queryParams = txIdsToBlock.keySet.map(id => s"id=$id").mkString("?", "&", "")
        val requestBody = Json.obj("ids" -> txIdsToBlock.keySet)

        (addressTransactions.transactionProofs _).expects(*).returning(Nil).anyNumberOfTimes()

        Get(routePath(s"/merkleProof$queryParams")) ~> route ~> check {
          validateFailure(response)
        }

        Post(routePath("/merkleProof"), requestBody) ~> route ~> check {
          validateFailure(response)
        }
      }
    }

    "handles invalid signatures" in {
      val invalidIdsGen = for {
        ids       <- Gen.nonEmptyListOf(randomTransactionGen.map(_.id().toString))
        invalidId <- Gen.nonEmptyListOf(invalidBase58Gen)
      } yield Random.shuffle(ids ++ invalidId)

      forAll(invalidIdsGen) { invalidIds =>
        val queryParams = invalidIds.map(id => s"id=$id").mkString("?", "&", "")
        val requestBody = Json.obj("ids" -> invalidIds)

        Get(routePath(s"/merkleProof$queryParams")) ~> route should produce(InvalidSignature)

        Post(routePath("/merkleProof"), requestBody) ~> route should produce(InvalidSignature)
      }
    }
  }
}<|MERGE_RESOLUTION|>--- conflicted
+++ resolved
@@ -3,14 +3,7 @@
 import akka.http.scaladsl.model.{HttpResponse, StatusCodes}
 import com.wavesplatform.account.PublicKey
 import com.wavesplatform.api.common.CommonTransactionsApi
-import com.wavesplatform.api.http.ApiError.{
-  CustomValidationError,
-  InvalidAddress,
-  InvalidIds,
-  InvalidSignature,
-  InvalidTransactionId,
-  TooBigArrayAllocation
-}
+import com.wavesplatform.api.http.ApiError.{CustomValidationError, InvalidAddress, InvalidIds, InvalidSignature, InvalidTransactionId, TooBigArrayAllocation}
 import com.wavesplatform.api.http.TransactionsApiRoute
 import com.wavesplatform.block.Block
 import com.wavesplatform.block.Block.TransactionProof
@@ -420,11 +413,6 @@
   }
 
   routePath("/merkleProof") - {
-<<<<<<< HEAD
-=======
-    import com.wavesplatform.block.BlockTransactionsRootOps
->>>>>>> bc6c3e3c
-
     val transactionsGen = for {
       txsSize <- Gen.choose(1, 10)
       txs     <- Gen.listOfN(txsSize, randomTransactionGen)
