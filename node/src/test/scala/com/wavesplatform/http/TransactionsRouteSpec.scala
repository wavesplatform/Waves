--- conflicted
+++ resolved
@@ -1,24 +1,15 @@
 package com.wavesplatform.http
 
-<<<<<<< HEAD
-import akka.http.scaladsl.model.StatusCodes
-=======
 import akka.http.scaladsl.model.{HttpResponse, StatusCodes}
-import akka.http.scaladsl.server.Route
->>>>>>> 81cabfb3
 import com.wavesplatform.account.PublicKey
 import com.wavesplatform.api.common.CommonTransactionsApi
 import com.wavesplatform.api.http.ApiError.{InvalidAddress, InvalidBase58, InvalidSignature, TooBigArrayAllocation}
 import com.wavesplatform.api.http.TransactionsApiRoute
 import com.wavesplatform.block.Block
+import com.wavesplatform.block.TransactionsRootSpec._
 import com.wavesplatform.block.merkle.Merkle.TransactionProof
 import com.wavesplatform.common.state.ByteStr
-<<<<<<< HEAD
-import com.wavesplatform.common.utils.Base58
-=======
-import com.wavesplatform.common.utils.{Base58, Base64, EitherExt2}
-import com.wavesplatform.features.BlockchainFeatures
->>>>>>> 81cabfb3
+import com.wavesplatform.common.utils.{Base58, Base64}
 import com.wavesplatform.http.ApiMarshallers._
 import com.wavesplatform.lang.v1.FunctionHeader
 import com.wavesplatform.lang.v1.compiler.Terms.{CONST_BOOLEAN, CONST_LONG, FUNCTION_CALL}
@@ -33,6 +24,7 @@
 import com.wavesplatform.{BlockGen, NoShrink, TestTime, TransactionGen}
 import monix.eval.Coeval
 import monix.reactive.Observable
+import org.scalacheck.Gen
 import org.scalacheck.Gen._
 import org.scalamock.scalatest.MockFactory
 import org.scalatest.{Matchers, OptionValues}
@@ -52,11 +44,6 @@
     with OptionValues
     with NoShrink {
 
-<<<<<<< HEAD
-=======
-  implicit def scheduler: Scheduler = Scheduler.global
-
->>>>>>> 81cabfb3
   private val wallet              = Wallet(WalletSettings(None, Some("qwerty"), None))
   private val blockchain          = mock[Blockchain]
   private val utxPoolSynchronizer = mock[UtxPoolSynchronizer]
@@ -64,7 +51,17 @@
   private val utxPoolSize         = mockFunction[Int]
 
   private val route =
-    seal(new TransactionsApiRoute(restAPISettings, addressTransactions, wallet, blockchain, Coeval(utxPoolSize.apply()), utxPoolSynchronizer, new TestTime).route)
+    seal(
+      new TransactionsApiRoute(
+        restAPISettings,
+        addressTransactions,
+        wallet,
+        blockchain,
+        Coeval(utxPoolSize.apply()),
+        utxPoolSynchronizer,
+        new TestTime
+      ).route
+    )
 
   private val invalidBase58Gen = alphaNumStr.map(_ + "0")
 
@@ -218,6 +215,7 @@
       "address and limit" in {
         forAll(addressGen, choose(1, MaxTransactionsPerRequest).label("limitCorrect")) {
           case (address, limit) =>
+            (addressTransactions.aliasesOfAddress _).expects(*).returning(Observable.empty).once
             (addressTransactions.transactionsByAddress _).expects(*, *, *, None).returning(Observable.empty).once()
             Get(routePath(s"/address/$address/limit/$limit")) ~> route ~> check {
               status shouldEqual StatusCodes.OK
@@ -228,6 +226,7 @@
       "address, limit and after" in {
         forAll(addressGen, choose(1, MaxTransactionsPerRequest).label("limitCorrect"), bytes32StrGen) {
           case (address, limit, txId) =>
+            (addressTransactions.aliasesOfAddress _).expects(*).returning(Observable.empty).once
             (addressTransactions.transactionsByAddress _).expects(*, *, *, *).returning(Observable.empty).once()
             Get(routePath(s"/address/$address/limit/$limit?after=$txId")) ~> route ~> check {
               status shouldEqual StatusCodes.OK
@@ -368,7 +367,6 @@
   }
 
   routePath("/merkleProof") - {
-    import com.wavesplatform.block.BlockMerkleOps
 
     val transactionsGen = for {
       txsSize <- Gen.choose(1, 10)
@@ -404,8 +402,7 @@
       val blockchain        = mock[Blockchain]
       val heightToBlock     = blocks.zipWithIndex.map { case (b, h) => (h + 1, b) }.toMap
       val txIdToHeightAndTx = heightToBlock.flatMap { case (h, b) => b.transactionData.map(tx => (tx.id(), (h, tx))) }
-      (blockchain.transactionInfo _).expects(*).onCall((x: ByteStr) => txIdToHeightAndTx.get(x)).anyNumberOfTimes()
-      (blockchain.blockBytes(_: Int)).expects(*).onCall((h: Int) => heightToBlock.get(h).map(_.bytes())).anyNumberOfTimes()
+//      (blockchain.transactionInfo _).expects(*).onCall((x: ByteStr) => txIdToHeightAndTx.get(x)).anyNumberOfTimes()
       blockchain
     }
 
@@ -440,12 +437,14 @@
     "returns merkle proofs" in {
       forAll(validBlocksGen) { blocks =>
         val blockchain = prepareBlockchain(blocks)
-        val route      = TransactionsApiRoute(restAPISettings, wallet, blockchain, utx, utxPoolSynchronizer, new TestTime).route
+        val route      = TransactionsApiRoute(restAPISettings, addressTransactions, wallet, blockchain, Coeval(0), utxPoolSynchronizer, new TestTime).route
 
         val txIdsToBlock = blocks.flatMap(b => b.transactionData.map(tx => (tx.id().toString, b))).toMap
 
         val queryParams = txIdsToBlock.keySet.map(id => s"id=$id").mkString("?", "&", "")
         val requestBody = Json.obj("ids" -> txIdsToBlock.keySet)
+
+        (addressTransactions.transactionProofs _).expects(*).returning(Nil).anyNumberOfTimes()
 
         Get(routePath(s"/merkleProof$queryParams")) ~> route ~> check {
           validateSuccess(txIdsToBlock, response)
@@ -462,7 +461,8 @@
       forAll(gen) {
         case (validBlocks, invalidBlocks, unknownTransactions) =>
           val blockchain = prepareBlockchain(validBlocks ++ invalidBlocks)
-          val route      = TransactionsApiRoute(restAPISettings, wallet, blockchain, utx, utxPoolSynchronizer, new TestTime).route
+          val route =
+            TransactionsApiRoute(restAPISettings, addressTransactions, wallet, blockchain, Coeval(0), utxPoolSynchronizer, new TestTime).route
 
           val txIdsToBlock = validBlocks.flatMap(b => b.transactionData.map(tx => (tx.id().toString, b))).toMap
 
@@ -490,7 +490,7 @@
     "returns error in case of all transactions are filtered" in {
       forAll(invalidBlocksGen) { blocks =>
         val blockchain = prepareBlockchain(blocks)
-        val route      = TransactionsApiRoute(restAPISettings, wallet, blockchain, utx, utxPoolSynchronizer, new TestTime).route
+        val route      = TransactionsApiRoute(restAPISettings, addressTransactions, wallet, blockchain, Coeval(0), utxPoolSynchronizer, new TestTime).route
 
         val txIdsToBlock = blocks.flatMap(b => b.transactionData.map(tx => (tx.id().toString, b))).toMap
 
