--- conflicted
+++ resolved
@@ -127,14 +127,9 @@
         testWallet,
         () => d.blockchain,
         () => 0,
-<<<<<<< HEAD
         (t, _) => d.transactionsApi.broadcastTransaction(t),
-        ntpTime
-=======
-        (t, _) => d.commonApi.transactions.broadcastTransaction(t),
         ntpTime,
         new RouteTimeout(60.seconds)(Schedulers.fixedPool(1, "heavy-request-scheduler"))
->>>>>>> 4247663d
       ).route
     )
 
