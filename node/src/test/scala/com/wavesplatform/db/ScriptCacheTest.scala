package com.wavesplatform.db

import com.typesafe.config.ConfigFactory
import com.wavesplatform.account.KeyPair
import com.wavesplatform.block.{Block, SignedBlockHeader}
import com.wavesplatform.common.utils.EitherExt2
import com.wavesplatform.lagonaki.mocks.TestBlock
import com.wavesplatform.lang.script.Script
import com.wavesplatform.lang.v1.estimator.v2.ScriptEstimatorV2
import com.wavesplatform.settings.{TestFunctionalitySettings, WavesSettings, loadConfig}
import com.wavesplatform.state.utils.TestLevelDB
import com.wavesplatform.state.{BlockchainUpdaterImpl, _}
import com.wavesplatform.transaction.smart.SetScriptTransaction
import com.wavesplatform.transaction.smart.script.ScriptCompiler
import com.wavesplatform.transaction.{BlockchainUpdater, GenesisTransaction}
import com.wavesplatform.utils.Time
import com.wavesplatform.{TransactionGen, WithDB}
import org.scalacheck.Gen
import org.scalatest.{FreeSpec, Matchers}

class ScriptCacheTest extends FreeSpec with Matchers with WithDB with TransactionGen {

  val CACHE_SIZE = 1
  val AMOUNT     = 10000000000L
  val FEE        = 5000000

  def mkScripts(num: Int): List[(Script, Long)] = {
    (0 until num).map { ind =>
      ScriptCompiler(
        s"""
           |let ind = $ind
           |true
          """.stripMargin,
        isAssetScript = false,
        ScriptEstimatorV2
      ).explicitGet()
    }.toList
  }

  def blockGen(scripts: List[(Script, Long)], t: Time): Gen[(Seq[KeyPair], Seq[Block])] = {
    val ts = t.correctedTime()
    Gen
      .listOfN(scripts.length, accountGen)
      .map { accounts =>
        for {
          account <- accounts
          i = accounts.indexOf(account)
        } yield (account, GenesisTransaction.create(account.toAddress, AMOUNT, ts + i).explicitGet())
      }
      .map { ag =>
        val (accounts, genesisTxs) = ag.unzip

        val setScriptTxs =
          (accounts zip scripts)
            .map {
              case (account, (script, _)) =>
                SetScriptTransaction
                  .selfSigned(1.toByte, account, Some(script), FEE, ts + accounts.length + accounts.indexOf(account) + 1)
                  .explicitGet()
            }

        val genesisBlock = TestBlock.create(genesisTxs)

        val nextBlock =
          TestBlock
            .create(
              time = setScriptTxs.last.timestamp + 1,
              ref = genesisBlock.uniqueId,
              txs = setScriptTxs
            )

        (accounts, genesisBlock +: nextBlock +: Nil)
      }
  }

  "ScriptCache" - {
    "return correct script after overflow" in {
      val scripts = mkScripts(CACHE_SIZE * 10)

      withBlockchain(blockGen(scripts, _)) {
        case (accounts, bc) =>
          val allScriptCorrect = (accounts zip scripts)
            .map {
              case (account, (script, _)) =>
                val address = account.toAddress

                val scriptFromCache =
                  bc.accountScript(address)
                    .map(_.script)
                    .toRight(s"No script for acc: $account")
                    .explicitGet()

                scriptFromCache == script && bc.hasAccountScript(address)
            }
            .forall(identity)

          allScriptCorrect shouldBe true
      }
    }

    "Return correct script after rollback" in {
      val scripts @ List((script, complexity)) = mkScripts(1)

      withBlockchain(blockGen(scripts, _)) {
        case (List(account), bcu) =>
          bcu.accountScript(account.toAddress) shouldEqual Some(AccountScriptInfo(account, script, complexity))

          val SignedBlockHeader(lastBlock, uniqueId) = bcu.lastBlockHeader.get

          val newScriptTx = SetScriptTransaction
            .selfSigned(1.toByte, account, None, FEE, lastBlock.timestamp + 1)
            .explicitGet()

          val blockWithEmptyScriptTx = TestBlock
            .create(
              time = lastBlock.timestamp + 2,
              ref = uniqueId,
              txs = Seq(newScriptTx)
            )

          bcu
            .processBlock(blockWithEmptyScriptTx, blockWithEmptyScriptTx.header.generationSignature)
            .explicitGet()

          bcu.accountScript(account.toAddress) shouldEqual None
          bcu.removeAfter(uniqueId)
          bcu.accountScript(account.toAddress) shouldEqual Some(AccountScriptInfo(account, script, complexity))
      }
    }

  }

<<<<<<< HEAD
  def withBlockchain(gen: Time => Gen[(Seq[KeyPair], Seq[Block])])(f: (Seq[KeyPair], Blockchain with BlockchainUpdater) => Unit): Unit = {
    val settings0 = WavesSettings.fromRootConfig(loadConfig(ConfigFactory.load()))
    val settings  = settings0.copy(featuresSettings = settings0.featuresSettings.copy(autoShutdownOnUnsupportedFeature = false))
    val defaultWriter = TestLevelDB.withFunctionalitySettings(
      db,
      ignoreSpendableBalanceChanged,
      TestFunctionalitySettings.Stub,
      settings0.dbSettings.copy(maxCacheSize = CACHE_SIZE)
    )
    val bcu = new BlockchainUpdaterImpl(defaultWriter, ignoreSpendableBalanceChanged, settings, ntpTime, ignoreBlockchainUpdated)
=======
  def withBlockchain(gen: Time => Gen[(Seq[KeyPair], Seq[Block])])(f: (Seq[KeyPair], BlockchainUpdater with NG) => Unit): Unit = {
    val settings0     = WavesSettings.fromRootConfig(loadConfig(ConfigFactory.load()))
    val settings      = settings0.copy(featuresSettings = settings0.featuresSettings.copy(autoShutdownOnUnsupportedFeature = false))
    val defaultWriter = TestLevelDB.withFunctionalitySettings(db, ignoreSpendableBalanceChanged, TestFunctionalitySettings.Stub, settings0.dbSettings.copy(maxCacheSize = CACHE_SIZE))
    val bcu           = new BlockchainUpdaterImpl(defaultWriter, ignoreSpendableBalanceChanged, settings, ntpTime, ignoreBlockchainUpdateTriggers)
>>>>>>> fb666be0
    try {
      val (accounts, blocks) = gen(ntpTime).sample.get

      blocks.foreach { block =>
        bcu.processBlock(block, block.header.generationSignature).explicitGet()
      }

      f(accounts, bcu)
      bcu.shutdown()
    } finally {
      bcu.shutdown()
      db.close()
    }
  }
}<|MERGE_RESOLUTION|>--- conflicted
+++ resolved
@@ -130,7 +130,6 @@
 
   }
 
-<<<<<<< HEAD
   def withBlockchain(gen: Time => Gen[(Seq[KeyPair], Seq[Block])])(f: (Seq[KeyPair], Blockchain with BlockchainUpdater) => Unit): Unit = {
     val settings0 = WavesSettings.fromRootConfig(loadConfig(ConfigFactory.load()))
     val settings  = settings0.copy(featuresSettings = settings0.featuresSettings.copy(autoShutdownOnUnsupportedFeature = false))
@@ -140,14 +139,7 @@
       TestFunctionalitySettings.Stub,
       settings0.dbSettings.copy(maxCacheSize = CACHE_SIZE)
     )
-    val bcu = new BlockchainUpdaterImpl(defaultWriter, ignoreSpendableBalanceChanged, settings, ntpTime, ignoreBlockchainUpdated)
-=======
-  def withBlockchain(gen: Time => Gen[(Seq[KeyPair], Seq[Block])])(f: (Seq[KeyPair], BlockchainUpdater with NG) => Unit): Unit = {
-    val settings0     = WavesSettings.fromRootConfig(loadConfig(ConfigFactory.load()))
-    val settings      = settings0.copy(featuresSettings = settings0.featuresSettings.copy(autoShutdownOnUnsupportedFeature = false))
-    val defaultWriter = TestLevelDB.withFunctionalitySettings(db, ignoreSpendableBalanceChanged, TestFunctionalitySettings.Stub, settings0.dbSettings.copy(maxCacheSize = CACHE_SIZE))
-    val bcu           = new BlockchainUpdaterImpl(defaultWriter, ignoreSpendableBalanceChanged, settings, ntpTime, ignoreBlockchainUpdateTriggers)
->>>>>>> fb666be0
+    val bcu = new BlockchainUpdaterImpl(defaultWriter, ignoreSpendableBalanceChanged, settings, ntpTime, ignoreBlockchainUpdateTriggers)
     try {
       val (accounts, blocks) = gen(ntpTime).sample.get
 
