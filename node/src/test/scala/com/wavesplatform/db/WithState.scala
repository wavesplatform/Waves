package com.wavesplatform.db

import java.nio.file.Files
import com.wavesplatform.account.{Address, KeyPair}
import com.wavesplatform.block.Block
import com.wavesplatform.common.utils.EitherExt2
import com.wavesplatform.database.{RocksDBWriter, TestStorageFactory, loadActiveLeases}
import com.wavesplatform.db.WithState.AddrWithBalance
import com.wavesplatform.events.BlockchainUpdateTriggers
import com.wavesplatform.features.BlockchainFeatures
import com.wavesplatform.history.Domain
import com.wavesplatform.lagonaki.mocks.TestBlock
import com.wavesplatform.lang.ValidationError
import com.wavesplatform.lang.directives.DirectiveDictionary
import com.wavesplatform.lang.directives.values.*
import com.wavesplatform.mining.MiningConstraint
import com.wavesplatform.settings.{TestFunctionalitySettings as TFS, *}
import com.wavesplatform.state.diffs.{BlockDiffer, ENOUGH_AMT}
import com.wavesplatform.state.reader.CompositeBlockchain
import com.wavesplatform.state.utils.TestRocksDB
import com.wavesplatform.state.{Blockchain, BlockchainUpdaterImpl, Diff, Portfolio}
import com.wavesplatform.test.*
import com.wavesplatform.transaction.smart.script.trace.TracedResult
import com.wavesplatform.transaction.{Asset, Transaction, TxHelpers}
import com.wavesplatform.{NTPTime, TestHelpers, database}
import monix.reactive.Observer
import monix.reactive.subjects.{PublishSubject, Subject}
import org.rocksdb.RocksDB
import org.scalatest.Suite
import org.scalatest.matchers.should.Matchers

trait WithState extends DBCacheSettings with Matchers with NTPTime { _: Suite =>
  protected val ignoreSpendableBalanceChanged: Subject[(Address, Asset), (Address, Asset)] = PublishSubject()
  protected val ignoreBlockchainUpdateTriggers: BlockchainUpdateTriggers                   = BlockchainUpdateTriggers.noop

  private[this] val currentDbInstance = new ThreadLocal[RocksDB]
  protected def db: RocksDB           = currentDbInstance.get()

  protected def tempDb[A](f: RocksDB => A): A = {
    val path = Files.createTempDirectory("rocks-temp").toAbsolutePath
    val db   = database.openDB(path.toAbsolutePath.toString)
    currentDbInstance.set(db)
    try {
      f(db)
    } finally {
      db.close()
      currentDbInstance.remove()
      TestHelpers.deleteRecursively(path)
    }
  }

  protected def withRocksDBWriter[A](ws: WavesSettings)(test: RocksDBWriter => A): A = tempDb { db =>
    val (_, rdb) = TestStorageFactory(
      ws,
      db,
      ntpTime,
      ignoreSpendableBalanceChanged,
      ignoreBlockchainUpdateTriggers
    )
    test(rdb)
  }

  protected def withRocksDBWriter[A](bs: BlockchainSettings)(test: RocksDBWriter => A): A =
    withRocksDBWriter(TestSettings.Default.copy(blockchainSettings = bs))(test)

  def withRocksDBWriter[A](fs: FunctionalitySettings)(test: RocksDBWriter => A): A =
    withRocksDBWriter(TestRocksDB.createTestBlockchainSettings(fs))(test)

  def assertDiffEi(preconditions: Seq[Block], block: Block, fs: FunctionalitySettings = TFS.Enabled)(
      assertion: Either[ValidationError, Diff] => Unit
  ): Unit = withRocksDBWriter(fs) { state =>
    assertDiffEi(preconditions, block, state)(assertion)
  }

  def assertDiffEi(preconditions: Seq[Block], block: Block, state: RocksDBWriter)(
      assertion: Either[ValidationError, Diff] => Unit
  ): Unit = {
    def differ(blockchain: Blockchain, b: Block) =
      BlockDiffer.fromBlock(blockchain, None, b, MiningConstraint.Unlimited, b.header.generationSignature)

    preconditions.foreach { precondition =>
      val BlockDiffer.Result(preconditionDiff, preconditionFees, totalFee, _, _) = differ(state, precondition).explicitGet()
      state.append(preconditionDiff, preconditionFees, totalFee, None, precondition.header.generationSignature, precondition)
    }
    val totalDiff1 = differ(state, block)
    assertion(totalDiff1.map(_.diff))
  }

  def assertDiffEiTraced(preconditions: Seq[Block], block: Block, fs: FunctionalitySettings = TFS.Enabled)(
      assertion: TracedResult[ValidationError, Diff] => Unit
  ): Unit = withRocksDBWriter(fs) { state =>
    def differ(blockchain: Blockchain, b: Block) =
      BlockDiffer.fromBlockTraced(blockchain, None, b, MiningConstraint.Unlimited, b.header.generationSignature, verify = true)

    preconditions.foreach { precondition =>
      val BlockDiffer.Result(preconditionDiff, preconditionFees, totalFee, _, _) = differ(state, precondition).resultE.explicitGet()
      state.append(preconditionDiff, preconditionFees, totalFee, None, precondition.header.generationSignature, precondition)
    }
    val totalDiff1 = differ(state, block)
    assertion(totalDiff1.map(_.diff))
  }

  private def assertDiffAndState(preconditions: Seq[Block], block: Block, fs: FunctionalitySettings, withNg: Boolean)(
      assertion: (Diff, Blockchain) => Unit
  ): Unit = withRocksDBWriter(fs) { state =>
    def differ(blockchain: Blockchain, prevBlock: Option[Block], b: Block): Either[ValidationError, BlockDiffer.Result] =
      BlockDiffer.fromBlock(blockchain, if (withNg) prevBlock else None, b, MiningConstraint.Unlimited, b.header.generationSignature)

    preconditions.foldLeft[Option[Block]](None) { (prevBlock, curBlock) =>
      val BlockDiffer.Result(diff, fees, totalFee, _, _) = differ(state, prevBlock, curBlock).explicitGet()
      state.append(diff, fees, totalFee, None, curBlock.header.generationSignature, curBlock)
      Some(curBlock)
    }

    val BlockDiffer.Result(diff, fees, totalFee, _, _) = differ(state, preconditions.lastOption, block).explicitGet()
    val cb                                             = CompositeBlockchain(state, diff)
    assertion(diff, cb)

    state.append(diff, fees, totalFee, None, block.header.generationSignature, block)
    assertion(diff, state)
  }

  def assertNgDiffState(preconditions: Seq[Block], block: Block, fs: FunctionalitySettings = TFS.Enabled)(
      assertion: (Diff, Blockchain) => Unit
  ): Unit =
    assertDiffAndState(preconditions, block, fs, withNg = true)(assertion)

  def assertDiffAndState(preconditions: Seq[Block], block: Block, fs: FunctionalitySettings = TFS.Enabled)(
      assertion: (Diff, Blockchain) => Unit
  ): Unit =
    assertDiffAndState(preconditions, block, fs, withNg = false)(assertion)

  def assertDiffAndState(fs: FunctionalitySettings)(test: (Seq[Transaction] => Either[ValidationError, Unit]) => Unit): Unit =
    withRocksDBWriter(fs) { state =>
      def differ(blockchain: Blockchain, b: Block) =
        BlockDiffer.fromBlock(blockchain, None, b, MiningConstraint.Unlimited, b.header.generationSignature)

      test(txs => {
        val nextHeight = state.height + 1
        val isProto    = state.activatedFeatures.get(BlockchainFeatures.BlockV5.id).exists(nextHeight > 1 && nextHeight >= _)
        val block      = TestBlock.create(txs, if (isProto) Block.ProtoBlockVersion else Block.PlainBlockVersion)
        differ(state, block).map(diff =>
          state.append(diff.diff, diff.carry, diff.totalFee, None, block.header.generationSignature.take(Block.HitSourceLength), block)
        )
      })
    }

  def assertBalanceInvariant(diff: Diff): Unit = {
    val portfolioDiff = diff.portfolios.values.fold(Portfolio())(_.combine(_).explicitGet())
    portfolioDiff.balance shouldBe 0
    portfolioDiff.effectiveBalance.explicitGet() shouldBe 0
    all(portfolioDiff.assets.values) shouldBe 0
  }

  def assertLeft(preconditions: Seq[Block], block: Block, fs: FunctionalitySettings = TFS.Enabled)(errorMessage: String): Unit =
    assertDiffEi(preconditions, block, fs)(_ should produce(errorMessage))
}

trait WithDomain extends WithState { _: Suite =>
  val DomainPresets = com.wavesplatform.test.DomainPresets
  import DomainPresets.*

  def domainSettingsWithFS(fs: FunctionalitySettings): WavesSettings =
    DomainPresets.domainSettingsWithFS(fs)

  def withDomain[A](
<<<<<<< HEAD
      settings: WavesSettings =
        DomainPresets.SettingsFromDefaultConfig.addFeatures(BlockchainFeatures.SmartAccounts), // SmartAccounts to allow V2 transfers by default
      balances: Seq[AddrWithBalance] = Seq.empty
=======
      settings: WavesSettings = DomainPresets.SettingsFromDefaultConfig.addFeatures(BlockchainFeatures.SmartAccounts), // SmartAccounts to allow V2 transfers by default
      balances: Seq[AddrWithBalance] = Seq.empty,
      wrapDB: DB => DB = identity
>>>>>>> f362c236
  )(test: Domain => A): A =
    withRocksDBWriter(settings) { blockchain =>
      var domain: Domain = null
      val bcu = new BlockchainUpdaterImpl(
        blockchain,
        Observer.stopped,
        settings,
        ntpTime,
        BlockchainUpdateTriggers.combined(domain.triggers),
        loadActiveLeases(db, _, _)
      )
<<<<<<< HEAD
      domain = Domain(db, bcu, blockchain, settings)
      val genesis = balances.map { case AddrWithBalance(address, amount) =>
        TxHelpers.genesis(address, amount)
=======
      domain = Domain(wrapDB(db), bcu, blockchain, settings)
      val genesis = balances.map {
        case AddrWithBalance(address, amount) =>
          TxHelpers.genesis(address, amount)
>>>>>>> f362c236
      }
      if (genesis.nonEmpty) {
        domain.appendBlock(genesis*)
      }
      try test(domain)
      finally bcu.shutdown()
    }

  private val allVersions = DirectiveDictionary[StdLibVersion].all
  private val lastVersion = allVersions.last

  def testDomain(
      balances: Seq[AddrWithBalance] = Nil,
      from: StdLibVersion = V3,
      to: StdLibVersion = lastVersion
  )(assertion: (StdLibVersion, Domain) => Unit): Unit =
    allVersions
      .filter(v => v >= from && v <= to)
      .foreach(v => withDomain(DomainPresets.settingsForRide(v), balances)(assertion(v, _)))
}

object WithState {
  case class AddrWithBalance(address: Address, balance: Long = ENOUGH_AMT)

  object AddrWithBalance {
    def enoughBalances(accs: KeyPair*): Seq[AddrWithBalance] =
      accs.map(acc => AddrWithBalance(acc.toAddress))

    implicit def toAddrWithBalance(v: (KeyPair, Long)): AddrWithBalance = AddrWithBalance(v._1.toAddress, v._2)
  }
}<|MERGE_RESOLUTION|>--- conflicted
+++ resolved
@@ -4,7 +4,8 @@
 import com.wavesplatform.account.{Address, KeyPair}
 import com.wavesplatform.block.Block
 import com.wavesplatform.common.utils.EitherExt2
-import com.wavesplatform.database.{RocksDBWriter, TestStorageFactory, loadActiveLeases}
+import com.wavesplatform.database.RocksDBWriter.RocksDBWriter
+import com.wavesplatform.database.{TestStorageFactory, loadActiveLeases}
 import com.wavesplatform.db.WithState.AddrWithBalance
 import com.wavesplatform.events.BlockchainUpdateTriggers
 import com.wavesplatform.features.BlockchainFeatures
@@ -38,7 +39,7 @@
 
   protected def tempDb[A](f: RocksDB => A): A = {
     val path = Files.createTempDirectory("rocks-temp").toAbsolutePath
-    val db   = database.openDB(path.toAbsolutePath.toString)
+    val db   = database.openDB(dbSettings.copy(directory = path.toAbsolutePath.toString))
     currentDbInstance.set(db)
     try {
       f(db)
@@ -164,15 +165,10 @@
     DomainPresets.domainSettingsWithFS(fs)
 
   def withDomain[A](
-<<<<<<< HEAD
       settings: WavesSettings =
         DomainPresets.SettingsFromDefaultConfig.addFeatures(BlockchainFeatures.SmartAccounts), // SmartAccounts to allow V2 transfers by default
-      balances: Seq[AddrWithBalance] = Seq.empty
-=======
-      settings: WavesSettings = DomainPresets.SettingsFromDefaultConfig.addFeatures(BlockchainFeatures.SmartAccounts), // SmartAccounts to allow V2 transfers by default
       balances: Seq[AddrWithBalance] = Seq.empty,
-      wrapDB: DB => DB = identity
->>>>>>> f362c236
+      wrapDB: RocksDB => RocksDB = identity
   )(test: Domain => A): A =
     withRocksDBWriter(settings) { blockchain =>
       var domain: Domain = null
@@ -184,16 +180,9 @@
         BlockchainUpdateTriggers.combined(domain.triggers),
         loadActiveLeases(db, _, _)
       )
-<<<<<<< HEAD
-      domain = Domain(db, bcu, blockchain, settings)
+      domain = Domain(wrapDB(db), bcu, blockchain, settings)
       val genesis = balances.map { case AddrWithBalance(address, amount) =>
         TxHelpers.genesis(address, amount)
-=======
-      domain = Domain(wrapDB(db), bcu, blockchain, settings)
-      val genesis = balances.map {
-        case AddrWithBalance(address, amount) =>
-          TxHelpers.genesis(address, amount)
->>>>>>> f362c236
       }
       if (genesis.nonEmpty) {
         domain.appendBlock(genesis*)
