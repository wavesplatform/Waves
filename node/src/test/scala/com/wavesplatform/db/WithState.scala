--- conflicted
+++ resolved
@@ -12,17 +12,11 @@
 import com.wavesplatform.history.Domain
 import com.wavesplatform.lagonaki.mocks.TestBlock
 import com.wavesplatform.lang.ValidationError
-
 import com.wavesplatform.lang.directives.DirectiveDictionary
 import com.wavesplatform.lang.directives.values.*
 import com.wavesplatform.mining.MiningConstraint
-<<<<<<< HEAD
-import com.wavesplatform.settings.{BlockchainSettings, FunctionalitySettings, TestSettings, WavesSettings, loadConfig, TestFunctionalitySettings as TFS}
+import com.wavesplatform.settings.{TestFunctionalitySettings as TFS, *}
 import com.wavesplatform.state.diffs.{BlockDiffer, ENOUGH_AMT}
-=======
-import com.wavesplatform.settings.{TestFunctionalitySettings => TFS, _}
-import com.wavesplatform.state.diffs.{BlockDiffer, ENOUGH_AMT, produce}
->>>>>>> 61aaf1f6
 import com.wavesplatform.state.reader.CompositeBlockchain
 import com.wavesplatform.state.utils.TestLevelDB
 import com.wavesplatform.state.{Blockchain, BlockchainUpdaterImpl, Diff, Portfolio}
@@ -165,75 +159,10 @@
 
 trait WithDomain extends WithState { _: Suite =>
   val DomainPresets = com.wavesplatform.test.DomainPresets
-  import DomainPresets._
+  import DomainPresets.*
 
   def domainSettingsWithFS(fs: FunctionalitySettings): WavesSettings =
-<<<<<<< HEAD
-    SettingsFromDefaultConfig.copy(
-      blockchainSettings = SettingsFromDefaultConfig.blockchainSettings.copy(functionalitySettings = fs)
-    )
-
-  def domainSettingsWithPreactivatedFeatures(fs: BlockchainFeature*): WavesSettings =
-    domainSettingsWithFeatures(fs.map(_ -> 0)*)
-
-  def domainSettingsWithFeatures(fs: (BlockchainFeature, Int)*): WavesSettings = {
-    val defaultFS = SettingsFromDefaultConfig
-      .noFeatures()
-      .blockchainSettings
-      .functionalitySettings
-
-    domainSettingsWithFS(defaultFS.copy(preActivatedFeatures = fs.map {
-      case (f, h) => f.id -> h
-    }.toMap))
-  }
-
-  //noinspection TypeAnnotation
-  object DomainPresets {
-    val NG = domainSettingsWithPreactivatedFeatures(
-      BlockchainFeatures.MassTransfer, // Removes limit of 100 transactions per block
-      BlockchainFeatures.NG
-    )
-
-    val ScriptsAndSponsorship = NG.addFeatures(
-      BlockchainFeatures.SmartAccounts,
-      BlockchainFeatures.SmartAccountTrading,
-      BlockchainFeatures.OrderV3,
-      BlockchainFeatures.DataTransaction,
-      BlockchainFeatures.SmartAssets
-    ).setFeaturesHeight(
-      BlockchainFeatures.FeeSponsorship -> -NG.blockchainSettings.functionalitySettings.activationWindowSize(1)
-    )
-
-    val RideV3 = ScriptsAndSponsorship.addFeatures(
-      BlockchainFeatures.Ride4DApps
-    )
-
-    val RideV4 = RideV3.addFeatures(
-      BlockchainFeatures.BlockReward,
-      BlockchainFeatures.BlockV5
-    )
-
-    val RideV5 = RideV4.addFeatures(BlockchainFeatures.SynchronousCalls)
-    val RideV6 = RideV5.addFeatures(BlockchainFeatures.RideV6)
-    val ContinuationTransaction = RideV6.addFeatures(BlockchainFeatures.ContinuationTransaction).copy(
-      featuresSettings = RideV6.featuresSettings.copy(autoShutdownOnUnsupportedFeature = false)
-    )
-
-    def mostRecent: WavesSettings = RideV6
-
-    def settingsForRide(version: StdLibVersion): WavesSettings =
-      version match {
-        case V1 => RideV3
-        case V2 => RideV3
-        case V3 => RideV3
-        case V4 => RideV4
-        case V5 => RideV5
-        case V6 => RideV6
-      }
-  }
-=======
     DomainPresets.domainSettingsWithFS(fs)
->>>>>>> 61aaf1f6
 
   def withDomain[A](
       settings: WavesSettings = DomainPresets.SettingsFromDefaultConfig.addFeatures(BlockchainFeatures.SmartAccounts), // SmartAccounts to allow V2 transfers by default
