--- conflicted
+++ resolved
@@ -23,7 +23,7 @@
 import com.wavesplatform.lang.directives.values.*
 import com.wavesplatform.mining.MiningConstraint
 import com.wavesplatform.settings.{TestFunctionalitySettings as TFS, *}
-import com.wavesplatform.state.TxStateSnapshotHashBuilder.InitStateHash
+import com.wavesplatform.state.TxStateSnapshotHashBuilder.{InitStateHash, TxStatusInfo}
 import com.wavesplatform.state.diffs.BlockDiffer.{CurrentBlockFeePart, maybeApplySponsorship}
 import com.wavesplatform.state.diffs.{BlockDiffer, ENOUGH_AMT, TransactionDiffer}
 import com.wavesplatform.state.reader.SnapshotBlockchain
@@ -143,14 +143,17 @@
       )
 
     preconditions.foreach { precondition =>
-<<<<<<< HEAD
-      val BlockDiffer.Result(preconditionDiff, preconditionFees, totalFee, _, _, computedStateHash) = differ(state, precondition).explicitGet()
-      state.append(preconditionDiff, preconditionFees, totalFee, None, precondition.header.generationSignature, computedStateHash, precondition)
-=======
       val preconditionBlock = blockWithComputedStateHash(precondition.block, precondition.signer, bcu).resultE.explicitGet()
-      val BlockDiffer.Result(preconditionDiff, preconditionFees, totalFee, _, _, _) = differ(state, preconditionBlock).explicitGet()
-      state.append(preconditionDiff, preconditionFees, totalFee, None, preconditionBlock.header.generationSignature, preconditionBlock)
->>>>>>> a9cecb92
+      val BlockDiffer.Result(preconditionDiff, preconditionFees, totalFee, _, _, computedStateHash) = differ(state, preconditionBlock).explicitGet()
+      state.append(
+        preconditionDiff,
+        preconditionFees,
+        totalFee,
+        None,
+        preconditionBlock.header.generationSignature,
+        computedStateHash,
+        preconditionBlock
+      )
     }
     val totalDiff1 = blockWithComputedStateHash(block.block, block.signer, bcu).resultE.flatMap(differ(state, _))
     assertion(totalDiff1.map(_.snapshot.toDiff(state)))
@@ -185,16 +188,18 @@
       )
 
     preconditions.foreach { precondition =>
-<<<<<<< HEAD
+      val preconditionBlock = blockWithComputedStateHash(precondition.block, precondition.signer, bcu).resultE.explicitGet()
       val BlockDiffer.Result(preconditionDiff, preconditionFees, totalFee, _, _, computedStateHash) =
-        differ(state, precondition).resultE.explicitGet()
-      state.append(preconditionDiff, preconditionFees, totalFee, None, precondition.header.generationSignature, computedStateHash, precondition)
-=======
-      val preconditionBlock = blockWithComputedStateHash(precondition.block, precondition.signer, bcu).resultE.explicitGet()
-      val BlockDiffer.Result(preconditionDiff, preconditionFees, totalFee, _, _, _) =
         differ(state, state.lastBlock, preconditionBlock).resultE.explicitGet()
-      state.append(preconditionDiff, preconditionFees, totalFee, None, preconditionBlock.header.generationSignature, preconditionBlock)
->>>>>>> a9cecb92
+      state.append(
+        preconditionDiff,
+        preconditionFees,
+        totalFee,
+        None,
+        preconditionBlock.header.generationSignature,
+        computedStateHash,
+        preconditionBlock
+      )
     }
 
     val totalDiff1 =
@@ -216,50 +221,43 @@
       } else blockchain
 
     def differ(blockchain: Blockchain, prevBlock: Option[Block], b: Block): Either[ValidationError, BlockDiffer.Result] =
-<<<<<<< HEAD
-      BlockDiffer.fromBlock(blockchain, if (withNg) prevBlock else None, b, None, MiningConstraint.Unlimited, b.header.generationSignature)
-
-    preconditions.foldLeft[Option[Block]](None) { (prevBlock, curBlock) =>
-      val BlockDiffer.Result(diff, fees, totalFee, _, _, computedStateHash) = differ(state, prevBlock, curBlock).explicitGet()
-      state.append(diff, fees, totalFee, None, curBlock.header.generationSignature, computedStateHash, curBlock)
-      Some(curBlock)
-    }
-
-    val BlockDiffer.Result(snapshot, fees, totalFee, _, _, computedStateHash) = differ(state, preconditions.lastOption, block).explicitGet()
-    val ngState =
-      NgState(block, snapshot, fees, totalFee, computedStateHash, fs.preActivatedFeatures.keySet, None, block.header.generationSignature, Map())
-=======
       BlockDiffer.fromBlock(
         getCompBlockchain(blockchain),
         if (withNg) prevBlock else None,
         b,
+        None,
         MiningConstraint.Unlimited,
         b.header.generationSignature,
         checkStateHash = false
       )
 
     preconditions.foldLeft[Option[Block]](None) { (prevBlock, curBlock) =>
-      val preconditionBlock                                 = blockWithComputedStateHash(curBlock.block, curBlock.signer, bcu).resultE.explicitGet()
-      val BlockDiffer.Result(diff, fees, totalFee, _, _, _) = differ(state, prevBlock, preconditionBlock).explicitGet()
-      state.append(diff, fees, totalFee, None, preconditionBlock.header.generationSignature, preconditionBlock)
+      val preconditionBlock = blockWithComputedStateHash(curBlock.block, curBlock.signer, bcu).resultE.explicitGet()
+      val BlockDiffer.Result(diff, fees, totalFee, _, _, computedStateHash) = differ(state, prevBlock, preconditionBlock).explicitGet()
+      state.append(diff, fees, totalFee, None, preconditionBlock.header.generationSignature, computedStateHash, preconditionBlock)
       Some(preconditionBlock)
     }
 
-    val checkedBlock                                          = blockWithComputedStateHash(block.block, block.signer, bcu).resultE.explicitGet()
-    val BlockDiffer.Result(snapshot, fees, totalFee, _, _, _) = differ(state, state.lastBlock, checkedBlock).explicitGet()
+    val checkedBlock = blockWithComputedStateHash(block.block, block.signer, bcu).resultE.explicitGet()
+    val BlockDiffer.Result(snapshot, fees, totalFee, _, _, computedStateHash) = differ(state, state.lastBlock, checkedBlock).explicitGet()
     val ngState =
-      NgState(checkedBlock, snapshot, fees, totalFee, fs.preActivatedFeatures.keySet, None, checkedBlock.header.generationSignature, Map())
->>>>>>> a9cecb92
+      NgState(
+        checkedBlock,
+        snapshot,
+        fees,
+        totalFee,
+        computedStateHash,
+        fs.preActivatedFeatures.keySet,
+        None,
+        checkedBlock.header.generationSignature,
+        Map()
+      )
     val cb   = SnapshotBlockchain(state, ngState)
     val diff = snapshot.toDiff(state)
     assertion(diff, cb)
 
-<<<<<<< HEAD
-    state.append(snapshot, fees, totalFee, None, block.header.generationSignature, computedStateHash, block)
-=======
-    state.append(snapshot, fees, totalFee, None, checkedBlock.header.generationSignature, checkedBlock)
-
->>>>>>> a9cecb92
+    state.append(snapshot, fees, totalFee, None, checkedBlock.header.generationSignature, computedStateHash, checkedBlock)
+
     assertion(diff, state)
   }
 
@@ -281,18 +279,15 @@
       }
 
       def differ(blockchain: Blockchain, b: Block) =
-<<<<<<< HEAD
-        BlockDiffer.fromBlock(blockchain, None, b, None, MiningConstraint.Unlimited, b.header.generationSignature)
-=======
         BlockDiffer.fromBlock(
           getCompBlockchain(blockchain),
           state.lastBlock,
           b,
+          None,
           MiningConstraint.Unlimited,
           b.header.generationSignature,
           checkStateHash = false
         )
->>>>>>> a9cecb92
 
       test(txs => {
         val nextHeight   = state.height + 1
@@ -307,14 +302,9 @@
             result.carry,
             result.totalFee,
             None,
-<<<<<<< HEAD
-            block.header.generationSignature.take(Block.HitSourceLength),
+            checkedBlock.header.generationSignature.take(Block.HitSourceLength),
             result.computedStateHash,
-            block
-=======
-            checkedBlock.header.generationSignature.take(Block.HitSourceLength),
             checkedBlock
->>>>>>> a9cecb92
           )
         }
       })
@@ -336,7 +326,7 @@
       blockchain: BlockchainUpdater & Blockchain
   ): TracedResult[ValidationError, Block] = {
     (if (blockchain.isFeatureActivated(TransactionStateSnapshot, blockchain.height + 1)) {
-       val compBlockchain = SnapshotBlockchain(blockchain, StateSnapshot.empty, blockWithoutStateHash, ByteStr.empty, 0, None)
+       val compBlockchain = SnapshotBlockchain(blockchain, StateSnapshot.empty, blockWithoutStateHash, ByteStr.empty, 0, None, None)
        val prevStateHash  = blockchain.lastBlockHeader.flatMap(_.header.stateHash).getOrElse(InitStateHash)
 
        TracedResult(
@@ -492,6 +482,7 @@
     implicit def toAddrWithBalance(v: (KeyPair, Long)): AddrWithBalance = AddrWithBalance(v._1.toAddress, v._2)
   }
 
+  // TODO: NODE-2609 use common function from hash builder
   def computeStateHash(
       txs: Seq[Transaction],
       initStateHash: ByteStr,
@@ -515,7 +506,10 @@
               val txInfo = txSnapshot.transactions.head._2
               val stateHash =
                 TxStateSnapshotHashBuilder
-                  .createHashFromSnapshot(txSnapshot.addBalances(minerPortfolio, compBlockchain).explicitGet(), Some(txInfo))
+                  .createHashFromSnapshot(
+                    txSnapshot.addBalances(minerPortfolio, compBlockchain).explicitGet(),
+                    Some(TxStatusInfo(txInfo.transaction.id(), txInfo.status))
+                  )
                   .createHash(prevStateHash)
 
               txDifferResult
