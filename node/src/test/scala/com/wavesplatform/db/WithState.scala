--- conflicted
+++ resolved
@@ -134,16 +134,10 @@
       Some(curBlock)
     }
 
-<<<<<<< HEAD
-    val BlockDiffer.Result(snapshot, fees, totalFee, _, _) = differ(state, preconditions.lastOption, block).explicitGet()
+    val BlockDiffer.Result(snapshot, fees, totalFee, _, _, _) = differ(state, preconditions.lastOption, block).explicitGet()
     val ngState = NgState(block, snapshot, fees, totalFee, fs.preActivatedFeatures.keySet, None, block.header.generationSignature, Map())
     val cb      = SnapshotBlockchain(state, ngState)
     val diff    = snapshot.toDiff
-=======
-    val BlockDiffer.Result(diff, fees, totalFee, _, _, _) = differ(state, preconditions.lastOption, block).explicitGet()
-    val ngState = NgState(block, diff, fees, totalFee, fs.preActivatedFeatures.keySet, None, block.header.generationSignature, Map())
-    val cb      = CompositeBlockchain(state, ngState)
->>>>>>> c0f52ed4
     assertion(diff, cb)
 
     state.append(snapshot, fees, totalFee, None, block.header.generationSignature, block)
