package com.wavesplatform.db

import java.nio.file.Files

<<<<<<< HEAD
import cats.Monoid
import com.wavesplatform.block.Block
import com.wavesplatform.common.utils.EitherExt2
import com.wavesplatform.database.{LevelDBFactory, LevelDBWriter}
import com.wavesplatform.history.Domain
import com.wavesplatform.lagonaki.mocks.TestBlock
import com.wavesplatform.lang.ValidationError
import com.wavesplatform.mining.MiningConstraint
import com.wavesplatform.settings.{BlockchainSettings, FunctionalitySettings, WavesSettings, loadConfig, TestFunctionalitySettings => TFS}
import com.wavesplatform.state.diffs.{BlockDiffer, produce}
import com.wavesplatform.state.reader.CompositeBlockchain
=======
import com.wavesplatform.account.Address
import com.wavesplatform.database.{LevelDBWriter, openDB}
import com.wavesplatform.events.BlockchainUpdateTriggers
import com.wavesplatform.history.Domain
import com.wavesplatform.settings.{BlockchainSettings, FunctionalitySettings, WavesSettings, loadConfig}
import com.wavesplatform.state.BlockchainUpdaterImpl
>>>>>>> fb666be0
import com.wavesplatform.state.utils.TestLevelDB
import com.wavesplatform.state.{Blockchain, BlockchainUpdaterImpl, Diff}
import com.wavesplatform.transaction.Transaction
import com.wavesplatform.transaction.smart.script.trace.TracedResult
import com.wavesplatform.{NTPTime, TestHelpers}
import monix.reactive.Observer
<<<<<<< HEAD
import monix.reactive.subjects.PublishSubject
import org.iq80.leveldb.{DB, Options}
import org.scalatest.{Matchers, Suite}

trait WithState extends Matchers with DBCacheSettings { _: Suite =>

  private[this] var currentDbInstance: DB = _
  protected def db: DB                    = currentDbInstance

  protected def tempDb[A](f: DB => A): A = {
    val path = Files.createTempDirectory("lvl-temp").toAbsolutePath
    currentDbInstance = LevelDBFactory.factory.open(path.toFile, new Options().createIfMissing(true))
    try {
      f(db)
    } finally {
=======
import monix.reactive.subjects.Subject
import org.scalatest.Suite

trait WithState extends DBCacheSettings {
  protected val ignoreSpendableBalanceChanged: Subject[(Address, Asset), (Address, Asset)] = Subject.empty
  protected val ignoreBlockchainUpdateTriggers: BlockchainUpdateTriggers     = BlockchainUpdateTriggers.noop
  protected def withLevelDBWriter[A](bs: BlockchainSettings)(test: LevelDBWriter => A): A = {
    val path = Files.createTempDirectory("leveldb-test")
    val db   = openDB(path.toAbsolutePath.toString)
    try test(new LevelDBWriter(db, Observer.stopped, bs, dbSettings))
    finally {
>>>>>>> fb666be0
      db.close()
      TestHelpers.deleteRecursively(path)
    }
  }

  protected def withLevelDBWriter[A](bs: BlockchainSettings)(test: LevelDBWriter => A): A = tempDb { db =>
    test(new LevelDBWriter(db, Observer.stopped, bs, dbSettings))
  }

  def withLevelDBWriter[A](fs: FunctionalitySettings)(test: LevelDBWriter => A): A =
    withLevelDBWriter(TestLevelDB.createTestBlockchainSettings(fs))(test)

  def assertDiffEi(preconditions: Seq[Block], block: Block, fs: FunctionalitySettings = TFS.Enabled)(
      assertion: Either[ValidationError, Diff] => Unit
  ): Unit = withLevelDBWriter(fs) { state =>
    def differ(blockchain: Blockchain, b: Block) = BlockDiffer.fromBlock(blockchain, None, b, MiningConstraint.Unlimited)

    preconditions.foreach { precondition =>
      val BlockDiffer.Result(preconditionDiff, preconditionFees, totalFee, _, _) = differ(state, precondition).explicitGet()
      state.append(preconditionDiff, preconditionFees, totalFee, None, precondition.header.generationSignature, precondition)
    }
    val totalDiff1 = differ(state, block)
    assertion(totalDiff1.map(_.diff))
  }

  def assertDiffEiTraced(preconditions: Seq[Block], block: Block, fs: FunctionalitySettings = TFS.Enabled)(
      assertion: TracedResult[ValidationError, Diff] => Unit
  ): Unit = withLevelDBWriter(fs) { state =>
    def differ(blockchain: Blockchain, b: Block) = BlockDiffer.fromBlockTraced(blockchain, None, b, MiningConstraint.Unlimited)

    preconditions.foreach { precondition =>
      val BlockDiffer.Result(preconditionDiff, preconditionFees, totalFee, _, _) = differ(state, precondition).resultE.explicitGet()
      state.append(preconditionDiff, preconditionFees, totalFee, None, precondition.header.generationSignature, precondition)
    }
    val totalDiff1 = differ(state, block)
    assertion(totalDiff1.map(_.diff))
  }

  private def assertDiffAndState(preconditions: Seq[Block], block: Block, fs: FunctionalitySettings, withNg: Boolean)(
      assertion: (Diff, Blockchain) => Unit
  ): Unit = withLevelDBWriter(fs) { state =>
    def differ(blockchain: Blockchain, prevBlock: Option[Block], b: Block): Either[ValidationError, BlockDiffer.Result] =
      BlockDiffer.fromBlock(blockchain, if (withNg) prevBlock else None, b, MiningConstraint.Unlimited)

    preconditions.foldLeft[Option[Block]](None) { (prevBlock, curBlock) =>
      val BlockDiffer.Result(diff, fees, totalFee, _, _) = differ(state, prevBlock, curBlock).explicitGet()
      state.append(diff, fees, totalFee, None, curBlock.header.generationSignature, curBlock)
      Some(curBlock)
    }

    val BlockDiffer.Result(diff, fees, totalFee, _, _) = differ(state, preconditions.lastOption, block).explicitGet()
    val cb                                             = CompositeBlockchain(state, Some(diff))
    assertion(diff, cb)

    state.append(diff, fees, totalFee, None, block.header.generationSignature, block)
    assertion(diff, state)
  }

  def assertNgDiffState(preconditions: Seq[Block], block: Block, fs: FunctionalitySettings = TFS.Enabled)(
      assertion: (Diff, Blockchain) => Unit
  ): Unit =
    assertDiffAndState(preconditions, block, fs, withNg = true)(assertion)

  def assertDiffAndState(preconditions: Seq[Block], block: Block, fs: FunctionalitySettings = TFS.Enabled)(
      assertion: (Diff, Blockchain) => Unit
  ): Unit =
    assertDiffAndState(preconditions, block, fs, withNg = false)(assertion)

  def assertDiffAndState(fs: FunctionalitySettings)(test: (Seq[Transaction] => Either[ValidationError, Unit]) => Unit): Unit =
    withLevelDBWriter(fs) { state =>
      def differ(blockchain: Blockchain, b: Block) = BlockDiffer.fromBlock(blockchain, None, b, MiningConstraint.Unlimited)

      test(txs => {
        val block = TestBlock.create(txs)
        differ(state, block).map(diff => state.append(diff.diff, diff.carry, diff.totalFee, None, block.header.generationSignature, block))
      })
    }

  def assertBalanceInvariant(diff: Diff): Unit = {
    val portfolioDiff = Monoid.combineAll(diff.portfolios.values)
    portfolioDiff.balance shouldBe 0
    portfolioDiff.effectiveBalance shouldBe 0
    portfolioDiff.assets.values.foreach(_ shouldBe 0)
  }

  def assertLeft(preconditions: Seq[Block], block: Block, fs: FunctionalitySettings = TFS.Enabled)(errorMessage: String): Unit =
    assertDiffEi(preconditions, block, fs)(_ should produce(errorMessage))
}

trait WithDomain extends WithState with NTPTime { _: Suite =>
  def defaultDomainSettings: WavesSettings =
    WavesSettings.fromRootConfig(loadConfig(None))

  def domainSettingsWithFS(fs: FunctionalitySettings): WavesSettings = {
    val ds = defaultDomainSettings
    ds.copy(blockchainSettings = ds.blockchainSettings.copy(functionalitySettings = fs))
  }

  def withDomain[A](settings: WavesSettings = defaultDomainSettings)(test: Domain => A): A =
    withLevelDBWriter(settings.blockchainSettings) { blockchain =>
<<<<<<< HEAD
      val bcu = new BlockchainUpdaterImpl(blockchain, Observer.stopped, settings, ntpTime, PublishSubject())
      try test(Domain(db, bcu, blockchain))
=======
      val bcu = new BlockchainUpdaterImpl(blockchain, Observer.stopped, settings, ntpTime, ignoreBlockchainUpdateTriggers)
      try test(Domain(bcu, blockchain))
>>>>>>> fb666be0
      finally bcu.shutdown()
    }
}<|MERGE_RESOLUTION|>--- conflicted
+++ resolved
@@ -2,11 +2,12 @@
 
 import java.nio.file.Files
 
-<<<<<<< HEAD
 import cats.Monoid
+import com.wavesplatform.account.Address
 import com.wavesplatform.block.Block
 import com.wavesplatform.common.utils.EitherExt2
 import com.wavesplatform.database.{LevelDBFactory, LevelDBWriter}
+import com.wavesplatform.events.BlockchainUpdateTriggers
 import com.wavesplatform.history.Domain
 import com.wavesplatform.lagonaki.mocks.TestBlock
 import com.wavesplatform.lang.ValidationError
@@ -14,26 +15,19 @@
 import com.wavesplatform.settings.{BlockchainSettings, FunctionalitySettings, WavesSettings, loadConfig, TestFunctionalitySettings => TFS}
 import com.wavesplatform.state.diffs.{BlockDiffer, produce}
 import com.wavesplatform.state.reader.CompositeBlockchain
-=======
-import com.wavesplatform.account.Address
-import com.wavesplatform.database.{LevelDBWriter, openDB}
-import com.wavesplatform.events.BlockchainUpdateTriggers
-import com.wavesplatform.history.Domain
-import com.wavesplatform.settings.{BlockchainSettings, FunctionalitySettings, WavesSettings, loadConfig}
-import com.wavesplatform.state.BlockchainUpdaterImpl
->>>>>>> fb666be0
 import com.wavesplatform.state.utils.TestLevelDB
 import com.wavesplatform.state.{Blockchain, BlockchainUpdaterImpl, Diff}
-import com.wavesplatform.transaction.Transaction
 import com.wavesplatform.transaction.smart.script.trace.TracedResult
+import com.wavesplatform.transaction.{Asset, Transaction}
 import com.wavesplatform.{NTPTime, TestHelpers}
 import monix.reactive.Observer
-<<<<<<< HEAD
-import monix.reactive.subjects.PublishSubject
+import monix.reactive.subjects.{PublishSubject, Subject}
 import org.iq80.leveldb.{DB, Options}
 import org.scalatest.{Matchers, Suite}
 
-trait WithState extends Matchers with DBCacheSettings { _: Suite =>
+trait WithState extends DBCacheSettings with Matchers {
+  protected val ignoreSpendableBalanceChanged: Subject[(Address, Asset), (Address, Asset)] = PublishSubject()
+  protected val ignoreBlockchainUpdateTriggers: BlockchainUpdateTriggers     = BlockchainUpdateTriggers.noop
 
   private[this] var currentDbInstance: DB = _
   protected def db: DB                    = currentDbInstance
@@ -44,19 +38,6 @@
     try {
       f(db)
     } finally {
-=======
-import monix.reactive.subjects.Subject
-import org.scalatest.Suite
-
-trait WithState extends DBCacheSettings {
-  protected val ignoreSpendableBalanceChanged: Subject[(Address, Asset), (Address, Asset)] = Subject.empty
-  protected val ignoreBlockchainUpdateTriggers: BlockchainUpdateTriggers     = BlockchainUpdateTriggers.noop
-  protected def withLevelDBWriter[A](bs: BlockchainSettings)(test: LevelDBWriter => A): A = {
-    val path = Files.createTempDirectory("leveldb-test")
-    val db   = openDB(path.toAbsolutePath.toString)
-    try test(new LevelDBWriter(db, Observer.stopped, bs, dbSettings))
-    finally {
->>>>>>> fb666be0
       db.close()
       TestHelpers.deleteRecursively(path)
     }
@@ -157,13 +138,8 @@
 
   def withDomain[A](settings: WavesSettings = defaultDomainSettings)(test: Domain => A): A =
     withLevelDBWriter(settings.blockchainSettings) { blockchain =>
-<<<<<<< HEAD
-      val bcu = new BlockchainUpdaterImpl(blockchain, Observer.stopped, settings, ntpTime, PublishSubject())
+      val bcu = new BlockchainUpdaterImpl(blockchain, Observer.stopped, settings, ntpTime, ignoreBlockchainUpdateTriggers)
       try test(Domain(db, bcu, blockchain))
-=======
-      val bcu = new BlockchainUpdaterImpl(blockchain, Observer.stopped, settings, ntpTime, ignoreBlockchainUpdateTriggers)
-      try test(Domain(bcu, blockchain))
->>>>>>> fb666be0
       finally bcu.shutdown()
     }
 }