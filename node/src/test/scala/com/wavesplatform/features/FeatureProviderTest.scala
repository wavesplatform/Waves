--- conflicted
+++ resolved
@@ -26,14 +26,9 @@
     )
 
     val blockchain = mock[Blockchain]
-<<<<<<< HEAD
-    (blockchain.activatedFeatures _).expects().anyNumberOfTimes().returning(features)
-    (blockchain.settings _).expects().anyNumberOfTimes()
+    (() => blockchain.activatedFeatures).expects().anyNumberOfTimes().returning(features)
+    (() => blockchain.settings).expects().anyNumberOfTimes()
       .returning(BlockchainSettings('W', fs, GenesisSettings.MAINNET, RewardsSettings.MAINNET, useEvaluatorV2 = false))
-=======
-    (() => blockchain.activatedFeatures).expects().anyNumberOfTimes().returning(features)
-    (() => blockchain.settings).expects().anyNumberOfTimes().returning(BlockchainSettings('W', fs, GenesisSettings.MAINNET, RewardsSettings.MAINNET))
->>>>>>> 685f2f2a
 
     forAll(Gen.choose(1, v5ActivationHeight * 2)) { h =>
       if (h == genesisAt) blockchain.blockVersionAt(h) shouldBe Block.GenesisBlockVersion
