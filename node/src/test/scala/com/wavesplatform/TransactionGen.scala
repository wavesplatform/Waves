--- conflicted
+++ resolved
@@ -700,17 +700,10 @@
     } yield {
       val matcherFee = fixedMatcherFee.getOrElse(genMatcherFee)
       val matcher    = fixedMatcher.getOrElse(genMatcher)
-<<<<<<< HEAD
-      val o1         = Order.buy(1: Byte, buyer, matcher, assetPair, amount1, price, timestamp, expiration, matcherFee)
-      val o2         = Order.sell(1: Byte, seller, matcher, assetPair, amount2, price, timestamp, expiration, matcherFee)
+      val o1         = Order.buy(1: Byte, buyer, matcher.publicKey, assetPair, amount1, price, timestamp, expiration, matcherFee)
+      val o2         = Order.sell(1: Byte, seller, matcher.publicKey, assetPair, amount2, price, timestamp, expiration, matcherFee)
       val buyFee     = (BigInt(matcherFee) * BigInt(matchedAmount) / BigInt(amount1)).longValue
       val sellFee    = (BigInt(matcherFee) * BigInt(matchedAmount) / BigInt(amount2)).longValue
-=======
-      val o1         = Order.buy(1: Byte, buyer, matcher.publicKey, assetPair, amount1, price, timestamp, expiration, matcherFee)
-      val o2         = Order.sell(1: Byte, seller, matcher.publicKey, assetPair, amount2, price, timestamp, expiration, matcherFee)
-      val buyFee     = (BigInt(matcherFee) * BigInt(matchedAmount) / BigInt(amount1)).longValue()
-      val sellFee    = (BigInt(matcherFee) * BigInt(matchedAmount) / BigInt(amount2)).longValue()
->>>>>>> c6450693
       val trans =
         ExchangeTransaction(1.toByte, o1, o2, matchedAmount, price, buyFee, sellFee, (buyFee + sellFee) / 2, expiration - 100, Proofs.empty, chainId)
           .signWith(matcher.privateKey)
