package com.wavesplatform

import com.wavesplatform.account._
import com.wavesplatform.common.state.ByteStr
import com.wavesplatform.common.utils.EitherExt2
import com.wavesplatform.lang.ValidationError
import com.wavesplatform.lang.directives.values.V3
import com.wavesplatform.lang.script.v1.ExprScript
import com.wavesplatform.lang.script.{ContractScript, Script}
import com.wavesplatform.lang.v1.compiler.Terms._
import com.wavesplatform.lang.v1.testing.{ScriptGen, TypedScriptGen}
import com.wavesplatform.lang.v1.{ContractLimits, FunctionHeader}
import com.wavesplatform.settings.{Constants, FunctionalitySettings}
import com.wavesplatform.state._
import com.wavesplatform.state.diffs.ENOUGH_AMT
import com.wavesplatform.transaction.Asset.{IssuedAsset, Waves}
import com.wavesplatform.transaction._
import com.wavesplatform.transaction.assets._
import com.wavesplatform.transaction.assets.exchange._
import com.wavesplatform.transaction.lease._
import com.wavesplatform.transaction.smart.InvokeScriptTransaction.Payment
import com.wavesplatform.transaction.smart.{InvokeScriptTransaction, SetScriptTransaction}
import com.wavesplatform.transaction.transfer.MassTransferTransaction.{MaxTransferCount, ParsedTransfer}
import com.wavesplatform.transaction.transfer._
import org.scalacheck.Gen.{alphaLowerChar, alphaUpperChar, frequency, numChar}
import org.scalacheck.{Arbitrary, Gen}
import org.scalatest.Suite

import scala.concurrent.duration._
import scala.util.Random

trait TransactionGenBase extends ScriptGen with TypedScriptGen with NTPTime { _: Suite =>

  val ScriptExtraFee                  = 400000L
  protected def waves(n: Float): Long = (n * 100000000L).toLong

  def byteArrayGen(length: Int): Gen[Array[Byte]] = Gen.containerOfN[Array, Byte](length, Arbitrary.arbitrary[Byte])
  def stringGen(length: Int): Gen[String]         = Gen.containerOfN[Array, Char](length, Arbitrary.arbitrary[Char]).map(new String(_))

  val bytes32gen: Gen[Array[Byte]]   = byteArrayGen(32)
  val bytes64gen: Gen[Array[Byte]]   = byteArrayGen(64)
  val attachmentGen: Gen[Attachment] = bytes32gen.map(Attachment.fromBytes)

  def genBoundedBytes(minSize: Int, maxSize: Int): Gen[Array[Byte]] =
    for {
      length <- Gen.chooseNum(minSize, maxSize)
      bytes  <- byteArrayGen(length)
    } yield bytes

  def genBoundedString(minSize: Int, maxSize: Int): Gen[String] = {
    genBoundedStringBytes(minSize, maxSize).map(new String(_))
  }

  def genBoundedStringBytes(minSize: Int, maxSize: Int): Gen[Array[Byte]] = {
    Gen.choose(minSize, maxSize) flatMap { sz =>
      Gen.listOfN(sz, Gen.choose(0, 0x7f).map(_.toByte)).map(_.toArray)
    }
  }

  val accountGen: Gen[KeyPair] = bytes32gen.map(seed => KeyPair(seed))

  val aliasSymbolChar: Gen[Char] = Gen.oneOf('.', '@', '_', '-')

  val invalidAliasSymbolChar: Gen[Char] = Gen.oneOf('~', '`', '!', '#', '$', '%', '^', '&', '*', '=', '+')

  val aliasAlphabetGen: Gen[Char] = frequency((1, numChar), (1, aliasSymbolChar), (9, alphaLowerChar))

  val invalidAliasAlphabetGen: Gen[Char] = frequency((1, numChar), (3, invalidAliasSymbolChar), (9, alphaUpperChar))

  val validAliasStringGen: Gen[String] = for {
    length     <- Gen.chooseNum(Alias.MinLength, Alias.MaxLength)
    aliasChars <- Gen.listOfN(length, aliasAlphabetGen)
  } yield aliasChars.mkString

  val aliasGen: Gen[Alias] = for {
    str <- validAliasStringGen
  } yield Alias.create(str.mkString).explicitGet()

  val funcNameGen: Gen[String] = for {
    length        <- Gen.chooseNum(1, ContractLimits.MaxAnnotatedFunctionNameInBytes)
    funcNameChars <- Gen.listOfN(length, alphaLowerChar)
  } yield funcNameChars.mkString

  val invalidAliasStringGen: Gen[String] = for {
    length     <- Gen.chooseNum(Alias.MinLength, Alias.MaxLength)
    aliasChars <- Gen.listOfN(length, invalidAliasAlphabetGen)
  } yield aliasChars.mkString

  val accountOrAliasGen: Gen[AddressOrAlias] = Gen.oneOf(aliasGen, accountGen.map(_.toAddress))

  def otherAccountGen(candidate: KeyPair): Gen[KeyPair] = accountGen.flatMap(Gen.oneOf(candidate, _))

  val positiveLongGen: Gen[Long] = Gen.choose(1, 100000000L * 100000000L / 100)
  val positiveIntGen: Gen[Int]   = Gen.choose(1, Int.MaxValue / 100)
  val smallFeeGen: Gen[Long]     = Gen.choose(400000, 100000000)

  val maxOrderTimeGen: Gen[Long] = Gen.choose(10000L, Order.MaxLiveTime).map(_ + ntpTime.correctedTime())
  val timestampGen: Gen[Long]    = Gen.choose(1L, Long.MaxValue - 100)
  val ntpTimestampGen: Gen[Long] = Gen.choose(1, 1000).map(ntpTime.correctedTime() - _)

  def validTimestampGen(blockTimestamp: Long, back: FiniteDuration = 120.minutes, forward: FiniteDuration = 90.minutes): Gen[Long] =
    Gen.choose(blockTimestamp - back.toMillis, blockTimestamp + forward.toMillis)

  def validTimestampGen(blockTimestamp: Long, fs: FunctionalitySettings): Gen[Long] =
    validTimestampGen(blockTimestamp, fs.maxTransactionTimeBackOffset, fs.maxTransactionTimeForwardOffset)

  val wavesAssetGen: Gen[Option[ByteStr]] = Gen.const(None)
  val assetIdGen: Gen[Option[ByteStr]]    = Gen.frequency((1, wavesAssetGen), (10, Gen.option(bytes32gen.map(ByteStr(_)))))

  val assetPairGen: Gen[AssetPair] = assetIdGen.flatMap {
    case None => bytes32gen.map(b => AssetPair(Waves, IssuedAsset(ByteStr(b))))
    case Some(a1bytes) =>
      val a2bytesGen: Gen[Option[Array[Byte]]] = byteArrayGen(31).map(a2bytes => Option(a1bytes.arr(0) +: a2bytes))

      Gen.oneOf(Gen.const(None), a2bytesGen).map { a2 =>
        val asset1 = IssuedAsset(a1bytes)
        val asset2 = a2.fold[Asset](Waves)(arr => IssuedAsset(ByteStr(arr)))
        AssetPair(asset1, asset2)
      }
  }

<<<<<<< HEAD
  val MinIssueFee = 100000000
  
  val issueParamGen: Gen[(KeyPair, String, String, TxAmount, Byte, Boolean, Int, TxTimestamp)] = for {
=======
  val MinIssueFee = 100000000L

  val issueParamGen: Gen[(KeyPair, Array[Byte], Array[Byte], Long, Byte, Boolean, Long, TxTimestamp)] = for {
>>>>>>> 372ca4b5
    sender      <- accountGen
    assetName   <- genBoundedString(IssueTransaction.MinAssetNameLength, IssueTransaction.MaxAssetNameLength)
    description <- genBoundedString(0, IssueTransaction.MaxAssetDescriptionLength)
    quantity    <- Gen.choose(Long.MaxValue / 200, Long.MaxValue / 100)
    decimals    <- Gen.choose(0: Byte, 8: Byte)
    reissuable  <- Arbitrary.arbitrary[Boolean]
    fee         <- Gen.choose(MinIssueFee, 2 * MinIssueFee)
    timestamp   <- positiveLongGen
  } yield (sender, new String(assetName), new String(description), quantity, decimals, reissuable, fee, timestamp)

  val proofsGen: Gen[Proofs] = for {
    proofsAmount <- Gen.choose(1, 8)
    proofs       <- Gen.listOfN(proofsAmount, genBoundedBytes(0, 50))
  } yield Proofs.create(proofs.map(ByteStr(_))).explicitGet()

  val scriptGen: Gen[Script]         = exprGen.map(e => ExprScript(e).explicitGet())
  val contractScriptGen: Gen[Script] = contractGen.map(e => ContractScript(V3, e).explicitGet())
  val contractOrExpr: Gen[Script]    = Gen.oneOf(scriptGen, contractScriptGen)

  val setAssetScriptTransactionGen: Gen[(Seq[Transaction], SetAssetScriptTransaction)] = for {
    (sender, assetName, description, quantity, decimals, _, iFee, _) <- issueParamGen
    timestamp                                                        <- timestampGen
    script                                                           <- Gen.option(scriptGen)
    issue = IssueTransaction
      .selfSigned(TxVersion.V2, sender, assetName, description, quantity, decimals, reissuable = true, script, iFee, timestamp)
      .explicitGet()
  } yield (
    Seq(issue),
    SetAssetScriptTransaction
      .selfSigned(1.toByte, sender, IssuedAsset(issue.id()), script, 1 * Constants.UnitsInWave + ScriptExtraFee, timestamp)
      .explicitGet()
  )

  val setScriptTransactionGen: Gen[SetScriptTransaction] = for {
    sender    <- accountGen
    fee       <- smallFeeGen
    timestamp <- timestampGen
    script    <- Gen.option(contractOrExpr)
  } yield SetScriptTransaction.selfSigned(1.toByte, sender, script, fee, timestamp).explicitGet()

  def selfSignedSetScriptTransactionGenP(sender: KeyPair, s: Script): Gen[SetScriptTransaction] =
    for {
      fee       <- smallFeeGen
      timestamp <- timestampGen
    } yield SetScriptTransaction.selfSigned(1.toByte, sender, Some(s), fee, timestamp).explicitGet()

  val paymentGen: Gen[PaymentTransaction] = for {
    sender    <- accountGen
    recipient <- accountGen
    tx        <- paymentGeneratorP(sender, recipient)
  } yield tx

  val selfPaymentGen: Gen[PaymentTransaction] = accountGen.flatMap(acc => paymentGeneratorP(acc, acc))

  def paymentGeneratorP(sender: KeyPair, recipient: Address): Gen[PaymentTransaction] =
    timestampGen.flatMap(ts => paymentGeneratorP(ts, sender, recipient))

  def paymentGeneratorP(timestamp: Long, sender: KeyPair, recipient: Address): Gen[PaymentTransaction] =
    for {
      amount: Long <- positiveLongGen
      fee: Long    <- smallFeeGen
    } yield PaymentTransaction.create(sender, recipient, amount, fee, timestamp).explicitGet()

  private val leaseParamGen = for {
    sender    <- accountGen
    amount    <- positiveLongGen
    fee       <- smallFeeGen
    timestamp <- timestampGen
    recipient <- accountGen
  } yield (sender, amount, fee, timestamp, recipient)

  def createLease(sender: KeyPair, amount: Long, fee: Long, timestamp: Long, recipient: AddressOrAlias): Gen[LeaseTransaction] = {
    val v1 = LeaseTransaction.selfSigned(1.toByte, sender, recipient, amount, fee, timestamp).explicitGet()
    val v2 = LeaseTransaction.selfSigned(2.toByte, sender, recipient, amount, fee, timestamp).explicitGet()
    Gen.oneOf(v1, v2)
  }

  def createLeaseCancel(sender: KeyPair, leaseId: ByteStr, cancelFee: Long, timestamp: Long): Gen[LeaseCancelTransaction] = {
    val v1 = LeaseCancelTransaction.selfSigned(1.toByte, sender, leaseId, cancelFee, timestamp + 1).explicitGet()
    val v2 = LeaseCancelTransaction.selfSigned(2.toByte, sender, leaseId, cancelFee, timestamp + 1).explicitGet()
    Gen.oneOf(v1, v2)
  }
  val leaseAndCancelGen: Gen[(LeaseTransaction, LeaseCancelTransaction)] = for {
    (sender, amount, fee, timestamp, recipient) <- leaseParamGen
    lease                                       <- createLease(sender, amount, fee, timestamp, recipient)
    cancelFee                                   <- smallFeeGen
    leaseCancel                                 <- createLeaseCancel(sender, lease.id(), cancelFee, timestamp + 1)
  } yield (lease, leaseCancel)

  def leaseAndCancelGeneratorP(leaseSender: KeyPair, recipient: AddressOrAlias, timestamp: Long): Gen[(LeaseTransaction, LeaseCancelTransaction)] =
    for {
      (_, amount, fee, _, _) <- leaseParamGen
      lease                  <- createLease(leaseSender, amount, fee, timestamp, recipient)
      fee2                   <- smallFeeGen
      unlease                <- createLeaseCancel(leaseSender, lease.id(), fee2, timestamp + 1)
    } yield (lease, unlease)

  def leaseAndCancelGeneratorP(leaseSender: KeyPair, recipient: AddressOrAlias): Gen[(LeaseTransaction, LeaseCancelTransaction)] =
    for {
      (_, amount, fee, timestamp, _) <- leaseParamGen
      lease                          <- createLease(leaseSender, amount, fee, timestamp, recipient)
      fee2                           <- smallFeeGen
      unlease                        <- createLeaseCancel(leaseSender, lease.id(), fee2, timestamp + 1)
    } yield (lease, unlease)

  val twoLeasesGen: Gen[(LeaseTransaction, LeaseTransaction)] = for {
    (sender, amount, fee, timestamp, recipient) <- leaseParamGen
    amount2                                     <- positiveLongGen
    recipient2                                  <- accountGen
    fee2                                        <- smallFeeGen
    lease1                                      <- createLease(sender, amount, fee, timestamp, recipient)
    lease2                                      <- createLease(sender, amount2, fee2, timestamp + 1, recipient2)
  } yield (lease1, lease2)

  val leaseAndCancelWithOtherSenderGen: Gen[(LeaseTransaction, LeaseCancelTransaction)] = for {
    (sender, amount, fee, timestamp, recipient) <- leaseParamGen
    otherSender                                 <- accountGen
    lease                                       <- createLease(sender, amount, fee, timestamp, recipient)
    fee2                                        <- smallFeeGen
    timestamp2                                  <- positiveLongGen
    leaseCancel                                 <- createLeaseCancel(otherSender, lease.id(), fee2, timestamp2)
  } yield (lease, leaseCancel)

  val leaseGen: Gen[LeaseTransaction]             = leaseAndCancelGen.map(_._1)
  val leaseCancelGen: Gen[LeaseCancelTransaction] = leaseAndCancelGen.map(_._2)

  val transferParamGen: Gen[(Asset, KeyPair, AddressOrAlias, TxTimestamp, TxTimestamp, Asset, TxTimestamp, Attachment)] = for {
    amount     <- positiveLongGen
    feeAmount  <- smallFeeGen
    assetId    <- Gen.option(bytes32gen)
    feeAssetId <- Gen.option(bytes32gen)
    timestamp  <- timestampGen
    sender     <- accountGen
    attachment <- genBoundedBytes(0, TransferTransaction.MaxAttachmentSize)
    recipient  <- accountOrAliasGen
  } yield (
    Asset.fromCompatId(assetId.map(ByteStr(_))),
    sender,
    recipient,
    amount,
    timestamp,
    Asset.fromCompatId(feeAssetId.map(ByteStr(_))),
    feeAmount,
    Attachment.fromBytes(attachment)
  )

  def transferGeneratorP(sender: KeyPair, recipient: AddressOrAlias, assetId: Asset, feeAssetId: Asset): Gen[TransferTransaction] =
    for {
      (_, _, _, amount, timestamp, _, feeAmount, attachment) <- transferParamGen
    } yield TransferTransaction.selfSigned(1.toByte, sender, recipient, assetId, amount, feeAssetId, feeAmount, attachment, timestamp).explicitGet()

  def versionedTransferGeneratorP(sender: KeyPair, recipient: AddressOrAlias, assetId: Asset, feeAssetId: Asset): Gen[TransferTransaction] =
    for {
      (_, _, _, amount, timestamp, _, feeAmount, attachment) <- transferParamGen
    } yield TransferTransaction.selfSigned(2.toByte, sender, recipient, assetId, amount, feeAssetId, feeAmount, attachment, timestamp).explicitGet()

  def transferGeneratorP(timestamp: Long, sender: KeyPair, recipient: AddressOrAlias, maxAmount: Long): Gen[TransferTransaction] =
    for {
      amount                                    <- Gen.choose(1, maxAmount)
      (_, _, _, _, _, _, feeAmount, attachment) <- transferParamGen
    } yield TransferTransaction.selfSigned(1.toByte, sender, recipient, Waves, amount, Waves, feeAmount, attachment, timestamp).explicitGet()

  def transferGeneratorPV2(timestamp: Long, sender: KeyPair, recipient: AddressOrAlias, maxAmount: Long): Gen[TransferTransaction] =
    for {
      amount                                    <- Gen.choose(1, maxAmount)
      (_, _, _, _, _, _, feeAmount, attachment) <- transferParamGen
    } yield TransferTransaction.selfSigned(2.toByte, sender, recipient, Waves, amount, Waves, feeAmount, attachment, timestamp).explicitGet()

  def transferGeneratorP(timestamp: Long, sender: KeyPair, recipient: AddressOrAlias, assetId: Asset, feeAssetId: Asset): Gen[TransferTransaction] =
    for {
      (_, _, _, amount, _, _, feeAmount, attachment) <- transferParamGen
    } yield TransferTransaction.selfSigned(1.toByte, sender, recipient, assetId, amount, feeAssetId, feeAmount, attachment, timestamp).explicitGet()

  def wavesTransferGeneratorP(sender: KeyPair, recipient: AddressOrAlias): Gen[TransferTransaction] =
    transferGeneratorP(sender, recipient, Waves, Waves)

  def wavesTransferGeneratorP(timestamp: Long, sender: KeyPair, recipient: AddressOrAlias): Gen[TransferTransaction] =
    transferGeneratorP(timestamp, sender, recipient, Waves, Waves)

  def massTransferGeneratorP(sender: KeyPair, transfers: List[ParsedTransfer], assetId: Asset): Gen[MassTransferTransaction] =
    for {
      (_, _, _, _, timestamp, _, feeAmount, attachment) <- transferParamGen
    } yield MassTransferTransaction.selfSigned(1.toByte, sender, assetId, transfers, feeAmount, timestamp, attachment).explicitGet()

  def createWavesTransfer(
      sender: KeyPair,
      recipient: Address,
      amount: Long,
      fee: Long,
      timestamp: Long
  ): Either[ValidationError, TransferTransaction] =
    TransferTransaction.selfSigned(1.toByte, sender, recipient, Waves, amount, Waves, fee, Attachment.Empty, timestamp)

  val transferV1Gen: Gen[TransferTransaction] = (for {
    (assetId, sender, recipient, amount, timestamp, feeAssetId, feeAmount, attachment) <- transferParamGen
  } yield TransferTransaction.selfSigned(1.toByte, sender, recipient, assetId, amount, feeAssetId, feeAmount, attachment, timestamp).explicitGet())
    .label("transferTransaction")

  val transferV2Gen: Gen[TransferTransaction] = (for {
    (assetId, sender, recipient, amount, timestamp, feeAssetId, feeAmount, attachment) <- transferParamGen
    proofs                                                                             <- proofsGen
  } yield TransferTransaction(2.toByte, sender, recipient, assetId, amount, feeAssetId, feeAmount, attachment, timestamp, proofs))
    .label("VersionedTransferTransaction")

  def versionedTransferGenP(sender: PublicKey, recipient: Address, proofs: Proofs): Gen[TransferTransaction] =
    (for {
      amt       <- positiveLongGen
      fee       <- smallFeeGen
      timestamp <- timestampGen
    } yield TransferTransaction(2.toByte, sender, recipient, Waves, amt, Waves, fee, Attachment.Empty, timestamp, proofs))
      .label("VersionedTransferTransactionP")

  val transferWithWavesFeeGen: Gen[TransferTransaction] = for {
    (assetId, sender, recipient, amount, timestamp, _, feeAmount, attachment) <- transferParamGen
  } yield TransferTransaction.selfSigned(1.toByte, sender, recipient, assetId, amount, Waves, feeAmount, attachment, timestamp).explicitGet()

  val selfTransferWithWavesFeeGen: Gen[TransferTransaction] = for {
    (assetId, sender, _, amount, timestamp, _, feeAmount, attachment) <- transferParamGen
  } yield TransferTransaction.selfSigned(1.toByte, sender, sender, assetId, amount, Waves, feeAmount, attachment, timestamp).explicitGet()

  val selfTransferGen: Gen[TransferTransaction] = for {
    (assetId, sender, _, amount, timestamp, feeAssetId, feeAmount, attachment) <- transferParamGen
  } yield TransferTransaction.selfSigned(1.toByte, sender, sender, assetId, amount, feeAssetId, feeAmount, attachment, timestamp).explicitGet()

  val massTransferGen: Gen[MassTransferTransaction] = massTransferGen(MaxTransferCount)

  def massTransferGen(maxTransfersCount: Int): Gen[MassTransferTransaction] = {
    for {
      (assetId, sender, _, _, timestamp, _, feeAmount, attachment) <- transferParamGen
      transferCount                                                <- Gen.choose(0, maxTransfersCount)
      transferGen = for {
        recipient <- accountOrAliasGen
        amount    <- Gen.choose(1L, Long.MaxValue / maxTransfersCount)
      } yield ParsedTransfer(recipient, amount)
      recipients <- Gen.listOfN(transferCount, transferGen)
    } yield MassTransferTransaction.selfSigned(1.toByte, sender, assetId, recipients, feeAmount, timestamp, attachment).explicitGet()
  }

  val createAliasGen: Gen[CreateAliasTransaction] =
    for {
      timestamp: Long <- positiveLongGen
      sender          <- accountGen
      alias: Alias    <- aliasGen
      tx <- Gen.oneOf(
        CreateAliasTransaction.selfSigned(Transaction.V1, sender, alias, MinIssueFee, timestamp).explicitGet(),
        CreateAliasTransaction.selfSigned(Transaction.V2, sender, alias, MinIssueFee, timestamp).explicitGet()
      )
    } yield tx

  def createAliasGen(sender: KeyPair, alias: Alias, fee: Long, timestamp: Long): Gen[CreateAliasTransaction] =
    for {
      tx <- Gen.oneOf(
        CreateAliasTransaction.selfSigned(Transaction.V1, sender, alias, fee, timestamp).explicitGet(),
        CreateAliasTransaction.selfSigned(Transaction.V2, sender, alias, fee, timestamp).explicitGet()
      )
    } yield tx

  val issueReissueBurnGen: Gen[(IssueTransaction, ReissueTransaction, BurnTransaction)] = for {
    amount <- positiveLongGen
    sender <- accountGen
    r      <- issueReissueBurnGeneratorP(amount, amount, amount, sender)
  } yield r

  def issueReissueBurnGeneratorP(issueQuantity: Long, sender: KeyPair): Gen[(IssueTransaction, ReissueTransaction, BurnTransaction)] =
    issueReissueBurnGeneratorP(issueQuantity, issueQuantity, issueQuantity, sender)

  def createIssue(
      issuer: KeyPair,
      assetName: String,
      description: String,
      quantity: Long,
      decimals: Byte,
      reissuable: Boolean,
      fee: Long,
      timestamp: Long
  ): Gen[IssueTransaction] = {
    val issuev1 = IssueTransaction
      .selfSigned(TxVersion.V1, issuer, assetName, description, quantity, decimals, reissuable, script = None, fee, timestamp)
      .explicitGet()
    val issuev2 =
      IssueTransaction.selfSigned(TxVersion.V2, issuer, assetName, description, quantity, decimals, reissuable, None, fee, timestamp).right.get
    Gen.oneOf(Seq(issuev1, issuev2))
  }

  def createReissue(
      reissuer: KeyPair,
      assetId: IssuedAsset,
      quantity: Long,
      reissuable: Boolean,
      fee: Long,
      timestamp: Long
  ): Gen[ReissueTransaction] = {
    for {
      tx <- Gen.oneOf(
        ReissueTransaction.selfSigned(1.toByte, reissuer, assetId, quantity, reissuable, fee, timestamp).right.get,
        ReissueTransaction.selfSigned(2.toByte, reissuer, assetId, quantity, reissuable, fee, timestamp).right.get
      )
    } yield tx
  }

  def createBurn(burner: KeyPair, assetId: IssuedAsset, amount: Long, fee: Long, timestamp: Long): Gen[BurnTransaction] = {
    for {
      tx <- Gen.oneOf(
        BurnTransaction.selfSigned(1.toByte, burner, assetId, amount, fee, timestamp).explicitGet(),
        BurnTransaction.selfSigned(2.toByte, burner, assetId, amount, fee, timestamp).explicitGet()
      )
    } yield tx
  }

  def issueReissueBurnGeneratorP(
      issueQuantity: Long,
      reissueQuantity: Long,
      burnQuantity: Long,
      sender: KeyPair
  ): Gen[(IssueTransaction, ReissueTransaction, BurnTransaction)] =
    for {
      (_, assetName, description, _, decimals, reissuable, iFee, timestamp) <- issueParamGen
      reissuable2                                                           <- Arbitrary.arbitrary[Boolean]
      fee                                                                   <- smallFeeGen
      issue                                                                 <- createIssue(sender, assetName, description, issueQuantity, decimals, reissuable, iFee, timestamp)
      reissue                                                               <- createReissue(sender, IssuedAsset(issue.assetId), reissueQuantity, reissuable2, fee, timestamp)
      burn                                                                  <- createBurn(sender, IssuedAsset(issue.assetId), burnQuantity, fee, timestamp)
    } yield (issue, reissue, burn)

  val issueWithInvalidReissuesGen: Gen[(IssueTransaction, ReissueTransaction, ReissueTransaction)] = for {
    (sender, assetName, description, quantity, decimals, _, iFee, timestamp) <- issueParamGen
    fee                                                                      <- smallFeeGen
  } yield {
    val issue = IssueTransaction
      .selfSigned(TxVersion.V1, sender, assetName, description, quantity, decimals, reissuable = true, script = None, iFee, timestamp)
      .explicitGet()
    val reissue1 =
      ReissueTransaction.selfSigned(1.toByte, sender, IssuedAsset(issue.assetId), quantity, reissuable = false, fee, timestamp).explicitGet()
    val reissue2 =
      ReissueTransaction.selfSigned(1.toByte, sender, IssuedAsset(issue.assetId), quantity, reissuable = true, fee, timestamp + 1).explicitGet()
    (issue, reissue1, reissue2)
  }

  def issueGen(sender: KeyPair, fixedQuantity: Option[Long] = None): Gen[IssueTransaction] =
    for {
      (_, assetName, description, quantity, decimals, _, _, timestamp) <- issueParamGen
    } yield {
      IssueTransaction
        .selfSigned(
          TxVersion.V1,
          sender,
          assetName,
          description,
          fixedQuantity.getOrElse(quantity),
          decimals,
          reissuable = false,
          script = None,
          1 * Constants.UnitsInWave,
          timestamp
        )
        .right
        .get
    }

  def issueGen(sender: KeyPair, timestamp: Long): Gen[IssueTransaction] =
    for {
      (_, assetName, description, quantity, decimals, _, _, _) <- issueParamGen
    } yield {
      IssueTransaction
        .selfSigned(
          TxVersion.V1,
          sender,
          assetName,
          description,
          quantity,
          decimals,
          reissuable = false,
          script = None,
          1 * Constants.UnitsInWave,
          timestamp
        )
        .right
        .get
    }

  val issueGen: Gen[IssueTransaction]     = issueReissueBurnGen.map(_._1)
  val reissueGen: Gen[ReissueTransaction] = issueReissueBurnGen.map(_._2)
  val burnGen: Gen[BurnTransaction]       = issueReissueBurnGen.map(_._3)

  def sponsorFeeCancelSponsorFeeGen(sender: KeyPair): Gen[(IssueTransaction, SponsorFeeTransaction, SponsorFeeTransaction, SponsorFeeTransaction)] =
    for {
      (_, assetName, description, quantity, decimals, reissuable, iFee, timestamp) <- issueParamGen
      issue = IssueTransaction
        .selfSigned(TxVersion.V1, sender, assetName, description, quantity, decimals, reissuable = reissuable, script = None, iFee, timestamp)
        .right
        .get
      minFee  <- smallFeeGen
      minFee1 <- smallFeeGen
      assetId = IssuedAsset(issue.assetId)
    } yield (
      issue,
      SponsorFeeTransaction.selfSigned(1.toByte, sender, assetId, Some(minFee), 1 * Constants.UnitsInWave, timestamp).explicitGet(),
      SponsorFeeTransaction.selfSigned(1.toByte, sender, assetId, Some(minFee1), 1 * Constants.UnitsInWave, timestamp).explicitGet(),
      SponsorFeeTransaction.selfSigned(1.toByte, sender, assetId, None, 1 * Constants.UnitsInWave, timestamp).explicitGet()
    )

  val sponsorFeeGen: Gen[SponsorFeeTransaction] = for {
    sender        <- accountGen
    (_, tx, _, _) <- sponsorFeeCancelSponsorFeeGen(sender)
  } yield {
    tx
  }
  val cancelFeeSponsorshipGen: Gen[SponsorFeeTransaction] = for {
    sender        <- accountGen
    (_, _, _, tx) <- sponsorFeeCancelSponsorFeeGen(sender)
  } yield {
    tx
  }

  val argGen: Gen[EXPR] = Gen.const(CONST_LONG(11))

  val funcCallGen: Gen[FUNCTION_CALL] = for {
    functionName <- genBoundedString(1, 32).map(_.filter(_.isLetter))
    amt          <- Gen.choose(0, ContractLimits.MaxInvokeScriptArgs)
    args         <- Gen.listOfN(amt, argGen)

  } yield FUNCTION_CALL(FunctionHeader.User(functionName), args)

  def invokeScriptGen(paymentsGen: Gen[Seq[Payment]]): Gen[InvokeScriptTransaction] =
    for {
      payments    <- paymentsGen
      sender      <- accountGen
      dappAddress <- accountGen
      fc          <- funcCallGen
      fee         <- smallFeeGen
      timestamp   <- timestampGen
    } yield InvokeScriptTransaction
      .selfSigned(1.toByte, sender, dappAddress.toAddress, Some(fc), payments, fee, Waves, timestamp)
      .explicitGet()

  val paymentListGen: Gen[Seq[Payment]] =
    for {
      wavesPayment <- Gen.option(positiveLongGen.map(Payment(_, Waves)))
      assetPayment = for {
        asset <- bytes32gen.map(ByteStr(_)).map(IssuedAsset)
        amt   <- positiveLongGen
      } yield Payment(amt, asset)
      assetPayments <- Gen.listOfN[Payment](ContractLimits.MaxAttachedPaymentAmount - 1, assetPayment)
    } yield assetPayments ++ wavesPayment

  val paymentOptionGen: Gen[Seq[Payment]] =
    paymentListGen.map(_.headOption.toSeq)

  val priceGen: Gen[Long]            = Gen.choose(1, 3 * 100000L * 100000000L)
  val matcherAmountGen: Gen[Long]    = Gen.choose(1, 3 * 100000L * 100000000L)
  val matcherFeeAmountGen: Gen[Long] = Gen.choose(1, 3 * 100000L * 100000000L)

  val orderTypeGen: Gen[OrderType] = Gen.oneOf(OrderType.BUY, OrderType.SELL)

  val orderParamGen: Gen[(KeyPair, KeyPair, AssetPair, OrderType, TxTimestamp, TxTimestamp, TxTimestamp, TxTimestamp, TxTimestamp)] = for {
    sender     <- accountGen
    matcher    <- accountGen
    pair       <- assetPairGen
    orderType  <- orderTypeGen
    amount     <- matcherAmountGen
    price      <- priceGen
    timestamp  <- timestampGen
    expiration <- maxOrderTimeGen
    matcherFee <- matcherFeeAmountGen
  } yield (sender, matcher, pair, orderType, amount, price, timestamp, expiration, matcherFee)

  val orderV1Gen: Gen[Order] = for {
    (sender, matcher, pair, orderType, price, amount, timestamp, expiration, matcherFee) <- orderParamGen
  } yield Order.selfSigned(1.toByte, sender, matcher, pair, orderType, price, amount, timestamp, expiration, matcherFee)

  val orderV2Gen: Gen[Order] = for {
    (sender, matcher, pair, orderType, amount, price, timestamp, expiration, matcherFee) <- orderParamGen
  } yield Order.selfSigned(2.toByte, sender, matcher, pair, orderType, amount, price, timestamp, expiration, matcherFee)

  val orderV3Gen: Gen[Order] = for {
    (sender, matcher, pair, orderType, price, amount, timestamp, expiration, matcherFee) <- orderParamGen
    matcherFeeAssetId                                                                    <- assetIdGen
  } yield Order.selfSigned(
    3.toByte,
    sender,
    matcher,
    pair,
    orderType,
    amount,
    price,
    timestamp,
    expiration,
    matcherFee,
    Asset.fromCompatId(matcherFeeAssetId)
  )

  val orderGen: Gen[Order] = Gen.oneOf(orderV1Gen, orderV2Gen, orderV3Gen)

  val arbitraryOrderGen: Gen[Order] = for {
    (sender, matcher, pair, orderType, _, _, _, _, _) <- orderParamGen
    amount                                            <- Arbitrary.arbitrary[Long]
    price                                             <- Arbitrary.arbitrary[Long]
    timestamp                                         <- Arbitrary.arbitrary[Long]
    expiration                                        <- Arbitrary.arbitrary[Long]
    matcherFee                                        <- Arbitrary.arbitrary[Long]
  } yield Order.selfSigned(1: Byte, sender, matcher, pair, orderType, amount, price, timestamp, expiration, matcherFee)

  val exchangeTransactionGen: Gen[ExchangeTransaction] = for {
    sender1                 <- accountGen
    sender2                 <- accountGen
    assetPair               <- assetPairGen
    buyerAnotherAsset       <- assetIdGen.map(Asset.fromCompatId)
    sellerAnotherAsset      <- assetIdGen.map(Asset.fromCompatId)
    buyerMatcherFeeAssetId  <- Gen.oneOf(assetPair.amountAsset, assetPair.priceAsset, buyerAnotherAsset, Waves)
    sellerMatcherFeeAssetId <- Gen.oneOf(assetPair.amountAsset, assetPair.priceAsset, sellerAnotherAsset, Waves)
    r <- Gen.oneOf(
      exchangeV1GeneratorP(sender1, sender2, assetPair.amountAsset, assetPair.priceAsset),
      exchangeV2GeneratorP(
        buyer = sender1,
        seller = sender2,
        amountAssetId = assetPair.amountAsset,
        priceAssetId = assetPair.priceAsset,
        buyMatcherFeeAssetId = buyerMatcherFeeAssetId,
        sellMatcherFeeAssetId = sellerMatcherFeeAssetId
      )
    )
  } yield r

  def exchangeGeneratorP(
      buyer: KeyPair,
      seller: KeyPair,
      amountAssetId: Asset,
      priceAssetId: Asset,
      fixedMatcherFee: Option[Long] = None
  ): Gen[ExchangeTransaction] = {
    Gen.oneOf(
      exchangeV1GeneratorP(buyer, seller, amountAssetId, priceAssetId),
      exchangeV2GeneratorP(buyer, seller, amountAssetId, priceAssetId)
    )
  }

  def exchangeV1GeneratorP(
      buyer: KeyPair,
      seller: KeyPair,
      amountAssetId: Asset,
      priceAssetId: Asset,
      fixedMatcherFee: Option[Long] = None
  ): Gen[ExchangeTransaction] =
    for {
      (_, matcher, _, _, amount1, price, timestamp, expiration, genMatcherFee) <- orderParamGen
      amount2: Long                                                            <- matcherAmountGen
      matchedAmount: Long                                                      <- Gen.choose(Math.min(amount1, amount2) / 2000, Math.min(amount1, amount2) / 1000)
      assetPair = AssetPair(amountAssetId, priceAssetId)
    } yield {
      val matcherFee = fixedMatcherFee.getOrElse(genMatcherFee)
      val o1         = Order.buy(1: Byte, buyer, matcher, assetPair, amount1, price, timestamp, expiration, matcherFee)
      val o2         = Order.sell(1: Byte, seller, matcher, assetPair, amount2, price, timestamp, expiration, matcherFee)
      val buyFee     = (BigInt(matcherFee) * BigInt(matchedAmount) / BigInt(amount1)).longValue()
      val sellFee    = (BigInt(matcherFee) * BigInt(matchedAmount) / BigInt(amount2)).longValue()
      val trans =
        ExchangeTransaction
          .signed(1.toByte, matcher, o1, o2, matchedAmount, price, buyFee, sellFee, (buyFee + sellFee) / 2, expiration - 100)
          .explicitGet()

      trans
    }

  private type OrderConstructor = (KeyPair, PublicKey, AssetPair, Long, Long, Long, Long, Long) => Order

  def exchangeV2GeneratorP(
      buyer: KeyPair,
      seller: KeyPair,
      amountAssetId: Asset,
      priceAssetId: Asset,
      fixedMatcherFee: Option[Long] = None,
      orderVersions: Set[Byte] = Set(1, 2, 3),
      buyMatcherFeeAssetId: Asset = Waves,
      sellMatcherFeeAssetId: Asset = Waves,
      fixedMatcher: Option[KeyPair] = None
  ): Gen[ExchangeTransaction] = {
    def mkBuyOrder(version: TxVersion): OrderConstructor = version match {
      case Order.V1 => Order.buy(Order.V1, _, _, _, _, _, _, _, _)
      case Order.V2 => Order.buy(Order.V2, _, _, _, _, _, _, _, _)
      case Order.V3 => Order.buy(Order.V3, _, _, _, _, _, _, _, _, buyMatcherFeeAssetId)
    }

    def mkSellOrder(version: TxVersion): OrderConstructor = version match {
      case Order.V1 => Order.sell(Order.V1, _, _, _, _, _, _, _, _)
      case Order.V2 => Order.sell(Order.V2, _, _, _, _, _, _, _, _)
      case Order.V3 => Order.sell(Order.V3, _, _, _, _, _, _, _, _, sellMatcherFeeAssetId)
    }

    for {
      (_, generatedMatcher, _, _, amount1, price, timestamp, expiration, generatedMatcherFee) <- orderParamGen
      amount2: Long                                                                           <- matcherAmountGen
      matcher    = fixedMatcher.getOrElse(generatedMatcher)
      matcherFee = fixedMatcherFee.getOrElse(generatedMatcherFee)
      matchedAmount: Long <- Gen.choose(Math.min(amount1, amount2) / 2000, Math.min(amount1, amount2) / 1000)
      assetPair = AssetPair(amountAssetId, priceAssetId)
      mkO1 <- Gen.oneOf(orderVersions.map(mkBuyOrder).toSeq)
      mkO2 <- Gen.oneOf(orderVersions.map(mkSellOrder).toSeq)
    } yield {

      val buyFee  = (BigInt(matcherFee) * BigInt(matchedAmount) / BigInt(amount1)).longValue()
      val sellFee = (BigInt(matcherFee) * BigInt(matchedAmount) / BigInt(amount2)).longValue()

      val o1 = mkO1(buyer, matcher, assetPair, amount1, price, timestamp, expiration, matcherFee)
      val o2 = mkO2(seller, matcher, assetPair, amount2, price, timestamp, expiration, matcherFee)

      ExchangeTransaction
        .signed(2.toByte, matcher, o1, o2, matchedAmount, price, buyFee, sellFee, (buyFee + sellFee) / 2, expiration - 100)
        .explicitGet()
    }
  }

  val exchangeTransactionV2WithArbitraryFeeAssetsInOrdersGen: Gen[ExchangeTransaction] =
    for {
      buyer                   <- accountGen
      seller                  <- accountGen
      matcher                 <- accountGen
      pair                    <- assetPairGen
      amount                  <- matcherAmountGen
      price                   <- priceGen
      buyerTimestamp          <- timestampGen
      sellerTimestamp         <- timestampGen
      buyerExpiration         <- maxOrderTimeGen
      sellerExpiration        <- maxOrderTimeGen
      buyerMatcherFee         <- matcherFeeAmountGen
      sellerMatcherFee        <- matcherFeeAmountGen
      buyerMatcherFeeAssetId  <- bytes32gen map (b => IssuedAsset(ByteStr(b)))
      sellerMatcherFeeAssetId <- bytes32gen map (b => IssuedAsset(ByteStr(b)))
    } yield {

      val buyOrder = Order.selfSigned(
        Order.V3,
        buyer,
        matcher,
        pair,
        OrderType.BUY,
        amount,
        price,
        buyerTimestamp,
        buyerExpiration,
        buyerMatcherFee,
        Asset fromCompatId buyerMatcherFeeAssetId.compatId
      )

      val sellOrder = Order.selfSigned(
        Order.V3,
        seller,
        matcher,
        pair,
        OrderType.SELL,
        amount,
        price,
        sellerTimestamp,
        sellerExpiration,
        sellerMatcherFee,
        Asset fromCompatId sellerMatcherFeeAssetId.compatId
      )

      ExchangeTransaction
        .signed(
          2.toByte,
          matcher,
          buyOrder,
          sellOrder,
          amount,
          price,
          buyOrder.matcherFee,
          sellOrder.matcherFee,
          300000L,
          System.currentTimeMillis() - 10000L
        )
        .explicitGet()
    }

  val randomTransactionGen: Gen[ProvenTransaction] = (for {
    tr <- transferV1Gen
    (is, ri, bu) <- issueReissueBurnGen.retryUntil {
      case (i, r, b) => i.version == 1 && r.version == 1 && b.version == 1
    }
    ca <- createAliasGen.retryUntil(_.version == 1)
    xt <- exchangeTransactionGen
    tx <- Gen.oneOf(tr, is.asInstanceOf[IssueTransaction], ri.asInstanceOf[ReissueTransaction], ca, bu.asInstanceOf[BurnTransaction], xt)
  } yield tx).label("random transaction")

  def randomTransactionsGen(count: Int): Gen[Seq[ProvenTransaction]] =
    for {
      transactions <- Gen.listOfN(count, randomTransactionGen)
    } yield transactions

  val genesisGen: Gen[GenesisTransaction] = accountGen.flatMap(acc => genesisGeneratorP(acc.toAddress))

  def genesisGeneratorP(recipient: Address): Gen[GenesisTransaction] =
    for {
      amt <- Gen.choose(1, 100000000L * 100000000L)
      ts  <- positiveIntGen
    } yield GenesisTransaction.create(recipient, amt, ts).explicitGet()

  import DataEntry.MaxKeySize

  val dataKeyGen: Gen[String] = for {
    size <- Gen.choose(1, MaxKeySize)
  } yield Random.nextString(size)

  val dataScriptsKeyGen: Gen[String] = for {
    size <- Gen.choose(1, 10)
  } yield Random.nextString(size)

  val dataAsciiKeyGen: Gen[String] = for {
    size <- Gen.choose(1, MaxKeySize)
  } yield Random.alphanumeric.take(size).mkString

  def longEntryGen(keyGen: Gen[String] = dataKeyGen): Gen[IntegerDataEntry] =
    for {
      key   <- keyGen
      value <- Gen.choose[Long](Long.MinValue, Long.MaxValue)
    } yield IntegerDataEntry(key, value)

  def booleanEntryGen(keyGen: Gen[String] = dataKeyGen): Gen[BooleanDataEntry] =
    for {
      key   <- keyGen
      value <- Gen.oneOf(true, false)
    } yield BooleanDataEntry(key, value)

  def binaryEntryGen(maxSize: Int, keyGen: Gen[String] = dataKeyGen): Gen[BinaryDataEntry] =
    for {
      key   <- keyGen
      size  <- Gen.choose(0, maxSize)
      value <- byteArrayGen(size)
    } yield BinaryDataEntry(key, ByteStr(value))

  def stringEntryGen(maxSize: Int, keyGen: Gen[String] = dataKeyGen): Gen[StringDataEntry] =
    for {
      key   <- keyGen
      size  <- Gen.choose(0, maxSize)
      value <- Gen.listOfN(size, aliasAlphabetGen)
    } yield StringDataEntry(key, value.mkString)

  def dataEntryGen(maxSize: Int, keyGen: Gen[String] = dataKeyGen): Gen[DataEntry[_]] =
    Gen.oneOf(longEntryGen(keyGen), booleanEntryGen(keyGen), binaryEntryGen(maxSize, keyGen), stringEntryGen(maxSize, keyGen))

  val dataTransactionGen: Gen[DataTransaction] = dataTransactionGen(DataTransaction.MaxEntryCount)

  def dataTransactionGen(maxEntryCount: Int, useForScript: Boolean = false): Gen[DataTransaction] =
    (for {
      sender    <- accountGen
      timestamp <- timestampGen
      size      <- Gen.choose(0, maxEntryCount)
      maxEntrySize = if (useForScript) 200 else (DataTransaction.MaxBytes - 122) / (size max 1) min DataEntry.MaxValueSize
      data <- if (useForScript) Gen.listOfN(size, dataEntryGen(maxEntrySize, dataScriptsKeyGen)) else Gen.listOfN(size, dataEntryGen(maxEntrySize))
      uniq = data.foldRight(List.empty[DataEntry[_]]) { (e, es) =>
        if (es.exists(_.key == e.key)) es else e :: es
      }
    } yield DataTransaction.selfSigned(1.toByte, sender, uniq, 15000000, timestamp).explicitGet())
      .label("DataTransaction")

  def dataTransactionGenP(sender: KeyPair, data: List[DataEntry[_]]): Gen[DataTransaction] =
    (for {
      timestamp <- timestampGen
    } yield DataTransaction.selfSigned(1.toByte, sender, data, 15000000, timestamp).explicitGet())
      .label("DataTransactionP")

  def preconditionsTransferAndLease(typed: EXPR): Gen[(GenesisTransaction, SetScriptTransaction, LeaseTransaction, TransferTransaction)] =
    for {
      master    <- accountGen
      recipient <- accountGen
      ts        <- positiveIntGen
      genesis = GenesisTransaction.create(master, ENOUGH_AMT, ts).explicitGet()
      setScript <- selfSignedSetScriptTransactionGenP(master, ExprScript(typed).explicitGet())
      transfer  <- transferGeneratorPV2(ts, master, recipient.toAddress, ENOUGH_AMT / 2)
      fee       <- smallFeeGen
      lease = LeaseTransaction.selfSigned(2.toByte, master, recipient, ENOUGH_AMT / 2, fee, ts).explicitGet()
    } yield (genesis, setScript, lease, transfer)

  def issueV2TransactionGen(
      senderGen: Gen[KeyPair] = accountGen,
      _scriptGen: Gen[Option[Script]] = Gen.option(scriptGen),
      reissuableParam: Option[Boolean] = None,
      quantityParam: Option[Long] = None,
      feeParam: Option[Long] = None
  ): Gen[IssueTransaction] =
    for {
      script <- _scriptGen
      sender <- senderGen
      (_, assetName, description, generatedQuantity, decimals, generatedReissuable, generatedFee, timestamp) <- issueParamGen
      reissuable = reissuableParam.getOrElse(generatedReissuable)
      quantity   = quantityParam.getOrElse(generatedQuantity)
      fee        = feeParam.getOrElse(generatedFee)
    } yield IssueTransaction
      .selfSigned(TxVersion.V2, sender, assetName, description, quantity, decimals, reissuable, script, fee, timestamp)
      .explicitGet()
}

trait TransactionGen extends TransactionGenBase { _: Suite =>
}<|MERGE_RESOLUTION|>--- conflicted
+++ resolved
@@ -119,15 +119,9 @@
       }
   }
 
-<<<<<<< HEAD
-  val MinIssueFee = 100000000
-  
-  val issueParamGen: Gen[(KeyPair, String, String, TxAmount, Byte, Boolean, Int, TxTimestamp)] = for {
-=======
   val MinIssueFee = 100000000L
 
-  val issueParamGen: Gen[(KeyPair, Array[Byte], Array[Byte], Long, Byte, Boolean, Long, TxTimestamp)] = for {
->>>>>>> 372ca4b5
+  val issueParamGen: Gen[(KeyPair, String, String, TxAmount, Byte, Boolean, Long, TxTimestamp)] = for {
     sender      <- accountGen
     assetName   <- genBoundedString(IssueTransaction.MinAssetNameLength, IssueTransaction.MaxAssetNameLength)
     description <- genBoundedString(0, IssueTransaction.MaxAssetDescriptionLength)
