--- conflicted
+++ resolved
@@ -7,12 +7,7 @@
 import com.wavesplatform.common.state.ByteStr
 import com.wavesplatform.common.utils.EitherExt2
 import com.wavesplatform.lang.ValidationError
-<<<<<<< HEAD
-import com.wavesplatform.lang.directives.values.V3
-=======
 import com.wavesplatform.lang.directives.values.{V3, V6}
-import com.wavesplatform.lang.script.v1.ExprScript
->>>>>>> b8c31828
 import com.wavesplatform.lang.script.{ContractScript, Script}
 import com.wavesplatform.lang.script.v1.ExprScript
 import com.wavesplatform.lang.v1.{ContractLimits, FunctionHeader}
@@ -26,22 +21,13 @@
 import com.wavesplatform.transaction.assets.*
 import com.wavesplatform.transaction.assets.exchange.*
 import com.wavesplatform.transaction.lease.*
-<<<<<<< HEAD
-import com.wavesplatform.transaction.smart.{InvokeScriptTransaction, SetScriptTransaction}
+import com.wavesplatform.transaction.smart.{InvokeExpressionTransaction, InvokeScriptTransaction, SetScriptTransaction}
 import com.wavesplatform.transaction.smart.InvokeScriptTransaction.Payment
-import com.wavesplatform.transaction.transfer.*
-import com.wavesplatform.transaction.transfer.MassTransferTransaction.{MaxTransferCount, ParsedTransfer}
-import com.wavesplatform.transaction.utils.Signed
-=======
-import com.wavesplatform.transaction.smart.InvokeScriptTransaction.Payment
-import com.wavesplatform.transaction.smart.{InvokeExpressionTransaction, InvokeScriptTransaction, SetScriptTransaction}
 import com.wavesplatform.transaction.transfer.*
 import com.wavesplatform.transaction.transfer.MassTransferTransaction.{MaxTransferCount, ParsedTransfer}
 import com.wavesplatform.transaction.utils.{EthTxGenerator, Signed}
 import com.wavesplatform.transaction.utils.EthConverters.*
 import com.wavesplatform.transaction.utils.EthTxGenerator.Arg
-import org.scalacheck.Gen.{alphaLowerChar, alphaUpperChar, frequency, numChar}
->>>>>>> b8c31828
 import org.scalacheck.{Arbitrary, Gen}
 import org.scalacheck.Gen.{alphaLowerChar, alphaUpperChar, frequency, numChar}
 import org.scalatest.Suite
@@ -55,9 +41,9 @@
   def byteArrayGen(length: Int): Gen[Array[Byte]] = Gen.containerOfN[Array, Byte](length, Arbitrary.arbitrary[Byte])
   def stringGen(length: Int): Gen[String]         = Gen.containerOfN[Array, Char](length, Arbitrary.arbitrary[Char]).map(new String(_))
 
-  val bytes32gen: Gen[Array[Byte]]   = byteArrayGen(32)
-  val bytes64gen: Gen[Array[Byte]]   = byteArrayGen(64)
-  val attachmentGen: Gen[ByteStr] = bytes32gen.map(ByteStr(_))
+  val bytes32gen: Gen[Array[Byte]] = byteArrayGen(32)
+  val bytes64gen: Gen[Array[Byte]] = byteArrayGen(64)
+  val attachmentGen: Gen[ByteStr]  = bytes32gen.map(ByteStr(_))
 
   def genBoundedBytes(minSize: Int, maxSize: Int): Gen[Array[Byte]] =
     for {
@@ -75,9 +61,7 @@
     }
   }
 
-  val accountGen: Gen[KeyPair] = bytes32gen.map(seed =>
-    KeyPair(seed)
-  )
+  val accountGen: Gen[KeyPair] = bytes32gen.map(seed => KeyPair(seed))
 
   val ethAccountGen: Gen[ECKeyPair] = accountGen.map(_.toEthKeyPair)
 
@@ -169,7 +153,18 @@
       timestamp                                                   <- timestampGen
       script1                                                     <- scriptGen
       script2                                                     <- scriptGen
-      issue = IssueTransaction(TxVersion.V2, sender.publicKey, assetName, description, quantity, decimals, reissuable = true, Some(script1), iFee, timestamp)
+      issue = IssueTransaction(
+        TxVersion.V2,
+        sender.publicKey,
+        assetName,
+        description,
+        quantity,
+        decimals,
+        reissuable = true,
+        Some(script1),
+        iFee,
+        timestamp
+      )
         .signWith(sender.privateKey)
       setAssetScript = SetAssetScriptTransaction
         .selfSigned(1.toByte, sender, IssuedAsset(issue.id()), Some(script2), 1 * Constants.UnitsInWave + ScriptExtraFee, timestamp)
@@ -274,7 +269,7 @@
 
   def leaseGen(sender: KeyPair, timestamp: Long): Gen[LeaseTransaction] = for {
     (_, amount, fee, _, recipient) <- leaseParamGen
-    version <- Gen.oneOf(1.toByte, 2.toByte, 3.toByte)
+    version                        <- Gen.oneOf(1.toByte, 2.toByte, 3.toByte)
   } yield LeaseTransaction.selfSigned(version, sender, recipient.toAddress, amount, fee, timestamp).explicitGet()
 
   val leaseGen: Gen[LeaseTransaction]             = leaseAndCancelGen.map(_._1)
@@ -355,7 +350,19 @@
   val transferV2Gen: Gen[TransferTransaction] = (for {
     (assetId, sender, recipient, amount, timestamp, feeAssetId, feeAmount, attachment) <- transferParamGen
     proofs                                                                             <- proofsGen
-  } yield TransferTransaction(2.toByte, sender.publicKey, recipient, assetId, amount, feeAssetId, feeAmount, attachment, timestamp, proofs, recipient.chainId))
+  } yield TransferTransaction(
+    2.toByte,
+    sender.publicKey,
+    recipient,
+    assetId,
+    amount,
+    feeAssetId,
+    feeAmount,
+    attachment,
+    timestamp,
+    proofs,
+    recipient.chainId
+  ))
     .label("VersionedTransferTransaction")
 
   def versionedTransferGenP(sender: PublicKey, recipient: AddressOrAlias, proofs: Proofs): Gen[TransferTransaction] =
@@ -376,7 +383,9 @@
 
   val selfTransferGen: Gen[TransferTransaction] = for {
     (assetId, sender, _, amount, timestamp, feeAssetId, feeAmount, attachment) <- transferParamGen
-  } yield TransferTransaction.selfSigned(1.toByte, sender, sender.toAddress, assetId, amount, feeAssetId, feeAmount, attachment, timestamp).explicitGet()
+  } yield TransferTransaction
+    .selfSigned(1.toByte, sender, sender.toAddress, assetId, amount, feeAssetId, feeAmount, attachment, timestamp)
+    .explicitGet()
 
   val massTransferGen: Gen[MassTransferTransaction] = massTransferGen(MaxTransferCount)
 
@@ -471,10 +480,12 @@
         .explicitGet()
     } yield tx
 
-  /**
-    * @param issueQuantity must be positive
-    * @param reissueQuantity must be positive
-    * @param burnQuantity must be positive
+  /** @param issueQuantity
+    *   must be positive
+    * @param reissueQuantity
+    *   must be positive
+    * @param burnQuantity
+    *   must be positive
     */
   def issueReissueBurnGeneratorP(
       issueQuantity: Long,
@@ -487,9 +498,9 @@
       (_, assetName, description, _, decimals, reissuable, iFee, timestamp) <- issueParamGen
       reissuable2                                                           <- Arbitrary.arbitrary[Boolean]
       fee                                                                   <- smallFeeGen
-      issue                                                                 <- createLegacyIssue(sender, assetName, description, issueQuantity, decimals, reissuable, iFee, timestamp)
-      reissue                                                               <- createReissue(sender, issue.asset, reissueQuantity, reissuable2, fee, timestamp)
-      burn                                                                  <- createBurn(sender, issue.asset, burnQuantity, fee, timestamp)
+      issue   <- createLegacyIssue(sender, assetName, description, issueQuantity, decimals, reissuable, iFee, timestamp)
+      reissue <- createReissue(sender, issue.asset, reissueQuantity, reissuable2, fee, timestamp)
+      burn    <- createBurn(sender, issue.asset, burnQuantity, fee, timestamp)
     } yield (issue, reissue, burn)
   }
 
@@ -497,8 +508,9 @@
     (sender, assetName, description, quantity, decimals, _, iFee, timestamp) <- issueParamGen
     fee                                                                      <- smallFeeGen
   } yield {
-    val issue = IssueTransaction(TxVersion.V1, sender.publicKey, assetName, description, quantity, decimals, reissuable = true, script = None, iFee, timestamp)
-      .signWith(sender.privateKey)
+    val issue =
+      IssueTransaction(TxVersion.V1, sender.publicKey, assetName, description, quantity, decimals, reissuable = true, script = None, iFee, timestamp)
+        .signWith(sender.privateKey)
     val reissue1 =
       ReissueTransaction.selfSigned(1.toByte, sender, issue.asset, quantity, reissuable = false, fee, timestamp).explicitGet()
     val reissue2 =
@@ -546,7 +558,10 @@
   val reissueGen: Gen[ReissueTransaction] = issueReissueBurnGen.map(_._2)
   val burnGen: Gen[BurnTransaction]       = issueReissueBurnGen.map(_._3)
 
-  def sponsorFeeCancelSponsorFeeGen(sender: KeyPair, reducedFee: Boolean = true): Gen[(IssueTransaction, SponsorFeeTransaction, SponsorFeeTransaction, SponsorFeeTransaction)] =
+  def sponsorFeeCancelSponsorFeeGen(
+      sender: KeyPair,
+      reducedFee: Boolean = true
+  ): Gen[(IssueTransaction, SponsorFeeTransaction, SponsorFeeTransaction, SponsorFeeTransaction)] =
     for {
       (_, assetName, description, quantity, decimals, reissuable, iFee, timestamp) <- issueParamGen
       issue = IssueTransaction(
@@ -564,7 +579,7 @@
       minFee  <- smallFeeGen
       minFee1 <- smallFeeGen
       assetId = issue.asset
-      fee = (if (reducedFee) 0.001 * Constants.UnitsInWave else 1 * Constants.UnitsInWave.toDouble).toLong
+      fee     = (if (reducedFee) 0.001 * Constants.UnitsInWave else 1 * Constants.UnitsInWave.toDouble).toLong
     } yield (
       issue,
       SponsorFeeTransaction.selfSigned(1.toByte, sender, assetId, Some(minFee), fee, timestamp).explicitGet(),
@@ -718,15 +733,27 @@
     for {
       (_, genMatcher, _, _, amount1, price, timestamp, expiration, genMatcherFee) <- orderParamGen
       amount2: Long                                                               <- matcherAmountGen
-      matchedAmount: Long                                                         <- Gen.choose(Math.min(amount1, amount2) / 2000, Math.min(amount1, amount2) / 1000)
+      matchedAmount: Long <- Gen.choose(Math.min(amount1, amount2) / 2000, Math.min(amount1, amount2) / 1000)
       assetPair = AssetPair(amountAssetId, priceAssetId)
     } yield {
       val matcherFee = fixedMatcherFee.getOrElse(genMatcherFee)
       val matcher    = fixedMatcher.getOrElse(genMatcher)
-      val o1         = Order.buy(1: Byte, buyer, matcher.publicKey, assetPair, amount1, price, timestamp, expiration, matcherFee, priceMode = OrderPriceMode.Default)
-      val o2         = Order.sell(1: Byte, seller, matcher.publicKey, assetPair, amount2, price, timestamp, expiration, matcherFee, priceMode = OrderPriceMode.Default)
-      val buyFee     = (BigInt(matcherFee) * BigInt(matchedAmount) / BigInt(amount1)).longValue
-      val sellFee    = (BigInt(matcherFee) * BigInt(matchedAmount) / BigInt(amount2)).longValue
+      val o1 =
+        Order.buy(1: Byte, buyer, matcher.publicKey, assetPair, amount1, price, timestamp, expiration, matcherFee, priceMode = OrderPriceMode.Default)
+      val o2 = Order.sell(
+        1: Byte,
+        seller,
+        matcher.publicKey,
+        assetPair,
+        amount2,
+        price,
+        timestamp,
+        expiration,
+        matcherFee,
+        priceMode = OrderPriceMode.Default
+      )
+      val buyFee  = (BigInt(matcherFee) * BigInt(matchedAmount) / BigInt(amount1)).longValue
+      val sellFee = (BigInt(matcherFee) * BigInt(matchedAmount) / BigInt(amount2)).longValue
       val trans =
         ExchangeTransaction(1.toByte, o1, o2, matchedAmount, price, buyFee, sellFee, (buyFee + sellFee) / 2, expiration - 100, Proofs.empty, chainId)
           .signWith(matcher.privateKey)
@@ -846,8 +873,8 @@
 
   val randomTransactionGen: Gen[Transaction & ProvenTransaction] = (for {
     tr <- transferV1Gen
-    (is, ri, bu) <- issueReissueBurnGen.retryUntil {
-      case (i, r, b) => i.version == 1 && r.version == 1 && b.version == 1
+    (is, ri, bu) <- issueReissueBurnGen.retryUntil { case (i, r, b) =>
+      i.version == 1 && r.version == 1 && b.version == 1
     }
     ca <- createAliasGen.retryUntil(_.version == 1)
     xt <- exchangeTransactionGen
@@ -933,8 +960,9 @@
       sender    <- sender.fold(accountGen)(Gen.const)
       size      <- Gen.choose(0, maxEntryCount)
       maxEntrySize = if (useForScript) 200 else (DataTransaction.MaxBytes - 122) / (size max 1) min DataEntry.MaxValueSize
-      data <- if (useForScript) Gen.listOfN(size, dataEntryGen(maxEntrySize, dataScriptsKeyGen, withDeleteEntry))
-      else Gen.listOfN(size, dataEntryGen(maxEntrySize))
+      data <-
+        if (useForScript) Gen.listOfN(size, dataEntryGen(maxEntrySize, dataScriptsKeyGen, withDeleteEntry))
+        else Gen.listOfN(size, dataEntryGen(maxEntrySize))
       uniq = data.foldRight(List.empty[DataEntry[?]]) { (e, es) =>
         if (es.exists(_.key == e.key)) es else e :: es
       }
@@ -1007,5 +1035,4 @@
     )
 }
 
-trait TransactionGen extends TransactionGenBase { _: Suite =>
-}+trait TransactionGen extends TransactionGenBase { _: Suite => }