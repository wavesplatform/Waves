package com.wavesplatform.transaction

import com.wavesplatform.NTPTime
import com.wavesplatform.common.state.ByteStr
import com.wavesplatform.common.utils.EitherExt2
import com.wavesplatform.db.WithDomain
import com.wavesplatform.features.BlockchainFeatures
import com.wavesplatform.lang.directives.values.V5
import com.wavesplatform.lang.v1.FunctionHeader
import com.wavesplatform.lang.v1.compiler.Terms.{CONST_BYTESTR, CONST_STRING, FUNCTION_CALL}
import com.wavesplatform.lang.v1.compiler.TestCompiler
import com.wavesplatform.lang.v1.estimator.v3.ScriptEstimatorV3
import com.wavesplatform.test._
import com.wavesplatform.transaction.Asset.Waves
import com.wavesplatform.transaction.assets.IssueTransaction
import com.wavesplatform.transaction.smart.SetScriptTransaction
import com.wavesplatform.transaction.smart.script.ScriptCompiler
import com.wavesplatform.transaction.utils.Signed
import com.wavesplatform.utx.UtxPoolImpl

class InvokeScriptComplexitySpec extends FreeSpec with WithDomain with NTPTime {
  private[this] val dApp1 = TestCompiler(V5).compileContract("""
      |{-# STDLIB_VERSION 5 #-}
      |{-# CONTENT_TYPE DAPP #-}
      |{-# SCRIPT_TYPE ACCOUNT #-}@Callable(i)
      |func call(k: String, childAddress: ByteVector, assetId: ByteVector) = {
      |    let key = takeRight(toBase58String(keccak256_16Kb((k+"x").toBytes())), 15)
      |    let payment = AttachedPayment(assetId, 1)
      |    strict z = invoke(Address(childAddress), "call", [key, assetId],[payment])
      |    let val1 = match (z) {
      |        case t:String => takeRight(toBase58String(sha256_16Kb(("x" + t).toBytes())), 50)
      |        case _ => "2"
      |      }
      |    ([StringEntry(key, val1)], val1)
      |}
      |""".stripMargin)

  private[this] val dApp0 = TestCompiler(V5).compileContract("""
      |{-# STDLIB_VERSION 5 #-}
      |{-# CONTENT_TYPE DAPP #-}
      |{-# SCRIPT_TYPE ACCOUNT #-}@Callable(i)
      |func call(k: String, assetId:ByteVector) = {
      |
      |    ([
      |      StringEntry(k, k),
      |      BinaryEntry("asset", assetId)
      |    ], k
      |    )
      |}
      |""".stripMargin)

  private[this] val (smartAssetScript, smartAssetScriptComplexity) =
    ScriptCompiler(
      s"""{-# STDLIB_VERSION 4 #-}
      |{-# CONTENT_TYPE EXPRESSION #-}
      |{-# SCRIPT_TYPE ASSET #-}
      |
      |let message = base58'emsY'
      |let pub = base58'HnU9jfhpMcQNaG5yQ46eR43RnkWKGxerw2zVrbpnbGof'
      |let sig = base58'4uXfw7162zaopAkTNa7eo6YK2mJsTiHGJL3dCtRRH63z1nrdoHBHyhbvrfZovkxf2jKsi2vPsaP2XykfZmUiwPeg'
      |
      |${Seq.fill(16)("sigVerify(message, sig, pub)").mkString(" && ")}
      |""".stripMargin,
      isAssetScript = true,
<<<<<<< HEAD
      ScriptEstimatorV3(overhead = true)
=======
      ScriptEstimatorV3(fixOverflow = true)
>>>>>>> c0e79db2
    ).explicitGet()

  private[this] val settings = domainSettingsWithFS(
    SettingsFromDefaultConfig.blockchainSettings.functionalitySettings.copy(preActivatedFeatures = BlockchainFeatures.implemented.map {
      case v @ BlockchainFeatures.FeeSponsorship.id =>
        v -> -SettingsFromDefaultConfig.blockchainSettings.functionalitySettings.featureCheckBlocksPeriod
      case f => f -> 0
    }.toMap)
  )

  private[this] val gen = for {
    invoker <- accountGen
    dapp0   <- accountGen
    dapp1   <- accountGen
  } yield (invoker, dapp0, dapp1)

  "correctly estimates complexity when child dApp invocation involves payment in smart asset" in forAll(gen) {
    case (invoker, dApp0KP, dApp1KP) =>
      withDomain(settings) { d =>
        val utx = new UtxPoolImpl(ntpTime, d.blockchain, settings.utxSettings)

        d.appendBlock(
          Seq(invoker.toAddress, dApp0KP.toAddress, dApp1KP.toAddress)
            .map(addr => GenesisTransaction.create(addr, 10000.waves, ntpTime.getTimestamp()).explicitGet())*
        )
        val issueTx = IssueTransaction
          .selfSigned(TxVersion.V3, dApp1KP, "DAPP1", "", 1000_00, 2, false, Some(smartAssetScript), 1.waves, ntpTime.getTimestamp())
          .explicitGet()

        d.appendBlock(
          SetScriptTransaction.selfSigned(TxVersion.V2, dApp0KP, Some(dApp0), 0.01.waves, ntpTime.getTimestamp()).explicitGet(),
          SetScriptTransaction.selfSigned(TxVersion.V2, dApp1KP, Some(dApp1), 0.01.waves, ntpTime.getTimestamp()).explicitGet(),
          issueTx
        )

        val invocation = Signed.invokeScript(
            TxVersion.V2,
            invoker,
            dApp1KP.toAddress,
            Some(
              FUNCTION_CALL(
                FunctionHeader.User("call"),
                List(
                  CONST_STRING("aaa").explicitGet(),
                  CONST_BYTESTR(ByteStr(dApp0KP.toAddress.bytes)).explicitGet(),
                  CONST_BYTESTR(issueTx.id()).explicitGet()
                )
              )
            ),
            Seq.empty,
            0.005.waves,
            Waves,
            ntpTime.getTimestamp()
          )

        utx.putIfNew(invocation, true).resultE.explicitGet() shouldBe true
        utx.size shouldBe 1

        utx.cleanUnconfirmed()

        utx.size shouldBe 1

        utx.close()
      }
  }
}<|MERGE_RESOLUTION|>--- conflicted
+++ resolved
@@ -62,11 +62,7 @@
       |${Seq.fill(16)("sigVerify(message, sig, pub)").mkString(" && ")}
       |""".stripMargin,
       isAssetScript = true,
-<<<<<<< HEAD
-      ScriptEstimatorV3(overhead = true)
-=======
-      ScriptEstimatorV3(fixOverflow = true)
->>>>>>> c0e79db2
+      ScriptEstimatorV3(fixOverflow = true, overhead = true)
     ).explicitGet()
 
   private[this] val settings = domainSettingsWithFS(
