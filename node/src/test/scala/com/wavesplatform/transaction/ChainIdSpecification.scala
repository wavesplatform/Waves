package com.wavesplatform.transaction

import com.google.protobuf.ByteString
import com.wavesplatform.account.*
import com.wavesplatform.common.state.ByteStr
import com.wavesplatform.common.utils.{Base58, EitherExt2}
import com.wavesplatform.crypto
import com.wavesplatform.protobuf.transaction.{PBTransactions, SignedTransaction as PBSignedTransaction}
import com.wavesplatform.state.StringDataEntry
import com.wavesplatform.test.PropSpec
import com.wavesplatform.transaction.Asset.{IssuedAsset, Waves}
import com.wavesplatform.transaction.TxValidationError.GenericError
import com.wavesplatform.transaction.assets.*
import com.wavesplatform.transaction.assets.exchange.{AssetPair, ExchangeTransaction, Order}
import com.wavesplatform.transaction.lease.{LeaseCancelTransaction, LeaseTransaction}
import com.wavesplatform.transaction.smart.{InvokeScriptTransaction, SetScriptTransaction, Verifier}
import com.wavesplatform.transaction.transfer.MassTransferTransaction.ParsedTransfer
import com.wavesplatform.transaction.transfer.{MassTransferTransaction, TransferTransaction}
import org.scalacheck.Gen

class ChainIdSpecification extends PropSpec {
<<<<<<< HEAD
  private val otherChainId     = 'W'.toByte
  private val aliasFromOther   = Alias.createWithChainId("sasha", otherChainId).explicitGet()
  private val addressFromOther = Address.fromBytes(Base58.tryDecodeWithLimit("3P3oxTkpCWJgCr6SJrBzdP5N8jFqHCiy7L2").get, otherChainId).explicitGet()
  private val addressOrAlias   = Gen.oneOf(aliasFromOther, addressFromOther)
=======

  private val otherChainId   = 'W'.toByte
  private val aliasFromOther = Alias.createWithChainId("sasha", otherChainId, Some(otherChainId)).explicitGet()
  private val addressFromOther =
    Address.fromBytes(Base58.tryDecodeWithLimit("3P3oxTkpCWJgCr6SJrBzdP5N8jFqHCiy7L2").get, Some(otherChainId)).explicitGet()
  private val addressOrAlias = Gen.oneOf(aliasFromOther, addressFromOther)
>>>>>>> d37fc367

  private def addressOrAliasWithVersion: Gen[(AddressOrAlias, TxVersion, KeyPair, TxPositiveAmount, TxPositiveAmount, TxTimestamp)] =
    for {
      addressOrAlias <- addressOrAlias
      version        <- Gen.oneOf(1, 2, 3)
      sender         <- accountGen
      amount         <- Gen.choose(1, 10000000L)
      fee            <- Gen.choose(1000000L, 10000000L)
      ts             <- Gen.choose(1, 1000000L)
    } yield (addressOrAlias, version.toByte, sender, TxPositiveAmount.unsafeFrom(amount), TxPositiveAmount.unsafeFrom(fee), ts)

  private def validateFromOtherNetwork(tx: Transaction): Unit = {
    tx.chainId should not be AddressScheme.current.chainId

    val protoTx       = PBTransactions.protobuf(tx)
    val recoveredTxEi = PBTransactions.vanilla(PBSignedTransaction.parseFrom(protoTx.toByteArray), unsafe = true)

    recoveredTxEi.explicitGet()

    val recoveredTx = recoveredTxEi.explicitGet().asInstanceOf[ProvenTransaction]

    recoveredTx shouldBe tx
    Verifier.verifyAsEllipticCurveSignature(recoveredTx, isRideV6Activated = false).explicitGet()
  }

  property("TransferTransaction validation") {
    forAll(addressOrAliasWithVersion) { case (addressOrAlias, version, sender, amount, fee, ts) =>
      TransferTransaction(
        version,
        sender.publicKey,
        addressOrAlias,
        Waves,
        amount,
        Waves,
        fee,
        ByteStr.empty,
        ts,
        Proofs.empty,
        AddressScheme.current.chainId
      ).validatedEither shouldBe Left(GenericError("Address or alias from other network"))

      validateFromOtherNetwork(
        TransferTransaction(
          TxVersion.V3,
          sender.publicKey,
          Alias.createWithChainId("sasha", otherChainId, Some(otherChainId)).explicitGet(),
          Waves,
          amount,
          Waves,
          fee,
          ByteStr.empty,
          ts,
          Proofs.empty,
          otherChainId
        ).signWith(sender.privateKey).validatedEither.explicitGet()
      )
    }
  }

  property("PaymentTransaction validation") {
    forAll(addressOrAliasWithVersion) { case (_, _, sender, amount, fee, ts) =>
      PaymentTransaction(
        sender.publicKey,
        addressFromOther,
        amount,
        fee,
        ts,
        ByteStr.empty,
        AddressScheme.current.chainId
      ).validatedEither shouldBe Left(GenericError("Address or alias from other network"))

      validateFromOtherNetwork(
        PaymentTransaction(
          sender.publicKey,
          addressFromOther,
          amount,
          fee,
          ts,
          ByteStr.empty,
          otherChainId
        ).validatedEither.map(u => u.copy(signature = crypto.sign(sender.privateKey, u.bodyBytes()))).explicitGet()
      )
    }
  }

  property("LeaseTransaction validation") {
    forAll(addressOrAliasWithVersion) { case (addressOrAlias, version, sender, amount, fee, ts) =>
      LeaseTransaction(
        version,
        sender.publicKey,
        addressOrAlias,
        amount,
        fee,
        ts,
        Proofs.empty,
        AddressScheme.current.chainId
      ).validatedEither shouldBe Left(GenericError("Address or alias from other network"))

      validateFromOtherNetwork(
        LeaseTransaction(
          TxVersion.V3,
          sender.publicKey,
          addressOrAlias,
          amount,
          fee,
          ts,
          Proofs.empty,
          otherChainId
        ).signWith(sender.privateKey).validatedEither.explicitGet()
      )
    }
  }

  property("InvokeScriptTransaction validation") {
    forAll(addressOrAliasWithVersion) { case (addressOrAlias, version, sender, _, fee, ts) =>
      InvokeScriptTransaction(
        version,
        sender.publicKey,
        addressOrAlias,
        None,
        Seq.empty,
        fee,
        Waves,
        ts,
        Proofs.empty,
        AddressScheme.current.chainId
      ).validatedEither shouldBe Left(GenericError("Address or alias from other network"))

      validateFromOtherNetwork(
        InvokeScriptTransaction(
          TxVersion.V2,
          sender.publicKey,
          addressOrAlias,
          None,
          Seq.empty,
          fee,
          Waves,
          ts,
          Proofs.empty,
          otherChainId
        ).signWith(sender.privateKey).validatedEither.explicitGet()
      )
    }
  }

  property("GenesisTransaction validation") {
    forAll(addressOrAliasWithVersion) { case (_, _, _, amount, _, ts) =>
      GenesisTransaction(
        addressFromOther,
        TxNonNegativeAmount.unsafeFrom(amount.value),
        ts,
        ByteStr.empty,
        AddressScheme.current.chainId
      ).validatedEither shouldBe Left(GenericError("Address or alias from other network"))
    }
  }

  property("BurnTransaction validation") {
    forAll(addressOrAliasWithVersion) { case (_, _, sender, amount, fee, ts) =>
      validateFromOtherNetwork(
        BurnTransaction(
          TxVersion.V3,
          sender.publicKey,
          IssuedAsset(ByteStr(bytes32gen.sample.get)),
          TxNonNegativeAmount.unsafeFrom(amount.value),
          fee,
          ts,
          Proofs.empty,
          otherChainId
        ).signWith(sender.privateKey).validatedEither.explicitGet()
      )
    }
  }

  property("CreateAliasTransaction validation") {
    forAll(addressOrAliasWithVersion) { case (_, _, sender, _, fee, ts) =>
      validateFromOtherNetwork(
        CreateAliasTransaction(
          TxVersion.V3,
          sender.publicKey,
          "alias",
          fee,
          ts,
          Proofs.empty,
          otherChainId
        ).signWith(sender.privateKey).validatedEither.explicitGet()
      )
    }
  }

  property("DataTransaction validation") {
    forAll(addressOrAliasWithVersion) { case (_, _, sender, _, fee, ts) =>
      validateFromOtherNetwork(
        DataTransaction(
          TxVersion.V2,
          sender.publicKey,
          Seq(StringDataEntry("key", "value")),
          fee,
          ts,
          Proofs.empty,
          otherChainId
        ).signWith(sender.privateKey).validatedEither.explicitGet()
      )
    }
  }

  property("ExchangeTransaction validation") {
    forAll(addressOrAliasWithVersion) { case (_, _, sender, amount, fee, ts) =>
      val pair = AssetPair(Waves, IssuedAsset(ByteStr(bytes32gen.sample.get)))
      validateFromOtherNetwork(
        ExchangeTransaction(
          TxVersion.V3,
          Order.sell(Order.V3, sender, sender.publicKey, pair, amount.value, amount.value, ts, ts + ts, fee.value).explicitGet(),
          Order.buy(Order.V3, sender, sender.publicKey, pair, amount.value, amount.value, ts, ts + ts, fee.value).explicitGet(),
          TxExchangeAmount.unsafeFrom(amount.value),
          TxExchangePrice.unsafeFrom(amount.value),
          fee.value,
          fee.value,
          fee,
          ts,
          Proofs.empty,
          otherChainId
        ).signWith(sender.privateKey).validatedEither.explicitGet()
      )
    }
  }

  property("IssueTransaction validation") {
    forAll(addressOrAliasWithVersion) { case (_, _, sender, quantity, fee, ts) =>
      validateFromOtherNetwork(
        IssueTransaction(
          TxVersion.V3,
          sender.publicKey,
          ByteString.copyFromUtf8("name"),
          ByteString.copyFromUtf8("description"),
          quantity,
          TxDecimals.unsafeFrom(8: Byte),
          true,
          None,
          fee,
          ts,
          Proofs.empty,
          otherChainId
        ).signWith(sender.privateKey).validatedEither.explicitGet()
      )
    }
  }

  property("LeaseCancelTransaction validation") {
    forAll(addressOrAliasWithVersion) { case (_, _, sender, _, fee, ts) =>
      validateFromOtherNetwork(
        LeaseCancelTransaction(
          TxVersion.V3,
          sender.publicKey,
          ByteStr(bytes32gen.sample.get),
          fee,
          ts,
          Proofs.empty,
          otherChainId
        ).signWith(sender.privateKey).validatedEither.explicitGet()
      )
    }
  }

  property("MassTransferTransaction validation") {
    forAll(addressOrAliasWithVersion) { case (addressOrAlias, _, sender, amount, fee, ts) =>
      validateFromOtherNetwork(
        MassTransferTransaction(
          TxVersion.V2,
          sender.publicKey,
          Waves,
          Seq(ParsedTransfer(addressOrAlias, TxNonNegativeAmount.unsafeFrom(amount.value))),
          fee,
          ts,
          ByteStr.empty,
          Proofs.empty,
          otherChainId
        ).signWith(sender.privateKey).validatedEither.explicitGet()
      )
    }
  }

  property("ReissueTransaction validation") {
    forAll(addressOrAliasWithVersion) { case (_, _, sender, quantity, fee, ts) =>
      validateFromOtherNetwork(
        ReissueTransaction(
          TxVersion.V3,
          sender.publicKey,
          IssuedAsset(ByteStr(bytes32gen.sample.get)),
          quantity,
          true,
          fee,
          ts,
          Proofs.empty,
          otherChainId
        ).signWith(sender.privateKey).validatedEither.explicitGet()
      )
    }
  }

  property("SetAssetScriptTransaction validation") {
    forAll(addressOrAliasWithVersion) { case (_, _, sender, _, fee, ts) =>
      validateFromOtherNetwork(
        SetAssetScriptTransaction(
          TxVersion.V2,
          sender.publicKey,
          IssuedAsset(ByteStr(bytes32gen.sample.get)),
          Some(scriptGen.sample.get),
          fee,
          ts,
          Proofs.empty,
          otherChainId
        ).signWith(sender.privateKey).validatedEither.explicitGet()
      )
    }
  }

  property("SetScriptTransaction validation") {
    forAll(addressOrAliasWithVersion) { case (_, _, sender, _, fee, ts) =>
      validateFromOtherNetwork(
        SetScriptTransaction(
          TxVersion.V2,
          sender.publicKey,
          Some(scriptGen.sample.get),
          fee,
          ts,
          Proofs.empty,
          otherChainId
        ).signWith(sender.privateKey).validatedEither.explicitGet()
      )
    }
  }

  property("SponsorFeeTransaction validation") {
    forAll(addressOrAliasWithVersion) { case (_, _, sender, _, fee, ts) =>
      validateFromOtherNetwork(
        SponsorFeeTransaction(
          TxVersion.V2,
          sender.publicKey,
          IssuedAsset(ByteStr(bytes32gen.sample.get)),
          None,
          fee,
          ts,
          Proofs.empty,
          otherChainId
        ).signWith(sender.privateKey).validatedEither.explicitGet()
      )
    }
  }

  property("UpdateAssetInfoTransaction validation") {
    forAll(addressOrAliasWithVersion) { case (_, version, sender, _, fee, ts) =>
      validateFromOtherNetwork(
        UpdateAssetInfoTransaction(
          version,
          sender.publicKey,
          IssuedAsset(ByteStr(bytes32gen.sample.get)),
          "name",
          "description",
          ts,
          fee,
          Waves,
          Proofs.empty,
          otherChainId
        ).signWith(sender.privateKey).validatedEither.explicitGet()
      )
    }
  }
}<|MERGE_RESOLUTION|>--- conflicted
+++ resolved
@@ -19,19 +19,11 @@
 import org.scalacheck.Gen
 
 class ChainIdSpecification extends PropSpec {
-<<<<<<< HEAD
-  private val otherChainId     = 'W'.toByte
-  private val aliasFromOther   = Alias.createWithChainId("sasha", otherChainId).explicitGet()
-  private val addressFromOther = Address.fromBytes(Base58.tryDecodeWithLimit("3P3oxTkpCWJgCr6SJrBzdP5N8jFqHCiy7L2").get, otherChainId).explicitGet()
-  private val addressOrAlias   = Gen.oneOf(aliasFromOther, addressFromOther)
-=======
-
   private val otherChainId   = 'W'.toByte
   private val aliasFromOther = Alias.createWithChainId("sasha", otherChainId, Some(otherChainId)).explicitGet()
   private val addressFromOther =
     Address.fromBytes(Base58.tryDecodeWithLimit("3P3oxTkpCWJgCr6SJrBzdP5N8jFqHCiy7L2").get, Some(otherChainId)).explicitGet()
   private val addressOrAlias = Gen.oneOf(aliasFromOther, addressFromOther)
->>>>>>> d37fc367
 
   private def addressOrAliasWithVersion: Gen[(AddressOrAlias, TxVersion, KeyPair, TxPositiveAmount, TxPositiveAmount, TxTimestamp)] =
     for {
