package com.wavesplatform.transaction

import com.wavesplatform.common.state.ByteStr
import com.wavesplatform.common.utils._
import com.wavesplatform.db.WithDomain
import com.wavesplatform.db.WithState.AddrWithBalance
import com.wavesplatform.features.{BlockchainFeatures => BF}
import com.wavesplatform.history.settingsWithFeatures
import com.wavesplatform.lang.directives.values.StdLibVersion.V5
import com.wavesplatform.lang.v1.compiler.TestCompiler
import com.wavesplatform.test.{FreeSpec, NumericExt}
import com.wavesplatform.transaction.Asset.Waves
import com.wavesplatform.transaction.assets.SponsorFeeTransaction
import com.wavesplatform.transaction.smart.{InvokeScriptTransaction, SetScriptTransaction}
import com.wavesplatform.transaction.transfer.TransferTransaction
import com.wavesplatform.transaction.utils.Signed

class TransactionFeeSpec extends FreeSpec with WithDomain {
  "invoke script" - {
    "with transfer and payment" in {
      val dAppAccount = TxHelpers.defaultSigner

      val balances = Seq(AddrWithBalance(dAppAccount.toAddress, 10.waves))

<<<<<<< HEAD
      d.appendBlock(
        GenesisTransaction.create(dAppAddress, 10.waves, ntpTime.getTimestamp()).explicitGet(),
        SetScriptTransaction
          .selfSigned(
            2.toByte,
            dAppSigner,
            Some(TestCompiler(V5).compileContract("""{-# STDLIB_VERSION 5 #-}
                                                    |{-# SCRIPT_TYPE ACCOUNT #-}
                                                    |{-# CONTENT_TYPE DAPP #-}
                                                    |
                                                    |@Callable(i)
                                                    |func default() = {
                                                    |  [
                                                    |    Issue("name", "description", 1000, 4, true, unit, 0),
                                                    |    Issue("name", "description", 1000, 4, true, unit, 1)
                                                    |  ]
                                                    |}
                                                    |""".stripMargin)),
            0.01.waves,
            ntpTime.getTimestamp()
          )
          .explicitGet()
      )

      val invokeScript = Signed.invokeScript(2.toByte, dAppSigner, dAppAddress, None, Seq.empty, 0.005.waves, Asset.Waves, ntpTime.getTimestamp())
=======
      withDomain(DomainPresets.RideV5, balances) { d =>
        val dAppScript = TxHelpers.script(
          """{-# STDLIB_VERSION 5 #-}
            |{-# CONTENT_TYPE DAPP #-}
            |{-# SCRIPT_TYPE ACCOUNT #-}
            |
            |@Callable(i)
            |func default() = {
            |  [
            |    ScriptTransfer(i.caller, 1, unit)
            |  ]
            |}""".stripMargin
        )
>>>>>>> e05a253d

        d.appendBlock(TxHelpers.setScript(dAppAccount, dAppScript))
        val invokeScript = TxHelpers.invoke(dAppAccount.toAddress, Some("default"), payments = Seq(InvokeScriptTransaction.Payment(1, Waves)))
        d.commonApi.calculateWavesFee(invokeScript) shouldBe 0.005.waves // No additional fee for transfer&payment
      }
    }

    "with issued assets" in {
      val dAppSigner  = TxHelpers.defaultSigner
      val dAppAddress = dAppSigner.toAddress

      val balances = Seq(AddrWithBalance(dAppAddress, 10.waves))

      withDomain(settingsWithFeatures(BF.BlockV5, BF.Ride4DApps, BF.SynchronousCalls), balances) { d =>
        d.appendBlock(
          SetScriptTransaction
            .selfSigned(
              2.toByte,
              dAppSigner,
              Some(TestCompiler(V5).compileContract("""{-# STDLIB_VERSION 5 #-}
                                                      |{-# SCRIPT_TYPE ACCOUNT #-}
                                                      |{-# CONTENT_TYPE DAPP #-}
                                                      |
                                                      |@Callable(i)
                                                      |func default() = {
                                                      |  [
                                                      |    Issue("name", "description", 1000, 4, true, unit, 0),
                                                      |    Issue("name", "description", 1000, 4, true, unit, 1)
                                                      |  ]
                                                      |}
                                                      |""".stripMargin)),
              0.01.waves,
              ntpTime.getTimestamp()
            )
            .explicitGet()
        )

<<<<<<< HEAD
        d.blockchain.accountScript(sender.toAddress).get.verifierComplexity should be <= 200L

        val invoke =
          Signed.invokeScript(TxVersion.V2, sender, dappAccount.toAddress, None, Seq.empty, 0.009.waves, Asset.Waves, ntpTime.getTimestamp())
        d.commonApi.calculateWavesFee(invoke) shouldBe 0.005.waves
        d.appendAndAssertFailed(invoke)

        val invoke2 = Signed.invokeScript(
          TxVersion.V2,
          sender,
          dappAccount.toAddress,
          Some(TxHelpers.functionCall("test")),
          Seq(InvokeScriptTransaction.Payment(1, Waves)),
          0.005.waves,
          Asset.Waves,
          ntpTime.getTimestamp()
        )
        d.commonApi.calculateWavesFee(invoke2) shouldBe 0.005.waves
        d.appendAndAssertSucceed(invoke2)
=======
        val invokeScript = InvokeScriptTransaction
          .selfSigned(2.toByte, dAppSigner, dAppAddress, None, Seq.empty, 0.005.waves, Asset.Waves, ntpTime.getTimestamp())
          .explicitGet()

        d.commonApi.calculateWavesFee(invokeScript) shouldBe 0.005.waves // Should NOT take the issued assets additional fee into account
>>>>>>> e05a253d
      }
    }

    "with verifier" - {
      "with complexity <= 200" in {
        val dappAccount = TxHelpers.signer(1)
        val proxy       = TxHelpers.signer(2)
        val sender      = TxHelpers.signer(3)

        val balances = Seq(dappAccount, proxy, sender).map(acc => AddrWithBalance(acc.toAddress, 20.waves))

        withDomain(settingsWithFeatures(BF.BlockV5, BF.Ride4DApps, BF.SynchronousCalls), balances) { d =>
          d.appendBlock(
            SetScriptTransaction
              .selfSigned(
                2.toByte,
                sender,
                Some(TestCompiler(V5).compileContract("""{-# STDLIB_VERSION 5 #-}
                                                        |{-# SCRIPT_TYPE ACCOUNT #-}
                                                        |{-# CONTENT_TYPE DAPP #-}
                                                        |
                                                        |@Verifier(tx)
                                                        |func verify() = {
                                                        |  true
                                                        |}
                                                        |""".stripMargin)),
                0.01.waves,
                ntpTime.getTimestamp()
              )
              .explicitGet(),
            SetScriptTransaction
              .selfSigned(
                2.toByte,
                dappAccount,
                Some(TestCompiler(V5).compileContract(s"""{-# STDLIB_VERSION 5 #-}
                                                         |{-# CONTENT_TYPE DAPP #-}
                                                         |{-# SCRIPT_TYPE ACCOUNT #-}
                                                         |
                                                         |@Callable(i)
                                                         |func default() = {
                                                         |  strict test = ${(1 to 10)
                  .map(_ => "sigVerify(base58'', base58'', base58'')")
                  .mkString(" || ")}
                                                         |  (
                                                         |    [
                                                         |    ScriptTransfer(i.caller, 100, unit)],
                                                         |    throw("error")
                                                         |  )
                                                         |}
                                                         |
                                                         |@Callable(i)
                                                         |func test() = {
                                                         |  strict test = ${(1 to 10)
                  .map(_ => "sigVerify(base58'', base58'', base58'')")
                  .mkString(" || ")}
                                                         |  [ScriptTransfer(i.caller, 100, unit)]
                                                         |}""".stripMargin)),
                0.01.waves,
                ntpTime.getTimestamp()
              )
              .explicitGet()
          )

          d.blockchain.accountScript(sender.toAddress).get.verifierComplexity should be <= 200L

          val invoke = InvokeScriptTransaction
            .selfSigned(TxVersion.V2, sender, dappAccount.toAddress, None, Seq.empty, 0.009.waves, Asset.Waves, ntpTime.getTimestamp())
            .explicitGet()
          d.commonApi.calculateWavesFee(invoke) shouldBe 0.005.waves
          d.appendAndAssertFailed(invoke)

          val invoke2 = InvokeScriptTransaction
            .selfSigned(
              TxVersion.V2,
              sender,
              dappAccount.toAddress,
              Some(TxHelpers.functionCall("test")),
              Seq(InvokeScriptTransaction.Payment(1, Waves)),
              0.005.waves,
              Asset.Waves,
              ntpTime.getTimestamp()
            )
            .explicitGet()
          d.commonApi.calculateWavesFee(invoke2) shouldBe 0.005.waves
          d.appendAndAssertSucceed(invoke2)
        }
      }

      "with complexity > 200" in {
        val dappAccount = TxHelpers.signer(1)
        val proxy       = TxHelpers.signer(2)
        val sender      = TxHelpers.signer(3)

<<<<<<< HEAD
        val invoke = Signed.invokeScript(2.toByte, sender, dappAccount.toAddress, None, Seq.empty, 0.009.waves, Asset.Waves, ntpTime.getTimestamp())
        d.commonApi.calculateWavesFee(invoke) shouldBe 0.009.waves
        d.appendAndAssertFailed(invoke)
=======
        val balances = Seq(dappAccount, proxy, sender).map(acc => AddrWithBalance(acc.toAddress, 20.waves))

        withDomain(settingsWithFeatures(BF.BlockV5, BF.Ride4DApps, BF.SynchronousCalls), balances) { d =>
          d.appendBlock(
            SetScriptTransaction
              .selfSigned(
                2.toByte,
                sender,
                Some(TestCompiler(V5).compileContract("""{-# STDLIB_VERSION 5 #-}
                                                        |{-# SCRIPT_TYPE ACCOUNT #-}
                                                        |{-# CONTENT_TYPE DAPP #-}
                                                        |
                                                        |@Verifier(tx)
                                                        |func verify() = {
                                                        |  let p0 = if (sigVerify(tx.bodyBytes, tx.proofs[0], tx.senderPublicKey)) then 1 else 0
                                                        |  let p1 = if (sigVerify(tx.bodyBytes, tx.proofs[1], tx.senderPublicKey)) then 1 else 0
                                                        |  let p2 = if (sigVerify(tx.bodyBytes, tx.proofs[2], tx.senderPublicKey)) then 1 else 0
                                                        |
                                                        |  p0 + p1 + p2 >= 1
                                                        |}
                                                        |""".stripMargin)),
                0.01.waves,
                ntpTime.getTimestamp()
              )
              .explicitGet(),
            SetScriptTransaction
              .selfSigned(
                2.toByte,
                dappAccount,
                Some(TestCompiler(V5).compileContract(s"""{-# STDLIB_VERSION 5 #-}
                                                         |{-# CONTENT_TYPE DAPP #-}
                                                         |{-# SCRIPT_TYPE ACCOUNT #-}
                                                         |
                                                         |@Callable(i)
                                                         |func default() = {
                                                         |  strict test = ${(1 to 10)
                  .map(_ => "sigVerify(base58'', base58'', base58'')")
                  .mkString(" || ")}
                                                         |  (
                                                         |    [
                                                         |    ScriptTransfer(i.caller, 100, unit)],
                                                         |    throw("error")
                                                         |  )
                                                         |}
                                                         |""".stripMargin)),
                0.01.waves,
                ntpTime.getTimestamp()
              )
              .explicitGet()
          )

          d.blockchain.accountScript(sender.toAddress).get.verifierComplexity should be > 200L

          val invoke = InvokeScriptTransaction
            .selfSigned(2.toByte, sender, dappAccount.toAddress, None, Seq.empty, 0.009.waves, Asset.Waves, ntpTime.getTimestamp())
            .explicitGet()
          d.commonApi.calculateWavesFee(invoke) shouldBe 0.009.waves
          d.appendAndAssertFailed(invoke)
        }
>>>>>>> e05a253d
      }
    }
  }

  "transfer transaction" - {
    "with sponsored asset fee" in {
      val balances = Seq(AddrWithBalance(TxHelpers.defaultAddress, 10.waves))

      withDomain(DomainPresets.ScriptsAndSponsorship.withActivationPeriod(1), balances) { d =>
        val issue = TxHelpers.issue()
        d.appendBlock(issue)
        d.appendBlock(
          SponsorFeeTransaction.selfSigned(TxVersion.V1, TxHelpers.defaultSigner, issue.asset, Some(1L), 1.waves, ntpTime.getTimestamp()).explicitGet()
        )

        val transfer = TransferTransaction
          .selfSigned(TxVersion.V2, TxHelpers.defaultSigner, TxHelpers.secondAddress, Waves, 1, issue.asset, 1L, ByteStr.empty, ntpTime.getTimestamp())
          .explicitGet()
        d.commonApi.calculateFee(transfer) shouldBe ((issue.asset, 1L, 0.001.waves))
      }
    }

    "smart asset with smart account" in {
      val balances = Seq(AddrWithBalance(TxHelpers.defaultAddress, 10.waves))

      withDomain(DomainPresets.RideV4, balances) { d =>
        val verifier = TxHelpers.script(
          """{-# STDLIB_VERSION 4       #-}
            |{-# CONTENT_TYPE   DAPP    #-}
            |{-# SCRIPT_TYPE    ACCOUNT #-}
            |@Verifier(t)
            |func verify() = true""".stripMargin
        )

        val assetScript = TxHelpers.script(
          """{-# STDLIB_VERSION 4          #-}
            |{-# CONTENT_TYPE   EXPRESSION #-}
            |{-# SCRIPT_TYPE    ASSET      #-}
            |true""".stripMargin
        )

        val issue = TxHelpers.issue(script = Some(assetScript))
        d.appendBlock(issue)
        d.appendBlock(TxHelpers.setScript(TxHelpers.defaultSigner, verifier))

        val transfer = TxHelpers.transfer(from = TxHelpers.defaultSigner, asset = issue.asset, version = TxVersion.V2)
        d.commonApi.calculateWavesFee(transfer) shouldBe 0.009.waves
      }
    }

    "after SynchronousCalls activated" in {
      val defaultSigner    = TxHelpers.signer(0)
      val secondSigner     = TxHelpers.signer(1)
      val thirdSigner      = TxHelpers.signer(2)
      val defaultRecipient = TxHelpers.signer(3)

      val balances = Seq(defaultSigner, secondSigner, thirdSigner).map(acc => AddrWithBalance(acc.toAddress, 10.waves))

      withDomain(DomainPresets.RideV5, balances) { d =>
        d.appendBlock(
          SetScriptTransaction
            .selfSigned(
              2.toByte,
              defaultSigner,
              Some(TestCompiler(V5).compileExpression("""{-# STDLIB_VERSION 5 #-}
                                                        |{-# CONTENT_TYPE EXPRESSION #-}
                                                        |{-# SCRIPT_TYPE ACCOUNT #-}
                                                        |
                                                        |sigVerify_16Kb(tx.bodyBytes, tx.proofs[0], tx.senderPublicKey)
                                                        |""".stripMargin)),
              0.01.waves,
              ntpTime.getTimestamp()
            )
            .explicitGet(),
          SetScriptTransaction
            .selfSigned(
              2.toByte,
              secondSigner,
              Some(TestCompiler(V5).compileExpression("""{-# STDLIB_VERSION 5 #-}
                                                        |{-# CONTENT_TYPE EXPRESSION #-}
                                                        |{-# SCRIPT_TYPE ACCOUNT #-}
                                                        |
                                                        |match tx {
                                                        |  case t: Order | SetScriptTransaction => false
                                                        |  case _ =>
                                                        |    let s0 = if (sigVerify(tx.bodyBytes, tx.proofs[0], tx.senderPublicKey)) then 1 else 0
                                                        |    let s1 = if (sigVerify(tx.bodyBytes, tx.proofs[1], tx.senderPublicKey)) then 1 else 0
                                                        |    let s2 = if (sigVerify(tx.bodyBytes, tx.proofs[2], tx.senderPublicKey)) then 1 else 0
                                                        |    s0 + s1 + s2 > 1
                                                        |}
                                                        |""".stripMargin)),
              0.01.waves,
              ntpTime.getTimestamp()
            )
            .explicitGet()
        )

        d.commonApi.calculateWavesFee(TxHelpers.transfer(defaultSigner, defaultRecipient.toAddress)) shouldBe 0.001.waves
        d.commonApi.calculateWavesFee(TxHelpers.transfer(secondSigner, defaultRecipient.toAddress)) shouldBe 0.005.waves
        d.commonApi.calculateWavesFee(TxHelpers.transfer(thirdSigner, defaultRecipient.toAddress)) shouldBe 0.001.waves
      }
    }
  }
}<|MERGE_RESOLUTION|>--- conflicted
+++ resolved
@@ -1,10 +1,10 @@
 package com.wavesplatform.transaction
 
 import com.wavesplatform.common.state.ByteStr
-import com.wavesplatform.common.utils._
+import com.wavesplatform.common.utils.*
 import com.wavesplatform.db.WithDomain
 import com.wavesplatform.db.WithState.AddrWithBalance
-import com.wavesplatform.features.{BlockchainFeatures => BF}
+import com.wavesplatform.features.BlockchainFeatures as BF
 import com.wavesplatform.history.settingsWithFeatures
 import com.wavesplatform.lang.directives.values.StdLibVersion.V5
 import com.wavesplatform.lang.v1.compiler.TestCompiler
@@ -13,7 +13,6 @@
 import com.wavesplatform.transaction.assets.SponsorFeeTransaction
 import com.wavesplatform.transaction.smart.{InvokeScriptTransaction, SetScriptTransaction}
 import com.wavesplatform.transaction.transfer.TransferTransaction
-import com.wavesplatform.transaction.utils.Signed
 
 class TransactionFeeSpec extends FreeSpec with WithDomain {
   "invoke script" - {
@@ -22,33 +21,6 @@
 
       val balances = Seq(AddrWithBalance(dAppAccount.toAddress, 10.waves))
 
-<<<<<<< HEAD
-      d.appendBlock(
-        GenesisTransaction.create(dAppAddress, 10.waves, ntpTime.getTimestamp()).explicitGet(),
-        SetScriptTransaction
-          .selfSigned(
-            2.toByte,
-            dAppSigner,
-            Some(TestCompiler(V5).compileContract("""{-# STDLIB_VERSION 5 #-}
-                                                    |{-# SCRIPT_TYPE ACCOUNT #-}
-                                                    |{-# CONTENT_TYPE DAPP #-}
-                                                    |
-                                                    |@Callable(i)
-                                                    |func default() = {
-                                                    |  [
-                                                    |    Issue("name", "description", 1000, 4, true, unit, 0),
-                                                    |    Issue("name", "description", 1000, 4, true, unit, 1)
-                                                    |  ]
-                                                    |}
-                                                    |""".stripMargin)),
-            0.01.waves,
-            ntpTime.getTimestamp()
-          )
-          .explicitGet()
-      )
-
-      val invokeScript = Signed.invokeScript(2.toByte, dAppSigner, dAppAddress, None, Seq.empty, 0.005.waves, Asset.Waves, ntpTime.getTimestamp())
-=======
       withDomain(DomainPresets.RideV5, balances) { d =>
         val dAppScript = TxHelpers.script(
           """{-# STDLIB_VERSION 5 #-}
@@ -62,7 +34,6 @@
             |  ]
             |}""".stripMargin
         )
->>>>>>> e05a253d
 
         d.appendBlock(TxHelpers.setScript(dAppAccount, dAppScript))
         val invokeScript = TxHelpers.invoke(dAppAccount.toAddress, Some("default"), payments = Seq(InvokeScriptTransaction.Payment(1, Waves)))
@@ -71,7 +42,7 @@
     }
 
     "with issued assets" in {
-      val dAppSigner  = TxHelpers.defaultSigner
+      val dAppSigner = TxHelpers.defaultSigner
       val dAppAddress = dAppSigner.toAddress
 
       val balances = Seq(AddrWithBalance(dAppAddress, 10.waves))
@@ -82,51 +53,28 @@
             .selfSigned(
               2.toByte,
               dAppSigner,
-              Some(TestCompiler(V5).compileContract("""{-# STDLIB_VERSION 5 #-}
-                                                      |{-# SCRIPT_TYPE ACCOUNT #-}
-                                                      |{-# CONTENT_TYPE DAPP #-}
-                                                      |
-                                                      |@Callable(i)
-                                                      |func default() = {
-                                                      |  [
-                                                      |    Issue("name", "description", 1000, 4, true, unit, 0),
-                                                      |    Issue("name", "description", 1000, 4, true, unit, 1)
-                                                      |  ]
-                                                      |}
-                                                      |""".stripMargin)),
+              Some(TestCompiler(V5).compileContract(
+                """{-# STDLIB_VERSION 5 #-}
+                  |{-# SCRIPT_TYPE ACCOUNT #-}
+                  |{-# CONTENT_TYPE DAPP #-}
+                  |
+                  |@Callable(i)
+                  |func default() = {
+                  |  [
+                  |    Issue("name", "description", 1000, 4, true, unit, 0),
+                  |    Issue("name", "description", 1000, 4, true, unit, 1)
+                  |  ]
+                  |}
+                  |""".stripMargin)),
               0.01.waves,
               ntpTime.getTimestamp()
             )
             .explicitGet()
         )
 
-<<<<<<< HEAD
-        d.blockchain.accountScript(sender.toAddress).get.verifierComplexity should be <= 200L
-
-        val invoke =
-          Signed.invokeScript(TxVersion.V2, sender, dappAccount.toAddress, None, Seq.empty, 0.009.waves, Asset.Waves, ntpTime.getTimestamp())
-        d.commonApi.calculateWavesFee(invoke) shouldBe 0.005.waves
-        d.appendAndAssertFailed(invoke)
-
-        val invoke2 = Signed.invokeScript(
-          TxVersion.V2,
-          sender,
-          dappAccount.toAddress,
-          Some(TxHelpers.functionCall("test")),
-          Seq(InvokeScriptTransaction.Payment(1, Waves)),
-          0.005.waves,
-          Asset.Waves,
-          ntpTime.getTimestamp()
-        )
-        d.commonApi.calculateWavesFee(invoke2) shouldBe 0.005.waves
-        d.appendAndAssertSucceed(invoke2)
-=======
-        val invokeScript = InvokeScriptTransaction
-          .selfSigned(2.toByte, dAppSigner, dAppAddress, None, Seq.empty, 0.005.waves, Asset.Waves, ntpTime.getTimestamp())
-          .explicitGet()
+        val invokeScript = TxHelpers.invoke(dAppAddress, invoker = dAppSigner, fee = 0.005.waves)
 
         d.commonApi.calculateWavesFee(invokeScript) shouldBe 0.005.waves // Should NOT take the issued assets additional fee into account
->>>>>>> e05a253d
       }
     }
 
@@ -192,24 +140,17 @@
 
           d.blockchain.accountScript(sender.toAddress).get.verifierComplexity should be <= 200L
 
-          val invoke = InvokeScriptTransaction
-            .selfSigned(TxVersion.V2, sender, dappAccount.toAddress, None, Seq.empty, 0.009.waves, Asset.Waves, ntpTime.getTimestamp())
-            .explicitGet()
+          val invoke = TxHelpers.invoke(dappAccount.toAddress, invoker = sender, fee = 0.009.waves)
           d.commonApi.calculateWavesFee(invoke) shouldBe 0.005.waves
           d.appendAndAssertFailed(invoke)
 
-          val invoke2 = InvokeScriptTransaction
-            .selfSigned(
-              TxVersion.V2,
-              sender,
-              dappAccount.toAddress,
-              Some(TxHelpers.functionCall("test")),
-              Seq(InvokeScriptTransaction.Payment(1, Waves)),
-              0.005.waves,
-              Asset.Waves,
-              ntpTime.getTimestamp()
-            )
-            .explicitGet()
+          val invoke2 = TxHelpers.invoke(
+            dApp = dappAccount.toAddress,
+            func = Some("test"),
+            payments = Seq(InvokeScriptTransaction.Payment(1, Waves)),
+            invoker = sender,
+            fee = 0.005.waves
+          )
           d.commonApi.calculateWavesFee(invoke2) shouldBe 0.005.waves
           d.appendAndAssertSucceed(invoke2)
         }
@@ -220,11 +161,6 @@
         val proxy       = TxHelpers.signer(2)
         val sender      = TxHelpers.signer(3)
 
-<<<<<<< HEAD
-        val invoke = Signed.invokeScript(2.toByte, sender, dappAccount.toAddress, None, Seq.empty, 0.009.waves, Asset.Waves, ntpTime.getTimestamp())
-        d.commonApi.calculateWavesFee(invoke) shouldBe 0.009.waves
-        d.appendAndAssertFailed(invoke)
-=======
         val balances = Seq(dappAccount, proxy, sender).map(acc => AddrWithBalance(acc.toAddress, 20.waves))
 
         withDomain(settingsWithFeatures(BF.BlockV5, BF.Ride4DApps, BF.SynchronousCalls), balances) { d =>
@@ -278,13 +214,10 @@
 
           d.blockchain.accountScript(sender.toAddress).get.verifierComplexity should be > 200L
 
-          val invoke = InvokeScriptTransaction
-            .selfSigned(2.toByte, sender, dappAccount.toAddress, None, Seq.empty, 0.009.waves, Asset.Waves, ntpTime.getTimestamp())
-            .explicitGet()
+          val invoke = TxHelpers.invoke(dappAccount.toAddress, invoker = sender, fee = 0.009.waves)
           d.commonApi.calculateWavesFee(invoke) shouldBe 0.009.waves
           d.appendAndAssertFailed(invoke)
         }
->>>>>>> e05a253d
       }
     }
   }
