--- conflicted
+++ resolved
@@ -233,50 +233,11 @@
   }
 
   "transfer transaction" - {
-<<<<<<< HEAD
-    "with sponsored asset fee" in withDomain(DomainPresets.ScriptsAndSponsorship.withActivationPeriod(1)) { d =>
-      val issue = TxHelpers.issue(1000, null)
-      d.appendBlock(TxHelpers.genesis(TxHelpers.defaultAddress, 10.waves))
-      d.appendBlock(issue)
-      d.appendBlock(
-        SponsorFeeTransaction.selfSigned(TxVersion.V1, TxHelpers.defaultSigner, issue.asset, Some(1L), 1.waves, ntpTime.getTimestamp()).explicitGet()
-      )
-
-      val transfer = TransferTransaction
-        .selfSigned(TxVersion.V2, TxHelpers.defaultSigner, TxHelpers.secondAddress, Waves, 1, issue.asset, 1L, ByteStr.empty, ntpTime.getTimestamp())
-        .explicitGet()
-      d.commonApi.calculateFee(transfer) shouldBe ((issue.asset, 1L, 0.001.waves))
-    }
-
-    "smart asset with smart account" in withDomain(DomainPresets.RideV4) { d =>
-      val verifier = TxHelpers.script(
-        """{-# STDLIB_VERSION 4       #-}
-          |{-# CONTENT_TYPE   DAPP    #-}
-          |{-# SCRIPT_TYPE    ACCOUNT #-}
-          |@Verifier(t)
-          |func verify() = true""".stripMargin
-      )
-
-      val assetScript = TxHelpers.script(
-        """{-# STDLIB_VERSION 4          #-}
-          |{-# CONTENT_TYPE   EXPRESSION #-}
-          |{-# SCRIPT_TYPE    ASSET      #-}
-          |true""".stripMargin
-      )
-
-      val issue = TxHelpers.issue(1000, assetScript)
-      d.appendBlock(TxHelpers.genesis(TxHelpers.defaultAddress, 10.waves))
-      d.appendBlock(issue)
-      d.appendBlock(TxHelpers.setScript(TxHelpers.defaultSigner, verifier))
-
-      val transfer = TxHelpers.transfer(from = TxHelpers.defaultSigner, asset = issue.asset, version = TxVersion.V2)
-      d.commonApi.calculateWavesFee(transfer) shouldBe 0.009.waves
-=======
     "with sponsored asset fee" in {
       val balances = Seq(AddrWithBalance(TxHelpers.defaultAddress, 10.waves))
 
       withDomain(DomainPresets.ScriptsAndSponsorship.withActivationPeriod(1), balances) { d =>
-        val issue = TxHelpers.issue()
+        val issue = TxHelpers.issue(1000, null)
         d.appendBlock(issue)
         d.appendBlock(
           SponsorFeeTransaction.selfSigned(TxVersion.V1, TxHelpers.defaultSigner, issue.asset, Some(1L), 1.waves, ntpTime.getTimestamp()).explicitGet()
@@ -315,7 +276,6 @@
         val transfer = TxHelpers.transfer(from = TxHelpers.defaultSigner, asset = issue.asset, version = TxVersion.V2)
         d.commonApi.calculateWavesFee(transfer) shouldBe 0.009.waves
       }
->>>>>>> fcf5c07b
     }
 
     "after SynchronousCalls activated" in {
