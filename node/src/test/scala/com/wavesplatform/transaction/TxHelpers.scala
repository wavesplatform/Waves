--- conflicted
+++ resolved
@@ -17,22 +17,17 @@
 import com.wavesplatform.test._
 import com.wavesplatform.transaction.Asset.{IssuedAsset, Waves}
 import com.wavesplatform.transaction.assets.exchange.{AssetPair, ExchangeTransaction, Order, OrderType}
-<<<<<<< HEAD
+import com.wavesplatform.transaction.assets.{BurnTransaction, IssueTransaction, ReissueTransaction, SetAssetScriptTransaction, SponsorFeeTransaction, UpdateAssetInfoTransaction}
 import com.wavesplatform.transaction.assets.{IssueTransaction, ReissueTransaction}
-=======
-import com.wavesplatform.transaction.assets.{BurnTransaction, IssueTransaction, ReissueTransaction, SetAssetScriptTransaction, SponsorFeeTransaction, UpdateAssetInfoTransaction}
->>>>>>> fcf5c07b
 import com.wavesplatform.transaction.lease.{LeaseCancelTransaction, LeaseTransaction}
 import com.wavesplatform.transaction.smart.InvokeScriptTransaction.Payment
 import com.wavesplatform.transaction.smart.script.ScriptCompiler
 import com.wavesplatform.transaction.smart.{InvokeScriptTransaction, SetScriptTransaction}
-<<<<<<< HEAD
 import com.wavesplatform.transaction.transfer.TransferTransaction
 import com.wavesplatform.utils.SystemTime
-=======
+import com.wavesplatform.transaction.smart.{InvokeScriptTransaction, SetScriptTransaction}
 import com.wavesplatform.transaction.transfer.MassTransferTransaction.ParsedTransfer
 import com.wavesplatform.transaction.transfer.{MassTransferTransaction, TransferTransaction}
->>>>>>> fcf5c07b
 
 object TxHelpers {
   def signer(i: Int): KeyPair  = KeyPair(Ints.toByteArray(i))
@@ -52,19 +47,6 @@
   def genesis(address: Address, amount: Long = ENOUGH_AMT, timestamp: TxTimestamp = timestamp): GenesisTransaction =
     GenesisTransaction.create(address, amount, timestamp).explicitGet()
 
-<<<<<<< HEAD
-  def transfer(
-      from: KeyPair = defaultSigner,
-      to: AddressOrAlias = secondAddress,
-      amount: Long = 1.waves,
-      asset: Asset = Waves,
-      fee: Long = TestValues.fee,
-      version: Byte = TxVersion.V2
-  ): TransferTransaction =
-    TransferTransaction.selfSigned(version, from, to, asset, amount, Waves, fee, ByteStr.empty, timestamp).explicitGet()
-
-  def issue(amount: Long, script: Script): IssueTransaction =
-=======
   def payment(from: KeyPair = defaultSigner,
               to: Address = secondAddress,
               amount: Long = 1.waves): PaymentTransaction =
@@ -109,12 +91,10 @@
             timestamp: TxTimestamp = timestamp,
             version: TxVersion = TxVersion.V2,
             chainId: Byte = AddressScheme.current.chainId): IssueTransaction =
->>>>>>> fcf5c07b
     IssueTransaction
       .selfSigned(version, issuer, name, description, amount, decimals, reissuable, script, fee, timestamp, chainId)
       .explicitGet()
 
-<<<<<<< HEAD
   def issue(
       sender: KeyPair,
       name: String,
@@ -131,15 +111,12 @@
       .selfSigned(version, sender, name, description, quantity, decimals.toByte, reissuable, script, fee, timestamp)
       .explicitGet()
 
-  def reissue(asset: IssuedAsset, amount: Long = 1000): ReissueTransaction =
-=======
   def reissue(asset: IssuedAsset,
               sender: KeyPair = defaultSigner,
               amount: Long = 1000,
               fee: TxAmount = TestValues.fee,
               version: TxVersion = TxVersion.V2,
               chainId: Byte = AddressScheme.current.chainId): ReissueTransaction =
->>>>>>> fcf5c07b
     ReissueTransaction
       .selfSigned(version, sender, asset, amount, reissuable = true, fee, timestamp, chainId)
       .explicitGet()
