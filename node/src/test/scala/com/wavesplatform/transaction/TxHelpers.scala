package com.wavesplatform.transaction

import com.google.common.primitives.Ints
import com.wavesplatform.TestValues
import com.wavesplatform.account.{Address, AddressOrAlias, KeyPair}
import com.wavesplatform.common.state.ByteStr
import com.wavesplatform.common.utils._
import com.wavesplatform.lang.script.Script
import com.wavesplatform.lang.script.v1.ExprScript
import com.wavesplatform.lang.v1.FunctionHeader
import com.wavesplatform.lang.v1.compiler.Terms.{EXPR, FUNCTION_CALL}
import com.wavesplatform.lang.v1.estimator.v3.ScriptEstimatorV3
import com.wavesplatform.state.StringDataEntry
import com.wavesplatform.test._
import com.wavesplatform.transaction.Asset.{IssuedAsset, Waves}
import com.wavesplatform.transaction.assets.exchange.{AssetPair, ExchangeTransaction, Order, OrderType}
import com.wavesplatform.transaction.assets.{IssueTransaction, ReissueTransaction}
import com.wavesplatform.transaction.lease.{LeaseCancelTransaction, LeaseTransaction}
import com.wavesplatform.transaction.smart.InvokeScriptTransaction.Payment
import com.wavesplatform.transaction.smart.script.ScriptCompiler
import com.wavesplatform.transaction.smart.{InvokeExpressionTransaction, InvokeScriptTransaction, SetScriptTransaction}
import com.wavesplatform.transaction.transfer.TransferTransaction
import com.wavesplatform.transaction.utils.Signed

object TxHelpers {
  def signer(i: Int): KeyPair  = KeyPair(Ints.toByteArray(i))
  def address(i: Int): Address = signer(i).toAddress

  def defaultSigner: KeyPair  = signer(0)
  def defaultAddress: Address = defaultSigner.toAddress
  def secondSigner: KeyPair   = signer(1)
  def secondAddress: Address  = secondSigner.toAddress

  val matcher: KeyPair = defaultSigner

  private[this] var lastTimestamp = System.currentTimeMillis()
  def timestamp: Long = {
    lastTimestamp += 1
    lastTimestamp
  }

  def genesis(address: Address, amount: Long = 100000000.waves): GenesisTransaction =
    GenesisTransaction.create(address, amount, timestamp).explicitGet()

  def transfer(
      from: KeyPair = defaultSigner,
      to: AddressOrAlias = secondAddress,
      amount: Long = 1.waves,
      asset: Asset = Waves,
      fee: Long = TestValues.fee,
      version: Byte = TxVersion.V2
  ): TransferTransaction =
    TransferTransaction.selfSigned(version, from, to, asset, amount, Waves, fee, ByteStr.empty, timestamp).explicitGet()

  def issue(amount: Long = 1000, script: Script = null): IssueTransaction =
    IssueTransaction
      .selfSigned(TxVersion.V2, defaultSigner, "test", "", amount, 0, reissuable = true, Option(script), 1.waves, timestamp)
      .explicitGet()

  def reissue(asset: IssuedAsset, amount: Long = 1000): ReissueTransaction =
    ReissueTransaction
      .selfSigned(TxVersion.V2, defaultSigner, asset, amount, reissuable = true, TestValues.fee, timestamp)
      .explicitGet()

  def data(account: KeyPair = defaultSigner, key: String = "test", value: String = "test"): DataTransaction =
    DataTransaction.selfSigned(TxVersion.V1, account, Seq(StringDataEntry(key, value)), TestValues.fee * 3, timestamp).explicitGet()

  def orderV3(orderType: OrderType, asset: Asset, feeAsset: Asset): Order = {
    orderV3(orderType, asset, Waves, feeAsset)
  }

  def order(orderType: OrderType, asset: Asset): Order =
    orderV3(orderType, asset, Waves)

  def orderV3(
      orderType: OrderType,
      amountAsset: Asset,
      priceAsset: Asset,
      feeAsset: Asset,
      amount: TxAmount = 1L,
      price: TxAmount = 1L,
      fee: TxAmount = 1L,
      sender: KeyPair = defaultSigner,
      matcher: KeyPair = defaultSigner
  ): Order = {
    Order.selfSigned(
      TxVersion.V3,
      sender,
      matcher.publicKey,
      AssetPair(amountAsset, priceAsset),
      orderType,
      amount,
      price,
      timestamp,
      timestamp + 100000,
      fee,
      feeAsset
    )
  }

  def exchange(order1: Order, order2: Order, version: TxVersion = TxVersion.V2, timestamp: TxTimestamp = this.timestamp, matcher: KeyPair = defaultSigner): ExchangeTransaction = {
    ExchangeTransaction
      .signed(
        version,
        matcher.privateKey,
        order1,
        order2,
        order1.amount,
        order1.price,
        order1.matcherFee,
        order2.matcherFee,
        TestValues.fee,
        timestamp
      )
      .explicitGet()
  }

  def script(scriptText: String): Script = {
<<<<<<< HEAD
    val (script, _) = ScriptCompiler.compile(scriptText, ScriptEstimatorV3(overhead = true)).explicitGet()
=======
    val (script, _) = ScriptCompiler.compile(scriptText, ScriptEstimatorV3(fixOverflow = true)).explicitGet()
>>>>>>> c0e79db2
    script
  }

  def scriptV5(scriptText: String): Script = script(s"""
       |{-# STDLIB_VERSION 5 #-}
       |{-# CONTENT_TYPE DAPP #-}
       |
       |$scriptText
       |""".stripMargin)

  def setScript(acc: KeyPair, script: Script): SetScriptTransaction = {
    SetScriptTransaction.selfSigned(TxVersion.V1, acc, Some(script), TestValues.fee, timestamp).explicitGet()
  }

  def invoke(
      dApp: AddressOrAlias,
      func: String,
      args: Seq[EXPR] = Nil,
      payments: Seq[Payment] = Nil,
      fee: Long = TestValues.fee,
      feeAssetId: Asset = Waves
  ): InvokeScriptTransaction = {
    val fc = functionCall(func, args: _*)
    Signed.invokeScript(TxVersion.V1, defaultSigner, dApp, Some(fc), payments, fee, feeAssetId, timestamp)
  }

  def invokeExpression(
      expression: ExprScript,
      fee: Long = TestValues.fee,
      feeAssetId: Asset = Waves
  ): InvokeExpressionTransaction =
    InvokeExpressionTransaction.selfSigned(TxVersion.V1, defaultSigner, expression, fee, feeAssetId, timestamp).explicitGet()

  def functionCall(func: String, args: EXPR*): FUNCTION_CALL = {
    FUNCTION_CALL(FunctionHeader.User(func), args.toList)
  }

  def lease(recipient: AddressOrAlias = secondAddress, amount: TxAmount = 10.waves): LeaseTransaction = {
    LeaseTransaction.selfSigned(TxVersion.V2, defaultSigner, recipient, amount, TestValues.fee, timestamp).explicitGet()
  }

  def leaseCancel(leaseId: ByteStr): LeaseCancelTransaction = {
    LeaseCancelTransaction.selfSigned(TxVersion.V2, defaultSigner, leaseId, TestValues.fee, timestamp).explicitGet()
  }
}<|MERGE_RESOLUTION|>--- conflicted
+++ resolved
@@ -116,11 +116,7 @@
   }
 
   def script(scriptText: String): Script = {
-<<<<<<< HEAD
-    val (script, _) = ScriptCompiler.compile(scriptText, ScriptEstimatorV3(overhead = true)).explicitGet()
-=======
-    val (script, _) = ScriptCompiler.compile(scriptText, ScriptEstimatorV3(fixOverflow = true)).explicitGet()
->>>>>>> c0e79db2
+    val (script, _) = ScriptCompiler.compile(scriptText, ScriptEstimatorV3(fixOverflow = true, overhead = true)).explicitGet()
     script
   }
 
