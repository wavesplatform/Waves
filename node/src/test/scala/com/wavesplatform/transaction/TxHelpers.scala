package com.wavesplatform.transaction

import com.google.common.primitives.Ints
import com.wavesplatform.TestValues
import com.wavesplatform.account.{Address, AddressOrAlias, AddressScheme, KeyPair}
import com.wavesplatform.common.state.ByteStr
import com.wavesplatform.common.utils.*
import com.wavesplatform.lang.directives.values.StdLibVersion
import com.wavesplatform.lang.script.Script
import com.wavesplatform.lang.script.v1.ExprScript
import com.wavesplatform.lang.script.ContractScript.ContractScriptImpl
import com.wavesplatform.lang.script.v1.ExprScript.ExprScriptImpl
import com.wavesplatform.lang.v1.FunctionHeader
import com.wavesplatform.lang.v1.compiler.Terms.{EXPR, FUNCTION_CALL}
import com.wavesplatform.lang.v1.compiler.TestCompiler
import com.wavesplatform.lang.v1.estimator.v3.ScriptEstimatorV3
import com.wavesplatform.state.{DataEntry, StringDataEntry}
import com.wavesplatform.state.diffs.ENOUGH_AMT
import com.wavesplatform.state.diffs.FeeValidation.{FeeConstants, FeeUnit, ScriptExtraFee}
import com.wavesplatform.test.*
import com.wavesplatform.transaction.Asset.{IssuedAsset, Waves}
import com.wavesplatform.transaction.assets.exchange.{AssetPair, ExchangeTransaction, Order, OrderPriceMode, OrderType}
import com.wavesplatform.transaction.assets.*
import com.wavesplatform.transaction.lease.{LeaseCancelTransaction, LeaseTransaction}
import com.wavesplatform.transaction.smart.{InvokeExpressionTransaction, InvokeScriptTransaction, SetScriptTransaction}
import com.wavesplatform.transaction.smart.InvokeScriptTransaction.Payment
import com.wavesplatform.transaction.smart.script.ScriptCompiler
import com.wavesplatform.transaction.transfer.{MassTransferTransaction, TransferTransaction}
import com.wavesplatform.transaction.transfer.MassTransferTransaction.ParsedTransfer
import com.wavesplatform.transaction.utils.EthConverters.*
import com.wavesplatform.transaction.utils.Signed
import org.web3j.crypto.ECKeyPair

object TxHelpers {
  def signer(i: Int): KeyPair  = KeyPair(Ints.toByteArray(i))
  def address(i: Int): Address = signer(i).toAddress

  def defaultSigner: KeyPair  = signer(0)
  def defaultAddress: Address = defaultSigner.toAddress
  def secondSigner: KeyPair   = signer(1)
  def secondAddress: Address  = secondSigner.toAddress

  def defaultEthSigner: ECKeyPair = defaultSigner.toEthKeyPair

  val matcher: KeyPair = defaultSigner

  private[this] var lastTimestamp = System.currentTimeMillis()
  def timestamp: Long = {
    lastTimestamp += 1
    lastTimestamp
  }

  @throws[IllegalArgumentException]
  def signature(sig: String): Proofs =
    Proofs(ByteStr.decodeBase58(sig).get)

  def genesis(address: Address, amount: Long = ENOUGH_AMT, timestamp: TxTimestamp = timestamp): GenesisTransaction =
    GenesisTransaction.create(address, amount, timestamp).explicitGet()

  def payment(from: KeyPair = defaultSigner, to: Address = secondAddress, amount: Long = 1.waves): PaymentTransaction =
    PaymentTransaction.create(from, to, amount, TestValues.fee, timestamp).explicitGet()

<<<<<<< HEAD
  def transfer(from: KeyPair = defaultSigner,
               to: AddressOrAlias = secondAddress,
               amount: Long = 1.waves,
               asset: Asset = Waves,
               fee: Long = TestValues.fee,
               feeAsset: Asset = Waves,
               attachment: ByteStr = ByteStr.empty,
               timestamp: TxTimestamp = timestamp,
               version: Byte = TxVersion.V2,
               chainId: Byte = AddressScheme.current.chainId): TransferTransaction =
    TransferTransaction.selfSigned(version, from, to, asset, amount, feeAsset, fee, attachment, timestamp, chainId).explicitGet()
=======
  def transfer(
      from: KeyPair = defaultSigner,
      to: AddressOrAlias = secondAddress,
      amount: Long = 1.waves,
      asset: Asset = Waves,
      fee: Long = TestValues.fee,
      feeAsset: Asset = Waves,
      attachment: ByteStr = ByteStr.empty,
      timestamp: TxTimestamp = timestamp,
      version: Byte = TxVersion.V2
  ): TransferTransaction =
    TransferTransaction.selfSigned(version, from, to, asset, amount, feeAsset, fee, attachment, timestamp).explicitGet()
>>>>>>> 2f13caf8

  def transferUnsigned(
      from: KeyPair = defaultSigner,
      to: AddressOrAlias = secondAddress,
      amount: Long = 1.waves,
      asset: Asset = Waves,
      fee: Long = TestValues.fee,
      feeAsset: Asset = Waves,
      version: Byte = TxVersion.V2
  ): TransferTransaction =
    TransferTransaction(
      version,
      from.publicKey,
      to,
      asset,
      TxPositiveAmount.unsafeFrom(amount),
      feeAsset,
      TxPositiveAmount.unsafeFrom(fee),
      ByteStr.empty,
      timestamp,
      Proofs.empty,
      to.chainId
    )

  def massTransfer(
      from: KeyPair = defaultSigner,
      to: Seq[ParsedTransfer] = Seq(ParsedTransfer(secondAddress, TxNonNegativeAmount.unsafeFrom(1.waves))),
      asset: Asset = Waves,
      fee: Long = FeeConstants(MassTransferTransaction.typeId) * FeeUnit,
      timestamp: TxTimestamp = timestamp,
      version: Byte = TxVersion.V2,
      chainId: Byte = AddressScheme.current.chainId
  ): MassTransferTransaction =
    MassTransferTransaction.selfSigned(version, from, asset, to, fee, timestamp, ByteStr.empty, chainId).explicitGet()

  def issue(
      issuer: KeyPair = defaultSigner,
      amount: Long = Long.MaxValue / 100,
      decimals: Byte = 0,
      name: String = "test",
      description: String = "description",
      fee: Long = 1.waves,
      script: Option[Script] = None,
      reissuable: Boolean = true,
      timestamp: TxTimestamp = timestamp,
      version: TxVersion = TxVersion.V2,
      chainId: Byte = AddressScheme.current.chainId
  ): IssueTransaction =
    IssueTransaction
      .selfSigned(version, issuer, name, description, amount, decimals, reissuable, script, fee, timestamp, chainId)
      .explicitGet()

  def reissue(
      asset: IssuedAsset,
      sender: KeyPair = defaultSigner,
      amount: Long = 1000,
      reissuable: Boolean = true,
      fee: Long = TestValues.fee,
      version: TxVersion = TxVersion.V2,
      chainId: Byte = AddressScheme.current.chainId
  ): ReissueTransaction =
    ReissueTransaction
      .selfSigned(version, sender, asset, amount, reissuable = reissuable, fee, timestamp, chainId)
      .explicitGet()

<<<<<<< HEAD
  def dataEntry(account: KeyPair, value: DataEntry[?]): DataTransaction =
    DataTransaction.selfSigned(TxVersion.V1, account, Seq(value), TestValues.fee * 3, timestamp).explicitGet()

  def dataSingle(account: KeyPair = defaultSigner, key: String = "test", value: String = "test"): DataTransaction =
    data(account, Seq(StringDataEntry(key, value)))

  def data(account: KeyPair, entries: Seq[DataEntry[?]], fee: TxAmount = TestValues.fee * 3, version: TxVersion = TxVersion.V1): DataTransaction =
    DataTransaction.selfSigned(version, account, entries, fee, timestamp).explicitGet()

  def dataV2(account: KeyPair, entries: Seq[DataEntry[?]], fee: Long = TestValues.fee * 3, chainId: Byte = AddressScheme.current.chainId): DataTransaction =
    DataTransaction.selfSigned(TxVersion.V2, account, entries, fee, timestamp, chainId).explicitGet()

  def dataWithMultipleEntries(account: KeyPair, entries: Seq[DataEntry[?]]): DataTransaction =
    DataTransaction.selfSigned(TxVersion.V1, account, entries, TestValues.fee * 3, timestamp).explicitGet()

  def burn(asset: IssuedAsset,
           amount: Long = 1,
           sender: KeyPair = defaultSigner,
           fee: TxAmount = TestValues.fee,
           version: TxVersion = TxVersion.V3,
           chainId: Byte = AddressScheme.current.chainId): BurnTransaction =
=======
  def burn(
      asset: IssuedAsset,
      amount: Long = 1,
      sender: KeyPair = defaultSigner,
      fee: Long = TestValues.fee,
      version: TxVersion = TxVersion.V3,
      chainId: Byte = AddressScheme.current.chainId
  ): BurnTransaction =
>>>>>>> 2f13caf8
    BurnTransaction.selfSigned(version, sender, asset, amount, fee, timestamp, chainId).explicitGet()

  def updateAssetInfo(
      assetId: ByteStr,
      name: String = "updated_name",
      desc: String = "updated_desc",
      sender: KeyPair = defaultSigner,
      version: TxVersion = TxVersion.V1,
      chainId: Byte = AddressScheme.current.chainId
  ): UpdateAssetInfoTransaction =
    UpdateAssetInfoTransaction.selfSigned(version, sender, assetId, name, desc, timestamp, TestValues.fee, Waves, chainId).explicitGet()

<<<<<<< HEAD
=======
  def dataEntry(account: KeyPair, value: DataEntry[_]): DataTransaction =
    DataTransaction.selfSigned(TxVersion.V1, account, Seq(value), TestValues.fee * 3, timestamp).explicitGet()

  def dataSingle(account: KeyPair = defaultSigner, key: String = "test", value: String = "test"): DataTransaction =
    data(account, Seq(StringDataEntry(key, value)))

  def data(account: KeyPair, entries: Seq[DataEntry[_]], fee: Long = TestValues.fee * 3, version: TxVersion = TxVersion.V1): DataTransaction =
    DataTransaction.selfSigned(version, account, entries, fee, timestamp).explicitGet()

  def dataV2(
      account: KeyPair,
      entries: Seq[DataEntry[_]],
      fee: Long = TestValues.fee * 3,
      chainId: Byte = AddressScheme.current.chainId
  ): DataTransaction =
    DataTransaction.selfSigned(TxVersion.V2, account, entries, fee, timestamp, chainId).explicitGet()

>>>>>>> 2f13caf8
  def orderV3(orderType: OrderType, asset: Asset, feeAsset: Asset): Order = {
    order(orderType, asset, Waves, feeAsset)
  }

  def orderV3(orderType: OrderType, asset: Asset): Order =
    orderV3(orderType, asset, Waves)

  def order(
      orderType: OrderType,
      amountAsset: Asset,
      priceAsset: Asset,
      feeAsset: Asset = Waves,
<<<<<<< HEAD
      amount: TxAmount = 1L,
      price: TxAmount = 1L,
      priceMode: OrderPriceMode = OrderPriceMode.Default,
      fee: TxAmount = 1L,
=======
      amount: Long = 1L,
      price: Long = 1L,
      fee: Long = 1L,
>>>>>>> 2f13caf8
      sender: KeyPair = defaultSigner,
      matcher: KeyPair = defaultSigner,
      timestamp: TxTimestamp = timestamp,
      expiration: TxTimestamp = timestamp + 100000,
      version: TxVersion = Order.V3
  ): Order = {
<<<<<<< HEAD
    Order.selfSigned(
      version,
      sender,
      matcher.publicKey,
      AssetPair(amountAsset, priceAsset),
      orderType,
      amount,
      price,
      timestamp,
      expiration,
      fee,
      feeAsset,
      priceMode
    )
=======
    Order
      .selfSigned(
        version,
        sender,
        matcher.publicKey,
        AssetPair(amountAsset, priceAsset),
        orderType,
        amount,
        price,
        timestamp,
        expiration,
        fee,
        feeAsset
      )
      .explicitGet()
>>>>>>> 2f13caf8
  }

  def exchangeFromOrders(
      order1: Order,
      order2: Order,
      matcher: KeyPair = defaultSigner,
      fee: Long = TestValues.fee,
      version: TxVersion = TxVersion.V2,
      chainId: Byte = AddressScheme.current.chainId
  ): ExchangeTransaction =
    ExchangeTransaction
      .signed(
        version,
        matcher.privateKey,
        order1,
        order2,
        order1.amount.value,
        order1.price.value,
        order1.matcherFee.value,
        order2.matcherFee.value,
        fee,
        timestamp,
        chainId
      )
      .explicitGet()

  def exchange(
      order1: Order,
      order2: Order,
      matcher: KeyPair = defaultSigner,
      amount: Long = 1L,
      price: Long = 1L,
      buyMatcherFee: Long = 1L,
      sellMatcherFee: Long = 1L,
      fee: Long = TestValues.fee,
      timestamp: Long = timestamp,
      version: TxVersion = TxVersion.V2,
      chainId: Byte = AddressScheme.current.chainId
  ): ExchangeTransaction =
    ExchangeTransaction
      .signed(
        version,
        matcher = matcher.privateKey,
        order1 = order1,
        order2 = order2,
        amount = amount,
        price = price,
        buyMatcherFee = buyMatcherFee,
        sellMatcherFee = sellMatcherFee,
        fee = fee,
        timestamp = timestamp,
        chainId = chainId
      )
      .explicitGet()

  def script(scriptText: String): Script = {
    val (script, _) = ScriptCompiler.compile(scriptText, ScriptEstimatorV3(fixOverflow = true, overhead = true)).explicitGet()
    script
  }

  def exprScript(version: StdLibVersion)(scriptText: String): ExprScriptImpl =
    script(s"""
              |{-# STDLIB_VERSION ${version.id} #-}
              |{-# CONTENT_TYPE EXPRESSION #-}
              |
              |$scriptText
              |""".stripMargin) match {
      case es: ExprScriptImpl => es
      case other              => throw new IllegalStateException(s"Not an expression: $other")
    }

<<<<<<< HEAD
  def freeCallScript(scriptText: String, version: StdLibVersion = StdLibVersion.V6): ExprScriptImpl =
    TestCompiler(version).compileFreeCall(scriptText) match {
      case es: ExprScriptImpl => es
      case other              => throw new IllegalStateException(s"Not an expression: $other")
    }

  def scriptV5(scriptText: String): ContractScriptImpl =
    script(s"""
              |{-# STDLIB_VERSION 5 #-}
              |{-# CONTENT_TYPE DAPP #-}
              |
              |$scriptText
              |""".stripMargin) match {
      case cs: ContractScriptImpl => cs
      case other                  => throw new IllegalStateException(s"Not a contract: $other")
    }

  def scriptV6(scriptText: String): ContractScriptImpl =
    script(s"""
              |{-# STDLIB_VERSION 6 #-}
              |{-# CONTENT_TYPE DAPP #-}
              |
              |$scriptText
              |""".stripMargin) match {
      case cs: ContractScriptImpl => cs
      case other                  => throw new IllegalStateException(s"Not a contract: $other")
    }

  def estimate(script: Script): Int =
    math.toIntExact(
      Script
        .estimate(
          script,
          ScriptEstimatorV3(fixOverflow = true, overhead = false),
          fixEstimateOfVerifier = true,
          useContractVerifierLimit = false
        )
        .explicitGet()
    )

  def setScript(acc: KeyPair, script: Script, fee: Long = TestValues.fee, version: TxVersion = TxVersion.V1, chainId: Byte = AddressScheme.current.chainId): SetScriptTransaction = {
=======
  def setScript(
      acc: KeyPair,
      script: Script,
      fee: Long = TestValues.fee,
      version: TxVersion = TxVersion.V1,
      chainId: Byte = AddressScheme.current.chainId
  ): SetScriptTransaction = {
>>>>>>> 2f13caf8
    SetScriptTransaction.selfSigned(version, acc, Some(script), fee, timestamp, chainId).explicitGet()
  }

  def setAssetScript(
      acc: KeyPair,
      asset: IssuedAsset,
      script: Script,
      fee: Long = TestValues.fee,
      timestamp: TxTimestamp = timestamp,
      version: TxVersion = TxVersion.V1,
      chainId: Byte = AddressScheme.current.chainId
  ): SetAssetScriptTransaction = {
    SetAssetScriptTransaction.selfSigned(version, acc, asset, Some(script), fee, timestamp, chainId).explicitGet()
  }

  def invoke(
      dApp: AddressOrAlias,
      func: Option[String] = None,
      args: Seq[EXPR] = Nil,
      payments: Seq[Payment] = Nil,
      invoker: KeyPair = defaultSigner,
      fee: Long = FeeConstants(TransactionType.InvokeScript) * FeeUnit,
      feeAssetId: Asset = Waves,
      version: TxVersion = TxVersion.V2
  ): InvokeScriptTransaction = {
    val fc = func.map(name => functionCall(name, args*))
    Signed.invokeScript(version, invoker, dApp, fc, payments, fee, feeAssetId, timestamp)
  }

  def invokeExpression(
      expression: ExprScript,
      sender: KeyPair = defaultSigner,
      fee: Long = TestValues.fee,
      feeAssetId: Asset = Waves
  ): InvokeExpressionTransaction =
    InvokeExpressionTransaction.selfSigned(TxVersion.V1, sender, expression, fee, feeAssetId, timestamp).explicitGet()

  def functionCall(func: String, args: EXPR*): FUNCTION_CALL = {
    FUNCTION_CALL(FunctionHeader.User(func), args.toList)
  }

  def lease(
      sender: KeyPair = defaultSigner,
      recipient: AddressOrAlias = secondAddress,
      amount: Long = 10.waves,
      fee: Long = TestValues.fee,
      timestamp: TxTimestamp = timestamp,
      version: TxVersion = TxVersion.V2
  ): LeaseTransaction = {
    LeaseTransaction.selfSigned(version, sender, recipient, amount, fee, timestamp).explicitGet()
  }

  def leaseCancel(
      leaseId: ByteStr,
      sender: KeyPair = defaultSigner,
      fee: Long = TestValues.fee,
      timestamp: TxTimestamp = timestamp,
      version: TxVersion = TxVersion.V2,
      chainId: Byte = AddressScheme.current.chainId
  ): LeaseCancelTransaction = {
    LeaseCancelTransaction.selfSigned(version, sender, leaseId, fee, timestamp, chainId).explicitGet()
  }

  def sponsor(
      asset: IssuedAsset,
      minSponsoredAssetFee: Option[Long] = Some(TestValues.fee),
      sender: KeyPair = defaultSigner,
      fee: Long = 1.waves,
      version: TxVersion = TxVersion.V1,
      chainId: Byte = AddressScheme.current.chainId
  ): SponsorFeeTransaction = {
    SponsorFeeTransaction.selfSigned(version, sender, asset, minSponsoredAssetFee, fee, timestamp, chainId).explicitGet()
  }

  def createAlias(
      name: String,
      sender: KeyPair = defaultSigner,
      fee: Long = TestValues.fee,
      version: TxVersion = TxVersion.V2,
      chainId: Byte = AddressScheme.current.chainId
  ): CreateAliasTransaction = {
    CreateAliasTransaction.selfSigned(version, sender, name, fee, timestamp, chainId).explicitGet()
  }

  def ciFee(sc: Int = 0, nonNftIssue: Int = 0, freeCall: Boolean = false): Long =
    invokeFee(freeCall) + (sc + 1) * ScriptExtraFee - 1 + nonNftIssue * FeeConstants(TransactionType.Issue) * FeeUnit

  private def invokeFee(freeCall: Boolean) =
    if (freeCall)
      FeeUnit * FeeConstants(TransactionType.InvokeExpression)
    else
      FeeUnit * FeeConstants(TransactionType.InvokeScript)
}<|MERGE_RESOLUTION|>--- conflicted
+++ resolved
@@ -60,19 +60,6 @@
   def payment(from: KeyPair = defaultSigner, to: Address = secondAddress, amount: Long = 1.waves): PaymentTransaction =
     PaymentTransaction.create(from, to, amount, TestValues.fee, timestamp).explicitGet()
 
-<<<<<<< HEAD
-  def transfer(from: KeyPair = defaultSigner,
-               to: AddressOrAlias = secondAddress,
-               amount: Long = 1.waves,
-               asset: Asset = Waves,
-               fee: Long = TestValues.fee,
-               feeAsset: Asset = Waves,
-               attachment: ByteStr = ByteStr.empty,
-               timestamp: TxTimestamp = timestamp,
-               version: Byte = TxVersion.V2,
-               chainId: Byte = AddressScheme.current.chainId): TransferTransaction =
-    TransferTransaction.selfSigned(version, from, to, asset, amount, feeAsset, fee, attachment, timestamp, chainId).explicitGet()
-=======
   def transfer(
       from: KeyPair = defaultSigner,
       to: AddressOrAlias = secondAddress,
@@ -83,9 +70,9 @@
       attachment: ByteStr = ByteStr.empty,
       timestamp: TxTimestamp = timestamp,
       version: Byte = TxVersion.V2
-  ): TransferTransaction =
-    TransferTransaction.selfSigned(version, from, to, asset, amount, feeAsset, fee, attachment, timestamp).explicitGet()
->>>>>>> 2f13caf8
+  ,
+               chainId: Byte = AddressScheme.current.chainId): TransferTransaction =
+    TransferTransaction.selfSigned(version, from, to, asset, amount, feeAsset, fee, attachment, timestamp, chainId).explicitGet()
 
   def transferUnsigned(
       from: KeyPair = defaultSigner,
@@ -114,7 +101,7 @@
       from: KeyPair = defaultSigner,
       to: Seq[ParsedTransfer] = Seq(ParsedTransfer(secondAddress, TxNonNegativeAmount.unsafeFrom(1.waves))),
       asset: Asset = Waves,
-      fee: Long = FeeConstants(MassTransferTransaction.typeId) * FeeUnit,
+      fee: Long = FeeConstants(TransactionType.MassTransfer) * FeeUnit,
       timestamp: TxTimestamp = timestamp,
       version: Byte = TxVersion.V2,
       chainId: Byte = AddressScheme.current.chainId
@@ -151,14 +138,13 @@
       .selfSigned(version, sender, asset, amount, reissuable = reissuable, fee, timestamp, chainId)
       .explicitGet()
 
-<<<<<<< HEAD
   def dataEntry(account: KeyPair, value: DataEntry[?]): DataTransaction =
     DataTransaction.selfSigned(TxVersion.V1, account, Seq(value), TestValues.fee * 3, timestamp).explicitGet()
 
   def dataSingle(account: KeyPair = defaultSigner, key: String = "test", value: String = "test"): DataTransaction =
     data(account, Seq(StringDataEntry(key, value)))
 
-  def data(account: KeyPair, entries: Seq[DataEntry[?]], fee: TxAmount = TestValues.fee * 3, version: TxVersion = TxVersion.V1): DataTransaction =
+  def data(account: KeyPair, entries: Seq[DataEntry[?]], fee: Long = TestValues.fee * 3, version: TxVersion = TxVersion.V1): DataTransaction =
     DataTransaction.selfSigned(version, account, entries, fee, timestamp).explicitGet()
 
   def dataV2(account: KeyPair, entries: Seq[DataEntry[?]], fee: Long = TestValues.fee * 3, chainId: Byte = AddressScheme.current.chainId): DataTransaction =
@@ -167,13 +153,6 @@
   def dataWithMultipleEntries(account: KeyPair, entries: Seq[DataEntry[?]]): DataTransaction =
     DataTransaction.selfSigned(TxVersion.V1, account, entries, TestValues.fee * 3, timestamp).explicitGet()
 
-  def burn(asset: IssuedAsset,
-           amount: Long = 1,
-           sender: KeyPair = defaultSigner,
-           fee: TxAmount = TestValues.fee,
-           version: TxVersion = TxVersion.V3,
-           chainId: Byte = AddressScheme.current.chainId): BurnTransaction =
-=======
   def burn(
       asset: IssuedAsset,
       amount: Long = 1,
@@ -182,7 +161,6 @@
       version: TxVersion = TxVersion.V3,
       chainId: Byte = AddressScheme.current.chainId
   ): BurnTransaction =
->>>>>>> 2f13caf8
     BurnTransaction.selfSigned(version, sender, asset, amount, fee, timestamp, chainId).explicitGet()
 
   def updateAssetInfo(
@@ -195,26 +173,6 @@
   ): UpdateAssetInfoTransaction =
     UpdateAssetInfoTransaction.selfSigned(version, sender, assetId, name, desc, timestamp, TestValues.fee, Waves, chainId).explicitGet()
 
-<<<<<<< HEAD
-=======
-  def dataEntry(account: KeyPair, value: DataEntry[_]): DataTransaction =
-    DataTransaction.selfSigned(TxVersion.V1, account, Seq(value), TestValues.fee * 3, timestamp).explicitGet()
-
-  def dataSingle(account: KeyPair = defaultSigner, key: String = "test", value: String = "test"): DataTransaction =
-    data(account, Seq(StringDataEntry(key, value)))
-
-  def data(account: KeyPair, entries: Seq[DataEntry[_]], fee: Long = TestValues.fee * 3, version: TxVersion = TxVersion.V1): DataTransaction =
-    DataTransaction.selfSigned(version, account, entries, fee, timestamp).explicitGet()
-
-  def dataV2(
-      account: KeyPair,
-      entries: Seq[DataEntry[_]],
-      fee: Long = TestValues.fee * 3,
-      chainId: Byte = AddressScheme.current.chainId
-  ): DataTransaction =
-    DataTransaction.selfSigned(TxVersion.V2, account, entries, fee, timestamp, chainId).explicitGet()
-
->>>>>>> 2f13caf8
   def orderV3(orderType: OrderType, asset: Asset, feeAsset: Asset): Order = {
     order(orderType, asset, Waves, feeAsset)
   }
@@ -227,38 +185,16 @@
       amountAsset: Asset,
       priceAsset: Asset,
       feeAsset: Asset = Waves,
-<<<<<<< HEAD
-      amount: TxAmount = 1L,
-      price: TxAmount = 1L,
-      priceMode: OrderPriceMode = OrderPriceMode.Default,
-      fee: TxAmount = 1L,
-=======
       amount: Long = 1L,
       price: Long = 1L,
+      priceMode: OrderPriceMode = OrderPriceMode.Default,
       fee: Long = 1L,
->>>>>>> 2f13caf8
       sender: KeyPair = defaultSigner,
       matcher: KeyPair = defaultSigner,
       timestamp: TxTimestamp = timestamp,
       expiration: TxTimestamp = timestamp + 100000,
       version: TxVersion = Order.V3
   ): Order = {
-<<<<<<< HEAD
-    Order.selfSigned(
-      version,
-      sender,
-      matcher.publicKey,
-      AssetPair(amountAsset, priceAsset),
-      orderType,
-      amount,
-      price,
-      timestamp,
-      expiration,
-      fee,
-      feeAsset,
-      priceMode
-    )
-=======
     Order
       .selfSigned(
         version,
@@ -271,10 +207,9 @@
         timestamp,
         expiration,
         fee,
-        feeAsset
-      )
-      .explicitGet()
->>>>>>> 2f13caf8
+        feeAsset,
+      priceMode
+    ).explicitGet()
   }
 
   def exchangeFromOrders(
@@ -346,7 +281,6 @@
       case other              => throw new IllegalStateException(s"Not an expression: $other")
     }
 
-<<<<<<< HEAD
   def freeCallScript(scriptText: String, version: StdLibVersion = StdLibVersion.V6): ExprScriptImpl =
     TestCompiler(version).compileFreeCall(scriptText) match {
       case es: ExprScriptImpl => es
@@ -387,8 +321,6 @@
         .explicitGet()
     )
 
-  def setScript(acc: KeyPair, script: Script, fee: Long = TestValues.fee, version: TxVersion = TxVersion.V1, chainId: Byte = AddressScheme.current.chainId): SetScriptTransaction = {
-=======
   def setScript(
       acc: KeyPair,
       script: Script,
@@ -396,7 +328,6 @@
       version: TxVersion = TxVersion.V1,
       chainId: Byte = AddressScheme.current.chainId
   ): SetScriptTransaction = {
->>>>>>> 2f13caf8
     SetScriptTransaction.selfSigned(version, acc, Some(script), fee, timestamp, chainId).explicitGet()
   }
 
