--- conflicted
+++ resolved
@@ -76,58 +76,30 @@
 
   property("Order signature validation") {
     val err = "Proof doesn't validate as signature"
-<<<<<<< HEAD
     forAll(orderGen, accountGen) { case (order, pka) =>
       val rndAsset = Array[Byte](32)
 
       Random.nextBytes(rndAsset)
 
-      Verifier.verifyAsEllipticCurveSignature(order) shouldBe an[Right[_, _]]
-      Verifier.verifyAsEllipticCurveSignature(order.copy(senderCredentials = OrderSender(pka.publicKey))) should produce(err)
-      Verifier.verifyAsEllipticCurveSignature(order.copy(matcherPublicKey = pka.publicKey)) should produce(err)
+      Verifier.verifyAsEllipticCurveSignature(order, checkWeakPk = false) shouldBe an[Right[_, _]]
+      Verifier.verifyAsEllipticCurveSignature(order.copy(senderCredentials = OrderSender(pka.publicKey), checkWeakPk = false)) should produce(err)
+      Verifier.verifyAsEllipticCurveSignature(order.copy(matcherPublicKey = pka.publicKey), checkWeakPk = false) should produce(err)
       val assetPair = order.assetPair
       Verifier.verifyAsEllipticCurveSignature(
         order
-          .copy(assetPair = assetPair.copy(amountAsset = IssuedAsset(ByteStr(rndAsset))))
+          .copy(assetPair = assetPair.copy(amountAsset = IssuedAsset(ByteStr(rndAsset)))),
+          checkWeakPk = false
       ) should produce(err)
       Verifier.verifyAsEllipticCurveSignature(
         order
-          .copy(assetPair = assetPair.copy(priceAsset = IssuedAsset(ByteStr(rndAsset))))
-      ) should produce(err)
-      Verifier.verifyAsEllipticCurveSignature(order.copy(orderType = OrderType.reverse(order.orderType))) should produce(err)
-      Verifier.verifyAsEllipticCurveSignature(order.copy(price = order.price + 1)) should produce(err)
-      Verifier.verifyAsEllipticCurveSignature(order.copy(amount = order.amount + 1)) should produce(err)
-      Verifier.verifyAsEllipticCurveSignature(order.copy(expiration = order.expiration + 1)) should produce(err)
-      Verifier.verifyAsEllipticCurveSignature(order.copy(matcherFee = order.matcherFee + 1)) should produce(err)
-      Verifier.verifyAsEllipticCurveSignature(order.copy(proofs = Proofs(Seq(ByteStr(pka.publicKey.arr ++ pka.publicKey.arr))))) should produce(err)
-=======
-    forAll(orderGen, accountGen) {
-      case (order, pka) =>
-        val rndAsset = Array[Byte](32)
-
-        Random.nextBytes(rndAsset)
-
-        Verifier.verifyAsEllipticCurveSignature(order, checkWeakPk = false) shouldBe an[Right[_, _]]
-        Verifier.verifyAsEllipticCurveSignature(order.copy(senderPublicKey = pka.publicKey), checkWeakPk = false) should produce(err)
-        Verifier.verifyAsEllipticCurveSignature(order.copy(matcherPublicKey = pka.publicKey), checkWeakPk = false) should produce(err)
-        val assetPair = order.assetPair
-        Verifier.verifyAsEllipticCurveSignature(
-          order
-            .copy(assetPair = assetPair.copy(amountAsset = IssuedAsset(ByteStr(rndAsset)))),
-          checkWeakPk = false
-        ) should produce(err)
-        Verifier.verifyAsEllipticCurveSignature(
-          order
-            .copy(assetPair = assetPair.copy(priceAsset = IssuedAsset(ByteStr(rndAsset)))),
-          checkWeakPk = false
-        ) should produce(err)
-        Verifier.verifyAsEllipticCurveSignature(order.copy(orderType = OrderType.reverse(order.orderType)), checkWeakPk = false) should produce(err)
-        Verifier.verifyAsEllipticCurveSignature(order.copy(price = order.price + 1), checkWeakPk = false) should produce(err)
-        Verifier.verifyAsEllipticCurveSignature(order.copy(amount = order.amount + 1), checkWeakPk = false) should produce(err)
-        Verifier.verifyAsEllipticCurveSignature(order.copy(expiration = order.expiration + 1), checkWeakPk = false) should produce(err)
-        Verifier.verifyAsEllipticCurveSignature(order.copy(matcherFee = order.matcherFee + 1), checkWeakPk = false) should produce(err)
-        Verifier.verifyAsEllipticCurveSignature(order.copy(proofs = Proofs(Seq(ByteStr(pka.publicKey.arr ++ pka.publicKey.arr)))), checkWeakPk = false) should produce(err)
->>>>>>> 5ec44de3
+          .copy(assetPair = assetPair.copy(priceAsset = IssuedAsset(ByteStr(rndAsset)))),
+      checkWeakPk = false) should produce(err)
+      Verifier.verifyAsEllipticCurveSignature(order.copy(orderType = OrderType.reverse(order.orderType)), checkWeakPk = false) should produce(err)
+      Verifier.verifyAsEllipticCurveSignature(order.copy(price = order.price + 1), checkWeakPk = false) should produce(err)
+      Verifier.verifyAsEllipticCurveSignature(order.copy(amount = order.amount + 1), checkWeakPk = false) should produce(err)
+      Verifier.verifyAsEllipticCurveSignature(order.copy(expiration = order.expiration + 1), checkWeakPk = false) should produce(err)
+      Verifier.verifyAsEllipticCurveSignature(order.copy(matcherFee = order.matcherFee + 1), checkWeakPk = false) should produce(err)
+      Verifier.verifyAsEllipticCurveSignature(order.copy(proofs = Proofs(Seq(ByteStr(pka.publicKey.arr ++ pka.publicKey.arr)))), checkWeakPk = false) should produce(err)
     }
   }
 
