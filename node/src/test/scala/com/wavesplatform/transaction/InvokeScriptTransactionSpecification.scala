--- conflicted
+++ resolved
@@ -1,208 +1,3 @@
-<<<<<<< HEAD
-package com.wavesplatform.transaction
-
-import com.wavesplatform.TransactionGen
-import com.wavesplatform.account._
-import com.wavesplatform.api.http.{InvokeScriptRequest, SignedInvokeScriptRequest}
-import com.wavesplatform.common.state.ByteStr
-import com.wavesplatform.common.utils.{Base64, _}
-import com.wavesplatform.lang.v1.compiler.Terms
-import com.wavesplatform.lang.v1.{ContractLimits, FunctionHeader}
-import com.wavesplatform.transaction.Asset.{IssuedAsset, Waves}
-import com.wavesplatform.transaction.TxValidationError.NonPositiveAmount
-import com.wavesplatform.transaction.smart.InvokeScriptTransaction.Payment
-import com.wavesplatform.transaction.smart.{InvokeScriptTransaction, Verifier}
-import org.scalatest._
-import org.scalatestplus.scalacheck.{ScalaCheckPropertyChecks => PropertyChecks}
-import play.api.libs.json.{JsObject, Json}
-
-class InvokeScriptTransactionSpecification extends PropSpec with PropertyChecks with Matchers with TransactionGen {
-
-  val publicKey = "73pu8pHFNpj9tmWuYjqnZ962tXzJvLGX86dxjZxGYhoK"
-
-  property("InvokeScriptTransaction serialization roundtrip") {
-    forAll(invokeScriptGen) { transaction: InvokeScriptTransaction =>
-      val bytes = transaction.bytes()
-      val deser = InvokeScriptTransaction.parseBytes(bytes).get
-      deser.sender shouldEqual transaction.sender
-      deser.dappAddress shouldEqual transaction.dappAddress
-      deser.funcCallOpt shouldEqual transaction.funcCallOpt
-      deser.payment shouldEqual transaction.payment
-      deser.fee shouldEqual transaction.fee
-      deser.timestamp shouldEqual transaction.timestamp
-      deser.proofs shouldEqual transaction.proofs
-      bytes shouldEqual deser.bytes()
-      Verifier.verifyAsEllipticCurveSignature(transaction) shouldBe 'right
-      Verifier.verifyAsEllipticCurveSignature(deser) shouldBe 'right // !!!!!!!!!!!!!!!
-    }
-  }
-
-  property("JSON format validation for InvokeScriptTransaction") {
-    AddressScheme.current = new AddressScheme { override val chainId: Byte = 'D' }
-    val js = Json.parse(s"""{
-                         "type": 16,
-                         "id": "F4Kf5GZqAEnfTgaK9Zj9CypXApE6M4yYGR2DQ3yMhjwF",
-                         "sender": "3FX9SibfqAWcdnhrmFzqM1mGqya6DkVVnps",
-                         "senderPublicKey": "$publicKey",
-                         "fee": 100000,
-                         "feeAssetId": null,
-                         "timestamp": 1526910778245,
-                         "proofs": ["x7T161SxvUxpubEAKv4UL5ucB5pquAhTryZ8Qrd347TPuQ4yqqpVMQ2B5FpeFXGnpyLvb7wGeoNsyyjh5R61u7F"],
-                         "version": 1,
-                         "dappAddress" : "3Fb641A9hWy63K18KsBJwns64McmdEATgJd",
-                         "call": {
-                            "function" : "foo",
-                             "args" : [
-                             { "type" : "binary",
-                               "value" : "base64:YWxpY2U="
-                             }
-                            ]
-                          },
-                         "payment" : [{
-                            "amount" : 7,
-                            "assetId" : "$publicKey"
-                            }]
-                        }
-    """)
-
-    val tx = InvokeScriptTransaction
-      .selfSigned(
-        KeyPair("test3".getBytes()),
-        KeyPair("test4".getBytes()),
-        Some(Terms.FUNCTION_CALL(FunctionHeader.User("foo"), List(Terms.CONST_BYTESTR(ByteStr(Base64.tryDecode("YWxpY2U=").get))))),
-        Seq(InvokeScriptTransaction.Payment(7, IssuedAsset(ByteStr.decodeBase58(publicKey).get))),
-        100000,
-        Waves,
-        1526910778245L,
-      )
-      .right
-      .get
-
-    (tx.json() - "proofs") shouldEqual (js.asInstanceOf[JsObject] - "proofs")
-
-    TransactionFactory.fromSignedRequest(js) shouldBe Right(tx)
-    AddressScheme.current = DefaultAddressScheme
-  }
-
-  property("JSON format validation for InvokeScriptTransaction without FUNCTION_CALL") {
-    AddressScheme.current = new AddressScheme { override val chainId: Byte = 'D' }
-    val js = Json.parse(s"""{
-                         "type": 16,
-                         "id": "CoAdpSKQWNJEieS9StynH8VwmaSPbKSFKEYWinkTGHBF",
-                         "sender": "3FX9SibfqAWcdnhrmFzqM1mGqya6DkVVnps",
-                         "senderPublicKey": "$publicKey",
-                         "fee": 100000,
-                         "feeAssetId": null,
-                         "timestamp": 1526910778245,
-                         "proofs": ["3frswEnyFZjTzBQ5pdNEJbPzvLp7Voz8sqZT3n7xsuVDdYGcasXgFNzb8HCrpNXYoDWLsHqrUSqcQfQJ8CRWjp4U"],
-                         "version": 1,
-                         "dappAddress" : "3Fb641A9hWy63K18KsBJwns64McmdEATgJd",
-                         "payment" : [{
-                            "amount" : 7,
-                            "assetId" : "$publicKey"
-                            }]
-                        }
-    """)
-
-    val tx = InvokeScriptTransaction
-      .selfSigned(
-        KeyPair("test3".getBytes()),
-        KeyPair("test4".getBytes()),
-        None,
-        Seq(InvokeScriptTransaction.Payment(7, IssuedAsset(ByteStr.decodeBase58(publicKey).get))),
-        100000,
-        Waves,
-        1526910778245L,
-      )
-      .right
-      .get
-
-    (tx.json() - "proofs") shouldEqual (js.asInstanceOf[JsObject] - "proofs")
-
-    TransactionFactory.fromSignedRequest(js) shouldBe Right(tx)
-    AddressScheme.current = DefaultAddressScheme
-  }
-
-  property("Signed InvokeScriptTransactionRequest parser") {
-    AddressScheme.current = new AddressScheme { override val chainId: Byte = 'D' }
-    val req = SignedInvokeScriptRequest(
-      senderPublicKey = publicKey,
-      fee = 1,
-      feeAssetId = None,
-      call = Some(InvokeScriptRequest.FunctionCallPart("bar", List(Terms.CONST_BYTESTR(ByteStr.decodeBase64("YWxpY2U=").get)))),
-      payment = Some(Seq(Payment(1, Waves))),
-      dappAddress = "3Fb641A9hWy63K18KsBJwns64McmdEATgJd",
-      timestamp = 11,
-      proofs = List("CC1jQ4qkuVfMvB2Kpg2Go6QKXJxUFC8UUswUxBsxwisrR8N5s3Yc8zA6dhjTwfWKfdouSTAnRXCxTXb3T6pJq3T")
-    )
-    req.toTx shouldBe 'right
-    AddressScheme.current = DefaultAddressScheme
-  }
-
-  property(s"can't have more than ${ContractLimits.MaxInvokeScriptArgs} args") {
-    import com.wavesplatform.common.state.diffs.ProduceError._
-    val pk = PublicKey.fromBase58String(publicKey).explicitGet()
-    InvokeScriptTransaction.create(
-      pk,
-      pk.toAddress,
-      Some(Terms.FUNCTION_CALL(FunctionHeader.User("foo"), Range(0, 23).map(_ => Terms.CONST_LONG(0)).toList)),
-      Seq(),
-      1,
-      Waves,
-      1,
-      Proofs.empty
-    ) should produce("more than 22 arguments")
-  }
-
-  property("can't be more 5kb") {
-    val largeString = "abcde" * 1024
-    import com.wavesplatform.common.state.diffs.ProduceError._
-    val pk = PublicKey.fromBase58String(publicKey).explicitGet()
-    InvokeScriptTransaction.create(
-      pk,
-      pk.toAddress,
-      Some(Terms.FUNCTION_CALL(FunctionHeader.User("foo"), List(Terms.CONST_STRING(largeString)))),
-      Seq(),
-      1,
-      Waves,
-      1,
-      Proofs.empty
-    ) should produce("TooBigArray")
-  }
-
-  property("can't have zero amount") {
-    AddressScheme.current = new AddressScheme { override val chainId: Byte = 'D' }
-    val req = SignedInvokeScriptRequest(
-      senderPublicKey = publicKey,
-      fee = 1,
-      feeAssetId = None,
-      call = Some(InvokeScriptRequest.FunctionCallPart("bar", List(Terms.CONST_BYTESTR(ByteStr.decodeBase64("YWxpY2U=").get)))),
-      payment = Some(Seq(Payment(0, Waves))),
-      dappAddress = "3Fb641A9hWy63K18KsBJwns64McmdEATgJd",
-      timestamp = 11,
-      proofs = List("CC1jQ4qkuVfMvB2Kpg2Go6QKXJxUFC8UUswUxBsxwisrR8N5s3Yc8zA6dhjTwfWKfdouSTAnRXCxTXb3T6pJq3T")
-    )
-    req.toTx shouldBe Left(NonPositiveAmount(0, "Waves"))
-    AddressScheme.current = DefaultAddressScheme
-  }
-
-  property("can't have negative amount") {
-    AddressScheme.current = new AddressScheme { override val chainId: Byte = 'D' }
-    val req = SignedInvokeScriptRequest(
-      senderPublicKey = publicKey,
-      fee = 1,
-      feeAssetId = None,
-      call = Some(InvokeScriptRequest.FunctionCallPart("bar", List(Terms.CONST_BYTESTR(ByteStr.decodeBase64("YWxpY2U=").get)))),
-      payment = Some(Seq(Payment(-1, Waves))),
-      dappAddress = "3Fb641A9hWy63K18KsBJwns64McmdEATgJd",
-      timestamp = 11,
-      proofs = List("CC1jQ4qkuVfMvB2Kpg2Go6QKXJxUFC8UUswUxBsxwisrR8N5s3Yc8zA6dhjTwfWKfdouSTAnRXCxTXb3T6pJq3T")
-    )
-    req.toTx shouldBe Left(NonPositiveAmount(-1, "Waves"))
-    AddressScheme.current = DefaultAddressScheme
-  }
-}
-=======
 package com.wavesplatform.transaction
 
 import com.wavesplatform.TransactionGen
@@ -405,5 +200,4 @@
     req.toTx shouldBe Left(NonPositiveAmount(-1, "Waves"))
     AddressScheme.current = DefaultAddressScheme
   }
-}
->>>>>>> 146a056e
+}