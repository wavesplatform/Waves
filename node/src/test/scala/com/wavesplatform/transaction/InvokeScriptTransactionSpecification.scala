--- conflicted
+++ resolved
@@ -251,11 +251,7 @@
       Some(
         Terms.FUNCTION_CALL(
           FunctionHeader.User("foo"),
-<<<<<<< HEAD
-          List(ARR(IndexedSeq(CONST_LONG(1L), CONST_LONG(2L))).explicitGet())
-=======
           List(ARR(IndexedSeq(CONST_LONG(1L), CONST_LONG(2L)), false).explicitGet)
->>>>>>> 4348b1f7
         )
       ),
       Seq(),
