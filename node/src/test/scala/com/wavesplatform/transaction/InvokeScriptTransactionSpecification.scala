package com.wavesplatform.transaction

import com.google.protobuf.ByteString
import com.wavesplatform.account._
import com.wavesplatform.api.http.requests.{InvokeScriptRequest, SignedInvokeScriptRequest}
import com.wavesplatform.common.state.ByteStr
import com.wavesplatform.common.utils.{Base64, _}
import com.wavesplatform.lang.v1.compiler.Terms
import com.wavesplatform.lang.v1.compiler.Terms.{ARR, CONST_BIGINT, CONST_BYTESTR, CONST_LONG, CONST_STRING, CaseObj}
import com.wavesplatform.lang.v1.compiler.Types.CASETYPEREF
import com.wavesplatform.lang.v1.{ContractLimits, FunctionHeader, Serde}
import com.wavesplatform.protobuf.transaction._
import com.wavesplatform.protobuf.{Amount, transaction}
import com.wavesplatform.serialization.Deser
import com.wavesplatform.transaction.Asset.{IssuedAsset, Waves}
import com.wavesplatform.transaction.TxValidationError.NonPositiveAmount
import com.wavesplatform.transaction.smart.InvokeScriptTransaction.Payment
import com.wavesplatform.transaction.smart.{InvokeScriptTransaction, Verifier}
import com.wavesplatform.crypto
import com.wavesplatform.test._
import play.api.libs.json.{JsObject, Json}

class InvokeScriptTransactionSpecification extends PropSpec {

  val publicKey = "73pu8pHFNpj9tmWuYjqnZ962tXzJvLGX86dxjZxGYhoK"

  property("InvokeScriptTransaction serialization roundtrip") {
    val transaction = createInvoke()

    val bytes = transaction.bytes()
    val deser = InvokeScriptTransaction.parseBytes(bytes).get
    deser.sender shouldEqual transaction.sender
    deser.dAppAddressOrAlias shouldEqual transaction.dAppAddressOrAlias
    deser.funcCallOpt shouldEqual transaction.funcCallOpt
    deser.payments shouldEqual transaction.payments
    deser.fee shouldEqual transaction.fee
    deser.timestamp shouldEqual transaction.timestamp
    deser.proofs shouldEqual transaction.proofs
    bytes shouldEqual deser.bytes()
    Verifier.verifyAsEllipticCurveSignature(transaction) should beRight
    Verifier.verifyAsEllipticCurveSignature(deser) should beRight // !!!!!!!!!!!!!!!
  }

  property("protobuf roundtrip") {
    val tx = createInvoke()
    val caller = TxHelpers.defaultSigner

    val unsigned = transaction.PBTransaction(
      tx.chainId,
      ByteString.copyFrom(caller.publicKey.arr),
      Some(Amount.of(PBAmounts.toPBAssetId(tx.feeAssetId), tx.fee)),
      tx.timestamp,
      tx.version,
      transaction.PBTransaction.Data.InvokeScript(
        InvokeScriptTransactionData(
          Some(PBRecipients.create(tx.dAppAddressOrAlias)),
          ByteString.copyFrom(Deser.serializeOption(tx.funcCallOpt)(Serde.serialize(_))),
          tx.payments.map(p => Amount.of(PBAmounts.toPBAssetId(p.assetId), p.amount))
        )
      )
    )
    val proof        = crypto.sign(caller.privateKey, PBTransactions.vanilla(PBSignedTransaction(Some(unsigned))).explicitGet().bodyBytes())
    val signed       = PBSignedTransaction(Some(unsigned), Seq(ByteString.copyFrom(proof.arr)))
    val convTx       = PBTransactions.vanilla(signed).explicitGet()
    val unsafeConvTx = PBTransactions.vanillaUnsafe(signed)
    val modTx        = tx.copy(sender = caller.publicKey, proofs = Proofs(List(proof)))
    convTx.json() shouldBe modTx.json()
    unsafeConvTx.json() shouldBe modTx.json()
    crypto.verify(modTx.proofs.toSignature, modTx.bodyBytes(), modTx.sender) shouldBe true

    val convToPbTx = PBTransactions.protobuf(modTx)
    convToPbTx shouldBe signed
  }

  property("decode pre-encoded bytes") {
    val bytes = Base64.decode(
      "ABABRFnfcU6tj7ELaOMRU60BmUEXZSyzyWDG4yxX597CilhGAUSJ/UXOr7T3dYRD2dI6xLKS+XNccQNSaToBCQEAAAADZm9vAAAAAQEAAAAFYWxpY2UAAQApAAAAAAAAAAcBWd9xTq2PsQto4xFTrQGZQRdlLLPJYMbjLFfn3sKKWEYAAAAAAAGGoAAAAAFjgvl7hQEAAQBAL4aaBFut6sRjmJqyUMSsW344/xjKn74k0tXmtbAMnZhCIysagYHWE578HZUBuKPxN/3v8OxBmN3lSChpsYrsCg=="
    )
    val json = Json.parse(s"""{
                         "type": 16,
                         "id": "F4Kf5GZqAEnfTgaK9Zj9CypXApE6M4yYGR2DQ3yMhjwF",
                         "sender": "3FX9SibfqAWcdnhrmFzqM1mGqya6DkVVnps",
                         "senderPublicKey": "$publicKey",
                         "fee": 100000,
                         "feeAssetId": null,
                         "timestamp": 1526910778245,
                         "proofs": ["x7T161SxvUxpubEAKv4UL5ucB5pquAhTryZ8Qrd347TPuQ4yqqpVMQ2B5FpeFXGnpyLvb7wGeoNsyyjh5R61u7F"],
                         "version": 1,
                         "dApp" : "3Fb641A9hWy63K18KsBJwns64McmdEATgJd",
                         "call": {
                            "function" : "foo",
                             "args" : [
                             { "type" : "binary",
                               "value" : "base64:YWxpY2U="
                             }
                            ]
                          },
                         "payment" : [{
                            "amount" : 7,
                            "assetId" : "$publicKey"
                            }]
                        }
    """)

    val tx = InvokeScriptTransaction.serializer.parseBytes(bytes).get
    tx.json() shouldBe json
    ByteStr(tx.bytes()) shouldBe ByteStr(bytes)
  }

  property("JSON format validation for InvokeScriptTransaction") {
<<<<<<< HEAD
=======
    AddressScheme.current = new AddressScheme { override val chainId: Byte = 'D' }
    val tx = createInvoke()
>>>>>>> fcf5c07b
    val js = Json.parse(s"""{
                         "type": 16,
                         "id": "${tx.id()}",
                         "sender": "${TxHelpers.defaultAddress}",
                         "senderPublicKey": "${TxHelpers.defaultSigner.publicKey}",
                         "fee": 500000,
                         "feeAssetId": null,
                         "timestamp": ${tx.timestamp},
                         "proofs": ["x7T161SxvUxpubEAKv4UL5ucB5pquAhTryZ8Qrd347TPuQ4yqqpVMQ2B5FpeFXGnpyLvb7wGeoNsyyjh5R61u7F"],
                         "version": 1,
                         "dApp" : "${TxHelpers.secondAddress}",
                         "call": {
                            "function" : "test",
                             "args" : [
                             {
                               "type" : "integer",
                               "value" : 1
                             },
                             {
                               "type" : "string",
                               "value" : "test_str"
                             },
                             {
                               "type" : "binary",
                               "value" : "base64:YWxpY2U="
                             }
                            ]
                          },
                         "payment" : [
                           {
                             "amount" : 1,
                             "assetId" : null
                           },
                           {
                             "amount" : 2,
                             "assetId" : "$publicKey"
                           }
                         ]
                        }
    """)

<<<<<<< HEAD
    val tx = InvokeScriptTransaction
      .selfSigned(
        1.toByte,
        KeyPair("test3".getBytes("UTF-8")),
        KeyPair("test4".getBytes("UTF-8")).toAddress('D'),
        Some(
          Terms.FUNCTION_CALL(
            FunctionHeader.User("foo"),
            List(Terms.CONST_BYTESTR(ByteStr(Base64.tryDecode("YWxpY2U=").get)).explicitGet())
          )
        ),
        Seq(InvokeScriptTransaction.Payment(7, IssuedAsset(ByteStr.decodeBase58(publicKey).get))),
        100000,
        Waves,
        1526910778245L
      )
      .explicitGet()

=======
>>>>>>> fcf5c07b
    (tx.json() - "proofs") shouldEqual (js.asInstanceOf[JsObject] - "proofs")
  }

  property("JSON format validation for InvokeScriptTransaction without FUNCTION_CALL") {
<<<<<<< HEAD
=======
    AddressScheme.current = new AddressScheme { override val chainId: Byte = 'D' }
    val tx = createInvoke(None)
>>>>>>> fcf5c07b
    val js = Json.parse(s"""{
                         "type": 16,
                         "id": "${tx.id()}",
                         "sender": "${TxHelpers.defaultAddress}",
                         "senderPublicKey": "${TxHelpers.defaultSigner.publicKey}",
                         "fee": 500000,
                         "feeAssetId": null,
                         "timestamp": ${tx.timestamp},
                         "proofs": ["3frswEnyFZjTzBQ5pdNEJbPzvLp7Voz8sqZT3n7xsuVDdYGcasXgFNzb8HCrpNXYoDWLsHqrUSqcQfQJ8CRWjp4U"],
                         "version": 1,
                         "dApp" : "${TxHelpers.secondAddress}",
                         "payment" : [
                           {
                             "amount" : 1,
                             "assetId" : null
                           },
                           {
                             "amount" : 2,
                             "assetId" : "$publicKey"
                           }
                         ]
                        }
    """)

<<<<<<< HEAD
    val tx = InvokeScriptTransaction
      .selfSigned(
        1.toByte,
        KeyPair("test3".getBytes("UTF-8")),
        KeyPair("test4".getBytes("UTF-8")).toAddress('D'),
        None,
        Seq(InvokeScriptTransaction.Payment(7, IssuedAsset(ByteStr.decodeBase58(publicKey).get))),
        100000,
        Waves,
        1526910778245L
      )
      .explicitGet()

=======
>>>>>>> fcf5c07b
    (tx.json() - "proofs") shouldEqual (js.asInstanceOf[JsObject] - "proofs")
  }

  property("Signed InvokeScriptTransactionRequest parser") {
    val req = SignedInvokeScriptRequest(
      Some(1.toByte),
      senderPublicKey = publicKey,
      fee = 1,
      feeAssetId = None,
      call = Some(
        InvokeScriptRequest.FunctionCallPart(
          "bar",
          List(Terms.CONST_BYTESTR(ByteStr.decodeBase64("YWxpY2U=").get).explicitGet())
        )
      ),
      payment = Some(Seq(Payment(1, Waves))),
      dApp = "3Fb641A9hWy63K18KsBJwns64McmdEATgJd",
      timestamp = 11,
      proofs =
        Proofs(List("CC1jQ4qkuVfMvB2Kpg2Go6QKXJxUFC8UUswUxBsxwisrR8N5s3Yc8zA6dhjTwfWKfdouSTAnRXCxTXb3T6pJq3T").map(s => ByteStr.decodeBase58(s).get))
    )
    req.toTx.explicitGet()
  }

  property(s"can't have more than ${ContractLimits.MaxInvokeScriptArgs} args") {
    val pk = PublicKey.fromBase58String(publicKey).explicitGet()
    InvokeScriptTransaction.create(
      1.toByte,
      pk,
      pk.toAddress,
      Some(Terms.FUNCTION_CALL(FunctionHeader.User("foo"), Range(0, 23).map(_ => Terms.CONST_LONG(0)).toList)),
      Seq(),
      1,
      Waves,
      1,
      Proofs.empty
    ) should produce("more than 22 arguments")
  }

  property(s"can call a func with ARR") {
    val pk = PublicKey.fromBase58String(publicKey).explicitGet()
    InvokeScriptTransaction
      .create(
        1.toByte,
        pk,
        pk.toAddress,
        Some(
          Terms.FUNCTION_CALL(
            FunctionHeader.User("foo"),
            List(ARR(IndexedSeq(CONST_LONG(1L), CONST_LONG(2L)), false).explicitGet())
          )
        ),
        Seq(),
        1,
        Waves,
        1,
        Proofs.empty
      )
      .explicitGet()
  }

  property(s"can't call a func with non native(simple) args - CaseObj") {
    val pk = PublicKey.fromBase58String(publicKey).explicitGet()
    InvokeScriptTransaction.create(
      1.toByte,
      pk,
      pk.toAddress,
      Some(
        Terms.FUNCTION_CALL(
          FunctionHeader.User("foo"),
          List(CaseObj(CASETYPEREF("SHA256", List.empty), Map("tmpKey" -> CONST_LONG(42))))
        )
      ),
      Seq(),
      1,
      Waves,
      1,
      Proofs.empty
    ) should produce("is unsupported")
  }

  property(s"can't call a func with non native(simple) args - BigInt") {
    val pk = PublicKey.fromBase58String(publicKey).explicitGet()
    InvokeScriptTransaction.create(
      1.toByte,
      pk,
      pk.toAddress,
      Some(
        Terms.FUNCTION_CALL(
          FunctionHeader.User("foo"),
          List(CONST_BIGINT(1))
        )
      ),
      Seq(),
      1,
      Waves,
      1,
      Proofs.empty
    ) should produce("is unsupported")
  }

  property("can't be more 5kb") {
    val largeString = "abcde" * 1024
    val pk = PublicKey.fromBase58String(publicKey).explicitGet()
    InvokeScriptTransaction.create(
      1.toByte,
      pk,
      pk.toAddress,
      Some(Terms.FUNCTION_CALL(FunctionHeader.User("foo"), List(Terms.CONST_STRING(largeString).explicitGet()))),
      Seq(),
      1,
      Waves,
      1,
      Proofs.empty
    ) should produce("TooBigArray")
  }

  property("can't have zero amount") {
    val req = SignedInvokeScriptRequest(
      Some(1.toByte),
      senderPublicKey = publicKey,
      fee = 1,
      feeAssetId = None,
      call = Some(
        InvokeScriptRequest.FunctionCallPart(
          "bar",
          List(Terms.CONST_BYTESTR(ByteStr.decodeBase64("YWxpY2U=").get).explicitGet())
        )
      ),
      payment = Some(Seq(Payment(0, Waves))),
      dApp = "3Fb641A9hWy63K18KsBJwns64McmdEATgJd",
      timestamp = 11,
      proofs =
        Proofs(List("CC1jQ4qkuVfMvB2Kpg2Go6QKXJxUFC8UUswUxBsxwisrR8N5s3Yc8zA6dhjTwfWKfdouSTAnRXCxTXb3T6pJq3T").map(s => ByteStr.decodeBase58(s).get))
    )
    req.toTx shouldBe Left(NonPositiveAmount(0, "Waves"))
  }

  property("can't have negative amount") {
    val req = SignedInvokeScriptRequest(
      Some(1.toByte),
      senderPublicKey = publicKey,
      fee = 1,
      feeAssetId = None,
      call = Some(
        InvokeScriptRequest.FunctionCallPart(
          "bar",
          List(Terms.CONST_BYTESTR(ByteStr.decodeBase64("YWxpY2U=").get).explicitGet())
        )
      ),
      payment = Some(Seq(Payment(-1L, Waves))),
      dApp = "3Fb641A9hWy63K18KsBJwns64McmdEATgJd",
      timestamp = 11,
      proofs =
        Proofs(List("CC1jQ4qkuVfMvB2Kpg2Go6QKXJxUFC8UUswUxBsxwisrR8N5s3Yc8zA6dhjTwfWKfdouSTAnRXCxTXb3T6pJq3T").map(s => ByteStr.decodeBase58(s).get))
    )
    req.toTx shouldBe Left(NonPositiveAmount(-1, "Waves"))
  }

  private def createInvoke(func: Option[String] = Some("test")): InvokeScriptTransaction =
    TxHelpers.invoke(
      version = TxVersion.V1,
      dApp = TxHelpers.secondAddress,
      func = func,
      args = Seq(CONST_LONG(1), CONST_STRING("test_str").explicitGet(), CONST_BYTESTR(ByteStr(Base64.tryDecode("YWxpY2U=").get)).explicitGet()),
      payments = Seq(Payment(1, Waves), Payment(2, IssuedAsset(ByteStr.decodeBase58(publicKey).get)))
    )
}<|MERGE_RESOLUTION|>--- conflicted
+++ resolved
@@ -108,11 +108,8 @@
   }
 
   property("JSON format validation for InvokeScriptTransaction") {
-<<<<<<< HEAD
-=======
     AddressScheme.current = new AddressScheme { override val chainId: Byte = 'D' }
     val tx = createInvoke()
->>>>>>> fcf5c07b
     val js = Json.parse(s"""{
                          "type": 16,
                          "id": "${tx.id()}",
@@ -154,36 +151,12 @@
                         }
     """)
 
-<<<<<<< HEAD
-    val tx = InvokeScriptTransaction
-      .selfSigned(
-        1.toByte,
-        KeyPair("test3".getBytes("UTF-8")),
-        KeyPair("test4".getBytes("UTF-8")).toAddress('D'),
-        Some(
-          Terms.FUNCTION_CALL(
-            FunctionHeader.User("foo"),
-            List(Terms.CONST_BYTESTR(ByteStr(Base64.tryDecode("YWxpY2U=").get)).explicitGet())
-          )
-        ),
-        Seq(InvokeScriptTransaction.Payment(7, IssuedAsset(ByteStr.decodeBase58(publicKey).get))),
-        100000,
-        Waves,
-        1526910778245L
-      )
-      .explicitGet()
-
-=======
->>>>>>> fcf5c07b
     (tx.json() - "proofs") shouldEqual (js.asInstanceOf[JsObject] - "proofs")
   }
 
   property("JSON format validation for InvokeScriptTransaction without FUNCTION_CALL") {
-<<<<<<< HEAD
-=======
     AddressScheme.current = new AddressScheme { override val chainId: Byte = 'D' }
     val tx = createInvoke(None)
->>>>>>> fcf5c07b
     val js = Json.parse(s"""{
                          "type": 16,
                          "id": "${tx.id()}",
@@ -208,22 +181,6 @@
                         }
     """)
 
-<<<<<<< HEAD
-    val tx = InvokeScriptTransaction
-      .selfSigned(
-        1.toByte,
-        KeyPair("test3".getBytes("UTF-8")),
-        KeyPair("test4".getBytes("UTF-8")).toAddress('D'),
-        None,
-        Seq(InvokeScriptTransaction.Payment(7, IssuedAsset(ByteStr.decodeBase58(publicKey).get))),
-        100000,
-        Waves,
-        1526910778245L
-      )
-      .explicitGet()
-
-=======
->>>>>>> fcf5c07b
     (tx.json() - "proofs") shouldEqual (js.asInstanceOf[JsObject] - "proofs")
   }
 
