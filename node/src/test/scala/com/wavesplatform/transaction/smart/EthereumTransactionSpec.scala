--- conflicted
+++ resolved
@@ -1,18 +1,33 @@
 package com.wavesplatform.transaction.smart
 
 import com.wavesplatform.account.AddressScheme
+import com.wavesplatform.common.state.ByteStr
 import com.wavesplatform.common.utils.*
-import com.wavesplatform.db.WithDomain
-import com.wavesplatform.test.{FlatSpec, produce}
+import com.wavesplatform.features.BlockchainFeatures
+import com.wavesplatform.state.Portfolio
+import com.wavesplatform.state.diffs.produceRejectOrFailedDiff
+import com.wavesplatform.test.{FlatSpec, TestTime, produce}
 import com.wavesplatform.transaction.Asset.{IssuedAsset, Waves}
+import com.wavesplatform.transaction.EthTxGenerator.Arg
+import com.wavesplatform.transaction.smart.InvokeScriptTransaction.Payment
 import com.wavesplatform.transaction.utils.EthConverters.*
-import com.wavesplatform.transaction.{EthTxGenerator, EthereumTransaction, TxHelpers}
-import com.wavesplatform.utils.{EthEncoding, EthHelpers}
-import com.wavesplatform.TestValues
+import com.wavesplatform.transaction.{ERC20Address, EthTxGenerator, EthereumTransaction, TxHelpers}
+import com.wavesplatform.utils.{DiffMatchers, EthEncoding, EthHelpers, JsonMatchers}
+import com.wavesplatform.{BlockchainStubHelpers, TestValues}
+import org.scalamock.scalatest.PathMockFactory
 import org.scalatest.{BeforeAndAfterAll, Inside}
-import org.web3j.crypto.{Bip32ECKeyPair, RawTransaction, Sign, SignedRawTransaction, TransactionEncoder}
-
-class EthereumTransactionSpec extends FlatSpec with BeforeAndAfterAll with WithDomain with EthHelpers with Inside {
+import org.web3j.crypto.*
+import play.api.libs.json.Json
+
+class EthereumTransactionSpec
+    extends FlatSpec
+    with BeforeAndAfterAll
+    with PathMockFactory
+    with BlockchainStubHelpers
+    with EthHelpers
+    with DiffMatchers
+    with JsonMatchers
+    with Inside {
 
   val TestAsset: IssuedAsset = TestValues.asset
 
@@ -72,7 +87,6 @@
     EthereumTransaction(legacyTransaction) should produce("Legacy transactions are not supported")
   }
 
-<<<<<<< HEAD
   it should "work with long.max" in {
     val senderAccount    = TxHelpers.defaultSigner.toEthKeyPair
     val senderAddress    = TxHelpers.defaultSigner.toEthWavesAddress
@@ -98,8 +112,6 @@
     )
   }
 
-=======
->>>>>>> 68097920
   it should "fail with empty to field" in {
     val rawTransaction = RawTransaction.createTransaction(
       BigInt(System.currentTimeMillis()).bigInteger,
@@ -180,7 +192,6 @@
       tx.signerPublicKey().arr
     ) shouldBe "0x00d7cf9ff594b07273228e7dd591707d38a1dba0a39492fd64445ba9cbb3bf66c862b9752f02bf8d1a0f00ccb11ae550a7616bd965c10f0101202d75580786ee"
   }
-<<<<<<< HEAD
 
   it should "work with all types of arguments except unions" in {
     val invokerAccount = TxHelpers.defaultSigner.toEthKeyPair
@@ -589,6 +600,4 @@
       "Fee in WAVES for InvokeScriptTransaction (499999 in WAVES) does not exceed minimal value of 500000 WAVES"
     )
   }
-=======
->>>>>>> 68097920
 }