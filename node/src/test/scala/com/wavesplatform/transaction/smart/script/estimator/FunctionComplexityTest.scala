package com.wavesplatform.transaction.smart.script.estimator

import cats.kernel.Monoid
import com.wavesplatform.account.{Address, PublicKey}
import com.wavesplatform.common.state.ByteStr
import com.wavesplatform.common.utils.{Base58, EitherExt2}
import com.wavesplatform.lang.directives.values._
import com.wavesplatform.lang.directives.{DirectiveDictionary, DirectiveSet}
import com.wavesplatform.lang.v1.compiler.{ExpressionCompiler, _}
import com.wavesplatform.lang.v1.estimator.ScriptEstimator
import com.wavesplatform.lang.v1.evaluator.ctx.impl.waves.WavesContext
import com.wavesplatform.lang.v1.evaluator.ctx.impl.{CryptoContext, PureContext}
import com.wavesplatform.lang.v1.parser.Expressions.EXPR
import com.wavesplatform.lang.v1.parser.Parser
import com.wavesplatform.lang.v1.testing.TypedScriptGen
import com.wavesplatform.lang.v1.{CTX, FunctionHeader}
import com.wavesplatform.lang.{Global, utils}
import com.wavesplatform.state.diffs.smart.predef.scriptWithAllV1Functions
import com.wavesplatform.state.{BinaryDataEntry, BooleanDataEntry, IntegerDataEntry, StringDataEntry}
import com.wavesplatform.transaction.Asset.Waves
import com.wavesplatform.transaction.smart.WavesEnvironment
import com.wavesplatform.transaction.transfer.TransferTransaction
import com.wavesplatform.transaction.{DataTransaction, Proofs}
import com.wavesplatform.utils.EmptyBlockchain
import monix.eval.Coeval
import org.scalatest.{Matchers, PropSpec}
import org.scalatestplus.scalacheck.{ScalaCheckPropertyChecks => PropertyChecks}
import scorex.crypto.encode.Base64

class FunctionComplexityTest(estimator: ScriptEstimator) extends PropSpec with PropertyChecks with Matchers with TypedScriptGen {

  private def estimate(expr: Terms.EXPR, ctx: CTX, funcCosts: Map[FunctionHeader, Coeval[Long]]): Either[String, Long] =
    estimator(ctx.evaluationContext.letDefs.keySet, funcCosts, expr)

  private val ctxV1 = {
    utils.functionCosts(V1)
    val directives = DirectiveSet(V1, Account, Expression).explicitGet()
    Monoid
      .combineAll(
        Seq(
          PureContext.build(Global, V1),
          CryptoContext.build(Global, V1),
          WavesContext.build(
<<<<<<< HEAD
            DirectiveSet(V1, Account, Expression).explicitGet(),
            new WavesEnvironment('T'.toByte, Coeval(???), Coeval(???), EmptyBlockchain, Coeval(???))
=======
            directives,
            new WavesEnvironment('T'.toByte, Coeval(???), Coeval(???), EmptyBlockchain, Coeval(???), directives),
>>>>>>> d9aff144
          )
        )
      )
  }

  private val ctxV2 = {
    utils.functionCosts(V2)
    val directives = DirectiveSet(V2, Account, Expression).explicitGet()
    Monoid
      .combineAll(
        Seq(
          PureContext.build(Global, V2),
          CryptoContext.build(Global, V2),
          WavesContext.build(
            directives,
            new WavesEnvironment('T'.toByte, Coeval(???), Coeval(???), EmptyBlockchain, Coeval(???), directives)
          )
        )
      )
  }

  private val ctxV3 = {
    utils.functionCosts(V3)
    val directives = DirectiveSet(V3, Account, Expression).explicitGet()
    Monoid
      .combineAll(
        Seq(
          PureContext.build(Global, V3),
          CryptoContext.build(Global, V3),
          WavesContext.build(
            directives,
            new WavesEnvironment('T'.toByte, Coeval(???), Coeval(???), EmptyBlockchain, Coeval(???), directives)
          )
        )
      )
  }

  private def getAllFuncExpression(version: StdLibVersion): EXPR = {
    val entry1 = IntegerDataEntry("int", 24)
    val entry2 = BooleanDataEntry("bool", true)
    val entry3 = BinaryDataEntry("blob", ByteStr(Base64.decode("YWxpY2U=")))
    val entry4 = StringDataEntry("str", "test")

    val dtx = DataTransaction
      .create(
        PublicKey.fromBase58String("FM5ojNqW7e9cZ9zhPYGkpSP1Pcd8Z3e3MNKYVS5pGJ8Z").right.get,
        List(entry1, entry2, entry3, entry4),
        100000,
        1526911531530L,
        Proofs(Seq(ByteStr.decodeBase58("32mNYSefBTrkVngG5REkmmGAVv69ZvNhpbegmnqDReMTmXNyYqbECPgHgXrX2UwyKGLFS45j7xDFyPXjF8jcfw94").get))
      )
      .right
      .get

    val ttx = TransferTransaction(
      2.toByte,
      Waves,
      PublicKey.fromBase58String("FM5ojNqW7e9cZ9zhPYGkpSP1Pcd8Z3e3MNKYVS5pGJ8Z").right.get,
      Address.fromString("3My3KZgFQ3CrVHgz6vGRt8687sH4oAA1qp8").right.get,
      100000000,
      1526641218066L,
      Waves,
      100000000,
      Base58.tryDecodeWithLimit("4t2Xazb2SX").get,
      Proofs(Seq(ByteStr.decodeBase58("4bfDaqBcnK3hT8ywFEFndxtS1DTSYfncUqd4s5Vyaa66PZHawtC73rDswUur6QZu5RpqM7L9NFgBHT1vhCoox4vi").get))
    ).right.get

    val script = scriptWithAllV1Functions(dtx, ttx)
    val adaptedScript =
      if (version == V3) script.replace("transactionById", "transferTransactionById")
      else script

    Parser.parseExpr(adaptedScript).get.value
  }

  property("func complexity map size is equal stdLib SupportedVersions count") {
    val supportedVersionCount = DirectiveDictionary[StdLibVersion].all.size

    ctxV1.functions.foreach { func =>
      func.costByLibVersion.size shouldBe supportedVersionCount
    }

    ctxV2.functions.foreach { func =>
      func.costByLibVersion.size shouldBe supportedVersionCount
    }

    ctxV3.functions.foreach { func =>
      func.costByLibVersion.size shouldBe supportedVersionCount
    }
  }

  property("estimate script with all functions") {
    val exprV1 = ExpressionCompiler(ctxV1.compilerContext, getAllFuncExpression(V1)).explicitGet()._1
    estimate(exprV1, ctxV1, utils.functionCosts(V1)) shouldBe Right(2317)

    val exprV2 = ExpressionCompiler(ctxV2.compilerContext, getAllFuncExpression(V2)).explicitGet()._1
    estimate(exprV2, ctxV2, utils.functionCosts(V2)) shouldBe Right(2317)

    val exprV3 = ExpressionCompiler(ctxV3.compilerContext, getAllFuncExpression(V3)).explicitGet()._1
    estimate(exprV3, ctxV3, utils.functionCosts(V3)) shouldBe Right(1882)
  }
}<|MERGE_RESOLUTION|>--- conflicted
+++ resolved
@@ -41,13 +41,8 @@
           PureContext.build(Global, V1),
           CryptoContext.build(Global, V1),
           WavesContext.build(
-<<<<<<< HEAD
-            DirectiveSet(V1, Account, Expression).explicitGet(),
-            new WavesEnvironment('T'.toByte, Coeval(???), Coeval(???), EmptyBlockchain, Coeval(???))
-=======
             directives,
             new WavesEnvironment('T'.toByte, Coeval(???), Coeval(???), EmptyBlockchain, Coeval(???), directives),
->>>>>>> d9aff144
           )
         )
       )
