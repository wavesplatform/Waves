package com.wavesplatform.transaction.smart

import com.wavesplatform.account.{KeyPair, PublicKey}
import com.wavesplatform.common.utils.EitherExt2
import com.wavesplatform.features.{BlockchainFeature, BlockchainFeatures}
import com.wavesplatform.lang.script.Script
import com.wavesplatform.lang.v1.compiler.Terms
import com.wavesplatform.state.diffs.produce
import com.wavesplatform.state.{AssetDescription, Blockchain, Height}
import com.wavesplatform.transaction.Asset.IssuedAsset
import com.wavesplatform.transaction.assets.exchange._
import com.wavesplatform.transaction.smart.Verifier.ValidationResult
import com.wavesplatform.lang.script.v1.ExprScript
import com.wavesplatform.lang.v1.estimator.v2.ScriptEstimatorV2
import com.wavesplatform.transaction.smart.script.ScriptCompiler
import com.wavesplatform.transaction.{Asset, Transaction}
import com.wavesplatform.{NTPTime, TransactionGen}
import org.scalacheck.Gen
import org.scalamock.scalatest.MockFactory
import org.scalatest._
import org.scalatestplus.scalacheck.{ScalaCheckPropertyChecks => PropertyChecks}

class VerifierSpecification extends PropSpec with PropertyChecks with Matchers with MockFactory with TransactionGen with NTPTime {
  private val estimator = ScriptEstimatorV2

  property("ExchangeTransaction - blockchain's functions should be allowed during an order's verification") {
    forAll(exchangeTransactionV2Gen) { tx: ExchangeTransaction =>
      val bc = stub[Blockchain]
      Seq(tx.buyOrder.assetPair.amountAsset, tx.buyOrder.assetPair.priceAsset)
        .collect { case asset: IssuedAsset => asset }
        .foreach { asset =>
          (bc.assetDescription _).when(asset).returns(mkAssetDescription(tx.sender, 8))
          (bc.assetScript _).when(asset).returns(None)
          (bc.activatedFeatures _).when().returns(Map())
        }

      val scriptText =
        """match tx {
          |  case o: Order => height >= 0
          |  case _ => true
          |}""".stripMargin
      val script = ScriptCompiler(scriptText, isAssetScript = false, estimator).explicitGet()._1

      (bc.accountScript _).when(tx.sellOrder.sender.toAddress).returns(None)
      (bc.accountScript _).when(tx.buyOrder.sender.toAddress).returns(Some(script))
      (bc.accountScript _).when(tx.sender.toAddress).returns(None)

      (bc.height _).when().returns(0)

      Verifier(bc)(tx).resultE shouldBe 'right
    }
  }

  property("ExchangeTransaction - matcherFeeAssetId's in custom exchange transaction should be verified") {
    forAll(exchangeTransactionV2WithArbitraryFeeAssetsInOrdersGen) { tx =>
      val (invalidScript, _) = ScriptCompiler.compile("(5 / 0) == 2", estimator).explicitGet()
      val falseScript        = ExprScript(Terms.FALSE).explicitGet()

      setFeeAssetScriptsAndVerify(Some(invalidScript), None)(tx) should produce("ScriptExecutionError")        // buy order:  matcherFeeAsset has invalid script
      setFeeAssetScriptsAndVerify(None, Some(falseScript))(tx) should produce("TransactionNotAllowedByScript") // sell order: matcherFeeAsset script gives false as a result
      setFeeAssetScriptsAndVerify(None, None)(tx) shouldBe 'right
    }
  }

  private def mkAssetDescription(matcherAccount: PublicKey, decimals: Int): Option[AssetDescription] =
<<<<<<< HEAD
    Some(AssetDescription(matcherAccount, Right(""), Right(""), decimals, reissuable = false, BigInt(0), None, 0))
=======
    Some(AssetDescription(matcherAccount, "", "", decimals, reissuable = false, BigInt(0), Height @@ 0, None, 0))
>>>>>>> 8925bfaf

  private val exchangeTransactionV2Gen: Gen[ExchangeTransaction] = for {
    sender1: KeyPair <- accountGen
    sender2: KeyPair <- accountGen
    assetPair                  <- assetPairGen
    r                          <- exchangeV2GeneratorP(sender1, sender2, assetPair.amountAsset, assetPair.priceAsset, orderVersions = Set(2, 3))
  } yield r

  private def setFeeAssetScriptsAndVerify(buyFeeAssetScript: Option[Script], sellFeeAssetScript: Option[Script])(
      tx: ExchangeTransaction): ValidationResult[Transaction] = {

    val blockchain = stub[Blockchain]

    def activate(features: (BlockchainFeature, Int)*): Unit = {
      (blockchain.activatedFeatures _).when().returns(features.map(x => x._1.id -> x._2).toMap).anyNumberOfTimes()
    }

    activate(BlockchainFeatures.SmartAccountTrading -> 0, BlockchainFeatures.OrderV3 -> 0, BlockchainFeatures.SmartAssets -> 0)

    def prepareAssets(assetsAndScripts: (Asset, Option[Script])*): Unit = assetsAndScripts foreach {
      case (asset: IssuedAsset, scriptOption) =>
        (blockchain.assetDescription _).when(asset).returns(mkAssetDescription(tx.sender, 8))
        (blockchain.assetScript _).when(asset).returns(scriptOption)
        (blockchain.hasAssetScript _).when(asset).returns(scriptOption.isDefined)
      case _ =>
    }

    prepareAssets(
      tx.buyOrder.matcherFeeAssetId     -> buyFeeAssetScript,
      tx.sellOrder.matcherFeeAssetId    -> sellFeeAssetScript,
      tx.buyOrder.assetPair.amountAsset -> None,
      tx.buyOrder.assetPair.priceAsset  -> None
    )

    Seq(tx.sellOrder.sender.toAddress, tx.buyOrder.sender.toAddress, tx.sender.toAddress) foreach { address =>
      (blockchain.accountScript _).when(address).returns(None)
    }

    (blockchain.height _).when().returns(0)

    Verifier(blockchain)(tx).resultE
  }
}<|MERGE_RESOLUTION|>--- conflicted
+++ resolved
@@ -63,11 +63,7 @@
   }
 
   private def mkAssetDescription(matcherAccount: PublicKey, decimals: Int): Option[AssetDescription] =
-<<<<<<< HEAD
-    Some(AssetDescription(matcherAccount, Right(""), Right(""), decimals, reissuable = false, BigInt(0), None, 0))
-=======
-    Some(AssetDescription(matcherAccount, "", "", decimals, reissuable = false, BigInt(0), Height @@ 0, None, 0))
->>>>>>> 8925bfaf
+    Some(AssetDescription(matcherAccount, Right(""), Right(""), decimals, reissuable = false, BigInt(0), Height(0), None, 0))
 
   private val exchangeTransactionV2Gen: Gen[ExchangeTransaction] = for {
     sender1: KeyPair <- accountGen
