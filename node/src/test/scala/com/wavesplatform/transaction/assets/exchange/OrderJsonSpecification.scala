--- conflicted
+++ resolved
@@ -144,17 +144,10 @@
       json.validate[Order] match {
         case e: JsError =>
           fail("Error: " + JsError.toJson(e).toString())
-<<<<<<< HEAD
-          
+
         case JsSuccess(o: Order, _) =>
           o.json() should matchJson(json)
-          Verifier.verifyAsEllipticCurveSignature(o).explicitGet()
-=======
-        case s: JsSuccess[Order] =>
-          val o = s.get
-          o.json().toString() should be(json.toString())
           Verifier.verifyAsEllipticCurveSignature(o, checkWeakPk = false).explicitGet()
->>>>>>> 5ec44de3
       }
     }
   }
