--- conflicted
+++ resolved
@@ -262,7 +262,6 @@
     "when NG state is empty" in forAll(ngEmptyScenario) { case (miner1, miner2, b2s, b3, m3s) =>
       withDomain(rewardSettings) { d =>
         b2s.foldLeft[Option[Block]](None) { (prevBlock, curBlock) =>
-<<<<<<< HEAD
           val BlockDiffer.Result(diff, carryFee, totalFee, _, _) = differ(d.rocksDBWriter, prevBlock, curBlock)
           d.rocksDBWriter.append(diff, carryFee, totalFee, None, curBlock.header.generationSignature, curBlock)
           Some(curBlock)
@@ -272,17 +271,6 @@
         d.rocksDBWriter.balance(miner1.toAddress) shouldBe InitialMinerBalance + OneFee
         d.db.get(Keys.blockMetaAt(Height(BlockRewardActivationHeight - 1))).map(_.totalFeeInWaves) shouldBe OneTotalFee.some
         d.rocksDBWriter.carryFee shouldBe OneCarryFee
-=======
-          val BlockDiffer.Result(diff, carryFee, totalFee, _, _) = differ(d.levelDBWriter, prevBlock, curBlock)
-          d.levelDBWriter.append(diff, carryFee, totalFee, None, curBlock.header.generationSignature, curBlock)
-          Some(curBlock)
-        }
-
-        d.levelDBWriter.height shouldBe BlockRewardActivationHeight - 1
-        d.levelDBWriter.balance(miner1.toAddress) shouldBe InitialMinerBalance + OneFee
-        d.db.get(Keys.blockMetaAt(Height(BlockRewardActivationHeight - 1))).map(_.totalFeeInWaves) shouldBe OneTotalFee.some
-        d.levelDBWriter.carryFee shouldBe OneCarryFee
->>>>>>> 78001598
 
         d.blockchainUpdater.processBlock(b3) should beRight
         d.blockchainUpdater.balance(miner2.toAddress) shouldBe InitialMinerBalance + InitialReward + OneCarryFee
@@ -548,8 +536,6 @@
 
       d.blockchainUpdater.blockReward(7) shouldBe (7 * Constants.UnitsInWave).some
     }
-<<<<<<< HEAD
-=======
   }
 
   s"Reward for genesis block should be 0 after activation of $ConsensusImprovements" in {
@@ -580,6 +566,5 @@
       d.appendBlock()
       d.blockchain.balance(block.sender.toAddress) shouldBe 6_0000_0000
     }
->>>>>>> 78001598
   }
 }