--- conflicted
+++ resolved
@@ -311,21 +311,13 @@
       b3        = mkEmptyBlock(b2.id(), miner)
       b4        = mkEmptyBlock(b3.id(), miner)
       (b5, m5s) = chainBaseAndMicro(b4.id(), Seq.empty, Seq(Seq(tx)), miner, 3.toByte, ntpNow)
-<<<<<<< HEAD
       b6a       = TestBlock.create(ntpNow, m5s.last.totalResBlockSig, Seq.empty, miner).block
       b6b = TestBlock
         .sign(
           miner,
-          b6a.copy(header = b6a.header.copy(baseTarget = b6a.header.baseTarget - 1L))
+          b6a.copy(header = b6a.header.copy(timestamp = b6a.header.timestamp - 1L))
         )
         .block
-=======
-      b6a       = TestBlock.create(ntpNow, m5s.last.totalResBlockSig, Seq.empty, miner)
-      b6b = TestBlock.sign(
-        miner,
-        b6a.copy(header = b6a.header.copy(timestamp = b6a.header.timestamp - 1L))
-      )
->>>>>>> f4ab799d
     } yield (miner, Seq(genesisBlock, b2, b3, b4, b5), m5s, b6a, b6b)
 
     "when received better liquid block" in forAll(betterBlockScenario) { case (miner, b1s, m1s, b2a, b2b) =>
