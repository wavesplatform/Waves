package com.wavesplatform.history

import com.wavesplatform._
import com.wavesplatform.account.Address
import com.wavesplatform.block.{Block, MicroBlock}
import com.wavesplatform.common.state.ByteStr
import com.wavesplatform.common.utils.EitherExt2
import com.wavesplatform.features.BlockchainFeatures
import com.wavesplatform.history.Domain.BlockchainUpdaterExt
import com.wavesplatform.lagonaki.mocks.TestBlock
import com.wavesplatform.lang.v1.FunctionHeader
import com.wavesplatform.lang.v1.compiler.Terms.FUNCTION_CALL
import com.wavesplatform.lang.v1.estimator.v2.ScriptEstimatorV2
import com.wavesplatform.state.diffs
import com.wavesplatform.transaction.Asset.IssuedAsset
import com.wavesplatform.transaction.GenesisTransaction
import com.wavesplatform.transaction.assets.IssueTransaction
import com.wavesplatform.transaction.smart.InvokeScriptTransaction
import com.wavesplatform.transaction.smart.script.ScriptCompiler
<<<<<<< HEAD
=======
import monix.execution.Scheduler.Implicits.global
>>>>>>> 420bd0d0
import org.scalacheck.Gen
import org.scalatest._
import org.scalatestplus.scalacheck.{ScalaCheckPropertyChecks => PropertyChecks}

class BlockchainUpdaterNFTTest
    extends PropSpec
    with PropertyChecks
    with DomainScenarioDrivenPropertyCheck
    with Matchers
    with TransactionGen
    with BlocksTransactionsHelpers
    with NoShrink {

  property("nft list should be consistent with transfer") {
    forAll(Preconditions.nftTransfer()) {
      case (issue, Seq(firstAccount, secondAccount), Seq(genesisBlock, issueBlock, keyBlock, postBlock), Seq(microBlock)) =>
        withDomain(settingsWithFeatures(BlockchainFeatures.NG, BlockchainFeatures.ReduceNFTFee)) { d =>
<<<<<<< HEAD
=======
          def nftList(address: Address): Seq[ByteStr] =
            Await.result(d.blockchainUpdater.nftObservable(address, None).map(_._2.source).toListL.runToFuture, Duration.Inf)

>>>>>>> 420bd0d0
          d.blockchainUpdater.processBlock(genesisBlock) shouldBe 'right
          d.blockchainUpdater.processBlock(issueBlock) shouldBe 'right
          d.blockchainUpdater.processBlock(keyBlock) shouldBe 'right

<<<<<<< HEAD
          d.nftList(db, firstAccount) shouldBe Seq(issue)
          d.nftList(db, secondAccount) shouldBe Nil

          d.blockchainUpdater.processMicroBlock(microBlock) shouldBe 'right
          d.nftList(db, firstAccount) shouldBe Nil
          d.nftList(db, secondAccount) shouldBe Seq(issue)

          d.blockchainUpdater.processBlock(postBlock) shouldBe 'right
          d.nftList(db, firstAccount) shouldBe Nil
          d.nftList(db, secondAccount) shouldBe Seq(issue)
=======
          nftList(firstAccount) shouldBe Seq(issue.id())
          nftList(secondAccount) shouldBe Nil

          d.blockchainUpdater.processMicroBlock(microBlock) shouldBe 'right
          nftList(firstAccount) shouldBe Nil
          nftList(secondAccount) shouldBe Seq(issue.id())

          d.blockchainUpdater.processBlock(postBlock) shouldBe 'right
          nftList(firstAccount) shouldBe Nil
          nftList(secondAccount) shouldBe Seq(issue.id())
>>>>>>> 420bd0d0
        }
    }
  }

  property("nft list should be consistent with invokescript") {
    forAll(Preconditions.nftInvokeScript()) {
      case (issue, Seq(firstAccount, secondAccount), Seq(genesisBlock, issueBlock, keyBlock, postBlock), Seq(microBlock)) =>
<<<<<<< HEAD
        withDomain(
          settingsWithFeatures(
            BlockchainFeatures.NG,
            BlockchainFeatures.ReduceNFTFee,
            BlockchainFeatures.SmartAccounts,
            BlockchainFeatures.Ride4DApps
          )
        ) { d =>
=======
        withDomain(settingsWithFeatures(BlockchainFeatures.NG, BlockchainFeatures.ReduceNFTFee, BlockchainFeatures.SmartAccounts, BlockchainFeatures.Ride4DApps)) { d =>
          def nftList(address: Address): Seq[ByteStr] =
            Await.result(d.blockchainUpdater.nftObservable(address, None).map(_._2.source).toListL.runToFuture, Duration.Inf)

>>>>>>> 420bd0d0
          d.blockchainUpdater.processBlock(genesisBlock) shouldBe 'right
          d.blockchainUpdater.processBlock(issueBlock) shouldBe 'right
          d.blockchainUpdater.processBlock(keyBlock) shouldBe 'right

<<<<<<< HEAD
          d.nftList(db, firstAccount) shouldBe Seq(issue)
          d.nftList(db, secondAccount) shouldBe Nil

          d.blockchainUpdater.processMicroBlock(microBlock) shouldBe 'right
          d.nftList(db, firstAccount) shouldBe Nil
          d.nftList(db, secondAccount) shouldBe Seq(issue)

          d.blockchainUpdater.processBlock(postBlock) shouldBe 'right
          d.nftList(db, firstAccount) shouldBe Nil
          d.nftList(db, secondAccount) shouldBe Seq(issue)
=======
          nftList(firstAccount) shouldBe Seq(issue.id())
          nftList(secondAccount) shouldBe Nil

          d.blockchainUpdater.processMicroBlock(microBlock) shouldBe 'right
          nftList(firstAccount) shouldBe Nil
          nftList(secondAccount) shouldBe Seq(issue.id())

          d.blockchainUpdater.processBlock(postBlock) shouldBe 'right
          nftList(firstAccount) shouldBe Nil
          nftList(secondAccount) shouldBe Seq(issue.id())
>>>>>>> 420bd0d0
        }
    }
  }

  private[this] object Preconditions {
    import UnsafeBlocks._

    def nftTransfer(): Gen[(IssueTransaction, Seq[Address], Seq[Block], Seq[MicroBlock])] = {
      for {
        richAccount   <- accountGen
        secondAccount <- accountGen
        blockTime = ntpNow
        issue    <- QuickTX.nftIssue(richAccount, Gen.const(blockTime))
        transfer <- QuickTX.transferAsset(IssuedAsset(issue.assetId), richAccount, secondAccount, 1, Gen.const(blockTime))
      } yield {
        val genesisBlock = unsafeBlock(
          reference = randomSig,
          txs = Seq(GenesisTransaction.create(richAccount, diffs.ENOUGH_AMT, 0).explicitGet()),
          signer = TestBlock.defaultSigner,
          version = 3.toByte,
          timestamp = 0
        )

        val issueBlock = unsafeBlock(
          genesisBlock.signature,
          Seq(issue),
          richAccount,
          3.toByte,
          blockTime
        )

        val (keyBlock, microBlocks) = unsafeChainBaseAndMicro(
          totalRefTo = issueBlock.signature,
          base = Seq(),
          micros = Seq(Seq(transfer)),
          signer = richAccount,
          version = 3.toByte,
          blockTime
        )

        val (postBlock, _) = unsafeChainBaseAndMicro(
          totalRefTo = microBlocks.last.totalResBlockSig,
          base = Seq(),
          micros = Seq(),
          signer = richAccount,
          version = 3.toByte,
          blockTime
        )
        (issue, Seq(richAccount.toAddress, secondAccount.toAddress), Seq(genesisBlock, issueBlock, keyBlock, postBlock), microBlocks)
      }
    }

    def nftInvokeScript(): Gen[(IssueTransaction, Seq[Address], Seq[Block], Seq[MicroBlock])] = {
      for {
        richAccount   <- accountGen
        secondAccount <- accountGen
        blockTime = ntpNow
        issue <- QuickTX.nftIssue(richAccount, Gen.const(blockTime))
        setScript <- {
          val scriptText =
            s"""
               |{-# STDLIB_VERSION 3 #-}
               |{-# CONTENT_TYPE DAPP #-}
               |{-# SCRIPT_TYPE ACCOUNT #-}
               |
               |@Callable(i)
               |func nftTransfer() = {
               |    let pmt = i.payment.extract()
               |    TransferSet([
               |            ScriptTransfer(this, pmt.amount, pmt.assetId)
               |        ])
               |}
               |
               | @Verifier(t)
               | func verify() = {
               |  true
               | }
               |
               |
              """.stripMargin
          val (script, _) = ScriptCompiler.compile(scriptText, ScriptEstimatorV2).explicitGet()
          QuickTX.setScript(secondAccount, script, Gen.const(blockTime))
        }
        invokeScript <- {
          val fc = FUNCTION_CALL(FunctionHeader.User("nftTransfer"), Nil)
          QuickTX.invokeScript(
            richAccount,
            secondAccount.toAddress,
            fc,
            Seq(InvokeScriptTransaction.Payment(1, IssuedAsset(issue.assetId))),
            Gen.const(blockTime)
          )
        }
      } yield {
        val genesisBlock = unsafeBlock(
          reference = randomSig,
          txs = Seq(
            GenesisTransaction.create(richAccount, diffs.ENOUGH_AMT, 0).explicitGet(),
            GenesisTransaction.create(secondAccount, 1000000, 0).explicitGet()
          ),
          signer = TestBlock.defaultSigner,
          version = 3,
          timestamp = 0
        )

        val issueBlock = unsafeBlock(
          genesisBlock.signature,
          Seq(issue, setScript),
          richAccount,
          3,
          blockTime
        )

        val (keyBlock, microBlocks) = unsafeChainBaseAndMicro(
          totalRefTo = issueBlock.signature,
          base = Seq(),
          micros = Seq(Seq(invokeScript)),
          signer = richAccount,
          version = 3,
          blockTime
        )

        val (postBlock, _) = unsafeChainBaseAndMicro(
          totalRefTo = microBlocks.last.totalResBlockSig,
          base = Seq(),
          micros = Seq(),
          signer = richAccount,
          version = 3,
          blockTime
        )
        (issue, Seq(richAccount.toAddress, secondAccount.toAddress), Seq(genesisBlock, issueBlock, keyBlock, postBlock), microBlocks)
      }
    }
  }
}<|MERGE_RESOLUTION|>--- conflicted
+++ resolved
@@ -17,10 +17,7 @@
 import com.wavesplatform.transaction.assets.IssueTransaction
 import com.wavesplatform.transaction.smart.InvokeScriptTransaction
 import com.wavesplatform.transaction.smart.script.ScriptCompiler
-<<<<<<< HEAD
-=======
 import monix.execution.Scheduler.Implicits.global
->>>>>>> 420bd0d0
 import org.scalacheck.Gen
 import org.scalatest._
 import org.scalatestplus.scalacheck.{ScalaCheckPropertyChecks => PropertyChecks}
@@ -38,39 +35,20 @@
     forAll(Preconditions.nftTransfer()) {
       case (issue, Seq(firstAccount, secondAccount), Seq(genesisBlock, issueBlock, keyBlock, postBlock), Seq(microBlock)) =>
         withDomain(settingsWithFeatures(BlockchainFeatures.NG, BlockchainFeatures.ReduceNFTFee)) { d =>
-<<<<<<< HEAD
-=======
-          def nftList(address: Address): Seq[ByteStr] =
-            Await.result(d.blockchainUpdater.nftObservable(address, None).map(_._2.source).toListL.runToFuture, Duration.Inf)
-
->>>>>>> 420bd0d0
           d.blockchainUpdater.processBlock(genesisBlock) shouldBe 'right
           d.blockchainUpdater.processBlock(issueBlock) shouldBe 'right
           d.blockchainUpdater.processBlock(keyBlock) shouldBe 'right
 
-<<<<<<< HEAD
-          d.nftList(db, firstAccount) shouldBe Seq(issue)
+          d.nftList(db, firstAccount) shouldBe Seq(issue.id())
           d.nftList(db, secondAccount) shouldBe Nil
 
           d.blockchainUpdater.processMicroBlock(microBlock) shouldBe 'right
           d.nftList(db, firstAccount) shouldBe Nil
-          d.nftList(db, secondAccount) shouldBe Seq(issue)
+          d.nftList(db, secondAccount) shouldBe Seq(issue.id())
 
           d.blockchainUpdater.processBlock(postBlock) shouldBe 'right
           d.nftList(db, firstAccount) shouldBe Nil
-          d.nftList(db, secondAccount) shouldBe Seq(issue)
-=======
-          nftList(firstAccount) shouldBe Seq(issue.id())
-          nftList(secondAccount) shouldBe Nil
-
-          d.blockchainUpdater.processMicroBlock(microBlock) shouldBe 'right
-          nftList(firstAccount) shouldBe Nil
-          nftList(secondAccount) shouldBe Seq(issue.id())
-
-          d.blockchainUpdater.processBlock(postBlock) shouldBe 'right
-          nftList(firstAccount) shouldBe Nil
-          nftList(secondAccount) shouldBe Seq(issue.id())
->>>>>>> 420bd0d0
+          d.nftList(db, secondAccount) shouldBe Seq(issue.id())
         }
     }
   }
@@ -78,7 +56,6 @@
   property("nft list should be consistent with invokescript") {
     forAll(Preconditions.nftInvokeScript()) {
       case (issue, Seq(firstAccount, secondAccount), Seq(genesisBlock, issueBlock, keyBlock, postBlock), Seq(microBlock)) =>
-<<<<<<< HEAD
         withDomain(
           settingsWithFeatures(
             BlockchainFeatures.NG,
@@ -87,39 +64,20 @@
             BlockchainFeatures.Ride4DApps
           )
         ) { d =>
-=======
-        withDomain(settingsWithFeatures(BlockchainFeatures.NG, BlockchainFeatures.ReduceNFTFee, BlockchainFeatures.SmartAccounts, BlockchainFeatures.Ride4DApps)) { d =>
-          def nftList(address: Address): Seq[ByteStr] =
-            Await.result(d.blockchainUpdater.nftObservable(address, None).map(_._2.source).toListL.runToFuture, Duration.Inf)
-
->>>>>>> 420bd0d0
           d.blockchainUpdater.processBlock(genesisBlock) shouldBe 'right
           d.blockchainUpdater.processBlock(issueBlock) shouldBe 'right
           d.blockchainUpdater.processBlock(keyBlock) shouldBe 'right
 
-<<<<<<< HEAD
-          d.nftList(db, firstAccount) shouldBe Seq(issue)
+          d.nftList(db, firstAccount) shouldBe Seq(issue.id())
           d.nftList(db, secondAccount) shouldBe Nil
 
           d.blockchainUpdater.processMicroBlock(microBlock) shouldBe 'right
           d.nftList(db, firstAccount) shouldBe Nil
-          d.nftList(db, secondAccount) shouldBe Seq(issue)
+          d.nftList(db, secondAccount) shouldBe Seq(issue.id())
 
           d.blockchainUpdater.processBlock(postBlock) shouldBe 'right
           d.nftList(db, firstAccount) shouldBe Nil
-          d.nftList(db, secondAccount) shouldBe Seq(issue)
-=======
-          nftList(firstAccount) shouldBe Seq(issue.id())
-          nftList(secondAccount) shouldBe Nil
-
-          d.blockchainUpdater.processMicroBlock(microBlock) shouldBe 'right
-          nftList(firstAccount) shouldBe Nil
-          nftList(secondAccount) shouldBe Seq(issue.id())
-
-          d.blockchainUpdater.processBlock(postBlock) shouldBe 'right
-          nftList(firstAccount) shouldBe Nil
-          nftList(secondAccount) shouldBe Seq(issue.id())
->>>>>>> 420bd0d0
+          d.nftList(db, secondAccount) shouldBe Seq(issue.id())
         }
     }
   }
