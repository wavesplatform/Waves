package com.wavesplatform.history

import com.wavesplatform.TransactionGen
import com.wavesplatform.common.utils.EitherExt2
import com.wavesplatform.features.BlockchainFeatures
import com.wavesplatform.state.diffs._
import com.wavesplatform.transaction._
import com.wavesplatform.transaction.transfer._
import com.wavesplatform.history.Domain.BlockchainUpdaterExt
import org.scalacheck.Gen
import org.scalatest._
import org.scalatestplus.scalacheck.{ScalaCheckPropertyChecks => PropertyChecks}

class BlockchainUpdaterBlockOnlyTest extends PropSpec with PropertyChecks with DomainScenarioDrivenPropertyCheck with Matchers with TransactionGen {

  def preconditionsAndPayments(paymentsAmt: Int): Gen[(GenesisTransaction, Seq[TransferTransaction])] =
    for {
      master    <- accountGen
      recipient <- accountGen
      ts        <- positiveIntGen
      genesis: GenesisTransaction = GenesisTransaction.create(master, ENOUGH_AMT, ts).explicitGet()
      payments <- Gen.listOfN(paymentsAmt, wavesTransferGeneratorP(ts, master, recipient))
    } yield (genesis, payments)

  property("can apply valid blocks") {
    assume(BlockchainFeatures.implemented.contains(BlockchainFeatures.SmartAccounts.id))
    scenario(preconditionsAndPayments(1)) {
      case (domain, (genesis, payments)) =>
        val blocks = chainBlocks(Seq(Seq(genesis), Seq(payments.head)))
        all(blocks.map(block => domain.blockchainUpdater.processBlock(block))) shouldBe 'right
    }
  }

  property("can apply, rollback and reprocess valid blocks") {
    assume(BlockchainFeatures.implemented.contains(BlockchainFeatures.SmartAccounts.id))
    scenario(preconditionsAndPayments(2)) {
      case (domain, (genesis, payments)) =>
        val blocks = chainBlocks(Seq(Seq(genesis), Seq(payments(0)), Seq(payments(1))))
        domain.blockchainUpdater.processBlock(blocks.head) shouldBe 'right
        domain.blockchainUpdater.height shouldBe 1
        domain.blockchainUpdater.processBlock(blocks(1)) shouldBe 'right
        domain.blockchainUpdater.height shouldBe 2
        domain.blockchainUpdater.removeAfter(blocks.head.id()) shouldBe 'right
        domain.blockchainUpdater.height shouldBe 1
        domain.blockchainUpdater.processBlock(blocks(1)) shouldBe 'right
        domain.blockchainUpdater.processBlock(blocks(2)) shouldBe 'right
    }
  }

  property("can't apply block with invalid signature") {
    assume(BlockchainFeatures.implemented.contains(BlockchainFeatures.SmartAccounts.id))
    scenario(preconditionsAndPayments(1)) {
      case (domain, (genesis, payment)) =>
        val blocks = chainBlocks(Seq(Seq(genesis), payment))
        domain.blockchainUpdater.processBlock(blocks.head) shouldBe 'right
        domain.blockchainUpdater.processBlock(spoilSignature(blocks.last)) should produce("invalid signature")
    }
  }

  property("can't apply block with invalid signature after rollback") {
    assume(BlockchainFeatures.implemented.contains(BlockchainFeatures.SmartAccounts.id))
    scenario(preconditionsAndPayments(1)) {
      case (domain, (genesis, payment)) =>
        val blocks = chainBlocks(Seq(Seq(genesis), payment))
        domain.blockchainUpdater.processBlock(blocks.head) shouldBe 'right
        domain.blockchainUpdater.processBlock(blocks(1)) shouldBe 'right
<<<<<<< HEAD
        domain.blockchainUpdater.removeAfter(blocks.head.uniqueId) shouldBe 'right
        domain.blockchainUpdater.processBlock(spoilSignature(blocks(1))) should produce("invalid signature")
=======
        domain.blockchainUpdater.removeAfter(blocks.head.id()) shouldBe 'right
        domain.blockchainUpdater.processBlock(spoilSignature(blocks(1))) should produce("InvalidSignature")
>>>>>>> 3cca7732
    }
  }

  property("can process 11 blocks and then rollback to genesis") {
    assume(BlockchainFeatures.implemented.contains(BlockchainFeatures.SmartAccounts.id))
    scenario(preconditionsAndPayments(10)) {
      case (domain, (genesis, payments)) =>
        val blocks = chainBlocks(Seq(genesis) +: payments.map(Seq(_)))
        blocks.foreach { b =>
          domain.blockchainUpdater.processBlock(b) shouldBe 'right
        }
        domain.blockchainUpdater.removeAfter(blocks.head.id()) shouldBe 'right
    }
  }
}<|MERGE_RESOLUTION|>--- conflicted
+++ resolved
@@ -64,13 +64,8 @@
         val blocks = chainBlocks(Seq(Seq(genesis), payment))
         domain.blockchainUpdater.processBlock(blocks.head) shouldBe 'right
         domain.blockchainUpdater.processBlock(blocks(1)) shouldBe 'right
-<<<<<<< HEAD
-        domain.blockchainUpdater.removeAfter(blocks.head.uniqueId) shouldBe 'right
+        domain.blockchainUpdater.removeAfter(blocks.head.id()) shouldBe 'right
         domain.blockchainUpdater.processBlock(spoilSignature(blocks(1))) should produce("invalid signature")
-=======
-        domain.blockchainUpdater.removeAfter(blocks.head.id()) shouldBe 'right
-        domain.blockchainUpdater.processBlock(spoilSignature(blocks(1))) should produce("InvalidSignature")
->>>>>>> 3cca7732
     }
   }
 
