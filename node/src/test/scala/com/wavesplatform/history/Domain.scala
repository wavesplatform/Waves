--- conflicted
+++ resolved
@@ -50,9 +50,6 @@
   lazy val wallet: Wallet       = Wallet(settings.walletSettings.copy(file = None))
 
   object commonApi {
-<<<<<<< HEAD
-    //noinspection NotImplementedCode
-=======
     /**
       * @return Tuple of (asset, feeInAsset, feeInWaves)
       * @see [[com.wavesplatform.state.diffs.FeeValidation#getMinFee(com.wavesplatform.state.Blockchain, com.wavesplatform.transaction.Transaction)]]
@@ -65,7 +62,6 @@
       feeInWaves
     }
 
->>>>>>> e833ebd5
     def invokeScriptResult(transactionId: ByteStr): InvokeScriptResult =
       transactions.transactionById(transactionId).get match {
         case hsc: TransactionMeta.HasStateChanges => hsc.invokeScriptResult.get
@@ -291,7 +287,6 @@
     CommonBlocksApi(blockchainUpdater, loadBlockMetaAt(db, blockchainUpdater), loadBlockInfoAt(db, blockchainUpdater))
   }
 
-<<<<<<< HEAD
   //noinspection ScalaStyle
   object helpers {
     def creditWavesToDefaultSigner(amount: Long = 10_0000_0000): Unit = {
@@ -314,8 +309,6 @@
     }
   }
 
-=======
->>>>>>> e833ebd5
   val transactionsApi: CommonTransactionsApi = CommonTransactionsApi(
     blockchainUpdater.bestLiquidDiff.map(Height(blockchainUpdater.height) -> _),
     db,
