--- conflicted
+++ resolved
@@ -1,6 +1,5 @@
 package com.wavesplatform.history
 
-<<<<<<< HEAD
 import scala.collection.immutable.SortedMap
 import scala.concurrent.Future
 import scala.concurrent.duration.*
@@ -13,15 +12,7 @@
 import com.wavesplatform.api.BlockMeta
 import com.wavesplatform.api.common.*
 import com.wavesplatform.block.{Block, MicroBlock}
-=======
-import cats.syntax.option._
-import com.wavesplatform.account.{Address, KeyPair}
-import com.wavesplatform.api.BlockMeta
-import com.wavesplatform.api.common.CommonTransactionsApi.TransactionMeta
-import com.wavesplatform.api.common._
->>>>>>> e05a253d
 import com.wavesplatform.block.Block.BlockId
-import com.wavesplatform.block.{Block, MicroBlock}
 import com.wavesplatform.common.state.ByteStr
 import com.wavesplatform.common.utils.EitherExt2
 import com.wavesplatform.consensus.nxt.NxtLikeConsensusBlockData
@@ -34,27 +25,16 @@
 import com.wavesplatform.settings.WavesSettings
 import com.wavesplatform.state.*
 import com.wavesplatform.state.diffs.TransactionDiffer
-<<<<<<< HEAD
 import com.wavesplatform.transaction.{BlockchainUpdater, *}
 import com.wavesplatform.transaction.Asset.{IssuedAsset, Waves}
 import com.wavesplatform.transaction.smart.script.trace.TracedResult
 import com.wavesplatform.utils.{EthEncoding, SystemTime}
-=======
-import com.wavesplatform.transaction.Asset.{IssuedAsset, Waves}
-import com.wavesplatform.transaction.smart.script.trace.TracedResult
-import com.wavesplatform.transaction.{BlockchainUpdater, _}
-import com.wavesplatform.utils.SystemTime
->>>>>>> e05a253d
 import com.wavesplatform.utx.UtxPoolImpl
 import com.wavesplatform.wallet.Wallet
-import com.wavesplatform.{Application, TestValues, database}
 import monix.execution.Scheduler.Implicits.global
 import org.iq80.leveldb.DB
 import play.api.libs.json.{JsNull, Json, JsValue}
 
-import scala.concurrent.Future
-import scala.concurrent.duration._
-
 case class Domain(db: DB, blockchainUpdater: BlockchainUpdaterImpl, levelDBWriter: LevelDBWriter, settings: WavesSettings) {
   import Domain.*
 
@@ -68,19 +48,11 @@
   val transactionDiffer: Transaction => TracedResult[ValidationError, Diff] =
     TransactionDiffer(blockchain.lastBlockTimestamp, System.currentTimeMillis())(blockchain, _)
 
-<<<<<<< HEAD
-  def transactionDiff(tx: Transaction): Diff =
-    transactionDiffer(tx).resultE.explicitGet()
-
   lazy val utxPool: UtxPoolImpl = new UtxPoolImpl(SystemTime, blockchain, settings.utxSettings)
   lazy val wallet: Wallet       = Wallet(settings.walletSettings.copy(file = None))
-=======
+
   def createDiffE(tx: Transaction): Either[ValidationError, Diff] = transactionDiffer(tx).resultE
   def createDiff(tx: Transaction): Diff                           = createDiffE(tx).explicitGet()
-
-  lazy val utxPool = new UtxPoolImpl(SystemTime, blockchain, settings.utxSettings)
-  lazy val wallet  = Wallet(settings.walletSettings.copy(file = None))
->>>>>>> e05a253d
 
   object commonApi {
 
@@ -92,7 +64,7 @@
       transactions.calculateFee(tx).explicitGet()
 
     def calculateWavesFee(tx: Transaction): TxAmount = {
-      val (Waves, _, feeInWaves) = (calculateFee(tx): @unchecked)
+      val (Waves, _, feeInWaves) = calculateFee(tx): @unchecked
       feeInWaves
     }
 
@@ -208,15 +180,10 @@
     val block = createBlock(Block.PlainBlockVersion, txs)
     appendBlock(block)
     txs.foreach { tx =>
-<<<<<<< HEAD
       if (!blockchain.transactionSucceeded(tx.id())) {
         val stateChanges = Try(commonApi.invokeScriptResult(tx.id())).toOption.flatMap(_.error).fold(JsNull: JsValue)(Json.toJson(_))
         throw new AssertionError(s"Should succeed: ${tx.id()}, script error: ${Json.prettyPrint(stateChanges)}")
       }
-=======
-      assert(blockchain.transactionInfo(tx.id()).isDefined, s"should be present: $tx")
-      assert(blockchain.transactionSucceeded(tx.id()), s"should succeed: $tx")
->>>>>>> e05a253d
     }
     lastBlock
   }
@@ -225,31 +192,21 @@
     val block  = createBlock(Block.PlainBlockVersion, txs)
     val result = appendBlockE(block)
     txs.foreach { tx =>
-<<<<<<< HEAD
-      require(blockchain.transactionInfo(tx.id()).isEmpty, s"should not pass: $tx")
-=======
       assert(blockchain.transactionInfo(tx.id()).isEmpty, s"should not pass: $tx")
->>>>>>> e05a253d
     }
     result.left.getOrElse(throw new RuntimeException(s"Block appended successfully: $txs"))
   }
 
   def appendAndAssertFailed(txs: Transaction*): Block = {
     val block = createBlock(Block.PlainBlockVersion, txs)
-<<<<<<< HEAD
     appendBlockE(block) match {
       case Left(err) =>
         throw new RuntimeException(s"Should be success: $err")
 
       case Right(_) =>
-        txs.foreach(tx => require(!blockchain.transactionSucceeded(tx.id()), s"should fail: $tx"))
+        txs.foreach(tx => assert(!blockchain.transactionSucceeded(tx.id()), s"should fail: $tx"))
         lastBlock
     }
-=======
-    appendBlock(block)
-    txs.foreach(tx => assert(!blockchain.transactionSucceeded(tx.id()), s"should fail: $tx"))
-    lastBlock
->>>>>>> e05a253d
   }
 
   def appendBlockE(txs: Transaction*): Either[ValidationError, Seq[Diff]] =
@@ -372,25 +329,16 @@
   //noinspection ScalaStyle
   object helpers {
     def creditWavesToDefaultSigner(amount: Long = 10_0000_0000): Unit = {
-<<<<<<< HEAD
       import com.wavesplatform.transaction.utils.EthConverters.*
       appendBlock(TxHelpers.genesis(TxHelpers.defaultAddress, amount), TxHelpers.genesis(TxHelpers.defaultSigner.toEthWavesAddress, amount))
-=======
-      appendBlock(TxHelpers.genesis(TxHelpers.defaultAddress, amount))
->>>>>>> e05a253d
     }
 
     def creditWavesFromDefaultSigner(to: Address, amount: Long = 1_0000_0000): Unit = {
       appendBlock(TxHelpers.transfer(to = to, amount = amount))
     }
 
-<<<<<<< HEAD
-    def issueAsset(script: Script = null): IssuedAsset = {
-      val transaction = TxHelpers.issue(script = script)
-=======
     def issueAsset(issuer: KeyPair = defaultSigner, script: Script = null, amount: Long = 1000): IssuedAsset = {
       val transaction = TxHelpers.issue(issuer, script = Option(script), amount = amount)
->>>>>>> e05a253d
       appendBlock(transaction)
       IssuedAsset(transaction.id())
     }
@@ -399,8 +347,8 @@
       appendBlock(TxHelpers.setScript(account, script))
     }
 
-    def setData(account: KeyPair, entries: DataEntry[_]*): Unit = {
-      appendBlock(entries.map(TxHelpers.dataEntry(account, _)): _*)
+    def setData(account: KeyPair, entries: DataEntry[?]*): Unit = {
+      appendBlock(entries.map(TxHelpers.dataEntry(account, _))*)
     }
 
     def transfer(account: KeyPair, to: Address, amount: TxAmount, asset: Asset): Unit = {
