--- conflicted
+++ resolved
@@ -4,7 +4,7 @@
 import com.wavesplatform.account.Address
 import com.wavesplatform.api.common.{AddressPortfolio, AddressTransactions}
 import com.wavesplatform.block.Block.BlockId
-import com.wavesplatform.block.{Block, MicroBlock, SignedBlockHeader}
+import com.wavesplatform.block.{Block, MicroBlock}
 import com.wavesplatform.common.state.ByteStr
 import com.wavesplatform.common.utils.EitherExt2
 import com.wavesplatform.database.{DBExt, LevelDBWriter}
@@ -61,9 +61,6 @@
 
   def portfolio(address: Address): Seq[(IssuedAsset, Long)] = Domain.portfolio(address, db, blockchainUpdater)
 
-<<<<<<< HEAD
-  def lastBlock: SignedBlockHeader = blockchainUpdater.lastBlockHeader.get
-=======
   def appendBlock(txs: Transaction*): Block = {
     val block = createBlock(Block.PlainBlockVersion, txs)
     appendBlock(block)
@@ -101,7 +98,6 @@
       )
       .explicitGet()
   }
->>>>>>> 8cc5c621
 }
 
 object Domain {
