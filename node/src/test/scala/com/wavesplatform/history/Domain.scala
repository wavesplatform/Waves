package com.wavesplatform.history

import com.wavesplatform.account.{Address, KeyPair}
import com.wavesplatform.api.BlockMeta
import com.wavesplatform.api.common.*
import com.wavesplatform.block.Block.BlockId
import com.wavesplatform.block.{Block, MicroBlock}
import com.wavesplatform.common.state.ByteStr
import com.wavesplatform.common.utils.EitherExt2
import com.wavesplatform.consensus.nxt.NxtLikeConsensusBlockData
import com.wavesplatform.consensus.{PoSCalculator, PoSSelector}
import com.wavesplatform.database.{DBExt, Keys, RDB, RocksDBWriter}
import com.wavesplatform.events.BlockchainUpdateTriggers
import com.wavesplatform.features.BlockchainFeatures.{BlockV5, RideV6}
import com.wavesplatform.lagonaki.mocks.TestBlock
import com.wavesplatform.lang.ValidationError
import com.wavesplatform.lang.script.Script
import com.wavesplatform.settings.WavesSettings
import com.wavesplatform.state.*
import com.wavesplatform.state.diffs.TransactionDiffer
import com.wavesplatform.transaction.Asset.{IssuedAsset, Waves}
import com.wavesplatform.transaction.smart.script.trace.TracedResult
import com.wavesplatform.transaction.{BlockchainUpdater, *}
import com.wavesplatform.utils.{EthEncoding, SystemTime}
import com.wavesplatform.utx.UtxPoolImpl
import com.wavesplatform.wallet.Wallet
import com.wavesplatform.{Application, TestValues, crypto}
import monix.execution.Scheduler.Implicits.global
import org.rocksdb.RocksDB
import org.scalatest.matchers.should.Matchers.*
import play.api.libs.json.{JsNull, JsValue, Json}

import scala.collection.immutable.SortedMap
import scala.concurrent.Future
import scala.concurrent.duration.*
import scala.util.Try
import scala.util.control.NonFatal

case class Domain(rdb: RDB, blockchainUpdater: BlockchainUpdaterImpl, rocksDBWriter: RocksDBWriter, settings: WavesSettings) {
  import Domain.*

  val blockchain: BlockchainUpdaterImpl = blockchainUpdater

  @volatile
  var triggers: Seq[BlockchainUpdateTriggers] = Nil

  val posSelector: PoSSelector = PoSSelector(blockchainUpdater, None)

  val transactionDiffer: Transaction => TracedResult[ValidationError, Diff] =
    TransactionDiffer(blockchain.lastBlockTimestamp, System.currentTimeMillis())(blockchain, _)

  val transactionDifferWithLog: Transaction => TracedResult[ValidationError, Diff] =
    TransactionDiffer(blockchain.lastBlockTimestamp, System.currentTimeMillis(), enableExecutionLog = true)(blockchain, _)

  def createDiffE(tx: Transaction): Either[ValidationError, Diff] = transactionDiffer(tx).resultE
  def createDiff(tx: Transaction): Diff                           = createDiffE(tx).explicitGet()

  lazy val utxPool: UtxPoolImpl =
    new UtxPoolImpl(SystemTime, blockchain, settings.utxSettings, settings.maxTxErrorLogSize, settings.minerSettings.enable)
  lazy val wallet: Wallet = Wallet(settings.walletSettings.copy(file = None))

  object commonApi {

    /** @return
      *   Tuple of (asset, feeInAsset, feeInWaves)
      * @see
      *   [[com.wavesplatform.state.diffs.FeeValidation#getMinFee(com.wavesplatform.state.Blockchain, com.wavesplatform.transaction.Transaction)]]
      */
    def calculateFee(tx: Transaction): (Asset, Long, Long) =
      transactions.calculateFee(tx).explicitGet()

    def calculateWavesFee(tx: Transaction): Long = {
      val (Waves, _, feeInWaves) = calculateFee(tx): @unchecked
      feeInWaves
    }

    def transactionMeta(transactionId: ByteStr): TransactionMeta =
      transactions
        .transactionById(transactionId)
        .getOrElse(throw new NoSuchElementException(s"No meta for $transactionId"))

    def invokeScriptResult(transactionId: ByteStr): InvokeScriptResult =
      transactionMeta(transactionId) match {
        case hsc: TransactionMeta.HasStateChanges => hsc.invokeScriptResult.get
        case _                                    => ???
      }

    def addressTransactions(address: Address): Seq[TransactionMeta] =
      transactions.transactionsByAddress(address, None, Set.empty, None).toListL.runSyncUnsafe()

    lazy val transactions: CommonTransactionsApi = CommonTransactionsApi(
      blockchainUpdater.bestLiquidDiff.map(diff => Height(blockchainUpdater.height) -> diff),
      rdb,
      blockchain,
      utxPool,
      tx => Future.successful(utxPool.putIfNew(tx)),
      Application.loadBlockAt(rdb, blockchain)
    )
  }

  def liquidState: Option[NgState] = {
    val cls   = classOf[BlockchainUpdaterImpl]
    val field = cls.getDeclaredFields.find(_.getName.endsWith("ngState")).get
    field.setAccessible(true)
    field.get(blockchain).asInstanceOf[Option[NgState]]
  }

  def liquidAndSolidAssert(doCheck: () => Unit): Unit = {
    require(liquidState.isDefined, "No liquid state is present")
    try doCheck()
    catch { case NonFatal(err) => throw new RuntimeException("Liquid check failed", err) }
    makeStateSolid()
    try doCheck()
    catch { case NonFatal(err) => throw new RuntimeException("Solid check failed", err) }
  }

  def makeStateSolid(): (Int, SortedMap[String, String]) = {
    if (liquidState.isDefined) appendBlock() // Just append empty block
    (solidStateHeight, solidStateSnapshot())
  }

  def solidStateHeight: Int = {
    rdb.db.get(Keys.height)
  }

  def solidStateSnapshot(): SortedMap[String, String] = {
    val builder = SortedMap.newBuilder[String, String]
    rdb.db.iterateOver(Array.emptyByteArray, None)(e =>
      builder.addOne(EthEncoding.toHexString(e.getKey).drop(2) -> EthEncoding.toHexString(e.getValue).drop(2))
    )
    builder.result()
  }

  def lastBlock: Block = {
    blockchainUpdater.lastBlockId
      .flatMap(blockchainUpdater.liquidBlock)
      .orElse(rocksDBWriter.lastBlock)
      .getOrElse(TestBlock.create(Nil))
  }

  def liquidDiff: Diff =
    blockchainUpdater.bestLiquidDiff.getOrElse(Diff.empty)

  def microBlocks: Vector[MicroBlock] = blockchain.microblockIds.reverseIterator.flatMap(blockchain.microBlock).to(Vector)

  def effBalance(a: Address): Long = blockchainUpdater.effectiveBalance(a, 1000)

  def appendBlock(b: Block): Seq[Diff] = blockchainUpdater.processBlock(b).explicitGet()

  def appendBlockE(b: Block): Either[ValidationError, Seq[Diff]] = blockchainUpdater.processBlock(b)

  def rollbackTo(blockId: ByteStr): DiscardedBlocks = blockchainUpdater.removeAfter(blockId).explicitGet()

  def appendMicroBlock(b: MicroBlock): BlockId = blockchainUpdater.processMicroBlock(b).explicitGet()

  def lastBlockId: ByteStr = blockchainUpdater.lastBlockId.getOrElse(randomSig)

  def carryFee: Long = blockchainUpdater.carryFee

  def balance(address: Address): Long               = blockchainUpdater.balance(address)
  def balance(address: Address, asset: Asset): Long = blockchainUpdater.balance(address, asset)

  def nftList(address: Address): Seq[(IssuedAsset, AssetDescription)] = rdb.db.withResource { resource =>
    AddressPortfolio
      .nftIterator(resource, address, blockchainUpdater.bestLiquidDiff.getOrElse(Diff.empty), None, blockchainUpdater.assetDescription)
      .toSeq
      .flatten
  }

  def addressTransactions(address: Address, from: Option[ByteStr] = None): Seq[(Height, Transaction)] =
    AddressTransactions
      .allAddressTransactions(
        rdb,
        blockchainUpdater.bestLiquidDiff.map(diff => Height(blockchainUpdater.height) -> diff),
        address,
        None,
        Set.empty,
        from
      )
      .map { case (m, tx, _) => m.height -> tx }
      .toListL
      .runSyncUnsafe()

  def portfolio(address: Address): Seq[(IssuedAsset, Long)] = Domain.portfolio(address, rdb.db, blockchainUpdater)

  def appendAndAssertSucceed(txs: Transaction*): Block = {
    val block = createBlock(Block.PlainBlockVersion, txs)
    appendBlock(block)
    txs.foreach { tx =>
      if (!blockchain.transactionSucceeded(tx.id())) {
        val stateChanges = Try(commonApi.invokeScriptResult(tx.id())).toOption.flatMap(_.error).fold(JsNull: JsValue)(Json.toJson(_))
        throw new AssertionError(s"Should succeed: ${tx.id()}, script error: ${Json.prettyPrint(stateChanges)}")
      }
    }
    lastBlock
  }

  def appendAndCatchError(txs: Transaction*): ValidationError = {
    val block  = createBlock(Block.PlainBlockVersion, txs)
    val result = appendBlockE(block)
    txs.foreach { tx =>
      assert(blockchain.transactionInfo(tx.id()).isEmpty, s"should not pass: $tx")
    }
    result.left.getOrElse(throw new RuntimeException(s"Block appended successfully: $txs"))
  }

  def appendAndAssertFailed(txs: Transaction*): Block = {
    val block = createBlock(Block.PlainBlockVersion, txs)
    appendBlockE(block) match {
      case Left(err) =>
        throw new RuntimeException(s"Should be success: $err")

      case Right(_) =>
        txs.foreach(tx => assert(!blockchain.transactionSucceeded(tx.id()), s"should fail: $tx"))
        lastBlock
    }
  }

  def appendAndAssertFailed(tx: Transaction, message: String): Block = {
    appendBlock(tx)
    assert(!blockchain.transactionSucceeded(tx.id()), s"should fail: $tx")
    liquidDiff.errorMessage(tx.id()).get.text should include(message)
    lastBlock
  }

  def appendBlockE(txs: Transaction*): Either[ValidationError, Seq[Diff]] =
    appendBlockE(createBlock(Block.PlainBlockVersion, txs))

  def appendBlock(version: Byte, txs: Transaction*): Block = {
    val block = createBlock(version, txs)
    appendBlock(block)
    lastBlock
  }

  def appendBlock(txs: Transaction*): Block =
    appendBlock(Block.PlainBlockVersion, txs*)

  def appendKeyBlock(ref: Option[ByteStr] = None): Block = {
    val block          = createBlock(Block.NgBlockVersion, Nil, ref.orElse(Some(lastBlockId)))
    val discardedDiffs = appendBlock(block)
    utxPool.setPriorityDiffs(discardedDiffs)
    utxPool.cleanUnconfirmed()
    lastBlock
  }

  def appendMicroBlockE(txs: Transaction*): Either[Throwable, BlockId] =
    Try(appendMicroBlock(txs*)).toEither

  def createMicroBlock(stateHash: Option[ByteStr], txs: Transaction*): MicroBlock = {
    val lastBlock = this.lastBlock
    val block = Block
      .buildAndSign(
        lastBlock.header.version,
        lastBlock.header.timestamp,
        lastBlock.header.reference,
        lastBlock.header.baseTarget,
        lastBlock.header.generationSignature,
        lastBlock.transactionData ++ txs,
        defaultSigner,
        lastBlock.header.featureVotes,
        lastBlock.header.rewardVote,
        stateHash.orElse(lastBlock.header.stateHash)
      )
      .explicitGet()
    MicroBlock
      .buildAndSign(lastBlock.header.version, defaultSigner, txs, blockchainUpdater.lastBlockId.get, block.signature, block.header.stateHash)
      .explicitGet()
  }

  def appendMicroBlock(txs: Transaction*): BlockId = {
    val mb = createMicroBlock(None, txs*)
    blockchainUpdater.processMicroBlock(mb).explicitGet()
  }

  def rollbackTo(height: Int): Unit = {
    val blockId = blockchain.blockId(height).get
    blockchainUpdater.removeAfter(blockId).explicitGet()
  }

  def rollbackMicros(offset: Int = 1): Unit = {
    val blockId =
      blockchainUpdater.microblockIds
        .drop(offset)
        .headOption
        .getOrElse(throw new IllegalStateException("Insufficient count of microblocks"))

    blockchainUpdater.removeAfter(blockId).explicitGet()
  }

  def createBlock(
      version: Byte,
      txs: Seq[Transaction],
      ref: Option[ByteStr] = blockchainUpdater.lastBlockId,
      strictTime: Boolean = false,
      generator: KeyPair = defaultSigner,
      rewardVote: Long = -1L
  ): Block = {
    val reference = ref.getOrElse(randomSig)
    val parent = ref
      .flatMap { bs =>
        val height = blockchain.heightOf(bs)
        height.flatMap(blockchain.blockHeader).map(_.header)
      }
      .getOrElse(lastBlock.header)

    val grandParent = ref.flatMap { bs =>
      val height = blockchain.heightOf(bs)
      height.flatMap(h => blockchain.blockHeader(h - 2)).map(_.header)
    }

    val timestamp =
      if (blockchain.height > 0)
        parent.timestamp + posSelector
          .getValidBlockDelay(blockchain.height, generator, parent.baseTarget, blockchain.balance(generator.toAddress) max 1e12.toLong)
          .explicitGet()
      else
        System.currentTimeMillis() - (1 hour).toMillis

    val consensus =
      if (blockchain.height > 0)
        posSelector
          .consensusData(
            generator,
            blockchain.height,
            settings.blockchainSettings.genesisSettings.averageBlockDelay,
            parent.baseTarget,
            parent.timestamp,
            grandParent.map(_.timestamp),
            timestamp
          )
          .explicitGet()
      else NxtLikeConsensusBlockData(60, generationSignature)

    Block
      .buildAndSign(
        version = if (consensus.generationSignature.size == 96) Block.ProtoBlockVersion else version,
        timestamp = if (strictTime) timestamp else SystemTime.getTimestamp(),
        reference = reference,
        baseTarget = consensus.baseTarget.max(PoSCalculator.MinBaseTarget),
        generationSignature = consensus.generationSignature,
        txs = txs,
        featureVotes = Nil,
<<<<<<< HEAD
        rewardVote = -1L,
        signer = generator,
        stateHash = None
=======
        rewardVote = rewardVote,
        signer = generator
>>>>>>> 68097920
      )
      .explicitGet()
  }

  val blocksApi: CommonBlocksApi = {
<<<<<<< HEAD
    def loadBlockMetaAt(db: RocksDB, blockchainUpdater: BlockchainUpdaterImpl)(height: Int): Option[BlockMeta] =
      blockchainUpdater.liquidBlockMeta
        .filter(_ => blockchainUpdater.height == height)
        .orElse(db.get(Keys.blockMetaAt(Height(height))).flatMap(BlockMeta.fromPb))
=======
    def loadBlockMetaAt(db: DB, blockchainUpdater: BlockchainUpdaterImpl)(height: Int): Option[BlockMeta] =
      Application.loadBlockMetaAt(db, blockchainUpdater)(height)
>>>>>>> 68097920

    def loadBlockInfoAt(db: RocksDB, blockchainUpdater: BlockchainUpdaterImpl)(
        height: Int
    ): Option[(BlockMeta, Seq[(TxMeta, Transaction)])] =
<<<<<<< HEAD
      loadBlockMetaAt(db, blockchainUpdater)(height).map { meta =>
        meta -> blockchainUpdater
          .liquidTransactions(meta.id)
          .getOrElse(database.loadTransactions(Height(height), rdb))
      }
=======
      Application.loadBlockInfoAt(db, blockchainUpdater)(height)
>>>>>>> 68097920

    CommonBlocksApi(blockchainUpdater, loadBlockMetaAt(rdb.db, blockchainUpdater), loadBlockInfoAt(rdb.db, blockchainUpdater))
  }

  // noinspection ScalaStyle
  object helpers {
    def creditWavesToDefaultSigner(amount: Long = 10_0000_0000): Unit = {
      import com.wavesplatform.transaction.utils.EthConverters.*
      appendBlock(TxHelpers.genesis(TxHelpers.defaultAddress, amount), TxHelpers.genesis(TxHelpers.defaultSigner.toEthWavesAddress, amount))
    }

    def creditWavesFromDefaultSigner(to: Address, amount: Long = 1_0000_0000): Unit = {
      appendBlock(TxHelpers.transfer(to = to, amount = amount))
    }

    def issueAsset(issuer: KeyPair = defaultSigner, script: Script = null, amount: Long = 1000): IssuedAsset = {
      val transaction = TxHelpers.issue(issuer, script = Option(script), amount = amount)
      appendBlock(transaction)
      IssuedAsset(transaction.id())
    }

    def setScript(account: KeyPair, script: Script): Unit = {
      appendBlock(TxHelpers.setScript(account, script))
    }

    def setData(account: KeyPair, entries: DataEntry[?]*): Unit = {
      appendBlock(entries.map(TxHelpers.dataEntry(account, _))*)
    }

    def transfer(account: KeyPair, to: Address, amount: Long, asset: Asset): Unit = {
      appendBlock(TxHelpers.transfer(account, to, amount, asset))
    }

    def transferAll(account: KeyPair, to: Address, asset: Asset): Unit = {
      val balanceMinusFee = {
        val balance = blockchain.balance(account.toAddress, asset)
        if (asset == Waves) balance - TestValues.fee else balance
      }
      transfer(account, to, balanceMinusFee, asset)
    }
  }

  val transactionsApi: CommonTransactionsApi = CommonTransactionsApi(
    blockchainUpdater.bestLiquidDiff.map(Height(blockchainUpdater.height) -> _),
    rdb,
    blockchain,
    utxPool,
    _ => Future.successful(TracedResult(Right(true))),
    h => blocksApi.blockAtHeight(h)
  )

  val accountsApi: CommonAccountsApi = CommonAccountsApi(
    () => blockchainUpdater.getCompositeBlockchain,
    rdb,
    blockchain
  )

  val assetsApi: CommonAssetsApi = CommonAssetsApi(
    () => blockchainUpdater.bestLiquidDiff.getOrElse(Diff.empty),
    rdb.db,
    blockchain
  )
}

object Domain {
  implicit class BlockchainUpdaterExt[A <: BlockchainUpdater & Blockchain](bcu: A) {
    def processBlock(block: Block): Either[ValidationError, Seq[Diff]] = {
      val hitSource =
        if (bcu.height == 0 || !bcu.activatedFeaturesAt(bcu.height + 1).contains(BlockV5.id))
          block.header.generationSignature
        else {
          val hs = bcu.hitSource(bcu.height).get
          crypto.verifyVRF(block.header.generationSignature, hs.arr, block.header.generator, bcu.isFeatureActivated(RideV6)).explicitGet()
        }
      bcu.processBlock(block, hitSource)
    }
  }

  def portfolio(address: Address, db: RocksDB, blockchainUpdater: BlockchainUpdaterImpl): Seq[(IssuedAsset, Long)] = db.withResource { resource =>
    AddressPortfolio
      .assetBalanceIterator(
        resource,
        address,
        blockchainUpdater.bestLiquidDiff.getOrElse(Diff.empty),
        id => blockchainUpdater.assetDescription(id).exists(!_.nft)
      )
      .toSeq
      .flatten
  }
}<|MERGE_RESOLUTION|>--- conflicted
+++ resolved
@@ -340,43 +340,23 @@
         generationSignature = consensus.generationSignature,
         txs = txs,
         featureVotes = Nil,
-<<<<<<< HEAD
-        rewardVote = -1L,
+        rewardVote = rewardVote,
         signer = generator,
         stateHash = None
-=======
-        rewardVote = rewardVote,
-        signer = generator
->>>>>>> 68097920
       )
       .explicitGet()
   }
 
   val blocksApi: CommonBlocksApi = {
-<<<<<<< HEAD
     def loadBlockMetaAt(db: RocksDB, blockchainUpdater: BlockchainUpdaterImpl)(height: Int): Option[BlockMeta] =
-      blockchainUpdater.liquidBlockMeta
-        .filter(_ => blockchainUpdater.height == height)
-        .orElse(db.get(Keys.blockMetaAt(Height(height))).flatMap(BlockMeta.fromPb))
-=======
-    def loadBlockMetaAt(db: DB, blockchainUpdater: BlockchainUpdaterImpl)(height: Int): Option[BlockMeta] =
       Application.loadBlockMetaAt(db, blockchainUpdater)(height)
->>>>>>> 68097920
-
-    def loadBlockInfoAt(db: RocksDB, blockchainUpdater: BlockchainUpdaterImpl)(
+
+    def loadBlockInfoAt(db: RDB, blockchainUpdater: BlockchainUpdaterImpl)(
         height: Int
     ): Option[(BlockMeta, Seq[(TxMeta, Transaction)])] =
-<<<<<<< HEAD
-      loadBlockMetaAt(db, blockchainUpdater)(height).map { meta =>
-        meta -> blockchainUpdater
-          .liquidTransactions(meta.id)
-          .getOrElse(database.loadTransactions(Height(height), rdb))
-      }
-=======
       Application.loadBlockInfoAt(db, blockchainUpdater)(height)
->>>>>>> 68097920
-
-    CommonBlocksApi(blockchainUpdater, loadBlockMetaAt(rdb.db, blockchainUpdater), loadBlockInfoAt(rdb.db, blockchainUpdater))
+
+    CommonBlocksApi(blockchainUpdater, loadBlockMetaAt(rdb.db, blockchainUpdater), loadBlockInfoAt(rdb, blockchainUpdater))
   }
 
   // noinspection ScalaStyle
