--- conflicted
+++ resolved
@@ -1,11 +1,7 @@
 package com.wavesplatform.history
 
-<<<<<<< HEAD
-import cats.implicits.toFoldableOps
 import cats.syntax.either.*
-=======
 import cats.syntax.traverse.*
->>>>>>> f4ab799d
 import com.wavesplatform.account.{Address, KeyPair}
 import com.wavesplatform.api.BlockMeta
 import com.wavesplatform.api.common.*
@@ -27,17 +23,10 @@
 import com.wavesplatform.settings.WavesSettings
 import com.wavesplatform.state.*
 import com.wavesplatform.state.TxStateSnapshotHashBuilder.InitStateHash
-<<<<<<< HEAD
-import com.wavesplatform.state.diffs.BlockDiffer.CurrentBlockFeePart
-import com.wavesplatform.state.diffs.{BlockDiffer, TransactionDiffer}
-import com.wavesplatform.state.reader.CompositeBlockchain
-=======
 import com.wavesplatform.state.appender.BlockAppender
-import com.wavesplatform.state.diffs.BlockDiffer.CurrentBlockFeePart
 import com.wavesplatform.state.diffs.{BlockDiffer, TransactionDiffer}
 import com.wavesplatform.state.reader.CompositeBlockchain
 import com.wavesplatform.test.TestTime
->>>>>>> f4ab799d
 import com.wavesplatform.transaction.Asset.{IssuedAsset, Waves}
 import com.wavesplatform.transaction.TxValidationError.GenericError
 import com.wavesplatform.transaction.smart.script.trace.TracedResult
@@ -190,7 +179,8 @@
 
   def appendBlock(b: Block): Seq[Diff] = blockchainUpdater.processBlock(b).explicitGet()
 
-  def appendBlockE(b: Block): Either[ValidationError, Seq[Diff]] = blockchainUpdater.processBlock(b)
+  // TODO: remove checkStateHash after NODE-2568 merge
+  def appendBlockE(b: Block, checkStateHash: Boolean = true): Either[ValidationError, Seq[Diff]] = blockchainUpdater.processBlock(b, checkStateHash)
 
   def rollbackTo(blockId: ByteStr): DiscardedBlocks = blockchainUpdater.removeAfter(blockId).explicitGet()
 
@@ -269,7 +259,11 @@
   }
 
   def appendBlockE(txs: Transaction*): Either[ValidationError, Seq[Diff]] =
-    createBlockE(Block.PlainBlockVersion, txs).flatMap(appendBlockE)
+    createBlockE(Block.PlainBlockVersion, txs).flatMap(appendBlockE(_))
+
+  // TODO: remove after NODE-2568 merge
+  def appendBlockENoCheck(txs: Transaction*): Either[ValidationError, Seq[Diff]] =
+    createBlockE(Block.PlainBlockVersion, txs).flatMap(appendBlockE(_, checkStateHash = false))
 
   def appendBlock(version: Byte, txs: Transaction*): Block = {
     val block = createBlock(version, txs)
@@ -280,20 +274,12 @@
   def appendBlock(txs: Transaction*): Block =
     appendBlock(Block.PlainBlockVersion, txs*)
 
-<<<<<<< HEAD
-  def appendKeyBlock(signer: Option[KeyPair] = None, ref: Option[ByteStr] = None): Block = {
-=======
   def appendKeyBlock(signer: KeyPair = defaultSigner, ref: Option[ByteStr] = None): Block = {
->>>>>>> f4ab799d
     val block = createBlock(
       Block.NgBlockVersion,
       Nil,
       ref.orElse(Some(lastBlockId)),
-<<<<<<< HEAD
-      generator = signer.getOrElse(defaultSigner)
-=======
       generator = signer
->>>>>>> f4ab799d
     )
     val discardedDiffs = appendBlock(block)
     utxPool.setPriorityDiffs(discardedDiffs)
@@ -304,9 +290,11 @@
   def appendMicroBlockE(txs: Transaction*): Either[Throwable, BlockId] =
     Try(appendMicroBlock(txs*)).toEither
 
-<<<<<<< HEAD
-  def createMicroBlockE(stateHash: Option[ByteStr] = None)(txs: Transaction*): Either[ValidationError, MicroBlock] = {
-    val lastBlock = this.lastBlock
+  def createMicroBlockE(stateHash: Option[ByteStr] = None, signer: Option[KeyPair] = None, ref: Option[ByteStr] = None)(
+      txs: Transaction*
+  ): Either[ValidationError, MicroBlock] = {
+    val lastBlock   = this.lastBlock
+    val blockSigner = signer.getOrElse(defaultSigner)
     val stateHashE = if (blockchain.isFeatureActivated(BlockchainFeatures.TransactionStateSnapshot)) {
       stateHash
         .map(Right(_))
@@ -316,8 +304,9 @@
               txs,
               lastBlock.header.stateHash.get,
               Diff.empty,
-              defaultSigner.toAddress,
+              blockSigner.toAddress,
               lastBlock.header.timestamp,
+              isChallenging = false,
               blockchain
             )
             .resultE
@@ -335,71 +324,28 @@
           lastBlock.header.baseTarget,
           lastBlock.header.generationSignature,
           lastBlock.transactionData ++ txs,
-          defaultSigner,
+          blockSigner,
           lastBlock.header.featureVotes,
           lastBlock.header.rewardVote,
-          sh
+          sh,
+          None
         )
       microblock <- MicroBlock
         .buildAndSign(
           lastBlock.header.version,
-          defaultSigner,
+          blockSigner,
           txs,
-          blockchainUpdater.lastBlockId.get,
+          ref.getOrElse(blockchainUpdater.lastBlockId.get),
           block.signature,
           block.header.stateHash
         )
     } yield microblock
-=======
+  }
+
   def createMicroBlock(stateHash: Option[ByteStr] = None, signer: Option[KeyPair] = None, ref: Option[ByteStr] = None)(
       txs: Transaction*
-  ): MicroBlock = {
-    val lastBlock   = this.lastBlock
-    val blockSigner = signer.getOrElse(defaultSigner)
-    val block = Block
-      .buildAndSign(
-        lastBlock.header.version,
-        lastBlock.header.timestamp,
-        lastBlock.header.reference,
-        lastBlock.header.baseTarget,
-        lastBlock.header.generationSignature,
-        lastBlock.transactionData ++ txs,
-        blockSigner,
-        lastBlock.header.featureVotes,
-        lastBlock.header.rewardVote,
-        if (blockchain.isFeatureActivated(BlockchainFeatures.TransactionStateSnapshot)) {
-          Some(
-            stateHash.getOrElse(
-              computeStateHash(
-                txs,
-                lastBlock.header.stateHash.get,
-                Diff.empty,
-                blockSigner,
-                lastBlock.header.timestamp,
-                isChallenging = false,
-                blockchain
-              )
-            )
-          )
-        } else None,
-        None
-      )
-      .explicitGet()
-    MicroBlock
-      .buildAndSign(
-        lastBlock.header.version,
-        signer.getOrElse(defaultSigner),
-        txs,
-        ref.getOrElse(blockchainUpdater.lastBlockId.get),
-        block.signature,
-        block.header.stateHash
-      )
-      .explicitGet()
->>>>>>> f4ab799d
-  }
-
-  def createMicroBlock(stateHash: Option[ByteStr] = None)(txs: Transaction*): MicroBlock =
-    createMicroBlockE(stateHash)(txs*).explicitGet()
+  ): MicroBlock =
+    createMicroBlockE(stateHash, signer, ref)(txs*).explicitGet()
 
   def appendMicroBlock(txs: Transaction*): BlockId = {
     val mb = createMicroBlock()(txs*)
@@ -428,9 +374,9 @@
       strictTime: Boolean = false,
       generator: KeyPair = defaultSigner,
       stateHash: Option[Option[ByteStr]] = None,
-<<<<<<< HEAD
+      challengedHeader: Option[ChallengedHeader] = None,
       rewardVote: Long = -1L
-  ): Block = createBlockE(version, txs, ref, strictTime, generator, stateHash, rewardVote).explicitGet()
+  ): Block = createBlockE(version, txs, ref, strictTime, generator, stateHash, challengedHeader, rewardVote).explicitGet()
 
   def createBlockE(
       version: Byte,
@@ -439,20 +385,14 @@
       strictTime: Boolean = false,
       generator: KeyPair = defaultSigner,
       stateHash: Option[Option[ByteStr]] = None,
+      challengedHeader: Option[ChallengedHeader] = None,
       rewardVote: Long = -1L
   ): Either[ValidationError, Block] = {
     val reference = ref.getOrElse(randomSig)
-    val parent = ref
-      .flatMap { bs =>
-        val height = blockchain.heightOf(bs)
-        height.flatMap(blockchain.blockHeader).map(_.header)
-      }
-      .getOrElse(lastBlock.header)
-
-    val grandParent = ref.flatMap { bs =>
-      val height = blockchain.heightOf(bs)
-      height.flatMap(h => blockchain.blockHeader(h - 2)).map(_.header)
-    }
+
+    val parentHeight     = ref.flatMap(blockchain.heightOf).getOrElse(blockchain.height)
+    val parent           = blockchain.blockHeader(parentHeight).map(_.header).getOrElse(lastBlock.header)
+    val greatGrandParent = blockchain.blockHeader(parentHeight - 2).map(_.header)
 
     for {
       timestamp <-
@@ -467,18 +407,18 @@
           posSelector
             .consensusData(
               generator,
-              blockchain.height,
+              parentHeight,
               settings.blockchainSettings.genesisSettings.averageBlockDelay,
               parent.baseTarget,
               parent.timestamp,
-              grandParent.map(_.timestamp),
+              greatGrandParent.map(_.timestamp),
               timestamp
             )
         else Right(NxtLikeConsensusBlockData(60, generationSignature))
       resultBt =
-        if (blockchain.isFeatureActivated(BlockchainFeatures.FairPoS, blockchain.height)) {
+        if (blockchain.isFeatureActivated(BlockchainFeatures.FairPoS, parentHeight)) {
           consensus.baseTarget
-        } else if (blockchain.height % 2 != 0) parent.baseTarget
+        } else if (parentHeight % 2 != 0) parent.baseTarget
         else consensus.baseTarget.max(PoSCalculator.MinBaseTarget)
       blockWithoutStateHash <- Block
         .buildAndSign(
@@ -491,18 +431,16 @@
           featureVotes = Nil,
           rewardVote = -1L,
           signer = generator,
-          stateHash = None
+          stateHash = None,
+          challengedHeader = challengedHeader
         )
       resultStateHash <- stateHash.map(Right(_)).getOrElse {
         if (blockchain.isFeatureActivated(TransactionStateSnapshot, blockchain.height + 1)) {
           val blockchain    = CompositeBlockchain(this.blockchain, Diff.empty, blockWithoutStateHash, ByteStr.empty, 0, None)
           val prevStateHash = this.blockchain.lastBlockHeader.flatMap(_.header.stateHash).getOrElse(InitStateHash)
 
-          val blockReward = if (this.blockchain.height == 0) 0 else this.settings.blockchainSettings.rewardsSettings.initial
-          val carry       = if (this.blockchain.height == 0) 0 else this.carryFee
-
           BlockDiffer
-            .createInitialBlockDiff(blockchain, generator.toAddress, blockchain.height, Some(blockReward), Some(carry))
+            .createInitialBlockDiff(this.blockchain, generator.toAddress)
             .leftMap(GenericError(_))
             .flatMap { initDiff =>
               val initStateHash =
@@ -510,7 +448,15 @@
                 else TxStateSnapshotHashBuilder.createHashFromDiff(blockchain, initDiff).createHash(prevStateHash)
 
               WithState
-                .computeStateHash(txs, initStateHash, initDiff, generator.toAddress, blockWithoutStateHash.header.timestamp, blockchain)
+                .computeStateHash(
+                  txs,
+                  initStateHash,
+                  initDiff,
+                  generator.toAddress,
+                  blockWithoutStateHash.header.timestamp,
+                  challengedHeader.isDefined,
+                  blockchain
+                )
                 .resultE
                 .map(Some(_))
             }
@@ -527,95 +473,10 @@
           featureVotes = Nil,
           rewardVote = rewardVote,
           signer = generator,
-          stateHash = resultStateHash
+          stateHash = resultStateHash,
+          challengedHeader = challengedHeader
         )
     } yield resultBlock
-=======
-      challengedHeader: Option[ChallengedHeader] = None,
-      rewardVote: Long = -1L
-  ): Block = {
-    val reference        = ref.getOrElse(randomSig)
-    val parentHeight     = ref.flatMap(blockchain.heightOf).getOrElse(blockchain.height)
-    val parent           = blockchain.blockHeader(parentHeight).map(_.header).getOrElse(lastBlock.header)
-    val greatGrandParent = blockchain.blockHeader(parentHeight - 2).map(_.header)
-
-    val timestamp =
-      if (blockchain.height > 0)
-        parent.timestamp + posSelector
-          .getValidBlockDelay(parentHeight, generator, parent.baseTarget, blockchain.balance(generator.toAddress) max 1e11.toLong)
-          .explicitGet()
-      else
-        System.currentTimeMillis() - (1 hour).toMillis
-
-    val consensus =
-      if (blockchain.height > 0)
-        posSelector
-          .consensusData(
-            generator,
-            parentHeight,
-            settings.blockchainSettings.genesisSettings.averageBlockDelay,
-            parent.baseTarget,
-            parent.timestamp,
-            greatGrandParent.map(_.timestamp),
-            timestamp
-          )
-          .explicitGet()
-      else NxtLikeConsensusBlockData(60, generationSignature)
-
-    val resultBt =
-      if (blockchain.isFeatureActivated(BlockchainFeatures.FairPoS, parentHeight)) {
-        consensus.baseTarget
-      } else if (parentHeight % 2 != 0) parent.baseTarget
-      else consensus.baseTarget.max(PoSCalculator.MinBaseTarget)
-
-    val blockWithoutStateHash = Block
-      .buildAndSign(
-        version = if (consensus.generationSignature.size == 96) Block.ProtoBlockVersion else version,
-        timestamp = if (strictTime) timestamp else SystemTime.getTimestamp(),
-        reference = reference,
-        baseTarget = resultBt,
-        generationSignature = consensus.generationSignature,
-        txs = txs,
-        featureVotes = Nil,
-        rewardVote = -1L,
-        signer = generator,
-        stateHash = None,
-        challengedHeader = challengedHeader
-      )
-      .explicitGet()
-
-    val resultStateHash = stateHash.getOrElse {
-      if (blockchain.isFeatureActivated(TransactionStateSnapshot, blockchain.height + 1)) {
-        val blockchain    = CompositeBlockchain(this.blockchain, Diff.empty, blockWithoutStateHash, ByteStr.empty, 0, None)
-        val prevStateHash = this.blockchain.lastBlockHeader.flatMap(_.header.stateHash).getOrElse(InitStateHash)
-
-        val initDiff = BlockDiffer
-          .createInitialBlockDiff(this.blockchain, generator.toAddress)
-          .explicitGet()
-        val initStateHash =
-          if (initDiff == Diff.empty) prevStateHash
-          else TxStateSnapshotHashBuilder.createHashFromDiff(blockchain, initDiff).createHash(prevStateHash)
-
-        Some(computeStateHash(txs, initStateHash, initDiff, generator, blockWithoutStateHash.header.timestamp, challengedHeader.nonEmpty, blockchain))
-      } else None
-    }
-
-    Block
-      .buildAndSign(
-        version = if (consensus.generationSignature.size == 96) Block.ProtoBlockVersion else version,
-        timestamp = if (strictTime) timestamp else SystemTime.getTimestamp(),
-        reference = reference,
-        baseTarget = resultBt,
-        generationSignature = consensus.generationSignature,
-        txs = txs,
-        featureVotes = Nil,
-        rewardVote = rewardVote,
-        signer = generator,
-        stateHash = resultStateHash,
-        challengedHeader = challengedHeader
-      )
-      .explicitGet()
->>>>>>> f4ab799d
   }
 
   def createChallengingBlock(
@@ -722,75 +583,12 @@
     rdb.db,
     blockchain
   )
-
-<<<<<<< HEAD
-  def calculateStateHash(
-      prevStateHash: Option[ByteStr],
-      signer: KeyPair,
-      blockTs: TxTimestamp,
-      txs: Transaction*
-  ): Either[ValidationError, ByteStr] = {
-    val feeFromPreviousBlockE = blocksApi.blockAtHeight(blockchain.height).fold(Portfolio.empty.asRight[String]) { case (_, txs) =>
-      txs
-        .map(_._2)
-        .map { t =>
-          val pf = Portfolio.build(t.assetFee)
-          pf.minus(pf.multiply(CurrentBlockFeePart))
-        }
-        .foldM(Portfolio.empty)(_.combine(_))
-    }
-    val minerReward = blockchain.lastBlockReward.fold(Portfolio.empty)(Portfolio.waves)
-    val totalReward = feeFromPreviousBlockE.flatMap(fee => minerReward.combine(fee)).explicitGet()
-
-    val initStateHash = prevStateHash.getOrElse(TxStateSnapshotHashBuilder.InitStateHash)
-    val txDiffer      = TransactionDiffer(blockchain.lastBlockTimestamp, blockTs) _
-    txs
-      .foldLeft[Either[ValidationError, (ByteStr, Diff)]](Right(initStateHash -> Diff(portfolios = Map(signer.toAddress -> totalReward)))) {
-        case (Right((prevStateHash, accDiff)), tx) =>
-          val compositeBlockchain = CompositeBlockchain(blockchain, accDiff)
-          for {
-            txDiff <- txDiffer(compositeBlockchain, tx).resultE
-            stateHash = TxStateSnapshotHashBuilder.createHashFromDiff(compositeBlockchain, txDiff).createHash(prevStateHash)
-            resDiff <- accDiff.combineF(txDiff).leftMap(GenericError(_))
-          } yield (stateHash, resDiff)
-        case (err @ Left(_), _) => err
-      }
-      .map(_._1)
-=======
-  def computeStateHash(
-      txs: Seq[Transaction],
-      initStateHash: ByteStr,
-      initDiff: Diff,
-      signer: KeyPair,
-      timestamp: Long,
-      isChallenging: Boolean,
-      blockchain: Blockchain
-  ): ByteStr = {
-    val txDiffer = TransactionDiffer(blockchain.lastBlockTimestamp, timestamp) _
-
-    txs
-      .foldLeft(initStateHash -> initDiff) { case ((prevStateHash, accDiff), tx) =>
-        val compBlockchain = CompositeBlockchain(blockchain, accDiff)
-        val minerDiff      = Diff(portfolios = Map(signer.toAddress -> Portfolio.waves(tx.fee).multiply(CurrentBlockFeePart)))
-        txDiffer(compBlockchain, tx).resultE match {
-          case Right(txDiff) =>
-            val stateHash =
-              TxStateSnapshotHashBuilder.createHashFromDiff(compBlockchain, txDiff.combineF(minerDiff).explicitGet()).createHash(prevStateHash)
-            (stateHash, accDiff.combineF(txDiff).flatMap(_.combineF(minerDiff)).explicitGet())
-          case Left(_) if isChallenging =>
-            (prevStateHash, accDiff)
-          case Left(err) => throw new RuntimeException(err.toString)
-        }
-
-      }
-      ._1
->>>>>>> f4ab799d
-  }
 }
 
 object Domain {
   implicit class BlockchainUpdaterExt[A <: BlockchainUpdater & Blockchain](bcu: A) {
-    def processBlock(block: Block): Either[ValidationError, Seq[Diff]] = {
+    // TODO: delete checkStateHash after NODE-2568 merge
+    def processBlock(block: Block, checkStateHash: Boolean = true): Either[ValidationError, Seq[Diff]] = {
       val hitSourcesE =
         if (bcu.height == 0 || !bcu.activatedFeaturesAt(bcu.height + 1).contains(BlockV5.id))
           Right(block.header.generationSignature -> block.header.challengedHeader.map(_.generationSignature))
@@ -810,12 +608,10 @@
             )
           } yield hs -> challengedHs
         }
-<<<<<<< HEAD
-      bcu.processBlock(block, hitSource, checkStateHash = false)
-=======
-
-      hitSourcesE.flatMap { case (hitSource, challengedHitSource) => bcu.processBlock(block, hitSource, challengedHitSource) }
->>>>>>> f4ab799d
+
+      hitSourcesE.flatMap { case (hitSource, challengedHitSource) =>
+        bcu.processBlock(block, hitSource, challengedHitSource, checkStateHash = checkStateHash)
+      }
     }
   }
 
