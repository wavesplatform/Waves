--- conflicted
+++ resolved
@@ -58,12 +58,8 @@
   def createDiffE(tx: Transaction): Either[ValidationError, Diff] = transactionDiffer(tx).resultE
   def createDiff(tx: Transaction): Diff                           = createDiffE(tx).explicitGet()
 
-<<<<<<< HEAD
-  lazy val utxPool        = new TestUtxPool(SystemTime, blockchain, settings.utxSettings, settings.minerSettings.enable, beforeSetPriorityDiffs)
-=======
-  lazy val utxPool: UtxPoolImpl =
-    new UtxPoolImpl(SystemTime, blockchain, settings.utxSettings, settings.maxTxErrorLogSize, settings.minerSettings.enable)
->>>>>>> 55b619d3
+  lazy val utxPool        =
+    new TestUtxPool(SystemTime, blockchain, settings.utxSettings, settings.maxTxErrorLogSize, settings.minerSettings.enable, beforeSetPriorityDiffs)
   lazy val wallet: Wallet = Wallet(settings.walletSettings.copy(file = None))
 
   def blockchainWithDiscardedDiffs(): CompositeBlockchain = {
