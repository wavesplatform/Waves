package com.wavesplatform.history

import com.wavesplatform.account.{Address, KeyPair}
import com.wavesplatform.api.BlockMeta
import com.wavesplatform.api.common.*
import com.wavesplatform.block.Block.BlockId
import com.wavesplatform.block.{Block, MicroBlock}
import com.wavesplatform.common.state.ByteStr
import com.wavesplatform.common.utils.EitherExt2
import com.wavesplatform.consensus.nxt.NxtLikeConsensusBlockData
import com.wavesplatform.consensus.{PoSCalculator, PoSSelector}
import com.wavesplatform.database.{DBExt, Keys, LevelDBWriter}
import com.wavesplatform.db.TestUtxPool
import com.wavesplatform.events.BlockchainUpdateTriggers
import com.wavesplatform.features.BlockchainFeatures.{BlockV5, RideV6}
import com.wavesplatform.lagonaki.mocks.TestBlock
import com.wavesplatform.lang.ValidationError
import com.wavesplatform.lang.script.Script
import com.wavesplatform.settings.WavesSettings
import com.wavesplatform.state.*
import com.wavesplatform.state.diffs.TransactionDiffer
import com.wavesplatform.state.reader.CompositeBlockchain
import com.wavesplatform.transaction.Asset.{IssuedAsset, Waves}
import com.wavesplatform.transaction.smart.script.trace.TracedResult
import com.wavesplatform.transaction.{BlockchainUpdater, *}
import com.wavesplatform.utils.{EthEncoding, SystemTime}
import com.wavesplatform.wallet.Wallet
<<<<<<< HEAD
import com.wavesplatform.{TestValues, database}
=======
import com.wavesplatform.{Application, TestValues, crypto, database}
>>>>>>> f2fd9d96
import monix.execution.Scheduler.Implicits.global
import org.iq80.leveldb.DB
import org.scalatest.matchers.should.Matchers.*
import play.api.libs.json.{JsNull, JsValue, Json}

import scala.collection.immutable.SortedMap
import scala.concurrent.Future
import scala.concurrent.duration.*
import scala.util.Try
import scala.util.control.NonFatal

case class Domain(
    db: DB,
    blockchainUpdater: BlockchainUpdaterImpl,
    levelDBWriter: LevelDBWriter,
    settings: WavesSettings,
    beforeSetPriorityDiffs: () => Unit = () => ()
) {
  import Domain.*

  val blockchain: BlockchainUpdaterImpl = blockchainUpdater

  @volatile
  var triggers: Seq[BlockchainUpdateTriggers] = Nil

  val posSelector: PoSSelector = PoSSelector(blockchainUpdater, None)

  val transactionDiffer: Transaction => TracedResult[ValidationError, Diff] =
    TransactionDiffer(blockchain.lastBlockTimestamp, System.currentTimeMillis())(blockchain, _)

  def createDiffE(tx: Transaction): Either[ValidationError, Diff] = transactionDiffer(tx).resultE
  def createDiff(tx: Transaction): Diff                           = createDiffE(tx).explicitGet()

<<<<<<< HEAD
  lazy val utxPool =
    new TestUtxPool(SystemTime, blockchain, settings.utxSettings, settings.maxTxErrorLogSize, settings.minerSettings.enable, beforeSetPriorityDiffs)
  lazy val wallet: Wallet = Wallet(settings.walletSettings.copy(file = None))
=======
  lazy val utxPool: UtxPoolImpl =
    new UtxPoolImpl(SystemTime, blockchain, settings.utxSettings, settings.maxTxErrorLogSize, settings.minerSettings.enable)
  lazy val wallet: Wallet       = Wallet(settings.walletSettings.copy(file = None))
>>>>>>> f2fd9d96

  def blockchainWithDiscardedDiffs(): CompositeBlockchain = {
    def bc = CompositeBlockchain(blockchain, utxPool.discardedMicrosDiff())
    utxPool.priorityPool.optimisticRead(bc)(_ => true)
  }

  object commonApi {

    /** @return
      *   Tuple of (asset, feeInAsset, feeInWaves)
      * @see
      *   [[com.wavesplatform.state.diffs.FeeValidation#getMinFee(com.wavesplatform.state.Blockchain, com.wavesplatform.transaction.Transaction)]]
      */
    def calculateFee(tx: Transaction): (Asset, Long, Long) =
      transactionsApi.calculateFee(tx).explicitGet()

    def calculateWavesFee(tx: Transaction): Long = {
      val (Waves, _, feeInWaves) = calculateFee(tx): @unchecked
      feeInWaves
    }

    def transactionMeta(transactionId: ByteStr): TransactionMeta =
      transactionsApi
        .transactionById(transactionId)
        .getOrElse(throw new NoSuchElementException(s"No meta for $transactionId"))

    def invokeScriptResult(transactionId: ByteStr): InvokeScriptResult =
      transactionMeta(transactionId) match {
        case hsc: TransactionMeta.HasStateChanges => hsc.invokeScriptResult.get
        case _                                    => ???
      }

    def addressTransactions(address: Address): Seq[TransactionMeta] =
      transactionsApi.transactionsByAddress(address, None, Set.empty, None).toListL.runSyncUnsafe()
  }

  def liquidState: Option[NgState] = {
    val cls   = classOf[BlockchainUpdaterImpl]
    val field = cls.getDeclaredFields.find(_.getName.endsWith("ngState")).get
    field.setAccessible(true)
    field.get(blockchain).asInstanceOf[Option[NgState]]
  }

  def liquidAndSolidAssert(doCheck: () => Unit): Unit = {
    require(liquidState.isDefined, "No liquid state is present")
    try doCheck()
    catch { case NonFatal(err) => throw new RuntimeException("Liquid check failed", err) }
    makeStateSolid()
    try doCheck()
    catch { case NonFatal(err) => throw new RuntimeException("Solid check failed", err) }
  }

  def makeStateSolid(): (Int, SortedMap[String, String]) = {
    if (liquidState.isDefined) appendBlock() // Just append empty block
    (solidStateHeight, solidStateSnapshot())
  }

  def solidStateHeight: Int = {
    db.get(Keys.height)
  }

  def solidStateSnapshot(): SortedMap[String, String] = {
    val builder = SortedMap.newBuilder[String, String]
    db.iterateOver(Array.emptyByteArray)(e =>
      builder.addOne(EthEncoding.toHexString(e.getKey).drop(2) -> EthEncoding.toHexString(e.getValue).drop(2))
    )
    builder.result()
  }

  def lastBlock: Block = {
    blockchainUpdater.lastBlockId
      .flatMap(blockchainUpdater.liquidBlock)
      .orElse(levelDBWriter.lastBlock)
      .getOrElse(TestBlock.create(Nil))
  }

  def liquidDiff: Diff = {
    def liquidDiff = blockchainUpdater.bestLiquidDiff.getOrElse(Diff())
    def totalDiff  = liquidDiff.combineE(utxPool.discardedMicrosDiff()).explicitGet()
    utxPool.priorityPool.optimisticRead(totalDiff)(_ => true)
  }

  def microBlocks: Vector[MicroBlock] = blockchain.microblockIds.reverseIterator.flatMap(blockchain.microBlock).to(Vector)

  def effBalance(a: Address): Long = blockchainUpdater.effectiveBalance(a, 1000)

  def appendBlock(b: Block): Seq[Diff] = blockchainUpdater.processBlock(b).explicitGet()

  def appendBlockE(b: Block): Either[ValidationError, Seq[Diff]] = blockchainUpdater.processBlock(b)

  def rollbackTo(blockId: ByteStr): DiscardedBlocks = blockchainUpdater.removeAfter(blockId).explicitGet()

  def appendMicroBlock(b: MicroBlock): BlockId = blockchainUpdater.processMicroBlock(b).explicitGet()

  def lastBlockId: ByteStr = blockchainUpdater.lastBlockId.getOrElse(randomSig)

  def carryFee: Long = blockchainUpdater.carryFee

  def balance(address: Address): Long               = blockchainUpdater.balance(address)
  def balance(address: Address, asset: Asset): Long = blockchainUpdater.balance(address, asset)

  def nftList(address: Address): Seq[(IssuedAsset, AssetDescription)] = db.withResource { resource =>
    AddressPortfolio
      .nftIterator(resource, address, liquidDiff, None, blockchainUpdater.assetDescription)
      .toSeq
  }

  def addressTransactions(address: Address, from: Option[ByteStr] = None): Seq[(Height, Transaction)] =
    transactionsApi
      .transactionsByAddress(address, None, Set(), from)
      .map(meta => (meta.height, meta.transaction))
      .toListL
      .runSyncUnsafe()

  def portfolio(address: Address): Seq[(IssuedAsset, Long)] =
    db.withResource { resource =>
      AddressPortfolio
        .assetBalanceIterator(
          resource,
          address,
          liquidDiff,
          id => blockchainUpdater.assetDescription(id).exists(!_.nft)
        )
        .toSeq
    }

  def appendAndAssertSucceed(txs: Transaction*): Block = {
    val block = createBlock(Block.PlainBlockVersion, txs)
    appendBlock(block)
    txs.foreach { tx =>
      if (!blockchain.transactionSucceeded(tx.id())) {
        val stateChanges = Try(commonApi.invokeScriptResult(tx.id())).toOption.flatMap(_.error).fold(JsNull: JsValue)(Json.toJson(_))
        throw new AssertionError(s"Should succeed: ${tx.id()}, script error: ${Json.prettyPrint(stateChanges)}")
      }
    }
    lastBlock
  }

  def appendAndCatchError(txs: Transaction*): ValidationError = {
    val block  = createBlock(Block.PlainBlockVersion, txs)
    val result = appendBlockE(block)
    txs.foreach { tx =>
      assert(blockchain.transactionInfo(tx.id()).isEmpty, s"should not pass: $tx")
    }
    result.left.getOrElse(throw new RuntimeException(s"Block appended successfully: $txs"))
  }

  def appendAndAssertFailed(txs: Transaction*): Block = {
    val block = createBlock(Block.PlainBlockVersion, txs)
    appendBlockE(block) match {
      case Left(err) =>
        throw new RuntimeException(s"Should be success: $err")

      case Right(_) =>
        txs.foreach(tx => assert(!blockchain.transactionSucceeded(tx.id()), s"should fail: $tx"))
        lastBlock
    }
  }

  def appendAndAssertFailed(tx: Transaction, message: String): Block = {
    appendBlock(tx)
    assert(!blockchain.transactionSucceeded(tx.id()), s"should fail: $tx")
    liquidDiff.errorMessage(tx.id()).get.text should include(message)
    lastBlock
  }

  def appendBlockE(txs: Transaction*): Either[ValidationError, Seq[Diff]] =
    appendBlockE(createBlock(Block.PlainBlockVersion, txs))

  def appendBlock(version: Byte, txs: Transaction*): Block = {
    val block = createBlock(version, txs)
    appendBlock(block)
    lastBlock
  }

  def appendBlock(txs: Transaction*): Block =
    appendBlock(Block.PlainBlockVersion, txs: _*)

  def appendKeyBlock(ref: Option[ByteStr] = None): Block = {
    val block          = createBlock(Block.NgBlockVersion, Nil, ref.orElse(Some(lastBlockId)))
    val discardedDiffs = appendBlock(block)
    utxPool.setPriorityDiffs(discardedDiffs)
    utxPool.cleanUnconfirmed()
    lastBlock
  }

  def appendMicroBlockE(txs: Transaction*): Either[Throwable, BlockId] =
    Try(appendMicroBlock(txs*)).toEither

  def createMicroBlock(txs: Transaction*): MicroBlock = {
    val lastBlock = this.lastBlock
    val block = Block
      .buildAndSign(
        lastBlock.header.version,
        lastBlock.header.timestamp,
        lastBlock.header.reference,
        lastBlock.header.baseTarget,
        lastBlock.header.generationSignature,
        lastBlock.transactionData ++ txs,
        defaultSigner,
        lastBlock.header.featureVotes,
        lastBlock.header.rewardVote
      )
      .explicitGet()
    MicroBlock.buildAndSign(lastBlock.header.version, defaultSigner, txs, blockchainUpdater.lastBlockId.get, block.signature).explicitGet()
  }

  def appendMicroBlock(txs: Transaction*): BlockId = {
    val mb = createMicroBlock(txs: _*)
    blockchainUpdater.processMicroBlock(mb).explicitGet()
  }

  def rollbackTo(height: Int): Unit = {
    val blockId = blockchain.blockId(height).get
    blockchainUpdater.removeAfter(blockId).explicitGet()
  }

  def rollbackMicros(offset: Int = 1): Unit = {
    val blockId =
      blockchainUpdater.microblockIds
        .drop(offset)
        .headOption
        .getOrElse(throw new IllegalStateException("Insufficient count of microblocks"))

    blockchainUpdater.removeAfter(blockId).explicitGet()
  }

  def createBlock(
      version: Byte,
      txs: Seq[Transaction],
      ref: Option[ByteStr] = blockchainUpdater.lastBlockId,
      strictTime: Boolean = false,
      generator: KeyPair = defaultSigner
  ): Block = {
    val reference = ref.getOrElse(randomSig)
    val parent = ref
      .flatMap { bs =>
        val height = blockchain.heightOf(bs)
        height.flatMap(blockchain.blockHeader).map(_.header)
      }
      .getOrElse(lastBlock.header)

    val grandParent = ref.flatMap { bs =>
      val height = blockchain.heightOf(bs)
      height.flatMap(h => blockchain.blockHeader(h - 2)).map(_.header)
    }

    val timestamp =
      if (blockchain.height > 0)
        parent.timestamp + posSelector
          .getValidBlockDelay(blockchain.height, generator, parent.baseTarget, blockchain.balance(generator.toAddress) max 1e12.toLong)
          .explicitGet()
      else
        System.currentTimeMillis() - (1 hour).toMillis

    val consensus =
      if (blockchain.height > 0)
        posSelector
          .consensusData(
            generator,
            blockchain.height,
            settings.blockchainSettings.genesisSettings.averageBlockDelay,
            parent.baseTarget,
            parent.timestamp,
            grandParent.map(_.timestamp),
            timestamp
          )
          .explicitGet()
      else NxtLikeConsensusBlockData(60, generationSignature)

    Block
      .buildAndSign(
        version = if (consensus.generationSignature.size == 96) Block.ProtoBlockVersion else version,
        timestamp = if (strictTime) timestamp else SystemTime.getTimestamp(),
        reference = reference,
        baseTarget = consensus.baseTarget.max(PoSCalculator.MinBaseTarget),
        generationSignature = consensus.generationSignature,
        txs = txs,
        featureVotes = Nil,
        rewardVote = -1L,
        signer = generator
      )
      .explicitGet()
  }

  val blocksApi: CommonBlocksApi = {
    def loadBlockMetaAt(db: DB, blockchainUpdater: BlockchainUpdaterImpl)(height: Int): Option[BlockMeta] =
      blockchainUpdater.liquidBlockMeta.filter(_ => blockchainUpdater.height == height).orElse(db.get(Keys.blockMetaAt(Height(height))))

    def loadBlockInfoAt(db: DB, blockchainUpdater: BlockchainUpdaterImpl)(
        height: Int
    ): Option[(BlockMeta, Seq[(TxMeta, Transaction)])] =
      loadBlockMetaAt(db, blockchainUpdater)(height).map { meta =>
        meta -> blockchainUpdater
          .liquidTransactions(meta.id)
          .getOrElse(db.readOnly(ro => database.loadTransactions(Height(height), ro)))
      }

    CommonBlocksApi(blockchainUpdater, loadBlockMetaAt(db, blockchainUpdater), loadBlockInfoAt(db, blockchainUpdater))
  }

  // noinspection ScalaStyle
  object helpers {
    def creditWavesToDefaultSigner(amount: Long = 10_0000_0000): Unit = {
      import com.wavesplatform.transaction.utils.EthConverters.*
      appendBlock(TxHelpers.genesis(TxHelpers.defaultAddress, amount), TxHelpers.genesis(TxHelpers.defaultSigner.toEthWavesAddress, amount))
    }

    def creditWavesFromDefaultSigner(to: Address, amount: Long = 1_0000_0000): Unit = {
      appendBlock(TxHelpers.transfer(to = to, amount = amount))
    }

    def issueAsset(issuer: KeyPair = defaultSigner, script: Script = null, amount: Long = 1000): IssuedAsset = {
      val transaction = TxHelpers.issue(issuer, script = Option(script), amount = amount)
      appendBlock(transaction)
      IssuedAsset(transaction.id())
    }

    def setScript(account: KeyPair, script: Script): Unit = {
      appendBlock(TxHelpers.setScript(account, script))
    }

    def setData(account: KeyPair, entries: DataEntry[?]*): Unit = {
      appendBlock(entries.map(TxHelpers.dataEntry(account, _))*)
    }

    def transfer(account: KeyPair, to: Address, amount: Long, asset: Asset): Unit = {
      appendBlock(TxHelpers.transfer(account, to, amount, asset))
    }

    def transferAll(account: KeyPair, to: Address, asset: Asset): Unit = {
      val balanceMinusFee = {
        val balance = blockchain.balance(account.toAddress, asset)
        if (asset == Waves) balance - TestValues.fee else balance
      }
      transfer(account, to, balanceMinusFee, asset)
    }
  }

  val transactionsApi: CommonTransactionsApi = CommonTransactionsApi(
    Some(Height(blockchainUpdater.height) -> liquidDiff),
    db,
    () => blockchainWithDiscardedDiffs(),
    utxPool,
    tx => Future.successful(utxPool.putIfNew(tx)),
    h => blocksApi.blockAtHeight(h)
  )

  val accountsApi: CommonAccountsApi = CommonAccountsApi(
    () => liquidDiff,
    db,
    () => blockchainWithDiscardedDiffs()
  )

  val assetsApi: CommonAssetsApi = CommonAssetsApi(
    () => liquidDiff,
    db,
    () => blockchainWithDiscardedDiffs()
  )
}

object Domain {
  implicit class BlockchainUpdaterExt[A <: BlockchainUpdater with Blockchain](bcu: A) {
    def processBlock(block: Block): Either[ValidationError, Seq[Diff]] = {
      val hitSource =
        if (bcu.height == 0 || !bcu.activatedFeaturesAt(bcu.height + 1).contains(BlockV5.id))
          block.header.generationSignature
        else {
          val hs = bcu.hitSource(bcu.height).get
          crypto.verifyVRF(block.header.generationSignature, hs.arr, block.header.generator, bcu.isFeatureActivated(RideV6)).explicitGet()
        }
      bcu.processBlock(block, hitSource)
    }
  }
}<|MERGE_RESOLUTION|>--- conflicted
+++ resolved
@@ -25,11 +25,7 @@
 import com.wavesplatform.transaction.{BlockchainUpdater, *}
 import com.wavesplatform.utils.{EthEncoding, SystemTime}
 import com.wavesplatform.wallet.Wallet
-<<<<<<< HEAD
-import com.wavesplatform.{TestValues, database}
-=======
-import com.wavesplatform.{Application, TestValues, crypto, database}
->>>>>>> f2fd9d96
+import com.wavesplatform.{TestValues, crypto, database}
 import monix.execution.Scheduler.Implicits.global
 import org.iq80.leveldb.DB
 import org.scalatest.matchers.should.Matchers.*
@@ -63,15 +59,9 @@
   def createDiffE(tx: Transaction): Either[ValidationError, Diff] = transactionDiffer(tx).resultE
   def createDiff(tx: Transaction): Diff                           = createDiffE(tx).explicitGet()
 
-<<<<<<< HEAD
   lazy val utxPool =
     new TestUtxPool(SystemTime, blockchain, settings.utxSettings, settings.maxTxErrorLogSize, settings.minerSettings.enable, beforeSetPriorityDiffs)
-  lazy val wallet: Wallet = Wallet(settings.walletSettings.copy(file = None))
-=======
-  lazy val utxPool: UtxPoolImpl =
-    new UtxPoolImpl(SystemTime, blockchain, settings.utxSettings, settings.maxTxErrorLogSize, settings.minerSettings.enable)
   lazy val wallet: Wallet       = Wallet(settings.walletSettings.copy(file = None))
->>>>>>> f2fd9d96
 
   def blockchainWithDiscardedDiffs(): CompositeBlockchain = {
     def bc = CompositeBlockchain(blockchain, utxPool.discardedMicrosDiff())
