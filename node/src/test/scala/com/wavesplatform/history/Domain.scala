--- conflicted
+++ resolved
@@ -24,12 +24,8 @@
 import com.wavesplatform.settings.WavesSettings
 import com.wavesplatform.state.*
 import com.wavesplatform.state.appender.BlockAppender
-<<<<<<< HEAD
-=======
 import com.wavesplatform.state.BlockchainUpdaterImpl.BlockApplyResult
 import com.wavesplatform.state.BlockchainUpdaterImpl.BlockApplyResult.{Applied, Ignored}
-import com.wavesplatform.state.TxStateSnapshotHashBuilder.InitStateHash
->>>>>>> a9cecb92
 import com.wavesplatform.state.diffs.{BlockDiffer, TransactionDiffer}
 import com.wavesplatform.state.reader.SnapshotBlockchain
 import com.wavesplatform.test.TestTime
@@ -80,13 +76,8 @@
   lazy val wallet: Wallet = Wallet(settings.walletSettings.copy(file = None))
 
   lazy val testTime: TestTime = TestTime()
-<<<<<<< HEAD
-  lazy val blockAppender: Block => Task[Either[ValidationError, Option[BigInt]]] =
+  lazy val blockAppender: Block => Task[Either[ValidationError, BlockApplyResult]] =
     BlockAppender(blockchain, testTime, utxPool, posSelector, Scheduler.singleThread("appender"))(_, None)
-=======
-  lazy val blockAppender: Block => Task[Either[ValidationError, BlockApplyResult]] =
-    BlockAppender(blockchain, testTime, utxPool, posSelector, Scheduler.singleThread("appender"))
->>>>>>> a9cecb92
   lazy val blockChallenger: BlockChallenger = new BlockChallengerImpl(
     blockchain,
     new DefaultChannelGroup(GlobalEventExecutor.INSTANCE),
@@ -311,34 +302,6 @@
   ): Either[ValidationError, MicroBlock] = {
     val lastBlock   = this.lastBlock
     val blockSigner = signer.getOrElse(defaultSigner)
-<<<<<<< HEAD
-    val block = Block
-      .buildAndSign(
-        lastBlock.header.version,
-        lastBlock.header.timestamp,
-        lastBlock.header.reference,
-        lastBlock.header.baseTarget,
-        lastBlock.header.generationSignature,
-        lastBlock.transactionData ++ txs,
-        blockSigner,
-        lastBlock.header.featureVotes,
-        lastBlock.header.rewardVote,
-        if (blockchain.isFeatureActivated(BlockchainFeatures.TransactionStateSnapshot)) {
-          Some(
-            stateHash.getOrElse(
-              TxStateSnapshotHashBuilder
-                .computeStateHash(
-                  txs,
-                  blockchain.lastBlockStateHash,
-                  StateSnapshot.empty,
-                  blockSigner,
-                  rocksDBWriter.lastBlockTimestamp,
-                  blockchain.lastBlockTimestamp.get,
-                  isChallenging = false,
-                  blockchain
-                )
-                .explicitGet()
-=======
     val stateHashE = if (blockchain.isFeatureActivated(BlockchainFeatures.TransactionStateSnapshot)) {
       stateHash
         .map(Right(_))
@@ -352,7 +315,6 @@
               lastBlock.header.timestamp,
               isChallenging = false,
               blockchain
->>>>>>> a9cecb92
             )
             .resultE
         )
@@ -439,98 +401,6 @@
     val parent           = blockchain.blockHeader(parentHeight).map(_.header).getOrElse(lastBlock.header)
     val greatGrandParent = blockchain.blockHeader(parentHeight - 2).map(_.header)
 
-<<<<<<< HEAD
-    val timestamp =
-      if (blockchain.height > 0)
-        parent.timestamp + posSelector
-          .getValidBlockDelay(parentHeight, generator, parent.baseTarget, blockchain.balance(generator.toAddress) max 1e11.toLong)
-          .explicitGet()
-      else
-        System.currentTimeMillis() - (1 hour).toMillis
-
-    val consensus =
-      if (blockchain.height > 0)
-        posSelector
-          .consensusData(
-            generator,
-            parentHeight,
-            settings.blockchainSettings.genesisSettings.averageBlockDelay,
-            parent.baseTarget,
-            parent.timestamp,
-            greatGrandParent.map(_.timestamp),
-            timestamp
-          )
-          .explicitGet()
-      else NxtLikeConsensusBlockData(60, generationSignature)
-
-    val resultBt =
-      if (blockchain.isFeatureActivated(BlockchainFeatures.FairPoS, parentHeight)) {
-        consensus.baseTarget
-      } else if (parentHeight % 2 != 0) parent.baseTarget
-      else consensus.baseTarget.max(PoSCalculator.MinBaseTarget)
-
-    val blockWithoutStateHash = Block
-      .buildAndSign(
-        version = if (consensus.generationSignature.size == 96) Block.ProtoBlockVersion else version,
-        timestamp = if (strictTime) timestamp else SystemTime.getTimestamp(),
-        reference = reference,
-        baseTarget = resultBt,
-        generationSignature = consensus.generationSignature,
-        txs = txs,
-        featureVotes = Nil,
-        rewardVote = rewardVote,
-        signer = generator,
-        stateHash = None,
-        challengedHeader = challengedHeader
-      )
-      .explicitGet()
-
-    val resultStateHash = stateHash.getOrElse {
-      if (blockchain.isFeatureActivated(TransactionStateSnapshot, blockchain.height + 1)) {
-        val blockchainWithNewBlock =
-          SnapshotBlockchain(blockchain, StateSnapshot.empty, blockWithoutStateHash, ByteStr.empty, 0, this.blockchain.computeNextReward, None)
-        val prevStateHash = blockchain.lastBlockStateHash
-
-        val initSnapshot = BlockDiffer
-          .createInitialBlockSnapshot(blockchain, generator.toAddress)
-          .explicitGet()
-        val initStateHash =
-          if (initSnapshot == StateSnapshot.empty) prevStateHash
-          else TxStateSnapshotHashBuilder.createHashFromSnapshot(initSnapshot, None).createHash(prevStateHash)
-
-        Some(
-          TxStateSnapshotHashBuilder
-            .computeStateHash(
-              txs,
-              initStateHash,
-              initSnapshot,
-              generator,
-              blockchain.lastBlockTimestamp,
-              blockWithoutStateHash.header.timestamp,
-              challengedHeader.nonEmpty,
-              blockchainWithNewBlock
-            )
-            .explicitGet()
-        )
-      } else None
-    }
-
-    Block
-      .buildAndSign(
-        version = if (consensus.generationSignature.size == 96) Block.ProtoBlockVersion else version,
-        timestamp = if (strictTime) timestamp else SystemTime.getTimestamp(),
-        reference = reference,
-        baseTarget = resultBt,
-        generationSignature = consensus.generationSignature,
-        txs = txs,
-        featureVotes = Nil,
-        rewardVote = rewardVote,
-        signer = generator,
-        stateHash = resultStateHash,
-        challengedHeader = challengedHeader
-      )
-      .explicitGet()
-=======
     for {
       timestamp <-
         if (blockchain.height > 0)
@@ -573,8 +443,9 @@
         )
       resultStateHash <- stateHash.map(Right(_)).getOrElse {
         if (blockchain.isFeatureActivated(TransactionStateSnapshot, blockchain.height + 1)) {
-          val blockchain    = SnapshotBlockchain(this.blockchain, StateSnapshot.empty, blockWithoutStateHash, ByteStr.empty, 0, None)
-          val prevStateHash = this.blockchain.lastBlockHeader.flatMap(_.header.stateHash).getOrElse(InitStateHash)
+          val blockchain =
+            SnapshotBlockchain(this.blockchain, StateSnapshot.empty, blockWithoutStateHash, ByteStr.empty, 0, this.blockchain.computeNextReward, None)
+          val prevStateHash = blockchain.lastBlockStateHash
 
           BlockDiffer
             .createInitialBlockSnapshot(this.blockchain, generator.toAddress)
@@ -613,7 +484,6 @@
           challengedHeader = challengedHeader
         )
     } yield resultBlock
->>>>>>> a9cecb92
   }
 
   def createChallengingBlock(
@@ -746,13 +616,9 @@
           } yield hs -> challengedHs
         }
 
-<<<<<<< HEAD
-      hitSourcesE.flatMap { case (hitSource, challengedHitSource) => bcu.processBlock(block, hitSource, None, challengedHitSource) }
-=======
       hitSourcesE.flatMap { case (hitSource, challengedHitSource) =>
-        bcu.processBlock(block, hitSource, challengedHitSource, checkStateHash = checkStateHash)
+        bcu.processBlock(block, hitSource, None, challengedHitSource, checkStateHash = checkStateHash)
       }
->>>>>>> a9cecb92
     }
   }
 
