package com.wavesplatform.history

import com.wavesplatform.TransactionGen
import com.wavesplatform.account.KeyPair
import com.wavesplatform.common.state.ByteStr
import com.wavesplatform.common.utils.EitherExt2
import com.wavesplatform.crypto._
import com.wavesplatform.features.BlockchainFeatures
import com.wavesplatform.history.Domain.BlockchainUpdaterExt
import com.wavesplatform.settings.{BlockchainSettings, WavesSettings}
import com.wavesplatform.state._
import com.wavesplatform.state.diffs._
import com.wavesplatform.transaction.Asset.Waves
import com.wavesplatform.transaction.assets.{IssueTransaction, SponsorFeeTransaction}
import com.wavesplatform.transaction.transfer._
import com.wavesplatform.transaction.{Asset, GenesisTransaction}
import org.scalacheck.Gen
import org.scalatest._
import org.scalatestplus.scalacheck.{ScalaCheckPropertyChecks => PropertyChecks}

class BlockchainUpdaterSponsoredFeeBlockTest
    extends PropSpec
    with PropertyChecks
    with DomainScenarioDrivenPropertyCheck
    with Matchers
    with TransactionGen {

  private val amtTx = 100000

  type Setup =
    (GenesisTransaction, TransferTransaction, IssueTransaction, SponsorFeeTransaction, TransferTransaction, TransferTransaction, TransferTransaction)

  val sponsorPreconditions: Gen[Setup] = for {

    master                      <- accountGen
    ts                          <- timestampGen
    transferAssetWavesFee       <- smallFeeGen
    _                           <- accountGen
    alice                       <- accountGen
    bob                         <- accountGen
    (feeAsset, sponsorTx, _, _) <- sponsorFeeCancelSponsorFeeGen(alice)
    wavesFee                    = Sponsorship.toWaves(sponsorTx.minSponsoredAssetFee.get, sponsorTx.minSponsoredAssetFee.get)
    genesis: GenesisTransaction = GenesisTransaction.create(master.toAddress, ENOUGH_AMT, ts).explicitGet()
    masterToAlice: TransferTransaction = TransferTransaction.selfSigned(
        1.toByte,
        master,
        alice.toAddress,
        Waves,
        feeAsset.fee + sponsorTx.fee + transferAssetWavesFee + wavesFee,
        Waves,
        transferAssetWavesFee,
        ByteStr.empty,
        ts + 1
      )
      .explicitGet()
    aliceToBob: TransferTransaction = TransferTransaction
      .selfSigned(
        1.toByte,
        alice,
        bob.toAddress,
        Asset.fromCompatId(Some(feeAsset.id())),
        feeAsset.quantity / 2,
        Waves,
        transferAssetWavesFee, ByteStr.empty,
        ts + 2
      )
<<<<<<< HEAD
      .explicitGet()
    bobToMaster: TransferTransaction = TransferTransaction
      .selfSigned(
=======
      .right
      .get
    bobToMaster: TransferTransaction = TransferTransaction.selfSigned(
>>>>>>> 142cb1cc
        1.toByte,
        bob,
        master.toAddress,
        Asset.fromCompatId(Some(feeAsset.id())),
        amtTx,
        Asset.fromCompatId(Some(feeAsset.id())),
        sponsorTx.minSponsoredAssetFee.get, ByteStr.empty,
        ts + 3
      )
      .explicitGet()
    bobToMaster2: TransferTransaction = TransferTransaction
      .selfSigned(
        1.toByte,
        bob,
        master.toAddress,
        Asset.fromCompatId(Some(feeAsset.id())),
        amtTx,
        Asset.fromCompatId(Some(feeAsset.id())),
        sponsorTx.minSponsoredAssetFee.get, ByteStr.empty,
        ts + 4
      )
      .explicitGet()
  } yield (genesis, masterToAlice, feeAsset, sponsorTx, aliceToBob, bobToMaster, bobToMaster2)

  val SponsoredFeeActivatedAt0BlockchainSettings: BlockchainSettings = DefaultBlockchainSettings.copy(
    functionalitySettings = DefaultBlockchainSettings.functionalitySettings
      .copy(
        featureCheckBlocksPeriod = 1,
        blocksForFeatureActivation = 1,
        preActivatedFeatures = Map(
          BlockchainFeatures.FeeSponsorship.id -> 0,
          BlockchainFeatures.NG.id -> 0,
          BlockchainFeatures.BlockV5.id -> 0
        )
      )
  )

  val SponsoredActivatedAt0WavesSettings: WavesSettings = settings.copy(blockchainSettings = SponsoredFeeActivatedAt0BlockchainSettings)

  property("not enough waves to sponsor sponsored tx") {
    scenario(sponsorPreconditions, SponsoredActivatedAt0WavesSettings) {
      case (domain, (genesis, masterToAlice, feeAsset, sponsor, aliceToBob, bobToMaster, bobToMaster2)) =>
        val (block0, microBlocks) = chainBaseAndMicro(randomSig, genesis, Seq(masterToAlice, feeAsset, sponsor).map(Seq(_)))
        val block1 =
          customBuildBlockOfTxs(microBlocks.last.totalResBlockSig, Seq.empty, KeyPair(Array.fill(KeyLength)(1: Byte)), 3: Byte, sponsor.timestamp + 1)
        val block2 = customBuildBlockOfTxs(block1.id(), Seq.empty, KeyPair(Array.fill(KeyLength)(1: Byte)), 3: Byte, sponsor.timestamp + 1)
        val block3 = buildBlockOfTxs(block2.id(), Seq(aliceToBob, bobToMaster))
        val block4 = buildBlockOfTxs(block3.id(), Seq(bobToMaster2))

        domain.blockchainUpdater.processBlock(block0).explicitGet()
        domain.blockchainUpdater.processMicroBlock(microBlocks(0)).explicitGet()
        domain.blockchainUpdater.processMicroBlock(microBlocks(1)).explicitGet()
        domain.blockchainUpdater.processMicroBlock(microBlocks(2)).explicitGet()
        domain.blockchainUpdater.processBlock(block1).explicitGet()
        domain.blockchainUpdater.processBlock(block2).explicitGet()
        domain.blockchainUpdater.processBlock(block3).explicitGet()
        domain.blockchainUpdater.processBlock(block4) should produce("negative waves balance" /*"unavailable funds"*/ )
    }
  }

  property("calculates valid total fee for microblocks") {
    scenario(sponsorPreconditions, SponsoredActivatedAt0WavesSettings) {
      case (domain, (genesis, masterToAlice, feeAsset, sponsor, aliceToBob, bobToMaster, _)) =>
        val (block0, microBlocks) = chainBaseAndMicro(randomSig, genesis, Seq(Seq(masterToAlice, feeAsset, sponsor), Seq(aliceToBob, bobToMaster)))

        val block0TotalFee = block0.transactionData
          .filter(_.assetFee._1 == Waves)
          .map(_.assetFee._2)
          .sum

        {
          domain.blockchainUpdater.processBlock(block0).explicitGet()
          domain.blockchainUpdater.bestLiquidDiffAndFees.map(_._3) should contain(block0TotalFee)
        }

        {
          domain.blockchainUpdater.processMicroBlock(microBlocks(0)).explicitGet()
          domain.blockchainUpdater.processMicroBlock(microBlocks(1)).explicitGet()

          val microBlocksWavesFee = microBlocks
            .flatMap(_.transactionData)
            .map(tx => Sponsorship.calcWavesFeeAmount(tx, ai => domain.blockchainUpdater.assetDescription(ai).map(_.sponsorship)))
            .sum

          domain.blockchainUpdater.bestLiquidDiffAndFees.map(_._3) should contain(block0TotalFee + microBlocksWavesFee)
        }
    }
  }

}<|MERGE_RESOLUTION|>--- conflicted
+++ resolved
@@ -64,15 +64,8 @@
         transferAssetWavesFee, ByteStr.empty,
         ts + 2
       )
-<<<<<<< HEAD
       .explicitGet()
-    bobToMaster: TransferTransaction = TransferTransaction
-      .selfSigned(
-=======
-      .right
-      .get
     bobToMaster: TransferTransaction = TransferTransaction.selfSigned(
->>>>>>> 142cb1cc
         1.toByte,
         bob,
         master.toAddress,
