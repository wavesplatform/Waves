--- conflicted
+++ resolved
@@ -8,12 +8,8 @@
 import com.wavesplatform.transaction.Asset.IssuedAsset
 import com.wavesplatform.transaction.assets.{BurnTransactionV1, IssueTransaction, ReissueTransactionV1}
 import com.wavesplatform.transaction.transfer.TransferTransaction
-<<<<<<< HEAD
-import com.wavesplatform.transaction.{Asset, GenesisTransaction}
+import com.wavesplatform.transaction.{Asset, GenesisTransaction, TxVersion}
 import com.wavesplatform.history.Domain.BlockchainUpdaterExt
-=======
-import com.wavesplatform.transaction.{Asset, GenesisTransaction, TxVersion}
->>>>>>> a48722b7
 import org.scalacheck.Gen
 import org.scalatest.{Matchers, PropSpec}
 import org.scalatestplus.scalacheck.{ScalaCheckPropertyChecks => PropertyChecks}
@@ -57,11 +53,11 @@
   property("issue -> burn -> reissue in sequential blocks works correctly") {
     scenario(preconditions, localWavesSettings) {
       case (domain, (ts, genesis, masterToAlice, issue, burn, reissue)) =>
-        val block0 = customBuildBlockOfTxs(randomSig, Seq(genesis), defaultSigner, 1, ts)
-        val block1 = customBuildBlockOfTxs(block0.uniqueId, Seq(masterToAlice), defaultSigner, 1, ts + 150)
-        val block2 = customBuildBlockOfTxs(block1.uniqueId, Seq(issue), defaultSigner, 1, ts + 250)
-        val block3 = customBuildBlockOfTxs(block2.uniqueId, Seq(burn), defaultSigner, 1, ts + 350)
-        val block4 = customBuildBlockOfTxs(block3.uniqueId, Seq(reissue), defaultSigner, 1, ts + 450)
+        val block0 = customBuildBlockOfTxs(randomSig, Seq(genesis), defaultSigner, 1.toByte, ts)
+        val block1 = customBuildBlockOfTxs(block0.uniqueId, Seq(masterToAlice), defaultSigner, TxVersion.V1, ts + 150)
+        val block2 = customBuildBlockOfTxs(block1.uniqueId, Seq(issue), defaultSigner, TxVersion.V1, ts + 250)
+        val block3 = customBuildBlockOfTxs(block2.uniqueId, Seq(burn), defaultSigner, TxVersion.V1, ts + 350)
+        val block4 = customBuildBlockOfTxs(block3.uniqueId, Seq(reissue), defaultSigner, TxVersion.V1, ts + 450)
 
         domain.appendBlock(block0)
         domain.appendBlock(block1)
@@ -83,10 +79,10 @@
   property("issue -> burn -> reissue in micro blocks works correctly") {
     scenario(preconditions, localWavesSettings) {
       case (domain, (ts, genesis, masterToAlice, issue, burn, reissue)) =>
-        val block0 = customBuildBlockOfTxs(randomSig, Seq(genesis), defaultSigner, 1, ts)
-        val block1 = customBuildBlockOfTxs(block0.uniqueId, Seq(masterToAlice), defaultSigner, 1, ts + 150)
-        val block2 = customBuildBlockOfTxs(block1.uniqueId, Seq(issue), defaultSigner, 1, ts + 250)
-        val block3 = customBuildBlockOfTxs(block2.uniqueId, Seq(burn, reissue), defaultSigner, 1, ts + 350)
+        val block0 = customBuildBlockOfTxs(randomSig, Seq(genesis), defaultSigner, TxVersion.V1, ts)
+        val block1 = customBuildBlockOfTxs(block0.uniqueId, Seq(masterToAlice), defaultSigner, TxVersion.V1, ts + 150)
+        val block2 = customBuildBlockOfTxs(block1.uniqueId, Seq(issue), defaultSigner, TxVersion.V1, ts + 250)
+        val block3 = customBuildBlockOfTxs(block2.uniqueId, Seq(burn, reissue), defaultSigner, TxVersion.V1, ts + 350)
 
         domain.appendBlock(block0)
         domain.appendBlock(block1)
