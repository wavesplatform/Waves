--- conflicted
+++ resolved
@@ -198,13 +198,7 @@
         |  if ($expr) then [] else throw("reached err")
         |}
         |""".stripMargin
-<<<<<<< HEAD
-    val (script, complexity) = ScriptCompiler.compile(scriptText, ScriptEstimatorV3.instance).explicitGet()
-    println(complexity)
-    // complexity shouldBe targetComplexity
-=======
-    val (script, _) = ScriptCompiler.compile(scriptText, ScriptEstimatorV3).explicitGet()
->>>>>>> a16cc131
+    val (script, _) = ScriptCompiler.compile(scriptText, ScriptEstimatorV3.instance).explicitGet()
     script
   }
 
@@ -219,13 +213,7 @@
          |
          |if ($expr) then true else throw("reached err")
          |""".stripMargin
-<<<<<<< HEAD
-    val (script, complexity) = ScriptCompiler.compile(scriptText, ScriptEstimatorV3.instance).explicitGet()
-    println(complexity)
-    // complexity shouldBe targetComplexity
-=======
-    val (script, _) = ScriptCompiler.compile(scriptText, ScriptEstimatorV3).explicitGet()
->>>>>>> a16cc131
+    val (script, _) = ScriptCompiler.compile(scriptText, ScriptEstimatorV3.instance).explicitGet()
     script
   }
 
