--- conflicted
+++ resolved
@@ -125,13 +125,9 @@
       amount    <- chooseNum(1, (maxAmount * 0.9).toLong)
       recipient <- accountGen
       fee       <- chooseNum(extraFee, (maxAmount * 0.1).toLong)
-<<<<<<< HEAD
     } yield TransferTransaction
-      .selfSigned(TxVersion.V2, sender, recipient.toAddress, Waves, amount, Waves, fee, None, time.getTimestamp())
+      .selfSigned(TxVersion.V2, sender, recipient.toAddress, Waves, amount, Waves, fee, ByteStr.empty,  time.getTimestamp())
       .explicitGet())
-=======
-    } yield TransferTransaction.selfSigned(TxVersion.V2, sender, recipient.toAddress, Waves, amount, Waves, fee, ByteStr.empty,  time.getTimestamp()).explicitGet())
->>>>>>> 142cb1cc
       .label("transferTransactionV2")
 
   private def transferWithRecipient(sender: KeyPair, recipient: PublicKey, maxAmount: Long, time: Time) =
@@ -146,13 +142,9 @@
     (for {
       amount <- chooseNum(1, (maxAmount * 0.9).toLong)
       fee    <- chooseNum(extraFee, (maxAmount * 0.1).toLong)
-<<<<<<< HEAD
     } yield TransferTransaction
-      .selfSigned(TxVersion.V2, sender, recipient.toAddress, Waves, amount, Waves, fee, None, time.getTimestamp())
+      .selfSigned(TxVersion.V2, sender, recipient.toAddress, Waves, amount, Waves, fee, ByteStr.empty,  time.getTimestamp())
       .explicitGet())
-=======
-    } yield TransferTransaction.selfSigned(TxVersion.V2, sender, recipient.toAddress, Waves, amount, Waves, fee, ByteStr.empty,  time.getTimestamp()).explicitGet())
->>>>>>> 142cb1cc
       .label("transferWithRecipient")
 
   private def massTransferWithRecipients(sender: KeyPair, recipients: List[PublicKey], maxAmount: Long, time: Time) = {
