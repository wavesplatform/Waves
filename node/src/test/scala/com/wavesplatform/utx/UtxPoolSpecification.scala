--- conflicted
+++ resolved
@@ -668,16 +668,10 @@
         forAll(gen) {
           case (tx1, rest) =>
             val blockchain = stub[Blockchain]
-<<<<<<< HEAD
-            (blockchain.settings _).when().returning(WavesSettings.default().blockchainSettings)
-            (blockchain.height _).when().returning(1)
-            (blockchain.activatedFeatures _).when().returning(Map.empty)
-            (blockchain.continuationStates _).when().returning(Map.empty)
-=======
             (() => blockchain.settings).when().returning(WavesSettings.default().blockchainSettings)
             (() => blockchain.height).when().returning(1)
             (() => blockchain.activatedFeatures).when().returning(Map.empty)
->>>>>>> 685f2f2a
+            (blockchain.continuationStates _).when().returning(Map.empty)
 
             val utx =
               new UtxPoolImpl(ntpTime, blockchain, ignoreSpendableBalanceChanged, WavesSettings.default().utxSettings)
@@ -749,16 +743,10 @@
 
       def createState(scripted: Address, settings: WavesSettings = WavesSettings.default(), setBalance: Boolean = true): Blockchain = {
         val blockchain = stub[Blockchain]
-<<<<<<< HEAD
-        (blockchain.settings _).when().returning(settings.blockchainSettings)
-        (blockchain.height _).when().returning(1)
-        (blockchain.activatedFeatures _).when().returning(Map(BlockchainFeatures.SmartAccounts.id -> 0))
-        (blockchain.continuationStates _).when().returning(Map.empty)
-=======
         (() => blockchain.settings).when().returning(settings.blockchainSettings)
         (() => blockchain.height).when().returning(1)
         (() => blockchain.activatedFeatures).when().returning(Map(BlockchainFeatures.SmartAccounts.id -> 0))
->>>>>>> 685f2f2a
+        (blockchain.continuationStates _).when().returning(Map.empty)
 
         if (setBalance) (blockchain.balance _).when(*, *).returning(ENOUGH_AMT)
         (blockchain.leaseBalance _).when(*).returning(LeaseBalance(0, 0))
