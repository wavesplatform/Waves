package com.wavesplatform.utx

import java.nio.file.{Files, Path}

import cats.data.NonEmptyList
import com.wavesplatform
import com.wavesplatform._
import com.wavesplatform.account.{Address, KeyPair, PublicKey}
import com.wavesplatform.block.{Block, SignedBlockHeader}
import com.wavesplatform.common.state.ByteStr
import com.wavesplatform.common.utils.EitherExt2
import com.wavesplatform.consensus.TransactionsOrdering
import com.wavesplatform.database.{LevelDBWriter, TestStorageFactory, openDB}
import com.wavesplatform.db.WithDomain
import com.wavesplatform.events.UtxEvent
import com.wavesplatform.features.BlockchainFeatures
import com.wavesplatform.history.Domain.BlockchainUpdaterExt
import com.wavesplatform.history.randomSig
import com.wavesplatform.lagonaki.mocks.TestBlock
import com.wavesplatform.lang.script.Script
import com.wavesplatform.lang.script.v1.ExprScript
import com.wavesplatform.lang.v1.compiler.Terms.EXPR
import com.wavesplatform.lang.v1.compiler.{CompilerContext, ExpressionCompiler}
import com.wavesplatform.lang.v1.estimator.ScriptEstimatorV1
import com.wavesplatform.lang.v1.estimator.v3.ScriptEstimatorV3
import com.wavesplatform.mining._
import com.wavesplatform.settings._
import com.wavesplatform.state._
import com.wavesplatform.state.diffs._
import com.wavesplatform.state.utils.TestLevelDB
import com.wavesplatform.transaction.Asset.Waves
import com.wavesplatform.transaction.TxValidationError.{GenericError, SenderIsBlacklisted}
import com.wavesplatform.transaction.smart.script.ScriptCompiler
import com.wavesplatform.transaction.smart.{ContinuationTransaction, InvokeScriptTransaction, SetScriptTransaction}
import com.wavesplatform.transaction.transfer.MassTransferTransaction.ParsedTransfer
import com.wavesplatform.transaction.transfer._
import com.wavesplatform.transaction.{Asset, Transaction, _}
import com.wavesplatform.utils.Time
import com.wavesplatform.utx.UtxPool.PackStrategy
import monix.reactive.subjects.PublishSubject
import org.iq80.leveldb.DB
import org.scalacheck.Gen._
import org.scalacheck.{Arbitrary, Gen}
import org.scalamock.scalatest.MockFactory
import org.scalatest.concurrent.Eventually
<<<<<<< HEAD
import org.scalatest.concurrent.PatienceConfiguration.{Interval, Timeout}
import org.scalatest.{EitherValues, FreeSpec, Inside, Matchers}
=======
import org.scalatest.{EitherValues, FreeSpec, Matchers}
>>>>>>> af81ae46
import org.scalatestplus.scalacheck.{ScalaCheckPropertyChecks => PropertyChecks}

import scala.collection.mutable.ListBuffer
import scala.concurrent.duration._
import scala.util.Random

private object UtxPoolSpecification {
  private val ignoreSpendableBalanceChanged = PublishSubject[(Address, Asset)]()

  final case class TempDB(fs: FunctionalitySettings, dbSettings: DBSettings) {
    val path: Path            = Files.createTempDirectory("leveldb-test")
    val db: DB                = openDB(path.toAbsolutePath.toString)
    val writer: LevelDBWriter = TestLevelDB.withFunctionalitySettings(db, ignoreSpendableBalanceChanged, fs)

    sys.addShutdownHook {
      db.close()
      TestHelpers.deleteRecursively(path)
    }
  }
}

class UtxPoolSpecification
    extends FreeSpec
    with Matchers
    with EitherMatchers
    with MockFactory
    with PropertyChecks
    with TransactionGen
    with NoShrink
    with BlocksTransactionsHelpers
    with WithDomain
    with EitherValues
    with Eventually
    with Inside {
  private val PoolDefaultMaxBytes = 50 * 1024 * 1024 // 50 MB

  import FeeValidation.{ScriptExtraFee => extraFee}
  import FunctionalitySettings.TESTNET.{maxTransactionTimeBackOffset => maxAge}
  import UtxPoolSpecification._

  private def mkBlockchain(genAccounts: Map[Address, Long]) = {
    val genesisSettings = TestHelpers.genesisSettings(genAccounts)
    val origSettings    = WavesSettings.default()
    val settings = origSettings.copy(
      blockchainSettings = BlockchainSettings(
        'T',
        FunctionalitySettings.TESTNET.copy(
          preActivatedFeatures = Map(
            BlockchainFeatures.MassTransfer.id            -> 0,
            BlockchainFeatures.SmartAccounts.id           -> 0,
            BlockchainFeatures.Ride4DApps.id              -> 0,
            BlockchainFeatures.BlockV5.id                 -> 0,
            BlockchainFeatures.ContinuationTransaction.id -> 0
          )
        ),
        genesisSettings,
        RewardsSettings.TESTNET
      ),
      featuresSettings = origSettings.featuresSettings.copy(autoShutdownOnUnsupportedFeature = false)
    )

    val dbContext            = TempDB(settings.blockchainSettings.functionalitySettings, settings.dbSettings)
    val (bcu, levelDBWriter) = TestStorageFactory(settings, dbContext.db, new TestTime, ignoreSpendableBalanceChanged, ignoreBlockchainUpdateTriggers)
    bcu.processBlock(Block.genesis(genesisSettings).explicitGet()) should beRight
    bcu
  }

  private def transfer(sender: KeyPair, maxAmount: Long, time: Time) =
    (for {
      amount    <- chooseNum(1, (maxAmount * 0.9).toLong)
      recipient <- accountGen
      fee       <- chooseNum(extraFee, (maxAmount * 0.1).toLong)
    } yield TransferTransaction
      .selfSigned(1.toByte, sender, recipient.toAddress, Waves, amount, Waves, fee, ByteStr.empty, time.getTimestamp())
      .explicitGet())
      .label("transferTransaction")

  private def transferWithRecipient(sender: KeyPair, recipient: PublicKey, maxAmount: Long, time: Time) =
    (for {
      amount <- chooseNum(1, (maxAmount * 0.9).toLong)
      fee    <- chooseNum(extraFee, (maxAmount * 0.1).toLong)
    } yield TransferTransaction
      .selfSigned(1.toByte, sender, recipient.toAddress, Waves, amount, Waves, fee, ByteStr.empty, time.getTimestamp())
      .explicitGet())
      .label("transferWithRecipient")


  private def massTransferWithRecipients(sender: KeyPair, recipients: List[PublicKey], maxAmount: Long, time: Time) = {
    val amount    = maxAmount / (recipients.size + 1)
    val transfers = recipients.map(r => ParsedTransfer(r.toAddress, amount))
    val minFee    = FeeValidation.FeeConstants(TransferTransaction.typeId) + FeeValidation.FeeConstants(MassTransferTransaction.typeId) * transfers.size
    val txs = for { fee <- chooseNum(minFee, amount) } yield MassTransferTransaction
      .selfSigned(1.toByte, sender, Waves, transfers, fee, time.getTimestamp(), ByteStr.empty)
      .explicitGet()
    txs.label("transferWithRecipient")
  }

  private def invokeScript(sender: KeyPair, dApp: Address, time: Time) =
    Gen.choose(500000L, 600000L).map { fee =>
      InvokeScriptTransaction
        .selfSigned(TxVersion.V1, sender, dApp, None, Seq.empty, fee, Waves, InvokeScriptTransaction.DefaultExtraFeePerStep, time.getTimestamp())
        .explicitGet()
    }

  private def dAppSetScript(sender: KeyPair, time: Time) = {
    val scriptText =
      """
        |{-# STDLIB_VERSION 3 #-}
        |{-# CONTENT_TYPE DAPP #-}
        |{-# SCRIPT_TYPE ACCOUNT #-}
        |@Callable(i)
        |func default() = { WriteSet([DataEntry("0", true)]) }
        |""".stripMargin
    val script = ScriptCompiler.compile(scriptText, ScriptEstimatorV1).explicitGet()._1
    SetScriptTransaction.selfSigned(TxVersion.V1, sender, Some(script), extraFee, time.getTimestamp()).explicitGet()
  }

  private val accountsGen = for {
    sender        <- accountGen.label("sender")
    senderBalance <- positiveLongGen.label("senderBalance")
    if senderBalance > 100000L
  } yield (sender, senderBalance)

  private val stateGen = for {
    (sender, senderBalance) <- accountsGen
  } yield {
    val bcu = mkBlockchain(Map(sender.toAddress -> senderBalance))
    (sender, senderBalance, bcu)
  }

  private val stateWithTransfer = for {
    (sender, balance, bcu) <- stateGen
    time = new TestTime
    transfer <- transfer(sender, balance, time)
  } yield (time, bcu, transfer)

  private val stateWithThreeAccounts = for {
    (sender1, senderBalance1) <- accountsGen
    (sender2, senderBalance2) <- accountsGen
    (sender3, senderBalance3) <- accountsGen
  } yield {
    val bcu = mkBlockchain(Map(sender1.toAddress -> senderBalance1, sender2.toAddress -> senderBalance2, sender3.toAddress -> senderBalance3))
    (Seq((sender1, senderBalance1), (sender2, senderBalance2), (sender3, senderBalance3)), bcu)
  }

  private val twoOutOfManyValidPayments = (for {
    (sender, senderBalance, bcu) <- stateGen
    recipient                    <- accountGen
    n                            <- chooseNum(3, 10)
    fee                          <- chooseNum(extraFee, (senderBalance * 0.01).toLong)
    offset                       <- chooseNum(1000L, 2000L)
  } yield {
    val time = new TestTime()
    val utx =
      new UtxPoolImpl(
        time,
        bcu,
        ignoreSpendableBalanceChanged,
        UtxSettings(
          10,
          PoolDefaultMaxBytes,
          1000,
          Set.empty,
          Set.empty,
          Set.empty,
          allowTransactionsFromSmartAccounts = true,
          allowSkipChecks = false
        )
      )
    val amountPart = (senderBalance - fee) / 2 - fee
    val txs        = for (_ <- 1 to n) yield createWavesTransfer(sender, recipient.toAddress, amountPart, fee, time.getTimestamp()).explicitGet()
    (utx, time, txs, (offset + 1000).millis)
  }).label("twoOutOfManyValidPayments")

  private val emptyUtxPool = stateGen
    .map {
      case (sender, _, bcu) =>
        val time = new TestTime()
        val utxPool =
          new UtxPoolImpl(
            time,
            bcu,
            ignoreSpendableBalanceChanged,
            UtxSettings(
              10,
              PoolDefaultMaxBytes,
              1000,
              Set.empty,
              Set.empty,
              Set.empty,
              allowTransactionsFromSmartAccounts = true,
              allowSkipChecks = false
            )
          )
        (sender, bcu, utxPool)
    }
    .label("emptyUtxPool")

  private val withValidPayments = (for {
    (sender, senderBalance, bcu) <- stateGen
    recipient                    <- accountGen
    time = new TestTime()
    txs <- Gen.nonEmptyListOf(transferWithRecipient(sender, recipient.publicKey, senderBalance / 10, time))
  } yield {
    val settings =
      UtxSettings(10, PoolDefaultMaxBytes, 1000, Set.empty, Set.empty, Set.empty, allowTransactionsFromSmartAccounts = true, allowSkipChecks = false)
    val utxPool = new UtxPoolImpl(time, bcu, ignoreSpendableBalanceChanged, settings)
    txs.foreach(utxPool.putIfNew(_))
    (sender, bcu, utxPool, time, settings)
  }).label("withValidPayments")

  private val withValidPaymentsNotAdded = (for {
    (sender, senderBalance, bcu) <- stateGen
    recipient                    <- accountGen
    time = new TestTime()
    txs <- Gen.nonEmptyListOf(transferWithRecipient(sender, recipient.publicKey, senderBalance / 10, time))
  } yield {
    val settings =
      UtxSettings(
        txs.size,
        PoolDefaultMaxBytes,
        1000,
        Set.empty,
        Set.empty,
        Set.empty,
        allowTransactionsFromSmartAccounts = true,
        allowSkipChecks = false
      )
    val utxPool = new UtxPoolImpl(time, bcu, ignoreSpendableBalanceChanged, settings)
    (sender, bcu, utxPool, txs, time, settings)
  }).label("withValidPayments")

  private val withBlacklisted = (for {
    (sender, senderBalance, bcu) <- stateGen
    recipient                    <- accountGen
    time = new TestTime()
    txs <- Gen.nonEmptyListOf(transferWithRecipient(sender, recipient.publicKey, senderBalance / 10, time)) // @TODO: Random transactions
  } yield {
    val settings =
      UtxSettings(
        10,
        PoolDefaultMaxBytes,
        1000,
        Set(sender.toAddress.toString),
        Set.empty,
        Set.empty,
        allowTransactionsFromSmartAccounts = true,
        allowSkipChecks = false
      )
    val utxPool = new UtxPoolImpl(time, bcu, ignoreSpendableBalanceChanged, settings)
    (sender, utxPool, txs)
  }).label("withBlacklisted")

  private val withBlacklistedAndAllowedByRule = (for {
    (sender, senderBalance, bcu) <- stateGen
    recipient                    <- accountGen
    time = new TestTime()
    txs <- Gen.nonEmptyListOf(transferWithRecipient(sender, recipient.publicKey, senderBalance / 10, time)) // @TODO: Random transactions
  } yield {
    val settings =
      UtxSettings(
        txs.length,
        PoolDefaultMaxBytes,
        1000,
        Set(sender.toAddress.toString),
        Set(recipient.toAddress.toString),
        Set.empty,
        allowTransactionsFromSmartAccounts = true,
        allowSkipChecks = false
      )
    val utxPool = new UtxPoolImpl(time, bcu, ignoreSpendableBalanceChanged, settings)
    (sender, utxPool, txs)
  }).label("withBlacklistedAndAllowedByRule")

  private val withBlacklistedAndWhitelisted = (for {
    (sender, senderBalance, bcu) <- stateGen
    recipient                    <- accountGen
    time = new TestTime()
    txs <- Gen.nonEmptyListOf(transferWithRecipient(sender, recipient.publicKey, senderBalance / 10, time))
  } yield {
    val settings =
      UtxSettings(
        txs.length,
        PoolDefaultMaxBytes,
        1000,
        Set(sender.toAddress.stringRepr),
        Set.empty,
        Set(sender.toAddress.stringRepr),
        allowTransactionsFromSmartAccounts = true,
        allowSkipChecks = false
      )
    val utxPool = new UtxPoolImpl(time, bcu, ignoreSpendableBalanceChanged, settings)
    (sender, utxPool, txs)
  }).label("withBlacklistedAndWhitelisted")

  private def massTransferWithBlacklisted(allowRecipients: Boolean) =
    (for {
      (sender, senderBalance, bcu) <- stateGen
      addressesSize                <- Gen.choose(1, MassTransferTransaction.MaxTransferCount)
      addressGen = Gen.listOfN(addressesSize, accountGen).filter(list => if (allowRecipients) list.nonEmpty else true)
      recipients <- addressGen.map(_.map(_.publicKey))
      time = new TestTime()
      txs <- Gen.nonEmptyListOf(massTransferWithRecipients(sender, recipients, senderBalance / 10, time))
    } yield {
      val whitelist: Set[String] = if (allowRecipients) recipients.map(_.toAddress.toString).toSet else Set.empty
      val settings =
        UtxSettings(
          txs.length,
          PoolDefaultMaxBytes,
          1000,
          Set(sender.toAddress.toString),
          whitelist,
          Set.empty,
          allowTransactionsFromSmartAccounts = true,
          allowSkipChecks = false
        )
      val utxPool = new UtxPoolImpl(time, bcu, ignoreSpendableBalanceChanged, settings)
      (sender, utxPool, txs)
    }).label("massTransferWithBlacklisted")

  private def utxTest(utxSettings: UtxSettings, txCount: Int = 10)(f: (Seq[TransferTransaction], UtxPool, TestTime) => Unit): Unit =
    forAll(stateGen, chooseNum(2, txCount).label("txCount")) {
      case ((sender, senderBalance, bcu), count) =>
        val time = new TestTime()

        forAll(listOfN(count, transfer(sender, senderBalance / 2, time))) { txs =>
          val utx = new UtxPoolImpl(time, bcu, ignoreSpendableBalanceChanged, utxSettings)
          f(txs, utx, time)
        }
    }

  private val dualTxGen: Gen[(UtxPool, TestTime, Seq[Transaction], Seq[Transaction])] =
    for {
      (sender, senderBalance, bcu) <- stateGen
      ts = System.currentTimeMillis()
      count1 <- chooseNum(5, 10)
      tx1    <- listOfN(count1, transfer(sender, senderBalance / 2, new TestTime(ts)))
      tx2    <- listOfN(count1, transfer(sender, senderBalance / 2, new TestTime(ts + maxAge.toMillis + 1000)))
    } yield {
      val time = new TestTime()
      val utx = new UtxPoolImpl(
        time,
        bcu,
        ignoreSpendableBalanceChanged,
        UtxSettings(
          10,
          PoolDefaultMaxBytes,
          1000,
          Set.empty,
          Set.empty,
          Set.empty,
          allowTransactionsFromSmartAccounts = true,
          allowSkipChecks = false
        )
      )
      (utx, time, tx1, tx2)
    }

  private val expr: EXPR = {
    val code =
      """let x = 1
        |let y = 2
        |true""".stripMargin
    ExpressionCompiler.compile(code, CompilerContext.empty).explicitGet()
  }

  private val script: Script = ExprScript(expr).explicitGet()

  private def preconditionBlocks(lastBlockId: ByteStr, master: KeyPair, time: Time): Seq[Block] = {
    val ts        = time.getTimestamp()
    val setScript = SetScriptTransaction.selfSigned(1.toByte, master, Some(script), 100000L, ts + 1).explicitGet()
    Seq(TestBlock.create(ts + 1, lastBlockId, Seq(setScript)))
  }

  private def withScriptedAccount(scEnabled: Boolean): Gen[(KeyPair, Long, UtxPoolImpl, Long)] =
    for {
      (sender, senderBalance, bcu) <- stateGen
      time          = new TestTime()
      preconditions = preconditionBlocks(bcu.lastBlockId.get, sender, time)
    } yield {
      // val smartAccountsFs = TestFunctionalitySettings.Enabled.copy(preActivatedFeatures = Map(BlockchainFeatures.SmartAccounts.id -> 0))
      preconditions.foreach(b => bcu.processBlock(b) should beRight)
      val utx = new UtxPoolImpl(
        time,
        bcu,
        ignoreSpendableBalanceChanged,
        UtxSettings(
          10,
          PoolDefaultMaxBytes,
          1000,
          Set.empty,
          Set.empty,
          Set.empty,
          allowTransactionsFromSmartAccounts = scEnabled,
          allowSkipChecks = false
        )
      )

      (sender, senderBalance, utx, bcu.lastBlockTimestamp.getOrElse(0L))
    }

  private def transactionV1Gen(sender: KeyPair, ts: Long, feeAmount: Long): Gen[TransferTransaction] = accountGen.map { recipient =>
    TransferTransaction.selfSigned(1.toByte, sender, recipient.toAddress, Waves, waves(1), Waves, feeAmount, ByteStr.empty, ts).explicitGet()
  }

  private def transactionV2Gen(sender: KeyPair, ts: Long, feeAmount: Long): Gen[TransferTransaction] = accountGen.map { recipient =>
    TransferTransaction.selfSigned(2.toByte, sender, recipient.toAddress, Waves, waves(1), Waves, feeAmount, ByteStr.empty, ts).explicitGet()
  }

  "UTX Pool" - {
    "does not add new transactions when full" in utxTest(
      UtxSettings(1, PoolDefaultMaxBytes, 1000, Set.empty, Set.empty, Set.empty, allowTransactionsFromSmartAccounts = true, allowSkipChecks = false)
    ) { (txs, utx, _) =>
      utx.putIfNew(txs.head).resultE should beRight
      all(txs.tail.map(t => utx.putIfNew(t).resultE)) should produce("pool size limit")
    }

    "does not add new transactions when full in bytes" in utxTest(
      UtxSettings(999999, 152, 1000, Set.empty, Set.empty, Set.empty, allowTransactionsFromSmartAccounts = true, allowSkipChecks = false)
    ) { (txs, utx, _) =>
      utx.putIfNew(txs.head).resultE should beRight
      all(txs.tail.map(t => utx.putIfNew(t).resultE)) should produce("pool bytes size limit")
    }

    "adds new transactions when skip checks is allowed" in {
      forAll(stateGen) {
        case (sender, senderBalance, bcu) =>
          val time = new TestTime()

          val gen = for {
            headTransaction <- transfer(sender, senderBalance / 2, time)
            vipTransaction <- transfer(sender, senderBalance / 2, time)
              .suchThat(TransactionsOrdering(Set.empty, null).compare(_, headTransaction) < 0)
          } yield (headTransaction, vipTransaction)

          forAll(gen, Gen.choose(0, 1).label("allowSkipChecks")) {
            case ((headTransaction, vipTransaction), allowSkipChecks) =>
              val utxSettings =
                UtxSettings(
                  1,
                  152,
                  1,
                  Set.empty,
                  Set.empty,
                  Set.empty,
                  allowTransactionsFromSmartAccounts = true,
                  allowSkipChecks = allowSkipChecks == 1
                )
              val utx = new UtxPoolImpl(time, bcu, ignoreSpendableBalanceChanged, utxSettings)

              utx.putIfNew(headTransaction).resultE should beRight
              utx.putIfNew(vipTransaction).resultE should matchPattern {
                case Right(_) if allowSkipChecks == 1 =>
                case Left(_)                          =>
              }
          }
      }
    }

    "adds new transactions when transaction is whitelisted" in {
      forAll(stateWithThreeAccounts) {
        case (Seq((sender1, senderBalance1), (sender2, senderBalance2), (sender3, _)), bcu) =>
          val time = new TestTime()

          val precondition = TestBlock.create(
            time.getTimestamp(),
            bcu.lastBlockId.get,
            Seq(dAppSetScript(sender3, time)),
            sender1
          )
          bcu.processBlock(precondition).explicitGet()

          val whiteListGen = Gen.oneOf(
            invokeScript(sender1, sender3.toAddress, time),
            transfer(sender2, senderBalance2 / 2, time)
          )

          val gen = for {
            headTransaction      <- transfer(sender1, senderBalance1 / 2, time)
            whitelistTransaction <- whiteListGen
          } yield (headTransaction, whitelistTransaction)

          forAll(gen, Arbitrary.arbBool.arbitrary.label("allowSkipChecks")) {
            case ((headTransaction, vipTransaction), allowSkipChecks) =>
              val utxSettings =
                UtxSettings(
                  1,
                  152,
                  1,
                  Set.empty,
                  Set.empty,
                  Set(sender2.toAddress.stringRepr, sender3.toAddress.stringRepr),
                  allowTransactionsFromSmartAccounts = true,
                  allowSkipChecks = allowSkipChecks
                )
              val utx = new UtxPoolImpl(time, bcu, ignoreSpendableBalanceChanged, utxSettings)

              utx.putIfNew(headTransaction).resultE.explicitGet()
              utx.putIfNew(vipTransaction).resultE.explicitGet()
          }
      }
    }

    "does not broadcast the same transaction twice if not allowed" in utxTest(
      utxSettings = UtxSettings(
        20,
        PoolDefaultMaxBytes,
        1000,
        Set.empty,
        Set.empty,
        Set.empty,
        allowTransactionsFromSmartAccounts = true,
        allowSkipChecks = false
      )
    ) { (txs, utx, _) =>
      utx.putIfNew(txs.head).resultE should matchPattern { case Right(true)  => }
      utx.putIfNew(txs.head).resultE should matchPattern { case Right(false) => }
    }

    "packUnconfirmed result is limited by constraint" in forAll(dualTxGen) {
      case (utx, _, txs, _) =>
        txs.foreach(tx => utx.putIfNew(tx).resultE should beRight)
        utx.all.size shouldEqual txs.size

        val maxNumber             = Math.max(utx.all.size / 2, 3)
        val rest                  = limitByNumber(maxNumber)
        val (packed, restUpdated) = utx.packUnconfirmed(rest, PackStrategy.Unlimited)

        packed.get.lengthCompare(maxNumber) should be <= 0
        if (maxNumber <= utx.all.size) restUpdated.isFull shouldBe true
    }

    "packUnconfirmed takes whitelisted first of all" in forAll(stateWithThreeAccounts) {
      case (Seq((sender1, senderBalance1), (sender2, senderBalance2), (sender3, _)), bcu) =>
        val time = new TestTime()

        val precondition = TestBlock.create(
          time.getTimestamp(),
          bcu.lastBlockId.get,
          Seq(dAppSetScript(sender3, time)),
          sender1
        )
        bcu.processBlock(precondition).explicitGet()

        val whiteListGen = Gen.listOfN(
          5,
          Gen.oneOf(
            invokeScript(sender1, sender3.toAddress, time),
            transfer(sender2, senderBalance2 / 20, time)
          )
        )

        val gen = Gen.listOfN(10, transfer(sender1, senderBalance1 / 20, time))

        forAll(whiteListGen, gen, Arbitrary.arbBool.arbitrary.label("allowSkipChecks")) {
          case (whitelistedTxs, txs, allowSkipChecks) =>
            val utxSettings =
              UtxSettings(
                10,
                1024 * 1000,
                1,
                Set.empty,
                Set.empty,
                Set(sender2.toAddress.stringRepr, sender3.toAddress.stringRepr),
                allowTransactionsFromSmartAccounts = true,
                allowSkipChecks = allowSkipChecks
              )
            val utx = new UtxPoolImpl(time, bcu, ignoreSpendableBalanceChanged, utxSettings)

            Random.shuffle(whitelistedTxs ++ txs).foreach(tx => utx.putIfNew(tx))

            val (packed, _) = utx.packUnconfirmed(MultiDimensionalMiningConstraint.unlimited, PackStrategy.Unlimited)
            packed.get.take(5) should contain theSameElementsAs whitelistedTxs
        }
    }

    "evicts expired transactions when packUnconfirmed is called" in forAll(dualTxGen) {
      case (utx, time, txs, _) =>
        txs.foreach(tx => utx.putIfNew(tx).resultE should beRight)
        utx.all.size shouldEqual txs.size

        time.advance(maxAge + 1000.millis)

        val (packed, _) = utx.packUnconfirmed(limitByNumber(100), PackStrategy.Unlimited)
        packed shouldBe empty
        utx.all shouldBe empty
    }

    "evicts one of mutually invalid transactions when packUnconfirmed is called" in forAll(twoOutOfManyValidPayments) {
      case (utx, time, txs, offset) =>
        txs.foreach(tx => utx.putIfNew(tx).resultE should beRight)
        utx.all.size shouldEqual txs.size

        time.advance(offset)

        val (packed, _) = utx.packUnconfirmed(limitByNumber(100), PackStrategy.Unlimited)
        packed.get.size shouldBe 2
        utx.all.size shouldBe 2
    }

    "correctly process constraints in packUnconfirmed" in {
      withDomain(wavesplatform.history.TransfersV2ActivatedAt0WavesSettings) { d =>
        val generateBlock: Gen[(KeyPair, Block, Seq[Transaction], Seq[Transaction])] =
          for {
            richAccount   <- accountGen
            randomAccount <- accountGen
          } yield {
            val genesisBlock = UnsafeBlocks.unsafeBlock(
              reference = randomSig,
              txs = Seq(
                GenesisTransaction.create(richAccount.toAddress, ENOUGH_AMT, ntpNow).explicitGet(),
                GenesisTransaction.create(randomAccount.toAddress, ENOUGH_AMT, ntpNow).explicitGet(),
                SetScriptTransaction
                  .signed(
                    1.toByte,
                    richAccount.publicKey,
                    Some(Script.fromBase64String("AQkAAGcAAAACAHho/EXujJiPAJUhuPXZYac+rt2jYg==").explicitGet()),
                    QuickTX.FeeAmount * 4,
                    ntpNow,
                    richAccount.privateKey
                  )
                  .explicitGet()
              ),
              signer = TestBlock.defaultSigner,
              version = 3,
              timestamp = ntpNow
            )
            val scripted   = (1 to 100).flatMap(_ => QuickTX.transferV2(richAccount, randomAccount.toAddress, timestamp = ntpTimestampGen).sample)
            val unscripted = (1 to 100).flatMap(_ => QuickTX.transfer(randomAccount, timestamp = ntpTimestampGen).sample)
            (richAccount, genesisBlock, scripted, unscripted)
          }

        val (_, block, scripted, unscripted) = generateBlock.sample.get
        d.blockchainUpdater.processBlock(block) should beRight

        val utx = new UtxPoolImpl(
          ntpTime,
          d.blockchainUpdater,
          ignoreSpendableBalanceChanged,
          UtxSettings(
            9999999,
            PoolDefaultMaxBytes,
            999999,
            Set.empty,
            Set.empty,
            Set.empty,
            allowTransactionsFromSmartAccounts = true,
            allowSkipChecks = false
          )
        )
        (scripted ++ unscripted).foreach(tx => utx.putIfNew(tx).resultE.explicitGet())

        val constraint = MultiDimensionalMiningConstraint(
          NonEmptyList.of(
            OneDimensionalMiningConstraint(1, TxEstimators.scriptRunNumber, "scriptRunNumber"),
            OneDimensionalMiningConstraint(Block.MaxTransactionsPerBlockVer3, TxEstimators.one, "KeyBlock")
          )
        )
        val (packed, _) = utx.packUnconfirmed(constraint, PackStrategy.Unlimited)
        packed.get.size shouldBe (unscripted.size + 1)
        packed.get.count(scripted.contains) shouldBe 1
      }
    }

    "pessimisticPortfolio" - {
      "is not empty if there are transactions" in forAll(withValidPayments) {
        case (sender, _, utxPool, _, _) =>
          utxPool.size should be > 0
          utxPool.pessimisticPortfolio(sender.toAddress) should not be empty
      }

      "is empty if there is no transactions" in forAll(emptyUtxPool) {
        case (sender, _, utxPool) =>
          utxPool.size shouldBe 0
          utxPool.pessimisticPortfolio(sender.toAddress) shouldBe empty
      }

      "is empty if utx pool was cleaned" in forAll(withValidPayments) {
        case (sender, _, utxPool, _, _) =>
          utxPool.removeAll(utxPool.all)
          utxPool.pessimisticPortfolio(sender.toAddress) shouldBe empty
      }

      "is changed after transactions with these assets are removed" in forAll(withValidPayments) {
        case (sender, _, utxPool, time, _) =>
          val portfolioBefore = utxPool.pessimisticPortfolio(sender.toAddress)
          val poolSizeBefore  = utxPool.size

          time.advance(maxAge * 2)
          utxPool.packUnconfirmed(limitByNumber(100), PackStrategy.Unlimited)

          poolSizeBefore should be > utxPool.size
          val portfolioAfter = utxPool.pessimisticPortfolio(sender.toAddress)

          portfolioAfter should not be portfolioBefore
      }
    }

    "spendableBalance" - {
      "equal to state's portfolio if utx is empty" in forAll(emptyUtxPool) {
        case (sender, _, utxPool) =>
          val pessimisticAssetIds = {
            val p = utxPool.pessimisticPortfolio(sender.toAddress)
            p.assetIds.filter(x => p.balanceOf(x) != 0)
          }

          pessimisticAssetIds shouldBe empty
      }

      "takes into account added txs" in forAll(withValidPaymentsNotAdded) {
        case (sender, _, utxPool, txs, _, _) =>
          val emptyPf = utxPool.pessimisticPortfolio(sender.toAddress)
          txs.foreach(utxPool.putIfNew(_).resultE should beRight)
          utxPool.pessimisticPortfolio(sender.toAddress) should not be emptyPf
      }

      "takes into account unconfirmed transactions" in pending
    }

    "blacklisting" - {
      "prevent a transfer transaction from specific addresses" in {
        val transferGen = Gen.oneOf(withBlacklisted, massTransferWithBlacklisted(allowRecipients = false))
        forAll(transferGen) {
          case (_, utxPool, txs) =>
            val r = txs.forall { tx =>
              utxPool.putIfNew(tx).resultE match {
                case Left(SenderIsBlacklisted(_)) => true
                case _                            => false
              }
            }

            r shouldBe true
            utxPool.all.size shouldEqual 0
        }
      }

      "allow a transfer transaction from blacklisted address to specific addresses" in {
        val transferGen = Gen.oneOf(withBlacklistedAndAllowedByRule, massTransferWithBlacklisted(allowRecipients = true))
        forAll(transferGen) {
          case (_, utxPool, txs) =>
            txs.foreach(utxPool.putIfNew(_).resultE should beRight)
            utxPool.all.size shouldEqual txs.size
        }
      }

      "allow a transfer transaction from whitelisted address" in {
        forAll(withBlacklistedAndWhitelisted) {
          case (_, utxPool, txs) =>
            all(txs.map { t =>
              utxPool.putIfNew(t).resultE
            }) shouldBe Symbol("right")
            utxPool.all.size shouldEqual txs.size
        }
      }
    }

    "smart accounts" - {
      "signed txs from scripted account is not allowed" in {
        val enoughFeeTxWithScriptedAccount =
          for {
            (sender, senderBalance, utx, ts) <- withScriptedAccount(true)
            feeAmount                        <- choose(extraFee, senderBalance / 2)
            tx                               <- transactionV1Gen(sender, ts + 1, feeAmount)
          } yield (utx, tx)

        val (utx, tx) = enoughFeeTxWithScriptedAccount.sample.getOrElse(throw new IllegalStateException("NO SAMPLE"))
        utx.putIfNew(tx).resultE should produce("signature from scripted account")
      }

      "any transaction from scripted account is not allowed if smartAccounts disabled in utx pool" - {

        def enoughFeeTxWithScriptedAccount(version: Int): Gen[(UtxPoolImpl, TransferTransaction)] =
          for {
            (sender, senderBalance, utx, ts) <- withScriptedAccount(false)
            feeAmount                        <- choose(extraFee, senderBalance / 2)
            tx <- version match {
              case 1 => transactionV1Gen(sender, ts + 1, feeAmount)
              case 2 => transactionV2Gen(sender, ts + 1, feeAmount)
            }
          } yield (utx, tx)

        "v1" in {
          val (utx1, tx1) = enoughFeeTxWithScriptedAccount(1).sample.getOrElse(throw new IllegalStateException("NO SAMPLE"))
          utx1.putIfNew(tx1).resultE.left.value
        }
        "v2" in {
          val (utx2, tx2) = enoughFeeTxWithScriptedAccount(2).sample.getOrElse(throw new IllegalStateException("NO SAMPLE"))
          utx2.putIfNew(tx2).resultE should produce("denied from UTX pool")
        }
      }

      "when pack time limit is exceeded" - {
        "always packs the first transaction" in forAll(stateWithTransfer) {
          case (time, bcu, transfer) =>
            var timeSourceIsRunning = false
            def nanoTimeSource(): Long =
              if (timeSourceIsRunning) 100000L
              else {
                timeSourceIsRunning = true
                0L
              }
            val settings =
              UtxSettings(
                10,
                PoolDefaultMaxBytes,
                1000,
                Set.empty,
                Set.empty,
                Set.empty,
                allowTransactionsFromSmartAccounts = true,
                allowSkipChecks = false
              )
            val utxPool = new UtxPoolImpl(time, bcu, ignoreSpendableBalanceChanged, settings, nanoTimeSource = () => nanoTimeSource())

            utxPool.putIfNew(transfer).resultE should beRight
            val (tx, _) = utxPool.packUnconfirmed(MultiDimensionalMiningConstraint.unlimited, PackStrategy.Limit(100 nanos))
            tx.get should contain(transfer)
        }

        "retries until estimate" in withDomain() { d =>
          val settings =
            UtxSettings(
              10,
              PoolDefaultMaxBytes,
              1000,
              Set.empty,
              Set.empty,
              allowTransactionsFromSmartAccounts = true,
              allowSkipChecks = false,
              fastLaneAddresses = Set.empty
            )
          val utxPool     = new UtxPoolImpl(ntpTime, d.blockchainUpdater, ignoreSpendableBalanceChanged, settings)
          val startTime   = System.nanoTime()
          val (result, _) = utxPool.packUnconfirmed(MultiDimensionalMiningConstraint.unlimited, PackStrategy.Estimate(3 seconds))
          result shouldBe None
          (System.nanoTime() - startTime).nanos.toMillis shouldBe 3000L +- 1000
        }
      }
    }

    "cleanup" - {
      "doesnt validate transactions which are removed" in {
        val gen = for {
          acc  <- accountGen
          acc1 <- accountGen
          tx1  <- transfer(acc, ENOUGH_AMT / 3, ntpTime)
          txs  <- Gen.nonEmptyListOf(transfer(acc1, 10000000L, ntpTime).suchThat(_.fee < tx1.fee))
        } yield (tx1, txs)

        forAll(gen) {
          case (tx1, rest) =>
            val blockchain = stub[Blockchain]
            (() => blockchain.settings).when().returning(WavesSettings.default().blockchainSettings)
            (() => blockchain.height).when().returning(1)
            (() => blockchain.activatedFeatures).when().returning(Map.empty)
            (() => blockchain.continuationStates).when().returning(Map.empty)

            val utx =
              new UtxPoolImpl(ntpTime, blockchain, ignoreSpendableBalanceChanged, WavesSettings.default().utxSettings)
            (blockchain.balance _).when(*, *).returning(ENOUGH_AMT).repeat((rest.length + 1) * 2)

            (blockchain.balance _)
              .when(*, *)
              .onCall { (_: Address, _: Asset) =>
                utx.removeAll(rest)
                ENOUGH_AMT
              }
              .once()
            (blockchain.balance _).when(*, *).returning(ENOUGH_AMT)

            (blockchain.leaseBalance _).when(*).returning(LeaseBalance(0, 0))
            (blockchain.accountScript _).when(*).returns(None)
            val tb = TestBlock.create(Nil)
            (blockchain.blockHeader _).when(*).returning(Some(SignedBlockHeader(tb.header, tb.signature)))

            utx.putIfNew(tx1).resultE should beRight
            rest.foreach(utx.putIfNew(_).resultE should beRight)
            utx.packUnconfirmed(MultiDimensionalMiningConstraint.unlimited, PackStrategy.Unlimited) should matchPattern {
              case (Some(Seq(`tx1`)), _) => // Success
            }
            utx.all shouldBe Seq(tx1)
        }
      }
    }

<<<<<<< HEAD
    "priority pool" - {
      import TestValues.{script => testScript, scriptComplexity => testScriptComplexity}
      implicit class UtxPoolImplExt(utx: UtxPoolImpl) {
        def addPriorityTxs(txs: Seq[Transaction]): Unit = {
          val asDiffs = txs.map {
            case tt: TransferTransaction =>
              val pfs = Map(
                tt.sender.toAddress                -> -(tt.fee + tt.amount),
                tt.recipient.asInstanceOf[Address] -> tt.amount
              ).view.mapValues(Portfolio.waves).toMap
              Diff(tt, pfs)

            case tx => Diff(tx)
          }
          utx.addAndCleanupPriority(asDiffs)
        }
      }

      def assertPortfolios(utx: UtxPool, transactions: Seq[TransferTransaction]): Unit = {
        val portfolios = transactions.groupBy(_.sender.toAddress).map {
          case (addr, transactions) =>
            val amt = transactions.map(tx => -(tx.amount + tx.fee)).sum
            (addr, amt)
        }
        portfolios.foreach {
          case (addr, balance) =>
            val pf = utx.pessimisticPortfolio(addr)
            pf.balance shouldBe balance
        }
      }

      val gen = for {
        acc         <- accountGen
        acc1        <- accountGen
        acc2        <- accountGen
        tx1         <- transferV2(acc, ENOUGH_AMT / 3, ntpTime)
        nonScripted <- Gen.nonEmptyListOf(transferV2(acc1, 10000000L, ntpTime).suchThat(_.fee < tx1.fee))
        scripted    <- Gen.nonEmptyListOf(transferV2(acc2, 10000000L, ntpTime).suchThat(_.fee < tx1.fee))
      } yield (tx1, nonScripted, scripted)

      def createState(scripted: Address, settings: WavesSettings = WavesSettings.default(), setBalance: Boolean = true): Blockchain = {
        val blockchain = stub[Blockchain]
        (() => blockchain.settings).when().returning(settings.blockchainSettings)
        (() => blockchain.height).when().returning(1)
        (() => blockchain.activatedFeatures).when().returning(Map(BlockchainFeatures.SmartAccounts.id -> 0))

        if (setBalance) (blockchain.balance _).when(*, *).returning(ENOUGH_AMT)
        (blockchain.leaseBalance _).when(*).returning(LeaseBalance(0, 0))

        (blockchain.accountScript _)
          .when(scripted)
          .returns(Some(AccountScriptInfo(PublicKey(new Array[Byte](32)), testScript, testScriptComplexity, Map.empty)))
        (blockchain.accountScript _).when(*).returns(None)
        val tb = TestBlock.create(Nil)
        (blockchain.blockHeader _).when(*).returning(Some(SignedBlockHeader(tb.header, tb.signature)))
        (blockchain.transactionMeta _).when(*).returning(None)
        (() => blockchain.continuationStates).when().returning(Map.empty)
        blockchain
      }

      "preserves correct order of transactions" in forAll(gen) {
        case (tx1, nonScripted, scripted) =>
          val blockchain = createState(scripted.head.sender.toAddress)
          val utx =
            new UtxPoolImpl(ntpTime, blockchain, ignoreSpendableBalanceChanged, WavesSettings.default().utxSettings)
          utx.putIfNew(tx1).resultE should beRight
          val minedTxs = scripted ++ nonScripted
          utx.addPriorityTxs(minedTxs)

          utx
            .packUnconfirmed(
              MultiDimensionalMiningConstraint(NonEmptyList.of(OneDimensionalMiningConstraint(1, TxEstimators.one, ""))),
              PackStrategy.Unlimited
            )
            ._1 shouldBe Some(minedTxs.head +: Nil)
          val expectedTxs = minedTxs :+ tx1
          utx.packUnconfirmed(MultiDimensionalMiningConstraint.unlimited, PackStrategy.Unlimited)._1 shouldBe Some(expectedTxs)
          utx.all shouldBe expectedTxs
          assertPortfolios(utx, expectedTxs)

          val (left, right) = {
            val (left, right) = minedTxs.zipWithIndex.partition(kv => kv._2 % 2 == 0)
            (left.map(_._1), right.map(_._1))
          }

          utx.removeAll(left)
          val expectedTxs1 = right :+ tx1
          assertPortfolios(utx, expectedTxs1)
          all(right.map(utx.putIfNew(_).resultE)) shouldBe Right(false)
          utx.packUnconfirmed(MultiDimensionalMiningConstraint.unlimited, PackStrategy.Unlimited)._1 shouldBe Some(expectedTxs1)
          utx.all shouldBe expectedTxs1
          assertPortfolios(utx, expectedTxs1)

          val expectedTxs2 = expectedTxs1 ++ left.sorted(TransactionsOrdering(Set(), null))
          utx.removeAll(expectedTxs2)
          left.foreach(utx.putIfNew(_).resultE should beRight)
          utx.addPriorityTxs(expectedTxs1)
          utx.all shouldBe expectedTxs2
          assertPortfolios(utx, expectedTxs2)

          utx.removeAll(expectedTxs2)
          utx.all shouldBe empty
          utx.packUnconfirmed(MultiDimensionalMiningConstraint.unlimited, PackStrategy.Unlimited)._1 shouldBe empty
          all(expectedTxs2.map(tx => utx.pessimisticPortfolio(tx.sender.toAddress))) shouldBe empty
      }

      "removes priority transactions from ordinary pool on pack" in forAll(gen) {
        case (_, nonScripted, scripted) =>
          val blockchain = createState(scripted.head.sender.toAddress)
          val utx =
            new UtxPoolImpl(ntpTime, blockchain, ignoreSpendableBalanceChanged, WavesSettings.default().utxSettings)

          utx.addPriorityTxs(nonScripted)
          nonScripted.foreach(utx.putIfNew(_).resultE should beRight)
          utx.nonPriorityTransactions() shouldBe empty
          utx.packUnconfirmed(MultiDimensionalMiningConstraint.unlimited, PackStrategy.Unlimited)._1 shouldBe Some(nonScripted)
          utx.nonPriorityTransactions() shouldBe empty
      }

      val genDependent = for {
        acc  <- accountGen
        acc1 <- accountGen
        tx1  <- transferV2WithRecipient(acc, acc1.publicKey, ENOUGH_AMT / 3, ntpTime).suchThat(_.amount > 20000000L)
        tx2  <- transferV2(acc1, tx1.amount / 2, ntpTime)
      } yield (tx1, tx2)

      "takes into account priority txs when pack" in forAll(genDependent) {
        case (tx1, tx2) =>
          val blockchain = createState(tx1.sender.toAddress, setBalance = false)
          (blockchain.balance _).when(tx1.sender.toAddress, *).returning(ENOUGH_AMT)
          (blockchain.balance _).when(tx2.sender.toAddress, *).returning(ENOUGH_AMT).noMoreThanOnce() // initial validation
          (blockchain.balance _).when(tx2.sender.toAddress, *).returning(0)                           // Should be overriden in composite blockchain

          val utx =
            new UtxPoolImpl(ntpTime, blockchain, ignoreSpendableBalanceChanged, WavesSettings.default().utxSettings)
          utx.addPriorityTxs(Seq(tx1))
          utx.putNewTx(tx2, false, false).resultE should beRight
          utx.nonPriorityTransactions() shouldBe Seq(tx2)
          utx.packUnconfirmed(MultiDimensionalMiningConstraint.unlimited, PackStrategy.Unlimited)._1 shouldBe Some(tx1 :: tx2 :: Nil)
      }

      "runs cleanup on priority pool" in forAll(genDependent) {
        case (tx1, tx2) =>
          val blockchain = createState(tx1.sender.toAddress, setBalance = false)
          (blockchain.balance _).when(*, *).returning(0) // All invalid

          val utx =
            new UtxPoolImpl(ntpTime, blockchain, ignoreSpendableBalanceChanged, WavesSettings.default().utxSettings)
          utx.addPriorityTxs(Seq(tx1, tx2))

          eventually(Timeout(5 seconds), Interval(50 millis))(utx.all shouldBe empty)
      }

      val genChain = for {
        acc <- accountGen
        genesis  = GenesisTransaction.create(acc.toAddress, ENOUGH_AMT, ntpTime.correctedTime()).explicitGet()
        genBlock = TestBlock.create(Seq(genesis))
        txs1 <- Gen.nonEmptyListOf(transferV2(acc, 10000000L, ntpTime))
        (block1, mbs1) = UnsafeBlocks.unsafeChainBaseAndMicro(
          genBlock.id(),
          Nil,
          Seq(Nil, txs1),
          acc,
          Block.NgBlockVersion,
          ntpTime.correctedTime()
        )
        txs2 <- Gen.nonEmptyListOf(transferV2(acc, 10000000L, ntpTime))
        txs4 <- Gen.nonEmptyListOf(transferV2(acc, 10000000L, ntpTime))
        (block2, mbs2) = UnsafeBlocks.unsafeChainBaseAndMicro(
          mbs1.head.totalResBlockSig,
          Nil,
          Seq(txs2, txs4),
          acc,
          Block.NgBlockVersion,
          ntpTime.correctedTime()
        )
        txs3 <- Gen.nonEmptyListOf(transferV2(acc, 10000000L, ntpTime))
        block3 = UnsafeBlocks.unsafeBlock(mbs2.last.totalResBlockSig, txs3, acc, Block.NgBlockVersion, ntpTime.correctedTime())
        block4 = UnsafeBlocks.unsafeBlock(genBlock.id(), txs4, acc, Block.NgBlockVersion, ntpTime.correctedTime())
      } yield (genBlock, (block1, mbs1), (block2, mbs2), block3, block4)

      val settingsWithNG = wavesplatform.history.settingsWithFeatures(BlockchainFeatures.NG, BlockchainFeatures.SmartAccounts)

      "applies chains correctly" in forAll(genChain) {
        case (genBlock, (block1, mbs1), (block2, mbs2), block3, block4) =>
          withDomain(settingsWithNG) { d =>
            implicit val scheduler: SchedulerService = Scheduler.singleThread("ext-appender")
            val blockchain                           = d.blockchainUpdater
            val utx =
              new UtxPoolImpl(ntpTime, blockchain, ignoreSpendableBalanceChanged, WavesSettings.default().utxSettings)

            val pos = stub[PoSSelector]
            (pos.validateBaseTarget _).when(*, *, *, *).returning(Right((): Unit))
            (pos.validateBlockDelay _).when(*, *, *, *).returning(Right((): Unit))
            (pos.validateGenerationSignature _).when(*).returning(Right(ByteStr(new Array[Byte](32))))

            val extAppender = ExtensionAppender(
              blockchain,
              utx,
              pos,
              ntpTime,
              stub[InvalidBlockStorage],
              stub[PeerDatabase],
              scheduler
            )(null, _)

            val microBlockAppender = MicroblockAppender(blockchain, utx, scheduler) _

            d.appendBlock(genBlock) shouldBe Nil
            d.appendBlock(block1) shouldBe Nil
            mbs1.foreach(microBlockAppender(_).runSyncUnsafe() should beRight)

            mbs2.head.transactionData.foreach(utx.putIfNew(_).resultE should beRight)
            extAppender(Seq(block2)).runSyncUnsafe() should beRight
            val expectedTxs1 = mbs1.last.transactionData ++ mbs2.head.transactionData.sorted(TransactionsOrdering(Set(), null))
            utx.packUnconfirmed(MultiDimensionalMiningConstraint.unlimited, PackStrategy.Unlimited)._1 shouldBe Some(expectedTxs1)

            mbs2.foreach(microBlockAppender(_).runSyncUnsafe() should beRight)
            utx.packUnconfirmed(MultiDimensionalMiningConstraint.unlimited, PackStrategy.Unlimited)._1 shouldBe Some(mbs1.last.transactionData)

            extAppender(Seq(block3)).runSyncUnsafe() should beRight
            utx.packUnconfirmed(MultiDimensionalMiningConstraint.unlimited, PackStrategy.Unlimited)._1 shouldBe Some(mbs1.last.transactionData)

            // Not supported at the moment
            //extAppender(Seq(block4)).runSyncUnsafe() should beRight
            //val expectedTxs2 = mbs1.flatMap(_.transactionData) ++ mbs2.head.transactionData ++ block3.transactionData
            //utx.packUnconfirmed(MultiDimensionalMiningConstraint.unlimited, PackStrategy.Unlimited)._1 shouldBe Some(expectedTxs2)
            utx.close()
          }
      }

      "takes into account priority diff on putIfNew" in forAll(genDependent) {
        case (tx1, tx2) =>
          val blockchain = createState(tx1.sender.toAddress, setBalance = false)
          (blockchain.balance _).when(tx1.sender.toAddress, *).returning(ENOUGH_AMT)
          (blockchain.balance _).when(tx2.sender.toAddress, *).returning(ENOUGH_AMT).noMoreThanOnce()
          (blockchain.balance _).when(tx2.sender.toAddress, *).returning(0)

          val utx =
            new UtxPoolImpl(ntpTime, blockchain, ignoreSpendableBalanceChanged, WavesSettings.default().utxSettings)
          utx.addPriorityTxs(Seq(tx1))
          utx.putNewTx(tx2, true, false).resultE.explicitGet()
          utx.nonPriorityTransactions() shouldBe Seq(tx2)
          utx.packUnconfirmed(MultiDimensionalMiningConstraint.unlimited, PackStrategy.Unlimited)._1 shouldBe Some(tx1 :: tx2 :: Nil)
      }
    }

=======
>>>>>>> af81ae46
    "event stream" - {
      "fires events correctly" in {
        val preconditions = for {
          richAcc   <- accountGen
          secondAcc <- accountGen
          ts = System.currentTimeMillis()
          fee <- smallFeeGen
          genesis = GenesisTransaction.create(richAcc.toAddress, ENOUGH_AMT, ts).explicitGet()
          validTransfer = TransferTransaction
            .selfSigned(TxVersion.V1, richAcc, secondAcc.toAddress, Waves, 1L, Waves, fee, ByteStr.empty, ts)
            .explicitGet()
          invalidTransfer = TransferTransaction
            .selfSigned(TxVersion.V1, secondAcc, richAcc.toAddress, Waves, 2L, Waves, fee, ByteStr.empty, ts)
            .explicitGet()
        } yield (genesis, validTransfer, invalidTransfer)

        forAll(preconditions) {
          case (genesis, validTransfer, invalidTransfer) =>
            withDomain() { d =>
              d.appendBlock(TestBlock.create(Seq(genesis)))
              val time   = new TestTime()
              val events = new ListBuffer[UtxEvent]
              val utxPool =
                new UtxPoolImpl(time, d.blockchainUpdater, ignoreSpendableBalanceChanged, WavesSettings.default().utxSettings, events += _)

              def assertEvents(f: Seq[UtxEvent] => Unit): Unit = {
                val currentEvents = events.toVector
                f(currentEvents)
                events.clear()
              }

              def addUnverified(tx: Transaction): Unit = {
                utxPool.addTransaction(tx, false)
              }

              val differ = TransactionDiffer(d.blockchainUpdater.lastBlockTimestamp, System.currentTimeMillis(), verify = false)(
                d.blockchainUpdater,
                _: Transaction
              ).resultE.explicitGet()
              val validTransferDiff = differ(validTransfer)
              addUnverified(validTransfer)
              addUnverified(invalidTransfer)
              assertEvents {
                case UtxEvent.TxAdded(`validTransfer`, `validTransferDiff`) +: Nil => // Pass
              }

              utxPool.packUnconfirmed(MultiDimensionalMiningConstraint.unlimited, PackStrategy.Unlimited)
              assertEvents {
                case UtxEvent.TxRemoved(`invalidTransfer`, Some(_)) +: Nil => // Pass
              }

              utxPool.removeAll(Seq(validTransfer))
              assertEvents {
                case UtxEvent.TxRemoved(`validTransfer`, None) +: Nil => // Pass
              }

              addUnverified(validTransfer)
              events.clear()
              time.advance(maxAge + 1000.millis)
              utxPool.packUnconfirmed(MultiDimensionalMiningConstraint.unlimited, PackStrategy.Unlimited)
              assertEvents {
                case UtxEvent.TxRemoved(`validTransfer`, Some(GenericError("Expired"))) +: Nil => // Pass
              }
            }
        }
      }
    }

    "continuations" - {
      "ordering by extraFeePerStep" in forAll {
        def compile(scriptText: String): Script =
          ScriptCompiler.compile(scriptText, ScriptEstimatorV3).explicitGet()._1

        val dApp =
          compile(
            s"""
               | {-# STDLIB_VERSION 5 #-}
               | {-# CONTENT_TYPE DAPP #-}
               |
               | @Callable(i)
               | func default() = {
               |   let a = !(${List.fill(60)("sigVerify(base64'', base64'', base64'')").mkString("||")})
               |   if (a)
               |     then
               |       [BooleanEntry("isAllowed", true)]
               |     else
               |       throw("unexpected")
               | }
           """.stripMargin
          )

        for {
          caller   <- accountGen
          dAppAcc1 <- accountGen
          dAppAcc2 <- accountGen
          fee      <- smallFeeGen
          time       = new TestTime()
          setScript1 = SetScriptTransaction.selfSigned(TxVersion.V2, dAppAcc1, Some(dApp), fee, time.getTimestamp()).explicitGet()
          setScript2 = SetScriptTransaction.selfSigned(TxVersion.V2, dAppAcc2, Some(dApp), fee, time.getTimestamp()).explicitGet()
          prioritizedInvoke = InvokeScriptTransaction
            .selfSigned(
              TxVersion.V3,
              caller,
              dAppAcc1.toAddress,
              None,
              Nil,
              fee * 10,
              Waves,
              ScriptExtraFee / 10,
              time.getTimestamp()
            )
            .explicitGet()
          tailInvoke = InvokeScriptTransaction
            .selfSigned(
              TxVersion.V3,
              caller,
              dAppAcc2.toAddress,
              None,
              Nil,
              fee * 10,
              Waves,
              ScriptExtraFee / 100,
              time.getTimestamp()
            )
            .explicitGet()
        } yield (time, caller.toAddress, dAppAcc1, dAppAcc2, setScript1, setScript2, prioritizedInvoke, tailInvoke)
      } {
        case (time, caller, dAppAcc1, dAppAcc2, setScript1, setScript2, prioritizedInvoke, tailInvoke) =>
          val prioritizedInvokeId = prioritizedInvoke.id.value()
          val tailInvokeId        = tailInvoke.id.value()

          val bcu = mkBlockchain(Map(caller -> ENOUGH_AMT, dAppAcc1.toAddress -> ENOUGH_AMT, dAppAcc2.toAddress -> ENOUGH_AMT))
          val precondition = TestBlock.create(
            time.getTimestamp(),
            bcu.lastBlockId.get,
            Seq(setScript1, setScript2, tailInvoke, prioritizedInvoke),
            dAppAcc1
          )
          bcu.processBlock(precondition).explicitGet()

          val utx =
            new UtxPoolImpl(
              time,
              bcu,
              ignoreSpendableBalanceChanged,
              UtxSettings(
                10,
                PoolDefaultMaxBytes,
                1000,
                Set.empty,
                Set.empty,
                Set.empty,
                allowTransactionsFromSmartAccounts = true,
                allowSkipChecks = false
              )
            )

          def nextStep(step: Int) = {
            val continuations = inside(utx.packUnconfirmed(MultiDimensionalMiningConstraint.unlimited, PackStrategy.Unlimited)) {
              case (
                  Some(
                    txs @ Seq(
                      ContinuationTransaction(`prioritizedInvokeId`, _, `step`, 0, Waves),
                      ContinuationTransaction(`tailInvokeId`, _, `step`, 0, Waves)
                    )
                  ),
                  _
                  ) =>
                txs
            }
            val block = TestBlock.create(
              time.getTimestamp(),
              bcu.lastBlockId.get,
              continuations,
              dAppAcc1
            )
            bcu.processBlock(block).explicitGet()
          }

          (0 to 2).foreach(nextStep)
          bcu.continuationStates(prioritizedInvokeId) shouldBe ((3, ContinuationState.Finished))
          bcu.continuationStates(tailInvokeId) shouldBe ((3, ContinuationState.Finished))
          utx.packUnconfirmed(MultiDimensionalMiningConstraint.unlimited, PackStrategy.Unlimited)._1 shouldBe None
      }
    }
  }

  private def limitByNumber(n: Int): MultiDimensionalMiningConstraint = MultiDimensionalMiningConstraint(
    OneDimensionalMiningConstraint(n, TxEstimators.one, "one"),
    OneDimensionalMiningConstraint(n, TxEstimators.one, "one")
  )
}<|MERGE_RESOLUTION|>--- conflicted
+++ resolved
@@ -43,12 +43,7 @@
 import org.scalacheck.{Arbitrary, Gen}
 import org.scalamock.scalatest.MockFactory
 import org.scalatest.concurrent.Eventually
-<<<<<<< HEAD
-import org.scalatest.concurrent.PatienceConfiguration.{Interval, Timeout}
 import org.scalatest.{EitherValues, FreeSpec, Inside, Matchers}
-=======
-import org.scalatest.{EitherValues, FreeSpec, Matchers}
->>>>>>> af81ae46
 import org.scalatestplus.scalacheck.{ScalaCheckPropertyChecks => PropertyChecks}
 
 import scala.collection.mutable.ListBuffer
@@ -934,256 +929,6 @@
       }
     }
 
-<<<<<<< HEAD
-    "priority pool" - {
-      import TestValues.{script => testScript, scriptComplexity => testScriptComplexity}
-      implicit class UtxPoolImplExt(utx: UtxPoolImpl) {
-        def addPriorityTxs(txs: Seq[Transaction]): Unit = {
-          val asDiffs = txs.map {
-            case tt: TransferTransaction =>
-              val pfs = Map(
-                tt.sender.toAddress                -> -(tt.fee + tt.amount),
-                tt.recipient.asInstanceOf[Address] -> tt.amount
-              ).view.mapValues(Portfolio.waves).toMap
-              Diff(tt, pfs)
-
-            case tx => Diff(tx)
-          }
-          utx.addAndCleanupPriority(asDiffs)
-        }
-      }
-
-      def assertPortfolios(utx: UtxPool, transactions: Seq[TransferTransaction]): Unit = {
-        val portfolios = transactions.groupBy(_.sender.toAddress).map {
-          case (addr, transactions) =>
-            val amt = transactions.map(tx => -(tx.amount + tx.fee)).sum
-            (addr, amt)
-        }
-        portfolios.foreach {
-          case (addr, balance) =>
-            val pf = utx.pessimisticPortfolio(addr)
-            pf.balance shouldBe balance
-        }
-      }
-
-      val gen = for {
-        acc         <- accountGen
-        acc1        <- accountGen
-        acc2        <- accountGen
-        tx1         <- transferV2(acc, ENOUGH_AMT / 3, ntpTime)
-        nonScripted <- Gen.nonEmptyListOf(transferV2(acc1, 10000000L, ntpTime).suchThat(_.fee < tx1.fee))
-        scripted    <- Gen.nonEmptyListOf(transferV2(acc2, 10000000L, ntpTime).suchThat(_.fee < tx1.fee))
-      } yield (tx1, nonScripted, scripted)
-
-      def createState(scripted: Address, settings: WavesSettings = WavesSettings.default(), setBalance: Boolean = true): Blockchain = {
-        val blockchain = stub[Blockchain]
-        (() => blockchain.settings).when().returning(settings.blockchainSettings)
-        (() => blockchain.height).when().returning(1)
-        (() => blockchain.activatedFeatures).when().returning(Map(BlockchainFeatures.SmartAccounts.id -> 0))
-
-        if (setBalance) (blockchain.balance _).when(*, *).returning(ENOUGH_AMT)
-        (blockchain.leaseBalance _).when(*).returning(LeaseBalance(0, 0))
-
-        (blockchain.accountScript _)
-          .when(scripted)
-          .returns(Some(AccountScriptInfo(PublicKey(new Array[Byte](32)), testScript, testScriptComplexity, Map.empty)))
-        (blockchain.accountScript _).when(*).returns(None)
-        val tb = TestBlock.create(Nil)
-        (blockchain.blockHeader _).when(*).returning(Some(SignedBlockHeader(tb.header, tb.signature)))
-        (blockchain.transactionMeta _).when(*).returning(None)
-        (() => blockchain.continuationStates).when().returning(Map.empty)
-        blockchain
-      }
-
-      "preserves correct order of transactions" in forAll(gen) {
-        case (tx1, nonScripted, scripted) =>
-          val blockchain = createState(scripted.head.sender.toAddress)
-          val utx =
-            new UtxPoolImpl(ntpTime, blockchain, ignoreSpendableBalanceChanged, WavesSettings.default().utxSettings)
-          utx.putIfNew(tx1).resultE should beRight
-          val minedTxs = scripted ++ nonScripted
-          utx.addPriorityTxs(minedTxs)
-
-          utx
-            .packUnconfirmed(
-              MultiDimensionalMiningConstraint(NonEmptyList.of(OneDimensionalMiningConstraint(1, TxEstimators.one, ""))),
-              PackStrategy.Unlimited
-            )
-            ._1 shouldBe Some(minedTxs.head +: Nil)
-          val expectedTxs = minedTxs :+ tx1
-          utx.packUnconfirmed(MultiDimensionalMiningConstraint.unlimited, PackStrategy.Unlimited)._1 shouldBe Some(expectedTxs)
-          utx.all shouldBe expectedTxs
-          assertPortfolios(utx, expectedTxs)
-
-          val (left, right) = {
-            val (left, right) = minedTxs.zipWithIndex.partition(kv => kv._2 % 2 == 0)
-            (left.map(_._1), right.map(_._1))
-          }
-
-          utx.removeAll(left)
-          val expectedTxs1 = right :+ tx1
-          assertPortfolios(utx, expectedTxs1)
-          all(right.map(utx.putIfNew(_).resultE)) shouldBe Right(false)
-          utx.packUnconfirmed(MultiDimensionalMiningConstraint.unlimited, PackStrategy.Unlimited)._1 shouldBe Some(expectedTxs1)
-          utx.all shouldBe expectedTxs1
-          assertPortfolios(utx, expectedTxs1)
-
-          val expectedTxs2 = expectedTxs1 ++ left.sorted(TransactionsOrdering(Set(), null))
-          utx.removeAll(expectedTxs2)
-          left.foreach(utx.putIfNew(_).resultE should beRight)
-          utx.addPriorityTxs(expectedTxs1)
-          utx.all shouldBe expectedTxs2
-          assertPortfolios(utx, expectedTxs2)
-
-          utx.removeAll(expectedTxs2)
-          utx.all shouldBe empty
-          utx.packUnconfirmed(MultiDimensionalMiningConstraint.unlimited, PackStrategy.Unlimited)._1 shouldBe empty
-          all(expectedTxs2.map(tx => utx.pessimisticPortfolio(tx.sender.toAddress))) shouldBe empty
-      }
-
-      "removes priority transactions from ordinary pool on pack" in forAll(gen) {
-        case (_, nonScripted, scripted) =>
-          val blockchain = createState(scripted.head.sender.toAddress)
-          val utx =
-            new UtxPoolImpl(ntpTime, blockchain, ignoreSpendableBalanceChanged, WavesSettings.default().utxSettings)
-
-          utx.addPriorityTxs(nonScripted)
-          nonScripted.foreach(utx.putIfNew(_).resultE should beRight)
-          utx.nonPriorityTransactions() shouldBe empty
-          utx.packUnconfirmed(MultiDimensionalMiningConstraint.unlimited, PackStrategy.Unlimited)._1 shouldBe Some(nonScripted)
-          utx.nonPriorityTransactions() shouldBe empty
-      }
-
-      val genDependent = for {
-        acc  <- accountGen
-        acc1 <- accountGen
-        tx1  <- transferV2WithRecipient(acc, acc1.publicKey, ENOUGH_AMT / 3, ntpTime).suchThat(_.amount > 20000000L)
-        tx2  <- transferV2(acc1, tx1.amount / 2, ntpTime)
-      } yield (tx1, tx2)
-
-      "takes into account priority txs when pack" in forAll(genDependent) {
-        case (tx1, tx2) =>
-          val blockchain = createState(tx1.sender.toAddress, setBalance = false)
-          (blockchain.balance _).when(tx1.sender.toAddress, *).returning(ENOUGH_AMT)
-          (blockchain.balance _).when(tx2.sender.toAddress, *).returning(ENOUGH_AMT).noMoreThanOnce() // initial validation
-          (blockchain.balance _).when(tx2.sender.toAddress, *).returning(0)                           // Should be overriden in composite blockchain
-
-          val utx =
-            new UtxPoolImpl(ntpTime, blockchain, ignoreSpendableBalanceChanged, WavesSettings.default().utxSettings)
-          utx.addPriorityTxs(Seq(tx1))
-          utx.putNewTx(tx2, false, false).resultE should beRight
-          utx.nonPriorityTransactions() shouldBe Seq(tx2)
-          utx.packUnconfirmed(MultiDimensionalMiningConstraint.unlimited, PackStrategy.Unlimited)._1 shouldBe Some(tx1 :: tx2 :: Nil)
-      }
-
-      "runs cleanup on priority pool" in forAll(genDependent) {
-        case (tx1, tx2) =>
-          val blockchain = createState(tx1.sender.toAddress, setBalance = false)
-          (blockchain.balance _).when(*, *).returning(0) // All invalid
-
-          val utx =
-            new UtxPoolImpl(ntpTime, blockchain, ignoreSpendableBalanceChanged, WavesSettings.default().utxSettings)
-          utx.addPriorityTxs(Seq(tx1, tx2))
-
-          eventually(Timeout(5 seconds), Interval(50 millis))(utx.all shouldBe empty)
-      }
-
-      val genChain = for {
-        acc <- accountGen
-        genesis  = GenesisTransaction.create(acc.toAddress, ENOUGH_AMT, ntpTime.correctedTime()).explicitGet()
-        genBlock = TestBlock.create(Seq(genesis))
-        txs1 <- Gen.nonEmptyListOf(transferV2(acc, 10000000L, ntpTime))
-        (block1, mbs1) = UnsafeBlocks.unsafeChainBaseAndMicro(
-          genBlock.id(),
-          Nil,
-          Seq(Nil, txs1),
-          acc,
-          Block.NgBlockVersion,
-          ntpTime.correctedTime()
-        )
-        txs2 <- Gen.nonEmptyListOf(transferV2(acc, 10000000L, ntpTime))
-        txs4 <- Gen.nonEmptyListOf(transferV2(acc, 10000000L, ntpTime))
-        (block2, mbs2) = UnsafeBlocks.unsafeChainBaseAndMicro(
-          mbs1.head.totalResBlockSig,
-          Nil,
-          Seq(txs2, txs4),
-          acc,
-          Block.NgBlockVersion,
-          ntpTime.correctedTime()
-        )
-        txs3 <- Gen.nonEmptyListOf(transferV2(acc, 10000000L, ntpTime))
-        block3 = UnsafeBlocks.unsafeBlock(mbs2.last.totalResBlockSig, txs3, acc, Block.NgBlockVersion, ntpTime.correctedTime())
-        block4 = UnsafeBlocks.unsafeBlock(genBlock.id(), txs4, acc, Block.NgBlockVersion, ntpTime.correctedTime())
-      } yield (genBlock, (block1, mbs1), (block2, mbs2), block3, block4)
-
-      val settingsWithNG = wavesplatform.history.settingsWithFeatures(BlockchainFeatures.NG, BlockchainFeatures.SmartAccounts)
-
-      "applies chains correctly" in forAll(genChain) {
-        case (genBlock, (block1, mbs1), (block2, mbs2), block3, block4) =>
-          withDomain(settingsWithNG) { d =>
-            implicit val scheduler: SchedulerService = Scheduler.singleThread("ext-appender")
-            val blockchain                           = d.blockchainUpdater
-            val utx =
-              new UtxPoolImpl(ntpTime, blockchain, ignoreSpendableBalanceChanged, WavesSettings.default().utxSettings)
-
-            val pos = stub[PoSSelector]
-            (pos.validateBaseTarget _).when(*, *, *, *).returning(Right((): Unit))
-            (pos.validateBlockDelay _).when(*, *, *, *).returning(Right((): Unit))
-            (pos.validateGenerationSignature _).when(*).returning(Right(ByteStr(new Array[Byte](32))))
-
-            val extAppender = ExtensionAppender(
-              blockchain,
-              utx,
-              pos,
-              ntpTime,
-              stub[InvalidBlockStorage],
-              stub[PeerDatabase],
-              scheduler
-            )(null, _)
-
-            val microBlockAppender = MicroblockAppender(blockchain, utx, scheduler) _
-
-            d.appendBlock(genBlock) shouldBe Nil
-            d.appendBlock(block1) shouldBe Nil
-            mbs1.foreach(microBlockAppender(_).runSyncUnsafe() should beRight)
-
-            mbs2.head.transactionData.foreach(utx.putIfNew(_).resultE should beRight)
-            extAppender(Seq(block2)).runSyncUnsafe() should beRight
-            val expectedTxs1 = mbs1.last.transactionData ++ mbs2.head.transactionData.sorted(TransactionsOrdering(Set(), null))
-            utx.packUnconfirmed(MultiDimensionalMiningConstraint.unlimited, PackStrategy.Unlimited)._1 shouldBe Some(expectedTxs1)
-
-            mbs2.foreach(microBlockAppender(_).runSyncUnsafe() should beRight)
-            utx.packUnconfirmed(MultiDimensionalMiningConstraint.unlimited, PackStrategy.Unlimited)._1 shouldBe Some(mbs1.last.transactionData)
-
-            extAppender(Seq(block3)).runSyncUnsafe() should beRight
-            utx.packUnconfirmed(MultiDimensionalMiningConstraint.unlimited, PackStrategy.Unlimited)._1 shouldBe Some(mbs1.last.transactionData)
-
-            // Not supported at the moment
-            //extAppender(Seq(block4)).runSyncUnsafe() should beRight
-            //val expectedTxs2 = mbs1.flatMap(_.transactionData) ++ mbs2.head.transactionData ++ block3.transactionData
-            //utx.packUnconfirmed(MultiDimensionalMiningConstraint.unlimited, PackStrategy.Unlimited)._1 shouldBe Some(expectedTxs2)
-            utx.close()
-          }
-      }
-
-      "takes into account priority diff on putIfNew" in forAll(genDependent) {
-        case (tx1, tx2) =>
-          val blockchain = createState(tx1.sender.toAddress, setBalance = false)
-          (blockchain.balance _).when(tx1.sender.toAddress, *).returning(ENOUGH_AMT)
-          (blockchain.balance _).when(tx2.sender.toAddress, *).returning(ENOUGH_AMT).noMoreThanOnce()
-          (blockchain.balance _).when(tx2.sender.toAddress, *).returning(0)
-
-          val utx =
-            new UtxPoolImpl(ntpTime, blockchain, ignoreSpendableBalanceChanged, WavesSettings.default().utxSettings)
-          utx.addPriorityTxs(Seq(tx1))
-          utx.putNewTx(tx2, true, false).resultE.explicitGet()
-          utx.nonPriorityTransactions() shouldBe Seq(tx2)
-          utx.packUnconfirmed(MultiDimensionalMiningConstraint.unlimited, PackStrategy.Unlimited)._1 shouldBe Some(tx1 :: tx2 :: Nil)
-      }
-    }
-
-=======
->>>>>>> af81ae46
     "event stream" - {
       "fires events correctly" in {
         val preconditions = for {
