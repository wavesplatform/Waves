--- conflicted
+++ resolved
@@ -586,15 +586,9 @@
 
       time.advance(offset)
 
-<<<<<<< HEAD
-        val (packed, _, _) = utx.packUnconfirmed(limitByNumber(100), None, PackStrategy.Unlimited)
-        packed.get.size shouldBe 2
-        utx.all.size shouldBe 2
-=======
-      val (packed, _) = utx.packUnconfirmed(limitByNumber(100), PackStrategy.Unlimited)
+      val (packed, _, _) = utx.packUnconfirmed(limitByNumber(100), None, PackStrategy.Unlimited)
       packed.get.size shouldBe 2
       utx.all.size shouldBe 2
->>>>>>> 40df8425
     }
 
     "correctly process constraints in packUnconfirmed" in {
