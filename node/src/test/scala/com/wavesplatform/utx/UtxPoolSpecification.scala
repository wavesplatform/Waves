package com.wavesplatform.utx

import java.nio.file.{Files, Path}

import cats.data.NonEmptyList
import com.typesafe.config.ConfigFactory
import com.wavesplatform
import com.wavesplatform._
import com.wavesplatform.account.{Address, KeyPair, PublicKey}
import com.wavesplatform.block.Block
import com.wavesplatform.common.state.ByteStr
import com.wavesplatform.common.utils.EitherExt2
import com.wavesplatform.consensus.TransactionsOrdering
import com.wavesplatform.database.{LevelDBWriter, openDB}
import com.wavesplatform.db.WithDomain
import com.wavesplatform.features.BlockchainFeatures
import com.wavesplatform.history.{StorageFactory, randomSig}
import com.wavesplatform.lagonaki.mocks.TestBlock
import com.wavesplatform.lang.script.Script
import com.wavesplatform.lang.script.v1.ExprScript
import com.wavesplatform.lang.v1.compiler.Terms.EXPR
import com.wavesplatform.lang.v1.compiler.{CompilerContext, ExpressionCompiler}
import com.wavesplatform.mining._
import com.wavesplatform.settings._
import com.wavesplatform.state._
import com.wavesplatform.state.diffs._
import com.wavesplatform.state.extensions.Distributions
import com.wavesplatform.state.utils.TestLevelDB
import com.wavesplatform.transaction.Asset.Waves
import com.wavesplatform.transaction.TxValidationError.SenderIsBlacklisted
import com.wavesplatform.transaction.smart.SetScriptTransaction
import com.wavesplatform.transaction.transfer.MassTransferTransaction.ParsedTransfer
import com.wavesplatform.transaction.transfer._
import com.wavesplatform.transaction.{Asset, Transaction, _}
import com.wavesplatform.utils.Implicits.SubjectOps
import com.wavesplatform.utils.Time
import monix.reactive.subjects.Subject
import org.iq80.leveldb.DB
import org.scalacheck.Gen
import org.scalacheck.Gen._
import org.scalamock.scalatest.MockFactory
import org.scalatest.{FreeSpec, Matchers}
import org.scalatestplus.scalacheck.{ScalaCheckPropertyChecks => PropertyChecks}

import scala.concurrent.duration._

private object UtxPoolSpecification {
  private val ignoreSpendableBalanceChanged = Subject.empty[(Address, Asset)]

  final case class TempDB(fs: FunctionalitySettings, dbSettings: DBSettings) {
    val path: Path            = Files.createTempDirectory("leveldb-test")
    val db: DB                = openDB(path.toAbsolutePath.toString)
    val writer: LevelDBWriter = TestLevelDB.withFunctionalitySettings(db, ignoreSpendableBalanceChanged, fs, dbSettings)

    sys.addShutdownHook {
      db.close()
      TestHelpers.deleteRecursively(path)
    }
  }
}

class UtxPoolSpecification
    extends FreeSpec
    with Matchers
    with MockFactory
    with PropertyChecks
    with TransactionGen
    with NoShrink
    with BlocksTransactionsHelpers
    with WithDomain {
  private val PoolDefaultMaxBytes = 50 * 1024 * 1024 // 50 MB

  import FeeValidation.{ScriptExtraFee => extraFee}
  import FunctionalitySettings.TESTNET.{maxTransactionTimeBackOffset => maxAge}
  import UtxPoolSpecification._

  private def mkBlockchain(senderAccount: Address, senderBalance: Long) = {
    val config          = ConfigFactory.load()
    val genesisSettings = TestHelpers.genesisSettings(Map(senderAccount -> senderBalance))
    val origSettings    = WavesSettings.fromRootConfig(config)
    val settings = origSettings.copy(
      blockchainSettings = BlockchainSettings(
        'T',
        FunctionalitySettings.TESTNET.copy(
          preActivatedFeatures = Map(
            BlockchainFeatures.MassTransfer.id  -> 0,
            BlockchainFeatures.SmartAccounts.id -> 0,
            BlockchainFeatures.Ride4DApps.id    -> 0
          )
        ),
        genesisSettings,
        RewardsSettings.TESTNET
      ),
      featuresSettings = origSettings.featuresSettings.copy(autoShutdownOnUnsupportedFeature = false)
    )

    val dbContext = TempDB(settings.blockchainSettings.functionalitySettings, settings.dbSettings)
    val bcu       = StorageFactory(settings, dbContext.db, new TestTime(), ignoreSpendableBalanceChanged, ignoreBlockchainUpdated)
    bcu.processBlock(Block.genesis(genesisSettings).explicitGet()).explicitGet()
    bcu
  }

  private def transfer(sender: KeyPair, maxAmount: Long, time: Time) =
    (for {
      amount    <- chooseNum(1, (maxAmount * 0.9).toLong)
      recipient <- accountGen
      fee       <- chooseNum(extraFee, (maxAmount * 0.1).toLong)
    } yield TransferTransaction
      .selfSigned(1.toByte, Waves, sender, recipient, amount, time.getTimestamp(), Waves, fee, Array.empty[Byte])
      .explicitGet())
      .label("transferTransaction")

  private def transferWithRecipient(sender: KeyPair, recipient: PublicKey, maxAmount: Long, time: Time) =
    (for {
      amount <- chooseNum(1, (maxAmount * 0.9).toLong)
      fee    <- chooseNum(extraFee, (maxAmount * 0.1).toLong)
    } yield TransferTransaction
      .selfSigned(1.toByte, Waves, sender, recipient, amount, time.getTimestamp(), Waves, fee, Array.empty[Byte])
      .explicitGet())
      .label("transferWithRecipient")

  private def massTransferWithRecipients(sender: KeyPair, recipients: List[PublicKey], maxAmount: Long, time: Time) = {
    val amount    = maxAmount / (recipients.size + 1)
    val transfers = recipients.map(r => ParsedTransfer(r.toAddress, amount))
    val minFee    = FeeValidation.FeeConstants(TransferTransaction.typeId) + FeeValidation.FeeConstants(MassTransferTransaction.typeId) * transfers.size
    val txs = for { fee <- chooseNum(minFee, amount) } yield MassTransferTransaction
      .selfSigned(Waves, sender, transfers, time.getTimestamp(), fee, Array.empty[Byte])
      .explicitGet()
    txs.label("transferWithRecipient")
  }

  private val stateGen = for {
    sender        <- accountGen.label("sender")
    senderBalance <- positiveLongGen.label("senderBalance")
    if senderBalance > 100000L
  } yield {
    val bcu = mkBlockchain(sender, senderBalance)
    (sender, senderBalance, bcu)
  }

  private val stateWithTransfer = for {
    (sender, balance, bcu) <- stateGen
    time = new TestTime
    transfer <- transfer(sender, balance, time)
  } yield (time, bcu, transfer)

  private val twoOutOfManyValidPayments = (for {
    (sender, senderBalance, bcu) <- stateGen
    recipient                    <- accountGen
    n                            <- chooseNum(3, 10)
    fee                          <- chooseNum(extraFee, (senderBalance * 0.01).toLong)
    offset                       <- chooseNum(1000L, 2000L)
  } yield {
    val time = new TestTime()
    val utx =
      new UtxPoolImpl(
        time,
        bcu,
        ignoreSpendableBalanceChanged,
        UtxSettings(10, PoolDefaultMaxBytes, 1000, Set.empty, Set.empty, allowTransactionsFromSmartAccounts = true, allowSkipChecks = false)
      )
    val amountPart = (senderBalance - fee) / 2 - fee
    val txs        = for (_ <- 1 to n) yield createWavesTransfer(sender, recipient, amountPart, fee, time.getTimestamp()).explicitGet()
    (utx, time, txs, (offset + 1000).millis)
  }).label("twoOutOfManyValidPayments")

  private val emptyUtxPool = stateGen
    .map {
      case (sender, _, bcu) =>
        val time = new TestTime()
        val utxPool =
          new UtxPoolImpl(
            time,
            bcu,
            ignoreSpendableBalanceChanged,
            UtxSettings(10, PoolDefaultMaxBytes, 1000, Set.empty, Set.empty, allowTransactionsFromSmartAccounts = true, allowSkipChecks = false)
          )
        (sender, bcu, utxPool)
    }
    .label("emptyUtxPool")

  private val withValidPayments = (for {
    (sender, senderBalance, bcu) <- stateGen
    recipient                    <- accountGen
    time = new TestTime()
    txs <- Gen.nonEmptyListOf(transferWithRecipient(sender, recipient, senderBalance / 10, time))
  } yield {
    val settings =
      UtxSettings(10, PoolDefaultMaxBytes, 1000, Set.empty, Set.empty, allowTransactionsFromSmartAccounts = true, allowSkipChecks = false)
    val utxPool = new UtxPoolImpl(time, bcu, ignoreSpendableBalanceChanged, settings)
    txs.foreach(utxPool.putIfNew(_))
    (sender, bcu, utxPool, time, settings)
  }).label("withValidPayments")

  private val withValidPaymentsNotAdded = (for {
    (sender, senderBalance, bcu) <- stateGen
    recipient                    <- accountGen
    time = new TestTime()
    txs <- Gen.nonEmptyListOf(transferWithRecipient(sender, recipient, senderBalance / 10, time))
  } yield {
    val settings =
      UtxSettings(txs.size, PoolDefaultMaxBytes, 1000, Set.empty, Set.empty, allowTransactionsFromSmartAccounts = true, allowSkipChecks = false)
    val utxPool = new UtxPoolImpl(time, bcu, ignoreSpendableBalanceChanged, settings)
    (sender, bcu, utxPool, txs, time, settings)
  }).label("withValidPayments")

  private val withBlacklisted = (for {
    (sender, senderBalance, bcu) <- stateGen
    recipient                    <- accountGen
    time = new TestTime()
    txs <- Gen.nonEmptyListOf(transferWithRecipient(sender, recipient, senderBalance / 10, time)) // @TODO: Random transactions
  } yield {
    val settings =
      UtxSettings(
        10,
        PoolDefaultMaxBytes,
        1000,
        Set(sender.stringRepr),
        Set.empty,
        allowTransactionsFromSmartAccounts = true,
        allowSkipChecks = false
      )
    val utxPool = new UtxPoolImpl(time, bcu, ignoreSpendableBalanceChanged, settings)
    (sender, utxPool, txs)
  }).label("withBlacklisted")

  private val withBlacklistedAndAllowedByRule = (for {
    (sender, senderBalance, bcu) <- stateGen
    recipient                    <- accountGen
    time = new TestTime()
    txs <- Gen.nonEmptyListOf(transferWithRecipient(sender, recipient, senderBalance / 10, time)) // @TODO: Random transactions
  } yield {
    val settings =
      UtxSettings(
        txs.length,
        PoolDefaultMaxBytes,
        1000,
        Set(sender.stringRepr),
        Set(recipient.stringRepr),
        allowTransactionsFromSmartAccounts = true,
        allowSkipChecks = false
      )
    val utxPool = new UtxPoolImpl(time, bcu, ignoreSpendableBalanceChanged, settings)
    (sender, utxPool, txs)
  }).label("withBlacklistedAndAllowedByRule")

  private def massTransferWithBlacklisted(allowRecipients: Boolean) =
    (for {
      (sender, senderBalance, bcu) <- stateGen
      addressGen = Gen.listOf(accountGen).filter(list => if (allowRecipients) list.nonEmpty else true)
      recipients <- addressGen.map(_.map(_.publicKey))
      time = new TestTime()
      txs <- Gen.nonEmptyListOf(massTransferWithRecipients(sender, recipients, senderBalance / 10, time))
    } yield {
      val whitelist: Set[String] = if (allowRecipients) recipients.map(_.stringRepr).toSet else Set.empty
      val settings =
        UtxSettings(
          txs.length,
          PoolDefaultMaxBytes,
          1000,
          Set(sender.stringRepr),
          whitelist,
          allowTransactionsFromSmartAccounts = true,
          allowSkipChecks = false
        )
      val utxPool = new UtxPoolImpl(time, bcu, ignoreSpendableBalanceChanged, settings)
      (sender, utxPool, txs)
    }).label("massTransferWithBlacklisted")

  private def utxTest(utxSettings: UtxSettings, txCount: Int = 10)(f: (Seq[TransferTransaction], UtxPool, TestTime) => Unit): Unit =
    forAll(stateGen, chooseNum(2, txCount).label("txCount")) {
      case ((sender, senderBalance, bcu), count) =>
        val time = new TestTime()

        forAll(listOfN(count, transfer(sender, senderBalance / 2, time))) { txs =>
          val utx = new UtxPoolImpl(time, bcu, ignoreSpendableBalanceChanged, utxSettings)
          f(txs, utx, time)
        }
    }

  private val dualTxGen: Gen[(UtxPool, TestTime, Seq[Transaction], Seq[Transaction])] =
    for {
      (sender, senderBalance, bcu) <- stateGen
      ts = System.currentTimeMillis()
      count1 <- chooseNum(5, 10)
      tx1    <- listOfN(count1, transfer(sender, senderBalance / 2, new TestTime(ts)))
      tx2    <- listOfN(count1, transfer(sender, senderBalance / 2, new TestTime(ts + maxAge.toMillis + 1000)))
    } yield {
      val time = new TestTime()
      val utx = new UtxPoolImpl(
        time,
        bcu,
        ignoreSpendableBalanceChanged,
        UtxSettings(10, PoolDefaultMaxBytes, 1000, Set.empty, Set.empty, allowTransactionsFromSmartAccounts = true, allowSkipChecks = false)
      )
      (utx, time, tx1, tx2)
    }

  private val expr: EXPR = {
    val code =
      """let x = 1
        |let y = 2
        |true""".stripMargin
    ExpressionCompiler.compile(code, CompilerContext.empty).explicitGet()
  }

  private val script: Script = ExprScript(expr).explicitGet()

  private def preconditionsGen(lastBlockId: ByteStr, master: KeyPair): Gen[Seq[Block]] =
    for {
      ts <- timestampGen
    } yield {
      val setScript = SetScriptTransaction.selfSigned(master, Some(script), 100000, ts + 1).explicitGet()
      Seq(TestBlock.create(ts + 1, lastBlockId, Seq(setScript)))
    }

  private def withScriptedAccount(scEnabled: Boolean): Gen[(KeyPair, Long, UtxPoolImpl, Long)] =
    for {
      (sender, senderBalance, bcu) <- stateGen
      preconditions                <- preconditionsGen(bcu.lastBlockId.get, sender)
    } yield {
      // val smartAccountsFs = TestFunctionalitySettings.Enabled.copy(preActivatedFeatures = Map(BlockchainFeatures.SmartAccounts.id -> 0))
      preconditions.foreach(b => bcu.processBlock(b).explicitGet())
      val utx = new UtxPoolImpl(
        new TestTime(),
        bcu,
        ignoreSpendableBalanceChanged,
        UtxSettings(10, PoolDefaultMaxBytes, 1000, Set.empty, Set.empty, allowTransactionsFromSmartAccounts = scEnabled, allowSkipChecks = false)
      )

      (sender, senderBalance, utx, bcu.lastBlock.fold(0L)(_.timestamp))
    }

  private def transactionV1Gen(sender: KeyPair, ts: Long, feeAmount: Long): Gen[TransferTransaction] = accountGen.map { recipient =>
    TransferTransaction.selfSigned(1.toByte, Waves, sender, recipient, waves(1), ts, Waves, feeAmount, Array.emptyByteArray).explicitGet()
  }

  private def transactionV2Gen(sender: KeyPair, ts: Long, feeAmount: Long): Gen[TransferTransaction] = accountGen.map { recipient =>
    TransferTransaction.selfSigned(2.toByte, Waves, sender, recipient, waves(1), ts, Waves, feeAmount, Array.emptyByteArray).explicitGet()
  }

  "UTX Pool" - {
    "does not add new transactions when full" in utxTest(
      UtxSettings(1, PoolDefaultMaxBytes, 1000, Set.empty, Set.empty, allowTransactionsFromSmartAccounts = true, allowSkipChecks = false)
    ) { (txs, utx, _) =>
      utx.putIfNew(txs.head).resultE shouldBe 'right
      all(txs.tail.map(t => utx.putIfNew(t).resultE)) should produce("pool size limit")
    }

    "does not add new transactions when full in bytes" in utxTest(
      UtxSettings(999999, 152, 1000, Set.empty, Set.empty, allowTransactionsFromSmartAccounts = true, allowSkipChecks = false)
    ) { (txs, utx, _) =>
      utx.putIfNew(txs.head).resultE shouldBe 'right
      all(txs.tail.map(t => utx.putIfNew(t).resultE)) should produce("pool bytes size limit")
    }

    "adds new transactions when skip checks is allowed" in {
      forAll(stateGen) {
        case (sender, senderBalance, bcu) =>
          val time = new TestTime()

          val gen = for {
            headTransaction <- transfer(sender, senderBalance / 2, time)
            vipTransaction  <- transfer(sender, senderBalance / 2, time).suchThat(TransactionsOrdering.InUTXPool.compare(_, headTransaction) < 0)
          } yield (headTransaction, vipTransaction)

          forAll(gen, Gen.choose(0, 1).label("allowSkipChecks")) {
            case ((headTransaction, vipTransaction), allowSkipChecks) =>
              val utxSettings =
                UtxSettings(1, 152, 1, Set.empty, Set.empty, allowTransactionsFromSmartAccounts = true, allowSkipChecks = allowSkipChecks == 1)
              val utx = new UtxPoolImpl(time, bcu, ignoreSpendableBalanceChanged, utxSettings)

              utx.putIfNew(headTransaction).resultE shouldBe 'right
              utx.putIfNew(vipTransaction).resultE shouldBe (if (allowSkipChecks == 1) 'right else 'left)
          }
      }
    }

    "does not broadcast the same transaction twice if not allowed" in utxTest(
      utxSettings =
        UtxSettings(20, PoolDefaultMaxBytes, 1000, Set.empty, Set.empty, allowTransactionsFromSmartAccounts = true, allowSkipChecks = false)
    ) { (txs, utx, _) =>
      utx.putIfNew(txs.head).resultE should matchPattern { case Right(true)  => }
      utx.putIfNew(txs.head).resultE should matchPattern { case Right(false) => }
    }

    "packUnconfirmed result is limited by constraint" in forAll(dualTxGen) {
      case (utx, _, txs, _) =>
        all(txs.map(tx => utx.putIfNew(tx).resultE)) shouldBe 'right
        utx.all.size shouldEqual txs.size

        val maxNumber             = Math.max(utx.all.size / 2, 3)
        val rest                  = limitByNumber(maxNumber)
        val (packed, restUpdated) = utx.packUnconfirmed(rest, 5.seconds)

        packed.get.lengthCompare(maxNumber) should be <= 0
        if (maxNumber <= utx.all.size) restUpdated shouldBe 'full
    }

    "evicts expired transactions when packUnconfirmed is called" in forAll(dualTxGen) {
      case (utx, time, txs, _) =>
        all(txs.map(tx => utx.putIfNew(tx).resultE)) shouldBe 'right
        utx.all.size shouldEqual txs.size

        time.advance(maxAge + 1000.millis)

        val (packed, _) = utx.packUnconfirmed(limitByNumber(100), 5.seconds)
        packed shouldBe 'empty
        utx.all shouldBe 'empty
    }

    "evicts one of mutually invalid transactions when packUnconfirmed is called" in forAll(twoOutOfManyValidPayments) {
      case (utx, time, txs, offset) =>
        all(txs.map(tx => utx.putIfNew(tx).resultE)) shouldBe 'right
        utx.all.size shouldEqual txs.size

        time.advance(offset)

        val (packed, _) = utx.packUnconfirmed(limitByNumber(100), 5.seconds)
        packed.get.size shouldBe 2
        utx.all.size shouldBe 2
    }

    "correctly process constraints in packUnconfirmed" in {
      withDomain(wavesplatform.history.TransfersV2ActivatedAt0WavesSettings) { d =>
        val generateBlock: Gen[(KeyPair, Block, Seq[Transaction], Seq[Transaction])] =
          for {
            richAccount   <- accountGen
            randomAccount <- accountGen
          } yield {
            val genesisBlock = UnsafeBlocks.unsafeBlock(
              reference = randomSig,
              txs = Seq(
                GenesisTransaction.create(richAccount, ENOUGH_AMT, ntpNow).explicitGet(),
                GenesisTransaction.create(randomAccount, ENOUGH_AMT, ntpNow).explicitGet(),
                SetScriptTransaction
                  .signed(
                    richAccount,
                    Some(Script.fromBase64String("AQkAAGcAAAACAHho/EXujJiPAJUhuPXZYac+rt2jYg==").explicitGet()),
                    QuickTX.FeeAmount * 4,
                    ntpNow,
                    richAccount
                  )
                  .explicitGet()
              ),
              signer = TestBlock.defaultSigner,
              version = 3,
              timestamp = ntpNow
            )
            val scripted   = (1 to 100).flatMap(_ => QuickTX.transferV2(richAccount, randomAccount.toAddress, timestamp = ntpTimestampGen).sample)
            val unscripted = (1 to 100).flatMap(_ => QuickTX.transfer(randomAccount, timestamp = ntpTimestampGen).sample)
            (richAccount, genesisBlock, scripted, unscripted)
          }

        val Some((_, block, scripted, unscripted)) = generateBlock.sample
        d.blockchainUpdater.processBlock(block) shouldBe 'right

        val utx = new UtxPoolImpl(
          ntpTime,
          d.blockchainUpdater,
          ignoreSpendableBalanceChanged,
          UtxSettings(9999999, PoolDefaultMaxBytes, 999999, Set.empty, Set.empty, allowTransactionsFromSmartAccounts = true, allowSkipChecks = false)
        )
        all((scripted ++ unscripted).map(tx => utx.putIfNew(tx).resultE)) shouldBe 'right

        val constraint = MultiDimensionalMiningConstraint(
          NonEmptyList.of(
<<<<<<< HEAD
            OneDimensionalMiningConstraint(1, TxEstimators.scriptRunNumber),
            OneDimensionalMiningConstraint(Block.MaxTransactionsPerBlockVer3, TxEstimators.one)
=======
            OneDimensionalMiningConstraint(1, TxEstimators.scriptRunNumber, "scriptRunNumber"),
            OneDimensionalMiningConstraint(Block.MaxTransactionsPerBlockVer3, TxEstimators.one, "KeyBlock")
>>>>>>> c0148889
          )
        )
        val (packed, _) = utx.packUnconfirmed(constraint, 5.seconds)
        packed.get.size shouldBe (unscripted.size + 1)
        packed.get.count(scripted.contains) shouldBe 1
      }
    }

    "pessimisticPortfolio" - {
      "is not empty if there are transactions" in forAll(withValidPayments) {
        case (sender, _, utxPool, _, _) =>
          utxPool.size should be > 0
          utxPool.pessimisticPortfolio(sender) should not be empty
      }

      "is empty if there is no transactions" in forAll(emptyUtxPool) {
        case (sender, _, utxPool) =>
          utxPool.size shouldBe 0
          utxPool.pessimisticPortfolio(sender) shouldBe empty
      }

      "is empty if utx pool was cleaned" in forAll(withValidPayments) {
        case (sender, _, utxPool, _, _) =>
          utxPool.removeAll(utxPool.all)
          utxPool.pessimisticPortfolio(sender) shouldBe empty
      }

      "is changed after transactions with these assets are removed" in forAll(withValidPayments) {
        case (sender, _, utxPool, time, _) =>
          val portfolioBefore = utxPool.pessimisticPortfolio(sender)
          val poolSizeBefore  = utxPool.size

          time.advance(maxAge * 2)
          utxPool.packUnconfirmed(limitByNumber(100), 5.seconds)

          poolSizeBefore should be > utxPool.size
          val portfolioAfter = utxPool.pessimisticPortfolio(sender)

          portfolioAfter should not be portfolioBefore
      }
    }

    "spendableBalance" - {
      "equal to state's portfolio if utx is empty" in forAll(emptyUtxPool) {
        case (sender, _, utxPool) =>
          val pessimisticAssetIds = {
            val p = utxPool.pessimisticPortfolio(sender)
            p.assetIds.filter(x => p.balanceOf(x) != 0)
          }

          pessimisticAssetIds shouldBe empty
      }

      "takes into account added txs" in forAll(for (pc <- withValidPaymentsNotAdded; verify <- Gen.choose(0, 1).map(_ == 1)) yield (pc, verify)) {
        case ((sender, _, utxPool, txs, _, _), verify) =>
          val emptyPf = utxPool.pessimisticPortfolio(sender)
          all(txs.map(utxPool.putIfNew(_, verify).resultE)) shouldBe 'right
          utxPool.pessimisticPortfolio(sender) should not be emptyPf
      }

      "takes into account unconfirmed transactions" in forAll(withValidPayments) {
        case (sender, state, utxPool, _, _) =>
          val basePortfolio = Distributions(state).portfolio(sender)
          val baseAssetIds  = basePortfolio.assetIds

          val pessimisticAssetIds = {
            val p = utxPool.pessimisticPortfolio(sender)
            p.assetIds.filter(x => p.balanceOf(x) != 0)
          }

          val unchangedAssetIds = baseAssetIds -- pessimisticAssetIds
          withClue("unchanged") {
            unchangedAssetIds.foreach { assetId =>
              basePortfolio.balanceOf(assetId) shouldBe basePortfolio.balanceOf(assetId)
            }
          }

          val changedAssetIds = pessimisticAssetIds -- baseAssetIds
          withClue("changed") {
            changedAssetIds.foreach { assetId =>
              basePortfolio.balanceOf(assetId) should not be basePortfolio.balanceOf(assetId)
            }
          }
      }
    }

    "blacklisting" - {
      "prevent a transfer transaction from specific addresses" in {
        val transferGen = Gen.oneOf(withBlacklisted, massTransferWithBlacklisted(allowRecipients = false))
        forAll(transferGen) {
          case (_, utxPool, txs) =>
            val r = txs.forall { tx =>
              utxPool.putIfNew(tx).resultE match {
                case Left(SenderIsBlacklisted(_)) => true
                case _                            => false
              }
            }

            r shouldBe true
            utxPool.all.size shouldEqual 0
        }
      }

      "allow a transfer transaction from blacklisted address to specific addresses" in {
        val transferGen = Gen.oneOf(withBlacklistedAndAllowedByRule, massTransferWithBlacklisted(allowRecipients = true))
        forAll(transferGen) {
          case (_, utxPool, txs) =>
            all(txs.map { t =>
              utxPool.putIfNew(t).resultE
            }) shouldBe 'right
            utxPool.all.size shouldEqual txs.size
        }
      }
    }

    "smart accounts" - {
      "signed txs from scripted account is not allowed" in {
        val enoughFeeTxWithScriptedAccount =
          for {
            (sender, senderBalance, utx, ts) <- withScriptedAccount(true)
            feeAmount                        <- choose(extraFee, senderBalance / 2)
            tx                               <- transactionV1Gen(sender, ts + 1, feeAmount)
          } yield (utx, tx)

        val (utx, tx) = enoughFeeTxWithScriptedAccount.sample.getOrElse(throw new IllegalStateException("NO SAMPLE"))
        utx.putIfNew(tx).resultE should produce("signature from scripted account")
      }

      "any transaction from scripted account is not allowed if smartAccounts disabled in utx pool" - {

        def enoughFeeTxWithScriptedAccount(version: Int): Gen[(UtxPoolImpl, TransferTransaction)] =
          for {
            (sender, senderBalance, utx, ts) <- withScriptedAccount(false)
            feeAmount                        <- choose(extraFee, senderBalance / 2)
            tx <- version match {
              case 1 => transactionV1Gen(sender, ts + 1, feeAmount)
              case 2 => transactionV2Gen(sender, ts + 1, feeAmount)
            }
          } yield (utx, tx)

        "v1" in {
          val (utx1, tx1) = enoughFeeTxWithScriptedAccount(1).sample.getOrElse(throw new IllegalStateException("NO SAMPLE"))
          utx1.putIfNew(tx1).resultE shouldBe 'left
        }
        "v2" in {
          val (utx2, tx2) = enoughFeeTxWithScriptedAccount(2).sample.getOrElse(throw new IllegalStateException("NO SAMPLE"))
          utx2.putIfNew(tx2).resultE should produce("denied from UTX pool")
        }
      }

      "when pack time limit is exceeded" - {
        "always packs the first transaction" in forAll(stateWithTransfer) {
          case (time, bcu, transfer) =>
            var timeSourceIsRunning = false
            def nanoTimeSource(): Long =
              if (timeSourceIsRunning) 100000L
              else {
                timeSourceIsRunning = true
                0L
              }
            val settings =
              UtxSettings(10, PoolDefaultMaxBytes, 1000, Set.empty, Set.empty, allowTransactionsFromSmartAccounts = true, allowSkipChecks = false)
            val utxPool = new UtxPoolImpl(time, bcu, ignoreSpendableBalanceChanged, settings, () => nanoTimeSource())

            utxPool.putIfNew(transfer).resultE.explicitGet()
            val (tx, _) = utxPool.packUnconfirmed(MultiDimensionalMiningConstraint.unlimited, 100.nanos)
            tx.get should contain(transfer)
        }
      }
    }
  }

  private def limitByNumber(n: Int): MultiDimensionalMiningConstraint = MultiDimensionalMiningConstraint(
    OneDimensionalMiningConstraint(n, TxEstimators.one, "one"),
    OneDimensionalMiningConstraint(n, TxEstimators.one, "one")
  )

}<|MERGE_RESOLUTION|>--- conflicted
+++ resolved
@@ -465,13 +465,8 @@
 
         val constraint = MultiDimensionalMiningConstraint(
           NonEmptyList.of(
-<<<<<<< HEAD
-            OneDimensionalMiningConstraint(1, TxEstimators.scriptRunNumber),
-            OneDimensionalMiningConstraint(Block.MaxTransactionsPerBlockVer3, TxEstimators.one)
-=======
             OneDimensionalMiningConstraint(1, TxEstimators.scriptRunNumber, "scriptRunNumber"),
             OneDimensionalMiningConstraint(Block.MaxTransactionsPerBlockVer3, TxEstimators.one, "KeyBlock")
->>>>>>> c0148889
           )
         )
         val (packed, _) = utx.packUnconfirmed(constraint, 5.seconds)
