package com.wavesplatform.utx

import java.nio.file.Files

import cats.data.NonEmptyList
import com.typesafe.config.ConfigFactory
import com.wavesplatform
import com.wavesplatform._
import com.wavesplatform.account.{Address, KeyPair, PublicKey}
import com.wavesplatform.block.Block
import com.wavesplatform.common.state.ByteStr
import com.wavesplatform.common.utils.EitherExt2
import com.wavesplatform.consensus.TransactionsOrdering
import com.wavesplatform.database.{LevelDBWriter, openDB}
import com.wavesplatform.db.WithDomain
import com.wavesplatform.features.BlockchainFeatures
import com.wavesplatform.history.{StorageFactory, randomSig}
import com.wavesplatform.lagonaki.mocks.TestBlock
import com.wavesplatform.lang.script.Script
import com.wavesplatform.lang.script.v1.ExprScript
import com.wavesplatform.lang.v1.compiler.Terms.EXPR
import com.wavesplatform.lang.v1.compiler.{CompilerContext, ExpressionCompiler}
import com.wavesplatform.mining._
import com.wavesplatform.settings._
import com.wavesplatform.state._
import com.wavesplatform.state.diffs._
import com.wavesplatform.state.extensions.Distributions
import com.wavesplatform.transaction.Asset.Waves
import com.wavesplatform.transaction.TxValidationError.SenderIsBlacklisted
import com.wavesplatform.transaction.smart.SetScriptTransaction
import com.wavesplatform.transaction.transfer.MassTransferTransaction.ParsedTransfer
import com.wavesplatform.transaction.transfer._
import com.wavesplatform.transaction.{Asset, Transaction, _}
import com.wavesplatform.utils.Implicits.SubjectOps
import com.wavesplatform.utils.Time
import monix.reactive.subjects.Subject
import org.scalacheck.Gen
import org.scalacheck.Gen._
import org.scalamock.scalatest.MockFactory
import org.scalatest.{FreeSpec, Matchers}
import org.scalatestplus.scalacheck.{ScalaCheckPropertyChecks => PropertyChecks}

import scala.concurrent.duration._

private object UtxPoolSpecification {
  private val ignoreSpendableBalanceChanged = Subject.empty[(Address, Asset)]

  final case class TempDB(fs: FunctionalitySettings, dbSettings: DBSettings) {
    val path   = Files.createTempDirectory("leveldb-test")
    val db     = openDB(path.toAbsolutePath.toString)
    val writer = new LevelDBWriter(db, ignoreSpendableBalanceChanged, fs, dbSettings)

    sys.addShutdownHook {
      db.close()
      TestHelpers.deleteRecursively(path)
    }
  }
}

class UtxPoolSpecification
    extends FreeSpec
    with Matchers
    with MockFactory
    with PropertyChecks
    with TransactionGen
    with NoShrink
    with BlocksTransactionsHelpers
    with WithDomain {
  val PoolDefaultMaxBytes = 50 * 1024 * 1024 // 50 MB

  import FeeValidation.{ScriptExtraFee => extraFee}
  import FunctionalitySettings.TESTNET.{maxTransactionTimeBackOffset => maxAge}
  import UtxPoolSpecification._

  private def mkBlockchain(senderAccount: Address, senderBalance: Long) = {
    val config          = ConfigFactory.load()
    val genesisSettings = TestHelpers.genesisSettings(Map(senderAccount -> senderBalance))
    val origSettings    = WavesSettings.fromRootConfig(config)
    val settings = origSettings.copy(
      blockchainSettings = BlockchainSettings(
        'T',
        FunctionalitySettings.TESTNET.copy(
          preActivatedFeatures = Map(
            BlockchainFeatures.MassTransfer.id  -> 0,
            BlockchainFeatures.SmartAccounts.id -> 0,
            BlockchainFeatures.Ride4DApps.id    -> 0
          )),
        genesisSettings
      ),
      featuresSettings = origSettings.featuresSettings.copy(autoShutdownOnUnsupportedFeature = false)
    )

    val dbContext = TempDB(settings.blockchainSettings.functionalitySettings, settings.dbSettings)
    val bcu       = StorageFactory(settings, dbContext.db, new TestTime(), ignoreSpendableBalanceChanged)
    bcu.processBlock(Block.genesis(genesisSettings).explicitGet()).explicitGet()
    bcu
  }

  private def transfer(sender: KeyPair, maxAmount: Long, time: Time) =
    (for {
      amount    <- chooseNum(1, (maxAmount * 0.9).toLong)
      recipient <- accountGen
      fee       <- chooseNum(extraFee, (maxAmount * 0.1).toLong)
    } yield TransferTransactionV1.selfSigned(Waves, sender, recipient, amount, time.getTimestamp(), Waves, fee, Array.empty[Byte]).explicitGet())
      .label("transferTransaction")

  private def transferWithRecipient(sender: KeyPair, recipient: PublicKey, maxAmount: Long, time: Time) =
    (for {
      amount <- chooseNum(1, (maxAmount * 0.9).toLong)
      fee    <- chooseNum(extraFee, (maxAmount * 0.1).toLong)
    } yield TransferTransactionV1.selfSigned(Waves, sender, recipient, amount, time.getTimestamp(), Waves, fee, Array.empty[Byte]).explicitGet())
      .label("transferWithRecipient")

  private def massTransferWithRecipients(sender: KeyPair, recipients: List[PublicKey], maxAmount: Long, time: Time) = {
    val amount    = maxAmount / (recipients.size + 1)
    val transfers = recipients.map(r => ParsedTransfer(r.toAddress, amount))
<<<<<<< HEAD
    val minFee    = CommonValidation.OldFeeConstants(TransferTransaction.typeId) + CommonValidation.OldFeeConstants(MassTransferTransaction.typeId) * transfers.size
=======
    val minFee    = FeeValidation.FeeConstants(TransferTransaction.typeId) + FeeValidation.FeeConstants(MassTransferTransaction.typeId) * transfers.size
>>>>>>> f105a1c6
    val txs = for { fee <- chooseNum(minFee, amount) } yield
      MassTransferTransaction.selfSigned(Waves, sender, transfers, time.getTimestamp(), fee, Array.empty[Byte]).explicitGet()
    txs.label("transferWithRecipient")
  }

  private val stateGen = for {
    sender        <- accountGen.label("sender")
    senderBalance <- positiveLongGen.label("senderBalance")
    if senderBalance > 100000L
  } yield {
    val bcu = mkBlockchain(sender, senderBalance)
    (sender, senderBalance, bcu)
  }

  private val stateWithTransfer = for {
    (sender, balance, bcu) <- stateGen
    time = new TestTime
    transfer <- transfer(sender, balance, time)
  } yield (time, bcu, transfer)

  private val twoOutOfManyValidPayments = (for {
    (sender, senderBalance, bcu) <- stateGen
    recipient                    <- accountGen
    n                            <- chooseNum(3, 10)
    fee                          <- chooseNum(extraFee, (senderBalance * 0.01).toLong)
    offset                       <- chooseNum(1000L, 2000L)
  } yield {
    val time = new TestTime()
    val utx =
      new UtxPoolImpl(
        time,
        bcu,
        ignoreSpendableBalanceChanged,
        UtxSettings(10, PoolDefaultMaxBytes, 1000, Set.empty, Set.empty, allowTransactionsFromSmartAccounts = true, allowSkipChecks = false)
      )
    val amountPart = (senderBalance - fee) / 2 - fee
    val txs        = for (_ <- 1 to n) yield createWavesTransfer(sender, recipient, amountPart, fee, time.getTimestamp()).explicitGet()
    (utx, time, txs, (offset + 1000).millis)
  }).label("twoOutOfManyValidPayments")

  private val emptyUtxPool = stateGen
    .map {
      case (sender, _, bcu) =>
        val time = new TestTime()
        val utxPool =
          new UtxPoolImpl(
            time,
            bcu,
            ignoreSpendableBalanceChanged,
            UtxSettings(10, PoolDefaultMaxBytes, 1000, Set.empty, Set.empty, allowTransactionsFromSmartAccounts = true, allowSkipChecks = false)
          )
        (sender, bcu, utxPool)
    }
    .label("emptyUtxPool")

  private val withValidPayments = (for {
    (sender, senderBalance, bcu) <- stateGen
    recipient                    <- accountGen
    time = new TestTime()
    txs <- Gen.nonEmptyListOf(transferWithRecipient(sender, recipient, senderBalance / 10, time))
  } yield {
    val settings =
      UtxSettings(10, PoolDefaultMaxBytes, 1000, Set.empty, Set.empty, allowTransactionsFromSmartAccounts = true, allowSkipChecks = false)
    val utxPool = new UtxPoolImpl(time, bcu, ignoreSpendableBalanceChanged, settings)
    txs.foreach(utxPool.putIfNew(_))
    (sender, bcu, utxPool, time, settings)
  }).label("withValidPayments")

  private val withValidPaymentsNotAdded = (for {
    (sender, senderBalance, bcu) <- stateGen
    recipient                    <- accountGen
    time = new TestTime()
    txs <- Gen.nonEmptyListOf(transferWithRecipient(sender, recipient, senderBalance / 10, time))
  } yield {
    val settings =
      UtxSettings(txs.size, PoolDefaultMaxBytes, 1000, Set.empty, Set.empty, allowTransactionsFromSmartAccounts = true, allowSkipChecks = false)
    val utxPool = new UtxPoolImpl(time, bcu, ignoreSpendableBalanceChanged, settings)
    (sender, bcu, utxPool, txs, time, settings)
  }).label("withValidPayments")

  private val withBlacklisted = (for {
    (sender, senderBalance, bcu) <- stateGen
    recipient                    <- accountGen
    time = new TestTime()
    txs <- Gen.nonEmptyListOf(transferWithRecipient(sender, recipient, senderBalance / 10, time)) // @TODO: Random transactions
  } yield {
    val settings =
      UtxSettings(10, PoolDefaultMaxBytes, 1000, Set(sender.address), Set.empty, allowTransactionsFromSmartAccounts = true, allowSkipChecks = false)
    val utxPool = new UtxPoolImpl(time, bcu, ignoreSpendableBalanceChanged, settings)
    (sender, utxPool, txs)
  }).label("withBlacklisted")

  private val withBlacklistedAndAllowedByRule = (for {
    (sender, senderBalance, bcu) <- stateGen
    recipient                    <- accountGen
    time = new TestTime()
    txs <- Gen.nonEmptyListOf(transferWithRecipient(sender, recipient, senderBalance / 10, time)) // @TODO: Random transactions
  } yield {
    val settings =
      UtxSettings(txs.length,
                  PoolDefaultMaxBytes,
                  1000,
                  Set(sender.address),
                  Set(recipient.address),
                  allowTransactionsFromSmartAccounts = true,
                  allowSkipChecks = false)
    val utxPool = new UtxPoolImpl(time, bcu, ignoreSpendableBalanceChanged, settings)
    (sender, utxPool, txs)
  }).label("withBlacklistedAndAllowedByRule")

  private def massTransferWithBlacklisted(allowRecipients: Boolean) =
    (for {
      (sender, senderBalance, bcu) <- stateGen
      addressGen = Gen.listOf(accountGen).filter(list => if (allowRecipients) list.nonEmpty else true)
      recipients <- addressGen.map(_.map(_.publicKey))
      time = new TestTime()
      txs <- Gen.nonEmptyListOf(massTransferWithRecipients(sender, recipients, senderBalance / 10, time))
    } yield {
      val whitelist: Set[String] = if (allowRecipients) recipients.map(_.address).toSet else Set.empty
      val settings =
        UtxSettings(txs.length,
                    PoolDefaultMaxBytes,
                    1000,
                    Set(sender.address),
                    whitelist,
                    allowTransactionsFromSmartAccounts = true,
                    allowSkipChecks = false)
      val utxPool = new UtxPoolImpl(time, bcu, ignoreSpendableBalanceChanged, settings)
      (sender, utxPool, txs)
    }).label("massTransferWithBlacklisted")

  private def utxTest(utxSettings: UtxSettings, txCount: Int = 10)(f: (Seq[TransferTransactionV1], UtxPool, TestTime) => Unit): Unit =
    forAll(stateGen, chooseNum(2, txCount).label("txCount")) {
      case ((sender, senderBalance, bcu), count) =>
        val time = new TestTime()

        forAll(listOfN(count, transfer(sender, senderBalance / 2, time))) { txs =>
          val utx = new UtxPoolImpl(time, bcu, ignoreSpendableBalanceChanged, utxSettings)
          f(txs, utx, time)
        }
    }

  private val dualTxGen: Gen[(UtxPool, TestTime, Seq[Transaction], Seq[Transaction])] =
    for {
      (sender, senderBalance, bcu) <- stateGen
      ts = System.currentTimeMillis()
      count1 <- chooseNum(5, 10)
      tx1    <- listOfN(count1, transfer(sender, senderBalance / 2, new TestTime(ts)))
      tx2    <- listOfN(count1, transfer(sender, senderBalance / 2, new TestTime(ts + maxAge.toMillis + 1000)))
    } yield {
      val time = new TestTime()
      val utx = new UtxPoolImpl(
        time,
        bcu,
        ignoreSpendableBalanceChanged,
        UtxSettings(10, PoolDefaultMaxBytes, 1000, Set.empty, Set.empty, allowTransactionsFromSmartAccounts = true, allowSkipChecks = false)
      )
      (utx, time, tx1, tx2)
    }

  private val expr: EXPR = {
    val code =
      """let x = 1
        |let y = 2
        |true""".stripMargin
    ExpressionCompiler.compile(code, CompilerContext.empty).explicitGet()
  }

  private val script: Script = ExprScript(expr).explicitGet()

  private def preconditionsGen(lastBlockId: ByteStr, master: KeyPair): Gen[Seq[Block]] =
    for {
      version <- Gen.oneOf(SetScriptTransaction.supportedVersions.toSeq)
      ts      <- timestampGen
    } yield {
      val setScript = SetScriptTransaction.selfSigned(master, Some(script), 100000, ts + 1).explicitGet()
      Seq(TestBlock.create(ts + 1, lastBlockId, Seq(setScript)))
    }

  private def withScriptedAccount(scEnabled: Boolean): Gen[(KeyPair, Long, UtxPoolImpl, Long)] =
    for {
      (sender, senderBalance, bcu) <- stateGen
      preconditions                <- preconditionsGen(bcu.lastBlockId.get, sender)
    } yield {
      // val smartAccountsFs = TestFunctionalitySettings.Enabled.copy(preActivatedFeatures = Map(BlockchainFeatures.SmartAccounts.id -> 0))
      preconditions.foreach(b => bcu.processBlock(b).explicitGet())
      val utx = new UtxPoolImpl(
        new TestTime(),
        bcu,
        ignoreSpendableBalanceChanged,
        UtxSettings(10, PoolDefaultMaxBytes, 1000, Set.empty, Set.empty, allowTransactionsFromSmartAccounts = scEnabled, allowSkipChecks = false)
      )

      (sender, senderBalance, utx, bcu.lastBlock.fold(0L)(_.timestamp))
    }

  private def transactionV1Gen(sender: KeyPair, ts: Long, feeAmount: Long): Gen[TransferTransactionV1] = accountGen.map { recipient =>
    TransferTransactionV1.selfSigned(Waves, sender, recipient, waves(1), ts, Waves, feeAmount, Array.emptyByteArray).explicitGet()
  }

  private def transactionV2Gen(sender: KeyPair, ts: Long, feeAmount: Long): Gen[TransferTransactionV2] = accountGen.map { recipient =>
    TransferTransactionV2.selfSigned(Waves, sender, recipient, waves(1), ts, Waves, feeAmount, Array.emptyByteArray).explicitGet()
  }

  "UTX Pool" - {
    "does not add new transactions when full" in utxTest(
      UtxSettings(1, PoolDefaultMaxBytes, 1000, Set.empty, Set.empty, allowTransactionsFromSmartAccounts = true, allowSkipChecks = false)) {
      (txs, utx, _) =>
        utx.putIfNew(txs.head).resultE shouldBe 'right
        all(txs.tail.map(t => utx.putIfNew(t).resultE)) should produce("pool size limit")
    }

    "does not add new transactions when full in bytes" in utxTest(
      UtxSettings(999999, 152, 1000, Set.empty, Set.empty, allowTransactionsFromSmartAccounts = true, allowSkipChecks = false)) { (txs, utx, _) =>
      utx.putIfNew(txs.head).resultE shouldBe 'right
      all(txs.tail.map(t => utx.putIfNew(t).resultE)) should produce("pool bytes size limit")
    }

    "adds new transactions when skip checks is allowed" in {
      forAll(stateGen) {
        case (sender, senderBalance, bcu) =>
          val time = new TestTime()

          val gen = for {
            headTransaction <- transfer(sender, senderBalance / 2, time)
            vipTransaction  <- transfer(sender, senderBalance / 2, time).suchThat(TransactionsOrdering.InUTXPool.compare(_, headTransaction) < 0)
          } yield (headTransaction, vipTransaction)

          forAll(gen, Gen.choose(0, 1).label("allowSkipChecks")) {
            case ((headTransaction, vipTransaction), allowSkipChecks) =>
              val utxSettings =
                UtxSettings(1, 152, 1, Set.empty, Set.empty, allowTransactionsFromSmartAccounts = true, allowSkipChecks = allowSkipChecks == 1)
              val utx = new UtxPoolImpl(time, bcu, ignoreSpendableBalanceChanged, utxSettings)

              utx.putIfNew(headTransaction).resultE shouldBe 'right
              utx.putIfNew(vipTransaction).resultE shouldBe (if (allowSkipChecks == 1) 'right else 'left)
          }
      }
    }

    "does not broadcast the same transaction twice if not allowed" in utxTest(
      utxSettings =
        UtxSettings(20, PoolDefaultMaxBytes, 1000, Set.empty, Set.empty, allowTransactionsFromSmartAccounts = true, allowSkipChecks = false)) {
      (txs, utx, _) =>
        utx.putIfNew(txs.head).resultE should matchPattern { case Right(true)  => }
        utx.putIfNew(txs.head).resultE should matchPattern { case Right(false) => }
    }

    "packUnconfirmed result is limited by constraint" in forAll(dualTxGen) {
      case (utx, _, txs, _) =>
        all(txs.map(tx => utx.putIfNew(tx).resultE)) shouldBe 'right
        utx.all.size shouldEqual txs.size

        val maxNumber             = Math.max(utx.all.size / 2, 3)
        val rest                  = limitByNumber(maxNumber)
        val (packed, restUpdated) = utx.packUnconfirmed(rest, 5.seconds)

        packed.lengthCompare(maxNumber) should be <= 0
        if (maxNumber <= utx.all.size) restUpdated shouldBe 'full
    }

    "evicts expired transactions when packUnconfirmed is called" in forAll(dualTxGen) {
      case (utx, time, txs, _) =>
        all(txs.map(tx => utx.putIfNew(tx).resultE)) shouldBe 'right
        utx.all.size shouldEqual txs.size

        time.advance(maxAge + 1000.millis)

        val (packed, _) = utx.packUnconfirmed(limitByNumber(100), 5.seconds)
        packed shouldBe 'empty
        utx.all shouldBe 'empty
    }

    "evicts one of mutually invalid transactions when packUnconfirmed is called" in forAll(twoOutOfManyValidPayments) {
      case (utx, time, txs, offset) =>
        all(txs.map(tx => utx.putIfNew(tx).resultE)) shouldBe 'right
        utx.all.size shouldEqual txs.size

        time.advance(offset)

        val (packed, _) = utx.packUnconfirmed(limitByNumber(100), 5.seconds)
        packed.size shouldBe 2
        utx.all.size shouldBe 2
    }

    "correctly process constrainst in packUnconfirmed" in {
      withDomain(wavesplatform.history.TransfersV2ActivatedAt0WavesSettings) { d =>
        val generateBlock: Gen[(KeyPair, Block, Seq[Transaction], Seq[Transaction])] =
          for {
            richAccount   <- accountGen
            randomAccount <- accountGen
          } yield {
            val genesisBlock = UnsafeBlocks.unsafeBlock(
              reference = randomSig,
              txs = Seq(
                GenesisTransaction.create(richAccount, ENOUGH_AMT, ntpNow).explicitGet(),
                GenesisTransaction.create(randomAccount, ENOUGH_AMT, ntpNow).explicitGet(),
                SetScriptTransaction
                  .signed(richAccount,
                          Some(Script.fromBase64String("AQkAAGcAAAACAHho/EXujJiPAJUhuPXZYac+rt2jYg==").explicitGet()),
                          QuickTX.FeeAmount * 4,
                          ntpNow,
                          richAccount)
                  .explicitGet()
              ),
              signer = TestBlock.defaultSigner,
              version = 3,
              timestamp = ntpNow
            )
            val scripted   = (1 to 100).flatMap(_ => QuickTX.transferV2(richAccount, randomAccount.toAddress, timestamp = ntpTimestampGen).sample)
            val unscripted = (1 to 100).flatMap(_ => QuickTX.transfer(randomAccount, timestamp = ntpTimestampGen).sample)
            (richAccount, genesisBlock, scripted, unscripted)
          }

        val Some((_, block, scripted, unscripted)) = generateBlock.sample
        d.blockchainUpdater.processBlock(block) shouldBe 'right

        val utx = new UtxPoolImpl(
          ntpTime,
          d.blockchainUpdater,
          ignoreSpendableBalanceChanged,
          UtxSettings(9999999, PoolDefaultMaxBytes, 999999, Set.empty, Set.empty, allowTransactionsFromSmartAccounts = true, allowSkipChecks = false)
        )
        all((scripted ++ unscripted).map(tx => utx.putIfNew(tx).resultE)) shouldBe 'right

        val constraint = MultiDimensionalMiningConstraint(
          NonEmptyList.of(OneDimensionalMiningConstraint(1, TxEstimators.scriptRunNumber),
                          OneDimensionalMiningConstraint(Block.MaxTransactionsPerBlockVer3, TxEstimators.one)))
        val (packed, _) = utx.packUnconfirmed(constraint, 5.seconds)
        packed.size shouldBe (unscripted.size + 1)
        packed.count(scripted.contains) shouldBe 1
      }
    }

    "pessimisticPortfolio" - {
      "is not empty if there are transactions" in forAll(withValidPayments) {
        case (sender, _, utxPool, _, _) =>
          utxPool.size should be > 0
          utxPool.pessimisticPortfolio(sender) should not be empty
      }

      "is empty if there is no transactions" in forAll(emptyUtxPool) {
        case (sender, _, utxPool) =>
          utxPool.size shouldBe 0
          utxPool.pessimisticPortfolio(sender) shouldBe empty
      }

      "is empty if utx pool was cleaned" in forAll(withValidPayments) {
        case (sender, _, utxPool, _, _) =>
          utxPool.removeAll(utxPool.all)
          utxPool.pessimisticPortfolio(sender) shouldBe empty
      }

      "is changed after transactions with these assets are removed" in forAll(withValidPayments) {
        case (sender, _, utxPool, time, _) =>
          val portfolioBefore = utxPool.pessimisticPortfolio(sender)
          val poolSizeBefore  = utxPool.size

          time.advance(maxAge * 2)
          utxPool.packUnconfirmed(limitByNumber(100), 5.seconds)

          poolSizeBefore should be > utxPool.size
          val portfolioAfter = utxPool.pessimisticPortfolio(sender)

          portfolioAfter should not be portfolioBefore
      }
    }

    "spendableBalance" - {
      "equal to state's portfolio if utx is empty" in forAll(emptyUtxPool) {
        case (sender, _, utxPool) =>
          val pessimisticAssetIds = {
            val p = utxPool.pessimisticPortfolio(sender)
            p.assetIds.filter(x => p.balanceOf(x) != 0)
          }

          pessimisticAssetIds shouldBe empty
      }

      "takes into account added txs" in forAll(for (pc <- withValidPaymentsNotAdded; verify <- Gen.choose(0, 1).map(_ == 1)) yield (pc, verify)) {
        case ((sender, state, utxPool, txs, _, _), verify) =>
          val emptyPf = utxPool.pessimisticPortfolio(sender)
          all(txs.map(utxPool.putIfNew(_, verify).resultE)) shouldBe 'right
          utxPool.pessimisticPortfolio(sender) should not be emptyPf
      }

      "takes into account unconfirmed transactions" in forAll(withValidPayments) {
        case (sender, state, utxPool, _, _) =>
          val basePortfolio = Distributions(state).portfolio(sender)
          val baseAssetIds  = basePortfolio.assetIds

          val pessimisticAssetIds = {
            val p = utxPool.pessimisticPortfolio(sender)
            p.assetIds.filter(x => p.balanceOf(x) != 0)
          }

          val unchangedAssetIds = baseAssetIds -- pessimisticAssetIds
          withClue("unchanged") {
            unchangedAssetIds.foreach { assetId =>
              basePortfolio.balanceOf(assetId) shouldBe basePortfolio.balanceOf(assetId)
            }
          }

          val changedAssetIds = pessimisticAssetIds -- baseAssetIds
          withClue("changed") {
            changedAssetIds.foreach { assetId =>
              basePortfolio.balanceOf(assetId) should not be basePortfolio.balanceOf(assetId)
            }
          }
      }
    }

    "blacklisting" - {
      "prevent a transfer transaction from specific addresses" in {
        val transferGen = Gen.oneOf(withBlacklisted, massTransferWithBlacklisted(allowRecipients = false))
        forAll(transferGen) {
          case (_, utxPool, txs) =>
            val r = txs.forall { tx =>
              utxPool.putIfNew(tx).resultE match {
                case Left(SenderIsBlacklisted(_)) => true
                case _                            => false
              }
            }

            r shouldBe true
            utxPool.all.size shouldEqual 0
        }
      }

      "allow a transfer transaction from blacklisted address to specific addresses" in {
        val transferGen = Gen.oneOf(withBlacklistedAndAllowedByRule, massTransferWithBlacklisted(allowRecipients = true))
        forAll(transferGen) {
          case (_, utxPool, txs) =>
            all(txs.map { t =>
              utxPool.putIfNew(t).resultE
            }) shouldBe 'right
            utxPool.all.size shouldEqual txs.size
        }
      }
    }

    "smart accounts" - {
      "signed txs from scripted account is not allowed" in {
        val enoughFeeTxWithScriptedAccount =
          for {
            (sender, senderBalance, utx, ts) <- withScriptedAccount(true)
            feeAmount                        <- choose(extraFee, senderBalance / 2)
            tx                               <- transactionV1Gen(sender, ts + 1, feeAmount)
          } yield (utx, tx)

        val (utx, tx) = enoughFeeTxWithScriptedAccount.sample.getOrElse(throw new IllegalStateException("NO SAMPLE"))
        utx.putIfNew(tx).resultE should produce("signature from scripted account")
      }

      "any transaction from scripted account is not allowed if smartAccounts disabled in utx pool" - {

        def enoughFeeTxWithScriptedAccount(version: Int): Gen[(UtxPoolImpl, TransferTransaction)] =
          for {
            (sender, senderBalance, utx, ts) <- withScriptedAccount(false)
            feeAmount                        <- choose(extraFee, senderBalance / 2)
            tx <- version match {
              case 1 => transactionV1Gen(sender, ts + 1, feeAmount)
              case 2 => transactionV2Gen(sender, ts + 1, feeAmount)
            }
          } yield (utx, tx)

        "v1" in {
          val (utx1, tx1) = enoughFeeTxWithScriptedAccount(1).sample.getOrElse(throw new IllegalStateException("NO SAMPLE"))
          utx1.putIfNew(tx1).resultE shouldBe 'left
        }
        "v2" in {
          val (utx2, tx2) = enoughFeeTxWithScriptedAccount(2).sample.getOrElse(throw new IllegalStateException("NO SAMPLE"))
          utx2.putIfNew(tx2).resultE should produce("denied from UTX pool")
        }
      }

      "when pack time limit is exceeded" - {
        "always packs the first transaction" in forAll(stateWithTransfer) {
          case (time, bcu, transfer) =>
            var timeSourceIsRunning = false
            def nanoTimeSource(): Long =
              if (timeSourceIsRunning) 100000L
              else {
                timeSourceIsRunning = true
                0L
              }
            val settings =
              UtxSettings(10, PoolDefaultMaxBytes, 1000, Set.empty, Set.empty, allowTransactionsFromSmartAccounts = true, allowSkipChecks = false)
            val utxPool = new UtxPoolImpl(time, bcu, ignoreSpendableBalanceChanged, settings, () => nanoTimeSource())

            utxPool.putIfNew(transfer).resultE.explicitGet()
            val (tx, _) = utxPool.packUnconfirmed(MultiDimensionalMiningConstraint.unlimited, 100.nanos)
            tx should contain(transfer)
        }
      }
    }
  }

  private def limitByNumber(n: Int): MultiDimensionalMiningConstraint = MultiDimensionalMiningConstraint(
    OneDimensionalMiningConstraint(n, TxEstimators.one),
    OneDimensionalMiningConstraint(n, TxEstimators.one)
  )

}<|MERGE_RESOLUTION|>--- conflicted
+++ resolved
@@ -114,11 +114,7 @@
   private def massTransferWithRecipients(sender: KeyPair, recipients: List[PublicKey], maxAmount: Long, time: Time) = {
     val amount    = maxAmount / (recipients.size + 1)
     val transfers = recipients.map(r => ParsedTransfer(r.toAddress, amount))
-<<<<<<< HEAD
-    val minFee    = CommonValidation.OldFeeConstants(TransferTransaction.typeId) + CommonValidation.OldFeeConstants(MassTransferTransaction.typeId) * transfers.size
-=======
-    val minFee    = FeeValidation.FeeConstants(TransferTransaction.typeId) + FeeValidation.FeeConstants(MassTransferTransaction.typeId) * transfers.size
->>>>>>> f105a1c6
+    val minFee    = FeeValidation.OldFeeConstants(TransferTransaction.typeId) + FeeValidation.OldFeeConstants(MassTransferTransaction.typeId) * transfers.size
     val txs = for { fee <- chooseNum(minFee, amount) } yield
       MassTransferTransaction.selfSigned(Waves, sender, transfers, time.getTimestamp(), fee, Array.empty[Byte]).explicitGet()
     txs.label("transferWithRecipient")
