package com.wavesplatform.utx

import cats.data.NonEmptyList
import com.wavesplatform
import com.wavesplatform.*
import com.wavesplatform.account.{Address, KeyPair, PublicKey}
import com.wavesplatform.block.{Block, SignedBlockHeader}
import com.wavesplatform.common.state.ByteStr
import com.wavesplatform.common.utils.EitherExt2
import com.wavesplatform.consensus.TransactionsOrdering
import com.wavesplatform.database.{RDB, RocksDBWriter, TestStorageFactory}
import com.wavesplatform.db.WithDomain
import com.wavesplatform.db.WithState.AddrWithBalance
import com.wavesplatform.events.UtxEvent
import com.wavesplatform.features.BlockchainFeatures
import com.wavesplatform.history.Domain.BlockchainUpdaterExt
import com.wavesplatform.history.{DefaultWavesSettings, randomSig, settingsWithFeatures}
import com.wavesplatform.lagonaki.mocks.TestBlock
import com.wavesplatform.lang.directives.values.*
import com.wavesplatform.lang.script.Script
import com.wavesplatform.lang.v1.compiler.Terms.CONST_LONG
import com.wavesplatform.lang.v1.compiler.TestCompiler
import com.wavesplatform.lang.v1.estimator.ScriptEstimatorV1
import com.wavesplatform.lang.v1.estimator.v3.ScriptEstimatorV3
import com.wavesplatform.mining.*
import com.wavesplatform.settings.*
import com.wavesplatform.state.*
import com.wavesplatform.state.diffs.{invoke as _, *}
import com.wavesplatform.state.utils.TestRocksDB
import com.wavesplatform.test.*
import com.wavesplatform.transaction.Asset.Waves
import com.wavesplatform.transaction.TxHelpers.*
import com.wavesplatform.transaction.TxValidationError.{GenericError, SenderIsBlacklisted}
import com.wavesplatform.transaction.smart.SetScriptTransaction
import com.wavesplatform.transaction.smart.script.ScriptCompiler
import com.wavesplatform.transaction.transfer.*
import com.wavesplatform.transaction.transfer.MassTransferTransaction.ParsedTransfer
import com.wavesplatform.transaction.utils.Signed
import com.wavesplatform.transaction.{Transaction, *}
import com.wavesplatform.utils.Time
import com.wavesplatform.utx.UtxPool.PackStrategy
import org.scalacheck.Gen.*
import org.scalacheck.{Arbitrary, Gen}
import org.scalamock.scalatest.MockFactory
import org.scalatest.{Assertion, EitherValues}
import org.scalatest.concurrent.Eventually

import java.nio.file.{Files, Path}
import scala.collection.mutable.ListBuffer
import scala.concurrent.duration.*
import scala.util.{Random, Using}

private object UtxPoolSpecification {
  final case class TempDB(fs: FunctionalitySettings, dbSettings: DBSettings) extends AutoCloseable {
    val path: Path            = Files.createTempDirectory("rocksdb-test")
    val rdb                   = RDB.open(dbSettings.copy(directory = path.toAbsolutePath.toString))
    val writer: RocksDBWriter = TestRocksDB.withFunctionalitySettings(rdb, fs)

    override def close(): Unit = {
      rdb.close()
      TestHelpers.deleteRecursively(path)
    }
  }
}

class UtxPoolSpecification extends FreeSpec with MockFactory with BlocksTransactionsHelpers with WithDomain with EitherValues with Eventually {
  private val PoolDefaultMaxBytes = 50 * 1024 * 1024 // 50 MB

  import DomainPresets.*
  import FeeValidation.ScriptExtraFee as extraFee
  import FunctionalitySettings.TESTNET.maxTransactionTimeBackOffset as maxAge
  import UtxPoolSpecification.*

  private def withBlockchain[A](genAccounts: Map[Address, Long])(test: BlockchainUpdaterImpl => A): A = {
    val genesisSettings = TestHelpers.genesisSettings(genAccounts)
    val origSettings    = WavesSettings.default()
    val settings = origSettings.copy(
      blockchainSettings = BlockchainSettings(
        'T',
        FunctionalitySettings.TESTNET.copy(preActivatedFeatures =
          Map(
            BlockchainFeatures.MassTransfer.id  -> 0,
            BlockchainFeatures.SmartAccounts.id -> 0,
            BlockchainFeatures.Ride4DApps.id    -> 0
          )
        ),
        genesisSettings,
        RewardsSettings.TESTNET
      ),
      featuresSettings = origSettings.featuresSettings.copy(autoShutdownOnUnsupportedFeature = false)
    )

    Using.resource(TempDB(settings.blockchainSettings.functionalitySettings, settings.dbSettings)) { dbContext =>
      val (bcu, _) = TestStorageFactory(settings, dbContext.rdb, new TestTime, ignoreBlockchainUpdateTriggers)
      bcu.processBlock(
        Block
          .genesis(
            genesisSettings,
            bcu.isFeatureActivated(BlockchainFeatures.RideV6),
            bcu.isFeatureActivated(BlockchainFeatures.TransactionStateSnapshot)
          )
          .explicitGet()
      ) should beRight
      test(bcu)
    }
  }

  private def transfer(sender: KeyPair, maxAmount: Long, time: Time) =
    (for {
      amount    <- chooseNum(1, (maxAmount * 0.9).toLong)
      recipient <- accountGen
      fee       <- chooseNum(extraFee, (maxAmount * 0.1).toLong)
    } yield TransferTransaction
      .selfSigned(1.toByte, sender, recipient.toAddress, Waves, amount, Waves, fee, ByteStr.empty, time.getTimestamp())
      .explicitGet())
      .label("transferTransaction")

  private def invokeScript(sender: KeyPair, dApp: Address, time: Time) =
    Gen.choose(500000L, 600000L).map { fee =>
      Signed.invokeScript(TxVersion.V1, sender, dApp, None, Seq.empty, fee, Waves, time.getTimestamp())
    }

  private def dAppSetScript(sender: KeyPair, time: Time) = {
    val scriptText =
      """
        |{-# STDLIB_VERSION 3 #-}
        |{-# CONTENT_TYPE DAPP #-}
        |{-# SCRIPT_TYPE ACCOUNT #-}
        |@Callable(i)
        |func default() = { WriteSet([DataEntry("0", true)]) }
        |""".stripMargin
    val script = ScriptCompiler.compile(scriptText, ScriptEstimatorV1).explicitGet()._1
    SetScriptTransaction.selfSigned(TxVersion.V1, sender, Some(script), extraFee, time.getTimestamp()).explicitGet()
  }

  private def withState[A](test: (KeyPair, Long, BlockchainUpdaterImpl) => A): A = {
    val sender        = TxHelpers.signer(1)
    val senderBalance = ENOUGH_AMT
    withBlockchain(Map(sender.toAddress -> senderBalance)) { bcu =>
      test(sender, senderBalance, bcu)
    }
  }

  private def withStateWithTransfer[A](test: (TestTime, BlockchainUpdaterImpl, TransferTransaction) => A): A = {
    withState { case (sender, _, bcu) =>
      val time = new TestTime
      test(time, bcu, transfer(sender, time))
    }
  }

  private def withStateWithThreeAccounts[A](test: (((KeyPair, Long), (KeyPair, Long), (KeyPair, Long)), BlockchainUpdaterImpl) => A): A = {
    val sender1        = TxHelpers.signer(1)
    val senderBalance1 = ENOUGH_AMT
    val sender2        = TxHelpers.signer(2)
    val senderBalance2 = ENOUGH_AMT
    val sender3        = TxHelpers.signer(3)
    val senderBalance3 = ENOUGH_AMT

    withBlockchain(Map(sender1.toAddress -> senderBalance1, sender2.toAddress -> senderBalance2, sender3.toAddress -> senderBalance3)) { bcu =>
      test(((sender1, senderBalance1), (sender2, senderBalance2), (sender3, senderBalance3)), bcu)
    }
  }

  private def withTwoOutOfManyValidPayments[A](test: (UtxPoolImpl, TestTime, IndexedSeq[TransferTransaction], FiniteDuration) => A): A =
    withState { case (sender, senderBalance, bcu) =>
      val recipient = TxHelpers.signer(2)

      val time = TestTime()
      val utx =
        new UtxPoolImpl(
          time,
          bcu,
          UtxSettings(
            10,
            PoolDefaultMaxBytes,
            1000,
            Set.empty,
            Set.empty,
            Set.empty,
            allowTransactionsFromSmartAccounts = true,
            allowSkipChecks = false,
            forceValidateInCleanup = false,
            alwaysUnlimitedExecution = false
          ),
          Int.MaxValue,
          isMiningEnabled = true
        )
      val amountPart = (senderBalance - extraFee) / 2 - extraFee
      val txs = for (_ <- 1 to 10) yield createWavesTransfer(sender, recipient.toAddress, amountPart, extraFee, time.getTimestamp()).explicitGet()
      test(utx, time, txs, 2000.millis)
    }

  private def withBlacklisted[A](test: (KeyPair, UtxPoolImpl, Seq[TransferTransaction]) => A): A =
    withState { case (sender, _, bcu) =>
      val recipient = TxHelpers.signer(2)
      val time      = TestTime()
      val txs       = (1 to 10).map(_ => transferWithRecipient(sender, recipient.publicKey, time))
      val settings =
        UtxSettings(
          10,
          PoolDefaultMaxBytes,
          1000,
          Set(sender.toAddress.toString),
          Set.empty,
          Set.empty,
          allowTransactionsFromSmartAccounts = true,
          allowSkipChecks = false,
          forceValidateInCleanup = false,
          alwaysUnlimitedExecution = false
        )
      val utxPool = new UtxPoolImpl(time, bcu, settings, Int.MaxValue, isMiningEnabled = true)
      test(sender, utxPool, txs)
    }

  private def withMassTransferWithBlacklisted[A](allowRecipients: Boolean)(test: (KeyPair, UtxPoolImpl, Seq[MassTransferTransaction]) => A): A = {
    withState { case (sender, senderBalance, bcu) =>
      val recipients = (1 to 10).map(idx => TxHelpers.signer(1 + idx).publicKey)
      val time       = TestTime()
      // @TODO: Random transactions
      val txs = (1 to 10).map(_ => massTransferWithRecipients(sender, recipients, senderBalance / 10, time)) ++
        (if (!allowRecipients) Seq(massTransferWithRecipients(sender, Seq.empty, senderBalance / 10, time)) else Seq.empty)
      val whitelist: Set[String] = if (allowRecipients) recipients.map(_.toAddress.toString).toSet else Set.empty
      val settings =
        UtxSettings(
          txs.length,
          PoolDefaultMaxBytes,
          1000,
          Set(sender.toAddress.toString),
          whitelist,
          Set.empty,
          allowTransactionsFromSmartAccounts = true,
          allowSkipChecks = false,
          forceValidateInCleanup = false,
          alwaysUnlimitedExecution = false
        )
      val utxPool = new UtxPoolImpl(time, bcu, settings, Int.MaxValue, isMiningEnabled = true)
      test(sender, utxPool, txs)
    }
  }

  private def withBlacklistedAndAllowedByRule[A](test: (KeyPair, UtxPoolImpl, Seq[TransferTransaction]) => A): A =
    withState { case (sender, _, bcu) =>
      val recipient = TxHelpers.signer(2)
      val time      = TestTime()
      val txs       = (1 to 10).map(_ => transferWithRecipient(sender, recipient.publicKey, time))
      val settings =
        UtxSettings(
          txs.length,
          PoolDefaultMaxBytes,
          1000,
          Set(sender.toAddress.toString),
          Set(recipient.toAddress.toString),
          Set.empty,
          allowTransactionsFromSmartAccounts = true,
          allowSkipChecks = false,
          forceValidateInCleanup = false,
          alwaysUnlimitedExecution = false
        )
      val utxPool = new UtxPoolImpl(time, bcu, settings, Int.MaxValue, isMiningEnabled = true)
      test(sender, utxPool, txs)
    }

  private def withBlacklistedAndWhitelisted[A](test: (KeyPair, UtxPoolImpl, Seq[TransferTransaction]) => A): A = {
    withState { case (sender, _, bcu) =>
      val recipient = TxHelpers.signer(2)
      val time      = TestTime()
      val txs       = (1 to 10).map(_ => transferWithRecipient(sender, recipient.publicKey, time))
      val settings =
        UtxSettings(
          txs.length,
          PoolDefaultMaxBytes,
          1000,
          Set(sender.toAddress.toString),
          Set.empty,
          Set(sender.toAddress.toString),
          allowTransactionsFromSmartAccounts = true,
          allowSkipChecks = false,
          forceValidateInCleanup = false,
          alwaysUnlimitedExecution = false
        )
      val utxPool = new UtxPoolImpl(time, bcu, settings, Int.MaxValue, isMiningEnabled = true)
      test(sender, utxPool, txs)
    }
  }

  private def withDualTxs[A](test: (UtxPool, TestTime, Seq[Transaction], Seq[Transaction]) => A): A =
    withState { case (sender, _, bcu) =>
      val ts    = System.currentTimeMillis()
      val count = 5
      val txs1  = (1 to count).map(idx => transfer(sender, TestTime(ts + idx)))
      val txs2  = (1 to count).map(idx => transfer(sender, TestTime(ts + idx + maxAge.toMillis + 1000)))
      val time  = TestTime()
      val utx = new UtxPoolImpl(
        time,
        bcu,
        UtxSettings(
          10,
          PoolDefaultMaxBytes,
          1000,
          Set.empty,
          Set.empty,
          Set.empty,
          allowTransactionsFromSmartAccounts = true,
          allowSkipChecks = false,
          forceValidateInCleanup = false,
          alwaysUnlimitedExecution = false
        ),
        Int.MaxValue,
        isMiningEnabled = true
      )
      test(utx, time, txs1, txs2)
    }

  private def withScriptedAccount[A](scEnabled: Boolean)(test: (KeyPair, Long, UtxPoolImpl, Long) => A): A =
    withState { case (sender, senderBalance, bcu) =>
      val time          = TestTime()
      val preconditions = preconditionBlocks(bcu.lastBlockId.get, sender, time)
      preconditions.foreach(b => bcu.processBlock(b) should beRight)
      val utx = new UtxPoolImpl(
        time,
        bcu,
        UtxSettings(
          10,
          PoolDefaultMaxBytes,
          1000,
          Set.empty,
          Set.empty,
          Set.empty,
          allowTransactionsFromSmartAccounts = scEnabled,
          allowSkipChecks = false,
          forceValidateInCleanup = false,
          alwaysUnlimitedExecution = false
        ),
        Int.MaxValue,
        isMiningEnabled = true
      )

      test(sender, senderBalance, utx, bcu.lastBlockTimestamp.getOrElse(0L))
    }

  private def transfer(sender: KeyPair, time: Time) =
    TransferTransaction
      .selfSigned(1.toByte, sender, TxHelpers.address(2), Waves, 1, Waves, extraFee, ByteStr.empty, time.getTimestamp())
      .explicitGet()

  private def transferWithRecipient(sender: KeyPair, recipient: PublicKey, time: Time) =
    TransferTransaction
      .selfSigned(1.toByte, sender, recipient.toAddress, Waves, 1, Waves, extraFee, ByteStr.empty, time.getTimestamp())
      .explicitGet()

  private def massTransferWithRecipients(sender: KeyPair, recipients: Seq[PublicKey], maxAmount: Long, time: Time) = {
    val amount    = maxAmount / (recipients.size + 1)
    val transfers = recipients.map(r => ParsedTransfer(r.toAddress, TxNonNegativeAmount.unsafeFrom(amount)))
    val minFee    = FeeValidation.FeeConstants(TransactionType.Transfer) + FeeValidation.FeeConstants(TransactionType.MassTransfer) * transfers.size
    MassTransferTransaction
      .selfSigned(1.toByte, sender, Waves, transfers, minFee, time.getTimestamp(), ByteStr.empty)
      .explicitGet()
  }

  private def transactionV1(sender: KeyPair, ts: Long, feeAmount: Long): TransferTransaction =
    TransferTransaction.selfSigned(1.toByte, sender, TxHelpers.address(2), Waves, waves(1), Waves, feeAmount, ByteStr.empty, ts).explicitGet()

  private def transactionV2(sender: KeyPair, ts: Long, feeAmount: Long): TransferTransaction =
    TransferTransaction.selfSigned(2.toByte, sender, TxHelpers.address(2), Waves, waves(1), Waves, feeAmount, ByteStr.empty, ts).explicitGet()

  private def utxTest(utxSettings: UtxSettings, txCount: Int = 10)(f: (Seq[TransferTransaction], UtxPool, TestTime) => Unit): Unit = {
    withState { case (sender, _, bcu) =>
      val time = TestTime()
      val txs  = (1 to txCount).map(_ => transfer(sender, time))

      val utx = new UtxPoolImpl(time, bcu, utxSettings, Int.MaxValue, isMiningEnabled = true)
      f(txs, utx, time)
    }
  }

  private def preconditionBlocks(lastBlockId: ByteStr, master: KeyPair, time: Time): Seq[Block] = {
    val ts = time.getTimestamp()
    val script = TestCompiler(V3).compileExpression(
      """
        |let x = 1
        |let y = 2
        |true
      """.stripMargin
    )
    val setScript = SetScriptTransaction.selfSigned(1.toByte, master, Some(script), 100000L, ts + 1).explicitGet()
    Seq(TestBlock.create(ts + 1, lastBlockId, Seq(setScript)))
  }

  "UTX Pool" - {
    "does not add new transactions when full" in utxTest(
      UtxSettings(
        1,
        PoolDefaultMaxBytes,
        1000,
        Set.empty,
        Set.empty,
        Set.empty,
        allowTransactionsFromSmartAccounts = true,
        allowSkipChecks = false,
        forceValidateInCleanup = false,
        alwaysUnlimitedExecution = false
      )
    ) { (txs, utx, _) =>
      utx.putIfNew(txs.head).resultE should beRight
      all(txs.tail.map(t => utx.putIfNew(t).resultE)) should produce("pool size limit")
    }

    "does not add new transactions when full in bytes" in utxTest(
      UtxSettings(
        999999,
        152,
        1000,
        Set.empty,
        Set.empty,
        Set.empty,
        allowTransactionsFromSmartAccounts = true,
        allowSkipChecks = false,
        forceValidateInCleanup = false,
        alwaysUnlimitedExecution = false
      )
    ) { (txs, utx, _) =>
      utx.putIfNew(txs.head).resultE should beRight
      all(txs.tail.map(t => utx.putIfNew(t).resultE)) should produce("pool bytes size limit")
    }

    "adds new transactions when skip checks is allowed" in {
      withState { case (sender, senderBalance, bcu) =>
        val time = TestTime()

        val gen = for {
          headTransaction <- transfer(sender, senderBalance / 2, time)
          vipTransaction <- transfer(sender, senderBalance / 2, time)
            .suchThat(TransactionsOrdering.InUTXPool(Set.empty).compare(_, headTransaction) < 0)
        } yield (headTransaction, vipTransaction)

        forAll(gen, Gen.choose(0, 1).label("allowSkipChecks")) { case ((headTransaction, vipTransaction), allowSkipChecks) =>
          val utxSettings =
            UtxSettings(
              1,
              152,
              1,
              Set.empty,
              Set.empty,
              Set.empty,
              allowTransactionsFromSmartAccounts = true,
              allowSkipChecks = allowSkipChecks == 1,
              forceValidateInCleanup = false,
              alwaysUnlimitedExecution = false
            )
          val utx = new UtxPoolImpl(time, bcu, utxSettings, Int.MaxValue, isMiningEnabled = true)

          utx.putIfNew(headTransaction).resultE should beRight
          utx.putIfNew(vipTransaction).resultE should matchPattern {
            case Right(_) if allowSkipChecks == 1 =>
            case Left(_)                          =>
          }
        }
      }
    }

    "adds new transactions when transaction is whitelisted" in {
      withStateWithThreeAccounts { case (((sender1, senderBalance1), (sender2, senderBalance2), (sender3, _)), bcu) =>
        val time = TestTime()

        val precondition = TestBlock.create(
          time.getTimestamp(),
          bcu.lastBlockId.get,
          Seq(dAppSetScript(sender3, time)),
          sender1
        )
        bcu.processBlock(precondition).explicitGet()

        val whiteListGen = Gen.oneOf(
          invokeScript(sender1, sender3.toAddress, time),
          transfer(sender2, senderBalance2 / 2, time)
        )

        val gen = for {
          headTransaction      <- transfer(sender1, senderBalance1 / 2, time)
          whitelistTransaction <- whiteListGen
        } yield (headTransaction, whitelistTransaction)

        forAll(gen, Arbitrary.arbBool.arbitrary.label("allowSkipChecks")) { case ((headTransaction, vipTransaction), allowSkipChecks) =>
          val utxSettings =
            UtxSettings(
              1,
              152,
              1,
              Set.empty,
              Set.empty,
              Set(sender2.toAddress.toString, sender3.toAddress.toString),
              allowTransactionsFromSmartAccounts = true,
              allowSkipChecks = allowSkipChecks,
              forceValidateInCleanup = false,
              alwaysUnlimitedExecution = false
            )
          val utx = new UtxPoolImpl(time, bcu, utxSettings, Int.MaxValue, isMiningEnabled = true)

          utx.putIfNew(headTransaction).resultE.explicitGet()
          utx.putIfNew(vipTransaction).resultE.explicitGet()
        }
      }
    }

    "does not broadcast the same transaction twice if not allowed" in utxTest(
      utxSettings = UtxSettings(
        20,
        PoolDefaultMaxBytes,
        1000,
        Set.empty,
        Set.empty,
        Set.empty,
        allowTransactionsFromSmartAccounts = true,
        allowSkipChecks = false,
        forceValidateInCleanup = false,
        alwaysUnlimitedExecution = false
      )
    ) { (txs, utx, _) =>
      utx.putIfNew(txs.head).resultE should matchPattern { case Right(true) => }
      utx.putIfNew(txs.head).resultE should matchPattern { case Right(false) => }
    }

    "packUnconfirmed result is limited by constraint" in withDualTxs { case (utx, _, txs, _) =>
      txs.foreach(tx => utx.putIfNew(tx).resultE should beRight)
      utx.all.size shouldEqual txs.size

      val maxNumber                = Math.max(utx.all.size / 2, 3)
      val rest                     = limitByNumber(maxNumber)
      val (packed, restUpdated, _) = utx.packUnconfirmed(rest, None, PackStrategy.Unlimited)

      packed.get.lengthCompare(maxNumber) should be <= 0
      if (maxNumber <= utx.all.size) restUpdated.isFull shouldBe true
    }

    "packUnconfirmed takes whitelisted first of all" in withStateWithThreeAccounts {
      case (((sender1, senderBalance1), (sender2, senderBalance2), (sender3, _)), bcu) =>
        val time = TestTime()

        val precondition = TestBlock.create(
          time.getTimestamp(),
          bcu.lastBlockId.get,
          Seq(dAppSetScript(sender3, time)),
          sender1
        )
        bcu.processBlock(precondition).explicitGet()

        val whiteListGen = Gen.listOfN(
          5,
          Gen.oneOf(
            invokeScript(sender1, sender3.toAddress, time),
            transfer(sender2, senderBalance2 / 20, time)
          )
        )

        val gen = Gen.listOfN(10, transfer(sender1, senderBalance1 / 20, time))

        forAll(whiteListGen, gen, Arbitrary.arbBool.arbitrary.label("allowSkipChecks")) { case (whitelistedTxs, txs, allowSkipChecks) =>
          val utxSettings =
            UtxSettings(
              10,
              1024 * 1000,
              1,
              Set.empty,
              Set.empty,
              Set(sender2.toAddress.toString, sender3.toAddress.toString),
              allowTransactionsFromSmartAccounts = true,
              allowSkipChecks = allowSkipChecks,
              forceValidateInCleanup = false,
              alwaysUnlimitedExecution = false
            )
          val utx = new UtxPoolImpl(time, bcu, utxSettings, Int.MaxValue, isMiningEnabled = true)

          Random.shuffle(whitelistedTxs ++ txs).foreach(tx => utx.putIfNew(tx))

          val (packed, _, _) = utx.packUnconfirmed(MultiDimensionalMiningConstraint.unlimited, None, PackStrategy.Unlimited)
          packed.get.take(5) should contain theSameElementsAs whitelistedTxs
        }
    }

    "evicts expired transactions when packUnconfirmed is called" in withDualTxs { case (utx, time, txs, _) =>
      txs.foreach(tx => utx.putIfNew(tx).resultE should beRight)
      utx.all.size shouldEqual txs.size

      time.advance(maxAge + 1000.millis)

      val (packed, _, _) = utx.packUnconfirmed(limitByNumber(100), None, PackStrategy.Unlimited)
      packed shouldBe empty
      utx.all shouldBe empty
    }

    "evicts one of mutually invalid transactions when packUnconfirmed is called" in withTwoOutOfManyValidPayments { case (utx, time, txs, offset) =>
      txs.foreach(tx => utx.putIfNew(tx).resultE should beRight)
      utx.all.size shouldEqual txs.size

      time.advance(offset)

      val (packed, _, _) = utx.packUnconfirmed(limitByNumber(100), None, PackStrategy.Unlimited)
      packed.get.size shouldBe 2
      utx.all.size shouldBe 2
    }

    "correctly process constraints in packUnconfirmed" in {
      withDomain(wavesplatform.history.TransfersV2ActivatedAt0WavesSettings) { d =>
        val generateBlock: Gen[(KeyPair, Block, Seq[Transaction], Seq[Transaction])] =
          for {
            richAccount   <- accountGen
            randomAccount <- accountGen
          } yield {
            val genesisBlock = UnsafeBlocks.unsafeBlock(
              reference = randomSig,
              txs = Seq(
                GenesisTransaction.create(richAccount.toAddress, ENOUGH_AMT, ntpNow).explicitGet(),
                GenesisTransaction.create(randomAccount.toAddress, ENOUGH_AMT, ntpNow).explicitGet(),
                SetScriptTransaction
                  .signed(
                    1.toByte,
                    richAccount.publicKey,
                    Some(Script.fromBase64String("AQkAAGcAAAACAHho/EXujJiPAJUhuPXZYac+rt2jYg==").explicitGet()),
                    QuickTX.FeeAmount * 4,
                    ntpNow,
                    richAccount.privateKey
                  )
                  .explicitGet()
              ),
              signer = TestBlock.defaultSigner,
              version = 3,
              timestamp = ntpNow
            )
            val scripted   = (1 to 100).flatMap(_ => QuickTX.transferV2(richAccount, randomAccount.toAddress, timestamp = ntpTimestampGen).sample)
            val unscripted = (1 to 100).flatMap(_ => QuickTX.transfer(randomAccount, timestamp = ntpTimestampGen).sample)
            (richAccount, genesisBlock, scripted, unscripted)
          }

        val (_, block, scripted, unscripted) = generateBlock.sample.get
        d.blockchainUpdater.processBlock(block) should beRight

        val utx = new UtxPoolImpl(
          ntpTime,
          d.blockchainUpdater,
          UtxSettings(
            9999999,
            PoolDefaultMaxBytes,
            999999,
            Set.empty,
            Set.empty,
            Set.empty,
            allowTransactionsFromSmartAccounts = true,
            allowSkipChecks = false,
            forceValidateInCleanup = false,
            alwaysUnlimitedExecution = false
          ),
          Int.MaxValue,
          isMiningEnabled = true
        )
        (scripted ++ unscripted).foreach(tx => utx.putIfNew(tx).resultE.explicitGet())

        val constraint = MultiDimensionalMiningConstraint(
          NonEmptyList.of(
            OneDimensionalMiningConstraint(1, TxEstimators.scriptRunNumber, "scriptRunNumber"),
            OneDimensionalMiningConstraint(Block.MaxTransactionsPerBlockVer3, TxEstimators.one, "KeyBlock")
          )
        )
        val (packed, _, _) = utx.packUnconfirmed(constraint, None, PackStrategy.Unlimited)
        packed.get.size shouldBe (unscripted.size + 1)
        packed.get.count(scripted.contains) shouldBe 1
      }
    }

    "processes transaction fees" in {
      val blockMiner    = TxHelpers.signer(1200)
      val recipient     = TxHelpers.signer(1201)
      val initialAmount = 10000.waves
      val minerBalance  = initialAmount + 0.001.waves * 2

      withDomain(DomainPresets.NG, balances = Seq(AddrWithBalance(blockMiner.toAddress, minerBalance))) { d =>
        val transfer1 = TxHelpers.transfer(blockMiner, recipient.toAddress, version = 1.toByte, amount = initialAmount, fee = 0.001.waves)
        val transfer2 = TxHelpers.transfer(blockMiner, recipient.toAddress, version = 1.toByte, amount = 0.0004.waves, fee = 0.001.waves)
        d.appendBlock(
          d.createBlock(Block.NgBlockVersion, Seq.empty, generator = blockMiner)
        )
        d.utxPool.addTransaction(transfer1, verify = true)
        d.utxPool.addTransaction(transfer2, verify = true)

        d.utxPool.packUnconfirmed(MultiDimensionalMiningConstraint.unlimited, None)._1.get shouldEqual Seq(transfer1, transfer2)
      }
    }

    "blacklisting" - {
      "prevent a transfer transaction from specific addresses" in {
        def test(utxPool: UtxPoolImpl, txs: Seq[Transaction]): Assertion = {
          val r = txs.forall { tx =>
            utxPool.putIfNew(tx).resultE match {
              case Left(SenderIsBlacklisted(_)) => true
              case _                            => false
            }
          }

          r shouldBe true
          utxPool.all.size shouldEqual 0
          utxPool.close()
        }

        withBlacklisted { case (_, utxPool, txs) => test(utxPool, txs) }
        withMassTransferWithBlacklisted(allowRecipients = false) { case (_, utxPool, txs) => test(utxPool, txs) }
      }

      "allow a transfer transaction from blacklisted address to specific addresses" in {
        def test(utxPool: UtxPoolImpl, txs: Seq[Transaction]): Assertion = {
          txs.foreach(utxPool.putIfNew(_).resultE should beRight)
          utxPool.all.size shouldEqual txs.size
          utxPool.close()
        }

        withBlacklistedAndAllowedByRule { case (_, utxPool, txs) => test(utxPool, txs) }
        withMassTransferWithBlacklisted(allowRecipients = true) { case (_, utxPool, txs) => test(utxPool, txs) }
      }

      "allow a transfer transaction from whitelisted address" in {
        withBlacklistedAndWhitelisted { case (_, utxPool, txs) =>
          all(txs.map { t =>
            utxPool.putIfNew(t).resultE
          }) shouldBe Symbol("right")
          utxPool.all.size shouldEqual txs.size
          utxPool.close()
        }
      }
    }

    "smart accounts" - {
      "signed txs from scripted account is not allowed" in {
        withScriptedAccount(scEnabled = true) { case (sender, _, utx, ts) =>
          val tx = transactionV1(sender, ts + 1, extraFee)

<<<<<<< HEAD
          utx.putIfNew(tx).resultE should produce("signature from scripted account")
        }
=======
        val (utx, tx) = enoughFeeTxWithScriptedAccount.sample.getOrElse(throw new IllegalStateException("NO SAMPLE"))
        utx.putIfNew(tx).resultE should produce("signature from scripted account")
        utx.close()
>>>>>>> 68097920
      }

      "any transaction from scripted account is not allowed if smartAccounts disabled in utx pool" - {

        def withVersion[A](version: Int)(test: (UtxPoolImpl, TransferTransaction) => A): A =
          withScriptedAccount(scEnabled = false) { case (sender, _, utx, ts) =>
            val tx = version match {
              case 1 => transactionV1(sender, ts + 1, extraFee)
              case 2 => transactionV2(sender, ts + 1, extraFee)
            }
            test(utx, tx)
          }

        "v1" in {
<<<<<<< HEAD
          withVersion(1) { case (utx, tx) =>
            utx.putIfNew(tx).resultE.left.value
          }
        }
        "v2" in {
          withVersion(2) { case (utx, tx) =>
            utx.putIfNew(tx).resultE should produce("denied from UTX pool")
          }
=======
          val (utx1, tx1) = enoughFeeTxWithScriptedAccount(1).sample.getOrElse(throw new IllegalStateException("NO SAMPLE"))
          utx1.putIfNew(tx1).resultE.left.value
          utx1.close()
        }
        "v2" in {
          val (utx2, tx2) = enoughFeeTxWithScriptedAccount(2).sample.getOrElse(throw new IllegalStateException("NO SAMPLE"))
          utx2.putIfNew(tx2).resultE should produce("denied from UTX pool")
          utx2.close()
>>>>>>> 68097920
        }
      }

      "when pack time limit is exceeded" - {
        "always packs the first transaction" in withStateWithTransfer { case (time, bcu, transfer) =>
          var timeSourceIsRunning = false
          def nanoTimeSource(): Long =
            if (timeSourceIsRunning) 100000L
            else {
              timeSourceIsRunning = true
              0L
            }
          val settings =
            UtxSettings(
              10,
              PoolDefaultMaxBytes,
              1000,
              Set.empty,
              Set.empty,
              Set.empty,
              allowTransactionsFromSmartAccounts = true,
              allowSkipChecks = false,
              forceValidateInCleanup = false,
              alwaysUnlimitedExecution = false
            )
          val utxPool = new UtxPoolImpl(time, bcu, settings, Int.MaxValue, isMiningEnabled = true, nanoTimeSource = () => nanoTimeSource())

          utxPool.putIfNew(transfer).resultE should beRight
          val (tx, _, _) = utxPool.packUnconfirmed(MultiDimensionalMiningConstraint.unlimited, None, PackStrategy.Limit(100 nanos))
          tx.get should contain(transfer)
          utxPool.close()
        }

        "retries until estimate" in withDomain() { d =>
          val settings =
            UtxSettings(
              10,
              PoolDefaultMaxBytes,
              1000,
              Set.empty,
              Set.empty,
              allowTransactionsFromSmartAccounts = true,
              allowSkipChecks = false,
              fastLaneAddresses = Set.empty,
              forceValidateInCleanup = false,
              alwaysUnlimitedExecution = false
            )
          val utxPool        = new UtxPoolImpl(ntpTime, d.blockchainUpdater, settings, Int.MaxValue, isMiningEnabled = true)
          val startTime      = System.nanoTime()
          val (result, _, _) = utxPool.packUnconfirmed(MultiDimensionalMiningConstraint.unlimited, None, PackStrategy.Estimate(3 seconds))
          result shouldBe None
          (System.nanoTime() - startTime).nanos.toMillis shouldBe 3000L +- 1000
          utxPool.close()
        }
      }

      "dApp to dApp call chain in force validate mode" in withDomain(RideV5) { d =>
        def dApp(otherDApp: Option[Address]): Script =
          ScriptCompiler
            .compile(
              s"""
                 | {-# STDLIB_VERSION 5       #-}
                 | {-# CONTENT_TYPE   DAPP    #-}
                 | {-# SCRIPT_TYPE    ACCOUNT #-}
                 |
                 | @Callable(i)
                 | func default() = {
                 |    if (
                 |      let key = base64'LDCJzjgi5HtcHEXHfU8TZz+ZUHD2ZwsQ7JIEvzdMPYKYs9SoGkKUmg1yya4TE0Ms7x+KOJ4Ze/CPfKp2s5jbniFNM71N/YlHVbNkytLtQi1DzReSh9SNBsvskdY5mavQJe+67PuPVEYnx+lJ97qIG8243njZbGWPqUJ2Vqj49NAunhqX+eIkK3zAB3IPWls3gruzX2t9wrmyE9cVVvf1kgWx63PsQV37qdH0KcFRpCH89k4TPS6fLmqdFxX3YGHCGFTpr6tLogvjbUFJPT98kJ/xck0C0B/s8PTVKdao4VQHT4DBIO8+GB3CQVh6VV4EcMLtDWWNxF4yloAlKcFT0Q4AzJSimpFqd/SwSz9Pb7uk5srte3nwphVamC+fHlJt'
                 |      let proof = base64'GQPBoHuCPcIosF+WZKE5jZV13Ib4EdjLnABncpSHcMKBZl0LhllnPxcuzExIQwhxcfXvFFAjlnDGpKauQ9OQsjBKUBsdBZnGiV2Sg4TSdyHuLo2AbRRqJN0IV3iH3On8I4ngnL30ZAxVyGQH2EK58aUZGxMbbXGR9pQdh99QaiE='
                 |      let input = base64'IfZhAypdtgvecKDWzVyRuvXatmFf2ZYcMWVkCJ0/MQo='
                 |      bn256Groth16Verify_1inputs(key, proof, input)
                 |    ) then {
                 |      ${otherDApp.fold("")(address => s""" strict r = invoke(Address(base58'$address'), "default", [], []) """)}
                 |      []
                 |    } else {
                 |      throw("Error raised")
                 |    }
                 | }
               """.stripMargin,
              ScriptEstimatorV3(fixOverflow = true, overhead = true)
            )
            .explicitGet()
            ._1

        val (genesisTxs, setScripts) = (1 to 25).foldLeft((List.empty[GenesisTransaction], List.empty[SetScriptTransaction])) {
          case ((genesisTxs, setScripts), i) =>
            val account   = TxHelpers.signer(i)
            val script    = dApp(genesisTxs.headOption.map(_.recipient))
            val genesis   = TxHelpers.genesis(account.toAddress)
            val setScript = TxHelpers.setScript(account, script)
            (genesis :: genesisTxs, setScript :: setScripts)
        }

        d.appendBlock(genesisTxs*)
        d.appendBlock(setScripts*)

        val invoke = TxHelpers.invoke(genesisTxs.head.recipient, Some("default"))
        val utx = new UtxPoolImpl(
          ntpTime,
          d.blockchainUpdater,
          DefaultWavesSettings.utxSettings,
          DefaultWavesSettings.maxTxErrorLogSize,
          isMiningEnabled = true
        )
        utx.putIfNew(invoke, forceValidate = true).resultE.explicitGet() shouldBe true
        utx.removeAll(Seq(invoke))
        utx.putIfNew(invoke, forceValidate = false).resultE.explicitGet() shouldBe true
        utx.close()
      }

      "InvokeScriptTransaction is fully validated in forceValidate mode, on alwaysUnlimitedExecution = true and before 1000 complexity otherwise" in withDomain(
        RideV5,
        AddrWithBalance.enoughBalances(defaultSigner, secondSigner)
      ) { d =>
        def dApp(sigCount: Int) = TestCompiler(V5).compileContract(
          s"""
             | @Callable(i)
             | func default() = {
             |   strict c = ${(1 to sigCount).map(_ => "sigVerify(base58'', base58'', base58'')").mkString(" || ")}
             |   if (true) then throw() else []
             | }
         """.stripMargin
        )
        val utx = new UtxPoolImpl(
          ntpTime,
          d.blockchainUpdater,
          DefaultWavesSettings.utxSettings,
          DefaultWavesSettings.maxTxErrorLogSize,
          isMiningEnabled = false
        )

        d.appendBlock(setScript(secondSigner, dApp(5)))
        utx.putIfNew(invoke()).resultE shouldBe Right(true)
        utx.putIfNew(invoke(), forceValidate = true).resultE should produce("Explicit script termination")

        val unlimitedUtx = utx.copy(utxSettings = DefaultWavesSettings.utxSettings.copy(alwaysUnlimitedExecution = true))
        unlimitedUtx.putIfNew(invoke()).resultE should produce("Explicit script termination")
        unlimitedUtx.putIfNew(invoke(), forceValidate = true).resultE should produce("Explicit script termination")

        d.appendBlock(setScript(secondSigner, dApp(4)))
        utx.putIfNew(invoke()).resultE should produce("Explicit script termination")
        utx.putIfNew(invoke(), forceValidate = true).resultE should produce("Explicit script termination")
        utx.close()
      }

      "correct events for InvokeScriptTransaction with big complexity on alwaysUnlimitedExecution = true" in withDomain(
        RideV5,
        AddrWithBalance.enoughBalances(defaultSigner, secondSigner)
      ) { d =>
        val recipient = signer(3).toAddress
        val dApp = TestCompiler(V5).compileContract(
          s"""
             | @Callable(i)
             | func default() = {
             |   strict c = ${(1 to 5).map(_ => "sigVerify(base58'', base58'', base58'')").mkString(" || ")}
             |   [ScriptTransfer(Address(base58'$recipient'), 1, unit)]
             | }
           """.stripMargin
        )
        val events = new ListBuffer[UtxEvent]
        val utx = new UtxPoolImpl(
          ntpTime,
          d.blockchainUpdater,
          DefaultWavesSettings.utxSettings.copy(alwaysUnlimitedExecution = true),
          DefaultWavesSettings.maxTxErrorLogSize,
          isMiningEnabled = false,
          events += _
        )
        d.appendBlock(setScript(secondSigner, dApp))

        val invokeTx = invoke()
        utx.putIfNew(invokeTx)
        val event = events.head.asInstanceOf[UtxEvent.TxAdded]
        event.tx.id() shouldBe invokeTx.id()
        event.diff.scriptsComplexity shouldBe 1011
        event.diff.portfolios(secondAddress) shouldBe Portfolio.waves(-1)
        event.diff.portfolios(recipient) shouldBe Portfolio.waves(1)
        utx.close()
      }

      "sync calls are fully validated in forceValidate mode, on alwaysUnlimitedExecution = true and before 1000 complexity otherwise" in withDomain(
        RideV5,
        AddrWithBalance.enoughBalances(defaultSigner, secondSigner, signer(2))
      ) { d =>
        val innerDApp = TestCompiler(V5).compileContract(
          s"""
             | @Callable(i)
             | func default() = {
             |   strict r = Address(base58'$secondAddress').invoke("default", [], [])
             |   []
             | }
         """.stripMargin
        )
        def dApp(sigCount: Int) = TestCompiler(V5).compileContract(
          s"""
             | @Callable(i)
             | func default() = {
             |   strict c = ${(1 to sigCount).map(_ => "sigVerify(base58'', base58'', base58'')").mkString(" || ")}
             |   if (true) then throw() else []
             | }
         """.stripMargin
        )
        val utx = new UtxPoolImpl(
          ntpTime,
          d.blockchainUpdater,
          DefaultWavesSettings.utxSettings,
          DefaultWavesSettings.maxTxErrorLogSize,
          isMiningEnabled = false
        )
        d.appendBlock(setScript(signer(2), innerDApp))

        d.appendBlock(setScript(secondSigner, dApp(5)))
        utx.putIfNew(invoke(signer(2).toAddress)).resultE shouldBe Right(true)
        utx.putIfNew(invoke(signer(2).toAddress), forceValidate = true).resultE should produce("Explicit script termination")

        val unlimitedUtx = utx.copy(utxSettings = DefaultWavesSettings.utxSettings.copy(alwaysUnlimitedExecution = true))
        unlimitedUtx.putIfNew(invoke(signer(2).toAddress)).resultE should produce("Explicit script termination")
        unlimitedUtx.putIfNew(invoke(signer(2).toAddress), forceValidate = true).resultE should produce("Explicit script termination")

        d.appendBlock(setScript(secondSigner, dApp(4)))
        utx.putIfNew(invoke(signer(2).toAddress)).resultE should produce("Explicit script termination")
        utx.putIfNew(invoke(signer(2).toAddress), forceValidate = true).resultE should produce("Explicit script termination")
        utx.close()
      }

      "invoke expression" in {
        val settings = settingsWithFeatures(
          BlockchainFeatures.Ride4DApps,
          BlockchainFeatures.BlockV5,
          BlockchainFeatures.RideV6,
          BlockchainFeatures.ContinuationTransaction
        )

        withDomain(settings.copy(featuresSettings = settings.featuresSettings.copy(autoShutdownOnUnsupportedFeature = false))) { d =>
          d.appendBlock(TxHelpers.genesis(TxHelpers.defaultSigner.toAddress, ENOUGH_AMT))

          val expr   = TestCompiler(V6).compileFreeCall(""" [ BooleanEntry("check", true) ] """)
          val invoke = TxHelpers.invokeExpression(expr)
          val utx    = new UtxPoolImpl(ntpTime, d.blockchainUpdater, DefaultWavesSettings.utxSettings, DefaultWavesSettings.maxTxErrorLogSize, true)

          utx.putIfNew(invoke).resultE.explicitGet() shouldBe true
          utx.all shouldBe Seq(invoke)

          val (result, _, _) = utx.packUnconfirmed(MultiDimensionalMiningConstraint.unlimited, None, PackStrategy.Estimate(3 seconds))
          result shouldBe Some(Seq(invoke))
          utx.close()
        }
      }
    }

    "cleanup" - {
      "doesnt take the composite diff into account" in withDomain() { d =>
        d.helpers.creditWavesToDefaultSigner(11.waves)
        val transfers = Seq.fill(10)(TxHelpers.transfer(amount = 10.waves))
        transfers.foreach(tx => d.utxPool.addTransaction(tx, verify = false))
        d.utxPool.cleanUnconfirmed()
        d.utxPool.nonPriorityTransactions.toSet shouldBe transfers.toSet
      }

      "takes the priority diff into account" in withDomain() { d =>
        d.helpers.creditWavesToDefaultSigner(11.waves)
        val transfer1 = TxHelpers.transfer(amount = 10.waves)
        val transfer2 = TxHelpers.transfer(amount = 10.waves) // Double spend

        d.utxPool.priorityPool.setPriorityDiffs(Seq(d.createDiff(transfer1)))
        d.utxPool.addTransaction(transfer2, verify = false)

        d.utxPool.cleanUnconfirmed()
        d.utxPool.nonPriorityTransactions shouldBe Nil
      }

      "doesnt validate transactions which are removed" in {
        val gen = for {
          acc  <- accountGen
          acc1 <- accountGen
          tx1  <- transfer(acc, ENOUGH_AMT / 3, ntpTime)
          txs  <- Gen.nonEmptyListOf(transfer(acc1, 10000000L, ntpTime).suchThat(_.fee.value < tx1.fee.value))
        } yield (acc, acc1, tx1, txs)

        forAll(gen) { case (acc, acc1, tx1, rest) =>
          val blockchain = stub[Blockchain]
          (() => blockchain.settings).when().returning(WavesSettings.default().blockchainSettings)
          (() => blockchain.height).when().returning(1)
          (() => blockchain.activatedFeatures).when().returning(Map.empty)

          val utx =
            new UtxPoolImpl(
              ntpTime,
              blockchain,
              WavesSettings.default().utxSettings,
              WavesSettings.default().maxTxErrorLogSize,
              isMiningEnabled = true
            )
          (blockchain.balance _).when(*, *).returning(ENOUGH_AMT).repeat((rest.length + 1) * 2)

          (blockchain.balance _).when(*, *).returning(ENOUGH_AMT)

          (blockchain.wavesBalances _).when(*).returning(Map(acc.toAddress -> ENOUGH_AMT, acc1.toAddress -> ENOUGH_AMT))

          (blockchain.leaseBalance _).when(*).returning(LeaseBalance(0, 0))
          (blockchain.accountScript _).when(*).onCall { _: Address =>
            utx.removeAll(rest)
            None
          }
          val tb = TestBlock.create(Nil)
          (blockchain.blockHeader _).when(*).returning(Some(SignedBlockHeader(tb.header, tb.signature)))

          utx.putIfNew(tx1).resultE should beRight
          rest.foreach(utx.putIfNew(_).resultE should beRight)
          utx.packUnconfirmed(MultiDimensionalMiningConstraint.unlimited, None, PackStrategy.Unlimited) should matchPattern {
            case (Some(Seq(`tx1`)), _, _) => // Success
          }
          utx.all shouldBe Seq(tx1)
        }
      }

      "force validate transactions on non-miner node while cleanup when forceValidateInCleanup is turned on" in {
        checkCleanupForceValidateTxScenario(forceValidateInCleanup = true, isMiningEnabled = false)
      }

      "limited execution for transactions on non-miner node while cleanup when forceValidateInCleanup is turned off" in {
        checkCleanupForceValidateTxScenario(forceValidateInCleanup = false, isMiningEnabled = false)
      }

      "limited execution for transactions on miner node while cleanup" in {
        checkCleanupForceValidateTxScenario(forceValidateInCleanup = true, isMiningEnabled = true)
        checkCleanupForceValidateTxScenario(forceValidateInCleanup = false, isMiningEnabled = true)
      }
    }

    "event stream" - {
      "fires events correctly" in {
        val preconditions = for {
          richAcc   <- accountGen
          secondAcc <- accountGen
          ts = System.currentTimeMillis()
          fee <- smallFeeGen
          genesis = GenesisTransaction.create(richAcc.toAddress, ENOUGH_AMT, ts).explicitGet()
          validTransfer = TransferTransaction
            .selfSigned(TxVersion.V1, richAcc, secondAcc.toAddress, Waves, 1L, Waves, fee, ByteStr.empty, ts)
            .explicitGet()
          invalidTransfer = TransferTransaction
            .selfSigned(TxVersion.V1, secondAcc, richAcc.toAddress, Waves, 2L, Waves, fee, ByteStr.empty, ts)
            .explicitGet()
        } yield (genesis, validTransfer, invalidTransfer)

        forAll(preconditions) { case (genesis, validTransfer, invalidTransfer) =>
          withDomain() { d =>
            d.appendBlock(TestBlock.create(Seq(genesis)))
            val time   = TestTime()
            val events = new ListBuffer[UtxEvent]
            val utxPool =
              new UtxPoolImpl(
                time,
                d.blockchainUpdater,
                WavesSettings.default().utxSettings,
                WavesSettings.default().maxTxErrorLogSize,
                isMiningEnabled = true,
                events += _
              )

            def assertEvents(f: PartialFunction[Seq[UtxEvent], Unit]): Unit = {
              val currentEvents = events.toList
              f(currentEvents)
              events.clear()
            }

            def addUnverified(tx: Transaction): Unit = {
              utxPool.addTransaction(tx, verify = false)
            }

            val differ = TransactionDiffer(d.blockchainUpdater.lastBlockTimestamp, System.currentTimeMillis(), verify = false)(
              d.blockchainUpdater,
              _: Transaction
            ).resultE.explicitGet()
            val validTransferDiff = differ(validTransfer)
            addUnverified(validTransfer)
            addUnverified(invalidTransfer)
            assertEvents { case UtxEvent.TxAdded(`validTransfer`, `validTransferDiff`) +: Nil => // Pass
            }

            utxPool.packUnconfirmed(MultiDimensionalMiningConstraint.unlimited, None, PackStrategy.Unlimited)
            assertEvents { case UtxEvent.TxRemoved(`invalidTransfer`, Some(_)) +: Nil => // Pass
            }

            utxPool.removeAll(Seq(validTransfer))
            assertEvents { case UtxEvent.TxRemoved(`validTransfer`, None) +: Nil => // Pass
            }

            addUnverified(validTransfer)
            events.clear()
            time.advance(maxAge + 1000.millis)
            utxPool.packUnconfirmed(MultiDimensionalMiningConstraint.unlimited, None, PackStrategy.Unlimited)
            assertEvents { case UtxEvent.TxRemoved(`validTransfer`, Some(GenericError("Expired"))) +: Nil => // Pass
            }
          }
        }
      }
    }
  }

  private def limitByNumber(n: Int): MultiDimensionalMiningConstraint = MultiDimensionalMiningConstraint(
    OneDimensionalMiningConstraint(n, TxEstimators.one, "one"),
    OneDimensionalMiningConstraint(n, TxEstimators.one, "one")
  )

  private def checkCleanupForceValidateTxScenario(forceValidateInCleanup: Boolean, isMiningEnabled: Boolean): Unit = {
    val dApp    = TxHelpers.signer(1)
    val invoker = TxHelpers.signer(2)

    val simpleContract: Script =
      TestCompiler(V5).compileContract(
        s"""
           |{-# STDLIB_VERSION 5 #-}
           |{-# CONTENT_TYPE DAPP #-}
           |{-# SCRIPT_TYPE ACCOUNT #-}
           |
           |@Callable(i)
           |func test() = {
           |  let flag = ${"sigVerify(base58'', base58'', base58'') ||" * 10} true
           |  (
           |    [ScriptTransfer(i.caller, -1, unit)],
           |    flag
           |  )
           |}
           |""".stripMargin
      )

    val selfInvokeContract =
      TestCompiler(V5).compileContract(
        s"""
           |{-# STDLIB_VERSION 5 #-}
           |{-# CONTENT_TYPE DAPP #-}
           |{-# SCRIPT_TYPE ACCOUNT #-}
           |
           |@Callable(i)
           |func test( r: Int ) = {
           |  if( r == 0 ) then [ ScriptTransfer(i.caller, -1, unit ) ] else
           |  let f = fraction( fraction( r, 1, 1 ), 1, 1 )
           |  strict g = invoke( this, "test", [ f - 1 ], [] )
           |  []
           |}
           |""".stripMargin
      )

    val settings = DomainPresets.RideV5.copy(
      utxSettings = DomainPresets.RideV5.utxSettings.copy(
        forceValidateInCleanup = forceValidateInCleanup
      ),
      minerSettings = DomainPresets.RideV5.minerSettings.copy(
        enable = isMiningEnabled
      )
    )

    Seq(
      (simpleContract, Seq.empty),
      (selfInvokeContract, Seq(CONST_LONG(9)))
    ).foreach { case (contract, args) =>
      withDomain(settings, balances = AddrWithBalance.enoughBalances(dApp, invoker)) { d =>
        val setScript = TxHelpers.setScript(dApp, contract)
        val invoke    = TxHelpers.invoke(dApp.toAddress, func = Some("test"), args = args, invoker = invoker)

        d.appendBlock(setScript)
        d.utxPool.addTransaction(invoke, verify = true)

        d.utxPool.size shouldBe 1

        d.utxPool.cleanUnconfirmed()

        val expectedResult = if (!isMiningEnabled && forceValidateInCleanup) {
          None
        } else {
          Some(invoke)
        }
        d.utxPool.transactionById(invoke.id()) shouldBe expectedResult
      }
    }
  }
}<|MERGE_RESOLUTION|>--- conflicted
+++ resolved
@@ -42,7 +42,7 @@
 import org.scalacheck.Gen.*
 import org.scalacheck.{Arbitrary, Gen}
 import org.scalamock.scalatest.MockFactory
-import org.scalatest.{Assertion, EitherValues}
+import org.scalatest.EitherValues
 import org.scalatest.concurrent.Eventually
 
 import java.nio.file.{Files, Path}
@@ -687,7 +687,7 @@
 
     "blacklisting" - {
       "prevent a transfer transaction from specific addresses" in {
-        def test(utxPool: UtxPoolImpl, txs: Seq[Transaction]): Assertion = {
+        def test(utxPool: UtxPoolImpl, txs: Seq[Transaction]): Unit = {
           val r = txs.forall { tx =>
             utxPool.putIfNew(tx).resultE match {
               case Left(SenderIsBlacklisted(_)) => true
@@ -705,7 +705,7 @@
       }
 
       "allow a transfer transaction from blacklisted address to specific addresses" in {
-        def test(utxPool: UtxPoolImpl, txs: Seq[Transaction]): Assertion = {
+        def test(utxPool: UtxPoolImpl, txs: Seq[Transaction]): Unit = {
           txs.foreach(utxPool.putIfNew(_).resultE should beRight)
           utxPool.all.size shouldEqual txs.size
           utxPool.close()
@@ -731,14 +731,8 @@
         withScriptedAccount(scEnabled = true) { case (sender, _, utx, ts) =>
           val tx = transactionV1(sender, ts + 1, extraFee)
 
-<<<<<<< HEAD
           utx.putIfNew(tx).resultE should produce("signature from scripted account")
         }
-=======
-        val (utx, tx) = enoughFeeTxWithScriptedAccount.sample.getOrElse(throw new IllegalStateException("NO SAMPLE"))
-        utx.putIfNew(tx).resultE should produce("signature from scripted account")
-        utx.close()
->>>>>>> 68097920
       }
 
       "any transaction from scripted account is not allowed if smartAccounts disabled in utx pool" - {
@@ -753,7 +747,6 @@
           }
 
         "v1" in {
-<<<<<<< HEAD
           withVersion(1) { case (utx, tx) =>
             utx.putIfNew(tx).resultE.left.value
           }
@@ -762,16 +755,6 @@
           withVersion(2) { case (utx, tx) =>
             utx.putIfNew(tx).resultE should produce("denied from UTX pool")
           }
-=======
-          val (utx1, tx1) = enoughFeeTxWithScriptedAccount(1).sample.getOrElse(throw new IllegalStateException("NO SAMPLE"))
-          utx1.putIfNew(tx1).resultE.left.value
-          utx1.close()
-        }
-        "v2" in {
-          val (utx2, tx2) = enoughFeeTxWithScriptedAccount(2).sample.getOrElse(throw new IllegalStateException("NO SAMPLE"))
-          utx2.putIfNew(tx2).resultE should produce("denied from UTX pool")
-          utx2.close()
->>>>>>> 68097920
         }
       }
 
