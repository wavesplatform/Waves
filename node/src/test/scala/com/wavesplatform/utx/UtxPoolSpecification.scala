--- conflicted
+++ resolved
@@ -94,11 +94,7 @@
     )
 
     val dbContext = TempDB(settings.blockchainSettings.functionalitySettings, settings.dbSettings)
-<<<<<<< HEAD
-    val bcu       = StorageFactory(settings, dbContext.db, new TestTime(), PublishSubject(), PublishSubject())
-=======
     val bcu       = StorageFactory(settings, dbContext.db, new TestTime(), ignoreSpendableBalanceChanged, ignoreBlockchainUpdateTriggers)
->>>>>>> fb666be0
     bcu.processBlock(Block.genesis(genesisSettings).explicitGet()).explicitGet()
     bcu
   }
