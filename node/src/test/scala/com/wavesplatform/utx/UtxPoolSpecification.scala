--- conflicted
+++ resolved
@@ -21,10 +21,7 @@
 import com.wavesplatform.history.{randomSig, settingsWithFeatures, DefaultWavesSettings}
 import com.wavesplatform.history.Domain.BlockchainUpdaterExt
 import com.wavesplatform.lagonaki.mocks.TestBlock
-<<<<<<< HEAD
 import com.wavesplatform.lang.directives.values.StdLibVersion.V6
-=======
->>>>>>> e05a253d
 import com.wavesplatform.lang.directives.values.V3
 import com.wavesplatform.lang.script.Script
 import com.wavesplatform.lang.v1.compiler.TestCompiler
@@ -35,26 +32,15 @@
 import com.wavesplatform.state.*
 import com.wavesplatform.state.diffs.*
 import com.wavesplatform.state.utils.TestLevelDB
-<<<<<<< HEAD
-import com.wavesplatform.test.{FreeSpec, *}
+import com.wavesplatform.test.*
 import com.wavesplatform.transaction.{Asset, Transaction, *}
 import com.wavesplatform.transaction.Asset.Waves
 import com.wavesplatform.transaction.TxValidationError.{GenericError, SenderIsBlacklisted}
 import com.wavesplatform.transaction.smart.SetScriptTransaction
-=======
-import com.wavesplatform.test.{FreeSpec, NumericExt}
-import com.wavesplatform.transaction.Asset.Waves
-import com.wavesplatform.transaction.TxValidationError.{GenericError, SenderIsBlacklisted}
-import com.wavesplatform.transaction._
->>>>>>> e05a253d
 import com.wavesplatform.transaction.smart.script.ScriptCompiler
 import com.wavesplatform.transaction.transfer.*
 import com.wavesplatform.transaction.transfer.MassTransferTransaction.ParsedTransfer
-<<<<<<< HEAD
 import com.wavesplatform.transaction.utils.Signed
-=======
-import com.wavesplatform.transaction.transfer._
->>>>>>> e05a253d
 import com.wavesplatform.utils.Time
 import com.wavesplatform.utx.UtxPool.PackStrategy
 import monix.reactive.subjects.PublishSubject
@@ -134,11 +120,7 @@
   private def massTransferWithRecipients(sender: KeyPair, recipients: List[PublicKey], maxAmount: Long, time: Time) = {
     val amount    = maxAmount / (recipients.size + 1)
     val transfers = recipients.map(r => ParsedTransfer(r.toAddress, amount))
-<<<<<<< HEAD
     val minFee    = FeeValidation.FeeConstants(TransactionType.Transfer) + FeeValidation.FeeConstants(TransactionType.MassTransfer) * transfers.size
-=======
-    val minFee    = FeeValidation.FeeConstants(TransferTransaction.typeId) + FeeValidation.FeeConstants(MassTransferTransaction.typeId) * transfers.size
->>>>>>> e05a253d
     val txs =
       for { fee <- chooseNum(minFee, amount) } yield MassTransferTransaction
         .selfSigned(1.toByte, sender, Waves, transfers, fee, time.getTimestamp(), ByteStr.empty)
@@ -223,7 +205,7 @@
   private val withBlacklisted = (for {
     (sender, senderBalance, bcu) <- stateGen
     recipient                    <- accountGen
-    time = new TestTime()
+    time = TestTime()
     txs <- Gen.nonEmptyListOf(transferWithRecipient(sender, recipient.publicKey, senderBalance / 10, time)) // @TODO: Random transactions
   } yield {
     val settings =
@@ -244,7 +226,7 @@
   private val withBlacklistedAndAllowedByRule = (for {
     (sender, senderBalance, bcu) <- stateGen
     recipient                    <- accountGen
-    time = new TestTime()
+    time = TestTime()
     txs <- Gen.nonEmptyListOf(transferWithRecipient(sender, recipient.publicKey, senderBalance / 10, time)) // @TODO: Random transactions
   } yield {
     val settings =
@@ -265,7 +247,7 @@
   private val withBlacklistedAndWhitelisted = (for {
     (sender, senderBalance, bcu) <- stateGen
     recipient                    <- accountGen
-    time = new TestTime()
+    time = TestTime()
     txs <- Gen.nonEmptyListOf(transferWithRecipient(sender, recipient.publicKey, senderBalance / 10, time))
   } yield {
     val settings =
@@ -289,7 +271,7 @@
       addressesSize                <- Gen.choose(1, MassTransferTransaction.MaxTransferCount)
       addressGen = Gen.listOfN(addressesSize, accountGen).filter(list => if (allowRecipients) list.nonEmpty else true)
       recipients <- addressGen.map(_.map(_.publicKey))
-      time = new TestTime()
+      time = TestTime()
       txs <- Gen.nonEmptyListOf(massTransferWithRecipients(sender, recipients, senderBalance / 10, time))
     } yield {
       val whitelist: Set[String] = if (allowRecipients) recipients.map(_.toAddress.toString).toSet else Set.empty
@@ -310,19 +292,12 @@
 
   private def utxTest(utxSettings: UtxSettings, txCount: Int = 10)(f: (Seq[TransferTransaction], UtxPool, TestTime) => Unit): Unit =
     forAll(stateGen, chooseNum(2, txCount).label("txCount")) { case ((sender, senderBalance, bcu), count) =>
-      val time = new TestTime()
-
-<<<<<<< HEAD
+      val time = TestTime()
+
       forAll(listOfN(count, transfer(sender, senderBalance / 2, time))) { txs =>
         val utx = new UtxPoolImpl(time, bcu, utxSettings)
         f(txs, utx, time)
       }
-=======
-        forAll(listOfN(count, transfer(sender, senderBalance / 2, time))) { txs =>
-          val utx = new UtxPoolImpl(time, bcu, utxSettings)
-          f(txs, utx, time)
-        }
->>>>>>> e05a253d
     }
 
   private val dualTxGen: Gen[(UtxPool, TestTime, Seq[Transaction], Seq[Transaction])] =
@@ -330,10 +305,10 @@
       (sender, senderBalance, bcu) <- stateGen
       ts = System.currentTimeMillis()
       count1 <- chooseNum(5, 10)
-      tx1    <- listOfN(count1, transfer(sender, senderBalance / 2, new TestTime(ts)))
-      tx2    <- listOfN(count1, transfer(sender, senderBalance / 2, new TestTime(ts + maxAge.toMillis + 1000)))
+      tx1    <- listOfN(count1, transfer(sender, senderBalance / 2, TestTime(ts)))
+      tx2    <- listOfN(count1, transfer(sender, senderBalance / 2, TestTime(ts + maxAge.toMillis + 1000)))
     } yield {
-      val time = new TestTime()
+      val time = TestTime()
       val utx = new UtxPoolImpl(
         time,
         bcu,
@@ -367,7 +342,7 @@
   private def withScriptedAccount(scEnabled: Boolean): Gen[(KeyPair, Long, UtxPoolImpl, Long)] =
     for {
       (sender, senderBalance, bcu) <- stateGen
-      time          = new TestTime()
+      time          = TestTime()
       preconditions = preconditionBlocks(bcu.lastBlockId.get, sender, time)
     } yield {
       // val smartAccountsFs = TestFunctionalitySettings.Enabled.copy(preActivatedFeatures = Map(BlockchainFeatures.SmartAccounts.id -> 0))
@@ -414,9 +389,8 @@
     }
 
     "adds new transactions when skip checks is allowed" in {
-<<<<<<< HEAD
       forAll(stateGen) { case (sender, senderBalance, bcu) =>
-        val time = new TestTime()
+        val time = TestTime()
 
         val gen = for {
           headTransaction <- transfer(sender, senderBalance / 2, time)
@@ -442,38 +416,6 @@
           utx.putIfNew(vipTransaction).resultE should matchPattern {
             case Right(_) if allowSkipChecks == 1 =>
             case Left(_)                          =>
-=======
-      forAll(stateGen) {
-        case (sender, senderBalance, bcu) =>
-          val time = new TestTime()
-
-          val gen = for {
-            headTransaction <- transfer(sender, senderBalance / 2, time)
-            vipTransaction <- transfer(sender, senderBalance / 2, time)
-              .suchThat(TransactionsOrdering.InUTXPool(Set.empty).compare(_, headTransaction) < 0)
-          } yield (headTransaction, vipTransaction)
-
-          forAll(gen, Gen.choose(0, 1).label("allowSkipChecks")) {
-            case ((headTransaction, vipTransaction), allowSkipChecks) =>
-              val utxSettings =
-                UtxSettings(
-                  1,
-                  152,
-                  1,
-                  Set.empty,
-                  Set.empty,
-                  Set.empty,
-                  allowTransactionsFromSmartAccounts = true,
-                  allowSkipChecks = allowSkipChecks == 1
-                )
-              val utx = new UtxPoolImpl(time, bcu, utxSettings)
-
-              utx.putIfNew(headTransaction).resultE should beRight
-              utx.putIfNew(vipTransaction).resultE should matchPattern {
-                case Right(_) if allowSkipChecks == 1 =>
-                case Left(_)                          =>
-              }
->>>>>>> e05a253d
           }
         }
       }
@@ -481,7 +423,7 @@
 
     "adds new transactions when transaction is whitelisted" in {
       forAll(stateWithThreeAccounts) { case (((sender1, senderBalance1), (sender2, senderBalance2), (sender3, _)), bcu) =>
-        val time = new TestTime()
+        val time = TestTime()
 
         val precondition = TestBlock.create(
           time.getTimestamp(),
@@ -491,7 +433,6 @@
         )
         bcu.processBlock(precondition).explicitGet()
 
-<<<<<<< HEAD
         val whiteListGen = Gen.oneOf(
           invokeScript(sender1, sender3.toAddress, time),
           transfer(sender2, senderBalance2 / 2, time)
@@ -519,31 +460,6 @@
           utx.putIfNew(headTransaction).resultE.explicitGet()
           utx.putIfNew(vipTransaction).resultE.explicitGet()
         }
-=======
-          val gen = for {
-            headTransaction      <- transfer(sender1, senderBalance1 / 2, time)
-            whitelistTransaction <- whiteListGen
-          } yield (headTransaction, whitelistTransaction)
-
-          forAll(gen, Arbitrary.arbBool.arbitrary.label("allowSkipChecks")) {
-            case ((headTransaction, vipTransaction), allowSkipChecks) =>
-              val utxSettings =
-                UtxSettings(
-                  1,
-                  152,
-                  1,
-                  Set.empty,
-                  Set.empty,
-                  Set(sender2.toAddress.stringRepr, sender3.toAddress.stringRepr),
-                  allowTransactionsFromSmartAccounts = true,
-                  allowSkipChecks = allowSkipChecks
-                )
-              val utx = new UtxPoolImpl(time, bcu, utxSettings)
-
-              utx.putIfNew(headTransaction).resultE.explicitGet()
-              utx.putIfNew(vipTransaction).resultE.explicitGet()
-          }
->>>>>>> e05a253d
       }
     }
 
@@ -577,7 +493,7 @@
 
     "packUnconfirmed takes whitelisted first of all" in forAll(stateWithThreeAccounts) {
       case (((sender1, senderBalance1), (sender2, senderBalance2), (sender3, _)), bcu) =>
-        val time = new TestTime()
+        val time = TestTime()
 
         val precondition = TestBlock.create(
           time.getTimestamp(),
@@ -597,7 +513,6 @@
 
         val gen = Gen.listOfN(10, transfer(sender1, senderBalance1 / 20, time))
 
-<<<<<<< HEAD
         forAll(whiteListGen, gen, Arbitrary.arbBool.arbitrary.label("allowSkipChecks")) { case (whitelistedTxs, txs, allowSkipChecks) =>
           val utxSettings =
             UtxSettings(
@@ -616,27 +531,6 @@
 
           val (packed, _) = utx.packUnconfirmed(MultiDimensionalMiningConstraint.unlimited, PackStrategy.Unlimited)
           packed.get.take(5) should contain theSameElementsAs whitelistedTxs
-=======
-        forAll(whiteListGen, gen, Arbitrary.arbBool.arbitrary.label("allowSkipChecks")) {
-          case (whitelistedTxs, txs, allowSkipChecks) =>
-            val utxSettings =
-              UtxSettings(
-                10,
-                1024 * 1000,
-                1,
-                Set.empty,
-                Set.empty,
-                Set(sender2.toAddress.stringRepr, sender3.toAddress.stringRepr),
-                allowTransactionsFromSmartAccounts = true,
-                allowSkipChecks = allowSkipChecks
-              )
-            val utx = new UtxPoolImpl(time, bcu, utxSettings)
-
-            Random.shuffle(whitelistedTxs ++ txs).foreach(tx => utx.putIfNew(tx))
-
-            val (packed, _) = utx.packUnconfirmed(MultiDimensionalMiningConstraint.unlimited, PackStrategy.Unlimited)
-            packed.get.take(5) should contain theSameElementsAs whitelistedTxs
->>>>>>> e05a253d
         }
     }
 
@@ -796,7 +690,6 @@
       }
 
       "when pack time limit is exceeded" - {
-<<<<<<< HEAD
         "always packs the first transaction" in forAll(stateWithTransfer) { case (time, bcu, transfer) =>
           var timeSourceIsRunning = false
           def nanoTimeSource(): Long =
@@ -821,33 +714,6 @@
           utxPool.putIfNew(transfer).resultE should beRight
           val (tx, _) = utxPool.packUnconfirmed(MultiDimensionalMiningConstraint.unlimited, PackStrategy.Limit(100 nanos))
           tx.get should contain(transfer)
-=======
-        "always packs the first transaction" in forAll(stateWithTransfer) {
-          case (time, bcu, transfer) =>
-            var timeSourceIsRunning = false
-            def nanoTimeSource(): Long =
-              if (timeSourceIsRunning) 100000L
-              else {
-                timeSourceIsRunning = true
-                0L
-              }
-            val settings =
-              UtxSettings(
-                10,
-                PoolDefaultMaxBytes,
-                1000,
-                Set.empty,
-                Set.empty,
-                Set.empty,
-                allowTransactionsFromSmartAccounts = true,
-                allowSkipChecks = false
-              )
-            val utxPool = new UtxPoolImpl(time, bcu, settings, nanoTimeSource = () => nanoTimeSource())
-
-            utxPool.putIfNew(transfer).resultE should beRight
-            val (tx, _) = utxPool.packUnconfirmed(MultiDimensionalMiningConstraint.unlimited, PackStrategy.Limit(100 nanos))
-            tx.get should contain(transfer)
->>>>>>> e05a253d
         }
 
         "retries until estimate" in withDomain() { d =>
@@ -917,11 +783,7 @@
         d.appendBlock(genesisTxs*)
         d.appendBlock(setScripts*)
 
-<<<<<<< HEAD
-        val invoke = TxHelpers.invoke(genesisTxs.head.recipient, "default")
-=======
         val invoke = TxHelpers.invoke(genesisTxs.head.recipient, Some("default"))
->>>>>>> e05a253d
         val utx    = new UtxPoolImpl(ntpTime, d.blockchainUpdater, DefaultWavesSettings.utxSettings)
         utx.putIfNew(invoke, forceValidate = true).resultE.explicitGet() shouldBe true
         utx.removeAll(Seq(invoke))
@@ -964,11 +826,7 @@
         val transfer1 = TxHelpers.transfer(amount = 10.waves)
         val transfer2 = TxHelpers.transfer(amount = 10.waves) // Double spend
 
-<<<<<<< HEAD
-        d.utxPool.priorityPool.setPriorityDiffs(Seq(d.transactionDiff(transfer1)))
-=======
         d.utxPool.priorityPool.setPriorityDiffs(Seq(d.createDiff(transfer1)))
->>>>>>> e05a253d
         d.utxPool.addTransaction(transfer2, verify = false)
 
         d.utxPool.cleanUnconfirmed()
@@ -983,7 +841,6 @@
           txs  <- Gen.nonEmptyListOf(transfer(acc1, 10000000L, ntpTime).suchThat(_.fee < tx1.fee))
         } yield (tx1, txs)
 
-<<<<<<< HEAD
         forAll(gen) { case (tx1, rest) =>
           val blockchain = stub[Blockchain]
           (() => blockchain.settings).when().returning(WavesSettings.default().blockchainSettings)
@@ -999,37 +856,6 @@
             .onCall { (_: Address, _: Asset) =>
               utx.removeAll(rest)
               ENOUGH_AMT
-=======
-        forAll(gen) {
-          case (tx1, rest) =>
-            val blockchain = stub[Blockchain]
-            (() => blockchain.settings).when().returning(WavesSettings.default().blockchainSettings)
-            (() => blockchain.height).when().returning(1)
-            (() => blockchain.activatedFeatures).when().returning(Map.empty)
-
-            val utx =
-              new UtxPoolImpl(ntpTime, blockchain, WavesSettings.default().utxSettings)
-            (blockchain.balance _).when(*, *).returning(ENOUGH_AMT).repeat((rest.length + 1) * 2)
-
-            (blockchain.balance _)
-              .when(*, *)
-              .onCall { (_: Address, _: Asset) =>
-                utx.removeAll(rest)
-                ENOUGH_AMT
-              }
-              .once()
-            (blockchain.balance _).when(*, *).returning(ENOUGH_AMT)
-
-            (blockchain.leaseBalance _).when(*).returning(LeaseBalance(0, 0))
-            (blockchain.accountScript _).when(*).returns(None)
-            val tb = TestBlock.create(Nil)
-            (blockchain.blockHeader _).when(*).returning(Some(SignedBlockHeader(tb.header, tb.signature)))
-
-            utx.putIfNew(tx1).resultE should beRight
-            rest.foreach(utx.putIfNew(_).resultE should beRight)
-            utx.packUnconfirmed(MultiDimensionalMiningConstraint.unlimited, PackStrategy.Unlimited) should matchPattern {
-              case (Some(Seq(`tx1`)), _) => // Success
->>>>>>> e05a253d
             }
             .once()
           (blockchain.balance _).when(*, *).returning(ENOUGH_AMT)
@@ -1065,11 +891,10 @@
             .explicitGet()
         } yield (genesis, validTransfer, invalidTransfer)
 
-<<<<<<< HEAD
         forAll(preconditions) { case (genesis, validTransfer, invalidTransfer) =>
           withDomain() { d =>
             d.appendBlock(TestBlock.create(Seq(genesis)))
-            val time   = new TestTime()
+            val time   = TestTime()
             val events = new ListBuffer[UtxEvent]
             val utxPool =
               new UtxPoolImpl(time, d.blockchainUpdater, WavesSettings.default().utxSettings, events += _)
@@ -1077,49 +902,6 @@
             def assertEvents(f: PartialFunction[Seq[UtxEvent], Unit]): Unit = {
               val currentEvents = events.toList
               f(currentEvents)
-=======
-        forAll(preconditions) {
-          case (genesis, validTransfer, invalidTransfer) =>
-            withDomain() { d =>
-              d.appendBlock(TestBlock.create(Seq(genesis)))
-              val time   = new TestTime()
-              val events = new ListBuffer[UtxEvent]
-              val utxPool =
-                new UtxPoolImpl(time, d.blockchainUpdater, WavesSettings.default().utxSettings, events += _)
-
-              def assertEvents(f: PartialFunction[Seq[UtxEvent], Unit]): Unit = {
-                val currentEvents = events.toVector
-                f(currentEvents)
-                events.clear()
-              }
-
-              def addUnverified(tx: Transaction): Unit = {
-                utxPool.addTransaction(tx, false)
-              }
-
-              val differ = TransactionDiffer(d.blockchainUpdater.lastBlockTimestamp, System.currentTimeMillis(), verify = false)(
-                d.blockchainUpdater,
-                _: Transaction
-              ).resultE.explicitGet()
-              val validTransferDiff = differ(validTransfer)
-              addUnverified(validTransfer)
-              addUnverified(invalidTransfer)
-              assertEvents {
-                case UtxEvent.TxAdded(`validTransfer`, `validTransferDiff`) +: Nil => // Pass
-              }
-
-              utxPool.packUnconfirmed(MultiDimensionalMiningConstraint.unlimited, PackStrategy.Unlimited)
-              assertEvents {
-                case UtxEvent.TxRemoved(`invalidTransfer`, Some(_)) +: Nil => // Pass
-              }
-
-              utxPool.removeAll(Seq(validTransfer))
-              assertEvents {
-                case UtxEvent.TxRemoved(`validTransfer`, None) +: Nil => // Pass
-              }
-
-              addUnverified(validTransfer)
->>>>>>> e05a253d
               events.clear()
             }
 
