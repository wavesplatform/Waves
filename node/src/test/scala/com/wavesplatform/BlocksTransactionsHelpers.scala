package com.wavesplatform

import com.wavesplatform.account.{AddressOrAlias, KeyPair}
import com.wavesplatform.block.{Block, MicroBlock}
import com.wavesplatform.common.state.ByteStr
import com.wavesplatform.common.utils._
import com.wavesplatform.history.DefaultBaseTarget
import com.wavesplatform.lang.script.Script
import com.wavesplatform.lang.v1.compiler.Terms.FUNCTION_CALL
import com.wavesplatform.protobuf.block.PBBlocks
import com.wavesplatform.state.StringDataEntry
import com.wavesplatform.transaction.{DataTransaction, Transaction, TxVersion}
import com.wavesplatform.transaction.Asset.{IssuedAsset, Waves}
import com.wavesplatform.transaction.assets.IssueTransaction
import com.wavesplatform.transaction.lease.{LeaseCancelTransaction, LeaseTransaction}
import com.wavesplatform.transaction.smart.{InvokeScriptTransaction, SetScriptTransaction}
import com.wavesplatform.transaction.transfer.TransferTransaction
<<<<<<< HEAD
import com.wavesplatform.transaction.utils.Signed
import com.wavesplatform.utils._
=======
import com.wavesplatform.transaction.{DataTransaction, Transaction, TxVersion}
>>>>>>> 2f13caf8
import org.scalacheck.Gen

trait BlocksTransactionsHelpers { self: TransactionGen =>
  object QuickTX {
    val FeeAmount = 400000

    def transfer(
        from: KeyPair,
        to: AddressOrAlias = accountGen.sample.get.toAddress,
        amount: Long = smallFeeGen.sample.get,
        timestamp: Gen[Long] = timestampGen
    ): Gen[Transaction] =
      for {
        timestamp <- timestamp
      } yield TransferTransaction.selfSigned(1.toByte, from, to, Waves, amount, Waves, FeeAmount, ByteStr.empty, timestamp).explicitGet()

    def transferV2(
        from: KeyPair,
        to: AddressOrAlias = accountGen.sample.get.toAddress,
        amount: Long = smallFeeGen.sample.get,
        timestamp: Gen[Long] = timestampGen
    ): Gen[Transaction] =
      for {
        timestamp <- timestamp
      } yield TransferTransaction.selfSigned(2.toByte, from, to, Waves, amount, Waves, FeeAmount, ByteStr.empty, timestamp).explicitGet()

    def transferAsset(
        asset: IssuedAsset,
        from: KeyPair,
        to: AddressOrAlias = accountGen.sample.get.toAddress,
        amount: Long = smallFeeGen.sample.get,
        timestamp: Gen[Long] = timestampGen
    ): Gen[Transaction] =
      for {
        timestamp <- timestamp
      } yield TransferTransaction.selfSigned(1.toByte, from, to, asset, amount, Waves, FeeAmount, ByteStr.empty, timestamp).explicitGet()

    def lease(
        from: KeyPair,
        to: AddressOrAlias = accountGen.sample.get.toAddress,
        amount: Long = smallFeeGen.sample.get,
        timestamp: Gen[Long] = timestampGen
    ): Gen[LeaseTransaction] =
      for {
        timestamp <- timestamp
      } yield LeaseTransaction.selfSigned(1.toByte, from, to, amount, FeeAmount, timestamp).explicitGet()

    def leaseCancel(from: KeyPair, leaseId: ByteStr, timestamp: Gen[Long] = timestampGen): Gen[LeaseCancelTransaction] =
      for {
        timestamp <- timestamp
      } yield LeaseCancelTransaction.selfSigned(1.toByte, from, leaseId, FeeAmount, timestamp).explicitGet()

    def data(from: KeyPair, dataKey: String, timestamp: Gen[Long] = timestampGen): Gen[DataTransaction] =
      for {
        timestamp <- timestamp
      } yield DataTransaction.selfSigned(1.toByte, from, List(StringDataEntry(dataKey, Gen.numStr.sample.get)), FeeAmount, timestamp).explicitGet()

    def nftIssue(from: KeyPair, timestamp: Gen[Long] = timestampGen): Gen[IssueTransaction] =
      for {
        timestamp <- timestamp
      } yield IssueTransaction
        .selfSigned(
          TxVersion.V1,
          from,
          "test",
          "",
          1,
          0,
          reissuable = false,
          script = None,
          100000000L,
          timestamp
        )
        .explicitGet()

    def setScript(from: KeyPair, script: Script, timestamp: Gen[Long] = timestampGen): Gen[SetScriptTransaction] =
      for {
        timestamp <- timestamp
      } yield SetScriptTransaction.selfSigned(1.toByte, from, Some(script), FeeAmount, timestamp).explicitGet()

    def invokeScript(
        from: KeyPair,
        dapp: AddressOrAlias,
        call: FUNCTION_CALL,
        payments: Seq[InvokeScriptTransaction.Payment] = Nil,
        timestamp: Gen[Long] = timestampGen
    ): Gen[InvokeScriptTransaction] =
      for {
        timestamp <- timestamp
      } yield Signed.invokeScript(1.toByte, from, dapp, Some(call), payments, FeeAmount * 2, Waves, timestamp)
  }

  object UnsafeBlocks {
    def unsafeChainBaseAndMicro(
        totalRefTo: ByteStr,
        base: Seq[Transaction],
        micros: Seq[Seq[Transaction]],
        signer: KeyPair,
        version: Byte,
        timestamp: Long
    ): (Block, Seq[MicroBlock]) = {
      val block = unsafeBlock(totalRefTo, base, signer, version, timestamp)
      val microBlocks = micros
        .foldLeft((block, Seq.empty[MicroBlock])) {
          case ((lastTotal, allMicros), txs) =>
            val (newTotal, micro) = unsafeMicro(totalRefTo, lastTotal, txs, signer, version, timestamp)
            (newTotal, allMicros :+ micro)
        }
        ._2
      (block, microBlocks)
    }

    def unsafeMicro(
        totalRefTo: ByteStr,
        prevTotal: Block,
        txs: Seq[Transaction],
        signer: KeyPair,
        version: TxVersion,
        ts: Long
    ): (Block, MicroBlock) = {
      val newTotalBlock = unsafeBlock(totalRefTo, prevTotal.transactionData ++ txs, signer, version, ts)
      (newTotalBlock, MicroBlock.buildAndSign(version, signer, txs, prevTotal.id(), newTotalBlock.signature).explicitGet())
    }

    def unsafeBlock(
        reference: ByteStr,
        txs: Seq[Transaction],
        signer: KeyPair,
        version: Byte,
        timestamp: Long,
        bTarget: Long = DefaultBaseTarget
    ): Block = {
      val unsigned: Block = Block.create(
        version = version,
        timestamp = timestamp,
        reference = reference,
        baseTarget = bTarget,
        generationSignature = com.wavesplatform.history.generationSignature,
        generator = signer.publicKey,
        featureVotes = Seq.empty,
        rewardVote = -1L,
        transactionData = txs
      )
      val toSign =
        if (version < Block.ProtoBlockVersion) unsigned.bytes()
        else PBBlocks.protobuf(unsigned).header.get.toByteArray
      unsigned.copy(signature = crypto.sign(signer.privateKey, toSign))
    }
  }
}<|MERGE_RESOLUTION|>--- conflicted
+++ resolved
@@ -3,24 +3,19 @@
 import com.wavesplatform.account.{AddressOrAlias, KeyPair}
 import com.wavesplatform.block.{Block, MicroBlock}
 import com.wavesplatform.common.state.ByteStr
-import com.wavesplatform.common.utils._
+import com.wavesplatform.common.utils.*
 import com.wavesplatform.history.DefaultBaseTarget
 import com.wavesplatform.lang.script.Script
 import com.wavesplatform.lang.v1.compiler.Terms.FUNCTION_CALL
 import com.wavesplatform.protobuf.block.PBBlocks
 import com.wavesplatform.state.StringDataEntry
-import com.wavesplatform.transaction.{DataTransaction, Transaction, TxVersion}
 import com.wavesplatform.transaction.Asset.{IssuedAsset, Waves}
 import com.wavesplatform.transaction.assets.IssueTransaction
 import com.wavesplatform.transaction.lease.{LeaseCancelTransaction, LeaseTransaction}
 import com.wavesplatform.transaction.smart.{InvokeScriptTransaction, SetScriptTransaction}
 import com.wavesplatform.transaction.transfer.TransferTransaction
-<<<<<<< HEAD
 import com.wavesplatform.transaction.utils.Signed
-import com.wavesplatform.utils._
-=======
 import com.wavesplatform.transaction.{DataTransaction, Transaction, TxVersion}
->>>>>>> 2f13caf8
 import org.scalacheck.Gen
 
 trait BlocksTransactionsHelpers { self: TransactionGen =>
@@ -124,10 +119,9 @@
     ): (Block, Seq[MicroBlock]) = {
       val block = unsafeBlock(totalRefTo, base, signer, version, timestamp)
       val microBlocks = micros
-        .foldLeft((block, Seq.empty[MicroBlock])) {
-          case ((lastTotal, allMicros), txs) =>
-            val (newTotal, micro) = unsafeMicro(totalRefTo, lastTotal, txs, signer, version, timestamp)
-            (newTotal, allMicros :+ micro)
+        .foldLeft((block, Seq.empty[MicroBlock])) { case ((lastTotal, allMicros), txs) =>
+          val (newTotal, micro) = unsafeMicro(totalRefTo, lastTotal, txs, signer, version, timestamp)
+          (newTotal, allMicros :+ micro)
         }
         ._2
       (block, microBlocks)
