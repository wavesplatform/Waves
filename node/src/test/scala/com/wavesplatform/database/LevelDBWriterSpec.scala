package com.wavesplatform.database

import java.nio.BufferUnderflowException

import com.typesafe.config.ConfigFactory
import com.wavesplatform.account.{Address, KeyPair}
import com.wavesplatform.block.Block
import com.wavesplatform.common.state.ByteStr
import com.wavesplatform.common.utils.EitherExt2
import com.wavesplatform.database.protobuf.TransactionMeta
import com.wavesplatform.db.DBCacheSettings
import com.wavesplatform.events.BlockchainUpdateTriggers
import com.wavesplatform.features.BlockchainFeatures
import com.wavesplatform.lagonaki.mocks.TestBlock
import com.wavesplatform.lang.script.v1.ExprScript
import com.wavesplatform.lang.v1.compiler.Terms
import com.wavesplatform.settings.{GenesisSettings, TestFunctionalitySettings, TestSettings, WavesSettings, loadConfig}
import com.wavesplatform.state.diffs.ENOUGH_AMT
import com.wavesplatform.state.utils._
import com.wavesplatform.state.{BlockchainUpdaterImpl, Height, TransactionId, TxMeta, TxNum}
import com.wavesplatform.test.FreeSpec
import com.wavesplatform.transaction.Asset.Waves
import com.wavesplatform.transaction.smart.SetScriptTransaction
import com.wavesplatform.transaction.transfer.TransferTransaction
import com.wavesplatform.transaction.{GenesisTransaction, TxVersion}
import com.wavesplatform.utils.{SystemTime, Time}
import com.wavesplatform.{RequestGen, WithDB, database}
import org.scalacheck.{Arbitrary, Gen}

import scala.concurrent.duration.Duration

//noinspection NameBooleanParameters
class LevelDBWriterSpec
    extends FreeSpec
    with WithDB
    with DBCacheSettings
    with RequestGen {
  "Slice" - {
    "drops tail" in {
      LevelDBWriter.slice(Seq(10, 7, 4), 7, 10) shouldEqual Seq(10, 7)
    }
    "drops head" in {
      LevelDBWriter.slice(Seq(10, 7, 4), 4, 8) shouldEqual Seq(7, 4)
    }
    "includes Genesis" in {
      LevelDBWriter.slice(Seq(10, 7), 5, 11) shouldEqual Seq(10, 7, 1)
    }
  }
  "Merge" - {
    "correctly joins height ranges" in {
      LevelDBWriter.merge(Seq(15, 12, 3), Seq(12, 5)) shouldEqual Seq((15, 12), (12, 12), (3, 5))
      LevelDBWriter.merge(Seq(12, 5), Seq(15, 12, 3)) shouldEqual Seq((12, 15), (12, 12), (5, 3))
      LevelDBWriter.merge(Seq(8, 4), Seq(8, 4)) shouldEqual Seq((8, 8), (4, 4))
    }
  }
  "hasScript" - {
    "returns false if a script was not set" in {
      val writer = TestLevelDB.withFunctionalitySettings(db, ignoreSpendableBalanceChanged, TestFunctionalitySettings.Stub)
      writer.hasAccountScript(accountGen.sample.get.toAddress) shouldBe false
    }

    "returns false if a script was set and then unset" in {
      assume(BlockchainFeatures.implemented.contains(BlockchainFeatures.SmartAccounts.id))
      resetTest { (_, account) =>
        val writer = TestLevelDB.withFunctionalitySettings(db, ignoreSpendableBalanceChanged, TestFunctionalitySettings.Stub)
        writer.hasAccountScript(account.toAddress) shouldBe false
      }
    }

    "returns true" - {
      "if there is a script in db" in {
        assume(BlockchainFeatures.implemented.contains(BlockchainFeatures.SmartAccounts.id))
        test { (_, account) =>
          val writer = TestLevelDB.withFunctionalitySettings(db, ignoreSpendableBalanceChanged, TestFunctionalitySettings.Stub)
          writer.hasAccountScript(account.toAddress) shouldBe true
        }
      }

      "if there is a script in cache" in {
        assume(BlockchainFeatures.implemented.contains(BlockchainFeatures.SmartAccounts.id))
        test { (defaultWriter, account) =>
          defaultWriter.hasAccountScript(account.toAddress) shouldBe true
        }
      }
    }

    def gen(ts: Long): Gen[(KeyPair, Seq[Block])] = baseGen(ts).map {
      case (master, blocks) =>
        val nextBlock = TestBlock.create(ts + 1, blocks.last.id(), Seq())
        (master, blocks :+ nextBlock)
    }

    def resetGen(ts: Long): Gen[(KeyPair, Seq[Block])] = baseGen(ts).map {
      case (master, blocks) =>
        val unsetScriptTx = SetScriptTransaction
          .selfSigned(1.toByte, master, None, 5000000, ts + 1)
          .explicitGet()

        val block1 = TestBlock.create(ts + 1, blocks.last.id(), Seq(unsetScriptTx))
        val block2 = TestBlock.create(ts + 2, block1.id(), Seq())
        (master, blocks ++ List(block1, block2))
    }

    def baseGen(ts: Long): Gen[(KeyPair, Seq[Block])] = accountGen.map { master =>
      val genesisTx = GenesisTransaction.create(master.toAddress, ENOUGH_AMT, ts).explicitGet()
      val setScriptTx = SetScriptTransaction
        .selfSigned(1.toByte, master, Some(ExprScript(Terms.TRUE).explicitGet()), 5000000, ts)
        .explicitGet()

      val block = TestBlock.create(ts, Seq(genesisTx, setScriptTx))
      (master, Seq(block))
    }

    def test(f: (LevelDBWriter, KeyPair) => Unit): Unit = baseTest(t => gen(t.correctedTime()))(f)

    def resetTest(f: (LevelDBWriter, KeyPair) => Unit): Unit = baseTest(t => resetGen(t.correctedTime()))(f)

  }

  "wavesAmount" - {
    "counts genesis" in {
      val (_, leveldb) = TestStorageFactory(
        TestSettings.Default.copy(
          blockchainSettings =
            TestSettings.Default.blockchainSettings.copy(genesisSettings = GenesisSettings(0L, 0L, 1234L, None, Nil, 1, Duration.Zero))
        ),
        this.db,
        SystemTime,
        ignoreSpendableBalanceChanged,
        BlockchainUpdateTriggers.noop
      )

      leveldb.wavesAmount(1) shouldBe BigInt(1234)
    }
  }

  def baseTest(gen: Time => Gen[(KeyPair, Seq[Block])])(f: (LevelDBWriter, KeyPair) => Unit): Unit = {
    val defaultWriter = TestLevelDB.withFunctionalitySettings(db, ignoreSpendableBalanceChanged, TestFunctionalitySettings.Stub)
    val settings0     = WavesSettings.fromRootConfig(loadConfig(ConfigFactory.load()))
    val settings      = settings0.copy(featuresSettings = settings0.featuresSettings.copy(autoShutdownOnUnsupportedFeature = false))
    val bcu =
      new BlockchainUpdaterImpl(defaultWriter, ignoreSpendableBalanceChanged, settings, ntpTime, ignoreBlockchainUpdateTriggers, (_, _) => Seq.empty)
    try {
      val (account, blocks) = gen(ntpTime).sample.get

      blocks.foreach { block =>
        bcu.processBlock(block, block.header.generationSignature) should beRight
      }

      bcu.shutdown()
      f(defaultWriter, account)
    } finally {
      bcu.shutdown()
      db.close()
    }
  }

  def testWithBlocks(gen: Time => Gen[(KeyPair, Seq[Block])])(f: (LevelDBWriter, Seq[Block], KeyPair) => Unit): Unit = {
    val defaultWriter = TestLevelDB.withFunctionalitySettings(db, ignoreSpendableBalanceChanged, TestFunctionalitySettings.Stub)
    val settings0     = WavesSettings.fromRootConfig(loadConfig(ConfigFactory.load()))
    val settings      = settings0.copy(featuresSettings = settings0.featuresSettings.copy(autoShutdownOnUnsupportedFeature = false))
    val bcu =
      new BlockchainUpdaterImpl(defaultWriter, ignoreSpendableBalanceChanged, settings, ntpTime, ignoreBlockchainUpdateTriggers, (_, _) => Seq.empty)
    try {
      val (account, blocks) = gen(ntpTime).sample.get

      blocks.foreach { block =>
        bcu.processBlock(block, block.header.generationSignature) should beRight
      }

      bcu.shutdown()
      f(defaultWriter, blocks, account)
    } finally {
      bcu.shutdown()
      db.close()
    }
  }

  def createTransfer(master: KeyPair, recipient: Address, ts: Long): TransferTransaction =
    TransferTransaction
      .selfSigned(1.toByte, master, recipient, Waves, ENOUGH_AMT / 10, Waves, 1000000, ByteStr.empty, ts)
      .explicitGet()

  def preconditions(ts: Long): Gen[(KeyPair, List[Block])] = {
    for {
      master    <- accountGen
      recipient <- accountGen
      genesisBlock = TestBlock
        .create(ts, Seq(GenesisTransaction.create(master.toAddress, ENOUGH_AMT, ts).explicitGet()))
      block1 = TestBlock
        .create(
          ts + 3,
          genesisBlock.id(),
          Seq(
            createTransfer(master, recipient.toAddress, ts + 1),
            createTransfer(master, recipient.toAddress, ts + 2)
          )
        )
      emptyBlock = TestBlock.create(ts + 5, block1.id(), Seq())
    } yield (master, List(genesisBlock, block1, emptyBlock))
  }

  "correctly reassemble block from header and transactions" in {
    val rw = TestLevelDB.withFunctionalitySettings(
      db,
      ignoreSpendableBalanceChanged,
      TestFunctionalitySettings.Stub.copy(preActivatedFeatures = Map(15.toShort -> 5))
    )
    val settings0 = WavesSettings.fromRootConfig(loadConfig(ConfigFactory.load()))
    val settings  = settings0.copy(featuresSettings = settings0.featuresSettings.copy(autoShutdownOnUnsupportedFeature = false))
    val bcu       = new BlockchainUpdaterImpl(rw, ignoreSpendableBalanceChanged, settings, ntpTime, ignoreBlockchainUpdateTriggers, (_, _) => Seq.empty)
    try {
      val master    = KeyPair(ByteStr("master".getBytes()))
      val recipient = KeyPair(ByteStr("recipient".getBytes()))

      val ts = System.currentTimeMillis()

      val genesisBlock = TestBlock
        .create(ts, Seq(GenesisTransaction.create(master.toAddress, ENOUGH_AMT, ts).explicitGet()))
      val block1 = TestBlock
        .create(
          ts + 3,
          genesisBlock.id(),
          Seq(
            createTransfer(master, recipient.toAddress, ts + 1),
            createTransfer(master, recipient.toAddress, ts + 2)
          )
        )
      val block2 = TestBlock.create(ts + 5, block1.id(), Seq())
      val block3 = TestBlock
        .create(
          ts + 10,
          block2.id(),
          Seq(
            createTransfer(master, recipient.toAddress, ts + 6),
            createTransfer(master, recipient.toAddress, ts + 7)
          )
        )

      val block4 = TestBlock
        .create(
          ts + 17,
          block3.id(),
          Seq(
            createTransfer(master, recipient.toAddress, ts + 13),
            createTransfer(master, recipient.toAddress, ts + 14)
          ),
          version = Block.ProtoBlockVersion
        )

      val block5 = TestBlock
        .create(
          ts + 24,
          block4.id(),
          Seq(
            createTransfer(master, recipient.toAddress, ts + 20),
            createTransfer(master, recipient.toAddress, ts + 21)
          ),
          version = Block.ProtoBlockVersion
        )

      bcu.processBlock(genesisBlock, genesisBlock.header.generationSignature) should beRight
      bcu.processBlock(block1, block1.header.generationSignature) should beRight
      bcu.processBlock(block2, block2.header.generationSignature) should beRight
      bcu.processBlock(block3, block3.header.generationSignature) should beRight
      bcu.processBlock(block4, block4.header.generationSignature) should beRight
      bcu.processBlock(block5, block5.header.generationSignature) should beRight

      def blockAt(height: Int): Option[Block] =
        bcu.liquidBlockMeta
          .filter(_ => bcu.height == height)
          .flatMap(m => bcu.liquidBlock(m.id))
          .orElse(db.readOnly(ro => database.loadBlock(Height(height), ro)))

      blockAt(1).get shouldBe genesisBlock
      blockAt(2).get shouldBe block1
      blockAt(3).get shouldBe block2
      blockAt(4).get shouldBe block3
      blockAt(5).get shouldBe block4
      blockAt(6).get shouldBe block5

      for (i <- 1 to db.get(Keys.height)) {
        db.get(Keys.blockMetaAt(Height(i))).isDefined shouldBe true
      }

    } finally {
      bcu.shutdown()
      db.close()
    }
  }

  "addressTransactions" - {

    "don't parse irrelevant transactions in transferById" ignore {
      val writer = TestLevelDB.withFunctionalitySettings(db, ignoreSpendableBalanceChanged, TestFunctionalitySettings.Stub)

      forAll(randomTransactionGen) { tx =>
        val transactionId = tx.id()
        db.put(Keys.transactionMetaById(TransactionId @@ transactionId).keyBytes, TransactionMeta(1, 0, tx.tpe.id, true).toByteArray)
        db.put(Keys.transactionAt(Height @@ 1, TxNum @@ 0.toShort).keyBytes, Array[Byte](1, 2, 3, 4, 5, 6))

        writer.transferById(transactionId) shouldBe None

        db.put(Keys.transactionAt(Height @@ 1, TxNum @@ 0.toShort).keyBytes, Array[Byte](TransferTransaction.typeId, 2, 3, 4, 5, 6))
        intercept[BufferUnderflowException](writer.transferById(transactionId))
      }
    }
  }

  "readTransactionBytes" - {
    "reads correct failed transactions" in {
      val writer = TestLevelDB.withFunctionalitySettings(db, ignoreSpendableBalanceChanged, TestFunctionalitySettings.Stub)

      val scenario =
        for {
          oldBytesTx <- randomTransactionGen.map(tx => (tx, true))
          newBytesTx <- Gen
            .oneOf(
              exchangeTransactionGen.map(tx => tx.copy(version = TxVersion.V3)),
              invokeScriptGen(paymentListGen).map(tx => tx.copy(version = TxVersion.V3))
            )
            .flatMap(tx => Arbitrary.arbBool.arbitrary.map(s => (tx, s)))
          (tx, status) <- Gen.oneOf(oldBytesTx, newBytesTx)
        } yield (tx, status)

      forAll(scenario) {
        case (tx, s) =>
          val transactionId = tx.id()
<<<<<<< HEAD
          db.put(Keys.transactionMetaById(TransactionId(transactionId)).keyBytes, TransactionMeta(1, 0, tx.tpe.id, !s).toByteArray)
          db.put(Keys.transactionAt(Height(1), TxNum(0.toShort)).keyBytes, database.writeTransaction((tx, s)))
=======
          db.put(Keys.transactionMetaById(TransactionId(transactionId)).keyBytes, TransactionMeta(1, 0, tx.typeId, !s).toByteArray)
          db.put(Keys.transactionAt(Height(1), TxNum(0.toShort)).keyBytes, database.writeTransaction((TxMeta(Height(1), s, 0L), tx)))
>>>>>>> 253255a3

          writer.transactionInfo(transactionId) shouldBe Some(TxMeta(Height(1), s, 0L) -> tx)
      }
    }
  }
}<|MERGE_RESOLUTION|>--- conflicted
+++ resolved
@@ -326,13 +326,8 @@
       forAll(scenario) {
         case (tx, s) =>
           val transactionId = tx.id()
-<<<<<<< HEAD
           db.put(Keys.transactionMetaById(TransactionId(transactionId)).keyBytes, TransactionMeta(1, 0, tx.tpe.id, !s).toByteArray)
-          db.put(Keys.transactionAt(Height(1), TxNum(0.toShort)).keyBytes, database.writeTransaction((tx, s)))
-=======
-          db.put(Keys.transactionMetaById(TransactionId(transactionId)).keyBytes, TransactionMeta(1, 0, tx.typeId, !s).toByteArray)
           db.put(Keys.transactionAt(Height(1), TxNum(0.toShort)).keyBytes, database.writeTransaction((TxMeta(Height(1), s, 0L), tx)))
->>>>>>> 253255a3
 
           writer.transactionInfo(transactionId) shouldBe Some(TxMeta(Height(1), s, 0L) -> tx)
       }
