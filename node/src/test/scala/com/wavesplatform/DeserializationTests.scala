--- conflicted
+++ resolved
@@ -8,11 +8,7 @@
   "serializeArray" - {
     "works with arrays < 32k" in {
       val byteArray = Array.fill(Short.MaxValue)(0.toByte)
-<<<<<<< HEAD
-      Deser.serializeArray(byteArray) shouldBe a[Array[_]]
-=======
       Deser.serializeArray(byteArray) should not be empty
->>>>>>> 171ad7f1
     }
     "IllegalArgumentException thrown with arrays > 32k" in {
       val byteArray = Array.fill(Short.MaxValue + 1)(0.toByte)
