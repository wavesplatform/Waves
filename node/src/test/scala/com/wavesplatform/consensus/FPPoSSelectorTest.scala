package com.wavesplatform.consensus

import java.nio.file.Files

import com.typesafe.config.ConfigFactory
import com.wavesplatform.account.KeyPair
import com.wavesplatform.block.Block
import com.wavesplatform.common.state.ByteStr
import com.wavesplatform.common.state.diffs.ProduceError
import com.wavesplatform.common.utils.EitherExt2
import com.wavesplatform.database.LevelDBFactory
import com.wavesplatform.db.DBCacheSettings
import com.wavesplatform.features.BlockchainFeatures
import com.wavesplatform.lagonaki.mocks.TestBlock
import com.wavesplatform.settings.{WavesSettings, _}
import com.wavesplatform.state._
import com.wavesplatform.state.diffs.ENOUGH_AMT
import com.wavesplatform.state.utils.TestLevelDB
import com.wavesplatform.transaction.{BlockchainUpdater, GenesisTransaction}
import com.wavesplatform.utils.Time
import com.wavesplatform.{TestHelpers, TransactionGen, WithDB, crypto}
import org.iq80.leveldb.Options
import org.scalacheck.{Arbitrary, Gen}
import org.scalatest.{FreeSpec, Matchers}
import org.scalatestplus.scalacheck.ScalaCheckPropertyChecks

import scala.concurrent.duration._
import scala.util.Random
import com.wavesplatform.state.BlockchainExt

class FPPoSSelectorTest extends FreeSpec with Matchers with WithDB with TransactionGen with DBCacheSettings with ScalaCheckPropertyChecks {
  import FPPoSSelectorTest._

  val generationSignatureMethods = Table(
    ("method", "block version", "vrf activated"),
    ("Blake2b256", Block.NgBlockVersion, false),
    ("VRF", Block.ProtoBlockVersion, true)
  )

  "block delay" - {
<<<<<<< HEAD
    "same on the same height in different forks" in {
      withEnv(chainGen(List(ENOUGH_AMT / 2, ENOUGH_AMT / 3), 110)) {
        case Env(_, blockchain, miners, blocks) =>
          val miner1 = miners.head
          val miner2 = miners.tail.head

          val miner1Balance = blockchain.effectiveBalance(miner1.toAddress, 0)

          val fork1 = mkFork(10, miner1, blockchain, blocks.last)
          val fork2 = mkFork(10, miner2, blockchain, blocks.last)

          val fork1Delay = {
            val blockForHit =
              fork1
                .lift(100).map(_.header)
                .orElse(blockchain.blockHeader(blockchain.height + fork1.length - 100))
                .getOrElse(fork1.head.header)
                  .generationSignature

            calcDelay(blockForHit, fork1.head.header.baseTarget, miner1, miner1Balance)
          }

          val fork2Delay = {
            val blockForHit =
              fork2
                .lift(100).map(_.header)
                .orElse(blockchain.blockHeader(blockchain.height + fork2.length - 100))
                .getOrElse(fork2.head.header)

            calcDelay(blockForHit.generationSignature, fork2.head.header.baseTarget, miner1, miner1Balance)
          }

          fork1Delay shouldEqual fork2Delay
      }
=======
    "same on the same height in different forks" in forAll(generationSignatureMethods) {
      case (_, blockVersion: Byte, vrfActivated: Boolean) =>
        withEnv(chainGen(List(ENOUGH_AMT / 2, ENOUGH_AMT / 3), 110, blockVersion), vrfActivated) {
          case Env(_, blockchain, miners) =>
            val miner1 = miners.head
            val miner2 = miners.tail.head

            val miner1Balance = blockchain.effectiveBalance(miner1.toAddress, 0)

            val fork1 = mkFork(100, miner1, blockchain, blockVersion)
            val fork2 = mkFork(100, miner2, blockchain, blockVersion)

            val fork1Delay = {
              val blockForHit =
                fork1
                  .lift(100)
                  .orElse(
                    blockchain
                      .blockAt(blockchain.height + fork1.length - 100)
                      .map((_, blockchain.hitSourceAtHeight(blockchain.height + fork1.length - 100).get))
                  )
                  .getOrElse(fork1.head)

              val gs =
                if (vrfActivated)
                  blockForHit._2.arr
                else
                  PoSCalculator
                    .generationSignature(
                      blockForHit._2.arr,
                      miner1
                    )
              calcDelay(gs, fork1.head._1.header.baseTarget, miner1Balance)
            }

            val fork2Delay = {
              val blockForHit =
                fork2
                  .lift(100)
                  .orElse(
                    blockchain
                      .blockAt(blockchain.height + fork2.length - 100)
                      .map((_, blockchain.hitSourceAtHeight(blockchain.height + fork2.length - 100).get))
                  )
                  .getOrElse(fork2.head)

              val gs =
                if (vrfActivated)
                  blockForHit._2.arr
                else
                  PoSCalculator
                    .generationSignature(
                      blockForHit._2.arr,
                      miner1
                    )
              calcDelay(gs, fork2.head._1.header.baseTarget, miner1Balance)
            }

            fork1Delay shouldEqual fork2Delay
        }
>>>>>>> 25ad5537
    }
  }

  "block delay validation" - {
<<<<<<< HEAD
    "succeed when delay is correct" in {
      withEnv(chainGen(List(ENOUGH_AMT), 10)) {
        case Env(pos, blockchain, miners, _) =>
          val miner        = miners.head
          val height       = blockchain.height
          val minerBalance = blockchain.effectiveBalance(miner.toAddress, 0)
          val lastBlock    = blockchain.lastBlockHeader.get
          val block        = forgeBlock(miner, blockchain, pos)()

          pos
            .validateBlockDelay(height + 1, block, lastBlock, minerBalance)
            .explicitGet()
      }
    }

    "failed when delay less than expected" in {
      withEnv(chainGen(List(ENOUGH_AMT), 10)) {
        case Env(pos, blockchain, miners, _) =>
          val miner        = miners.head
          val height       = blockchain.height
          val minerBalance = blockchain.effectiveBalance(miner.toAddress, 0)
          val lastBlock    = blockchain.lastBlockHeader.get
          val block        = forgeBlock(miner, blockchain, pos)(updateDelay = _ - 1)

          pos
            .validateBlockDelay(
              height + 1,
              block,
              lastBlock,
              minerBalance
            ) should produce("less than min valid timestamp")
      }
=======
    "succeed when delay is correct" in forAll(generationSignatureMethods) {
      case (_, blockVersion: Byte, vrfActivated: Boolean) =>
        withEnv(chainGen(List(ENOUGH_AMT), 10, blockVersion), vrfActivated) {
          case Env(pos, blockchain, miners) =>
            val miner        = miners.head
            val height       = blockchain.height
            val minerBalance = blockchain.effectiveBalance(miner.toAddress, 0)
            val lastBlock    = blockchain.lastBlock.get
            val block        = forgeBlock(miner, blockchain, pos, blockVersion)()

            pos
              .validateBlockDelay(height + 1, block, lastBlock.header, minerBalance)
              .explicitGet()
        }
    }

    "failed when delay less than expected" in forAll(generationSignatureMethods) {
      case (_, blockVersion: Byte, vrfActivated: Boolean) =>
        withEnv(chainGen(List(ENOUGH_AMT), 10, blockVersion), vrfActivated) {
          case Env(pos, blockchain, miners) =>
            val miner        = miners.head
            val height       = blockchain.height
            val minerBalance = blockchain.effectiveBalance(miner.toAddress, 0)
            val lastBlock    = blockchain.lastBlock.get
            val block        = forgeBlock(miner, blockchain, pos, blockVersion)(updateDelay = _ - 1)

            pos
              .validateBlockDelay(
                height + 1,
                block,
                lastBlock.header,
                minerBalance
              ) should produce("less than min valid timestamp")
        }
>>>>>>> 25ad5537
    }
  }

  "base target validation" - {
<<<<<<< HEAD
    "succeed when BT is correct" in {
      withEnv(chainGen(List(ENOUGH_AMT), 10)) {
        case Env(pos, blockchain, miners, _) =>
          val miner     = miners.head
          val height    = blockchain.height
          val lastBlock = blockchain.lastBlockHeader.get
          val block     = forgeBlock(miner, blockchain, pos)()

          pos
            .validateBaseTarget(
              height + 1,
              block,
              lastBlock,
              blockchain.blockHeader(height - 2)
            ) shouldBe Right(())
      }
    }

    "failed when BT less than expected" in {
      withEnv(chainGen(List(ENOUGH_AMT), 10)) {
        case Env(pos, blockchain, miners, _) =>
          val miner     = miners.head
          val height    = blockchain.height
          val lastBlock = blockchain.lastBlockHeader.get
          val block     = forgeBlock(miner, blockchain, pos)(updateBT = _ - 1)

          pos
            .validateBaseTarget(
              height + 1,
              block,
              lastBlock,
              blockchain.blockHeader(height - 2)
            ) should produce("does not match calculated baseTarget")
      }
    }

    "failed when BT greater than expected" in {
      withEnv(chainGen(List(ENOUGH_AMT), 10)) {
        case Env(pos, blockchain, miners, _) =>
          val miner     = miners.head
          val height    = blockchain.height
          val lastBlock = blockchain.lastBlockHeader.get
          val block     = forgeBlock(miner, blockchain, pos)(updateBT = _ + 1)

          pos
            .validateBaseTarget(
              height + 1,
              block,
              lastBlock,
              blockchain.blockHeader(height - 2)
            ) should produce("does not match calculated baseTarget")
      }
=======
    "succeed when BT is correct 1" in forAll(generationSignatureMethods) {
      case (_, blockVersion: Byte, vrfActivated: Boolean) =>
        withEnv(chainGen(List(ENOUGH_AMT), 10, blockVersion), vrfActivated) {
          case Env(pos, blockchain, miners) =>
            val miner     = miners.head
            val height    = blockchain.height
            val lastBlock = blockchain.lastBlock.get
            val block     = forgeBlock(miner, blockchain, pos, blockVersion)()

            pos
              .validateBaseTarget(
                height + 1,
                block,
                lastBlock.header,
                blockchain.blockAt(height - 2).map(_.header)
              ) shouldBe Right(())
        }
    }

    "failed when BT less than expected" in forAll(generationSignatureMethods) {
      case (_, blockVersion: Byte, vrfActivated: Boolean) =>
        withEnv(chainGen(List(ENOUGH_AMT), 10, blockVersion), vrfActivated) {
          case Env(pos, blockchain, miners) =>
            val miner     = miners.head
            val height    = blockchain.height
            val lastBlock = blockchain.lastBlock.get
            val block     = forgeBlock(miner, blockchain, pos, blockVersion)(updateBT = _ - 1)

            pos
              .validateBaseTarget(
                height + 1,
                block,
                lastBlock.header,
                blockchain.blockAt(height - 2).map(_.header)
              ) should produce("does not match calculated baseTarget")
        }
    }

    "failed when BT greater than expected" in forAll(generationSignatureMethods) {
      case (_, blockVersion: Byte, vrfActivated: Boolean) =>
        withEnv(chainGen(List(ENOUGH_AMT), 10, blockVersion), vrfActivated) {
          case Env(pos, blockchain, miners) =>
            val miner     = miners.head
            val height    = blockchain.height
            val lastBlock = blockchain.lastBlock.get
            val block     = forgeBlock(miner, blockchain, pos, blockVersion)(updateBT = _ + 1)

            pos
              .validateBaseTarget(
                height + 1,
                block,
                lastBlock.header,
                blockchain.blockAt(height - 2).map(_.header)
              ) should produce("does not match calculated baseTarget")
        }
>>>>>>> 25ad5537
    }
  }

  "generation signature validation" - {
<<<<<<< HEAD
    "succeed when GS is correct" in {
      withEnv(chainGen(List(ENOUGH_AMT), 10)) {
        case Env(pos, blockchain, miners, _) =>
          val miner  = miners.head
          val height = blockchain.height
          val block  = forgeBlock(miner, blockchain, pos)()

          pos
            .validateGeneratorSignature(
              height + 1,
              block
            ) shouldBe Right(())
      }
    }

    "failed when GS is incorrect" in {
      withEnv(chainGen(List(ENOUGH_AMT), 100)) {
        case Env(pos, blockchain, miners, _) =>
          val miner  = miners.head
          val height = blockchain.height
          val block  = forgeBlock(miner, blockchain, pos)(updateGS = gs => ByteStr(gs.arr |< Random.nextBytes))

          pos
            .validateGeneratorSignature(
              height + 1,
              block
            ) should produce("Generation signatures does not match")
      }
=======
    "succeed when GS is correct" in forAll(generationSignatureMethods) {
      case (_, blockVersion: Byte, vrfActivated: Boolean) =>
        withEnv(chainGen(List(ENOUGH_AMT), 10, blockVersion), vrfActivated) {
          case Env(pos, blockchain, miners) =>
            val miner  = miners.head
            val block  = forgeBlock(miner, blockchain, pos, blockVersion)()

            pos
              .validateGenerationSignature(block)
              .isRight shouldBe true
        }
    }

    "failed when GS is incorrect" in forAll(generationSignatureMethods) {
      case (_, blockVersion: Byte, vrfActivated: Boolean) =>
        withEnv(chainGen(List(ENOUGH_AMT), 100, blockVersion), vrfActivated) {
          case Env(pos, blockchain, miners) =>
            val miner  = miners.head
            val block  = forgeBlock(miner, blockchain, pos, blockVersion)(updateGS = gs => ByteStr(gs.arr |< Random.nextBytes))

            pos
              .validateGenerationSignature(
                block
              ) should produce("Generation signatures does not match")
        }
>>>>>>> 25ad5537
    }
  }

  "regression" - {
    "delay" in {
      FairPoSCalculator.calculateDelay(BigInt(1), 100L, 10000000000000L) shouldBe 705491
      FairPoSCalculator.calculateDelay(BigInt(2), 200L, 20000000000000L) shouldBe 607358
      FairPoSCalculator.calculateDelay(BigInt(3), 300L, 30000000000000L) shouldBe 549956
    }

    "base target" in {
      FairPoSCalculator.calculateBaseTarget(100L, 30, 100L, 100000000000L, Some(99000L), 100000L) shouldBe 99L
      FairPoSCalculator.calculateBaseTarget(100L, 10, 100L, 100000000000L, None, 100000000000L) shouldBe 100L
      FairPoSCalculator.calculateBaseTarget(100L, 10, 100L, 100000000000L, Some(99999700000L), 100000000000L) shouldBe 100L
      FairPoSCalculator.calculateBaseTarget(100L, 30, 100L, 100000000000L, Some(1L), 1000000L) shouldBe 101L
    }
  }

  def withEnv(gen: Time => Gen[(Seq[KeyPair], Seq[Block])], VRFActivated: Boolean = false)(f: Env => Unit): Unit = {
    // we are not using the db instance from WithDB trait as it should be recreated between property checks
    val path = Files.createTempDirectory("lvl").toAbsolutePath
    val db   = LevelDBFactory.factory.open(path.toFile, new Options().createIfMissing(true))
    val defaultWriter = TestLevelDB.withFunctionalitySettings(
      db,
      ignoreSpendableBalanceChanged,
      TestFunctionalitySettings.Stub.copy(
        preActivatedFeatures = Map(BlockchainFeatures.FairPoS.id -> 0) ++ (if (VRFActivated) Map(BlockchainFeatures.BlockV5.id -> 0) else Map())
      ),
      dbSettings
    )
    val settings0 = WavesSettings.fromRootConfig(loadConfig(ConfigFactory.load()))
    val settings  = settings0.copy(featuresSettings = settings0.featuresSettings.copy(autoShutdownOnUnsupportedFeature = false))
    val bcu       = new BlockchainUpdaterImpl(defaultWriter, ignoreSpendableBalanceChanged, settings, ntpTime, ignoreBlockchainUpdated)
    val pos       = new PoSSelector(bcu, settings.blockchainSettings, settings.synchronizationSettings)
    try {
      val (accounts, blocks) = gen(ntpTime).sample.get

      blocks.foreach { block =>
        bcu.processBlock(block, block.header.generationSignature.take(Block.HitSourceLength)).explicitGet()
      }

      f(Env(pos, bcu, accounts, blocks))
      bcu.shutdown()
    } finally {
      bcu.shutdown()
      db.close()
      TestHelpers.deleteRecursively(path)
    }
  }
}

object FPPoSSelectorTest {

  //noinspection ScalaStyle
  implicit class KComb[A](a: A) {
    def |<(f: A => Unit): A = {
      f(a)
      a
    }
  }

  final case class Env(pos: PoSSelector, blockchain: Blockchain with BlockchainUpdater, miners: Seq[KeyPair], blocks: Seq[Block])

  def produce(errorMessage: String): ProduceError = new ProduceError(errorMessage)

<<<<<<< HEAD
  def mkFork(blockCount: Int, miner: KeyPair, blockchain: Blockchain, lastBlock: Block): List[Block] = {
    val height = blockchain.height

    ((1 to blockCount) foldLeft List(lastBlock)) { (forkChain, ind) =>
      val blockForHit =
        forkChain
          .lift(100).map(_.header)
          .orElse(blockchain.blockHeader(height + ind - 100))
          .getOrElse(forkChain.head.header)

      val gs = PoSCalculator.generatorSignature(blockForHit.generationSignature.arr, miner)
=======
  def mkFork(blockCount: Int, miner: KeyPair, blockchain: Blockchain, blockVersion: Byte = Block.RewardBlockVersion): List[(Block, ByteStr)] = {
    val height = blockchain.height

    val lastBlock                = blockchain.lastBlock.get
    val lastBlockGenerationInput = blockchain.hitSourceAtHeight(height).get

    ((1 to blockCount) foldLeft List((lastBlock, lastBlockGenerationInput))) { (forkChain, ind) =>
      val blockForHit =
        forkChain
          .lift(100)
          .orElse(blockchain.blockAt(height + ind - 100).map((_, blockchain.hitSourceAtHeight(height + ind - 100).get)))
          .getOrElse(forkChain.head)

      val (gs, generationInput) =
        if (blockVersion < Block.ProtoBlockVersion) {
          val gs = PoSCalculator
            .generationSignature(
              blockForHit._2.arr,
              miner.publicKey
            )
          (gs, gs)
        } else {
          val gs = PoSCalculator
            .generationVRFSignature(
              blockForHit._2.arr,
              miner.privateKey
            )
          val gi = crypto.verifyVRF(ByteStr(gs), blockForHit._2, miner.publicKey).explicitGet().arr
          (gs, gi)
        }
>>>>>>> 25ad5537

      val delay: Long = 60000

      val bt = FairPoSCalculator.calculateBaseTarget(
        60,
        height + ind - 1,
<<<<<<< HEAD
        forkChain.head.header.baseTarget,
        forkChain.head.header.timestamp,
        (forkChain.lift(2).map(_.header) orElse blockchain.blockHeader(height + ind - 3)) map (_.timestamp),
        forkChain.head.header.timestamp + delay
=======
        forkChain.head._1.header.baseTarget,
        forkChain.head._1.header.timestamp,
        (forkChain.lift(2).map(_._1) orElse blockchain.blockAt(height + ind - 3)) map (_.header.timestamp),
        forkChain.head._1.header.timestamp + delay
>>>>>>> 25ad5537
      )

      val newBlock = Block
        .buildAndSign(
          blockVersion,
          forkChain.head._1.header.timestamp + delay,
          forkChain.head._1.uniqueId,
          bt,
          ByteStr(gs),
          Seq.empty,
          miner,
          Set.empty,
          -1L
        )
        .explicitGet()

      (newBlock, ByteStr(generationInput)) :: forkChain
    }
  }

  def forgeBlock(
      miner: KeyPair,
<<<<<<< HEAD
      blockchain: Blockchain,
      pos: PoSSelector
=======
      blockchain: Blockchain with NG,
      pos: PoSSelector,
      blockVersion: Byte = Block.NgBlockVersion
>>>>>>> 25ad5537
  )(updateDelay: Long => Long = identity, updateBT: Long => Long = identity, updateGS: ByteStr => ByteStr = identity): Block = {
    val height       = blockchain.height
    val (lastBlock, _, _, uniqueId)    = blockchain.lastBlockHeaderAndSize.get
    val ggParentTS   = blockchain.blockHeader(height - 2).map(_.timestamp)
    val minerBalance = blockchain.effectiveBalance(miner.toAddress, 0)
    val delay = updateDelay(
      pos
        .getValidBlockDelay(
          height,
          miner,
          lastBlock.baseTarget,
          minerBalance
        )
        .explicitGet()
    )

    val cData = pos
      .consensusData(
        miner,
        height,
        60.seconds,
        lastBlock.baseTarget,
        lastBlock.timestamp,
        ggParentTS,
        lastBlock.timestamp + delay
      )
      .explicitGet()

    Block
      .buildAndSign(
<<<<<<< HEAD
        3: Byte,
        lastBlock.timestamp + delay,
        uniqueId,
=======
        blockVersion,
        lastBlock.header.timestamp + delay,
        lastBlock.uniqueId,
>>>>>>> 25ad5537
        updateBT(cData.baseTarget),
        updateGS(cData.generationSignature),
        Seq.empty,
        miner,
        Set.empty,
        0.toByte
      )
      .explicitGet()
  }

  val accountGen: Gen[KeyPair] =
    Gen
      .containerOfN[Array, Byte](32, Arbitrary.arbitrary[Byte])
      .map(seed => KeyPair(seed: ByteStr))

  def chainGen(balances: List[Long], blockCount: Int, blockVersion: Byte = Block.PlainBlockVersion)(t: Time): Gen[(Seq[KeyPair], Seq[Block])] = {
    val ts = t.correctedTime()

    Gen
      .listOfN(balances.length, accountGen)
      .map(_ zip balances)
      .map { accountsWithBalances =>
        for {
          (acc, balance) <- accountsWithBalances
          i = accountsWithBalances.indexOf((acc, balance))
        } yield (acc, GenesisTransaction.create(acc, balance, ts + i).explicitGet())
      }
      .map { txs =>
        val lastTxTimestamp = txs.lastOption.map(_._2.timestamp) getOrElse ts
        val genesisBlock    = TestBlock.create(lastTxTimestamp + 1, txs.map(_._2))

        val chain = (1 to blockCount foldLeft List(genesisBlock)) { (blocks, d) =>
          val newBlock = TestBlock
            .create(
              lastTxTimestamp + 1 + d,
              blocks.head.uniqueId,
              Seq.empty,
              version = blockVersion
            )
          newBlock :: blocks
        }

        (txs.map(_._1), chain.reverse)
      }
  }

<<<<<<< HEAD
  def calcDelay(generationSignature: ByteStr, prevBT: Long, minerPK: PublicKey, effBalance: Long): Long = {
    val gs = PoSCalculator.generatorSignature(generationSignature.arr, minerPK)
=======
  def calcDelay(gs: Array[Byte], prevBT: Long, effBalance: Long): Long = {
>>>>>>> 25ad5537
    val hit = PoSCalculator.hit(gs)
    FairPoSCalculator.calculateDelay(hit, prevBT, effBalance)
  }
}<|MERGE_RESOLUTION|>--- conflicted
+++ resolved
@@ -4,7 +4,7 @@
 
 import com.typesafe.config.ConfigFactory
 import com.wavesplatform.account.KeyPair
-import com.wavesplatform.block.Block
+import com.wavesplatform.block.{Block, SignedBlockHeader}
 import com.wavesplatform.common.state.ByteStr
 import com.wavesplatform.common.state.diffs.ProduceError
 import com.wavesplatform.common.utils.EitherExt2
@@ -26,7 +26,6 @@
 
 import scala.concurrent.duration._
 import scala.util.Random
-import com.wavesplatform.state.BlockchainExt
 
 class FPPoSSelectorTest extends FreeSpec with Matchers with WithDB with TransactionGen with DBCacheSettings with ScalaCheckPropertyChecks {
   import FPPoSSelectorTest._
@@ -38,53 +37,17 @@
   )
 
   "block delay" - {
-<<<<<<< HEAD
-    "same on the same height in different forks" in {
-      withEnv(chainGen(List(ENOUGH_AMT / 2, ENOUGH_AMT / 3), 110)) {
-        case Env(_, blockchain, miners, blocks) =>
-          val miner1 = miners.head
-          val miner2 = miners.tail.head
-
-          val miner1Balance = blockchain.effectiveBalance(miner1.toAddress, 0)
-
-          val fork1 = mkFork(10, miner1, blockchain, blocks.last)
-          val fork2 = mkFork(10, miner2, blockchain, blocks.last)
-
-          val fork1Delay = {
-            val blockForHit =
-              fork1
-                .lift(100).map(_.header)
-                .orElse(blockchain.blockHeader(blockchain.height + fork1.length - 100))
-                .getOrElse(fork1.head.header)
-                  .generationSignature
-
-            calcDelay(blockForHit, fork1.head.header.baseTarget, miner1, miner1Balance)
-          }
-
-          val fork2Delay = {
-            val blockForHit =
-              fork2
-                .lift(100).map(_.header)
-                .orElse(blockchain.blockHeader(blockchain.height + fork2.length - 100))
-                .getOrElse(fork2.head.header)
-
-            calcDelay(blockForHit.generationSignature, fork2.head.header.baseTarget, miner1, miner1Balance)
-          }
-
-          fork1Delay shouldEqual fork2Delay
-      }
-=======
     "same on the same height in different forks" in forAll(generationSignatureMethods) {
       case (_, blockVersion: Byte, vrfActivated: Boolean) =>
         withEnv(chainGen(List(ENOUGH_AMT / 2, ENOUGH_AMT / 3), 110, blockVersion), vrfActivated) {
-          case Env(_, blockchain, miners) =>
+          case Env(_, blockchain, miners, blocks) =>
             val miner1 = miners.head
             val miner2 = miners.tail.head
 
             val miner1Balance = blockchain.effectiveBalance(miner1.toAddress, 0)
 
-            val fork1 = mkFork(100, miner1, blockchain, blockVersion)
-            val fork2 = mkFork(100, miner2, blockchain, blockVersion)
+            val fork1 = mkFork(100, miner1, blockchain, blocks.last, blockVersion)
+            val fork2 = mkFork(100, miner2, blockchain, blocks.last, blockVersion)
 
             val fork1Delay = {
               val blockForHit =
@@ -92,18 +55,18 @@
                   .lift(100)
                   .orElse(
                     blockchain
-                      .blockAt(blockchain.height + fork1.length - 100)
-                      .map((_, blockchain.hitSourceAtHeight(blockchain.height + fork1.length - 100).get))
+                      .blockHeader(blockchain.height + fork1.length - 100)
+                      .map((_, blockchain.hitSource(blockchain.height + fork1.length - 100).get))
                   )
                   .getOrElse(fork1.head)
 
               val gs =
                 if (vrfActivated)
-                  blockForHit._2.arr
+                  blockForHit._2
                 else
                   PoSCalculator
                     .generationSignature(
-                      blockForHit._2.arr,
+                      blockForHit._2,
                       miner1
                     )
               calcDelay(gs, fork1.head._1.header.baseTarget, miner1Balance)
@@ -115,18 +78,18 @@
                   .lift(100)
                   .orElse(
                     blockchain
-                      .blockAt(blockchain.height + fork2.length - 100)
-                      .map((_, blockchain.hitSourceAtHeight(blockchain.height + fork2.length - 100).get))
+                      .blockHeader(blockchain.height + fork2.length - 100)
+                      .map((_, blockchain.hitSource(blockchain.height + fork2.length - 100).get))
                   )
                   .getOrElse(fork2.head)
 
               val gs =
                 if (vrfActivated)
-                  blockForHit._2.arr
+                  blockForHit._2
                 else
                   PoSCalculator
                     .generationSignature(
-                      blockForHit._2.arr,
+                      blockForHit._2,
                       miner1
                     )
               calcDelay(gs, fork2.head._1.header.baseTarget, miner1Balance)
@@ -134,53 +97,18 @@
 
             fork1Delay shouldEqual fork2Delay
         }
->>>>>>> 25ad5537
     }
   }
 
   "block delay validation" - {
-<<<<<<< HEAD
-    "succeed when delay is correct" in {
-      withEnv(chainGen(List(ENOUGH_AMT), 10)) {
-        case Env(pos, blockchain, miners, _) =>
-          val miner        = miners.head
-          val height       = blockchain.height
-          val minerBalance = blockchain.effectiveBalance(miner.toAddress, 0)
-          val lastBlock    = blockchain.lastBlockHeader.get
-          val block        = forgeBlock(miner, blockchain, pos)()
-
-          pos
-            .validateBlockDelay(height + 1, block, lastBlock, minerBalance)
-            .explicitGet()
-      }
-    }
-
-    "failed when delay less than expected" in {
-      withEnv(chainGen(List(ENOUGH_AMT), 10)) {
-        case Env(pos, blockchain, miners, _) =>
-          val miner        = miners.head
-          val height       = blockchain.height
-          val minerBalance = blockchain.effectiveBalance(miner.toAddress, 0)
-          val lastBlock    = blockchain.lastBlockHeader.get
-          val block        = forgeBlock(miner, blockchain, pos)(updateDelay = _ - 1)
-
-          pos
-            .validateBlockDelay(
-              height + 1,
-              block,
-              lastBlock,
-              minerBalance
-            ) should produce("less than min valid timestamp")
-      }
-=======
     "succeed when delay is correct" in forAll(generationSignatureMethods) {
       case (_, blockVersion: Byte, vrfActivated: Boolean) =>
         withEnv(chainGen(List(ENOUGH_AMT), 10, blockVersion), vrfActivated) {
-          case Env(pos, blockchain, miners) =>
+          case Env(pos, blockchain, miners, _) =>
             val miner        = miners.head
             val height       = blockchain.height
             val minerBalance = blockchain.effectiveBalance(miner.toAddress, 0)
-            val lastBlock    = blockchain.lastBlock.get
+            val lastBlock    = blockchain.lastBlockHeader.get
             val block        = forgeBlock(miner, blockchain, pos, blockVersion)()
 
             pos
@@ -192,11 +120,11 @@
     "failed when delay less than expected" in forAll(generationSignatureMethods) {
       case (_, blockVersion: Byte, vrfActivated: Boolean) =>
         withEnv(chainGen(List(ENOUGH_AMT), 10, blockVersion), vrfActivated) {
-          case Env(pos, blockchain, miners) =>
+          case Env(pos, blockchain, miners, _) =>
             val miner        = miners.head
             val height       = blockchain.height
             val minerBalance = blockchain.effectiveBalance(miner.toAddress, 0)
-            val lastBlock    = blockchain.lastBlock.get
+            val lastBlock    = blockchain.lastBlockHeader.get
             val block        = forgeBlock(miner, blockchain, pos, blockVersion)(updateDelay = _ - 1)
 
             pos
@@ -207,72 +135,17 @@
                 minerBalance
               ) should produce("less than min valid timestamp")
         }
->>>>>>> 25ad5537
     }
   }
 
   "base target validation" - {
-<<<<<<< HEAD
-    "succeed when BT is correct" in {
-      withEnv(chainGen(List(ENOUGH_AMT), 10)) {
-        case Env(pos, blockchain, miners, _) =>
-          val miner     = miners.head
-          val height    = blockchain.height
-          val lastBlock = blockchain.lastBlockHeader.get
-          val block     = forgeBlock(miner, blockchain, pos)()
-
-          pos
-            .validateBaseTarget(
-              height + 1,
-              block,
-              lastBlock,
-              blockchain.blockHeader(height - 2)
-            ) shouldBe Right(())
-      }
-    }
-
-    "failed when BT less than expected" in {
-      withEnv(chainGen(List(ENOUGH_AMT), 10)) {
-        case Env(pos, blockchain, miners, _) =>
-          val miner     = miners.head
-          val height    = blockchain.height
-          val lastBlock = blockchain.lastBlockHeader.get
-          val block     = forgeBlock(miner, blockchain, pos)(updateBT = _ - 1)
-
-          pos
-            .validateBaseTarget(
-              height + 1,
-              block,
-              lastBlock,
-              blockchain.blockHeader(height - 2)
-            ) should produce("does not match calculated baseTarget")
-      }
-    }
-
-    "failed when BT greater than expected" in {
-      withEnv(chainGen(List(ENOUGH_AMT), 10)) {
-        case Env(pos, blockchain, miners, _) =>
-          val miner     = miners.head
-          val height    = blockchain.height
-          val lastBlock = blockchain.lastBlockHeader.get
-          val block     = forgeBlock(miner, blockchain, pos)(updateBT = _ + 1)
-
-          pos
-            .validateBaseTarget(
-              height + 1,
-              block,
-              lastBlock,
-              blockchain.blockHeader(height - 2)
-            ) should produce("does not match calculated baseTarget")
-      }
-=======
     "succeed when BT is correct 1" in forAll(generationSignatureMethods) {
       case (_, blockVersion: Byte, vrfActivated: Boolean) =>
         withEnv(chainGen(List(ENOUGH_AMT), 10, blockVersion), vrfActivated) {
-          case Env(pos, blockchain, miners) =>
+          case Env(pos, blockchain, miners, _) =>
             val miner     = miners.head
             val height    = blockchain.height
-            val lastBlock = blockchain.lastBlock.get
+            val lastBlock = blockchain.lastBlockHeader.get
             val block     = forgeBlock(miner, blockchain, pos, blockVersion)()
 
             pos
@@ -280,7 +153,7 @@
                 height + 1,
                 block,
                 lastBlock.header,
-                blockchain.blockAt(height - 2).map(_.header)
+                blockchain.blockHeader(height - 2).map(_.header)
               ) shouldBe Right(())
         }
     }
@@ -288,80 +161,49 @@
     "failed when BT less than expected" in forAll(generationSignatureMethods) {
       case (_, blockVersion: Byte, vrfActivated: Boolean) =>
         withEnv(chainGen(List(ENOUGH_AMT), 10, blockVersion), vrfActivated) {
-          case Env(pos, blockchain, miners) =>
+          case Env(pos, blockchain, miners, _) =>
             val miner     = miners.head
             val height    = blockchain.height
-            val lastBlock = blockchain.lastBlock.get
+            val lastBlock = blockchain.lastBlockHeader.get.header
             val block     = forgeBlock(miner, blockchain, pos, blockVersion)(updateBT = _ - 1)
+
+            pos
+              .validateBaseTarget(
+                height + 1,
+                block,
+                lastBlock,
+                blockchain.blockHeader(height - 2).map(_.header)
+              ) should produce("does not match calculated baseTarget")
+        }
+    }
+
+    "failed when BT greater than expected" in forAll(generationSignatureMethods) {
+      case (_, blockVersion: Byte, vrfActivated: Boolean) =>
+        withEnv(chainGen(List(ENOUGH_AMT), 10, blockVersion), vrfActivated) {
+          case Env(pos, blockchain, miners, _) =>
+            val miner     = miners.head
+            val height    = blockchain.height
+            val lastBlock = blockchain.lastBlockHeader.get
+            val block     = forgeBlock(miner, blockchain, pos, blockVersion)(updateBT = _ + 1)
 
             pos
               .validateBaseTarget(
                 height + 1,
                 block,
                 lastBlock.header,
-                blockchain.blockAt(height - 2).map(_.header)
+                blockchain.blockHeader(height - 2).map(_.header)
               ) should produce("does not match calculated baseTarget")
         }
     }
-
-    "failed when BT greater than expected" in forAll(generationSignatureMethods) {
-      case (_, blockVersion: Byte, vrfActivated: Boolean) =>
-        withEnv(chainGen(List(ENOUGH_AMT), 10, blockVersion), vrfActivated) {
-          case Env(pos, blockchain, miners) =>
-            val miner     = miners.head
-            val height    = blockchain.height
-            val lastBlock = blockchain.lastBlock.get
-            val block     = forgeBlock(miner, blockchain, pos, blockVersion)(updateBT = _ + 1)
-
-            pos
-              .validateBaseTarget(
-                height + 1,
-                block,
-                lastBlock.header,
-                blockchain.blockAt(height - 2).map(_.header)
-              ) should produce("does not match calculated baseTarget")
-        }
->>>>>>> 25ad5537
-    }
   }
 
   "generation signature validation" - {
-<<<<<<< HEAD
-    "succeed when GS is correct" in {
-      withEnv(chainGen(List(ENOUGH_AMT), 10)) {
-        case Env(pos, blockchain, miners, _) =>
-          val miner  = miners.head
-          val height = blockchain.height
-          val block  = forgeBlock(miner, blockchain, pos)()
-
-          pos
-            .validateGeneratorSignature(
-              height + 1,
-              block
-            ) shouldBe Right(())
-      }
-    }
-
-    "failed when GS is incorrect" in {
-      withEnv(chainGen(List(ENOUGH_AMT), 100)) {
-        case Env(pos, blockchain, miners, _) =>
-          val miner  = miners.head
-          val height = blockchain.height
-          val block  = forgeBlock(miner, blockchain, pos)(updateGS = gs => ByteStr(gs.arr |< Random.nextBytes))
-
-          pos
-            .validateGeneratorSignature(
-              height + 1,
-              block
-            ) should produce("Generation signatures does not match")
-      }
-=======
     "succeed when GS is correct" in forAll(generationSignatureMethods) {
       case (_, blockVersion: Byte, vrfActivated: Boolean) =>
         withEnv(chainGen(List(ENOUGH_AMT), 10, blockVersion), vrfActivated) {
-          case Env(pos, blockchain, miners) =>
-            val miner  = miners.head
-            val block  = forgeBlock(miner, blockchain, pos, blockVersion)()
+          case Env(pos, blockchain, miners, _) =>
+            val miner = miners.head
+            val block = forgeBlock(miner, blockchain, pos, blockVersion)()
 
             pos
               .validateGenerationSignature(block)
@@ -372,16 +214,15 @@
     "failed when GS is incorrect" in forAll(generationSignatureMethods) {
       case (_, blockVersion: Byte, vrfActivated: Boolean) =>
         withEnv(chainGen(List(ENOUGH_AMT), 100, blockVersion), vrfActivated) {
-          case Env(pos, blockchain, miners) =>
-            val miner  = miners.head
-            val block  = forgeBlock(miner, blockchain, pos, blockVersion)(updateGS = gs => ByteStr(gs.arr |< Random.nextBytes))
+          case Env(pos, blockchain, miners, _) =>
+            val miner = miners.head
+            val block = forgeBlock(miner, blockchain, pos, blockVersion)(updateGS = gs => ByteStr(gs.arr |< Random.nextBytes))
 
             pos
               .validateGenerationSignature(
                 block
               ) should produce("Generation signatures does not match")
         }
->>>>>>> 25ad5537
     }
   }
 
@@ -447,67 +288,51 @@
 
   def produce(errorMessage: String): ProduceError = new ProduceError(errorMessage)
 
-<<<<<<< HEAD
-  def mkFork(blockCount: Int, miner: KeyPair, blockchain: Blockchain, lastBlock: Block): List[Block] = {
+  def mkFork(
+      blockCount: Int,
+      miner: KeyPair,
+      blockchain: Blockchain,
+      lastBlock: Block,
+      blockVersion: Byte = Block.RewardBlockVersion
+  ): List[(Block, ByteStr)] = {
     val height = blockchain.height
 
-    ((1 to blockCount) foldLeft List(lastBlock)) { (forkChain, ind) =>
-      val blockForHit =
-        forkChain
-          .lift(100).map(_.header)
-          .orElse(blockchain.blockHeader(height + ind - 100))
-          .getOrElse(forkChain.head.header)
-
-      val gs = PoSCalculator.generatorSignature(blockForHit.generationSignature.arr, miner)
-=======
-  def mkFork(blockCount: Int, miner: KeyPair, blockchain: Blockchain, blockVersion: Byte = Block.RewardBlockVersion): List[(Block, ByteStr)] = {
-    val height = blockchain.height
-
-    val lastBlock                = blockchain.lastBlock.get
-    val lastBlockGenerationInput = blockchain.hitSourceAtHeight(height).get
+    val lastBlockGenerationInput = blockchain.hitSource(height).get
 
     ((1 to blockCount) foldLeft List((lastBlock, lastBlockGenerationInput))) { (forkChain, ind) =>
       val blockForHit =
         forkChain
           .lift(100)
-          .orElse(blockchain.blockAt(height + ind - 100).map((_, blockchain.hitSourceAtHeight(height + ind - 100).get)))
+          .orElse(blockchain.blockHeader(height + ind - 100).map((_, blockchain.hitSource(height + ind - 100).get)))
           .getOrElse(forkChain.head)
 
       val (gs, generationInput) =
         if (blockVersion < Block.ProtoBlockVersion) {
           val gs = PoSCalculator
             .generationSignature(
-              blockForHit._2.arr,
+              blockForHit._2,
               miner.publicKey
             )
           (gs, gs)
         } else {
           val gs = PoSCalculator
             .generationVRFSignature(
-              blockForHit._2.arr,
+              blockForHit._2,
               miner.privateKey
             )
           val gi = crypto.verifyVRF(ByteStr(gs), blockForHit._2, miner.publicKey).explicitGet().arr
-          (gs, gi)
-        }
->>>>>>> 25ad5537
+          (gs, ByteStr(gi))
+        }
 
       val delay: Long = 60000
 
       val bt = FairPoSCalculator.calculateBaseTarget(
         60,
         height + ind - 1,
-<<<<<<< HEAD
-        forkChain.head.header.baseTarget,
-        forkChain.head.header.timestamp,
-        (forkChain.lift(2).map(_.header) orElse blockchain.blockHeader(height + ind - 3)) map (_.timestamp),
-        forkChain.head.header.timestamp + delay
-=======
         forkChain.head._1.header.baseTarget,
         forkChain.head._1.header.timestamp,
-        (forkChain.lift(2).map(_._1) orElse blockchain.blockAt(height + ind - 3)) map (_.header.timestamp),
+        (forkChain.lift(2).map(_._1.header) orElse blockchain.blockHeader(height + ind - 3).map(_.header)) map (_.timestamp),
         forkChain.head._1.header.timestamp + delay
->>>>>>> 25ad5537
       )
 
       val newBlock = Block
@@ -524,25 +349,19 @@
         )
         .explicitGet()
 
-      (newBlock, ByteStr(generationInput)) :: forkChain
-    }
-  }
-
-  def forgeBlock(
-      miner: KeyPair,
-<<<<<<< HEAD
-      blockchain: Blockchain,
-      pos: PoSSelector
-=======
-      blockchain: Blockchain with NG,
-      pos: PoSSelector,
-      blockVersion: Byte = Block.NgBlockVersion
->>>>>>> 25ad5537
-  )(updateDelay: Long => Long = identity, updateBT: Long => Long = identity, updateGS: ByteStr => ByteStr = identity): Block = {
-    val height       = blockchain.height
-    val (lastBlock, _, _, uniqueId)    = blockchain.lastBlockHeaderAndSize.get
-    val ggParentTS   = blockchain.blockHeader(height - 2).map(_.timestamp)
-    val minerBalance = blockchain.effectiveBalance(miner.toAddress, 0)
+      (newBlock, generationInput) :: forkChain
+    }
+  }
+
+  def forgeBlock(miner: KeyPair, blockchain: Blockchain, pos: PoSSelector, blockVersion: Byte = Block.NgBlockVersion)(
+      updateDelay: Long => Long = identity,
+      updateBT: Long => Long = identity,
+      updateGS: ByteStr => ByteStr = identity
+  ): Block = {
+    val height                                 = blockchain.height
+    val SignedBlockHeader(lastBlock, uniqueId) = blockchain.lastBlockHeader.get
+    val ggParentTS                             = blockchain.blockHeader(height - 2).map(_.header.timestamp)
+    val minerBalance                           = blockchain.effectiveBalance(miner.toAddress, 0)
     val delay = updateDelay(
       pos
         .getValidBlockDelay(
@@ -568,15 +387,9 @@
 
     Block
       .buildAndSign(
-<<<<<<< HEAD
-        3: Byte,
+        blockVersion,
         lastBlock.timestamp + delay,
         uniqueId,
-=======
-        blockVersion,
-        lastBlock.header.timestamp + delay,
-        lastBlock.uniqueId,
->>>>>>> 25ad5537
         updateBT(cData.baseTarget),
         updateGS(cData.generationSignature),
         Seq.empty,
@@ -623,12 +436,7 @@
       }
   }
 
-<<<<<<< HEAD
-  def calcDelay(generationSignature: ByteStr, prevBT: Long, minerPK: PublicKey, effBalance: Long): Long = {
-    val gs = PoSCalculator.generatorSignature(generationSignature.arr, minerPK)
-=======
   def calcDelay(gs: Array[Byte], prevBT: Long, effBalance: Long): Long = {
->>>>>>> 25ad5537
     val hit = PoSCalculator.hit(gs)
     FairPoSCalculator.calculateDelay(hit, prevBT, effBalance)
   }
