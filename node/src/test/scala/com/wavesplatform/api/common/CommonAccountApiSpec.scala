package com.wavesplatform.api.common

import com.wavesplatform.common.state.ByteStr
import com.wavesplatform.common.utils.*
import com.wavesplatform.db.WithDomain
import com.wavesplatform.db.WithState.AddrWithBalance
import com.wavesplatform.features.BlockchainFeatures
import com.wavesplatform.lang.directives.values.V5
import com.wavesplatform.lang.v1.compiler.TestCompiler
import com.wavesplatform.lang.v1.traits.domain.{Lease, Recipient}
import com.wavesplatform.settings.TestFunctionalitySettings
import com.wavesplatform.state.{DataEntry, Diff, EmptyDataEntry, StringDataEntry, diffs}
<<<<<<< HEAD
import com.wavesplatform.test.DomainPresets.RideV6
import com.wavesplatform.test.FreeSpec
import com.wavesplatform.transaction.TxHelpers.secondAddress
=======
import com.wavesplatform.test.DomainPresets.RideV4
import com.wavesplatform.test.FreeSpec
import com.wavesplatform.transaction.TxHelpers.data
import com.wavesplatform.transaction.TxVersion.V2
>>>>>>> f2fd9d96
import com.wavesplatform.transaction.{DataTransaction, GenesisTransaction, TxHelpers}
import com.wavesplatform.{BlocksTransactionsHelpers, history}
import monix.execution.Scheduler.Implicits.global

class CommonAccountApiSpec extends FreeSpec with WithDomain with BlocksTransactionsHelpers {

  "Data stream" - {
    "handles non-existent address" in {
      val entry1 = StringDataEntry("test", "test")
      val entry2 = StringDataEntry("test1", "test")
      val entry3 = StringDataEntry("test2", "test")

<<<<<<< HEAD
      val preconditions = for {
        acc <- accountGen
        ts = System.currentTimeMillis()
        fee <- smallFeeGen
        genesis        = GenesisTransaction.create(acc.toAddress, diffs.ENOUGH_AMT, ts).explicitGet()
        data1          = DataTransaction.selfSigned(1.toByte, acc, Seq(entry1), fee, ts).explicitGet()
        data2          = DataTransaction.selfSigned(1.toByte, acc, Seq(entry2), fee, ts).explicitGet()
        data3          = DataTransaction.selfSigned(1.toByte, acc, Seq(entry3), fee, ts).explicitGet()
        data4          = DataTransaction.selfSigned(2.toByte, acc, Seq(EmptyDataEntry("test"), EmptyDataEntry("test1")), fee, ts).explicitGet()
        data5          = DataTransaction.selfSigned(2.toByte, acc, Seq(EmptyDataEntry("test2"), entry1, entry2), fee, ts).explicitGet()
        (block1, mbs1) = UnsafeBlocks.unsafeChainBaseAndMicro(history.randomSig, Seq(genesis), Seq(Seq(data1)), acc, 3, ts)
        (block2, mbs2) = UnsafeBlocks.unsafeChainBaseAndMicro(mbs1.last.totalResBlockSig, Seq(data2), Seq(Seq(data3)), acc, 3, ts)
        (block3, mbs3) = UnsafeBlocks.unsafeChainBaseAndMicro(mbs2.last.totalResBlockSig, Seq(data4), Seq(Seq(data5)), acc, 3, ts)
      } yield (acc, block1, mbs1.head, block2, mbs2.head, block3, mbs3.head)

      forAll(preconditions) { case (acc, block1, mb1, block2, mb2, block3, mb3) =>
        withDomain(
          domainSettingsWithFS(
            TestFunctionalitySettings.withFeatures(
              BlockchainFeatures.NG,
              BlockchainFeatures.DataTransaction,
              BlockchainFeatures.BlockV5
            )
          )
        ) { d =>
          val commonAccountsApi = CommonAccountsApi(() => d.blockchainUpdater.bestLiquidDiff.getOrElse(Diff.empty), d.db, () => d.blockchainUpdater)
          def dataList(): Set[DataEntry[_]] = commonAccountsApi.dataStream(acc.toAddress, None).toListL.runSyncUnsafe().toSet

          d.appendBlock(block1)
          d.appendMicroBlock(mb1)
          dataList() shouldBe Set(entry1)
          d.appendBlock(block2)
          dataList() shouldBe Set(entry1, entry2)
          d.appendMicroBlock(mb2)
          dataList() shouldBe Set(entry1, entry2, entry3)
          d.appendBlock(block3)
          dataList() shouldBe Set(entry3)
          d.appendMicroBlock(mb3)
          dataList() shouldBe Set(entry1, entry2)
        }
=======
      val acc     = accountGen.sample.get
      val genesis = TxHelpers.genesis(acc.toAddress)
      val data1   = data(acc, Seq(entry1))
      val data2   = data(acc, Seq(entry2))
      val data3   = data(acc, Seq(entry3))
      val data4   = data(acc, Seq(EmptyDataEntry("test"), EmptyDataEntry("test1")), version = V2)
      val data5   = data(acc, Seq(EmptyDataEntry("test2"), entry1, entry2), version = V2)

      withDomain(RideV4) { d =>
        val commonAccountsApi = CommonAccountsApi(() => d.blockchainUpdater.bestLiquidDiff.getOrElse(Diff.empty), d.db, d.blockchainUpdater)
        def dataList(): Set[DataEntry[_]] = commonAccountsApi.dataStream(acc.toAddress, None).toListL.runSyncUnsafe().toSet

        d.appendBlock(genesis)
        d.appendMicroBlock(data1)
        dataList() shouldBe Set(entry1)
        d.appendBlock(data2)
        dataList() shouldBe Set(entry1, entry2)
        d.appendMicroBlock(data3)
        dataList() shouldBe Set(entry1, entry2, entry3)
        d.appendBlock(data4)
        dataList() shouldBe Set(entry3)
        d.appendMicroBlock(data5)
        dataList() shouldBe Set(entry1, entry2)
>>>>>>> f2fd9d96
      }
    }

    "filters liquid entities" in {
      val entry1 = StringDataEntry("test_1", "test")
      val entry2 = StringDataEntry("test-", "test")
      val entry3 = StringDataEntry("test_2", "test")

      val preconditions = for {
        acc <- accountGen
        ts = System.currentTimeMillis()
        fee <- smallFeeGen
        genesis        = GenesisTransaction.create(acc.toAddress, diffs.ENOUGH_AMT, ts).explicitGet()
        data1          = DataTransaction.selfSigned(1.toByte, acc, Seq(entry1), fee, ts).explicitGet()
        data2          = DataTransaction.selfSigned(1.toByte, acc, Seq(entry2), fee, ts).explicitGet()
        data3          = DataTransaction.selfSigned(1.toByte, acc, Seq(entry3), fee, ts).explicitGet()
        (block1, mbs1) = UnsafeBlocks.unsafeChainBaseAndMicro(history.randomSig, Seq(genesis), Seq(Seq(data1)), acc, 3, ts)
        (block2, mbs2) = UnsafeBlocks.unsafeChainBaseAndMicro(mbs1.last.totalResBlockSig, Seq(data2), Seq(Seq(data3)), acc, 3, ts)
      } yield (acc, block1, mbs1.head, block2, mbs2.head)

      forAll(preconditions) { case (acc, block1, mb1, block2, mb2) =>
        withDomain(domainSettingsWithFS(TestFunctionalitySettings.withFeatures(BlockchainFeatures.NG, BlockchainFeatures.DataTransaction))) { d =>
<<<<<<< HEAD
          val commonAccountsApi = CommonAccountsApi(() => d.blockchainUpdater.bestLiquidDiff.getOrElse(Diff.empty), d.db, () => d.blockchainUpdater)
=======
          val commonAccountsApi = CommonAccountsApi(() => d.blockchainUpdater.bestLiquidDiff.getOrElse(Diff.empty), d.db, d.blockchainUpdater)
>>>>>>> f2fd9d96
          def dataList(): Set[DataEntry[_]] = commonAccountsApi.dataStream(acc.toAddress, Some("test_.*")).toListL.runSyncUnsafe().toSet

          d.appendBlock(block1)
          dataList() shouldBe empty
          d.appendMicroBlock(mb1)
          dataList() shouldBe Set(entry1)
          d.appendBlock(block2)
          dataList() shouldBe Set(entry1)
          d.appendMicroBlock(mb2)
          dataList() shouldBe Set(entry1, entry3)
        }
      }
    }
  }

  "Waves distribution" - {
    "height is taken into account" in pending
    "balances only present in diff are not ignored" in pending
    "ignores zero balances" in pending
    "diff is ignored when height is less than blockchain height" in pending
    "diff is applied when height matches blockchain height" in pending
  }

  "Asset distribution" - {
    "works for NFT" in pending
    "balances only present in diff are not ignored" in pending
    "ignores zero balances" in pending
    "returns balances only for requested asset" in pending
    "height is taken into account" in pending
    "diff is ignored when height is less than blockchain height" in pending
    "diff is applied when height matches blockchain height" in pending
  }

  "Active leases for address" - {
    "does not return leases which were cancelled in diff" in pending
    "includes new leases from diff" in pending
  }

  "Portfolio" - {
    "includes NFT balances when ReducedNFTFee feature is inactive" in pending
    "excludes NFT balances when ReducedNFTFee feature is active" - {
      "from diff" in pending
      "from leveldb" in pending
    }
  }

  "NFT list" - {
    "does not include NFTs which were spent in diff" in pending
    "includes NFTs which were received in diff" in pending
  }

  "Lease info" - {
    "shows info of lease made through invoke" in
      withDomain(DomainPresets.RideV5, AddrWithBalance.enoughBalances(TxHelpers.defaultSigner, TxHelpers.secondSigner)) { d =>
        val dAppScript = TestCompiler(V5).compileContract(
          s"""
             |{-# STDLIB_VERSION 5 #-}
             |{-# SCRIPT_TYPE ACCOUNT #-}
             |{-# CONTENT_TYPE DAPP #-}
             |
             |@Callable(i)
             |func default() = {
             |  [Lease(Address(base58'${TxHelpers.defaultAddress}'), 1, 1)]
             |}
             |""".stripMargin
        )

        val invoke = TxHelpers.invoke(TxHelpers.secondAddress)
        d.appendBlock(
          TxHelpers.setScript(TxHelpers.secondSigner, dAppScript),
          invoke
        )

        val api = CommonAccountsApi(() => Diff.empty, d.db, () => d.blockchain)
        val leaseId = Lease.calculateId(
          Lease(
            Recipient.Address(ByteStr(TxHelpers.defaultAddress.bytes)),
            1,
            1
          ),
          invoke.id()
        )
        api.leaseInfo(leaseId) shouldBe Some(
          LeaseInfo(leaseId, invoke.id(), TxHelpers.secondAddress, TxHelpers.defaultAddress, 1, 2, LeaseInfo.Status.Active)
        )
      }
  }

  "Take into account discarded diffs" in {
    withDomain(RideV6) { d =>
      val recipient    = secondAddress
      val startBalance = d.balance(recipient)

      val lastBlock = d.appendBlock().id()
      val transfer  = TxHelpers.transfer(amount = 123)

      d.appendMicroBlock(transfer)
      d.accountsApi.balance(recipient) - startBalance shouldBe 123

      d.appendKeyBlock(Some(lastBlock))
      d.utxPool.priorityPool.validPriorityDiffs.head.portfolios(secondAddress).balance shouldBe 123
      d.accountsApi.balance(recipient) - startBalance shouldBe 123
    }
  }
}<|MERGE_RESOLUTION|>--- conflicted
+++ resolved
@@ -10,16 +10,10 @@
 import com.wavesplatform.lang.v1.traits.domain.{Lease, Recipient}
 import com.wavesplatform.settings.TestFunctionalitySettings
 import com.wavesplatform.state.{DataEntry, Diff, EmptyDataEntry, StringDataEntry, diffs}
-<<<<<<< HEAD
-import com.wavesplatform.test.DomainPresets.RideV6
+import com.wavesplatform.test.DomainPresets.{RideV4, RideV6}
 import com.wavesplatform.test.FreeSpec
-import com.wavesplatform.transaction.TxHelpers.secondAddress
-=======
-import com.wavesplatform.test.DomainPresets.RideV4
-import com.wavesplatform.test.FreeSpec
-import com.wavesplatform.transaction.TxHelpers.data
+import com.wavesplatform.transaction.TxHelpers.{data, secondAddress}
 import com.wavesplatform.transaction.TxVersion.V2
->>>>>>> f2fd9d96
 import com.wavesplatform.transaction.{DataTransaction, GenesisTransaction, TxHelpers}
 import com.wavesplatform.{BlocksTransactionsHelpers, history}
 import monix.execution.Scheduler.Implicits.global
@@ -32,48 +26,6 @@
       val entry2 = StringDataEntry("test1", "test")
       val entry3 = StringDataEntry("test2", "test")
 
-<<<<<<< HEAD
-      val preconditions = for {
-        acc <- accountGen
-        ts = System.currentTimeMillis()
-        fee <- smallFeeGen
-        genesis        = GenesisTransaction.create(acc.toAddress, diffs.ENOUGH_AMT, ts).explicitGet()
-        data1          = DataTransaction.selfSigned(1.toByte, acc, Seq(entry1), fee, ts).explicitGet()
-        data2          = DataTransaction.selfSigned(1.toByte, acc, Seq(entry2), fee, ts).explicitGet()
-        data3          = DataTransaction.selfSigned(1.toByte, acc, Seq(entry3), fee, ts).explicitGet()
-        data4          = DataTransaction.selfSigned(2.toByte, acc, Seq(EmptyDataEntry("test"), EmptyDataEntry("test1")), fee, ts).explicitGet()
-        data5          = DataTransaction.selfSigned(2.toByte, acc, Seq(EmptyDataEntry("test2"), entry1, entry2), fee, ts).explicitGet()
-        (block1, mbs1) = UnsafeBlocks.unsafeChainBaseAndMicro(history.randomSig, Seq(genesis), Seq(Seq(data1)), acc, 3, ts)
-        (block2, mbs2) = UnsafeBlocks.unsafeChainBaseAndMicro(mbs1.last.totalResBlockSig, Seq(data2), Seq(Seq(data3)), acc, 3, ts)
-        (block3, mbs3) = UnsafeBlocks.unsafeChainBaseAndMicro(mbs2.last.totalResBlockSig, Seq(data4), Seq(Seq(data5)), acc, 3, ts)
-      } yield (acc, block1, mbs1.head, block2, mbs2.head, block3, mbs3.head)
-
-      forAll(preconditions) { case (acc, block1, mb1, block2, mb2, block3, mb3) =>
-        withDomain(
-          domainSettingsWithFS(
-            TestFunctionalitySettings.withFeatures(
-              BlockchainFeatures.NG,
-              BlockchainFeatures.DataTransaction,
-              BlockchainFeatures.BlockV5
-            )
-          )
-        ) { d =>
-          val commonAccountsApi = CommonAccountsApi(() => d.blockchainUpdater.bestLiquidDiff.getOrElse(Diff.empty), d.db, () => d.blockchainUpdater)
-          def dataList(): Set[DataEntry[_]] = commonAccountsApi.dataStream(acc.toAddress, None).toListL.runSyncUnsafe().toSet
-
-          d.appendBlock(block1)
-          d.appendMicroBlock(mb1)
-          dataList() shouldBe Set(entry1)
-          d.appendBlock(block2)
-          dataList() shouldBe Set(entry1, entry2)
-          d.appendMicroBlock(mb2)
-          dataList() shouldBe Set(entry1, entry2, entry3)
-          d.appendBlock(block3)
-          dataList() shouldBe Set(entry3)
-          d.appendMicroBlock(mb3)
-          dataList() shouldBe Set(entry1, entry2)
-        }
-=======
       val acc     = accountGen.sample.get
       val genesis = TxHelpers.genesis(acc.toAddress)
       val data1   = data(acc, Seq(entry1))
@@ -82,22 +34,25 @@
       val data4   = data(acc, Seq(EmptyDataEntry("test"), EmptyDataEntry("test1")), version = V2)
       val data5   = data(acc, Seq(EmptyDataEntry("test2"), entry1, entry2), version = V2)
 
-      withDomain(RideV4) { d =>
-        val commonAccountsApi = CommonAccountsApi(() => d.blockchainUpdater.bestLiquidDiff.getOrElse(Diff.empty), d.db, d.blockchainUpdater)
-        def dataList(): Set[DataEntry[_]] = commonAccountsApi.dataStream(acc.toAddress, None).toListL.runSyncUnsafe().toSet
 
-        d.appendBlock(genesis)
-        d.appendMicroBlock(data1)
-        dataList() shouldBe Set(entry1)
-        d.appendBlock(data2)
-        dataList() shouldBe Set(entry1, entry2)
-        d.appendMicroBlock(data3)
-        dataList() shouldBe Set(entry1, entry2, entry3)
-        d.appendBlock(data4)
-        dataList() shouldBe Set(entry3)
-        d.appendMicroBlock(data5)
-        dataList() shouldBe Set(entry1, entry2)
->>>>>>> f2fd9d96
+        withDomain(
+          RideV4
+        ) { d =>
+          val commonAccountsApi = CommonAccountsApi(() => d.blockchainUpdater.bestLiquidDiff.getOrElse(Diff.empty), d.db, () => d.blockchainUpdater)
+          def dataList(): Set[DataEntry[_]] = commonAccountsApi.dataStream(acc.toAddress, None).toListL.runSyncUnsafe().toSet
+
+          d.appendBlock(genesis)
+          d.appendMicroBlock(data1)
+          dataList() shouldBe Set(entry1)
+          d.appendBlock(data2)
+          dataList() shouldBe Set(entry1, entry2)
+          d.appendMicroBlock(data3)
+          dataList() shouldBe Set(entry1, entry2, entry3)
+          d.appendBlock(data4)
+          dataList() shouldBe Set(entry3)
+          d.appendMicroBlock(data5)
+          dataList() shouldBe Set(entry1, entry2)
+
       }
     }
 
@@ -120,11 +75,7 @@
 
       forAll(preconditions) { case (acc, block1, mb1, block2, mb2) =>
         withDomain(domainSettingsWithFS(TestFunctionalitySettings.withFeatures(BlockchainFeatures.NG, BlockchainFeatures.DataTransaction))) { d =>
-<<<<<<< HEAD
           val commonAccountsApi = CommonAccountsApi(() => d.blockchainUpdater.bestLiquidDiff.getOrElse(Diff.empty), d.db, () => d.blockchainUpdater)
-=======
-          val commonAccountsApi = CommonAccountsApi(() => d.blockchainUpdater.bestLiquidDiff.getOrElse(Diff.empty), d.db, d.blockchainUpdater)
->>>>>>> f2fd9d96
           def dataList(): Set[DataEntry[_]] = commonAccountsApi.dataStream(acc.toAddress, Some("test_.*")).toListL.runSyncUnsafe().toSet
 
           d.appendBlock(block1)
