--- conflicted
+++ resolved
@@ -26,48 +26,6 @@
       val entry2 = StringDataEntry("test1", "test")
       val entry3 = StringDataEntry("test2", "test")
 
-<<<<<<< HEAD
-      val preconditions = for {
-        acc <- accountGen
-        ts = System.currentTimeMillis()
-        fee <- smallFeeGen
-        genesis        = GenesisTransaction.create(acc.toAddress, diffs.ENOUGH_AMT, ts).explicitGet()
-        data1          = DataTransaction.selfSigned(1.toByte, acc, Seq(entry1), fee, ts).explicitGet()
-        data2          = DataTransaction.selfSigned(1.toByte, acc, Seq(entry2), fee, ts).explicitGet()
-        data3          = DataTransaction.selfSigned(1.toByte, acc, Seq(entry3), fee, ts).explicitGet()
-        data4          = DataTransaction.selfSigned(2.toByte, acc, Seq(EmptyDataEntry("test"), EmptyDataEntry("test1")), fee, ts).explicitGet()
-        data5          = DataTransaction.selfSigned(2.toByte, acc, Seq(EmptyDataEntry("test2"), entry1, entry2), fee, ts).explicitGet()
-        (block1, mbs1) = UnsafeBlocks.unsafeChainBaseAndMicro(history.randomSig, Seq(genesis), Seq(Seq(data1)), acc, 3, ts)
-        (block2, mbs2) = UnsafeBlocks.unsafeChainBaseAndMicro(mbs1.last.totalResBlockSig, Seq(data2), Seq(Seq(data3)), acc, 3, ts)
-        (block3, mbs3) = UnsafeBlocks.unsafeChainBaseAndMicro(mbs2.last.totalResBlockSig, Seq(data4), Seq(Seq(data5)), acc, 3, ts)
-      } yield (acc, block1, mbs1.head, block2, mbs2.head, block3, mbs3.head)
-
-      forAll(preconditions) { case (acc, block1, mb1, block2, mb2, block3, mb3) =>
-        withDomain(
-          domainSettingsWithFS(
-            TestFunctionalitySettings.withFeatures(
-              BlockchainFeatures.NG,
-              BlockchainFeatures.DataTransaction,
-              BlockchainFeatures.BlockV5
-            )
-          )
-        ) { d =>
-          val commonAccountsApi = CommonAccountsApi(() => d.blockchainUpdater.bestLiquidDiff.getOrElse(Diff.empty), d.db, d.blockchainUpdater)
-          def dataList(): Set[DataEntry[?]] = commonAccountsApi.dataStream(acc.toAddress, None).toListL.runSyncUnsafe().toSet
-
-          d.appendBlock(block1)
-          d.appendMicroBlock(mb1)
-          dataList() shouldBe Set(entry1)
-          d.appendBlock(block2)
-          dataList() shouldBe Set(entry1, entry2)
-          d.appendMicroBlock(mb2)
-          dataList() shouldBe Set(entry1, entry2, entry3)
-          d.appendBlock(block3)
-          dataList() shouldBe Set(entry3)
-          d.appendMicroBlock(mb3)
-          dataList() shouldBe Set(entry1, entry2)
-        }
-=======
       val acc     = accountGen.sample.get
       val genesis = TxHelpers.genesis(acc.toAddress)
       val data1   = data(acc, Seq(entry1))
@@ -78,7 +36,7 @@
 
       withDomain(RideV4) { d =>
         val commonAccountsApi = CommonAccountsApi(() => d.blockchainUpdater.bestLiquidDiff.getOrElse(Diff.empty), d.db, d.blockchainUpdater)
-        def dataList(): Set[DataEntry[_]] = commonAccountsApi.dataStream(acc.toAddress, None).toListL.runSyncUnsafe().toSet
+        def dataList(): Set[DataEntry[?]] = commonAccountsApi.dataStream(acc.toAddress, None).toListL.runSyncUnsafe().toSet
 
         d.appendBlock(genesis)
         d.appendMicroBlock(data1)
@@ -91,7 +49,6 @@
         dataList() shouldBe Set(entry3)
         d.appendMicroBlock(data5)
         dataList() shouldBe Set(entry1, entry2)
->>>>>>> 573c86c0
       }
     }
 
@@ -115,7 +72,7 @@
       forAll(preconditions) { case (acc, block1, mb1, block2, mb2) =>
         withDomain(domainSettingsWithFS(TestFunctionalitySettings.withFeatures(BlockchainFeatures.NG, BlockchainFeatures.DataTransaction))) { d =>
           val commonAccountsApi = CommonAccountsApi(() => d.blockchainUpdater.bestLiquidDiff.getOrElse(Diff.empty), d.db, d.blockchainUpdater)
-          def dataList(): Set[DataEntry[_]] = commonAccountsApi.dataStream(acc.toAddress, Some("test_.*")).toListL.runSyncUnsafe().toSet
+          def dataList(): Set[DataEntry[?]] = commonAccountsApi.dataStream(acc.toAddress, Some("test_.*")).toListL.runSyncUnsafe().toSet
 
           d.appendBlock(block1)
           dataList() shouldBe empty
