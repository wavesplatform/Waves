package com.wavesplatform.api.http

<<<<<<< HEAD
import java.nio.charset.StandardCharsets

import com.wavesplatform.api.common.{CommonAccountsApi, CommonAssetsApi}
=======
>>>>>>> 420bd0d0
import com.wavesplatform.api.http.assets.AssetsApiRoute
import com.wavesplatform.common.state.ByteStr
import com.wavesplatform.http.{RestAPISettingsHelper, RouteSpec}
import com.wavesplatform.network.UtxPoolSynchronizer
import com.wavesplatform.state.{AssetDescription, Blockchain, Height}
import com.wavesplatform.transaction.Asset.IssuedAsset
import com.wavesplatform.transaction.assets.IssueTransaction
import com.wavesplatform.{NoShrink, TestTime, TestWallet, TransactionGen}
import org.scalamock.scalatest.PathMockFactory
import org.scalatestplus.scalacheck.{ScalaCheckPropertyChecks => PropertyChecks}
import play.api.libs.json._

class AssetsApiRouteSpec
    extends RouteSpec("/assets")
    with PathMockFactory
    with PropertyChecks
    with RestAPISettingsHelper
    with TestWallet
    with TransactionGen
    with NoShrink {

  private val blockchain = stub[Blockchain]

  private val route =
    AssetsApiRoute(restAPISettings, testWallet, mock[UtxPoolSynchronizer], blockchain, new TestTime, mock[CommonAccountsApi], mock[CommonAssetsApi]).route

  private val smartAssetTx = issueV2TransactionGen().retryUntil(_.script.nonEmpty).sample.get
  private val smartAssetDesc = AssetDescription(
    source = smartAssetTx.id(),
    issuer = smartAssetTx.sender,
    name = Left(smartAssetTx.nameBytes),
    description = Left(smartAssetTx.descriptionBytes),
    decimals = smartAssetTx.decimals,
    reissuable = smartAssetTx.reissuable,
    totalVolume = smartAssetTx.quantity,
<<<<<<< HEAD
    script = smartAssetTx.script.map(_ -> 0L),
    sponsorship = 0,
    isNFT = false
=======
    lastUpdatedAt = Height @@ 0,
    script = smartAssetTx.script,
    sponsorship = 0,
    nft = smartAssetTx.decimals == 0 && smartAssetTx.quantity == 1 && !smartAssetTx.reissuable
>>>>>>> 420bd0d0
  )

  (blockchain.transactionInfo _).when(smartAssetTx.id()).onCall((_: ByteStr) => Some((1, smartAssetTx)))
  (blockchain.assetDescription _).when(IssuedAsset(smartAssetTx.id())).onCall((_: IssuedAsset) => Some(smartAssetDesc))
  routePath(s"/details/${smartAssetTx.id().toString}") in {
    Get(routePath(s"/details/${smartAssetTx.id().toString}")) ~> route ~> check {
      val response = responseAs[JsObject]
      checkResponse(smartAssetTx, smartAssetDesc, response)
    }
    Get(routePath(s"/details?id=${smartAssetTx.id().toString}")) ~> route ~> check {
      val responses = responseAs[List[JsObject]]
      responses.foreach(response => checkResponse(smartAssetTx, smartAssetDesc, response))
    }
    Post(routePath("/details"), Json.obj("ids" -> List(s"${smartAssetTx.id().toString}"))) ~> route ~> check {
      val responses = responseAs[List[JsObject]]
      responses.foreach(response => checkResponse(smartAssetTx, smartAssetDesc, response))
    }
  }

  private val sillyAssetTx = issueGen.sample.get
  private val sillyAssetDesc = AssetDescription(
    source = sillyAssetTx.id(),
    issuer = sillyAssetTx.sender,
    name = Left(sillyAssetTx.nameBytes),
    description = Left(sillyAssetTx.descriptionBytes),
    decimals = sillyAssetTx.decimals,
    reissuable = sillyAssetTx.reissuable,
    totalVolume = sillyAssetTx.quantity,
<<<<<<< HEAD
    script = sillyAssetTx.script.map(_ -> 0L),
    sponsorship = 0,
    isNFT = false
=======
    lastUpdatedAt = Height @@ 0,
    script = sillyAssetTx.script,
    sponsorship = 0,
    nft = sillyAssetTx.decimals == 0 && sillyAssetTx.quantity == 1 && !sillyAssetTx.reissuable
>>>>>>> 420bd0d0
  )
  (blockchain.transactionInfo _).when(sillyAssetTx.id()).onCall((_: ByteStr) => Some((1, sillyAssetTx)))
  (blockchain.assetDescription _).when(IssuedAsset(sillyAssetTx.id())).onCall((_: IssuedAsset) => Some(sillyAssetDesc))
  routePath(s"/details/${sillyAssetTx.id().toString}") in {
    Get(routePath(s"/details/${sillyAssetTx.id().toString}")) ~> route ~> check {
      val response = responseAs[JsObject]
      checkResponse(sillyAssetTx, sillyAssetDesc, response)
    }
    Get(routePath(s"/details?id=${sillyAssetTx.id().toString}")) ~> route ~> check {
      val responses = responseAs[List[JsObject]]
      responses.foreach(response => checkResponse(sillyAssetTx, sillyAssetDesc, response))
    }
    Post(routePath("/details"), Json.obj("ids" -> List(s"${sillyAssetTx.id().toString}"))) ~> route ~> check {
      val responses = responseAs[List[JsObject]]
      responses.foreach(response => checkResponse(sillyAssetTx, sillyAssetDesc, response))
    }
  }

  private def checkResponse(tx: IssueTransaction, desc: AssetDescription, response: JsObject): Unit = {
    (response \ "assetId").as[String] shouldBe tx.id().toString
    (response \ "issueHeight").as[Long] shouldBe 1
    (response \ "issueTimestamp").as[Long] shouldBe tx.timestamp
    (response \ "issuer").as[String] shouldBe tx.sender.stringRepr
    (response \ "name").as[String] shouldBe tx.name
    (response \ "description").as[String] shouldBe tx.description
    (response \ "decimals").as[Int] shouldBe tx.decimals
    (response \ "reissuable").as[Boolean] shouldBe tx.reissuable
    (response \ "quantity").as[BigDecimal] shouldBe desc.totalVolume
    (response \ "minSponsoredAssetFee").asOpt[Long] shouldBe empty
    (response \ "originTransactionId").as[String] shouldBe tx.id().toString
  }
}<|MERGE_RESOLUTION|>--- conflicted
+++ resolved
@@ -1,11 +1,8 @@
 package com.wavesplatform.api.http
 
-<<<<<<< HEAD
 import java.nio.charset.StandardCharsets
 
 import com.wavesplatform.api.common.{CommonAccountsApi, CommonAssetsApi}
-=======
->>>>>>> 420bd0d0
 import com.wavesplatform.api.http.assets.AssetsApiRoute
 import com.wavesplatform.common.state.ByteStr
 import com.wavesplatform.http.{RestAPISettingsHelper, RouteSpec}
@@ -41,16 +38,10 @@
     decimals = smartAssetTx.decimals,
     reissuable = smartAssetTx.reissuable,
     totalVolume = smartAssetTx.quantity,
-<<<<<<< HEAD
-    script = smartAssetTx.script.map(_ -> 0L),
-    sponsorship = 0,
-    isNFT = false
-=======
     lastUpdatedAt = Height @@ 0,
     script = smartAssetTx.script,
     sponsorship = 0,
     nft = smartAssetTx.decimals == 0 && smartAssetTx.quantity == 1 && !smartAssetTx.reissuable
->>>>>>> 420bd0d0
   )
 
   (blockchain.transactionInfo _).when(smartAssetTx.id()).onCall((_: ByteStr) => Some((1, smartAssetTx)))
@@ -79,16 +70,10 @@
     decimals = sillyAssetTx.decimals,
     reissuable = sillyAssetTx.reissuable,
     totalVolume = sillyAssetTx.quantity,
-<<<<<<< HEAD
-    script = sillyAssetTx.script.map(_ -> 0L),
-    sponsorship = 0,
-    isNFT = false
-=======
     lastUpdatedAt = Height @@ 0,
     script = sillyAssetTx.script,
     sponsorship = 0,
     nft = sillyAssetTx.decimals == 0 && sillyAssetTx.quantity == 1 && !sillyAssetTx.reissuable
->>>>>>> 420bd0d0
   )
   (blockchain.transactionInfo _).when(sillyAssetTx.id()).onCall((_: ByteStr) => Some((1, sillyAssetTx)))
   (blockchain.assetDescription _).when(IssuedAsset(sillyAssetTx.id())).onCall((_: IssuedAsset) => Some(sillyAssetDesc))
