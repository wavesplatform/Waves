--- conflicted
+++ resolved
@@ -4,11 +4,7 @@
 import com.wavesplatform.common.state.ByteStr
 import com.wavesplatform.http.{RestAPISettingsHelper, RouteSpec}
 import com.wavesplatform.network.UtxPoolSynchronizer
-<<<<<<< HEAD
-import com.wavesplatform.state.{AssetDescription, AssetInfo, Blockchain}
-=======
 import com.wavesplatform.state.{AssetDescription, Blockchain, Height}
->>>>>>> 8925bfaf
 import com.wavesplatform.transaction.Asset.IssuedAsset
 import com.wavesplatform.{NoShrink, TestTime, TestWallet, TransactionGen}
 import org.scalamock.scalatest.PathMockFactory
@@ -30,21 +26,15 @@
     AssetsApiRoute(restAPISettings, testWallet, mock[UtxPoolSynchronizer], blockchain, new TestTime).route
 
   private val smartAssetTx = issueV2TransactionGen().retryUntil(_.script.nonEmpty).sample.get
-<<<<<<< HEAD
-  private val smartAssetDesc = AssetDescription(smartAssetTx,
-    AssetInfo(smartAssetTx.reissuable, smartAssetTx.quantity),
-    smartAssetTx.script,
-=======
   private val smartAssetDesc = AssetDescription(
     issuer = smartAssetTx.sender,
-    name = new String(smartAssetTx.name),
-    description = new String(smartAssetTx.description),
+    name = Left(smartAssetTx.nameBytes),
+    description = Left(smartAssetTx.descriptionBytes),
     decimals = smartAssetTx.decimals,
     reissuable = smartAssetTx.reissuable,
     totalVolume = smartAssetTx.quantity,
     lastUpdatedAt = Height @@ 0,
     script = smartAssetTx.script,
->>>>>>> 8925bfaf
     sponsorship = 0
   )
 
@@ -68,20 +58,14 @@
 
   private val sillyAssetTx = issueGen.sample.get
   private val sillyAssetDesc = AssetDescription(
-<<<<<<< HEAD
-    sillyAssetTx,
-    AssetInfo(sillyAssetTx.reissuable, sillyAssetTx.quantity),
-    sillyAssetTx.script,
-=======
     issuer = sillyAssetTx.sender,
-    name = new String(sillyAssetTx.name),
-    description = new String(sillyAssetTx.description),
+    name = Left(sillyAssetTx.nameBytes),
+    description = Left(sillyAssetTx.descriptionBytes),
     decimals = sillyAssetTx.decimals,
     reissuable = sillyAssetTx.reissuable,
     totalVolume = sillyAssetTx.quantity,
     lastUpdatedAt = Height @@ 0,
     script = sillyAssetTx.script,
->>>>>>> 8925bfaf
     sponsorship = 0
   )
   (blockchain.transactionInfo _).when(sillyAssetTx.id()).onCall((_: ByteStr) => Some((1, sillyAssetTx)))
