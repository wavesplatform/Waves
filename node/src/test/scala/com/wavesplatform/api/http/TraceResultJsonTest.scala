package com.wavesplatform.api.http

import com.wavesplatform.account.{Address, PublicKey}
import com.wavesplatform.api.http.ApiError.ScriptExecutionError
import com.wavesplatform.common.state.ByteStr
import com.wavesplatform.common.utils.EitherExt2
import com.wavesplatform.lang.v1.FunctionHeader.User
import com.wavesplatform.lang.v1.compiler.Terms.{CONST_LONG, CONST_STRING, FUNCTION_CALL}
import com.wavesplatform.lang.v1.evaluator.ScriptResultV3
import com.wavesplatform.lang.v1.traits.domain.{AssetTransfer, Recipient}
<<<<<<< HEAD
import com.wavesplatform.test.PropSpec
import com.wavesplatform.transaction.Asset.Waves
import com.wavesplatform.transaction.smart.InvokeScriptTransaction
import com.wavesplatform.transaction.smart.script.trace.{InvokeScriptTrace, TracedResult}
import com.wavesplatform.transaction.{Proofs, TxValidationError}
=======
import com.wavesplatform.lang.v1.traits.domain.DataItem.Lng
import com.wavesplatform.transaction.{Proofs, TxValidationError}
import com.wavesplatform.transaction.Asset.Waves
import com.wavesplatform.transaction.smart.InvokeScriptTransaction
import com.wavesplatform.transaction.smart.script.trace.{InvokeScriptTrace, TracedResult}
import org.scalatest.{Matchers, PropSpec}
>>>>>>> 1fec2774
import play.api.libs.json.Json

class TraceResultJsonTest extends PropSpec {
  private val tx = (
    for {
      publicKey <- PublicKey.fromBase58String("9utotH1484Hb1WdAHuAKLjuGAmocPZg7jZDtnc35MuqT")
      address   <- Address.fromString("3MydsP4UeQdGwBq7yDbMvf9MzfB2pxFoUKU")
      proof     <- ByteStr.decodeBase58("4scXzk4WiKMXG8p7V6J2pmznNZCgMjADbbZPSDGg28YLMKgshBmNFNzgYg2TwfKN3wMtgLiNQB77iQQZkH3roUyJ").toEither
      tx <- InvokeScriptTransaction.create(
        1.toByte,
        sender = publicKey,
        dappAddress = address,
        fc = Some(FUNCTION_CALL(User("func"), List(CONST_STRING("param").explicitGet(), CONST_LONG(1)))),
        p = List(InvokeScriptTransaction.Payment(1L, Waves)),
        fee = 10000000L,
        feeAssetId = Waves,
        timestamp = 1111L,
        proofs = Proofs(List(proof))
      )
    } yield tx
  ).explicitGet()

  property("suitable TracedResult json") {
    val vars = List(
      "amount"     -> Right(CONST_LONG(12345)),
      "invocation" -> CONST_STRING("str")
    )
    val recipient = Recipient.Address(ByteStr(tx.dAppAddressOrAlias.bytes))
    val trace = List(
      InvokeScriptTrace(
        tx.id(),
        tx.dAppAddressOrAlias,
        tx.funcCall,
        Right(
          ScriptResultV3(
            List(Lng("3FVV4W61poEVXEbFfPG1qfJhJxJ7Pk4M2To", 700000000)),
            List(AssetTransfer(recipient, recipient, 1, None)),
            0
          )
        ),
        vars,
        Nil
      )
    )

    val result = TracedResult(Right(tx), trace)
    result.json shouldBe Json.parse("""{
                                      |  "type": 16,
                                      |  "id": "2hoMeTHAneLExjFo2a9ei7D4co5zzr9VyT7tmBmAGmeu",
                                      |  "sender": "3MvtiFpnSA7uYKXV3myLwRK3u2NEV91iJYW",
                                      |  "senderPublicKey": "9utotH1484Hb1WdAHuAKLjuGAmocPZg7jZDtnc35MuqT",
                                      |  "fee": 10000000,
                                      |  "feeAssetId": null,
                                      |  "timestamp": 1111,
                                      |  "proofs": [
                                      |    "4scXzk4WiKMXG8p7V6J2pmznNZCgMjADbbZPSDGg28YLMKgshBmNFNzgYg2TwfKN3wMtgLiNQB77iQQZkH3roUyJ"
                                      |  ],
                                      |  "version": 1,
                                      |  "dApp": "3MydsP4UeQdGwBq7yDbMvf9MzfB2pxFoUKU",
                                      |  "payment": [
                                      |    {
                                      |      "amount": 1,
                                      |      "assetId": null
                                      |    }
                                      |  ],
                                      |  "call": {
                                      |    "function": "func",
                                      |    "args": [
                                      |      {
                                      |        "type": "string",
                                      |        "value": "param"
                                      |      },
                                      |      {
                                      |        "type": "integer",
                                      |        "value": 1
                                      |      }
                                      |    ]
                                      |  },
                                      |  "trace": [
                                      |    {
                                      |      "type": "dApp",
                                      |      "id": "3MydsP4UeQdGwBq7yDbMvf9MzfB2pxFoUKU",
                                      |      "function": "func",
                                      |      "args": [
                                      |        "param",
                                      |        "1"
                                      |      ],
                                      |      "result": {
                                      |        "data": [
                                      |          {
                                      |            "key": "3FVV4W61poEVXEbFfPG1qfJhJxJ7Pk4M2To",
                                      |            "type": "integer",
                                      |            "value": 700000000
                                      |          }
                                      |        ],
                                      |        "transfers": [
                                      |          {
                                      |            "address": "3MydsP4UeQdGwBq7yDbMvf9MzfB2pxFoUKU",
                                      |            "asset": null,
                                      |            "amount": 1
                                      |          }
                                      |        ],
                                      |        "issues": [],
                                      |        "reissues": [],
                                      |        "burns": [],
                                      |        "sponsorFees": [],
                                      |        "leases" : [],
                                      |        "leaseCancels" : [],
                                      |        "invokes": []
                                      |      },
                                      |      "error": null
                                      |    }
                                      |  ]
                                      |}""".stripMargin)

    result.loggedJson shouldBe Json.parse(
      """{
        |  "type": 16,
        |  "id": "2hoMeTHAneLExjFo2a9ei7D4co5zzr9VyT7tmBmAGmeu",
        |  "sender": "3MvtiFpnSA7uYKXV3myLwRK3u2NEV91iJYW",
        |  "senderPublicKey": "9utotH1484Hb1WdAHuAKLjuGAmocPZg7jZDtnc35MuqT",
        |  "fee": 10000000,
        |  "feeAssetId": null,
        |  "timestamp": 1111,
        |  "proofs": [
        |    "4scXzk4WiKMXG8p7V6J2pmznNZCgMjADbbZPSDGg28YLMKgshBmNFNzgYg2TwfKN3wMtgLiNQB77iQQZkH3roUyJ"
        |  ],
        |  "version": 1,
        |  "dApp": "3MydsP4UeQdGwBq7yDbMvf9MzfB2pxFoUKU",
        |  "payment": [
        |    {
        |      "amount": 1,
        |      "assetId": null
        |    }
        |  ],
        |  "call": {
        |    "function": "func",
        |    "args": [
        |      {
        |        "type": "string",
        |        "value": "param"
        |      },
        |      {
        |        "type": "integer",
        |        "value": 1
        |      }
        |    ]
        |  },
        |  "trace": [
        |    {
        |      "type": "dApp",
        |      "id": "3MydsP4UeQdGwBq7yDbMvf9MzfB2pxFoUKU",
        |      "function": "func",
        |      "args": [
        |        "param",
        |        "1"
        |      ],
        |      "result": {
        |        "data": [
        |          {
        |            "key": "3FVV4W61poEVXEbFfPG1qfJhJxJ7Pk4M2To",
        |            "type": "integer",
        |            "value": 700000000
        |          }
        |        ],
        |        "transfers": [
        |          {
        |            "address": "3MydsP4UeQdGwBq7yDbMvf9MzfB2pxFoUKU",
        |            "asset": null,
        |            "amount": 1
        |          }
        |        ],
        |        "issues": [],
        |        "reissues": [],
        |        "burns": [],
        |        "sponsorFees": [],
        |        "leases" : [],
        |        "leaseCancels" : [],
        |        "invokes": []
        |      },
        |      "error": null,
        |      "vars": [
        |        {
        |          "name": "amount",
        |          "type": "Int",
        |          "value": 12345
        |        },
        |        {
        |          "name": "invocation",
        |          "type": "String",
        |          "value": "str"
        |        }
        |      ]
        |    }
        |  ]
        |}""".stripMargin
    )
  }

  property("suitable TracedResult error json") {
    val vars = List(
      "amount"     -> Right(CONST_LONG(12345)),
      "invocation" -> CONST_STRING("str")
    )
    val reason = "error reason"

    val trace = List(
      InvokeScriptTrace(
        tx.id(),
        tx.dAppAddressOrAlias,
        tx.funcCall,
        Left(TxValidationError.ScriptExecutionError(reason, vars, None)),
        vars,
        Nil
      )
    )
    val scriptExecutionError = ScriptExecutionError(tx, reason, isTokenScript = false)

    val result = TracedResult(Left(scriptExecutionError), trace)
    result.json shouldBe Json.parse("""{
                                      |  "error": 306,
                                      |  "message": "Error while executing account-script: error reason",
                                      |  "transaction": {
                                      |    "type": 16,
                                      |    "id": "2hoMeTHAneLExjFo2a9ei7D4co5zzr9VyT7tmBmAGmeu",
                                      |    "sender": "3MvtiFpnSA7uYKXV3myLwRK3u2NEV91iJYW",
                                      |    "senderPublicKey": "9utotH1484Hb1WdAHuAKLjuGAmocPZg7jZDtnc35MuqT",
                                      |    "fee": 10000000,
                                      |    "feeAssetId": null,
                                      |    "timestamp": 1111,
                                      |    "proofs": [
                                      |      "4scXzk4WiKMXG8p7V6J2pmznNZCgMjADbbZPSDGg28YLMKgshBmNFNzgYg2TwfKN3wMtgLiNQB77iQQZkH3roUyJ"
                                      |    ],
                                      |    "version": 1,
                                      |    "dApp": "3MydsP4UeQdGwBq7yDbMvf9MzfB2pxFoUKU",
                                      |    "payment": [
                                      |      {
                                      |        "amount": 1,
                                      |        "assetId": null
                                      |      }
                                      |    ],
                                      |    "call": {
                                      |      "function": "func",
                                      |      "args": [
                                      |        {
                                      |          "type": "string",
                                      |          "value": "param"
                                      |        },
                                      |        {
                                      |          "type": "integer",
                                      |          "value": 1
                                      |        }
                                      |      ]
                                      |    }
                                      |  },
                                      |  "trace": [
                                      |    {
                                      |      "type": "dApp",
                                      |      "id": "3MydsP4UeQdGwBq7yDbMvf9MzfB2pxFoUKU",
                                      |      "function": "func",
                                      |      "args": [
                                      |        "param",
                                      |        "1"
                                      |      ],
                                      |      "result": "failure",
                                      |      "vars": [
                                      |        {
                                      |          "name": "amount",
                                      |          "type": "Int",
                                      |          "value": 12345
                                      |        },
                                      |        {
                                      |          "name": "invocation",
                                      |          "type": "String",
                                      |          "value": "str"
                                      |        }
                                      |      ],
                                      |      "error": "error reason"
                                      |    }
                                      |  ]
                                      |}""".stripMargin)
  }
}<|MERGE_RESOLUTION|>--- conflicted
+++ resolved
@@ -7,24 +7,16 @@
 import com.wavesplatform.lang.v1.FunctionHeader.User
 import com.wavesplatform.lang.v1.compiler.Terms.{CONST_LONG, CONST_STRING, FUNCTION_CALL}
 import com.wavesplatform.lang.v1.evaluator.ScriptResultV3
+import com.wavesplatform.lang.v1.traits.domain.DataItem.Lng
 import com.wavesplatform.lang.v1.traits.domain.{AssetTransfer, Recipient}
-<<<<<<< HEAD
 import com.wavesplatform.test.PropSpec
 import com.wavesplatform.transaction.Asset.Waves
 import com.wavesplatform.transaction.smart.InvokeScriptTransaction
 import com.wavesplatform.transaction.smart.script.trace.{InvokeScriptTrace, TracedResult}
 import com.wavesplatform.transaction.{Proofs, TxValidationError}
-=======
-import com.wavesplatform.lang.v1.traits.domain.DataItem.Lng
-import com.wavesplatform.transaction.{Proofs, TxValidationError}
-import com.wavesplatform.transaction.Asset.Waves
-import com.wavesplatform.transaction.smart.InvokeScriptTransaction
-import com.wavesplatform.transaction.smart.script.trace.{InvokeScriptTrace, TracedResult}
-import org.scalatest.{Matchers, PropSpec}
->>>>>>> 1fec2774
-import play.api.libs.json.Json
-
-class TraceResultJsonTest extends PropSpec {
+import com.wavesplatform.utils.JsonMatchers
+
+class TraceResultJsonTest extends PropSpec with JsonMatchers {
   private val tx = (
     for {
       publicKey <- PublicKey.fromBase58String("9utotH1484Hb1WdAHuAKLjuGAmocPZg7jZDtnc35MuqT")
@@ -68,7 +60,7 @@
     )
 
     val result = TracedResult(Right(tx), trace)
-    result.json shouldBe Json.parse("""{
+    result.json should matchJson("""{
                                       |  "type": 16,
                                       |  "id": "2hoMeTHAneLExjFo2a9ei7D4co5zzr9VyT7tmBmAGmeu",
                                       |  "sender": "3MvtiFpnSA7uYKXV3myLwRK3u2NEV91iJYW",
@@ -109,6 +101,7 @@
                                       |        "param",
                                       |        "1"
                                       |      ],
+                                      |      "invocations": [],
                                       |      "result": {
                                       |        "data": [
                                       |          {
@@ -137,7 +130,7 @@
                                       |  ]
                                       |}""".stripMargin)
 
-    result.loggedJson shouldBe Json.parse(
+    result.loggedJson should matchJson(
       """{
         |  "type": 16,
         |  "id": "2hoMeTHAneLExjFo2a9ei7D4co5zzr9VyT7tmBmAGmeu",
@@ -179,6 +172,7 @@
         |        "param",
         |        "1"
         |      ],
+        |      "invocations": [],
         |      "result": {
         |        "data": [
         |          {
@@ -241,7 +235,7 @@
     val scriptExecutionError = ScriptExecutionError(tx, reason, isTokenScript = false)
 
     val result = TracedResult(Left(scriptExecutionError), trace)
-    result.json shouldBe Json.parse("""{
+    result.json should matchJson("""{
                                       |  "error": 306,
                                       |  "message": "Error while executing account-script: error reason",
                                       |  "transaction": {
@@ -286,6 +280,7 @@
                                       |        "param",
                                       |        "1"
                                       |      ],
+                                      |      "invocations": [],
                                       |      "result": "failure",
                                       |      "vars": [
                                       |        {
