--- conflicted
+++ resolved
@@ -119,12 +119,9 @@
                                       |        "reissues": [],
                                       |        "burns": [],
                                       |        "sponsorFees": [],
-<<<<<<< HEAD
                                       |        "leases" : [],
-                                      |        "leaseCancels" : []
-=======
+                                      |        "leaseCancels" : [],
                                       |        "invokes": []
->>>>>>> 40bda671
                                       |      },
                                       |      "error": null
                                       |    }
@@ -192,12 +189,9 @@
         |        "reissues": [],
         |        "burns": [],
         |        "sponsorFees": [],
-<<<<<<< HEAD
         |        "leases" : [],
-        |        "leaseCancels" : []
-=======
+        |        "leaseCancels" : [],
         |        "invokes": []
->>>>>>> 40bda671
         |      },
         |      "error": null,
         |      "vars": [
