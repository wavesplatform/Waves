package com.wavesplatform.api.http

import com.wavesplatform.account.{Address, PublicKey}
import com.wavesplatform.api.http.ApiError.ScriptExecutionError
import com.wavesplatform.common.state.ByteStr
import com.wavesplatform.common.utils.EitherExt2
import com.wavesplatform.lang.v1.FunctionHeader.User
import com.wavesplatform.lang.v1.compiler.Terms.{CONST_LONG, CONST_STRING, FUNCTION_CALL}
import com.wavesplatform.lang.v1.evaluator.ScriptResultV3
import com.wavesplatform.lang.v1.traits.domain.DataItem.Lng
import com.wavesplatform.lang.v1.traits.domain.{AssetTransfer, Recipient}
import com.wavesplatform.test.PropSpec
import com.wavesplatform.transaction.Asset.Waves
import com.wavesplatform.transaction.smart.InvokeScriptTransaction
import com.wavesplatform.transaction.smart.script.trace.{InvokeScriptTrace, TracedResult}
import com.wavesplatform.transaction.{Proofs, TxValidationError}
import com.wavesplatform.utils.JsonMatchers

class TraceResultJsonTest extends PropSpec with JsonMatchers {
  private val tx = (
    for {
      publicKey <- PublicKey.fromBase58String("9utotH1484Hb1WdAHuAKLjuGAmocPZg7jZDtnc35MuqT")
      address   <- Address.fromString("3MydsP4UeQdGwBq7yDbMvf9MzfB2pxFoUKU")
      proof     <- ByteStr.decodeBase58("4scXzk4WiKMXG8p7V6J2pmznNZCgMjADbbZPSDGg28YLMKgshBmNFNzgYg2TwfKN3wMtgLiNQB77iQQZkH3roUyJ").toEither
      tx <- InvokeScriptTransaction.create(
        1.toByte,
        sender = publicKey,
        dappAddress = address,
        fc = Some(FUNCTION_CALL(User("func"), List(CONST_STRING("param").explicitGet(), CONST_LONG(1)))),
        p = List(InvokeScriptTransaction.Payment(1L, Waves)),
        fee = 10000000L,
        feeAssetId = Waves,
        timestamp = 1111L,
        proofs = Proofs(List(proof))
      )
    } yield tx
  ).explicitGet()

  property("suitable TracedResult json") {
    val vars = List(
      "amount"     -> Right(CONST_LONG(12345)),
      "invocation" -> CONST_STRING("str")
    )
    val recipient = Recipient.Address(ByteStr(tx.dApp.bytes))
    val trace = List(
      InvokeScriptTrace(
<<<<<<< HEAD
        tx.id.value(),
        tx.dApp,
=======
        tx.id(),
        tx.dAppAddressOrAlias,
>>>>>>> c66f70d6
        tx.funcCall,
        Right(
          ScriptResultV3(
            List(Lng("3FVV4W61poEVXEbFfPG1qfJhJxJ7Pk4M2To", 700000000)),
            List(AssetTransfer(recipient, recipient, 1, None)),
            0
          )
        ),
        vars,
        Nil
      )
    )

    val result = TracedResult(Right(tx), trace)
    result.json should matchJson("""{
                                      |  "type": 16,
                                      |  "id": "2hoMeTHAneLExjFo2a9ei7D4co5zzr9VyT7tmBmAGmeu",
                                      |  "sender": "3MvtiFpnSA7uYKXV3myLwRK3u2NEV91iJYW",
                                      |  "senderPublicKey": "9utotH1484Hb1WdAHuAKLjuGAmocPZg7jZDtnc35MuqT",
                                      |  "fee": 10000000,
                                      |  "feeAssetId": null,
                                      |  "timestamp": 1111,
                                      |  "proofs": [
                                      |    "4scXzk4WiKMXG8p7V6J2pmznNZCgMjADbbZPSDGg28YLMKgshBmNFNzgYg2TwfKN3wMtgLiNQB77iQQZkH3roUyJ"
                                      |  ],
                                      |  "version": 1,
                                      |  "dApp": "3MydsP4UeQdGwBq7yDbMvf9MzfB2pxFoUKU",
                                      |  "payment": [
                                      |    {
                                      |      "amount": 1,
                                      |      "assetId": null
                                      |    }
                                      |  ],
                                      |  "call": {
                                      |    "function": "func",
                                      |    "args": [
                                      |      {
                                      |        "type": "string",
                                      |        "value": "param"
                                      |      },
                                      |      {
                                      |        "type": "integer",
                                      |        "value": 1
                                      |      }
                                      |    ]
                                      |  },
                                      |  "trace": [
                                      |    {
                                      |      "type": "dApp",
                                      |      "id": "3MydsP4UeQdGwBq7yDbMvf9MzfB2pxFoUKU",
                                      |      "function": "func",
                                      |      "args": [
                                      |        "param",
                                      |        "1"
                                      |      ],
                                      |      "invocations": [],
                                      |      "result": {
                                      |        "data": [
                                      |          {
                                      |            "key": "3FVV4W61poEVXEbFfPG1qfJhJxJ7Pk4M2To",
                                      |            "type": "integer",
                                      |            "value": 700000000
                                      |          }
                                      |        ],
                                      |        "transfers": [
                                      |          {
                                      |            "address": "3MydsP4UeQdGwBq7yDbMvf9MzfB2pxFoUKU",
                                      |            "asset": null,
                                      |            "amount": 1
                                      |          }
                                      |        ],
                                      |        "issues": [],
                                      |        "reissues": [],
                                      |        "burns": [],
                                      |        "sponsorFees": [],
                                      |        "leases" : [],
                                      |        "leaseCancels" : [],
                                      |        "invokes": []
                                      |      },
                                      |      "error": null
                                      |    }
                                      |  ]
                                      |}""".stripMargin)

    result.loggedJson should matchJson(
      """{
        |  "type": 16,
        |  "id": "2hoMeTHAneLExjFo2a9ei7D4co5zzr9VyT7tmBmAGmeu",
        |  "sender": "3MvtiFpnSA7uYKXV3myLwRK3u2NEV91iJYW",
        |  "senderPublicKey": "9utotH1484Hb1WdAHuAKLjuGAmocPZg7jZDtnc35MuqT",
        |  "fee": 10000000,
        |  "feeAssetId": null,
        |  "timestamp": 1111,
        |  "proofs": [
        |    "4scXzk4WiKMXG8p7V6J2pmznNZCgMjADbbZPSDGg28YLMKgshBmNFNzgYg2TwfKN3wMtgLiNQB77iQQZkH3roUyJ"
        |  ],
        |  "version": 1,
        |  "dApp": "3MydsP4UeQdGwBq7yDbMvf9MzfB2pxFoUKU",
        |  "payment": [
        |    {
        |      "amount": 1,
        |      "assetId": null
        |    }
        |  ],
        |  "call": {
        |    "function": "func",
        |    "args": [
        |      {
        |        "type": "string",
        |        "value": "param"
        |      },
        |      {
        |        "type": "integer",
        |        "value": 1
        |      }
        |    ]
        |  },
        |  "trace": [
        |    {
        |      "type": "dApp",
        |      "id": "3MydsP4UeQdGwBq7yDbMvf9MzfB2pxFoUKU",
        |      "function": "func",
        |      "args": [
        |        "param",
        |        "1"
        |      ],
        |      "invocations": [],
        |      "result": {
        |        "data": [
        |          {
        |            "key": "3FVV4W61poEVXEbFfPG1qfJhJxJ7Pk4M2To",
        |            "type": "integer",
        |            "value": 700000000
        |          }
        |        ],
        |        "transfers": [
        |          {
        |            "address": "3MydsP4UeQdGwBq7yDbMvf9MzfB2pxFoUKU",
        |            "asset": null,
        |            "amount": 1
        |          }
        |        ],
        |        "issues": [],
        |        "reissues": [],
        |        "burns": [],
        |        "sponsorFees": [],
        |        "leases" : [],
        |        "leaseCancels" : [],
        |        "invokes": []
        |      },
        |      "error": null,
        |      "vars": [
        |        {
        |          "name": "amount",
        |          "type": "Int",
        |          "value": 12345
        |        },
        |        {
        |          "name": "invocation",
        |          "type": "String",
        |          "value": "str"
        |        }
        |      ]
        |    }
        |  ]
        |}""".stripMargin
    )
  }

  property("suitable TracedResult error json") {
    val vars = List(
      "amount"     -> Right(CONST_LONG(12345)),
      "invocation" -> CONST_STRING("str")
    )
    val reason = "error reason"

    val trace = List(
      InvokeScriptTrace(
<<<<<<< HEAD
        tx.id.value(),
        tx.dApp,
=======
        tx.id(),
        tx.dAppAddressOrAlias,
>>>>>>> c66f70d6
        tx.funcCall,
        Left(TxValidationError.ScriptExecutionError(reason, vars, None)),
        vars,
        Nil
      )
    )
    val scriptExecutionError = ScriptExecutionError(tx, reason, isTokenScript = false)

    val result = TracedResult(Left(scriptExecutionError), trace)
    result.json should matchJson("""{
                                      |  "error": 306,
                                      |  "message": "Error while executing account-script: error reason",
                                      |  "transaction": {
                                      |    "type": 16,
                                      |    "id": "2hoMeTHAneLExjFo2a9ei7D4co5zzr9VyT7tmBmAGmeu",
                                      |    "sender": "3MvtiFpnSA7uYKXV3myLwRK3u2NEV91iJYW",
                                      |    "senderPublicKey": "9utotH1484Hb1WdAHuAKLjuGAmocPZg7jZDtnc35MuqT",
                                      |    "fee": 10000000,
                                      |    "feeAssetId": null,
                                      |    "timestamp": 1111,
                                      |    "proofs": [
                                      |      "4scXzk4WiKMXG8p7V6J2pmznNZCgMjADbbZPSDGg28YLMKgshBmNFNzgYg2TwfKN3wMtgLiNQB77iQQZkH3roUyJ"
                                      |    ],
                                      |    "version": 1,
                                      |    "dApp": "3MydsP4UeQdGwBq7yDbMvf9MzfB2pxFoUKU",
                                      |    "payment": [
                                      |      {
                                      |        "amount": 1,
                                      |        "assetId": null
                                      |      }
                                      |    ],
                                      |    "call": {
                                      |      "function": "func",
                                      |      "args": [
                                      |        {
                                      |          "type": "string",
                                      |          "value": "param"
                                      |        },
                                      |        {
                                      |          "type": "integer",
                                      |          "value": 1
                                      |        }
                                      |      ]
                                      |    }
                                      |  },
                                      |  "trace": [
                                      |    {
                                      |      "type": "dApp",
                                      |      "id": "3MydsP4UeQdGwBq7yDbMvf9MzfB2pxFoUKU",
                                      |      "function": "func",
                                      |      "args": [
                                      |        "param",
                                      |        "1"
                                      |      ],
                                      |      "invocations": [],
                                      |      "result": "failure",
                                      |      "vars": [
                                      |        {
                                      |          "name": "amount",
                                      |          "type": "Int",
                                      |          "value": 12345
                                      |        },
                                      |        {
                                      |          "name": "invocation",
                                      |          "type": "String",
                                      |          "value": "str"
                                      |        }
                                      |      ],
                                      |      "error": "error reason"
                                      |    }
                                      |  ]
                                      |}""".stripMargin)
  }
}<|MERGE_RESOLUTION|>--- conflicted
+++ resolved
@@ -44,13 +44,8 @@
     val recipient = Recipient.Address(ByteStr(tx.dApp.bytes))
     val trace = List(
       InvokeScriptTrace(
-<<<<<<< HEAD
-        tx.id.value(),
+        tx.id(),
         tx.dApp,
-=======
-        tx.id(),
-        tx.dAppAddressOrAlias,
->>>>>>> c66f70d6
         tx.funcCall,
         Right(
           ScriptResultV3(
@@ -229,13 +224,8 @@
 
     val trace = List(
       InvokeScriptTrace(
-<<<<<<< HEAD
-        tx.id.value(),
+        tx.id(),
         tx.dApp,
-=======
-        tx.id(),
-        tx.dAppAddressOrAlias,
->>>>>>> c66f70d6
         tx.funcCall,
         Left(TxValidationError.ScriptExecutionError(reason, vars, None)),
         vars,
