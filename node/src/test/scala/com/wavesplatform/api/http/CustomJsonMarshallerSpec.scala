package com.wavesplatform.api.http

import akka.http.scaladsl.model.HttpRequest
import akka.http.scaladsl.model.MediaTypes.`application/json`
import akka.http.scaladsl.model.headers.Accept
import akka.http.scaladsl.server.Route
import akka.http.scaladsl.testkit.ScalatestRouteTest
import com.wavesplatform.api.common.CommonTransactionsApi.TransactionMeta
import com.wavesplatform.api.common.{CommonAccountsApi, CommonAssetsApi, CommonTransactionsApi}
import com.wavesplatform.api.http.assets.AssetsApiRoute
import com.wavesplatform.common.state.ByteStr
import com.wavesplatform.features.BlockchainFeatures
import com.wavesplatform.history.DefaultBlockchainSettings
import com.wavesplatform.http.{ApiErrorMatchers, RestAPISettingsHelper}
import com.wavesplatform.network.TransactionPublisher
import com.wavesplatform.state.reader.LeaseDetails
import com.wavesplatform.state.{Blockchain, Height}
import com.wavesplatform.transaction.ApplicationStatus.Succeeded
import com.wavesplatform.transaction.Asset
import com.wavesplatform.transaction.Asset.IssuedAsset
import com.wavesplatform.utx.UtxPool
import com.wavesplatform.{NTPTime, NoShrink, TestWallet, TransactionGen}
import org.scalactic.source.Position
import org.scalamock.scalatest.PathMockFactory
import org.scalatest.{Matchers, PropSpec}
import org.scalatestplus.scalacheck.ScalaCheckPropertyChecks
import play.api.libs.json._

import scala.reflect.ClassTag

class CustomJsonMarshallerSpec
    extends PropSpec
    with RestAPISettingsHelper
    with PathMockFactory
    with TestWallet
    with NTPTime
    with ScalatestRouteTest
    with Matchers
    with ApiErrorMatchers
    with NoShrink
    with ScalaCheckPropertyChecks
    with TransactionGen {
  private val blockchain      = mock[Blockchain]
  private val utx             = mock[UtxPool]
  private val publisher       = mock[TransactionPublisher]
  private val transactionsApi = mock[CommonTransactionsApi]
  private val accountsApi     = mock[CommonAccountsApi]
  private val assetsApi       = mock[CommonAssetsApi]

  private val numberFormat = Accept(`application/json`.withParams(Map("large-significand-format" -> "string")))

  (() => blockchain.activatedFeatures).expects().returning(BlockchainFeatures.implemented.map(_ -> 0).toMap).anyNumberOfTimes()
  (() => blockchain.settings).expects().returning(DefaultBlockchainSettings).anyNumberOfTimes()

  private def ensureFieldsAre[A: ClassTag](v: JsObject, fields: String*)(implicit pos: Position): Unit =
    for (f <- fields) (v \ f).get shouldBe a[A]

  private def checkRoute(req: HttpRequest, route: Route, fields: String*)(implicit pos: Position): Unit = {
    req ~> route ~> check {
      ensureFieldsAre[JsNumber](responseAs[JsObject], fields: _*)
    }

    req ~> numberFormat ~> route ~> check {
      ensureFieldsAre[JsString](responseAs[JsObject], fields: _*)
    }
  }

  private val transactionsRoute =
    TransactionsApiRoute(restAPISettings, transactionsApi, testWallet, blockchain, () => utx.size, publisher, ntpTime).route

  property("/transactions/info/{id}") {
    forAll(leaseGen) { lt =>
      val height: Height = Height(1)
<<<<<<< HEAD
      (transactionsApi.transactionById _).expects(lt.id()).returning(Some((height, Left(lt), Succeeded))).twice()
=======
      (transactionsApi.transactionById _).expects(lt.id()).returning(Some(TransactionMeta.Default(height, lt, succeeded = true))).twice()
>>>>>>> 39c4be1c
      (blockchain.leaseDetails _)
        .expects(lt.id())
        .returning(Some(LeaseDetails(lt.sender, lt.recipient, 1, lt.amount, true)))
        .twice()
      checkRoute(Get(s"/transactions/info/${lt.id()}"), transactionsRoute, "amount")
    }
  }

  property("/transactions/calculateFee") {
    (() => blockchain.height).expects().returning(1000).anyNumberOfTimes()
    (blockchain.assetScript _).expects(*).returning(None).anyNumberOfTimes()

    forAll(transferV2Gen) { tx =>
      (transactionsApi.calculateFee _).expects(*).returning(Right((Asset.Waves, 1, 1))).twice()
      checkRoute(Post("/transactions/calculateFee", tx.json()), transactionsRoute, "feeAmount")
    }
  }

  private val rewardRoute = RewardApiRoute(blockchain).route

  property("/blockchain/rewards") {
    (() => blockchain.height).expects().returning(1000).anyNumberOfTimes()
    (blockchain.blockReward _).expects(*).returning(Some(1000)).twice()
    (blockchain.wavesAmount _).expects(*).returning(BigInt(10000000)).twice()
    (blockchain.blockRewardVotes _).expects(1000).returning(Seq(100L)).twice()

    checkRoute(Get("/blockchain/rewards/1000"), rewardRoute, "totalWavesAmount", "currentReward", "minIncrement")
  }

  property("/debug/stateWaves") {
    pending // todo: fix when distributions/portfolio become testable
  }

  private val assetsRoute = AssetsApiRoute(restAPISettings, testWallet, publisher, blockchain, ntpTime, accountsApi, assetsApi, 1000).route

  property("/assets/{assetId}/distribution/{height}/limit/{limit}") {
    pending // todo: fix when distributions/portfolio become testable
  }

  property("/assets/balance/{address}/{assetId}") {
    forAll(accountGen, bytes32gen.map(b => IssuedAsset(ByteStr(b)))) {
      case (keyPair, assetId) =>
        (blockchain.balance _).expects(keyPair.toAddress, assetId).returning(1000L).twice()
        checkRoute(Get(s"/assets/balance/${keyPair.publicKey.toAddress}/${assetId.id}"), assetsRoute, "balance")
    }
  }
}<|MERGE_RESOLUTION|>--- conflicted
+++ resolved
@@ -71,11 +71,7 @@
   property("/transactions/info/{id}") {
     forAll(leaseGen) { lt =>
       val height: Height = Height(1)
-<<<<<<< HEAD
-      (transactionsApi.transactionById _).expects(lt.id()).returning(Some((height, Left(lt), Succeeded))).twice()
-=======
-      (transactionsApi.transactionById _).expects(lt.id()).returning(Some(TransactionMeta.Default(height, lt, succeeded = true))).twice()
->>>>>>> 39c4be1c
+      (transactionsApi.transactionById _).expects(lt.id()).returning(Some(TransactionMeta.Default(height, lt, succeeded = Succeeded))).twice()
       (blockchain.leaseDetails _)
         .expects(lt.id())
         .returning(Some(LeaseDetails(lt.sender, lt.recipient, 1, lt.amount, true)))
