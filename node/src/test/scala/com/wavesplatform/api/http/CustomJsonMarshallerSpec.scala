package com.wavesplatform.api.http

import akka.http.scaladsl.model.HttpRequest
import akka.http.scaladsl.model.MediaTypes.`application/json`
import akka.http.scaladsl.model.headers.Accept
import akka.http.scaladsl.server.Route
import akka.http.scaladsl.testkit.ScalatestRouteTest
import com.wavesplatform.api.common.{CommonAccountsApi, CommonAssetsApi, CommonTransactionsApi}
import com.wavesplatform.api.http.assets.AssetsApiRoute
import com.wavesplatform.common.state.ByteStr
import com.wavesplatform.features.BlockchainFeatures
import com.wavesplatform.history.DefaultBlockchainSettings
import com.wavesplatform.http.{ApiErrorMatchers, RestAPISettingsHelper}
import com.wavesplatform.network.TransactionPublisher
import com.wavesplatform.state.reader.LeaseDetails
import com.wavesplatform.state.{Blockchain, Height}
import com.wavesplatform.transaction.Asset
import com.wavesplatform.transaction.Asset.IssuedAsset
import com.wavesplatform.utx.UtxPool
import com.wavesplatform.{NTPTime, NoShrink, TestWallet, TransactionGen}
import org.scalactic.source.Position
import org.scalamock.scalatest.PathMockFactory
import org.scalatest.{Matchers, PropSpec}
import org.scalatestplus.scalacheck.ScalaCheckPropertyChecks
import play.api.libs.json._

import scala.reflect.ClassTag

class CustomJsonMarshallerSpec
    extends PropSpec
    with RestAPISettingsHelper
    with PathMockFactory
    with TestWallet
    with NTPTime
    with ScalatestRouteTest
    with Matchers
    with ApiErrorMatchers
    with NoShrink
    with ScalaCheckPropertyChecks
    with TransactionGen {
  private val blockchain      = mock[Blockchain]
  private val utx             = mock[UtxPool]
  private val publisher       = mock[TransactionPublisher]
  private val transactionsApi = mock[CommonTransactionsApi]
  private val accountsApi     = mock[CommonAccountsApi]
  private val assetsApi       = mock[CommonAssetsApi]

  private val numberFormat = Accept(`application/json`.withParams(Map("large-significand-format" -> "string")))

  (() => blockchain.activatedFeatures).expects().returning(BlockchainFeatures.implemented.map(_ -> 0).toMap).anyNumberOfTimes()
  (() => blockchain.settings).expects().returning(DefaultBlockchainSettings).anyNumberOfTimes()

  private def ensureFieldsAre[A: ClassTag](v: JsObject, fields: String*)(implicit pos: Position): Unit =
    for (f <- fields) (v \ f).get shouldBe a[A]

  private def checkRoute(req: HttpRequest, route: Route, fields: String*)(implicit pos: Position): Unit = {
    req ~> route ~> check {
      ensureFieldsAre[JsNumber](responseAs[JsObject], fields: _*)
    }

    req ~> numberFormat ~> route ~> check {
      ensureFieldsAre[JsString](responseAs[JsObject], fields: _*)
    }
  }

  private val transactionsRoute =
    TransactionsApiRoute(restAPISettings, transactionsApi, testWallet, blockchain, () => utx.size, publisher, ntpTime).route

  property("/transactions/info/{id}") {
    forAll(leaseGen) { lt =>
      val height: Height = Height(1)
      (transactionsApi.transactionById _).expects(lt.id()).returning(Some((height, Left(lt), true))).twice()
      (blockchain.leaseDetails _)
        .expects(lt.id())
        .returning(Some(LeaseDetails(lt.sender, lt.recipient, 1, lt.amount, true)))
        .twice()
      checkRoute(Get(s"/transactions/info/${lt.id()}"), transactionsRoute, "amount")
    }
  }

  property("/transactions/calculateFee") {
    (() => blockchain.height).expects().returning(1000).anyNumberOfTimes()
    (blockchain.assetScript _).expects(*).returning(None).anyNumberOfTimes()

    forAll(transferV2Gen) { tx =>
      (transactionsApi.calculateFee _).expects(*).returning(Right((Asset.Waves, 1, 1))).twice()
      checkRoute(Post("/transactions/calculateFee", tx.json()), transactionsRoute, "feeAmount")
    }
  }

  private val rewardRoute = RewardApiRoute(blockchain).route

  property("/blockchain/rewards") {
    (() => blockchain.height).expects().returning(1000).anyNumberOfTimes()
    (blockchain.blockReward _).expects(*).returning(Some(1000)).twice()
    (blockchain.wavesAmount _).expects(*).returning(BigInt(10000000)).twice()
    (blockchain.blockRewardVotes _).expects(1000).returning(Seq(100L)).twice()

    checkRoute(Get("/blockchain/rewards/1000"), rewardRoute, "totalWavesAmount", "currentReward", "minIncrement")
  }

  property("/debug/stateWaves") {
    pending // todo: fix when distributions/portfolio become testable
  }

<<<<<<< HEAD
  private val assetsRoute = AssetsApiRoute(restAPISettings, testWallet, utxSynchronizer, blockchain, ntpTime, accountsApi, assetsApi, 1000).route
=======
  private val assetsRoute = AssetsApiRoute(restAPISettings, testWallet, publisher, blockchain, ntpTime, accountsApi, assetsApi).route
>>>>>>> af81ae46

  property("/assets/{assetId}/distribution/{height}/limit/{limit}") {
    pending // todo: fix when distributions/portfolio become testable
  }

  property("/assets/balance/{address}/{assetId}") {
    forAll(accountGen, bytes32gen.map(b => IssuedAsset(ByteStr(b)))) {
      case (keyPair, assetId) =>
        (blockchain.balance _).expects(keyPair.toAddress, assetId).returning(1000L).twice()
        checkRoute(Get(s"/assets/balance/${keyPair.publicKey.toAddress}/${assetId.id}"), assetsRoute, "balance")
    }
  }
}<|MERGE_RESOLUTION|>--- conflicted
+++ resolved
@@ -103,11 +103,7 @@
     pending // todo: fix when distributions/portfolio become testable
   }
 
-<<<<<<< HEAD
-  private val assetsRoute = AssetsApiRoute(restAPISettings, testWallet, utxSynchronizer, blockchain, ntpTime, accountsApi, assetsApi, 1000).route
-=======
-  private val assetsRoute = AssetsApiRoute(restAPISettings, testWallet, publisher, blockchain, ntpTime, accountsApi, assetsApi).route
->>>>>>> af81ae46
+  private val assetsRoute = AssetsApiRoute(restAPISettings, testWallet, publisher, blockchain, ntpTime, accountsApi, assetsApi, 1000).route
 
   property("/assets/{assetId}/distribution/{height}/limit/{limit}") {
     pending // todo: fix when distributions/portfolio become testable
