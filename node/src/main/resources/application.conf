--- conflicted
+++ resolved
@@ -266,12 +266,6 @@
     # How many blocks could be rolled back if fork is detected. If fork is longer than this rollback is impossible.
     max-rollback = 100
 
-<<<<<<< HEAD
-=======
-    # Max length of requested extension signatures
-    max-chain-length = 101
-
->>>>>>> 06c38826
     # Timeout to receive all requested blocks
     synchronization-timeout = 60s
 
