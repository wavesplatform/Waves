--- conflicted
+++ resolved
@@ -165,20 +165,15 @@
     #          1 = 100
     #          2 = 200
     #        }
-<<<<<<< HEAD
-    #        max-transaction-time-back-offset = 120m
-    #        max-transaction-time-forward-offset = 90m
     #        block-reward-settings {
     #          min-reward = 0
     #          max-reward = 800000000
     #          first-reward = 600000000
-    #          reward-step = 25000000
+    #          reward-step = 25000000`
     #          first-reward-period = 250000
     #          reward-period = 150000
     #          reward-voting-period = 10000
     #        }
-=======
->>>>>>> 0150164d
     #      }
     #
     #      # List of genesis transactions
