--- conflicted
+++ resolved
@@ -318,66 +318,12 @@
           pf.assets.toSeq.sortBy(_._1.toString) foreach {
             case (assetId, balance) => log.info(s"$assetId : $balance")
           }
-<<<<<<< HEAD
-=======
-
-        case "APS" =>
-          val addrs = mutable.Set[Address]()
-
-          println(s"\nWAVES balances\n")
-          for {
-            seqNr     <- (1 to db.get(Keys.addressesForWavesSeqNr)).par
-            addressId <- db.get(Keys.addressesForWaves(seqNr)).par
-            history = db.get(Keys.wavesBalanceHistory(addressId))
-            actualHeight <- history.headOption
-            balance = db.get(Keys.wavesBalance(addressId)(actualHeight))
-            if balance > 0
-          } yield {
-            val addr = db.get(Keys.idToAddress(addressId))
-            println(s"$addr : $balance")
-            addrs += addr
-          }
-
-          val assets = mutable.ListBuffer[ByteStr]()
-          db.iterateOver(10: Short) { e => // iterate over Keys.assetInfoHistory
-            assets += ByteStr(e.getKey.drop(2))
-          }
-
-          println(s"\nAssets balances (${assets.size} assets)")
-          for {
-            assetId <- assets.sorted
-            asset = IssuedAsset(assetId)
-            seqNr <- {
-              println(s"\n$assetId:")
-              1 to db.get(Keys.addressesForAssetSeqNr(asset))
-            }
-            addressId    <- db.get(Keys.addressesForAsset(asset, seqNr))
-            actualHeight <- db.get(Keys.assetBalanceHistory(addressId, asset)).headOption
-            balance = db.get(Keys.assetBalance(addressId, asset)(actualHeight))
-            if balance > 0
-          } yield {
-            val addr = db.get(Keys.idToAddress(addressId))
-            println(s"$addr : $balance")
-            addrs += addr
-          }
-
-          println(s"\nAddress balances (${addrs.size} addresses)")
-          addrs.toSeq.sortBy(_.toString).foreach { addr =>
-            val p = reader.portfolio(addr)
-            println(s"\n$addr : ${p.balance} ${p.lease}:")
-            p.assets.toSeq.sortBy(_._1.id).foreach {
-              case (IssuedAsset(assetId), bal) =>
-                if (bal > 0)
-                  println(s"$assetId : $bal")
-            }
-          }
 
         case "HS" =>
           val height = argument(1, "height").toInt
           val hitSourceKey = Keys.hitSource(height)
           val hitSource = db.get(hitSourceKey.keyBytes)
           log.info(s"HitSource at height=$height: ${Base64.encode(hitSource)}")
->>>>>>> a01b3349
       }
     } finally db.close()
   }
