--- conflicted
+++ resolved
@@ -83,11 +83,8 @@
     "address-transaction-seq-nr",
     "address-transaction-height-type-and-nums",
     "transaction-height-and-nums-by-id",
-<<<<<<< HEAD
     "block-transactions-fee",
-=======
     "invoke-script-result"
->>>>>>> aa4800a7
   )
 
   def main(args: Array[String]): Unit = {
