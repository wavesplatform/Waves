package com.wavesplatform

import java.io.File
import java.util

import com.google.common.primitives.Longs
import com.protonail.leveldb.jna.*
import com.wavesplatform.account.Address
import com.wavesplatform.api.common.{AddressPortfolio, CommonAccountsApi}
import com.wavesplatform.common.state.ByteStr
import com.wavesplatform.common.utils.{Base58, Base64, EitherExt2}
import com.wavesplatform.database.*
import com.wavesplatform.lang.script.ContractScript
import com.wavesplatform.lang.script.v1.ExprScript
import com.wavesplatform.settings.Constants
import com.wavesplatform.state.diffs.{DiffsCommon, SetScriptTransactionDiff}
import com.wavesplatform.state.{Blockchain, Diff, Height, Portfolio}
import com.wavesplatform.transaction.Asset.IssuedAsset
import com.wavesplatform.utils.ScorexLogging
<<<<<<< HEAD
import monix.execution.{ExecutionModel, Scheduler}
import org.rocksdb.{RocksDB, WriteBatch, WriteOptions}
=======
import org.iq80.leveldb.DB
import com.google.common.hash.{Funnels, BloomFilter as GBloomFilter}
import play.api.libs.json.Json
>>>>>>> f362c236

import scala.annotation.tailrec
import scala.collection.mutable
import scala.concurrent.duration.Duration
import scala.concurrent.{Await, Future}
import scala.jdk.CollectionConverters.*
import scala.util.Using

//noinspection ScalaStyle
object Explorer extends ScorexLogging {
  case class Stats(entryCount: Long, totalKeySize: Long, totalValueSize: Long)

  def portfolio(db: RocksDB, blockchain: Blockchain, address: Address): Portfolio =
    Portfolio(
      blockchain.balance(address),
      blockchain.leaseBalance(address),
      db.withResource(r => AddressPortfolio.assetBalanceIterator(r, address, Diff.empty, _ => true).flatten.toMap)
    )

  def main(argsRaw: Array[String]): Unit = {
    if (argsRaw.isEmpty || Seq("-h", "--help").exists(argsRaw.contains)) {
      System.err.println("Usage: waves explore <command> [args] [--config|-c <cfg file>]")
      return
    }

    @tailrec
    def parseArgs(buffer: Seq[String], args: Seq[String] = Nil, flags: Map[String, String] = Map.empty): (Seq[String], Map[String, String]) =
      (buffer: @unchecked) match {
        case flag +: value +: rest if flag.startsWith("-") =>
          parseArgs(rest, args, flags + (flag -> value))

        case arg +: rest =>
          parseArgs(rest, args :+ arg, flags)

        case Nil =>
          (args, flags)
      }

    val (args, flags)    = parseArgs(argsRaw.toIndexedSeq)
    val configFileOption = flags.collectFirst { case ("-c" | "--config", config) if config.nonEmpty => new File(config) }

    val settings = Application.loadApplicationConfig(configFileOption)

    log.info(s"Data directory: ${settings.dbSettings.directory}")

<<<<<<< HEAD
    val db     = openDB(settings.dbSettings.directory)
    val reader = RocksDBWriter.readOnly(db, settings)
=======
    val db     = openDB(settings.dbSettings)
    val reader = LevelDBWriter.readOnly(db, settings)
>>>>>>> f362c236

    val blockchainHeight = reader.height
    log.info(s"Blockchain height is $blockchainHeight")
    try {
      @inline
      def argument(i: Int, msg: => String) = args.applyOrElse(i, (_: Int) => throw new IllegalArgumentException(s"Argument #${i + 1} missing: $msg"))
      val flag                             = argument(0, "command").toUpperCase

      flag match {
        case "WB" =>
          val balances = mutable.Map[BigInt, Long]()
          db.iterateOver(KeyTags.WavesBalance) { e =>
            val addressId = BigInt(e.getKey.drop(6))
            val balance   = Longs.fromByteArray(e.getValue)
            balances += (addressId -> balance)
          }

          var actualTotalReward = 0L
          db.iterateOver(KeyTags.BlockReward) { e =>
            actualTotalReward += Longs.fromByteArray(e.getValue)
          }

          val actualTotalBalance   = balances.values.sum + reader.carryFee
          val expectedTotalBalance = Constants.UnitsInWave * Constants.TotalWaves + actualTotalReward
          val byKeyTotalBalance    = reader.wavesAmount(blockchainHeight)

          if (actualTotalBalance != expectedTotalBalance || expectedTotalBalance != byKeyTotalBalance)
            log.error(
              s"Something wrong, actual total waves balance: $actualTotalBalance," +
                s" expected total waves balance: $expectedTotalBalance, total waves balance by key: $byKeyTotalBalance"
            )
          else
            log.info(s"Correct total waves balance: $actualTotalBalance WAVELETS")

        case "DA" =>
          val addressIds = mutable.Seq[(BigInt, Address)]()
          db.iterateOver(KeyTags.AddressId) { e =>
            val address   = Address.fromBytes(e.getKey.drop(2), settings.blockchainSettings.addressSchemeCharacter.toByte)
            val addressId = BigInt(e.getValue)
            addressIds :+ (addressId -> address)
          }
          val addressIdToAddresses = addressIds.groupBy(_._1).view.mapValues(_.map(_._2))

          addressIdToAddresses.find(_._2.size > 1) match {
            case Some((addressId, addresses)) => log.error(s"Something wrong, addressId is duplicated: $addressId for (${addresses.mkString(", ")})")
            case None                         => log.info("Correct address ids")
          }

        case "B" =>
          val maybeBlockId = Base58.tryDecodeWithLimit(argument(1, "block id")).toOption.map(ByteStr.apply)
          if (maybeBlockId.isDefined) {
            val kBlockHeight     = Keys.heightOf(maybeBlockId.get)
            val blockHeightBytes = db.get(kBlockHeight.keyBytes)
            val maybeBlockHeight = kBlockHeight.parse(blockHeightBytes)
            maybeBlockHeight.foreach { h =>
              val kBlock     = Keys.blockInfoBytesAt(Height(h))
              val blockBytes = db.get(kBlock.keyBytes)
              log.info(s"BlockId=${maybeBlockId.get} at h=$h: ${Base64.encode(blockBytes)}")
            }
          } else log.error("No block ID was provided")

        case "O" =>
          val orderId = Base58.tryDecodeWithLimit(argument(1, "order id")).toOption.map(ByteStr.apply)
          if (orderId.isDefined) {
            val kVolumeAndFee = Keys.filledVolumeAndFee(orderId.get)(blockchainHeight)
            val bytes1        = db.get(kVolumeAndFee.keyBytes)
            val v             = kVolumeAndFee.parse(bytes1)
            log.info(s"OrderId = ${Base58.encode(orderId.get.arr)}: Volume = ${v.volume}, Fee = ${v.fee}")

            val kVolumeAndFeeHistory = Keys.filledVolumeAndFeeHistory(orderId.get)
            val bytes2               = db.get(kVolumeAndFeeHistory.keyBytes)
            val value2               = kVolumeAndFeeHistory.parse(bytes2)
            val value2Str            = value2.mkString("[", ", ", "]")
            log.info(s"OrderId = ${Base58.encode(orderId.get.arr)}: History = $value2Str")
            value2.foreach { h =>
              val k = Keys.filledVolumeAndFee(orderId.get)(h)
              val v = k.parse(db.get(k.keyBytes))
              log.info(s"\t h = $h: Volume = ${v.volume}, Fee = ${v.fee}")
            }
          } else log.error("No order ID was provided")

        case "A" =>
          val address   = Address.fromString(argument(1, "address")).explicitGet()
          val aid       = Keys.addressId(address)
          val addressId = aid.parse(db.get(aid.keyBytes)).get
          log.info(s"Address id = $addressId")

          val kwbh = Keys.wavesBalanceHistory(addressId)
          val wbh  = kwbh.parse(db.get(kwbh.keyBytes))

//          val balances = wbh.map { h =>
//            val k = Keys.wavesBalance(addressId)(h)
//            h -> k.parse(db.get(k.keyBytes))
//          }
//          balances.foreach(b => log.info(s"h = ${b._1}: balance = ${b._2}"))

        case "AC" =>
          val lastAddressId = Keys.lastAddressId.parse(db.get(Keys.lastAddressId.keyBytes))
          log.info(s"Last address id: $lastAddressId")

        case "AD" =>
          val result = new util.HashMap[Address, java.lang.Integer]()

          db.iterateOver(KeyTags.IdToAddress) { e =>
            result.compute(
              Address.fromBytes(e.getValue).explicitGet(),
              (_, prev) =>
                prev match {
                  case null    => 1
                  case notNull => 1 + notNull
                }
            )
          }

          for ((k, v) <- result.asScala if v > 1) {
            log.info(s"$k,$v")
          }

        case "AA" =>
          val address   = Address.fromString(argument(1, "address")).explicitGet()
          val asset     = IssuedAsset(ByteStr.decodeBase58(argument(2, "asset")).get)
          val ai        = Keys.addressId(address)
          val addressId = ai.parse(db.get(ai.keyBytes)).get
          log.info(s"Address ID = $addressId")

//          val kabh = Keys.assetBalanceHistory(addressId, asset)
//          val abh  = kabh.parse(db.get(kabh.keyBytes))
//
//          val balances = abh.map { h =>
//            val k = Keys.assetBalance(addressId, asset)(h)
//            h -> k.parse(db.get(k.keyBytes))
//          }
//          balances.foreach(b => log.info(s"h = ${b._1}: balance = ${b._2}"))

        case "S" =>
          log.info("Collecting DB stats")
//          val iterator = db.iterator()
//          val result   = new util.HashMap[Short, Stats]
//          iterator.seekToFirst()
//          while (iterator.hasNext) {
//            val entry     = iterator.next()
//            val keyPrefix = ByteBuffer.wrap(entry.getKey).getShort
//            result.compute(
//              keyPrefix,
//              (_, maybePrev) =>
//                maybePrev match {
//                  case null => Stats(1, entry.getKey.length, entry.getValue.length)
//                  case prev => Stats(prev.entryCount + 1, prev.totalKeySize + entry.getKey.length, prev.totalValueSize + entry.getValue.length)
//                }
//            )
//          }
//          iterator.close()

          log.info("key-space,entry-count,total-key-size,total-value-size")
//          for ((prefix, stats) <- result.asScala) {
//            log.info(s"${KeyTags(prefix)},${stats.entryCount},${stats.totalKeySize},${stats.totalValueSize}")
//          }

        case "TXBH" =>
          val h   = Height(argument(1, "height").toInt)
          val txs = db.readOnly(loadTransactions(h, _))

          println(txs.length)
          txs.foreach { case (_, tx) => println(tx) }

        case "AP" =>
          val address = Address.fromString(argument(1, "address")).explicitGet()
          val pf      = portfolio(db, reader, address)
          log.info(s"$address : ${pf.balance} WAVES, ${pf.lease}, ${pf.assets.size} assets")
          pf.assets.toSeq.sortBy(_._1.toString) foreach { case (assetId, balance) =>
            log.info(s"$assetId : $balance")
          }

        case "OC" =>
          log.info("Counting orders")
          var counter = 0L
          db.iterateOver(KeyTags.FilledVolumeAndFeeHistory) { _ =>
            counter += 1
          }
          log.info(s"Found $counter orders")

        case "CAT" =>
          log.info(s"Counting address transactions")
          val addressCount = db.get(Keys.lastAddressId).get.toInt
          log.info(s"Processing $addressCount addresses")
          val txCounts = new Array[Int](addressCount + 1)
          db.iterateOver(KeyTags.AddressTransactionHeightTypeAndNums) { e =>
            txCounts(Longs.fromByteArray(e.getKey.slice(2, 10)).toInt) += readTransactionHNSeqAndType(e.getValue)._2.size
          }
          log.info("Sorting result")
          txCounts.zipWithIndex.sorted.takeRight(100).foreach { case (count, id) =>
            log.info(s"${db.get(Keys.idToAddress(AddressId(id.toLong)))}: $count")
          }
        case "ES" =>
          db.iterateOver(KeyTags.AddressScript) { e =>
            val asi = readAccountScriptInfo(e.getValue)
            val estimationResult = asi.script match {
              case ContractScript.ContractScriptImpl(stdLibVersion, expr) =>
                SetScriptTransactionDiff.estimate(reader, stdLibVersion, expr, checkOverflow = true)
              case script: ExprScript =>
                DiffsCommon.countVerifierComplexity(Some(script), reader, isAsset = false)
              case _ => ???
            }

            estimationResult.left.foreach { error =>
              val addressId = Longs.fromByteArray(e.getKey.drop(2).dropRight(4))
              val address   = db.get(Keys.idToAddress(AddressId(addressId)))
              log.info(s"$address: $error")
            }
          }

        case "CSAI" =>
          val PrefixLength = argument(1, "prefix").toInt
          var prevAssetId  = Array.emptyByteArray
          var assetCounter = 0
          db.iterateOver(KeyTags.AssetStaticInfo) { e =>
            assetCounter += 1
            val thisAssetId = e.getKey.drop(2)
            if (prevAssetId.nonEmpty) {
              var counter = 0
              while (counter < PrefixLength && prevAssetId(counter) == thisAssetId(counter)) counter += 1
              if (counter == PrefixLength) {
                log.info(s"${Base58.encode(prevAssetId)} ~ ${Base58.encode(thisAssetId)}")
              }
            }
            prevAssetId = thisAssetId
          }
          log.info(s"Checked $assetCounter asset(s)")
<<<<<<< HEAD

        case "LDT" =>
          val s = Scheduler.fixedPool("foo-bar", 8, executionModel = ExecutionModel.AlwaysAsyncExecution)

          def countEntries(): Future[Long] = {
            CommonAccountsApi(() => Diff.empty, db, reader)
              .dataStream(Address.fromString("3PC9BfRwJWWiw9AREE2B3eWzCks3CYtg4yo").explicitGet(), None)
              .countL
              .runToFuture(s)
          }

          import scala.concurrent.ExecutionContext.Implicits.global

          println(
            Await.result(
              Future.sequence(Seq.fill(16)(countEntries())),
              Duration.Inf
            )
          )

        case "CONV" =>
          Using.resource(new LevelDBOptions()) { o =>
            o.setCreateIfMissing(true)
            o.setParanoidChecks(true)
            Using.resource(new LevelDB(settings.directory + "/data", o)) { ldb =>
              Using.resource(new LevelDBReadOptions()) { ro =>
                Using.resource(new WriteOptions()) { wo =>
                  wo.setSync(false).setDisableWAL(true)
                  Using.resource(new LevelDBKeyValueIterator(ldb, ro)) { kvi =>
                    kvi.seekToFirst()
                    var totalEntries = 0
                    while (kvi.hasNext) {
                      Using.resource(new WriteBatch()) { wb =>
                        var i = 0
                        while (kvi.hasNext && i <= 100000) {
                          val kv = kvi.next()
                          i += 1
                          wb.put(kv.getKey, kv.getValue)
                        }
                        db.write(wo, wb)
                        log.info("Written 100000 entries")
                        totalEntries += i
                      }
                    }
                    log.info(s"Total: $totalEntries")
                  }

                }
              }
            }

=======
        case "DDD" =>
          log.info(s"Collecting addresses")
          var count = 0L
          db.iterateOver(KeyTags.AddressId) { _ =>
            count += 1
          }
          log.info(s"Found $count addresses")
        case "TC" =>
          val bf = GBloomFilter.create[Array[Byte]](Funnels.byteArrayFunnel(), 200_000_000L)
          log.info("Counting transactions")
          var count = 0L
          db.iterateOver(KeyTags.TransactionMetaById) { e =>
            bf.put(e.getKey.drop(2))
            count += 1
          }
          log.info(s"Found $count transactions")
        case "SH" =>
          val targetHeight = argument(1, "height").toInt
          log.info(s"Loading state hash at $targetHeight")
          db.get(Keys.stateHash(targetHeight)).foreach { sh =>
            println(Json.toJson(sh).toString())
>>>>>>> f362c236
          }
      }
    } finally db.close()
  }
}<|MERGE_RESOLUTION|>--- conflicted
+++ resolved
@@ -17,14 +17,10 @@
 import com.wavesplatform.state.{Blockchain, Diff, Height, Portfolio}
 import com.wavesplatform.transaction.Asset.IssuedAsset
 import com.wavesplatform.utils.ScorexLogging
-<<<<<<< HEAD
 import monix.execution.{ExecutionModel, Scheduler}
 import org.rocksdb.{RocksDB, WriteBatch, WriteOptions}
-=======
-import org.iq80.leveldb.DB
 import com.google.common.hash.{Funnels, BloomFilter as GBloomFilter}
 import play.api.libs.json.Json
->>>>>>> f362c236
 
 import scala.annotation.tailrec
 import scala.collection.mutable
@@ -70,13 +66,8 @@
 
     log.info(s"Data directory: ${settings.dbSettings.directory}")
 
-<<<<<<< HEAD
-    val db     = openDB(settings.dbSettings.directory)
+    val db     = openDB(settings.dbSettings)
     val reader = RocksDBWriter.readOnly(db, settings)
-=======
-    val db     = openDB(settings.dbSettings)
-    val reader = LevelDBWriter.readOnly(db, settings)
->>>>>>> f362c236
 
     val blockchainHeight = reader.height
     log.info(s"Blockchain height is $blockchainHeight")
@@ -305,7 +296,6 @@
             prevAssetId = thisAssetId
           }
           log.info(s"Checked $assetCounter asset(s)")
-<<<<<<< HEAD
 
         case "LDT" =>
           val s = Scheduler.fixedPool("foo-bar", 8, executionModel = ExecutionModel.AlwaysAsyncExecution)
@@ -352,12 +342,11 @@
                     }
                     log.info(s"Total: $totalEntries")
                   }
-
                 }
               }
             }
-
-=======
+          }
+
         case "DDD" =>
           log.info(s"Collecting addresses")
           var count = 0L
@@ -379,7 +368,6 @@
           log.info(s"Loading state hash at $targetHeight")
           db.get(Keys.stateHash(targetHeight)).foreach { sh =>
             println(Json.toJson(sh).toString())
->>>>>>> f362c236
           }
       }
     } finally db.close()
