package com.wavesplatform

import java.io.File
import java.nio.ByteBuffer
import java.util

import com.google.common.primitives.Longs
import com.wavesplatform.account.Address
import com.wavesplatform.api.common.AddressPortfolio
import com.wavesplatform.common.state.ByteStr
import com.wavesplatform.common.utils.{Base58, Base64, EitherExt2}
<<<<<<< HEAD
import com.wavesplatform.database.{AddressId, DBExt, KeyTags, Keys, LevelDBWriter, loadTransactions, openDB, readTransactionHNSeqAndType}
=======
import com.wavesplatform.database.{AddressId, DBExt, KeyTags, Keys, LevelDBWriter, openDB, readTransaction, readTransactionHNSeqAndType}
>>>>>>> 253255a3
import com.wavesplatform.settings.Constants
import com.wavesplatform.state.{Blockchain, Diff, Height, Portfolio}
import com.wavesplatform.transaction.Asset.IssuedAsset
<<<<<<< HEAD
=======
import com.wavesplatform.transaction.Transaction
>>>>>>> 253255a3
import com.wavesplatform.utils.ScorexLogging
import org.iq80.leveldb.DB

import scala.annotation.tailrec
import scala.collection.mutable
import scala.jdk.CollectionConverters._

//noinspection ScalaStyle
object Explorer extends ScorexLogging {
  case class Stats(entryCount: Long, totalKeySize: Long, totalValueSize: Long)

  def portfolio(db: DB, blockchain: Blockchain, address: Address): Portfolio =
    Portfolio(
      blockchain.balance(address),
      blockchain.leaseBalance(address),
      db.withResource(r => AddressPortfolio.assetBalanceIterator(r, address, Diff.empty, _ => true).toMap)
    )

  def main(argsRaw: Array[String]): Unit = {
    if (argsRaw.isEmpty || Seq("-h", "--help").exists(argsRaw.contains)) {
      System.err.println("Usage: waves explore <command> [args] [--config|-c <cfg file>]")
      return
    }

    @tailrec
    def parseArgs(buffer: Seq[String], args: Seq[String] = Nil, flags: Map[String, String] = Map.empty): (Seq[String], Map[String, String]) =
      (buffer: @unchecked) match {
        case flag +: value +: rest if flag.startsWith("-") =>
          parseArgs(rest, args, flags + (flag -> value))

        case arg +: rest =>
          parseArgs(rest, args :+ arg, flags)

        case Nil =>
          (args, flags)
      }

    val (args, flags)    = parseArgs(argsRaw.toIndexedSeq)
    val configFileOption = flags.collectFirst { case ("-c" | "--config", config) if config.nonEmpty => new File(config) }

    val settings = Application.loadApplicationConfig(configFileOption)

    log.info(s"Data directory: ${settings.dbSettings.directory}")

    val db     = openDB(settings.dbSettings.directory)
    val reader = LevelDBWriter.readOnly(db, settings)

    val blockchainHeight = reader.height
    log.info(s"Blockchain height is $blockchainHeight")
    try {
      @inline
      def argument(i: Int, msg: => String) = args.applyOrElse(i, (_: Int) => throw new IllegalArgumentException(s"Argument #${i + 1} missing: $msg"))
      val flag                             = argument(0, "command").toUpperCase

      flag match {
        case "WB" =>
          val balances = mutable.Map[BigInt, Long]()
          db.iterateOver(KeyTags.WavesBalance) { e =>
            val addressId = BigInt(e.getKey.drop(6))
            val balance   = Longs.fromByteArray(e.getValue)
            balances += (addressId -> balance)
          }

          var actualTotalReward = 0L
          db.iterateOver(KeyTags.BlockReward) { e =>
            actualTotalReward += Longs.fromByteArray(e.getValue)
          }

          val actualTotalBalance   = balances.values.sum + reader.carryFee
          val expectedTotalBalance = Constants.UnitsInWave * Constants.TotalWaves + actualTotalReward
          val byKeyTotalBalance    = reader.wavesAmount(blockchainHeight)

          if (actualTotalBalance != expectedTotalBalance || expectedTotalBalance != byKeyTotalBalance)
            log.error(
              s"Something wrong, actual total waves balance: $actualTotalBalance," +
                s" expected total waves balance: $expectedTotalBalance, total waves balance by key: $byKeyTotalBalance"
            )
          else
            log.info(s"Correct total waves balance: $actualTotalBalance WAVELETS")

        case "DA" =>
          val addressIds = mutable.Seq[(BigInt, Address)]()
          db.iterateOver(KeyTags.AddressId) { e =>
            val address   = Address.fromBytes(e.getKey.drop(2), settings.blockchainSettings.addressSchemeCharacter.toByte)
            val addressId = BigInt(e.getValue)
            addressIds :+ (addressId -> address)
          }
          val addressIdToAddresses = addressIds.groupBy(_._1).view.mapValues(_.map(_._2))

          addressIdToAddresses.find(_._2.size > 1) match {
            case Some((addressId, addresses)) => log.error(s"Something wrong, addressId is duplicated: $addressId for (${addresses.mkString(", ")})")
            case None                         => log.info("Correct address ids")
          }

        case "B" =>
          val maybeBlockId = Base58.tryDecodeWithLimit(argument(1, "block id")).toOption.map(ByteStr.apply)
          if (maybeBlockId.isDefined) {
            val kBlockHeight     = Keys.heightOf(maybeBlockId.get)
            val blockHeightBytes = db.get(kBlockHeight.keyBytes)
            val maybeBlockHeight = kBlockHeight.parse(blockHeightBytes)
            maybeBlockHeight.foreach { h =>
              val kBlock     = Keys.blockInfoBytesAt(Height(h))
              val blockBytes = db.get(kBlock.keyBytes)
              log.info(s"BlockId=${maybeBlockId.get} at h=$h: ${Base64.encode(blockBytes)}")
            }
          } else log.error("No block ID was provided")

        case "O" =>
          val orderId = Base58.tryDecodeWithLimit(argument(1, "order id")).toOption.map(ByteStr.apply)
          if (orderId.isDefined) {
            val kVolumeAndFee = Keys.filledVolumeAndFee(orderId.get)(blockchainHeight)
            val bytes1        = db.get(kVolumeAndFee.keyBytes)
            val v             = kVolumeAndFee.parse(bytes1)
            log.info(s"OrderId = ${Base58.encode(orderId.get.arr)}: Volume = ${v.volume}, Fee = ${v.fee}")

            val kVolumeAndFeeHistory = Keys.filledVolumeAndFeeHistory(orderId.get)
            val bytes2               = db.get(kVolumeAndFeeHistory.keyBytes)
            val value2               = kVolumeAndFeeHistory.parse(bytes2)
            val value2Str            = value2.mkString("[", ", ", "]")
            log.info(s"OrderId = ${Base58.encode(orderId.get.arr)}: History = $value2Str")
            value2.foreach { h =>
              val k = Keys.filledVolumeAndFee(orderId.get)(h)
              val v = k.parse(db.get(k.keyBytes))
              log.info(s"\t h = $h: Volume = ${v.volume}, Fee = ${v.fee}")
            }
          } else log.error("No order ID was provided")

        case "A" =>
          val address   = Address.fromString(argument(1, "address")).explicitGet()
          val aid       = Keys.addressId(address)
          val addressId = aid.parse(db.get(aid.keyBytes)).get
          log.info(s"Address id = $addressId")

          val kwbh = Keys.wavesBalanceHistory(addressId)
          val wbh  = kwbh.parse(db.get(kwbh.keyBytes))

          val balances = wbh.map { h =>
            val k = Keys.wavesBalance(addressId)(h)
            h -> k.parse(db.get(k.keyBytes))
          }
          balances.foreach(b => log.info(s"h = ${b._1}: balance = ${b._2}"))

        case "AC" =>
          val lastAddressId = Keys.lastAddressId.parse(db.get(Keys.lastAddressId.keyBytes))
          log.info(s"Last address id: $lastAddressId")

        case "AD" =>
          val result = new util.HashMap[Address, java.lang.Integer]()

          db.iterateOver(KeyTags.IdToAddress) { e =>
            result.compute(
              Address.fromBytes(e.getValue).explicitGet(),
              (_, prev) =>
                prev match {
                  case null    => 1
                  case notNull => 1 + notNull
                }
            )
          }

          for ((k, v) <- result.asScala if v > 1) {
            log.info(s"$k,$v")
          }

        case "AA" =>
          val address   = Address.fromString(argument(1, "address")).explicitGet()
          val asset     = IssuedAsset(ByteStr.decodeBase58(argument(2, "asset")).get)
          val ai        = Keys.addressId(address)
          val addressId = ai.parse(db.get(ai.keyBytes)).get
          log.info(s"Address ID = $addressId")

          val kabh = Keys.assetBalanceHistory(addressId, asset)
          val abh  = kabh.parse(db.get(kabh.keyBytes))

          val balances = abh.map { h =>
            val k = Keys.assetBalance(addressId, asset)(h)
            h -> k.parse(db.get(k.keyBytes))
          }
          balances.foreach(b => log.info(s"h = ${b._1}: balance = ${b._2}"))

        case "S" =>
          log.info("Collecting DB stats")
          val iterator = db.iterator()
          val result   = new util.HashMap[Short, Stats]
          iterator.seekToFirst()
          while (iterator.hasNext) {
            val entry     = iterator.next()
            val keyPrefix = ByteBuffer.wrap(entry.getKey).getShort
            result.compute(
              keyPrefix,
              (_, maybePrev) =>
                maybePrev match {
                  case null => Stats(1, entry.getKey.length, entry.getValue.length)
                  case prev => Stats(prev.entryCount + 1, prev.totalKeySize + entry.getKey.length, prev.totalValueSize + entry.getValue.length)
                }
            )
          }
          iterator.close()

          log.info("key-space,entry-count,total-key-size,total-value-size")
          for ((prefix, stats) <- result.asScala) {
            log.info(s"${KeyTags(prefix)},${stats.entryCount},${stats.totalKeySize},${stats.totalValueSize}")
          }

        case "TXBH" =>
          val h = Height(argument(1, "height").toInt)
<<<<<<< HEAD
          val txs = db.readOnly(loadTransactions(h, _)).get
=======

          val prefix = ByteBuffer
            .allocate(6)
            .put(KeyTags.NthTransactionInfoAtHeight.prefixBytes)
            .putInt(h)
            .array()

          val iterator = db.iterator

          try {
            iterator.seek(prefix)
            while (iterator.hasNext && iterator.peekNext().getKey.startsWith(prefix)) {
              val entry = iterator.next()

              val k = entry.getKey
              println(k.toList.map(_.toInt & 0xff))

              for {
                idx <- Try(Shorts.fromByteArray(k.slice(6, 8)))
                (_, tx) = readTransaction(h)(entry.getValue)
              } txs.append((TxNum(idx), tx))
            }
          } finally iterator.close()
>>>>>>> 253255a3

          println(txs.length)
          txs.foreach(println)

        case "AP" =>
          val address = Address.fromString(argument(1, "address")).explicitGet()
          val pf      = portfolio(db, reader, address)
          log.info(s"$address : ${pf.balance} WAVES, ${pf.lease}, ${pf.assets.size} assets")
          pf.assets.toSeq.sortBy(_._1.toString) foreach {
            case (assetId, balance) => log.info(s"$assetId : $balance")
          }

        case "HS" =>
          val height       = argument(1, "height").toInt
          val hitSourceKey = Keys.hitSource(height)
          val hitSource    = db.get(hitSourceKey.keyBytes)
          log.info(s"HitSource at height=$height: ${Base64.encode(hitSource)}")

        case "OC" =>
          log.info("Counting orders")
          var counter = 0L
          db.iterateOver(KeyTags.FilledVolumeAndFeeHistory) { _ =>
            counter += 1
          }
          log.info(s"Found $counter orders")

        case "CAT" =>
          log.info(s"Counting address transactions")
          val addressCount = db.get(Keys.lastAddressId).get.toInt
          log.info(s"Processing $addressCount addresses")
          val txCounts = new Array[Int](addressCount + 1)
          db.iterateOver(KeyTags.AddressTransactionHeightTypeAndNums) { e =>
            txCounts(Longs.fromByteArray(e.getKey.slice(2, 10)).toInt) += readTransactionHNSeqAndType(e.getValue)._2.size
          }
          log.info("Sorting result")
          txCounts.zipWithIndex.sorted.takeRight(100).foreach {
            case (count, id) =>
              log.info(s"${db.get(Keys.idToAddress(AddressId(id.toLong)))}: $count")
          }


        case "CSAI" =>
          val PrefixLength = argument(1, "prefix").toInt
          var prevAssetId  = Array.emptyByteArray
          var assetCounter = 0
          db.iterateOver(KeyTags.AssetStaticInfo) { e =>
            assetCounter += 1
            val thisAssetId = e.getKey.drop(2)
            if (prevAssetId.nonEmpty) {
              var counter = 0
              while (counter < PrefixLength && prevAssetId(counter) == thisAssetId(counter)) counter += 1
              if (counter == PrefixLength) {
                log.info(s"${Base58.encode(prevAssetId)} ~ ${Base58.encode(thisAssetId)}")
              }
            }
            prevAssetId = thisAssetId
          }
          log.info(s"Checked $assetCounter asset(s)")
      }
    } finally db.close()
  }
}<|MERGE_RESOLUTION|>--- conflicted
+++ resolved
@@ -9,18 +9,10 @@
 import com.wavesplatform.api.common.AddressPortfolio
 import com.wavesplatform.common.state.ByteStr
 import com.wavesplatform.common.utils.{Base58, Base64, EitherExt2}
-<<<<<<< HEAD
 import com.wavesplatform.database.{AddressId, DBExt, KeyTags, Keys, LevelDBWriter, loadTransactions, openDB, readTransactionHNSeqAndType}
-=======
-import com.wavesplatform.database.{AddressId, DBExt, KeyTags, Keys, LevelDBWriter, openDB, readTransaction, readTransactionHNSeqAndType}
->>>>>>> 253255a3
 import com.wavesplatform.settings.Constants
 import com.wavesplatform.state.{Blockchain, Diff, Height, Portfolio}
 import com.wavesplatform.transaction.Asset.IssuedAsset
-<<<<<<< HEAD
-=======
-import com.wavesplatform.transaction.Transaction
->>>>>>> 253255a3
 import com.wavesplatform.utils.ScorexLogging
 import org.iq80.leveldb.DB
 
@@ -227,36 +219,10 @@
 
         case "TXBH" =>
           val h = Height(argument(1, "height").toInt)
-<<<<<<< HEAD
-          val txs = db.readOnly(loadTransactions(h, _)).get
-=======
-
-          val prefix = ByteBuffer
-            .allocate(6)
-            .put(KeyTags.NthTransactionInfoAtHeight.prefixBytes)
-            .putInt(h)
-            .array()
-
-          val iterator = db.iterator
-
-          try {
-            iterator.seek(prefix)
-            while (iterator.hasNext && iterator.peekNext().getKey.startsWith(prefix)) {
-              val entry = iterator.next()
-
-              val k = entry.getKey
-              println(k.toList.map(_.toInt & 0xff))
-
-              for {
-                idx <- Try(Shorts.fromByteArray(k.slice(6, 8)))
-                (_, tx) = readTransaction(h)(entry.getValue)
-              } txs.append((TxNum(idx), tx))
-            }
-          } finally iterator.close()
->>>>>>> 253255a3
+          val txs = db.readOnly(loadTransactions(h, _))
 
           println(txs.length)
-          txs.foreach(println)
+          txs.foreach { case (_, tx) => println(tx) }
 
         case "AP" =>
           val address = Address.fromString(argument(1, "address")).explicitGet()
