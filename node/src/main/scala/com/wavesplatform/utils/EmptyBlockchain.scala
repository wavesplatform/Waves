--- conflicted
+++ resolved
@@ -96,13 +96,9 @@
 
   override def wavesDistribution(height: Int): Either[ValidationError, Map[Address, Long]] = Right(Map.empty)
 
-<<<<<<< HEAD
   override def minerBalancesAtHeight(height: Height): Map[Address, MinerBalanceInfo] = Map.empty
 
-  override def allActiveLeases: Set[LeaseTransaction] = Set.empty
-=======
   override def allActiveLeases(predicate: LeaseTransaction => Boolean): Set[LeaseTransaction] = Set.empty
->>>>>>> 171ad7f1
 
   override def assetDistributionAtHeight(assetId: IssuedAsset,
                                          height: Int,
