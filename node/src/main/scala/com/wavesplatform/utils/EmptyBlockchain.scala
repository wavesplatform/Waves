package com.wavesplatform.utils

import cats.kernel.Monoid
import com.typesafe.config.ConfigFactory
import com.wavesplatform.account.{Address, Alias, PublicKey}
import com.wavesplatform.block.Block.BlockInfo
import com.wavesplatform.block.{Block, BlockHeader}
import com.wavesplatform.common.state.ByteStr
import com.wavesplatform.lang.ValidationError
import com.wavesplatform.lang.script.Script
import com.wavesplatform.settings.BlockchainSettings
import com.wavesplatform.state._
import com.wavesplatform.state.reader.LeaseDetails
import com.wavesplatform.transaction.Asset.IssuedAsset
import com.wavesplatform.transaction.TxValidationError.GenericError
import com.wavesplatform.transaction.lease.LeaseTransaction
import com.wavesplatform.transaction.transfer.TransferTransaction
import com.wavesplatform.transaction.{Asset, Transaction}

case object EmptyBlockchain extends Blockchain {
  override lazy val settings: BlockchainSettings = BlockchainSettings.fromRootConfig(ConfigFactory.load())

  override def height: Int = 0

  override def score: BigInt = 0

  override def blockInfo(height: Int): Option[BlockInfo] = None

  override def blockInfo(blockId: ByteStr): Option[BlockInfo] = None

  override def lastBlock: Option[Block] = None

  override def carryFee: Long = 0

  override def blockBytes(height: Int): Option[Array[Byte]] = None

  override def blockBytes(blockId: ByteStr): Option[Array[Byte]] = None

  override def heightOf(blockId: ByteStr): Option[Int] = None

  /** Returns the most recent block IDs, starting from the most recent  one */
  override def lastBlockIds(howMany: Int): Seq[ByteStr] = Seq.empty

  /** Returns a chain of blocks starting with the block with the given ID (from oldest to newest) */
  override def blockIdsAfter(parentSignature: ByteStr, howMany: Int): Option[Seq[ByteStr]] = None

  override def parentHeader(block: BlockHeader, back: Int): Option[BlockHeader] = None

  override def totalFee(height: Int): Option[Long] = None

  /** Features related */
  override def approvedFeatures: Map[Short, Int] = Map.empty

  override def activatedFeatures: Map[Short, Int] = Map.empty

  override def featureVotes(height: Int): Map[Short, Int] = Map.empty

  /** Block reward related */
  override def blockReward(height: Int): Option[Long] = None

  override def lastBlockReward: Option[Long] = None

  override def blockRewardVotes(height: Int): Seq[Long] = Seq.empty

  override def wavesAmount(height: Int): BigInt = 0

  override def transferById(id: ByteStr): Option[(Int, TransferTransaction)] = None

  override def transactionInfo(id: ByteStr): Option[(Int, Transaction)] = None

  override def transactionHeight(id: ByteStr): Option[Int] = None

  override def containsTransaction(tx: Transaction): Boolean = false

  override def assetDescription(id: IssuedAsset): Option[AssetDescription] = None

  override def resolveAlias(a: Alias): Either[ValidationError, Address] = Left(GenericError("Empty blockchain"))

  override def leaseDetails(leaseId: ByteStr): Option[LeaseDetails] = None

  override def filledVolumeAndFee(orderId: ByteStr): VolumeAndFee = VolumeAndFee(0, 0)

  /** Retrieves Waves balance snapshot in the [from, to] range (inclusive) */
  override def balanceSnapshots(address: Address, from: Int, to: ByteStr): Seq[BalanceSnapshot] = Seq.empty

<<<<<<< HEAD
  override def accountScriptWithComplexity(address: Address): Option[(PublicKey, Script, Long)] = None
=======
  override def accountScriptWithComplexity(address: Address): Option[(Script, Long, Map[String, Long])] = None
>>>>>>> 81cabfb3

  override def hasScript(address: Address): Boolean = false

  override def assetScriptWithComplexity(asset: IssuedAsset): Option[(PublicKey, Script, Long)] = None

  override def hasAssetScript(asset: IssuedAsset): Boolean = false

  override def accountDataKeys(acc: Address): Set[String] = Set.empty

  override def accountData(acc: Address): AccountDataInfo = AccountDataInfo(Map.empty)

  override def accountData(acc: Address, key: String): Option[DataEntry[_]] = None

  override def balance(address: Address, mayBeAssetId: Asset): Long = 0

  override def leaseBalance(address: Address): LeaseBalance = LeaseBalance.empty

  override def collectActiveLeases(from: Int, to: Int)(filter: LeaseTransaction => Boolean): Seq[LeaseTransaction] = Seq.empty

  /** Builds a new portfolio map by applying a partial function to all portfolios on which the function is defined.
    *
    * @note Portfolios passed to `pf` only contain Waves and Leasing balances to improve performance */
  override def collectLposPortfolios[A](pf: PartialFunction[(Address, Portfolio), A]): Map[Address, A] = Map.empty

  override def invokeScriptResult(txId: TransactionId): Either[ValidationError, InvokeScriptResult] = Right(Monoid[InvokeScriptResult].empty)

  override def hitSourceAtHeight(height: Int): Option[ByteStr] = None
}<|MERGE_RESOLUTION|>--- conflicted
+++ resolved
@@ -83,11 +83,7 @@
   /** Retrieves Waves balance snapshot in the [from, to] range (inclusive) */
   override def balanceSnapshots(address: Address, from: Int, to: ByteStr): Seq[BalanceSnapshot] = Seq.empty
 
-<<<<<<< HEAD
-  override def accountScriptWithComplexity(address: Address): Option[(PublicKey, Script, Long)] = None
-=======
-  override def accountScriptWithComplexity(address: Address): Option[(Script, Long, Map[String, Long])] = None
->>>>>>> 81cabfb3
+  override def accountScriptWithComplexity(address: Address): Option[(PublicKey, Script, Long, Map[String, Long])] = None
 
   override def hasScript(address: Address): Boolean = false
 
