--- conflicted
+++ resolved
@@ -10,11 +10,7 @@
 import com.wavesplatform.common.state.ByteStr
 import com.wavesplatform.consensus.PoSSelector
 import com.wavesplatform.database.openDB
-<<<<<<< HEAD
-import com.wavesplatform.events.{BlockchainUpdateTriggers, BlockchainUpdateTriggersImpl, BlockchainUpdated, UtxEvent}
-=======
-import com.wavesplatform.events.{BlockchainUpdateTriggersImpl, BlockchainUpdated}
->>>>>>> 6a57a9e4
+import com.wavesplatform.events.{BlockchainUpdateTriggersImpl, BlockchainUpdated, UtxEvent}
 import com.wavesplatform.extensions.{Context, Extension}
 import com.wavesplatform.history.StorageFactory
 import com.wavesplatform.lang.ValidationError
@@ -100,29 +96,6 @@
       time: Time,
       utxPool: UtxPool,
       blockchainUpdatedObservable: Observable[BlockchainUpdated]
-<<<<<<< HEAD
-  ): Seq[Extension] = {
-    val extensionContext: Context = {
-      val t = time
-      new Context {
-        override def settings: WavesSettings = wavesSettings
-        override def blockchain: Blockchain  = blockchainUpdater
-        override def rollbackTo(blockId: ByteStr): Task[Either[ValidationError, DiscardedBlocks]] =
-          Task(blockchainUpdater.removeAfter(blockId)).executeOn(appenderScheduler)
-        override def time: Time     = t
-        override def wallet: Wallet = ???
-        override def utx: UtxPool   = utxPool
-
-        override def broadcastTransaction(tx: Transaction)                 = ???
-        override def spendableBalanceChanged: Observable[(Address, Asset)] = ???
-        override def actorSystem: ActorSystem                              = ???
-        override def blockchainUpdated: Observable[BlockchainUpdated]      = blockchainUpdatedObservable
-        override def utxEvents: Observable[UtxEvent]                       = Observable.empty
-        override def transactionsApi                                       = ???
-        override def blocksApi                                             = ???
-        override def accountsApi                                           = ???
-        override def assetsApi                                             = ???
-=======
   ): Seq[Extension] =
     if (wavesSettings.extensions.isEmpty) Seq.empty
     else {
@@ -141,11 +114,11 @@
           override def spendableBalanceChanged: Observable[(Address, Asset)] = ???
           override def actorSystem: ActorSystem                              = ???
           override def blockchainUpdated: Observable[BlockchainUpdated]      = blockchainUpdatedObservable
-
-          override def transactionsApi = ???
-          override def blocksApi       = ???
-          override def accountsApi     = ???
-          override def assetsApi       = ???
+        override def utxEvents: Observable[UtxEvent]                       = Observable.empty
+          override def transactionsApi                                       = ???
+          override def blocksApi                                             = ???
+          override def accountsApi                                           = ???
+          override def assetsApi                                             = ???
         }
       }
 
@@ -154,7 +127,6 @@
         val ctor           = extensionClass.getConstructor(classOf[Context])
         log.info(s"Enable extension: $extensionClassName")
         ctor.newInstance(extensionContext)
->>>>>>> 6a57a9e4
       }
       extensions.foreach(_.start())
 
