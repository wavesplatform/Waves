--- conflicted
+++ resolved
@@ -78,7 +78,6 @@
       .map(ImporterSettings(verifyTransactions, configFilename, _, importHeight, format))
   }
 
-<<<<<<< HEAD
   def loadSettings(fileName: String): WavesSettings =
     ((name: String) => new File(name)) andThen
       ConfigFactory.parseFile andThen
@@ -92,7 +91,7 @@
   def initTime(ntpServer: String): NTP = new NTP(ntpServer)
 
   def initUtxPool(): UtxPool = new UtxPool {
-    override def putIfNewTraced(tx: Transaction)                         = ???
+    override def putIfNew(tx: Transaction, b: Boolean)           = ???
     override def removeAll(txs: Traversable[Transaction]): Unit          = {}
     override def spendableBalance(addr: Address, assetId: Asset): Long   = ???
     override def pessimisticPortfolio(addr: Address): Portfolio          = ???
@@ -115,7 +114,6 @@
                      db,
                      time,
                      Observer.empty(UncaughtExceptionReporter.LogExceptionsToStandardErr),
-                     storeTransactionsByAddress = false,
                      blockchainUpdated)
     val pos         = new PoSSelector(blockchainUpdater, settings.blockchainSettings, settings.synchronizationSettings)
     val extAppender = BlockAppender(blockchainUpdater, time, utxPool, pos, settings, scheduler, importerSettings.verifyTransactions) _
@@ -158,69 +156,6 @@
               Await.result(appendBlock(block).runAsync(scheduler), Duration.Inf) match {
                 case Left(ve) =>
                   log.error(s"Error appending block: $ve")
-=======
-    implicit val scheduler: Scheduler = Scheduler.singleThread("appender")
-    val utxPoolStub = new UtxPool {
-      override def putIfNew(tx: Transaction, b: Boolean)                   = ???
-      override def removeAll(txs: Traversable[Transaction]): Unit          = {}
-      override def spendableBalance(addr: Address, assetId: Asset): Long   = ???
-      override def pessimisticPortfolio(addr: Address): Portfolio          = ???
-      override def all                                                     = ???
-      override def size                                                    = ???
-      override def transactionById(transactionId: ByteStr)                 = ???
-      override def packUnconfirmed(rest: MultiDimensionalMiningConstraint) = ???
-      override def close(): Unit                                           = {}
-    }
-
-    val time = new NTP(settings.ntpServer)
-    blockchainFilename match {
-      case Success(filename) =>
-        log.info(s"Loading file '$filename'")
-
-        createInputStream(filename) match {
-          case Success(inputStream) =>
-            val db                = openDB(settings.dbSettings.directory)
-            val blockchainUpdater = StorageFactory(settings, db, time, Observer.empty(UncaughtExceptionReporter.LogExceptionsToStandardErr))
-            val pos               = new PoSSelector(blockchainUpdater, settings.blockchainSettings, settings.synchronizationSettings)
-            val extAppender       = BlockAppender(blockchainUpdater, time, utxPoolStub, pos, settings, scheduler, verifyTransactions) _
-            checkGenesis(settings, blockchainUpdater)
-            val bis           = new BufferedInputStream(inputStream)
-            var quit          = false
-            val lenBytes      = new Array[Byte](Ints.BYTES)
-            val start         = System.currentTimeMillis()
-            var counter       = 0
-            var blocksToSkip  = blockchainUpdater.height - 1
-            val blocksToApply = importHeight - blockchainUpdater.height + 1
-
-            println(s"Skipping $blocksToSkip blocks(s)")
-
-            while (!quit && counter < blocksToApply) {
-              val s1 = bis.read(lenBytes)
-              if (s1 == Ints.BYTES) {
-                val len    = Ints.fromByteArray(lenBytes)
-                val buffer = new Array[Byte](len)
-                val s2     = bis.read(buffer)
-                if (s2 == len) {
-                  if (blocksToSkip > 0) {
-                    blocksToSkip -= 1
-                  } else {
-                    val Right(block) =
-                      if (format == "BINARY_OLD") Block.parseBytes(buffer).toEither
-                      else PBBlocks.vanilla(protobuf.block.PBBlock.parseFrom(buffer), unsafe = true)
-
-                    if (blockchainUpdater.lastBlockId.contains(block.reference)) {
-                      Await.result(extAppender.apply(block).runAsync, Duration.Inf) match {
-                        case Left(ve) =>
-                          log.error(s"Error appending block: $ve")
-                          quit = true
-                        case _ =>
-                          counter = counter + 1
-                      }
-                    }
-                  }
-                } else {
-                  println(s"$s2 != expected $len")
->>>>>>> 66018b83
                   quit = true
                 case _ =>
                   counter = counter + 1
