--- conflicted
+++ resolved
@@ -2,34 +2,12 @@
 
 import java.io._
 
-import akka.actor.ActorSystem
 import com.google.common.primitives.Ints
 import com.wavesplatform.Exporter.Formats
-<<<<<<< HEAD
-import com.wavesplatform.account.{Address, AddressScheme}
-=======
->>>>>>> 7764b0fe
 import com.wavesplatform.block.Block
 import com.wavesplatform.consensus.PoSSelector
 import com.wavesplatform.db.openDB
-import com.wavesplatform.extensions.{Context, Extension}
 import com.wavesplatform.history.StorageFactory
-<<<<<<< HEAD
-import com.wavesplatform.lang.ValidationError
-import com.wavesplatform.mining.MultiDimensionalMiningConstraint
-import com.wavesplatform.protobuf.block.PBBlocks
-import com.wavesplatform.settings.WavesSettings
-import com.wavesplatform.state.appender.BlockAppender
-import com.wavesplatform.state.{Blockchain, BlockchainUpdated, Portfolio}
-import com.wavesplatform.transaction.{Asset, BlockchainUpdater, DiscardedBlocks, Transaction}
-import com.wavesplatform.utils._
-import com.wavesplatform.utx.UtxPool
-import com.wavesplatform.wallet.Wallet
-import monix.eval.Task
-import monix.execution.Scheduler
-import monix.reactive.subjects.ConcurrentSubject
-import monix.reactive.{Observable, Observer}
-=======
 import com.wavesplatform.protobuf.block.PBBlocks
 import com.wavesplatform.state.appender.BlockAppender
 import com.wavesplatform.utils._
@@ -37,186 +15,13 @@
 import monix.execution.{Scheduler, UncaughtExceptionReporter}
 import monix.reactive.Observer
 import monix.reactive.subjects.PublishSubject
->>>>>>> 7764b0fe
 import scopt.OParser
 
+import scala.concurrent.Await
 import scala.concurrent.duration.Duration
-import scala.concurrent.{Await, Future}
 import scala.util.{Failure, Success, Try}
 
 object Importer extends ScorexLogging {
-<<<<<<< HEAD
-  import monix.execution.Scheduler.Implicits.global
-
-  type AppendBlock = Block => Task[Either[ValidationError, Option[BigInt]]]
-
-  final case class ImportOptions(configFile: File = new File("waves-testnet.conf"),
-                                 blockchainFile: File = new File("blockchain"),
-                                 importHeight: Int = Int.MaxValue,
-                                 format: String = Formats.Binary,
-                                 verify: Boolean = true)
-
-  def parseOptions(args: Array[String]): Try[ImportOptions] = {
-    lazy val commandParser = {
-      import scopt.OParser
-
-      val builder = OParser.builder[ImportOptions]
-      import builder._
-
-      OParser.sequence(
-        programName("waves import"),
-        head("Waves Blockchain Importer", Version.VersionString),
-        opt[File]('c', "config")
-          .text("Config file name")
-          .action((f, c) => c.copy(configFile = f)),
-        opt[File]('i', "input-file")
-          .required()
-          .text("Blockchain data file name")
-          .action((f, c) => c.copy(blockchainFile = f)),
-        opt[Int]('h', "height")
-          .text("Import to height")
-          .action((h, c) => c.copy(importHeight = h))
-          .validate(h => if (h > 0) success else failure("Import height must be > 0")),
-        opt[String]('f', "format")
-          .text("Blockchain data file format")
-          .action((f, c) => c.copy(format = f))
-          .valueName(s"<${Formats.importerList.mkString("|")}> (default is ${Formats.default})")
-          .validate {
-            case f if Formats.isSupportedInImporter(f) => success
-            case f                                     => failure(s"Unsupported format: $f")
-          },
-        opt[Unit]('n', "no-verify")
-          .text("Disable signatures verification")
-          .action((n, c) => c.copy(verify = false)),
-        help("help").hidden()
-      )
-    }
-
-    OParser.parse(commandParser, args, ImportOptions()) match {
-      case Some(v) => Success(v)
-      case None    => Failure(new IllegalArgumentException("Incorrect arguments"))
-    }
-  }
-
-  def loadSettings(file: File): WavesSettings = Application.loadApplicationConfig(Some(file))
-
-  def initFileStream(file: File): Try[FileInputStream] =
-    Try(new FileInputStream(file)) match {
-      case t: Failure[FileInputStream] =>
-        log.error(s"Failed to open file '$file")
-        t
-      case t => t
-    }
-
-  def initTime(ntpServer: String): NTP = new NTP(ntpServer)
-
-  def initUtxPool(): UtxPool = new UtxPool {
-    override def putIfNew(tx: Transaction, b: Boolean)                 = ???
-    override def removeAll(txs: Traversable[Transaction]): Unit        = {}
-    override def spendableBalance(addr: Address, assetId: Asset): Long = ???
-    override def pessimisticPortfolio(addr: Address): Portfolio        = ???
-    override def all                                                   = ???
-    override def size                                                  = ???
-    override def transactionById(transactionId: ByteStr)               = ???
-    override def packUnconfirmed(rest: MultiDimensionalMiningConstraint,
-                                 maxPackTime: Duration): (Seq[Transaction], MultiDimensionalMiningConstraint) = ???
-    override def close(): Unit                                                                                = {}
-  }
-
-  def initBlockchain(scheduler: Scheduler,
-                     time: NTP,
-                     utxPool: UtxPool,
-                     settings: WavesSettings,
-                     importOptions: ImportOptions,
-                     blockchainUpdated: Observer[BlockchainUpdated]): (Blockchain with BlockchainUpdater, AppendBlock) = {
-    val db = openDB(settings.dbSettings.directory)
-    val blockchainUpdater =
-      StorageFactory(settings, db, time, Observer.empty, blockchainUpdated)
-    val pos         = new PoSSelector(blockchainUpdater, settings.blockchainSettings, settings.synchronizationSettings)
-    val extAppender = BlockAppender(blockchainUpdater, time, utxPool, pos, settings, scheduler, importOptions.verify) _
-
-    checkGenesis(settings, blockchainUpdater)
-
-    (blockchainUpdater, extAppender)
-  }
-
-  def initExtensions(wavesSettings: WavesSettings,
-                     blockchainUpdater: Blockchain with BlockchainUpdater,
-                     appenderScheduler: Scheduler,
-                     time: Time,
-                     utxPool: UtxPool,
-                     blockchainUpdatedObservable: Observable[BlockchainUpdated]): Seq[Extension] = {
-    val extensionContext = {
-      val t = time
-      new Context {
-        override def settings: WavesSettings = wavesSettings
-        override def blockchain: Blockchain  = blockchainUpdater
-        override def rollbackTo(blockId: ByteStr): Task[Either[ValidationError, DiscardedBlocks]] =
-          Task(blockchainUpdater.removeAfter(blockId)).executeOn(appenderScheduler)
-        override def time: Time                                            = t
-        override def wallet: Wallet                                        = ???
-        override def utx: UtxPool                                          = utxPool
-        override def broadcastTx(tx: Transaction): Unit                    = ???
-        override def spendableBalanceChanged: Observable[(Address, Asset)] = ???
-        override def actorSystem: ActorSystem                              = ???
-        override def blockchainUpdated: Observable[BlockchainUpdated]      = blockchainUpdatedObservable
-      }
-    }
-
-    val extensions = wavesSettings.extensions.map { extensionClassName =>
-      val extensionClass = Class.forName(extensionClassName).asInstanceOf[Class[Extension]]
-      val ctor           = extensionClass.getConstructor(classOf[Context])
-      log.info(s"Enable extension: $extensionClassName")
-      ctor.newInstance(extensionContext)
-    }
-    extensions.foreach(_.start())
-
-    extensions
-  }
-
-  def startImport(scheduler: Scheduler,
-                  bis: BufferedInputStream,
-                  blockchainUpdater: Blockchain,
-                  appendBlock: AppendBlock,
-                  importOptions: ImportOptions): Unit = {
-    var quit     = false
-    val lenBytes = new Array[Byte](Ints.BYTES)
-    val start    = System.currentTimeMillis()
-    var counter  = 0
-
-    var blocksToSkip  = blockchainUpdater.height - 1
-    val blocksToApply = importOptions.importHeight - blockchainUpdater.height + 1
-
-    println(s"Skipping $blocksToSkip block(s)")
-
-    while (!quit && counter < blocksToApply) {
-      val s1 = bis.read(lenBytes)
-      if (s1 == Ints.BYTES) {
-        val len    = Ints.fromByteArray(lenBytes)
-        val buffer = new Array[Byte](len)
-        val s2     = bis.read(buffer)
-        if (s2 == len) {
-          if (blocksToSkip > 0) {
-            blocksToSkip -= 1
-          } else {
-            val Right(block) =
-              if (importOptions.format == Formats.Binary) Block.parseBytes(buffer).toEither
-              else PBBlocks.vanilla(PBBlocks.addChainId(protobuf.block.PBBlock.parseFrom(buffer)), unsafe = true)
-
-            if (blockchainUpdater.lastBlockId.contains(block.reference)) {
-              Await.result(appendBlock(block).runAsync(scheduler), Duration.Inf) match {
-                case Left(ve) =>
-                  log.error(s"Error appending block: $ve")
-                  quit = true
-                case _ =>
-                  counter = counter + 1
-              }
-            }
-          }
-        } else {
-          println(s"$s2 != expected $len")
-          quit = true
-=======
   //noinspection ScalaStyle
   def main(args: Array[String]): Unit = {
     OParser.parse(commandParser, args, ImportOptions()).foreach {
@@ -291,51 +96,50 @@
 
           case Failure(error) =>
             log.error(s"Failed to open file '$blockchainFile", error)
->>>>>>> 7764b0fe
         }
-      } else {
-        println(s"Expecting to read ${Ints.BYTES} but got $s1 (${bis.available()})")
-        quit = true
-      }
+
+        time.close()
     }
-
-    val duration = System.currentTimeMillis() - start
-    log.info(s"Imported $counter block(s) in ${humanReadableDuration(duration)}")
   }
 
-  def run(args: Array[String]): Try[() => Unit] =
-    for {
-      importOptions <- parseOptions(args)
-      wavesSettings = loadSettings(importOptions.configFile)
-      _ = AddressScheme.current = new AddressScheme {
-        override val chainId: Byte = wavesSettings.blockchainSettings.addressSchemeCharacter.toByte
-      }
+  private[this] final case class ImportOptions(configFile: File = new File("waves-testnet.conf"),
+                                               blockchainFile: File = new File("blockchain"),
+                                               importHeight: Int = Int.MaxValue,
+                                               format: String = Formats.Binary,
+                                               verify: Boolean = true)
 
-      fis <- initFileStream(importOptions.blockchainFile)
-      bis = new BufferedInputStream(fis)
+  private[this] lazy val commandParser = {
+    import scopt.OParser
 
-      scheduler                        = Schedulers.singleThread("appender")
-      time                             = initTime(wavesSettings.ntpServer)
-      utxPool                          = initUtxPool()
-      blockchainUpdated                = ConcurrentSubject.publish[BlockchainUpdated]
-      (blockchainUpdater, appendBlock) = initBlockchain(scheduler, time, utxPool, wavesSettings, importOptions, blockchainUpdated)
-      extensions                       = initExtensions(wavesSettings, blockchainUpdater, scheduler, time, utxPool, blockchainUpdated)
-      _                                = startImport(scheduler, bis, blockchainUpdater, appendBlock, importOptions)
-    } yield
-      () => {
-        Await.ready(Future.sequence(extensions.map(_.shutdown())), wavesSettings.extensionsShutdownTimeout)
-        bis.close()
-        fis.close()
-        time.close()
-        utxPool.close()
-        blockchainUpdated.onComplete()
-        blockchainUpdater.shutdown()
-      }
+    val builder = OParser.builder[ImportOptions]
+    import builder._
 
-  def main(args: Array[String]): Unit = {
-    run(args) match {
-      case Success(shutdown) => shutdown()
-      case Failure(ext)      => log.error(ext.getMessage)
-    }
+    OParser.sequence(
+      programName("waves import"),
+      head("Waves Blockchain Importer", Version.VersionString),
+      opt[File]('c', "config")
+        .text("Config file name")
+        .action((f, c) => c.copy(configFile = f)),
+      opt[File]('i', "input-file")
+        .required()
+        .text("Blockchain data file name")
+        .action((f, c) => c.copy(blockchainFile = f)),
+      opt[Int]('h', "height")
+        .text("Import to height")
+        .action((h, c) => c.copy(importHeight = h))
+        .validate(h => if (h > 0) success else failure("Import height must be > 0")),
+      opt[String]('f', "format")
+        .text("Blockchain data file format")
+        .action((f, c) => c.copy(format = f))
+        .valueName(s"<${Formats.importerList.mkString("|")}> (default is ${Formats.default})")
+        .validate {
+          case f if Formats.isSupportedInImporter(f) => success
+          case f                                     => failure(s"Unsupported format: $f")
+        },
+      opt[Unit]('n', "no-verify")
+        .text("Disable signatures verification")
+        .action((n, c) => c.copy(verify = false)),
+      help("help").hidden()
+    )
   }
 }