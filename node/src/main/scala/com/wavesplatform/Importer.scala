package com.wavesplatform

import java.io._
import java.net.{MalformedURLException, URL}

import scala.concurrent.{Await, Future}
import scala.concurrent.duration._
import scala.util.{Failure, Success, Try}

import akka.actor.ActorSystem
import com.google.common.io.ByteStreams
import com.google.common.primitives.Ints
import com.wavesplatform.Exporter.Formats
import com.wavesplatform.account.Address
import com.wavesplatform.api.common.{CommonAccountsApi, CommonAssetsApi, CommonBlocksApi, CommonTransactionsApi}
import com.wavesplatform.block.{Block, BlockHeader}
import com.wavesplatform.common.state.ByteStr
import com.wavesplatform.consensus.PoSSelector
import com.wavesplatform.database.{openDB, DBExt, KeyTags}
import com.wavesplatform.events.{BlockchainUpdateTriggers, UtxEvent}
import com.wavesplatform.extensions.{Context, Extension}
import com.wavesplatform.features.BlockchainFeatures
import com.wavesplatform.history.StorageFactory
import com.wavesplatform.lang.ValidationError
import com.wavesplatform.mining.Miner
import com.wavesplatform.protobuf.block.PBBlocks
import com.wavesplatform.settings.WavesSettings
import com.wavesplatform.state.{Blockchain, BlockchainUpdaterImpl, Diff, Height}
import com.wavesplatform.state.appender.BlockAppender
import com.wavesplatform.transaction.{Asset, DiscardedBlocks, Transaction}
import com.wavesplatform.transaction.TxValidationError.GenericError
import com.wavesplatform.transaction.smart.script.trace.TracedResult
import com.wavesplatform.utils._
import com.wavesplatform.utx.{UtxPool, UtxPoolImpl}
import com.wavesplatform.wallet.Wallet
import kamon.Kamon
import monix.eval.Task
import monix.execution.Scheduler
import monix.reactive.{Observable, Observer}
import org.iq80.leveldb.DB
import scopt.OParser

object Importer extends ScorexLogging {
  import monix.execution.Scheduler.Implicits.global

  type AppendBlock = Block => Task[Either[ValidationError, Option[BigInt]]]

  final case class ImportOptions(
      configFile: Option[File] = None,
      blockchainFile: String = "blockchain",
      importHeight: Int = Int.MaxValue,
      format: String = Formats.Binary,
      verify: Boolean = true,
      dryRun: Boolean = false
  )

  def parseOptions(args: Array[String]): ImportOptions = {
    lazy val commandParser = {
      import scopt.OParser

      val builder = OParser.builder[ImportOptions]
      import builder._

      OParser.sequence(
        programName("waves import"),
        head("Waves Blockchain Importer", Version.VersionString),
        opt[File]('c', "config")
          .text("Config file name")
          .action((f, c) => c.copy(configFile = Some(f))),
        opt[String]('i', "input-file")
          .required()
          .text("Blockchain data file name")
          .action((f, c) => c.copy(blockchainFile = f)),
        opt[Int]('h', "height")
          .text("Import to height")
          .action((h, c) => c.copy(importHeight = h))
          .validate(h => if (h > 0) success else failure("Import height must be > 0")),
        opt[String]('f', "format")
          .hidden()
          .text("Blockchain data file format")
          .action((f, c) => c.copy(format = f))
          .valueName(s"<${Formats.importerList.mkString("|")}> (default is ${Formats.default})")
          .validate {
            case f if Formats.isSupportedInImporter(f) => success
            case f                                     => failure(s"Unsupported format: $f")
          },
        opt[Unit]("dry-run").action((_, c) => c.copy(dryRun = true)),
        opt[Unit]('n', "no-verify")
          .text("Disable signatures verification")
          .action((_, c) => c.copy(verify = false)),
        help("help").hidden()
      )
    }

    OParser
      .parse(commandParser, args, ImportOptions())
      .getOrElse {
        println(OParser.usage(commandParser))
        sys.exit(1)
      }
  }

  def loadSettings(file: Option[File]): WavesSettings = Application.loadApplicationConfig(file)

  private[this] var triggers = Seq.empty[BlockchainUpdateTriggers]

  def initExtensions(
      wavesSettings: WavesSettings,
      blockchainUpdater: BlockchainUpdaterImpl,
      appenderScheduler: Scheduler,
      extensionTime: Time,
      utxPool: UtxPool,
      db: DB,
      extensionActorSystem: ActorSystem
  ): Seq[Extension] =
    if (wavesSettings.extensions.isEmpty) Seq.empty
    else {
      val extensionContext: Context = {
        new Context {
          override def settings: WavesSettings = wavesSettings
          override def blockchain: Blockchain  = blockchainUpdater
          override def rollbackTo(blockId: ByteStr): Task[Either[ValidationError, DiscardedBlocks]] =
            Task(blockchainUpdater.removeAfter(blockId)).executeOn(appenderScheduler)
          override def time: Time     = extensionTime
          override def wallet: Wallet = Wallet(settings.walletSettings)
          override def utx: UtxPool   = utxPool

          override def broadcastTransaction(tx: Transaction): TracedResult[ValidationError, Boolean] =
            TracedResult.wrapE(Left(GenericError("Not implemented during import")))
          override def spendableBalanceChanged: Observable[(Address, Asset)] = Observable.empty
          override def actorSystem: ActorSystem                              = extensionActorSystem
          override def utxEvents: Observable[UtxEvent]                       = Observable.empty
          override def transactionsApi: CommonTransactionsApi =
            CommonTransactionsApi(
              blockchainUpdater.bestLiquidDiff.map(diff => Height(blockchainUpdater.height) -> diff),
              db,
              blockchainUpdater,
              utxPool,
              wallet,
              _ => Future.successful(TracedResult.wrapE(Left(GenericError("Not implemented during import")))),
              Application.loadBlockAt(db, blockchainUpdater)
            )
          override def blocksApi: CommonBlocksApi =
            CommonBlocksApi(blockchainUpdater, Application.loadBlockMetaAt(db, blockchainUpdater), Application.loadBlockInfoAt(db, blockchainUpdater))
          override def accountsApi: CommonAccountsApi =
            CommonAccountsApi(() => blockchainUpdater.bestLiquidDiff.getOrElse(Diff.empty), db, blockchainUpdater)
          override def assetsApi: CommonAssetsApi =
            CommonAssetsApi(() => blockchainUpdater.bestLiquidDiff.getOrElse(Diff.empty), db, blockchainUpdater)
        }
      }

      val extensions = wavesSettings.extensions.map { extensionClassName =>
        val extensionClass = Class.forName(extensionClassName).asInstanceOf[Class[Extension]]
        val ctor           = extensionClass.getConstructor(classOf[Context])
        log.info(s"Enable extension: $extensionClassName")
        ctor.newInstance(extensionContext)
      }
      extensions.flatMap { ext =>
        Try(ext.start()) match {
          case Success(_) =>
            triggers ++= Some(ext).collect { case t: BlockchainUpdateTriggers => t }
            Some(ext)
          case Failure(e) =>
            log.warn(s"Can't initialize extension $ext", e)
            None
        }
      }
    }

  @volatile private var quit = false
  private val lock           = new Object

  //noinspection UnstableApiUsage
  def startImport(
      inputStream: BufferedInputStream,
      blockchain: Blockchain,
      appendBlock: AppendBlock,
      importOptions: ImportOptions,
      skipBlocks: Boolean
  ): Unit = {
    val lenBytes = new Array[Byte](Ints.BYTES)
    val start    = System.nanoTime()
    var counter  = 0

    val startHeight   = blockchain.height
    var blocksToSkip  = if (skipBlocks) startHeight - 1 else 0
    val blocksToApply = importOptions.importHeight - startHeight + 1

    if (blocksToSkip > 0) log.info(s"Skipping $blocksToSkip block(s)")

    sys.addShutdownHook {
      import scala.concurrent.duration._
      val millis = (System.nanoTime() - start).nanos.toMillis
      log.info(
        s"Imported $counter block(s) from $startHeight to ${startHeight + counter} in ${humanReadableDuration(millis)}"
      )
    }

    while (!quit && counter < blocksToApply) lock.synchronized {
      val s1 = ByteStreams.read(inputStream, lenBytes, 0, Ints.BYTES)
      if (s1 == Ints.BYTES) {
        val blockSize = Ints.fromByteArray(lenBytes)

        lazy val blockBytes = new Array[Byte](blockSize)
        val factReadSize =
          if (blocksToSkip > 0) {
            // File IO optimization
            ByteStreams.skipFully(inputStream, blockSize)
            blockSize
          } else {
            ByteStreams.read(inputStream, blockBytes, 0, blockSize)
          }

        if (factReadSize == blockSize) {
          if (blocksToSkip > 0) {
            blocksToSkip -= 1
          } else {
            val blockV5 = blockchain.isFeatureActivated(
              BlockchainFeatures.BlockV5,
              blockchain.height + 1
            )
            val block =
              (if (importOptions.format == Formats.Binary && !blockV5) Block.parseBytes(blockBytes)
               else PBBlocks.vanilla(PBBlocks.addChainId(protobuf.block.PBBlock.parseFrom(blockBytes)), unsafe = true)).get
            if (blockchain.lastBlockId.contains(block.header.reference)) {
              Await.result(appendBlock(block).runAsyncLogErr, Duration.Inf) match {
                case Left(ve) =>
                  log.error(s"Error appending block: $ve")
                  quit = true
                case _ =>
                  counter = counter + 1
              }
            } else {
              log.warn(s"Block $block is not a child of the last block ${blockchain.lastBlockId.get}")
            }
          }
        } else {
          log.info(s"$factReadSize != expected $blockSize")
          quit = true
        }
      } else {
        if (inputStream.available() > 0) log.info(s"Expecting to read ${Ints.BYTES} but got $s1 (${inputStream.available()})")
        quit = true
      }
    }
  }

  def main(args: Array[String]): Unit = {
    val importOptions = parseOptions(args)
    val settings      = loadSettings(importOptions.configFile)

    def initFileStream(file: String, offset: Long): InputStream = {
      log.info(s"Opening import file: $file, offset=$offset")
      file match {
        case "-" =>
          System.in

        case _ =>
          System.setProperty("http.agent", s"waves-node/${Version.VersionString}")
          try {
            val url        = new URL(file)
            val connection = url.openConnection()
            if (offset > 0) connection.setRequestProperty("Range", s"bytes=$offset-")
            connection.connect()
            connection.getInputStream
          } catch {
            case _: MalformedURLException =>
              val fs = new FileInputStream(file)
              if (offset > 0) fs.skip(offset)
              fs
          }
      }
    }

    val scheduler = Schedulers.singleThread("appender")
    val time      = new NTP(settings.ntpServer)

    val actorSystem = ActorSystem("wavesplatform-import")
    val db          = openDB(settings.dbSettings.directory)
    val (blockchainUpdater, levelDb) =
      StorageFactory(settings, db, time, Observer.empty, BlockchainUpdateTriggers.combined(triggers))
    val utxPool     = new UtxPoolImpl(time, blockchainUpdater, settings.utxSettings)
    val pos         = PoSSelector(blockchainUpdater, settings.synchronizationSettings.maxBaseTarget)
    val extAppender = BlockAppender(blockchainUpdater, time, utxPool, pos, scheduler, importOptions.verify) _

    val extensions = initExtensions(settings, blockchainUpdater, scheduler, time, utxPool, db, actorSystem)
    checkGenesis(settings, blockchainUpdater, Miner.Disabled)

    val importFileOffset =
      if (importOptions.dryRun) 0
      else
        importOptions.format match {
          case Formats.Binary =>
            var result = 0L
            db.iterateOver(KeyTags.BlockInfoAtHeight) { e =>
              e.getKey match {
                case Array(_, _, 0, 0, 0, 1) => // Skip genesis
                case _ =>
                  val meta = com.wavesplatform.database.readBlockMeta(e.getValue)
                  result += meta.size + 4
              }
            }
            result

          case _ => 0L
        }
    val inputStream = new BufferedInputStream(initFileStream(importOptions.blockchainFile, importFileOffset), 2 * 1024 * 1024)

    if (importOptions.dryRun) {
      def readNextBlock(): Future[Option[Block]] = Future.successful(None)
      readNextBlock().flatMap {
<<<<<<< HEAD
        case None =>
          Future.successful(())

        case Some(_) =>
=======
        case None => Future.successful(())
        case Some(block) =>
>>>>>>> 2f13caf8
          readNextBlock()
      }
    }

    sys.addShutdownHook {
      quit = true
      Await.result(actorSystem.terminate(), 10.second)
      lock.synchronized {
        if (blockchainUpdater.isFeatureActivated(BlockchainFeatures.NG) && blockchainUpdater.liquidBlockMeta.nonEmpty) {
          // Force store liquid block in leveldb
          val lastHeader = blockchainUpdater.lastBlockHeader.get.header
          val pseudoBlock = Block(
            BlockHeader(
              blockchainUpdater.blockVersionAt(blockchainUpdater.height),
              System.currentTimeMillis(),
              blockchainUpdater.lastBlockId.get,
              lastHeader.baseTarget,
              lastHeader.generationSignature,
              lastHeader.generator,
              Nil,
              0,
              ByteStr.empty
            ),
            ByteStr.empty,
            Nil
          )
          blockchainUpdater.processBlock(pseudoBlock, ByteStr.empty, verify = false)
        }

        // Terminate appender
        scheduler.shutdown()
        scheduler.awaitTermination(10 seconds)

        // Terminate extensions
        Await.ready(Future.sequence(extensions.map(_.shutdown())), settings.extensionsShutdownTimeout)

        blockchainUpdater.shutdown()
        levelDb.close()
        db.close()
      }
      inputStream.close()
    }

    startImport(inputStream, blockchainUpdater, extAppender, importOptions, importFileOffset == 0)
    Await.result(Kamon.stopModules(), 10.seconds)
  }
}<|MERGE_RESOLUTION|>--- conflicted
+++ resolved
@@ -309,15 +309,10 @@
     if (importOptions.dryRun) {
       def readNextBlock(): Future[Option[Block]] = Future.successful(None)
       readNextBlock().flatMap {
-<<<<<<< HEAD
         case None =>
           Future.successful(())
 
         case Some(_) =>
-=======
-        case None => Future.successful(())
-        case Some(block) =>
->>>>>>> 2f13caf8
           readNextBlock()
       }
     }
