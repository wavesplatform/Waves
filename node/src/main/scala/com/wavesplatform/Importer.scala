package com.wavesplatform

import java.io._

import akka.actor.ActorSystem
import com.google.common.primitives.Ints
import com.wavesplatform.Exporter.Formats
import com.wavesplatform.account.Address
import com.wavesplatform.block.Block
import com.wavesplatform.common.state.ByteStr
import com.wavesplatform.consensus.PoSSelector
import com.wavesplatform.db.openDB
import com.wavesplatform.extensions.{Context, Extension}
import com.wavesplatform.history.StorageFactory
import com.wavesplatform.lang.ValidationError
import com.wavesplatform.mining.MultiDimensionalMiningConstraint
import com.wavesplatform.protobuf.block.PBBlocks
<<<<<<< HEAD
import com.wavesplatform.settings.WavesSettings
=======
import com.wavesplatform.state.Portfolio
>>>>>>> acf69a62
import com.wavesplatform.state.appender.BlockAppender
import com.wavesplatform.state.{Blockchain, BlockchainUpdated, Portfolio}
import com.wavesplatform.transaction.{Asset, BlockchainUpdater, Transaction}
import com.wavesplatform.utils._
import com.wavesplatform.utx.UtxPool
import com.wavesplatform.wallet.Wallet
import monix.eval.Task
import monix.execution.Scheduler
import monix.reactive.subjects.{ConcurrentSubject, Subject}
import monix.reactive.{Observable, Observer}

import scala.concurrent.{Await, Future}
import scala.concurrent.duration.Duration
import scala.util.{Failure, Success, Try}
import scopt.OParser

object Importer extends ScorexLogging {
<<<<<<< HEAD
  import monix.execution.Scheduler.Implicits.global

  private implicit class TryExt[T](t: Try[T]) {
    def tapLeft(cb: Throwable => Unit): Try[T] = {
      t match {
        case Failure(throwable) => cb(throwable)
        case _                  => ()
      }
      t
    }
  }

  type AppendBlock = Block => Task[Either[ValidationError, Option[BigInt]]]

  final case class ImportOptions(configFile: File = new File("waves-testnet.conf"),
                                 blockchainFile: File = new File("blockchain"),
                                 importHeight: Int = Int.MaxValue,
                                 format: String = "BINARY_OLD",
                                 verify: Boolean = true)

  def parseOptions(args: Array[String]): Try[ImportOptions] = {
    lazy val commandParser = {
      val builder = OParser.builder[ImportOptions]
      import builder._

      OParser.sequence(
        programName("waves import"),
        head("Waves Blockchain Importer", Version.VersionString),
        opt[File]('c', "config")
          .text("Config file name")
          .action((f, c) => c.copy(configFile = f)),
        opt[File]('i', "input-file")
          .text("Blockchain data file name")
          .action((f, c) => c.copy(blockchainFile = f)),
        opt[Int]('h', "height")
          .text("Import to height")
          .action((h, c) => c.copy(importHeight = h))
          .validate(h => if (h > 0) success else failure("Import height must be > 0")),
        opt[String]('f', "format")
          .text("Blockchain data file format")
          .action((f, c) => c.copy(format = f))
          .valueName("<BINARY|BINARY_OLD>")
          .validate {
            case f if Set("BINARY", "BINARY_OLD").contains(f.toUpperCase) => success
            case f                                                        => failure(s"Unsupported format: $f")
          },
        opt[Boolean]('n', "no-verify")
          .text("Disable signatures verification")
          .action((n, c) => c.copy(verify = !n))
      )
    }

    OParser.parse(commandParser, args, ImportOptions()) match {
      case Some(v) => Success(v)
      case None    => Failure(new IllegalArgumentException("Incorrect arguments"))
    }
  }

  def loadSettings(file: File): WavesSettings =
    ((file: File) => ConfigFactory.parseFile(file)) andThen
      settings.loadConfig andThen
      WavesSettings.fromRootConfig apply file

  def initFileStream(file: File): Try[FileInputStream] =
    Try(new FileInputStream(file))
      .tapLeft(_ => log.error(s"Failed to open file '$file"))

  def initTime(ntpServer: String): NTP = new NTP(ntpServer)

  def initUtxPool(): UtxPool = new UtxPool {
    override def putIfNew(tx: Transaction, b: Boolean)                 = ???
    override def removeAll(txs: Traversable[Transaction]): Unit        = {}
    override def spendableBalance(addr: Address, assetId: Asset): Long = ???
    override def pessimisticPortfolio(addr: Address): Portfolio        = ???
    override def all                                                   = ???
    override def size                                                  = ???
    override def transactionById(transactionId: ByteStr)               = ???
    override def packUnconfirmed(rest: MultiDimensionalMiningConstraint,
                                 maxPackTime: Duration): (Seq[Transaction], MultiDimensionalMiningConstraint) = ???
    override def close(): Unit                                                                                = {}
  }

  def initBlockchain(scheduler: Scheduler,
                     time: NTP,
                     utxPool: UtxPool,
                     settings: WavesSettings,
                     importOptions: ImportOptions,
                     blockchainUpdated: Observer[BlockchainUpdated]): (Blockchain with BlockchainUpdater, AppendBlock) = {
    val db = openDB(settings.dbSettings.directory)
    val blockchainUpdater =
      StorageFactory(settings, db, time, Observer.empty, blockchainUpdated)
    val pos         = new PoSSelector(blockchainUpdater, settings.blockchainSettings, settings.synchronizationSettings)
    val extAppender = BlockAppender(blockchainUpdater, time, utxPool, pos, settings, scheduler, importOptions.verify) _

    checkGenesis(settings, blockchainUpdater)

    (blockchainUpdater, extAppender)
  }

  def initBlockchainUpdated(wavesSettings: WavesSettings): Subject[BlockchainUpdated, BlockchainUpdated] = {
    import com.wavesplatform.utils.Implicits.SubjectOps
    if (wavesSettings.enableBlockchainUpdates) ConcurrentSubject.publish
    else Subject.empty
  }

  def initExtensions(wavesSettings: WavesSettings,
                     blockchainUpdater: Blockchain with BlockchainUpdater,
                     time: Time,
                     utxPool: UtxPool,
                     blockchainUpdatedObservable: Observable[BlockchainUpdated]): Seq[Extension] = {
    val extensionContext = {
      val t = time
      new Context {
        override def settings: WavesSettings                               = wavesSettings
        override def blockchain: Blockchain with BlockchainUpdater         = blockchainUpdater
        override def time: Time                                            = t
        override def wallet: Wallet                                        = ???
        override def utx: UtxPool                                          = utxPool
        override def broadcastTx(tx: Transaction): Unit                    = ???
        override def spendableBalanceChanged: Observable[(Address, Asset)] = ???
        override def actorSystem: ActorSystem                              = ???
        override def blockchainUpdated: Observable[BlockchainUpdated]      = blockchainUpdatedObservable
      }
    }

    val extensions = wavesSettings.extensions.map { extensionClassName =>
      val extensionClass = Class.forName(extensionClassName).asInstanceOf[Class[Extension]]
      val ctor           = extensionClass.getConstructor(classOf[Context])
      log.info(s"Enable extension: $extensionClassName")
      ctor.newInstance(extensionContext)
    }
    extensions.foreach(_.start())

    extensions
  }

  def startImport(scheduler: Scheduler,
                  bis: BufferedInputStream,
                  blockchainUpdater: Blockchain,
                  appendBlock: AppendBlock,
                  importOptions: ImportOptions): Unit = {
    var quit     = false
    val lenBytes = new Array[Byte](Ints.BYTES)
    val start    = System.currentTimeMillis()
    var counter  = 0

    var blocksToSkip  = blockchainUpdater.height - 1
    val blocksToApply = importOptions.importHeight - blockchainUpdater.height + 1

    println(s"Skipping $blocksToSkip blocks(s)")

    while (!quit && counter < blocksToApply) {
      val s1 = bis.read(lenBytes)
      if (s1 == Ints.BYTES) {
        val len    = Ints.fromByteArray(lenBytes)
        val buffer = new Array[Byte](len)
        val s2     = bis.read(buffer)
        if (s2 == len) {
          if (blocksToSkip > 0) {
            blocksToSkip -= 1
          } else {
            val Right(block) =
              if (importOptions.format == "BINARY_OLD") Block.parseBytes(buffer).toEither
              else PBBlocks.vanilla(protobuf.block.PBBlock.parseFrom(buffer), unsafe = true)

            if (blockchainUpdater.lastBlockId.contains(block.reference)) {
              Await.result(appendBlock(block).runAsync(scheduler), Duration.Inf) match {
                case Left(ve) =>
                  log.error(s"Error appending block: $ve")
=======
  //noinspection ScalaStyle
  def main(args: Array[String]): Unit = {
    OParser.parse(commandParser, args, ImportOptions()).foreach {
      case ImportOptions(configFile, blockchainFile, importHeight, format, verifyTransactions) =>
        val settings = Application.loadApplicationConfig(Some(configFile))

        implicit val scheduler: Scheduler = Schedulers.singleThread("appender")
        val utxPoolStub: UtxPool = new UtxPool {
          override def putIfNew(tx: Transaction, b: Boolean)                 = ???
          override def removeAll(txs: Traversable[Transaction]): Unit        = {}
          override def spendableBalance(addr: Address, assetId: Asset): Long = ???
          override def pessimisticPortfolio(addr: Address): Portfolio        = ???
          override def all                                                   = ???
          override def size                                                  = ???
          override def transactionById(transactionId: ByteStr)               = ???
          override def packUnconfirmed(rest: MultiDimensionalMiningConstraint,
                                       maxPackTime: Duration): (Seq[Transaction], MultiDimensionalMiningConstraint) = ???
          override def close(): Unit                                                                                = {}
        }

        val time = new NTP(settings.ntpServer)
        log.info(s"Loading file '$blockchainFile'")

        Try(new FileInputStream(blockchainFile)) match {
          case Success(inputStream) =>
            val db                = openDB(settings.dbSettings.directory)
            val blockchainUpdater = StorageFactory(settings, db, time, Observer.empty(UncaughtExceptionReporter.LogExceptionsToStandardErr))
            val pos               = new PoSSelector(blockchainUpdater, settings.blockchainSettings, settings.synchronizationSettings)
            val extAppender       = BlockAppender(blockchainUpdater, time, utxPoolStub, pos, settings, scheduler, verifyTransactions) _
            checkGenesis(settings, blockchainUpdater)
            val bis           = new BufferedInputStream(inputStream)
            var quit          = false
            val lenBytes      = new Array[Byte](Ints.BYTES)
            val start         = System.currentTimeMillis()
            var counter       = 0
            var blocksToSkip  = blockchainUpdater.height - 1
            val blocksToApply = importHeight - blockchainUpdater.height + 1

            println(s"Skipping $blocksToSkip block(s)")

            while (!quit && counter < blocksToApply) {
              val s1 = bis.read(lenBytes)
              if (s1 == Ints.BYTES) {
                val len    = Ints.fromByteArray(lenBytes)
                val buffer = new Array[Byte](len)
                val s2     = bis.read(buffer)
                if (s2 == len) {
                  if (blocksToSkip > 0) {
                    blocksToSkip -= 1
                  } else {
                    val Right(block) =
                      if (format == Formats.Binary) Block.parseBytes(buffer).toEither
                      else PBBlocks.vanilla(PBBlocks.addChainId(protobuf.block.PBBlock.parseFrom(buffer)), unsafe = true)

                    if (blockchainUpdater.lastBlockId.contains(block.reference)) {
                      Await.result(extAppender.apply(block).runAsync, Duration.Inf) match {
                        case Left(ve) =>
                          log.error(s"Error appending block: $ve")
                          quit = true
                        case _ =>
                          counter = counter + 1
                      }
                    }
                  }
                } else {
                  println(s"$s2 != expected $len")
>>>>>>> acf69a62
                  quit = true
                case _ =>
                  counter = counter + 1
              }
            }
<<<<<<< HEAD
          }
        } else {
          println(s"$s2 != expected $len")
          quit = true
=======
            bis.close()
            inputStream.close()
            val duration = System.currentTimeMillis() - start
            log.info(s"Imported $counter block(s) in ${humanReadableDuration(duration)}")

          case Failure(error) =>
            log.error(s"Failed to open file '$blockchainFile", error)
>>>>>>> acf69a62
        }
      } else {
        println(s"Expecting to read ${Ints.BYTES} but got $s1 (${bis.available()})")
        quit = true
      }
    }

    val duration = System.currentTimeMillis() - start
    log.info(s"Imported $counter block(s) in ${humanReadableDuration(duration)}")
  }

<<<<<<< HEAD
  def run(args: Array[String]): Try[() => Unit] =
    for {
      importOptions <- parseOptions(args)
      wavesSettings = loadSettings(importOptions.configFile)
      _ = AddressScheme.current = new AddressScheme {
        override val chainId: Byte = wavesSettings.blockchainSettings.addressSchemeCharacter.toByte
      }

      fis <- initFileStream(importOptions.blockchainFile)
      bis = new BufferedInputStream(fis)

      scheduler                        = Scheduler.singleThread("appender")
      time                             = initTime(wavesSettings.ntpServer)
      utxPool                          = initUtxPool()
      blockchainUpdated                = initBlockchainUpdated(wavesSettings)
      (blockchainUpdater, appendBlock) = initBlockchain(scheduler, time, utxPool, wavesSettings, importOptions, blockchainUpdated)
      extensions                       = initExtensions(wavesSettings, blockchainUpdater, time, utxPool, blockchainUpdated)
      _                                = startImport(scheduler, bis, blockchainUpdater, appendBlock, importOptions)
    } yield
      () => {
        Await.ready(Future.sequence(extensions.map(_.shutdown())), wavesSettings.extensionsShutdownTimeout)
        bis.close()
        fis.close()
        time.close()
        utxPool.close()
        blockchainUpdated.onComplete()
        blockchainUpdater.shutdown()
      }

  def main(args: Array[String]): Unit = {
    run(args) match {
      case Success(shutdown) => shutdown()
      case Failure(ext)      => log.error(ext.getMessage)
    }
=======
  private[this] final case class ImportOptions(configFile: File = new File("waves-testnet.conf"),
                                               blockchainFile: File = new File("blockchain"),
                                               importHeight: Int = Int.MaxValue,
                                               format: String = Formats.Binary,
                                               verify: Boolean = true)

  private[this] lazy val commandParser = {
    import scopt.OParser

    val builder = OParser.builder[ImportOptions]
    import builder._

    OParser.sequence(
      programName("waves import"),
      head("Waves Blockchain Importer", Version.VersionString),
      opt[File]('c', "config")
        .text("Config file name")
        .action((f, c) => c.copy(configFile = f)),
      opt[File]('i', "input-file")
        .required()
        .text("Blockchain data file name")
        .action((f, c) => c.copy(blockchainFile = f)),
      opt[Int]('h', "height")
        .text("Import to height")
        .action((h, c) => c.copy(importHeight = h))
        .validate(h => if (h > 0) success else failure("Import height must be > 0")),
      opt[String]('f', "format")
        .text("Blockchain data file format")
        .action((f, c) => c.copy(format = f))
        .valueName(s"<${Formats.importerList.mkString("|")}> (default is ${Formats.default})")
        .validate {
          case f if Formats.isSupportedInImporter(f) => success
          case f                                     => failure(s"Unsupported format: $f")
        },
      opt[Unit]('n', "no-verify")
        .text("Disable signatures verification")
        .action((n, c) => c.copy(verify = false)),
      help("help").hidden()
    )
>>>>>>> acf69a62
  }
}<|MERGE_RESOLUTION|>--- conflicted
+++ resolved
@@ -5,7 +5,7 @@
 import akka.actor.ActorSystem
 import com.google.common.primitives.Ints
 import com.wavesplatform.Exporter.Formats
-import com.wavesplatform.account.Address
+import com.wavesplatform.account.{Address, AddressScheme}
 import com.wavesplatform.block.Block
 import com.wavesplatform.common.state.ByteStr
 import com.wavesplatform.consensus.PoSSelector
@@ -15,11 +15,7 @@
 import com.wavesplatform.lang.ValidationError
 import com.wavesplatform.mining.MultiDimensionalMiningConstraint
 import com.wavesplatform.protobuf.block.PBBlocks
-<<<<<<< HEAD
 import com.wavesplatform.settings.WavesSettings
-=======
-import com.wavesplatform.state.Portfolio
->>>>>>> acf69a62
 import com.wavesplatform.state.appender.BlockAppender
 import com.wavesplatform.state.{Blockchain, BlockchainUpdated, Portfolio}
 import com.wavesplatform.transaction.{Asset, BlockchainUpdater, Transaction}
@@ -30,14 +26,13 @@
 import monix.execution.Scheduler
 import monix.reactive.subjects.{ConcurrentSubject, Subject}
 import monix.reactive.{Observable, Observer}
-
+import scopt.OParser
+
+import scala.concurrent.duration.Duration
 import scala.concurrent.{Await, Future}
-import scala.concurrent.duration.Duration
 import scala.util.{Failure, Success, Try}
-import scopt.OParser
 
 object Importer extends ScorexLogging {
-<<<<<<< HEAD
   import monix.execution.Scheduler.Implicits.global
 
   private implicit class TryExt[T](t: Try[T]) {
@@ -55,11 +50,13 @@
   final case class ImportOptions(configFile: File = new File("waves-testnet.conf"),
                                  blockchainFile: File = new File("blockchain"),
                                  importHeight: Int = Int.MaxValue,
-                                 format: String = "BINARY_OLD",
+                                 format: String = Formats.Binary,
                                  verify: Boolean = true)
 
   def parseOptions(args: Array[String]): Try[ImportOptions] = {
     lazy val commandParser = {
+      import scopt.OParser
+
       val builder = OParser.builder[ImportOptions]
       import builder._
 
@@ -70,6 +67,7 @@
           .text("Config file name")
           .action((f, c) => c.copy(configFile = f)),
         opt[File]('i', "input-file")
+          .required()
           .text("Blockchain data file name")
           .action((f, c) => c.copy(blockchainFile = f)),
         opt[Int]('h', "height")
@@ -79,14 +77,15 @@
         opt[String]('f', "format")
           .text("Blockchain data file format")
           .action((f, c) => c.copy(format = f))
-          .valueName("<BINARY|BINARY_OLD>")
+          .valueName(s"<${Formats.importerList.mkString("|")}> (default is ${Formats.default})")
           .validate {
-            case f if Set("BINARY", "BINARY_OLD").contains(f.toUpperCase) => success
-            case f                                                        => failure(s"Unsupported format: $f")
+            case f if Formats.isSupportedInImporter(f) => success
+            case f                                     => failure(s"Unsupported format: $f")
           },
-        opt[Boolean]('n', "no-verify")
+        opt[Unit]('n', "no-verify")
           .text("Disable signatures verification")
-          .action((n, c) => c.copy(verify = !n))
+          .action((n, c) => c.copy(verify = false)),
+        help("help").hidden()
       )
     }
 
@@ -96,10 +95,7 @@
     }
   }
 
-  def loadSettings(file: File): WavesSettings =
-    ((file: File) => ConfigFactory.parseFile(file)) andThen
-      settings.loadConfig andThen
-      WavesSettings.fromRootConfig apply file
+  def loadSettings(file: File): WavesSettings = Application.loadApplicationConfig(Some(file))
 
   def initFileStream(file: File): Try[FileInputStream] =
     Try(new FileInputStream(file))
@@ -187,7 +183,7 @@
     var blocksToSkip  = blockchainUpdater.height - 1
     val blocksToApply = importOptions.importHeight - blockchainUpdater.height + 1
 
-    println(s"Skipping $blocksToSkip blocks(s)")
+    println(s"Skipping $blocksToSkip block(s)")
 
     while (!quit && counter < blocksToApply) {
       val s1 = bis.read(lenBytes)
@@ -200,100 +196,22 @@
             blocksToSkip -= 1
           } else {
             val Right(block) =
-              if (importOptions.format == "BINARY_OLD") Block.parseBytes(buffer).toEither
-              else PBBlocks.vanilla(protobuf.block.PBBlock.parseFrom(buffer), unsafe = true)
+              if (importOptions.format == Formats.Binary) Block.parseBytes(buffer).toEither
+              else PBBlocks.vanilla(PBBlocks.addChainId(protobuf.block.PBBlock.parseFrom(buffer)), unsafe = true)
 
             if (blockchainUpdater.lastBlockId.contains(block.reference)) {
               Await.result(appendBlock(block).runAsync(scheduler), Duration.Inf) match {
                 case Left(ve) =>
                   log.error(s"Error appending block: $ve")
-=======
-  //noinspection ScalaStyle
-  def main(args: Array[String]): Unit = {
-    OParser.parse(commandParser, args, ImportOptions()).foreach {
-      case ImportOptions(configFile, blockchainFile, importHeight, format, verifyTransactions) =>
-        val settings = Application.loadApplicationConfig(Some(configFile))
-
-        implicit val scheduler: Scheduler = Schedulers.singleThread("appender")
-        val utxPoolStub: UtxPool = new UtxPool {
-          override def putIfNew(tx: Transaction, b: Boolean)                 = ???
-          override def removeAll(txs: Traversable[Transaction]): Unit        = {}
-          override def spendableBalance(addr: Address, assetId: Asset): Long = ???
-          override def pessimisticPortfolio(addr: Address): Portfolio        = ???
-          override def all                                                   = ???
-          override def size                                                  = ???
-          override def transactionById(transactionId: ByteStr)               = ???
-          override def packUnconfirmed(rest: MultiDimensionalMiningConstraint,
-                                       maxPackTime: Duration): (Seq[Transaction], MultiDimensionalMiningConstraint) = ???
-          override def close(): Unit                                                                                = {}
-        }
-
-        val time = new NTP(settings.ntpServer)
-        log.info(s"Loading file '$blockchainFile'")
-
-        Try(new FileInputStream(blockchainFile)) match {
-          case Success(inputStream) =>
-            val db                = openDB(settings.dbSettings.directory)
-            val blockchainUpdater = StorageFactory(settings, db, time, Observer.empty(UncaughtExceptionReporter.LogExceptionsToStandardErr))
-            val pos               = new PoSSelector(blockchainUpdater, settings.blockchainSettings, settings.synchronizationSettings)
-            val extAppender       = BlockAppender(blockchainUpdater, time, utxPoolStub, pos, settings, scheduler, verifyTransactions) _
-            checkGenesis(settings, blockchainUpdater)
-            val bis           = new BufferedInputStream(inputStream)
-            var quit          = false
-            val lenBytes      = new Array[Byte](Ints.BYTES)
-            val start         = System.currentTimeMillis()
-            var counter       = 0
-            var blocksToSkip  = blockchainUpdater.height - 1
-            val blocksToApply = importHeight - blockchainUpdater.height + 1
-
-            println(s"Skipping $blocksToSkip block(s)")
-
-            while (!quit && counter < blocksToApply) {
-              val s1 = bis.read(lenBytes)
-              if (s1 == Ints.BYTES) {
-                val len    = Ints.fromByteArray(lenBytes)
-                val buffer = new Array[Byte](len)
-                val s2     = bis.read(buffer)
-                if (s2 == len) {
-                  if (blocksToSkip > 0) {
-                    blocksToSkip -= 1
-                  } else {
-                    val Right(block) =
-                      if (format == Formats.Binary) Block.parseBytes(buffer).toEither
-                      else PBBlocks.vanilla(PBBlocks.addChainId(protobuf.block.PBBlock.parseFrom(buffer)), unsafe = true)
-
-                    if (blockchainUpdater.lastBlockId.contains(block.reference)) {
-                      Await.result(extAppender.apply(block).runAsync, Duration.Inf) match {
-                        case Left(ve) =>
-                          log.error(s"Error appending block: $ve")
-                          quit = true
-                        case _ =>
-                          counter = counter + 1
-                      }
-                    }
-                  }
-                } else {
-                  println(s"$s2 != expected $len")
->>>>>>> acf69a62
                   quit = true
                 case _ =>
                   counter = counter + 1
               }
             }
-<<<<<<< HEAD
           }
         } else {
           println(s"$s2 != expected $len")
           quit = true
-=======
-            bis.close()
-            inputStream.close()
-            val duration = System.currentTimeMillis() - start
-            log.info(s"Imported $counter block(s) in ${humanReadableDuration(duration)}")
-
-          case Failure(error) =>
-            log.error(s"Failed to open file '$blockchainFile", error)
->>>>>>> acf69a62
         }
       } else {
         println(s"Expecting to read ${Ints.BYTES} but got $s1 (${bis.available()})")
@@ -305,7 +223,6 @@
     log.info(s"Imported $counter block(s) in ${humanReadableDuration(duration)}")
   }
 
-<<<<<<< HEAD
   def run(args: Array[String]): Try[() => Unit] =
     for {
       importOptions <- parseOptions(args)
@@ -317,7 +234,7 @@
       fis <- initFileStream(importOptions.blockchainFile)
       bis = new BufferedInputStream(fis)
 
-      scheduler                        = Scheduler.singleThread("appender")
+      scheduler                        = Schedulers.singleThread("appender")
       time                             = initTime(wavesSettings.ntpServer)
       utxPool                          = initUtxPool()
       blockchainUpdated                = initBlockchainUpdated(wavesSettings)
@@ -340,46 +257,5 @@
       case Success(shutdown) => shutdown()
       case Failure(ext)      => log.error(ext.getMessage)
     }
-=======
-  private[this] final case class ImportOptions(configFile: File = new File("waves-testnet.conf"),
-                                               blockchainFile: File = new File("blockchain"),
-                                               importHeight: Int = Int.MaxValue,
-                                               format: String = Formats.Binary,
-                                               verify: Boolean = true)
-
-  private[this] lazy val commandParser = {
-    import scopt.OParser
-
-    val builder = OParser.builder[ImportOptions]
-    import builder._
-
-    OParser.sequence(
-      programName("waves import"),
-      head("Waves Blockchain Importer", Version.VersionString),
-      opt[File]('c', "config")
-        .text("Config file name")
-        .action((f, c) => c.copy(configFile = f)),
-      opt[File]('i', "input-file")
-        .required()
-        .text("Blockchain data file name")
-        .action((f, c) => c.copy(blockchainFile = f)),
-      opt[Int]('h', "height")
-        .text("Import to height")
-        .action((h, c) => c.copy(importHeight = h))
-        .validate(h => if (h > 0) success else failure("Import height must be > 0")),
-      opt[String]('f', "format")
-        .text("Blockchain data file format")
-        .action((f, c) => c.copy(format = f))
-        .valueName(s"<${Formats.importerList.mkString("|")}> (default is ${Formats.default})")
-        .validate {
-          case f if Formats.isSupportedInImporter(f) => success
-          case f                                     => failure(s"Unsupported format: $f")
-        },
-      opt[Unit]('n', "no-verify")
-        .text("Disable signatures verification")
-        .action((n, c) => c.copy(verify = false)),
-      help("help").hidden()
-    )
->>>>>>> acf69a62
   }
 }