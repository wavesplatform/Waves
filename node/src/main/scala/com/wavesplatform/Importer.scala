--- conflicted
+++ resolved
@@ -251,10 +251,7 @@
       quit = true
       Await.ready(Future.sequence(extensions.map(_.shutdown())), settings.extensionsShutdownTimeout)
       Await.result(Kamon.stopModules(), 10.seconds)
-<<<<<<< HEAD
-=======
       Await.result(actorSystem.terminate(), 10.second)
->>>>>>> c6450693
       lock.synchronized {
         blockchainUpdater.shutdown()
         levelDb.close()
