package com.wavesplatform

import java.io._
import java.net.URL

import akka.actor.ActorSystem
import com.google.common.io.ByteStreams
import com.google.common.primitives.Ints
import com.wavesplatform.Exporter.Formats
import com.wavesplatform.account.{Address, AddressScheme}
import com.wavesplatform.api.common.{CommonAccountsApi, CommonAssetsApi, CommonBlocksApi, CommonTransactionsApi}
import com.wavesplatform.block.Block
import com.wavesplatform.common.state.ByteStr
import com.wavesplatform.consensus.PoSSelector
import com.wavesplatform.database.openDB
import com.wavesplatform.events.{BlockchainUpdateTriggersImpl, BlockchainUpdated, UtxEvent}
import com.wavesplatform.extensions.{Context, Extension}
import com.wavesplatform.features.BlockchainFeatures
import com.wavesplatform.features.FeatureProvider._
import com.wavesplatform.history.StorageFactory
import com.wavesplatform.lang.ValidationError
import com.wavesplatform.protobuf.block.PBBlocks
import com.wavesplatform.settings.WavesSettings
import com.wavesplatform.state.appender.BlockAppender
import com.wavesplatform.state.{Blockchain, BlockchainUpdaterImpl, Diff, Height}
import com.wavesplatform.transaction.TxValidationError.GenericError
import com.wavesplatform.transaction.smart.script.trace.TracedResult
import com.wavesplatform.transaction.{Asset, DiscardedBlocks, Transaction}
import com.wavesplatform.utils._
import com.wavesplatform.utx.{UtxPool, UtxPoolImpl}
import com.wavesplatform.wallet.Wallet
import kamon.Kamon
import monix.eval.Task
import monix.execution.Scheduler
import monix.reactive.subjects.PublishSubject
import monix.reactive.{Observable, Observer}
import org.iq80.leveldb.DB
import scopt.OParser

import scala.concurrent.duration._
import scala.concurrent.{Await, Future}
import scala.util.{Failure, Success, Try}

object Importer extends ScorexLogging {
  import monix.execution.Scheduler.Implicits.global

  type AppendBlock = Block => Task[Either[ValidationError, Option[BigInt]]]

  final case class ImportOptions(
      configFile: File = new File("waves-testnet.conf"),
      blockchainFile: String = "blockchain",
      importHeight: Int = Int.MaxValue,
      format: String = Formats.Binary,
      verify: Boolean = true
  )

  def parseOptions(args: Array[String]): ImportOptions = {
    lazy val commandParser = {
      import scopt.OParser

      val builder = OParser.builder[ImportOptions]
      import builder._

      OParser.sequence(
        programName("waves import"),
        head("Waves Blockchain Importer", Version.VersionString),
        opt[File]('c', "config")
          .text("Config file name")
          .action((f, c) => c.copy(configFile = f)),
        opt[String]('i', "input-file")
          .required()
          .text("Blockchain data file name")
          .action((f, c) => c.copy(blockchainFile = f)),
        opt[Int]('h', "height")
          .text("Import to height")
          .action((h, c) => c.copy(importHeight = h))
          .validate(h => if (h > 0) success else failure("Import height must be > 0")),
        opt[String]('f', "format")
          .text("Blockchain data file format")
          .action((f, c) => c.copy(format = f))
          .valueName(s"<${Formats.importerList.mkString("|")}> (default is ${Formats.default})")
          .validate {
            case f if Formats.isSupportedInImporter(f) => success
            case f                                     => failure(s"Unsupported format: $f")
          },
        opt[Unit]('n', "no-verify")
          .text("Disable signatures verification")
          .action((_, c) => c.copy(verify = false)),
        help("help").hidden()
      )
    }

    OParser
      .parse(commandParser, args, ImportOptions())
      .getOrElse(throw new IllegalArgumentException("Invalid options"))
  }

  def loadSettings(file: File): WavesSettings = Application.loadApplicationConfig(Some(file))

<<<<<<< HEAD
  def initFileStream(file: String): Try[InputStream] = {
    val result = Try(file match {
      case url if url.startsWith("http://") || url.startsWith("https://") || url.startsWith("ftp://") =>
        new URL(url).openStream()
      case _ =>
        new FileInputStream(file)
    })

    result.failed.foreach(log.error(s"Failed to open $file", _))
    result
  }

  def initBlockchain(
      scheduler: Scheduler,
      time: NTP,
      settings: WavesSettings,
      importOptions: ImportOptions,
      blockchainUpdated: Observer[BlockchainUpdated]
  ): (Blockchain with BlockchainUpdater, AppendBlock, UtxPoolImpl) = {
    val db = openDB(settings.dbSettings.directory)
    val blockchainUpdater =
      StorageFactory(settings, db, time, Observer.empty, blockchainUpdated)
    val utxPool     = new UtxPoolImpl(time, blockchainUpdater, PublishSubject(), settings.utxSettings)
    val pos         = new PoSSelector(blockchainUpdater, settings.blockchainSettings, settings.synchronizationSettings)
    val extAppender = BlockAppender(blockchainUpdater, time, utxPool, pos, scheduler, importOptions.verify) _

    checkGenesis(settings, blockchainUpdater)

    (blockchainUpdater, extAppender, utxPool)
  }

=======
>>>>>>> 4348b1f7
  def initExtensions(
      wavesSettings: WavesSettings,
      blockchainUpdater: BlockchainUpdaterImpl,
      appenderScheduler: Scheduler,
      extensionTime: Time,
      utxPool: UtxPool,
      blockchainUpdatedObservable: Observable[BlockchainUpdated],
      db: DB,
      extensionActorSystem: ActorSystem
  ): Seq[Extension] =
    if (wavesSettings.extensions.isEmpty) Seq.empty
    else {
      val extensionContext: Context = {
        new Context {
          override def settings: WavesSettings = wavesSettings
          override def blockchain: Blockchain  = blockchainUpdater
          override def rollbackTo(blockId: ByteStr): Task[Either[ValidationError, DiscardedBlocks]] =
            Task(blockchainUpdater.removeAfter(blockId)).executeOn(appenderScheduler)
          override def time: Time     = extensionTime
          override def wallet: Wallet = Wallet(settings.walletSettings)
          override def utx: UtxPool   = utxPool

          override def broadcastTransaction(tx: Transaction): TracedResult[ValidationError, Boolean] =
            TracedResult.wrapE(Left(GenericError("Not implemented during import")))
          override def spendableBalanceChanged: Observable[(Address, Asset)] = Observable.empty
          override def actorSystem: ActorSystem                              = extensionActorSystem
          override def blockchainUpdated: Observable[BlockchainUpdated]      = blockchainUpdatedObservable
          override def utxEvents: Observable[UtxEvent]                       = Observable.empty
          override def transactionsApi: CommonTransactionsApi =
            CommonTransactionsApi(
              blockchainUpdater.bestLiquidDiff.map(diff => Height(blockchainUpdater.height) -> diff),
              db,
              blockchainUpdater,
              utxPool,
              wallet,
              _ => TracedResult.wrapE(Left(GenericError("Not implemented during import"))),
              Application.loadBlockAt(db, blockchainUpdater)
            )
          override def blocksApi: CommonBlocksApi =
            CommonBlocksApi(blockchainUpdater, Application.loadBlockMetaAt(db, blockchainUpdater), Application.loadBlockAt(db, blockchainUpdater))
          override def accountsApi: CommonAccountsApi =
            CommonAccountsApi(blockchainUpdater.bestLiquidDiff.getOrElse(Diff.empty), db, blockchainUpdater)
          override def assetsApi: CommonAssetsApi =
            CommonAssetsApi(blockchainUpdater.bestLiquidDiff.getOrElse(Diff.empty), db, blockchainUpdater)
        }
      }

      val extensions = wavesSettings.extensions.map { extensionClassName =>
        val extensionClass = Class.forName(extensionClassName).asInstanceOf[Class[Extension]]
        val ctor           = extensionClass.getConstructor(classOf[Context])
        log.info(s"Enable extension: $extensionClassName")
        ctor.newInstance(extensionContext)
      }
      extensions.flatMap { ext =>
        Try(ext.start()) match {
          case Success(_) =>
            Some(ext)
          case Failure(e) =>
            log.warn(s"Can't initialize extension $ext", e)
            None
        }
      }
    }

  @volatile private var quit = false
  private val lock           = new Object

  def startImport(
      scheduler: Scheduler,
      bis: BufferedInputStream,
      blockchainUpdater: Blockchain,
      appendBlock: AppendBlock,
      importOptions: ImportOptions
  ): Unit = {

    val lenBytes = new Array[Byte](Ints.BYTES)
    val start    = System.nanoTime()
    var counter  = 0

    val startHeight   = blockchainUpdater.height
    var blocksToSkip  = startHeight - 1
    val blocksToApply = importOptions.importHeight - startHeight + 1

    log.info(s"Skipping $blocksToSkip block(s)")

<<<<<<< HEAD
    sys.addShutdownHook {
      import scala.concurrent.duration._
      val millis = (System.nanoTime() - start).nanos.toMillis
      log.info(s"Imported $counter block(s) from $startHeight to ${startHeight + counter} in ${humanReadableDuration(millis)}")
    }

    while (!quit && counter < blocksToApply) {
      val s1 = ByteStreams.read(bis, lenBytes, 0, Ints.BYTES)
=======
    while (!quit && counter < blocksToApply) lock.synchronized {
      val s1 = bis.read(lenBytes)
>>>>>>> 4348b1f7
      if (s1 == Ints.BYTES) {
        val len    = Ints.fromByteArray(lenBytes)
        val buffer = new Array[Byte](len)
        val s2     = ByteStreams.read(bis, buffer, 0, len)
        if (s2 == len) {
          if (blocksToSkip > 0) {
            blocksToSkip -= 1
          } else {
            val blockV5 = blockchainUpdater.isFeatureActivated(
              BlockchainFeatures.BlockV5,
              blockchainUpdater.height + 1
            )
            val Success(block) =
              if (importOptions.format == Formats.Binary && !blockV5) Block.parseBytes(buffer)
              else PBBlocks.vanilla(PBBlocks.addChainId(protobuf.block.PBBlock.parseFrom(buffer)), unsafe = true)

            if (blockchainUpdater.lastBlockId.contains(block.header.reference)) {
              Await.result(appendBlock(block).runAsyncLogErr, Duration.Inf) match {
                case Left(ve) =>
                  log.error(s"Error appending block: $ve")
                  quit = true
                case _ =>
                  counter = counter + 1
              }
            }
          }
        } else {
          log.info(s"$s2 != expected $len")
          quit = true
        }
      } else {
        log.info(s"Expecting to read ${Ints.BYTES} but got $s1 (${bis.available()})")
        quit = true
      }
    }
  }

  def main(args: Array[String]): Unit = {
    val importOptions = parseOptions(args)
    val settings      = loadSettings(importOptions.configFile)
    AddressScheme.current = new AddressScheme {
      override val chainId: Byte = settings.blockchainSettings.addressSchemeCharacter.toByte
    }

    val bis = new BufferedInputStream(new FileInputStream(importOptions.blockchainFile), 2 * 1024 * 1024)

    val scheduler = Schedulers.singleThread("appender")
    val time      = new NTP(settings.ntpServer)

    val actorSystem              = ActorSystem("wavesplatform-import")
    val blockchainUpdated        = PublishSubject[BlockchainUpdated]()
    val blockchainUpdateTriggers = new BlockchainUpdateTriggersImpl(blockchainUpdated)
    val db                       = openDB(settings.dbSettings.directory)
    val (blockchainUpdater, levelDb) =
      StorageFactory(settings, db, time, Observer.empty, blockchainUpdateTriggers)
    val utxPool     = new UtxPoolImpl(time, blockchainUpdater, PublishSubject(), settings.utxSettings, enablePriorityPool = false)
    val pos         = new PoSSelector(blockchainUpdater, settings.blockchainSettings, settings.synchronizationSettings)
    val extAppender = BlockAppender(blockchainUpdater, time, utxPool, pos, scheduler, importOptions.verify) _

    checkGenesis(settings, blockchainUpdater)
    val extensions = initExtensions(settings, blockchainUpdater, scheduler, time, utxPool, blockchainUpdated, db, actorSystem)

    sys.addShutdownHook {
      quit = true
      Await.ready(Future.sequence(extensions.map(_.shutdown())), settings.extensionsShutdownTimeout)
      Await.result(Kamon.stopModules(), 10.seconds)
      Await.result(actorSystem.terminate(), 10.second)
      lock.synchronized {
        blockchainUpdater.shutdown()
        levelDb.close()
        db.close()
      }
    }

    startImport(scheduler, bis, blockchainUpdater, extAppender, importOptions)
  }
}<|MERGE_RESOLUTION|>--- conflicted
+++ resolved
@@ -97,40 +97,6 @@
 
   def loadSettings(file: File): WavesSettings = Application.loadApplicationConfig(Some(file))
 
-<<<<<<< HEAD
-  def initFileStream(file: String): Try[InputStream] = {
-    val result = Try(file match {
-      case url if url.startsWith("http://") || url.startsWith("https://") || url.startsWith("ftp://") =>
-        new URL(url).openStream()
-      case _ =>
-        new FileInputStream(file)
-    })
-
-    result.failed.foreach(log.error(s"Failed to open $file", _))
-    result
-  }
-
-  def initBlockchain(
-      scheduler: Scheduler,
-      time: NTP,
-      settings: WavesSettings,
-      importOptions: ImportOptions,
-      blockchainUpdated: Observer[BlockchainUpdated]
-  ): (Blockchain with BlockchainUpdater, AppendBlock, UtxPoolImpl) = {
-    val db = openDB(settings.dbSettings.directory)
-    val blockchainUpdater =
-      StorageFactory(settings, db, time, Observer.empty, blockchainUpdated)
-    val utxPool     = new UtxPoolImpl(time, blockchainUpdater, PublishSubject(), settings.utxSettings)
-    val pos         = new PoSSelector(blockchainUpdater, settings.blockchainSettings, settings.synchronizationSettings)
-    val extAppender = BlockAppender(blockchainUpdater, time, utxPool, pos, scheduler, importOptions.verify) _
-
-    checkGenesis(settings, blockchainUpdater)
-
-    (blockchainUpdater, extAppender, utxPool)
-  }
-
-=======
->>>>>>> 4348b1f7
   def initExtensions(
       wavesSettings: WavesSettings,
       blockchainUpdater: BlockchainUpdaterImpl,
@@ -216,19 +182,8 @@
 
     log.info(s"Skipping $blocksToSkip block(s)")
 
-<<<<<<< HEAD
-    sys.addShutdownHook {
-      import scala.concurrent.duration._
-      val millis = (System.nanoTime() - start).nanos.toMillis
-      log.info(s"Imported $counter block(s) from $startHeight to ${startHeight + counter} in ${humanReadableDuration(millis)}")
-    }
-
-    while (!quit && counter < blocksToApply) {
+    while (!quit && counter < blocksToApply) lock.synchronized {
       val s1 = ByteStreams.read(bis, lenBytes, 0, Ints.BYTES)
-=======
-    while (!quit && counter < blocksToApply) lock.synchronized {
-      val s1 = bis.read(lenBytes)
->>>>>>> 4348b1f7
       if (s1 == Ints.BYTES) {
         val len    = Ints.fromByteArray(lenBytes)
         val buffer = new Array[Byte](len)
@@ -273,7 +228,19 @@
       override val chainId: Byte = settings.blockchainSettings.addressSchemeCharacter.toByte
     }
 
-    val bis = new BufferedInputStream(new FileInputStream(importOptions.blockchainFile), 2 * 1024 * 1024)
+    def initFileStream(file: String): Try[InputStream] = {
+      val result = Try(file match {
+        case url if url.startsWith("http://") || url.startsWith("https://") || url.startsWith("ftp://") =>
+          new URL(url).openStream()
+        case _ =>
+          new FileInputStream(file)
+      })
+
+      result.failed.foreach(log.error(s"Failed to open $file", _))
+      result
+    }
+
+    val bis = new BufferedInputStream(initFileStream(importOptions.blockchainFile).get, 2 * 1024 * 1024)
 
     val scheduler = Schedulers.singleThread("appender")
     val time      = new NTP(settings.ntpServer)
