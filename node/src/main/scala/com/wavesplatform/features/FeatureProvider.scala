--- conflicted
+++ resolved
@@ -2,7 +2,6 @@
 
 import com.wavesplatform.block.Block.{NgBlockVersion, PlainBlockVersion, RewardBlockVersion, ProtoBlockVersion}
 import com.wavesplatform.state.Blockchain
-import com.wavesplatform.transaction.assets.IssueTransaction
 
 object FeatureProvider {
   final implicit class FeatureProviderExt(private val blockchain: Blockchain) extends AnyVal {
@@ -20,14 +19,9 @@
       else BlockchainFeatureStatus.Undefined
 
     def currentBlockVersion: Byte =
-<<<<<<< HEAD
-      if (isFeatureActivated(BlockchainFeatures.BlockV5, provider.height + 1)) ProtoBlockVersion
+      if (isFeatureActivated(BlockchainFeatures.BlockV5, blockchain.height + 1)) ProtoBlockVersion
       else if (isFeatureActivated(BlockchainFeatures.BlockReward)) RewardBlockVersion
-      else if (provider.settings.functionalitySettings.blockVersion3AfterHeight < provider.height) NgBlockVersion
-=======
-      if (isFeatureActivated(BlockchainFeatures.BlockReward)) RewardBlockVersion
       else if (blockchain.settings.functionalitySettings.blockVersion3AfterHeight < blockchain.height) NgBlockVersion
->>>>>>> 91dba351
       else PlainBlockVersion
 
     def featureActivationHeight(feature: Short): Option[Int] = blockchain.activatedFeatures.get(feature)
