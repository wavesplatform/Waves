--- conflicted
+++ resolved
@@ -18,15 +18,9 @@
   val OrderV3                         = BlockchainFeature(12, "Order Version 3")
   val ReduceNFTFee                    = BlockchainFeature(13, "Reduce NFT fee")
   val BlockReward                     = BlockchainFeature(14, "Block Reward and Community Driven Monetary Policy")
-<<<<<<< HEAD
-  val LeaseExpiration                 = BlockchainFeature(15, "Lease Expiration")
+  val BlockV5                         = BlockchainFeature(15, "VRF and Protobuf")
   val MultiPaymentInvokeScript        = BlockchainFeature(16, "Ride V4 and multiple attached payments for Invoke Script Transaction")
-  val BlockV5                         = BlockchainFeature(17, "VRF and Protobuf") // todo: (NODE-1927) relevant description
-=======
-  val BlockV5                         = BlockchainFeature(15, "VRF and Protobuf")
-  val MultiPaymentInvokeScript        = BlockchainFeature(16, "Multiple payment attachment for Invoke Script Transaction")
   val LeaseExpiration                 = BlockchainFeature(17, "Lease Expiration")
->>>>>>> c1124a2d
 
   // When next fork-parameter is created, you must replace all uses of the DummyFeature with the new one.
   val Dummy = BlockchainFeature(-1, "Non Votable!")
