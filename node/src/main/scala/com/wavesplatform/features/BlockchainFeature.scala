package com.wavesplatform.features

final case class BlockchainFeature private (id: Short, description: String)

object BlockchainFeatures {

  val SmallerMinimalGeneratingBalance = BlockchainFeature(1, "Minimum Generating Balance of 1000 WAVES")
  val NG                              = BlockchainFeature(2, "NG Protocol")
  val MassTransfer                    = BlockchainFeature(3, "Mass Transfer Transaction")
  val SmartAccounts                   = BlockchainFeature(4, "Smart Accounts")
  val DataTransaction                 = BlockchainFeature(5, "Data Transaction")
  val BurnAnyTokens                   = BlockchainFeature(6, "Burn Any Tokens")
  val FeeSponsorship                  = BlockchainFeature(7, "Fee Sponsorship")
  val FairPoS                         = BlockchainFeature(8, "Fair PoS")
  val SmartAssets                     = BlockchainFeature(9, "Smart Assets")
  val SmartAccountTrading             = BlockchainFeature(10, "Smart Account Trading")
  val Ride4DApps                      = BlockchainFeature(11, "RIDE 4 DAPPS")
  val OrderV3                         = BlockchainFeature(12, "Order Version 3")
  val ReduceNFTFee                    = BlockchainFeature(13, "Reduce NFT fee")
<<<<<<< HEAD
  val BlockReward                     = BlockchainFeature(14, "Block Reward and Community Driven Monetary Policy")
=======
  val ChangeMinimumFees               = BlockchainFeature(14, "Change minimum tx fees")
>>>>>>> 0150164d

  // When next fork-parameter is created, you must replace all uses of the DummyFeature with the new one.
  val Dummy = BlockchainFeature(-1, "Non Votable!")

  private[this] val FeaturesMap = Seq(
    SmallerMinimalGeneratingBalance,
    NG,
    MassTransfer,
    SmartAccounts,
    DataTransaction,
    BurnAnyTokens,
    FeeSponsorship,
    FairPoS,
    SmartAccountTrading,
    SmartAssets,
    Ride4DApps,
    OrderV3,
    ReduceNFTFee,
<<<<<<< HEAD
    BlockReward
=======
    ChangeMinimumFees
>>>>>>> 0150164d
  ).map(f => f.id -> f).toMap

  val Implemented: Set[Short] = FeaturesMap.keySet

  def feature(id: Short): Option[BlockchainFeature] = FeaturesMap.get(id)
}<|MERGE_RESOLUTION|>--- conflicted
+++ resolved
@@ -1,6 +1,6 @@
 package com.wavesplatform.features
 
-final case class BlockchainFeature private (id: Short, description: String)
+case class BlockchainFeature private (id: Short, description: String)
 
 object BlockchainFeatures {
 
@@ -17,11 +17,8 @@
   val Ride4DApps                      = BlockchainFeature(11, "RIDE 4 DAPPS")
   val OrderV3                         = BlockchainFeature(12, "Order Version 3")
   val ReduceNFTFee                    = BlockchainFeature(13, "Reduce NFT fee")
-<<<<<<< HEAD
-  val BlockReward                     = BlockchainFeature(14, "Block Reward and Community Driven Monetary Policy")
-=======
   val ChangeMinimumFees               = BlockchainFeature(14, "Change minimum tx fees")
->>>>>>> 0150164d
+  val BlockReward                     = BlockchainFeature(15, "Block Reward and Community Driven Monetary Policy")
 
   // When next fork-parameter is created, you must replace all uses of the DummyFeature with the new one.
   val Dummy = BlockchainFeature(-1, "Non Votable!")
@@ -40,11 +37,8 @@
     Ride4DApps,
     OrderV3,
     ReduceNFTFee,
-<<<<<<< HEAD
+    ChangeMinimumFees,
     BlockReward
-=======
-    ChangeMinimumFees
->>>>>>> 0150164d
   ).map(f => f.id -> f).toMap
 
   val Implemented: Set[Short] = FeaturesMap.keySet
