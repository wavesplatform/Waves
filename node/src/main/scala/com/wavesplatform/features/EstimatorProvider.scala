package com.wavesplatform.features

import com.wavesplatform.features.BlockchainFeatures._
import com.wavesplatform.lang.v1.estimator.v2.ScriptEstimatorV2
import com.wavesplatform.lang.v1.estimator.v3.ScriptEstimatorV3
import com.wavesplatform.lang.v1.estimator.{ScriptEstimator, ScriptEstimatorV1}
import com.wavesplatform.settings.WavesSettings
import com.wavesplatform.state.Blockchain

object EstimatorProvider {
<<<<<<< HEAD
  private val estimatorV3NoOverhead   = ScriptEstimatorV3(overhead = false)
  private val estimatorV3WithOverhead = ScriptEstimatorV3(overhead = true)

  implicit class EstimatorBlockchainExt(b: Blockchain) {
    def estimator: ScriptEstimator =
      if (b.isFeatureActivated(RideV6)) estimatorV3NoOverhead
      else if (b.isFeatureActivated(BlockV5)) estimatorV3WithOverhead
=======
  private val defaultEstimatorV3 = ScriptEstimatorV3(fixOverflow = false)
  private val fixedEstimatorV3   = ScriptEstimatorV3(fixOverflow = true)

  implicit class EstimatorBlockchainExt(b: Blockchain) {
    def estimator: ScriptEstimator =
      if (b.isFeatureActivated(BlockV5)) if (checkEstimatorSumOverflow) fixedEstimatorV3 else defaultEstimatorV3
>>>>>>> c0e79db2
      else if (b.isFeatureActivated(BlockReward)) ScriptEstimatorV2
      else ScriptEstimatorV1

    def storeEvaluatedComplexity: Boolean =
      b.isFeatureActivated(SynchronousCalls)

    def checkEstimationOverflow: Boolean =
      b.height >= b.settings.functionalitySettings.estimationOverflowFixHeight

    def checkEstimatorSumOverflow: Boolean =
      b.height >= b.settings.functionalitySettings.estimatorSumOverflowFixHeight
  }

  implicit class EstimatorWavesSettingsExt(ws: WavesSettings) {
    def estimator: ScriptEstimator =
<<<<<<< HEAD
      if (ws.featuresSettings.supported.contains(RideV6.id)) estimatorV3NoOverhead
      else if (ws.featuresSettings.supported.contains(BlockV5.id)) estimatorV3WithOverhead
=======
      if (ws.featuresSettings.supported.contains(BlockV5.id)) defaultEstimatorV3
>>>>>>> c0e79db2
      else if (ws.featuresSettings.supported.contains(BlockReward.id)) ScriptEstimatorV2
      else ScriptEstimatorV1
  }
}<|MERGE_RESOLUTION|>--- conflicted
+++ resolved
@@ -4,26 +4,17 @@
 import com.wavesplatform.lang.v1.estimator.v2.ScriptEstimatorV2
 import com.wavesplatform.lang.v1.estimator.v3.ScriptEstimatorV3
 import com.wavesplatform.lang.v1.estimator.{ScriptEstimator, ScriptEstimatorV1}
-import com.wavesplatform.settings.WavesSettings
 import com.wavesplatform.state.Blockchain
 
 object EstimatorProvider {
-<<<<<<< HEAD
-  private val estimatorV3NoOverhead   = ScriptEstimatorV3(overhead = false)
-  private val estimatorV3WithOverhead = ScriptEstimatorV3(overhead = true)
 
   implicit class EstimatorBlockchainExt(b: Blockchain) {
     def estimator: ScriptEstimator =
-      if (b.isFeatureActivated(RideV6)) estimatorV3NoOverhead
-      else if (b.isFeatureActivated(BlockV5)) estimatorV3WithOverhead
-=======
-  private val defaultEstimatorV3 = ScriptEstimatorV3(fixOverflow = false)
-  private val fixedEstimatorV3   = ScriptEstimatorV3(fixOverflow = true)
-
-  implicit class EstimatorBlockchainExt(b: Blockchain) {
-    def estimator: ScriptEstimator =
-      if (b.isFeatureActivated(BlockV5)) if (checkEstimatorSumOverflow) fixedEstimatorV3 else defaultEstimatorV3
->>>>>>> c0e79db2
+      if (b.isFeatureActivated(BlockV5))
+        ScriptEstimatorV3(
+          fixOverflow = checkEstimatorSumOverflow,
+          overhead = !b.isFeatureActivated(RideV6)
+        )
       else if (b.isFeatureActivated(BlockReward)) ScriptEstimatorV2
       else ScriptEstimatorV1
 
@@ -36,16 +27,4 @@
     def checkEstimatorSumOverflow: Boolean =
       b.height >= b.settings.functionalitySettings.estimatorSumOverflowFixHeight
   }
-
-  implicit class EstimatorWavesSettingsExt(ws: WavesSettings) {
-    def estimator: ScriptEstimator =
-<<<<<<< HEAD
-      if (ws.featuresSettings.supported.contains(RideV6.id)) estimatorV3NoOverhead
-      else if (ws.featuresSettings.supported.contains(BlockV5.id)) estimatorV3WithOverhead
-=======
-      if (ws.featuresSettings.supported.contains(BlockV5.id)) defaultEstimatorV3
->>>>>>> c0e79db2
-      else if (ws.featuresSettings.supported.contains(BlockReward.id)) ScriptEstimatorV2
-      else ScriptEstimatorV1
-  }
 }