--- conflicted
+++ resolved
@@ -1,10 +1,6 @@
 package com.wavesplatform.features
 
-<<<<<<< HEAD
-import com.wavesplatform.features.BlockchainFeatures.{BlockV5, ConsensusImprovements, Ride4DApps, RideV6, SynchronousCalls, TransactionStateSnapshot}
-=======
-import com.wavesplatform.features.BlockchainFeatures.{BlockRewardDistribution, BlockV5, Ride4DApps, RideV6, SynchronousCalls}
->>>>>>> 1612edad
+import com.wavesplatform.features.BlockchainFeatures.{BlockRewardDistribution, BlockV5, Ride4DApps, RideV6, SynchronousCalls, TransactionStateSnapshot}
 import com.wavesplatform.lang.directives.DirectiveDictionary
 import com.wavesplatform.lang.directives.values.*
 import com.wavesplatform.state.Blockchain
@@ -12,20 +8,12 @@
 object RideVersionProvider {
   val actualVersionByFeature =
     List(
-<<<<<<< HEAD
       TransactionStateSnapshot -> V8,
-      ConsensusImprovements    -> V7, // TODO: fix after version-1.4.x merge
+      BlockRewardDistribution  -> V7,
       RideV6                   -> V6,
       SynchronousCalls         -> V5,
       BlockV5                  -> V4,
       Ride4DApps               -> V3
-=======
-      BlockRewardDistribution -> V7,
-      RideV6                  -> V6,
-      SynchronousCalls        -> V5,
-      BlockV5                 -> V4,
-      Ride4DApps              -> V3
->>>>>>> 1612edad
     )
 
   DirectiveDictionary[StdLibVersion].all
