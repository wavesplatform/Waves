package com.wavesplatform.api.http.leasing

import akka.http.scaladsl.server.Route
import com.wavesplatform.api.common.CommonAccountsApi
import com.wavesplatform.api.http._
import com.wavesplatform.api.http.requests.{LeaseCancelRequest, LeaseRequest}
import com.wavesplatform.http.BroadcastRoute
import com.wavesplatform.network.UtxPoolSynchronizer
import com.wavesplatform.settings.RestAPISettings
import com.wavesplatform.state.Blockchain
import com.wavesplatform.transaction._
import com.wavesplatform.transaction.lease.LeaseTransaction
import com.wavesplatform.utils.Time
import com.wavesplatform.wallet.Wallet
import play.api.libs.json.JsNumber

<<<<<<< HEAD
@Path("/leasing")
@Api(value = "/leasing")
case class LeaseApiRoute(
    settings: RestAPISettings,
    wallet: Wallet,
    blockchain: Blockchain,
    utxPoolSynchronizer: UtxPoolSynchronizer,
    time: Time,
    commonAccountApi: CommonAccountsApi
) extends ApiRoute
    with BroadcastRoute
    with AuthRoute {

  override val route = pathPrefix("leasing") {
=======
case class LeaseApiRoute(settings: RestAPISettings, wallet: Wallet, blockchain: Blockchain, utxPoolSynchronizer: UtxPoolSynchronizer, time: Time)
    extends ApiRoute
    with BroadcastRoute
    with AuthRoute {

  private[this] val commonAccountApi = new CommonAccountApi(blockchain)

  override val route: Route = pathPrefix("leasing") {
>>>>>>> ff153d26
    active ~ deprecatedRoute
  }

  private def deprecatedRoute: Route =
    (path("lease") & withAuth) {
      broadcast[LeaseRequest](TransactionFactory.lease(_, wallet, time))
    } ~ (path("cancel") & withAuth) {
      broadcast[LeaseCancelRequest](TransactionFactory.leaseCancel(_, wallet, time))
    } ~ pathPrefix("broadcast") {
      path("lease")(broadcast[LeaseRequest](_.toTx)) ~
        path("cancel")(broadcast[LeaseCancelRequest](_.toTx))
    }

  def active: Route = (pathPrefix("active") & get & extractScheduler) { implicit sc =>
    path(AddrSegment) { address =>
      complete(
        commonAccountApi
          .activeLeases(address)
          .collect {
            case (height, leaseTransaction: LeaseTransaction) =>
              leaseTransaction.json() + ("height" -> JsNumber(height))
          }
          .toListL
          .runToFuture
      )
    }
  }
}<|MERGE_RESOLUTION|>--- conflicted
+++ resolved
@@ -14,9 +14,6 @@
 import com.wavesplatform.wallet.Wallet
 import play.api.libs.json.JsNumber
 
-<<<<<<< HEAD
-@Path("/leasing")
-@Api(value = "/leasing")
 case class LeaseApiRoute(
     settings: RestAPISettings,
     wallet: Wallet,
@@ -28,17 +25,7 @@
     with BroadcastRoute
     with AuthRoute {
 
-  override val route = pathPrefix("leasing") {
-=======
-case class LeaseApiRoute(settings: RestAPISettings, wallet: Wallet, blockchain: Blockchain, utxPoolSynchronizer: UtxPoolSynchronizer, time: Time)
-    extends ApiRoute
-    with BroadcastRoute
-    with AuthRoute {
-
-  private[this] val commonAccountApi = new CommonAccountApi(blockchain)
-
   override val route: Route = pathPrefix("leasing") {
->>>>>>> ff153d26
     active ~ deprecatedRoute
   }
 
