package com.wavesplatform.api.http

import java.io.IOException
import akka.http.scaladsl.model.MediaTypes.`application/json`
import akka.http.scaladsl.model.{MediaRange, MediaType}
import com.fasterxml.jackson.core.io.SegmentedStringWriter
import com.fasterxml.jackson.core.util.BufferRecyclers
import com.fasterxml.jackson.core.{JsonGenerator, JsonProcessingException}
import com.fasterxml.jackson.databind.module.SimpleModule
import com.fasterxml.jackson.databind.{JsonMappingException, JsonSerializer, ObjectMapper, SerializerProvider}
import com.wavesplatform.api.http.CustomJson.lsfFieldNamesToTranslate
import play.api.libs.json.*

object NumberAsStringSerializer extends JsonSerializer[JsValue] {
<<<<<<< HEAD
=======
  private val fieldNamesToTranslate = Set(
    "amount",
    "available",
    "balance",
    "buyMatcherFee",
    "currentReward",
    "desiredReward",
    "effective",
    "fee",
    "feeAmount",
    "generating",
    "in",
    "matcherFee",
    "minIncrement",
    "minSponsoredAssetFee",
    "out",
    "price",
    "quantity",
    "regular",
    "reward",
    "rewardShares",
    "sellMatcherFee",
    "sponsorBalance",
    "totalAmount",
    "totalFee",
    "totalWavesAmount",
    "value"
  )

>>>>>>> 68097920
  override def serialize(value: JsValue, json: JsonGenerator, provider: SerializerProvider): Unit =
    serializeWithNumberAsStrings(value, json, provider, insideStringifiedField = false)

  private def serializeWithNumberAsStrings(value: JsValue, json: JsonGenerator, provider: SerializerProvider, insideStringifiedField: Boolean): Unit =
    value match {
      case JsNumber(v) if insideStringifiedField => json.writeString(v.bigDecimal.toPlainString)
      case JsNumber(v)                           => json.writeNumber(v.bigDecimal)
      case JsString(v)                           => json.writeString(v)
      case v: JsBoolean                          => json.writeBoolean(v.value)

      case JsArray(elements) =>
        json.writeStartArray()
        elements.foreach { t =>
          serializeWithNumberAsStrings(t, json, provider, insideStringifiedField)
        }
        json.writeEndArray()

      case JsObject(values) =>
        json.writeStartObject()
        values.foreach {
          case (name, JsNumber(v)) if lsfFieldNamesToTranslate(name) =>
            json.writeStringField(name, v.bigDecimal.toPlainString)
          case (name, jsv) if fieldNamesToTranslate(name) =>
            json.writeFieldName(name)
            serializeWithNumberAsStrings(jsv, json, provider, insideStringifiedField = true)
          case (name, jsv) =>
            json.writeFieldName(name)
            serializeWithNumberAsStrings(jsv, json, provider, insideStringifiedField)
        }
        json.writeEndObject()

      case JsNull => json.writeNull()
    }
}

object CustomJson {
  val jsonWithNumbersAsStrings: MediaType.WithFixedCharset = `application/json`.withParams(Map("large-significand-format" -> "string"))

  val lsfFieldNamesToTranslate = Set(
    "amount",
    "available",
    "balance",
    "buyMatcherFee",
    "currentReward",
    "desiredReward",
    "effective",
    "fee",
    "feeAmount",
    "generating",
    "in",
    "matcherFee",
    "minIncrement",
    "minSponsoredAssetFee",
    "out",
    "price",
    "quantity",
    "regular",
    "reward",
    "sellMatcherFee",
    "sponsorBalance",
    "totalAmount",
    "totalFee",
    "totalWavesAmount",
    "value"
  )

  def acceptsNumbersAsStrings(mr: MediaRange): Boolean = mr match {
    case MediaRange.One(`jsonWithNumbersAsStrings`, _) => true
    case _                                             => false
  }

  private lazy val mapper = (new ObjectMapper)
    .registerModule(new SimpleModule("WavesJson").addSerializer(classOf[JsValue], NumberAsStringSerializer))
    .configure(JsonGenerator.Feature.WRITE_BIGDECIMAL_AS_PLAIN, true)

  def writeValueAsString(value: JsValue): String = {
    val sw = new SegmentedStringWriter(BufferRecyclers.getBufferRecycler)
    try mapper.writeValue(sw, value)
    catch {
      case e: JsonProcessingException =>
        throw e
      case e: IOException =>
        // shouldn't really happen, but is declared as possibility so:
        throw JsonMappingException.fromUnexpectedIOE(e)
    }
    sw.getAndClear
  }
}<|MERGE_RESOLUTION|>--- conflicted
+++ resolved
@@ -8,13 +8,49 @@
 import com.fasterxml.jackson.core.{JsonGenerator, JsonProcessingException}
 import com.fasterxml.jackson.databind.module.SimpleModule
 import com.fasterxml.jackson.databind.{JsonMappingException, JsonSerializer, ObjectMapper, SerializerProvider}
-import com.wavesplatform.api.http.CustomJson.lsfFieldNamesToTranslate
+import com.wavesplatform.api.http.CustomJson.fieldNamesToTranslate
 import play.api.libs.json.*
 
 object NumberAsStringSerializer extends JsonSerializer[JsValue] {
-<<<<<<< HEAD
-=======
-  private val fieldNamesToTranslate = Set(
+  override def serialize(value: JsValue, json: JsonGenerator, provider: SerializerProvider): Unit =
+    serializeWithNumberAsStrings(value, json, provider, insideStringifiedField = false)
+
+  private def serializeWithNumberAsStrings(value: JsValue, json: JsonGenerator, provider: SerializerProvider, insideStringifiedField: Boolean): Unit =
+    value match {
+      case JsNumber(v) if insideStringifiedField => json.writeString(v.bigDecimal.toPlainString)
+      case JsNumber(v) => json.writeNumber(v.bigDecimal)
+      case JsString(v) => json.writeString(v)
+      case v: JsBoolean => json.writeBoolean(v.value)
+
+      case JsArray(elements) =>
+        json.writeStartArray()
+        elements.foreach { t =>
+          serializeWithNumberAsStrings(t, json, provider, insideStringifiedField)
+        }
+        json.writeEndArray()
+
+      case JsObject(values) =>
+        json.writeStartObject()
+        values.foreach {
+          case (name, JsNumber(v)) if fieldNamesToTranslate(name) =>
+            json.writeStringField(name, v.bigDecimal.toPlainString)
+          case (name, jsv) if fieldNamesToTranslate(name) =>
+            json.writeFieldName(name)
+            serializeWithNumberAsStrings(jsv, json, provider, insideStringifiedField = true)
+          case (name, jsv) =>
+            json.writeFieldName(name)
+            serializeWithNumberAsStrings(jsv, json, provider, insideStringifiedField)
+        }
+        json.writeEndObject()
+
+      case JsNull => json.writeNull()
+    }
+}
+
+object CustomJson {
+  val jsonWithNumbersAsStrings: MediaType.WithFixedCharset = `application/json`.withParams(Map("large-significand-format" -> "string"))
+
+  val fieldNamesToTranslate = Set(
     "amount",
     "available",
     "balance",
@@ -35,73 +71,6 @@
     "regular",
     "reward",
     "rewardShares",
-    "sellMatcherFee",
-    "sponsorBalance",
-    "totalAmount",
-    "totalFee",
-    "totalWavesAmount",
-    "value"
-  )
-
->>>>>>> 68097920
-  override def serialize(value: JsValue, json: JsonGenerator, provider: SerializerProvider): Unit =
-    serializeWithNumberAsStrings(value, json, provider, insideStringifiedField = false)
-
-  private def serializeWithNumberAsStrings(value: JsValue, json: JsonGenerator, provider: SerializerProvider, insideStringifiedField: Boolean): Unit =
-    value match {
-      case JsNumber(v) if insideStringifiedField => json.writeString(v.bigDecimal.toPlainString)
-      case JsNumber(v)                           => json.writeNumber(v.bigDecimal)
-      case JsString(v)                           => json.writeString(v)
-      case v: JsBoolean                          => json.writeBoolean(v.value)
-
-      case JsArray(elements) =>
-        json.writeStartArray()
-        elements.foreach { t =>
-          serializeWithNumberAsStrings(t, json, provider, insideStringifiedField)
-        }
-        json.writeEndArray()
-
-      case JsObject(values) =>
-        json.writeStartObject()
-        values.foreach {
-          case (name, JsNumber(v)) if lsfFieldNamesToTranslate(name) =>
-            json.writeStringField(name, v.bigDecimal.toPlainString)
-          case (name, jsv) if fieldNamesToTranslate(name) =>
-            json.writeFieldName(name)
-            serializeWithNumberAsStrings(jsv, json, provider, insideStringifiedField = true)
-          case (name, jsv) =>
-            json.writeFieldName(name)
-            serializeWithNumberAsStrings(jsv, json, provider, insideStringifiedField)
-        }
-        json.writeEndObject()
-
-      case JsNull => json.writeNull()
-    }
-}
-
-object CustomJson {
-  val jsonWithNumbersAsStrings: MediaType.WithFixedCharset = `application/json`.withParams(Map("large-significand-format" -> "string"))
-
-  val lsfFieldNamesToTranslate = Set(
-    "amount",
-    "available",
-    "balance",
-    "buyMatcherFee",
-    "currentReward",
-    "desiredReward",
-    "effective",
-    "fee",
-    "feeAmount",
-    "generating",
-    "in",
-    "matcherFee",
-    "minIncrement",
-    "minSponsoredAssetFee",
-    "out",
-    "price",
-    "quantity",
-    "regular",
-    "reward",
     "sellMatcherFee",
     "sponsorBalance",
     "totalAmount",
