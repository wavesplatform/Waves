--- conflicted
+++ resolved
@@ -1,107 +1,3 @@
-<<<<<<< HEAD
-package com.wavesplatform.api.http
-
-import cats.implicits._
-import com.wavesplatform.account.{Address, PublicKey}
-import com.wavesplatform.common.state.ByteStr
-import com.wavesplatform.lang.ValidationError
-import com.wavesplatform.lang.v1.FunctionHeader
-import com.wavesplatform.lang.v1.compiler.Terms._
-import com.wavesplatform.transaction.smart.InvokeScriptTransaction
-import com.wavesplatform.transaction.Proofs
-import io.swagger.annotations.{ApiModel, ApiModelProperty}
-import play.api.libs.json._
-
-import scala.annotation.meta.field
-
-object InvokeScriptRequest {
-
-  case class FunctionCallPart(function: String, args: List[EVALUATED])
-
-  implicit val EvaluatedReads = new Reads[EVALUATED] {
-    def reads(jv: JsValue): JsResult[EVALUATED] = {
-      jv \ "type" match {
-        case JsDefined(JsString("integer")) =>
-          jv \ "value" match {
-            case JsDefined(JsNumber(n)) => JsSuccess(CONST_LONG(n.toLong))
-            case _                      => JsError("value is missing or not an integer")
-          }
-        case JsDefined(JsString("boolean")) =>
-          jv \ "value" match {
-            case JsDefined(JsBoolean(n)) => JsSuccess(CONST_BOOLEAN(n))
-            case _                       => JsError("value is missing or not an boolean")
-          }
-        case JsDefined(JsString("string")) =>
-          jv \ "value" match {
-            case JsDefined(JsString(n)) => JsSuccess(CONST_STRING(n))
-            case _                      => JsError("value is missing or not an string")
-          }
-        case JsDefined(JsString("binary")) =>
-          jv \ "value" match {
-            case JsDefined(JsString(n)) =>
-              ByteStr.decodeBase64(n).fold(ex => JsError(ex.getMessage), bstr => JsSuccess(CONST_BYTESTR(bstr)))
-            case _ => JsError("value is missing or not an base64 encoded string")
-          }
-        case _ => JsError("type is missing")
-      }
-    }
-  }
-
-  implicit val functionCallReads                = Json.reads[FunctionCallPart]
-  implicit val unsignedInvokeScriptRequestReads = Json.reads[InvokeScriptRequest]
-  implicit val signedInvokeScriptRequestReads   = Json.reads[SignedInvokeScriptRequest]
-
-  def buildFunctionCall(fc: FunctionCallPart): FUNCTION_CALL =
-    FUNCTION_CALL(FunctionHeader.User(fc.function), fc.args)
-}
-
-case class InvokeScriptRequest(sender: String,
-                               @(ApiModelProperty @field)(required = true, value = "1000") fee: Long,
-                               @(ApiModelProperty @field)(
-                                 dataType = "string",
-                                 example = "3Z7T9SwMbcBuZgcn3mGu7MMp619CTgSWBT7wvEkPwYXGnoYzLeTyh3EqZu1ibUhbUHAsGK5tdv9vJL9pk4fzv9Gc",
-                                 required = false
-                               ) feeAssetId: Option[String],
-                               @(ApiModelProperty @field)(required = false) call: Option[InvokeScriptRequest.FunctionCallPart],
-                               @(ApiModelProperty @field)(required = true) payment: Seq[InvokeScriptTransaction.Payment],
-                               @(ApiModelProperty @field)(dataType = "string", example = "3Mciuup51AxRrpSz7XhutnQYTkNT9691HAk") dappAddress: String,
-                               timestamp: Option[Long] = None)
-
-@ApiModel(value = "Signed Invoke script transaction")
-case class SignedInvokeScriptRequest(
-    @(ApiModelProperty @field)(value = "Base58 encoded sender public key", required = true) senderPublicKey: String,
-    @(ApiModelProperty @field)(required = true) fee: Long,
-    @(ApiModelProperty @field)(
-      dataType = "string",
-      example = "3Z7T9SwMbcBuZgcn3mGu7MMp619CTgSWBT7wvEkPwYXGnoYzLeTyh3EqZu1ibUhbUHAsGK5tdv9vJL9pk4fzv9Gc",
-      required = false
-    ) feeAssetId: Option[String],
-    @(ApiModelProperty @field)(dataType = "string", example = "3Mciuup51AxRrpSz7XhutnQYTkNT9691HAk") dappAddress: String,
-    @(ApiModelProperty @field)(required = false) call: Option[InvokeScriptRequest.FunctionCallPart],
-    @(ApiModelProperty @field)(required = true) payment: Option[Seq[InvokeScriptTransaction.Payment]],
-    @(ApiModelProperty @field)(required = true, value = "1000") timestamp: Long,
-    @(ApiModelProperty @field)(required = true) proofs: List[String])
-    extends BroadcastRequest {
-  def toTx: Either[ValidationError, InvokeScriptTransaction] =
-    for {
-      _sender      <- PublicKey.fromBase58String(senderPublicKey)
-      _dappAddress <- Address.fromString(dappAddress)
-      _feeAssetId  <- parseBase58ToAssetId(feeAssetId.filter(_.length > 0), "invalid.feeAssetId")
-      _proofBytes  <- proofs.traverse(s => parseBase58(s, "invalid proof", Proofs.MaxProofStringSize))
-      _proofs      <- Proofs.create(_proofBytes)
-      t <- InvokeScriptTransaction.create(
-        _sender,
-        _dappAddress,
-        call.map(fCallPart => InvokeScriptRequest.buildFunctionCall(fCallPart)),
-        payment.getOrElse(Seq()),
-        fee,
-        _feeAssetId,
-        timestamp,
-        _proofs
-      )
-    } yield t
-}
-=======
 package com.wavesplatform.api.http
 
 import cats.implicits._
@@ -203,5 +99,4 @@
         _proofs
       )
     } yield t
-}
->>>>>>> 146a056e
+}