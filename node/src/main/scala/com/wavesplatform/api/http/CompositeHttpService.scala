--- conflicted
+++ resolved
@@ -9,10 +9,7 @@
 import akka.http.scaladsl.server.directives.{DebuggingDirectives, LoggingMagnet}
 import com.wavesplatform.settings.RestAPISettings
 import com.wavesplatform.utils.ScorexLogging
-<<<<<<< HEAD
-=======
 import kamon.Kamon
->>>>>>> f362c236
 
 import scala.io.Source
 
@@ -27,12 +24,6 @@
           getFromResourceDirectory("swagger-ui")
       }
 
-<<<<<<< HEAD
-  val compositeRoute: Route =
-    extendRoute(routes.map(_.route).reduce(_ ~ _)) ~ swaggerRoute ~ complete(
-      StatusCodes.NotFound
-    )
-=======
   val compositeRoute: Route = extractRequest { _ =>
     Kamon
       .currentSpan()
@@ -42,7 +33,6 @@
       StatusCodes.NotFound
     )
   }
->>>>>>> f362c236
 
   val loggingCompositeRoute: Route = Route.seal(DebuggingDirectives.logRequestResult(LoggingMagnet(_ => logRequestResponse))(compositeRoute))
 
