--- conflicted
+++ resolved
@@ -10,44 +10,19 @@
   implicit val unsignedDataRequestReads: Format[DataRequest] = Json.format
 }
 
-<<<<<<< HEAD
 case class DataRequest(
     version: Byte,
     sender: String,
-    @(ApiModelProperty @field)(required = true) data: List[DataEntry[_]],
-    @(ApiModelProperty @field)(required = true, value = "1000") fee: Long,
+    data: List[DataEntry[_]],
+    fee: Long,
     timestamp: Option[Long] = None
 )
 
-@ApiModel(value = "Signed Data transaction")
-case class SignedDataRequest(
-    version: Byte,
-    @(ApiModelProperty @field)(value = "Base58 encoded sender public key", required = true)
-    senderPublicKey: String,
-    @(ApiModelProperty @field)(value = "Data to put into blockchain", required = true)
-    data: List[DataEntry[_]],
-    @(ApiModelProperty @field)(required = true)
-    fee: Long,
-    @(ApiModelProperty @field)(required = true, value = "1000")
-    timestamp: Long,
-    @(ApiModelProperty @field)(required = true)
-    proofs: List[String]
-) {
-  def toTx: Either[ValidationError, DataTransaction] =
-    for {
-      _sender     <- PublicKey.fromBase58String(senderPublicKey)
-      _proofBytes <- proofs.traverse(s => parseBase58(s, "invalid proof", Proofs.MaxProofStringSize))
-      _proofs     <- Proofs.create(_proofBytes)
-      t           <- DataTransaction.create(version, _sender, data, fee, timestamp, _proofs)
-=======
-case class DataRequest(sender: String, data: List[DataEntry[_]], fee: Long, timestamp: Option[Long] = None)
-
-case class SignedDataRequest(senderPublicKey: String, data: List[DataEntry[_]], fee: Long, timestamp: Long, proofs: Proofs) {
+case class SignedDataRequest(version: Byte, senderPublicKey: String, data: List[DataEntry[_]], fee: Long, timestamp: Long, proofs: Proofs) {
   def toTx: Either[ValidationError, DataTransaction] =
     for {
       _sender <- PublicKey.fromBase58String(senderPublicKey)
-      t       <- DataTransaction.create(1.toByte, _sender, data, fee, timestamp, proofs)
->>>>>>> 372ca4b5
+      t       <- DataTransaction.create(version, _sender, data, fee, timestamp, proofs)
     } yield t
 }
 
