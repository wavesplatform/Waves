package com.wavesplatform.api.http.utils

import cats.Id
import cats.implicits.catsSyntaxSemigroup
import cats.syntax.either.*
import com.wavesplatform.account.{Address, AddressOrAlias, AddressScheme, PublicKey}
import com.wavesplatform.common.state.ByteStr
import com.wavesplatform.common.utils.EitherExt2
import com.wavesplatform.features.EstimatorProvider.*
import com.wavesplatform.features.EvaluatorFixProvider.*
import com.wavesplatform.lang.contract.DApp
import com.wavesplatform.lang.directives.DirectiveSet
import com.wavesplatform.lang.directives.values.{DApp as DAppType, *}
import com.wavesplatform.lang.script.Script
import com.wavesplatform.lang.v1.compiler.Terms.{EVALUATED, EXPR}
import com.wavesplatform.lang.v1.compiler.{ContractScriptCompactor, ExpressionCompiler, Terms}
import com.wavesplatform.lang.v1.evaluator.ContractEvaluator.{Invocation, LogExtraInfo}
import com.wavesplatform.lang.v1.evaluator.{EvaluatorV2, Log, ScriptResult}
import com.wavesplatform.lang.v1.parser.Parser.LibrariesOffset.NoLibraries
import com.wavesplatform.lang.v1.traits.Environment.Tthis
import com.wavesplatform.lang.v1.traits.domain.Recipient
import com.wavesplatform.lang.v1.{ContractLimits, FunctionHeader}
import com.wavesplatform.lang.{ValidationError, utils}
import com.wavesplatform.state.diffs.FeeValidation.{FeeConstants, ScriptExtraFee}
import com.wavesplatform.state.diffs.TransactionDiffer
import com.wavesplatform.state.diffs.invoke.{InvokeDiffsCommon, InvokeScriptTransactionLike, StructuredCallableActions}
import com.wavesplatform.state.reader.SnapshotBlockchain
import com.wavesplatform.state.{Blockchain, InvokeScriptResult, Portfolio, StateSnapshot}
import com.wavesplatform.transaction.Asset.Waves
import com.wavesplatform.transaction.TransactionType.{InvokeScript, TransactionType}
import com.wavesplatform.transaction.TxValidationError.{GenericError, InvokeRejectError}
import com.wavesplatform.transaction.smart.*
import com.wavesplatform.transaction.smart.DAppEnvironment.ActionLimits
import com.wavesplatform.transaction.smart.InvokeScriptTransaction.Payment
import com.wavesplatform.transaction.validation.impl.InvokeScriptTxValidator
import com.wavesplatform.transaction.{Asset, TransactionType}
import monix.eval.Coeval
import shapeless.Coproduct

object UtilsEvaluator {
  def compile(version: StdLibVersion)(str: String): Either[GenericError, EXPR] =
    ExpressionCompiler
      .compileUntyped(str, NoLibraries, utils.compilerContext(version, Expression, isAssetScript = false).copy(arbitraryDeclarations = true))
      .leftMap(GenericError(_))

  def toInvokeScriptLike(invocation: Invocation, dAppAddress: Address) =
    new InvokeScriptTransactionLike {
      override def dApp: AddressOrAlias              = dAppAddress
      override def funcCall: Terms.FUNCTION_CALL     = invocation.funcCall
      override def root: InvokeScriptTransactionLike = this
      override val sender: PublicKey                 = PublicKey(invocation.callerPk)
      override def assetFee: (Asset, Long)           = (Asset.fromCompatId(invocation.feeAssetId), invocation.fee)
      override def timestamp: Long                   = System.currentTimeMillis()
      override def chainId: Byte                     = AddressScheme.current.chainId
      override def id: Coeval[ByteStr]               = Coeval(invocation.transactionId)
      override val tpe: TransactionType              = TransactionType.InvokeScript
      override def payments: Seq[Payment] =
        invocation.payments.payments.map { case (amount, assetId) =>
          Payment(amount, Asset.fromCompatId(assetId))
        }
    }

  def emptyInvokeScriptLike(dAppAddress: Address) =
    new InvokeScriptTransactionLike {
      override def dApp: AddressOrAlias              = dAppAddress
      override def funcCall: Terms.FUNCTION_CALL     = Terms.FUNCTION_CALL(FunctionHeader.User(""), Nil)
      override def payments: Seq[Payment]            = Seq.empty
      override def root: InvokeScriptTransactionLike = this
      override val sender: PublicKey                 = PublicKey(ByteStr(new Array[Byte](32)))
      override def assetFee: (Asset, Long)           = Asset.Waves -> FeeConstants(InvokeScript) * ScriptExtraFee
      override def timestamp: Long                   = System.currentTimeMillis()
      override def chainId: Byte                     = AddressScheme.current.chainId
      override def id: Coeval[ByteStr]               = Coeval.evalOnce(ByteStr.empty)
      override val tpe: TransactionType              = TransactionType.InvokeScript
    }

  def executeExpression(blockchain: Blockchain, script: Script, dAppAddress: Address, dAppPk: PublicKey, limit: Int)(
      invoke: InvokeScriptTransactionLike,
      dAppToExpr: DApp => Either[ValidationError, EXPR]
  ): Either[ValidationError, (EVALUATED, Int, Log[Id], InvokeScriptResult)] =
    for {
      _                <- InvokeScriptTxValidator.checkAmounts(invoke.payments).toEither.leftMap(_.head)
      ds               <- DirectiveSet(script.stdLibVersion, Account, DAppType).leftMap(GenericError(_))
      paymentsSnapshot <- InvokeDiffsCommon.paymentsPart(blockchain, invoke, dAppAddress, Map())
      environment = new DAppEnvironment(
        AddressScheme.current.chainId,
        Coeval.raiseError(new IllegalStateException("No input entity available")),
        Coeval.evalOnce(blockchain.height),
        blockchain,
        Coproduct[Tthis](Recipient.Address(ByteStr(dAppAddress.bytes))),
        ds,
        script.stdLibVersion,
        invoke,
        dAppAddress,
        dAppPk,
        Set.empty[Address],
        limitedExecution = false,
        enableExecutionLog = true,
        limit,
        remainingCalls = ContractLimits.MaxSyncDAppCalls(script.stdLibVersion),
        availableActions = ActionLimits(
          ContractLimits.MaxCallableActionsAmountBeforeV6(script.stdLibVersion),
          ContractLimits.MaxBalanceScriptActionsAmountV6,
          ContractLimits.MaxAssetScriptActionsAmountV6,
          ContractLimits.MaxWriteSetSize,
          ContractLimits.MaxTotalWriteSetSizeInBytes
        ),
        availablePayments = ContractLimits.MaxTotalPaymentAmountRideV6,
<<<<<<< HEAD
        availableData = ContractLimits.MaxWriteSetSize,
        availableDataSize = ContractLimits.MaxTotalWriteSetSizeInBytes,
        currentSnapshot = paymentsSnapshot,
=======
        currentDiff = paymentsDiff,
>>>>>>> 1612edad
        invocationRoot = DAppEnvironment.InvocationTreeTracker(DAppEnvironment.DAppInvocation(dAppAddress, null, Nil))
      )
      ctx  = BlockchainContext.build(ds, environment, fixUnicodeFunctions = true, useNewPowPrecision = true, fixBigScriptField = true)
      dApp = ContractScriptCompactor.decompact(script.expr.asInstanceOf[DApp])
      expr <- dAppToExpr(dApp)
      limitedResult <- EvaluatorV2
        .applyLimitedCoeval(
          expr,
          LogExtraInfo(),
          limit,
          ctx,
          script.stdLibVersion,
          correctFunctionCallScope = blockchain.checkEstimatorSumOverflow,
          newMode = blockchain.newEvaluatorMode,
          checkConstructorArgsTypes = true,
          enableExecutionLog = true
        )
        .value()
        .leftMap { case (err, _, log) => InvokeRejectError(err.message, log) }
      (evaluated, usedComplexity, log) <- limitedResult match {
        case (eval: EVALUATED, unusedComplexity, log) => Right((eval, limit - unusedComplexity, log))
        case (_: EXPR, _, log)                        => Left(InvokeRejectError(s"Calculation complexity limit exceeded", log))
      }
      snapshot <- ScriptResult
        .fromObj(ctx, invoke.id(), evaluated, ds.stdLibVersion, unusedComplexity = 0)
        .bimap(
          _ => Right(StateSnapshot.empty),
          r =>
            InvokeDiffsCommon
              .processActions(
                StructuredCallableActions(r.actions, blockchain),
                ds.stdLibVersion,script.stdLibVersion,
                dAppAddress,
                dAppPk,
                usedComplexity,
                invoke,
                SnapshotBlockchain(blockchain, paymentsSnapshot),
                System.currentTimeMillis(),
                isSyncCall = false,
                limitedExecution = false,
                limit,
                Nil,
                enableExecutionLog = true,
                log
              )
              .resultE
        )
        .merge
      totalDiff     = snapshot |+| paymentsSnapshot
      totalSnapshot = addWavesToDefaultInvoker(totalDiff, blockchain)
      _ <- TransactionDiffer.validateBalance(blockchain, InvokeScript, totalSnapshot)
      _ <- TransactionDiffer.assetsVerifierDiff(blockchain, invoke, verify = true, totalSnapshot, Int.MaxValue, enableExecutionLog = true).resultE
      rootScriptResult  = snapshot.scriptResults.headOption.map(_._2).getOrElse(InvokeScriptResult.empty)
      innerScriptResult = environment.currentSnapshot.scriptResults.values.fold(InvokeScriptResult.empty)(_ |+| _)
    } yield (evaluated, usedComplexity, log, innerScriptResult |+| rootScriptResult)

  private def addWavesToDefaultInvoker(snapshot: StateSnapshot, blockchain: Blockchain) =
    if (snapshot.balances.get((UtilsApiRoute.DefaultAddress, Waves)).exists(_ >= Long.MaxValue / 10))
      snapshot
    else
      snapshot.addBalances(Map(UtilsApiRoute.DefaultAddress -> Portfolio.waves(Long.MaxValue / 10)), blockchain).explicitGet()
}<|MERGE_RESOLUTION|>--- conflicted
+++ resolved
@@ -106,13 +106,7 @@
           ContractLimits.MaxTotalWriteSetSizeInBytes
         ),
         availablePayments = ContractLimits.MaxTotalPaymentAmountRideV6,
-<<<<<<< HEAD
-        availableData = ContractLimits.MaxWriteSetSize,
-        availableDataSize = ContractLimits.MaxTotalWriteSetSizeInBytes,
         currentSnapshot = paymentsSnapshot,
-=======
-        currentDiff = paymentsDiff,
->>>>>>> 1612edad
         invocationRoot = DAppEnvironment.InvocationTreeTracker(DAppEnvironment.DAppInvocation(dAppAddress, null, Nil))
       )
       ctx  = BlockchainContext.build(ds, environment, fixUnicodeFunctions = true, useNewPowPrecision = true, fixBigScriptField = true)
