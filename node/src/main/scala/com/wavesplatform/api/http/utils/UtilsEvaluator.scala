--- conflicted
+++ resolved
@@ -137,11 +137,7 @@
             InvokeDiffsCommon
               .processActions(
                 StructuredCallableActions(r.actions, blockchain),
-                ds.stdLibVersion,
-<<<<<<< HEAD
-=======
-                script.stdLibVersion,
->>>>>>> 68097920
+                ds.stdLibVersion,script.stdLibVersion,
                 dAppAddress,
                 dAppPk,
                 usedComplexity,
@@ -152,10 +148,7 @@
                 limitedExecution = false,
                 limit,
                 Nil,
-<<<<<<< HEAD
                 enableExecutionLog = true,
-=======
->>>>>>> 68097920
                 log
               )
               .resultE
@@ -163,11 +156,7 @@
         .merge
       totalDiff <- diff.combineE(paymentsDiff)
       _         <- TransactionDiffer.validateBalance(blockchain, InvokeScript, addWavesToDefaultInvoker(totalDiff))
-<<<<<<< HEAD
       _         <- TransactionDiffer.assetsVerifierDiff(blockchain, invoke, verify = true, totalDiff, Int.MaxValue, enableExecutionLog = true).resultE
-=======
-      _         <- TransactionDiffer.assetsVerifierDiff(blockchain, invoke, verify = true, totalDiff, Int.MaxValue).resultE
->>>>>>> 68097920
       rootScriptResult  = diff.scriptResults.headOption.map(_._2).getOrElse(InvokeScriptResult.empty)
       innerScriptResult = environment.currentDiff.scriptResults.values.fold(InvokeScriptResult.empty)(_ |+| _)
     } yield (evaluated, usedComplexity, log, innerScriptResult |+| rootScriptResult)
