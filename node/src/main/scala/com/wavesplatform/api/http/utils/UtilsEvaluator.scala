--- conflicted
+++ resolved
@@ -187,15 +187,9 @@
       totalDiff <- environment.currentDiff.combineE(actionsDiff)
       _         <- TransactionDiffer.validateBalance(blockchain, InvokeScript, addWavesToDefaultInvoker(totalDiff))
       _         <- TransactionDiffer.assetsVerifierDiff(blockchain, invoke, verify = true, totalDiff, Int.MaxValue).resultE
-<<<<<<< HEAD
-      rootScriptResult  = diff.scriptResults.headOption.map(_._2).getOrElse(InvokeScriptResult.empty)
-      innerScriptResult = underlyingEnvironment.currentDiff.scriptResults.values.fold(InvokeScriptResult.empty)(_ |+| _)
-    } yield ExecuteResult(evaluated, usedComplexity, log, innerScriptResult |+| rootScriptResult)
-=======
       invokeScriptResult     = actionsDiff.scriptResults.headOption.map(_._2).getOrElse(InvokeScriptResult.empty)
-      syncCallsScriptResults = environment.currentDiff.scriptResults.values.fold(InvokeScriptResult.empty)(_ |+| _)
-    } yield (evaluated, usedComplexity, log, syncCallsScriptResults |+| invokeScriptResult)
->>>>>>> c237de98
+      syncCallsScriptResults = underlyingEnvironment.currentDiff.scriptResults.values.fold(InvokeScriptResult.empty)(_ |+| _)
+    } yield ExecuteResult(evaluated, usedComplexity, log, syncCallsScriptResults |+| invokeScriptResult)
 
   private def addWavesToDefaultInvoker(diff: Diff) =
     if (diff.portfolios.get(UtilsApiRoute.DefaultAddress).exists(_.balance >= Long.MaxValue / 10))
