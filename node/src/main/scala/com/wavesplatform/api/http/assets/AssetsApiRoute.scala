package com.wavesplatform.api.http.assets

import java.util.concurrent.*
import akka.NotUsed
import akka.http.scaladsl.marshalling.{ToResponseMarshallable, ToResponseMarshaller}
import akka.http.scaladsl.model.headers.Accept
import akka.http.scaladsl.server.Route
import akka.stream.scaladsl.Source
import akka.util.ByteString
import cats.data.Validated
import cats.instances.either.*
import cats.instances.list.*
import cats.syntax.alternative.*
import cats.syntax.either.*
import cats.syntax.traverse.*
<<<<<<< HEAD
import com.github.plokhotnyuk.jsoniter_scala.core.{JsonValueCodec, writeToArray}
import com.github.plokhotnyuk.jsoniter_scala.macros.{CodecMakerConfig, JsonCodecMaker}
=======
>>>>>>> f362c236
import com.wavesplatform.account.Address
import com.wavesplatform.api.common.{CommonAccountsApi, CommonAssetsApi}
import com.wavesplatform.api.http.ApiError.*
import com.wavesplatform.api.http.*
<<<<<<< HEAD
import com.wavesplatform.api.http.assets.AssetsApiRoute.{DistributionParams, FullAssetInfo, IssueTransactionInfo}
=======
import com.wavesplatform.api.http.assets.AssetsApiRoute.DistributionParams
>>>>>>> f362c236
import com.wavesplatform.api.http.requests.*
import com.wavesplatform.common.state.ByteStr
import com.wavesplatform.lang.ValidationError
import com.wavesplatform.network.TransactionPublisher
import com.wavesplatform.settings.RestAPISettings
import com.wavesplatform.state.{AssetDescription, AssetScriptInfo, Blockchain, Height}
import com.wavesplatform.transaction.Asset.IssuedAsset
import com.wavesplatform.transaction.EthereumTransaction.Invocation
import com.wavesplatform.transaction.{EthereumTransaction, TransactionFactory, TxTimestamp, TxVersion}
import com.wavesplatform.transaction.TxValidationError.GenericError
import com.wavesplatform.transaction.assets.IssueTransaction
import com.wavesplatform.transaction.assets.exchange.Order
import com.wavesplatform.transaction.assets.exchange.OrderJson.*
import com.wavesplatform.transaction.smart.{InvokeExpressionTransaction, InvokeScriptTransaction}
import com.wavesplatform.utils.Time
import com.wavesplatform.wallet.Wallet
import io.netty.util.concurrent.DefaultThreadFactory
import monix.eval.Task
import monix.execution.Scheduler
<<<<<<< HEAD
import monix.reactive.Observable
=======
>>>>>>> f362c236
import play.api.libs.json.*

import scala.concurrent.Future

case class AssetsApiRoute(
    settings: RestAPISettings,
    wallet: Wallet,
    transactionPublisher: TransactionPublisher,
    blockchain: Blockchain,
    time: Time,
    commonAccountApi: CommonAccountsApi,
    commonAssetsApi: CommonAssetsApi,
    maxDistributionDepth: Int,
    routeTimeout: RouteTimeout
) extends ApiRoute
    with BroadcastRoute
    with AuthRoute {

  private[this] val distributionTaskScheduler = Scheduler(
    new ThreadPoolExecutor(
      1,
      1,
      0L,
      TimeUnit.MILLISECONDS,
      new LinkedBlockingQueue[Runnable](AssetsApiRoute.MAX_DISTRIBUTION_TASKS),
      new DefaultThreadFactory("balance-distribution", true)
    )
  )

  private def deprecatedRoute: Route = {
    post {
      (path("transfer") & withAuth) {
        broadcast[TransferRequest](TransactionFactory.transferAsset(_, wallet, time))
      } ~ (path("masstransfer") & withAuth) {
        broadcast[MassTransferRequest](TransactionFactory.massTransferAsset(_, wallet, time))
      } ~ (path("issue") & withAuth) {
        broadcast[IssueRequest](TransactionFactory.issue(_, wallet, time))
      } ~ (path("reissue") & withAuth) {
        broadcast[ReissueRequest](TransactionFactory.reissue(_, wallet, time))
      } ~ (path("burn") & withAuth) {
        broadcast[BurnRequest](TransactionFactory.burn(_, wallet, time))
      } ~ (path("sponsor") & withAuth) {
        broadcast[SponsorFeeRequest](TransactionFactory.sponsor(_, wallet, time))
      } ~ (path("order") & withAuth)(jsonPost[Order] { order =>
        wallet.privateKeyAccount(order.senderPublicKey.toAddress).map(pk => Order.sign(order, pk.privateKey))
      }) ~ pathPrefix("broadcast")(
        path("issue")(broadcast[IssueRequest](_.toTx)) ~
          path("reissue")(broadcast[ReissueRequest](_.toTx)) ~
          path("burn")(broadcast[BurnRequest](_.toTx)) ~
          path("exchange")(broadcast[ExchangeRequest](_.toTx)) ~
          path("transfer")(broadcast[TransferRequest](_.toTx))
      )
    }
  }

  override lazy val route: Route =
    pathPrefix("assets") {
      pathPrefix("balance" / AddrSegment) { address =>
        anyParam("id", limit = settings.assetDetailsLimit) { assetIds =>
          val assetIdsValidated = assetIds.toList
            .map(assetId => ByteStr.decodeBase58(assetId).fold(_ => Left(assetId), bs => Right(IssuedAsset(bs))).toValidatedNel)
            .sequence

          assetIdsValidated match {
            case Validated.Valid(assets) =>
              balances(address, Some(assets).filter(_.nonEmpty))

            case Validated.Invalid(invalidAssets) =>
              complete(InvalidIds(invalidAssets.toList))
          }
        } ~ (get & path(AssetId)) { assetId =>
          balance(address, assetId)
        }
      } ~ pathPrefix("details") {
        (anyParam("id", limit = settings.assetDetailsLimit) & parameter("full".as[Boolean] ? false)) { (ids, full) =>
          val result = Either
            .cond(ids.nonEmpty, (), AssetIdNotSpecified)
            .map(_ => multipleDetails(ids.toList, full))

          complete(result)
        } ~ (get & path(AssetId) & parameter("full".as[Boolean] ? false)) { (assetId, full) =>
          singleDetails(assetId, full)
        }
      } ~ get {
        (path("nft" / AddrSegment / "limit" / IntNumber) & parameter("after".as[String].?)) { (address, limit, maybeAfter) =>
          nft(address, limit, maybeAfter)
        } ~ pathPrefix(AssetId / "distribution") { assetId =>
          pathEndOrSingleSlash(balanceDistribution(assetId)) ~
            (path(IntNumber / "limit" / IntNumber) & parameter("after".?)) { (height, limit, maybeAfter) =>
              balanceDistributionAtHeight(assetId, height, limit, maybeAfter)
            }
        }
      } ~ deprecatedRoute
    }

  private def multipleDetails(ids: List[String], full: Boolean): ToResponseMarshallable =
    ids.map(id => ByteStr.decodeBase58(id).toEither.leftMap(_ => id)).separate match {
      case (Nil, assetIds) =>
        assetIds.map(id => assetDetails(IssuedAsset(id), full)).separate match {
          case (Nil, details) => details
          case (errors, _) =>
            val notFoundErrors = errors.collect { case AssetDoesNotExist(assetId) => assetId }
            if (notFoundErrors.isEmpty) {
              errors.head
            } else {
              AssetsDoesNotExist(notFoundErrors)
            }
        }
      case (errors, _) => InvalidIds(errors)
    }

  def fullAssetInfoJsonNew(balances: Seq[(IssuedAsset, Long)]): Seq[ByteString] =
    balances.view
      .zip(commonAssetsApi.fullInfos(balances.map(_._1)))
      .map { case ((asset, balance), infoOpt) =>
        infoOpt match {
          case Some(CommonAssetsApi.AssetInfo(assetInfo, issueTransaction, sponsorBalance)) =>
            ByteString.fromArrayUnsafe(
              writeToArray(
                FullAssetInfo(
                  assetId = asset.id.toString,
                  reissuable = assetInfo.reissuable,
                  minSponsoredAssetFee = assetInfo.sponsorship match {
                    case 0           => None
                    case sponsorship => Some(sponsorship)
                  },
                  sponsorBalance = sponsorBalance,
                  quantity = BigDecimal(assetInfo.totalVolume),
                  issueTransaction = issueTransaction.map { tx =>
                    IssueTransactionInfo(
                      tx.tpe.id,
                      tx.id().toString,
                      tx.assetFee._2,
                      tx.assetFee._1.maybeBase58Repr,
                      tx.timestamp,
                      tx.version,
                      if (tx.version >= TxVersion.V2) Some(tx.chainId) else None,
                      tx.sender.toAddress(tx.chainId).toString,
                      tx.sender.toString,
                      tx.proofs.proofs.map(_.toString),
                      tx.assetId.toString,
                      tx.name.toStringUtf8,
                      tx.quantity.value,
                      tx.reissuable,
                      tx.decimals.value,
                      tx.description.toStringUtf8,
                      if (tx.version >= TxVersion.V2) tx.script.map(_.bytes().base64) else None,
                      if (tx.usesLegacySignature) Some(tx.signature.toString) else None
                    )
                  },
                  balance = balance
                )
              )
            )
          case None =>
            ByteString.fromArrayUnsafe(writeToArray(AssetsApiRoute.AssetId(asset.id.toString)))
        }
      }
      .toSeq

  def fullAssetInfoJson(asset: IssuedAsset): JsObject = commonAssetsApi.fullInfo(asset) match {
    case Some(CommonAssetsApi.AssetInfo(assetInfo, issueTransaction, sponsorBalance)) =>
      Json.obj(
        "assetId"    -> asset,
        "reissuable" -> assetInfo.reissuable,
        "minSponsoredAssetFee" -> (assetInfo.sponsorship match {
          case 0           => JsNull
          case sponsorship => JsNumber(sponsorship)
        }),
        "sponsorBalance"   -> sponsorBalance,
        "quantity"         -> JsNumber(BigDecimal(assetInfo.totalVolume)),
        "issueTransaction" -> issueTransaction.map(_.json())
      )

    case None =>
      Json.obj("assetId" -> asset)
  }

  /** @param assets
    *   Some(assets) for specific asset balances, None for a full portfolio
    */
  def balances(address: Address, assets: Option[Seq[IssuedAsset]] = None): Route = {
<<<<<<< HEAD
    implicit val jsonStreamingSupport: ToResponseMarshaller[Source[ByteString, NotUsed]] =
      jsonStreamMarshallerNew(s"""{"address":"$address","balances":[""", ",", "]}")

    routeTimeout.executeFromObservable(
      (assets match {
        case Some(assets) =>
          Observable.eval(assets.map(asset => asset -> blockchain.balance(address, asset)))
        case None =>
          commonAccountApi
            .portfolio(address)
      }).concatMapIterable(fullAssetInfoJsonNew)
    )
=======
    implicit val jsonStreamingSupport: ToResponseMarshaller[Source[JsObject, NotUsed]] =
      jsonStreamMarshaller(s"""{"address":"$address","balances":[""", ",", "]}")

    routeTimeout.executeStreamed {
      assets match {
        case Some(assets) =>
          Task {
            assets.map(asset => asset -> blockchain.balance(address, asset))
          }
        case None =>
          commonAccountApi
            .portfolio(address)
            .toListL // FIXME: Strict loading because of segfault in leveldb
      }
    } { case (assetId, balance) =>
      fullAssetInfoJson(assetId) ++ Json.obj("balance" -> balance)
    }
>>>>>>> f362c236
  }

  def balance(address: Address, assetId: IssuedAsset): Route = complete(balanceJson(address, assetId))

  private def balanceDistribution(assetId: IssuedAsset, height: Int, limit: Int, after: Option[Address])(f: List[(Address, Long)] => JsValue) =
    complete {
      try {
        commonAssetsApi
          .assetDistribution(assetId, height, after)
          .take(limit)
          .toListL
          .map(f)
          .runAsyncLogErr(distributionTaskScheduler)
      } catch {
        case _: RejectedExecutionException =>
          val errMsg = CustomValidationError("Asset distribution currently unavailable, try again later")
          Future.successful(errMsg.json: ToResponseMarshallable)
      }
    }

  def balanceDistribution(assetId: IssuedAsset): Route =
    balanceDistribution(assetId, blockchain.height, Int.MaxValue, None) { l =>
      Json.toJson(l.map { case (a, b) => a.toString -> b }.toMap)
    }

  def balanceDistributionAtHeight(assetId: IssuedAsset, heightParam: Int, limitParam: Int, afterParam: Option[String]): Route =
    optionalHeaderValueByType(Accept) { accept =>
      val paramsEi: Either[ValidationError, DistributionParams] =
        AssetsApiRoute
          .validateDistributionParams(blockchain, heightParam, limitParam, settings.distributionAddressLimit, afterParam, maxDistributionDepth)

      paramsEi match {
        case Right((height, limit, after)) =>
          balanceDistribution(assetId, height, limit, after) { l =>
            Json.obj(
              "hasNext"  -> (l.length == limit),
              "lastItem" -> l.lastOption.map(_._1),
              "items" -> Json.toJson(l.map { case (a, b) =>
                a.toString -> accept.fold[JsValue](JsNumber(b)) {
                  case a if a.mediaRanges.exists(CustomJson.acceptsNumbersAsStrings) => JsString(b.toString)
                  case _                                                             => JsNumber(b)
                }
              }.toMap)
            )
          }
        case Left(error) => complete(error)
      }
    }

  def singleDetails(assetId: IssuedAsset, full: Boolean): Route = complete(assetDetails(assetId, full))

  def nft(address: Address, limit: Int, maybeAfter: Option[String]): Route = {
    val after = maybeAfter.collect { case s if s.nonEmpty => IssuedAsset(ByteStr.decodeBase58(s).getOrElse(throw ApiException(InvalidAssetId))) }
    if (limit > settings.transactionsByAddressLimit) complete(TooBigArrayAllocation)
    else {
      import cats.syntax.either.*
<<<<<<< HEAD
//      implicit val jsonStreamingSupport: ToResponseMarshaller[Source[JsValue, NotUsed]] = jsonStreamMarshaller()
      implicit val jsonStreamingSupport: ToResponseMarshaller[Source[ByteString, NotUsed]] = jsonStreamMarshallerNew()

      val compositeBlockchain = blockchain.compositeBlockchain
      routeTimeout.executeStreamed {
        commonAccountApi
          .nftList(address, after)
          .concatMapIterable { a =>
            AssetsApiRoute
              .jsonDetailsNew(compositeBlockchain)(a, full = true)
              .valueOr(err => throw new IllegalArgumentException(err))
          }
          .take(limit)
          .toListL
      }(identity)
=======
      implicit val jsonStreamingSupport: ToResponseMarshaller[Source[JsValue, NotUsed]] = jsonStreamMarshaller()

      routeTimeout.executeStreamed {
        commonAccountApi
          .nftList(address, after)
          .take(limit)
          .toListL
      } { case (assetId, assetDesc) =>
        AssetsApiRoute
          .jsonDetails(blockchain)(assetId, assetDesc, full = true)
          .valueOr(err => throw new IllegalArgumentException(err))
      }
>>>>>>> f362c236
    }
  }

  private def balanceJson(address: Address, assetId: IssuedAsset): JsObject =
    Json.obj(
      "address" -> address,
      "assetId" -> assetId.id.toString,
      "balance" -> JsNumber(BigDecimal(blockchain.balance(address, assetId)))
    )

  private def assetDetails(assetId: IssuedAsset, full: Boolean): Either[ApiError, JsObject] = {
    for {
      description <- blockchain.assetDescription(assetId).toRight(AssetDoesNotExist(assetId))
      result      <- AssetsApiRoute.jsonDetails(blockchain)(assetId, description, full).leftMap(CustomValidationError(_))
    } yield result
  }
}

object AssetsApiRoute {
  val MAX_DISTRIBUTION_TASKS = 5

  type DistributionParams = (Int, Int, Option[Address])

  def validateDistributionParams(
      blockchain: Blockchain,
      heightParam: Int,
      limitParam: Int,
      maxLimit: Int,
      afterParam: Option[String],
      maxDistributionDepth: Int
  ): Either[ValidationError, DistributionParams] = {
    for {
      limit  <- validateLimit(limitParam, maxLimit)
      height <- validateHeight(blockchain, heightParam, maxDistributionDepth)
      after <- afterParam
        .fold[Either[ValidationError, Option[Address]]](Right(None))(addrString => Address.fromString(addrString).map(Some(_)))
    } yield (height, limit, after)
  }

  def validateHeight(blockchain: Blockchain, height: Int, maxDistributionDepth: Int): Either[ValidationError, Int] = {
    for {
      _ <- Either.cond(height > 0, (), GenericError(s"Height should be greater than zero"))
      _ <- Either.cond(
        height != blockchain.height,
        (),
        GenericError(s"Using 'assetDistributionAtHeight' on current height can lead to inconsistent result")
      )
      _ <- Either.cond(
        height < blockchain.height,
        (),
        GenericError(s"Asset distribution available only at height not greater than ${blockchain.height - 1}")
      )
      _ <- Either
        .cond(
          height >= blockchain.height - maxDistributionDepth,
          (),
          GenericError(s"Unable to get distribution past height ${blockchain.height - maxDistributionDepth}")
        )
    } yield height

  }

  def validateLimit(limit: Int, maxLimit: Int): Either[ValidationError, Int] = {
    for {
      _ <- Either.cond(limit > 0, (), GenericError("Limit should be greater than 0"))
      _ <- Either.cond(limit <= maxLimit, (), GenericError(s"Limit should be less than or equal to $maxLimit"))
    } yield limit
  }

  def jsonDetailsNew(blockchain: Blockchain)(assets: Seq[(IssuedAsset, AssetDescription)], full: Boolean): Either[String, Seq[ByteString]] = {
    def additionalInfo(ids: Seq[ByteStr]): Either[String, Seq[(TxTimestamp, Height)]] = {
      blockchain.transactionInfos(ids).traverse { infoOpt =>
        for {
          tt <- infoOpt
            .filter { case (tm, _) => tm.succeeded }
            .toRight("Failed to find issue/invokeScript/invokeExpression transaction by ID")
          (txm, tx) = tt
          ts <- (tx match {
            case tx: IssueTransaction                             => Some(tx.timestamp)
            case tx: InvokeScriptTransaction                      => Some(tx.timestamp)
            case tx: InvokeExpressionTransaction                  => Some(tx.timestamp)
            case tx @ EthereumTransaction(_: Invocation, _, _, _) => Some(tx.timestamp)
            case _                                                => None
          }).toRight("No issue/invokeScript/invokeExpression transaction found with the given asset ID")
        } yield (ts, txm.height)
      }
    }

    additionalInfo(assets.map { case (_, description) => description.originTransactionId }).map { infos =>
      assets.zip(infos).map { case ((id, description), (timestamp, height)) =>
        ByteString.fromArrayUnsafe(
          writeToArray(
            AssetDetails(
              assetId = id.id.toString,
              issueHeight = height,
              issueTimestamp = timestamp,
              issuer = description.issuer.toAddress.toString,
              issuerPublicKey = description.issuer.toString,
              name = description.name.toStringUtf8,
              description = description.description.toStringUtf8,
              decimals = description.decimals,
              reissuable = description.reissuable,
              quantity = BigDecimal(description.totalVolume),
              scripted = description.script.nonEmpty,
              minSponsoredAssetFee = description.sponsorship match {
                case 0           => None
                case sponsorship => Some(sponsorship)
              },
              originTransactionId = description.originTransactionId.toString,
              scriptDetails = description.script.filter(_ => full).map { case AssetScriptInfo(script, complexity) =>
                AssetScriptDetails(
                  scriptComplexity = BigDecimal(complexity),
                  script = script.bytes().base64,
                  scriptText = script.expr.toString // [WAIT] Script.decompile(script)
                )
              }
            )
          )
        )
      }
    }
  }

  def jsonDetails(blockchain: Blockchain)(id: IssuedAsset, description: AssetDescription, full: Boolean): Either[String, JsObject] = {
    // (timestamp, height)
    def additionalInfo(id: ByteStr): Either[String, (Long, Int)] =
      for {
        tt <- blockchain
          .transactionInfo(id)
          .filter { case (tm, _) => tm.succeeded }
          .toRight("Failed to find issue/invokeScript/invokeExpression transaction by ID")
        (txm, tx) = tt
        ts <- (tx match {
          case tx: IssueTransaction                             => Some(tx.timestamp)
          case tx: InvokeScriptTransaction                      => Some(tx.timestamp)
          case tx: InvokeExpressionTransaction                  => Some(tx.timestamp)
          case tx @ EthereumTransaction(_: Invocation, _, _, _) => Some(tx.timestamp)
          case _                                                => None
        }).toRight("No issue/invokeScript/invokeExpression transaction found with the given asset ID")
      } yield (ts, txm.height)

    for {
      tsh <- additionalInfo(description.originTransactionId)
      (timestamp, height) = tsh
      script              = description.script.filter(_ => full)
      name                = description.name.toStringUtf8
      desc                = description.description.toStringUtf8
    } yield JsObject(
      Seq(
        "assetId"         -> JsString(id.id.toString),
        "issueHeight"     -> JsNumber(height),
        "issueTimestamp"  -> JsNumber(timestamp),
        "issuer"          -> JsString(description.issuer.toAddress.toString),
        "issuerPublicKey" -> JsString(description.issuer.toString),
        "name"            -> JsString(name),
        "description"     -> JsString(desc),
        "decimals"        -> JsNumber(description.decimals),
        "reissuable"      -> JsBoolean(description.reissuable),
        "quantity"        -> JsNumber(BigDecimal(description.totalVolume)),
        "scripted"        -> JsBoolean(description.script.nonEmpty),
        "minSponsoredAssetFee" -> (description.sponsorship match {
          case 0           => JsNull
          case sponsorship => JsNumber(sponsorship)
        }),
        "originTransactionId" -> JsString(description.originTransactionId.toString)
      ) ++ script.toSeq.map { case AssetScriptInfo(script, complexity) =>
        "scriptDetails" -> Json.obj(
          "scriptComplexity" -> JsNumber(BigDecimal(complexity)),
          "script"           -> JsString(script.bytes().base64),
          "scriptText"       -> JsString(script.expr.toString) // [WAIT] JsString(Script.decompile(script))
        )
      }
    )
  }

  case class AssetScriptDetails(
      scriptComplexity: BigDecimal,
      script: String,
      scriptText: String
  )

  case class AssetDetails(
      assetId: String,
      issueHeight: Int,
      issueTimestamp: Long,
      issuer: String,
      issuerPublicKey: String,
      name: String,
      description: String,
      decimals: Int,
      reissuable: Boolean,
      quantity: BigDecimal,
      scripted: Boolean,
      minSponsoredAssetFee: Option[Long],
      originTransactionId: String,
      scriptDetails: Option[AssetScriptDetails]
  )

  case class IssueTransactionInfo(
      `type`: Int,
      id: String,
      fee: Long,
      feeAssetId: Option[String],
      timestamp: Long,
      version: Byte,
      chainId: Option[Byte],
      sender: String,
      senderPublicKey: String,
      proofs: Seq[String],
      assetId: String,
      name: String,
      quantity: Long,
      reissuable: Boolean,
      decimals: Byte,
      description: String,
      script: Option[String],
      signature: Option[String] = None
  )

  case class FullAssetInfo(
      assetId: String,
      reissuable: Boolean,
      minSponsoredAssetFee: Option[Long],
      sponsorBalance: Option[Long],
      quantity: BigDecimal,
      issueTransaction: Option[IssueTransactionInfo],
      balance: Long
  )

  case class AssetId(assetId: String)

  implicit val issueTxInfoCodec: JsonValueCodec[IssueTransactionInfo] = JsonCodecMaker.make(CodecMakerConfig.withTransientNone(false))
  implicit val assetDetailCodec: JsonValueCodec[AssetDetails]         = JsonCodecMaker.make
  implicit val fullAssetInfoCodec: JsonValueCodec[FullAssetInfo]      = JsonCodecMaker.make
  implicit val assetIdCodec: JsonValueCodec[AssetId]                  = JsonCodecMaker.make
}<|MERGE_RESOLUTION|>--- conflicted
+++ resolved
@@ -13,20 +13,13 @@
 import cats.syntax.alternative.*
 import cats.syntax.either.*
 import cats.syntax.traverse.*
-<<<<<<< HEAD
 import com.github.plokhotnyuk.jsoniter_scala.core.{JsonValueCodec, writeToArray}
 import com.github.plokhotnyuk.jsoniter_scala.macros.{CodecMakerConfig, JsonCodecMaker}
-=======
->>>>>>> f362c236
 import com.wavesplatform.account.Address
 import com.wavesplatform.api.common.{CommonAccountsApi, CommonAssetsApi}
 import com.wavesplatform.api.http.ApiError.*
 import com.wavesplatform.api.http.*
-<<<<<<< HEAD
 import com.wavesplatform.api.http.assets.AssetsApiRoute.{DistributionParams, FullAssetInfo, IssueTransactionInfo}
-=======
-import com.wavesplatform.api.http.assets.AssetsApiRoute.DistributionParams
->>>>>>> f362c236
 import com.wavesplatform.api.http.requests.*
 import com.wavesplatform.common.state.ByteStr
 import com.wavesplatform.lang.ValidationError
@@ -44,12 +37,8 @@
 import com.wavesplatform.utils.Time
 import com.wavesplatform.wallet.Wallet
 import io.netty.util.concurrent.DefaultThreadFactory
-import monix.eval.Task
 import monix.execution.Scheduler
-<<<<<<< HEAD
 import monix.reactive.Observable
-=======
->>>>>>> f362c236
 import play.api.libs.json.*
 
 import scala.concurrent.Future
@@ -232,7 +221,6 @@
     *   Some(assets) for specific asset balances, None for a full portfolio
     */
   def balances(address: Address, assets: Option[Seq[IssuedAsset]] = None): Route = {
-<<<<<<< HEAD
     implicit val jsonStreamingSupport: ToResponseMarshaller[Source[ByteString, NotUsed]] =
       jsonStreamMarshallerNew(s"""{"address":"$address","balances":[""", ",", "]}")
 
@@ -245,25 +233,6 @@
             .portfolio(address)
       }).concatMapIterable(fullAssetInfoJsonNew)
     )
-=======
-    implicit val jsonStreamingSupport: ToResponseMarshaller[Source[JsObject, NotUsed]] =
-      jsonStreamMarshaller(s"""{"address":"$address","balances":[""", ",", "]}")
-
-    routeTimeout.executeStreamed {
-      assets match {
-        case Some(assets) =>
-          Task {
-            assets.map(asset => asset -> blockchain.balance(address, asset))
-          }
-        case None =>
-          commonAccountApi
-            .portfolio(address)
-            .toListL // FIXME: Strict loading because of segfault in leveldb
-      }
-    } { case (assetId, balance) =>
-      fullAssetInfoJson(assetId) ++ Json.obj("balance" -> balance)
-    }
->>>>>>> f362c236
   }
 
   def balance(address: Address, assetId: IssuedAsset): Route = complete(balanceJson(address, assetId))
@@ -320,8 +289,6 @@
     if (limit > settings.transactionsByAddressLimit) complete(TooBigArrayAllocation)
     else {
       import cats.syntax.either.*
-<<<<<<< HEAD
-//      implicit val jsonStreamingSupport: ToResponseMarshaller[Source[JsValue, NotUsed]] = jsonStreamMarshaller()
       implicit val jsonStreamingSupport: ToResponseMarshaller[Source[ByteString, NotUsed]] = jsonStreamMarshallerNew()
 
       val compositeBlockchain = blockchain.compositeBlockchain
@@ -336,20 +303,6 @@
           .take(limit)
           .toListL
       }(identity)
-=======
-      implicit val jsonStreamingSupport: ToResponseMarshaller[Source[JsValue, NotUsed]] = jsonStreamMarshaller()
-
-      routeTimeout.executeStreamed {
-        commonAccountApi
-          .nftList(address, after)
-          .take(limit)
-          .toListL
-      } { case (assetId, assetDesc) =>
-        AssetsApiRoute
-          .jsonDetails(blockchain)(assetId, assetDesc, full = true)
-          .valueOr(err => throw new IllegalArgumentException(err))
-      }
->>>>>>> f362c236
     }
   }
 
