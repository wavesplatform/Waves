--- conflicted
+++ resolved
@@ -4,15 +4,9 @@
 
 import akka.http.scaladsl.common.EntityStreamingSupport
 import akka.http.scaladsl.marshalling.ToResponseMarshallable
-import akka.http.scaladsl.model.headers.Accept
 import akka.http.scaladsl.server.Route
 import akka.stream.scaladsl.Source
 import cats.syntax.either._
-<<<<<<< HEAD
-=======
-import cats.syntax.traverse._
-import com.google.common.base.Charsets
->>>>>>> 06c38826
 import com.wavesplatform.account.Address
 import com.wavesplatform.api.common.{CommonAccountsApi, CommonAssetsApi}
 import com.wavesplatform.api.http.ApiError._
@@ -20,13 +14,7 @@
 import com.wavesplatform.api.http.assets.AssetsApiRoute.DistributionParams
 import com.wavesplatform.api.http.requests._
 import com.wavesplatform.common.state.ByteStr
-<<<<<<< HEAD
-import com.wavesplatform.common.utils.Base64
 import com.wavesplatform.http.BroadcastRoute
-=======
-import com.wavesplatform.common.utils.Base58
-import com.wavesplatform.http.{BroadcastRoute, CustomJson}
->>>>>>> 06c38826
 import com.wavesplatform.lang.ValidationError
 import com.wavesplatform.network.UtxPoolSynchronizer
 import com.wavesplatform.settings.RestAPISettings
@@ -99,8 +87,8 @@
               path(AssetId)(balance(address, _))
           }
         } ~ pathPrefix("details") {
-          (pathEndOrSingleSlash & parameters('id.*, 'full.as[Boolean] ? false)) { (ids, full) =>
-            multipleDetailsGet(ids, full)
+          (pathEndOrSingleSlash & parameters(('id.*, 'full.as[Boolean] ? false))) { (ids, full) =>
+            multipleDetailsGet(ids.toSeq, full)
           } ~ (path(AssetId) & parameter('full.as[Boolean] ? false)) { (assetId, full) =>
             singleDetails(assetId, full)
           }
@@ -124,7 +112,6 @@
       new ApiImplicitParam(name = "address", value = "Address", required = true, dataType = "string", paramType = "path")
     )
   )
-<<<<<<< HEAD
   def balances(address: Address): Route = extractScheduler { implicit s =>
     implicit val jsonStreamingSupport: EntityStreamingSupport = jsonStream(s"""{"address":"$address","balances":[""", ",", "]}")
     complete(
@@ -153,32 +140,6 @@
           .toReactivePublisher
       )
     )
-=======
-  def balance: Route =
-    (get & path("balance" / Segment / Segment)) { (address, assetId) =>
-      complete(balanceJson(address, assetId))
-    }
-
-  def assetDistributionTask(params: DistributionParams)(renderNumbersAsStrings: Boolean): Task[ToResponseMarshallable] = {
-    val (asset, height, limit, maybeAfter) = params
-
-    val distributionTask = Task.eval(
-      blockchain.assetDistributionAtHeight(asset, height, limit, maybeAfter).map { adp =>
-        if (renderNumbersAsStrings)
-          Json.obj(
-            "hasNext" -> adp.hasNext,
-            "last"    -> adp.lastItem.map(_.stringRepr),
-            "items"   -> Json.toJson(adp.items.mapValues(_.toString))
-          )
-        else Json.toJson(adp)
-      }
-    )
-
-    distributionTask.map {
-      case Right(dst) => dst: ToResponseMarshallable
-      case Left(err)  => ApiError.fromValidationError(err)
-    }
->>>>>>> 06c38826
   }
 
   @Path("/balance/{address}/{assetId}")
@@ -226,7 +187,6 @@
       new ApiImplicitParam(name = "after", value = "address to paginate after", required = false, dataType = "string", paramType = "query")
     )
   )
-<<<<<<< HEAD
   def balanceDistributionAtHeight(assetId: IssuedAsset, heightParam: Int, limitParam: Int, afterParam: Option[String]): Route = {
     val paramsEi: Either[ValidationError, DistributionParams] =
       AssetsApiRoute
@@ -240,38 +200,11 @@
             "lastItem" -> l.lastOption.map(_._1),
             "items"    -> Json.toJson(l.map { case (a, b) => a.stringRepr -> b }.toMap)
           )
-=======
-  def balanceDistributionAtHeight: Route =
-    (get & path(Segment / "distribution" / IntNumber / "limit" / IntNumber) & parameter('after.?)) {
-      (assetParam, heightParam, limitParam, afterParam) =>
-        optionalHeaderValueByType[Accept](()) { maybeAccept =>
-          val paramsEi: Either[ValidationError, DistributionParams] =
-            AssetsApiRoute
-              .validateDistributionParams(blockchain, assetParam, heightParam, limitParam, settings.distributionAddressLimit, afterParam)
-
-          val resultTask = paramsEi match {
-            case Left(err) => Task.pure(ApiError.fromValidationError(err): ToResponseMarshallable)
-            case Right(params) =>
-              assetDistributionTask(params)(maybeAccept.exists(_.mediaRanges.exists(CustomJson.acceptsNumbersAsStrings)))
-          }
-
-          complete {
-            try {
-              resultTask.runAsyncLogErr(distributionTaskScheduler)
-            } catch {
-              case _: RejectedExecutionException =>
-                val errMsg = CustomValidationError("Asset distribution currently unavailable, try again later")
-                Future.successful(errMsg.json: ToResponseMarshallable)
-            }
-          }
->>>>>>> 06c38826
         }
       case Left(error) => complete(error)
     }
   }
 
-  def details: Route = pathPrefix("details")(singleDetails ~ multipleDetails)
-
   @Path("/details/{assetId}")
   @ApiOperation(value = "Information about an asset", notes = "Provides detailed information about given asset", httpMethod = "GET")
   @ApiImplicitParams(
@@ -282,8 +215,6 @@
   )
   def singleDetails(assetId: IssuedAsset, full: Boolean): Route = complete(assetDetails(assetId, full))
 
-  def multipleDetails: Route = pathEndOrSingleSlash(multipleDetailsGet ~ multipleDetailsPost)
-
   @Path("/details")
   @ApiOperation(value = "Information about assets", notes = "Provides detailed information about given assets", httpMethod = "GET")
   @ApiImplicitParams(
@@ -292,8 +223,8 @@
       new ApiImplicitParam(name = "full", value = "false", required = false, dataType = "boolean", paramType = "query")
     )
   )
-  def multipleDetailsGet(ids: Seq[ByteStr], full: Boolean): Route =
-    complete(ids.toList.map(id => assetDetails(IssuedAsset(id), full).fold(_.json, identity)))
+  def multipleDetailsGet(ids: Seq[String], full: Boolean): Route =
+    complete(ids.toList.map(id => assetDetails(IssuedAsset(ByteStr.decodeBase58(id).get), full).fold(_.json, identity)))
 
   @Path("/details")
   @ApiOperation(value = "Information about assets", notes = "Provides detailed information about given assets", httpMethod = "POST")
@@ -311,12 +242,14 @@
     )
   )
   def multipleDetailsPost(full: Boolean): Route =
-      complete(entity(as[JsObject]) { jsv =>
+    entity(as[JsObject]) { jsv =>
+      complete(
         (jsv \ "ids").validate[List[ByteStr]] match {
-          case JsSuccess(ids, _) => ids.map(id => assetDetails(IssuedAsset(id), full.getOrElse(false)).fold(_.json, identity))
+          case JsSuccess(ids, _) => Json.arr(ids.map(id => assetDetails(IssuedAsset(id), full).fold(_.json, identity)))
           case JsError(err)      => WrongJson(errors = err)
         }
-      })
+      )
+    }
 
   @Path("/nft/{address}/limit/{limit}")
   @ApiOperation(value = "NFTs", notes = "Account's NFTs balance", httpMethod = "GET")
@@ -408,7 +341,7 @@
     } yield limit
   }
 
-  def jsonDetails(blockchain: Blockchain)(id: ByteStr, description: AssetDescription, full: Boolean): Either[String, JsObject] = {
+  def jsonDetails(blockchain: Blockchain)(id: IssuedAsset, description: AssetDescription, full: Boolean): Either[String, JsObject] = {
     // (timestamp, height)
     def additionalInfo(id: ByteStr): Either[String, (Long, Int)] =
       for {
@@ -425,14 +358,8 @@
       tsh <- additionalInfo(description.source)
       (timestamp, height) = tsh
       script              = description.script.filter(_ => full)
-<<<<<<< HEAD
-      name                = description.name.fold(bs => Base64.encode(bs.arr), identity)
-      desc                = description.description.fold(bs => Base64.encode(bs.arr), identity)
-=======
-      complexity <- script.fold[Either[String, Long]](Right(0))(script => ScriptCompiler.estimate(script, script.stdLibVersion))
-      name = description.name.toStringUtf8
-      desc = description.description.toStringUtf8
->>>>>>> 06c38826
+      name                = description.name.toStringUtf8
+      desc                = description.description.toStringUtf8
     } yield JsObject(
       Seq(
         "assetId"        -> JsString(id.toString),
