package com.wavesplatform.api.http.assets

import java.util.concurrent._

import akka.http.scaladsl.marshalling.ToResponseMarshallable
import akka.http.scaladsl.server.Route
import cats.instances.either.catsStdInstancesForEither
import cats.instances.option.catsStdInstancesForOption
import cats.syntax.either._
import cats.syntax.traverse._
import com.google.common.base.Charsets
import com.wavesplatform.account.Address
import com.wavesplatform.api.common.{CommonAccountApi, CommonAssetsApi}
import com.wavesplatform.api.http.ApiError._
import com.wavesplatform.api.http._
import com.wavesplatform.api.http.assets.AssetsApiRoute.DistributionParams
import com.wavesplatform.common.state.ByteStr
import com.wavesplatform.common.utils.Base58
import com.wavesplatform.http.BroadcastRoute
import com.wavesplatform.lang.ValidationError
import com.wavesplatform.network.UtxPoolSynchronizer
import com.wavesplatform.settings.RestAPISettings
import com.wavesplatform.state.Blockchain
import com.wavesplatform.transaction.Asset.IssuedAsset
import com.wavesplatform.transaction.TxValidationError.GenericError
import com.wavesplatform.transaction.assets.IssueTransaction
import com.wavesplatform.transaction.assets.exchange.Order
import com.wavesplatform.transaction.assets.exchange.OrderJson._
import com.wavesplatform.transaction.smart.script.ScriptCompiler
import com.wavesplatform.transaction.{AssetIdStringLength, TransactionFactory, TxValidationError}
import com.wavesplatform.utils.{Time, _}
import com.wavesplatform.wallet.Wallet
import io.swagger.annotations._
import javax.ws.rs.Path
import monix.eval.Task
import monix.execution.Scheduler
import play.api.libs.json._

import scala.concurrent.Future
import scala.util.Success

@Path("/assets")
@Api(value = "assets")
case class AssetsApiRoute(settings: RestAPISettings, wallet: Wallet, utxPoolSynchronizer: UtxPoolSynchronizer, blockchain: Blockchain, time: Time)
    extends ApiRoute
    with BroadcastRoute
    with AuthRoute {

  private[this] val commonAccountApi = new CommonAccountApi(blockchain)
  private[this] val commonAssetsApi  = new CommonAssetsApi(blockchain)

  private[this] val distributionTaskScheduler = {
    val executor = new ThreadPoolExecutor(1, 1, 0L, TimeUnit.MILLISECONDS, new LinkedBlockingQueue[Runnable](AssetsApiRoute.MAX_DISTRIBUTION_TASKS))
    Scheduler(executor)
  }

  override lazy val route =
    pathPrefix("assets") {
      balance ~ balances ~ nft ~ balanceDistributionAtHeight ~ balanceDistribution ~ details ~ deprecatedRoute
    }

  @Path("/balance/{address}/{assetId}")
  @ApiOperation(value = "Asset's balance", notes = "Account's balance by given asset", httpMethod = "GET")
  @ApiImplicitParams(
    Array(
      new ApiImplicitParam(name = "address", value = "Address", required = true, dataType = "string", paramType = "path"),
      new ApiImplicitParam(name = "assetId", value = "Asset ID", required = true, dataType = "string", paramType = "path")
    )
  )
  def balance: Route =
    (get & path("balance" / Segment / Segment)) { (address, assetId) =>
      complete(balanceJson(address, assetId))
    }

  def assetDistributionTask(params: DistributionParams): Task[ToResponseMarshallable] = {
    val (asset, height, limit, maybeAfter) = params

    val distributionTask = Task.eval(
      blockchain.assetDistributionAtHeight(asset, height, limit, maybeAfter)
    )

    distributionTask.map {
      case Right(dst) => Json.toJson(dst): ToResponseMarshallable
      case Left(err)  => ApiError.fromValidationError(err)
    }
  }

  @Deprecated
  @Path("/{assetId}/distribution")
  @ApiOperation(value = "Asset balance distribution", notes = "Asset balance distribution by account", httpMethod = "GET")
  @ApiImplicitParams(
    Array(
      new ApiImplicitParam(name = "assetId", value = "Asset ID", required = true, dataType = "string", paramType = "path")
    )
  )
  def balanceDistribution: Route =
    (get & path(Segment / "distribution")) { (assetParam) =>
      val assetEi = AssetsApiRoute
        .validateAssetId(assetParam)

      val distributionTask = assetEi match {
        case Left(err) => Task.pure(ApiError.fromValidationError(err): ToResponseMarshallable)
        case Right(asset) =>
          Task
            .eval(blockchain.assetDistribution(asset))
            .map(dst => Json.toJson(dst)(com.wavesplatform.state.dstWrites): ToResponseMarshallable)
      }

      complete {
        try {
          distributionTask.runAsyncLogErr(distributionTaskScheduler)
        } catch {
          case _: RejectedExecutionException =>
            val errMsg = CustomValidationError("Asset distribution currently unavailable, try again later")
            Future.successful(errMsg.json: ToResponseMarshallable)
        }
      }
    }

  @Path("/{assetId}/distribution/{height}/limit/{limit}")
  @ApiOperation(
    value = "Asset balance distribution at height",
    notes = "Asset balance distribution by account at specified height",
    httpMethod = "GET"
  )
  @ApiImplicitParams(
    Array(
      new ApiImplicitParam(name = "assetId", value = "Asset ID", required = true, dataType = "string", paramType = "path"),
      new ApiImplicitParam(name = "height", value = "Height", required = true, dataType = "integer", paramType = "path"),
      new ApiImplicitParam(name = "limit", value = "Number of addresses to be returned", required = true, dataType = "integer", paramType = "path"),
      new ApiImplicitParam(name = "after", value = "address to paginate after", required = false, dataType = "string", paramType = "query")
    )
  )
  def balanceDistributionAtHeight: Route =
    (get & path(Segment / "distribution" / IntNumber / "limit" / IntNumber) & parameter('after.?)) {
      (assetParam, heightParam, limitParam, afterParam) =>
        val paramsEi: Either[ValidationError, DistributionParams] =
          AssetsApiRoute
            .validateDistributionParams(blockchain, assetParam, heightParam, limitParam, settings.distributionAddressLimit, afterParam)

        val resultTask = paramsEi match {
          case Left(err)     => Task.pure(ApiError.fromValidationError(err): ToResponseMarshallable)
          case Right(params) => assetDistributionTask(params)
        }

        complete {
          try {
            resultTask.runAsyncLogErr(distributionTaskScheduler)
          } catch {
            case _: RejectedExecutionException =>
              val errMsg = CustomValidationError("Asset distribution currently unavailable, try again later")
              Future.successful(errMsg.json: ToResponseMarshallable)
          }
        }
    }

  @Path("/balance/{address}")
  @ApiOperation(value = "Account's balance", notes = "Account's balances for all assets", httpMethod = "GET")
  @ApiImplicitParams(
    Array(
      new ApiImplicitParam(name = "address", value = "Address", required = true, dataType = "string", paramType = "path")
    )
  )
  def balances: Route =
    (get & path("balance" / Segment)) { address =>
      complete(fullAccountAssetsInfo(address))
    }

  @Path("/details/{assetId}")
  @ApiOperation(value = "Information about an asset", notes = "Provides detailed information about given asset", httpMethod = "GET")
  @ApiImplicitParams(
    Array(
      new ApiImplicitParam(name = "assetId", value = "ID of the asset", required = true, dataType = "string", paramType = "path"),
      new ApiImplicitParam(name = "full", value = "false", required = false, dataType = "boolean", paramType = "query")
    )
  )
  def details: Route =
    (get & path("details" / Segment)) { id =>
      parameters('full.as[Boolean].?) { full =>
        complete(assetDetails(id, full.getOrElse(false)))
      }
    }

  @Path("/nft/{address}/limit/{limit}")
  @ApiOperation(value = "NFTs", notes = "Account's NFTs balance", httpMethod = "GET")
  @ApiImplicitParams(
    Array(
      new ApiImplicitParam(name = "address", value = "Address", required = true, dataType = "string", paramType = "path"),
      new ApiImplicitParam(name = "limit", value = "Number of tokens to be returned", required = true, dataType = "integer", paramType = "path"),
      new ApiImplicitParam(name = "after", value = "Id of token to paginate after", required = false, dataType = "string", paramType = "query")
    )
  )
  def nft: Route =
    extractScheduler(
      implicit sc =>
        (path("nft" / Segment / "limit" / IntNumber) & parameter('after.?) & get) { (addressParam, limitParam, maybeAfterParam) =>
          val response: Either[ApiError, Future[JsArray]] = for {
            addr  <- Address.fromString(addressParam).left.map(ApiError.fromValidationError)
            limit <- Either.cond(limitParam <= settings.transactionsByAddressLimit, limitParam, TooBigArrayAllocation)
            maybeAfter <- maybeAfterParam match {
              case Some(v) =>
                ByteStr
                  .decodeBase58(v)
                  .fold(
                    _ => Left(CustomValidationError(s"Unable to decode asset id $v")),
                    id => Right(Some(IssuedAsset(id)))
                  )
              case None => Right(None)
            }
          } yield {
            commonAccountApi
              .portfolioNFT(addr, maybeAfter)
              .take(limit)
              .map(_.json())
              .toListL
              .map(lst => JsArray(lst))
              .runAsyncLogErr
          }

          complete(response)
        }
    )

  private def deprecatedRoute: Route =
    (path("transfer") & withAuth) {
      broadcast[TransferRequests](
        _.eliminate(
          v1 => TransactionFactory.transferAssetV1(v1, wallet, time),
          _.eliminate(v2 => TransactionFactory.transferAssetV2(v2, wallet, time), _ => Left(TxValidationError.UnsupportedTransactionType))
        )
      )
    } ~ (path("masstransfer") & withAuth) {
      broadcast[MassTransferRequest](TransactionFactory.massTransferAsset(_, wallet, time))
    } ~ (path("issue") & withAuth) {
      broadcast[IssueV1Request](TransactionFactory.issueAssetV1(_, wallet, time))
    } ~ (path("reissue") & withAuth) {
      broadcast[ReissueV1Request](TransactionFactory.reissueAssetV1(_, wallet, time))
    } ~ (path("burn") & withAuth) {
      broadcast[BurnV1Request](TransactionFactory.burnAssetV1(_, wallet, time))
    } ~ (path("sponsor") & withAuth) {
      broadcast[SponsorFeeRequest](TransactionFactory.sponsor(_, wallet, time))
    } ~ (path("order") & withAuth)(jsonPost[Order] { order =>
      wallet.privateKeyAccount(order.senderPublicKey).map(pk => Order.sign(order, pk))
    }) ~ pathPrefix("broadcast")(
      path("issue")(broadcast[SignedIssueV1Request](_.toTx)) ~
        path("reissue")(broadcast[SignedReissueV1Request](_.toTx)) ~
        path("burn")(broadcast[SignedBurnV1Request](_.toTx)) ~
        path("exchange")(broadcast[SignedExchangeRequest](_.toTx)) ~
        path("transfer")(
          broadcast[SignedTransferRequests](
            _.eliminate(
              _.toTx,
              _.eliminate(
                _.toTx,
                _ => Left(TxValidationError.UnsupportedTransactionType)
              )
            )
          )
        )
    )

  private def balanceJson(address: String, assetIdStr: String): Either[ApiError, JsObject] = {
    ByteStr.decodeBase58(assetIdStr) match {
      case Success(assetId) =>
        (for {
          acc <- Address.fromString(address)
<<<<<<< HEAD
        } yield
          Json.obj("address" -> acc.stringRepr,
                   "assetId" -> assetIdStr,
                   "balance" -> JsNumber(BigDecimal(blockchain.balance(acc, IssuedAsset(assetId)))))).left
=======
        } yield Json.obj(
          "address" -> acc.address,
          "assetId" -> assetIdStr,
          "balance" -> JsNumber(BigDecimal(blockchain.balance(acc, IssuedAsset(assetId))))
        )).left
>>>>>>> 2ffb60c5
          .map(ApiError.fromValidationError)
      case _ => Left(InvalidAddress)
    }
  }

  private def fullAccountAssetsInfo(address: String): Either[ApiError, JsObject] =
    (for {
      acc <- Address.fromString(address)
    } yield {
      Json.obj(
        "address" -> acc.stringRepr,
        "balances" -> JsArray(
          (for {
            (asset @ IssuedAsset(assetId), balance)                                <- commonAccountApi.portfolio(acc) if balance > 0
            CommonAssetsApi.AssetInfo(assetInfo, issueTransaction, sponsorBalance) <- commonAssetsApi.fullInfo(asset)
          } yield Json.obj(
            "assetId"    -> assetId,
            "balance"    -> balance,
            "reissuable" -> assetInfo.reissuable,
            "minSponsoredAssetFee" -> (assetInfo.sponsorship match {
              case 0           => JsNull
              case sponsorship => JsNumber(sponsorship)
            }),
            "sponsorBalance"   -> sponsorBalance,
            "quantity"         -> JsNumber(BigDecimal(assetInfo.totalVolume)),
            "issueTransaction" -> issueTransaction.json()
          )).toSeq
        )
      )
    }).left.map(ApiError.fromValidationError)

  private def assetDetails(assetId: String, full: Boolean): Either[ApiError, JsObject] =
    (for {
      id <- ByteStr.decodeBase58(assetId).toOption.toRight("Incorrect asset ID")
      tt <- blockchain.transactionInfo(id).toRight("Failed to find issue transaction by ID")
      (h, mtx) = tt
      tx <- (mtx match {
        case t: IssueTransaction => Some(t)
        case _                   => None
      }).toRight("No issue transaction found with given asset ID")
      description <- blockchain.assetDescription(IssuedAsset(id)).toRight("Failed to get description of the asset")
      script = description.script.filter(_ => full)
      complexity <- script.fold[Either[String, Long]](Right(0))(script => ScriptCompiler.estimate(script, script.stdLibVersion))
    } yield {
      JsObject(
        Seq(
          "assetId"        -> JsString(id.base58),
          "issueHeight"    -> JsNumber(h),
          "issueTimestamp" -> JsNumber(tx.timestamp),
          "issuer"         -> JsString(tx.sender.stringRepr),
          "name"           -> JsString(new String(tx.name, Charsets.UTF_8)),
          "description"    -> JsString(new String(tx.description, Charsets.UTF_8)),
          "decimals"       -> JsNumber(tx.decimals.toInt),
          "reissuable"     -> JsBoolean(description.reissuable),
          "quantity"       -> JsNumber(BigDecimal(description.totalVolume)),
          "scripted"       -> JsBoolean(description.script.nonEmpty),
          "minSponsoredAssetFee" -> (description.sponsorship match {
            case 0           => JsNull
            case sponsorship => JsNumber(sponsorship)
          })
        ) ++ script.toSeq.map { script =>
          "scriptDetails" -> Json.obj(
            "scriptComplexity" -> JsNumber(BigDecimal(complexity)),
            "script"           -> JsString(script.bytes().base64),
            "scriptText"       -> JsString(script.expr.toString) // [WAIT] JsString(Script.decompile(script))
          )
        }
      )
    }).left.map(m => CustomValidationError(m))
}

object AssetsApiRoute {
  val MAX_DISTRIBUTION_TASKS = 5

  type DistributionParams = (IssuedAsset, Int, Int, Option[Address])

  def validateDistributionParams(
      blockchain: Blockchain,
      assetParam: String,
      heightParam: Int,
      limitParam: Int,
      maxLimit: Int,
      afterParam: Option[String]
  ): Either[ValidationError, DistributionParams] = {
    for {
      limit   <- validateLimit(limitParam, maxLimit)
      height  <- validateHeight(blockchain, heightParam)
      assetId <- validateAssetId(assetParam)
      after   <- afterParam.traverse[Either[ValidationError, ?], Address](Address.fromString)
    } yield (assetId, height, limit, after)
  }

  def validateAssetId(assetParam: String): Either[ValidationError, IssuedAsset] = {
    for {
      _ <- Either.cond(assetParam.length <= AssetIdStringLength, (), GenericError("Unexpected assetId length"))
      assetId <- Base58
        .tryDecodeWithLimit(assetParam)
        .fold(
          _ => GenericError("Must be base58-encoded assetId").asLeft[IssuedAsset],
          arr => IssuedAsset(ByteStr(arr)).asRight[ValidationError]
        )
    } yield assetId
  }

  def validateHeight(blockchain: Blockchain, height: Int): Either[ValidationError, Int] = {
    for {
      _ <- Either
        .cond(height > 0, (), GenericError(s"Height should be greater than zero"))
      _ <- Either
        .cond(height != blockchain.height, (), GenericError(s"Using 'assetDistributionAtHeight' on current height can lead to inconsistent result"))
      _ <- Either
        .cond(height < blockchain.height, (), GenericError(s"Asset distribution available only at height not greater than ${blockchain.height - 1}"))
    } yield height

  }

  def validateLimit(limit: Int, maxLimit: Int): Either[ValidationError, Int] = {
    for {
      _ <- Either
        .cond(limit > 0, (), GenericError("Limit should be greater than 0"))
      _ <- Either
        .cond(limit < maxLimit, (), GenericError(s"Limit should be less than $maxLimit"))
    } yield limit
  }
}<|MERGE_RESOLUTION|>--- conflicted
+++ resolved
@@ -264,18 +264,11 @@
       case Success(assetId) =>
         (for {
           acc <- Address.fromString(address)
-<<<<<<< HEAD
-        } yield
-          Json.obj("address" -> acc.stringRepr,
-                   "assetId" -> assetIdStr,
-                   "balance" -> JsNumber(BigDecimal(blockchain.balance(acc, IssuedAsset(assetId)))))).left
-=======
         } yield Json.obj(
-          "address" -> acc.address,
+          "address" -> acc.stringRepr,
           "assetId" -> assetIdStr,
           "balance" -> JsNumber(BigDecimal(blockchain.balance(acc, IssuedAsset(assetId))))
         )).left
->>>>>>> 2ffb60c5
           .map(ApiError.fromValidationError)
       case _ => Left(InvalidAddress)
     }
