--- conflicted
+++ resolved
@@ -1,9 +1,5 @@
 package com.wavesplatform.api.http.assets
 
-<<<<<<< HEAD
-=======
-import java.util.concurrent.*
->>>>>>> 6a480eab
 import akka.NotUsed
 import akka.http.scaladsl.marshalling.{ToResponseMarshallable, ToResponseMarshaller}
 import akka.http.scaladsl.model.headers.Accept
@@ -17,13 +13,8 @@
 import cats.syntax.traverse.*
 import com.wavesplatform.account.Address
 import com.wavesplatform.api.common.{CommonAccountsApi, CommonAssetsApi}
-<<<<<<< HEAD
 import com.wavesplatform.api.http.*
 import com.wavesplatform.api.http.ApiError.*
-=======
-import com.wavesplatform.api.http.ApiError.*
-import com.wavesplatform.api.http.*
->>>>>>> 6a480eab
 import com.wavesplatform.api.http.assets.AssetsApiRoute.DistributionParams
 import com.wavesplatform.api.http.requests.*
 import com.wavesplatform.common.state.ByteStr
@@ -265,11 +256,7 @@
             .mapConcat(identity)
             .map { case (assetId, assetDesc) =>
               AssetsApiRoute
-<<<<<<< HEAD
                 .jsonDetails(blockchain())(assetId, assetDesc, full = true)
-=======
-                .jsonDetails(blockchain)(assetId, assetDesc, full = true)
->>>>>>> 6a480eab
                 .valueOr(err => throw new IllegalArgumentException(err))
             }
         }
