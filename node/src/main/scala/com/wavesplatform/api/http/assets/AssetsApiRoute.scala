--- conflicted
+++ resolved
@@ -16,12 +16,8 @@
 import com.wavesplatform.account.Address
 import com.wavesplatform.api.common.{CommonAccountsApi, CommonAssetsApi}
 import com.wavesplatform.api.http.*
-<<<<<<< HEAD
 import com.wavesplatform.api.http.ApiError.*
-import com.wavesplatform.api.http.assets.AssetsApiRoute.DistributionParams
-=======
 import com.wavesplatform.api.http.assets.AssetsApiRoute.{AssetDetails, AssetInfo, DistributionParams, assetDetailsCodec}
->>>>>>> cedb401e
 import com.wavesplatform.api.http.requests.*
 import com.wavesplatform.api.http.StreamSerializerUtils.*
 import com.wavesplatform.common.state.ByteStr
@@ -29,18 +25,14 @@
 import com.wavesplatform.network.TransactionPublisher
 import com.wavesplatform.settings.RestAPISettings
 import com.wavesplatform.state.reader.CompositeBlockchain
-import com.wavesplatform.state.{AssetDescription, AssetScriptInfo, Blockchain, Height}
+import com.wavesplatform.state.{AssetDescription, AssetScriptInfo, Blockchain}
 import com.wavesplatform.transaction.Asset.IssuedAsset
 import com.wavesplatform.transaction.EthereumTransaction.Invocation
-<<<<<<< HEAD
-=======
 import com.wavesplatform.transaction.{EthereumTransaction, TransactionFactory, TxTimestamp, TxVersion}
->>>>>>> cedb401e
 import com.wavesplatform.transaction.TxValidationError.GenericError
 import com.wavesplatform.transaction.assets.IssueTransaction
 import com.wavesplatform.transaction.assets.exchange.Order
 import com.wavesplatform.transaction.smart.{InvokeExpressionTransaction, InvokeScriptTransaction}
-import com.wavesplatform.transaction.{EthereumTransaction, TransactionFactory}
 import com.wavesplatform.utils.Time
 import com.wavesplatform.wallet.Wallet
 import io.netty.util.concurrent.DefaultThreadFactory
@@ -159,26 +151,6 @@
       case (errors, _) => InvalidIds(errors)
     }
 
-<<<<<<< HEAD
-  def fullAssetInfoJson(asset: IssuedAsset): JsObject = commonAssetsApi.fullInfo(asset) match {
-    case Some(CommonAssetsApi.AssetInfo(assetInfo, issueTransaction, sponsorBalance)) =>
-      Json.obj(
-        "assetId"    -> asset,
-        "reissuable" -> assetInfo.reissuable,
-        "minSponsoredAssetFee" -> (assetInfo.sponsorship match {
-          case 0           => JsNull
-          case sponsorship => JsNumber(sponsorship)
-        }),
-        "sponsorBalance"   -> sponsorBalance,
-        "quantity"         -> JsNumber(BigDecimal(assetInfo.totalVolume)),
-        "issueTransaction" -> issueTransaction.map(_.json()),
-        "sequenceInBlock"  -> assetInfo.sequenceInBlock
-      )
-
-    case None =>
-      Json.obj("assetId" -> asset)
-  }
-=======
   def getFullAssetInfo(balances: Seq[(IssuedAsset, Long)]): Seq[AssetInfo] =
     balances.view
       .zip(commonAssetsApi.fullInfos(balances.map(_._1)))
@@ -195,13 +167,13 @@
               sponsorBalance = sponsorBalance,
               quantity = BigDecimal(assetInfo.totalVolume),
               issueTransaction = issueTransaction,
-              balance = balance
+              balance = balance,
+              sequenceInBlock = assetInfo.sequenceInBlock
             )
           case None => AssetInfo.AssetId(asset.id.toString)
         }
       }
       .toSeq
->>>>>>> cedb401e
 
   /** @param assets
     *   Some(assets) for specific asset balances, None for a full portfolio
@@ -359,13 +331,12 @@
   }
 
   def getAssetDetails(blockchain: Blockchain)(assets: Seq[(IssuedAsset, AssetDescription)], full: Boolean): Either[String, Seq[AssetDetails]] = {
-    def additionalInfo(ids: Seq[ByteStr]): Either[String, Seq[(TxTimestamp, Height)]] = {
+    def getTimestamps(ids: Seq[ByteStr]): Either[String, Seq[TxTimestamp]] = {
       blockchain.transactionInfos(ids).traverse { infoOpt =>
         for {
-          tt <- infoOpt
+          (_, tx) <- infoOpt
             .filter { case (tm, _) => tm.succeeded }
             .toRight("Failed to find issue/invokeScript/invokeExpression transaction by ID")
-          (txm, tx) = tt
           ts <- (tx match {
             case tx: IssueTransaction                             => Some(tx.timestamp)
             case tx: InvokeScriptTransaction                      => Some(tx.timestamp)
@@ -373,15 +344,15 @@
             case tx @ EthereumTransaction(_: Invocation, _, _, _) => Some(tx.timestamp)
             case _                                                => None
           }).toRight("No issue/invokeScript/invokeExpression transaction found with the given asset ID")
-        } yield (ts, txm.height)
-      }
-    }
-
-    additionalInfo(assets.map { case (_, description) => description.originTransactionId }).map { infos =>
-      assets.zip(infos).map { case ((id, description), (timestamp, height)) =>
+        } yield ts
+      }
+    }
+
+    getTimestamps(assets.map { case (_, description) => description.originTransactionId }).map { infos =>
+      assets.zip(infos).map { case ((id, description), timestamp) =>
         AssetDetails(
           assetId = id.id.toString,
-          issueHeight = height,
+          issueHeight = description.issueHeight,
           issueTimestamp = timestamp,
           issuer = description.issuer.toAddress.toString,
           issuerPublicKey = description.issuer.toString,
@@ -396,6 +367,7 @@
             case sponsorship => Some(sponsorship)
           },
           originTransactionId = description.originTransactionId.toString,
+          sequenceInBlock = description.sequenceInBlock,
           scriptDetails = description.script.filter(_ => full).map { case AssetScriptInfo(script, complexity) =>
             AssetScriptDetails(
               scriptComplexity = BigDecimal(complexity),
@@ -479,6 +451,7 @@
       scripted: Boolean,
       minSponsoredAssetFee: Option[Long],
       originTransactionId: String,
+      sequenceInBlock: Int,
       scriptDetails: Option[AssetScriptDetails]
   )
 
@@ -491,7 +464,8 @@
         sponsorBalance: Option[Long],
         quantity: BigDecimal,
         issueTransaction: Option[IssueTransaction],
-        balance: Long
+        balance: Long,
+        sequenceInBlock: Int
     ) extends AssetInfo
 
     case class AssetId(assetId: String) extends AssetInfo
@@ -525,6 +499,7 @@
       out.writeKeyValue("scripted", details.scripted)
       details.minSponsoredAssetFee.foreach(fee => out.writeKeyValue("minSponsoredAssetFee", fee, numbersAsString))
       out.writeKeyValue("originTransactionId", details.originTransactionId)
+      out.writeKeyValue("sequenceInBlock", details.sequenceInBlock, numbersAsString)
       details.scriptDetails.foreach(sd => out.writeKeyValue("scriptDetails", assetScriptDetailsCodec(numbersAsString).encodeValue(sd, _)))
       out.writeObjectEnd()
     }
@@ -568,6 +543,7 @@
         out.writeKeyValue("quantity", info.quantity, numbersAsString)
         info.issueTransaction.foreach(tx => out.writeKeyValue("issueTransaction", issueTxCodec(numbersAsString).encodeValue(tx, _)))
         out.writeKeyValue("balance", info.balance, numbersAsString)
+        out.writeKeyValue("sequenceInBlock", info.sequenceInBlock, numbersAsString)
         out.writeObjectEnd()
       case assetId: AssetInfo.AssetId => assetIdCodec.encodeValue(assetId, out)
     }
