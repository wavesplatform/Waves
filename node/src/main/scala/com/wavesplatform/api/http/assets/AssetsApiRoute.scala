--- conflicted
+++ resolved
@@ -15,7 +15,7 @@
 import com.wavesplatform.api.http.assets.AssetsApiRoute.DistributionParams
 import com.wavesplatform.api.http.requests._
 import com.wavesplatform.common.state.ByteStr
-import com.wavesplatform.common.utils.Base58
+import com.wavesplatform.common.utils.{Base58, Base64}
 import com.wavesplatform.http.BroadcastRoute
 import com.wavesplatform.lang.ValidationError
 import com.wavesplatform.network.UtxPoolSynchronizer
@@ -340,40 +340,9 @@
     (for {
       id          <- ByteStr.decodeBase58(assetId).toOption.toRight("Incorrect asset ID")
       description <- blockchain.assetDescription(IssuedAsset(id)).toRight("Failed to get description of the asset")
-<<<<<<< HEAD
       result      <- AssetsApiRoute.jsonDetails(blockchain)(id, description, full)
     } yield result).left.map(m => CustomValidationError(m))
   }
-=======
-      script = description.script.filter(_ => full)
-      complexity <- script.fold[Either[String, Long]](Right(0))(script => ScriptCompiler.estimate(script, script.stdLibVersion))
-    } yield {
-      JsObject(
-        Seq(
-          "assetId"        -> JsString(id.toString),
-          "issueHeight"    -> JsNumber(h),
-          "issueTimestamp" -> JsNumber(tx.timestamp),
-          "issuer"         -> JsString(tx.sender.stringRepr),
-          "name"           -> JsString(tx.name),
-          "description"    -> JsString(tx.description),
-          "decimals"       -> JsNumber(tx.decimals.toInt),
-          "reissuable"     -> JsBoolean(description.reissuable),
-          "quantity"       -> JsNumber(BigDecimal(description.totalVolume)),
-          "scripted"       -> JsBoolean(description.script.nonEmpty),
-          "minSponsoredAssetFee" -> (description.sponsorship match {
-            case 0           => JsNull
-            case sponsorship => JsNumber(sponsorship)
-          })
-        ) ++ script.toSeq.map { script =>
-          "scriptDetails" -> Json.obj(
-            "scriptComplexity" -> JsNumber(BigDecimal(complexity)),
-            "script"           -> JsString(script.bytes().base64),
-            "scriptText"       -> JsString(script.expr.toString) // [WAIT] JsString(Script.decompile(script))
-          )
-        }
-      )
-    }).left.map(m => CustomValidationError(m))
->>>>>>> d7ffb13e
 }
 
 object AssetsApiRoute {
@@ -448,14 +417,16 @@
       (timestamp, height) = tsh
       script              = description.script.filter(_ => full)
       complexity <- script.fold[Either[String, Long]](Right(0))(script => ScriptCompiler.estimate(script, script.stdLibVersion))
+      name = description.name.fold(bs => Base64.encode(bs.arr), identity)
+      desc = description.description.fold(bs => Base64.encode(bs.arr), identity)
     } yield JsObject(
       Seq(
         "assetId"        -> JsString(id.toString),
         "issueHeight"    -> JsNumber(height),
         "issueTimestamp" -> JsNumber(timestamp),
         "issuer"         -> JsString(description.issuer.stringRepr),
-        "name"           -> JsString(description.name),
-        "description"    -> JsString(description.description),
+        "name"           -> JsString(name),
+        "description"    -> JsString(desc),
         "decimals"       -> JsNumber(description.decimals),
         "reissuable"     -> JsBoolean(description.reissuable),
         "quantity"       -> JsNumber(BigDecimal(description.totalVolume)),
