--- conflicted
+++ resolved
@@ -5,15 +5,8 @@
 import akka.http.scaladsl.common.EntityStreamingSupport
 import akka.http.scaladsl.marshalling.ToResponseMarshallable
 import akka.http.scaladsl.server.Route
-<<<<<<< HEAD
 import akka.stream.scaladsl.Source
-import com.google.common.base.Charsets
-=======
-import cats.instances.either.catsStdInstancesForEither
-import cats.instances.option.catsStdInstancesForOption
 import cats.syntax.either._
-import cats.syntax.traverse._
->>>>>>> 420bd0d0
 import com.wavesplatform.account.Address
 import com.wavesplatform.api.common.{CommonAccountsApi, CommonAssetsApi}
 import com.wavesplatform.api.http.ApiError._
@@ -21,10 +14,7 @@
 import com.wavesplatform.api.http.assets.AssetsApiRoute.DistributionParams
 import com.wavesplatform.api.http.requests._
 import com.wavesplatform.common.state.ByteStr
-<<<<<<< HEAD
-=======
-import com.wavesplatform.common.utils.{Base58, Base64}
->>>>>>> 420bd0d0
+import com.wavesplatform.common.utils.Base64
 import com.wavesplatform.http.BroadcastRoute
 import com.wavesplatform.lang.ValidationError
 import com.wavesplatform.network.UtxPoolSynchronizer
@@ -36,12 +26,7 @@
 import com.wavesplatform.transaction.assets.IssueTransaction
 import com.wavesplatform.transaction.assets.exchange.Order
 import com.wavesplatform.transaction.assets.exchange.OrderJson._
-<<<<<<< HEAD
-=======
 import com.wavesplatform.transaction.smart.InvokeScriptTransaction
-import com.wavesplatform.transaction.smart.script.ScriptCompiler
-import com.wavesplatform.transaction.{AssetIdStringLength, TransactionFactory}
->>>>>>> 420bd0d0
 import com.wavesplatform.utils.Time
 import com.wavesplatform.wallet.Wallet
 import io.swagger.annotations._
@@ -102,8 +87,12 @@
             pathEndOrSingleSlash(balances(address)) ~
               path(AssetId)(balance(address, _))
           }
-        } ~ (path("details" / AssetId) & parameter('full.as[Boolean] ? false)) { (assetId, full) =>
-          details(assetId, full)
+        } ~ pathPrefix("details") {
+          (pathEndOrSingleSlash & parameters('id.*, 'full.as[Boolean] ? false)) { (ids, full) =>
+            multipleDetailsGet(ids, full)
+          } ~ (path(AssetId) & parameter('full.as[Boolean] ? false)) { (assetId, full) =>
+            singleDetails(assetId, full)
+          }
         } ~ (path("nft" / AddrSegment / "limit" / IntNumber) & parameter('after.as[String].?)) { (address, limit, maybeAfter) =>
           nft(address, limit, maybeAfter)
         } ~ pathPrefix(AssetId / "distribution") { assetId =>
@@ -219,8 +208,6 @@
 
   def details: Route = pathPrefix("details")(singleDetails ~ multipleDetails)
 
-  private val fullDetails = parameters('full.as[Boolean].?)
-
   @Path("/details/{assetId}")
   @ApiOperation(value = "Information about an asset", notes = "Provides detailed information about given asset", httpMethod = "GET")
   @ApiImplicitParams(
@@ -229,13 +216,7 @@
       new ApiImplicitParam(name = "full", value = "false", required = false, dataType = "boolean", paramType = "query")
     )
   )
-<<<<<<< HEAD
-  def details(id: IssuedAsset, full: Boolean): Route = complete(assetDetails(id, full))
-=======
-  def singleDetails: Route =
-    (get & path(Segment) & fullDetails) { (id, full) =>
-      complete(assetDetails(id, full.getOrElse(false)))
-    }
+  def singleDetails(assetId: IssuedAsset, full: Boolean): Route = complete(assetDetails(assetId, full))
 
   def multipleDetails: Route = pathEndOrSingleSlash(multipleDetailsGet ~ multipleDetailsPost)
 
@@ -247,10 +228,8 @@
       new ApiImplicitParam(name = "full", value = "false", required = false, dataType = "boolean", paramType = "query")
     )
   )
-  def multipleDetailsGet: Route =
-    (get & parameters('id.*) & fullDetails) { (ids, full) =>
-      complete(ids.toList.map(id => assetDetails(id, full.getOrElse(false)).fold(_.json, identity)))
-    }
+  def multipleDetailsGet(ids: Seq[ByteStr], full: Boolean): Route =
+    complete(ids.toList.map(id => assetDetails(IssuedAsset(id), full).fold(_.json, identity)))
 
   @Path("/details")
   @ApiOperation(value = "Information about assets", notes = "Provides detailed information about given assets", httpMethod = "POST")
@@ -267,16 +246,13 @@
       new ApiImplicitParam(name = "full", value = "false", required = false, dataType = "boolean", paramType = "query")
     )
   )
-  def multipleDetailsPost: Route =
-    fullDetails { full =>
-      jsonPost[JsObject] { jsv =>
-        (jsv \ "ids").validate[List[String]] match {
-          case JsSuccess(ids, _) => ids.map(id => assetDetails(id, full.getOrElse(false)).fold(_.json, identity))
+  def multipleDetailsPost(full: Boolean): Route =
+      complete(entity(as[JsObject]) { jsv =>
+        (jsv \ "ids").validate[List[ByteStr]] match {
+          case JsSuccess(ids, _) => ids.map(id => assetDetails(IssuedAsset(id), full.getOrElse(false)).fold(_.json, identity))
           case JsError(err)      => WrongJson(errors = err)
         }
-      }
-    }
->>>>>>> 420bd0d0
+      })
 
   @Path("/nft/{address}/limit/{limit}")
   @ApiOperation(value = "NFTs", notes = "Account's NFTs balance", httpMethod = "GET")
@@ -296,14 +272,7 @@
           implicit val j: EntityStreamingSupport = EntityStreamingSupport.json()
           Source.fromPublisher(
             commonAccountApi
-<<<<<<< HEAD
               .nftPortfolio(address, after)
-              .take(limit)
-              .map(_.json())
-              .toReactivePublisher
-          )
-=======
-              .portfolioNFT(addr, maybeAfter)
               .flatMap {
                 case (assetId, assetDesc) =>
                   Observable.fromEither(
@@ -313,18 +282,12 @@
                   )
               }
               .take(limit)
-              .toListL
-              .map(lst => JsArray(lst))
-              .runAsyncLogErr
-          }
-
-          complete(response)
->>>>>>> 420bd0d0
+              .toReactivePublisher
+          )
         }
       }
   }
 
-<<<<<<< HEAD
   private def balanceJson(address: Address, assetId: IssuedAsset): JsObject =
     Json.obj(
       "address" -> address,
@@ -332,78 +295,12 @@
       "balance" -> JsNumber(BigDecimal(blockchain.balance(address, assetId)))
     )
 
-  private def assetDetails(id: IssuedAsset, full: Boolean): Either[ApiError, JsObject] =
+  private def assetDetails(assetId: IssuedAsset, full: Boolean): Either[ApiError, JsObject] = {
     (for {
-      tt <- blockchain.transactionInfo(id.id).toRight("Failed to find issue transaction by ID")
-      (h, mtx) = tt
-      tx <- (mtx match {
-        case t: IssueTransaction => Some(t)
-        case _                   => None
-      }).toRight("No issue transaction found with given asset ID")
-      description <- blockchain.assetDescription(id).toRight("Failed to get description of the asset")
-      maybeScript = description.script.filter(_ => full)
-    } yield {
-      JsObject(
-        Seq(
-          "assetId"        -> JsString(id.id.toString),
-          "issueHeight"    -> JsNumber(h),
-          "issueTimestamp" -> JsNumber(tx.timestamp),
-          "issuer"         -> JsString(tx.sender.stringRepr),
-          "name"           -> JsString(new String(tx.name, Charsets.UTF_8)),
-          "description"    -> JsString(new String(tx.description, Charsets.UTF_8)),
-          "decimals"       -> JsNumber(tx.decimals.toInt),
-          "reissuable"     -> JsBoolean(description.reissuable),
-          "quantity"       -> JsNumber(BigDecimal(description.totalVolume)),
-          "scripted"       -> JsBoolean(description.script.nonEmpty),
-          "minSponsoredAssetFee" -> (description.sponsorship match {
-            case 0           => JsNull
-            case sponsorship => JsNumber(sponsorship)
-          })
-        ) ++ maybeScript.toSeq.map {
-          case (script, complexity) =>
-            "scriptDetails" -> Json.obj(
-              "scriptComplexity" -> JsNumber(BigDecimal(complexity)),
-              "script"           -> JsString(script.bytes().base64),
-              "scriptText"       -> JsString(script.expr.toString) // [WAIT] JsString(Script.decompile(script))
-            )
-        }
-      )
-    }).left.map(m => CustomValidationError(m))
-=======
-  private def fullAccountAssetsInfo(address: String): Either[ApiError, JsObject] =
-    (for {
-      acc <- Address.fromString(address)
-    } yield {
-      Json.obj(
-        "address" -> acc.stringRepr,
-        "balances" -> JsArray(
-          (for {
-            (asset @ IssuedAsset(assetId), balance)                                <- commonAccountApi.portfolio(acc) if balance > 0
-            CommonAssetsApi.AssetInfo(assetInfo, issueTransaction, sponsorBalance) <- commonAssetsApi.fullInfo(asset)
-          } yield Json.obj(
-            "assetId"    -> assetId.toString,
-            "balance"    -> balance,
-            "reissuable" -> assetInfo.reissuable,
-            "minSponsoredAssetFee" -> (assetInfo.sponsorship match {
-              case 0           => JsNull
-              case sponsorship => JsNumber(sponsorship)
-            }),
-            "sponsorBalance"   -> sponsorBalance,
-            "quantity"         -> JsNumber(BigDecimal(assetInfo.totalVolume)),
-            "issueTransaction" -> issueTransaction.fold[JsValue](JsNull)(_.json())
-          )).toSeq
-        )
-      )
-    }).left.map(ApiError.fromValidationError)
-
-  private def assetDetails(assetId: String, full: Boolean): Either[ApiError, JsObject] = {
-    (for {
-      id          <- ByteStr.decodeBase58(assetId).toOption.toRight("Incorrect asset ID")
-      description <- blockchain.assetDescription(IssuedAsset(id)).toRight("Failed to get description of the asset")
-      result      <- AssetsApiRoute.jsonDetails(blockchain)(id, description, full)
+      description <- blockchain.assetDescription(assetId).toRight("Failed to get description of the asset")
+      result      <- AssetsApiRoute.jsonDetails(blockchain)(assetId, description, full)
     } yield result).left.map(m => CustomValidationError(m))
   }
->>>>>>> 420bd0d0
 }
 
 object AssetsApiRoute {
@@ -464,9 +361,8 @@
       tsh <- additionalInfo(description.source)
       (timestamp, height) = tsh
       script              = description.script.filter(_ => full)
-      complexity <- script.fold[Either[String, Long]](Right(0))(script => ScriptCompiler.estimate(script, script.stdLibVersion))
-      name = description.name.fold(bs => Base64.encode(bs.arr), identity)
-      desc = description.description.fold(bs => Base64.encode(bs.arr), identity)
+      name                = description.name.fold(bs => Base64.encode(bs.arr), identity)
+      desc                = description.description.fold(bs => Base64.encode(bs.arr), identity)
     } yield JsObject(
       Seq(
         "assetId"        -> JsString(id.toString),
@@ -484,12 +380,13 @@
           case sponsorship => JsNumber(sponsorship)
         }),
         "originTransactionId" -> JsString(description.source.toString)
-      ) ++ script.toSeq.map { script =>
-        "scriptDetails" -> Json.obj(
-          "scriptComplexity" -> JsNumber(BigDecimal(complexity)),
-          "script"           -> JsString(script.bytes().base64),
-          "scriptText"       -> JsString(script.expr.toString) // [WAIT] JsString(Script.decompile(script))
-        )
+      ) ++ script.toSeq.map {
+        case (script, complexity) =>
+          "scriptDetails" -> Json.obj(
+            "scriptComplexity" -> JsNumber(BigDecimal(complexity)),
+            "script"           -> JsString(script.bytes().base64),
+            "scriptText"       -> JsString(script.expr.toString) // [WAIT] JsString(Script.decompile(script))
+          )
       }
     )
   }
