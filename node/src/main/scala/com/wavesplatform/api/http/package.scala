package com.wavesplatform.api

import java.util.NoSuchElementException
import java.util.concurrent.ExecutionException

import scala.concurrent.Future
import scala.util.{Failure, Success, Try}
import scala.util.control.NonFatal

import akka.http.scaladsl.marshalling.ToResponseMarshallable
import akka.http.scaladsl.model.StatusCodes
import akka.http.scaladsl.server._
import akka.http.scaladsl.server.Directives._
import com.wavesplatform.account.{Address, PublicKey}
import com.wavesplatform.api.http.ApiError.{InvalidAssetId, InvalidBlockId, InvalidPublicKey, InvalidSignature, InvalidTransactionId, WrongJson}
import com.wavesplatform.api.http.requests._
import com.wavesplatform.api.http.requests.DataRequest._
import com.wavesplatform.api.http.requests.SponsorFeeRequest._
import com.wavesplatform.common.state.ByteStr
import com.wavesplatform.common.utils.Base58
import com.wavesplatform.crypto
import com.wavesplatform.transaction._
import com.wavesplatform.transaction.Asset.IssuedAsset
import com.wavesplatform.transaction.TxValidationError.GenericError
<<<<<<< HEAD
=======
import com.wavesplatform.transaction.assets._
import com.wavesplatform.transaction.assets.exchange.ExchangeTransaction
import com.wavesplatform.transaction.lease._
import com.wavesplatform.transaction.smart.{InvokeScriptTransaction, InvokeExpressionTransaction, SetScriptTransaction}
import com.wavesplatform.transaction.transfer._
>>>>>>> bfd8218a
import com.wavesplatform.utils.ScorexLogging
import monix.execution.Scheduler
import play.api.libs.json._

package object http extends ApiMarshallers with ScorexLogging {
  val versionReads: Reads[Byte] = {
    val defaultByteReads = implicitly[Reads[Byte]]
    val intToByteReads   = implicitly[Reads[Int]].map(_.toByte)
    val stringToByteReads = implicitly[Reads[String]]
      .map(s => Try(s.toByte))
      .collect(JsonValidationError("Can't parse version")) {
        case Success(v) => v
      }

    defaultByteReads orElse
      intToByteReads orElse
      stringToByteReads
  }

  def createTransaction(senderPk: String, jsv: JsObject)(txToResponse: Transaction => ToResponseMarshallable): ToResponseMarshallable = {
    val typeId = (jsv \ "type").as[Byte]

    (jsv \ "version").validateOpt[Byte](versionReads) match {
      case JsError(errors) => WrongJson(None, errors)
      case JsSuccess(value, _) =>
        val version = value.getOrElse(1: Byte)
        val txJson  = jsv ++ Json.obj("version" -> version)

        PublicKey
          .fromBase58String(senderPk)
          .flatMap { senderPk =>
<<<<<<< HEAD
            TransactionType(typeId) match {
              case TransactionType.Transfer        => txJson.as[TransferRequest].toTxFrom(senderPk)
              case TransactionType.CreateAlias     => txJson.as[CreateAliasRequest].toTxFrom(senderPk)
              case TransactionType.Lease           => txJson.as[LeaseRequest].toTxFrom(senderPk)
              case TransactionType.LeaseCancel     => txJson.as[LeaseCancelRequest].toTxFrom(senderPk)
              case TransactionType.Exchange        => txJson.as[ExchangeRequest].toTxFrom(senderPk)
              case TransactionType.Issue           => txJson.as[IssueRequest].toTxFrom(senderPk)
              case TransactionType.Reissue         => txJson.as[ReissueRequest].toTxFrom(senderPk)
              case TransactionType.Burn            => txJson.as[BurnRequest].toTxFrom(senderPk)
              case TransactionType.MassTransfer    => TransactionFactory.massTransferAsset(txJson.as[MassTransferRequest], senderPk)
              case TransactionType.Data            => TransactionFactory.data(txJson.as[DataRequest], senderPk)
              case TransactionType.InvokeScript    => TransactionFactory.invokeScript(txJson.as[InvokeScriptRequest], senderPk)
              case TransactionType.SetScript       => TransactionFactory.setScript(txJson.as[SetScriptRequest], senderPk)
              case TransactionType.SetAssetScript  => TransactionFactory.setAssetScript(txJson.as[SetAssetScriptRequest], senderPk)
              case TransactionType.SponsorFee      => TransactionFactory.sponsor(txJson.as[SponsorFeeRequest], senderPk)
              case TransactionType.UpdateAssetInfo => txJson.as[UpdateAssetInfoRequest].toTxFrom(senderPk)
              case other => throw new IllegalArgumentException(s"Unsupported transaction type: $other")
=======
            TransactionParsers.by(typeId, version) match {
              case None => Left(GenericError(s"Bad transaction type ($typeId) and version ($version)"))
              case Some(x) =>
                (x: @unchecked) match {
                  case TransferTransaction         => txJson.as[TransferRequest].toTxFrom(senderPk)
                  case CreateAliasTransaction      => txJson.as[CreateAliasRequest].toTxFrom(senderPk)
                  case LeaseTransaction            => txJson.as[LeaseRequest].toTxFrom(senderPk)
                  case LeaseCancelTransaction      => txJson.as[LeaseCancelRequest].toTxFrom(senderPk)
                  case ExchangeTransaction         => txJson.as[ExchangeRequest].toTxFrom(senderPk)
                  case IssueTransaction            => txJson.as[IssueRequest].toTxFrom(senderPk)
                  case ReissueTransaction          => txJson.as[ReissueRequest].toTxFrom(senderPk)
                  case BurnTransaction             => txJson.as[BurnRequest].toTxFrom(senderPk)
                  case MassTransferTransaction     => TransactionFactory.massTransferAsset(txJson.as[MassTransferRequest], senderPk)
                  case DataTransaction             => TransactionFactory.data(txJson.as[DataRequest], senderPk)
                  case InvokeScriptTransaction     => TransactionFactory.invokeScript(txJson.as[InvokeScriptRequest], senderPk)
                  case SetScriptTransaction        => TransactionFactory.setScript(txJson.as[SetScriptRequest], senderPk)
                  case SetAssetScriptTransaction   => TransactionFactory.setAssetScript(txJson.as[SetAssetScriptRequest], senderPk)
                  case SponsorFeeTransaction       => TransactionFactory.sponsor(txJson.as[SponsorFeeRequest], senderPk)
                  case UpdateAssetInfoTransaction  => txJson.as[UpdateAssetInfoRequest].toTxFrom(senderPk)
                  case InvokeExpressionTransaction => TransactionFactory.invokeExpression(txJson.as[InvokeExpressionRequest], senderPk)
                }
>>>>>>> bfd8218a
            }
          }
          .fold(ApiError.fromValidationError, txToResponse)
    }
  }

  def parseOrCreateTransaction(jsv: JsObject)(txToResponse: Transaction => ToResponseMarshallable): ToResponseMarshallable = {
    val result = TransactionFactory.fromSignedRequest(jsv)
    if (result.isRight) {
      result.fold(ApiError.fromValidationError, txToResponse)
    } else {
      createTransaction((jsv \ "senderPk").as[String], jsv)(txToResponse)
    }
  }

  private def base58Segment(requiredLength: Option[Int], error: String => ApiError): PathMatcher1[ByteStr] = Segment.map { str =>
    ByteStr.decodeBase58(str) match {
      case Success(value) if requiredLength.forall(_ == value.arr.length) => value
      case _                                                              => throw ApiException(error(str))
    }
  }

  private def idOrHash(error: String => ApiError): PathMatcher1[ByteStr] = Segment.map { str =>
    ByteStr.decodeBase58(str) match {
      case Success(value) =>
        if (value.arr.length == crypto.DigestLength || value.arr.length == crypto.SignatureLength) value
        else
          throw ApiException(
            error(s"$str has invalid length ${value.arr.length}. Length can either be ${crypto.DigestLength} or ${crypto.SignatureLength}")
          )
      case Failure(exception) =>
        throw ApiException(error(exception.getMessage))
    }
  }

  val TransactionId: PathMatcher1[ByteStr] = idOrHash(InvalidTransactionId)
  val BlockId: PathMatcher1[ByteStr]       = idOrHash(InvalidBlockId)

  val AssetId: PathMatcher1[IssuedAsset] = base58Segment(Some(crypto.DigestLength), _ => InvalidAssetId).map(IssuedAsset)

  val Signature: PathMatcher1[ByteStr] = base58Segment(Some(crypto.SignatureLength), _ => InvalidSignature)

  val AddrSegment: PathMatcher1[Address] = Segment.map { str =>
    (for {
      bytes <- Try(Base58.decode(str)).fold(e => Left(GenericError(e)), Right(_))
      addr  <- Address.fromBytes(bytes)
    } yield addr).fold(ae => throw ApiException(ApiError.fromValidationError(ae)), identity)
  }

  val PublicKeySegment: PathMatcher1[PublicKey] = base58Segment(Some(crypto.KeyLength), _ => InvalidPublicKey).map(s => PublicKey(s))

  val jsonRejectionHandler: RejectionHandler = RejectionHandler
    .newBuilder()
    .handle { case ValidationRejection(_, Some(PlayJsonException(cause, errors))) => complete(WrongJson(cause, errors)) }
    .result()

  val jsonExceptionHandler: ExceptionHandler = ExceptionHandler {
    case JsResultException(err)                                         => complete(WrongJson(errors = err))
    case PlayJsonException(cause, errors)                               => complete(WrongJson(cause, errors))
    case e: NoSuchElementException                                      => complete(WrongJson(Some(e)))
    case e: IllegalArgumentException                                    => complete(ApiError.fromValidationError(GenericError(e)))
    case e: AssertionError                                              => complete(ApiError.fromValidationError(GenericError(e)))
    case e: ExecutionException if e.getCause != null && e.getCause != e => jsonExceptionHandler(e.getCause)
  }

  def jsonPost[A: Reads](f: A => ToResponseMarshallable): Route =
    jsonPostD[A].apply(obj => complete(f(obj))) ~ get(complete(StatusCodes.MethodNotAllowed))

  def jsonPostD[A: Reads]: Directive1[A] =
    post & handleExceptions(jsonExceptionHandler) & handleRejections(jsonRejectionHandler) & entity(as[A])

  def extractScheduler: Directive1[Scheduler] = extractExecutionContext.map(ec => Scheduler(ec))

  val uncaughtExceptionHandler: ExceptionHandler = ExceptionHandler {
    case ApiException(error)   => complete(error)
    case e: StackOverflowError => log.error("Stack overflow error", e); complete(ApiError.Unknown)
    case NonFatal(e)           => log.error("Uncaught error", e); complete(ApiError.Unknown)
  }

  /** Handles all [[scala.util.control.NonFatal non-fatal]] exceptions and tries to handle fatal errors.
    *
    * This directive can't handle __fatal__ errors from:
    *
    *   - Monix [[monix.eval.Task tasks]] with async boundaries:
    *     {{{
    *       get(complete(Task(throw new StackOverflowError()).executeAsync.runToFuture))
    *       get(complete(Task.evalAsync(throw new StackOverflowError()).runToFuture))
    *       get(complete(Task.deferFuture(Future(throw new StackOverflowError())).runToFuture))
    *     }}}
    *   - Async futures (i.e. which are not available at the time of handling):
    *     {{{
    *       get(complete(Future(throw new StackOverflowException())))
    *     }}}
    */
  def handleAllExceptions: Directive0 =
    Directive { inner => ctx =>
      val handleExceptions = uncaughtExceptionHandler.andThen(_(ctx))
      try inner(())(ctx).recoverWith(handleExceptions)(ctx.executionContext)
      catch {
        case thr: Throwable => uncaughtExceptionHandler.andThen(_(ctx)).applyOrElse[Throwable, Future[RouteResult]](thr, throw _)
      }
    }
}<|MERGE_RESOLUTION|>--- conflicted
+++ resolved
@@ -22,14 +22,11 @@
 import com.wavesplatform.transaction._
 import com.wavesplatform.transaction.Asset.IssuedAsset
 import com.wavesplatform.transaction.TxValidationError.GenericError
-<<<<<<< HEAD
-=======
 import com.wavesplatform.transaction.assets._
 import com.wavesplatform.transaction.assets.exchange.ExchangeTransaction
 import com.wavesplatform.transaction.lease._
 import com.wavesplatform.transaction.smart.{InvokeScriptTransaction, InvokeExpressionTransaction, SetScriptTransaction}
 import com.wavesplatform.transaction.transfer._
->>>>>>> bfd8218a
 import com.wavesplatform.utils.ScorexLogging
 import monix.execution.Scheduler
 import play.api.libs.json._
@@ -61,7 +58,6 @@
         PublicKey
           .fromBase58String(senderPk)
           .flatMap { senderPk =>
-<<<<<<< HEAD
             TransactionType(typeId) match {
               case TransactionType.Transfer        => txJson.as[TransferRequest].toTxFrom(senderPk)
               case TransactionType.CreateAlias     => txJson.as[CreateAliasRequest].toTxFrom(senderPk)
@@ -78,30 +74,8 @@
               case TransactionType.SetAssetScript  => TransactionFactory.setAssetScript(txJson.as[SetAssetScriptRequest], senderPk)
               case TransactionType.SponsorFee      => TransactionFactory.sponsor(txJson.as[SponsorFeeRequest], senderPk)
               case TransactionType.UpdateAssetInfo => txJson.as[UpdateAssetInfoRequest].toTxFrom(senderPk)
+              case TransactionType.InvokeExpression => TransactionFactory.invokeExpression(txJson.as[InvokeExpressionRequest], senderPk)
               case other => throw new IllegalArgumentException(s"Unsupported transaction type: $other")
-=======
-            TransactionParsers.by(typeId, version) match {
-              case None => Left(GenericError(s"Bad transaction type ($typeId) and version ($version)"))
-              case Some(x) =>
-                (x: @unchecked) match {
-                  case TransferTransaction         => txJson.as[TransferRequest].toTxFrom(senderPk)
-                  case CreateAliasTransaction      => txJson.as[CreateAliasRequest].toTxFrom(senderPk)
-                  case LeaseTransaction            => txJson.as[LeaseRequest].toTxFrom(senderPk)
-                  case LeaseCancelTransaction      => txJson.as[LeaseCancelRequest].toTxFrom(senderPk)
-                  case ExchangeTransaction         => txJson.as[ExchangeRequest].toTxFrom(senderPk)
-                  case IssueTransaction            => txJson.as[IssueRequest].toTxFrom(senderPk)
-                  case ReissueTransaction          => txJson.as[ReissueRequest].toTxFrom(senderPk)
-                  case BurnTransaction             => txJson.as[BurnRequest].toTxFrom(senderPk)
-                  case MassTransferTransaction     => TransactionFactory.massTransferAsset(txJson.as[MassTransferRequest], senderPk)
-                  case DataTransaction             => TransactionFactory.data(txJson.as[DataRequest], senderPk)
-                  case InvokeScriptTransaction     => TransactionFactory.invokeScript(txJson.as[InvokeScriptRequest], senderPk)
-                  case SetScriptTransaction        => TransactionFactory.setScript(txJson.as[SetScriptRequest], senderPk)
-                  case SetAssetScriptTransaction   => TransactionFactory.setAssetScript(txJson.as[SetAssetScriptRequest], senderPk)
-                  case SponsorFeeTransaction       => TransactionFactory.sponsor(txJson.as[SponsorFeeRequest], senderPk)
-                  case UpdateAssetInfoTransaction  => txJson.as[UpdateAssetInfoRequest].toTxFrom(senderPk)
-                  case InvokeExpressionTransaction => TransactionFactory.invokeExpression(txJson.as[InvokeExpressionRequest], senderPk)
-                }
->>>>>>> bfd8218a
             }
           }
           .fold(ApiError.fromValidationError, txToResponse)
