--- conflicted
+++ resolved
@@ -130,20 +130,12 @@
 
   val PublicKeySegment: PathMatcher1[PublicKey] = base58Segment(Some(crypto.KeyLength), _ => InvalidPublicKey).map(s => PublicKey(s))
 
-<<<<<<< HEAD
-  private[http] val jsonRejectionHandler = RejectionHandler
-=======
   val jsonRejectionHandler: RejectionHandler = RejectionHandler
->>>>>>> af81ae46
     .newBuilder()
     .handle { case ValidationRejection(_, Some(PlayJsonException(cause, errors))) => complete(WrongJson(cause, errors)) }
     .result()
 
-<<<<<<< HEAD
-  private[http] val jsonExceptionHandler: ExceptionHandler = ExceptionHandler {
-=======
   val jsonExceptionHandler: ExceptionHandler = ExceptionHandler {
->>>>>>> af81ae46
     case JsResultException(err)                                         => complete(WrongJson(errors = err))
     case PlayJsonException(cause, errors)                               => complete(WrongJson(cause, errors))
     case e: NoSuchElementException                                      => complete(WrongJson(Some(e)))
