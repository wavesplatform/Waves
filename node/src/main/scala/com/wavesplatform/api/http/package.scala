package com.wavesplatform.api

import akka.http.scaladsl.marshalling.ToResponseMarshallable
import akka.http.scaladsl.model.StatusCodes
import akka.http.scaladsl.server.*
import akka.http.scaladsl.server.Directives.*
import cats.syntax.either.*
import com.typesafe.scalalogging.Logger
import com.wavesplatform.account.{Address, PublicKey}
import com.wavesplatform.api.http.ApiError.{InvalidAssetId, InvalidBlockId, InvalidPublicKey, InvalidSignature, InvalidTransactionId, WrongJson}
import com.wavesplatform.api.http.requests.*
import com.wavesplatform.api.http.requests.DataRequest.*
import com.wavesplatform.api.http.requests.SponsorFeeRequest.*
import com.wavesplatform.common.state.ByteStr
import com.wavesplatform.common.utils.Base58
import com.wavesplatform.crypto
import com.wavesplatform.transaction.*
import com.wavesplatform.transaction.Asset.IssuedAsset
import com.wavesplatform.transaction.TxValidationError.GenericError
import monix.execution.Scheduler
import org.slf4j.LoggerFactory
import play.api.libs.json.*

import java.util.concurrent.ExecutionException
import scala.concurrent.Future
import scala.reflect.ClassTag
import scala.util.control.NonFatal
import scala.util.{Failure, Success, Try}

package object http {
  import ApiMarshallers.*

  implicit def eitherReads[L, R](implicit leftReads: Reads[L], rightReads: Reads[R], leftCT: ClassTag[L], rightCT: ClassTag[R]): Reads[Either[L, R]] =
    Reads { js =>
      leftReads
        .reads(js)
        .map(_.asLeft[R])
        .orElse {
          rightReads.reads(js).map(_.asRight[L])
        }
        .orElse(JsError(s"Can't read JSON neither as ${leftCT.runtimeClass.getSimpleName}, nor ${rightCT.runtimeClass.getSimpleName}"))
    }

  val versionReads: Reads[Byte] = {
    val defaultByteReads = implicitly[Reads[Byte]]
    val intToByteReads   = implicitly[Reads[Int]].map(_.toByte)
    val stringToByteReads = implicitly[Reads[String]]
      .map(s => Try(s.toByte))
      .collect(JsonValidationError("Can't parse version")) { case Success(v) =>
        v
      }

    defaultByteReads orElse
      intToByteReads orElse
      stringToByteReads
  }

  def createTransaction(senderPk: String, jsv: JsObject)(
      txToResponse: Transaction => ToResponseMarshallable
  ): ToResponseMarshallable = {
    val typeId = (jsv \ "type").as[Byte]

    (jsv \ "version").validateOpt[Byte](versionReads) match {
      case JsError(errors) => WrongJson(None, errors)
      case JsSuccess(value, _) =>
        val version = value.getOrElse(1: Byte)
        val txJson  = jsv ++ Json.obj("version" -> version)

        PublicKey
          .fromBase58String(senderPk)
          .flatMap { senderPk =>
            TransactionType(typeId) match {
              case TransactionType.Transfer         => txJson.as[TransferRequest].toTxFrom(senderPk)
              case TransactionType.CreateAlias      => txJson.as[CreateAliasRequest].toTxFrom(senderPk)
              case TransactionType.Lease            => txJson.as[LeaseRequest].toTxFrom(senderPk)
              case TransactionType.LeaseCancel      => txJson.as[LeaseCancelRequest].toTxFrom(senderPk)
              case TransactionType.Exchange         => txJson.as[ExchangeRequest].toTxFrom(senderPk)
              case TransactionType.Issue            => txJson.as[IssueRequest].toTxFrom(senderPk)
              case TransactionType.Reissue          => txJson.as[ReissueRequest].toTxFrom(senderPk)
              case TransactionType.Burn             => txJson.as[BurnRequest].toTxFrom(senderPk)
              case TransactionType.MassTransfer     => TransactionFactory.massTransferAsset(txJson.as[MassTransferRequest], senderPk)
              case TransactionType.Data             => TransactionFactory.data(txJson.as[DataRequest], senderPk)
              case TransactionType.InvokeScript     => TransactionFactory.invokeScript(txJson.as[InvokeScriptRequest], senderPk)
              case TransactionType.SetScript        => TransactionFactory.setScript(txJson.as[SetScriptRequest], senderPk)
              case TransactionType.SetAssetScript   => TransactionFactory.setAssetScript(txJson.as[SetAssetScriptRequest], senderPk)
              case TransactionType.SponsorFee       => TransactionFactory.sponsor(txJson.as[SponsorFeeRequest], senderPk)
              case TransactionType.UpdateAssetInfo  => txJson.as[UpdateAssetInfoRequest].toTxFrom(senderPk)
              case TransactionType.InvokeExpression => TransactionFactory.invokeExpression(txJson.as[InvokeExpressionRequest], senderPk)
              case other                            => throw new IllegalArgumentException(s"Unsupported transaction type: $other")
            }
          }
          .fold(ApiError.fromValidationError, txToResponse)
    }
  }

  def parseOrCreateTransaction(jsv: JsObject)(
      txToResponse: Transaction => ToResponseMarshallable
  ): ToResponseMarshallable = {
    val result = TransactionFactory.fromSignedRequest(jsv)
    if (result.isRight) {
      result.fold(ApiError.fromValidationError, txToResponse)
    } else {
      createTransaction((jsv \ "senderPk").as[String], jsv)(txToResponse)
    }
  }

  private def base58Segment(requiredLength: Option[Int], error: String => ApiError): PathMatcher1[ByteStr] = Segment.map { str =>
    ByteStr.decodeBase58(str) match {
      case Success(value) if requiredLength.forall(_ == value.arr.length) => value
      case _                                                              => throw ApiException(error(str))
    }
  }

  private def idOrHash(error: String => ApiError): PathMatcher1[ByteStr] = Segment.map { str =>
    ByteStr.decodeBase58(str) match {
      case Success(value) =>
        if (value.arr.length == crypto.DigestLength || value.arr.length == crypto.SignatureLength) value
        else
          throw ApiException(
            error(s"$str has invalid length ${value.arr.length}. Length can either be ${crypto.DigestLength} or ${crypto.SignatureLength}")
          )
      case Failure(exception) =>
        throw ApiException(error(exception.getMessage))
    }
  }

  val TransactionId: PathMatcher1[ByteStr] = idOrHash(InvalidTransactionId)
  val BlockId: PathMatcher1[ByteStr]       = idOrHash(InvalidBlockId)

  val AssetId: PathMatcher1[IssuedAsset] = base58Segment(Some(crypto.DigestLength), _ => InvalidAssetId).map(IssuedAsset(_))

  val Signature: PathMatcher1[ByteStr] = base58Segment(Some(crypto.SignatureLength), _ => InvalidSignature)

  val AddrSegment: PathMatcher1[Address] = Segment.map { str =>
    (for {
      bytes <- Try(Base58.decode(str)).fold(e => Left(GenericError(e)), Right(_))
      addr  <- Address.fromBytes(bytes)
    } yield addr).fold(ae => throw ApiException(ApiError.fromValidationError(ae)), identity)
  }

  val PublicKeySegment: PathMatcher1[PublicKey] = base58Segment(Some(crypto.KeyLength), _ => InvalidPublicKey).map(s => PublicKey(s))

  val jsonRejectionHandler: RejectionHandler = RejectionHandler
    .newBuilder()
    .handle { case ValidationRejection(_, Some(PlayJsonException(cause, errors))) => complete(WrongJson(cause, errors)) }
    .result()

  val jsonExceptionHandler: ExceptionHandler = ExceptionHandler {
<<<<<<< HEAD
    case JsResultException(err)           => complete(WrongJson(errors = err, msg = Some(WrongJson.WrongJsonDataMessage)))
    case PlayJsonException(cause, errors) => complete(WrongJson(cause, errors))
    case e: NoSuchElementException        => complete(WrongJson(Some(e)))
    case e: IllegalArgumentException      => complete(ApiError.fromValidationError(GenericError(e)))
    case e: AssertionError                => complete(ApiError.fromValidationError(GenericError(e)))
=======
    case JsResultException(err)                                         => complete(WrongJson(errors = err))
    case PlayJsonException(cause, errors)                               => complete(WrongJson(cause, errors))
    case e: IllegalArgumentException                                    => complete(ApiError.fromValidationError(GenericError(e)))
    case e: AssertionError                                              => complete(ApiError.fromValidationError(GenericError(e)))
>>>>>>> 51616ba1
    case e: ExecutionException if e.getCause != null && e.getCause != e => jsonExceptionHandler(e.getCause)
  }

  def jsonPost[A: Reads](f: A => ToResponseMarshallable): Route =
    jsonPostD[A].apply(obj => complete(f(obj))) ~ get(complete(StatusCodes.MethodNotAllowed))

  def jsonPostD[A: Reads]: Directive1[A] =
    post & handleExceptions(jsonExceptionHandler) & handleRejections(jsonRejectionHandler) & entity(as[A])

  def extractScheduler: Directive1[Scheduler] = extractExecutionContext.map(ec => Scheduler(ec))

  private lazy val logger: Logger =
    Logger(LoggerFactory.getLogger(getClass.getName))

  val uncaughtExceptionHandler: ExceptionHandler = ExceptionHandler {
    case ApiException(error)   => complete(error)
    case e: StackOverflowError => logger.error("Stack overflow error", e); complete(ApiError.Unknown)
    case NonFatal(e)           => logger.error("Uncaught error", e); complete(ApiError.Unknown)
  }

  /** Handles all [[scala.util.control.NonFatal non-fatal]] exceptions and tries to handle fatal errors.
    *
    * This directive can't handle __fatal__ errors from:
    *
    *   - Monix [[monix.eval.Task tasks]] with async boundaries:
    * {{{
    *       get(complete(Task(throw new StackOverflowError()).executeAsync.runToFuture))
    *       get(complete(Task.evalAsync(throw new StackOverflowError()).runToFuture))
    *       get(complete(Task.deferFuture(Future(throw new StackOverflowError())).runToFuture))
    * }}}
    *   - Async futures (i.e. which are not available at the time of handling):
    * {{{
    *       get(complete(Future(throw new StackOverflowException())))
    * }}}
    */
  def handleAllExceptions: Directive0 =
    Directive { inner => ctx =>
      val handleExceptions = uncaughtExceptionHandler.andThen(_(ctx))
      try inner(())(ctx).recoverWith(handleExceptions)(ctx.executionContext)
      catch {
        case thr: Throwable => uncaughtExceptionHandler.andThen(_(ctx)).applyOrElse[Throwable, Future[RouteResult]](thr, throw _)
      }
    }
}<|MERGE_RESOLUTION|>--- conflicted
+++ resolved
@@ -146,18 +146,11 @@
     .result()
 
   val jsonExceptionHandler: ExceptionHandler = ExceptionHandler {
-<<<<<<< HEAD
     case JsResultException(err)           => complete(WrongJson(errors = err, msg = Some(WrongJson.WrongJsonDataMessage)))
     case PlayJsonException(cause, errors) => complete(WrongJson(cause, errors))
     case e: NoSuchElementException        => complete(WrongJson(Some(e)))
     case e: IllegalArgumentException      => complete(ApiError.fromValidationError(GenericError(e)))
     case e: AssertionError                => complete(ApiError.fromValidationError(GenericError(e)))
-=======
-    case JsResultException(err)                                         => complete(WrongJson(errors = err))
-    case PlayJsonException(cause, errors)                               => complete(WrongJson(cause, errors))
-    case e: IllegalArgumentException                                    => complete(ApiError.fromValidationError(GenericError(e)))
-    case e: AssertionError                                              => complete(ApiError.fromValidationError(GenericError(e)))
->>>>>>> 51616ba1
     case e: ExecutionException if e.getCause != null && e.getCause != e => jsonExceptionHandler(e.getCause)
   }
 
