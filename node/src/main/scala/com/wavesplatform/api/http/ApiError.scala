--- conflicted
+++ resolved
@@ -2,15 +2,9 @@
 
 import akka.http.scaladsl.model.{StatusCode, StatusCodes}
 import com.wavesplatform.account.{Address, AddressOrAlias, Alias}
-import com.wavesplatform.common.state.ByteStr
 import com.wavesplatform.lang.ValidationError
 import com.wavesplatform.state.diffs.TransactionDiffer.TransactionValidationError
 import com.wavesplatform.transaction.{Transaction, _}
-<<<<<<< HEAD
-import com.wavesplatform.transaction.assets.exchange.Order
-import monix.eval.Coeval
-=======
->>>>>>> 7764b0fe
 import play.api.libs.json._
 
 case class ApiErrorResponse(error: Int, message: String)
@@ -31,30 +25,6 @@
 object ApiError {
   implicit def fromValidationError(e: ValidationError): ApiError =
     e match {
-<<<<<<< HEAD
-      case TxValidationError.InvalidAddress(_)               => InvalidAddress
-      case TxValidationError.NegativeAmount(x, of)           => NegativeAmount(s"$x of $of")
-      case TxValidationError.NonPositiveAmount(x, of)        => NonPositiveAmount(s"$x of $of")
-      case TxValidationError.NegativeMinFee(x, of)           => NegativeMinFee(s"$x per $of")
-      case TxValidationError.InsufficientFee(x)              => InsufficientFee(x)
-      case TxValidationError.InvalidName                     => InvalidName
-      case TxValidationError.InvalidSignature(_, _)          => InvalidSignature
-      case TxValidationError.InvalidRequestSignature         => InvalidSignature
-      case TxValidationError.TooBigArray                     => TooBigArrayAllocation
-      case TxValidationError.OverflowError                   => OverflowError
-      case TxValidationError.ToSelf                          => ToSelfError
-      case TxValidationError.MissingSenderPrivateKey         => MissingSenderPrivateKey
-      case TxValidationError.GenericError(ge)                => CustomValidationError(ge)
-      case TxValidationError.AlreadyInTheState(tx, txHeight) => AlreadyInState(tx, txHeight)
-      case TxValidationError.AccountBalanceError(errs)       => AccountBalanceErrors(errs)
-      case TxValidationError.AliasDoesNotExist(tx)           => AliasDoesNotExist(tx)
-      case TxValidationError.OrderValidationError(o, m)      => OrderInvalid(o, m)
-      case TxValidationError.UnsupportedTransactionType      => UnsupportedTransactionType
-      case TxValidationError.Mistiming(err)                  => Mistiming(err)
-      case TxValidationError.WrongChain(ex, pr)              => InvalidChainId(ex, pr)
-      case err: TxValidationError.TooManyProofs              => InvalidProofs(err.toString())
-      case err: TxValidationError.ToBigProof                 => InvalidProofs(err.toString())
-=======
       case TxValidationError.InvalidAddress(_)        => InvalidAddress
       case TxValidationError.NegativeAmount(x, of)    => NegativeAmount(s"$x of $of")
       case TxValidationError.NonPositiveAmount(x, of) => NonPositiveAmount(s"$x of $of")
@@ -75,47 +45,23 @@
       case TxValidationError.OrderValidationError(_, m) => CustomValidationError(m)
       case TxValidationError.UnsupportedTransactionType => UnsupportedTransactionType
       case TxValidationError.Mistiming(err)             => Mistiming(err)
->>>>>>> 7764b0fe
       case TransactionValidationError(error, tx) =>
         error match {
+          case TxValidationError.Mistiming(errorMessage) => Mistiming(errorMessage)
           case TxValidationError.TransactionNotAllowedByScript(_, isTokenScript) =>
             if (isTokenScript) TransactionNotAllowedByAssetScript(tx)
             else TransactionNotAllowedByAccountScript(tx)
-          case TxValidationError.Mistiming(errorMessage)               => Mistiming(errorMessage)
-          case TxValidationError.ScriptExecutionError(err, _, isToken) => ScriptExecutionError(tx, err, isToken)
-          case err                                                     => StateCheckFailed(fromValidationError(err), tx)
+          case TxValidationError.ScriptExecutionError(err, _, isToken) =>
+            ScriptExecutionError(tx, err, isToken)
+          case _ => StateCheckFailed(tx, fromValidationError(error).message)
         }
       case error => CustomValidationError(error.toString)
     }
 
-<<<<<<< HEAD
-  implicit val lvWrites: Writes[LazyVal] = Writes { lv =>
-    Coeval
-      .fromEval(lv.value)
-      .attempt
-      .map({
-        case Left(thr) =>
-          Json.obj(
-            "status" -> "Failed",
-            "error"  -> thr.getMessage
-          )
-        case Right(Left(err)) =>
-          Json.obj(
-            "status" -> "Failed",
-            "error"  -> err
-          )
-        case Right(Right(lv)) =>
-          Json.obj(
-            "status" -> "Success",
-            "value"  -> lv.toString
-          )
-      })()
-=======
   case object Unknown extends ApiError {
     override val id = 0
     override val code = StatusCodes.InternalServerError
     override val message = "Error is unknown"
->>>>>>> 7764b0fe
   }
 
   final case class WrongJson(cause: Option[Throwable] = None, errors: Seq[(JsPath, Seq[JsonValidationError])] = Seq.empty) extends ApiError {
@@ -229,20 +175,11 @@
     override val code: StatusCode = StatusCodes.BadRequest
   }
 
-<<<<<<< HEAD
-case class StateCheckFailed(err: ApiError, tx: Transaction) extends ApiError {
-  override val id: Int          = err.id
-  override val message: String  = s"State check failed. Reason: ${err.message}"
-  override val code: StatusCode = StatusCodes.BadRequest
-  override lazy val json        = err.json ++ Json.obj("message" -> message, "tx" -> tx.json())
-}
-=======
   case object ToSelfError extends ApiError {
     override val id: Int = 114
     override val message: String = "Transaction to yourself"
     override val code: StatusCode = StatusCodes.BadRequest
   }
->>>>>>> 7764b0fe
 
   case object MissingSenderPrivateKey extends ApiError {
     override val id: Int = 115
@@ -336,68 +273,6 @@
     override val code: StatusCode = StatusCodes.NotFound
   }
 
-<<<<<<< HEAD
-case class AlreadyInState(transactionId: ByteStr, height: Int) extends ApiError {
-  override val id: Int          = 400
-  override val code: StatusCode = StatusCodes.BadRequest
-  override val message: String  = s"Transaction $transactionId is already in the state on a height of $height"
-}
-
-case object UnsupportedTransactionType extends ApiError {
-  override val id: Int          = 401
-  override val message: String  = "Unsupported transaction type"
-  override val code: StatusCode = StatusCodes.BadRequest
-}
-
-case class AccountBalanceErrors(errs: Map[Address, String]) extends ApiError {
-  override val id: Int          = 402
-  override val code: StatusCode = StatusCodes.BadRequest
-  override val message: String  = "Accounts balance errors"
-  override lazy val json: JsObject =
-    Json.obj(
-      "error"   -> id,
-      "message" -> message,
-      "details" -> Json
-        .toJson(
-          errs
-            .map {
-              case (addr, err) => addr.stringRepr -> err
-            }
-        )
-    )
-}
-
-case class OrderInvalid(o: Order, error: String) extends ApiError {
-  override val id: Int          = 403
-  override val message: String  = s"Order validation error: $error"
-  override val code: StatusCode = StatusCodes.BadRequest
-  override lazy val json: JsObject = Json.obj(
-    "error"   -> id,
-    "message" -> message,
-    "order"   -> o.json()
-  )
-}
-
-case class InvalidChainId(expected: Byte, provided: Byte) extends ApiError {
-  override val id: Int          = 404
-  override val message: String  = s"Wrong chain-id. Expected - $expected, provided - $provided"
-  override val code: StatusCode = StatusCodes.BadRequest
-}
-
-case class InvalidProofs(msg: String) extends ApiError {
-  override val id: Int          = 405
-  override val message: String  = msg
-  override val code: StatusCode = StatusCodes.BadRequest
-}
-
-object ScriptErrorJson {
-  def apply(errId: Int, tx: Transaction, message: String): JsObject =
-    Json.obj(
-      "error"       -> errId,
-      "message"     -> message,
-      "transaction" -> tx.json()
-    )
-=======
   case object WalletAddressDoesNotExist extends ApiError {
     override val id: Int = 202
     override val message: String = "private key for the public key does not exist in wallet"
@@ -483,5 +358,4 @@
   implicit class ApiErrorException(val error: ApiError) extends IllegalArgumentException(error.message) {
     def toException = this
   }
->>>>>>> 7764b0fe
 }