package com.wavesplatform.api.http

import akka.http.scaladsl.model.{StatusCode, StatusCodes}
import com.wavesplatform.account.{Address, AddressOrAlias, Alias}
import com.wavesplatform.lang.ValidationError
import com.wavesplatform.state.diffs.TransactionDiffer.TransactionValidationError
import com.wavesplatform.transaction.{Transaction, _}
<<<<<<< HEAD
import monix.eval.Coeval
=======
>>>>>>> f0fd54fb
import play.api.libs.json._

case class ApiErrorResponse(error: Int, message: String)

object ApiErrorResponse {
  implicit val toFormat: Reads[ApiErrorResponse] = Json.reads[ApiErrorResponse]
}

trait ApiError {
  val id: Int
  val message: String
  val code: StatusCode

  lazy val json: JsObject = Json.obj("error" -> id, "message" -> message)
}

//noinspection TypeAnnotation
object ApiError {
  implicit def fromValidationError(e: ValidationError): ApiError =
    e match {
      case TxValidationError.InvalidAddress(_)        => InvalidAddress
      case TxValidationError.NegativeAmount(x, of)    => NegativeAmount(s"$x of $of")
      case TxValidationError.NonPositiveAmount(x, of) => NonPositiveAmount(s"$x of $of")
      case TxValidationError.NegativeMinFee(x, of)    => NegativeMinFee(s"$x per $of")
      case TxValidationError.InsufficientFee(x)       => InsufficientFee(x)
      case TxValidationError.InvalidName              => InvalidName
      case TxValidationError.InvalidSignature(_, _)   => InvalidSignature
      case TxValidationError.InvalidRequestSignature  => InvalidSignature
      case TxValidationError.TooBigArray              => TooBigArrayAllocation
      case TxValidationError.OverflowError            => OverflowError
      case TxValidationError.ToSelf                   => ToSelfError
      case TxValidationError.MissingSenderPrivateKey  => MissingSenderPrivateKey
      case TxValidationError.GenericError(ge)         => CustomValidationError(ge)
      case TxValidationError.AlreadyInTheState(tx, txHeight) =>
        CustomValidationError(s"Transaction $tx is already in the state on a height of $txHeight")
      case TxValidationError.AccountBalanceError(errs)  => CustomValidationError(errs.values.mkString(", "))
      case TxValidationError.AliasDoesNotExist(tx) => AliasDoesNotExist(tx)
      case TxValidationError.OrderValidationError(_, m) => CustomValidationError(m)
      case TxValidationError.UnsupportedTransactionType => UnsupportedTransactionType
      case TxValidationError.Mistiming(err)             => Mistiming(err)
      case TransactionValidationError(error, tx) =>
        error match {
          case TxValidationError.Mistiming(errorMessage) => Mistiming(errorMessage)
          case TxValidationError.TransactionNotAllowedByScript(_, isTokenScript) =>
            if (isTokenScript) TransactionNotAllowedByAssetScript(tx)
            else TransactionNotAllowedByAccountScript(tx)
          case TxValidationError.ScriptExecutionError(err, _, isToken) =>
            ScriptExecutionError(tx, err, isToken)
          case _ => StateCheckFailed(tx, fromValidationError(error).message)
        }
      case error => CustomValidationError(error.toString)
    }

<<<<<<< HEAD
  implicit val lvWrites: Writes[LazyVal] = Writes { lv =>
    Coeval
      .from(lv.value)
      .attempt
      .map({
        case Left(thr) =>
          Json.obj(
            "status" -> "Failed",
            "error"  -> thr.getMessage
          )
        case Right(Left(err)) =>
          Json.obj(
            "status" -> "Failed",
            "error"  -> err
          )
        case Right(Right(value)) =>
          Json.obj(
            "status" -> "Success",
            "value"  -> value.toString
          )
      })()
  }

  implicit class ApiErrorException(val error: ApiError) extends IllegalArgumentException(error.message) {
    def toException: ApiErrorException = this
=======
  case object Unknown extends ApiError {
    override val id = 0
    override val code = StatusCodes.InternalServerError
    override val message = "Error is unknown"
  }

  final case class WrongJson(cause: Option[Throwable] = None, errors: Seq[(JsPath, Seq[JsonValidationError])] = Seq.empty) extends ApiError {
    override val id = 1
    override val code = StatusCodes.BadRequest
    override lazy val message = "failed to parse json message"
    override lazy val json: JsObject = Json.obj(
      "error" -> id,
      "message" -> message,
      "cause" -> cause.map(_.toString),
      "validationErrors" -> JsError.toJson(errors)
    )
>>>>>>> f0fd54fb
  }

<<<<<<< HEAD
case object Unknown extends ApiError {
  override val id                            = 0
  override val code: StatusCodes.ServerError = StatusCodes.InternalServerError
  override val message                       = "Error is unknown"
}

case class WrongJson(cause: Option[Throwable] = None, errors: Seq[(JsPath, Seq[JsonValidationError])] = Seq.empty) extends ApiError {
  override val id                            = 1
  override val code: StatusCodes.ClientError = StatusCodes.BadRequest
  override lazy val message                  = "failed to parse json message"
  override lazy val json: JsObject = Json.obj(
    "error"            -> id,
    "message"          -> message,
    "cause"            -> cause.map(_.toString),
    "validationErrors" -> JsError.toJson(errors)
  )
}

//API Auth
case object ApiKeyNotValid extends ApiError {
  override val id                            = 2
  override val code: StatusCodes.ClientError = StatusCodes.Forbidden
  override val message: String               = "Provided API key is not correct"
}

case object DiscontinuedApi extends ApiError {
  override val id                            = 3
  override val code: StatusCodes.ClientError = StatusCodes.BadRequest
  override val message                       = "This API is no longer supported"
}
=======
  //API Auth
  case object ApiKeyNotValid extends ApiError {
    override val id = 2
    override val code = StatusCodes.Forbidden
    override val message: String = "Provided API key is not correct"
  }

  case object DiscontinuedApi extends ApiError {
    override val id = 3
    override val code = StatusCodes.BadRequest
    override val message = "This API is no longer supported"
  }

  case object TooBigArrayAllocation extends ApiError {
    override val id: Int = 10
    override val message: String = "Too big sequences requested"
    override val code: StatusCode = StatusCodes.BadRequest
  }

  //VALIDATION
  case object InvalidSignature extends ApiError {
    override val id = 101
    override val code = StatusCodes.BadRequest
    override val message = "invalid signature"
  }
>>>>>>> f0fd54fb

  case object InvalidAddress extends ApiError {
    override val id = 102
    override val code = StatusCodes.BadRequest
    override val message = "invalid address"
  }

<<<<<<< HEAD
//VALIDATION
case object InvalidSignature extends ApiError {
  override val id                            = 101
  override val code: StatusCodes.ClientError = StatusCodes.BadRequest
  override val message                       = "invalid signature"
}

case object InvalidAddress extends ApiError {
  override val id                            = 102
  override val code: StatusCodes.ClientError = StatusCodes.BadRequest
  override val message                       = "invalid address"
}

case object InvalidSeed extends ApiError {
  override val id                            = 103
  override val code: StatusCodes.ClientError = StatusCodes.BadRequest
  override val message                       = "invalid seed"
}

case object InvalidAmount extends ApiError {
  override val id                            = 104
  override val code: StatusCodes.ClientError = StatusCodes.BadRequest
  override val message                       = "invalid amount"
}

case object InvalidFee extends ApiError {
  override val id                            = 105
  override val code: StatusCodes.ClientError = StatusCodes.BadRequest
  override val message                       = "invalid fee"
}

case object InvalidSender extends ApiError {
  override val id                            = 106
  override val code: StatusCodes.ClientError = StatusCodes.BadRequest
  override val message                       = "invalid sender"
}

case object InvalidRecipient extends ApiError {
  override val id                            = 107
  override val code: StatusCodes.ClientError = StatusCodes.BadRequest
  override val message                       = "invalid recipient"
}

case object InvalidPublicKey extends ApiError {
  override val id                            = 108
  override val code: StatusCodes.ClientError = StatusCodes.BadRequest
  override val message                       = "invalid public key"
}

case object InvalidNotNumber extends ApiError {
  override val id                            = 109
  override val code: StatusCodes.ClientError = StatusCodes.BadRequest
  override val message                       = "argument is not a number"
}

case object InvalidMessage extends ApiError {
  override val id                            = 110
  override val code: StatusCodes.ClientError = StatusCodes.BadRequest
  override val message                       = "invalid message"
}
=======
  case object InvalidSeed extends ApiError {
    override val id = 103
    override val code = StatusCodes.BadRequest
    override val message = "invalid seed"
  }

  case object InvalidAmount extends ApiError {
    override val id = 104
    override val code = StatusCodes.BadRequest
    override val message = "invalid amount"
  }

  case object InvalidFee extends ApiError {
    override val id = 105
    override val code = StatusCodes.BadRequest
    override val message = "invalid fee"
  }

  case object InvalidSender extends ApiError {
    override val id = 106
    override val code = StatusCodes.BadRequest
    override val message = "invalid sender"
  }

  case object InvalidRecipient extends ApiError {
    override val id = 107
    override val code = StatusCodes.BadRequest
    override val message = "invalid recipient"
  }

  case object InvalidPublicKey extends ApiError {
    override val id = 108
    override val code = StatusCodes.BadRequest
    override val message = "invalid public key"
  }

  case object InvalidNotNumber extends ApiError {
    override val id = 109
    override val code = StatusCodes.BadRequest
    override val message = "argument is not a number"
  }

  case object InvalidMessage extends ApiError {
    override val id = 110
    override val code = StatusCodes.BadRequest
    override val message = "invalid message"
  }

  case object InvalidName extends ApiError {
    override val id: Int = 111
    override val message: String = "invalid name"
    override val code: StatusCode = StatusCodes.BadRequest
  }

  final case class StateCheckFailed(tx: Transaction, err: String) extends ApiError {
    override val id: Int = 112
    override val message: String = s"State check failed. Reason: $err"
    override val code: StatusCode = StatusCodes.BadRequest
    override lazy val json = Json.obj("error" -> id, "message" -> message, "tx" -> tx.json())
  }
>>>>>>> f0fd54fb

  case object OverflowError extends ApiError {
    override val id: Int = 113
    override val message: String = "overflow error"
    override val code: StatusCode = StatusCodes.BadRequest
  }

<<<<<<< HEAD
case class StateCheckFailed(tx: Transaction, err: String) extends ApiError {
  override val id: Int             = 112
  override val message: String     = s"State check failed. Reason: $err"
  override val code: StatusCode    = StatusCodes.BadRequest
  override lazy val json: JsObject = Json.obj("error" -> id, "message" -> message, "tx" -> tx.json())
}
=======
  case object ToSelfError extends ApiError {
    override val id: Int = 114
    override val message: String = "Transaction to yourself"
    override val code: StatusCode = StatusCodes.BadRequest
  }
>>>>>>> f0fd54fb

  case object MissingSenderPrivateKey extends ApiError {
    override val id: Int = 115
    override val message: String = "no private key for sender address in wallet"
    override val code: StatusCode = StatusCodes.BadRequest
  }

  final case class CustomValidationError(errorMessage: String) extends ApiError {
    override val id: Int = 199
    override val message: String = errorMessage
    override val code: StatusCode = StatusCodes.BadRequest
  }

  case object BlockDoesNotExist extends ApiError {
    override val id: Int = 301
    override val code = StatusCodes.NotFound
    override val message: String = "block does not exist"
  }

  final case class AliasDoesNotExist(aoa: AddressOrAlias) extends ApiError {
    override val id: Int = 302
    override val code = StatusCodes.NotFound

<<<<<<< HEAD
case object BlockDoesNotExist extends ApiError {
  override val id: Int                       = 301
  override val code: StatusCodes.ClientError = StatusCodes.NotFound
  override val message: String               = "block does not exist"
}

case class AliasDoesNotExist(aoa: AddressOrAlias) extends ApiError {
  override val id: Int                       = 302
  override val code: StatusCodes.ClientError = StatusCodes.NotFound
  private lazy val msgReason = aoa match {
    case a: Address => s"for address '${a.stringRepr}'"
    case a: Alias   => s"'${a.stringRepr}'"
=======
    private[this] lazy val msgReason = aoa match {
      case a: Address => s"for address '${a.stringRepr}'"
      case a: Alias => s"'${a.stringRepr}'"
    }
    override lazy val message: String = s"alias $msgReason doesn't exist"
  }

  final case class Mistiming(errorMessage: String) extends ApiError {
    override val id: Int = Mistiming.Id
    override val message: String = errorMessage
    override val code: StatusCode = StatusCodes.BadRequest
>>>>>>> f0fd54fb
  }

  object Mistiming {
    val Id = 303
  }

  case object DataKeyDoesNotExist extends ApiError {
    override val id: Int = 304
    override val code = StatusCodes.NotFound
    override val message: String = "no data for this key"
  }

<<<<<<< HEAD
case object DataKeyNotExists extends ApiError {
  override val id: Int                       = 304
  override val code: StatusCodes.ClientError = StatusCodes.NotFound
  override val message: String               = "no data for this key"
}
=======
  final case class ScriptCompilerError(errorMessage: String) extends ApiError {
    override val id: Int = 305
    override val code: StatusCode = StatusCodes.BadRequest
    override val message: String = errorMessage
  }
>>>>>>> f0fd54fb

  final case class ScriptExecutionError(tx: Transaction, error: String, isTokenScript: Boolean) extends ApiError {
    override val id: Int = 306
    override val code: StatusCode = StatusCodes.BadRequest
    override val message: String = s"Error while executing ${if (isTokenScript) "token" else "account"}-script: $error"
    override lazy val json: JsObject = ScriptErrorJson(id, tx, message)
  }

  final case class TransactionNotAllowedByAccountScript(tx: Transaction) extends ApiError {
    override val id: Int = TransactionNotAllowedByAccountScript.ErrorCode
    override val code: StatusCode = StatusCodes.BadRequest
    override val message: String = s"Transaction is not allowed by account-script"
    override lazy val json: JsObject = ScriptErrorJson(id, tx, message)
  }

  object TransactionNotAllowedByAccountScript {
    val ErrorCode = 307
  }

  final case class TransactionNotAllowedByAssetScript(tx: Transaction) extends ApiError {
    override val id: Int = TransactionNotAllowedByAssetScript.ErrorCode
    override val code: StatusCode = StatusCodes.BadRequest
    override val message: String = s"Transaction is not allowed by token-script"
    override lazy val json: JsObject = ScriptErrorJson(id, tx, message)
  }

  object TransactionNotAllowedByAssetScript {
    val ErrorCode = 308
  }

  final case class SignatureError(error: String) extends ApiError {
    override val id: Int = 309
    override val code: StatusCode = StatusCodes.InternalServerError
    override val message: String = s"Signature error: $error"
  }

  case object WalletNotExist extends ApiError {
    override val id: Int = 201
    override val message: String = "wallet does not exist"
    override val code: StatusCode = StatusCodes.NotFound
  }

  case object WalletAddressDoesNotExist extends ApiError {
    override val id: Int = 202
    override val message: String = "private key for the public key does not exist in wallet"
    override val code: StatusCode = StatusCodes.NotFound
  }

  case object WalletLocked extends ApiError {
    override val id: Int = 203
    override val message: String = "wallet is locked"
    override val code: StatusCode = StatusCodes.UnprocessableEntity
  }

  case object WalletAlreadyExists extends ApiError {
    override val id: Int = 204
    override val message: String = "wallet already exists"
    override val code: StatusCode = StatusCodes.Conflict
  }

  case object WalletSeedExportFailed extends ApiError {
    override val id: Int = 205
    override val message: String = "seed exporting failed"
    override val code: StatusCode = StatusCodes.InternalServerError
  }

  //TRANSACTIONS
  case object TransactionDoesNotExist extends ApiError {
    override val id: Int = 311
    override val message: String = "transactions does not exist"
    override val code: StatusCode = StatusCodes.NotFound
  }

  case object NoBalance extends ApiError {
    override val id: Int = 2
    override val message: String = "not enough balance"
    override val code: StatusCode = StatusCodes.BadRequest
  }

  final case class NegativeAmount(msg: String) extends ApiError {
    override val id: Int = 111
    override val message: String = s"negative amount: $msg"
    override val code: StatusCode = StatusCodes.BadRequest
  }

  final case class InsufficientFee(override val message: String = "insufficient fee") extends ApiError {
    override val id: Int = 112
    override val code: StatusCode = StatusCodes.BadRequest
  }

  final case class WrongTransactionJson(err: JsError) extends ApiError {
    override val id: Int = 113
    override val message: String =
      err.errors.map(e => s"Validation failed for field '${e._1}', errors:${e._2}. ").mkString("\n")
    override val code: StatusCode = StatusCodes.UnprocessableEntity
  }

  final case class NegativeMinFee(msg: String) extends ApiError {
    override val id: Int = 114
    override val message: String = s"negative fee per: $msg"
    override val code: StatusCode = StatusCodes.BadRequest
  }

  final case class NonPositiveAmount(msg: String) extends ApiError {
    override val id: Int = 115
    override val message: String = s"non-positive amount: $msg"
    override val code: StatusCode = StatusCodes.BadRequest
  }

  case object UnsupportedTransactionType extends ApiError {
    override val id: Int = 312
    override val code = StatusCodes.NotImplemented
    override val message: String = "transaction type not supported"
  }

  private object ScriptErrorJson {
    def apply(errId: Int, tx: Transaction, message: String): JsObject =
      Json.obj(
        "error" -> errId,
        "message" -> message,
        "transaction" -> tx.json()
      )
  }

  implicit class ApiErrorException(val error: ApiError) extends IllegalArgumentException(error.message) {
    def toException = this
  }
}<|MERGE_RESOLUTION|>--- conflicted
+++ resolved
@@ -5,10 +5,6 @@
 import com.wavesplatform.lang.ValidationError
 import com.wavesplatform.state.diffs.TransactionDiffer.TransactionValidationError
 import com.wavesplatform.transaction.{Transaction, _}
-<<<<<<< HEAD
-import monix.eval.Coeval
-=======
->>>>>>> f0fd54fb
 import play.api.libs.json._
 
 case class ApiErrorResponse(error: Int, message: String)
@@ -22,7 +18,7 @@
   val message: String
   val code: StatusCode
 
-  lazy val json: JsObject = Json.obj("error" -> id, "message" -> message)
+  lazy val json = Json.obj("error" -> id, "message" -> message)
 }
 
 //noinspection TypeAnnotation
@@ -62,33 +58,6 @@
       case error => CustomValidationError(error.toString)
     }
 
-<<<<<<< HEAD
-  implicit val lvWrites: Writes[LazyVal] = Writes { lv =>
-    Coeval
-      .from(lv.value)
-      .attempt
-      .map({
-        case Left(thr) =>
-          Json.obj(
-            "status" -> "Failed",
-            "error"  -> thr.getMessage
-          )
-        case Right(Left(err)) =>
-          Json.obj(
-            "status" -> "Failed",
-            "error"  -> err
-          )
-        case Right(Right(value)) =>
-          Json.obj(
-            "status" -> "Success",
-            "value"  -> value.toString
-          )
-      })()
-  }
-
-  implicit class ApiErrorException(val error: ApiError) extends IllegalArgumentException(error.message) {
-    def toException: ApiErrorException = this
-=======
   case object Unknown extends ApiError {
     override val id = 0
     override val code = StatusCodes.InternalServerError
@@ -105,41 +74,8 @@
       "cause" -> cause.map(_.toString),
       "validationErrors" -> JsError.toJson(errors)
     )
->>>>>>> f0fd54fb
-  }
-
-<<<<<<< HEAD
-case object Unknown extends ApiError {
-  override val id                            = 0
-  override val code: StatusCodes.ServerError = StatusCodes.InternalServerError
-  override val message                       = "Error is unknown"
-}
-
-case class WrongJson(cause: Option[Throwable] = None, errors: Seq[(JsPath, Seq[JsonValidationError])] = Seq.empty) extends ApiError {
-  override val id                            = 1
-  override val code: StatusCodes.ClientError = StatusCodes.BadRequest
-  override lazy val message                  = "failed to parse json message"
-  override lazy val json: JsObject = Json.obj(
-    "error"            -> id,
-    "message"          -> message,
-    "cause"            -> cause.map(_.toString),
-    "validationErrors" -> JsError.toJson(errors)
-  )
-}
-
-//API Auth
-case object ApiKeyNotValid extends ApiError {
-  override val id                            = 2
-  override val code: StatusCodes.ClientError = StatusCodes.Forbidden
-  override val message: String               = "Provided API key is not correct"
-}
-
-case object DiscontinuedApi extends ApiError {
-  override val id                            = 3
-  override val code: StatusCodes.ClientError = StatusCodes.BadRequest
-  override val message                       = "This API is no longer supported"
-}
-=======
+  }
+
   //API Auth
   case object ApiKeyNotValid extends ApiError {
     override val id = 2
@@ -165,7 +101,6 @@
     override val code = StatusCodes.BadRequest
     override val message = "invalid signature"
   }
->>>>>>> f0fd54fb
 
   case object InvalidAddress extends ApiError {
     override val id = 102
@@ -173,68 +108,6 @@
     override val message = "invalid address"
   }
 
-<<<<<<< HEAD
-//VALIDATION
-case object InvalidSignature extends ApiError {
-  override val id                            = 101
-  override val code: StatusCodes.ClientError = StatusCodes.BadRequest
-  override val message                       = "invalid signature"
-}
-
-case object InvalidAddress extends ApiError {
-  override val id                            = 102
-  override val code: StatusCodes.ClientError = StatusCodes.BadRequest
-  override val message                       = "invalid address"
-}
-
-case object InvalidSeed extends ApiError {
-  override val id                            = 103
-  override val code: StatusCodes.ClientError = StatusCodes.BadRequest
-  override val message                       = "invalid seed"
-}
-
-case object InvalidAmount extends ApiError {
-  override val id                            = 104
-  override val code: StatusCodes.ClientError = StatusCodes.BadRequest
-  override val message                       = "invalid amount"
-}
-
-case object InvalidFee extends ApiError {
-  override val id                            = 105
-  override val code: StatusCodes.ClientError = StatusCodes.BadRequest
-  override val message                       = "invalid fee"
-}
-
-case object InvalidSender extends ApiError {
-  override val id                            = 106
-  override val code: StatusCodes.ClientError = StatusCodes.BadRequest
-  override val message                       = "invalid sender"
-}
-
-case object InvalidRecipient extends ApiError {
-  override val id                            = 107
-  override val code: StatusCodes.ClientError = StatusCodes.BadRequest
-  override val message                       = "invalid recipient"
-}
-
-case object InvalidPublicKey extends ApiError {
-  override val id                            = 108
-  override val code: StatusCodes.ClientError = StatusCodes.BadRequest
-  override val message                       = "invalid public key"
-}
-
-case object InvalidNotNumber extends ApiError {
-  override val id                            = 109
-  override val code: StatusCodes.ClientError = StatusCodes.BadRequest
-  override val message                       = "argument is not a number"
-}
-
-case object InvalidMessage extends ApiError {
-  override val id                            = 110
-  override val code: StatusCodes.ClientError = StatusCodes.BadRequest
-  override val message                       = "invalid message"
-}
-=======
   case object InvalidSeed extends ApiError {
     override val id = 103
     override val code = StatusCodes.BadRequest
@@ -295,7 +168,6 @@
     override val code: StatusCode = StatusCodes.BadRequest
     override lazy val json = Json.obj("error" -> id, "message" -> message, "tx" -> tx.json())
   }
->>>>>>> f0fd54fb
 
   case object OverflowError extends ApiError {
     override val id: Int = 113
@@ -303,20 +175,11 @@
     override val code: StatusCode = StatusCodes.BadRequest
   }
 
-<<<<<<< HEAD
-case class StateCheckFailed(tx: Transaction, err: String) extends ApiError {
-  override val id: Int             = 112
-  override val message: String     = s"State check failed. Reason: $err"
-  override val code: StatusCode    = StatusCodes.BadRequest
-  override lazy val json: JsObject = Json.obj("error" -> id, "message" -> message, "tx" -> tx.json())
-}
-=======
   case object ToSelfError extends ApiError {
     override val id: Int = 114
     override val message: String = "Transaction to yourself"
     override val code: StatusCode = StatusCodes.BadRequest
   }
->>>>>>> f0fd54fb
 
   case object MissingSenderPrivateKey extends ApiError {
     override val id: Int = 115
@@ -340,20 +203,6 @@
     override val id: Int = 302
     override val code = StatusCodes.NotFound
 
-<<<<<<< HEAD
-case object BlockDoesNotExist extends ApiError {
-  override val id: Int                       = 301
-  override val code: StatusCodes.ClientError = StatusCodes.NotFound
-  override val message: String               = "block does not exist"
-}
-
-case class AliasDoesNotExist(aoa: AddressOrAlias) extends ApiError {
-  override val id: Int                       = 302
-  override val code: StatusCodes.ClientError = StatusCodes.NotFound
-  private lazy val msgReason = aoa match {
-    case a: Address => s"for address '${a.stringRepr}'"
-    case a: Alias   => s"'${a.stringRepr}'"
-=======
     private[this] lazy val msgReason = aoa match {
       case a: Address => s"for address '${a.stringRepr}'"
       case a: Alias => s"'${a.stringRepr}'"
@@ -365,7 +214,6 @@
     override val id: Int = Mistiming.Id
     override val message: String = errorMessage
     override val code: StatusCode = StatusCodes.BadRequest
->>>>>>> f0fd54fb
   }
 
   object Mistiming {
@@ -378,19 +226,11 @@
     override val message: String = "no data for this key"
   }
 
-<<<<<<< HEAD
-case object DataKeyNotExists extends ApiError {
-  override val id: Int                       = 304
-  override val code: StatusCodes.ClientError = StatusCodes.NotFound
-  override val message: String               = "no data for this key"
-}
-=======
   final case class ScriptCompilerError(errorMessage: String) extends ApiError {
     override val id: Int = 305
     override val code: StatusCode = StatusCodes.BadRequest
     override val message: String = errorMessage
   }
->>>>>>> f0fd54fb
 
   final case class ScriptExecutionError(tx: Transaction, error: String, isTokenScript: Boolean) extends ApiError {
     override val id: Int = 306
