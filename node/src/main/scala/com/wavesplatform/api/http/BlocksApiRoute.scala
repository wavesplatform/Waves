package com.wavesplatform.api.http

import scala.annotation.tailrec
import scala.util.Try
import akka.http.scaladsl.server.{Route, StandardRoute}
import cats.syntax.either.*
import com.wavesplatform.api.BlockMeta
import com.wavesplatform.api.common.CommonBlocksApi
import com.wavesplatform.api.http.ApiError.{BlockDoesNotExist, TooBigArrayAllocation}
import com.wavesplatform.api.http.TransactionsApiRoute.TransactionJsonSerializer
import com.wavesplatform.block.Block
import com.wavesplatform.settings.RestAPISettings
import com.wavesplatform.state.TxMeta
import com.wavesplatform.transaction.Asset.Waves
import com.wavesplatform.transaction.Transaction
import com.wavesplatform.transaction.TxValidationError.GenericError
import com.wavesplatform.utils.Time
import play.api.libs.json.*

case class BlocksApiRoute(settings: RestAPISettings, commonApi: CommonBlocksApi, time: Time, routeTimeout: RouteTimeout) extends ApiRoute {
  import BlocksApiRoute.*
<<<<<<< HEAD
  private[this] val MaxBlocksPerRequest = 100 // todo: make this configurable and fix integration tests
=======
>>>>>>> f362c236

  override lazy val route: Route = (pathPrefix("blocks") & get) {
    path("at" / IntNumber) { height =>
      at(height, includeTransactions = true)
    } ~ path("first") {
      at(1, includeTransactions = true)
    } ~ path("seq" / IntNumber / IntNumber) { (start, end) =>
      seq(start, end, includeTransactions = true)
    } ~ path("last") {
      at(commonApi.currentHeight, includeTransactions = true)
    } ~ path("height") {
      complete(Json.obj("height" -> commonApi.currentHeight))
    } ~ path("delay" / BlockId / IntNumber) { (blockId, count) =>
      if (count > MaxBlocksForDelay) {
        complete(TooBigArrayAllocation(MaxBlocksForDelay))
      } else {
        complete(
          commonApi
            .blockDelay(blockId, count)
            .map(delay => Json.obj("delay" -> delay))
            .toRight(BlockDoesNotExist)
        )
      }
    } ~ path("height" / BlockId) { signature =>
      complete(for {
        meta <- commonApi.meta(signature).toRight(BlockDoesNotExist)
      } yield Json.obj("height" -> meta.height))
    } ~ path("signature" / BlockId) { signature => // TODO: Delete
      complete(commonApi.block(signature).map(toJson).toRight(BlockDoesNotExist))
    } ~ path("address" / AddrSegment / IntNumber / IntNumber) { (address, start, end) =>
<<<<<<< HEAD
      if (end >= 0 && start >= 0 && end - start >= 0 && end - start < MaxBlocksPerRequest) {
=======
      if (end >= 0 && start >= 0 && end - start >= 0 && end - start < settings.blocksRequestLimit) {
>>>>>>> f362c236
        routeTimeout.executeToFuture {
          commonApi
            .blocksRange(start, end, address)
            .map(toJson)
            .toListL
        }
      } else {
        complete(TooBigArrayAllocation)
      }
    } ~ pathPrefix("headers") {
      path("at" / IntNumber) { height =>
        at(height, includeTransactions = false)
      } ~ path("seq" / IntNumber / IntNumber) { (start, end) =>
        seq(start, end, includeTransactions = false)
      } ~ path("last") {
        at(commonApi.currentHeight, includeTransactions = false)
      } ~ path(BlockId) { id =>
        complete(commonApi.meta(id).map(_.json()).toRight(BlockDoesNotExist))
      }
    } ~ path("heightByTimestamp" / LongNumber) { timestamp =>
      val heightE = for {
        _ <- Either.cond(timestamp <= time.correctedTime(), (), "Indicated timestamp belongs to the future")
        genesisTimestamp = commonApi.metaAtHeight(1).fold(0L)(_.header.timestamp)
        _      <- Either.cond(timestamp >= genesisTimestamp, (), "Indicated timestamp is before the start of the blockchain")
        result <- Try(heightByTimestamp(timestamp)).toEither.leftMap(_.getMessage)
      } yield result

      complete(heightE.bimap(GenericError(_), h => Json.obj("height" -> h)))
    } ~ path(BlockId) { id =>
      complete(commonApi.block(id).map(toJson).toRight(BlockDoesNotExist))
    }
  }

  private def at(height: Int, includeTransactions: Boolean): StandardRoute = {
    val result =
      if (includeTransactions)
        commonApi.blockAtHeight(height).map(toJson)
      else
        commonApi.metaAtHeight(height).map(_.json())

    complete(result.toRight(BlockDoesNotExist))
  }

  private def seq(start: Int, end: Int, includeTransactions: Boolean): Route = {
<<<<<<< HEAD
    if (end >= 0 && start >= 0 && end - start >= 0 && end - start < MaxBlocksPerRequest) {
=======
    if (end >= 0 && start >= 0 && end - start >= 0 && end - start < settings.blocksRequestLimit) {
>>>>>>> f362c236
      routeTimeout.executeToFuture {
        val blocks = if (includeTransactions) {
          commonApi
            .blocksRange(start, end)
            .map(toJson)
        } else {
          commonApi
            .metaRange(start, end)
            .map(_.json())
        }
        blocks.toListL.map(JsArray(_))
      }
    } else {
      complete(TooBigArrayAllocation)
    }
  }

  @throws[IllegalStateException]("if the state is altered while executing")
  private[this] def heightByTimestamp(target: Long): Int = {
    def timestampOf(height: Int, default: => Long = throw new IllegalStateException("State was altered")): Long =
      commonApi.metaAtHeight(height).fold(default)(_.header.timestamp)

    @tailrec
    def findHeightRec(lowerBound: Int = 1, upperBound: Int = commonApi.currentHeight): Int = {
      val lowerTimestamp = timestampOf(lowerBound)
      val upperTimestamp = timestampOf(upperBound)

      require(lowerTimestamp <= target)

      val averageBlockTime = (upperTimestamp - lowerTimestamp) / (upperBound - lowerBound).max(1)
      val offset = {
        val blocksBetween = ((target - lowerTimestamp) / averageBlockTime).toInt
        blocksBetween
      }

      val predictedHeight = (lowerBound + offset).max(lowerBound).min(upperBound)

      val timestamp      = timestampOf(predictedHeight)
      val rightTimestmap = timestampOf(predictedHeight + 1, Long.MaxValue)
      val leftHit        = timestamp <= target
      val rightHit       = rightTimestmap <= target

      val (newLower, newUpper) = {
        if (!leftHit) (lowerBound, (predictedHeight - 1).max(lowerBound))
        else if (rightHit) ((predictedHeight + 1).min(upperBound), upperBound)
        else (predictedHeight, predictedHeight)
      }

      if (newLower == newUpper) predictedHeight else findHeightRec(newLower, newUpper)
    }

    findHeightRec()
  }
}

object BlocksApiRoute {
  val MaxBlocksForDelay = 10000

  private def toJson(v: (BlockMeta, Seq[(TxMeta, Transaction)])): JsObject = v match {
    case (meta, transactions) =>
      meta.json() ++ transactionField(meta.header.version, transactions)
  }

  private def transactionField(blockVersion: Byte, transactions: Seq[(TxMeta, Transaction)]): JsObject = Json.obj(
    "fee" -> transactions.map(_._2.assetFee).collect { case (Waves, feeAmt) => feeAmt }.sum,
    "transactions" -> JsArray(transactions.map { case (tm, transaction) =>
      transaction.json() ++ TransactionJsonSerializer.applicationStatus(blockVersion >= Block.ProtoBlockVersion, tm.succeeded)
    })
  )
}<|MERGE_RESOLUTION|>--- conflicted
+++ resolved
@@ -19,10 +19,6 @@
 
 case class BlocksApiRoute(settings: RestAPISettings, commonApi: CommonBlocksApi, time: Time, routeTimeout: RouteTimeout) extends ApiRoute {
   import BlocksApiRoute.*
-<<<<<<< HEAD
-  private[this] val MaxBlocksPerRequest = 100 // todo: make this configurable and fix integration tests
-=======
->>>>>>> f362c236
 
   override lazy val route: Route = (pathPrefix("blocks") & get) {
     path("at" / IntNumber) { height =>
@@ -53,11 +49,7 @@
     } ~ path("signature" / BlockId) { signature => // TODO: Delete
       complete(commonApi.block(signature).map(toJson).toRight(BlockDoesNotExist))
     } ~ path("address" / AddrSegment / IntNumber / IntNumber) { (address, start, end) =>
-<<<<<<< HEAD
-      if (end >= 0 && start >= 0 && end - start >= 0 && end - start < MaxBlocksPerRequest) {
-=======
       if (end >= 0 && start >= 0 && end - start >= 0 && end - start < settings.blocksRequestLimit) {
->>>>>>> f362c236
         routeTimeout.executeToFuture {
           commonApi
             .blocksRange(start, end, address)
@@ -102,11 +94,7 @@
   }
 
   private def seq(start: Int, end: Int, includeTransactions: Boolean): Route = {
-<<<<<<< HEAD
-    if (end >= 0 && start >= 0 && end - start >= 0 && end - start < MaxBlocksPerRequest) {
-=======
     if (end >= 0 && start >= 0 && end - start >= 0 && end - start < settings.blocksRequestLimit) {
->>>>>>> f362c236
       routeTimeout.executeToFuture {
         val blocks = if (includeTransactions) {
           commonApi
