package com.wavesplatform.api.http

import akka.http.scaladsl.server.{Route, StandardRoute}
import com.wavesplatform.account.Address
import com.wavesplatform.api.common.CommonBlocksApi
import com.wavesplatform.api.http.ApiError.{BlockDoesNotExist, CustomValidationError, InvalidSignature, TooBigArrayAllocation}
import com.wavesplatform.block.BlockHeader
import com.wavesplatform.common.state.ByteStr
import com.wavesplatform.features.BlockchainFeatures
import com.wavesplatform.features.FeatureProvider.FeatureProviderExt
import com.wavesplatform.settings.RestAPISettings
import com.wavesplatform.state.Blockchain
import io.swagger.annotations._
import javax.ws.rs.Path
import play.api.libs.json._

@Path("/blocks")
@Api(value = "/blocks")
case class BlocksApiRoute(settings: RestAPISettings, blockchain: Blockchain, commonApi: CommonBlocksApi) extends ApiRoute {
  private[this] val MaxBlocksPerRequest = 100 // todo: make this configurable and fix integration tests

  override lazy val route =
    pathPrefix("blocks") {
      signature ~ first ~ last ~ lastHeaderOnly ~ at ~ atHeaderOnly ~ seq ~ seqHeaderOnly ~ height ~ heightEncoded ~ address ~ delay
    }

  @Path("/address/{address}/{from}/{to}")
  @ApiOperation(value = "Blocks produced by address", notes = "Get list of blocks generated by specified address", httpMethod = "GET")
  @ApiImplicitParams(
    Array(
      new ApiImplicitParam(name = "from", value = "Start block height", required = true, dataType = "integer", paramType = "path"),
      new ApiImplicitParam(name = "to", value = "End block height", required = true, dataType = "integer", paramType = "path"),
      new ApiImplicitParam(name = "address", value = "Address", required = true, dataType = "string", paramType = "path")
    )
  )
  def address: Route =
    extractScheduler(
      implicit sc =>
        (path("address" / Segment / IntNumber / IntNumber) & get) {
          case (address, start, end) =>
            if (end >= 0 && start >= 0 && end - start >= 0 && end - start < MaxBlocksPerRequest) {
              val result = for {
                address <- Address.fromString(address)
                jsonBlocks = commonApi
                  .blocksRange(start, end, address)
                  .map {
                    case (b, h) =>
                      b.json().addBlockFields(h)
                  }
                result = jsonBlocks.toListL.map(JsArray(_))
              } yield result.runToFuture

              complete(result)
            } else {
              complete(TooBigArrayAllocation)
            }
        }
    )

  @Path("/delay/{signature}/{blockNum}")
  @ApiOperation(
    value = "Average block delay",
    notes = "Average delay in milliseconds between last `blockNum` blocks starting from block with `signature`",
    httpMethod = "GET"
  )
  @ApiImplicitParams(
    Array(
      new ApiImplicitParam(name = "signature", value = "Base58-encoded block signature", required = true, dataType = "string", paramType = "path"),
      new ApiImplicitParam(name = "blockNum", value = "Number of blocks to count delay", required = true, dataType = "string", paramType = "path")
    )
  )
  def delay: Route = (path("delay" / Segment / IntNumber) & get) { (encodedSignature, count) =>
    val result: Either[ApiError, JsObject] = if (count <= 0) {
      Left(CustomValidationError("Block count should be positive"))
    } else {
      commonApi
        .blockDelay(ByteStr.decodeBase58(encodedSignature).get, count)
        .map(delay => Json.obj("delay" -> delay))
        .toRight(BlockDoesNotExist)
    }

    complete(result)
  }

  @Path("/height/{signature}")
  @ApiOperation(value = "Block height", notes = "Height of a block by its signature", httpMethod = "GET")
  @ApiImplicitParams(
    Array(
      new ApiImplicitParam(name = "signature", value = "Base58-encoded block signature", required = true, dataType = "string", paramType = "path")
    )
  )
  def heightEncoded: Route = (path("height" / Segment) & get) { encodedSignature =>
    if (encodedSignature.length > requests.SignatureStringLength)
      complete(InvalidSignature)
    else {
      val result: Either[ApiError, JsObject] = for {
        signature <- ByteStr
          .decodeBase58(encodedSignature)
          .toOption
          .toRight(InvalidSignature)

        height <- blockchain.heightOf(signature).toRight(BlockDoesNotExist)
      } yield Json.obj("height" -> height)

      complete(result)
    }
  }

  @Path("/height")
  @ApiOperation(value = "Blockchain height", notes = "Get current blockchain height", httpMethod = "GET")
  def height: Route = (path("height") & get) {
    complete(Json.obj("height" -> commonApi.currentHeight()))
  }

  @Path("/at/{height}")
  @ApiOperation(value = "Block at height", notes = "Get block at specified height", httpMethod = "GET")
  @ApiImplicitParams(
    Array(
      new ApiImplicitParam(name = "height", value = "Block height", required = true, dataType = "integer", paramType = "path")
    )
  )
  def at: Route = (path("at" / IntNumber) & get)(at(_, includeTransactions = true))

  @Path("/headers/at/{height}")
  @ApiOperation(value = "Block header at height", notes = "Get block header at specified height", httpMethod = "GET")
  @ApiImplicitParams(
    Array(
      new ApiImplicitParam(name = "height", value = "Block height", required = true, dataType = "integer", paramType = "path")
    )
  )
  def atHeaderOnly: Route = (path("headers" / "at" / IntNumber) & get)(at(_, includeTransactions = false))

  private def at(height: Int, includeTransactions: Boolean): StandardRoute = ???

  @Path("/seq/{from}/{to}")
  @ApiOperation(value = "Block range", notes = "Get blocks at specified heights", httpMethod = "GET")
  @ApiImplicitParams(
    Array(
      new ApiImplicitParam(name = "from", value = "Start block height", required = true, dataType = "integer", paramType = "path"),
      new ApiImplicitParam(name = "to", value = "End block height", required = true, dataType = "integer", paramType = "path")
    )
  )
  def seq: Route = (path("seq" / IntNumber / IntNumber) & get) { (start, end) =>
    seq(start, end, includeTransactions = true)
  }

  @Path("/headers/seq/{from}/{to}")
  @ApiOperation(value = "Block header range", notes = "Get block headers at specified heights", httpMethod = "GET")
  @ApiImplicitParams(
    Array(
      new ApiImplicitParam(name = "from", value = "Start block height", required = true, dataType = "integer", paramType = "path"),
      new ApiImplicitParam(name = "to", value = "End block height", required = true, dataType = "integer", paramType = "path")
    )
  )
  def seqHeaderOnly: Route = (path("headers" / "seq" / IntNumber / IntNumber) & get) { (start, end) =>
    seq(start, end, includeTransactions = false)
  }

  private def seq(start: Int, end: Int, includeTransactions: Boolean): Route = {
    if (end >= 0 && start >= 0 && end - start >= 0 && end - start < MaxBlocksPerRequest) {
      val blocks = if (includeTransactions) {
        commonApi
          .blocksRange(start, end)
          .map(bh => bh._1.json().addBlockFields(bh._2))
      } else {
        commonApi
<<<<<<< HEAD
          .metaRange(start, end)
          .map { meta =>
            BlockHeader.json(meta.header, meta.size, meta.transactionCount, meta.signature).addBlockFields(meta.height)
=======
          .blockHeadersRange(start, end)
          .map {
            case (bh, size, transactionCount, signature, height) =>
              BlockHeader.json(bh, size, transactionCount, signature).addBlockFields(height)
>>>>>>> c5a0f09b
          }
      }

      extractScheduler(implicit sc => complete(blocks.toListL.map(JsArray(_)).runToFuture))
    } else {
      complete(TooBigArrayAllocation)
    }
  }

  @Path("/last")
  @ApiOperation(value = "Last block", notes = "Get last block", httpMethod = "GET")
  def last: Route = (path("last") & get)(last(includeTransactions = true))

  @Path("/headers/last")
  @ApiOperation(value = "Last block header", notes = "Get last block header", httpMethod = "GET")
  def lastHeaderOnly: Route = (path("headers" / "last") & get)(last(includeTransactions = false))

  private def last(includeTransactions: Boolean) = complete {
    val height = commonApi.currentHeight()
    (if (includeTransactions) {
       commonApi.blockAtHeight().map(_.json())
     } else {
       commonApi.metaAtHeight().map(block => BlockHeader.json(block.header, block.size, block.transactionCount, block.signature))
     }).map(_.addBlockFields(height))
  }

  @Path("/first")
  @ApiOperation(value = "Genesis block", notes = "Get genesis block", httpMethod = "GET")
  def first: Route = (path("first") & get) {
    complete(commonApi.blockAtHeight(1).map(_.json().addBlockFields(1)))
  }

  @Path("/signature/{signature}")
  @ApiOperation(value = "Block by signature", notes = "Get block by its signature", httpMethod = "GET")
  @ApiImplicitParams(
    Array(
      new ApiImplicitParam(name = "signature", value = "Base58-encoded block signature", required = true, dataType = "string", paramType = "path")
    )
  )
  def signature: Route = (path("signature" / Segment) & get) { encodedSignature =>
    if (encodedSignature.length > requests.SignatureStringLength) {
      complete(InvalidSignature)
    } else
      complete(???)
  }

  private[this] implicit class JsonObjectOps(json: JsObject) {

    def addBlockFields(height: Int): JsObject =
      json ++ createFields(height)

    private[this] def createFields(height: Int) =
      Json.obj(
        "height"   -> height,
        "totalFee" -> 0
      ) ++ (if (blockchain.isFeatureActivated(BlockchainFeatures.BlockReward, height))
              Json.obj("reward" -> blockchain.blockReward(height).fold(JsNull: JsValue)(JsNumber(_)))
            else Json.obj())
  }
}<|MERGE_RESOLUTION|>--- conflicted
+++ resolved
@@ -164,16 +164,10 @@
           .map(bh => bh._1.json().addBlockFields(bh._2))
       } else {
         commonApi
-<<<<<<< HEAD
           .metaRange(start, end)
-          .map { meta =>
-            BlockHeader.json(meta.header, meta.size, meta.transactionCount, meta.signature).addBlockFields(meta.height)
-=======
-          .blockHeadersRange(start, end)
           .map {
-            case (bh, size, transactionCount, signature, height) =>
-              BlockHeader.json(bh, size, transactionCount, signature).addBlockFields(height)
->>>>>>> c5a0f09b
+            meta =>
+              BlockHeader.json(meta.header, meta.size, meta.transactionCount, meta.signature).addBlockFields(meta.height)
           }
       }
 
