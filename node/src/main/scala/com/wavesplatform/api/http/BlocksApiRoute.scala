package com.wavesplatform.api.http

import scala.annotation.tailrec
import scala.util.Try
import akka.http.scaladsl.server.{Route, StandardRoute}
import cats.syntax.either.*
import com.wavesplatform.api.BlockMeta
import com.wavesplatform.api.common.CommonBlocksApi
import com.wavesplatform.api.http.ApiError.{BlockDoesNotExist, TooBigArrayAllocation}
import com.wavesplatform.api.http.TransactionsApiRoute.TransactionJsonSerializer
import com.wavesplatform.block.Block
import com.wavesplatform.settings.RestAPISettings
import com.wavesplatform.state.TxMeta
import com.wavesplatform.transaction.Asset.Waves
import com.wavesplatform.transaction.Transaction
import com.wavesplatform.transaction.TxValidationError.GenericError
import com.wavesplatform.utils.Time
import play.api.libs.json.*

<<<<<<< HEAD
case class BlocksApiRoute(settings: RestAPISettings, commonApi: CommonBlocksApi, time: Time, routeTimeout: RouteTimeout) extends ApiRoute {
  import BlocksApiRoute.*
  private[this] val MaxBlocksPerRequest = 100 // todo: make this configurable and fix integration tests
=======
case class BlocksApiRoute(settings: RestAPISettings, commonApi: CommonBlocksApi, time: Time) extends ApiRoute {
  import BlocksApiRoute.*
>>>>>>> 24b981d6

  override lazy val route: Route = (pathPrefix("blocks") & get) {
    path("at" / IntNumber) { height =>
      at(height, includeTransactions = true)
    } ~ path("first") {
      at(1, includeTransactions = true)
    } ~ path("seq" / IntNumber / IntNumber) { (start, end) =>
      seq(start, end, includeTransactions = true)
    } ~ path("last") {
      at(commonApi.currentHeight, includeTransactions = true)
    } ~ path("height") {
      complete(Json.obj("height" -> commonApi.currentHeight))
    } ~ path("delay" / BlockId / IntNumber) { (blockId, count) =>
      if (count > MaxBlocksForDelay) {
        complete(TooBigArrayAllocation(MaxBlocksForDelay))
      } else {
        complete(
          commonApi
            .blockDelay(blockId, count)
            .map(delay => Json.obj("delay" -> delay))
            .toRight(BlockDoesNotExist)
        )
      }
    } ~ path("height" / BlockId) { signature =>
      complete(for {
        meta <- commonApi.meta(signature).toRight(BlockDoesNotExist)
      } yield Json.obj("height" -> meta.height))
    } ~ path("signature" / BlockId) { signature => // TODO: Delete
      complete(commonApi.block(signature).map(toJson).toRight(BlockDoesNotExist))
    } ~ path("address" / AddrSegment / IntNumber / IntNumber) { (address, start, end) =>
      if (end >= 0 && start >= 0 && end - start >= 0 && end - start < MaxBlocksPerRequest) {
        routeTimeout.executeToFuture {
          commonApi
            .blocksRange(start, end, address)
            .map(toJson)
            .toListL
<<<<<<< HEAD
        }
      } else {
=======
            .runToFuture
        )
      }
      else {
>>>>>>> 24b981d6
        complete(TooBigArrayAllocation)
      }
    } ~ pathPrefix("headers") {
      path("at" / IntNumber) { height =>
        at(height, includeTransactions = false)
      } ~ path("seq" / IntNumber / IntNumber) { (start, end) =>
        seq(start, end, includeTransactions = false)
      } ~ path("last") {
        at(commonApi.currentHeight, includeTransactions = false)
      } ~ path(BlockId) { id =>
        complete(commonApi.meta(id).map(_.json()).toRight(BlockDoesNotExist))
      }
    } ~ path("heightByTimestamp" / LongNumber) { timestamp =>
      val heightE = for {
        _ <- Either.cond(timestamp <= time.correctedTime(), (), "Indicated timestamp belongs to the future")
        genesisTimestamp = commonApi.metaAtHeight(1).fold(0L)(_.header.timestamp)
        _      <- Either.cond(timestamp >= genesisTimestamp, (), "Indicated timestamp is before the start of the blockchain")
        result <- Try(heightByTimestamp(timestamp)).toEither.leftMap(_.getMessage)
      } yield result

      complete(heightE.bimap(GenericError(_), h => Json.obj("height" -> h)))
    } ~ path(BlockId) { id =>
      complete(commonApi.block(id).map(toJson).toRight(BlockDoesNotExist))
    }
  }

  private def at(height: Int, includeTransactions: Boolean): StandardRoute = {
    val result =
      if (includeTransactions)
        commonApi.blockAtHeight(height).map(toJson)
      else
        commonApi.metaAtHeight(height).map(_.json())

    complete(result.toRight(BlockDoesNotExist))
  }

  private def seq(start: Int, end: Int, includeTransactions: Boolean): Route = {
    if (end >= 0 && start >= 0 && end - start >= 0 && end - start < MaxBlocksPerRequest) {
      routeTimeout.executeToFuture {
        val blocks = if (includeTransactions) {
          commonApi
            .blocksRange(start, end)
            .map(toJson)
        } else {
          commonApi
            .metaRange(start, end)
            .map(_.json())
        }
        blocks.toListL.map(JsArray(_))
      }
    } else {
      complete(TooBigArrayAllocation)
    }
  }

  @throws[IllegalStateException]("if the state is altered while executing")
  private[this] def heightByTimestamp(target: Long): Int = {
    def timestampOf(height: Int, default: => Long = throw new IllegalStateException("State was altered")): Long =
      commonApi.metaAtHeight(height).fold(default)(_.header.timestamp)

    @tailrec
    def findHeightRec(lowerBound: Int = 1, upperBound: Int = commonApi.currentHeight): Int = {
      val lowerTimestamp = timestampOf(lowerBound)
      val upperTimestamp = timestampOf(upperBound)

      require(lowerTimestamp <= target)

      val averageBlockTime = (upperTimestamp - lowerTimestamp) / (upperBound - lowerBound).max(1)
      val offset = {
        val blocksBetween = ((target - lowerTimestamp) / averageBlockTime).toInt
        blocksBetween
      }

      val predictedHeight = (lowerBound + offset).max(lowerBound).min(upperBound)

      val timestamp      = timestampOf(predictedHeight)
      val rightTimestmap = timestampOf(predictedHeight + 1, Long.MaxValue)
      val leftHit        = timestamp <= target
      val rightHit       = rightTimestmap <= target

      val (newLower, newUpper) = {
        if (!leftHit) (lowerBound, (predictedHeight - 1).max(lowerBound))
        else if (rightHit) ((predictedHeight + 1).min(upperBound), upperBound)
        else (predictedHeight, predictedHeight)
      }

      if (newLower == newUpper) predictedHeight else findHeightRec(newLower, newUpper)
    }

    findHeightRec()
  }
}

object BlocksApiRoute {
  val MaxBlocksPerRequest = 100 // todo: make this configurable and fix integration tests
  val MaxBlocksForDelay   = 10000

  private def toJson(v: (BlockMeta, Seq[(TxMeta, Transaction)])): JsObject = v match {
    case (meta, transactions) =>
      meta.json() ++ transactionField(meta.header.version, transactions)
  }

  private def transactionField(blockVersion: Byte, transactions: Seq[(TxMeta, Transaction)]): JsObject = Json.obj(
    "fee" -> transactions.map(_._2.assetFee).collect { case (Waves, feeAmt) => feeAmt }.sum,
    "transactions" -> JsArray(transactions.map { case (tm, transaction) =>
      transaction.json() ++ TransactionJsonSerializer.applicationStatus(blockVersion >= Block.ProtoBlockVersion, tm.succeeded)
    })
  )
}<|MERGE_RESOLUTION|>--- conflicted
+++ resolved
@@ -17,14 +17,9 @@
 import com.wavesplatform.utils.Time
 import play.api.libs.json.*
 
-<<<<<<< HEAD
 case class BlocksApiRoute(settings: RestAPISettings, commonApi: CommonBlocksApi, time: Time, routeTimeout: RouteTimeout) extends ApiRoute {
   import BlocksApiRoute.*
   private[this] val MaxBlocksPerRequest = 100 // todo: make this configurable and fix integration tests
-=======
-case class BlocksApiRoute(settings: RestAPISettings, commonApi: CommonBlocksApi, time: Time) extends ApiRoute {
-  import BlocksApiRoute.*
->>>>>>> 24b981d6
 
   override lazy val route: Route = (pathPrefix("blocks") & get) {
     path("at" / IntNumber) { height =>
@@ -61,15 +56,8 @@
             .blocksRange(start, end, address)
             .map(toJson)
             .toListL
-<<<<<<< HEAD
         }
       } else {
-=======
-            .runToFuture
-        )
-      }
-      else {
->>>>>>> 24b981d6
         complete(TooBigArrayAllocation)
       }
     } ~ pathPrefix("headers") {
