--- conflicted
+++ resolved
@@ -4,149 +4,64 @@
 import com.wavesplatform.api.BlockMeta
 import com.wavesplatform.api.common.CommonBlocksApi
 import com.wavesplatform.api.http.ApiError.{BlockDoesNotExist, TooBigArrayAllocation}
+import com.wavesplatform.block.serialization.BlockSerializer
 import com.wavesplatform.settings.RestAPISettings
-<<<<<<< HEAD
 import com.wavesplatform.transaction.Transaction
-import io.swagger.annotations._
-import javax.ws.rs.Path
 import play.api.libs.json._
 
-@Path("/blocks")
-@Api(value = "/blocks")
 case class BlocksApiRoute(settings: RestAPISettings, commonApi: CommonBlocksApi) extends ApiRoute {
   import BlocksApiRoute._
-=======
-import com.wavesplatform.state.Blockchain
-import play.api.libs.json.Json.JsValueWrapper
-import play.api.libs.json._
-
-case class BlocksApiRoute(settings: RestAPISettings, blockchain: Blockchain) extends ApiRoute with CommonApiFunctions {
->>>>>>> ff153d26
   private[this] val MaxBlocksPerRequest = 100 // todo: make this configurable and fix integration tests
 
-  override lazy val route: Route =
-    pathPrefix("blocks") {
-      signature ~ first ~ last ~ lastHeaderOnly ~ at ~ atHeaderOnly ~ seq ~ seqHeaderOnly ~ height ~ heightEncoded ~ address ~ delay
-    }
-
-  def address: Route =
-    extractScheduler(
-      implicit sc =>
-        (path("address" / AddrSegment / IntNumber / IntNumber) & get) {
-          case (address, start, end) =>
-            if (end >= 0 && start >= 0 && end - start >= 0 && end - start < MaxBlocksPerRequest) {
-              complete(
-                commonApi
-                  .blocksRange(start, end, address)
-                  .map(toJson)
-                  .toListL
-                  .runToFuture
-              )
-            } else {
-              complete(TooBigArrayAllocation)
-            }
-        }
-    )
-
-<<<<<<< HEAD
-  @Path("/delay/{signature}/{blockNum}")
-  @ApiOperation(
-    value = "Average block delay",
-    notes = "Average delay in milliseconds between last `blockNum` blocks starting from block with `signature`",
-    httpMethod = "GET"
-  )
-  @ApiImplicitParams(
-    Array(
-      new ApiImplicitParam(name = "signature", value = "Base58-encoded block signature", required = true, dataType = "string", paramType = "path"),
-      new ApiImplicitParam(name = "blockNum", value = "Number of blocks to count delay", required = true, dataType = "string", paramType = "path")
-    )
-  )
-  def delay: Route = (path("delay" / Signature / IntNumber) & get) { (signature, count) =>
-    complete(
-      commonApi
-        .blockDelay(signature, count)
-        .map(delay => Json.obj("delay" -> delay))
-        .toRight(BlockDoesNotExist)
-    )
-  }
-
-  @Path("/height/{signature}")
-  @ApiOperation(value = "Block height", notes = "Height of a block by its signature", httpMethod = "GET")
-  @ApiImplicitParams(
-    Array(
-      new ApiImplicitParam(name = "signature", value = "Base58-encoded block signature", required = true, dataType = "string", paramType = "path")
-    )
-  )
-  def heightEncoded: Route = (path("height" / Signature) & get) { signature =>
-    complete(for {
-      meta <- commonApi.meta(signature).toRight(BlockDoesNotExist)
-    } yield Json.obj("height" -> meta.height))
-=======
-  def child: Route = (path("child" / Segment) & get) { encodedSignature =>
-    withBlock(blockchain, encodedSignature) { block =>
-      val childJson =
-        for ((child, height) <- commonApi.childBlock(block.uniqueId))
-          yield child.json().addBlockFields(height)
-
-      complete(childJson.getOrElse[JsObject](Json.obj("status" -> "error", "details" -> "No child blocks")))
+  override lazy val route: Route = (pathPrefix("blocks") & get) {
+    path("at" / IntNumber) { height =>
+      at(height, includeTransactions = true)
+    } ~ path("first") {
+      at(1, true)
+    } ~ path("seq" / IntNumber / IntNumber) { (start, end) =>
+      seq(start, end, includeTransactions = true)
+    } ~ path("last") {
+      at(commonApi.currentHeight, true)
+    } ~ path("height") {
+      complete(Json.obj("height" -> commonApi.currentHeight))
+    } ~ path("delay" / Signature / IntNumber) { (signature, count) =>
+      complete(
+        commonApi
+          .blockDelay(signature, count)
+          .map(delay => Json.obj("delay" -> delay))
+          .toRight(BlockDoesNotExist)
+      )
+    } ~ path("height" / Signature) { signature =>
+      complete(for {
+        meta <- commonApi.meta(signature).toRight(BlockDoesNotExist)
+      } yield Json.obj("height" -> meta.height))
+    } ~ path("signature" / Signature) { signature =>
+      complete(commonApi.block(signature).map(toJson))
+    } ~ path("address" / AddrSegment / IntNumber / IntNumber) { (address, start, end) =>
+      if (end >= 0 && start >= 0 && end - start >= 0 && end - start < MaxBlocksPerRequest) extractScheduler { implicit ec =>
+        complete(
+          commonApi
+            .blocksRange(start, end, address)
+            .map(toJson)
+            .toListL
+            .runToFuture
+        )
+      } else {
+        complete(TooBigArrayAllocation)
+      }
+    } ~ pathPrefix("headers") {
+      path("at" / IntNumber) { height =>
+        at(height, includeTransactions = false)
+      } ~ path("seq" / IntNumber / IntNumber) { (start, end) =>
+        seq(start, end, includeTransactions = false)
+      } ~ path("last") {
+        at(commonApi.currentHeight, false)
+      }
     }
   }
 
-  def delay: Route = (path("delay" / Segment / IntNumber) & get) { (encodedSignature, count) =>
-    withBlock(blockchain, encodedSignature) { block =>
-      val result = if (count <= 0) {
-        Left(CustomValidationError("Block count should be positive"))
-      } else {
-        commonApi
-          .calcBlocksDelay(block.uniqueId, count)
-          .map(delay => Json.obj("delay" -> delay))
-      }
-
-      complete(result)
-    }
-  }
-
-  def heightEncoded: Route = (path("height" / Segment) & get) { encodedSignature =>
-    if (encodedSignature.length > requests.SignatureStringLength)
-      complete(InvalidSignature)
-    else {
-      val result: Either[ApiError, JsObject] = for {
-        signature <- ByteStr
-          .decodeBase58(encodedSignature)
-          .toOption
-          .toRight(InvalidSignature)
-
-        height <- commonApi.blockHeight(signature).toRight(BlockDoesNotExist)
-      } yield Json.obj("height" -> height)
-
-      complete(result)
-    }
->>>>>>> ff153d26
-  }
-
-  def height: Route = (path("height") & get) {
-    complete(Json.obj("height" -> commonApi.currentHeight))
-  }
-
-  def at: Route = (path("at" / IntNumber) & get)(at(_, includeTransactions = true))
-
-  def atHeaderOnly: Route = (path("headers" / "at" / IntNumber) & get)(at(_, includeTransactions = false))
-
   private def at(height: Int, includeTransactions: Boolean): StandardRoute = complete {
-    if (includeTransactions) {
-      commonApi.blockAtHeight(height).map { case (meta, txs) => meta.json() ++ Json.obj("transactions" -> Json.toJson(txs)) }
-    } else {
-      log.debug(s"${commonApi.metaAtHeight(height)}")
-      commonApi.metaAtHeight(height).map(_.json())
-    }
-  }
-
-  def seq: Route = (path("seq" / IntNumber / IntNumber) & get) { (start, end) =>
-    seq(start, end, includeTransactions = true)
-  }
-
-  def seqHeaderOnly: Route = (path("headers" / "seq" / IntNumber / IntNumber) & get) { (start, end) =>
-    seq(start, end, includeTransactions = false)
+    if (includeTransactions) commonApi.blockAtHeight(height).map(toJson) else commonApi.metaAtHeight(height).map(_.json())
   }
 
   private def seq(start: Int, end: Int, includeTransactions: Boolean): Route = {
@@ -166,54 +81,8 @@
       complete(TooBigArrayAllocation)
     }
   }
-
-  def last: Route = (path("last") & get)(last(includeTransactions = true))
-
-  def lastHeaderOnly: Route = (path("headers" / "last") & get)(last(includeTransactions = false))
-
-  private def last(includeTransactions: Boolean) = complete {
-    val height = commonApi.currentHeight
-    if (includeTransactions) {
-      commonApi.blockAtHeight(height).map(toJson)
-    } else {
-      commonApi.metaAtHeight(height).map(_.json())
-    }
-  }
-
-  def first: Route = (path("first") & get) {
-    complete(commonApi.blockAtHeight(1).map(toJson))
-  }
-
-<<<<<<< HEAD
-  @Path("/signature/{signature}")
-  @ApiOperation(value = "Block by signature", notes = "Get block by its signature", httpMethod = "GET")
-  @ApiImplicitParams(
-    Array(
-      new ApiImplicitParam(name = "signature", value = "Base58-encoded block signature", required = true, dataType = "string", paramType = "path")
-    )
-  )
-  def signature: Route = (path("signature" / Signature) & get) { signature =>
-    complete(commonApi.block(signature).map(toJson))
-=======
-  def signature: Route = (path("signature" / Segment) & get) { encodedSignature =>
-    if (encodedSignature.length > requests.SignatureStringLength) {
-      complete(InvalidSignature)
-    } else {
-      val result = for {
-        blockId <- ByteStr
-          .decodeBase58(encodedSignature)
-          .toOption
-          .toRight(InvalidSignature)
-
-        block <- commonApi.blockBySignature(blockId).toRight(BlockDoesNotExist)
-      } yield block.json().addBlockFields(block.uniqueId)
-
-      complete(result)
-    }
->>>>>>> ff153d26
-  }
 }
 
 object BlocksApiRoute {
-  private def toJson(v: (BlockMeta, Seq[Transaction])): JsObject = v._1.json() ++ Json.obj("transactions" -> Json.toJson(v._2))
+  private def toJson(v: (BlockMeta, Seq[Transaction])): JsObject = v._1.json() ++ BlockSerializer.transactionField(v._2)
 }