package com.wavesplatform.api.http

import akka.http.scaladsl.server.{Route, StandardRoute}
import com.wavesplatform.api.BlockMeta
import com.wavesplatform.api.common.CommonBlocksApi
import com.wavesplatform.api.http.ApiError.{BlockDoesNotExist, TooBigArrayAllocation}
import com.wavesplatform.api.http.TransactionsApiRoute.TransactionJsonSerializer
import com.wavesplatform.block.Block
import com.wavesplatform.settings.RestAPISettings
import com.wavesplatform.state.Blockchain
import com.wavesplatform.transaction.Asset.Waves
import com.wavesplatform.transaction.{ApplicationStatus, Transaction}
import play.api.libs.json._

case class BlocksApiRoute(
    settings: RestAPISettings,
    commonApi: CommonBlocksApi,
    blockchain: Blockchain
) extends ApiRoute {
  import BlocksApiRoute._
  private[this] val MaxBlocksPerRequest = 100 // todo: make this configurable and fix integration tests

  override lazy val route: Route = (pathPrefix("blocks") & get) {
    path("at" / IntNumber) { height =>
      at(height, includeTransactions = true)
    } ~ path("first") {
      at(1, includeTransactions = true)
    } ~ path("seq" / IntNumber / IntNumber) { (start, end) =>
      seq(start, end, includeTransactions = true)
    } ~ path("last") {
      at(commonApi.currentHeight, includeTransactions = true)
    } ~ path("height") {
      complete(Json.obj("height" -> commonApi.currentHeight))
    } ~ path("delay" / BlockId / IntNumber) { (blockId, count) =>
      complete(
        commonApi
          .blockDelay(blockId, count)
          .map(delay => Json.obj("delay" -> delay))
          .toRight(BlockDoesNotExist)
      )
    } ~ path("height" / BlockId) { signature =>
      complete(for {
        meta <- commonApi.meta(signature).toRight(BlockDoesNotExist)
      } yield Json.obj("height" -> meta.height))
    } ~ path("signature" / BlockId) { signature => // TODO: Delete
      complete(commonApi.block(signature).map(toJson(_, blockchain)).toRight(BlockDoesNotExist))
    } ~ path("address" / AddrSegment / IntNumber / IntNumber) { (address, start, end) =>
      if (end >= 0 && start >= 0 && end - start >= 0 && end - start < MaxBlocksPerRequest) extractScheduler { implicit ec =>
        complete(
          commonApi
            .blocksRange(start, end, address)
            .map(toJson(_, blockchain))
            .toListL
            .runToFuture
        )
      } else {
        complete(TooBigArrayAllocation)
      }
    } ~ pathPrefix("headers") {
      path("at" / IntNumber) { height =>
        at(height, includeTransactions = false)
      } ~ path("seq" / IntNumber / IntNumber) { (start, end) =>
        seq(start, end, includeTransactions = false)
      } ~ path("last") {
        at(commonApi.currentHeight, includeTransactions = false)
      } ~ path(BlockId) { id =>
        complete(commonApi.meta(id).map(_.json()).toRight(BlockDoesNotExist))
      }
    } ~ path(BlockId) { id =>
      complete(commonApi.block(id).map(toJson(_, blockchain)).toRight(BlockDoesNotExist))
    }
  }

  private def at(height: Int, includeTransactions: Boolean): StandardRoute = complete {
    if (includeTransactions)
      commonApi.blockAtHeight(height).map(toJson(_, blockchain))
    else
      commonApi.metaAtHeight(height).map(_.json())
  }

  private def seq(start: Int, end: Int, includeTransactions: Boolean): Route = {
    if (end >= 0 && start >= 0 && end - start >= 0 && end - start < MaxBlocksPerRequest) {
      val blocks = if (includeTransactions) {
        commonApi
          .blocksRange(start, end)
          .map(toJson(_, blockchain))
      } else {
        commonApi
          .metaRange(start, end)
          .map(_.json())
      }

      extractScheduler(implicit sc => complete(blocks.toListL.map(JsArray(_)).runToFuture))
    } else {
      complete(TooBigArrayAllocation)
    }
  }
}

object BlocksApiRoute {
<<<<<<< HEAD
  import TransactionsApiRoute.applicationStatusJsField

  private def toJson(
      v: (BlockMeta, Seq[(Transaction, ApplicationStatus)]),
      blockchain: Blockchain
  ): JsObject =
    v._1.json() ++ transactionField(v._1.header.version, v._2, blockchain)
=======
  private def toJson(v: (BlockMeta, Seq[(Transaction, Boolean)])): JsObject = v match {
    case (meta, transactions) =>
      meta.json() ++ transactionField(meta.header.version, transactions)
  }
>>>>>>> 39c4be1c

  private def transactionField(
      blockVersion: Byte,
      transactions: Seq[(Transaction, ApplicationStatus)],
      blockchain: Blockchain
  ): JsObject = Json.obj(
    "fee" -> transactions.map(_._1.assetFee).collect { case (Waves, feeAmt) => feeAmt }.sum,
    "transactions" -> JsArray(transactions.map {
      case (transaction, succeeded) =>
<<<<<<< HEAD
        transaction.json() ++
          TransactionsApiRoute.continuationJsFields(transaction, blockchain) ++
          applicationStatusJsField(blockVersion >= Block.ProtoBlockVersion, succeeded)
=======
        transaction.json() ++ TransactionJsonSerializer.applicationStatus(blockVersion >= Block.ProtoBlockVersion, succeeded)
>>>>>>> 39c4be1c
    })
  )
}<|MERGE_RESOLUTION|>--- conflicted
+++ resolved
@@ -98,20 +98,11 @@
 }
 
 object BlocksApiRoute {
-<<<<<<< HEAD
-  import TransactionsApiRoute.applicationStatusJsField
-
-  private def toJson(
-      v: (BlockMeta, Seq[(Transaction, ApplicationStatus)]),
-      blockchain: Blockchain
-  ): JsObject =
-    v._1.json() ++ transactionField(v._1.header.version, v._2, blockchain)
-=======
-  private def toJson(v: (BlockMeta, Seq[(Transaction, Boolean)])): JsObject = v match {
-    case (meta, transactions) =>
-      meta.json() ++ transactionField(meta.header.version, transactions)
-  }
->>>>>>> 39c4be1c
+  private def toJson(v: (BlockMeta, Seq[(Transaction, ApplicationStatus)]), blockchain: Blockchain): JsObject =
+    v match {
+      case (meta, transactions) =>
+        meta.json() ++ transactionField(meta.header.version, transactions, blockchain)
+    }
 
   private def transactionField(
       blockVersion: Byte,
@@ -121,13 +112,9 @@
     "fee" -> transactions.map(_._1.assetFee).collect { case (Waves, feeAmt) => feeAmt }.sum,
     "transactions" -> JsArray(transactions.map {
       case (transaction, succeeded) =>
-<<<<<<< HEAD
         transaction.json() ++
           TransactionsApiRoute.continuationJsFields(transaction, blockchain) ++
-          applicationStatusJsField(blockVersion >= Block.ProtoBlockVersion, succeeded)
-=======
-        transaction.json() ++ TransactionJsonSerializer.applicationStatus(blockVersion >= Block.ProtoBlockVersion, succeeded)
->>>>>>> 39c4be1c
+         TransactionJsonSerializer.applicationStatus(blockVersion >= Block.ProtoBlockVersion, succeeded)
     })
   )
 }