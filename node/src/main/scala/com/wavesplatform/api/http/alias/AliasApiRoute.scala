package com.wavesplatform.api.http.alias

import akka.http.scaladsl.common.{EntityStreamingSupport, JsonEntityStreamingSupport}
import akka.http.scaladsl.server.Route
import cats.syntax.either.*
import com.wavesplatform.account.Alias
import com.wavesplatform.api.common.CommonTransactionsApi
import com.wavesplatform.api.http.requests.CreateAliasRequest
import com.wavesplatform.api.http.{BroadcastRoute, *}
import com.wavesplatform.network.TransactionPublisher
import com.wavesplatform.settings.RestAPISettings
import com.wavesplatform.state.Blockchain
import com.wavesplatform.transaction.*
import com.wavesplatform.utils.Time
import com.wavesplatform.wallet.Wallet
import play.api.libs.json.{JsString, Json}

case class AliasApiRoute(
    settings: RestAPISettings,
    commonApi: CommonTransactionsApi,
    wallet: Wallet,
    transactionPublisher: TransactionPublisher,
    time: Time,
<<<<<<< HEAD
    blockchain: () => Blockchain
=======
    blockchain: Blockchain,
    routeTimeout: RouteTimeout
>>>>>>> 4247663d
) extends ApiRoute
    with BroadcastRoute
    with AuthRoute {

  override val route: Route = pathPrefix("alias") {
    addressOfAlias ~ aliasOfAddress ~ deprecatedRoute
  }

  private def deprecatedRoute: Route =
    path("broadcast" / "create") {
      broadcast[CreateAliasRequest](_.toTx)
    } ~ (path("create") & withAuth) {
      broadcast[CreateAliasRequest](TransactionFactory.createAlias(_, wallet, time))
    }

  def addressOfAlias: Route = (get & path("by-alias" / Segment)) { aliasName =>
    complete {
      Alias
        .create(aliasName)
        .flatMap { a =>
          blockchain().resolveAlias(a).bimap(_ => TxValidationError.AliasDoesNotExist(a), addr => Json.obj("address" -> addr.toString))
        }
    }
  }

  private implicit val ess: JsonEntityStreamingSupport = EntityStreamingSupport.json()

  def aliasOfAddress: Route = (get & path("by-address" / AddrSegment)) { address =>
    routeTimeout.executeStreamed {
      commonApi
        .aliasesOfAddress(address)
        .map { case (_, tx) => JsString(tx.alias.toString) }
        .toListL
    }(identity)
  }
}<|MERGE_RESOLUTION|>--- conflicted
+++ resolved
@@ -21,12 +21,8 @@
     wallet: Wallet,
     transactionPublisher: TransactionPublisher,
     time: Time,
-<<<<<<< HEAD
-    blockchain: () => Blockchain
-=======
-    blockchain: Blockchain,
+    blockchain: () => Blockchain,
     routeTimeout: RouteTimeout
->>>>>>> 4247663d
 ) extends ApiRoute
     with BroadcastRoute
     with AuthRoute {
