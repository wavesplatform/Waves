--- conflicted
+++ resolved
@@ -54,16 +54,12 @@
   def aliasOfAddress: Route = (get & path("by-address" / AddrSegment)) { address =>
     extractScheduler { implicit s =>
       val value: Source[JsValue, NotUsed] =
-<<<<<<< HEAD
-        Source.fromPublisher(commonApi.aliasesOfAddress(address).map { case (_, tx) => JsString(tx.alias.toString) }.toReactivePublisher)
-=======
         Source.future(
           commonApi
-            .aliasesOfAddress(address).map { case (_, tx) => JsString(tx.alias.stringRepr) }
+            .aliasesOfAddress(address).map { case (_, tx) => JsString(tx.alias.toString) }
             .toListL
             .runToFuture
         ).mapConcat(identity)
->>>>>>> e05a253d
       complete(value)
     }
   }
