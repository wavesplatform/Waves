--- conflicted
+++ resolved
@@ -16,13 +16,8 @@
 import com.wavesplatform.transaction._
 import com.wavesplatform.utils.Time
 import com.wavesplatform.wallet.Wallet
-<<<<<<< HEAD
-import io.swagger.annotations._
-import javax.ws.rs.Path
 import play.api.libs.json.{JsString, JsValue, Json}
 
-@Path("/alias")
-@Api(value = "/alias")
 case class AliasApiRoute(
     settings: RestAPISettings,
     commonApi: CommonTransactionsApi,
@@ -31,12 +26,6 @@
     time: Time,
     blockchain: Blockchain
 ) extends ApiRoute
-=======
-import play.api.libs.json.Json
-
-case class AliasApiRoute(settings: RestAPISettings, wallet: Wallet, utxPoolSynchronizer: UtxPoolSynchronizer, time: Time, blockchain: Blockchain)
-    extends ApiRoute
->>>>>>> ff153d26
     with BroadcastRoute
     with AuthRoute {
 
@@ -61,28 +50,13 @@
     }
   }
 
-<<<<<<< HEAD
   private implicit val ess: JsonEntityStreamingSupport = EntityStreamingSupport.json()
 
-  @Path("/by-address/{address}")
-  @ApiOperation(value = "Aliases by address", notes = "Returns a collection of aliases associated with an address", httpMethod = "GET")
-  @ApiImplicitParams(
-    Array(
-      new ApiImplicitParam(name = "address", value = "Address", required = true, dataType = "string", paramType = "path")
-    )
-  )
   def aliasOfAddress: Route = (get & path("by-address" / AddrSegment)) { address =>
     extractScheduler { implicit s =>
       val value: Source[JsValue, NotUsed] =
         Source.fromPublisher(commonApi.aliasesOfAddress(address).map { case (_, tx) => JsString(tx.alias.stringRepr) }.toReactivePublisher)
       complete(value)
-=======
-  def aliasOfAddress: Route = (get & path("by-address" / Segment)) { addressString =>
-    complete {
-      com.wavesplatform.account.Address
-        .fromString(addressString)
-        .map(acc => blockchain.aliasesOfAddress(acc).map(_.stringRepr).toVector)
->>>>>>> ff153d26
     }
   }
 }