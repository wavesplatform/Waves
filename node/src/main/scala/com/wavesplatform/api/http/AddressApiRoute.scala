package com.wavesplatform.api.http

import akka.http.scaladsl.marshalling.ToResponseMarshallable
import akka.http.scaladsl.server.Route
import com.wavesplatform.account.{Address, PublicKey}
import com.wavesplatform.api.common.CommonAccountsApi
import com.wavesplatform.api.http.ApiError._
import com.wavesplatform.api.http.requests.DataRequest
import com.wavesplatform.common.state.ByteStr
import com.wavesplatform.common.utils.{Base58, Base64}
import com.wavesplatform.crypto
import com.wavesplatform.features.EstimatorProvider._
import com.wavesplatform.http.BroadcastRoute
import com.wavesplatform.lang.contract.DApp
import com.wavesplatform.lang.contract.meta.FunctionSignatures
import com.wavesplatform.lang.script.ContractScript.ContractScriptImpl
import com.wavesplatform.lang.{Global, ValidationError}
import com.wavesplatform.network.UtxPoolSynchronizer
import com.wavesplatform.settings.RestAPISettings
import com.wavesplatform.state.Blockchain
import com.wavesplatform.state.diffs.FeeValidation
import com.wavesplatform.transaction.Asset.{IssuedAsset, Waves}
import com.wavesplatform.transaction.TxValidationError.GenericError
import com.wavesplatform.transaction.{Asset, TransactionFactory}
import com.wavesplatform.utils.{Time, _}
import com.wavesplatform.wallet.Wallet
import monix.execution.Scheduler
import play.api.libs.json._

import scala.util.{Success, Try}

case class AddressApiRoute(
    settings: RestAPISettings,
    wallet: Wallet,
    blockchain: Blockchain,
    utxPoolSynchronizer: UtxPoolSynchronizer,
    time: Time,
    limitedScheduler: Scheduler,
    commonAccountsApi: CommonAccountsApi
) extends ApiRoute
    with BroadcastRoute
    with AuthRoute
    with TimeLimitedRoute {

  import AddressApiRoute._

  val MaxAddressesPerRequest = 1000

  override lazy val route: Route =
    pathPrefix("addresses") {
      balanceDetails ~ validate ~ seed ~ balanceWithConfirmations ~ balance ~ balances ~ balancesPost ~ balanceWithConfirmations ~ verify ~ sign ~ deleteAddress ~ verifyText ~
        signText ~ seq ~ publicKey ~ effectiveBalance ~ effectiveBalanceWithConfirmations ~ getData ~ postData ~ scriptInfo ~ scriptMeta
    } ~ root ~ create

  def scriptInfo: Route = (path("scriptInfo" / AddrSegment) & get) { address =>
    completeLimited {
      val scriptInfoOpt = blockchain.accountScript(address)
      val callableComplexitiesOpt =
        for {
          scriptInfo <- scriptInfoOpt
          verifierName = scriptInfo.script match {
            case ContractScriptImpl(_, DApp(_, _, _, Some(vf))) => Some(vf.u.name)
            case _                                              => None
          }
          complexities <- scriptInfo.complexitiesByEstimator.get(blockchain.estimator.version)
        } yield verifierName.fold(complexities)(complexities - _)

      val callableComplexities = callableComplexitiesOpt.getOrElse(Map[String, Long]())

      Json.obj(
        "address"              -> address.stringRepr,
        "script"               -> scriptInfoOpt.map(_.script.bytes().base64),
        "scriptText"           -> scriptInfoOpt.map(_.script.expr.toString),
        "complexity"           -> scriptInfoOpt.fold(0L)(_.verifierComplexity),
        "verifierComplexity"   -> scriptInfoOpt.fold(0L)(_.verifierComplexity),
        "callableComplexities" -> callableComplexities,
        "extraFee"             -> (if (scriptInfoOpt.isEmpty) 0L else FeeValidation.ScriptExtraFee)
      )
    }
  }

  def scriptMeta: Route = (path("scriptInfo" / AddrSegment / "meta") & get) { address =>
    complete(scriptMetaJson(address))
  }

  def deleteAddress: Route = (delete & withAuth & path(AddrSegment)) { address =>
    val deleted = wallet.privateKeyAccount(address).exists(account => wallet.deleteAccount(account))
    complete(Json.obj("deleted" -> deleted))
  }

  def sign: Route = path("sign" / AddrSegment) { address =>
    signPath(address, encode = true)
  }

  def signText: Route = path("signText" / AddrSegment) { address =>
    signPath(address, encode = false)
  }

  def verify: Route = path("verify" / AddrSegment) { address =>
    verifyPath(address, decode = true)
  }

  def verifyText: Route = path("verifyText" / AddrSegment) { address =>
    verifyPath(address, decode = false)
  }

  def balance: Route = (path("balance" / AddrSegment) & get) { address =>
    complete(balanceJson(address))
  }

  def balances: Route = (path("balance") & get & parameters(("height".as[Int].?, "address".as[String].*, "asset".?))) {
    (height, addresses, assetId) =>
      complete(
        balancesJson(height.getOrElse(blockchain.height), addresses.toSeq, assetId.fold(Waves: Asset)(a => IssuedAsset(ByteStr.decodeBase58(a).get)))
      )
  }

  def balancesPost: Route = (path("balance") & (post & entity(as[JsObject]))) { request =>
    val height    = (request \ "height").asOpt[Int]
    val addresses = (request \ "addresses").as[Seq[String]]
    val assetId   = (request \ "asset").asOpt[String]
    complete(balancesJson(height.getOrElse(blockchain.height), addresses, assetId.fold(Waves: Asset)(a => IssuedAsset(ByteStr.decodeBase58(a).get))))
  }

  def balanceDetails: Route = (path("balance" / "details" / AddrSegment) & get) { address =>
    val details = commonAccountsApi.balanceDetails(address)
    import details._
    complete(
      Json.obj("address" -> address.stringRepr, "regular" -> regular, "generating" -> generating, "available" -> available, "effective" -> effective)
    )
  }

  def balanceWithConfirmations: Route = {
    (path("balance" / AddrSegment / IntNumber) & get) {
      case (address, confirmations) =>
        complete(balanceJson(address, confirmations))
    }
  }

  def effectiveBalance: Route = {
    path("effectiveBalance" / AddrSegment) { address =>
      complete(effectiveBalanceJson(address, 0))
    }
  }

  def effectiveBalanceWithConfirmations: Route = {
    path("effectiveBalance" / AddrSegment / IntNumber) { (address, confirmations) =>
      complete(
        effectiveBalanceJson(address, confirmations)
      )
    }
  }

  def seed: Route = {
    (path("seed" / Segment) & get & withAuth) { address =>
      complete(for {
        pk   <- wallet.findPrivateKey(address)
        seed <- wallet.exportAccountSeed(pk.toAddress)
      } yield Json.obj("address" -> address, "seed" -> Base58.encode(seed)))
    }
  }

  def validate: Route = (path("validate" / Segment) & get) { addressBytes =>
    complete(Json.obj("address" -> addressBytes, "valid" -> Address.fromString(addressBytes).isRight))
  }

  // TODO: Remove from API
  def postData: Route = (path("data") & withAuth) {
    broadcast[DataRequest](data => TransactionFactory.data(data, wallet, time))
  }

  def getData: Route =
    pathPrefix("data" / AddrSegment) { address =>
      (path(Segment) & get) { key =>
        complete(accountDataEntry(address, key))
      } ~ extractScheduler(
        implicit sc =>
          (formField("matches") | parameter("matches")) { matches =>
            complete(
              Try(matches.r)
                .fold(
                  { e =>
                    log.trace(s"Error compiling regex $matches: ${e.getMessage}")
                    ApiError.fromValidationError(GenericError(s"Cannot compile regex"))
                  },
                  _ => accountData(address, matches)
                )
            )
          } ~ anyParam("key").filter(_.nonEmpty) { keys =>
            complete(accountDataList(address, keys.toSeq: _*))
          } ~ get {
            complete(accountData(address))
          }
      )
    }

  def root: Route = (path("addresses") & get) {
    complete(wallet.privateKeyAccounts.map(_.toAddress))
  }

  def seq: Route = {
    (path("seq" / IntNumber / IntNumber) & get) {
      case (start, end) =>
        if (start >= 0 && end >= 0 && start - end < MaxAddressesPerRequest) {
          complete(wallet.privateKeyAccounts.map(_.toAddress).slice(start, end))
        } else complete(TooBigArrayAllocation)
    }
  }

  def create: Route = (path("addresses") & post & withAuth) {
    wallet.generateNewAccount() match {
      case Some(pka) => complete(Json.obj("address" -> pka.toAddress))
      case None      => complete(Unknown)
    }
  }

  private def balancesJson(height: Int, addresses: Seq[String], assetId: Asset): ToResponseMarshallable =
    if (addresses.length > settings.transactionsByAddressLimit) TooBigArrayAllocation
    else if (height < 1 || height > blockchain.height) CustomValidationError(s"Illegal height: $height")
    else {
      implicit val balancesWrites: Writes[(String, Long)] = Writes[(String, Long)] { b =>
        Json.obj("id" -> b._1, "balance" -> b._2)
      }

      val balances = for {
        addressStr <- addresses.toSet[String]
        address    <- Address.fromString(addressStr).toOption
      } yield blockchain.balanceAtHeight(address, height, assetId).fold(addressStr -> 0L)(addressStr -> _._2)

      ToResponseMarshallable(balances)
    }

  private def balanceJson(acc: Address, confirmations: Int) =
    Balance(acc.stringRepr, confirmations, commonAccountsApi.balance(acc, confirmations))

  private def balanceJson(acc: Address) = Balance(acc.stringRepr, 0, commonAccountsApi.balance(acc))

  private def scriptMetaJson(account: Address): Either[ValidationError.ScriptParseError, AccountScriptMeta] = {
    import cats.implicits._
    val accountScript = blockchain.accountScript(account)

    accountScript
      .map(_.script)
      .traverse(Global.dAppFuncTypes)
      .map(AccountScriptMeta(account.stringRepr, _))
  }

  private def effectiveBalanceJson(acc: Address, confirmations: Int) = {
    Balance(acc.stringRepr, confirmations, commonAccountsApi.effectiveBalance(acc, confirmations))
  }

  private def accountData(address: Address)(implicit sc: Scheduler) =
    commonAccountsApi.dataStream(address, None).toListL.runAsyncLogErr.map(_.sortBy(_.key))

  private def accountData(addr: Address, regex: String)(implicit sc: Scheduler): ToResponseMarshallable =
    commonAccountsApi
      .dataStream(addr, Some(regex))
      .toListL
      .runAsyncLogErr
      .map(_.sortBy(_.key))

  private def accountDataEntry(address: Address, key: String): ToResponseMarshallable =
    commonAccountsApi.data(address, key).toRight(DataKeyDoesNotExist)

  private def accountDataList(address: Address, keys: String*): ToResponseMarshallable =
    keys.flatMap(commonAccountsApi.data(address, _))

  private def signPath(address: Address, encode: Boolean): Route = (post & entity(as[String])) { message =>
    withAuth {
      val res = wallet
        .privateKeyAccount(address)
        .map(pk => {
          val messageBytes = message.utf8Bytes
          val signature    = crypto.sign(pk.privateKey, messageBytes)
          val msg          = if (encode) Base58.encode(messageBytes) else message
          Signed(msg, Base58.encode(pk.publicKey.arr), signature.toString)
        })
      complete(res)
    }
  }

  private def verifyPath(address: Address, decode: Boolean): Route = withAuth {
    jsonPost[Signed] { m =>
      val msg: Try[Array[Byte]] =
        if (decode) if (m.message.startsWith("base64:")) Base64.tryDecode(m.message) else Base58.tryDecodeWithLimit(m.message, 2048)
        else Success(m.message.utf8Bytes)
      verifySigned(msg, m.signature, m.publicKey, address)
    }
  }

  private def verifySigned(msg: Try[Array[Byte]], signature: String, publicKey: String, address: Address) = {
    (msg, ByteStr.decodeBase58(signature), Base58.tryDecodeWithLimit(publicKey)) match {
      case (Success(msgBytes), Success(signatureBytes), Success(pubKeyBytes)) =>
        val account = PublicKey(pubKeyBytes)
        val isValid = account.toAddress == address && crypto.verify(signatureBytes, msgBytes, PublicKey(pubKeyBytes))
        Right(Json.obj("valid" -> isValid))
      case _ => Left(InvalidMessage)
    }
  }

  def publicKey: Route = (path("publicKey" / PublicKeySegment) & get) { publicKey =>
    complete(Json.obj("address" -> Address.fromPublicKey(publicKey).stringRepr))
  }
}

object AddressApiRoute {
  case class Signed(message: String, publicKey: String, signature: String)

  object Signed {
    import play.api.libs.functional.syntax._

    implicit val signedFormat: Format[Signed] = Format(
      ((JsPath \ "message").read[String] and
        (JsPath \ "publickey")
          .read[String]
          .orElse((JsPath \ "publicKey").read[String])
        and (JsPath \ "signature").read[String])(Signed.apply _),
      Json.writes[Signed]
    )
  }

  case class Balance(address: String, confirmations: Int, balance: Long)

  object Balance {
    implicit val balanceFormat: Format[Balance] = Json.format
  }

  case class AccountScriptMeta(address: String, meta: Option[FunctionSignatures])

  object AccountScriptMeta {
<<<<<<< HEAD
    implicit lazy val dicFormat: Writes[Dic]                             = dic => metaConverter.foldRoot(dic)
=======
>>>>>>> 2481c2db
    implicit lazy val accountScriptMetaWrites: Writes[AccountScriptMeta] = Json.writes[AccountScriptMeta]
  }
}<|MERGE_RESOLUTION|>--- conflicted
+++ resolved
@@ -328,10 +328,6 @@
   case class AccountScriptMeta(address: String, meta: Option[FunctionSignatures])
 
   object AccountScriptMeta {
-<<<<<<< HEAD
-    implicit lazy val dicFormat: Writes[Dic]                             = dic => metaConverter.foldRoot(dic)
-=======
->>>>>>> 2481c2db
     implicit lazy val accountScriptMetaWrites: Writes[AccountScriptMeta] = Json.writes[AccountScriptMeta]
   }
 }