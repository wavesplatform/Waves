package com.wavesplatform.api.http

import akka.http.scaladsl.marshalling.ToResponseMarshallable
import akka.http.scaladsl.server.Route
import com.wavesplatform.account.{Address, PublicKey}
import com.wavesplatform.api.common.CommonAccountsApi
import com.wavesplatform.api.http.ApiError._
import com.wavesplatform.api.http.requests.DataRequest
import com.wavesplatform.common.state.ByteStr
import com.wavesplatform.common.utils.{Base58, Base64}
import com.wavesplatform.crypto
import com.wavesplatform.features.EstimatorProvider._
import com.wavesplatform.http.BroadcastRoute
import com.wavesplatform.lang.contract.DApp
import com.wavesplatform.lang.contract.meta.Dic
import com.wavesplatform.lang.script.ContractScript.ContractScriptImpl
import com.wavesplatform.lang.{Global, ValidationError}
import com.wavesplatform.network.UtxPoolSynchronizer
import com.wavesplatform.settings.RestAPISettings
import com.wavesplatform.state.Blockchain
import com.wavesplatform.state.diffs.FeeValidation
import com.wavesplatform.transaction.Asset.{IssuedAsset, Waves}
import com.wavesplatform.transaction.TxValidationError.GenericError
import com.wavesplatform.transaction.{Asset, TransactionFactory}
import com.wavesplatform.utils.{Time, _}
import com.wavesplatform.wallet.Wallet
import monix.execution.Scheduler
import play.api.libs.json._

import scala.util.{Success, Try}

case class AddressApiRoute(
    settings: RestAPISettings,
    wallet: Wallet,
    blockchain: Blockchain,
    utxPoolSynchronizer: UtxPoolSynchronizer,
    time: Time,
    limitedScheduler: Scheduler,
    commonAccountsApi: CommonAccountsApi
) extends ApiRoute
    with BroadcastRoute
    with AuthRoute
    with TimeLimitedRoute {

  import AddressApiRoute._

  val MaxAddressesPerRequest = 1000

  override lazy val route: Route =
    pathPrefix("addresses") {
      balanceDetails ~ validate ~ seed ~ balanceWithConfirmations ~ balance ~ balances ~ balancesPost ~ balanceWithConfirmations ~ verify ~ sign ~ deleteAddress ~ verifyText ~
        signText ~ seq ~ publicKey ~ effectiveBalance ~ effectiveBalanceWithConfirmations ~ getData ~ getDataItem ~ postData ~ scriptInfo ~ scriptMeta
    } ~ root ~ create

  def scriptInfo: Route = (path("scriptInfo" / AddrSegment) & get) { address =>
    completeLimited {
      val scriptInfoOpt = blockchain.accountScript(address)
      val callableComplexitiesOpt =
        for {
          scriptInfo <- scriptInfoOpt
          verifierName = scriptInfo.script match {
            case ContractScriptImpl(_, DApp(_, _, _, Some(vf))) => Some(vf.u.name)
            case _                                              => None
          }
          complexities <- scriptInfo.complexitiesByEstimator.get(blockchain.estimator.version)
        } yield verifierName.fold(complexities)(complexities - _)

      val callableComplexities = callableComplexitiesOpt.getOrElse(Map[String, Long]())

      Json.obj(
        "address"              -> address.stringRepr,
        "script"               -> scriptInfoOpt.map(_.script.bytes().base64),
        "scriptText"           -> scriptInfoOpt.map(_.script.expr.toString),
        "complexity"           -> scriptInfoOpt.fold(0L)(_.verifierComplexity),
        "verifierComplexity"   -> scriptInfoOpt.fold(0L)(_.verifierComplexity),
        "callableComplexities" -> callableComplexities,
        "extraFee"             -> (if (scriptInfoOpt.isEmpty) 0L else FeeValidation.ScriptExtraFee)
      )
    }
  }

  def scriptMeta: Route = (path("scriptInfo" / AddrSegment / "meta") & get) { address =>
    complete(scriptMetaJson(address))
  }

  def deleteAddress: Route = (delete & withAuth & path(AddrSegment)) { address =>
    val deleted = wallet.privateKeyAccount(address).exists(account => wallet.deleteAccount(account))
    complete(Json.obj("deleted" -> deleted))
  }

  def sign: Route = {
    path("sign" / AddrSegment) { address =>
      signPath(address, encode = true)
    }
  }

  def signText: Route = {
    path("signText" / AddrSegment) { address =>
      signPath(address, encode = false)
    }
  }

  def verify: Route = path("verify" / AddrSegment) { address =>
    verifyPath(address, decode = true)
  }

  def verifyText: Route = path("verifyText" / AddrSegment) { address =>
    verifyPath(address, decode = false)
  }

  def balance: Route = (path("balance" / AddrSegment) & get) { address =>
    complete(balanceJson(address))
  }

  def balances: Route = (path("balance") & get & parameters(("height".as[Int].?, "address".as[String].*, "asset".?))) {
    (height, addresses, assetId) =>
      complete(
        balancesJson(height.getOrElse(blockchain.height), addresses.toSeq, assetId.fold(Waves: Asset)(a => IssuedAsset(ByteStr.decodeBase58(a).get)))
      )
  }

  def balancesPost: Route = (path("balance") & (post & entity(as[JsObject]))) { request =>
    val height    = (request \ "height").asOpt[Int]
    val addresses = (request \ "addresses").as[Seq[String]]
    val assetId   = (request \ "asset").asOpt[String]
    complete(balancesJson(height.getOrElse(blockchain.height), addresses, assetId.fold(Waves: Asset)(a => IssuedAsset(ByteStr.decodeBase58(a).get))))
  }

  def balanceDetails: Route = (path("balance" / "details" / AddrSegment) & get) { address =>
    val details = commonAccountsApi.balanceDetails(address)
    import details._
    complete(
      Json.obj("address" -> address.stringRepr, "regular" -> regular, "generating" -> generating, "available" -> available, "effective" -> effective)
    )
  }

  def balanceWithConfirmations: Route = {
    (path("balance" / AddrSegment / IntNumber) & get) {
      case (address, confirmations) =>
        complete(balanceJson(address, confirmations))
    }
  }

  def effectiveBalance: Route = {
    path("effectiveBalance" / AddrSegment) { address =>
      complete(effectiveBalanceJson(address, 0))
    }
  }

  def effectiveBalanceWithConfirmations: Route = {
    path("effectiveBalance" / AddrSegment / IntNumber) { (address, confirmations) =>
      complete(
        effectiveBalanceJson(address, confirmations)
      )
    }
  }

  def seed: Route = {
    (path("seed" / Segment) & get & withAuth) { address =>
      complete(for {
        pk   <- wallet.findPrivateKey(address)
        seed <- wallet.exportAccountSeed(pk.toAddress)
      } yield Json.obj("address" -> address, "seed" -> Base58.encode(seed)))
    }
  }

  def validate: Route = (path("validate" / Segment) & get) { addressBytes =>
    complete(Json.obj("address" -> addressBytes, "valid" -> Address.fromString(addressBytes).isRight))
  }

  // TODO: Remove from API
  def postData: Route = (path("data") & withAuth) {
    broadcast[DataRequest](data => TransactionFactory.data(data, wallet, time))
  }

  def getData: Route =
    extractScheduler(
      implicit sc =>
        path("data" / AddrSegment) { address =>
          parameter("matches") { matches =>
            complete(
              Try(matches.r)
                .fold(
                  { e =>
                    log.trace(s"Error compiling regex $matches: ${e.getMessage}")
                    ApiError.fromValidationError(GenericError(s"Cannot compile regex"))
                  },
                  _ => accountData(address, matches)
                )
            )
          } ~ parameter("id".as[String].*) { keys =>
            complete(accountDataList(address, keys.toSeq: _*))
          } ~ get {
            complete(accountData(address))
          }
        }
    )

  def getDataItem: Route = (path("data" / AddrSegment / Segment) & get) {
    case (address, key) =>
      complete(accountDataEntry(address, key))
  }

  def root: Route = (path("addresses") & get) {
    complete(wallet.privateKeyAccounts.map(_.toAddress))
  }

  def seq: Route = {
    (path("seq" / IntNumber / IntNumber) & get) {
      case (start, end) =>
        if (start >= 0 && end >= 0 && start - end < MaxAddressesPerRequest) {
          complete(wallet.privateKeyAccounts.map(_.toAddress).slice(start, end))
        } else complete(TooBigArrayAllocation)
    }
  }

  def create: Route = (path("addresses") & post & withAuth) {
    wallet.generateNewAccount() match {
      case Some(pka) => complete(Json.obj("address" -> pka.toAddress))
      case None      => complete(Unknown)
    }
  }

  private def balancesJson(height: Int, addresses: Seq[String], assetId: Asset): ToResponseMarshallable =
    if (addresses.length > settings.transactionsByAddressLimit) TooBigArrayAllocation
    else if (height < 1 || height > blockchain.height) CustomValidationError(s"Illegal height: $height")
    else {
      implicit val balancesWrites: Writes[(String, Long)] = Writes[(String, Long)] { b =>
        Json.obj("id" -> b._1, "balance" -> b._2)
      }

      val balances = for {
        addressStr <- addresses.toSet[String]
        address    <- Address.fromString(addressStr).toOption
<<<<<<< HEAD
      } yield blockchain.balanceOnlySnapshots(address, height, assetId).fold(addressStr -> 0L)(addressStr -> _._2)
=======
      } yield blockchain.balanceAtHeight(address, height, assetId).fold(addressStr -> 0L)(addressStr -> _._2)
>>>>>>> 6d5d069c

      ToResponseMarshallable(balances)
    }

  private def balanceJson(acc: Address, confirmations: Int) =
    Balance(acc.stringRepr, confirmations, commonAccountsApi.balance(acc, confirmations))

  private def balanceJson(acc: Address) = Balance(acc.stringRepr, 0, commonAccountsApi.balance(acc))

  private def scriptMetaJson(account: Address): Either[ValidationError.ScriptParseError, AccountScriptMeta] = {
    import cats.implicits._
    val accountScript = blockchain.accountScript(account)

    accountScript
      .map(_.script)
      .traverse(Global.dAppFuncTypes)
      .map(AccountScriptMeta(account.stringRepr, _))
  }

  private def effectiveBalanceJson(acc: Address, confirmations: Int) = {
    Balance(acc.stringRepr, confirmations, commonAccountsApi.effectiveBalance(acc, confirmations))
  }

  private def accountData(address: Address)(implicit sc: Scheduler) =
    commonAccountsApi.dataStream(address, None).toListL.runAsyncLogErr.map(_.sortBy(_.key))

  private def accountData(addr: Address, regex: String)(implicit sc: Scheduler): ToResponseMarshallable =
    commonAccountsApi
      .dataStream(addr, Some(regex))
      .toListL
      .runAsyncLogErr
      .map(_.sortBy(_.key))

  private def accountDataEntry(address: Address, key: String): ToResponseMarshallable =
    commonAccountsApi.data(address, key).toRight(DataKeyDoesNotExist)

  private def accountDataList(address: Address, keys: String*): ToResponseMarshallable =
    keys.flatMap(commonAccountsApi.data(address, _))

  private def signPath(address: Address, encode: Boolean): Route = (post & entity(as[String])) { message =>
    withAuth {
      val res = wallet
        .privateKeyAccount(address)
        .map(pk => {
          val messageBytes = message.utf8Bytes
          val signature    = crypto.sign(pk.privateKey, messageBytes)
          val msg          = if (encode) Base58.encode(messageBytes) else message
          Signed(msg, Base58.encode(pk.publicKey.arr), signature.toString)
        })
      complete(res)
    }
  }

  private def verifyPath(address: Address, decode: Boolean): Route = withAuth {
    jsonPost[Signed] { m =>
      val msg: Try[Array[Byte]] =
        if (decode) if (m.message.startsWith("base64:")) Base64.tryDecode(m.message) else Base58.tryDecodeWithLimit(m.message, 2048)
        else Success(m.message.utf8Bytes)
      verifySigned(msg, m.signature, m.publicKey, address)
    }
  }

  private def verifySigned(msg: Try[Array[Byte]], signature: String, publicKey: String, address: Address) = {
    (msg, ByteStr.decodeBase58(signature), Base58.tryDecodeWithLimit(publicKey)) match {
      case (Success(msgBytes), Success(signatureBytes), Success(pubKeyBytes)) =>
        val account = PublicKey(pubKeyBytes)
        val isValid = account.toAddress == address && crypto.verify(signatureBytes, msgBytes, PublicKey(pubKeyBytes))
        Right(Json.obj("valid" -> isValid))
      case _ => Left(InvalidMessage)
    }
  }

  def publicKey: Route = (path("publicKey" / PublicKeySegment) & get) { publicKey =>
    complete(Json.obj("address" -> Address.fromPublicKey(publicKey).stringRepr))
  }
}

object AddressApiRoute {
  case class Signed(message: String, publicKey: String, signature: String)

  object Signed {
    import play.api.libs.functional.syntax._

    implicit val signedFormat: Format[Signed] = Format(
      ((JsPath \ "message").read[String] and
        (JsPath \ "publickey")
          .read[String]
          .orElse((JsPath \ "publicKey").read[String])
        and (JsPath \ "signature").read[String])(Signed.apply _),
      Json.writes[Signed]
    )
  }

  case class Balance(address: String, confirmations: Int, balance: Long)

  object Balance {
    implicit val balanceFormat: Format[Balance] = Json.format
  }

  case class AccountScriptMeta(address: String, meta: Option[Dic])

  object AccountScriptMeta {
    implicit lazy val dicFormat: Writes[Dic]                             = dic => metaConverter.foldRoot(dic)
    implicit lazy val accountScriptMetaWrites: Writes[AccountScriptMeta] = Json.writes[AccountScriptMeta]
  }
}<|MERGE_RESOLUTION|>--- conflicted
+++ resolved
@@ -232,11 +232,7 @@
       val balances = for {
         addressStr <- addresses.toSet[String]
         address    <- Address.fromString(addressStr).toOption
-<<<<<<< HEAD
-      } yield blockchain.balanceOnlySnapshots(address, height, assetId).fold(addressStr -> 0L)(addressStr -> _._2)
-=======
       } yield blockchain.balanceAtHeight(address, height, assetId).fold(addressStr -> 0L)(addressStr -> _._2)
->>>>>>> 6d5d069c
 
       ToResponseMarshallable(balances)
     }
