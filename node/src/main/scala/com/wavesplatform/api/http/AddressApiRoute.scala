--- conflicted
+++ resolved
@@ -211,13 +211,7 @@
                 log.trace(s"Error compiling regex $matches: ${e.getMessage}")
                 complete(ApiError.fromValidationError(GenericError(s"Cannot compile regex")))
               },
-<<<<<<< HEAD
               _ => accountData(address, matches)
-            )
-        } ~ anyParam("key").filter(_.nonEmpty) { keys =>
-          complete(accountDataList(address, keys.toSeq*))
-=======
-              _ => accountData(address, Some(matches))
             )
         } ~ anyParam("key", limit = settings.dataKeysRequestLimit) { keys =>
           extractMethod.filter(_ != HttpMethods.GET || keys.nonEmpty) { _ =>
@@ -227,7 +221,6 @@
 
             complete(result)
           }
->>>>>>> f362c236
         } ~ get {
           accountData(address)
         }
@@ -295,7 +288,6 @@
       pass
   }
 
-<<<<<<< HEAD
   private def accountData(address: Address)(implicit m: ToResponseMarshaller[Source[ByteString, NotUsed]]) = {
     routeTimeout.executeFromObservable(
       commonAccountsApi
@@ -310,16 +302,6 @@
         .dataStream(addr, Some(regex))
         .map(entry => ByteString.fromArrayUnsafe(writeToArray[DataEntry[?]](entry)(DataEntry.dataEntryCodec)))
     )
-=======
-  private def accountData(address: Address, regex: Option[String] = None)(implicit m: ToResponseMarshaller[Source[JsValue, NotUsed]]) = {
-    routeTimeout.execute(
-      commonAccountsApi
-        .dataStream(address, regex)
-        .toListL
-        .map(data => Source.fromIterator(() => data.sortBy(_.key).iterator.map(Json.toJson[DataEntry[?]])))
-    )(_.runAsyncLogErr(_))
-  }
->>>>>>> f362c236
 
   private def accountDataEntry(address: Address, key: String): ToResponseMarshallable =
     commonAccountsApi
@@ -328,16 +310,12 @@
       .toRight(DataKeyDoesNotExist)
 
   private def accountDataList(address: Address, keys: String*) =
-<<<<<<< HEAD
     Source.fromIterator(() =>
       keys
         .flatMap(commonAccountsApi.data(address, _))
         .iterator
         .map(entry => ByteString.fromArrayUnsafe(writeToArray[DataEntry[?]](entry)(DataEntry.dataEntryCodec)))
     )
-=======
-    Source.fromIterator(() => keys.flatMap(commonAccountsApi.data(address, _)).iterator.map(Json.toJson[DataEntry[?]]))
->>>>>>> f362c236
 
   private def signPath(address: Address, encode: Boolean): Route = (post & entity(as[String])) { message =>
     withAuth {
