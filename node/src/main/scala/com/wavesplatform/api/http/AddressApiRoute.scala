package com.wavesplatform.api.http

import akka.http.scaladsl.marshalling.ToResponseMarshallable
import akka.http.scaladsl.server.Route
import com.wavesplatform.account.{Address, PublicKey}
import com.wavesplatform.api.common.CommonAccountsApi
import com.wavesplatform.api.http.ApiError._
import com.wavesplatform.api.http.requests.DataRequest
import com.wavesplatform.common.utils.{Base58, Base64}
import com.wavesplatform.crypto
import com.wavesplatform.http.BroadcastRoute
import com.wavesplatform.lang.contract.meta.Dic
import com.wavesplatform.lang.{Global, ValidationError}
import com.wavesplatform.network.UtxPoolSynchronizer
import com.wavesplatform.protobuf.api
import com.wavesplatform.settings.RestAPISettings
import com.wavesplatform.state.Blockchain
import com.wavesplatform.state.diffs.FeeValidation
import com.wavesplatform.transaction.Asset.{IssuedAsset, Waves}
import com.wavesplatform.transaction.TxValidationError.GenericError
import com.wavesplatform.transaction.{Asset, TransactionFactory}
import com.wavesplatform.utils.{Time, _}
import com.wavesplatform.wallet.Wallet
import monix.execution.Scheduler
import play.api.libs.json._

import scala.util.{Success, Try}

<<<<<<< HEAD
@Path("/addresses")
@Api(value = "/addresses/")
=======
>>>>>>> ff153d26
case class AddressApiRoute(
    settings: RestAPISettings,
    wallet: Wallet,
    blockchain: Blockchain,
    utxPoolSynchronizer: UtxPoolSynchronizer,
    time: Time,
<<<<<<< HEAD
    commonAccountsApi: CommonAccountsApi
) extends ApiRoute
=======
    limitedScheduler: Scheduler
) extends ApiRoute
    with TimeLimitedRoute
>>>>>>> ff153d26
    with BroadcastRoute
    with AuthRoute
    with AutoParamsDirective {

  import AddressApiRoute._

  val MaxAddressesPerRequest = 1000

  override lazy val route: Route =
    pathPrefix("addresses") {
      balanceDetails ~ validate ~ seed ~ balanceWithConfirmations ~ balance ~ balances ~ balancesPost ~ balanceWithConfirmations ~ verify ~ sign ~ deleteAddress ~ verifyText ~
        signText ~ seq ~ publicKey ~ effectiveBalance ~ effectiveBalanceWithConfirmations ~ getData ~ getDataItem ~ postData ~ scriptInfo ~ scriptMeta
    } ~ root ~ create

<<<<<<< HEAD
  @Path("/scriptInfo/{address}")
  @ApiOperation(value = "Details for account", notes = "Account's script", httpMethod = "GET")
  @ApiImplicitParams(
    Array(
      new ApiImplicitParam(name = "address", value = "Address", required = true, dataType = "string", paramType = "path")
    )
  )
  def scriptInfo: Route = (path("scriptInfo" / AddrSegment) & get) { address =>
    val script = blockchain.accountScript(address)
    complete(
      Json.obj(
        "address"            -> address.stringRepr,
        "script"             -> script.map(_.script.bytes().base64),
        "scriptText"         -> script.map(_.script.expr.toString),
        "complexity"         -> script.fold(0L)(_.verifierComplexity),
        "callableComplexity" -> script.fold[JsValue](JsNull)(m => Json.toJson(m.callableComplexity)),
        "extraFee"           -> (if (script.isEmpty) 0L else FeeValidation.ScriptExtraFee)
      )
    )
  }

  @Path("/scriptInfo/{address}/meta")
  @ApiOperation(value = "Meta by address", notes = "Account's script meta", httpMethod = "GET")
  @ApiImplicitParams(
    Array(
      new ApiImplicitParam(name = "address", value = "Address", required = true, dataType = "string", paramType = "path")
    )
  )
  def scriptMeta: Route = (path("scriptInfo" / AddrSegment / "meta") & get) { address =>
    complete(scriptMetaJson(address))
  }

  @Path("/{address}")
  @ApiOperation(value = "Delete", notes = "Remove the account with address {address} from the wallet", httpMethod = "DELETE")
  @ApiImplicitParams(
    Array(
      new ApiImplicitParam(name = "address", value = "Address", required = true, dataType = "string", paramType = "path")
    )
  )
  def deleteAddress: Route = (delete & withAuth & path(AddrSegment)) { address =>
    val deleted = wallet.privateKeyAccount(address).exists(account => wallet.deleteAccount(account))
    complete(Json.obj("deleted" -> deleted))
=======
  def scriptInfo: Route = (path("scriptInfo" / Segment) & get) { address =>
    completeLimited(
      Address
        .fromString(address)
        .map(addressScriptInfoJson)
    )
  }

  def scriptMeta: Route = (path("scriptInfo" / Segment / "meta") & get) { address =>
    complete(
      Address
        .fromString(address)
        .flatMap(scriptMetaJson)
        .map(ToResponseMarshallable(_))
    )
  }

  def deleteAddress: Route = path(Segment) { address =>
    (delete & withAuth) {
      if (Address.fromString(address).isLeft) {
        complete(InvalidAddress)
      } else {
        val deleted = wallet.findPrivateKey(address).exists(account => wallet.deleteAccount(account))
        complete(Json.obj("deleted" -> deleted))
      }
    }
>>>>>>> ff153d26
  }

  def sign: Route = {
    path("sign" / AddrSegment) { address =>
      signPath(address, encode = true)
    }
  }

  def signText: Route = {
    path("signText" / AddrSegment) { address =>
      signPath(address, encode = false)
    }
  }

<<<<<<< HEAD
  @Path("/verify/{address}")
  @ApiOperation(value = "Verify", notes = "Check a signature of a message signed by an account", httpMethod = "POST")
  @ApiImplicitParams(
    Array(
      new ApiImplicitParam(name = "address", value = "Address", required = true, dataType = "string", paramType = "path"),
      new ApiImplicitParam(
        name = "body",
        value = "Json with data",
        required = true,
        paramType = "body",
        dataType = "com.wavesplatform.api.http.SignedMessage",
        defaultValue =
          "{\n\t\"message\":\"Base58-encoded message\",\n\t\"signature\":\"Base58-encoded signature\",\n\t\"publickey\":\"Base58-encoded public key\"\n}"
      )
    )
  )
  def verify: Route = path("verify" / AddrSegment) { address =>
    verifyPath(address, decode = true)
  }

  @Path("/verifyText/{address}")
  @ApiOperation(value = "Verify text", notes = "Check a signature of a message signed by an account", httpMethod = "POST")
  @ApiImplicitParams(
    Array(
      new ApiImplicitParam(name = "address", value = "Address", required = true, dataType = "string", paramType = "path"),
      new ApiImplicitParam(
        name = "body",
        value = "Json with data",
        required = true,
        paramType = "body",
        dataType = "com.wavesplatform.api.http.SignedMessage",
        defaultValue =
          "{\n\t\"message\":\"Plain message\",\n\t\"signature\":\"Base58-encoded signature\",\n\t\"publickey\":\"Base58-encoded public key\"\n}"
      )
    )
  )
  def verifyText: Route = path("verifyText" / AddrSegment) { address =>
    verifyPath(address, decode = false)
  }

  @Path("/balance/{address}")
  @ApiOperation(value = "Balance", notes = "Account's balance", httpMethod = "GET")
  @ApiImplicitParams(
    Array(
      new ApiImplicitParam(name = "address", value = "Address", required = true, dataType = "string", paramType = "path")
    )
  )
  def balance: Route = (path("balance" / AddrSegment) & get) { address =>
=======
  def verify: Route = path("verify" / Segment) { address =>
    verifyPath(address, decode = true)
  }

  def verifyText: Route = path("verifyText" / Segment) { address =>
    verifyPath(address, decode = false)
  }

  def balance: Route = (path("balance" / Segment) & get) { address =>
>>>>>>> ff153d26
    complete(balanceJson(address))
  }

  def balances: Route = (path("balance") & get & parameters('height.as[Int].?) & parameters('address.*) & parameters('asset.?)) {
    (height, addresses, assetId) =>
      complete(balancesJson(height.getOrElse(blockchain.height), addresses.toSeq, assetId.fold(Waves: Asset)(a => IssuedAsset(Base58.decode(a)))))
  }

  def balancesPost: Route = (path("balance") & (post & entity(as[JsObject]))) { request =>
    val height    = (request \ "height").asOpt[Int]
    val addresses = (request \ "addresses").as[Seq[String]]
    val assetId   = (request \ "asset").asOpt[String]
    complete(balancesJson(height.getOrElse(blockchain.height), addresses, assetId.fold(Waves: Asset)(a => IssuedAsset(Base58.decode(a)))))
  }

<<<<<<< HEAD
  @Path("/balance/details/{address}")
  @ApiOperation(value = "Details for balance", notes = "Account's balances", httpMethod = "GET")
  @ApiImplicitParams(
    Array(
      new ApiImplicitParam(name = "address", value = "Address", required = true, dataType = "string", paramType = "path")
    )
  )
  def balanceDetails: Route = (path("balance" / "details" / AddrSegment) & get) { address =>
    val details = commonAccountsApi.balanceDetails(address)
    import details._
=======
  def balanceDetails: Route = (path("balance" / "details" / Segment) & get) { address =>
>>>>>>> ff153d26
    complete(
      Json.obj("address" -> address.stringRepr, "regular" -> regular, "generating" -> generating, "available" -> available, "effective" -> effective)
    )
  }

  def balanceWithConfirmations: Route = {
    (path("balance" / AddrSegment / IntNumber) & get) {
      case (address, confirmations) =>
        complete(balanceJson(address, confirmations))
    }
  }

  def effectiveBalance: Route = {
    path("effectiveBalance" / AddrSegment) { address =>
      complete(effectiveBalanceJson(address, 0))
    }
  }

  def effectiveBalanceWithConfirmations: Route = {
    path("effectiveBalance" / AddrSegment / IntNumber) { (address, confirmations) =>
      complete(
        effectiveBalanceJson(address, confirmations)
      )
    }
  }

  def seed: Route = {
    (path("seed" / Segment) & get & withAuth) { address =>
      complete(for {
        pk   <- wallet.findPrivateKey(address)
        seed <- wallet.exportAccountSeed(pk)
      } yield Json.obj("address" -> address, "seed" -> Base58.encode(seed)))
    }
  }

<<<<<<< HEAD
  @Path("/validate/{address}")
  @ApiOperation(value = "Validate", notes = "Check whether address {address} is valid or not", httpMethod = "GET")
  @ApiImplicitParams(
    Array(
      new ApiImplicitParam(name = "address", value = "Address", required = true, dataType = "string", paramType = "path")
    )
  )
  def validate: Route = (path("validate" / Segment) & get) { addressBytes =>
    complete(Json.obj("address" -> addressBytes, "valid" -> Address.fromString(addressBytes).isRight))
=======
  def validate: Route = (path("validate" / Segment) & get) { address =>
    complete(Validity(address, Address.fromString(address).isRight))
>>>>>>> ff153d26
  }

  // TODO: Remove from API
  def postData: Route = (path("data") & withAuth) {
    broadcast[DataRequest](data => TransactionFactory.data(data, wallet, time))
  }

  def getData: Route =
    extractScheduler(
      implicit sc =>
        path("data" / AddrSegment) { address =>
          protobufEntity(api.DataRequest) { request =>
            if (request.matches.nonEmpty)
              complete(
                Try(request.matches.r)
                  .fold(
                    { e =>
                      log.error(s"Error compiling regex ${request.matches}", e)
                      ApiError.fromValidationError(GenericError(s"Cannot compile regex"))
                    },
                    _ => accountData(address, request.matches)
                  )
              )
            else complete(accountDataList(address, request.keys: _*))
          } ~ get {
            complete(accountData(address))
          }
        }
    )

<<<<<<< HEAD
  @Path("/data/{address}/{key}")
  @ApiOperation(value = "Data by Key", notes = "Read data associated with an account and a key", httpMethod = "GET")
  @ApiImplicitParams(
    Array(
      new ApiImplicitParam(name = "address", value = "Address", required = true, dataType = "string", paramType = "path"),
      new ApiImplicitParam(name = "key", value = "Data key", required = true, dataType = "string", paramType = "path")
    )
  )
  def getDataItem: Route = (path("data" / AddrSegment / Segment) & get) {
=======
  def getDataItem: Route = (path("data" / Segment / Segment) & get) {
>>>>>>> ff153d26
    case (address, key) =>
      complete(accountDataEntry(address, key))
  }

  def root: Route = (path("addresses") & get) {
    val accounts = wallet.privateKeyAccounts
    val json     = JsArray(accounts.map(a => JsString(a.stringRepr)))
    complete(json)
  }

  def seq: Route = {
    (path("seq" / IntNumber / IntNumber) & get) {
      case (start, end) =>
        if (start >= 0 && end >= 0 && start - end < MaxAddressesPerRequest) {
          val json = JsArray(
            wallet.privateKeyAccounts.map(a => JsString(a.stringRepr)).slice(start, end)
          )

          complete(json)
        } else complete(TooBigArrayAllocation)
    }
  }

  def create: Route = (path("addresses") & post & withAuth) {
    wallet.generateNewAccount() match {
      case Some(pka) => complete(Json.obj("address" -> pka.stringRepr))
      case None      => complete(Unknown)
    }
  }

  private def balancesJson(height: Int, addresses: Seq[String], assetId: Asset): ToResponseMarshallable =
    if (addresses.length > settings.transactionsByAddressLimit) TooBigArrayAllocation
    else if (height < 1 || height > blockchain.height) CustomValidationError(s"Illegal height: $height")
    else {
      implicit val balancesWrites: Writes[(String, Long)] = Writes[(String, Long)] { b =>
        Json.obj("id" -> b._1, "balance" -> b._2)
      }

      val balances = for {
        addressStr <- addresses.toSet[String]
        address    <- Address.fromString(addressStr).toOption
      } yield blockchain.balanceOnlySnapshots(address, height, assetId).map(addressStr -> _._2).getOrElse(addressStr -> 0L)

      ToResponseMarshallable(balances)
    }

  private def balanceJson(acc: Address, confirmations: Int) =
    Balance(acc.stringRepr, confirmations, commonAccountsApi.balance(acc, confirmations))

  private def balanceJson(acc: Address) = Balance(acc.stringRepr, 0, commonAccountsApi.balance(acc))

  private def scriptMetaJson(account: Address): Either[ValidationError.ScriptParseError, AccountScriptMeta] = {
    import cats.implicits._
    val accountScript = blockchain.accountScript(account)

    accountScript
      .map(_.script)
      .traverse(Global.dAppFuncTypes)
      .map(AccountScriptMeta(account.stringRepr, _))
  }

  private def effectiveBalanceJson(acc: Address, confirmations: Int) = {
    Balance(acc.stringRepr, confirmations, commonAccountsApi.effectiveBalance(acc, confirmations))
  }

  private def accountData(address: Address)(implicit sc: Scheduler) =
    commonAccountsApi.dataStream(address, None).toListL.runAsyncLogErr.map(_.sortBy(_.key))

  private def accountData(addr: Address, regex: String)(implicit sc: Scheduler): ToResponseMarshallable =
    commonAccountsApi
      .dataStream(addr, Some(regex))
      .toListL
      .runAsyncLogErr
      .map(_.sortBy(_.key))

  private def accountDataEntry(address: Address, key: String): ToResponseMarshallable =
    commonAccountsApi.data(address, key).toRight(DataKeyDoesNotExist)

  private def accountDataList(address: Address, keys: String*): ToResponseMarshallable =
    keys.flatMap(commonAccountsApi.data(address, _))

  private def signPath(address: Address, encode: Boolean): Route = (post & entity(as[String])) { message =>
    withAuth {
      val res = wallet
        .privateKeyAccount(address)
        .map(pk => {
          val messageBytes = message.utf8Bytes
          val signature    = crypto.sign(pk, messageBytes)
          val msg          = if (encode) Base58.encode(messageBytes) else message
          Signed(msg, Base58.encode(pk.publicKey), Base58.encode(signature))
        })
      complete(res)
    }
  }

<<<<<<< HEAD
  private def verifyPath(address: Address, decode: Boolean): Route = withAuth {
    jsonPost[SignedMessage] { m =>
      val msg: Try[Array[Byte]] =
        if (decode) if (m.message.startsWith("base64:")) Base64.tryDecode(m.message) else Base58.tryDecodeWithLimit(m.message, 2048)
        else Success(m.message.utf8Bytes)
      verifySigned(msg, m.signature, m.publickey, address)
=======
  private def verifyPath(address: String, decode: Boolean): Route = withAuth {
    jsonPost[Signed] { m =>
      if (Address.fromString(address).isLeft) {
        InvalidAddress
      } else {
        //DECODE SIGNATURE
        val msg: Try[Array[Byte]] =
          if (decode) if (m.message.startsWith("base64:")) Base64.tryDecode(m.message) else Base58.tryDecodeWithLimit(m.message, 2048)
          else Success(m.message.utf8Bytes)
        verifySigned(msg, m.signature, m.publicKey, address)
      }
>>>>>>> ff153d26
    }
  }

  private def verifySigned(msg: Try[Array[Byte]], signature: String, publicKey: String, address: Address) = {
    (msg, Base58.tryDecodeWithLimit(signature), Base58.tryDecodeWithLimit(publicKey)) match {
      case (Success(msgBytes), Success(signatureBytes), Success(pubKeyBytes)) =>
        val account = PublicKey(pubKeyBytes)
        val isValid = account.toAddress == address && crypto.verify(signatureBytes, msgBytes, PublicKey(pubKeyBytes))
        Right(Json.obj("valid" -> isValid))
      case _ => Left(InvalidMessage)
    }
  }

<<<<<<< HEAD
  @Path("/publicKey/{publicKey}")
  @ApiImplicitParams(
    Array(
      new ApiImplicitParam(name = "publicKey", value = "Public key Base58-encoded", required = true, paramType = "path", dataType = "string")
    )
  )
  @ApiOperation(value = "Address from Public Key", notes = "Generate a address from public key", httpMethod = "GET")
  def publicKey: Route = (path("publicKey" / PublicKeySegment) & get) { publicKey =>
    complete(Json.obj("address" -> Address.fromPublicKey(publicKey).stringRepr))
=======
  def publicKey: Route = (path("publicKey" / Segment) & get) { publicKey =>
    Base58.tryDecodeWithLimit(publicKey) match {
      case Success(pubKeyBytes) =>
        val account = Address.fromPublicKey(PublicKey(pubKeyBytes))
        complete(Json.obj("address" -> account.stringRepr))
      case Failure(_) => complete(InvalidPublicKey)
    }
>>>>>>> ff153d26
  }
}

object AddressApiRoute {
  case class Signed(message: String, publicKey: String, signature: String)

  object Signed {
    import play.api.libs.functional.syntax._

    implicit val signedFormat: Format[Signed] = Format(
      ((JsPath \ "message").read[String] and
        ((JsPath \ "publickey")
          .read[String]
          .orElse((JsPath \ "publicKey").read[String]))
        and (JsPath \ "signature").read[String])(Signed.apply _),
      Json.writes[Signed]
    )
  }

  case class Balance(address: String, confirmations: Int, balance: Long)

  object Balance {
    implicit val balanceFormat: Format[Balance] = Json.format
  }

<<<<<<< HEAD
=======
  case class BalanceDetails(address: String, regular: Long, generating: Long, available: Long, effective: Long)

  object BalanceDetails {
    implicit val balanceDetailsFormat: Format[BalanceDetails] = Json.format
  }

  case class Validity(address: String, valid: Boolean)

  object Validity {
    implicit val validityFormat: Format[Validity] = Json.format
  }

  case class AddressScriptInfo(address: String, script: Option[String], scriptText: Option[String], complexity: Long, extraFee: Long)

  object AddressScriptInfo {
    implicit val accountScriptInfoFormat: Format[AddressScriptInfo] = Json.format
  }

>>>>>>> ff153d26
  case class AccountScriptMeta(address: String, meta: Option[Dic])

  object AccountScriptMeta {
    implicit lazy val dicFormat: Writes[Dic]                             = metaConverter.foldRoot
    implicit lazy val accountScriptMetaWrites: Writes[AccountScriptMeta] = Json.writes[AccountScriptMeta]
  }
}<|MERGE_RESOLUTION|>--- conflicted
+++ resolved
@@ -26,28 +26,19 @@
 
 import scala.util.{Success, Try}
 
-<<<<<<< HEAD
-@Path("/addresses")
-@Api(value = "/addresses/")
-=======
->>>>>>> ff153d26
 case class AddressApiRoute(
     settings: RestAPISettings,
     wallet: Wallet,
     blockchain: Blockchain,
     utxPoolSynchronizer: UtxPoolSynchronizer,
     time: Time,
-<<<<<<< HEAD
+    limitedScheduler: Scheduler,
     commonAccountsApi: CommonAccountsApi
 ) extends ApiRoute
-=======
-    limitedScheduler: Scheduler
-) extends ApiRoute
-    with TimeLimitedRoute
->>>>>>> ff153d26
     with BroadcastRoute
     with AuthRoute
-    with AutoParamsDirective {
+    with AutoParamsDirective
+    with TimeLimitedRoute {
 
   import AddressApiRoute._
 
@@ -59,17 +50,9 @@
         signText ~ seq ~ publicKey ~ effectiveBalance ~ effectiveBalanceWithConfirmations ~ getData ~ getDataItem ~ postData ~ scriptInfo ~ scriptMeta
     } ~ root ~ create
 
-<<<<<<< HEAD
-  @Path("/scriptInfo/{address}")
-  @ApiOperation(value = "Details for account", notes = "Account's script", httpMethod = "GET")
-  @ApiImplicitParams(
-    Array(
-      new ApiImplicitParam(name = "address", value = "Address", required = true, dataType = "string", paramType = "path")
-    )
-  )
   def scriptInfo: Route = (path("scriptInfo" / AddrSegment) & get) { address =>
-    val script = blockchain.accountScript(address)
-    complete(
+    completeLimited {
+      val script = blockchain.accountScript(address)
       Json.obj(
         "address"            -> address.stringRepr,
         "script"             -> script.map(_.script.bytes().base64),
@@ -78,58 +61,16 @@
         "callableComplexity" -> script.fold[JsValue](JsNull)(m => Json.toJson(m.callableComplexity)),
         "extraFee"           -> (if (script.isEmpty) 0L else FeeValidation.ScriptExtraFee)
       )
-    )
-  }
-
-  @Path("/scriptInfo/{address}/meta")
-  @ApiOperation(value = "Meta by address", notes = "Account's script meta", httpMethod = "GET")
-  @ApiImplicitParams(
-    Array(
-      new ApiImplicitParam(name = "address", value = "Address", required = true, dataType = "string", paramType = "path")
-    )
-  )
+    }
+  }
+
   def scriptMeta: Route = (path("scriptInfo" / AddrSegment / "meta") & get) { address =>
     complete(scriptMetaJson(address))
   }
 
-  @Path("/{address}")
-  @ApiOperation(value = "Delete", notes = "Remove the account with address {address} from the wallet", httpMethod = "DELETE")
-  @ApiImplicitParams(
-    Array(
-      new ApiImplicitParam(name = "address", value = "Address", required = true, dataType = "string", paramType = "path")
-    )
-  )
   def deleteAddress: Route = (delete & withAuth & path(AddrSegment)) { address =>
     val deleted = wallet.privateKeyAccount(address).exists(account => wallet.deleteAccount(account))
     complete(Json.obj("deleted" -> deleted))
-=======
-  def scriptInfo: Route = (path("scriptInfo" / Segment) & get) { address =>
-    completeLimited(
-      Address
-        .fromString(address)
-        .map(addressScriptInfoJson)
-    )
-  }
-
-  def scriptMeta: Route = (path("scriptInfo" / Segment / "meta") & get) { address =>
-    complete(
-      Address
-        .fromString(address)
-        .flatMap(scriptMetaJson)
-        .map(ToResponseMarshallable(_))
-    )
-  }
-
-  def deleteAddress: Route = path(Segment) { address =>
-    (delete & withAuth) {
-      if (Address.fromString(address).isLeft) {
-        complete(InvalidAddress)
-      } else {
-        val deleted = wallet.findPrivateKey(address).exists(account => wallet.deleteAccount(account))
-        complete(Json.obj("deleted" -> deleted))
-      }
-    }
->>>>>>> ff153d26
   }
 
   def sign: Route = {
@@ -144,66 +85,15 @@
     }
   }
 
-<<<<<<< HEAD
-  @Path("/verify/{address}")
-  @ApiOperation(value = "Verify", notes = "Check a signature of a message signed by an account", httpMethod = "POST")
-  @ApiImplicitParams(
-    Array(
-      new ApiImplicitParam(name = "address", value = "Address", required = true, dataType = "string", paramType = "path"),
-      new ApiImplicitParam(
-        name = "body",
-        value = "Json with data",
-        required = true,
-        paramType = "body",
-        dataType = "com.wavesplatform.api.http.SignedMessage",
-        defaultValue =
-          "{\n\t\"message\":\"Base58-encoded message\",\n\t\"signature\":\"Base58-encoded signature\",\n\t\"publickey\":\"Base58-encoded public key\"\n}"
-      )
-    )
-  )
   def verify: Route = path("verify" / AddrSegment) { address =>
     verifyPath(address, decode = true)
   }
 
-  @Path("/verifyText/{address}")
-  @ApiOperation(value = "Verify text", notes = "Check a signature of a message signed by an account", httpMethod = "POST")
-  @ApiImplicitParams(
-    Array(
-      new ApiImplicitParam(name = "address", value = "Address", required = true, dataType = "string", paramType = "path"),
-      new ApiImplicitParam(
-        name = "body",
-        value = "Json with data",
-        required = true,
-        paramType = "body",
-        dataType = "com.wavesplatform.api.http.SignedMessage",
-        defaultValue =
-          "{\n\t\"message\":\"Plain message\",\n\t\"signature\":\"Base58-encoded signature\",\n\t\"publickey\":\"Base58-encoded public key\"\n}"
-      )
-    )
-  )
   def verifyText: Route = path("verifyText" / AddrSegment) { address =>
     verifyPath(address, decode = false)
   }
 
-  @Path("/balance/{address}")
-  @ApiOperation(value = "Balance", notes = "Account's balance", httpMethod = "GET")
-  @ApiImplicitParams(
-    Array(
-      new ApiImplicitParam(name = "address", value = "Address", required = true, dataType = "string", paramType = "path")
-    )
-  )
   def balance: Route = (path("balance" / AddrSegment) & get) { address =>
-=======
-  def verify: Route = path("verify" / Segment) { address =>
-    verifyPath(address, decode = true)
-  }
-
-  def verifyText: Route = path("verifyText" / Segment) { address =>
-    verifyPath(address, decode = false)
-  }
-
-  def balance: Route = (path("balance" / Segment) & get) { address =>
->>>>>>> ff153d26
     complete(balanceJson(address))
   }
 
@@ -219,20 +109,9 @@
     complete(balancesJson(height.getOrElse(blockchain.height), addresses, assetId.fold(Waves: Asset)(a => IssuedAsset(Base58.decode(a)))))
   }
 
-<<<<<<< HEAD
-  @Path("/balance/details/{address}")
-  @ApiOperation(value = "Details for balance", notes = "Account's balances", httpMethod = "GET")
-  @ApiImplicitParams(
-    Array(
-      new ApiImplicitParam(name = "address", value = "Address", required = true, dataType = "string", paramType = "path")
-    )
-  )
   def balanceDetails: Route = (path("balance" / "details" / AddrSegment) & get) { address =>
     val details = commonAccountsApi.balanceDetails(address)
     import details._
-=======
-  def balanceDetails: Route = (path("balance" / "details" / Segment) & get) { address =>
->>>>>>> ff153d26
     complete(
       Json.obj("address" -> address.stringRepr, "regular" -> regular, "generating" -> generating, "available" -> available, "effective" -> effective)
     )
@@ -268,20 +147,8 @@
     }
   }
 
-<<<<<<< HEAD
-  @Path("/validate/{address}")
-  @ApiOperation(value = "Validate", notes = "Check whether address {address} is valid or not", httpMethod = "GET")
-  @ApiImplicitParams(
-    Array(
-      new ApiImplicitParam(name = "address", value = "Address", required = true, dataType = "string", paramType = "path")
-    )
-  )
   def validate: Route = (path("validate" / Segment) & get) { addressBytes =>
     complete(Json.obj("address" -> addressBytes, "valid" -> Address.fromString(addressBytes).isRight))
-=======
-  def validate: Route = (path("validate" / Segment) & get) { address =>
-    complete(Validity(address, Address.fromString(address).isRight))
->>>>>>> ff153d26
   }
 
   // TODO: Remove from API
@@ -299,7 +166,7 @@
                 Try(request.matches.r)
                   .fold(
                     { e =>
-                      log.error(s"Error compiling regex ${request.matches}", e)
+                      log.trace(s"Error compiling regex ${request.matches}: ${e.getMessage}")
                       ApiError.fromValidationError(GenericError(s"Cannot compile regex"))
                     },
                     _ => accountData(address, request.matches)
@@ -312,19 +179,7 @@
         }
     )
 
-<<<<<<< HEAD
-  @Path("/data/{address}/{key}")
-  @ApiOperation(value = "Data by Key", notes = "Read data associated with an account and a key", httpMethod = "GET")
-  @ApiImplicitParams(
-    Array(
-      new ApiImplicitParam(name = "address", value = "Address", required = true, dataType = "string", paramType = "path"),
-      new ApiImplicitParam(name = "key", value = "Data key", required = true, dataType = "string", paramType = "path")
-    )
-  )
   def getDataItem: Route = (path("data" / AddrSegment / Segment) & get) {
-=======
-  def getDataItem: Route = (path("data" / Segment / Segment) & get) {
->>>>>>> ff153d26
     case (address, key) =>
       complete(accountDataEntry(address, key))
   }
@@ -420,26 +275,12 @@
     }
   }
 
-<<<<<<< HEAD
   private def verifyPath(address: Address, decode: Boolean): Route = withAuth {
-    jsonPost[SignedMessage] { m =>
+    jsonPost[Signed] { m =>
       val msg: Try[Array[Byte]] =
         if (decode) if (m.message.startsWith("base64:")) Base64.tryDecode(m.message) else Base58.tryDecodeWithLimit(m.message, 2048)
         else Success(m.message.utf8Bytes)
-      verifySigned(msg, m.signature, m.publickey, address)
-=======
-  private def verifyPath(address: String, decode: Boolean): Route = withAuth {
-    jsonPost[Signed] { m =>
-      if (Address.fromString(address).isLeft) {
-        InvalidAddress
-      } else {
-        //DECODE SIGNATURE
-        val msg: Try[Array[Byte]] =
-          if (decode) if (m.message.startsWith("base64:")) Base64.tryDecode(m.message) else Base58.tryDecodeWithLimit(m.message, 2048)
-          else Success(m.message.utf8Bytes)
-        verifySigned(msg, m.signature, m.publicKey, address)
-      }
->>>>>>> ff153d26
+      verifySigned(msg, m.signature, m.publicKey, address)
     }
   }
 
@@ -453,25 +294,8 @@
     }
   }
 
-<<<<<<< HEAD
-  @Path("/publicKey/{publicKey}")
-  @ApiImplicitParams(
-    Array(
-      new ApiImplicitParam(name = "publicKey", value = "Public key Base58-encoded", required = true, paramType = "path", dataType = "string")
-    )
-  )
-  @ApiOperation(value = "Address from Public Key", notes = "Generate a address from public key", httpMethod = "GET")
   def publicKey: Route = (path("publicKey" / PublicKeySegment) & get) { publicKey =>
     complete(Json.obj("address" -> Address.fromPublicKey(publicKey).stringRepr))
-=======
-  def publicKey: Route = (path("publicKey" / Segment) & get) { publicKey =>
-    Base58.tryDecodeWithLimit(publicKey) match {
-      case Success(pubKeyBytes) =>
-        val account = Address.fromPublicKey(PublicKey(pubKeyBytes))
-        complete(Json.obj("address" -> account.stringRepr))
-      case Failure(_) => complete(InvalidPublicKey)
-    }
->>>>>>> ff153d26
   }
 }
 
@@ -497,27 +321,6 @@
     implicit val balanceFormat: Format[Balance] = Json.format
   }
 
-<<<<<<< HEAD
-=======
-  case class BalanceDetails(address: String, regular: Long, generating: Long, available: Long, effective: Long)
-
-  object BalanceDetails {
-    implicit val balanceDetailsFormat: Format[BalanceDetails] = Json.format
-  }
-
-  case class Validity(address: String, valid: Boolean)
-
-  object Validity {
-    implicit val validityFormat: Format[Validity] = Json.format
-  }
-
-  case class AddressScriptInfo(address: String, script: Option[String], scriptText: Option[String], complexity: Long, extraFee: Long)
-
-  object AddressScriptInfo {
-    implicit val accountScriptInfoFormat: Format[AddressScriptInfo] = Json.format
-  }
-
->>>>>>> ff153d26
   case class AccountScriptMeta(address: String, meta: Option[Dic])
 
   object AccountScriptMeta {
