package com.wavesplatform.api.http

import akka.NotUsed
import akka.http.scaladsl.common.EntityStreamingSupport
import akka.http.scaladsl.marshalling.ToResponseMarshallable
import akka.http.scaladsl.server.Route
import akka.stream.scaladsl.Source
import cats.instances.list._
import cats.instances.try_._
import cats.syntax.traverse._
import cats.syntax.either._
import cats.instances.either._
import cats.syntax.alternative._
import com.wavesplatform.account.Address
import com.wavesplatform.api.common.CommonTransactionsApi
import com.wavesplatform.api.http.ApiError._
import com.wavesplatform.block.Block
import com.wavesplatform.block.merkle.Merkle.TransactionProof
import com.wavesplatform.common.state.ByteStr
import com.wavesplatform.common.utils.Base58
import com.wavesplatform.http.BroadcastRoute
import com.wavesplatform.network.UtxPoolSynchronizer
import com.wavesplatform.protobuf.api.TransactionsByIdRequest
import com.wavesplatform.settings.RestAPISettings
import com.wavesplatform.state.Blockchain
import com.wavesplatform.transaction._
import com.wavesplatform.transaction.lease._
import com.wavesplatform.utils.Time
import com.wavesplatform.wallet.Wallet
<<<<<<< HEAD
import io.swagger.annotations._
import javax.ws.rs.Path
import monix.eval.Coeval
=======
>>>>>>> ff153d26
import monix.execution.Scheduler
import monix.reactive.Observable
import play.api.libs.json._

import scala.util.Success

case class TransactionsApiRoute(
    settings: RestAPISettings,
    commonApi: CommonTransactionsApi,
    wallet: Wallet,
    blockchain: Blockchain,
    utxPoolSize: Coeval[Int],
    utxPoolSynchronizer: UtxPoolSynchronizer,
    time: Time
) extends ApiRoute
    with BroadcastRoute
    with AuthRoute
    with AutoParamsDirective {
  import TransactionsApiRoute._

  override lazy val route: Route =
    pathPrefix("transactions") {
      unconfirmed ~ addressLimit ~ info ~ status ~ sign ~ calculateFee ~ signedBroadcast ~ merkleProof
    }

  def addressLimit: Route = {
    (get & path("address" / AddrSegment / "limit" / IntNumber) & parameter('after.?)) { (address, limit, maybeAfter) =>
      val after =
        maybeAfter.map(s => ByteStr.decodeBase58(s).getOrElse(throw ApiException(CustomValidationError(s"Unable to decode transaction id $s"))))
      if (limit > settings.transactionsByAddressLimit) throw ApiException(TooBigArrayAllocation)
      extractScheduler { implicit sc =>
        implicit val jsonStreamingSupport: EntityStreamingSupport = jsonStream("[[", ",", "]]")
        complete(transactionsByAddress(address, limit, after))
      }
    }
  }

  def info: Route = (pathPrefix("info") & get) {
    pathEndOrSingleSlash {
      complete(InvalidBase58)
    } ~
      path(TransactionId) { id =>
        commonApi.transactionById(id) match {
          case Some((h, either)) => complete(txToExtendedJson(either.fold(identity, _._1)) + ("height" -> JsNumber(h)))
          case None              => complete(ApiError.TransactionDoesNotExist)
        }
      }
  }

  def status: Route = path("status") {
    protobufEntity(TransactionsByIdRequest) { request =>
      if (request.ids.length > settings.transactionsByAddressLimit)
        complete(TooBigArrayAllocation)
      else {
        request.ids.map(id => ByteStr.decodeBase58(id).toEither.leftMap(_ => id)).toList.separate match {
          case (Nil, Nil) => complete(CustomValidationError("Empty request"))
          case (Nil, ids) =>
            val results = ids.toSet.map { id: ByteStr =>
              val statusJson = blockchain.transactionInfo(id) match {
                case Some((height, _)) =>
                  Json.obj("status" -> "confirmed", "height" -> height, "confirmations" -> (blockchain.height - height).max(0))

                case None =>
                  commonApi.unconfirmedTransactionById(id) match {
                    case Some(_) => Json.obj("status" -> "unconfirmed")
                    case None    => Json.obj("status" -> "not_found")
                  }
              }
              id -> (statusJson ++ Json.obj("id" -> id.toString))
            }.toMap
            complete(ids.map(id => results(id)))
          case (errors, _) => complete(InvalidIds(errors))
        }
      }
    }
  }

  def unconfirmed: Route = (pathPrefix("unconfirmed") & get) {
    pathEndOrSingleSlash {
      complete(JsArray(commonApi.unconfirmedTransactions.map(txToExtendedJson)))
    } ~ utxSize ~ utxTransactionInfo
  }

  def utxSize: Route = (pathPrefix("size") & get) {
    complete(Json.obj("size" -> JsNumber(utxPoolSize())))
  }

  def utxTransactionInfo: Route = (pathPrefix("info") & get) {
    pathEndOrSingleSlash {
      complete(InvalidSignature)
    } ~
      path(TransactionId) { id =>
        commonApi.unconfirmedTransactionById(id) match {
          case Some(tx) =>
            complete(txToExtendedJson(tx))
          case None =>
            complete(ApiError.TransactionDoesNotExist)
        }
      }
  }

  def calculateFee: Route =
    path("calculateFee")(jsonPost[JsObject] { jsv =>
      val senderPk = (jsv \ "senderPublicKey").as[String]
      // Just for converting the request to the transaction
      val enrichedJsv = jsv ++ Json.obj(
        "fee"    -> 1234567,
        "sender" -> senderPk
      )

      createTransaction(senderPk, enrichedJsv) { tx =>
        commonApi
          .calculateFee(tx)
          .map { case (assetId, assetAmount, _) => Json.obj("feeAssetId" -> assetId, "feeAmount" -> assetAmount) }
      }
    })

  def sign: Route = (pathPrefix("sign") & withAuth) {
    pathEndOrSingleSlash(jsonPost[JsObject] { jsv =>
      TransactionFactory.parseRequestAndSign(wallet, (jsv \ "sender").as[String], time, jsv)
    }) ~ signWithSigner
  }

<<<<<<< HEAD
  @Path("/sign/{signerAddress}")
  @ApiOperation(
    value = "Sign a transaction with a non-default private key",
    notes = "Sign a transaction with the private key corresponding to the given address",
    httpMethod = "POST"
  )
  @ApiImplicitParams(
    Array(
      new ApiImplicitParam(name = "signerAddress", value = "Wallet address", required = true, dataType = "string", paramType = "path"),
      new ApiImplicitParam(
        name = "json",
        required = true,
        dataType = "string",
        paramType = "body",
        value = "Transaction data including <a href='transaction-types.html'>type</a>"
      )
    )
  )
  def signWithSigner: Route = path(AddrSegment) { address =>
    jsonPost[JsObject](TransactionFactory.parseRequestAndSign(wallet, address.stringRepr, time, _))
=======
  def signWithSigner: Route = pathPrefix(Segment) { signerAddress =>
    jsonPost[JsObject](TransactionFactory.parseRequestAndSign(wallet, signerAddress, time, _))
>>>>>>> ff153d26
  }

  def signedBroadcast: Route = path("broadcast")(broadcast[JsValue](TransactionFactory.fromSignedRequest))

  def merkleProof: Route = path("merkleProof")(merkleProofGet ~ merkleProofPost)

  def merkleProofGet: Route = (get & parameters('id.*))(ids => complete(merkleProof(ids.toList)))

  def merkleProofPost: Route =
    jsonPost[JsObject](
      jsv =>
        (jsv \ "ids").validate[List[String]] match {
          case JsSuccess(ids, _) => merkleProof(ids)
          case JsError(err)      => WrongJson(errors = err)
        }
    )

  private def merkleProof(encodedIds: List[String]): ToResponseMarshallable =
    encodedIds.traverse(ByteStr.decodeBase58) match {
      case Success(txIds) =>
        commonApi.transactionProofs(txIds) match {
          case Nil    => CustomValidationError(s"transactions do not exist or block version < ${Block.ProtoBlockVersion}")
          case proofs => proofs
        }
      case _ => InvalidSignature
    }

  private def txToExtendedJson(tx: Transaction): JsObject = {
    import com.wavesplatform.transaction.lease.LeaseTransaction
    tx match {
      case lease: LeaseTransaction =>
        import com.wavesplatform.api.http.TransactionsApiRoute.LeaseStatus._
        lease.json() ++ Json.obj("status" -> (if (blockchain.leaseDetails(lease.id()).exists(_.isActive)) Active else Canceled))

      case leaseCancel: LeaseCancelTransaction =>
        leaseCancel.json() ++ Json.obj("lease" -> blockchain.transactionInfo(leaseCancel.leaseId).map(_._2.json()).getOrElse[JsValue](JsNull))

      case t => t.json()
    }
  }

  def transactionsByAddress(address: Address, limitParam: Int, maybeAfter: Option[ByteStr])(implicit sc: Scheduler): Source[JsObject, NotUsed] =
    Source.fromPublisher(
      Observable
        .fromTask(commonApi.aliasesOfAddress(address).collect { case (_, cat) => cat.alias }.toListL)
        .flatMap { aliases =>
          val addressesCached = (aliases :+ address).toSet

          /**
            * Produces compact representation for large transactions by stripping unnecessary data.
            * Currently implemented for MassTransfer transaction only.
            */
          def txToCompactJson(address: Address, tx: Transaction): JsObject = {
            import com.wavesplatform.transaction.transfer._
            tx match {
              case mtt: MassTransferTransaction if mtt.sender.toAddress != address => mtt.compactJson(addressesCached)
              case _                                                               => txToExtendedJson(tx)
            }
          }

          commonApi
            .transactionsByAddress(address, None, Set.empty, maybeAfter)
            .take(limitParam)
            .map { case (height, tx) => txToCompactJson(address, tx) + ("height" -> JsNumber(height)) }
        }
        .toReactivePublisher
    )
}

object TransactionsApiRoute {
  object LeaseStatus {
    val Active   = "active"
    val Canceled = "canceled"
  }

  implicit val transactionProofWrites: Writes[TransactionProof] = Writes { mi =>
    Json.obj(
      "id"               -> mi.id.toString,
      "transactionIndex" -> mi.transactionIndex,
      "merkleProof"      -> mi.digests.map(d => s"${Base58.encode(d)}")
    )
  }

  implicit val transactionProofReads: Reads[TransactionProof] = Reads { jsv =>
    for {
      encoded          <- (jsv \ "id").validate[String]
      id               <- ByteStr.decodeBase58(encoded).fold(_ => JsError(InvalidSignature.message), JsSuccess(_))
      transactionIndex <- (jsv \ "transactionIndex").validate[Int]
      merkleProof      <- (jsv \ "merkleProof").validate[List[String]].map(_.map(Base58.decode))
    } yield TransactionProof(id, transactionIndex, merkleProof)
  }
}<|MERGE_RESOLUTION|>--- conflicted
+++ resolved
@@ -5,12 +5,12 @@
 import akka.http.scaladsl.marshalling.ToResponseMarshallable
 import akka.http.scaladsl.server.Route
 import akka.stream.scaladsl.Source
+import cats.instances.either._
 import cats.instances.list._
 import cats.instances.try_._
+import cats.syntax.alternative._
+import cats.syntax.either._
 import cats.syntax.traverse._
-import cats.syntax.either._
-import cats.instances.either._
-import cats.syntax.alternative._
 import com.wavesplatform.account.Address
 import com.wavesplatform.api.common.CommonTransactionsApi
 import com.wavesplatform.api.http.ApiError._
@@ -27,12 +27,7 @@
 import com.wavesplatform.transaction.lease._
 import com.wavesplatform.utils.Time
 import com.wavesplatform.wallet.Wallet
-<<<<<<< HEAD
-import io.swagger.annotations._
-import javax.ws.rs.Path
 import monix.eval.Coeval
-=======
->>>>>>> ff153d26
 import monix.execution.Scheduler
 import monix.reactive.Observable
 import play.api.libs.json._
@@ -72,14 +67,13 @@
 
   def info: Route = (pathPrefix("info") & get) {
     pathEndOrSingleSlash {
-      complete(InvalidBase58)
-    } ~
-      path(TransactionId) { id =>
-        commonApi.transactionById(id) match {
-          case Some((h, either)) => complete(txToExtendedJson(either.fold(identity, _._1)) + ("height" -> JsNumber(h)))
-          case None              => complete(ApiError.TransactionDoesNotExist)
-        }
-      }
+      complete(InvalidTransactionId("Transaction ID was not specified"))
+    } ~ path(TransactionId) { id =>
+      commonApi.transactionById(id) match {
+        case Some((h, either)) => complete(txToExtendedJson(either.fold(identity, _._1)) + ("height" -> JsNumber(h)))
+        case None              => complete(ApiError.TransactionDoesNotExist)
+      }
+    }
   }
 
   def status: Route = path("status") {
@@ -156,47 +150,22 @@
     }) ~ signWithSigner
   }
 
-<<<<<<< HEAD
-  @Path("/sign/{signerAddress}")
-  @ApiOperation(
-    value = "Sign a transaction with a non-default private key",
-    notes = "Sign a transaction with the private key corresponding to the given address",
-    httpMethod = "POST"
-  )
-  @ApiImplicitParams(
-    Array(
-      new ApiImplicitParam(name = "signerAddress", value = "Wallet address", required = true, dataType = "string", paramType = "path"),
-      new ApiImplicitParam(
-        name = "json",
-        required = true,
-        dataType = "string",
-        paramType = "body",
-        value = "Transaction data including <a href='transaction-types.html'>type</a>"
-      )
-    )
-  )
   def signWithSigner: Route = path(AddrSegment) { address =>
     jsonPost[JsObject](TransactionFactory.parseRequestAndSign(wallet, address.stringRepr, time, _))
-=======
-  def signWithSigner: Route = pathPrefix(Segment) { signerAddress =>
-    jsonPost[JsObject](TransactionFactory.parseRequestAndSign(wallet, signerAddress, time, _))
->>>>>>> ff153d26
   }
 
   def signedBroadcast: Route = path("broadcast")(broadcast[JsValue](TransactionFactory.fromSignedRequest))
 
-  def merkleProof: Route = path("merkleProof")(merkleProofGet ~ merkleProofPost)
-
-  def merkleProofGet: Route = (get & parameters('id.*))(ids => complete(merkleProof(ids.toList)))
-
-  def merkleProofPost: Route =
-    jsonPost[JsObject](
-      jsv =>
-        (jsv \ "ids").validate[List[String]] match {
-          case JsSuccess(ids, _) => merkleProof(ids)
-          case JsError(err)      => WrongJson(errors = err)
-        }
-    )
+  def merkleProof: Route = path("merkleProof") {
+    (get & parameters('id.*))(ids => complete(merkleProof(ids.toList.reverse))) ~
+      jsonPost[JsObject](
+        jsv =>
+          (jsv \ "ids").validate[List[String]] match {
+            case JsSuccess(ids, _) => merkleProof(ids)
+            case JsError(err)      => WrongJson(errors = err)
+          }
+      )
+  }
 
   private def merkleProof(encodedIds: List[String]): ToResponseMarshallable =
     encodedIds.traverse(ByteStr.decodeBase58) match {
