package com.wavesplatform.api.http

import akka.http.scaladsl.server.Route
import cats.implicits._
import com.wavesplatform.account.Address
import com.wavesplatform.api.common.CommonTransactionsApi
import com.wavesplatform.api.http.ApiError._
import com.wavesplatform.common.state.ByteStr
import com.wavesplatform.http.BroadcastRoute
import com.wavesplatform.network.UtxPoolSynchronizer
import com.wavesplatform.protobuf.api.TransactionsByIdRequest
import com.wavesplatform.settings.RestAPISettings
import com.wavesplatform.state.Blockchain
import com.wavesplatform.transaction._
import com.wavesplatform.transaction.lease._
import com.wavesplatform.utils.Time
import com.wavesplatform.utx.UtxPool
import com.wavesplatform.wallet.Wallet
import io.swagger.annotations._
import javax.ws.rs.Path
import monix.execution.Scheduler
import play.api.libs.json._

import scala.concurrent.Future
import scala.util.Success

@Path("/transactions")
@Api(value = "/transactions")
case class TransactionsApiRoute(
    settings: RestAPISettings,
    wallet: Wallet,
    blockchain: Blockchain,
    utx: UtxPool,
    utxPoolSynchronizer: UtxPoolSynchronizer,
    time: Time
) extends ApiRoute
    with BroadcastRoute
    with AuthRoute
    with AutoParamsDirective {

  private[this] val commonApi = new CommonTransactionsApi(blockchain, utx, wallet, utxPoolSynchronizer.publish)

  override lazy val route =
    pathPrefix("transactions") {
      unconfirmed ~ addressLimit ~ info ~ status ~ sign ~ calculateFee ~ signedBroadcast
    }

  @Path("/address/{address}/limit/{limit}")
  @ApiOperation(
    value = "List of transactions by address",
    notes = "Get list of transactions where specified address has been involved",
    httpMethod = "GET"
  )
  @ApiImplicitParams(
    Array(
      new ApiImplicitParam(name = "address", value = "Address", required = true, dataType = "string", paramType = "path"),
      new ApiImplicitParam(
        name = "limit",
        value = "Number of transactions to be returned",
        required = true,
        dataType = "integer",
        paramType = "path"
      ),
      new ApiImplicitParam(name = "after", value = "Id of transaction to paginate after", required = false, dataType = "string", paramType = "query")
    )
  )
  def addressLimit: Route = {
    (get & path("address" / Segment / "limit" / IntNumber) & parameter('after.?)) { (address, limit, maybeAfter) =>
      extractScheduler(implicit sc => complete(transactionsByAddress(address, limit, maybeAfter)))
    }
  }

  @Path("/info/{id}")
  @ApiOperation(value = "Transaction info", notes = "Get a transaction by its ID", httpMethod = "GET")
  @ApiImplicitParams(
    Array(
      new ApiImplicitParam(name = "id", value = "Transaction ID", required = true, dataType = "string", paramType = "path")
    )
  )
  def info: Route = (pathPrefix("info") & get) {
    pathEndOrSingleSlash {
      complete(InvalidSignature)
    } ~
      path(Segment) { encoded =>
        ByteStr.decodeBase58(encoded) match {
          case Success(id) =>
            commonApi.transactionById(id) match {
              case Some((h, tx)) => complete(txToExtendedJson(tx) + ("height" -> JsNumber(h)))
              case None          => complete(ApiError.TransactionDoesNotExist)
            }
          case _ => complete(InvalidSignature)
        }
      }
  }

  @Path("/status/{id}")
  @ApiOperation(value = "Transaction status", notes = "Get a transaction status by its ID", httpMethod = "GET")
  @ApiImplicitParams(
    Array(
      new ApiImplicitParam(name = "id", value = "Transaction ID", required = true, dataType = "string", paramType = "query", allowMultiple = true)
    )
  )
  def status: Route = path("status") {
    protobufEntity(TransactionsByIdRequest) { request =>
      if (request.ids.length > settings.transactionsByAddressLimit)
        complete(TooBigArrayAllocation)
<<<<<<< HEAD
      else request.ids.map(ByteStr.decodeBase58).toList.sequence match {
        case Success(ids) =>
          val results = ids.map { id =>
            val statusJson = blockchain.transactionInfo(id) match {
              case Some((height, _)) =>
                Json.obj("status" -> "confirmed", "height" -> height, "confirmations" -> (blockchain.height - height).max(0))
=======
      else
        request.ids.map(ByteStr.decodeBase58).toList.sequence match {
          case Success(ids) =>
            val results = ids.map { id =>
              val statusJson = blockchain.transactionInfo(id) match {
                case Some((height, _)) =>
                  Json.obj("status" -> "confirmed", "height" -> height, "confirmations" -> (blockchain.height - height).max(0))
>>>>>>> 3f7e970b

                case None =>
                  utx.transactionById(id) match {
                    case Some(_) => Json.obj("status" -> "unconfirmed")
                    case None    => Json.obj("status" -> "not_found")
                  }
              }
              statusJson ++ Json.obj("id" -> id.toString)
            }
            complete(results)

          case _ => complete(InvalidSignature)
        }
    }
  }

  @Path("/unconfirmed")
  @ApiOperation(value = "Unconfirmed transactions", notes = "Get list of unconfirmed transactions", httpMethod = "GET")
  def unconfirmed: Route = (pathPrefix("unconfirmed") & get) {
    pathEndOrSingleSlash {
      complete(JsArray(commonApi.unconfirmedTransactions().map(txToExtendedJson)))
    } ~ utxSize ~ utxTransactionInfo
  }

  @Path("/unconfirmed/size")
  @ApiOperation(
    value = "Number of unconfirmed transactions",
    notes = "Get the number of unconfirmed transactions in the UTX pool",
    httpMethod = "GET"
  )
  def utxSize: Route = (pathPrefix("size") & get) {
    complete(Json.obj("size" -> JsNumber(utx.size)))
  }

  @Path("/unconfirmed/info/{id}")
  @ApiOperation(value = "Unconfirmed transaction info", notes = "Get an unconfirmed transaction by its ID", httpMethod = "GET")
  @ApiImplicitParams(
    Array(
      new ApiImplicitParam(name = "id", value = "Transaction ID", required = true, dataType = "string", paramType = "path")
    )
  )
  def utxTransactionInfo: Route = (pathPrefix("info") & get) {
    pathEndOrSingleSlash {
      complete(InvalidSignature)
    } ~
      path(Segment) { encoded =>
        ByteStr.decodeBase58(encoded) match {
          case Success(id) =>
            commonApi.unconfirmedTransactionById(id) match {
              case Some(tx) =>
                complete(txToExtendedJson(tx))
              case None =>
                complete(ApiError.TransactionDoesNotExist)
            }
          case _ => complete(InvalidSignature)
        }
      }
  }

  @Path("/calculateFee")
  @ApiOperation(value = "Calculate transaction fee", notes = "Calculates minimal fee for a transaction", httpMethod = "POST")
  @ApiImplicitParams(
    Array(
      new ApiImplicitParam(name = "json", required = true, dataType = "string", paramType = "body", value = "Transaction data including type")
    )
  )
  def calculateFee: Route =
    path("calculateFee")(jsonPost[JsObject] { jsv =>
      val senderPk = (jsv \ "senderPublicKey").as[String]
      // Just for converting the request to the transaction
      val enrichedJsv = jsv ++ Json.obj(
        "fee"    -> 1234567,
        "sender" -> senderPk
      )

      createTransaction(senderPk, enrichedJsv) { tx =>
        commonApi
          .calculateFee(tx)
          .map { case (assetId, assetAmount, _) => Json.obj("feeAssetId" -> assetId, "feeAmount" -> assetAmount) }
      }
    })

  @Path("/sign")
  @ApiOperation(value = "Sign a transaction", notes = "Sign a transaction with the sender's private key", httpMethod = "POST")
  @ApiImplicitParams(
    Array(
      new ApiImplicitParam(
        name = "json",
        required = true,
        dataType = "string",
        paramType = "body",
        value = "Transaction data including <a href='transaction-types.html'>type</a>"
      )
    )
  )
  def sign: Route = (pathPrefix("sign") & withAuth) {
    pathEndOrSingleSlash(jsonPost[JsObject] { jsv =>
      TransactionFactory.parseRequestAndSign(wallet, (jsv \ "sender").as[String], time, jsv)
    }) ~ signWithSigner
  }

  @Path("/sign/{signerAddress}")
  @ApiOperation(
    value = "Sign a transaction with a non-default private key",
    notes = "Sign a transaction with the private key corresponding to the given address",
    httpMethod = "POST"
  )
  @ApiImplicitParams(
    Array(
      new ApiImplicitParam(name = "signerAddress", value = "Wallet address", required = true, dataType = "string", paramType = "path"),
      new ApiImplicitParam(
        name = "json",
        required = true,
        dataType = "string",
        paramType = "body",
        value = "Transaction data including <a href='transaction-types.html'>type</a>"
      )
    )
  )
  def signWithSigner: Route = pathPrefix(Segment) { signerAddress =>
    jsonPost[JsObject](TransactionFactory.parseRequestAndSign(wallet, signerAddress, time, _))
  }

  @Path("/broadcast")
  @ApiOperation(value = "Broadcast a signed transaction", notes = "Broadcast a signed transaction", httpMethod = "POST")
  @ApiImplicitParams(
    Array(
      new ApiImplicitParam(
        name = "json",
        required = true,
        paramType = "body",
        dataType = "string",
        value = "Transaction data including <a href='transaction-types.html'>type</a> and signature/proofs"
      )
    )
  )
  def signedBroadcast: Route = path("broadcast")(broadcast[JsValue](TransactionFactory.fromSignedRequest))

  private def txToExtendedJson(tx: Transaction): JsObject = {
    import com.wavesplatform.transaction.lease.LeaseTransaction
    tx match {
      case lease: LeaseTransaction =>
        import com.wavesplatform.transaction.lease.LeaseTransaction.Status._
        lease.json() ++ Json.obj("status" -> (if (blockchain.leaseDetails(lease.id()).exists(_.isActive)) Active else Canceled))

      case leaseCancel: LeaseCancelTransaction =>
        leaseCancel.json() ++ Json.obj("lease" -> blockchain.transactionInfo(leaseCancel.leaseId).map(_._2.json()).getOrElse[JsValue](JsNull))

      case t => t.json()
    }
  }

  def transactionsByAddress(addressParam: String, limitParam: Int, maybeAfterParam: Option[String])(
      implicit sc: Scheduler
  ): Either[ApiError, Future[JsArray]] = {
    def createTransactionsJsonArray(address: Address, limit: Int, fromId: Option[ByteStr]): Future[JsArray] = {
      lazy val addressesCached = concurrent.blocking(blockchain.aliasesOfAddress(address).toVector :+ address).toSet

      /**
        * Produces compact representation for large transactions by stripping unnecessary data.
        * Currently implemented for MassTransfer transaction only.
        */
      def txToCompactJson(address: Address, tx: Transaction): JsObject = {
        import com.wavesplatform.transaction.transfer._
        tx match {
          case mtt: MassTransferTransaction if mtt.sender.toAddress != address => mtt.compactJson(addressesCached)
          case _                                                               => txToExtendedJson(tx)
        }
      }

      commonApi
        .transactionsByAddress(address, fromId)
        .take(limit)
        .toListL
        .map(txs => Json.arr(JsArray(txs.map { case (height, tx) => txToCompactJson(address, tx) + ("height" -> JsNumber(height)) })))
        .runToFuture
    }

    for {
      address <- Address.fromString(addressParam).left.map(ApiError.fromValidationError)
      limit   <- Either.cond(limitParam <= settings.transactionsByAddressLimit, limitParam, TooBigArrayAllocation)
      maybeAfter <- maybeAfterParam match {
        case Some(v) =>
          ByteStr
            .decodeBase58(v)
            .fold(
              _ => Left(CustomValidationError(s"Unable to decode transaction id $v")),
              id => Right(Some(id))
            )
        case None => Right(None)
      }
    } yield createTransactionsJsonArray(address, limit, maybeAfter)
  }
}<|MERGE_RESOLUTION|>--- conflicted
+++ resolved
@@ -104,22 +104,12 @@
     protobufEntity(TransactionsByIdRequest) { request =>
       if (request.ids.length > settings.transactionsByAddressLimit)
         complete(TooBigArrayAllocation)
-<<<<<<< HEAD
       else request.ids.map(ByteStr.decodeBase58).toList.sequence match {
         case Success(ids) =>
           val results = ids.map { id =>
             val statusJson = blockchain.transactionInfo(id) match {
               case Some((height, _)) =>
                 Json.obj("status" -> "confirmed", "height" -> height, "confirmations" -> (blockchain.height - height).max(0))
-=======
-      else
-        request.ids.map(ByteStr.decodeBase58).toList.sequence match {
-          case Success(ids) =>
-            val results = ids.map { id =>
-              val statusJson = blockchain.transactionInfo(id) match {
-                case Some((height, _)) =>
-                  Json.obj("status" -> "confirmed", "height" -> height, "confirmations" -> (blockchain.height - height).max(0))
->>>>>>> 3f7e970b
 
                 case None =>
                   utx.transactionById(id) match {
