--- conflicted
+++ resolved
@@ -243,13 +243,8 @@
   }
 
   object ApplicationStatus {
-<<<<<<< HEAD
     val Succeeded             = "succeeded"
     val ScriptExecutionFailed = "script_execution_failed"
-=======
-    val Succeed               = "succeed"
-    val ScriptExecutionFailed = "scriptExecutionFailed"
->>>>>>> ec4583be
   }
 
   implicit val transactionProofWrites: Writes[TransactionProof] = Writes { mi =>
