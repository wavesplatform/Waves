--- conflicted
+++ resolved
@@ -2,13 +2,9 @@
 
 import akka.http.scaladsl.marshalling.ToResponseMarshallable
 import akka.http.scaladsl.server.Route
-<<<<<<< HEAD
 import cats.instances.list._
 import cats.instances.try_._
 import cats.syntax.traverse._
-=======
-import cats.implicits._
->>>>>>> 38109b16
 import com.wavesplatform.account.Address
 import com.wavesplatform.api.common.CommonTransactionsApi
 import com.wavesplatform.api.http.ApiError._
@@ -45,23 +41,15 @@
     time: Time
 ) extends ApiRoute
     with BroadcastRoute
-<<<<<<< HEAD
-    with AuthRoute {
-  import TransactionsApiRoute._
-=======
     with AuthRoute
     with AutoParamsDirective {
->>>>>>> 38109b16
+  import TransactionsApiRoute._
 
   private[this] val commonApi = new CommonTransactionsApi(blockchain, utx, wallet, utxPoolSynchronizer.publish)
 
   override lazy val route: Route =
     pathPrefix("transactions") {
-<<<<<<< HEAD
-      unconfirmed ~ addressLimit ~ info ~ sign ~ calculateFee ~ signedBroadcast ~ merkleProof
-=======
-      unconfirmed ~ addressLimit ~ info ~ status ~ sign ~ calculateFee ~ signedBroadcast
->>>>>>> 38109b16
+      unconfirmed ~ addressLimit ~ info ~ status ~ sign ~ calculateFee ~ signedBroadcast ~ merkleProof
     }
 
   @Path("/address/{address}/limit/{limit}")
