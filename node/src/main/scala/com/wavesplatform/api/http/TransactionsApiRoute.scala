--- conflicted
+++ resolved
@@ -86,14 +86,9 @@
   }
 
   private[this] def loadTransactionStatus(id: ByteStr): JsObject = {
-<<<<<<< HEAD
-    import Status._
+    import Status.*
     val bc = blockchain()
     val statusJson = bc.transactionInfo(id) match {
-=======
-    import Status.*
-    val statusJson = blockchain.transactionInfo(id) match {
->>>>>>> 6a480eab
       case Some((tm, tx)) =>
         Json.obj(
           "status"        -> Confirmed,
