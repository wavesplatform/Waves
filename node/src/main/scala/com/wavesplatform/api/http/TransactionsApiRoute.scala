package com.wavesplatform.api.http

import akka.http.scaladsl.marshalling.ToResponseMarshallable
import akka.http.scaladsl.server.Route
import cats.instances.either._
import cats.instances.list._
import cats.instances.try_._
import cats.syntax.alternative._
import cats.syntax.either._
import cats.syntax.traverse._
import com.wavesplatform.account.{Address, AddressOrAlias}
import com.wavesplatform.api.common.CommonTransactionsApi
import com.wavesplatform.api.common.CommonTransactionsApi.TransactionMeta
import com.wavesplatform.api.http.ApiError._
import com.wavesplatform.block.Block
import com.wavesplatform.block.Block.TransactionProof
import com.wavesplatform.common.state.ByteStr
import com.wavesplatform.common.utils.Base58
import com.wavesplatform.features.BlockchainFeatures
import com.wavesplatform.network.TransactionPublisher
import com.wavesplatform.settings.RestAPISettings
import com.wavesplatform.state.Blockchain
import com.wavesplatform.transaction.ApplicationStatus.{ScriptExecutionFailed, ScriptExecutionInProgress, Succeeded}
import com.wavesplatform.transaction._
import com.wavesplatform.transaction.lease._
import com.wavesplatform.transaction.smart.{ContinuationTransaction, InvokeScriptTransaction}
import com.wavesplatform.utils.Time
import com.wavesplatform.wallet.Wallet
import monix.eval.Task
import monix.execution.Scheduler
import play.api.libs.json._

import scala.concurrent.Future
import scala.util.Success

case class TransactionsApiRoute(
    settings: RestAPISettings,
    commonApi: CommonTransactionsApi,
    wallet: Wallet,
    blockchain: Blockchain,
    utxPoolSize: () => Int,
    transactionPublisher: TransactionPublisher,
    time: Time
) extends ApiRoute
    with BroadcastRoute
    with AuthRoute {
  import TransactionsApiRoute._

  private[this] val serializer                     = TransactionJsonSerializer(blockchain, commonApi)
  private[this] implicit val transactionMetaWrites = OWrites[TransactionMeta](serializer.transactionWithMetaJson)

  override lazy val route: Route =
    pathPrefix("transactions") {
      unconfirmed ~ addressWithLimit ~ info ~ status ~ sign ~ calculateFee ~ signedBroadcast ~ merkleProof
    }

  def addressWithLimit: Route = {
    (get & path("address" / AddrSegment / "limit" / IntNumber) & parameter("after".?)) { (address, limit, maybeAfter) =>
      val after =
        maybeAfter.map(s => ByteStr.decodeBase58(s).getOrElse(throw ApiException(CustomValidationError(s"Unable to decode transaction id $s"))))
      if (limit > settings.transactionsByAddressLimit) throw ApiException(TooBigArrayAllocation)
      extractScheduler { implicit sc =>
        complete(transactionsByAddress(address, limit, after).map(txs => List(txs))) // Double list - [ [tx1, tx2, ...] ]
      }
    }
  }

<<<<<<< HEAD
  def info: Route = (pathPrefix("info") & get) {
    pathEndOrSingleSlash {
      complete(InvalidTransactionId("Transaction ID was not specified"))
    } ~ path(TransactionId) { id =>
      commonApi.transactionById(id) match {
        case Some((h, either, succeeded)) =>
          val tx = either.fold(identity, _._1)
          complete(txToExtendedJson(tx, commonApi) ++ applicationStatusJsField(isBlockV5(h), succeeded) + ("height" -> JsNumber(h)))
        case None => complete(ApiError.TransactionDoesNotExist)
      }
=======
  private[this] def readTransactionMeta(id: String): Either[ApiError, TransactionMeta] =
    for {
      id   <- ByteStr.decodeBase58(id).toEither.leftMap(err => CustomValidationError(err.toString))
      meta <- commonApi.transactionById(id).toRight(ApiError.TransactionDoesNotExist)
    } yield meta

  def info: Route = pathPrefix("info") {
    (get & path(TransactionId)) { id =>
      complete(commonApi.transactionById(id).toRight(ApiError.TransactionDoesNotExist))
    } ~ (pathEndOrSingleSlash & anyParam("id")) { ids =>
      val result = for {
        _        <- Either.cond(ids.nonEmpty, (), InvalidTransactionId("Transaction ID was not specified"))
        statuses <- ids.map(readTransactionMeta).toList.sequence
      } yield statuses

      complete(result)
>>>>>>> 39c4be1c
    }
  }

  private[this] def loadTransactionStatus(id: ByteStr): JsObject = {
    import Status._
    val statusJson = blockchain.transactionInfo(id) match {
      case Some((height, t, succeeded)) =>
        Json.obj(
          "status"        -> Confirmed,
          "height"        -> height,
          "confirmations" -> (blockchain.height - height).max(0)
<<<<<<< HEAD
        ) ++ applicationStatusJsField(isBlockV5(height), succeeded)
=======
        ) ++ serializer.applicationStatus(height, succeeded)
>>>>>>> 39c4be1c
      case None =>
        commonApi.unconfirmedTransactionById(id) match {
          case Some(_) => Json.obj("status" -> Unconfirmed)
          case None    => Json.obj("status" -> NotFound)
        }
    }
    statusJson ++ Json.obj("id" -> id.toString)
  }

  def status: Route = pathPrefix("status") {
    path(TransactionId) { id =>
      complete(loadTransactionStatus(id))
    } ~ pathEndOrSingleSlash {
      anyParam("id").filter(_.nonEmpty) { ids =>
        if (ids.toSeq.length > settings.transactionsByAddressLimit)
          complete(TooBigArrayAllocation)
        else {
          ids.map(id => ByteStr.decodeBase58(id).toEither.leftMap(_ => id)).toList.separate match {
            case (Nil, ids) =>
              val results = ids.toSet.map((id: ByteStr) => id -> loadTransactionStatus(id)).toMap
              complete(ids.map(id => results(id)))
            case (errors, _) => complete(InvalidIds(errors))
          }
        }
      } ~ pathEndOrSingleSlash {
        complete(CustomValidationError("Empty request"))
      }
    }
  }

  def unconfirmed: Route = (pathPrefix("unconfirmed") & get) {
    pathEndOrSingleSlash {
<<<<<<< HEAD
      complete(JsArray(commonApi.unconfirmedTransactions.map(txToExtendedJson(_, commonApi))))
=======
      complete(JsArray(commonApi.unconfirmedTransactions.map(serializer.unconfirmedTxExtendedJson)))
>>>>>>> 39c4be1c
    } ~ utxSize ~ utxTransactionInfo
  }

  def utxSize: Route = (pathPrefix("size") & get) {
    complete(Json.obj("size" -> JsNumber(utxPoolSize())))
  }

  def utxTransactionInfo: Route = (pathPrefix("info") & get) {
    pathEndOrSingleSlash {
      complete(InvalidSignature)
    } ~
      path(TransactionId) { id =>
        commonApi.unconfirmedTransactionById(id) match {
          case Some(tx) =>
<<<<<<< HEAD
            complete(txToExtendedJson(tx, commonApi))
=======
            complete(serializer.unconfirmedTxExtendedJson(tx))
>>>>>>> 39c4be1c
          case None =>
            complete(ApiError.TransactionDoesNotExist)
        }
      }
  }

  def calculateFee: Route =
    path("calculateFee")(jsonPost[JsObject] { jsv =>
      val senderPk = (jsv \ "senderPublicKey").as[String]
      // Just for converting the request to the transaction
      val enrichedJsv = jsv ++ Json.obj(
        "fee"    -> 1234567,
        "sender" -> senderPk
      )

      createTransaction(senderPk, enrichedJsv) { tx =>
        commonApi
          .calculateFee(tx)
          .map { case (assetId, assetAmount, _) => Json.obj("feeAssetId" -> assetId, "feeAmount" -> assetAmount) }
      }
    })

  def sign: Route = (pathPrefix("sign") & withAuth) {
    pathEndOrSingleSlash(jsonPost[JsObject] { jsv =>
      TransactionFactory.parseRequestAndSign(wallet, (jsv \ "sender").as[String], time, jsv)
    }) ~ signWithSigner
  }

  def signWithSigner: Route = path(AddrSegment) { address =>
    jsonPost[JsObject](TransactionFactory.parseRequestAndSign(wallet, address.stringRepr, time, _))
  }

  def signedBroadcast: Route = path("broadcast")(broadcast[JsValue](TransactionFactory.fromSignedRequest))

  def merkleProof: Route = path("merkleProof") {
    (get & parameters("id".as[String].*))(ids => complete(merkleProof(ids.toList.reverse))) ~
      jsonPost[JsObject](
        jsv =>
          (jsv \ "ids").validate[List[String]] match {
            case JsSuccess(ids, _) => merkleProof(ids)
            case JsError(err)      => WrongJson(errors = err.toSeq)
          }
      )
  }

  private def merkleProof(encodedIds: List[String]): ToResponseMarshallable =
    encodedIds.traverse(ByteStr.decodeBase58) match {
      case Success(txIds) =>
        commonApi.transactionProofs(txIds) match {
          case Nil    => CustomValidationError(s"transactions do not exist or block version < ${Block.ProtoBlockVersion}")
          case proofs => proofs
        }
      case _ => InvalidSignature
    }

<<<<<<< HEAD
  private def txToExtendedJson(tx: Transaction, transactionsApi: CommonTransactionsApi): JsObject = tx match {
    case lease: LeaseTransaction =>
      import com.wavesplatform.api.http.TransactionsApiRoute.LeaseStatus._
      lease.json() ++ Json.obj("status" -> (if (blockchain.leaseDetails(lease.id()).exists(_.isActive)) Active else Canceled))

    case leaseCancel: LeaseCancelTransaction =>
      leaseCancel.json() ++ Json.obj("lease" -> blockchain.transactionInfo(leaseCancel.leaseId).map(_._2.json()).getOrElse[JsValue](JsNull))

    case continuation: ContinuationTransaction =>
      continuation.json() ++ continuationJsFields(continuation, blockchain)

    case invoke: InvokeScriptTransaction =>
      invoke.json() ++ continuationJsFields(invoke, blockchain)

    case t =>
      t.json()
  }

=======
>>>>>>> 39c4be1c
  def transactionsByAddress(address: Address, limitParam: Int, maybeAfter: Option[ByteStr])(implicit sc: Scheduler): Future[List[JsObject]] = {
    val aliasesOfAddress: Task[Set[AddressOrAlias]] =
      commonApi
        .aliasesOfAddress(address)
        .collect { case (_, cat) => cat.alias }
        .toListL
        .map(aliases => (address :: aliases).toSet)
        .memoize

    /**
      * Produces compact representation for large transactions by stripping unnecessary data.
      * Currently implemented for MassTransfer transaction only.
      */
    def compactJson(address: Address, meta: TransactionMeta): Task[JsObject] = {
      import com.wavesplatform.transaction.transfer._
<<<<<<< HEAD
      tx match {
        case mtt: MassTransferTransaction if mtt.sender.toAddress != address => aliasesOfAddress.map(mtt.compactJson)
        case _                                                               => Task.now(txToExtendedJson(tx, commonApi))
=======
      meta.transaction match {
        case mtt: MassTransferTransaction if mtt.sender.toAddress != address =>
          aliasesOfAddress.map(mtt.compactJson(_) ++ serializer.transactionMetaJson(meta))
        case _ => Task.now(serializer.transactionWithMetaJson(meta))
>>>>>>> 39c4be1c
      }
    }

    commonApi
      .transactionsByAddress(address, None, Set.empty, maybeAfter)
      .take(limitParam)
<<<<<<< HEAD
      .mapEval {
        case (height, tx, succeeded) =>
          txToCompactJson(address, tx).map(_ ++ applicationStatusJsField(isBlockV5(height), succeeded) + ("height" -> JsNumber(height)))
      }
=======
      .mapEval(compactJson(address, _))
>>>>>>> 39c4be1c
      .toListL
      .runToFuture
  }
}

object TransactionsApiRoute {
  object LeaseStatus {
    val Active   = "active"
    val Canceled = "canceled"
  }

  object Status {
    val Confirmed   = "confirmed"
    val Unconfirmed = "unconfirmed"
    val NotFound    = "not_found"
  }

<<<<<<< HEAD
  def applicationStatusJsField(isBlockV5: Boolean, applicationStatus: ApplicationStatus): JsObject =
    if (isBlockV5) {
      val textValue =
        applicationStatus match {
          case Succeeded                 => "succeeded"
          case ScriptExecutionFailed     => "script_execution_failed"
          case ScriptExecutionInProgress => "script_execution_in_progress"
        }
      JsObject(Map("applicationStatus" -> JsString(textValue)))
    } else
      JsObject.empty

  def continuationJsFields(tx: Transaction, blockchain: Blockchain): JsObject =
    tx match {
      case i: InvokeScriptTransaction if i.version == TxVersion.V3 =>
        Json.obj("continuationTransactionIds" -> blockchain.continuationTransactionIds(i.id.value()).map(_.toString))
      case _ =>
        Json.obj()
    }
=======
  object ApplicationStatus {
    val Succeeded             = "succeeded"
    val ScriptExecutionFailed = "script_execution_failed"
  }
>>>>>>> 39c4be1c

  implicit val transactionProofWrites: Writes[TransactionProof] = Writes { mi =>
    Json.obj(
      "id"               -> mi.id.toString,
      "transactionIndex" -> mi.transactionIndex,
      "merkleProof"      -> mi.digests.map(d => s"${Base58.encode(d)}")
    )
  }

  implicit val transactionProofReads: Reads[TransactionProof] = Reads { jsv =>
    for {
      encoded          <- (jsv \ "id").validate[String]
      id               <- ByteStr.decodeBase58(encoded).fold(_ => JsError(InvalidSignature.message), JsSuccess(_))
      transactionIndex <- (jsv \ "transactionIndex").validate[Int]
      merkleProof      <- (jsv \ "merkleProof").validate[List[String]].map(_.map(Base58.decode))
    } yield TransactionProof(id, transactionIndex, merkleProof)
  }

  private[http] object TransactionJsonSerializer {
    def applicationStatus(isBlockV5: Boolean, succeeded: Boolean): JsObject =
      if (isBlockV5)
        Json.obj("applicationStatus" -> (if (succeeded) ApplicationStatus.Succeeded else ApplicationStatus.ScriptExecutionFailed))
      else
        JsObject.empty

    def height(height: Int): JsObject =
      Json.obj("height" -> height)
  }

  private[http] final case class TransactionJsonSerializer(blockchain: Blockchain, commonApi: CommonTransactionsApi) {
    def transactionMetaJson(meta: TransactionMeta): JsObject = {
      val specificInfo = meta.transaction match {
        case lease: LeaseTransaction =>
          import com.wavesplatform.api.http.TransactionsApiRoute.LeaseStatus._
          Json.obj("status" -> (if (blockchain.leaseDetails(lease.id()).exists(_.isActive)) Active else Canceled))

        case leaseCancel: LeaseCancelTransaction =>
          val leaseId = blockchain.transactionInfo(leaseCancel.leaseId) map {
            case (_, tx, _) => tx.id().toString
          }
          Json.obj("lease" -> leaseId)

        case _ => JsObject.empty
      }

      val stateChanges = meta match {
        case i: TransactionMeta.Invoke => Json.obj("stateChanges" -> i.invokeScriptResult)
        case _                         => JsObject.empty
      }

      Seq(
        TransactionJsonSerializer.height(meta.height),
        applicationStatus(meta.height, meta.succeeded),
        stateChanges,
        specificInfo
      ).reduce(_ ++ _)
    }

    def transactionWithMetaJson(meta: TransactionMeta): JsObject = {
      meta.transaction.json() ++ transactionMetaJson(meta)
    }

    def unconfirmedTxExtendedJson(tx: Transaction): JsObject = tx match {
      case leaseCancel: LeaseCancelTransaction =>
        val leaseId = blockchain.transactionInfo(leaseCancel.leaseId) map {
          case (_, tx, _) => tx.id().toString
        }
        leaseCancel.json() ++ Json.obj("lease" -> leaseId)

      case t => t.json()
    }

    def applicationStatus(height: Int, succeeded: Boolean): JsObject =
      TransactionJsonSerializer.applicationStatus(isBlockV5(height), succeeded)

    private[this] def isBlockV5(height: Int): Boolean = blockchain.isFeatureActivated(BlockchainFeatures.BlockV5, height)
  }
}<|MERGE_RESOLUTION|>--- conflicted
+++ resolved
@@ -21,9 +21,9 @@
 import com.wavesplatform.settings.RestAPISettings
 import com.wavesplatform.state.Blockchain
 import com.wavesplatform.transaction.ApplicationStatus.{ScriptExecutionFailed, ScriptExecutionInProgress, Succeeded}
-import com.wavesplatform.transaction._
 import com.wavesplatform.transaction.lease._
-import com.wavesplatform.transaction.smart.{ContinuationTransaction, InvokeScriptTransaction}
+import com.wavesplatform.transaction.smart.InvokeScriptTransaction
+import com.wavesplatform.transaction.{ApplicationStatus, _}
 import com.wavesplatform.utils.Time
 import com.wavesplatform.wallet.Wallet
 import monix.eval.Task
@@ -65,18 +65,6 @@
     }
   }
 
-<<<<<<< HEAD
-  def info: Route = (pathPrefix("info") & get) {
-    pathEndOrSingleSlash {
-      complete(InvalidTransactionId("Transaction ID was not specified"))
-    } ~ path(TransactionId) { id =>
-      commonApi.transactionById(id) match {
-        case Some((h, either, succeeded)) =>
-          val tx = either.fold(identity, _._1)
-          complete(txToExtendedJson(tx, commonApi) ++ applicationStatusJsField(isBlockV5(h), succeeded) + ("height" -> JsNumber(h)))
-        case None => complete(ApiError.TransactionDoesNotExist)
-      }
-=======
   private[this] def readTransactionMeta(id: String): Either[ApiError, TransactionMeta] =
     for {
       id   <- ByteStr.decodeBase58(id).toEither.leftMap(err => CustomValidationError(err.toString))
@@ -93,7 +81,6 @@
       } yield statuses
 
       complete(result)
->>>>>>> 39c4be1c
     }
   }
 
@@ -105,11 +92,7 @@
           "status"        -> Confirmed,
           "height"        -> height,
           "confirmations" -> (blockchain.height - height).max(0)
-<<<<<<< HEAD
-        ) ++ applicationStatusJsField(isBlockV5(height), succeeded)
-=======
         ) ++ serializer.applicationStatus(height, succeeded)
->>>>>>> 39c4be1c
       case None =>
         commonApi.unconfirmedTransactionById(id) match {
           case Some(_) => Json.obj("status" -> Unconfirmed)
@@ -142,11 +125,7 @@
 
   def unconfirmed: Route = (pathPrefix("unconfirmed") & get) {
     pathEndOrSingleSlash {
-<<<<<<< HEAD
-      complete(JsArray(commonApi.unconfirmedTransactions.map(txToExtendedJson(_, commonApi))))
-=======
       complete(JsArray(commonApi.unconfirmedTransactions.map(serializer.unconfirmedTxExtendedJson)))
->>>>>>> 39c4be1c
     } ~ utxSize ~ utxTransactionInfo
   }
 
@@ -161,11 +140,7 @@
       path(TransactionId) { id =>
         commonApi.unconfirmedTransactionById(id) match {
           case Some(tx) =>
-<<<<<<< HEAD
-            complete(txToExtendedJson(tx, commonApi))
-=======
             complete(serializer.unconfirmedTxExtendedJson(tx))
->>>>>>> 39c4be1c
           case None =>
             complete(ApiError.TransactionDoesNotExist)
         }
@@ -221,27 +196,6 @@
       case _ => InvalidSignature
     }
 
-<<<<<<< HEAD
-  private def txToExtendedJson(tx: Transaction, transactionsApi: CommonTransactionsApi): JsObject = tx match {
-    case lease: LeaseTransaction =>
-      import com.wavesplatform.api.http.TransactionsApiRoute.LeaseStatus._
-      lease.json() ++ Json.obj("status" -> (if (blockchain.leaseDetails(lease.id()).exists(_.isActive)) Active else Canceled))
-
-    case leaseCancel: LeaseCancelTransaction =>
-      leaseCancel.json() ++ Json.obj("lease" -> blockchain.transactionInfo(leaseCancel.leaseId).map(_._2.json()).getOrElse[JsValue](JsNull))
-
-    case continuation: ContinuationTransaction =>
-      continuation.json() ++ continuationJsFields(continuation, blockchain)
-
-    case invoke: InvokeScriptTransaction =>
-      invoke.json() ++ continuationJsFields(invoke, blockchain)
-
-    case t =>
-      t.json()
-  }
-
-=======
->>>>>>> 39c4be1c
   def transactionsByAddress(address: Address, limitParam: Int, maybeAfter: Option[ByteStr])(implicit sc: Scheduler): Future[List[JsObject]] = {
     val aliasesOfAddress: Task[Set[AddressOrAlias]] =
       commonApi
@@ -257,30 +211,17 @@
       */
     def compactJson(address: Address, meta: TransactionMeta): Task[JsObject] = {
       import com.wavesplatform.transaction.transfer._
-<<<<<<< HEAD
-      tx match {
-        case mtt: MassTransferTransaction if mtt.sender.toAddress != address => aliasesOfAddress.map(mtt.compactJson)
-        case _                                                               => Task.now(txToExtendedJson(tx, commonApi))
-=======
       meta.transaction match {
         case mtt: MassTransferTransaction if mtt.sender.toAddress != address =>
           aliasesOfAddress.map(mtt.compactJson(_) ++ serializer.transactionMetaJson(meta))
         case _ => Task.now(serializer.transactionWithMetaJson(meta))
->>>>>>> 39c4be1c
       }
     }
 
     commonApi
       .transactionsByAddress(address, None, Set.empty, maybeAfter)
       .take(limitParam)
-<<<<<<< HEAD
-      .mapEval {
-        case (height, tx, succeeded) =>
-          txToCompactJson(address, tx).map(_ ++ applicationStatusJsField(isBlockV5(height), succeeded) + ("height" -> JsNumber(height)))
-      }
-=======
       .mapEval(compactJson(address, _))
->>>>>>> 39c4be1c
       .toListL
       .runToFuture
   }
@@ -298,7 +239,12 @@
     val NotFound    = "not_found"
   }
 
-<<<<<<< HEAD
+  object ApplicationStatus {
+    val Succeeded                 = "succeeded"
+    val ScriptExecutionFailed     = "script_execution_failed"
+    val ScriptExecutionInProgress = "script_execution_in_progress"
+  }
+
   def applicationStatusJsField(isBlockV5: Boolean, applicationStatus: ApplicationStatus): JsObject =
     if (isBlockV5) {
       val textValue =
@@ -318,12 +264,6 @@
       case _ =>
         Json.obj()
     }
-=======
-  object ApplicationStatus {
-    val Succeeded             = "succeeded"
-    val ScriptExecutionFailed = "script_execution_failed"
-  }
->>>>>>> 39c4be1c
 
   implicit val transactionProofWrites: Writes[TransactionProof] = Writes { mi =>
     Json.obj(
@@ -343,10 +283,15 @@
   }
 
   private[http] object TransactionJsonSerializer {
-    def applicationStatus(isBlockV5: Boolean, succeeded: Boolean): JsObject =
-      if (isBlockV5)
-        Json.obj("applicationStatus" -> (if (succeeded) ApplicationStatus.Succeeded else ApplicationStatus.ScriptExecutionFailed))
-      else
+    def applicationStatus(isBlockV5: Boolean, succeeded: ApplicationStatus): JsObject =
+      if (isBlockV5) {
+        val status = succeeded match {
+          case Succeeded                 => ApplicationStatus.Succeeded
+          case ScriptExecutionFailed     => ApplicationStatus.ScriptExecutionFailed
+          case ScriptExecutionInProgress => ApplicationStatus.ScriptExecutionInProgress
+        }
+        Json.obj("applicationStatus" -> status)
+      } else
         JsObject.empty
 
     def height(height: Int): JsObject =
@@ -396,7 +341,7 @@
       case t => t.json()
     }
 
-    def applicationStatus(height: Int, succeeded: Boolean): JsObject =
+    def applicationStatus(height: Int, succeeded: ApplicationStatus): JsObject =
       TransactionJsonSerializer.applicationStatus(isBlockV5(height), succeeded)
 
     private[this] def isBlockV5(height: Int): Boolean = blockchain.isFeatureActivated(BlockchainFeatures.BlockV5, height)
