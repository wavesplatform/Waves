--- conflicted
+++ resolved
@@ -36,11 +36,7 @@
   }
 
   override val route: Route = pathPrefix("utils") {
-<<<<<<< HEAD
-    decompile ~ compile ~ compileCode ~ compileWithImports~ estimate ~ time ~ seedRoute ~ length ~ hashFast ~ hashSecure ~ sign ~ transactionSerialize
-=======
-    decompile ~ compile ~ compileCode ~ estimate ~ scriptMeta ~ time ~ seedRoute ~ length ~ hashFast ~ hashSecure ~ sign ~ transactionSerialize
->>>>>>> f0fd54fb
+    decompile ~ compile ~ compileCode ~ compileWithImports ~ scriptMeta ~ estimate ~ time ~ seedRoute ~ length ~ hashFast ~ hashSecure ~ sign ~ transactionSerialize
   }
 
   private[this] val decompilerExecutionContext = ExecutionContext.fromExecutorService(Executors.newSingleThreadExecutor())
