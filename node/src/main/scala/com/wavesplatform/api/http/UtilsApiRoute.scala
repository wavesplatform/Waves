--- conflicted
+++ resolved
@@ -92,17 +92,7 @@
 
   def compileCode: Route = path("script" / "compileCode") {
     (post & entity(as[String])) { code =>
-<<<<<<< HEAD
       executeLimited(ScriptCompiler.compileAndEstimateCallables(code, estimator(), blockchain)) { result =>
-=======
-      def stdLib: StdLibVersion =
-        if (blockchain.isFeatureActivated(BlockchainFeatures.Ride4DApps, blockchain.height)) {
-          V4
-        } else {
-          StdLibVersion.VersionDic.default
-        }
-      executeLimited(ScriptCompiler.compileAndEstimateCallables(code, estimator(), defaultStdLib = stdLib)) { result =>
->>>>>>> 5f4fee1d
         complete(
           result
             .fold(
