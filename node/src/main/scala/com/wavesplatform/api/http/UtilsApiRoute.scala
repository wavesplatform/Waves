--- conflicted
+++ resolved
@@ -315,16 +315,11 @@
               PublicKey(ByteStr.fill(KeyLength)(1)),
               address,
               Set(),
-<<<<<<< HEAD
-              ContractLimits.MaxSyncDAppCalls(script.stdLibVersion),
-              ContractLimits.MaxCallableActionsAmount(V5),
-              ContractLimits.MaxWriteSetSize(V5),
-              Diff.empty
-=======
               limitedExecution = false,
               remainingCalls = ContractLimits.MaxSyncDAppCalls(script.stdLibVersion),
+              avaliableActions = ContractLimits.MaxCallableActionsAmount(V5),
+              avaliableData = ContractLimits.MaxWriteSetSize(V5),
               currentDiff = Diff.empty
->>>>>>> d8ab9acd
             )
           )
         call = ContractEvaluator.buildSyntheticCall(script.expr.asInstanceOf[DApp], expr)
