--- conflicted
+++ resolved
@@ -10,13 +10,9 @@
 import com.wavesplatform.common.state.ByteStr
 import com.wavesplatform.common.utils._
 import com.wavesplatform.crypto
-<<<<<<< HEAD
-=======
-import com.wavesplatform.features.BlockchainFeatures
 import com.wavesplatform.lang.ValidationError
 import com.wavesplatform.lang.contract.DApp
 import com.wavesplatform.lang.directives.values._
->>>>>>> f4c9fe59
 import com.wavesplatform.lang.script.Script
 import com.wavesplatform.lang.script.Script.ComplexityInfo
 import com.wavesplatform.lang.v1.Serde
@@ -302,7 +298,7 @@
 
         call = ContractEvaluator.buildSyntheticCall(script.expr.asInstanceOf[DApp], expr)
         limitedResult <- EvaluatorV2
-          .applyLimited(call, limit, ctx, script.stdLibVersion)
+          .applyLimited(call, limit, ctx, script.stdLibVersion, continuationFirstStepMode = false)
           .leftMap { case (err, log) => ScriptExecutionError.dAppExecution(err, log) }
         result <- limitedResult match {
           case (eval: EVALUATED, _, _) => Right(eval)
