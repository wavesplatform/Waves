package com.wavesplatform.api.http

import java.security.SecureRandom

import akka.http.scaladsl.server.{PathMatcher1, Route}
import cats.syntax.either._
import cats.syntax.semigroup._
import com.wavesplatform.account.{Address, AddressOrAlias, AddressScheme, PublicKey}
import com.wavesplatform.api.http.ApiError.{CustomValidationError, ScriptCompilerError, TooBigArrayAllocation}
import com.wavesplatform.api.http.requests.{ScriptWithImportsRequest, byteStrFormat}
import com.wavesplatform.common.state.ByteStr
import com.wavesplatform.common.utils._
import com.wavesplatform.crypto
import com.wavesplatform.features.BlockchainFeatures
<<<<<<< HEAD
import com.wavesplatform.features.BlockchainFeatures.{RideV6, SynchronousCalls}
import com.wavesplatform.features.EvaluatorFixProvider._
import com.wavesplatform.features.RideVersionProvider.RideVersionBlockchainExt
=======
import com.wavesplatform.features.EstimatorProvider._
>>>>>>> 196097fb
import com.wavesplatform.lang.contract.DApp
import com.wavesplatform.lang.directives.DirectiveSet
import com.wavesplatform.lang.directives.values.{DApp => DAppType, _}
import com.wavesplatform.lang.script.ContractScript.ContractScriptImpl
import com.wavesplatform.lang.script.Script.ComplexityInfo
<<<<<<< HEAD
import com.wavesplatform.lang.script.v1.ExprScript
import com.wavesplatform.lang.v1.compiler.Terms.{EVALUATED, EXPR}
import com.wavesplatform.lang.v1.compiler.{ExpressionCompiler, Terms}
=======
import com.wavesplatform.lang.script.{ContractScript, Script}
import com.wavesplatform.lang.v1.compiler.Terms.{EVALUATED, EXPR}
import com.wavesplatform.lang.v1.compiler.{ContractScriptCompactor, ExpressionCompiler}
>>>>>>> 196097fb
import com.wavesplatform.lang.v1.estimator.ScriptEstimator
import com.wavesplatform.lang.v1.evaluator.ctx.impl.waves.WavesContext
import com.wavesplatform.lang.v1.evaluator.ctx.impl.{CryptoContext, PureContext}
import com.wavesplatform.lang.v1.evaluator.{ContractEvaluator, EvaluatorV2}
import com.wavesplatform.lang.v1.traits.Environment
import com.wavesplatform.lang.v1.traits.domain.Recipient
import com.wavesplatform.lang.v1.{ContractLimits, FunctionHeader, Serde}
import com.wavesplatform.lang.{Global, ValidationError}
import com.wavesplatform.serialization.ScriptValuesJson
import com.wavesplatform.settings.RestAPISettings
import com.wavesplatform.state.diffs.FeeValidation
import com.wavesplatform.state.diffs.invoke.InvokeScriptTransactionLike
import com.wavesplatform.state.{Blockchain, Diff}
import com.wavesplatform.transaction.TransactionType.TransactionType
import com.wavesplatform.transaction.TxValidationError.{GenericError, ScriptExecutionError}
import com.wavesplatform.transaction.smart.script.ScriptCompiler
import com.wavesplatform.transaction.smart.{BlockchainContext, DAppEnvironment, InvokeScriptTransaction}
import com.wavesplatform.transaction.{Asset, TransactionType}
import com.wavesplatform.utils.Time
import monix.eval.Coeval
import monix.execution.Scheduler
import play.api.libs.json._
import shapeless.Coproduct

case class UtilsApiRoute(
    timeService: Time,
    settings: RestAPISettings,
    estimator: () => ScriptEstimator,
    limitedScheduler: Scheduler,
    blockchain: Blockchain
) extends ApiRoute
    with AuthRoute
    with TimeLimitedRoute {

  import UtilsApiRoute._

  private def seed(length: Int): JsObject = {
    val seed = new Array[Byte](length)
    new SecureRandom().nextBytes(seed) //seed mutated here!
    Json.obj("seed" -> Base58.encode(seed))
  }

  private def extraFee(verifierComplexity: Long): Long =
    if (verifierComplexity <= ContractLimits.FreeVerifierComplexity && blockchain.isFeatureActivated(SynchronousCalls))
      0
    else
      FeeValidation.ScriptExtraFee

  private def checkInvokeExpression[A](result: Either[String, (Script, A)]): Either[String, (Script, A)] =
    result
      .filterOrElse(
        {
          case (e: ExprScript, _) => !e.isFreeCall || blockchain.isFeatureActivated(RideV6)
          case _                  => true
        },
        "Invoke Expression Transaction is not activated yet"
      )

  override val route: Route = pathPrefix("utils") {
    decompile ~ compile ~ compileCode ~ compileWithImports ~ estimate ~ time ~ seedRoute ~ length ~ hashFast ~ hashSecure ~ transactionSerialize ~ evaluate
  }

  def decompile: Route = path("script" / "decompile") {
    import play.api.libs.json.Json.toJsFieldJsValueWrapper

    (post & entity(as[String])) { code =>
      Script.fromBase64String(code.trim) match {
        case Left(err) => complete(err)
        case Right(script) =>
          executeLimited(Script.decompile(script)) {
            case (scriptText, meta) =>
              val directives: List[(String, JsValue)] = meta.map {
                case (k, v) =>
                  (k, v match {
                    case n: Number => JsNumber(BigDecimal(n.toString))
                    case s         => JsString(s.toString)
                  })
              }
              val result  = directives ::: "script" -> JsString(scriptText) :: Nil
              val wrapped = result.map { case (k, v) => (k, toJsFieldJsValueWrapper(v)) }
              complete(
                Json.obj(wrapped: _*)
              )
          }
      }
    }
  }

  // Deprecated
  def compile: Route = path("script" / "compile") {
    (post & entity(as[String])) { code =>
      parameter("assetScript".as[Boolean] ? false) { isAssetScript =>
        executeLimited(ScriptCompiler(code, isAssetScript, estimator())) { result =>
          complete(
            result.fold(
              e => ScriptCompilerError(e), {
                case (script, complexity) =>
                  Json.obj(
                    "script"     -> script.bytes().base64,
                    "complexity" -> complexity,
                    "extraFee"   -> FeeValidation.ScriptExtraFee
                  )
              }
            )
          )
        }
      }
    }
  }

  def compileCode: Route = path("script" / "compileCode") {
<<<<<<< HEAD
    (post & entity(as[String])) { code =>
      val version               = blockchain.actualRideVersion
      val fixEstimateOfVerifier = blockchain.isFeatureActivated(BlockchainFeatures.RideV6)
      executeLimited(ScriptCompiler.compileAndEstimateCallables(code, estimator(), version, fixEstimateOfVerifier)) { result =>
        complete(
          checkInvokeExpression(result)
            .fold(
              e => ScriptCompilerError(e), {
                case (script, ComplexityInfo(verifierComplexity, callableComplexities, maxComplexity)) =>
                  Json.obj(
                    "script"               -> script.bytes().base64,
                    "complexity"           -> maxComplexity,
                    "verifierComplexity"   -> verifierComplexity,
                    "callableComplexities" -> callableComplexities,
                    "extraFee"             -> extraFee(verifierComplexity)
                  )
              }
            )
        )
=======
    (post & entity(as[String]) & parameter("compact".as[Boolean] ? false)) { (code, compact) =>
      val v5Activated = blockchain.isFeatureActivated(BlockchainFeatures.SynchronousCalls)
      def stdLib: StdLibVersion = {
        if (v5Activated) {
          V5
        } else if (blockchain.isFeatureActivated(BlockchainFeatures.Ride4DApps)) {
          V4
        } else {
          StdLibVersion.VersionDic.default
        }
      }
      executeLimited(ScriptCompiler.compileAndEstimateCallables(code, estimator(), defaultStdLib = stdLib)) {
        case Left(e) =>
          complete(ScriptCompilerError(e))

        case Right((script, ComplexityInfo(verifierComplexity, callableComplexities, maxComplexity))) =>
          val extraFee =
            if (verifierComplexity <= ContractLimits.FreeVerifierComplexity && v5Activated)
              0
            else
              FeeValidation.ScriptExtraFee

          val compactedScript = script match {
            case ContractScript.ContractScriptImpl(stdLibVersion, expr) if compact =>
              ContractScriptImpl(stdLibVersion, ContractScriptCompactor.compact(expr))

            case _ => script
          }

          val resultJson = Json.obj(
            "script"               -> compactedScript.bytes().base64,
            "complexity"           -> maxComplexity,
            "verifierComplexity"   -> verifierComplexity,
            "callableComplexities" -> callableComplexities,
            "extraFee"             -> extraFee
          )
          complete(resultJson)
>>>>>>> 196097fb
      }
    }
  }

  def compileWithImports: Route = path("script" / "compileWithImports") {
    import ScriptWithImportsRequest._
    (post & entity(as[ScriptWithImportsRequest])) { req =>
      val version               = blockchain.actualRideVersion
      val fixEstimateOfVerifier = blockchain.isFeatureActivated(BlockchainFeatures.RideV6)
      executeLimited(ScriptCompiler.compile(req.script, estimator(), req.imports, version, fixEstimateOfVerifier)) { result =>
        complete(
          checkInvokeExpression(result)
            .fold(
              e => ScriptCompilerError(e), {
                case (script, complexity) =>
                  Json.obj(
                    "script"     -> script.bytes().base64,
                    "complexity" -> complexity,
                    "extraFee"   -> extraFee(complexity)
                  )
              }
            )
        )
      }
    }
  }

  def estimate: Route = path("script" / "estimate") {
    (post & entity(as[String])) { code =>
      executeLimited(
        Script
          .fromBase64String(code)
          .left
          .map(_.m)
          .flatMap { script =>
            Script
              .complexityInfo(
                script,
                estimator(),
                fixEstimateOfVerifier = blockchain.isFeatureActivated(RideV6),
                useContractVerifierLimit = false
              )
              .map((script, _))
          }
      ) { result =>
        complete(
          checkInvokeExpression(result)
            .fold(
              e => ScriptCompilerError(e), {
                case (script, ComplexityInfo(verifierComplexity, callableComplexities, maxComplexity)) =>
                  Json.obj(
                    "script"               -> code,
                    "scriptText"           -> script.expr.toString, // [WAIT] Script.decompile(script),
                    "complexity"           -> maxComplexity,
                    "verifierComplexity"   -> verifierComplexity,
                    "callableComplexities" -> callableComplexities,
                    "extraFee"             -> extraFee(verifierComplexity)
                  )
              }
            )
        )
      }
    }
  }

  def time: Route = (path("time") & get) {
    complete(Json.obj("system" -> System.currentTimeMillis(), "NTP" -> timeService.correctedTime()))
  }

  def seedRoute: Route = (path("seed") & get) {
    complete(seed(DefaultSeedSize))
  }

  def length: Route = (path("seed" / IntNumber) & get) { length =>
    if (length <= MaxSeedSize) complete(seed(length))
    else complete(TooBigArrayAllocation)
  }

  def hashSecure: Route = (path("hash" / "secure") & post) {
    entity(as[String]) { message =>
      complete(Json.obj("message" -> message, "hash" -> Base58.encode(crypto.secureHash(message))))
    }
  }

  def hashFast: Route = (path("hash" / "fast") & post) {
    entity(as[String]) { message =>
      complete(Json.obj("message" -> message, "hash" -> Base58.encode(crypto.fastHash(message))))
    }
  }

  def transactionSerialize: Route =
    path("transactionSerialize")(jsonPost[JsObject] { jsv =>
      parseOrCreateTransaction(jsv)(tx => Json.obj("bytes" -> tx.bodyBytes().map(_.toInt & 0xff)))
    })

  def evaluate: Route =
    (path("script" / "evaluate" / ScriptedAddress) & jsonPostD[JsObject]) { (address, obj) =>
      val scriptInfo = blockchain.accountScript(address).get
      val pk         = scriptInfo.publicKey
      val script     = scriptInfo.script

      def parseCall(js: JsReadable) = {
        val binaryCall = js
          .asOpt[ByteStr]
          .toRight(GenericError("Unable to parse expr bytes"))
          .flatMap(ScriptCallEvaluator.parseBinaryCall)

        val textCall = js
          .asOpt[String]
          .toRight(GenericError("Unable to read expr string"))
          .flatMap(ScriptCallEvaluator.compile(script.stdLibVersion))

        binaryCall.orElse(textCall)
      }

      val result =
        for {
          expr                 <- parseCall(obj \ "expr")
          (result, complexity) <- ScriptCallEvaluator.executeExpression(blockchain, script, address, pk, settings.evaluateScriptComplexityLimit)(expr)
        } yield Json.obj("result" -> ScriptValuesJson.serializeValue(result), "complexity" -> complexity)

      val requestData = obj ++ Json.obj("address" -> address.toString)
      val responseJson = result
        .recover {
          case e: ScriptExecutionError => Json.obj("error" -> ApiError.ScriptExecutionError.Id, "message" -> e.error)
          case other                   => ApiError.fromValidationError(other).json
        }
        .explicitGet() ++ requestData

      complete(responseJson)
    }

  private[this] val ScriptedAddress: PathMatcher1[Address] = AddrSegment.map {
    case address: Address if blockchain.hasAccountScript(address) => address
    case other =>
      throw ApiException(CustomValidationError(s"Address $other is not dApp"))
  }
}

object UtilsApiRoute {
  val MaxSeedSize     = 1024
  val DefaultSeedSize = 32

  private object ScriptCallEvaluator {
    def compile(stdLibVersion: StdLibVersion)(str: String): Either[GenericError, EXPR] = {
      val ctx =
        PureContext.build(stdLibVersion, fixUnicodeFunctions = true, useNewPowPrecision = true).withEnvironment[Environment] |+|
          CryptoContext.build(Global, stdLibVersion).withEnvironment[Environment] |+|
          WavesContext.build(Global, DirectiveSet(stdLibVersion, Account, Expression).explicitGet())

      ExpressionCompiler
        .compileUntyped(str, ctx.compilerContext.copy(arbitraryDeclarations = true))
        .leftMap(GenericError(_))
    }

    def parseBinaryCall(bs: ByteStr): Either[ValidationError, EXPR] = {
      Serde
        .deserialize(bs.arr)
        .left
        .map(GenericError(_))
        .map(_._1)
    }

    def executeExpression(blockchain: Blockchain, script: Script, address: Address, pk: PublicKey, limit: Int)(
        expr: EXPR
    ): Either[ValidationError, (EVALUATED, Int)] = {
      for {
        ds <- DirectiveSet(script.stdLibVersion, Account, DAppType).leftMap(GenericError(_))
        ctx = BlockchainContext
          .build(
            ds,
            new DAppEnvironment(
              AddressScheme.current.chainId,
              Coeval.raiseError(new IllegalStateException("No input entity available")),
              Coeval.evalOnce(blockchain.height),
              blockchain,
              Coproduct[Environment.Tthis](Recipient.Address(ByteStr(address.bytes))),
              ds,
              new InvokeScriptTransactionLike {
                override def dApp: AddressOrAlias = address

                override def funcCall: Terms.FUNCTION_CALL = Terms.FUNCTION_CALL(FunctionHeader.User(""), Nil)

                override def payments: Seq[InvokeScriptTransaction.Payment] = Seq.empty

                override def root: InvokeScriptTransactionLike = this

                override val sender: PublicKey = PublicKey(ByteStr(new Array[Byte](32)))

                override def assetFee: (Asset, Long) = Asset.Waves -> 0L

                override def timestamp: Long = System.currentTimeMillis()

                override def chainId: Byte = AddressScheme.current.chainId

                override def id: Coeval[ByteStr] = Coeval.evalOnce(ByteStr.empty)

                override def checkedAssets: Seq[Asset.IssuedAsset] = Seq.empty

                override val tpe: TransactionType = TransactionType.InvokeScript
              },
              address,
              pk,
              Set.empty[Address],
              limitedExecution = false,
              limit,
              remainingCalls = ContractLimits.MaxSyncDAppCalls(script.stdLibVersion),
              availableActions = ContractLimits.MaxCallableActionsAmount(script.stdLibVersion),
              availableData = ContractLimits.MaxWriteSetSize(script.stdLibVersion),
              availableDataSize = ContractLimits.MaxTotalWriteSetSizeInBytes,
              currentDiff = Diff.empty,
              invocationRoot = DAppEnvironment.InvocationTreeTracker(DAppEnvironment.DAppInvocation(address, null, Nil))
            ),
            fixUnicodeFunctions = true,
            useNewPowPrecision = true
          )
        call = ContractEvaluator.buildSyntheticCall(script.expr.asInstanceOf[DApp], expr)
        limitedResult <- EvaluatorV2
<<<<<<< HEAD
          .applyLimitedCoeval(call, limit, ctx, script.stdLibVersion, blockchain.correctFunctionCallScope, checkConstructorArgsTypes = true)
=======
          .applyLimitedCoeval(call, limit, ctx, script.stdLibVersion, correctFunctionCallScope = blockchain.checkEstimatorSumOverflow, checkConstructorArgsTypes = true)
>>>>>>> 196097fb
          .value()
          .leftMap { case (err, _, log) => ScriptExecutionError.dAppExecution(err, log) }
        result <- limitedResult match {
          case (eval: EVALUATED, unusedComplexity, _) => Right((eval, limit - unusedComplexity))
          case (_: EXPR, _, log)                      => Left(ScriptExecutionError.dAppExecution(s"Calculation complexity limit exceeded", log))
        }
      } yield result
    }
  }
}<|MERGE_RESOLUTION|>--- conflicted
+++ resolved
@@ -12,27 +12,18 @@
 import com.wavesplatform.common.utils._
 import com.wavesplatform.crypto
 import com.wavesplatform.features.BlockchainFeatures
-<<<<<<< HEAD
 import com.wavesplatform.features.BlockchainFeatures.{RideV6, SynchronousCalls}
-import com.wavesplatform.features.EvaluatorFixProvider._
+import com.wavesplatform.features.EstimatorProvider._
 import com.wavesplatform.features.RideVersionProvider.RideVersionBlockchainExt
-=======
-import com.wavesplatform.features.EstimatorProvider._
->>>>>>> 196097fb
 import com.wavesplatform.lang.contract.DApp
 import com.wavesplatform.lang.directives.DirectiveSet
 import com.wavesplatform.lang.directives.values.{DApp => DAppType, _}
 import com.wavesplatform.lang.script.ContractScript.ContractScriptImpl
 import com.wavesplatform.lang.script.Script.ComplexityInfo
-<<<<<<< HEAD
 import com.wavesplatform.lang.script.v1.ExprScript
-import com.wavesplatform.lang.v1.compiler.Terms.{EVALUATED, EXPR}
-import com.wavesplatform.lang.v1.compiler.{ExpressionCompiler, Terms}
-=======
 import com.wavesplatform.lang.script.{ContractScript, Script}
 import com.wavesplatform.lang.v1.compiler.Terms.{EVALUATED, EXPR}
-import com.wavesplatform.lang.v1.compiler.{ContractScriptCompactor, ExpressionCompiler}
->>>>>>> 196097fb
+import com.wavesplatform.lang.v1.compiler.{ContractScriptCompactor, ExpressionCompiler, Terms}
 import com.wavesplatform.lang.v1.estimator.ScriptEstimator
 import com.wavesplatform.lang.v1.evaluator.ctx.impl.waves.WavesContext
 import com.wavesplatform.lang.v1.evaluator.ctx.impl.{CryptoContext, PureContext}
@@ -144,8 +135,7 @@
   }
 
   def compileCode: Route = path("script" / "compileCode") {
-<<<<<<< HEAD
-    (post & entity(as[String])) { code =>
+    (post & entity(as[String]) & parameter("compact".as[Boolean] ? false)) { (code, compact) =>
       val version               = blockchain.actualRideVersion
       val fixEstimateOfVerifier = blockchain.isFeatureActivated(BlockchainFeatures.RideV6)
       executeLimited(ScriptCompiler.compileAndEstimateCallables(code, estimator(), version, fixEstimateOfVerifier)) { result =>
@@ -154,55 +144,29 @@
             .fold(
               e => ScriptCompilerError(e), {
                 case (script, ComplexityInfo(verifierComplexity, callableComplexities, maxComplexity)) =>
+                  val extraFee =
+                    if (verifierComplexity <= ContractLimits.FreeVerifierComplexity && blockchain
+                          .isFeatureActivated(BlockchainFeatures.SynchronousCalls))
+                      0
+                    else
+                      FeeValidation.ScriptExtraFee
+
+                  val compactedScript = script match {
+                    case ContractScript.ContractScriptImpl(stdLibVersion, expr) if compact =>
+                      ContractScriptImpl(stdLibVersion, ContractScriptCompactor.compact(expr))
+
+                    case _ => script
+                  }
                   Json.obj(
-                    "script"               -> script.bytes().base64,
+                    "script"               -> compactedScript.bytes().base64,
                     "complexity"           -> maxComplexity,
                     "verifierComplexity"   -> verifierComplexity,
                     "callableComplexities" -> callableComplexities,
-                    "extraFee"             -> extraFee(verifierComplexity)
+                    "extraFee"             -> extraFee
                   )
               }
             )
         )
-=======
-    (post & entity(as[String]) & parameter("compact".as[Boolean] ? false)) { (code, compact) =>
-      val v5Activated = blockchain.isFeatureActivated(BlockchainFeatures.SynchronousCalls)
-      def stdLib: StdLibVersion = {
-        if (v5Activated) {
-          V5
-        } else if (blockchain.isFeatureActivated(BlockchainFeatures.Ride4DApps)) {
-          V4
-        } else {
-          StdLibVersion.VersionDic.default
-        }
-      }
-      executeLimited(ScriptCompiler.compileAndEstimateCallables(code, estimator(), defaultStdLib = stdLib)) {
-        case Left(e) =>
-          complete(ScriptCompilerError(e))
-
-        case Right((script, ComplexityInfo(verifierComplexity, callableComplexities, maxComplexity))) =>
-          val extraFee =
-            if (verifierComplexity <= ContractLimits.FreeVerifierComplexity && v5Activated)
-              0
-            else
-              FeeValidation.ScriptExtraFee
-
-          val compactedScript = script match {
-            case ContractScript.ContractScriptImpl(stdLibVersion, expr) if compact =>
-              ContractScriptImpl(stdLibVersion, ContractScriptCompactor.compact(expr))
-
-            case _ => script
-          }
-
-          val resultJson = Json.obj(
-            "script"               -> compactedScript.bytes().base64,
-            "complexity"           -> maxComplexity,
-            "verifierComplexity"   -> verifierComplexity,
-            "callableComplexities" -> callableComplexities,
-            "extraFee"             -> extraFee
-          )
-          complete(resultJson)
->>>>>>> 196097fb
       }
     }
   }
@@ -421,11 +385,14 @@
           )
         call = ContractEvaluator.buildSyntheticCall(script.expr.asInstanceOf[DApp], expr)
         limitedResult <- EvaluatorV2
-<<<<<<< HEAD
-          .applyLimitedCoeval(call, limit, ctx, script.stdLibVersion, blockchain.correctFunctionCallScope, checkConstructorArgsTypes = true)
-=======
-          .applyLimitedCoeval(call, limit, ctx, script.stdLibVersion, correctFunctionCallScope = blockchain.checkEstimatorSumOverflow, checkConstructorArgsTypes = true)
->>>>>>> 196097fb
+          .applyLimitedCoeval(
+            call,
+            limit,
+            ctx,
+            script.stdLibVersion,
+            correctFunctionCallScope = blockchain.checkEstimatorSumOverflow,
+            checkConstructorArgsTypes = true
+          )
           .value()
           .leftMap { case (err, _, log) => ScriptExecutionError.dAppExecution(err, log) }
         result <- limitedResult match {
