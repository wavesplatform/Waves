package com.wavesplatform.api.http

<<<<<<< HEAD
=======
import java.security.SecureRandom
>>>>>>> 956d7187
import akka.http.scaladsl.server.{PathMatcher1, Route}
import cats.syntax.either.*
import cats.syntax.semigroup.*
import com.wavesplatform.account.{Address, AddressOrAlias, AddressScheme, PublicKey}
import com.wavesplatform.api.http.ApiError.{CustomValidationError, ScriptCompilerError, TooBigArrayAllocation}
import com.wavesplatform.api.http.requests.{ScriptWithImportsRequest, byteStrFormat}
import com.wavesplatform.common.state.ByteStr
import com.wavesplatform.common.utils.*
import com.wavesplatform.crypto
import com.wavesplatform.features.BlockchainFeatures
import com.wavesplatform.features.BlockchainFeatures.{RideV6, SynchronousCalls}
import com.wavesplatform.features.EstimatorProvider.*
import com.wavesplatform.features.EvaluatorFixProvider.*
import com.wavesplatform.lang.contract.DApp
import com.wavesplatform.lang.directives.DirectiveSet
import com.wavesplatform.lang.directives.values.{DApp as DAppType, *}
import com.wavesplatform.lang.script.Script
import com.wavesplatform.lang.script.Script.ComplexityInfo
import com.wavesplatform.lang.v1.compiler.Terms.{EVALUATED, EXPR}
import com.wavesplatform.lang.v1.compiler.{ContractScriptCompactor, ExpressionCompiler, Terms}
import com.wavesplatform.lang.v1.estimator.ScriptEstimator
import com.wavesplatform.lang.v1.evaluator.ctx.impl.waves.WavesContext
import com.wavesplatform.lang.v1.evaluator.ctx.impl.{CryptoContext, PureContext}
import com.wavesplatform.lang.v1.evaluator.{ContractEvaluator, EvaluatorV2}
import com.wavesplatform.lang.v1.serialization.SerdeV1
import com.wavesplatform.lang.v1.traits.Environment
import com.wavesplatform.lang.v1.traits.domain.Recipient
import com.wavesplatform.lang.v1.{ContractLimits, FunctionHeader}
import com.wavesplatform.lang.{API, CompileResult, Global, ValidationError}
import com.wavesplatform.serialization.ScriptValuesJson
import com.wavesplatform.settings.RestAPISettings
import com.wavesplatform.state.diffs.FeeValidation
import com.wavesplatform.state.diffs.invoke.InvokeScriptTransactionLike
import com.wavesplatform.state.{Blockchain, Diff}
import com.wavesplatform.transaction.TransactionType.TransactionType
import com.wavesplatform.transaction.TxValidationError.{GenericError, InvokeRejectError}
import com.wavesplatform.transaction.smart.script.ScriptCompiler
import com.wavesplatform.transaction.smart.{BlockchainContext, DAppEnvironment, InvokeScriptTransaction}
import com.wavesplatform.transaction.{Asset, TransactionType}
import com.wavesplatform.utils.Time
import monix.eval.Coeval
import monix.execution.Scheduler
import play.api.libs.json.*
import shapeless.Coproduct

import java.security.SecureRandom

case class UtilsApiRoute(
    timeService: Time,
    settings: RestAPISettings,
    estimator: () => ScriptEstimator,
    limitedScheduler: Scheduler,
    blockchain: Blockchain
) extends ApiRoute
    with AuthRoute
    with TimeLimitedRoute {

  import UtilsApiRoute.*

  private def seed(length: Int): JsObject = {
    val seed = new Array[Byte](length)
    new SecureRandom().nextBytes(seed) // seed mutated here!
    Json.obj("seed" -> Base58.encode(seed))
  }

  private def extraFee(verifierComplexity: Long): Long =
    if (verifierComplexity <= ContractLimits.FreeVerifierComplexity && blockchain.isFeatureActivated(SynchronousCalls))
      0
    else
      FeeValidation.ScriptExtraFee

  override val route: Route = pathPrefix("utils") {
    decompile ~ compile ~ compileCode ~ compileWithImports ~ estimate ~ time ~ seedRoute ~ length ~ hashFast ~ hashSecure ~ transactionSerialize ~ evaluate
  }

  def decompile: Route = path("script" / "decompile") {
    import play.api.libs.json.Json.toJsFieldJsValueWrapper

    (post & entity(as[String])) { code =>
      Script.fromBase64String(code.trim) match {
        case Left(err) => complete(err)
        case Right(script) =>
          executeLimited(Script.decompile(script)) { case (scriptText, meta) =>
            val directives: List[(String, JsValue)] = meta.map { case (k, v) =>
              (
                k,
                v match {
                  case n: Number => JsNumber(BigDecimal(n.toString))
                  case s         => JsString(s.toString)
                }
              )
            }
            val result  = directives ::: "script" -> JsString(scriptText) :: Nil
            val wrapped = result.map { case (k, v) => (k, toJsFieldJsValueWrapper(v)) }
            complete(
              Json.obj(wrapped*)
            )
          }
      }
    }
  }

  // Deprecated
  def compile: Route = path("script" / "compile") {
    (post & entity(as[String])) { code =>
      parameter("assetScript".as[Boolean] ? false) { isAssetScript =>
        executeLimited(ScriptCompiler(code, isAssetScript, estimator())) { result =>
          complete(
            result.fold(
              e => ScriptCompilerError(e),
              { case (script, complexity) =>
                Json.obj(
                  "script"     -> script.bytes().base64,
                  "complexity" -> complexity,
                  "extraFee"   -> FeeValidation.ScriptExtraFee
                )
              }
            )
          )
        }
      }
    }
  }

  private def defaultStdlibVersion(): StdLibVersion = {
    val v5Activated = blockchain.isFeatureActivated(BlockchainFeatures.SynchronousCalls)
    if (v5Activated)
      V5
    else if (blockchain.isFeatureActivated(BlockchainFeatures.Ride4DApps))
      V4
    else
      StdLibVersion.VersionDic.default
  }

  def compileCode: Route = path("script" / "compileCode") {
    (post & entity(as[String]) & parameter("compact".as[Boolean] ? false)) { (code, compact) =>
      executeLimited(
        API.compile(
          code,
          estimator(),
          compact,
          defaultStdLib = defaultStdlibVersion(),
          allowFreeCall = blockchain.isFeatureActivated(BlockchainFeatures.ContinuationTransaction)
        )
      )(
        _.fold(
          e => complete(ScriptCompilerError(e)),
          { cr =>
            val v5Activated = blockchain.isFeatureActivated(BlockchainFeatures.SynchronousCalls)
            val extraFee =
              if (cr.verifierComplexity <= ContractLimits.FreeVerifierComplexity && v5Activated)
                0
              else
                FeeValidation.ScriptExtraFee

            complete(
              Json.obj(
                "script"               -> ByteStr(cr.bytes).base64,
                "complexity"           -> cr.maxComplexity,
                "verifierComplexity"   -> cr.verifierComplexity,
                "callableComplexities" -> cr.callableComplexities,
                "extraFee"             -> extraFee
              )
            )
          }
        )
      )
    }
  }

  def compileWithImports: Route = path("script" / "compileWithImports") {
    import ScriptWithImportsRequest.*
    (post & entity(as[ScriptWithImportsRequest])) { req =>
      executeLimited(
        API.compile(
          req.script,
          estimator(),
          needCompaction = false,
          removeUnusedCode = false,
          req.imports,
          defaultStdLib = defaultStdlibVersion()
        )
      ) { result =>
        complete(
          result
            .fold(
              e => ScriptCompilerError(e),
              { cr: CompileResult =>
                Json.obj(
                  "script"     -> ByteStr(cr.bytes).base64,
                  "complexity" -> cr.verifierComplexity,
                  "extraFee"   -> FeeValidation.ScriptExtraFee
                )
              }
            )
        )
      }
    }
  }

  def estimate: Route = path("script" / "estimate") {
    (post & entity(as[String])) { code =>
      executeLimited(
        Script
          .fromBase64String(code)
          .left
          .map(_.m)
          .flatMap { script =>
            Script
              .complexityInfo(
                script,
                estimator(),
                fixEstimateOfVerifier = blockchain.isFeatureActivated(RideV6),
                useContractVerifierLimit = false,
                withCombinedContext = true
              )
              .map((script, _))
          }
      ) { result =>
        complete(
          result
            .fold(
              e => ScriptCompilerError(e),
              { case (script, ComplexityInfo(verifierComplexity, callableComplexities, maxComplexity)) =>
                Json.obj(
                  "script"               -> code,
                  "scriptText"           -> script.expr.toString, // [WAIT] Script.decompile(script),
                  "complexity"           -> maxComplexity,
                  "verifierComplexity"   -> verifierComplexity,
                  "callableComplexities" -> callableComplexities,
                  "extraFee"             -> extraFee(verifierComplexity)
                )
              }
            )
        )
      }
    }
  }

  def time: Route = (path("time") & get) {
    complete(Json.obj("system" -> System.currentTimeMillis(), "NTP" -> timeService.correctedTime()))
  }

  def seedRoute: Route = (path("seed") & get) {
    complete(seed(DefaultSeedSize))
  }

  def length: Route = (path("seed" / IntNumber) & get) { length =>
    if (length <= MaxSeedSize) complete(seed(length))
    else complete(TooBigArrayAllocation)
  }

  def hashSecure: Route = (path("hash" / "secure") & post) {
    entity(as[String]) { message =>
      complete(Json.obj("message" -> message, "hash" -> Base58.encode(crypto.secureHash(message))))
    }
  }

  def hashFast: Route = (path("hash" / "fast") & post) {
    entity(as[String]) { message =>
      complete(Json.obj("message" -> message, "hash" -> Base58.encode(crypto.fastHash(message))))
    }
  }

  def transactionSerialize: Route =
    path("transactionSerialize")(jsonPost[JsObject] { jsv =>
      parseOrCreateTransaction(jsv)(tx => Json.obj("bytes" -> tx.bodyBytes().map(_.toInt & 0xff)))
    })

  def evaluate: Route =
    (path("script" / "evaluate" / ScriptedAddress) & jsonPostD[JsObject]) { (address, obj) =>
      val scriptInfo = blockchain.accountScript(address).get
      val pk         = scriptInfo.publicKey
      val script     = scriptInfo.script

      def parseCall(js: JsReadable) = {
        val binaryCall = js
          .asOpt[ByteStr]
          .toRight(GenericError("Unable to parse expr bytes"))
          .flatMap(ScriptCallEvaluator.parseBinaryCall)

        val textCall = js
          .asOpt[String]
          .toRight(GenericError("Unable to read expr string"))
          .flatMap(ScriptCallEvaluator.compile(script.stdLibVersion))

        binaryCall.orElse(textCall)
      }

      val result =
        for {
          expr                 <- parseCall(obj \ "expr")
          (result, complexity) <- ScriptCallEvaluator.executeExpression(blockchain, script, address, pk, settings.evaluateScriptComplexityLimit)(expr)
        } yield Json.obj("result" -> ScriptValuesJson.serializeValue(result), "complexity" -> complexity)

      val requestData = obj ++ Json.obj("address" -> address.toString)
      val responseJson = result
        .recover {
          case e: InvokeRejectError => Json.obj("error" -> ApiError.ScriptExecutionError.Id, "message" -> e.message)
          case other                => ApiError.fromValidationError(other).json
        }
        .explicitGet() ++ requestData

      complete(responseJson)
    }

  private[this] val ScriptedAddress: PathMatcher1[Address] = AddrSegment.map {
    case address: Address if blockchain.hasAccountScript(address) => address
    case other =>
      throw ApiException(CustomValidationError(s"Address $other is not dApp"))
  }
}

object UtilsApiRoute {
  val MaxSeedSize     = 1024
  val DefaultSeedSize = 32

  private object ScriptCallEvaluator {
    def compile(stdLibVersion: StdLibVersion)(str: String): Either[GenericError, EXPR] = {
      val ctx =
        PureContext.build(stdLibVersion, useNewPowPrecision = true).withEnvironment[Environment] |+|
          CryptoContext.build(Global, stdLibVersion).withEnvironment[Environment] |+|
          WavesContext.build(Global, DirectiveSet(stdLibVersion, Account, Expression).explicitGet())

      ExpressionCompiler
        .compileUntyped(str, ctx.compilerContext.copy(arbitraryDeclarations = true))
        .leftMap(GenericError(_))
    }

    def parseBinaryCall(bs: ByteStr): Either[ValidationError, EXPR] = {
      SerdeV1
        .deserialize(bs.arr)
        .left
        .map(GenericError(_))
        .map(_._1)
    }

    def executeExpression(blockchain: Blockchain, script: Script, address: Address, pk: PublicKey, limit: Int)(
        expr: EXPR
    ): Either[ValidationError, (EVALUATED, Int)] = {
      for {
        ds <- DirectiveSet(script.stdLibVersion, Account, DAppType).leftMap(GenericError(_))
        ctx = BlockchainContext
          .build(
            ds,
            new DAppEnvironment(
              AddressScheme.current.chainId,
              Coeval.raiseError(new IllegalStateException("No input entity available")),
              Coeval.evalOnce(blockchain.height),
              blockchain,
              Coproduct[Environment.Tthis](Recipient.Address(ByteStr(address.bytes))),
              ds,
              new InvokeScriptTransactionLike {
                override def dApp: AddressOrAlias = address

                override def funcCall: Terms.FUNCTION_CALL = Terms.FUNCTION_CALL(FunctionHeader.User(""), Nil)

                override def payments: Seq[InvokeScriptTransaction.Payment] = Seq.empty

                override def root: InvokeScriptTransactionLike = this

                override val sender: PublicKey = PublicKey(ByteStr(new Array[Byte](32)))

                override def assetFee: (Asset, Long) = Asset.Waves -> 0L

                override def timestamp: Long = System.currentTimeMillis()

                override def chainId: Byte = AddressScheme.current.chainId

                override def id: Coeval[ByteStr] = Coeval.evalOnce(ByteStr.empty)

                override def checkedAssets: Seq[Asset.IssuedAsset] = Seq.empty

                override val tpe: TransactionType = TransactionType.InvokeScript
              },
              address,
              pk,
              Set.empty[Address],
              limitedExecution = false,
              limit,
              remainingCalls = ContractLimits.MaxSyncDAppCalls(script.stdLibVersion),
              availableActions = ContractLimits.MaxCallableActionsAmountBeforeV6(script.stdLibVersion),
              availableBalanceActions = ContractLimits.MaxBalanceScriptActionsAmountV6,
              availableAssetActions = ContractLimits.MaxAssetScriptActionsAmountV6,
              availablePayments = ContractLimits.MaxTotalPaymentAmountRideV6,
              availableData = ContractLimits.MaxWriteSetSize,
              availableDataSize = ContractLimits.MaxTotalWriteSetSizeInBytes,
              currentDiff = Diff.empty,
              invocationRoot = DAppEnvironment.InvocationTreeTracker(DAppEnvironment.DAppInvocation(address, null, Nil))
            ),
            fixUnicodeFunctions = true,
            useNewPowPrecision = true
          )
        call = ContractEvaluator.buildSyntheticCall(ContractScriptCompactor.decompact(script.expr.asInstanceOf[DApp]), expr)
        limitedResult <- EvaluatorV2
          .applyLimitedCoeval(
            call,
            limit,
            ctx,
            script.stdLibVersion,
            correctFunctionCallScope = blockchain.checkEstimatorSumOverflow,
            newMode = blockchain.newEvaluatorMode,
            checkConstructorArgsTypes = true
          )
          .value()
          .leftMap { case (err, _, log) => InvokeRejectError(err.message, log) }
        result <- limitedResult match {
          case (eval: EVALUATED, unusedComplexity, _) => Right((eval, limit - unusedComplexity))
          case (_: EXPR, _, log)                      => Left(InvokeRejectError(s"Calculation complexity limit exceeded", log))
        }
      } yield result
    }
  }
}<|MERGE_RESOLUTION|>--- conflicted
+++ resolved
@@ -1,9 +1,7 @@
 package com.wavesplatform.api.http
 
-<<<<<<< HEAD
-=======
 import java.security.SecureRandom
->>>>>>> 956d7187
+
 import akka.http.scaladsl.server.{PathMatcher1, Route}
 import cats.syntax.either.*
 import cats.syntax.semigroup.*
@@ -49,8 +47,6 @@
 import play.api.libs.json.*
 import shapeless.Coproduct
 
-import java.security.SecureRandom
-
 case class UtilsApiRoute(
     timeService: Time,
     settings: RestAPISettings,
