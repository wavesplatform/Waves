package com.wavesplatform.api.http

import java.security.SecureRandom

import akka.http.scaladsl.marshalling.ToResponseMarshallable
import akka.http.scaladsl.server.{Directive, Route}
import cats.implicits._
import com.wavesplatform.account.{Address, AddressScheme}
import com.wavesplatform.api.http.ApiError.{CustomValidationError, ScriptCompilerError, TooBigArrayAllocation}
import com.wavesplatform.api.http.requests.{ScriptWithImportsRequest, byteStrFormat}
import com.wavesplatform.common.state.ByteStr
import com.wavesplatform.common.utils._
import com.wavesplatform.crypto
import com.wavesplatform.features.BlockchainFeatures
import com.wavesplatform.lang.contract.DApp
import com.wavesplatform.lang.directives.values._
import com.wavesplatform.lang.script.Script
import com.wavesplatform.lang.script.Script.ComplexityInfo
import com.wavesplatform.lang.v1.Serde
import com.wavesplatform.lang.v1.compiler.Terms.{EVALUATED, EXPR}
import com.wavesplatform.lang.v1.compiler.{ExpressionCompiler, Terms}
import com.wavesplatform.lang.v1.estimator.ScriptEstimator
import com.wavesplatform.lang.v1.evaluator.ctx.impl.PureContext
import com.wavesplatform.lang.v1.evaluator.{ContractEvaluator, EvaluatorV2}
import com.wavesplatform.lang.v1.traits.Environment
import com.wavesplatform.lang.v1.traits.domain.Recipient
import com.wavesplatform.lang.{Global, ValidationError}
import com.wavesplatform.settings.RestAPISettings
import com.wavesplatform.state.Blockchain
import com.wavesplatform.state.diffs.FeeValidation
import com.wavesplatform.transaction.TxValidationError.{GenericError, ScriptExecutionError}
import com.wavesplatform.transaction.smart.BlockchainContext
import com.wavesplatform.transaction.smart.script.ScriptCompiler
import com.wavesplatform.utils.Time
import monix.eval.Coeval
import monix.execution.Scheduler
import play.api.libs.json._
import shapeless.Coproduct

case class UtilsApiRoute(
    timeService: Time,
    settings: RestAPISettings,
    estimator: () => ScriptEstimator,
    limitedScheduler: Scheduler,
    blockchain: Blockchain
) extends ApiRoute
    with AuthRoute
    with TimeLimitedRoute {

  import UtilsApiRoute._

  private def seed(length: Int) = {
    val seed = new Array[Byte](length)
    new SecureRandom().nextBytes(seed) //seed mutated here!
    Json.obj("seed" -> Base58.encode(seed))
  }

  override val route: Route = pathPrefix("utils") {
    decompile ~ compile ~ compileCode ~ compileWithImports ~ scriptMeta ~ estimate ~ time ~ seedRoute ~ length ~ hashFast ~ hashSecure ~ transactionSerialize ~ evaluate
  }

  def decompile: Route = path("script" / "decompile") {
    import play.api.libs.json.Json.toJsFieldJsValueWrapper

    (post & entity(as[String])) { code =>
      Script.fromBase64String(code.trim) match {
        case Left(err) => complete(err)
        case Right(script) =>
          executeLimited(Script.decompile(script)) {
            case (scriptText, meta) =>
              val directives: List[(String, JsValue)] = meta.map {
                case (k, v) =>
                  (k, v match {
                    case n: Number => JsNumber(BigDecimal(n.toString))
                    case s         => JsString(s.toString)
                  })
              }
              val result  = directives ::: "script" -> JsString(scriptText) :: Nil
              val wrapped = result.map { case (k, v) => (k, toJsFieldJsValueWrapper(v)) }
              complete(
                Json.obj(wrapped: _*)
              )
          }
      }
    }
  }

  // Deprecated
  def compile: Route = path("script" / "compile") {
    (post & entity(as[String])) { code =>
      parameter("assetScript".as[Boolean] ? false) { isAssetScript =>
        executeLimited(ScriptCompiler(code, isAssetScript, estimator())) { result =>
          complete(
            result.fold(
              e => ScriptCompilerError(e), {
                case (script, complexity) =>
                  Json.obj(
                    "script"     -> script.bytes().base64,
                    "complexity" -> complexity,
                    "extraFee"   -> FeeValidation.ScriptExtraFee
                  )
              }
            )
          )
        }
      }
    }
  }

  def compileCode: Route = path("script" / "compileCode") {
    (post & entity(as[String])) { code =>
<<<<<<< HEAD
      def stdLib: StdLibVersion =
        if (blockchain.isFeatureActivated(BlockchainFeatures.Ride4DApps, blockchain.height)) {
          V4
        } else {
          StdLibVersion.VersionDic.default
        }
      executeLimited(ScriptCompiler.compileAndEstimateCallables(code, estimator, defaultStdLib = stdLib)) { result =>
=======
      def stdLib: StdLibVersion = if(blockchain.isFeatureActivated(BlockchainFeatures.Ride4DApps, blockchain.height)) { V4 } else { StdLibVersion.VersionDic.default }
      executeLimited(ScriptCompiler.compileAndEstimateCallables(code, estimator(), defaultStdLib = stdLib)) { result =>
>>>>>>> b6458217
        complete(
          result
            .fold(
              e => ScriptCompilerError(e), {
                case (script, ComplexityInfo(verifierComplexity, callableComplexities, maxComplexity)) =>
                  Json.obj(
                    "script"               -> script.bytes().base64,
                    "complexity"           -> maxComplexity,
                    "verifierComplexity"   -> verifierComplexity,
                    "callableComplexities" -> callableComplexities,
                    "extraFee"             -> FeeValidation.ScriptExtraFee
                  )
              }
            )
        )

      }

    }
  }

  def compileWithImports: Route = path("script" / "compileWithImports") {
    import ScriptWithImportsRequest._
    (post & entity(as[ScriptWithImportsRequest])) { req =>
      executeLimited(ScriptCompiler.compile(req.script, estimator(), req.imports)) { result =>
        complete(
          result
            .fold(
              e => ScriptCompilerError(e), {
                case (script, complexity) =>
                  Json.obj(
                    "script"     -> script.bytes().base64,
                    "complexity" -> complexity,
                    "extraFee"   -> FeeValidation.ScriptExtraFee
                  )
              }
            )
        )
      }
    }
  }

  def estimate: Route = path("script" / "estimate") {
    (post & entity(as[String])) { code =>
      executeLimited(
        Script
          .fromBase64String(code)
          .left
          .map(_.m)
          .flatMap { script =>
            Script.complexityInfo(script, estimator(), useContractVerifierLimit = false).map((script, _))
          }
      ) { result =>
        complete(
          result.fold(
            e => ScriptCompilerError(e), {
              case (script, ComplexityInfo(verifierComplexity, callableComplexities, maxComplexity)) =>
                Json.obj(
                  "script"               -> code,
                  "scriptText"           -> script.expr.toString, // [WAIT] Script.decompile(script),
                  "complexity"           -> maxComplexity,
                  "verifierComplexity"   -> verifierComplexity,
                  "callableComplexities" -> callableComplexities,
                  "extraFee"             -> FeeValidation.ScriptExtraFee
                )
            }
          )
        )
      }
    }
  }

  def scriptMeta: Route = path("script" / "meta") {
    (post & entity(as[String])) { code =>
      val result: ToResponseMarshallable = Global
        .dAppFuncTypes(code) // Does not estimate complexity, therefore it should not hang
        .fold(e => e, r => r)
      complete(result)
    }
  }

  def time: Route = (path("time") & get) {
    complete(Json.obj("system" -> System.currentTimeMillis(), "NTP" -> timeService.correctedTime()))
  }

  def seedRoute: Route = (path("seed") & get) {
    complete(seed(DefaultSeedSize))
  }

  def length: Route = (path("seed" / IntNumber) & get) { length =>
    if (length <= MaxSeedSize) complete(seed(length))
    else complete(TooBigArrayAllocation)
  }

  def hashSecure: Route = (path("hash" / "secure") & post) {
    entity(as[String]) { message =>
      complete(Json.obj("message" -> message, "hash" -> Base58.encode(crypto.secureHash(message))))
    }
  }

  def hashFast: Route = (path("hash" / "fast") & post) {
    entity(as[String]) { message =>
      complete(Json.obj("message" -> message, "hash" -> Base58.encode(crypto.fastHash(message))))
    }
  }

  def transactionSerialize: Route =
    path("transactionSerialize")(jsonPost[JsObject] { jsv =>
      parseOrCreateTransaction(jsv)(tx => Json.obj("bytes" -> tx.bodyBytes().map(_.toInt & 0xff)))
    })

  def evaluate: Route =
    path("script" / "evaluate" / AddrSegment).flatMap(onlyScriptedAddress).apply { (address: Address, script: Script) =>
      jsonPost[JsObject] { obj =>
        def serializeResult(e: EVALUATED): JsValue = e match { // TODO: Tuple?
          case Terms.CONST_LONG(t)               => Json.obj("type" -> "Int", "value"        -> t)
          case constbytestr: Terms.CONST_BYTESTR => Json.obj("type" -> "ByteVector", "value" -> constbytestr.bs.toString)
          case conststring: Terms.CONST_STRING   => Json.obj("type" -> "String", "value"     -> conststring.s)
          case Terms.CONST_BOOLEAN(b)            => Json.obj("type" -> "Boolean", "value"    -> b)
          case Terms.CaseObj(caseType, fields) =>
            Json.obj("type" -> caseType.name, "value" -> JsObject(fields.view.mapValues(serializeResult).toSeq))
          case Terms.ARR(xs)      => Json.obj("type"  -> "Array", "value"                          -> xs.map(serializeResult))
          case Terms.FAIL(reason) => Json.obj("error" -> ApiError.ScriptExecutionError.Id, "error" -> reason)
        }

        def parseCall(js: JsReadable) = {
          val binaryCall = js
            .asOpt[ByteStr]
            .toRight(GenericError("Unable to parse expr bytes"))
            .flatMap(ScriptCallEvaluator.parseBinaryCall)

          val textCall = js
            .asOpt[String]
            .toRight(GenericError("Unable to read expr string"))
            .flatMap(ScriptCallEvaluator.compile(script.stdLibVersion))

          binaryCall.orElse(textCall)
        }

        val result =
          for {
            expr   <- parseCall(obj \ "expr")
            result <- ScriptCallEvaluator.executeExpression(blockchain, script, address, settings.evaluateScriptComplexityLimit)(expr)
          } yield result

        result
          .map(serializeResult)
          .recover {
            case e: ScriptExecutionError => Json.obj("error" -> ApiError.ScriptExecutionError.Id, "message" -> e.error)
            case other                   => ApiError.fromValidationError(other).json
          }
          .explicitGet()
          .as[JsObject] ++ Json.obj("address" -> address.stringRepr) ++ obj
      }
    }

  private[this] def onlyScriptedAddress(address: Address): Directive[(Address, Script)] = blockchain.accountScript(address) match {
    case Some(value) if value.script.expr.isInstanceOf[DApp] =>
      tprovide(address -> value.script)

    case None =>
      entity(as[JsObject])
        .flatMap(obj => complete(CustomValidationError(s"Address $address is not dApp").json ++ Json.obj("address" -> address) ++ obj))
  }
}

object UtilsApiRoute {
  val MaxSeedSize     = 1024
  val DefaultSeedSize = 32

  private object ScriptCallEvaluator {
    def compile(stdLibVersion: StdLibVersion)(str: String): Either[GenericError, EXPR] = {
      val ctx = PureContext.build(stdLibVersion).compilerContext.copy(arbitraryFunctions = true)
      ExpressionCompiler.compileUntyped(str, ctx).leftMap(GenericError(_))
    }

    def parseBinaryCall(bs: ByteStr): Either[ValidationError, EXPR] = {
      Serde
        .deserialize(bs.arr)
        .left
        .map(GenericError(_))
        .map(_._1)
    }

    def executeExpression(blockchain: Blockchain, script: Script, address: Address, limit: Int)(expr: EXPR): Either[ValidationError, EVALUATED] = {
      for {
        ctx <- BlockchainContext
          .build(
            script.stdLibVersion,
            AddressScheme.current.chainId,
            Coeval.raiseError(new IllegalStateException("No input entity available")),
            Coeval.evalOnce(blockchain.height),
            blockchain,
            isTokenContext = false,
            isContract = true,
            Coproduct[Environment.Tthis](Recipient.Address(ByteStr(address.bytes))),
            ByteStr.empty
          )
          .left
          .map(GenericError(_))

        call = ContractEvaluator.buildSyntheticCall(ByteStr(address.bytes), script.expr.asInstanceOf[DApp], expr)
        limitedResult <- EvaluatorV2
          .applyLimited(call, limit, ctx, script.stdLibVersion)
          .leftMap { case (err, log) => ScriptExecutionError.dAppExecution(err, log) }
        result <- limitedResult match {
          case (eval: EVALUATED, _, _) => Right(eval)
          case (_: EXPR, _, log)       => Left(ScriptExecutionError.dAppExecution(s"Calculation complexity limit exceeded", log))
        }
      } yield result
    }
  }
}<|MERGE_RESOLUTION|>--- conflicted
+++ resolved
@@ -109,18 +109,13 @@
 
   def compileCode: Route = path("script" / "compileCode") {
     (post & entity(as[String])) { code =>
-<<<<<<< HEAD
       def stdLib: StdLibVersion =
         if (blockchain.isFeatureActivated(BlockchainFeatures.Ride4DApps, blockchain.height)) {
           V4
         } else {
           StdLibVersion.VersionDic.default
         }
-      executeLimited(ScriptCompiler.compileAndEstimateCallables(code, estimator, defaultStdLib = stdLib)) { result =>
-=======
-      def stdLib: StdLibVersion = if(blockchain.isFeatureActivated(BlockchainFeatures.Ride4DApps, blockchain.height)) { V4 } else { StdLibVersion.VersionDic.default }
       executeLimited(ScriptCompiler.compileAndEstimateCallables(code, estimator(), defaultStdLib = stdLib)) { result =>
->>>>>>> b6458217
         complete(
           result
             .fold(
