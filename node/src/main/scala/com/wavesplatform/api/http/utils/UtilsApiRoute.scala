--- conflicted
+++ resolved
@@ -282,19 +282,12 @@
         val evaluated = for {
           expr <- exprE
           limit = settings.evaluateScriptComplexityLimit
-<<<<<<< HEAD
-          (result, complexity, log) <- UtilsEvaluator.executeExpression(blockchain, script, address, pk, limit)(expr)
+          (result, complexity, log, scriptResult) <- UtilsEvaluator.executeExpression(blockchain, script, address, pk, limit)(expr)
           intAsString = accept.exists(_.mediaRanges.exists(CustomJson.acceptsNumbersAsStrings))
         } yield Json.obj(
-          "result"     -> ScriptValuesJson.serializeValue(result, intAsString),
-          "complexity" -> complexity
-=======
-          (result, complexity, log, scriptResult) <- UtilsEvaluator.executeExpression(blockchain, script, address, pk, limit)(expr)
-        } yield Json.obj(
-          "result"       -> ScriptValuesJson.serializeValue(result),
+          "result"       -> ScriptValuesJson.serializeValue(result, intAsString),
           "complexity"   -> complexity,
           "stateChanges" -> scriptResult
->>>>>>> bb7a1957
         ) ++ (if (trace) Json.obj(TraceStep.logJson(log)) else Json.obj())
         evaluated.leftMap {
           case e: InvokeRejectError => Json.obj("error" -> ApiError.ScriptExecutionError.Id, "message" -> e.toStringWithLog(maxTxErrorLogSize))
