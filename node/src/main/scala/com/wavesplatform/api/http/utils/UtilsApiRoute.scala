--- conflicted
+++ resolved
@@ -20,12 +20,6 @@
 import com.wavesplatform.settings.RestAPISettings
 import com.wavesplatform.state.Blockchain
 import com.wavesplatform.state.diffs.FeeValidation
-<<<<<<< HEAD
-import com.wavesplatform.transaction.TxValidationError.{GenericError, InvokeRejectError}
-import com.wavesplatform.transaction.smart.script.trace.TraceStep
-=======
-import com.wavesplatform.transaction.smart.script.ScriptCompiler
->>>>>>> 40f15b2e
 import com.wavesplatform.utils.Time
 import monix.execution.Scheduler
 import play.api.libs.json.*
@@ -239,50 +233,6 @@
         & jsonPostD[JsObject]
         & parameter("trace".as[Boolean] ? false)
         & optionalHeaderValueByType(Accept)
-<<<<<<< HEAD
-    ) { (address, request, trace, accept) =>
-      val scriptInfo = blockchain.accountScript(address).get
-      val pk         = scriptInfo.publicKey
-      val script     = scriptInfo.script
-      val limit      = settings.evaluateScriptComplexityLimit
-
-      val evaluated = (request.value.get("expr"), request.asOpt[UtilsInvocationRequest]) match {
-        case (Some(_), Some(_)) if request.fields.size > 1 => Left(ConflictingRequestStructure)
-        case (None, None)                                  => Left(WrongJson)
-        case (Some(exprRequest), _) =>
-          parseCall(exprRequest, script.stdLibVersion).flatMap(expr =>
-            UtilsEvaluator.executeExpression(blockchain, script, address, pk, limit)(
-              UtilsEvaluator.emptyInvokeScriptLike(address),
-              dApp => Right(ContractEvaluator.buildSyntheticCall(dApp, expr, ByteStr(DefaultAddress.bytes), DefaultPublicKey))
-            )
-          )
-        case (None, Some(invocationRequest)) =>
-          invocationRequest.toInvocation.flatMap(invocation =>
-            UtilsEvaluator.executeExpression(blockchain, script, address, pk, limit)(
-              UtilsEvaluator.toInvokeScriptLike(invocation, address),
-              ContractEvaluator.buildExprFromInvocation(_, invocation, script.stdLibVersion).bimap(e => GenericError(e.message), _.expr)
-            )
-          )
-      }
-
-      val apiResult = evaluated
-        .fold(
-          {
-            case e: InvokeRejectError        => Json.obj("error" -> ScriptExecutionError.Id, "message" -> e.toStringWithLog(maxTxErrorLogSize))
-            case WrongJson                   => ApiError.WrongJson().json
-            case ConflictingRequestStructure => ApiError.ConflictingRequestStructure.json
-            case e                           => ApiError.fromValidationError(e).json
-          },
-          { case (result, complexity, log, scriptResult) =>
-            val intAsString = accept.exists(_.mediaRanges.exists(CustomJson.acceptsNumbersAsStrings))
-            val traceObj    = if (trace) Json.obj(TraceStep.logJson(log)) else Json.obj()
-            traceObj ++ Json.obj(
-              "result"       -> ScriptValuesJson.serializeValue(result, intAsString),
-              "complexity"   -> complexity,
-              "stateChanges" -> scriptResult
-            )
-          }
-=======
     ) { (address, request, enableTraces, accept) =>
       val apiResult = UtilsEvaluator.evaluate(
         blockchain,
@@ -293,7 +243,6 @@
           maxTxErrorLogSize = maxTxErrorLogSize,
           enableTraces = enableTraces,
           intAsString = accept.exists(_.mediaRanges.exists(CustomJson.acceptsNumbersAsStrings))
->>>>>>> 40f15b2e
         )
       )
       complete(apiResult ++ request ++ Json.obj("address" -> address.toString))
@@ -306,18 +255,8 @@
 }
 
 object UtilsApiRoute {
-<<<<<<< HEAD
   val MaxSeedSize                 = 1024
   val DefaultSeedSize             = 32
   val DefaultPublicKey: PublicKey = PublicKey(ByteStr(new Array[Byte](32)))
   val DefaultAddress: Address     = DefaultPublicKey.toAddress
-
-  object WrongJson                   extends ValidationError
-  object ConflictingRequestStructure extends ValidationError
-=======
-  val MaxSeedSize      = 1024
-  val DefaultSeedSize  = 32
-  val DefaultPublicKey = PublicKey(ByteStr(new Array[Byte](32)))
-  val DefaultAddress   = DefaultPublicKey.toAddress
->>>>>>> 40f15b2e
 }