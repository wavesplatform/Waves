--- conflicted
+++ resolved
@@ -15,12 +15,8 @@
     val disabledAliases = db.get(Keys.disabledAliases)
     addressTransactions(db, maybeDiff, address, Some(address), Set(CreateAliasTransaction.typeId), None)
       .collect {
-<<<<<<< HEAD
-        case (height, cat: CreateAliasTransaction, Succeeded) if disabledAliases.isEmpty || !disabledAliases(cat.alias) =>
+        case TransactionMeta(height, cat: CreateAliasTransaction, Succeeded) if disabledAliases.isEmpty || !disabledAliases(cat.alias) =>
           height -> cat
-=======
-        case TransactionMeta(height, cat: CreateAliasTransaction, true) if disabledAliases.isEmpty || !disabledAliases(cat.alias) => height -> cat
->>>>>>> 39c4be1c
       }
   }
 
@@ -31,9 +27,5 @@
       leaseIsActive: ByteStr => Boolean
   ): Observable[(Height, LeaseTransaction)] =
     addressTransactions(db, maybeDiff, address, None, Set(LeaseTransaction.typeId), None)
-<<<<<<< HEAD
-      .collect { case (h, lt: LeaseTransaction, Succeeded) if leaseIsActive(lt.id()) => h -> lt }
-=======
-      .collect { case TransactionMeta(h, lt: LeaseTransaction, true) if leaseIsActive(lt.id()) => h -> lt }
->>>>>>> 39c4be1c
+      .collect { case TransactionMeta(h, lt: LeaseTransaction, Succeeded) if leaseIsActive(lt.id()) => h -> lt }
 }