package com.wavesplatform.api.common
<<<<<<< HEAD
import com.google.common.primitives.Shorts
import com.wavesplatform.account.Address
import com.wavesplatform.api.common.CommonAssetsApi.AssetInfo
import com.wavesplatform.crypto
import com.wavesplatform.database.Keys
import com.wavesplatform.state.{AssetDescription, Blockchain, Diff, Portfolio}
=======

import com.wavesplatform.state.{AssetDescription, Blockchain}
>>>>>>> 420bd0d0
import com.wavesplatform.transaction.Asset.IssuedAsset
import com.wavesplatform.transaction.assets.IssueTransaction
import monix.reactive.Observable
import org.iq80.leveldb.DB

trait CommonAssetsApi {
  def description(assetId: IssuedAsset): Option[AssetDescription]

  def fullInfo(assetId: IssuedAsset): Option[AssetInfo]

  def wavesDistribution(height: Int, after: Option[Address]): Observable[(Address, Long)]

<<<<<<< HEAD
  def assetDistribution(asset: IssuedAsset, height: Int, after: Option[Address]): Observable[(Address, Long)]
}

object CommonAssetsApi {
  final case class AssetInfo(description: AssetDescription, issueTransaction: IssueTransaction, sponsorBalance: Option[Long])

  def apply(diff: => Diff, db: DB, blockchain: Blockchain): CommonAssetsApi = new CommonAssetsApi {
    def description(assetId: IssuedAsset): Option[AssetDescription] = {
      blockchain.assetDescription(assetId)
    }

    def fullInfo(assetId: IssuedAsset): Option[AssetInfo] =
      for {
        assetInfo                               <- blockchain.assetDescription(assetId)
        (_, issueTransaction: IssueTransaction) <- blockchain.transactionInfo(assetId.id)
        sponsorBalance = if (assetInfo.sponsorship != 0) Some(blockchain.wavesPortfolio(issueTransaction.sender).spendableBalance) else None
      } yield AssetInfo(assetInfo, issueTransaction, sponsorBalance)

    override def wavesDistribution(height: Int, after: Option[Address]): Observable[(Address, Long)] =
      balanceDistribution(
        db,
        height,
        after,
        if (height == blockchain.height) diff.portfolios else Map.empty[Address, Portfolio],
        Shorts.toByteArray(Keys.WavesBalancePrefix),
        bs => BigInt(bs.slice(2, bs.length - 4)),
        _.balance
      )

    override def assetDistribution(asset: IssuedAsset, height: Int, after: Option[Address]): Observable[(Address, Long)] =
      balanceDistribution(
        db,
        height,
        after,
        if (height == blockchain.height) diff.portfolios else Map.empty[Address, Portfolio],
        Shorts.toByteArray(Keys.AssetBalancePrefix) ++ asset.id.arr,
        bs => BigInt(bs.slice(2 + crypto.DigestLength, bs.length - 4)),
        _.assets.getOrElse(asset, 0L)
      )
  }
=======
  def fullInfo(assetId: IssuedAsset): Option[AssetInfo] =
    for {
      assetInfo <- blockchain.assetDescription(assetId)
      issueTransaction = blockchain.transactionInfo(assetId.id).collect { case (_, tx: IssueTransaction) => tx }
      sponsorBalance = if (assetInfo.sponsorship != 0) Some(blockchain.wavesPortfolio(assetInfo.issuer).spendableBalance) else None
    } yield AssetInfo(assetInfo, issueTransaction, sponsorBalance)
}

object CommonAssetsApi {
  final case class AssetInfo(description: AssetDescription, issueTransaction: Option[IssueTransaction], sponsorBalance: Option[Long])
>>>>>>> 420bd0d0
}<|MERGE_RESOLUTION|>--- conflicted
+++ resolved
@@ -1,15 +1,11 @@
 package com.wavesplatform.api.common
-<<<<<<< HEAD
+
 import com.google.common.primitives.Shorts
 import com.wavesplatform.account.Address
 import com.wavesplatform.api.common.CommonAssetsApi.AssetInfo
 import com.wavesplatform.crypto
 import com.wavesplatform.database.Keys
 import com.wavesplatform.state.{AssetDescription, Blockchain, Diff, Portfolio}
-=======
-
-import com.wavesplatform.state.{AssetDescription, Blockchain}
->>>>>>> 420bd0d0
 import com.wavesplatform.transaction.Asset.IssuedAsset
 import com.wavesplatform.transaction.assets.IssueTransaction
 import monix.reactive.Observable
@@ -22,7 +18,6 @@
 
   def wavesDistribution(height: Int, after: Option[Address]): Observable[(Address, Long)]
 
-<<<<<<< HEAD
   def assetDistribution(asset: IssuedAsset, height: Int, after: Option[Address]): Observable[(Address, Long)]
 }
 
@@ -63,16 +58,4 @@
         _.assets.getOrElse(asset, 0L)
       )
   }
-=======
-  def fullInfo(assetId: IssuedAsset): Option[AssetInfo] =
-    for {
-      assetInfo <- blockchain.assetDescription(assetId)
-      issueTransaction = blockchain.transactionInfo(assetId.id).collect { case (_, tx: IssueTransaction) => tx }
-      sponsorBalance = if (assetInfo.sponsorship != 0) Some(blockchain.wavesPortfolio(assetInfo.issuer).spendableBalance) else None
-    } yield AssetInfo(assetInfo, issueTransaction, sponsorBalance)
-}
-
-object CommonAssetsApi {
-  final case class AssetInfo(description: AssetDescription, issueTransaction: Option[IssueTransaction], sponsorBalance: Option[Long])
->>>>>>> 420bd0d0
 }