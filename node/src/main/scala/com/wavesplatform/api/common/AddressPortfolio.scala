package com.wavesplatform.api.common

import cats.syntax.semigroup.*
import com.google.common.collect.AbstractIterator
import com.wavesplatform.account.Address
import com.wavesplatform.api.common.NFTIterator.BatchSize
import com.wavesplatform.common.state.ByteStr
import com.wavesplatform.crypto
import com.wavesplatform.database.{AddressId, DBResource, KeyTags, Keys}
import com.wavesplatform.state.{AssetDescription, Diff, Portfolio}
import com.wavesplatform.transaction.Asset.IssuedAsset
import com.wavesplatform.utils.ScorexLogging

import java.nio.ByteBuffer
import scala.annotation.tailrec
import scala.collection.mutable.ArrayBuffer
import scala.jdk.CollectionConverters.*

class NFTIterator(addressId: AddressId, maybeAfter: Option[IssuedAsset], resource: DBResource)
    extends AbstractIterator[Seq[(IssuedAsset, Long)]]
    with ScorexLogging {
  private val prefixBytes: Array[Byte] = KeyTags.NftPossession.prefixBytes ++ addressId.toByteArray

  resource.withSafePrefixIterator { dbIterator =>
    dbIterator.seek(prefixBytes)

    for (after <- maybeAfter) {
      @inline
      def skipEntry(key: Array[Byte]): Boolean =
        !key.endsWith(after.id.arr)

<<<<<<< HEAD
      while (dbIterator.isValid && skipEntry(dbIterator.key())) {
        dbIterator.next()
      }
    }
  }(())

  override def computeNext(): Seq[(IssuedAsset, Long)] = resource.withSafePrefixIterator { dbIterator =>
    val keysBuffer   = new ArrayBuffer[Array[Byte]]()
    val assetsBuffer = new ArrayBuffer[IssuedAsset]()
    while (dbIterator.isValid && keysBuffer.length < BatchSize) {
      val assetId = IssuedAsset(ByteStr(dbIterator.key().takeRight(crypto.DigestLength)))
      keysBuffer.addOne(Keys.assetBalanceHistory(addressId, assetId).keyBytes)
      assetsBuffer.addOne(assetId)
      dbIterator.next()
    }
    if (keysBuffer.nonEmpty) {
      val assetBalanceKeys = resource
        .multiGetInts(keysBuffer)
        .zip(assetsBuffer)
        .map { case (heightOpt, assetId) =>
          Keys.assetBalance(addressId, assetId)(heightOpt.getOrElse(0)).keyBytes
        }
        .toSeq
      resource
        .multiGetLongs(assetBalanceKeys)
        .zip(assetsBuffer)
        .map(_.swap)
        .toSeq
    } else endOfData()
  }(endOfData())
=======
    while (resource.iterator.hasNext && skipEntry(resource.iterator.next().getKey)) {}
  }

  override def computeNext(): (IssuedAsset, Long) = ???
>>>>>>> f362c236
}

object NFTIterator {
  val BatchSize = 1000
}

class AssetBalanceIterator(addressId: AddressId, resource: DBResource) extends AbstractIterator[Seq[(IssuedAsset, Long)]] {
  private val prefixBytes: Array[Byte] = KeyTags.AssetBalanceHistory.prefixBytes ++ addressId.toByteArray

  resource.withSafePrefixIterator(_.seek(prefixBytes))(())

  private def stillSameAddress(k: Array[Byte]): Boolean =
<<<<<<< HEAD
    k.length == (prefixBytes.length + crypto.DigestLength)

  override def computeNext(): Seq[(IssuedAsset, Long)] = resource.withSafePrefixIterator { dbIterator =>
    val keysBuffer   = new ArrayBuffer[Array[Byte]]()
    val assetsBuffer = new ArrayBuffer[IssuedAsset]()

    @tailrec
    def loop(): Unit = {
      if (dbIterator.isValid) {
        val key = dbIterator.key()
        if (stillSameAddress(key) && keysBuffer.length < BatchSize) {
          val assetId = IssuedAsset(ByteStr(key.takeRight(crypto.DigestLength)))
          val history = Option(dbIterator.value()).fold(0)(arr => ByteBuffer.wrap(arr).getInt) // FIXME: refactor
          keysBuffer.addOne(Keys.assetBalance(addressId, assetId)(history).keyBytes)
          assetsBuffer.addOne(assetId)
          dbIterator.next()
          loop()
        } else ()
      } else ()
    }

    loop()
    if (keysBuffer.nonEmpty) {
      resource
        .multiGetLongs(keysBuffer)
        .zip(assetsBuffer)
        .map(_.swap)
        .toSeq
    } else endOfData()
  }(endOfData())
}

object AssetBalanceIterator {
  val BatchSize = 100
=======
    (k.length == (prefixBytes.length + crypto.DigestLength)) && k.startsWith(prefixBytes)

  override def computeNext(): (IssuedAsset, Long) = ???
>>>>>>> f362c236
}

class BalanceIterator(
    underlying: Iterator[Seq[(IssuedAsset, Long)]],
    includeAsset: IssuedAsset => Boolean,
    private var pendingOverrides: Map[IssuedAsset, Long]
) extends AbstractIterator[Seq[(IssuedAsset, Long)]] {

  private def nextOverride(): Seq[(IssuedAsset, Long)] =
    if (pendingOverrides.isEmpty) endOfData()
    else {
      val balances = pendingOverrides.collect {
        case (asset, balance) if includeAsset(asset) =>
          asset -> balance
      }.toSeq
      pendingOverrides = Map.empty
      balances
    }

  override def computeNext(): Seq[(IssuedAsset, Long)] =
    if (underlying.hasNext) {
      underlying.next().map { case (asset, balanceFromHistory) =>
        val balanceFromDiff = pendingOverrides.getOrElse(asset, 0L)
        pendingOverrides -= asset
        asset -> (balanceFromDiff |+| balanceFromHistory)
      }
    } else nextOverride()
}

object AddressPortfolio {
  def nftIterator(
      resource: DBResource,
      address: Address,
      diff: Diff,
      maybeAfter: Option[IssuedAsset],
      loadAssetDescription: IssuedAsset => Option[AssetDescription]
  ): Iterator[Seq[(IssuedAsset, AssetDescription)]] =
    new BalanceIterator(
      resource
        .get(Keys.addressId(address))
        .fold[Iterator[Seq[(IssuedAsset, Long)]]](Iterator.empty)(addressId => new NFTIterator(addressId, maybeAfter, resource).asScala),
      asset => loadAssetDescription(asset).exists(_.nft),
      diff.portfolios.getOrElse(address, Portfolio.empty).assets
    ).asScala
      .map(_.collect { case (asset, balance) if balance > 0 => asset }
        .flatMap(a => loadAssetDescription(a).map(a -> _)))

  def assetBalanceIterator(
      resource: DBResource,
      address: Address,
      diff: Diff,
      includeAsset: IssuedAsset => Boolean
  ): Iterator[Seq[(IssuedAsset, Long)]] =
    new BalanceIterator(
      resource
        .get(Keys.addressId(address))
        .fold[Iterator[Seq[(IssuedAsset, Long)]]](Iterator.empty)(addressId => new AssetBalanceIterator(addressId, resource).asScala),
      includeAsset,
      diff.portfolios.getOrElse(address, Portfolio.empty).assets
    ).asScala
      .map(_.filter { case (asset, balance) =>
        includeAsset(asset) && balance > 0
      })

}<|MERGE_RESOLUTION|>--- conflicted
+++ resolved
@@ -29,43 +29,38 @@
       def skipEntry(key: Array[Byte]): Boolean =
         !key.endsWith(after.id.arr)
 
-<<<<<<< HEAD
       while (dbIterator.isValid && skipEntry(dbIterator.key())) {
         dbIterator.next()
       }
     }
   }(())
 
-  override def computeNext(): Seq[(IssuedAsset, Long)] = resource.withSafePrefixIterator { dbIterator =>
-    val keysBuffer   = new ArrayBuffer[Array[Byte]]()
-    val assetsBuffer = new ArrayBuffer[IssuedAsset]()
-    while (dbIterator.isValid && keysBuffer.length < BatchSize) {
-      val assetId = IssuedAsset(ByteStr(dbIterator.key().takeRight(crypto.DigestLength)))
-      keysBuffer.addOne(Keys.assetBalanceHistory(addressId, assetId).keyBytes)
-      assetsBuffer.addOne(assetId)
-      dbIterator.next()
-    }
-    if (keysBuffer.nonEmpty) {
-      val assetBalanceKeys = resource
-        .multiGetInts(keysBuffer)
-        .zip(assetsBuffer)
-        .map { case (heightOpt, assetId) =>
-          Keys.assetBalance(addressId, assetId)(heightOpt.getOrElse(0)).keyBytes
-        }
-        .toSeq
-      resource
-        .multiGetLongs(assetBalanceKeys)
-        .zip(assetsBuffer)
-        .map(_.swap)
-        .toSeq
-    } else endOfData()
-  }(endOfData())
-=======
-    while (resource.iterator.hasNext && skipEntry(resource.iterator.next().getKey)) {}
-  }
-
-  override def computeNext(): (IssuedAsset, Long) = ???
->>>>>>> f362c236
+  // FIXME: implement
+  override def computeNext(): Seq[(IssuedAsset, Long)] = ???
+//    resource.withSafePrefixIterator { dbIterator =>
+//      val keysBuffer   = new ArrayBuffer[Array[Byte]]()
+//      val assetsBuffer = new ArrayBuffer[IssuedAsset]()
+//      while (dbIterator.isValid && keysBuffer.length < BatchSize) {
+//        val assetId = IssuedAsset(ByteStr(dbIterator.key().takeRight(crypto.DigestLength)))
+//        keysBuffer.addOne(Keys.assetBalanceHistory(addressId, assetId).keyBytes)
+//        assetsBuffer.addOne(assetId)
+//        dbIterator.next()
+//      }
+//      if (keysBuffer.nonEmpty) {
+//        val assetBalanceKeys = resource
+//          .multiGetInts(keysBuffer)
+//          .zip(assetsBuffer)
+//          .map { case (heightOpt, assetId) =>
+//            Keys.assetBalance(addressId, assetId)(heightOpt.getOrElse(0)).keyBytes
+//          }
+//          .toSeq
+//        resource
+//          .multiGetLongs(assetBalanceKeys)
+//          .zip(assetsBuffer)
+//          .map(_.swap)
+//          .toSeq
+//      } else endOfData()
+//    }(endOfData())
 }
 
 object NFTIterator {
@@ -78,46 +73,42 @@
   resource.withSafePrefixIterator(_.seek(prefixBytes))(())
 
   private def stillSameAddress(k: Array[Byte]): Boolean =
-<<<<<<< HEAD
     k.length == (prefixBytes.length + crypto.DigestLength)
 
-  override def computeNext(): Seq[(IssuedAsset, Long)] = resource.withSafePrefixIterator { dbIterator =>
-    val keysBuffer   = new ArrayBuffer[Array[Byte]]()
-    val assetsBuffer = new ArrayBuffer[IssuedAsset]()
-
-    @tailrec
-    def loop(): Unit = {
-      if (dbIterator.isValid) {
-        val key = dbIterator.key()
-        if (stillSameAddress(key) && keysBuffer.length < BatchSize) {
-          val assetId = IssuedAsset(ByteStr(key.takeRight(crypto.DigestLength)))
-          val history = Option(dbIterator.value()).fold(0)(arr => ByteBuffer.wrap(arr).getInt) // FIXME: refactor
-          keysBuffer.addOne(Keys.assetBalance(addressId, assetId)(history).keyBytes)
-          assetsBuffer.addOne(assetId)
-          dbIterator.next()
-          loop()
-        } else ()
-      } else ()
-    }
-
-    loop()
-    if (keysBuffer.nonEmpty) {
-      resource
-        .multiGetLongs(keysBuffer)
-        .zip(assetsBuffer)
-        .map(_.swap)
-        .toSeq
-    } else endOfData()
-  }(endOfData())
+  // FIXME: implement
+  override def computeNext(): Seq[(IssuedAsset, Long)] = ???
+//    resource.withSafePrefixIterator { dbIterator =>
+//      val keysBuffer   = new ArrayBuffer[Array[Byte]]()
+//      val assetsBuffer = new ArrayBuffer[IssuedAsset]()
+//
+//      @tailrec
+//      def loop(): Unit = {
+//        if (dbIterator.isValid) {
+//          val key = dbIterator.key()
+//          if (stillSameAddress(key) && keysBuffer.length < BatchSize) {
+//            val assetId = IssuedAsset(ByteStr(key.takeRight(crypto.DigestLength)))
+//            val history = Option(dbIterator.value()).fold(0)(arr => ByteBuffer.wrap(arr).getInt) // FIXME: refactor
+//            keysBuffer.addOne(Keys.assetBalance(addressId, assetId)(history).keyBytes)
+//            assetsBuffer.addOne(assetId)
+//            dbIterator.next()
+//            loop()
+//          } else ()
+//        } else ()
+//      }
+//
+//      loop()
+//      if (keysBuffer.nonEmpty) {
+//        resource
+//          .multiGetLongs(keysBuffer)
+//          .zip(assetsBuffer)
+//          .map(_.swap)
+//          .toSeq
+//      } else endOfData()
+//    }(endOfData())
 }
 
 object AssetBalanceIterator {
   val BatchSize = 100
-=======
-    (k.length == (prefixBytes.length + crypto.DigestLength)) && k.startsWith(prefixBytes)
-
-  override def computeNext(): (IssuedAsset, Long) = ???
->>>>>>> f362c236
 }
 
 class BalanceIterator(
