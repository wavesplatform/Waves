--- conflicted
+++ resolved
@@ -88,11 +88,7 @@
   ): Seq[(TxMeta, Transaction)] =
     (for {
       (height, diff) <- maybeDiff.toSeq
-<<<<<<< HEAD
-      nti            <- diff.transactions.reverse
-=======
       nti            <- diff.transactions.toSeq.reverse
->>>>>>> deb8ae33
       if nti.affected(subject)
     } yield (TxMeta(height, nti.applied, nti.spentComplexity), nti.transaction))
       .dropWhile { case (_, tx) => fromId.isDefined && !fromId.contains(tx.id()) }
