--- conflicted
+++ resolved
@@ -109,11 +109,7 @@
   ): Seq[(TxMeta, Transaction, Option[TxNum])] =
     (for {
       (height, diff) <- maybeDiff.toSeq
-<<<<<<< HEAD
-      nti            <- diff.transactions.reverse
-=======
       nti            <- diff.transactions.toSeq.reverse
->>>>>>> 573c86c0
       if nti.affected(subject)
     } yield (TxMeta(height, nti.applied, nti.spentComplexity), nti.transaction))
       .dropWhile { case (_, tx) => fromId.isDefined && !fromId.contains(tx.id()) }
