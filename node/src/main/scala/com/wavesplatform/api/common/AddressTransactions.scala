--- conflicted
+++ resolved
@@ -63,35 +63,21 @@
       sender: Option[Address],
       types: Set[Transaction.Type],
       fromId: Option[ByteStr]
-<<<<<<< HEAD
-  ): Observable[(TxMeta, Transaction, Option[TxNum])] =
-    transactionsFromDiff(maybeDiff, subject, sender, types, fromId) ++
-      transactionsFromDB(
-        db,
-        subject,
-        sender,
-        types,
-        fromId.filter(id => maybeDiff.exists { case (_, diff) => !diff.transactions.contains(id) })
-      )
+  ): Observable[(TxMeta, Transaction, Option[TxNum])] = {
+    val diffTxs = transactionsFromDiff(maybeDiff, subject, sender, types, fromId)
 
-  def transactionsFromDB(
-      db: RocksDB,
-=======
-  ): Iterator[(TxMeta, Transaction)] = {
-    val diffTxs = transactionsFromDiff(maybeDiff, subject, sender, types, fromId)
     val dbTxs = transactionsFromDB(
       db,
       subject,
       sender,
       types,
-      fromId.filter(id => maybeDiff.exists { case (_, diff) => !diff.transactions.contains(id) })
+      fromId.filter(id => maybeDiff.exists { case (_, diff) => !diff.containsTransaction(id) })
     )
-    diffTxs.iterator ++ dbTxs.filterNot(diffTxs.contains)
+    Observable.fromIterable(diffTxs) ++ dbTxs.filterNot(diffTxs.contains)
   }
 
-  private def transactionsFromDB(
-      db: DB,
->>>>>>> f362c236
+  def transactionsFromDB(
+      db: RocksDB,
       subject: Address,
       sender: Option[Address],
       types: Set[Transaction.Type],
@@ -121,23 +107,16 @@
       sender: Option[Address],
       types: Set[Transaction.Type],
       fromId: Option[ByteStr]
-<<<<<<< HEAD
-  ): Observable[(TxMeta, Transaction, Option[TxNum])] = {
-    Observable.fromIterator(
-      Task {
-        (for {
-          (height, diff) <- maybeDiff.toSeq
-          nti            <- diff.transactions.values.toSeq.reverse
-          if nti.affected(subject)
-        } yield (TxMeta(height, nti.applied, nti.spentComplexity), nti.transaction))
-          .dropWhile { case (_, tx) => fromId.isDefined && !fromId.contains(tx.id()) }
-          .dropWhile { case (_, tx) => fromId.contains(tx.id()) }
-          .filter { case (_, tx) => types.isEmpty || types.contains(tx.tpe) }
-          .collect { case (m, tx: Authorized) if sender.forall(_ == tx.sender.toAddress) => (m, tx, None) }
-          .iterator
-      }
-    )
-  }
+  ): Seq[(TxMeta, Transaction, Option[TxNum])] =
+    (for {
+      (height, diff) <- maybeDiff.toSeq
+      nti            <- diff.transactions.reverse
+      if nti.affected(subject)
+    } yield (TxMeta(height, nti.applied, nti.spentComplexity), nti.transaction))
+      .dropWhile { case (_, tx) => fromId.isDefined && !fromId.contains(tx.id()) }
+      .dropWhile { case (_, tx) => fromId.contains(tx.id()) }
+      .filter { case (_, tx) => types.isEmpty || types.contains(tx.tpe) }
+      .collect { case (m, tx: Authorized) if sender.forall(_ == tx.sender.toAddress) => (m, tx, None) }
 
   class TxByAddressIterator(
       db: DBResource,
@@ -191,16 +170,4 @@
   object TxByAddressIterator {
     val BatchSize = 50
   }
-=======
-  ): Seq[(TxMeta, Transaction)] =
-    (for {
-      (height, diff) <- maybeDiff.toSeq
-      nti            <- diff.transactions.reverse
-      if nti.affected(subject)
-    } yield (TxMeta(height, nti.applied, nti.spentComplexity), nti.transaction))
-      .dropWhile { case (_, tx) => fromId.isDefined && !fromId.contains(tx.id()) }
-      .dropWhile { case (_, tx) => fromId.contains(tx.id()) }
-      .filter { case (_, tx) => types.isEmpty || types.contains(tx.tpe) }
-      .collect { case v @ (_, tx: Authorized) if sender.forall(_ == tx.sender.toAddress) => v }
->>>>>>> f362c236
 }