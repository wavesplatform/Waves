package com.wavesplatform.api.common
import cats.effect.Resource
import com.wavesplatform.account.Address
import com.wavesplatform.common.state.ByteStr
import com.wavesplatform.lang.script.Script
import com.wavesplatform.state.diffs.FeeValidation
import com.wavesplatform.state.{Blockchain, BlockchainExt, DataEntry, Height}
import com.wavesplatform.transaction.Asset
import com.wavesplatform.transaction.Asset.IssuedAsset
import com.wavesplatform.transaction.assets.IssueTransaction
<<<<<<< HEAD
import com.wavesplatform.transaction.lease.{LeaseTransaction, LeaseTransactionV1, LeaseTransactionV2}
=======
import com.wavesplatform.transaction.lease.{LeaseTransaction, LeaseTransactionV1}
import monix.eval.Task
>>>>>>> 4739abcc
import monix.reactive.Observable

class CommonAccountApi(blockchain: Blockchain) {
  import CommonAccountApi._

  def balance(address: Address, confirmations: Int = 0): Long = {
    blockchain.balance(address, blockchain.height, confirmations)
  }

  def effectiveBalance(address: Address, confirmations: Int = 0): Long = {
    blockchain.effectiveBalance(address, confirmations)
  }

  def balanceDetails(address: Address): BalanceDetails = {
    val portfolio = blockchain.wavesPortfolio(address)
    BalanceDetails(
      portfolio.balance,
      blockchain.generatingBalance(address),
      portfolio.balance - portfolio.lease.out,
      portfolio.effectiveBalance,
      portfolio.lease.in,
      portfolio.lease.out
    )
  }

  def assetBalance(address: Address, asset: IssuedAsset): Long = {
    blockchain.balance(address, asset)
  }

  def portfolio(address: Address): Map[Asset, Long] = {
    val portfolio = blockchain.portfolio(address)
    portfolio.assets ++ Map(Asset.Waves -> portfolio.balance)
  }

<<<<<<< HEAD
  def portfolioNFT(address: Address, from: Option[IssuedAsset]): Observable[IssueTransaction] =
    blockchain.nftObservable(address, from)
=======
  def portfolioNFT(address: Address, from: Option[IssuedAsset]): Observable[IssueTransaction] = {
    val resource = Resource(Task {
      val iterator = blockchain.nftList(address, from)
      (iterator: Iterator[IssueTransaction], Task(iterator.close()))
    })
    Observable.fromIterator(resource)
  }
>>>>>>> 4739abcc

  def script(address: Address): AddressScriptInfo = {
    val script: Option[Script] = blockchain.accountScript(address)

    AddressScriptInfo(
      script = script.map(_.bytes()),
      scriptText = script.map(_.expr.toString), // [WAIT] script.map(Script.decompile),
      complexity = script.map(_.complexity).getOrElse(0),
      extraFee = if (script.isEmpty) 0 else FeeValidation.ScriptExtraFee
    )
  }

  def data(address: Address, key: String): Option[DataEntry[_]] = {
    blockchain.accountData(address, key)
  }

  def dataStream(address: Address, keyFilter: String => Boolean = _ => true): Observable[DataEntry[_]] = {
    Observable
      .defer(Observable.fromIterable(concurrent.blocking(blockchain.accountDataKeys(address))))
      .filter(keyFilter)
      .map(blockchain.accountData(address, _))
      .flatMap(Observable.fromIterable(_))
  }

  def activeLeases(address: Address): Observable[(Height, LeaseTransaction)] = {
    blockchain
      .addressTransactionsObservable(address, Set(LeaseTransactionV1, LeaseTransactionV2))
      .collect {
        case (height, leaseTransaction: LeaseTransaction) if blockchain.leaseDetails(leaseTransaction.id()).exists(_.isActive) =>
          (height, leaseTransaction)
      }
  }
}

object CommonAccountApi {
  final case class BalanceDetails(regular: Long, generating: Long, available: Long, effective: Long, leaseIn: Long, leaseOut: Long)
  final case class AddressScriptInfo(script: Option[ByteStr], scriptText: Option[String], complexity: Long, extraFee: Long)
}<|MERGE_RESOLUTION|>--- conflicted
+++ resolved
@@ -8,12 +8,8 @@
 import com.wavesplatform.transaction.Asset
 import com.wavesplatform.transaction.Asset.IssuedAsset
 import com.wavesplatform.transaction.assets.IssueTransaction
-<<<<<<< HEAD
 import com.wavesplatform.transaction.lease.{LeaseTransaction, LeaseTransactionV1, LeaseTransactionV2}
-=======
-import com.wavesplatform.transaction.lease.{LeaseTransaction, LeaseTransactionV1}
 import monix.eval.Task
->>>>>>> 4739abcc
 import monix.reactive.Observable
 
 class CommonAccountApi(blockchain: Blockchain) {
@@ -48,18 +44,8 @@
     portfolio.assets ++ Map(Asset.Waves -> portfolio.balance)
   }
 
-<<<<<<< HEAD
   def portfolioNFT(address: Address, from: Option[IssuedAsset]): Observable[IssueTransaction] =
     blockchain.nftObservable(address, from)
-=======
-  def portfolioNFT(address: Address, from: Option[IssuedAsset]): Observable[IssueTransaction] = {
-    val resource = Resource(Task {
-      val iterator = blockchain.nftList(address, from)
-      (iterator: Iterator[IssueTransaction], Task(iterator.close()))
-    })
-    Observable.fromIterator(resource)
-  }
->>>>>>> 4739abcc
 
   def script(address: Address): AddressScriptInfo = {
     val script: Option[Script] = blockchain.accountScript(address)
