package com.wavesplatform.api.common
import com.wavesplatform.account.Address
import com.wavesplatform.common.state.ByteStr
import com.wavesplatform.state.diffs.FeeValidation
import com.wavesplatform.state.{AccountScriptInfo, AssetDescription, Blockchain, BlockchainExt, DataEntry, Height}
import com.wavesplatform.transaction.Asset
import com.wavesplatform.transaction.Asset.IssuedAsset
import com.wavesplatform.transaction.lease.LeaseTransaction
import monix.reactive.Observable

class CommonAccountApi(blockchain: Blockchain) {
  import CommonAccountApi._

  def balance(address: Address, confirmations: Int = 0): Long = {
    blockchain.balance(address, blockchain.height, confirmations)
  }

  def effectiveBalance(address: Address, confirmations: Int = 0): Long = {
    blockchain.effectiveBalance(address, confirmations)
  }

  def balanceDetails(address: Address): BalanceDetails = {
    val portfolio = blockchain.wavesPortfolio(address)
    BalanceDetails(
      portfolio.balance,
      blockchain.generatingBalance(address),
      portfolio.balance - portfolio.lease.out,
      portfolio.effectiveBalance,
      portfolio.lease.in,
      portfolio.lease.out
    )
  }

  def assetBalance(address: Address, asset: IssuedAsset): Long = {
    blockchain.balance(address, asset)
  }

  def portfolio(address: Address): Map[Asset, Long] = {
    val portfolio = blockchain.portfolio(address)
    portfolio.assets ++ Map(Asset.Waves -> portfolio.balance)
  }

  def portfolioNFT(address: Address, from: Option[IssuedAsset]): Observable[(ByteStr, AssetDescription)] =
    blockchain.nftObservable(address, from)

  def script(address: Address): AddressScriptInfo = {
    val script: Option[AccountScriptInfo] = blockchain.accountScriptWithComplexity(address)

    AddressScriptInfo(
<<<<<<< HEAD
      script = script.map(_.script.bytes()),
=======
      script = script.map(_.script),
>>>>>>> 918bc92b
      scriptText = script.map(_.script.expr.toString), // [WAIT] script.map(Script.decompile),
      complexity = script.map(_.maxComplexity).getOrElse(0),
      extraFee = if (script.isEmpty) 0 else FeeValidation.ScriptExtraFee
    )
  }

  def data(address: Address, key: String): Option[DataEntry[_]] = {
    blockchain.accountData(address, key)
  }

  def dataStream(address: Address, keyFilter: String => Boolean = _ => true): Observable[DataEntry[_]] = {
    Observable
      .defer(Observable.fromIterable(concurrent.blocking(blockchain.accountDataKeys(address))))
      .filter(keyFilter)
      .map(blockchain.accountData(address, _))
      .flatMap(Observable.fromIterable(_))
  }

  def activeLeases(address: Address): Observable[(Height, LeaseTransaction)] = {
    blockchain
      .addressTransactionsObservable(address, Set(LeaseTransaction))
      .collect {
        case (height, leaseTransaction: LeaseTransaction) if blockchain.leaseDetails(leaseTransaction.id()).exists(_.isActive) =>
          (height, leaseTransaction)
      }
  }
}

object CommonAccountApi {
  final case class BalanceDetails(regular: Long, generating: Long, available: Long, effective: Long, leaseIn: Long, leaseOut: Long)
  final case class AddressScriptInfo(script: Option[Script], scriptText: Option[String], complexity: Long, extraFee: Long)
}<|MERGE_RESOLUTION|>--- conflicted
+++ resolved
@@ -1,6 +1,7 @@
 package com.wavesplatform.api.common
 import com.wavesplatform.account.Address
 import com.wavesplatform.common.state.ByteStr
+import com.wavesplatform.lang.script.Script
 import com.wavesplatform.state.diffs.FeeValidation
 import com.wavesplatform.state.{AccountScriptInfo, AssetDescription, Blockchain, BlockchainExt, DataEntry, Height}
 import com.wavesplatform.transaction.Asset
@@ -47,11 +48,7 @@
     val script: Option[AccountScriptInfo] = blockchain.accountScriptWithComplexity(address)
 
     AddressScriptInfo(
-<<<<<<< HEAD
-      script = script.map(_.script.bytes()),
-=======
       script = script.map(_.script),
->>>>>>> 918bc92b
       scriptText = script.map(_.script.expr.toString), // [WAIT] script.map(Script.decompile),
       complexity = script.map(_.maxComplexity).getOrElse(0),
       extraFee = if (script.isEmpty) 0 else FeeValidation.ScriptExtraFee
