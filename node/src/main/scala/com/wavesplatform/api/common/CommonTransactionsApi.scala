package com.wavesplatform.api.common

import com.wavesplatform.account.{Address, AddressOrAlias}
import com.wavesplatform.api.{BlockMeta, common}
import com.wavesplatform.block
import com.wavesplatform.block.Block
import com.wavesplatform.block.Block.TransactionProof
import com.wavesplatform.common.state.ByteStr
import com.wavesplatform.lang.ValidationError
import com.wavesplatform.state.diffs.FeeValidation
import com.wavesplatform.state.diffs.FeeValidation.FeeDetails
import com.wavesplatform.state.{Blockchain, Diff, Height, InvokeScriptResult}
import com.wavesplatform.transaction.smart.InvokeScriptTransaction
import com.wavesplatform.transaction.smart.script.trace.TracedResult
import com.wavesplatform.transaction.{ApplicationStatus, Asset, CreateAliasTransaction, Transaction}
import com.wavesplatform.utx.UtxPool
import com.wavesplatform.wallet.Wallet
import monix.reactive.Observable
import org.iq80.leveldb.DB

import scala.concurrent.Future

trait CommonTransactionsApi {
  import CommonTransactionsApi._

  def aliasesOfAddress(address: Address): Observable[(Height, CreateAliasTransaction)]

<<<<<<< HEAD
  def transactionsByAddress(
      subject: AddressOrAlias,
      sender: Option[Address],
      transactionTypes: Set[Byte],
      fromId: Option[ByteStr] = None
  ): Observable[(Height, Transaction, ApplicationStatus)]

=======
>>>>>>> 39c4be1c
  def transactionById(txId: ByteStr): Option[TransactionMeta]

  def unconfirmedTransactions: Seq[Transaction]

  def unconfirmedTransactionById(txId: ByteStr): Option[Transaction]

  def calculateFee(tx: Transaction): Either[ValidationError, (Asset, Long, Long)]

  def broadcastTransaction(tx: Transaction): Future[TracedResult[ValidationError, Boolean]]

  def transactionsByAddress(
      subject: AddressOrAlias,
      sender: Option[Address],
      transactionTypes: Set[Byte],
      fromId: Option[ByteStr] = None
  ): Observable[TransactionMeta]

  def transactionProofs(transactionIds: List[ByteStr]): List[TransactionProof]
}

object CommonTransactionsApi {
<<<<<<< HEAD
  type TransactionMeta = (Height, Either[Transaction, (InvokeScriptTransaction, Option[InvokeScriptResult])], ApplicationStatus)
=======
  sealed trait TransactionMeta {
    def height: Height
    def transaction: Transaction
    def succeeded: Boolean
  }

  object TransactionMeta {
    final case class Default(height: Height, transaction: Transaction, succeeded: Boolean) extends TransactionMeta

    final case class Invoke(height: Height, transaction: InvokeScriptTransaction, succeeded: Boolean, invokeScriptResult: Option[InvokeScriptResult])
        extends TransactionMeta

    def unapply(tm: TransactionMeta): Option[(Height, Transaction, Boolean)] =
      Some((tm.height, tm.transaction, tm.succeeded))

    def create(height: Height, transaction: Transaction, succeeded: Boolean)(
        result: InvokeScriptTransaction => Option[InvokeScriptResult]
    ): TransactionMeta =
      transaction match {
        case ist: InvokeScriptTransaction =>
          Invoke(height, ist, succeeded, result(ist))

        case _ =>
          Default(height, transaction, succeeded)
      }
  }
>>>>>>> 39c4be1c

  def apply(
      maybeDiff: => Option[(Height, Diff)],
      db: DB,
      blockchain: Blockchain,
      utx: UtxPool,
      wallet: Wallet,
      publishTransaction: Transaction => Future[TracedResult[ValidationError, Boolean]],
      blockAt: Int => Option[(BlockMeta, Seq[Transaction])]
  ): CommonTransactionsApi = new CommonTransactionsApi {
    private def resolve(subject: AddressOrAlias): Option[Address] = blockchain.resolveAlias(subject).toOption

    override def aliasesOfAddress(address: Address): Observable[(Height, CreateAliasTransaction)] = common.aliasesOfAddress(db, maybeDiff, address)

    override def transactionsByAddress(
        subject: AddressOrAlias,
        sender: Option[Address],
        transactionTypes: Set[Byte],
        fromId: Option[ByteStr] = None
<<<<<<< HEAD
    ): Observable[(Height, Transaction, ApplicationStatus)] = resolve(subject).fold(Observable.empty[(Height, Transaction, ApplicationStatus)]) {
      subjectAddress =>
        common.addressTransactions(db, maybeDiff, subjectAddress, sender, transactionTypes, fromId)
=======
    ): Observable[TransactionMeta] = resolve(subject).fold(Observable.empty[TransactionMeta]) { subjectAddress =>
      common.addressTransactions(db, maybeDiff, subjectAddress, sender, transactionTypes, fromId)
>>>>>>> 39c4be1c
    }

    override def transactionById(transactionId: ByteStr): Option[TransactionMeta] =
      blockchain.transactionInfo(transactionId).map {
        case (height, transaction, succeeded) =>
          TransactionMeta.create(Height(height), transaction, succeeded) { _ =>
            maybeDiff
              .flatMap { case (_, diff) => diff.scriptResults.get(transactionId) }
              .orElse(AddressTransactions.loadInvokeScriptResult(db, transactionId))
          }
      }

    override def unconfirmedTransactions: Seq[Transaction] = utx.all

    override def unconfirmedTransactionById(transactionId: ByteStr): Option[Transaction] =
      utx.transactionById(transactionId)

    override def calculateFee(tx: Transaction): Either[ValidationError, (Asset, Long, Long)] =
      FeeValidation
        .getMinFee(blockchain, tx)
        .map {
          case FeeDetails(asset, _, feeInAsset, feeInWaves) =>
            (asset, feeInAsset, feeInWaves)
        }

    override def broadcastTransaction(tx: Transaction): Future[TracedResult[ValidationError, Boolean]] = publishTransaction(tx)

    override def transactionProofs(transactionIds: List[ByteStr]): List[TransactionProof] =
      for {
        transactionId            <- transactionIds
        (height, transaction, _) <- blockchain.transactionInfo(transactionId)
        (meta, allTransactions)  <- blockAt(height) if meta.header.version >= Block.ProtoBlockVersion
        transactionProof         <- block.transactionProof(transaction, allTransactions)
      } yield transactionProof
  }
}<|MERGE_RESOLUTION|>--- conflicted
+++ resolved
@@ -25,16 +25,6 @@
 
   def aliasesOfAddress(address: Address): Observable[(Height, CreateAliasTransaction)]
 
-<<<<<<< HEAD
-  def transactionsByAddress(
-      subject: AddressOrAlias,
-      sender: Option[Address],
-      transactionTypes: Set[Byte],
-      fromId: Option[ByteStr] = None
-  ): Observable[(Height, Transaction, ApplicationStatus)]
-
-=======
->>>>>>> 39c4be1c
   def transactionById(txId: ByteStr): Option[TransactionMeta]
 
   def unconfirmedTransactions: Seq[Transaction]
@@ -56,25 +46,22 @@
 }
 
 object CommonTransactionsApi {
-<<<<<<< HEAD
-  type TransactionMeta = (Height, Either[Transaction, (InvokeScriptTransaction, Option[InvokeScriptResult])], ApplicationStatus)
-=======
   sealed trait TransactionMeta {
     def height: Height
     def transaction: Transaction
-    def succeeded: Boolean
+    def succeeded: ApplicationStatus
   }
 
   object TransactionMeta {
-    final case class Default(height: Height, transaction: Transaction, succeeded: Boolean) extends TransactionMeta
+    final case class Default(height: Height, transaction: Transaction, succeeded: ApplicationStatus) extends TransactionMeta
 
-    final case class Invoke(height: Height, transaction: InvokeScriptTransaction, succeeded: Boolean, invokeScriptResult: Option[InvokeScriptResult])
+    final case class Invoke(height: Height, transaction: InvokeScriptTransaction, succeeded: ApplicationStatus, invokeScriptResult: Option[InvokeScriptResult])
         extends TransactionMeta
 
-    def unapply(tm: TransactionMeta): Option[(Height, Transaction, Boolean)] =
+    def unapply(tm: TransactionMeta): Option[(Height, Transaction, ApplicationStatus)] =
       Some((tm.height, tm.transaction, tm.succeeded))
 
-    def create(height: Height, transaction: Transaction, succeeded: Boolean)(
+    def create(height: Height, transaction: Transaction, succeeded: ApplicationStatus)(
         result: InvokeScriptTransaction => Option[InvokeScriptResult]
     ): TransactionMeta =
       transaction match {
@@ -85,7 +72,6 @@
           Default(height, transaction, succeeded)
       }
   }
->>>>>>> 39c4be1c
 
   def apply(
       maybeDiff: => Option[(Height, Diff)],
@@ -105,14 +91,8 @@
         sender: Option[Address],
         transactionTypes: Set[Byte],
         fromId: Option[ByteStr] = None
-<<<<<<< HEAD
-    ): Observable[(Height, Transaction, ApplicationStatus)] = resolve(subject).fold(Observable.empty[(Height, Transaction, ApplicationStatus)]) {
-      subjectAddress =>
-        common.addressTransactions(db, maybeDiff, subjectAddress, sender, transactionTypes, fromId)
-=======
     ): Observable[TransactionMeta] = resolve(subject).fold(Observable.empty[TransactionMeta]) { subjectAddress =>
       common.addressTransactions(db, maybeDiff, subjectAddress, sender, transactionTypes, fromId)
->>>>>>> 39c4be1c
     }
 
     override def transactionById(transactionId: ByteStr): Option[TransactionMeta] =
