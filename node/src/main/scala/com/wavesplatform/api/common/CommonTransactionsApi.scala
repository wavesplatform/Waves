--- conflicted
+++ resolved
@@ -2,15 +2,9 @@
 
 import com.wavesplatform.account.{Address, AddressOrAlias}
 import com.wavesplatform.api.{BlockMeta, common}
+import com.wavesplatform.block
 import com.wavesplatform.block.Block
-import com.wavesplatform.block.merkle.Merkle
-import com.wavesplatform.account.Address
-<<<<<<< HEAD
-import com.wavesplatform.block.merkle.Merkle.TransactionProof
-=======
 import com.wavesplatform.block.Block.TransactionProof
-import com.wavesplatform.block.{Block, BlockTransactionsRootOps}
->>>>>>> bc6c3e3c
 import com.wavesplatform.common.state.ByteStr
 import com.wavesplatform.lang.ValidationError
 import com.wavesplatform.state.diffs.FeeValidation
@@ -122,7 +116,7 @@
         transactionId           <- transactionIds
         (height, transaction)   <- blockchain.transactionInfo(transactionId)
         (meta, allTransactions) <- blockAt(height) if meta.header.version >= Block.ProtoBlockVersion
-        transactionProof        <- Merkle.calcTransactionProof(allTransactions, transaction)
+        transactionProof        <- block.transactionProof(transaction, allTransactions)
       } yield transactionProof
   }
 }