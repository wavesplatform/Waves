package com.wavesplatform.api.common

<<<<<<< HEAD
import scala.concurrent.Future

import com.wavesplatform.account.Address
import com.wavesplatform.api.{common, BlockMeta}
=======
import com.wavesplatform.account.{Address, AddressOrAlias}
import com.wavesplatform.api.{BlockMeta, common}
>>>>>>> bfd8218a
import com.wavesplatform.block
import com.wavesplatform.block.Block
import com.wavesplatform.block.Block.TransactionProof
import com.wavesplatform.common.state.ByteStr
import com.wavesplatform.lang.ValidationError
<<<<<<< HEAD
import com.wavesplatform.state.{Blockchain, Diff, Height}
import com.wavesplatform.state.diffs.FeeValidation
import com.wavesplatform.state.diffs.FeeValidation.FeeDetails
import com.wavesplatform.state.diffs.invoke.InvokeScriptTransactionDiff
import com.wavesplatform.transaction.{Asset, CreateAliasTransaction, Transaction}
import com.wavesplatform.transaction.TransactionType.TransactionType
import com.wavesplatform.transaction.smart.InvokeScriptTransaction
=======
import com.wavesplatform.state.diffs.FeeValidation
import com.wavesplatform.state.diffs.FeeValidation.FeeDetails
import com.wavesplatform.state.{Blockchain, Diff, Height, InvokeScriptResult}
import com.wavesplatform.transaction.smart.InvokeTransaction
>>>>>>> bfd8218a
import com.wavesplatform.transaction.smart.script.trace.TracedResult
import com.wavesplatform.transaction.{Asset, CreateAliasTransaction, Transaction}
import com.wavesplatform.utx.UtxPool
import com.wavesplatform.wallet.Wallet
import monix.reactive.Observable
import org.iq80.leveldb.DB

import scala.concurrent.Future

trait CommonTransactionsApi {

  def aliasesOfAddress(address: Address): Observable[(Height, CreateAliasTransaction)]

  def transactionById(txId: ByteStr): Option[TransactionMeta]

  def unconfirmedTransactions: Seq[Transaction]

  def unconfirmedTransactionById(txId: ByteStr): Option[Transaction]

  def calculateFee(tx: Transaction): Either[ValidationError, (Asset, Long, Long)]

  def broadcastTransaction(tx: Transaction): Future[TracedResult[ValidationError, Boolean]]

  def transactionsByAddress(
      subject: Address,
      sender: Option[Address],
      transactionTypes: Set[TransactionType],
      fromId: Option[ByteStr] = None
  ): Observable[TransactionMeta]

  def transactionProofs(transactionIds: List[ByteStr]): List[TransactionProof]
}

object CommonTransactionsApi {
<<<<<<< HEAD
=======
  sealed trait TransactionMeta {
    def height: Height
    def transaction: Transaction
    def succeeded: Boolean
  }

  object TransactionMeta {
    final case class Default(height: Height, transaction: Transaction, succeeded: Boolean) extends TransactionMeta

    final case class Invoke(height: Height, transaction: InvokeTransaction, succeeded: Boolean, invokeScriptResult: Option[InvokeScriptResult])
        extends TransactionMeta

    def unapply(tm: TransactionMeta): Option[(Height, Transaction, Boolean)] =
      Some((tm.height, tm.transaction, tm.succeeded))

    def create(height: Height, transaction: Transaction, succeeded: Boolean)(
        result: InvokeTransaction => Option[InvokeScriptResult]
    ): TransactionMeta =
      transaction match {
        case ist: InvokeTransaction =>
          Invoke(height, ist, succeeded, result(ist))

        case _ =>
          Default(height, transaction, succeeded)
      }
  }

>>>>>>> bfd8218a
  def apply(
      maybeDiff: => Option[(Height, Diff)],
      db: DB,
      blockchain: Blockchain,
      utx: UtxPool,
      wallet: Wallet,
      publishTransaction: Transaction => Future[TracedResult[ValidationError, Boolean]],
      blockAt: Int => Option[(BlockMeta, Seq[Transaction])]
  ): CommonTransactionsApi = new CommonTransactionsApi {
    override def aliasesOfAddress(address: Address): Observable[(Height, CreateAliasTransaction)] = common.aliasesOfAddress(db, maybeDiff, address)

    override def transactionsByAddress(
        subject: Address,
        sender: Option[Address],
        transactionTypes: Set[TransactionType],
        fromId: Option[ByteStr] = None
    ): Observable[TransactionMeta] =
      common.addressTransactions(db, maybeDiff, subject, sender, transactionTypes, fromId)

    override def transactionById(transactionId: ByteStr): Option[TransactionMeta] =
      blockchain.transactionInfo(transactionId).map(common.loadTransactionMeta(db, maybeDiff))

    override def unconfirmedTransactions: Seq[Transaction] = utx.all

    override def unconfirmedTransactionById(transactionId: ByteStr): Option[Transaction] =
      utx.transactionById(transactionId)

    override def calculateFee(tx: Transaction): Either[ValidationError, (Asset, Long, Long)] = {
      val defaultFee = FeeValidation.getMinFee(blockchain, tx)
      (tx match {
        case ist: InvokeTransaction => FeeValidation.calculateInvokeFee(blockchain, ist).fold(defaultFee)(Right(_))
        case _                      => defaultFee
      }).map {
        case FeeDetails(asset, _, feeInAsset, feeInWaves) =>
          (asset, feeInAsset, feeInWaves)
      }
    }

    override def broadcastTransaction(tx: Transaction): Future[TracedResult[ValidationError, Boolean]] = publishTransaction(tx)

    override def transactionProofs(transactionIds: List[ByteStr]): List[TransactionProof] =
      for {
        transactionId            <- transactionIds
        (height, transaction, _) <- blockchain.transactionInfo(transactionId)
        (meta, allTransactions)  <- blockAt(height) if meta.header.version >= Block.ProtoBlockVersion
        transactionProof         <- block.transactionProof(transaction, allTransactions)
      } yield transactionProof
  }
}<|MERGE_RESOLUTION|>--- conflicted
+++ resolved
@@ -1,33 +1,17 @@
 package com.wavesplatform.api.common
 
-<<<<<<< HEAD
-import scala.concurrent.Future
-
 import com.wavesplatform.account.Address
-import com.wavesplatform.api.{common, BlockMeta}
-=======
-import com.wavesplatform.account.{Address, AddressOrAlias}
 import com.wavesplatform.api.{BlockMeta, common}
->>>>>>> bfd8218a
 import com.wavesplatform.block
 import com.wavesplatform.block.Block
 import com.wavesplatform.block.Block.TransactionProof
 import com.wavesplatform.common.state.ByteStr
 import com.wavesplatform.lang.ValidationError
-<<<<<<< HEAD
-import com.wavesplatform.state.{Blockchain, Diff, Height}
 import com.wavesplatform.state.diffs.FeeValidation
 import com.wavesplatform.state.diffs.FeeValidation.FeeDetails
-import com.wavesplatform.state.diffs.invoke.InvokeScriptTransactionDiff
-import com.wavesplatform.transaction.{Asset, CreateAliasTransaction, Transaction}
+import com.wavesplatform.state.{Blockchain, Diff, Height}
 import com.wavesplatform.transaction.TransactionType.TransactionType
-import com.wavesplatform.transaction.smart.InvokeScriptTransaction
-=======
-import com.wavesplatform.state.diffs.FeeValidation
-import com.wavesplatform.state.diffs.FeeValidation.FeeDetails
-import com.wavesplatform.state.{Blockchain, Diff, Height, InvokeScriptResult}
 import com.wavesplatform.transaction.smart.InvokeTransaction
->>>>>>> bfd8218a
 import com.wavesplatform.transaction.smart.script.trace.TracedResult
 import com.wavesplatform.transaction.{Asset, CreateAliasTransaction, Transaction}
 import com.wavesplatform.utx.UtxPool
@@ -62,36 +46,6 @@
 }
 
 object CommonTransactionsApi {
-<<<<<<< HEAD
-=======
-  sealed trait TransactionMeta {
-    def height: Height
-    def transaction: Transaction
-    def succeeded: Boolean
-  }
-
-  object TransactionMeta {
-    final case class Default(height: Height, transaction: Transaction, succeeded: Boolean) extends TransactionMeta
-
-    final case class Invoke(height: Height, transaction: InvokeTransaction, succeeded: Boolean, invokeScriptResult: Option[InvokeScriptResult])
-        extends TransactionMeta
-
-    def unapply(tm: TransactionMeta): Option[(Height, Transaction, Boolean)] =
-      Some((tm.height, tm.transaction, tm.succeeded))
-
-    def create(height: Height, transaction: Transaction, succeeded: Boolean)(
-        result: InvokeTransaction => Option[InvokeScriptResult]
-    ): TransactionMeta =
-      transaction match {
-        case ist: InvokeTransaction =>
-          Invoke(height, ist, succeeded, result(ist))
-
-        case _ =>
-          Default(height, transaction, succeeded)
-      }
-  }
-
->>>>>>> bfd8218a
   def apply(
       maybeDiff: => Option[(Height, Diff)],
       db: DB,
