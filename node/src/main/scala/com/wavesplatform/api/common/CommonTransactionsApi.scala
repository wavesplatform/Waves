package com.wavesplatform.api.common

import com.wavesplatform.account.Address
import com.wavesplatform.api.{BlockMeta, common}
import com.wavesplatform.block
import com.wavesplatform.block.Block
import com.wavesplatform.block.Block.TransactionProof
import com.wavesplatform.common.state.ByteStr
import com.wavesplatform.lang.ValidationError
import com.wavesplatform.state.diffs.FeeValidation
import com.wavesplatform.state.diffs.FeeValidation.FeeDetails
<<<<<<< HEAD
import com.wavesplatform.state.{Blockchain, Diff, Height, TxMeta}
import com.wavesplatform.transaction.TransactionType.TransactionType
import com.wavesplatform.transaction.smart.InvokeTransaction
=======
import com.wavesplatform.state.{Blockchain, Diff, Height, InvokeScriptResult, TxMeta}
import com.wavesplatform.transaction.smart.InvokeScriptTransaction
>>>>>>> e833ebd5
import com.wavesplatform.transaction.smart.script.trace.TracedResult
import com.wavesplatform.transaction.{Asset, CreateAliasTransaction, Transaction}
import com.wavesplatform.utx.UtxPool
import com.wavesplatform.wallet.Wallet
import monix.reactive.Observable
import org.iq80.leveldb.DB

import scala.concurrent.Future

trait CommonTransactionsApi {

  def aliasesOfAddress(address: Address): Observable[(Height, CreateAliasTransaction)]

  def transactionById(txId: ByteStr): Option[TransactionMeta]

  def unconfirmedTransactions: Seq[Transaction]

  def unconfirmedTransactionById(txId: ByteStr): Option[Transaction]

  def calculateFee(tx: Transaction): Either[ValidationError, (Asset, Long, Long)]

  def broadcastTransaction(tx: Transaction): Future[TracedResult[ValidationError, Boolean]]

  def transactionsByAddress(
      subject: Address,
      sender: Option[Address],
      transactionTypes: Set[TransactionType],
      fromId: Option[ByteStr] = None
  ): Observable[TransactionMeta]

  def transactionProofs(transactionIds: List[ByteStr]): List[TransactionProof]
}

object CommonTransactionsApi {
  def apply(
      maybeDiff: => Option[(Height, Diff)],
      db: DB,
      blockchain: Blockchain,
      utx: UtxPool,
      wallet: Wallet,
      publishTransaction: Transaction => Future[TracedResult[ValidationError, Boolean]],
      blockAt: Int => Option[(BlockMeta, Seq[(TxMeta, Transaction)])]
  ): CommonTransactionsApi = new CommonTransactionsApi {
    override def aliasesOfAddress(address: Address): Observable[(Height, CreateAliasTransaction)] = common.aliasesOfAddress(db, maybeDiff, address)

    override def transactionsByAddress(
        subject: Address,
        sender: Option[Address],
        transactionTypes: Set[TransactionType],
        fromId: Option[ByteStr] = None
    ): Observable[TransactionMeta] =
      common.addressTransactions(db, maybeDiff, subject, sender, transactionTypes, fromId)

    override def transactionById(transactionId: ByteStr): Option[TransactionMeta] =
      blockchain.transactionInfo(transactionId).map(common.loadTransactionMeta(db, maybeDiff))

    override def unconfirmedTransactions: Seq[Transaction] = utx.all

    override def unconfirmedTransactionById(transactionId: ByteStr): Option[Transaction] =
      utx.transactionById(transactionId)

<<<<<<< HEAD
    override def calculateFee(tx: Transaction): Either[ValidationError, (Asset, Long, Long)] = {
      val defaultFee = FeeValidation.getMinFee(blockchain, tx)
      (tx match {
        case ist: InvokeTransaction => FeeValidation.calculateInvokeFee(blockchain, ist).fold(defaultFee)(Right(_))
        case _                      => defaultFee
      }).map {
        case FeeDetails(asset, _, feeInAsset, feeInWaves) =>
          (asset, feeInAsset, feeInWaves)
      }
    }
=======
    override def calculateFee(tx: Transaction): Either[ValidationError, (Asset, Long, Long)] =
      FeeValidation
        .getMinFee(blockchain, tx)
        .map {
          case FeeDetails(asset, _, feeInAsset, feeInWaves) =>
            (asset, feeInAsset, feeInWaves)
        }
>>>>>>> e833ebd5

    override def broadcastTransaction(tx: Transaction): Future[TracedResult[ValidationError, Boolean]] = publishTransaction(tx)

    override def transactionProofs(transactionIds: List[ByteStr]): List[TransactionProof] =
      for {
        transactionId           <- transactionIds
        (txm, tx)               <- blockchain.transactionInfo(transactionId)
        (meta, allTransactions) <- blockAt(txm.height) if meta.header.version >= Block.ProtoBlockVersion
        transactionProof        <- block.transactionProof(tx, allTransactions.map(_._2))
      } yield transactionProof
  }
}<|MERGE_RESOLUTION|>--- conflicted
+++ resolved
@@ -9,14 +9,8 @@
 import com.wavesplatform.lang.ValidationError
 import com.wavesplatform.state.diffs.FeeValidation
 import com.wavesplatform.state.diffs.FeeValidation.FeeDetails
-<<<<<<< HEAD
 import com.wavesplatform.state.{Blockchain, Diff, Height, TxMeta}
 import com.wavesplatform.transaction.TransactionType.TransactionType
-import com.wavesplatform.transaction.smart.InvokeTransaction
-=======
-import com.wavesplatform.state.{Blockchain, Diff, Height, InvokeScriptResult, TxMeta}
-import com.wavesplatform.transaction.smart.InvokeScriptTransaction
->>>>>>> e833ebd5
 import com.wavesplatform.transaction.smart.script.trace.TracedResult
 import com.wavesplatform.transaction.{Asset, CreateAliasTransaction, Transaction}
 import com.wavesplatform.utx.UtxPool
@@ -78,18 +72,6 @@
     override def unconfirmedTransactionById(transactionId: ByteStr): Option[Transaction] =
       utx.transactionById(transactionId)
 
-<<<<<<< HEAD
-    override def calculateFee(tx: Transaction): Either[ValidationError, (Asset, Long, Long)] = {
-      val defaultFee = FeeValidation.getMinFee(blockchain, tx)
-      (tx match {
-        case ist: InvokeTransaction => FeeValidation.calculateInvokeFee(blockchain, ist).fold(defaultFee)(Right(_))
-        case _                      => defaultFee
-      }).map {
-        case FeeDetails(asset, _, feeInAsset, feeInWaves) =>
-          (asset, feeInAsset, feeInWaves)
-      }
-    }
-=======
     override def calculateFee(tx: Transaction): Either[ValidationError, (Asset, Long, Long)] =
       FeeValidation
         .getMinFee(blockchain, tx)
@@ -97,7 +79,6 @@
           case FeeDetails(asset, _, feeInAsset, feeInWaves) =>
             (asset, feeInAsset, feeInWaves)
         }
->>>>>>> e833ebd5
 
     override def broadcastTransaction(tx: Transaction): Future[TracedResult[ValidationError, Boolean]] = publishTransaction(tx)
 
