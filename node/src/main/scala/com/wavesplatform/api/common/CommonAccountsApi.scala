--- conflicted
+++ resolved
@@ -6,22 +6,10 @@
 import com.wavesplatform.api.common.AddressPortfolio.{assetBalanceIterator, nftIterator}
 import com.wavesplatform.api.common.lease.AddressLeaseInfo
 import com.wavesplatform.common.state.ByteStr
-<<<<<<< HEAD
-import com.wavesplatform.common.utils.EitherExt2
 import com.wavesplatform.database.{AddressId, DBExt, DBResource, KeyTags, Keys, RDB}
 import com.wavesplatform.features.BlockchainFeatures
 import com.wavesplatform.lang.ValidationError
-import com.wavesplatform.state.patch.CancelLeasesToDisabledAliases
-import com.wavesplatform.state.reader.LeaseDetails.Status
-import com.wavesplatform.state.reader.SnapshotBlockchain
-import com.wavesplatform.state.{AccountScriptInfo, AssetDescription, Blockchain, DataEntry, Height, InvokeScriptResult, TxMeta}
-=======
-import com.wavesplatform.database.{DBExt, DBResource, KeyTags, Keys, RDB}
-import com.wavesplatform.features.BlockchainFeatures
-import com.wavesplatform.lang.ValidationError
-import com.wavesplatform.protobuf.transaction.PBRecipients
 import com.wavesplatform.state.{AccountScriptInfo, AssetDescription, Blockchain, DataEntry, SnapshotBlockchain}
->>>>>>> d7c07851
 import com.wavesplatform.transaction.Asset.IssuedAsset
 import monix.eval.Task
 import monix.reactive.Observable
@@ -149,11 +137,7 @@
       entriesFromDiff: Array[DataEntry[?]],
       pattern: Option[Pattern]
   ) extends AbstractIterator[DataEntry[?]] {
-<<<<<<< HEAD
-    val prefix: Array[Byte] = KeyTags.Data.prefixBytes ++ addressId.toByteArray
-=======
-    private val prefix: Array[Byte] = KeyTags.Data.prefixBytes ++ PBRecipients.publicKeyHash(address)
->>>>>>> d7c07851
+    private val prefix: Array[Byte] = KeyTags.Data.prefixBytes ++ addressId.toByteArray
 
     private val length: Int = entriesFromDiff.length
 
@@ -162,11 +146,7 @@
     private var nextIndex                         = 0
     private var nextDbEntry: Option[DataEntry[?]] = None
 
-<<<<<<< HEAD
-    def matches(dataKey: String): Boolean = pattern.forall(_.matcher(dataKey).matches())
-=======
-    private def matches(key: String): Boolean = pattern.forall(_.matcher(key).matches())
->>>>>>> d7c07851
+    private def matches(dataKey: String): Boolean = pattern.forall(_.matcher(dataKey).matches())
 
     @tailrec
     private def doComputeNext(iter: RocksIterator): DataEntry[?] =
@@ -190,13 +170,6 @@
             dbEntry
           }
         case None =>
-<<<<<<< HEAD
-          if (dbIterator.isValid) {
-            val dataKey = new String(dbIterator.key().drop(prefix.length), Charsets.UTF_8)
-            if (matches(dataKey)) {
-              nextDbEntry = Option(dbIterator.value()).map { arr =>
-                Keys.data(addressId, dataKey).parse(arr).entry
-=======
           if (!iter.isValid) {
             if (nextIndex < length) {
               nextIndex += 1
@@ -205,11 +178,10 @@
               endOfData()
             }
           } else {
-            val key = new String(iter.key().drop(2 + Address.HashLength), Charsets.UTF_8)
-            if (matches(key)) {
+            val dataKey = new String(iter.key().drop(prefix.length), Charsets.UTF_8)
+            if (matches(dataKey)) {
               nextDbEntry = Option(iter.value()).map { arr =>
-                Keys.data(address, key).parse(arr).entry
->>>>>>> d7c07851
+                Keys.data(addressId, dataKey).parse(arr).entry
               }
             }
             iter.next()
