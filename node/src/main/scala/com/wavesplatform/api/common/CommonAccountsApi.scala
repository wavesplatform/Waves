--- conflicted
+++ resolved
@@ -10,12 +10,8 @@
 import com.wavesplatform.database.{DBExt, Keys, KeyTags}
 import com.wavesplatform.features.BlockchainFeatures
 import com.wavesplatform.lang.ValidationError
-<<<<<<< HEAD
-import com.wavesplatform.state.{AccountScriptInfo, AssetDescription, Blockchain, DataEntry, Diff, Height}
+import com.wavesplatform.state.{AccountScriptInfo, AssetDescription, Blockchain, DataEntry, Diff, Height, InvokeScriptResult}
 import com.wavesplatform.state.reader.LeaseDetails
-=======
-import com.wavesplatform.state.{AccountScriptInfo, AssetDescription, Blockchain, DataEntry, Diff, Height, InvokeScriptResult}
->>>>>>> 1f0def15
 import com.wavesplatform.transaction.Asset.IssuedAsset
 import com.wavesplatform.transaction.lease.LeaseTransaction
 import com.wavesplatform.transaction.smart.InvokeScriptTransaction
@@ -130,37 +126,29 @@
       common.activeLeases(db, Some(Height(blockchain.height) -> diff), address, leaseIsActive)
     }
 
-<<<<<<< HEAD
-    override def activeLeases(address: Address): Observable[LeaseInfo] = {
-=======
     override def activeLeases(address: Address): Observable[LeaseInfo] =
->>>>>>> 1f0def15
       addressTransactions(
         db,
         Some(Height(blockchain.height) -> diff),
         address,
         None,
-<<<<<<< HEAD
-        Set(InvokeScriptTransaction.typeId, LeaseTransaction.typeId),
+        Set(LeaseTransaction.typeId, InvokeScriptTransaction.typeId),
         None
       ).flatMapIterable {
-        case TransactionMeta(height, lt: LeaseTransaction, true) if leaseIsActive(lt.id()) =>
-          val recipient = blockchain.resolveAlias(lt.recipient).explicitGet()
-          Seq(
-            LeaseInfo(lt.id(), lt.id(), lt.sender.toAddress, recipient, lt.amount, height, LeaseInfo.Status.active)
-          )
+        case TransactionMeta(h, lt: LeaseTransaction, true) if leaseIsActive(lt.id()) =>
+          Seq(LeaseInfo(lt.id(), lt.id(), lt.sender.toAddress, blockchain.resolveAlias(lt.recipient).explicitGet(), lt.amount, h, LeaseInfo.Status.active))
+        case TransactionMeta.Invoke(height, originTransaction, true, Some(scriptResult)) =>
+          def extractLeases(sender: Address, result: InvokeScriptResult): Seq[LeaseInfo] =
+            result.leases.collect {
+              case lease if leaseIsActive(lease.leaseId) =>
+                LeaseInfo(lease.leaseId, originTransaction.id(), sender, blockchain.resolveAlias(lease.recipient).explicitGet(), lease.amount, height, LeaseInfo.Status.active)
+            } ++ {
+              result.invokes.flatMap(i => extractLeases(i.dApp, i.stateChanges))
+            }
 
-        case TransactionMeta.Invoke(height, invoke, true, scriptResult) =>
-          scriptResult.toSeq
-            .flatMap(_.leases.filter(l => leaseIsActive(l.leaseId)))
-            .map { lease =>
-              val sender    = blockchain.resolveAlias(invoke.dAppAddressOrAlias).explicitGet()
-              val recipient = blockchain.resolveAlias(lease.recipient).explicitGet()
-              LeaseInfo(lease.leaseId, invoke.id(), sender, recipient, lease.amount, height, LeaseInfo.Status.active)
-            }
+          extractLeases(blockchain.resolveAlias(originTransaction.dAppAddressOrAlias).explicitGet(), scriptResult)
         case _ => Seq()
       }
-    }
 
     def leaseInfo(leaseId: ByteStr): Option[LeaseInfo] = blockchain.leaseDetails(leaseId) map { ld =>
       val (height, _) = blockchain.transactionMeta(ld.sourceId).get
@@ -177,25 +165,6 @@
         LeaseDetails.Status.getCancelTransactionId(ld.status)
       )
     }
-=======
-        Set(LeaseTransaction.typeId, InvokeScriptTransaction.typeId),
-        None
-      ).flatMapIterable {
-        case TransactionMeta(h, lt: LeaseTransaction, true) if leaseIsActive(lt.id()) =>
-          Seq(LeaseInfo(lt.id(), lt.id(), lt.sender.toAddress, blockchain.resolveAlias(lt.recipient).explicitGet(), lt.amount, h))
-        case Invoke(height, originTransaction, true, Some(scriptResult)) =>
-          def extractLeases(sender: Address, result: InvokeScriptResult): Seq[LeaseInfo] =
-            result.leases.collect {
-              case lease if leaseIsActive(lease.leaseId) =>
-                LeaseInfo(lease.leaseId, originTransaction.id(), sender, blockchain.resolveAlias(lease.recipient).explicitGet(), lease.amount, height)
-            } ++ {
-              result.invokes.flatMap(i => extractLeases(i.dApp, i.stateChanges))
-            }
-
-          extractLeases(blockchain.resolveAlias(originTransaction.dAppAddressOrAlias).explicitGet(), scriptResult)
-        case _ => Seq()
-      }
->>>>>>> 1f0def15
 
     private[this] def leaseIsActive(id: ByteStr): Boolean =
       blockchain.leaseDetails(id).exists(_.isActive)
