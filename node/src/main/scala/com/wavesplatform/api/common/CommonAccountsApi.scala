--- conflicted
+++ resolved
@@ -10,18 +10,14 @@
 import com.wavesplatform.features.BlockchainFeatures
 import com.wavesplatform.lang.ValidationError
 import com.wavesplatform.protobuf.transaction.PBRecipients
-<<<<<<< HEAD
+import com.wavesplatform.state.LeaseDetails.Status
+import com.wavesplatform.state.{AccountScriptInfo, AssetDescription, Blockchain, DataEntry, Height, InvokeScriptResult, SnapshotBlockchain, TxMeta}
 import com.wavesplatform.state.reader.SnapshotBlockchain
 import com.wavesplatform.state.{AccountScriptInfo, AssetDescription, Blockchain, DataEntry}
-import com.wavesplatform.transaction.Asset.IssuedAsset
-=======
-import com.wavesplatform.state.LeaseDetails.Status
-import com.wavesplatform.state.{AccountScriptInfo, AssetDescription, Blockchain, DataEntry, Height, InvokeScriptResult, SnapshotBlockchain, TxMeta}
 import com.wavesplatform.transaction.Asset.IssuedAsset
 import com.wavesplatform.transaction.EthereumTransaction.Invocation
 import com.wavesplatform.transaction.lease.LeaseTransaction
 import com.wavesplatform.transaction.{EthereumTransaction, TransactionType}
->>>>>>> c0876185
 import monix.eval.Task
 import monix.reactive.Observable
 
@@ -132,73 +128,7 @@
     override def resolveAlias(alias: Alias): Either[ValidationError, Address] = blockchain.resolveAlias(alias)
 
     override def activeLeases(address: Address): Observable[LeaseInfo] =
-<<<<<<< HEAD
       AddressLeaseInfo.activeLeases(rdb, compositeBlockchain().snapshot, blockchain, address)
-=======
-      addressTransactions(
-        rdb,
-        Some(Height(blockchain.height) -> compositeBlockchain().snapshot),
-        address,
-        None,
-        Set(TransactionType.Lease, TransactionType.InvokeScript, TransactionType.InvokeExpression, TransactionType.Ethereum),
-        None
-      ).flatMapIterable {
-        case TransactionMeta(leaseHeight, lt: LeaseTransaction, TxMeta.Status.Succeeded) if leaseIsActive(lt.id()) =>
-          Seq(
-            LeaseInfo(
-              lt.id(),
-              lt.id(),
-              lt.sender.toAddress,
-              blockchain.resolveAlias(lt.recipient).explicitGet(),
-              lt.amount.value,
-              leaseHeight,
-              LeaseInfo.Status.Active
-            )
-          )
-        case TransactionMeta.Invoke(invokeHeight, originTransaction, TxMeta.Status.Succeeded, _, Some(scriptResult)) =>
-          extractLeases(address, scriptResult, originTransaction.id(), invokeHeight)
-        case Ethereum(height, tx @ EthereumTransaction(_: Invocation, _, _, _), TxMeta.Status.Succeeded, _, _, Some(scriptResult)) =>
-          extractLeases(address, scriptResult, tx.id(), height)
-        case _ => Seq()
-      }
-
-    private def extractLeases(subject: Address, result: InvokeScriptResult, txId: ByteStr, height: Height): Seq[LeaseInfo] = {
-      (for {
-        lease   <- result.leases
-        details <- blockchain.leaseDetails(lease.id) if details.isActive
-        sender = details.sender.toAddress
-        recipient <- blockchain.resolveAlias(lease.recipient).toOption if subject == sender || subject == recipient
-      } yield LeaseInfo(
-        lease.id,
-        txId,
-        sender,
-        recipient,
-        lease.amount,
-        height,
-        LeaseInfo.Status.Active
-      )) ++ {
-        result.invokes.flatMap(i => extractLeases(subject, i.stateChanges, txId, height))
-      }
-    }
-
-    def leaseInfo(leaseId: ByteStr): Option[LeaseInfo] = blockchain.leaseDetails(leaseId) map { ld =>
-      LeaseInfo(
-        leaseId,
-        ld.sourceId,
-        ld.sender.toAddress,
-        ld.recipientAddress,
-        ld.amount.value,
-        ld.height,
-        ld.status match {
-          case Status.Active          => LeaseInfo.Status.Active
-          case Status.Cancelled(_, _) => LeaseInfo.Status.Canceled
-          case Status.Expired(_)      => LeaseInfo.Status.Expired
-        },
-        ld.status.cancelHeight,
-        ld.status.cancelTransactionId
-      )
-    }
->>>>>>> c0876185
 
     def leaseInfo(leaseId: ByteStr): Option[LeaseInfo] =
       blockchain.leaseDetails(leaseId).map(LeaseInfo.fromLeaseDetails(leaseId, _, blockchain))
