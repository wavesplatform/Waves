package com.wavesplatform.api

import com.wavesplatform.account.Address
import com.wavesplatform.block.Block.protoHeaderHash
import com.wavesplatform.block.serialization.BlockHeaderSerializer
import com.wavesplatform.block.{Block, BlockHeader, SignedBlockHeader}
import com.wavesplatform.common.state.ByteStr
import com.wavesplatform.protobuf.ByteStringExt
import com.wavesplatform.protobuf.block.PBBlocks
import monix.eval.Coeval
import play.api.libs.json.{JsObject, Json}

case class BlockMeta(
    header: BlockHeader,
    signature: ByteStr,
    headerHash: Option[ByteStr],
    height: Int,
    size: Int,
    transactionCount: Int,
    totalFeeInWaves: Long,
    reward: Option[Long],
    rewardShares: Seq[(Address, Long)],
    vrf: Option[ByteStr]
) {
  def toSignedHeader: SignedBlockHeader = SignedBlockHeader(header, signature)
  def id: ByteStr                       = headerHash.getOrElse(signature)

  val json: Coeval[JsObject] = Coeval.evalOnce {
    BlockHeaderSerializer.toJson(header, size, transactionCount, signature) ++
      Json.obj("height" -> height, "totalFee" -> totalFeeInWaves) ++
<<<<<<< HEAD
      reward.fold(Json.obj())(r => Json.obj("reward" -> r)) ++
=======
      reward.fold(Json.obj())(r =>
        Json.obj(
          "reward" -> r,
          "rewardShares" -> Json.obj(rewardShares.map[(String, Json.JsValueWrapper)] { case (addrName, reward) =>
            addrName.toString -> reward
          }*)
        )
      ) ++
>>>>>>> 68097920
      vrf.fold(Json.obj())(v => Json.obj("VRF" -> v.toString)) ++
      headerHash.fold(Json.obj())(h => Json.obj("id" -> h.toString))
  }
}

object BlockMeta {
<<<<<<< HEAD
  def fromBlock(block: Block, height: Int, totalFee: Long, reward: Option[Long], vrf: Option[ByteStr]): BlockMeta = BlockMeta(
    block.header,
    block.signature,
    if (block.header.version >= Block.ProtoBlockVersion) Some(protoHeaderHash(block.header)) else None,
    height,
    block.bytes().length,
    block.transactionData.length,
    totalFee,
    reward,
    vrf
  )

  def fromPb(pbMeta: com.wavesplatform.database.protobuf.BlockMeta): Option[BlockMeta] = {
    pbMeta.header.map { pbHeader =>
      BlockMeta(
        PBBlocks.vanilla(pbHeader),
        pbMeta.signature.toByteStr,
        if (pbMeta.headerHash.isEmpty) None else Some(pbMeta.headerHash.toByteStr),
        pbMeta.height,
        pbMeta.size,
        pbMeta.transactionCount,
        pbMeta.totalFeeInWaves,
        Some(pbMeta.reward),
        if (pbMeta.vrf.isEmpty) None
        else Some(pbMeta.vrf.toByteStr)
      )
    }
  }
=======
  def fromBlock(block: Block, height: Int, totalFee: Long, reward: Option[Long], vrf: Option[ByteStr]): BlockMeta =
    BlockMeta(
      block.header,
      block.signature,
      if (block.header.version >= Block.ProtoBlockVersion) Some(protoHeaderHash(block.header)) else None,
      height,
      block.bytes().length,
      block.transactionData.length,
      totalFee,
      reward,
      Seq.empty,
      vrf
    )
>>>>>>> 68097920
}<|MERGE_RESOLUTION|>--- conflicted
+++ resolved
@@ -28,9 +28,6 @@
   val json: Coeval[JsObject] = Coeval.evalOnce {
     BlockHeaderSerializer.toJson(header, size, transactionCount, signature) ++
       Json.obj("height" -> height, "totalFee" -> totalFeeInWaves) ++
-<<<<<<< HEAD
-      reward.fold(Json.obj())(r => Json.obj("reward" -> r)) ++
-=======
       reward.fold(Json.obj())(r =>
         Json.obj(
           "reward" -> r,
@@ -39,43 +36,12 @@
           }*)
         )
       ) ++
->>>>>>> 68097920
       vrf.fold(Json.obj())(v => Json.obj("VRF" -> v.toString)) ++
       headerHash.fold(Json.obj())(h => Json.obj("id" -> h.toString))
   }
 }
 
 object BlockMeta {
-<<<<<<< HEAD
-  def fromBlock(block: Block, height: Int, totalFee: Long, reward: Option[Long], vrf: Option[ByteStr]): BlockMeta = BlockMeta(
-    block.header,
-    block.signature,
-    if (block.header.version >= Block.ProtoBlockVersion) Some(protoHeaderHash(block.header)) else None,
-    height,
-    block.bytes().length,
-    block.transactionData.length,
-    totalFee,
-    reward,
-    vrf
-  )
-
-  def fromPb(pbMeta: com.wavesplatform.database.protobuf.BlockMeta): Option[BlockMeta] = {
-    pbMeta.header.map { pbHeader =>
-      BlockMeta(
-        PBBlocks.vanilla(pbHeader),
-        pbMeta.signature.toByteStr,
-        if (pbMeta.headerHash.isEmpty) None else Some(pbMeta.headerHash.toByteStr),
-        pbMeta.height,
-        pbMeta.size,
-        pbMeta.transactionCount,
-        pbMeta.totalFeeInWaves,
-        Some(pbMeta.reward),
-        if (pbMeta.vrf.isEmpty) None
-        else Some(pbMeta.vrf.toByteStr)
-      )
-    }
-  }
-=======
   def fromBlock(block: Block, height: Int, totalFee: Long, reward: Option[Long], vrf: Option[ByteStr]): BlockMeta =
     BlockMeta(
       block.header,
@@ -89,5 +55,22 @@
       Seq.empty,
       vrf
     )
->>>>>>> 68097920
+
+  def fromPb(pbMeta: com.wavesplatform.database.protobuf.BlockMeta): Option[BlockMeta] = {
+    pbMeta.header.map { pbHeader =>
+      BlockMeta(
+        PBBlocks.vanilla(pbHeader),
+        pbMeta.signature.toByteStr,
+        if (pbMeta.headerHash.isEmpty) None else Some(pbMeta.headerHash.toByteStr),
+        pbMeta.height,
+        pbMeta.size,
+        pbMeta.transactionCount,
+        pbMeta.totalFeeInWaves,
+        Some(pbMeta.reward),
+        Seq(),
+        if (pbMeta.vrf.isEmpty) None
+        else Some(pbMeta.vrf.toByteStr)
+      )
+    }
+  }
 }