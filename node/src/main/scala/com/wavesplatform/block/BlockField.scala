package com.wavesplatform.block

import com.google.common.primitives.{Bytes, Longs}
import com.wavesplatform.account.PublicKey
import com.wavesplatform.common.state.ByteStr
import com.wavesplatform.common.utils.Base58
import com.wavesplatform.serialization.{BytesSerializable, JsonSerializable}
import com.wavesplatform.transaction.Transaction
import monix.eval.Coeval
import play.api.libs.json.{JsObject, Json}

abstract class BlockField[T] extends BytesSerializable with JsonSerializable {
  val name: String
  val value: T

  protected def j: JsObject

  protected def b: Array[Byte]

  val json: Coeval[JsObject]     = Coeval.evalOnce(j)
  val bytes: Coeval[Array[Byte]] = Coeval.evalOnce(b)
}

case class ByteBlockField(override val name: String, override val value: Byte) extends BlockField[Byte] {
  protected override def j: JsObject = Json.obj(name -> value.toInt)

  protected override def b = Array(value)
}

case class LongBlockField(override val name: String, override val value: Long) extends BlockField[Long] {
  protected override def j: JsObject = Json.obj(name -> value)

  protected override def b = Bytes.ensureCapacity(Longs.toByteArray(value), 8, 0)
}

case class BlockIdField(override val name: String, override val value: Array[Byte]) extends BlockField[Array[Byte]] {
  protected override def j: JsObject = Json.obj(name -> Base58.encode(value))

  protected override def b = value
}

case class TransactionBlockField(override val name: String, override val value: Transaction) extends BlockField[Transaction] {
  protected override def j: JsObject = value.json()

  protected override def b = value.bytes()
}

case class SignerData(generator: PublicKey, signature: ByteStr)

case class SignerDataBlockField(override val name: String, override val value: SignerData) extends BlockField[SignerData] {
<<<<<<< HEAD
  protected override def j = Json.obj("generator" -> value.generator.address, "generatorPublicKey" -> value.generator.toString, "signature" -> value.signature.toString)
=======
  protected override def j = Json.obj("generator" -> value.generator.stringRepr, "signature" -> value.signature.base58)
>>>>>>> 3e982a59

  protected override def b = value.generator.arr ++ value.signature.arr
}<|MERGE_RESOLUTION|>--- conflicted
+++ resolved
@@ -48,11 +48,7 @@
 case class SignerData(generator: PublicKey, signature: ByteStr)
 
 case class SignerDataBlockField(override val name: String, override val value: SignerData) extends BlockField[SignerData] {
-<<<<<<< HEAD
-  protected override def j = Json.obj("generator" -> value.generator.address, "generatorPublicKey" -> value.generator.toString, "signature" -> value.signature.toString)
-=======
-  protected override def j = Json.obj("generator" -> value.generator.stringRepr, "signature" -> value.signature.base58)
->>>>>>> 3e982a59
+  protected override def j = Json.obj("generator" -> value.generator.stringRepr, "generatorPublicKey" -> value.generator.toString, "signature" -> value.signature.toString)
 
   protected override def b = value.generator.arr ++ value.signature.arr
 }