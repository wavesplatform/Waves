--- conflicted
+++ resolved
@@ -163,19 +163,9 @@
     } yield validBlock
   }
 
-<<<<<<< HEAD
-=======
   private def mkTransactionsRoot(version: Byte, transactionData: Seq[Transaction]): ByteStr =
     if (version < ProtoBlockVersion) ByteStr.empty else ByteStr(mkMerkleTree(transactionData).rootHash)
 
-  case class BlockInfo(
-      header: BlockHeader,
-      size: Int,
-      transactionCount: Int,
-      signature: ByteStr
-  )
-
->>>>>>> 5920eeaf
   case class Fraction(dividend: Int, divider: Int) {
     def apply(l: Long): Long = l / divider * dividend
   }
