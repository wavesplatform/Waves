package com.wavesplatform.block

import cats.Monoid
import com.wavesplatform.account.{Address, KeyPair, PublicKey}
import com.wavesplatform.block.serialization.BlockSerializer
import com.wavesplatform.common.state.ByteStr
import com.wavesplatform.crypto
import com.wavesplatform.crypto._
import com.wavesplatform.lang.ValidationError
import com.wavesplatform.protobuf.block.PBBlocks
import com.wavesplatform.settings.GenesisSettings
import com.wavesplatform.state._
import com.wavesplatform.transaction.Asset.{IssuedAsset, Waves}
import com.wavesplatform.transaction.TxValidationError.GenericError
import com.wavesplatform.transaction._
import com.wavesplatform.utils.ScorexLogging
import monix.eval.Coeval
import play.api.libs.json._

import scala.util.{Failure, Try}

case class BlockHeader(
    version: Byte,
    timestamp: Long,
    reference: ByteStr,
    baseTarget: Long,
    generationSignature: ByteStr,
    generator: PublicKey,
    featureVotes: Seq[Short],
    rewardVote: Long,
    transactionsRoot: ByteStr
)

case class Block(
    header: BlockHeader,
    signature: ByteStr,
    transactionData: Seq[Transaction]
) {
  import Block._

  val uniqueId: ByteStr = signature
  val sender: PublicKey = header.generator

  val bytes: Coeval[Array[Byte]] = Coeval.evalOnce(BlockSerializer.toBytes(this))
  val json: Coeval[JsObject]     = Coeval.evalOnce(BlockSerializer.toJson(this))

  val blockScore: Coeval[BigInt] = Coeval.evalOnce((BigInt("18446744073709551616") / header.baseTarget).ensuring(_ > 0))

  val feesPortfolio: Coeval[Portfolio] = Coeval.evalOnce(Monoid[Portfolio].combineAll({
    val assetFees: Seq[(Asset, Long)] = transactionData.map(_.assetFee)
    assetFees
      .map { case (maybeAssetId, vol) => maybeAssetId -> vol }
      .groupBy(a => a._1)
      .mapValues((records: Seq[(Asset, Long)]) => records.map(_._2).sum)
  }.toList.map {
    case (assetId, feeVolume) =>
      assetId match {
        case Waves                  => Portfolio(feeVolume, LeaseBalance.empty, Map.empty)
        case asset @ IssuedAsset(_) => Portfolio(0L, LeaseBalance.empty, Map(asset -> feeVolume))
      }
  }))

  val prevBlockFeePart: Coeval[Portfolio] =
    Coeval.evalOnce(Monoid[Portfolio].combineAll(transactionData.map(tx => tx.feeDiff().minus(tx.feeDiff().multiply(CurrentBlockFeePart)))))

  private[block] val bytesWithoutSignature: Coeval[Array[Byte]] = Coeval.evalOnce {
    if (header.version < Block.ProtoBlockVersion) copy(signature = ByteStr.empty).bytes()
    else PBBlocks.protobuf(this).header.get.toByteArray
  }

  val signatureValid: Coeval[Boolean] = Coeval.evalOnce {
    val publicKey = header.generator
    !crypto.isWeakPublicKey(publicKey.arr) && crypto.verify(signature, ByteStr(bytesWithoutSignature()), publicKey)
  }

  protected val signedDescendants: Coeval[Seq[Signed]] = Coeval.evalOnce(transactionData.flatMap(_.cast[Signed]))

  private[block] val transactionsMerkleTree: Coeval[TransactionsMerkleTree] = Coeval.evalOnce(mkMerkleTree(transactionData))

  val transactionsRootValid: Coeval[Boolean] = Coeval.evalOnce {
    require(header.version >= Block.ProtoBlockVersion, s"Block's version should be >= ${Block.ProtoBlockVersion} to retrieve transactionsRoot")
    transactionsMerkleTree().transactionsRoot == header.transactionsRoot
  }

  override def toString: String =
    s"Block($signature -> ${header.reference.trim}, " +
      s"txs=${transactionData.size}, features=${header.featureVotes}${if (header.rewardVote >= 0) s", rewardVote=${header.rewardVote}" else ""})"
}

object Block extends ScorexLogging {

  def create(
      version: Byte,
      timestamp: Long,
      reference: ByteStr,
      baseTarget: Long,
      generationSignature: ByteStr,
      generator: PublicKey,
      featureVotes: Seq[Short],
      rewardVote: Long,
      transactionData: Seq[Transaction]
  ): Block = {
    val transactionsRoot = mkTransactionsRoot(version, transactionData)
    Block(
      BlockHeader(version, timestamp, reference, baseTarget, generationSignature, generator, featureVotes, rewardVote, transactionsRoot),
      ByteStr.empty,
      transactionData
    )
  }

  def create(base: Block, transactionData: Seq[Transaction], signature: ByteStr): Block =
    base.copy(
      signature = signature,
      transactionData = transactionData,
      header = base.header.copy(transactionsRoot = mkTransactionsRoot(base.header.version, transactionData))
    )

  def buildAndSign(
      version: Byte,
      timestamp: Long,
      reference: ByteStr,
      baseTarget: Long,
      generationSignature: ByteStr,
      txs: Seq[Transaction],
      signer: KeyPair,
      featureVotes: Seq[Short],
      rewardVote: Long
  ): Either[GenericError, Block] =
    create(version, timestamp, reference, baseTarget, generationSignature, signer, featureVotes, rewardVote, txs).validate.map(_.sign(signer))

  def parseBytes(bytes: Array[Byte]): Try[Block] =
    BlockSerializer
      .parseBytes(bytes)
      .flatMap(_.validateToTry)
      .recoverWith {
        case t: Throwable =>
          log.error("Error when parsing block", t)
          Failure(t)
      }

  def genesis(genesisSettings: GenesisSettings): Either[ValidationError, Block] = {
    import cats.instances.either._
    import cats.instances.list._
    import cats.syntax.traverse._

    for {
      txs <- genesisSettings.transactions.toList.map { gts =>
        for {
          address <- Address.fromString(gts.recipient)
          tx      <- GenesisTransaction.create(address, gts.amount, genesisSettings.timestamp)
        } yield tx
      }.sequence
      generator  = KeyPair(ByteStr.empty)
      baseTarget = genesisSettings.initialBaseTarget
      genSig     = ByteStr(Array.fill(crypto.DigestLength)(0: Byte))
      reference  = Array.fill(SignatureLength)(-1: Byte)
      timestamp  = genesisSettings.blockTimestamp
      block      = create(GenesisBlockVersion, timestamp, reference, baseTarget, genSig, generator, Seq(), -1L, txs)
      signedBlock = genesisSettings.signature match {
        case None             => block.sign(generator)
        case Some(predefined) => block.copy(signature = predefined)
      }
      validBlock <- signedBlock.validateGenesis(genesisSettings)
    } yield validBlock
  }

<<<<<<< HEAD
  private def mkTransactionsRoot(version: Byte, transactionData: Seq[Transaction]): ByteStr =
    if (version < ProtoBlockVersion) ByteStr.empty else ByteStr(Merkle.calcTransactionRoot(transactionData))
=======
  case class BlockInfo(
      header: BlockHeader,
      size: Int,
      transactionCount: Int,
      signature: ByteStr
  )
>>>>>>> bc6c3e3c

  case class Fraction(dividend: Int, divider: Int) {
    def apply(l: Long): Long = l / divider * dividend
  }

  val CurrentBlockFeePart: Fraction = Fraction(2, 5)

  type BlockId = ByteStr
  type TransactionsMerkleTree = Seq[Seq[Array[Byte]]]
  case class TransactionProof(id: ByteStr, transactionIndex: Int, digests: Seq[Array[Byte]])

  val MaxTransactionsPerBlockVer1Ver2: Int = 100
  val MaxTransactionsPerBlockVer3: Int     = 6000
  val MaxFeaturesInBlock: Int              = 64
  val BaseTargetLength: Int                = 8
  val GenerationSignatureLength: Int       = 32
  val GenerationVRFSignatureLength: Int    = 96
  val BlockIdLength: Int                   = SignatureLength
  val TransactionSizeLength                = 4
  val HitSourceLength                      = 32

  val GenesisBlockVersion: Byte = 1
  val PlainBlockVersion: Byte   = 2
  val NgBlockVersion: Byte      = 3
  val RewardBlockVersion: Byte  = 4
  val ProtoBlockVersion: Byte   = 5
}

case class SignedBlockHeader(header: BlockHeader, signature: ByteStr)<|MERGE_RESOLUTION|>--- conflicted
+++ resolved
@@ -2,12 +2,14 @@
 
 import cats.Monoid
 import com.wavesplatform.account.{Address, KeyPair, PublicKey}
+import com.wavesplatform.block.merkle.Merkle.{hash, mkProofs, verify}
 import com.wavesplatform.block.serialization.BlockSerializer
 import com.wavesplatform.common.state.ByteStr
 import com.wavesplatform.crypto
 import com.wavesplatform.crypto._
 import com.wavesplatform.lang.ValidationError
 import com.wavesplatform.protobuf.block.PBBlocks
+import com.wavesplatform.protobuf.transaction.PBTransactions
 import com.wavesplatform.settings.GenesisSettings
 import com.wavesplatform.state._
 import com.wavesplatform.transaction.Asset.{IssuedAsset, Waves}
@@ -164,18 +166,6 @@
     } yield validBlock
   }
 
-<<<<<<< HEAD
-  private def mkTransactionsRoot(version: Byte, transactionData: Seq[Transaction]): ByteStr =
-    if (version < ProtoBlockVersion) ByteStr.empty else ByteStr(Merkle.calcTransactionRoot(transactionData))
-=======
-  case class BlockInfo(
-      header: BlockHeader,
-      size: Int,
-      transactionCount: Int,
-      signature: ByteStr
-  )
->>>>>>> bc6c3e3c
-
   case class Fraction(dividend: Int, divider: Int) {
     def apply(l: Long): Long = l / divider * dividend
   }
@@ -201,6 +191,29 @@
   val NgBlockVersion: Byte      = 3
   val RewardBlockVersion: Byte  = 4
   val ProtoBlockVersion: Byte   = 5
+
+  // Merkle
+  implicit class BlockTransactionsRootOps(private val block: Block) extends AnyVal {
+    def transactionProof(transaction: Transaction): Option[TransactionProof] =
+      block.transactionData.indexWhere(transaction.id() == _.id()) match {
+        case -1  => None
+        case idx => Some(TransactionProof(transaction.id(), idx, mkProofs(idx, block.transactionsMerkleTree()).reverse))
+      }
+
+    def verifyTransactionProof(transactionProof: TransactionProof): Boolean =
+      block.transactionData
+        .lift(transactionProof.transactionIndex)
+        .filter(tx => tx.id() == transactionProof.id)
+        .exists(
+          tx =>
+            verify(
+              hash(PBTransactions.protobuf(tx).toByteArray),
+              transactionProof.transactionIndex,
+              transactionProof.digests.reverse,
+              block.header.transactionsRoot.arr
+            )
+        )
+  }
 }
 
 case class SignedBlockHeader(header: BlockHeader, signature: ByteStr)