--- conflicted
+++ resolved
@@ -8,12 +8,8 @@
 import com.wavesplatform.crypto
 import com.wavesplatform.crypto._
 import com.wavesplatform.lang.ValidationError
-<<<<<<< HEAD
-import com.wavesplatform.protobuf.block.PBBlocks
+import com.wavesplatform.protobuf.block.{PBBlockHeaders, PBBlocks}
 import com.wavesplatform.protobuf.transaction.PBTransactions
-=======
-import com.wavesplatform.protobuf.block.{PBBlockHeaders, PBBlocks}
->>>>>>> 3cca7732
 import com.wavesplatform.settings.GenesisSettings
 import com.wavesplatform.state._
 import com.wavesplatform.transaction.Asset.{IssuedAsset, Waves}
@@ -44,10 +40,7 @@
 ) {
   import Block._
 
-  val id: Coeval[ByteStr] = Coeval.evalOnce(
-    if (header.version >= ProtoBlockVersion) Block.protoHeaderHash(header)
-    else this.signature
-  )
+  val id: Coeval[ByteStr] = Coeval.evalOnce(Block.idFromHeader(header, signature))
 
   val sender: PublicKey = header.generator
 
@@ -189,18 +182,6 @@
     } yield validBlock
   }
 
-<<<<<<< HEAD
-=======
-  case class BlockInfo(
-      header: BlockHeader,
-      size: Int,
-      transactionCount: Int,
-      signature: ByteStr
-  ) {
-    val id: Coeval[ByteStr] = Coeval.evalOnce(Block.idFromHeader(header, signature))
-  }
-
->>>>>>> 3cca7732
   case class Fraction(dividend: Int, divider: Int) {
     def apply(l: Long): Long = l / divider * dividend
   }
@@ -251,4 +232,6 @@
   }
 }
 
-case class SignedBlockHeader(header: BlockHeader, signature: ByteStr)+case class SignedBlockHeader(header: BlockHeader, signature: ByteStr) {
+  val id: Coeval[ByteStr] = Coeval.evalOnce(Block.idFromHeader(header, signature))
+}