package com.wavesplatform

import cats.syntax.either._
import com.wavesplatform.account.PrivateKey
<<<<<<< HEAD
=======
import com.wavesplatform.block.Block.{TransactionProof, TransactionsMerkleTree}
import com.wavesplatform.block.merkle.Merkle._
>>>>>>> bc6c3e3c
import com.wavesplatform.block.validation.Validators._
import com.wavesplatform.common.state.ByteStr
import com.wavesplatform.protobuf.transaction.PBTransactions
import com.wavesplatform.settings.GenesisSettings

import scala.util.Try

package object block {

  // Validation
  private[block] implicit class BlockValidationOps(block: Block) {
    def validate: Validation[Block]                             = validateBlock(block)
    def validateToTry: Try[Block]                               = toTry(validateBlock(block))
    def validateGenesis(gs: GenesisSettings): Validation[Block] = validateGenesisBlock(block, gs)
  }

  private[block] implicit class MicroBlockValidationOps(microBlock: MicroBlock) {
    def validate: Validation[MicroBlock] = validateMicroBlock(microBlock)
    def validateToTry: Try[MicroBlock]   = toTry(validateMicroBlock(microBlock))
  }

  private def toTry[A](result: Validation[A]): Try[A] = result.leftMap(ge => new IllegalArgumentException(ge.err)).toTry

  // Sign
  private[block] implicit class BlockSignOps(block: Block) {
    def sign(signer: PrivateKey): Block = block.copy(signature = crypto.sign(signer, ByteStr(block.bytesWithoutSignature())))
  }

  private[block] implicit class MicroBlockSignOps(microBlock: MicroBlock) {
    def sign(signer: PrivateKey): MicroBlock = microBlock.copy(signature = crypto.sign(signer, ByteStr(microBlock.bytesWithoutSignature())))
  }
<<<<<<< HEAD
=======

  // Merkle
  implicit class BlockTransactionsRootOps(private val block: Block) extends AnyVal {
    def transactionProof(transaction: Transaction): Option[TransactionProof] =
      block.transactionData.indexWhere(transaction.id() == _.id()) match {
        case -1  => None
        case idx => Some(TransactionProof(transaction.id(), idx, mkProofs(idx, block.transactionsMerkleTree()).reverse))
      }

    def verifyTransactionProof(transactionProof: TransactionProof): Boolean =
      block.transactionData
        .lift(transactionProof.transactionIndex)
        .filter(tx => tx.id() == transactionProof.id)
        .exists(
          tx =>
            verify(
              hash(PBTransactions.protobuf(tx).toByteArray),
              transactionProof.transactionIndex,
              transactionProof.digests.reverse,
              block.header.transactionsRoot.arr
            )
        )
  }

  implicit class MerkleTreeOps(private val levels: TransactionsMerkleTree) extends AnyVal {
    def transactionsRoot: ByteStr = {
      require(levels.nonEmpty && levels.head.nonEmpty, "Invalid merkle tree")
      ByteStr(levels.head.head)
    }
  }

  def mkMerkleTree(txs: Seq[Transaction]): TransactionsMerkleTree = mkLevels(txs.map(PBTransactions.protobuf(_).toByteArray))

  def mkTransactionsRoot(version: Byte, transactionData: Seq[Transaction]): ByteStr =
    if (version < Block.ProtoBlockVersion) ByteStr.empty
    else ByteStr(mkLevels(transactionData.map(PBTransactions.protobuf(_).toByteArray)).transactionsRoot)
>>>>>>> bc6c3e3c
}<|MERGE_RESOLUTION|>--- conflicted
+++ resolved
@@ -2,15 +2,13 @@
 
 import cats.syntax.either._
 import com.wavesplatform.account.PrivateKey
-<<<<<<< HEAD
-=======
 import com.wavesplatform.block.Block.{TransactionProof, TransactionsMerkleTree}
 import com.wavesplatform.block.merkle.Merkle._
->>>>>>> bc6c3e3c
 import com.wavesplatform.block.validation.Validators._
 import com.wavesplatform.common.state.ByteStr
 import com.wavesplatform.protobuf.transaction.PBTransactions
 import com.wavesplatform.settings.GenesisSettings
+import com.wavesplatform.transaction.Transaction
 
 import scala.util.Try
 
@@ -38,31 +36,12 @@
   private[block] implicit class MicroBlockSignOps(microBlock: MicroBlock) {
     def sign(signer: PrivateKey): MicroBlock = microBlock.copy(signature = crypto.sign(signer, ByteStr(microBlock.bytesWithoutSignature())))
   }
-<<<<<<< HEAD
-=======
 
-  // Merkle
-  implicit class BlockTransactionsRootOps(private val block: Block) extends AnyVal {
-    def transactionProof(transaction: Transaction): Option[TransactionProof] =
-      block.transactionData.indexWhere(transaction.id() == _.id()) match {
-        case -1  => None
-        case idx => Some(TransactionProof(transaction.id(), idx, mkProofs(idx, block.transactionsMerkleTree()).reverse))
-      }
-
-    def verifyTransactionProof(transactionProof: TransactionProof): Boolean =
-      block.transactionData
-        .lift(transactionProof.transactionIndex)
-        .filter(tx => tx.id() == transactionProof.id)
-        .exists(
-          tx =>
-            verify(
-              hash(PBTransactions.protobuf(tx).toByteArray),
-              transactionProof.transactionIndex,
-              transactionProof.digests.reverse,
-              block.header.transactionsRoot.arr
-            )
-        )
-  }
+  def transactionProof(transaction: Transaction, transactionData: Seq[Transaction]): Option[TransactionProof] =
+    transactionData.indexWhere(transaction.id() == _.id()) match {
+      case -1  => None
+      case idx => Some(TransactionProof(transaction.id(), idx, mkProofs(idx, mkMerkleTree(transactionData)).reverse))
+    }
 
   implicit class MerkleTreeOps(private val levels: TransactionsMerkleTree) extends AnyVal {
     def transactionsRoot: ByteStr = {
@@ -76,5 +55,4 @@
   def mkTransactionsRoot(version: Byte, transactionData: Seq[Transaction]): ByteStr =
     if (version < Block.ProtoBlockVersion) ByteStr.empty
     else ByteStr(mkLevels(transactionData.map(PBTransactions.protobuf(_).toByteArray)).transactionsRoot)
->>>>>>> bc6c3e3c
 }