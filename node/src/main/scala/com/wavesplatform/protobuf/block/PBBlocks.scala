package com.wavesplatform.protobuf.block

import com.google.protobuf.ByteString
<<<<<<< HEAD
import com.wavesplatform.account.PublicKey
import com.wavesplatform.block.BlockHeader
=======
import com.wavesplatform.account.AddressScheme
>>>>>>> 3317edff
import com.wavesplatform.common.state.ByteStr
import com.wavesplatform.common.utils.EitherExt2
import com.wavesplatform.protobuf.transaction.PBTransactions
import com.wavesplatform.transaction.ChainId

import scala.util.Try

object PBBlocks {
  def vanilla(block: PBBlock, unsafe: Boolean = false): Try[VanillaBlock] = Try {
    require(block.header.isDefined, "block header is missing")
    val header       = block.getHeader
    val transactions = block.transactions.map(PBTransactions.vanilla(_, unsafe).explicitGet())

    VanillaBlock(
      PBBlockHeaders.vanilla(header),
      ByteStr(block.signature.toByteArray),
      transactions
    )
  }

  def protobuf(block: VanillaBlock): PBBlock = {
    import block._

    new PBBlock(
<<<<<<< HEAD
      Some(
        PBBlock.Header(
          ChainId.global,
          ByteString.copyFrom(reference),
          baseTarget,
          ByteString.copyFrom(generationSignature),
          header.featureVotes.map(shortToInt),
          header.timestamp,
          header.version,
          ByteString.copyFrom(generator),
          header.rewardVote,
          ByteString.copyFrom(header.transactionsRoot)
        )
      ),
=======
      Some(PBBlockHeaders.protobuf(header)),
>>>>>>> 3317edff
      ByteString.copyFrom(block.signature),
      transactionData.map(PBTransactions.protobuf)
    )
  }

  def clearChainId(block: PBBlock): PBBlock = {
    block.update(
      _.header.chainId := 0,
      _.transactions.foreach(_.transaction.chainId := 0)
    )
  }

  def addChainId(block: PBBlock): PBBlock = {
    val chainId = ChainId.global

    block.update(
      _.header.chainId := chainId,
      _.transactions.foreach(_.transaction.chainId := chainId)
    )
  }
}<|MERGE_RESOLUTION|>--- conflicted
+++ resolved
@@ -1,12 +1,6 @@
 package com.wavesplatform.protobuf.block
 
 import com.google.protobuf.ByteString
-<<<<<<< HEAD
-import com.wavesplatform.account.PublicKey
-import com.wavesplatform.block.BlockHeader
-=======
-import com.wavesplatform.account.AddressScheme
->>>>>>> 3317edff
 import com.wavesplatform.common.state.ByteStr
 import com.wavesplatform.common.utils.EitherExt2
 import com.wavesplatform.protobuf.transaction.PBTransactions
@@ -31,24 +25,7 @@
     import block._
 
     new PBBlock(
-<<<<<<< HEAD
-      Some(
-        PBBlock.Header(
-          ChainId.global,
-          ByteString.copyFrom(reference),
-          baseTarget,
-          ByteString.copyFrom(generationSignature),
-          header.featureVotes.map(shortToInt),
-          header.timestamp,
-          header.version,
-          ByteString.copyFrom(generator),
-          header.rewardVote,
-          ByteString.copyFrom(header.transactionsRoot)
-        )
-      ),
-=======
       Some(PBBlockHeaders.protobuf(header)),
->>>>>>> 3317edff
       ByteString.copyFrom(block.signature),
       transactionData.map(PBTransactions.protobuf)
     )
