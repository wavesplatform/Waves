--- conflicted
+++ resolved
@@ -1,13 +1,14 @@
 package com.wavesplatform.protobuf.block
+
 import com.google.protobuf.ByteString
 import com.wavesplatform.account.{AddressScheme, PublicKey}
 import com.wavesplatform.block.BlockHeader
 import com.wavesplatform.common.state.ByteStr
-<<<<<<< HEAD
-import com.wavesplatform.lang.ValidationError
+import com.wavesplatform.common.utils.EitherExt2
 import com.wavesplatform.protobuf.block.Block.{Header => PBHeader}
 import com.wavesplatform.protobuf.transaction.PBTransactions
-import com.wavesplatform.transaction.TxValidationError.GenericError
+
+import scala.util.Try
 
 object PBBlocks {
   def vanilla(header: PBBlock.Header): BlockHeader =
@@ -23,11 +24,13 @@
       ByteStr(header.transactionsRoot.toByteArray)
     )
 
-  def vanilla(block: PBBlock, unsafe: Boolean = false): Either[ValidationError, VanillaBlock] =
-    for {
-      header       <- block.header.toRight(GenericError("No block header"))
-      transactions <- block.transactions.map(PBTransactions.vanilla(_, unsafe)).toVector.sequence
-    } yield VanillaBlock(vanilla(header), ByteStr(block.signature.toByteArray), transactions)
+  def vanilla(block: PBBlock, unsafe: Boolean = false): Try[VanillaBlock] = Try {
+    require(block.header.isDefined, "block header is missing")
+    val header       = block.getHeader
+    val transactions = block.transactions.map(PBTransactions.vanilla(_, unsafe).explicitGet())
+
+    VanillaBlock(vanilla(header), ByteStr(block.signature.toByteArray), transactions)
+  }
 
   def protobuf(header: BlockHeader): PBHeader = PBBlock.Header(
     AddressScheme.current.chainId,
@@ -41,58 +44,12 @@
     header.rewardVote,
     ByteString.copyFrom(header.transactionsRoot)
   )
-=======
-import com.wavesplatform.common.utils.EitherExt2
-import com.wavesplatform.protobuf.transaction.PBTransactions
-
-import scala.util.Try
-
-object PBBlocks {
-  def vanilla(block: PBBlock, unsafe: Boolean = false): Try[VanillaBlock] = Try {
-    require(block.header.isDefined, "block header is missing")
-    val header       = block.getHeader
-    val transactions = block.transactions.map(PBTransactions.vanilla(_, unsafe).explicitGet())
-
-    VanillaBlock(
-      BlockHeader(
-        header.version.toByte,
-        header.timestamp,
-        ByteStr(header.reference.toByteArray),
-        header.baseTarget,
-        ByteStr(header.generationSignature.toByteArray),
-        PublicKey(header.generator.toByteArray),
-        header.featureVotes.map(intToShort),
-        header.rewardVote,
-        ByteStr(header.transactionsRoot.toByteArray)
-      ),
-      ByteStr(block.signature.toByteArray),
-      transactions
-    )
-  }
->>>>>>> 420bd0d0
 
   def protobuf(block: VanillaBlock): PBBlock = {
     import block._
 
     new PBBlock(
-<<<<<<< HEAD
       Some(protobuf(header)),
-=======
-      Some(
-        PBBlock.Header(
-          AddressScheme.current.chainId,
-          ByteString.copyFrom(reference),
-          baseTarget,
-          ByteString.copyFrom(generationSignature),
-          header.featureVotes.map(shortToInt),
-          header.timestamp,
-          header.version,
-          ByteString.copyFrom(generator),
-          header.rewardVote,
-          ByteString.copyFrom(header.transactionsRoot)
-        )
-      ),
->>>>>>> 420bd0d0
       ByteString.copyFrom(block.signature),
       transactionData.map(PBTransactions.protobuf)
     )
