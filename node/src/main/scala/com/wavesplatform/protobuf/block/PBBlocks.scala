package com.wavesplatform.protobuf.block

import com.google.protobuf.ByteString
import com.wavesplatform.account.AddressScheme
import com.wavesplatform.common.state.ByteStr
import com.wavesplatform.common.utils.EitherExt2
import com.wavesplatform.protobuf.block.Block.{Header => PBHeader}
import com.wavesplatform.protobuf.transaction.PBTransactions

import scala.util.Try

object PBBlocks {
  def vanilla(header: PBBlock.Header): BlockHeader =
    BlockHeader(
      header.version.toByte,
      header.timestamp,
      ByteStr(header.reference.toByteArray),
      header.baseTarget,
      ByteStr(header.generationSignature.toByteArray),
      PublicKey(header.generator.toByteArray),
      header.featureVotes.map(intToShort),
      header.rewardVote,
      ByteStr(header.transactionsRoot.toByteArray)
    )

  def vanilla(block: PBBlock, unsafe: Boolean = false): Try[VanillaBlock] = Try {
    require(block.header.isDefined, "block header is missing")
    val header       = block.getHeader
    val transactions = block.transactions.map(PBTransactions.vanilla(_, unsafe).explicitGet())

<<<<<<< HEAD
    VanillaBlock(vanilla(header), ByteStr(block.signature.toByteArray), transactions)
=======
    VanillaBlock(
      PBBlockHeaders.vanilla(header),
      ByteStr(block.signature.toByteArray),
      transactions
    )
>>>>>>> a01b3349
  }

  def protobuf(header: BlockHeader): PBHeader = PBBlock.Header(
    AddressScheme.current.chainId,
    ByteString.copyFrom(header.reference),
    header.baseTarget,
    ByteString.copyFrom(header.generationSignature),
    header.featureVotes.map(shortToInt),
    header.timestamp,
    header.version,
    ByteString.copyFrom(header.generator),
    header.rewardVote,
    ByteString.copyFrom(header.transactionsRoot)
  )

  def protobuf(block: VanillaBlock): PBBlock = {
    import block._

    new PBBlock(
<<<<<<< HEAD
      Some(protobuf(header)),
=======
      Some(PBBlockHeaders.protobuf(header)),
>>>>>>> a01b3349
      ByteString.copyFrom(block.signature),
      transactionData.map(PBTransactions.protobuf)
    )
  }

  def clearChainId(block: PBBlock): PBBlock = {
    block.update(
      _.header.chainId := 0,
      _.transactions.foreach(_.transaction.chainId := 0)
    )
  }

  def addChainId(block: PBBlock): PBBlock = {
    val chainId = AddressScheme.current.chainId

    block.update(
      _.header.chainId := chainId,
      _.transactions.foreach(_.transaction.chainId := chainId)
    )
  }
}<|MERGE_RESOLUTION|>--- conflicted
+++ resolved
@@ -1,7 +1,8 @@
 package com.wavesplatform.protobuf.block
 
 import com.google.protobuf.ByteString
-import com.wavesplatform.account.AddressScheme
+import com.wavesplatform.account.{AddressScheme, PublicKey}
+import com.wavesplatform.block.BlockHeader
 import com.wavesplatform.common.state.ByteStr
 import com.wavesplatform.common.utils.EitherExt2
 import com.wavesplatform.protobuf.block.Block.{Header => PBHeader}
@@ -18,7 +19,7 @@
       header.baseTarget,
       ByteStr(header.generationSignature.toByteArray),
       PublicKey(header.generator.toByteArray),
-      header.featureVotes.map(intToShort),
+      header.featureVotes.map(_.toShort),
       header.rewardVote,
       ByteStr(header.transactionsRoot.toByteArray)
     )
@@ -28,15 +29,7 @@
     val header       = block.getHeader
     val transactions = block.transactions.map(PBTransactions.vanilla(_, unsafe).explicitGet())
 
-<<<<<<< HEAD
     VanillaBlock(vanilla(header), ByteStr(block.signature.toByteArray), transactions)
-=======
-    VanillaBlock(
-      PBBlockHeaders.vanilla(header),
-      ByteStr(block.signature.toByteArray),
-      transactions
-    )
->>>>>>> a01b3349
   }
 
   def protobuf(header: BlockHeader): PBHeader = PBBlock.Header(
@@ -44,7 +37,7 @@
     ByteString.copyFrom(header.reference),
     header.baseTarget,
     ByteString.copyFrom(header.generationSignature),
-    header.featureVotes.map(shortToInt),
+    header.featureVotes.map(_.toInt),
     header.timestamp,
     header.version,
     ByteString.copyFrom(header.generator),
@@ -56,11 +49,7 @@
     import block._
 
     new PBBlock(
-<<<<<<< HEAD
       Some(protobuf(header)),
-=======
-      Some(PBBlockHeaders.protobuf(header)),
->>>>>>> a01b3349
       ByteString.copyFrom(block.signature),
       transactionData.map(PBTransactions.protobuf)
     )
