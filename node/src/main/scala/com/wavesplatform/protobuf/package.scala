--- conflicted
+++ resolved
@@ -4,13 +4,9 @@
 import com.wavesplatform.account.{Address, AddressScheme, PublicKey}
 import com.wavesplatform.common.state.ByteStr
 import com.wavesplatform.protobuf.transaction.PBRecipients
-<<<<<<< HEAD
 import com.wavesplatform.state.TransactionId
 import com.wavesplatform.transaction.Asset
 import com.wavesplatform.transaction.Asset.{IssuedAsset, Waves}
-=======
-import com.wavesplatform.transaction.Asset
->>>>>>> 40f15b2e
 
 package object protobuf {
   implicit final class ByteStrExt(private val bs: ByteStr) extends AnyVal {
@@ -21,24 +17,17 @@
     def toByteString: ByteString = ByteString.copyFrom(a.bytes)
   }
 
-<<<<<<< HEAD
-  implicit class ByteStringExt(val bs: ByteString) extends AnyVal {
+  implicit final class PublicKeyExt(private val pk: PublicKey) extends AnyVal {
+    def toByteString: ByteString = ByteString.copyFrom(pk.arr)
+  }
+
+  implicit final class ByteStringExt(private val bs: ByteString) extends AnyVal {
     def toByteStr: ByteStr           = ByteStr(bs.toByteArray)
     def toTxId: TransactionId        = TransactionId @@ toByteStr
     def toIssuedAssetId: IssuedAsset = IssuedAsset(ByteStr(bs.toByteArray))
     def toAssetId: Asset             = if (bs.isEmpty) Waves else toIssuedAssetId
     def toPublicKey: PublicKey       = PublicKey(bs.toByteArray)
-    def toAddress: Address =
-=======
-  implicit final class PublicKeyExt(private val pk: PublicKey) extends AnyVal {
-    def toByteString: ByteString = ByteString.copyFrom(pk.arr)
-  }
-
-  implicit final class ByteStringExt(private val bs: ByteString) extends AnyVal {
-    def toByteStr: ByteStr     = ByteStr(bs.toByteArray)
-    def toPublicKey: PublicKey = PublicKey(bs.toByteArray)
     def toAddress(chainId: Byte = AddressScheme.current.chainId): Address =
->>>>>>> 40f15b2e
       PBRecipients
         .toAddress(bs.toByteArray, chainId)
         .fold(ve => throw new IllegalArgumentException(ve.toString), identity)
