--- conflicted
+++ resolved
@@ -26,11 +26,7 @@
       order.getMatcherFee.longAmount,
       order.proofs.map(_.toByteArray: ByteStr),
       if (version == 0) order.version.toByte else version.toByte,
-<<<<<<< HEAD
-      Asset.fromProtoId(order.getMatcherFee.getAssetId)
-=======
       PBAmounts.toVanillaAssetId(order.getMatcherFee.getAssetId)
->>>>>>> 6a19aff6
     )
   }
 
