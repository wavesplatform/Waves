--- conflicted
+++ resolved
@@ -4,11 +4,8 @@
 import com.wavesplatform.common.state.ByteStr
 import com.wavesplatform.lang.ValidationError
 import com.wavesplatform.lang.script.ScriptReader
-<<<<<<< HEAD
+import com.wavesplatform.lang.v1.compiler.Terms.FUNCTION_CALL
 import com.wavesplatform.lang.v1.traits.DataType.ByteArray
-=======
-import com.wavesplatform.lang.v1.compiler.Terms.FUNCTION_CALL
->>>>>>> 6b272cd0
 import com.wavesplatform.protobuf.Amount
 import com.wavesplatform.protobuf.transaction.Transaction.Data
 import com.wavesplatform.protobuf.transaction.{Script => PBScript}
@@ -16,11 +13,8 @@
 import com.wavesplatform.state.{BinaryDataEntry, BooleanDataEntry, IntegerDataEntry, StringDataEntry}
 import com.wavesplatform.transaction.Asset.{IssuedAsset, Waves}
 import com.wavesplatform.transaction.TxValidationError.GenericError
-<<<<<<< HEAD
 import com.wavesplatform.transaction.assets.UpdateAssetInfoTransaction
-=======
 import com.wavesplatform.transaction.smart.InvokeScriptTransaction.Payment
->>>>>>> 6b272cd0
 import com.wavesplatform.transaction.transfer.MassTransferTransaction
 import com.wavesplatform.transaction.transfer.MassTransferTransaction.ParsedTransfer
 import com.wavesplatform.transaction.{Proofs, TxValidationError}
@@ -217,7 +211,15 @@
         )
 
       case Data.SponsorFee(SponsorFeeTransactionData(Some(Amount(assetId, minFee)))) =>
-        vt.assets.SponsorFeeTransaction.create(version.toByte, sender, IssuedAsset(assetId), Option(minFee).filter(_ > 0), feeAmount, timestamp, proofs)
+        vt.assets.SponsorFeeTransaction.create(
+          version.toByte,
+          sender,
+          IssuedAsset(assetId),
+          Option(minFee).filter(_ > 0),
+          feeAmount,
+          timestamp,
+          proofs
+        )
 
       case Data.InvokeScript(InvokeScriptTransactionData(Some(dappAddress), functionCall, payments)) =>
         import com.wavesplatform.common.utils._
@@ -524,7 +526,6 @@
           .withDescription(description)
 
         PBTransactions.create(sender, chainId, feeAmount, feeAsset, timestamp, version, proofs, Data.UpdateAssetInfo(data))
-
       case _ =>
         throw new IllegalArgumentException(s"Unsupported transaction: $tx")
     }
@@ -539,7 +540,6 @@
       payment.map(p => (p.assetId, p.amount): Amount)
     )
   }
-
 
   def toVanillaDataEntry(de: DataTransactionData.DataEntry): com.wavesplatform.state.DataEntry[_] = {
     import DataTransactionData.DataEntry.Value._
