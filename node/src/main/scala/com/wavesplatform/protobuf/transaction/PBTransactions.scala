package com.wavesplatform.protobuf.transaction
import java.nio.charset.StandardCharsets

import com.google.protobuf.ByteString
import com.wavesplatform.account.{Address, AddressOrAlias, AddressScheme, PublicKey}
import com.wavesplatform.common.state.ByteStr
import com.wavesplatform.common.utils.Base58
import com.wavesplatform.lang.ValidationError
import com.wavesplatform.lang.script.ScriptReader
import com.wavesplatform.lang.v1.compiler.Terms.FUNCTION_CALL
import com.wavesplatform.protobuf.Amount
import com.wavesplatform.protobuf.transaction.Transaction.Data
import com.wavesplatform.protobuf.transaction.{Script => PBScript}
import com.wavesplatform.serialization.Deser
import com.wavesplatform.state.{BinaryDataEntry, BooleanDataEntry, EmptyDataEntry, IntegerDataEntry, StringDataEntry}
import com.wavesplatform.transaction.Asset.{IssuedAsset, Waves}
import com.wavesplatform.transaction.TxValidationError.GenericError
import com.wavesplatform.transaction.assets.UpdateAssetInfoTransaction
import com.wavesplatform.transaction.smart.InvokeScriptTransaction.Payment
import com.wavesplatform.transaction.transfer.MassTransferTransaction
import com.wavesplatform.transaction.transfer.MassTransferTransaction.ParsedTransfer
import com.wavesplatform.transaction.{Proofs, TxValidationError}
import com.wavesplatform.{transaction => vt}

import scala.util.Try

object PBTransactions {
  import com.wavesplatform.protobuf.utils.PBImplicitConversions._

  def create(
      sender: com.wavesplatform.account.PublicKey = PublicKey.empty,
      chainId: Byte = 0,
      fee: Long = 0L,
      feeAssetId: VanillaAssetId = Waves,
      timestamp: Long = 0L,
      version: Int = 0,
      proofsArray: Seq[com.wavesplatform.common.state.ByteStr] = Nil,
      data: com.wavesplatform.protobuf.transaction.Transaction.Data = com.wavesplatform.protobuf.transaction.Transaction.Data.Empty
  ): SignedTransaction = {
    new SignedTransaction(
      Some(Transaction(AddressScheme.current.chainId, sender: ByteStr, Some((feeAssetId, fee): Amount), timestamp, version, data)),
      proofsArray.map(bs => ByteString.copyFrom(bs.arr))
    )
  }

  def vanillaUnsafe(signedTx: PBSignedTransaction): VanillaTransaction = {
    import com.wavesplatform.common.utils._
    vanilla(signedTx, unsafe = true).explicitGet()
  }

  def tryToVanilla(signedTx: PBSignedTransaction): Try[VanillaTransaction] =
    vanilla(signedTx).left.map(err => new Exception(err.toString)).toTry

  def vanilla(signedTx: PBSignedTransaction, unsafe: Boolean = false): Either[ValidationError, VanillaTransaction] = {
    for {
      parsedTx <- signedTx.transaction.toRight(GenericError("Transaction must be specified"))
      fee      <- parsedTx.fee.toRight(GenericError("Fee must be specified"))
      _        <- Either.cond(parsedTx.data.isDefined, (), GenericError("Transaction data must be specified"))
      feeAmount = PBAmounts.toAssetAndAmount(fee)
      sender    = PublicKey(parsedTx.senderPublicKey.toByteArray)
      tx <- if (unsafe)
        Right(
          createVanillaUnsafe(
            parsedTx.version,
            parsedTx.chainId.toByte,
            sender,
            feeAmount._2,
            feeAmount._1,
            parsedTx.timestamp,
            Proofs(signedTx.proofs.map(bs => ByteStr(bs.toByteArray))),
            parsedTx.data
          )
        )
      else
        createVanilla(
          parsedTx.version,
          parsedTx.chainId.toByte,
          sender,
          feeAmount._2,
          feeAmount._1,
          parsedTx.timestamp,
          Proofs(signedTx.proofs.map(bs => ByteStr(bs.toByteArray))),
          parsedTx.data
        )
    } yield tx
  }

  private[this] def createVanilla(
      version: Int,
      chainId: Byte,
      sender: PublicKey,
      feeAmount: Long,
      feeAssetId: VanillaAssetId,
      timestamp: Long,
      proofs: Proofs,
      data: PBTransaction.Data
  ): Either[ValidationError, VanillaTransaction] = {

    val signature = proofs.toSignature
    val result: Either[ValidationError, VanillaTransaction] = data match {
      case Data.Genesis(GenesisTransactionData(recipient, amount)) =>
        for {
          addr <- PBRecipients.toAddress(recipient)
          tx   <- vt.GenesisTransaction.create(addr, amount, timestamp)
        } yield tx

      case Data.Payment(PaymentTransactionData(recipient, amount)) =>
        for {
          addr <- PBRecipients.toAddress(recipient)
          tx   <- vt.PaymentTransaction.create(sender, Address.fromBytes(recipient.toByteArray).right.get, amount, feeAmount, timestamp, signature)
        } yield tx

      case Data.Transfer(TransferTransactionData(Some(recipient), Some(amount), attachment)) =>
        for {
          address <- recipient.toAddressOrAlias
        } yield vt.transfer.TransferTransaction(
          version.toByte,
          sender,
          address,
          amount.vanillaAssetId,
          amount.longAmount,
          feeAssetId,
          feeAmount,
<<<<<<< HEAD
          attachment.get.getBinaryValue.toByteArray,
=======
          attachment.fold(Array.emptyByteArray)(_.getBinaryValue.toByteArray),
>>>>>>> 8925bfaf
          timestamp,
          proofs
        )

      case Data.CreateAlias(CreateAliasTransactionData(alias)) =>
        for {
          alias <- com.wavesplatform.account.Alias.createWithChainId(alias, chainId)
          tx    <- vt.CreateAliasTransaction.create(version.toByte, sender, alias, feeAmount, timestamp, Proofs(Seq(signature)))
        } yield tx

      case Data.Issue(IssueTransactionData(name, description, quantity, decimals, reissuable, script)) =>
        vt.assets.IssueTransaction.create(
          version.toByte,
          sender,
          name.getBytes(),
          description.getBytes(),
          quantity,
          decimals.toByte,
          reissuable,
          script.map(s => ScriptReader.fromBytes(s.bytes.toByteArray).right.get),
          feeAmount,
          timestamp,
          proofs
        )

      case Data.Reissue(ReissueTransactionData(Some(Amount(assetId, amount)), reissuable)) =>
        vt.assets.ReissueTransaction.create(version.toByte, sender, IssuedAsset(assetId), amount, reissuable, feeAmount, timestamp, proofs)

      case Data.Burn(BurnTransactionData(Some(Amount(assetId, amount)))) =>
        vt.assets.BurnTransaction.create(version.toByte, sender, IssuedAsset(assetId), amount, feeAmount, timestamp, proofs)

      case Data.SetAssetScript(SetAssetScriptTransactionData(assetId, script)) =>
        vt.assets.SetAssetScriptTransaction.create(
          version.toByte,
          sender,
          IssuedAsset(assetId),
          script.map(s => ScriptReader.fromBytes(s.bytes.toByteArray).right.get),
          feeAmount,
          timestamp,
          proofs
        )

      case Data.SetScript(SetScriptTransactionData(script)) =>
        vt.smart.SetScriptTransaction.create(
          version.toByte,
          sender,
          script.map(s => ScriptReader.fromBytes(s.bytes.toByteArray).right.get),
          feeAmount,
          timestamp,
          proofs
        )

      case Data.Lease(LeaseTransactionData(Some(recipient), amount)) =>
        for {
          address <- recipient.toAddressOrAlias
          tx      <- vt.lease.LeaseTransaction.create(version.toByte, sender, address, amount, feeAmount, timestamp, proofs)
        } yield tx

      case Data.LeaseCancel(LeaseCancelTransactionData(leaseId)) =>
        vt.lease.LeaseCancelTransaction.create(version.toByte, sender, leaseId.toByteArray, feeAmount, timestamp, proofs)

      case Data.Exchange(ExchangeTransactionData(amount, price, buyMatcherFee, sellMatcherFee, Seq(buyOrder, sellOrder))) =>
        vt.assets.exchange.ExchangeTransaction.create(
          version.toByte,
          PBOrders.vanilla(buyOrder),
          PBOrders.vanilla(sellOrder),
          amount,
          price,
          buyMatcherFee,
          sellMatcherFee,
          feeAmount,
          timestamp,
          proofs
        )

      case Data.DataTransaction(dt) =>
        vt.DataTransaction.create(version.toByte, sender, dt.data.toList.map(toVanillaDataEntry), feeAmount, timestamp, proofs)

      case Data.MassTransfer(mt) =>
        vt.transfer.MassTransferTransaction.create(
          version.toByte,
          sender,
          PBAmounts.toVanillaAssetId(mt.assetId),
          mt.transfers.flatMap(t => t.getAddress.toAddressOrAlias.toOption.map(ParsedTransfer(_, t.amount))).toList,
          feeAmount,
          timestamp,
<<<<<<< HEAD
          mt.attachment.get.getBinaryValue.toByteArray,
=======
          mt.attachment.fold(Array.emptyByteArray)(_.getBinaryValue.toByteArray),
>>>>>>> 8925bfaf
          proofs
        )

      case Data.SponsorFee(SponsorFeeTransactionData(Some(Amount(assetId, minFee)))) =>
        vt.assets.SponsorFeeTransaction.create(
          version.toByte,
          sender,
          IssuedAsset(assetId),
          Option(minFee).filter(_ > 0),
          feeAmount,
          timestamp,
          proofs
        )

      case Data.InvokeScript(InvokeScriptTransactionData(Some(dappAddress), functionCall, payments)) =>
        import com.wavesplatform.common.utils._
        import com.wavesplatform.lang.v1.Serde
        import com.wavesplatform.lang.v1.compiler.Terms.FUNCTION_CALL

        for {
          dApp <- PBRecipients.toAddressOrAlias(dappAddress)

          desFCOpt = Deser.parseByteArrayOptionWithLength(functionCall.asReadOnlyByteBuffer()).map(Serde.deserialize(_))

          _ <- Either.cond(
            desFCOpt.isEmpty || desFCOpt.get.isRight,
            (),
            GenericError(s"Invalid InvokeScript function call: ${desFCOpt.get.left.get}")
          )

          fcOpt = desFCOpt.map(_.explicitGet()._1)

          _ <- Either.cond(fcOpt.isEmpty || fcOpt.exists(_.isInstanceOf[FUNCTION_CALL]), (), GenericError(s"Not a function call: $fcOpt"))

          tx <- vt.smart.InvokeScriptTransaction.create(
            version.toByte,
            sender,
            dApp,
            fcOpt.map(_.asInstanceOf[FUNCTION_CALL]),
            payments.map(p => vt.smart.InvokeScriptTransaction.Payment(p.longAmount, PBAmounts.toVanillaAssetId(p.assetId))),
            feeAmount,
            feeAssetId,
            timestamp,
            proofs
          )
        } yield tx

      case Data.UpdateAssetInfo(UpdateAssetInfoTransactionData(assetId, name, description)) =>
        UpdateAssetInfoTransaction.create(
          version.toByte,
          chainId,
          sender,
          assetId,
          name,
          description,
          timestamp,
          feeAmount,
          feeAssetId,
          proofs
        )

      case _ =>
        Left(TxValidationError.UnsupportedTransactionType)
    }

    result
  }

  private[this] def createVanillaUnsafe(
      version: Int,
      chainId: Byte,
      sender: PublicKey,
      feeAmount: Long,
      feeAssetId: VanillaAssetId,
      timestamp: Long,
      proofs: Proofs,
      data: PBTransaction.Data
  ): VanillaTransaction = {
    import com.wavesplatform.common.utils._

    val signature = proofs.toSignature
    data match {
      case Data.Genesis(GenesisTransactionData(recipient, amount)) =>
        vt.GenesisTransaction(PBRecipients.toAddress(recipient).explicitGet(), amount, timestamp, signature)

      case Data.Payment(PaymentTransactionData(recipient, amount)) =>
        vt.PaymentTransaction(sender, PBRecipients.toAddress(recipient).explicitGet(), amount, feeAmount, timestamp, signature)

      case Data.Transfer(TransferTransactionData(Some(recipient), Some(amount), attachment)) =>
        vt.transfer.TransferTransaction(
          version.toByte,
          sender,
          recipient.toAddressOrAlias.explicitGet(),
          amount.vanillaAssetId,
          amount.longAmount,
          feeAssetId,
          feeAmount,
          attachment.get.getBinaryValue.toByteArray,
          timestamp,
          proofs
        )

      case Data.CreateAlias(CreateAliasTransactionData(alias)) =>
        vt.CreateAliasTransaction(
          version.toByte,
          sender,
          com.wavesplatform.account.Alias.createWithChainId(alias, chainId).explicitGet(),
          feeAmount,
          timestamp,
          Proofs(signature)
        )

      case Data.Issue(IssueTransactionData(name, description, quantity, decimals, reissuable, script)) =>
        vt.assets.IssueTransaction(
          version.toByte,
          sender,
          name.getBytes(StandardCharsets.UTF_8),
          description.getBytes(StandardCharsets.UTF_8),
          quantity,
          decimals.toByte,
          reissuable,
          script.map(s => ScriptReader.fromBytes(s.bytes.toByteArray).right.get),
          feeAmount,
          timestamp,
          proofs
        )

      case Data.Reissue(ReissueTransactionData(Some(Amount(assetId, amount)), reissuable)) =>
        vt.assets.ReissueTransaction(version.toByte, sender, IssuedAsset(assetId), amount, reissuable, feeAmount, timestamp, proofs)

      case Data.Burn(BurnTransactionData(Some(Amount(assetId, amount)))) =>
        vt.assets.BurnTransaction(version.toByte, sender, IssuedAsset(assetId), amount, feeAmount, timestamp, proofs)

      case Data.SetAssetScript(SetAssetScriptTransactionData(assetId, script)) =>
        vt.assets.SetAssetScriptTransaction(
          version.toByte,
          sender,
          IssuedAsset(assetId),
          script.map(s => ScriptReader.fromBytes(s.bytes.toByteArray).right.get),
          feeAmount,
          timestamp,
          proofs
        )

      case Data.SetScript(SetScriptTransactionData(script)) =>
        vt.smart.SetScriptTransaction(
          version.toByte,
          sender,
          script.map(s => ScriptReader.fromBytes(s.bytes.toByteArray).right.get),
          feeAmount,
          timestamp,
          proofs
        )

      case Data.Lease(LeaseTransactionData(Some(recipient), amount)) =>
        vt.lease.LeaseTransaction(version.toByte, sender, recipient.toAddressOrAlias.explicitGet(), amount, feeAmount, timestamp, proofs)

      case Data.LeaseCancel(LeaseCancelTransactionData(leaseId)) =>
        vt.lease.LeaseCancelTransaction(version.toByte, sender, leaseId.toByteArray, feeAmount, timestamp, proofs)

      case Data.Exchange(ExchangeTransactionData(amount, price, buyMatcherFee, sellMatcherFee, Seq(buyOrder, sellOrder))) =>
        vt.assets.exchange.ExchangeTransaction(
          version.toByte,
          PBOrders.vanilla(buyOrder),
          PBOrders.vanilla(sellOrder),
          amount,
          price,
          buyMatcherFee,
          sellMatcherFee,
          feeAmount,
          timestamp,
          proofs
        )

      case Data.DataTransaction(dt) =>
        vt.DataTransaction(version.toByte, sender, dt.data.toList.map(toVanillaDataEntry), feeAmount, timestamp, proofs)

      case Data.MassTransfer(mt) =>
        vt.transfer.MassTransferTransaction(
          version.toByte,
          sender,
          PBAmounts.toVanillaAssetId(mt.assetId),
          mt.transfers.flatMap(t => t.getAddress.toAddressOrAlias.toOption.map(ParsedTransfer(_, t.amount))).toList,
          feeAmount,
          timestamp,
          mt.attachment.get.getBinaryValue.toByteArray,
          proofs
        )

      case Data.SponsorFee(SponsorFeeTransactionData(Some(Amount(assetId, minFee)))) =>
        vt.assets.SponsorFeeTransaction(version.toByte, sender, IssuedAsset(assetId), Option(minFee).filter(_ > 0), feeAmount, timestamp, proofs)

      case Data.InvokeScript(InvokeScriptTransactionData(Some(dappAddress), functionCall, payments)) =>
        import com.wavesplatform.lang.v1.Serde
        import com.wavesplatform.lang.v1.compiler.Terms.FUNCTION_CALL

        vt.smart.InvokeScriptTransaction(
          version.toByte,
          sender,
          PBRecipients.toAddressOrAlias(dappAddress).explicitGet(),
          Deser
            .parseByteArrayOptionWithLength(functionCall.asReadOnlyByteBuffer())
            .map(Serde.deserialize(_, all = false))
            .map(_.explicitGet()._1.asInstanceOf[FUNCTION_CALL]),
          payments.map(p => vt.smart.InvokeScriptTransaction.Payment(p.longAmount, PBAmounts.toVanillaAssetId(p.assetId))),
          feeAmount,
          feeAssetId,
          timestamp,
          proofs
        )

      case other =>
        throw new IllegalArgumentException(s"Unsupported transaction data: $other")
    }
  }

  def protobuf(tx: VanillaTransaction): PBSignedTransaction = {
    val chainId = tx.chainByte.getOrElse(AddressScheme.current.chainId)

    tx match {
      case vt.GenesisTransaction(recipient, amount, timestamp, signature) =>
        val data = GenesisTransactionData(recipient, amount)
        PBTransactions.create(
          sender = PublicKey(Array.emptyByteArray),
          chainId = 0: Byte,
          timestamp = timestamp,
          version = 1,
          proofsArray = Seq(signature),
          data = Data.Genesis(data)
        )

      case vt.PaymentTransaction(sender, recipient, amount, fee, timestamp, signature) =>
        val data = PaymentTransactionData(recipient, amount)
        PBTransactions.create(sender, chainId, fee, Waves, timestamp, 1, Seq(signature), Data.Payment(data))

      case tx: vt.transfer.TransferTransaction =>
        import tx._
<<<<<<< HEAD
        val data = TransferTransactionData(Some(recipient), Some((assetId, amount)), Some(Attachment.of(Attachment.Attachment.BinaryValue(ByteString.copyFrom(tx.attachment)))))
=======
        val data = TransferTransactionData(
          Some(recipient),
          Some((assetId, amount)),
          Some(Attachment.of(Attachment.Attachment.BinaryValue(ByteString.copyFrom(tx.attachment))))
        )
>>>>>>> 8925bfaf
        PBTransactions.create(sender, chainId, fee, feeAssetId, timestamp, version, proofs, Data.Transfer(data))

      case tx: vt.CreateAliasTransaction =>
        import tx._
        val data = CreateAliasTransactionData(alias.name)
        PBTransactions.create(sender, chainId, fee, tx.assetFee._1, timestamp, version, proofs, Data.CreateAlias(data))

      case tx: vt.assets.exchange.ExchangeTransaction =>
        import tx._
        val data = ExchangeTransactionData(
          amount,
          price,
          buyMatcherFee,
          sellMatcherFee,
          Seq(PBOrders.protobuf(buyOrder), PBOrders.protobuf(sellOrder))
        )
        PBTransactions.create(tx.sender, chainId, fee, tx.assetFee._1, timestamp, version, proofs, Data.Exchange(data))

      case tx: vt.assets.IssueTransaction =>
        import tx._
        val data =
<<<<<<< HEAD
          IssueTransactionData(new String(name, StandardCharsets.UTF_8), new String(description, StandardCharsets.UTF_8), quantity, decimals, reissuable, script.map(s => PBScript(s.bytes())))
=======
          IssueTransactionData(
            new String(name, StandardCharsets.UTF_8),
            new String(description, StandardCharsets.UTF_8),
            quantity,
            decimals,
            reissuable,
            script.map(s => PBScript(s.bytes()))
          )
>>>>>>> 8925bfaf
        PBTransactions.create(sender, chainId, fee, tx.assetFee._1, timestamp, version, proofs, Data.Issue(data))

      case tx: vt.assets.ReissueTransaction =>
        import tx._
        val data = ReissueTransactionData(Some(Amount(asset.id, quantity)), reissuable)
        PBTransactions.create(sender, chainId, fee, tx.assetFee._1, timestamp, version, proofs, Data.Reissue(data))

      case tx: vt.assets.BurnTransaction =>
        import tx._
        val data = BurnTransactionData(Some(Amount(asset.id, quantity)))
        PBTransactions.create(sender, chainId, fee, tx.assetFee._1, timestamp, version, proofs, Data.Burn(data))

      case tx @ vt.assets.SetAssetScriptTransaction(_, sender, assetId, script, fee, timestamp, proofs) =>
        val data = SetAssetScriptTransactionData(assetId.id, script.map(s => PBScript(s.bytes())))
        PBTransactions.create(sender, chainId, fee, tx.assetFee._1, timestamp, tx.version, proofs, Data.SetAssetScript(data))

      case tx @ vt.smart.SetScriptTransaction(_, sender, script, fee, timestamp, proofs) =>
        val data = SetScriptTransactionData(script.map(s => PBScript(s.bytes())))
        PBTransactions.create(sender, chainId, fee, tx.assetFee._1, timestamp, tx.version, proofs, Data.SetScript(data))

      case tx: vt.lease.LeaseTransaction =>
        import tx._
        val data = LeaseTransactionData(Some(recipient), amount)
        PBTransactions.create(sender, chainId, fee, tx.assetFee._1, timestamp, version, proofs, Data.Lease(data))

      case tx: vt.lease.LeaseCancelTransaction =>
        import tx._
        val data = LeaseCancelTransactionData(leaseId)
        PBTransactions.create(sender, chainId, fee, tx.assetFee._1, timestamp, version, proofs, Data.LeaseCancel(data))

      case tx @ MassTransferTransaction(version, sender, assetId, transfers, fee, timestamp, attachment, proofs) =>
        val data = MassTransferTransactionData(
          PBAmounts.toPBAssetId(assetId),
          transfers.map(pt => MassTransferTransactionData.Transfer(Some(pt.address), pt.amount)),
          Some(Attachment.of(Attachment.Attachment.BinaryValue(ByteString.copyFrom(tx.attachment))))
        )
        PBTransactions.create(sender, chainId, fee, tx.assetFee._1, timestamp, version, proofs, Data.MassTransfer(data))

      case tx @ vt.DataTransaction(version, sender, data, fee, timestamp, proofs) =>
        val txData = DataTransactionData(data.map(toPBDataEntry))
        PBTransactions.create(sender, chainId, fee, tx.assetFee._1, timestamp, version, proofs, Data.DataTransaction(txData))

      case tx @ vt.assets.SponsorFeeTransaction(version, sender, assetId, minSponsoredAssetFee, fee, timestamp, proofs) =>
        val data = SponsorFeeTransactionData(Some(Amount(assetId.id, minSponsoredAssetFee.getOrElse(0L))))
        PBTransactions.create(sender, chainId, fee, tx.assetFee._1, timestamp, version, proofs, Data.SponsorFee(data))

      case vt.smart.InvokeScriptTransaction(version, sender, dappAddress, fcOpt, payment, fee, feeAssetId, timestamp, proofs) =>
        val data = Data.InvokeScript(toPBInvokeScriptData(dappAddress, fcOpt, payment))
        PBTransactions.create(sender, chainId, fee, feeAssetId, timestamp, version, proofs, data)

      case tx @ vt.assets.UpdateAssetInfoTransaction(version, _, sender, assetId, name, description, timestamp, _, _, proofs) =>
        val (feeAsset, feeAmount) = tx.assetFee

        val data = UpdateAssetInfoTransactionData()
          .withAssetId(assetId.id)
          .withName(name)
          .withDescription(description)

        PBTransactions.create(sender, chainId, feeAmount, feeAsset, timestamp, version, proofs, Data.UpdateAssetInfo(data))

      case _ =>
        throw new IllegalArgumentException(s"Unsupported transaction: $tx")
    }
  }

  def toPBInvokeScriptData(dappAddress: AddressOrAlias, fcOpt: Option[FUNCTION_CALL], payment: Seq[Payment]): InvokeScriptTransactionData = {
    import com.wavesplatform.lang.v1.Serde

    InvokeScriptTransactionData(
      Some(PBRecipients.create(dappAddress)),
      ByteString.copyFrom(Deser.serializeOptionOfArrayWithLength(fcOpt)(Serde.serialize(_))),
      payment.map(p => (p.assetId, p.amount): Amount)
    )
  }

  def toVanillaDataEntry(de: DataTransactionData.DataEntry): com.wavesplatform.state.DataEntry[_] = {
    import DataTransactionData.DataEntry.Value._

    de.value match {
      case IntValue(num)      => IntegerDataEntry(de.key, num)
      case BoolValue(bool)    => BooleanDataEntry(de.key, bool)
      case BinaryValue(bytes) => BinaryDataEntry(de.key, bytes.toByteArray)
      case StringValue(str)   => StringDataEntry(de.key, str)
      case Empty              => EmptyDataEntry(de.key)
    }
  }

  def toPBDataEntry(de: com.wavesplatform.state.DataEntry[_]): DataTransactionData.DataEntry = {
    DataTransactionData.DataEntry(
      de.key,
      de match {
        case IntegerDataEntry(_, value) => DataTransactionData.DataEntry.Value.IntValue(value)
        case BooleanDataEntry(_, value) => DataTransactionData.DataEntry.Value.BoolValue(value)
        case BinaryDataEntry(_, value)  => DataTransactionData.DataEntry.Value.BinaryValue(value)
        case StringDataEntry(_, value)  => DataTransactionData.DataEntry.Value.StringValue(value)
        case EmptyDataEntry(_)          => DataTransactionData.DataEntry.Value.Empty
      }
    )
  }
}<|MERGE_RESOLUTION|>--- conflicted
+++ resolved
@@ -121,11 +121,7 @@
           amount.longAmount,
           feeAssetId,
           feeAmount,
-<<<<<<< HEAD
-          attachment.get.getBinaryValue.toByteArray,
-=======
           attachment.fold(Array.emptyByteArray)(_.getBinaryValue.toByteArray),
->>>>>>> 8925bfaf
           timestamp,
           proofs
         )
@@ -212,11 +208,7 @@
           mt.transfers.flatMap(t => t.getAddress.toAddressOrAlias.toOption.map(ParsedTransfer(_, t.amount))).toList,
           feeAmount,
           timestamp,
-<<<<<<< HEAD
-          mt.attachment.get.getBinaryValue.toByteArray,
-=======
           mt.attachment.fold(Array.emptyByteArray)(_.getBinaryValue.toByteArray),
->>>>>>> 8925bfaf
           proofs
         )
 
@@ -454,15 +446,11 @@
 
       case tx: vt.transfer.TransferTransaction =>
         import tx._
-<<<<<<< HEAD
-        val data = TransferTransactionData(Some(recipient), Some((assetId, amount)), Some(Attachment.of(Attachment.Attachment.BinaryValue(ByteString.copyFrom(tx.attachment)))))
-=======
         val data = TransferTransactionData(
           Some(recipient),
           Some((assetId, amount)),
           Some(Attachment.of(Attachment.Attachment.BinaryValue(ByteString.copyFrom(tx.attachment))))
         )
->>>>>>> 8925bfaf
         PBTransactions.create(sender, chainId, fee, feeAssetId, timestamp, version, proofs, Data.Transfer(data))
 
       case tx: vt.CreateAliasTransaction =>
@@ -484,9 +472,6 @@
       case tx: vt.assets.IssueTransaction =>
         import tx._
         val data =
-<<<<<<< HEAD
-          IssueTransactionData(new String(name, StandardCharsets.UTF_8), new String(description, StandardCharsets.UTF_8), quantity, decimals, reissuable, script.map(s => PBScript(s.bytes())))
-=======
           IssueTransactionData(
             new String(name, StandardCharsets.UTF_8),
             new String(description, StandardCharsets.UTF_8),
@@ -495,7 +480,6 @@
             reissuable,
             script.map(s => PBScript(s.bytes()))
           )
->>>>>>> 8925bfaf
         PBTransactions.create(sender, chainId, fee, tx.assetFee._1, timestamp, version, proofs, Data.Issue(data))
 
       case tx: vt.assets.ReissueTransaction =>
