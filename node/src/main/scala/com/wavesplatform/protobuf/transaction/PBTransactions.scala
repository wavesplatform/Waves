--- conflicted
+++ resolved
@@ -58,46 +58,6 @@
   def vanilla(signedTx: PBSignedTransaction, unsafe: Boolean = false): Either[ValidationError, VanillaTransaction] = {
     for {
       parsedTx <- signedTx.transaction.toRight(GenericError("Transaction must be specified"))
-<<<<<<< HEAD
-      tx <- parsedTx.data match {
-        case Data.Empty => Left(GenericError("Transaction data must be specified"))
-        case Data.Genesis(GenesisTransactionData(recipient, amount)) =>
-          for {
-            addr <- PBRecipients.toAddress(recipient.toByteArray, parsedTx.chainId.toByte)
-            tx   <- vt.GenesisTransaction.create(addr, amount, parsedTx.timestamp)
-          } yield tx
-        case _ =>
-          for {
-            fee <- parsedTx.fee.toRight(GenericError("Fee must be specified for non-Genesis transactions"))
-            (asset, amount) = PBAmounts.toAssetAndAmount(fee)
-            sender <- Try(PublicKey(parsedTx.senderPublicKey.toByteArray)).toEither.left.map(t => GenericError(t.getMessage))
-            tx <- if (unsafe)
-              Right(
-                createVanillaExceptGenesisUnsafe(
-                  parsedTx.version,
-                  parsedTx.chainId.toByte,
-                  sender,
-                  amount,
-                  asset,
-                  parsedTx.timestamp,
-                  Proofs(signedTx.proofs.map(bs => ByteStr(bs.toByteArray))),
-                  parsedTx.data
-                )
-              )
-            else
-              createVanillaExceptGenesis(
-                parsedTx.version,
-                parsedTx.chainId.toByte,
-                sender,
-                amount,
-                asset,
-                parsedTx.timestamp,
-                Proofs(signedTx.proofs.map(bs => ByteStr(bs.toByteArray))),
-                parsedTx.data
-              )
-          } yield tx
-      }
-=======
       fee = parsedTx.fee.getOrElse(Amount.defaultInstance)
       _ <- Either.cond(parsedTx.data.isDefined, (), GenericError("Transaction data must be specified"))
       feeAmount = PBAmounts.toAssetAndAmount(fee)
@@ -129,11 +89,10 @@
           Proofs(signedTx.proofs.map(bs => ByteStr(bs.toByteArray))),
           parsedTx.data
         )
->>>>>>> 039e13fe
     } yield tx
   }
 
-  private[this] def createVanillaExceptGenesis(
+  private[this] def createVanilla(
       version: Int,
       chainId: Byte,
       sender: PublicKey,
@@ -146,6 +105,12 @@
 
     val signature = proofs.toSignature
     val result: Either[ValidationError, VanillaTransaction] = data match {
+      case Data.Genesis(GenesisTransactionData(recipient, amount)) =>
+        for {
+          addr <- PBRecipients.toAddress(recipient.toByteArray, chainId)
+          tx   <- vt.GenesisTransaction.create(addr, amount, timestamp)
+        } yield tx
+
       case Data.Payment(PaymentTransactionData(recipient, amount)) =>
         for {
           addr <- PBRecipients.toAddress(recipient.toByteArray, chainId)
@@ -336,7 +301,7 @@
     result
   }
 
-  private[this] def createVanillaExceptGenesisUnsafe(
+  private[this] def createVanillaUnsafe(
       version: Int,
       chainId: Byte,
       sender: PublicKey,
@@ -350,6 +315,9 @@
 
     val signature = proofs.toSignature
     data match {
+      case Data.Genesis(GenesisTransactionData(recipient, amount)) =>
+        vt.GenesisTransaction(PBRecipients.toAddress(recipient.toByteArray, chainId).explicitGet(), amount, timestamp, signature, chainId)
+
       case Data.Payment(PaymentTransactionData(recipient, amount)) =>
         vt.PaymentTransaction(
           sender,
