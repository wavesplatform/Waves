<<<<<<< HEAD
package com.wavesplatform.protobuf.transaction
import com.google.protobuf.ByteString
import com.wavesplatform.account.{Address, PublicKey}
import com.wavesplatform.common.state.ByteStr
import com.wavesplatform.lang.ValidationError
import com.wavesplatform.lang.script.ScriptReader
import com.wavesplatform.protobuf.transaction.Transaction.Data
import com.wavesplatform.protobuf.transaction.{Script => PBScript}
import com.wavesplatform.serialization.Deser
import com.wavesplatform.state.{BinaryDataEntry, BooleanDataEntry, IntegerDataEntry, StringDataEntry}
import com.wavesplatform.transaction.Asset.{IssuedAsset, Waves}
import com.wavesplatform.transaction.TxValidationError.GenericError
import com.wavesplatform.transaction.transfer.MassTransferTransaction
import com.wavesplatform.transaction.transfer.MassTransferTransaction.ParsedTransfer
import com.wavesplatform.transaction.{Asset, Proofs, TxValidationError}
import com.wavesplatform.{transaction => vt}

object PBTransactions {
  import com.wavesplatform.protobuf.utils.PBInternalImplicits._

  private[this] val NoChainId: Byte = 0: Byte

  def create(sender: com.wavesplatform.account.PublicKey = PublicKey.empty,
             chainId: Byte = 0,
             fee: Long = 0L,
             feeAssetId: VanillaAssetId = Waves,
             timestamp: Long = 0L,
             version: Int = 0,
             proofsArray: Seq[com.wavesplatform.common.state.ByteStr] = Nil,
             data: com.wavesplatform.protobuf.transaction.Transaction.Data = com.wavesplatform.protobuf.transaction.Transaction.Data.Empty)
    : SignedTransaction = {
    new SignedTransaction(
      Some(Transaction(chainId, sender: ByteStr, Some((feeAssetId, fee): Amount), timestamp, version, data)),
      proofsArray.map(bs => ByteString.copyFrom(bs.arr))
    )
  }

  def vanilla(signedTx: PBSignedTransaction, unsafe: Boolean = false): Either[ValidationError, VanillaTransaction] = {
    def toAmountAndAssetId(amount: Amount): Either[ValidationError, (Long, VanillaAssetId)] = amount.amount match {
      case Amount.Amount.WavesAmount(value)                        => Right((value, Waves))
      case Amount.Amount.AssetAmount(AssetAmount(assetId, amount)) => Right((amount, IssuedAsset(assetId.toByteArray)))
      case Amount.Amount.Empty                                     => Left(GenericError("Empty amount"))
    }

    for {
      parsedTx  <- signedTx.transaction.toRight(GenericError("Transaction must be specified"))
      fee       <- parsedTx.fee.toRight(GenericError("Fee must be specified"))
      _         <- Either.cond(parsedTx.data.isDefined, (), GenericError("Transaction data must be specified"))
      feeAmount <- toAmountAndAssetId(fee)
      sender = PublicKey(parsedTx.senderPublicKey.toByteArray)
      tx <- if (unsafe)
        Right(
          createVanillaUnsafe(
            parsedTx.version,
            parsedTx.chainId.toByte,
            sender,
            feeAmount._1,
            feeAmount._2,
            parsedTx.timestamp,
            Proofs(signedTx.proofs.map(bs => ByteStr(bs.toByteArray))),
            parsedTx.data
          ))
      else
        createVanilla(
          parsedTx.version,
          parsedTx.chainId.toByte,
          sender,
          feeAmount._1,
          feeAmount._2,
          parsedTx.timestamp,
          Proofs(signedTx.proofs.map(bs => ByteStr(bs.toByteArray))),
          parsedTx.data
        )
    } yield tx
  }

  private[this] def createVanilla(version: Int,
                                  chainId: Byte,
                                  sender: PublicKey,
                                  feeAmount: Long,
                                  feeAssetId: VanillaAssetId,
                                  timestamp: Long,
                                  proofs: Proofs,
                                  data: PBTransaction.Data): Either[ValidationError, VanillaTransaction] = {

    val signature = proofs.toSignature
    val result: Either[ValidationError, VanillaTransaction] = data match {
      case Data.Genesis(GenesisTransactionData(recipient, amount)) =>
        vt.GenesisTransaction.create(Address.fromBytes(recipient.toByteArray).right.get, amount, timestamp)

      case Data.Payment(PaymentTransactionData(recipient, amount)) =>
        vt.PaymentTransaction.create(sender, Address.fromBytes(recipient.toByteArray).right.get, amount, feeAmount, timestamp, signature)

      case Data.Transfer(TransferTransactionData(Some(recipient), Some(amount), attachment)) =>
        version match {
          case 1 =>
            for {
              address <- recipient.toAddressOrAlias
              tx <- vt.transfer.TransferTransactionV1.create(
                amount.assetId,
                sender,
                address,
                amount.longAmount,
                timestamp,
                feeAssetId,
                feeAmount,
                attachment.toByteArray,
                signature
              )
            } yield tx

          case 2 =>
            for {
              address <- recipient.toAddressOrAlias
              tx <- vt.transfer.TransferTransactionV2.create(
                amount.assetId,
                sender,
                address,
                amount.longAmount,
                timestamp,
                feeAssetId,
                feeAmount,
                attachment.toByteArray,
                proofs
              )
            } yield tx

          case v =>
            throw new IllegalArgumentException(s"Unsupported transaction version: $v")
        }

      case Data.CreateAlias(CreateAliasTransactionData(alias)) =>
        version match {
          case 1 =>
            for {
              alias <- com.wavesplatform.account.Alias.createWithChainId(alias, chainId)
              tx    <- vt.CreateAliasTransactionV1.create(sender, alias, feeAmount, timestamp, signature)
            } yield tx

          case 2 =>
            for {
              alias <- com.wavesplatform.account.Alias.createWithChainId(alias, chainId)
              tx    <- vt.CreateAliasTransactionV2.create(sender, alias, feeAmount, timestamp, proofs)
            } yield tx

          case v =>
            throw new IllegalArgumentException(s"Unsupported transaction version: $v")
        }

      case Data.Issue(IssueTransactionData(name, description, quantity, decimals, reissuable, script)) =>
        version match {
          case 1 =>
            vt.assets.IssueTransactionV1.create(
              sender,
              name.toByteArray,
              description.toByteArray,
              quantity,
              decimals.toByte,
              reissuable,
              feeAmount,
              timestamp,
              signature
            )
          case 2 =>
            vt.assets.IssueTransactionV2.create(
              chainId,
              sender,
              name.toByteArray,
              description.toByteArray,
              quantity,
              decimals.toByte,
              reissuable,
              script.map(s => ScriptReader.fromBytes(s.bytes.toByteArray).right.get),
              feeAmount,
              timestamp,
              proofs
            )
          case v => throw new IllegalArgumentException(s"Unsupported transaction version: $v")
        }

      case Data.Reissue(ReissueTransactionData(Some(AssetAmount(assetId, amount)), reissuable)) =>
        version match {
          case 1 =>
            vt.assets.ReissueTransactionV1.create(sender, IssuedAsset(assetId.toByteArray), amount, reissuable, feeAmount, timestamp, signature)
          case 2 =>
            vt.assets.ReissueTransactionV2.create(chainId, sender, IssuedAsset(assetId), amount, reissuable, feeAmount, timestamp, proofs)
          case v => throw new IllegalArgumentException(s"Unsupported transaction version: $v")
        }

      case Data.Burn(BurnTransactionData(Some(AssetAmount(assetId, amount)))) =>
        version match {
          case 1 => vt.assets.BurnTransactionV1.create(sender, IssuedAsset(assetId), amount, feeAmount, timestamp, signature)
          case 2 => vt.assets.BurnTransactionV2.create(chainId, sender, IssuedAsset(assetId), amount, feeAmount, timestamp, proofs)
          case v => throw new IllegalArgumentException(s"Unsupported transaction version: $v")
        }

      case Data.SetAssetScript(SetAssetScriptTransactionData(assetId, script)) =>
        vt.assets.SetAssetScriptTransaction.create(
          chainId,
          sender,
          IssuedAsset(assetId),
          script.map(s => ScriptReader.fromBytes(s.bytes.toByteArray).right.get),
          feeAmount,
          timestamp,
          proofs
        )

      case Data.SetScript(SetScriptTransactionData(script)) =>
        vt.smart.SetScriptTransaction.create(
          sender,
          script.map(s => ScriptReader.fromBytes(s.bytes.toByteArray).right.get),
          feeAmount,
          timestamp,
          proofs
        )

      case Data.Lease(LeaseTransactionData(Some(recipient), amount)) =>
        version match {
          case 1 =>
            for {
              address <- recipient.toAddressOrAlias
              tx      <- vt.lease.LeaseTransactionV1.create(sender, amount, feeAmount, timestamp, address, signature)
            } yield tx

          case 2 =>
            for {
              address <- recipient.toAddressOrAlias
              tx      <- vt.lease.LeaseTransactionV2.create(sender, amount, feeAmount, timestamp, address, proofs)
            } yield tx

          case v =>
            throw new IllegalArgumentException(s"Unsupported transaction version: $v")
        }

      case Data.LeaseCancel(LeaseCancelTransactionData(leaseId)) =>
        version match {
          case 1 => vt.lease.LeaseCancelTransactionV1.create(sender, leaseId.byteStr, feeAmount, timestamp, signature)
          case 2 => vt.lease.LeaseCancelTransactionV2.create(chainId, sender, leaseId.toByteArray, feeAmount, timestamp, proofs)
          case v => throw new IllegalArgumentException(s"Unsupported transaction version: $v")
        }

      case Data.Exchange(ExchangeTransactionData(amount, price, buyMatcherFee, sellMatcherFee, Seq(buyOrder, sellOrder), _)) =>
        version match {
          case 1 =>
            vt.assets.exchange.ExchangeTransactionV1.create(
              PBOrders.vanillaV1(buyOrder),
              PBOrders.vanillaV1(sellOrder),
              amount,
              price,
              buyMatcherFee,
              sellMatcherFee,
              feeAmount,
              timestamp,
              signature
            )
          case 2 =>
            vt.assets.exchange.ExchangeTransactionV2.create(PBOrders.vanilla(buyOrder),
                                                            PBOrders.vanilla(sellOrder),
                                                            amount,
                                                            price,
                                                            buyMatcherFee,
                                                            sellMatcherFee,
                                                            feeAmount,
                                                            timestamp,
                                                            proofs)
          case v => throw new IllegalArgumentException(s"Unsupported transaction version: $v")
        }

      case Data.DataTransaction(DataTransactionData(data)) =>
        vt.DataTransaction.create(
          sender,
          data.toList.map(toVanillaDataEntry),
          feeAmount,
          timestamp,
          proofs
        )

      case Data.MassTransfer(MassTransferTransactionData(assetId, transfers, attachment)) =>
        vt.transfer.MassTransferTransaction.create(
          Asset.fromCompatId(Option(assetId.toByteArray: ByteStr).filterNot(_.isEmpty)),
          sender,
          transfers.flatMap(t => t.getAddress.toAddressOrAlias.toOption.map(ParsedTransfer(_, t.amount))).toList,
          timestamp,
          feeAmount,
          attachment.toByteArray,
          proofs
        )

      case Data.SponsorFee(SponsorFeeTransactionData(Some(AssetAmount(assetId, minFee)))) =>
        vt.assets.SponsorFeeTransaction.create(sender, IssuedAsset(assetId), Option(minFee).filter(_ > 0), feeAmount, timestamp, proofs)

      case Data.InvokeScript(InvokeScriptTransactionData(dappAddress, functionCall, payments)) =>
        import com.wavesplatform.common.utils._
        import com.wavesplatform.lang.v1.Serde
        import com.wavesplatform.lang.v1.compiler.Terms.FUNCTION_CALL

        for {
          address <- Address.fromBytes(dappAddress.toByteArray)

          desFCOpt = Deser.parseOption(functionCall.toByteArray, 0)(Serde.deserialize(_))._1

          _ <- Either.cond(desFCOpt.isEmpty || desFCOpt.get.isRight,
                           (),
                           GenericError(s"Invalid InvokeScript function call: ${desFCOpt.get.left.get}"))

          fcOpt = desFCOpt.map(_.explicitGet()._1)

          _ <- Either.cond(fcOpt.isEmpty || fcOpt.exists(_.isInstanceOf[FUNCTION_CALL]), (), GenericError(s"Not a function call: $fcOpt"))

          tx <- vt.smart.InvokeScriptTransaction.create(
            sender,
            address,
            fcOpt.map(_.asInstanceOf[FUNCTION_CALL]),
            payments.map(p => vt.smart.InvokeScriptTransaction.Payment(p.longAmount, p.assetId)),
            feeAmount,
            feeAssetId,
            timestamp,
            proofs
          )
        } yield tx

      case _ =>
        Left(TxValidationError.UnsupportedTransactionType)
    }

    result
  }

  private[this] def createVanillaUnsafe(version: Int,
                                        chainId: Byte,
                                        sender: PublicKey,
                                        feeAmount: Long,
                                        feeAssetId: VanillaAssetId,
                                        timestamp: Long,
                                        proofs: Proofs,
                                        data: PBTransaction.Data): VanillaTransaction = {
    import com.wavesplatform.common.utils._

    val signature = proofs.toSignature
    data match {
      case Data.Genesis(GenesisTransactionData(recipient, amount)) =>
        vt.GenesisTransaction(Address.fromBytes(recipient.toByteArray).right.get, amount, timestamp, signature)

      case Data.Payment(PaymentTransactionData(recipient, amount)) =>
        vt.PaymentTransaction(sender, Address.fromBytes(recipient.toByteArray).right.get, amount, feeAmount, timestamp, signature)

      case Data.Transfer(TransferTransactionData(Some(recipient), Some(amount), attachment)) =>
        version match {
          case 1 =>
            vt.transfer.TransferTransactionV1(
              amount.assetId,
              sender,
              recipient.toAddressOrAlias.explicitGet(),
              amount.longAmount,
              timestamp,
              feeAssetId,
              feeAmount,
              attachment.toByteArray,
              signature
            )

          case 2 =>
            vt.transfer.TransferTransactionV2(
              sender,
              recipient.toAddressOrAlias.explicitGet(),
              amount.assetId,
              amount.longAmount,
              timestamp,
              feeAssetId,
              feeAmount,
              attachment.toByteArray,
              proofs
            )

          case v =>
            throw new IllegalArgumentException(s"Unsupported transaction version: $v")
        }

      case Data.CreateAlias(CreateAliasTransactionData(alias)) =>
        version match {
          case 1 =>
            vt.CreateAliasTransactionV1(sender,
                                        com.wavesplatform.account.Alias.createWithChainId(alias, chainId).explicitGet(),
                                        feeAmount,
                                        timestamp,
                                        signature)

          case 2 =>
            vt.CreateAliasTransactionV2(sender,
                                        com.wavesplatform.account.Alias.createWithChainId(alias, chainId).explicitGet(),
                                        feeAmount,
                                        timestamp,
                                        proofs)

          case v =>
            throw new IllegalArgumentException(s"Unsupported transaction version: $v")
        }

      case Data.Issue(IssueTransactionData(name, description, quantity, decimals, reissuable, script)) =>
        version match {
          case 1 =>
            vt.assets.IssueTransactionV1(
              sender,
              name.toByteArray,
              description.toByteArray,
              quantity,
              decimals.toByte,
              reissuable,
              feeAmount,
              timestamp,
              signature
            )
          case 2 =>
            vt.assets.IssueTransactionV2(
              chainId,
              sender,
              name.toByteArray,
              description.toByteArray,
              quantity,
              decimals.toByte,
              reissuable,
              script.map(s => ScriptReader.fromBytes(s.bytes.toByteArray).right.get),
              feeAmount,
              timestamp,
              proofs
            )
          case v => throw new IllegalArgumentException(s"Unsupported transaction version: $v")
        }

      case Data.Reissue(ReissueTransactionData(Some(AssetAmount(assetId, amount)), reissuable)) =>
        version match {
          case 1 =>
            vt.assets.ReissueTransactionV1(sender, IssuedAsset(assetId), amount, reissuable, feeAmount, timestamp, signature)
          case 2 =>
            vt.assets.ReissueTransactionV2(chainId, sender, IssuedAsset(assetId), amount, reissuable, feeAmount, timestamp, proofs)
          case v => throw new IllegalArgumentException(s"Unsupported transaction version: $v")
        }

      case Data.Burn(BurnTransactionData(Some(AssetAmount(assetId, amount)))) =>
        version match {
          case 1 => vt.assets.BurnTransactionV1(sender, IssuedAsset(assetId), amount, feeAmount, timestamp, signature)
          case 2 => vt.assets.BurnTransactionV2(chainId, sender, IssuedAsset(assetId), amount, feeAmount, timestamp, proofs)
          case v => throw new IllegalArgumentException(s"Unsupported transaction version: $v")
        }

      case Data.SetAssetScript(SetAssetScriptTransactionData(assetId, script)) =>
        vt.assets.SetAssetScriptTransaction(
          chainId,
          sender,
          IssuedAsset(assetId),
          script.map(s => ScriptReader.fromBytes(s.bytes.toByteArray).right.get),
          feeAmount,
          timestamp,
          proofs
        )

      case Data.SetScript(SetScriptTransactionData(script)) =>
        vt.smart.SetScriptTransaction(
          chainId,
          sender,
          script.map(s => ScriptReader.fromBytes(s.bytes.toByteArray).right.get),
          feeAmount,
          timestamp,
          proofs
        )

      case Data.Lease(LeaseTransactionData(Some(recipient), amount)) =>
        version match {
          case 1 =>
            vt.lease.LeaseTransactionV1(sender, amount, feeAmount, timestamp, recipient.toAddressOrAlias.explicitGet(), signature)

          case 2 =>
            vt.lease.LeaseTransactionV2(sender, amount, feeAmount, timestamp, recipient.toAddressOrAlias.explicitGet(), proofs)

          case v =>
            throw new IllegalArgumentException(s"Unsupported transaction version: $v")
        }

      case Data.LeaseCancel(LeaseCancelTransactionData(leaseId)) =>
        version match {
          case 1 => vt.lease.LeaseCancelTransactionV1(sender, leaseId.byteStr, feeAmount, timestamp, signature)
          case 2 => vt.lease.LeaseCancelTransactionV2(chainId, sender, leaseId.toByteArray, feeAmount, timestamp, proofs)
          case v => throw new IllegalArgumentException(s"Unsupported transaction version: $v")
        }

      case Data.Exchange(ExchangeTransactionData(amount, price, buyMatcherFee, sellMatcherFee, Seq(buyOrder, sellOrder), _)) =>
        version match {
          case 1 =>
            vt.assets.exchange.ExchangeTransactionV1(
              PBOrders.vanillaV1(buyOrder),
              PBOrders.vanillaV1(sellOrder),
              amount,
              price,
              buyMatcherFee,
              sellMatcherFee,
              feeAmount,
              timestamp,
              signature
            )
          case 2 =>
            vt.assets.exchange.ExchangeTransactionV2(PBOrders.vanilla(buyOrder),
                                                     PBOrders.vanilla(sellOrder),
                                                     amount,
                                                     price,
                                                     buyMatcherFee,
                                                     sellMatcherFee,
                                                     feeAmount,
                                                     timestamp,
                                                     proofs)
          case v => throw new IllegalArgumentException(s"Unsupported transaction version: $v")
        }

      case Data.DataTransaction(DataTransactionData(data)) =>
        vt.DataTransaction(
          sender,
          data.toList.map(toVanillaDataEntry),
          feeAmount,
          timestamp,
          proofs
        )

      case Data.MassTransfer(MassTransferTransactionData(assetId, transfers, attachment)) =>
        vt.transfer.MassTransferTransaction(
          Asset.fromProtoId(assetId),
          sender,
          transfers.flatMap(t => t.getAddress.toAddressOrAlias.toOption.map(ParsedTransfer(_, t.amount))).toList,
          timestamp,
          feeAmount,
          attachment.toByteArray,
          proofs
        )

      case Data.SponsorFee(SponsorFeeTransactionData(Some(AssetAmount(assetId, minFee)))) =>
        vt.assets.SponsorFeeTransaction(sender, IssuedAsset(assetId), Option(minFee).filter(_ > 0), feeAmount, timestamp, proofs)

      case Data.InvokeScript(InvokeScriptTransactionData(dappAddress, functionCall, payments)) =>
        import com.wavesplatform.lang.v1.Serde
        import com.wavesplatform.lang.v1.compiler.Terms.FUNCTION_CALL

        vt.smart.InvokeScriptTransaction(
          chainId,
          sender,
          Address.fromBytes(dappAddress.toByteArray).explicitGet(),
          Deser.parseOption(functionCall.toByteArray, 0)(Serde.deserialize(_))._1.map(_.explicitGet()._1.asInstanceOf[FUNCTION_CALL]),
          payments.map(p => vt.smart.InvokeScriptTransaction.Payment(p.longAmount, p.assetId)),
          feeAmount,
          feeAssetId,
          timestamp,
          proofs
        )

      case data =>
        throw new IllegalArgumentException(s"Unsupported transaction data: $data")
    }
  }

  def protobuf(tx: VanillaTransaction): PBSignedTransaction = {
    tx match {
      // Uses version "2" for "modern" transactions with single version and proofs field
      case vt.GenesisTransaction(recipient, amount, timestamp, signature) =>
        val data = GenesisTransactionData(ByteString.copyFrom(recipient.bytes), amount)
        PBTransactions.create(sender = PublicKey(Array.emptyByteArray), timestamp = timestamp, version = 1, data = Data.Genesis(data))

      case vt.PaymentTransaction(sender, recipient, amount, fee, timestamp, signature) =>
        val data = PaymentTransactionData(ByteString.copyFrom(recipient.bytes), amount)
        PBTransactions.create(sender, NoChainId, fee, Waves, timestamp, 1, Seq(signature), Data.Payment(data))

      case vt.transfer.TransferTransactionV1(assetId, sender, recipient, amount, timestamp, feeAssetId, fee, attachment, signature) =>
        val data = TransferTransactionData(Some(recipient), Some((assetId, amount)), ByteString.copyFrom(attachment))
        PBTransactions.create(sender, NoChainId, fee, feeAssetId, timestamp, 1, Seq(signature), Data.Transfer(data))

      case vt.transfer.TransferTransactionV2(sender, recipient, assetId, amount, timestamp, feeAssetId, fee, attachment, proofs) =>
        val data = TransferTransactionData(Some(recipient), Some((assetId, amount)), ByteString.copyFrom(attachment))
        PBTransactions.create(sender, NoChainId, fee, feeAssetId, timestamp, 2, proofs, Data.Transfer(data))

      case tx @ vt.CreateAliasTransactionV1(sender, alias, fee, timestamp, signature) =>
        val data = CreateAliasTransactionData(alias.name)
        PBTransactions.create(sender, NoChainId, fee, tx.assetFee._1, timestamp, 1, Seq(signature), Data.CreateAlias(data))

      case tx @ vt.CreateAliasTransactionV2(sender, alias, fee, timestamp, proofs) =>
        val data = CreateAliasTransactionData(alias.name)
        PBTransactions.create(sender, NoChainId, fee, tx.assetFee._1, timestamp, 2, proofs, Data.CreateAlias(data))

      case tx @ vt.assets.exchange
            .ExchangeTransactionV1(buyOrder, sellOrder, amount, price, buyMatcherFee, sellMatcherFee, fee, timestamp, signature) =>
        val data = ExchangeTransactionData(
          amount,
          price,
          buyMatcherFee,
          sellMatcherFee,
          Seq(PBOrders.protobuf(buyOrder), PBOrders.protobuf(sellOrder))
        )
        PBTransactions.create(tx.sender, NoChainId, fee, tx.assetFee._1, timestamp, 1, Seq(signature), Data.Exchange(data))

      case tx @ vt.assets.exchange.ExchangeTransactionV2(buyOrder, sellOrder, amount, price, buyMatcherFee, sellMatcherFee, fee, timestamp, proofs) =>
        val data = ExchangeTransactionData(
          amount,
          price,
          buyMatcherFee,
          sellMatcherFee,
          Seq(PBOrders.protobuf(buyOrder), PBOrders.protobuf(sellOrder))
        )
        PBTransactions.create(tx.sender, 0: Byte, fee, tx.assetFee._1, timestamp, 2, proofs, Data.Exchange(data))

      case vt.assets.IssueTransactionV1(sender, name, description, quantity, decimals, reissuable, fee, timestamp, signature) =>
        val data = IssueTransactionData(ByteStr(name), ByteStr(description), quantity, decimals, reissuable, None)
        PBTransactions.create(sender, NoChainId, fee, tx.assetFee._1, timestamp, 1, Seq(signature), Data.Issue(data))

      case vt.assets.IssueTransactionV2(chainId, sender, name, description, quantity, decimals, reissuable, script, fee, timestamp, proofs) =>
        val data = IssueTransactionData(ByteStr(name), ByteStr(description), quantity, decimals, reissuable, script.map(s => PBScript(s.bytes())))
        PBTransactions.create(sender, chainId, fee, tx.assetFee._1, timestamp, 2, proofs, Data.Issue(data))

      case tx @ vt.assets.ReissueTransactionV1(sender, assetId, quantity, reissuable, fee, timestamp, signature) =>
        val data = ReissueTransactionData(Some(AssetAmount(assetId.id, quantity)), reissuable)
        PBTransactions.create(sender, tx.chainByte.getOrElse(NoChainId), fee, tx.assetFee._1, timestamp, 1, Seq(signature), Data.Reissue(data))

      case tx @ vt.assets.ReissueTransactionV2(chainId, sender, assetId, amount, reissuable, fee, timestamp, proofs) =>
        val data = ReissueTransactionData(Some(AssetAmount(assetId.id, amount)), reissuable)
        PBTransactions.create(sender, chainId, fee, tx.assetFee._1, timestamp, 2, proofs, Data.Reissue(data))

      case tx @ vt.assets.BurnTransactionV1(sender, assetId, amount, fee, timestamp, signature) =>
        val data = BurnTransactionData(Some(AssetAmount(assetId.id, amount)))
        PBTransactions.create(sender, tx.chainByte.getOrElse(NoChainId), fee, tx.assetFee._1, timestamp, 1, Seq(signature), Data.Burn(data))

      case tx @ vt.assets.BurnTransactionV2(chainId, sender, assetId, amount, fee, timestamp, proofs) =>
        val data = BurnTransactionData(Some(AssetAmount(assetId.id, amount)))
        PBTransactions.create(sender, chainId, fee, tx.assetFee._1, timestamp, 2, proofs, Data.Burn(data))

      case vt.assets.SetAssetScriptTransaction(chainId, sender, assetId, script, fee, timestamp, proofs) =>
        val data = SetAssetScriptTransactionData(assetId.id, script.map(s => PBScript(s.bytes())))
        PBTransactions.create(sender, chainId, fee, tx.assetFee._1, timestamp, 2, proofs, Data.SetAssetScript(data))

      case vt.smart.SetScriptTransaction(chainId, sender, script, fee, timestamp, proofs) =>
        val data = SetScriptTransactionData(script.map(s => PBScript(s.bytes())))
        PBTransactions.create(sender, chainId, fee, tx.assetFee._1, timestamp, 2, proofs, Data.SetScript(data))

      case tx @ vt.lease.LeaseTransactionV1(sender, amount, fee, timestamp, recipient, signature) =>
        val data = LeaseTransactionData(Some(recipient), amount)
        PBTransactions.create(sender, NoChainId, fee, tx.assetFee._1, timestamp, 1, Seq(signature), Data.Lease(data))

      case tx @ vt.lease.LeaseTransactionV2(sender, amount, fee, timestamp, recipient, proofs) =>
        val data = LeaseTransactionData(Some(recipient), amount)
        PBTransactions.create(sender, NoChainId, fee, tx.assetFee._1, timestamp, 2, proofs, Data.Lease(data))

      case tx @ vt.lease.LeaseCancelTransactionV1(sender, leaseId, fee, timestamp, signature) =>
        val data = LeaseCancelTransactionData(leaseId)
        PBTransactions.create(sender, NoChainId, fee, tx.assetFee._1, timestamp, 1, Seq(signature), Data.LeaseCancel(data))

      case tx @ vt.lease.LeaseCancelTransactionV2(chainId, sender, leaseId, fee, timestamp, proofs) =>
        val data = LeaseCancelTransactionData(leaseId)
        PBTransactions.create(sender, chainId, fee, tx.assetFee._1, timestamp, 2, proofs, Data.LeaseCancel(data))

      case tx @ MassTransferTransaction(assetId, sender, transfers, timestamp, fee, attachment, proofs) =>
        val data = MassTransferTransactionData(
          ByteString.copyFrom(assetId.compatId.getOrElse(ByteStr.empty)),
          transfers.map(pt => MassTransferTransactionData.Transfer(Some(pt.address), pt.amount)),
          attachment: ByteStr
        )
        PBTransactions.create(sender, NoChainId, fee, tx.assetFee._1, timestamp, 2, proofs, Data.MassTransfer(data))

      case tx @ vt.DataTransaction(sender, data, fee, timestamp, proofs) =>
        val txData = DataTransactionData(data.map(toPBDataEntry))
        PBTransactions.create(sender, NoChainId, fee, tx.assetFee._1, timestamp, 2, proofs, Data.DataTransaction(txData))

      case tx @ vt.assets.SponsorFeeTransaction(sender, assetId, minSponsoredAssetFee, fee, timestamp, proofs) =>
        val data = SponsorFeeTransactionData(Some(AssetAmount(assetId.id, minSponsoredAssetFee.getOrElse(0L))))
        PBTransactions.create(sender, NoChainId, fee, tx.assetFee._1, timestamp, 2, proofs, Data.SponsorFee(data))

      case vt.smart.InvokeScriptTransaction(chainId, sender, dappAddress, fcOpt, payment, fee, feeAssetId, timestamp, proofs) =>
        import com.wavesplatform.lang.v1.Serde
        import com.wavesplatform.serialization.Deser

        val data = InvokeScriptTransactionData(dappAddress.toByteString,
                                               ByteString.copyFrom(Deser.serializeOption(fcOpt)(Serde.serialize(_))),
                                               payment.map(p => (p.assetId, p.amount): Amount))
        PBTransactions.create(sender, chainId, fee, feeAssetId, timestamp, 2, proofs, Data.InvokeScript(data))

      case _ =>
        throw new IllegalArgumentException(s"Unsupported transaction: $tx")
    }
  }

  def toVanillaDataEntry(de: DataTransactionData.DataEntry): com.wavesplatform.state.DataEntry[_] = {
    import DataTransactionData.DataEntry.Value._

    de.value match {
      case IntValue(num)      => IntegerDataEntry(de.key, num)
      case BoolValue(bool)    => BooleanDataEntry(de.key, bool)
      case BinaryValue(bytes) => BinaryDataEntry(de.key, bytes.toByteArray)
      case StringValue(str)   => StringDataEntry(de.key, str)
      case Empty              => throw new IllegalArgumentException(s"Empty entries not supported: $de")
    }
  }

  def toPBDataEntry(de: com.wavesplatform.state.DataEntry[_]): DataTransactionData.DataEntry = {
    DataTransactionData.DataEntry(
      de.key,
      de match {
        case IntegerDataEntry(_, value) => DataTransactionData.DataEntry.Value.IntValue(value)
        case BooleanDataEntry(_, value) => DataTransactionData.DataEntry.Value.BoolValue(value)
        case BinaryDataEntry(_, value)  => DataTransactionData.DataEntry.Value.BinaryValue(value)
        case StringDataEntry(_, value)  => DataTransactionData.DataEntry.Value.StringValue(value)
      }
    )
  }
}
=======
package com.wavesplatform.protobuf.transaction
import com.google.protobuf.ByteString
import com.wavesplatform.account.{Address, PublicKey}
import com.wavesplatform.common.state.ByteStr
import com.wavesplatform.lang.ValidationError
import com.wavesplatform.lang.script.ScriptReader
import com.wavesplatform.protobuf.transaction.Transaction.Data
import com.wavesplatform.protobuf.transaction.{Script => PBScript}
import com.wavesplatform.serialization.Deser
import com.wavesplatform.state.{BinaryDataEntry, BooleanDataEntry, IntegerDataEntry, StringDataEntry}
import com.wavesplatform.transaction.Asset.{IssuedAsset, Waves}
import com.wavesplatform.transaction.TxValidationError.GenericError
import com.wavesplatform.transaction.transfer.MassTransferTransaction
import com.wavesplatform.transaction.transfer.MassTransferTransaction.ParsedTransfer
import com.wavesplatform.transaction.{Proofs, TxValidationError}
import com.wavesplatform.{transaction => vt}

object PBTransactions {
  import com.wavesplatform.protobuf.utils.PBInternalImplicits._

  private[this] val NoChainId: Byte = 0: Byte

  def create(sender: com.wavesplatform.account.PublicKey = PublicKey.empty,
             chainId: Byte = 0,
             fee: Long = 0L,
             feeAssetId: VanillaAssetId = Waves,
             timestamp: Long = 0L,
             version: Int = 0,
             proofsArray: Seq[com.wavesplatform.common.state.ByteStr] = Nil,
             data: com.wavesplatform.protobuf.transaction.Transaction.Data = com.wavesplatform.protobuf.transaction.Transaction.Data.Empty)
    : SignedTransaction = {
    new SignedTransaction(
      Some(Transaction(chainId, sender: ByteStr, Some((feeAssetId, fee): Amount), timestamp, version, data)),
      proofsArray.map(bs => ByteString.copyFrom(bs.arr))
    )
  }

  def vanilla(signedTx: PBSignedTransaction, unsafe: Boolean = false): Either[ValidationError, VanillaTransaction] = {
    for {
      parsedTx <- signedTx.transaction.toRight(GenericError("Transaction must be specified"))
      fee      <- parsedTx.fee.toRight(GenericError("Fee must be specified"))
      _        <- Either.cond(parsedTx.data.isDefined, (), GenericError("Transaction data must be specified"))
      feeAmount = PBAmounts.toAssetAndAmount(fee)
      sender    = PublicKey(parsedTx.senderPublicKey.toByteArray)
      tx <- if (unsafe)
        Right(
          createVanillaUnsafe(
            parsedTx.version,
            parsedTx.chainId.toByte,
            sender,
            feeAmount._2,
            feeAmount._1,
            parsedTx.timestamp,
            Proofs(signedTx.proofs.map(bs => ByteStr(bs.toByteArray))),
            parsedTx.data
          ))
      else
        createVanilla(
          parsedTx.version,
          parsedTx.chainId.toByte,
          sender,
          feeAmount._2,
          feeAmount._1,
          parsedTx.timestamp,
          Proofs(signedTx.proofs.map(bs => ByteStr(bs.toByteArray))),
          parsedTx.data
        )
    } yield tx
  }

  private[this] def createVanilla(version: Int,
                                  chainId: Byte,
                                  sender: PublicKey,
                                  feeAmount: Long,
                                  feeAssetId: VanillaAssetId,
                                  timestamp: Long,
                                  proofs: Proofs,
                                  data: PBTransaction.Data): Either[ValidationError, VanillaTransaction] = {

    val signature = proofs.toSignature
    val result: Either[ValidationError, VanillaTransaction] = data match {
      case Data.Genesis(GenesisTransactionData(recipient, amount)) =>
        vt.GenesisTransaction.create(Address.fromBytes(recipient.toByteArray).right.get, amount, timestamp)

      case Data.Payment(PaymentTransactionData(recipient, amount)) =>
        vt.PaymentTransaction.create(sender, Address.fromBytes(recipient.toByteArray).right.get, amount, feeAmount, timestamp, signature)

      case Data.Transfer(TransferTransactionData(Some(recipient), Some(amount), attachment)) =>
        version match {
          case 1 =>
            for {
              address <- recipient.toAddressOrAlias
              tx <- vt.transfer.TransferTransactionV1.create(
                amount.vanillaAssetId,
                sender,
                address,
                amount.longAmount,
                timestamp,
                feeAssetId,
                feeAmount,
                attachment.toByteArray,
                signature
              )
            } yield tx

          case 2 =>
            for {
              address <- recipient.toAddressOrAlias
              tx <- vt.transfer.TransferTransactionV2.create(
                amount.vanillaAssetId,
                sender,
                address,
                amount.longAmount,
                timestamp,
                feeAssetId,
                feeAmount,
                attachment.toByteArray,
                proofs
              )
            } yield tx

          case v =>
            throw new IllegalArgumentException(s"Unsupported transaction version: $v")
        }

      case Data.CreateAlias(CreateAliasTransactionData(alias)) =>
        version match {
          case 1 =>
            for {
              alias <- com.wavesplatform.account.Alias.createWithChainId(alias, chainId)
              tx    <- vt.CreateAliasTransactionV1.create(sender, alias, feeAmount, timestamp, signature)
            } yield tx

          case 2 =>
            for {
              alias <- com.wavesplatform.account.Alias.createWithChainId(alias, chainId)
              tx    <- vt.CreateAliasTransactionV2.create(sender, alias, feeAmount, timestamp, proofs)
            } yield tx

          case v =>
            throw new IllegalArgumentException(s"Unsupported transaction version: $v")
        }

      case Data.Issue(IssueTransactionData(name, description, quantity, decimals, reissuable, script)) =>
        version match {
          case 1 =>
            vt.assets.IssueTransactionV1.create(
              sender,
              name.toByteArray,
              description.toByteArray,
              quantity,
              decimals.toByte,
              reissuable,
              feeAmount,
              timestamp,
              signature
            )
          case 2 =>
            vt.assets.IssueTransactionV2.create(
              chainId,
              sender,
              name.toByteArray,
              description.toByteArray,
              quantity,
              decimals.toByte,
              reissuable,
              script.map(s => ScriptReader.fromBytes(s.bytes.toByteArray).right.get),
              feeAmount,
              timestamp,
              proofs
            )
          case v => throw new IllegalArgumentException(s"Unsupported transaction version: $v")
        }

      case Data.Reissue(ReissueTransactionData(Some(AssetAmount(assetId, amount)), reissuable)) =>
        version match {
          case 1 =>
            vt.assets.ReissueTransactionV1.create(sender, IssuedAsset(assetId.toByteArray), amount, reissuable, feeAmount, timestamp, signature)
          case 2 =>
            vt.assets.ReissueTransactionV2.create(chainId, sender, IssuedAsset(assetId), amount, reissuable, feeAmount, timestamp, proofs)
          case v => throw new IllegalArgumentException(s"Unsupported transaction version: $v")
        }

      case Data.Burn(BurnTransactionData(Some(AssetAmount(assetId, amount)))) =>
        version match {
          case 1 => vt.assets.BurnTransactionV1.create(sender, IssuedAsset(assetId), amount, feeAmount, timestamp, signature)
          case 2 => vt.assets.BurnTransactionV2.create(chainId, sender, IssuedAsset(assetId), amount, feeAmount, timestamp, proofs)
          case v => throw new IllegalArgumentException(s"Unsupported transaction version: $v")
        }

      case Data.SetAssetScript(SetAssetScriptTransactionData(assetId, script)) =>
        vt.assets.SetAssetScriptTransaction.create(
          chainId,
          sender,
          IssuedAsset(assetId),
          script.map(s => ScriptReader.fromBytes(s.bytes.toByteArray).right.get),
          feeAmount,
          timestamp,
          proofs
        )

      case Data.SetScript(SetScriptTransactionData(script)) =>
        vt.smart.SetScriptTransaction.create(
          sender,
          script.map(s => ScriptReader.fromBytes(s.bytes.toByteArray).right.get),
          feeAmount,
          timestamp,
          proofs
        )

      case Data.Lease(LeaseTransactionData(Some(recipient), amount)) =>
        version match {
          case 1 =>
            for {
              address <- recipient.toAddressOrAlias
              tx      <- vt.lease.LeaseTransactionV1.create(sender, amount, feeAmount, timestamp, address, signature)
            } yield tx

          case 2 =>
            for {
              address <- recipient.toAddressOrAlias
              tx      <- vt.lease.LeaseTransactionV2.create(sender, amount, feeAmount, timestamp, address, proofs)
            } yield tx

          case v =>
            throw new IllegalArgumentException(s"Unsupported transaction version: $v")
        }

      case Data.LeaseCancel(LeaseCancelTransactionData(leaseId)) =>
        version match {
          case 1 => vt.lease.LeaseCancelTransactionV1.create(sender, leaseId.byteStr, feeAmount, timestamp, signature)
          case 2 => vt.lease.LeaseCancelTransactionV2.create(chainId, sender, leaseId.toByteArray, feeAmount, timestamp, proofs)
          case v => throw new IllegalArgumentException(s"Unsupported transaction version: $v")
        }

      case Data.Exchange(ExchangeTransactionData(amount, price, buyMatcherFee, sellMatcherFee, Seq(buyOrder, sellOrder), _)) =>
        version match {
          case 1 =>
            vt.assets.exchange.ExchangeTransactionV1.create(
              PBOrders.vanillaV1(buyOrder),
              PBOrders.vanillaV1(sellOrder),
              amount,
              price,
              buyMatcherFee,
              sellMatcherFee,
              feeAmount,
              timestamp,
              signature
            )
          case 2 =>
            vt.assets.exchange.ExchangeTransactionV2.create(PBOrders.vanilla(buyOrder),
                                                            PBOrders.vanilla(sellOrder),
                                                            amount,
                                                            price,
                                                            buyMatcherFee,
                                                            sellMatcherFee,
                                                            feeAmount,
                                                            timestamp,
                                                            proofs)
          case v => throw new IllegalArgumentException(s"Unsupported transaction version: $v")
        }

      case Data.DataTransaction(dt) =>
        vt.DataTransaction.create(
          sender,
          dt.data.toList.map(toVanillaDataEntry),
          feeAmount,
          timestamp,
          proofs
        )

      case Data.MassTransfer(mt) =>
        vt.transfer.MassTransferTransaction.create(
          PBAmounts.toVanillaAssetId(mt.getAssetId),
          sender,
          mt.transfers.flatMap(t => t.getAddress.toAddressOrAlias.toOption.map(ParsedTransfer(_, t.amount))).toList,
          timestamp,
          feeAmount,
          mt.attachment.toByteArray,
          proofs
        )

      case Data.SponsorFee(SponsorFeeTransactionData(Some(AssetAmount(assetId, minFee)))) =>
        vt.assets.SponsorFeeTransaction.create(sender, IssuedAsset(assetId), Option(minFee).filter(_ > 0), feeAmount, timestamp, proofs)

      case Data.InvokeScript(InvokeScriptTransactionData(dappAddress, functionCall, payments)) =>
        import com.wavesplatform.common.utils._
        import com.wavesplatform.lang.v1.Serde
        import com.wavesplatform.lang.v1.compiler.Terms.FUNCTION_CALL

        for {
          address <- Address.fromBytes(dappAddress.toByteArray)

          desFCOpt = Deser.parseOption(functionCall.toByteArray, 0)(Serde.deserialize(_))._1

          _ <- Either.cond(desFCOpt.isEmpty || desFCOpt.get.isRight,
                           (),
                           GenericError(s"Invalid InvokeScript function call: ${desFCOpt.get.left.get}"))

          fcOpt = desFCOpt.map(_.explicitGet()._1)

          _ <- Either.cond(fcOpt.isEmpty || fcOpt.exists(_.isInstanceOf[FUNCTION_CALL]), (), GenericError(s"Not a function call: $fcOpt"))

          tx <- vt.smart.InvokeScriptTransaction.create(
            sender,
            address,
            fcOpt.map(_.asInstanceOf[FUNCTION_CALL]),
            payments.map(p => vt.smart.InvokeScriptTransaction.Payment(p.longAmount, PBAmounts.toVanillaAssetId(p.getAssetId))),
            feeAmount,
            feeAssetId,
            timestamp,
            proofs
          )
        } yield tx

      case _ =>
        Left(TxValidationError.UnsupportedTransactionType)
    }

    result
  }

  private[this] def createVanillaUnsafe(version: Int,
                                        chainId: Byte,
                                        sender: PublicKey,
                                        feeAmount: Long,
                                        feeAssetId: VanillaAssetId,
                                        timestamp: Long,
                                        proofs: Proofs,
                                        data: PBTransaction.Data): VanillaTransaction = {
    import com.wavesplatform.common.utils._

    val signature = proofs.toSignature
    data match {
      case Data.Genesis(GenesisTransactionData(recipient, amount)) =>
        vt.GenesisTransaction(Address.fromBytes(recipient.toByteArray).right.get, amount, timestamp, signature)

      case Data.Payment(PaymentTransactionData(recipient, amount)) =>
        vt.PaymentTransaction(sender, Address.fromBytes(recipient.toByteArray).right.get, amount, feeAmount, timestamp, signature)

      case Data.Transfer(TransferTransactionData(Some(recipient), Some(amount), attachment)) =>
        version match {
          case 1 =>
            vt.transfer.TransferTransactionV1(
              amount.vanillaAssetId,
              sender,
              recipient.toAddressOrAlias.explicitGet(),
              amount.longAmount,
              timestamp,
              feeAssetId,
              feeAmount,
              attachment.toByteArray,
              signature
            )

          case 2 =>
            vt.transfer.TransferTransactionV2(
              sender,
              recipient.toAddressOrAlias.explicitGet(),
              amount.vanillaAssetId,
              amount.longAmount,
              timestamp,
              feeAssetId,
              feeAmount,
              attachment.toByteArray,
              proofs
            )

          case v =>
            throw new IllegalArgumentException(s"Unsupported transaction version: $v")
        }

      case Data.CreateAlias(CreateAliasTransactionData(alias)) =>
        version match {
          case 1 =>
            vt.CreateAliasTransactionV1(sender,
                                        com.wavesplatform.account.Alias.createWithChainId(alias, chainId).explicitGet(),
                                        feeAmount,
                                        timestamp,
                                        signature)

          case 2 =>
            vt.CreateAliasTransactionV2(sender,
                                        com.wavesplatform.account.Alias.createWithChainId(alias, chainId).explicitGet(),
                                        feeAmount,
                                        timestamp,
                                        proofs)

          case v =>
            throw new IllegalArgumentException(s"Unsupported transaction version: $v")
        }

      case Data.Issue(IssueTransactionData(name, description, quantity, decimals, reissuable, script)) =>
        version match {
          case 1 =>
            vt.assets.IssueTransactionV1(
              sender,
              name.toByteArray,
              description.toByteArray,
              quantity,
              decimals.toByte,
              reissuable,
              feeAmount,
              timestamp,
              signature
            )
          case 2 =>
            vt.assets.IssueTransactionV2(
              chainId,
              sender,
              name.toByteArray,
              description.toByteArray,
              quantity,
              decimals.toByte,
              reissuable,
              script.map(s => ScriptReader.fromBytes(s.bytes.toByteArray).right.get),
              feeAmount,
              timestamp,
              proofs
            )
          case v => throw new IllegalArgumentException(s"Unsupported transaction version: $v")
        }

      case Data.Reissue(ReissueTransactionData(Some(AssetAmount(assetId, amount)), reissuable)) =>
        version match {
          case 1 =>
            vt.assets.ReissueTransactionV1(sender, IssuedAsset(assetId), amount, reissuable, feeAmount, timestamp, signature)
          case 2 =>
            vt.assets.ReissueTransactionV2(chainId, sender, IssuedAsset(assetId), amount, reissuable, feeAmount, timestamp, proofs)
          case v => throw new IllegalArgumentException(s"Unsupported transaction version: $v")
        }

      case Data.Burn(BurnTransactionData(Some(AssetAmount(assetId, amount)))) =>
        version match {
          case 1 => vt.assets.BurnTransactionV1(sender, IssuedAsset(assetId), amount, feeAmount, timestamp, signature)
          case 2 => vt.assets.BurnTransactionV2(chainId, sender, IssuedAsset(assetId), amount, feeAmount, timestamp, proofs)
          case v => throw new IllegalArgumentException(s"Unsupported transaction version: $v")
        }

      case Data.SetAssetScript(SetAssetScriptTransactionData(assetId, script)) =>
        vt.assets.SetAssetScriptTransaction(
          chainId,
          sender,
          IssuedAsset(assetId),
          script.map(s => ScriptReader.fromBytes(s.bytes.toByteArray).right.get),
          feeAmount,
          timestamp,
          proofs
        )

      case Data.SetScript(SetScriptTransactionData(script)) =>
        vt.smart.SetScriptTransaction(
          chainId,
          sender,
          script.map(s => ScriptReader.fromBytes(s.bytes.toByteArray).right.get),
          feeAmount,
          timestamp,
          proofs
        )

      case Data.Lease(LeaseTransactionData(Some(recipient), amount)) =>
        version match {
          case 1 =>
            vt.lease.LeaseTransactionV1(sender, amount, feeAmount, timestamp, recipient.toAddressOrAlias.explicitGet(), signature)

          case 2 =>
            vt.lease.LeaseTransactionV2(sender, amount, feeAmount, timestamp, recipient.toAddressOrAlias.explicitGet(), proofs)

          case v =>
            throw new IllegalArgumentException(s"Unsupported transaction version: $v")
        }

      case Data.LeaseCancel(LeaseCancelTransactionData(leaseId)) =>
        version match {
          case 1 => vt.lease.LeaseCancelTransactionV1(sender, leaseId.byteStr, feeAmount, timestamp, signature)
          case 2 => vt.lease.LeaseCancelTransactionV2(chainId, sender, leaseId.toByteArray, feeAmount, timestamp, proofs)
          case v => throw new IllegalArgumentException(s"Unsupported transaction version: $v")
        }

      case Data.Exchange(ExchangeTransactionData(amount, price, buyMatcherFee, sellMatcherFee, Seq(buyOrder, sellOrder), _)) =>
        version match {
          case 1 =>
            vt.assets.exchange.ExchangeTransactionV1(
              PBOrders.vanillaV1(buyOrder),
              PBOrders.vanillaV1(sellOrder),
              amount,
              price,
              buyMatcherFee,
              sellMatcherFee,
              feeAmount,
              timestamp,
              signature
            )
          case 2 =>
            vt.assets.exchange.ExchangeTransactionV2(PBOrders.vanilla(buyOrder),
                                                     PBOrders.vanilla(sellOrder),
                                                     amount,
                                                     price,
                                                     buyMatcherFee,
                                                     sellMatcherFee,
                                                     feeAmount,
                                                     timestamp,
                                                     proofs)
          case v => throw new IllegalArgumentException(s"Unsupported transaction version: $v")
        }

      case Data.DataTransaction(dt) =>
        vt.DataTransaction(
          sender,
          dt.data.toList.map(toVanillaDataEntry),
          feeAmount,
          timestamp,
          proofs
        )

      case Data.MassTransfer(mt) =>
        vt.transfer.MassTransferTransaction(
          PBAmounts.toVanillaAssetId(mt.getAssetId),
          sender,
          mt.transfers.flatMap(t => t.getAddress.toAddressOrAlias.toOption.map(ParsedTransfer(_, t.amount))).toList,
          timestamp,
          feeAmount,
          mt.attachment.toByteArray,
          proofs
        )

      case Data.SponsorFee(SponsorFeeTransactionData(Some(AssetAmount(assetId, minFee)))) =>
        vt.assets.SponsorFeeTransaction(sender, IssuedAsset(assetId), Option(minFee).filter(_ > 0), feeAmount, timestamp, proofs)

      case Data.InvokeScript(InvokeScriptTransactionData(dappAddress, functionCall, payments)) =>
        import com.wavesplatform.lang.v1.Serde
        import com.wavesplatform.lang.v1.compiler.Terms.FUNCTION_CALL

        vt.smart.InvokeScriptTransaction(
          chainId,
          sender,
          Address.fromBytes(dappAddress.toByteArray).explicitGet(),
          Deser.parseOption(functionCall.toByteArray, 0)(Serde.deserialize(_))._1.map(_.explicitGet()._1.asInstanceOf[FUNCTION_CALL]),
          payments.map(p => vt.smart.InvokeScriptTransaction.Payment(p.longAmount, PBAmounts.toVanillaAssetId(p.getAssetId))),
          feeAmount,
          feeAssetId,
          timestamp,
          proofs
        )

      case other =>
        throw new IllegalArgumentException(s"Unsupported transaction data: $other")
    }
  }

  def protobuf(tx: VanillaTransaction): PBSignedTransaction = {
    tx match {
      // Uses version "2" for "modern" transactions with single version and proofs field
      case vt.GenesisTransaction(recipient, amount, timestamp, signature) =>
        val data = GenesisTransactionData(ByteString.copyFrom(recipient.bytes), amount)
        PBTransactions.create(sender = PublicKey(Array.emptyByteArray), timestamp = timestamp, version = 1, proofsArray = Seq(signature), data = Data.Genesis(data))

      case vt.PaymentTransaction(sender, recipient, amount, fee, timestamp, signature) =>
        val data = PaymentTransactionData(ByteString.copyFrom(recipient.bytes), amount)
        PBTransactions.create(sender, NoChainId, fee, Waves, timestamp, 1, Seq(signature), Data.Payment(data))

      case vt.transfer.TransferTransactionV1(assetId, sender, recipient, amount, timestamp, feeAssetId, fee, attachment, signature) =>
        val data = TransferTransactionData(Some(recipient), Some((assetId, amount)), ByteString.copyFrom(attachment))
        PBTransactions.create(sender, NoChainId, fee, feeAssetId, timestamp, 1, Seq(signature), Data.Transfer(data))

      case vt.transfer.TransferTransactionV2(sender, recipient, assetId, amount, timestamp, feeAssetId, fee, attachment, proofs) =>
        val data = TransferTransactionData(Some(recipient), Some((assetId, amount)), ByteString.copyFrom(attachment))
        PBTransactions.create(sender, NoChainId, fee, feeAssetId, timestamp, 2, proofs, Data.Transfer(data))

      case tx @ vt.CreateAliasTransactionV1(sender, alias, fee, timestamp, signature) =>
        val data = CreateAliasTransactionData(alias.name)
        PBTransactions.create(sender, NoChainId, fee, tx.assetFee._1, timestamp, 1, Seq(signature), Data.CreateAlias(data))

      case tx @ vt.CreateAliasTransactionV2(sender, alias, fee, timestamp, proofs) =>
        val data = CreateAliasTransactionData(alias.name)
        PBTransactions.create(sender, NoChainId, fee, tx.assetFee._1, timestamp, 2, proofs, Data.CreateAlias(data))

      case tx @ vt.assets.exchange
            .ExchangeTransactionV1(buyOrder, sellOrder, amount, price, buyMatcherFee, sellMatcherFee, fee, timestamp, signature) =>
        val data = ExchangeTransactionData(
          amount,
          price,
          buyMatcherFee,
          sellMatcherFee,
          Seq(PBOrders.protobuf(buyOrder), PBOrders.protobuf(sellOrder))
        )
        PBTransactions.create(tx.sender, NoChainId, fee, tx.assetFee._1, timestamp, 1, Seq(signature), Data.Exchange(data))

      case tx @ vt.assets.exchange.ExchangeTransactionV2(buyOrder, sellOrder, amount, price, buyMatcherFee, sellMatcherFee, fee, timestamp, proofs) =>
        val data = ExchangeTransactionData(
          amount,
          price,
          buyMatcherFee,
          sellMatcherFee,
          Seq(PBOrders.protobuf(buyOrder), PBOrders.protobuf(sellOrder))
        )
        PBTransactions.create(tx.sender, 0: Byte, fee, tx.assetFee._1, timestamp, 2, proofs, Data.Exchange(data))

      case vt.assets.IssueTransactionV1(sender, name, description, quantity, decimals, reissuable, fee, timestamp, signature) =>
        val data = IssueTransactionData(ByteStr(name), ByteStr(description), quantity, decimals, reissuable, None)
        PBTransactions.create(sender, NoChainId, fee, tx.assetFee._1, timestamp, 1, Seq(signature), Data.Issue(data))

      case vt.assets.IssueTransactionV2(chainId, sender, name, description, quantity, decimals, reissuable, script, fee, timestamp, proofs) =>
        val data = IssueTransactionData(ByteStr(name), ByteStr(description), quantity, decimals, reissuable, script.map(s => PBScript(s.bytes())))
        PBTransactions.create(sender, chainId, fee, tx.assetFee._1, timestamp, 2, proofs, Data.Issue(data))

      case tx @ vt.assets.ReissueTransactionV1(sender, assetId, quantity, reissuable, fee, timestamp, signature) =>
        val data = ReissueTransactionData(Some(AssetAmount(assetId.id, quantity)), reissuable)
        PBTransactions.create(sender, tx.chainByte.getOrElse(NoChainId), fee, tx.assetFee._1, timestamp, 1, Seq(signature), Data.Reissue(data))

      case tx @ vt.assets.ReissueTransactionV2(chainId, sender, assetId, amount, reissuable, fee, timestamp, proofs) =>
        val data = ReissueTransactionData(Some(AssetAmount(assetId.id, amount)), reissuable)
        PBTransactions.create(sender, chainId, fee, tx.assetFee._1, timestamp, 2, proofs, Data.Reissue(data))

      case tx @ vt.assets.BurnTransactionV1(sender, assetId, amount, fee, timestamp, signature) =>
        val data = BurnTransactionData(Some(AssetAmount(assetId.id, amount)))
        PBTransactions.create(sender, tx.chainByte.getOrElse(NoChainId), fee, tx.assetFee._1, timestamp, 1, Seq(signature), Data.Burn(data))

      case tx @ vt.assets.BurnTransactionV2(chainId, sender, assetId, amount, fee, timestamp, proofs) =>
        val data = BurnTransactionData(Some(AssetAmount(assetId.id, amount)))
        PBTransactions.create(sender, chainId, fee, tx.assetFee._1, timestamp, 2, proofs, Data.Burn(data))

      case vt.assets.SetAssetScriptTransaction(chainId, sender, assetId, script, fee, timestamp, proofs) =>
        val data = SetAssetScriptTransactionData(assetId.id, script.map(s => PBScript(s.bytes())))
        PBTransactions.create(sender, chainId, fee, tx.assetFee._1, timestamp, 2, proofs, Data.SetAssetScript(data))

      case vt.smart.SetScriptTransaction(chainId, sender, script, fee, timestamp, proofs) =>
        val data = SetScriptTransactionData(script.map(s => PBScript(s.bytes())))
        PBTransactions.create(sender, chainId, fee, tx.assetFee._1, timestamp, 2, proofs, Data.SetScript(data))

      case tx @ vt.lease.LeaseTransactionV1(sender, amount, fee, timestamp, recipient, signature) =>
        val data = LeaseTransactionData(Some(recipient), amount)
        PBTransactions.create(sender, NoChainId, fee, tx.assetFee._1, timestamp, 1, Seq(signature), Data.Lease(data))

      case tx @ vt.lease.LeaseTransactionV2(sender, amount, fee, timestamp, recipient, proofs) =>
        val data = LeaseTransactionData(Some(recipient), amount)
        PBTransactions.create(sender, NoChainId, fee, tx.assetFee._1, timestamp, 2, proofs, Data.Lease(data))

      case tx @ vt.lease.LeaseCancelTransactionV1(sender, leaseId, fee, timestamp, signature) =>
        val data = LeaseCancelTransactionData(leaseId)
        PBTransactions.create(sender, NoChainId, fee, tx.assetFee._1, timestamp, 1, Seq(signature), Data.LeaseCancel(data))

      case tx @ vt.lease.LeaseCancelTransactionV2(chainId, sender, leaseId, fee, timestamp, proofs) =>
        val data = LeaseCancelTransactionData(leaseId)
        PBTransactions.create(sender, chainId, fee, tx.assetFee._1, timestamp, 2, proofs, Data.LeaseCancel(data))

      case tx @ MassTransferTransaction(assetId, sender, transfers, timestamp, fee, attachment, proofs) =>
        val data = MassTransferTransactionData(
          Some(PBAmounts.toPBAssetId(assetId)),
          transfers.map(pt => MassTransferTransactionData.Transfer(Some(pt.address), pt.amount)),
          attachment: ByteStr
        )
        PBTransactions.create(sender, NoChainId, fee, tx.assetFee._1, timestamp, 2, proofs, Data.MassTransfer(data))

      case tx @ vt.DataTransaction(sender, data, fee, timestamp, proofs) =>
        val txData = DataTransactionData(data.map(toPBDataEntry))
        PBTransactions.create(sender, NoChainId, fee, tx.assetFee._1, timestamp, 2, proofs, Data.DataTransaction(txData))

      case tx @ vt.assets.SponsorFeeTransaction(sender, assetId, minSponsoredAssetFee, fee, timestamp, proofs) =>
        val data = SponsorFeeTransactionData(Some(AssetAmount(assetId.id, minSponsoredAssetFee.getOrElse(0L))))
        PBTransactions.create(sender, NoChainId, fee, tx.assetFee._1, timestamp, 2, proofs, Data.SponsorFee(data))

      case vt.smart.InvokeScriptTransaction(chainId, sender, dappAddress, fcOpt, payment, fee, feeAssetId, timestamp, proofs) =>
        import com.wavesplatform.lang.v1.Serde
        import com.wavesplatform.serialization.Deser

        val data = InvokeScriptTransactionData(dappAddress.toByteString,
                                               ByteString.copyFrom(Deser.serializeOption(fcOpt)(Serde.serialize(_))),
                                               payment.map(p => (p.assetId, p.amount): Amount))
        PBTransactions.create(sender, chainId, fee, feeAssetId, timestamp, 2, proofs, Data.InvokeScript(data))

      case _ =>
        throw new IllegalArgumentException(s"Unsupported transaction: $tx")
    }
  }

  def toVanillaDataEntry(de: DataTransactionData.DataEntry): com.wavesplatform.state.DataEntry[_] = {
    import DataTransactionData.DataEntry.Value._

    de.value match {
      case IntValue(num)      => IntegerDataEntry(de.key, num)
      case BoolValue(bool)    => BooleanDataEntry(de.key, bool)
      case BinaryValue(bytes) => BinaryDataEntry(de.key, bytes.toByteArray)
      case StringValue(str)   => StringDataEntry(de.key, str)
      case Empty              => throw new IllegalArgumentException(s"Empty entries not supported: $de")
    }
  }

  def toPBDataEntry(de: com.wavesplatform.state.DataEntry[_]): DataTransactionData.DataEntry = {
    DataTransactionData.DataEntry(
      de.key,
      de match {
        case IntegerDataEntry(_, value) => DataTransactionData.DataEntry.Value.IntValue(value)
        case BooleanDataEntry(_, value) => DataTransactionData.DataEntry.Value.BoolValue(value)
        case BinaryDataEntry(_, value)  => DataTransactionData.DataEntry.Value.BinaryValue(value)
        case StringDataEntry(_, value)  => DataTransactionData.DataEntry.Value.StringValue(value)
      }
    )
  }
}
>>>>>>> 146a056e
<|MERGE_RESOLUTION|>--- conflicted
+++ resolved
@@ -1,1409 +1,700 @@
-<<<<<<< HEAD
-package com.wavesplatform.protobuf.transaction
-import com.google.protobuf.ByteString
-import com.wavesplatform.account.{Address, PublicKey}
-import com.wavesplatform.common.state.ByteStr
-import com.wavesplatform.lang.ValidationError
-import com.wavesplatform.lang.script.ScriptReader
-import com.wavesplatform.protobuf.transaction.Transaction.Data
-import com.wavesplatform.protobuf.transaction.{Script => PBScript}
-import com.wavesplatform.serialization.Deser
-import com.wavesplatform.state.{BinaryDataEntry, BooleanDataEntry, IntegerDataEntry, StringDataEntry}
-import com.wavesplatform.transaction.Asset.{IssuedAsset, Waves}
-import com.wavesplatform.transaction.TxValidationError.GenericError
-import com.wavesplatform.transaction.transfer.MassTransferTransaction
-import com.wavesplatform.transaction.transfer.MassTransferTransaction.ParsedTransfer
-import com.wavesplatform.transaction.{Asset, Proofs, TxValidationError}
-import com.wavesplatform.{transaction => vt}
-
-object PBTransactions {
-  import com.wavesplatform.protobuf.utils.PBInternalImplicits._
-
-  private[this] val NoChainId: Byte = 0: Byte
-
-  def create(sender: com.wavesplatform.account.PublicKey = PublicKey.empty,
-             chainId: Byte = 0,
-             fee: Long = 0L,
-             feeAssetId: VanillaAssetId = Waves,
-             timestamp: Long = 0L,
-             version: Int = 0,
-             proofsArray: Seq[com.wavesplatform.common.state.ByteStr] = Nil,
-             data: com.wavesplatform.protobuf.transaction.Transaction.Data = com.wavesplatform.protobuf.transaction.Transaction.Data.Empty)
-    : SignedTransaction = {
-    new SignedTransaction(
-      Some(Transaction(chainId, sender: ByteStr, Some((feeAssetId, fee): Amount), timestamp, version, data)),
-      proofsArray.map(bs => ByteString.copyFrom(bs.arr))
-    )
-  }
-
-  def vanilla(signedTx: PBSignedTransaction, unsafe: Boolean = false): Either[ValidationError, VanillaTransaction] = {
-    def toAmountAndAssetId(amount: Amount): Either[ValidationError, (Long, VanillaAssetId)] = amount.amount match {
-      case Amount.Amount.WavesAmount(value)                        => Right((value, Waves))
-      case Amount.Amount.AssetAmount(AssetAmount(assetId, amount)) => Right((amount, IssuedAsset(assetId.toByteArray)))
-      case Amount.Amount.Empty                                     => Left(GenericError("Empty amount"))
-    }
-
-    for {
-      parsedTx  <- signedTx.transaction.toRight(GenericError("Transaction must be specified"))
-      fee       <- parsedTx.fee.toRight(GenericError("Fee must be specified"))
-      _         <- Either.cond(parsedTx.data.isDefined, (), GenericError("Transaction data must be specified"))
-      feeAmount <- toAmountAndAssetId(fee)
-      sender = PublicKey(parsedTx.senderPublicKey.toByteArray)
-      tx <- if (unsafe)
-        Right(
-          createVanillaUnsafe(
-            parsedTx.version,
-            parsedTx.chainId.toByte,
-            sender,
-            feeAmount._1,
-            feeAmount._2,
-            parsedTx.timestamp,
-            Proofs(signedTx.proofs.map(bs => ByteStr(bs.toByteArray))),
-            parsedTx.data
-          ))
-      else
-        createVanilla(
-          parsedTx.version,
-          parsedTx.chainId.toByte,
-          sender,
-          feeAmount._1,
-          feeAmount._2,
-          parsedTx.timestamp,
-          Proofs(signedTx.proofs.map(bs => ByteStr(bs.toByteArray))),
-          parsedTx.data
-        )
-    } yield tx
-  }
-
-  private[this] def createVanilla(version: Int,
-                                  chainId: Byte,
-                                  sender: PublicKey,
-                                  feeAmount: Long,
-                                  feeAssetId: VanillaAssetId,
-                                  timestamp: Long,
-                                  proofs: Proofs,
-                                  data: PBTransaction.Data): Either[ValidationError, VanillaTransaction] = {
-
-    val signature = proofs.toSignature
-    val result: Either[ValidationError, VanillaTransaction] = data match {
-      case Data.Genesis(GenesisTransactionData(recipient, amount)) =>
-        vt.GenesisTransaction.create(Address.fromBytes(recipient.toByteArray).right.get, amount, timestamp)
-
-      case Data.Payment(PaymentTransactionData(recipient, amount)) =>
-        vt.PaymentTransaction.create(sender, Address.fromBytes(recipient.toByteArray).right.get, amount, feeAmount, timestamp, signature)
-
-      case Data.Transfer(TransferTransactionData(Some(recipient), Some(amount), attachment)) =>
-        version match {
-          case 1 =>
-            for {
-              address <- recipient.toAddressOrAlias
-              tx <- vt.transfer.TransferTransactionV1.create(
-                amount.assetId,
-                sender,
-                address,
-                amount.longAmount,
-                timestamp,
-                feeAssetId,
-                feeAmount,
-                attachment.toByteArray,
-                signature
-              )
-            } yield tx
-
-          case 2 =>
-            for {
-              address <- recipient.toAddressOrAlias
-              tx <- vt.transfer.TransferTransactionV2.create(
-                amount.assetId,
-                sender,
-                address,
-                amount.longAmount,
-                timestamp,
-                feeAssetId,
-                feeAmount,
-                attachment.toByteArray,
-                proofs
-              )
-            } yield tx
-
-          case v =>
-            throw new IllegalArgumentException(s"Unsupported transaction version: $v")
-        }
-
-      case Data.CreateAlias(CreateAliasTransactionData(alias)) =>
-        version match {
-          case 1 =>
-            for {
-              alias <- com.wavesplatform.account.Alias.createWithChainId(alias, chainId)
-              tx    <- vt.CreateAliasTransactionV1.create(sender, alias, feeAmount, timestamp, signature)
-            } yield tx
-
-          case 2 =>
-            for {
-              alias <- com.wavesplatform.account.Alias.createWithChainId(alias, chainId)
-              tx    <- vt.CreateAliasTransactionV2.create(sender, alias, feeAmount, timestamp, proofs)
-            } yield tx
-
-          case v =>
-            throw new IllegalArgumentException(s"Unsupported transaction version: $v")
-        }
-
-      case Data.Issue(IssueTransactionData(name, description, quantity, decimals, reissuable, script)) =>
-        version match {
-          case 1 =>
-            vt.assets.IssueTransactionV1.create(
-              sender,
-              name.toByteArray,
-              description.toByteArray,
-              quantity,
-              decimals.toByte,
-              reissuable,
-              feeAmount,
-              timestamp,
-              signature
-            )
-          case 2 =>
-            vt.assets.IssueTransactionV2.create(
-              chainId,
-              sender,
-              name.toByteArray,
-              description.toByteArray,
-              quantity,
-              decimals.toByte,
-              reissuable,
-              script.map(s => ScriptReader.fromBytes(s.bytes.toByteArray).right.get),
-              feeAmount,
-              timestamp,
-              proofs
-            )
-          case v => throw new IllegalArgumentException(s"Unsupported transaction version: $v")
-        }
-
-      case Data.Reissue(ReissueTransactionData(Some(AssetAmount(assetId, amount)), reissuable)) =>
-        version match {
-          case 1 =>
-            vt.assets.ReissueTransactionV1.create(sender, IssuedAsset(assetId.toByteArray), amount, reissuable, feeAmount, timestamp, signature)
-          case 2 =>
-            vt.assets.ReissueTransactionV2.create(chainId, sender, IssuedAsset(assetId), amount, reissuable, feeAmount, timestamp, proofs)
-          case v => throw new IllegalArgumentException(s"Unsupported transaction version: $v")
-        }
-
-      case Data.Burn(BurnTransactionData(Some(AssetAmount(assetId, amount)))) =>
-        version match {
-          case 1 => vt.assets.BurnTransactionV1.create(sender, IssuedAsset(assetId), amount, feeAmount, timestamp, signature)
-          case 2 => vt.assets.BurnTransactionV2.create(chainId, sender, IssuedAsset(assetId), amount, feeAmount, timestamp, proofs)
-          case v => throw new IllegalArgumentException(s"Unsupported transaction version: $v")
-        }
-
-      case Data.SetAssetScript(SetAssetScriptTransactionData(assetId, script)) =>
-        vt.assets.SetAssetScriptTransaction.create(
-          chainId,
-          sender,
-          IssuedAsset(assetId),
-          script.map(s => ScriptReader.fromBytes(s.bytes.toByteArray).right.get),
-          feeAmount,
-          timestamp,
-          proofs
-        )
-
-      case Data.SetScript(SetScriptTransactionData(script)) =>
-        vt.smart.SetScriptTransaction.create(
-          sender,
-          script.map(s => ScriptReader.fromBytes(s.bytes.toByteArray).right.get),
-          feeAmount,
-          timestamp,
-          proofs
-        )
-
-      case Data.Lease(LeaseTransactionData(Some(recipient), amount)) =>
-        version match {
-          case 1 =>
-            for {
-              address <- recipient.toAddressOrAlias
-              tx      <- vt.lease.LeaseTransactionV1.create(sender, amount, feeAmount, timestamp, address, signature)
-            } yield tx
-
-          case 2 =>
-            for {
-              address <- recipient.toAddressOrAlias
-              tx      <- vt.lease.LeaseTransactionV2.create(sender, amount, feeAmount, timestamp, address, proofs)
-            } yield tx
-
-          case v =>
-            throw new IllegalArgumentException(s"Unsupported transaction version: $v")
-        }
-
-      case Data.LeaseCancel(LeaseCancelTransactionData(leaseId)) =>
-        version match {
-          case 1 => vt.lease.LeaseCancelTransactionV1.create(sender, leaseId.byteStr, feeAmount, timestamp, signature)
-          case 2 => vt.lease.LeaseCancelTransactionV2.create(chainId, sender, leaseId.toByteArray, feeAmount, timestamp, proofs)
-          case v => throw new IllegalArgumentException(s"Unsupported transaction version: $v")
-        }
-
-      case Data.Exchange(ExchangeTransactionData(amount, price, buyMatcherFee, sellMatcherFee, Seq(buyOrder, sellOrder), _)) =>
-        version match {
-          case 1 =>
-            vt.assets.exchange.ExchangeTransactionV1.create(
-              PBOrders.vanillaV1(buyOrder),
-              PBOrders.vanillaV1(sellOrder),
-              amount,
-              price,
-              buyMatcherFee,
-              sellMatcherFee,
-              feeAmount,
-              timestamp,
-              signature
-            )
-          case 2 =>
-            vt.assets.exchange.ExchangeTransactionV2.create(PBOrders.vanilla(buyOrder),
-                                                            PBOrders.vanilla(sellOrder),
-                                                            amount,
-                                                            price,
-                                                            buyMatcherFee,
-                                                            sellMatcherFee,
-                                                            feeAmount,
-                                                            timestamp,
-                                                            proofs)
-          case v => throw new IllegalArgumentException(s"Unsupported transaction version: $v")
-        }
-
-      case Data.DataTransaction(DataTransactionData(data)) =>
-        vt.DataTransaction.create(
-          sender,
-          data.toList.map(toVanillaDataEntry),
-          feeAmount,
-          timestamp,
-          proofs
-        )
-
-      case Data.MassTransfer(MassTransferTransactionData(assetId, transfers, attachment)) =>
-        vt.transfer.MassTransferTransaction.create(
-          Asset.fromCompatId(Option(assetId.toByteArray: ByteStr).filterNot(_.isEmpty)),
-          sender,
-          transfers.flatMap(t => t.getAddress.toAddressOrAlias.toOption.map(ParsedTransfer(_, t.amount))).toList,
-          timestamp,
-          feeAmount,
-          attachment.toByteArray,
-          proofs
-        )
-
-      case Data.SponsorFee(SponsorFeeTransactionData(Some(AssetAmount(assetId, minFee)))) =>
-        vt.assets.SponsorFeeTransaction.create(sender, IssuedAsset(assetId), Option(minFee).filter(_ > 0), feeAmount, timestamp, proofs)
-
-      case Data.InvokeScript(InvokeScriptTransactionData(dappAddress, functionCall, payments)) =>
-        import com.wavesplatform.common.utils._
-        import com.wavesplatform.lang.v1.Serde
-        import com.wavesplatform.lang.v1.compiler.Terms.FUNCTION_CALL
-
-        for {
-          address <- Address.fromBytes(dappAddress.toByteArray)
-
-          desFCOpt = Deser.parseOption(functionCall.toByteArray, 0)(Serde.deserialize(_))._1
-
-          _ <- Either.cond(desFCOpt.isEmpty || desFCOpt.get.isRight,
-                           (),
-                           GenericError(s"Invalid InvokeScript function call: ${desFCOpt.get.left.get}"))
-
-          fcOpt = desFCOpt.map(_.explicitGet()._1)
-
-          _ <- Either.cond(fcOpt.isEmpty || fcOpt.exists(_.isInstanceOf[FUNCTION_CALL]), (), GenericError(s"Not a function call: $fcOpt"))
-
-          tx <- vt.smart.InvokeScriptTransaction.create(
-            sender,
-            address,
-            fcOpt.map(_.asInstanceOf[FUNCTION_CALL]),
-            payments.map(p => vt.smart.InvokeScriptTransaction.Payment(p.longAmount, p.assetId)),
-            feeAmount,
-            feeAssetId,
-            timestamp,
-            proofs
-          )
-        } yield tx
-
-      case _ =>
-        Left(TxValidationError.UnsupportedTransactionType)
-    }
-
-    result
-  }
-
-  private[this] def createVanillaUnsafe(version: Int,
-                                        chainId: Byte,
-                                        sender: PublicKey,
-                                        feeAmount: Long,
-                                        feeAssetId: VanillaAssetId,
-                                        timestamp: Long,
-                                        proofs: Proofs,
-                                        data: PBTransaction.Data): VanillaTransaction = {
-    import com.wavesplatform.common.utils._
-
-    val signature = proofs.toSignature
-    data match {
-      case Data.Genesis(GenesisTransactionData(recipient, amount)) =>
-        vt.GenesisTransaction(Address.fromBytes(recipient.toByteArray).right.get, amount, timestamp, signature)
-
-      case Data.Payment(PaymentTransactionData(recipient, amount)) =>
-        vt.PaymentTransaction(sender, Address.fromBytes(recipient.toByteArray).right.get, amount, feeAmount, timestamp, signature)
-
-      case Data.Transfer(TransferTransactionData(Some(recipient), Some(amount), attachment)) =>
-        version match {
-          case 1 =>
-            vt.transfer.TransferTransactionV1(
-              amount.assetId,
-              sender,
-              recipient.toAddressOrAlias.explicitGet(),
-              amount.longAmount,
-              timestamp,
-              feeAssetId,
-              feeAmount,
-              attachment.toByteArray,
-              signature
-            )
-
-          case 2 =>
-            vt.transfer.TransferTransactionV2(
-              sender,
-              recipient.toAddressOrAlias.explicitGet(),
-              amount.assetId,
-              amount.longAmount,
-              timestamp,
-              feeAssetId,
-              feeAmount,
-              attachment.toByteArray,
-              proofs
-            )
-
-          case v =>
-            throw new IllegalArgumentException(s"Unsupported transaction version: $v")
-        }
-
-      case Data.CreateAlias(CreateAliasTransactionData(alias)) =>
-        version match {
-          case 1 =>
-            vt.CreateAliasTransactionV1(sender,
-                                        com.wavesplatform.account.Alias.createWithChainId(alias, chainId).explicitGet(),
-                                        feeAmount,
-                                        timestamp,
-                                        signature)
-
-          case 2 =>
-            vt.CreateAliasTransactionV2(sender,
-                                        com.wavesplatform.account.Alias.createWithChainId(alias, chainId).explicitGet(),
-                                        feeAmount,
-                                        timestamp,
-                                        proofs)
-
-          case v =>
-            throw new IllegalArgumentException(s"Unsupported transaction version: $v")
-        }
-
-      case Data.Issue(IssueTransactionData(name, description, quantity, decimals, reissuable, script)) =>
-        version match {
-          case 1 =>
-            vt.assets.IssueTransactionV1(
-              sender,
-              name.toByteArray,
-              description.toByteArray,
-              quantity,
-              decimals.toByte,
-              reissuable,
-              feeAmount,
-              timestamp,
-              signature
-            )
-          case 2 =>
-            vt.assets.IssueTransactionV2(
-              chainId,
-              sender,
-              name.toByteArray,
-              description.toByteArray,
-              quantity,
-              decimals.toByte,
-              reissuable,
-              script.map(s => ScriptReader.fromBytes(s.bytes.toByteArray).right.get),
-              feeAmount,
-              timestamp,
-              proofs
-            )
-          case v => throw new IllegalArgumentException(s"Unsupported transaction version: $v")
-        }
-
-      case Data.Reissue(ReissueTransactionData(Some(AssetAmount(assetId, amount)), reissuable)) =>
-        version match {
-          case 1 =>
-            vt.assets.ReissueTransactionV1(sender, IssuedAsset(assetId), amount, reissuable, feeAmount, timestamp, signature)
-          case 2 =>
-            vt.assets.ReissueTransactionV2(chainId, sender, IssuedAsset(assetId), amount, reissuable, feeAmount, timestamp, proofs)
-          case v => throw new IllegalArgumentException(s"Unsupported transaction version: $v")
-        }
-
-      case Data.Burn(BurnTransactionData(Some(AssetAmount(assetId, amount)))) =>
-        version match {
-          case 1 => vt.assets.BurnTransactionV1(sender, IssuedAsset(assetId), amount, feeAmount, timestamp, signature)
-          case 2 => vt.assets.BurnTransactionV2(chainId, sender, IssuedAsset(assetId), amount, feeAmount, timestamp, proofs)
-          case v => throw new IllegalArgumentException(s"Unsupported transaction version: $v")
-        }
-
-      case Data.SetAssetScript(SetAssetScriptTransactionData(assetId, script)) =>
-        vt.assets.SetAssetScriptTransaction(
-          chainId,
-          sender,
-          IssuedAsset(assetId),
-          script.map(s => ScriptReader.fromBytes(s.bytes.toByteArray).right.get),
-          feeAmount,
-          timestamp,
-          proofs
-        )
-
-      case Data.SetScript(SetScriptTransactionData(script)) =>
-        vt.smart.SetScriptTransaction(
-          chainId,
-          sender,
-          script.map(s => ScriptReader.fromBytes(s.bytes.toByteArray).right.get),
-          feeAmount,
-          timestamp,
-          proofs
-        )
-
-      case Data.Lease(LeaseTransactionData(Some(recipient), amount)) =>
-        version match {
-          case 1 =>
-            vt.lease.LeaseTransactionV1(sender, amount, feeAmount, timestamp, recipient.toAddressOrAlias.explicitGet(), signature)
-
-          case 2 =>
-            vt.lease.LeaseTransactionV2(sender, amount, feeAmount, timestamp, recipient.toAddressOrAlias.explicitGet(), proofs)
-
-          case v =>
-            throw new IllegalArgumentException(s"Unsupported transaction version: $v")
-        }
-
-      case Data.LeaseCancel(LeaseCancelTransactionData(leaseId)) =>
-        version match {
-          case 1 => vt.lease.LeaseCancelTransactionV1(sender, leaseId.byteStr, feeAmount, timestamp, signature)
-          case 2 => vt.lease.LeaseCancelTransactionV2(chainId, sender, leaseId.toByteArray, feeAmount, timestamp, proofs)
-          case v => throw new IllegalArgumentException(s"Unsupported transaction version: $v")
-        }
-
-      case Data.Exchange(ExchangeTransactionData(amount, price, buyMatcherFee, sellMatcherFee, Seq(buyOrder, sellOrder), _)) =>
-        version match {
-          case 1 =>
-            vt.assets.exchange.ExchangeTransactionV1(
-              PBOrders.vanillaV1(buyOrder),
-              PBOrders.vanillaV1(sellOrder),
-              amount,
-              price,
-              buyMatcherFee,
-              sellMatcherFee,
-              feeAmount,
-              timestamp,
-              signature
-            )
-          case 2 =>
-            vt.assets.exchange.ExchangeTransactionV2(PBOrders.vanilla(buyOrder),
-                                                     PBOrders.vanilla(sellOrder),
-                                                     amount,
-                                                     price,
-                                                     buyMatcherFee,
-                                                     sellMatcherFee,
-                                                     feeAmount,
-                                                     timestamp,
-                                                     proofs)
-          case v => throw new IllegalArgumentException(s"Unsupported transaction version: $v")
-        }
-
-      case Data.DataTransaction(DataTransactionData(data)) =>
-        vt.DataTransaction(
-          sender,
-          data.toList.map(toVanillaDataEntry),
-          feeAmount,
-          timestamp,
-          proofs
-        )
-
-      case Data.MassTransfer(MassTransferTransactionData(assetId, transfers, attachment)) =>
-        vt.transfer.MassTransferTransaction(
-          Asset.fromProtoId(assetId),
-          sender,
-          transfers.flatMap(t => t.getAddress.toAddressOrAlias.toOption.map(ParsedTransfer(_, t.amount))).toList,
-          timestamp,
-          feeAmount,
-          attachment.toByteArray,
-          proofs
-        )
-
-      case Data.SponsorFee(SponsorFeeTransactionData(Some(AssetAmount(assetId, minFee)))) =>
-        vt.assets.SponsorFeeTransaction(sender, IssuedAsset(assetId), Option(minFee).filter(_ > 0), feeAmount, timestamp, proofs)
-
-      case Data.InvokeScript(InvokeScriptTransactionData(dappAddress, functionCall, payments)) =>
-        import com.wavesplatform.lang.v1.Serde
-        import com.wavesplatform.lang.v1.compiler.Terms.FUNCTION_CALL
-
-        vt.smart.InvokeScriptTransaction(
-          chainId,
-          sender,
-          Address.fromBytes(dappAddress.toByteArray).explicitGet(),
-          Deser.parseOption(functionCall.toByteArray, 0)(Serde.deserialize(_))._1.map(_.explicitGet()._1.asInstanceOf[FUNCTION_CALL]),
-          payments.map(p => vt.smart.InvokeScriptTransaction.Payment(p.longAmount, p.assetId)),
-          feeAmount,
-          feeAssetId,
-          timestamp,
-          proofs
-        )
-
-      case data =>
-        throw new IllegalArgumentException(s"Unsupported transaction data: $data")
-    }
-  }
-
-  def protobuf(tx: VanillaTransaction): PBSignedTransaction = {
-    tx match {
-      // Uses version "2" for "modern" transactions with single version and proofs field
-      case vt.GenesisTransaction(recipient, amount, timestamp, signature) =>
-        val data = GenesisTransactionData(ByteString.copyFrom(recipient.bytes), amount)
-        PBTransactions.create(sender = PublicKey(Array.emptyByteArray), timestamp = timestamp, version = 1, data = Data.Genesis(data))
-
-      case vt.PaymentTransaction(sender, recipient, amount, fee, timestamp, signature) =>
-        val data = PaymentTransactionData(ByteString.copyFrom(recipient.bytes), amount)
-        PBTransactions.create(sender, NoChainId, fee, Waves, timestamp, 1, Seq(signature), Data.Payment(data))
-
-      case vt.transfer.TransferTransactionV1(assetId, sender, recipient, amount, timestamp, feeAssetId, fee, attachment, signature) =>
-        val data = TransferTransactionData(Some(recipient), Some((assetId, amount)), ByteString.copyFrom(attachment))
-        PBTransactions.create(sender, NoChainId, fee, feeAssetId, timestamp, 1, Seq(signature), Data.Transfer(data))
-
-      case vt.transfer.TransferTransactionV2(sender, recipient, assetId, amount, timestamp, feeAssetId, fee, attachment, proofs) =>
-        val data = TransferTransactionData(Some(recipient), Some((assetId, amount)), ByteString.copyFrom(attachment))
-        PBTransactions.create(sender, NoChainId, fee, feeAssetId, timestamp, 2, proofs, Data.Transfer(data))
-
-      case tx @ vt.CreateAliasTransactionV1(sender, alias, fee, timestamp, signature) =>
-        val data = CreateAliasTransactionData(alias.name)
-        PBTransactions.create(sender, NoChainId, fee, tx.assetFee._1, timestamp, 1, Seq(signature), Data.CreateAlias(data))
-
-      case tx @ vt.CreateAliasTransactionV2(sender, alias, fee, timestamp, proofs) =>
-        val data = CreateAliasTransactionData(alias.name)
-        PBTransactions.create(sender, NoChainId, fee, tx.assetFee._1, timestamp, 2, proofs, Data.CreateAlias(data))
-
-      case tx @ vt.assets.exchange
-            .ExchangeTransactionV1(buyOrder, sellOrder, amount, price, buyMatcherFee, sellMatcherFee, fee, timestamp, signature) =>
-        val data = ExchangeTransactionData(
-          amount,
-          price,
-          buyMatcherFee,
-          sellMatcherFee,
-          Seq(PBOrders.protobuf(buyOrder), PBOrders.protobuf(sellOrder))
-        )
-        PBTransactions.create(tx.sender, NoChainId, fee, tx.assetFee._1, timestamp, 1, Seq(signature), Data.Exchange(data))
-
-      case tx @ vt.assets.exchange.ExchangeTransactionV2(buyOrder, sellOrder, amount, price, buyMatcherFee, sellMatcherFee, fee, timestamp, proofs) =>
-        val data = ExchangeTransactionData(
-          amount,
-          price,
-          buyMatcherFee,
-          sellMatcherFee,
-          Seq(PBOrders.protobuf(buyOrder), PBOrders.protobuf(sellOrder))
-        )
-        PBTransactions.create(tx.sender, 0: Byte, fee, tx.assetFee._1, timestamp, 2, proofs, Data.Exchange(data))
-
-      case vt.assets.IssueTransactionV1(sender, name, description, quantity, decimals, reissuable, fee, timestamp, signature) =>
-        val data = IssueTransactionData(ByteStr(name), ByteStr(description), quantity, decimals, reissuable, None)
-        PBTransactions.create(sender, NoChainId, fee, tx.assetFee._1, timestamp, 1, Seq(signature), Data.Issue(data))
-
-      case vt.assets.IssueTransactionV2(chainId, sender, name, description, quantity, decimals, reissuable, script, fee, timestamp, proofs) =>
-        val data = IssueTransactionData(ByteStr(name), ByteStr(description), quantity, decimals, reissuable, script.map(s => PBScript(s.bytes())))
-        PBTransactions.create(sender, chainId, fee, tx.assetFee._1, timestamp, 2, proofs, Data.Issue(data))
-
-      case tx @ vt.assets.ReissueTransactionV1(sender, assetId, quantity, reissuable, fee, timestamp, signature) =>
-        val data = ReissueTransactionData(Some(AssetAmount(assetId.id, quantity)), reissuable)
-        PBTransactions.create(sender, tx.chainByte.getOrElse(NoChainId), fee, tx.assetFee._1, timestamp, 1, Seq(signature), Data.Reissue(data))
-
-      case tx @ vt.assets.ReissueTransactionV2(chainId, sender, assetId, amount, reissuable, fee, timestamp, proofs) =>
-        val data = ReissueTransactionData(Some(AssetAmount(assetId.id, amount)), reissuable)
-        PBTransactions.create(sender, chainId, fee, tx.assetFee._1, timestamp, 2, proofs, Data.Reissue(data))
-
-      case tx @ vt.assets.BurnTransactionV1(sender, assetId, amount, fee, timestamp, signature) =>
-        val data = BurnTransactionData(Some(AssetAmount(assetId.id, amount)))
-        PBTransactions.create(sender, tx.chainByte.getOrElse(NoChainId), fee, tx.assetFee._1, timestamp, 1, Seq(signature), Data.Burn(data))
-
-      case tx @ vt.assets.BurnTransactionV2(chainId, sender, assetId, amount, fee, timestamp, proofs) =>
-        val data = BurnTransactionData(Some(AssetAmount(assetId.id, amount)))
-        PBTransactions.create(sender, chainId, fee, tx.assetFee._1, timestamp, 2, proofs, Data.Burn(data))
-
-      case vt.assets.SetAssetScriptTransaction(chainId, sender, assetId, script, fee, timestamp, proofs) =>
-        val data = SetAssetScriptTransactionData(assetId.id, script.map(s => PBScript(s.bytes())))
-        PBTransactions.create(sender, chainId, fee, tx.assetFee._1, timestamp, 2, proofs, Data.SetAssetScript(data))
-
-      case vt.smart.SetScriptTransaction(chainId, sender, script, fee, timestamp, proofs) =>
-        val data = SetScriptTransactionData(script.map(s => PBScript(s.bytes())))
-        PBTransactions.create(sender, chainId, fee, tx.assetFee._1, timestamp, 2, proofs, Data.SetScript(data))
-
-      case tx @ vt.lease.LeaseTransactionV1(sender, amount, fee, timestamp, recipient, signature) =>
-        val data = LeaseTransactionData(Some(recipient), amount)
-        PBTransactions.create(sender, NoChainId, fee, tx.assetFee._1, timestamp, 1, Seq(signature), Data.Lease(data))
-
-      case tx @ vt.lease.LeaseTransactionV2(sender, amount, fee, timestamp, recipient, proofs) =>
-        val data = LeaseTransactionData(Some(recipient), amount)
-        PBTransactions.create(sender, NoChainId, fee, tx.assetFee._1, timestamp, 2, proofs, Data.Lease(data))
-
-      case tx @ vt.lease.LeaseCancelTransactionV1(sender, leaseId, fee, timestamp, signature) =>
-        val data = LeaseCancelTransactionData(leaseId)
-        PBTransactions.create(sender, NoChainId, fee, tx.assetFee._1, timestamp, 1, Seq(signature), Data.LeaseCancel(data))
-
-      case tx @ vt.lease.LeaseCancelTransactionV2(chainId, sender, leaseId, fee, timestamp, proofs) =>
-        val data = LeaseCancelTransactionData(leaseId)
-        PBTransactions.create(sender, chainId, fee, tx.assetFee._1, timestamp, 2, proofs, Data.LeaseCancel(data))
-
-      case tx @ MassTransferTransaction(assetId, sender, transfers, timestamp, fee, attachment, proofs) =>
-        val data = MassTransferTransactionData(
-          ByteString.copyFrom(assetId.compatId.getOrElse(ByteStr.empty)),
-          transfers.map(pt => MassTransferTransactionData.Transfer(Some(pt.address), pt.amount)),
-          attachment: ByteStr
-        )
-        PBTransactions.create(sender, NoChainId, fee, tx.assetFee._1, timestamp, 2, proofs, Data.MassTransfer(data))
-
-      case tx @ vt.DataTransaction(sender, data, fee, timestamp, proofs) =>
-        val txData = DataTransactionData(data.map(toPBDataEntry))
-        PBTransactions.create(sender, NoChainId, fee, tx.assetFee._1, timestamp, 2, proofs, Data.DataTransaction(txData))
-
-      case tx @ vt.assets.SponsorFeeTransaction(sender, assetId, minSponsoredAssetFee, fee, timestamp, proofs) =>
-        val data = SponsorFeeTransactionData(Some(AssetAmount(assetId.id, minSponsoredAssetFee.getOrElse(0L))))
-        PBTransactions.create(sender, NoChainId, fee, tx.assetFee._1, timestamp, 2, proofs, Data.SponsorFee(data))
-
-      case vt.smart.InvokeScriptTransaction(chainId, sender, dappAddress, fcOpt, payment, fee, feeAssetId, timestamp, proofs) =>
-        import com.wavesplatform.lang.v1.Serde
-        import com.wavesplatform.serialization.Deser
-
-        val data = InvokeScriptTransactionData(dappAddress.toByteString,
-                                               ByteString.copyFrom(Deser.serializeOption(fcOpt)(Serde.serialize(_))),
-                                               payment.map(p => (p.assetId, p.amount): Amount))
-        PBTransactions.create(sender, chainId, fee, feeAssetId, timestamp, 2, proofs, Data.InvokeScript(data))
-
-      case _ =>
-        throw new IllegalArgumentException(s"Unsupported transaction: $tx")
-    }
-  }
-
-  def toVanillaDataEntry(de: DataTransactionData.DataEntry): com.wavesplatform.state.DataEntry[_] = {
-    import DataTransactionData.DataEntry.Value._
-
-    de.value match {
-      case IntValue(num)      => IntegerDataEntry(de.key, num)
-      case BoolValue(bool)    => BooleanDataEntry(de.key, bool)
-      case BinaryValue(bytes) => BinaryDataEntry(de.key, bytes.toByteArray)
-      case StringValue(str)   => StringDataEntry(de.key, str)
-      case Empty              => throw new IllegalArgumentException(s"Empty entries not supported: $de")
-    }
-  }
-
-  def toPBDataEntry(de: com.wavesplatform.state.DataEntry[_]): DataTransactionData.DataEntry = {
-    DataTransactionData.DataEntry(
-      de.key,
-      de match {
-        case IntegerDataEntry(_, value) => DataTransactionData.DataEntry.Value.IntValue(value)
-        case BooleanDataEntry(_, value) => DataTransactionData.DataEntry.Value.BoolValue(value)
-        case BinaryDataEntry(_, value)  => DataTransactionData.DataEntry.Value.BinaryValue(value)
-        case StringDataEntry(_, value)  => DataTransactionData.DataEntry.Value.StringValue(value)
-      }
-    )
-  }
-}
-=======
-package com.wavesplatform.protobuf.transaction
-import com.google.protobuf.ByteString
-import com.wavesplatform.account.{Address, PublicKey}
-import com.wavesplatform.common.state.ByteStr
-import com.wavesplatform.lang.ValidationError
-import com.wavesplatform.lang.script.ScriptReader
-import com.wavesplatform.protobuf.transaction.Transaction.Data
-import com.wavesplatform.protobuf.transaction.{Script => PBScript}
-import com.wavesplatform.serialization.Deser
-import com.wavesplatform.state.{BinaryDataEntry, BooleanDataEntry, IntegerDataEntry, StringDataEntry}
-import com.wavesplatform.transaction.Asset.{IssuedAsset, Waves}
-import com.wavesplatform.transaction.TxValidationError.GenericError
-import com.wavesplatform.transaction.transfer.MassTransferTransaction
-import com.wavesplatform.transaction.transfer.MassTransferTransaction.ParsedTransfer
-import com.wavesplatform.transaction.{Proofs, TxValidationError}
-import com.wavesplatform.{transaction => vt}
-
-object PBTransactions {
-  import com.wavesplatform.protobuf.utils.PBInternalImplicits._
-
-  private[this] val NoChainId: Byte = 0: Byte
-
-  def create(sender: com.wavesplatform.account.PublicKey = PublicKey.empty,
-             chainId: Byte = 0,
-             fee: Long = 0L,
-             feeAssetId: VanillaAssetId = Waves,
-             timestamp: Long = 0L,
-             version: Int = 0,
-             proofsArray: Seq[com.wavesplatform.common.state.ByteStr] = Nil,
-             data: com.wavesplatform.protobuf.transaction.Transaction.Data = com.wavesplatform.protobuf.transaction.Transaction.Data.Empty)
-    : SignedTransaction = {
-    new SignedTransaction(
-      Some(Transaction(chainId, sender: ByteStr, Some((feeAssetId, fee): Amount), timestamp, version, data)),
-      proofsArray.map(bs => ByteString.copyFrom(bs.arr))
-    )
-  }
-
-  def vanilla(signedTx: PBSignedTransaction, unsafe: Boolean = false): Either[ValidationError, VanillaTransaction] = {
-    for {
-      parsedTx <- signedTx.transaction.toRight(GenericError("Transaction must be specified"))
-      fee      <- parsedTx.fee.toRight(GenericError("Fee must be specified"))
-      _        <- Either.cond(parsedTx.data.isDefined, (), GenericError("Transaction data must be specified"))
-      feeAmount = PBAmounts.toAssetAndAmount(fee)
-      sender    = PublicKey(parsedTx.senderPublicKey.toByteArray)
-      tx <- if (unsafe)
-        Right(
-          createVanillaUnsafe(
-            parsedTx.version,
-            parsedTx.chainId.toByte,
-            sender,
-            feeAmount._2,
-            feeAmount._1,
-            parsedTx.timestamp,
-            Proofs(signedTx.proofs.map(bs => ByteStr(bs.toByteArray))),
-            parsedTx.data
-          ))
-      else
-        createVanilla(
-          parsedTx.version,
-          parsedTx.chainId.toByte,
-          sender,
-          feeAmount._2,
-          feeAmount._1,
-          parsedTx.timestamp,
-          Proofs(signedTx.proofs.map(bs => ByteStr(bs.toByteArray))),
-          parsedTx.data
-        )
-    } yield tx
-  }
-
-  private[this] def createVanilla(version: Int,
-                                  chainId: Byte,
-                                  sender: PublicKey,
-                                  feeAmount: Long,
-                                  feeAssetId: VanillaAssetId,
-                                  timestamp: Long,
-                                  proofs: Proofs,
-                                  data: PBTransaction.Data): Either[ValidationError, VanillaTransaction] = {
-
-    val signature = proofs.toSignature
-    val result: Either[ValidationError, VanillaTransaction] = data match {
-      case Data.Genesis(GenesisTransactionData(recipient, amount)) =>
-        vt.GenesisTransaction.create(Address.fromBytes(recipient.toByteArray).right.get, amount, timestamp)
-
-      case Data.Payment(PaymentTransactionData(recipient, amount)) =>
-        vt.PaymentTransaction.create(sender, Address.fromBytes(recipient.toByteArray).right.get, amount, feeAmount, timestamp, signature)
-
-      case Data.Transfer(TransferTransactionData(Some(recipient), Some(amount), attachment)) =>
-        version match {
-          case 1 =>
-            for {
-              address <- recipient.toAddressOrAlias
-              tx <- vt.transfer.TransferTransactionV1.create(
-                amount.vanillaAssetId,
-                sender,
-                address,
-                amount.longAmount,
-                timestamp,
-                feeAssetId,
-                feeAmount,
-                attachment.toByteArray,
-                signature
-              )
-            } yield tx
-
-          case 2 =>
-            for {
-              address <- recipient.toAddressOrAlias
-              tx <- vt.transfer.TransferTransactionV2.create(
-                amount.vanillaAssetId,
-                sender,
-                address,
-                amount.longAmount,
-                timestamp,
-                feeAssetId,
-                feeAmount,
-                attachment.toByteArray,
-                proofs
-              )
-            } yield tx
-
-          case v =>
-            throw new IllegalArgumentException(s"Unsupported transaction version: $v")
-        }
-
-      case Data.CreateAlias(CreateAliasTransactionData(alias)) =>
-        version match {
-          case 1 =>
-            for {
-              alias <- com.wavesplatform.account.Alias.createWithChainId(alias, chainId)
-              tx    <- vt.CreateAliasTransactionV1.create(sender, alias, feeAmount, timestamp, signature)
-            } yield tx
-
-          case 2 =>
-            for {
-              alias <- com.wavesplatform.account.Alias.createWithChainId(alias, chainId)
-              tx    <- vt.CreateAliasTransactionV2.create(sender, alias, feeAmount, timestamp, proofs)
-            } yield tx
-
-          case v =>
-            throw new IllegalArgumentException(s"Unsupported transaction version: $v")
-        }
-
-      case Data.Issue(IssueTransactionData(name, description, quantity, decimals, reissuable, script)) =>
-        version match {
-          case 1 =>
-            vt.assets.IssueTransactionV1.create(
-              sender,
-              name.toByteArray,
-              description.toByteArray,
-              quantity,
-              decimals.toByte,
-              reissuable,
-              feeAmount,
-              timestamp,
-              signature
-            )
-          case 2 =>
-            vt.assets.IssueTransactionV2.create(
-              chainId,
-              sender,
-              name.toByteArray,
-              description.toByteArray,
-              quantity,
-              decimals.toByte,
-              reissuable,
-              script.map(s => ScriptReader.fromBytes(s.bytes.toByteArray).right.get),
-              feeAmount,
-              timestamp,
-              proofs
-            )
-          case v => throw new IllegalArgumentException(s"Unsupported transaction version: $v")
-        }
-
-      case Data.Reissue(ReissueTransactionData(Some(AssetAmount(assetId, amount)), reissuable)) =>
-        version match {
-          case 1 =>
-            vt.assets.ReissueTransactionV1.create(sender, IssuedAsset(assetId.toByteArray), amount, reissuable, feeAmount, timestamp, signature)
-          case 2 =>
-            vt.assets.ReissueTransactionV2.create(chainId, sender, IssuedAsset(assetId), amount, reissuable, feeAmount, timestamp, proofs)
-          case v => throw new IllegalArgumentException(s"Unsupported transaction version: $v")
-        }
-
-      case Data.Burn(BurnTransactionData(Some(AssetAmount(assetId, amount)))) =>
-        version match {
-          case 1 => vt.assets.BurnTransactionV1.create(sender, IssuedAsset(assetId), amount, feeAmount, timestamp, signature)
-          case 2 => vt.assets.BurnTransactionV2.create(chainId, sender, IssuedAsset(assetId), amount, feeAmount, timestamp, proofs)
-          case v => throw new IllegalArgumentException(s"Unsupported transaction version: $v")
-        }
-
-      case Data.SetAssetScript(SetAssetScriptTransactionData(assetId, script)) =>
-        vt.assets.SetAssetScriptTransaction.create(
-          chainId,
-          sender,
-          IssuedAsset(assetId),
-          script.map(s => ScriptReader.fromBytes(s.bytes.toByteArray).right.get),
-          feeAmount,
-          timestamp,
-          proofs
-        )
-
-      case Data.SetScript(SetScriptTransactionData(script)) =>
-        vt.smart.SetScriptTransaction.create(
-          sender,
-          script.map(s => ScriptReader.fromBytes(s.bytes.toByteArray).right.get),
-          feeAmount,
-          timestamp,
-          proofs
-        )
-
-      case Data.Lease(LeaseTransactionData(Some(recipient), amount)) =>
-        version match {
-          case 1 =>
-            for {
-              address <- recipient.toAddressOrAlias
-              tx      <- vt.lease.LeaseTransactionV1.create(sender, amount, feeAmount, timestamp, address, signature)
-            } yield tx
-
-          case 2 =>
-            for {
-              address <- recipient.toAddressOrAlias
-              tx      <- vt.lease.LeaseTransactionV2.create(sender, amount, feeAmount, timestamp, address, proofs)
-            } yield tx
-
-          case v =>
-            throw new IllegalArgumentException(s"Unsupported transaction version: $v")
-        }
-
-      case Data.LeaseCancel(LeaseCancelTransactionData(leaseId)) =>
-        version match {
-          case 1 => vt.lease.LeaseCancelTransactionV1.create(sender, leaseId.byteStr, feeAmount, timestamp, signature)
-          case 2 => vt.lease.LeaseCancelTransactionV2.create(chainId, sender, leaseId.toByteArray, feeAmount, timestamp, proofs)
-          case v => throw new IllegalArgumentException(s"Unsupported transaction version: $v")
-        }
-
-      case Data.Exchange(ExchangeTransactionData(amount, price, buyMatcherFee, sellMatcherFee, Seq(buyOrder, sellOrder), _)) =>
-        version match {
-          case 1 =>
-            vt.assets.exchange.ExchangeTransactionV1.create(
-              PBOrders.vanillaV1(buyOrder),
-              PBOrders.vanillaV1(sellOrder),
-              amount,
-              price,
-              buyMatcherFee,
-              sellMatcherFee,
-              feeAmount,
-              timestamp,
-              signature
-            )
-          case 2 =>
-            vt.assets.exchange.ExchangeTransactionV2.create(PBOrders.vanilla(buyOrder),
-                                                            PBOrders.vanilla(sellOrder),
-                                                            amount,
-                                                            price,
-                                                            buyMatcherFee,
-                                                            sellMatcherFee,
-                                                            feeAmount,
-                                                            timestamp,
-                                                            proofs)
-          case v => throw new IllegalArgumentException(s"Unsupported transaction version: $v")
-        }
-
-      case Data.DataTransaction(dt) =>
-        vt.DataTransaction.create(
-          sender,
-          dt.data.toList.map(toVanillaDataEntry),
-          feeAmount,
-          timestamp,
-          proofs
-        )
-
-      case Data.MassTransfer(mt) =>
-        vt.transfer.MassTransferTransaction.create(
-          PBAmounts.toVanillaAssetId(mt.getAssetId),
-          sender,
-          mt.transfers.flatMap(t => t.getAddress.toAddressOrAlias.toOption.map(ParsedTransfer(_, t.amount))).toList,
-          timestamp,
-          feeAmount,
-          mt.attachment.toByteArray,
-          proofs
-        )
-
-      case Data.SponsorFee(SponsorFeeTransactionData(Some(AssetAmount(assetId, minFee)))) =>
-        vt.assets.SponsorFeeTransaction.create(sender, IssuedAsset(assetId), Option(minFee).filter(_ > 0), feeAmount, timestamp, proofs)
-
-      case Data.InvokeScript(InvokeScriptTransactionData(dappAddress, functionCall, payments)) =>
-        import com.wavesplatform.common.utils._
-        import com.wavesplatform.lang.v1.Serde
-        import com.wavesplatform.lang.v1.compiler.Terms.FUNCTION_CALL
-
-        for {
-          address <- Address.fromBytes(dappAddress.toByteArray)
-
-          desFCOpt = Deser.parseOption(functionCall.toByteArray, 0)(Serde.deserialize(_))._1
-
-          _ <- Either.cond(desFCOpt.isEmpty || desFCOpt.get.isRight,
-                           (),
-                           GenericError(s"Invalid InvokeScript function call: ${desFCOpt.get.left.get}"))
-
-          fcOpt = desFCOpt.map(_.explicitGet()._1)
-
-          _ <- Either.cond(fcOpt.isEmpty || fcOpt.exists(_.isInstanceOf[FUNCTION_CALL]), (), GenericError(s"Not a function call: $fcOpt"))
-
-          tx <- vt.smart.InvokeScriptTransaction.create(
-            sender,
-            address,
-            fcOpt.map(_.asInstanceOf[FUNCTION_CALL]),
-            payments.map(p => vt.smart.InvokeScriptTransaction.Payment(p.longAmount, PBAmounts.toVanillaAssetId(p.getAssetId))),
-            feeAmount,
-            feeAssetId,
-            timestamp,
-            proofs
-          )
-        } yield tx
-
-      case _ =>
-        Left(TxValidationError.UnsupportedTransactionType)
-    }
-
-    result
-  }
-
-  private[this] def createVanillaUnsafe(version: Int,
-                                        chainId: Byte,
-                                        sender: PublicKey,
-                                        feeAmount: Long,
-                                        feeAssetId: VanillaAssetId,
-                                        timestamp: Long,
-                                        proofs: Proofs,
-                                        data: PBTransaction.Data): VanillaTransaction = {
-    import com.wavesplatform.common.utils._
-
-    val signature = proofs.toSignature
-    data match {
-      case Data.Genesis(GenesisTransactionData(recipient, amount)) =>
-        vt.GenesisTransaction(Address.fromBytes(recipient.toByteArray).right.get, amount, timestamp, signature)
-
-      case Data.Payment(PaymentTransactionData(recipient, amount)) =>
-        vt.PaymentTransaction(sender, Address.fromBytes(recipient.toByteArray).right.get, amount, feeAmount, timestamp, signature)
-
-      case Data.Transfer(TransferTransactionData(Some(recipient), Some(amount), attachment)) =>
-        version match {
-          case 1 =>
-            vt.transfer.TransferTransactionV1(
-              amount.vanillaAssetId,
-              sender,
-              recipient.toAddressOrAlias.explicitGet(),
-              amount.longAmount,
-              timestamp,
-              feeAssetId,
-              feeAmount,
-              attachment.toByteArray,
-              signature
-            )
-
-          case 2 =>
-            vt.transfer.TransferTransactionV2(
-              sender,
-              recipient.toAddressOrAlias.explicitGet(),
-              amount.vanillaAssetId,
-              amount.longAmount,
-              timestamp,
-              feeAssetId,
-              feeAmount,
-              attachment.toByteArray,
-              proofs
-            )
-
-          case v =>
-            throw new IllegalArgumentException(s"Unsupported transaction version: $v")
-        }
-
-      case Data.CreateAlias(CreateAliasTransactionData(alias)) =>
-        version match {
-          case 1 =>
-            vt.CreateAliasTransactionV1(sender,
-                                        com.wavesplatform.account.Alias.createWithChainId(alias, chainId).explicitGet(),
-                                        feeAmount,
-                                        timestamp,
-                                        signature)
-
-          case 2 =>
-            vt.CreateAliasTransactionV2(sender,
-                                        com.wavesplatform.account.Alias.createWithChainId(alias, chainId).explicitGet(),
-                                        feeAmount,
-                                        timestamp,
-                                        proofs)
-
-          case v =>
-            throw new IllegalArgumentException(s"Unsupported transaction version: $v")
-        }
-
-      case Data.Issue(IssueTransactionData(name, description, quantity, decimals, reissuable, script)) =>
-        version match {
-          case 1 =>
-            vt.assets.IssueTransactionV1(
-              sender,
-              name.toByteArray,
-              description.toByteArray,
-              quantity,
-              decimals.toByte,
-              reissuable,
-              feeAmount,
-              timestamp,
-              signature
-            )
-          case 2 =>
-            vt.assets.IssueTransactionV2(
-              chainId,
-              sender,
-              name.toByteArray,
-              description.toByteArray,
-              quantity,
-              decimals.toByte,
-              reissuable,
-              script.map(s => ScriptReader.fromBytes(s.bytes.toByteArray).right.get),
-              feeAmount,
-              timestamp,
-              proofs
-            )
-          case v => throw new IllegalArgumentException(s"Unsupported transaction version: $v")
-        }
-
-      case Data.Reissue(ReissueTransactionData(Some(AssetAmount(assetId, amount)), reissuable)) =>
-        version match {
-          case 1 =>
-            vt.assets.ReissueTransactionV1(sender, IssuedAsset(assetId), amount, reissuable, feeAmount, timestamp, signature)
-          case 2 =>
-            vt.assets.ReissueTransactionV2(chainId, sender, IssuedAsset(assetId), amount, reissuable, feeAmount, timestamp, proofs)
-          case v => throw new IllegalArgumentException(s"Unsupported transaction version: $v")
-        }
-
-      case Data.Burn(BurnTransactionData(Some(AssetAmount(assetId, amount)))) =>
-        version match {
-          case 1 => vt.assets.BurnTransactionV1(sender, IssuedAsset(assetId), amount, feeAmount, timestamp, signature)
-          case 2 => vt.assets.BurnTransactionV2(chainId, sender, IssuedAsset(assetId), amount, feeAmount, timestamp, proofs)
-          case v => throw new IllegalArgumentException(s"Unsupported transaction version: $v")
-        }
-
-      case Data.SetAssetScript(SetAssetScriptTransactionData(assetId, script)) =>
-        vt.assets.SetAssetScriptTransaction(
-          chainId,
-          sender,
-          IssuedAsset(assetId),
-          script.map(s => ScriptReader.fromBytes(s.bytes.toByteArray).right.get),
-          feeAmount,
-          timestamp,
-          proofs
-        )
-
-      case Data.SetScript(SetScriptTransactionData(script)) =>
-        vt.smart.SetScriptTransaction(
-          chainId,
-          sender,
-          script.map(s => ScriptReader.fromBytes(s.bytes.toByteArray).right.get),
-          feeAmount,
-          timestamp,
-          proofs
-        )
-
-      case Data.Lease(LeaseTransactionData(Some(recipient), amount)) =>
-        version match {
-          case 1 =>
-            vt.lease.LeaseTransactionV1(sender, amount, feeAmount, timestamp, recipient.toAddressOrAlias.explicitGet(), signature)
-
-          case 2 =>
-            vt.lease.LeaseTransactionV2(sender, amount, feeAmount, timestamp, recipient.toAddressOrAlias.explicitGet(), proofs)
-
-          case v =>
-            throw new IllegalArgumentException(s"Unsupported transaction version: $v")
-        }
-
-      case Data.LeaseCancel(LeaseCancelTransactionData(leaseId)) =>
-        version match {
-          case 1 => vt.lease.LeaseCancelTransactionV1(sender, leaseId.byteStr, feeAmount, timestamp, signature)
-          case 2 => vt.lease.LeaseCancelTransactionV2(chainId, sender, leaseId.toByteArray, feeAmount, timestamp, proofs)
-          case v => throw new IllegalArgumentException(s"Unsupported transaction version: $v")
-        }
-
-      case Data.Exchange(ExchangeTransactionData(amount, price, buyMatcherFee, sellMatcherFee, Seq(buyOrder, sellOrder), _)) =>
-        version match {
-          case 1 =>
-            vt.assets.exchange.ExchangeTransactionV1(
-              PBOrders.vanillaV1(buyOrder),
-              PBOrders.vanillaV1(sellOrder),
-              amount,
-              price,
-              buyMatcherFee,
-              sellMatcherFee,
-              feeAmount,
-              timestamp,
-              signature
-            )
-          case 2 =>
-            vt.assets.exchange.ExchangeTransactionV2(PBOrders.vanilla(buyOrder),
-                                                     PBOrders.vanilla(sellOrder),
-                                                     amount,
-                                                     price,
-                                                     buyMatcherFee,
-                                                     sellMatcherFee,
-                                                     feeAmount,
-                                                     timestamp,
-                                                     proofs)
-          case v => throw new IllegalArgumentException(s"Unsupported transaction version: $v")
-        }
-
-      case Data.DataTransaction(dt) =>
-        vt.DataTransaction(
-          sender,
-          dt.data.toList.map(toVanillaDataEntry),
-          feeAmount,
-          timestamp,
-          proofs
-        )
-
-      case Data.MassTransfer(mt) =>
-        vt.transfer.MassTransferTransaction(
-          PBAmounts.toVanillaAssetId(mt.getAssetId),
-          sender,
-          mt.transfers.flatMap(t => t.getAddress.toAddressOrAlias.toOption.map(ParsedTransfer(_, t.amount))).toList,
-          timestamp,
-          feeAmount,
-          mt.attachment.toByteArray,
-          proofs
-        )
-
-      case Data.SponsorFee(SponsorFeeTransactionData(Some(AssetAmount(assetId, minFee)))) =>
-        vt.assets.SponsorFeeTransaction(sender, IssuedAsset(assetId), Option(minFee).filter(_ > 0), feeAmount, timestamp, proofs)
-
-      case Data.InvokeScript(InvokeScriptTransactionData(dappAddress, functionCall, payments)) =>
-        import com.wavesplatform.lang.v1.Serde
-        import com.wavesplatform.lang.v1.compiler.Terms.FUNCTION_CALL
-
-        vt.smart.InvokeScriptTransaction(
-          chainId,
-          sender,
-          Address.fromBytes(dappAddress.toByteArray).explicitGet(),
-          Deser.parseOption(functionCall.toByteArray, 0)(Serde.deserialize(_))._1.map(_.explicitGet()._1.asInstanceOf[FUNCTION_CALL]),
-          payments.map(p => vt.smart.InvokeScriptTransaction.Payment(p.longAmount, PBAmounts.toVanillaAssetId(p.getAssetId))),
-          feeAmount,
-          feeAssetId,
-          timestamp,
-          proofs
-        )
-
-      case other =>
-        throw new IllegalArgumentException(s"Unsupported transaction data: $other")
-    }
-  }
-
-  def protobuf(tx: VanillaTransaction): PBSignedTransaction = {
-    tx match {
-      // Uses version "2" for "modern" transactions with single version and proofs field
-      case vt.GenesisTransaction(recipient, amount, timestamp, signature) =>
-        val data = GenesisTransactionData(ByteString.copyFrom(recipient.bytes), amount)
-        PBTransactions.create(sender = PublicKey(Array.emptyByteArray), timestamp = timestamp, version = 1, proofsArray = Seq(signature), data = Data.Genesis(data))
-
-      case vt.PaymentTransaction(sender, recipient, amount, fee, timestamp, signature) =>
-        val data = PaymentTransactionData(ByteString.copyFrom(recipient.bytes), amount)
-        PBTransactions.create(sender, NoChainId, fee, Waves, timestamp, 1, Seq(signature), Data.Payment(data))
-
-      case vt.transfer.TransferTransactionV1(assetId, sender, recipient, amount, timestamp, feeAssetId, fee, attachment, signature) =>
-        val data = TransferTransactionData(Some(recipient), Some((assetId, amount)), ByteString.copyFrom(attachment))
-        PBTransactions.create(sender, NoChainId, fee, feeAssetId, timestamp, 1, Seq(signature), Data.Transfer(data))
-
-      case vt.transfer.TransferTransactionV2(sender, recipient, assetId, amount, timestamp, feeAssetId, fee, attachment, proofs) =>
-        val data = TransferTransactionData(Some(recipient), Some((assetId, amount)), ByteString.copyFrom(attachment))
-        PBTransactions.create(sender, NoChainId, fee, feeAssetId, timestamp, 2, proofs, Data.Transfer(data))
-
-      case tx @ vt.CreateAliasTransactionV1(sender, alias, fee, timestamp, signature) =>
-        val data = CreateAliasTransactionData(alias.name)
-        PBTransactions.create(sender, NoChainId, fee, tx.assetFee._1, timestamp, 1, Seq(signature), Data.CreateAlias(data))
-
-      case tx @ vt.CreateAliasTransactionV2(sender, alias, fee, timestamp, proofs) =>
-        val data = CreateAliasTransactionData(alias.name)
-        PBTransactions.create(sender, NoChainId, fee, tx.assetFee._1, timestamp, 2, proofs, Data.CreateAlias(data))
-
-      case tx @ vt.assets.exchange
-            .ExchangeTransactionV1(buyOrder, sellOrder, amount, price, buyMatcherFee, sellMatcherFee, fee, timestamp, signature) =>
-        val data = ExchangeTransactionData(
-          amount,
-          price,
-          buyMatcherFee,
-          sellMatcherFee,
-          Seq(PBOrders.protobuf(buyOrder), PBOrders.protobuf(sellOrder))
-        )
-        PBTransactions.create(tx.sender, NoChainId, fee, tx.assetFee._1, timestamp, 1, Seq(signature), Data.Exchange(data))
-
-      case tx @ vt.assets.exchange.ExchangeTransactionV2(buyOrder, sellOrder, amount, price, buyMatcherFee, sellMatcherFee, fee, timestamp, proofs) =>
-        val data = ExchangeTransactionData(
-          amount,
-          price,
-          buyMatcherFee,
-          sellMatcherFee,
-          Seq(PBOrders.protobuf(buyOrder), PBOrders.protobuf(sellOrder))
-        )
-        PBTransactions.create(tx.sender, 0: Byte, fee, tx.assetFee._1, timestamp, 2, proofs, Data.Exchange(data))
-
-      case vt.assets.IssueTransactionV1(sender, name, description, quantity, decimals, reissuable, fee, timestamp, signature) =>
-        val data = IssueTransactionData(ByteStr(name), ByteStr(description), quantity, decimals, reissuable, None)
-        PBTransactions.create(sender, NoChainId, fee, tx.assetFee._1, timestamp, 1, Seq(signature), Data.Issue(data))
-
-      case vt.assets.IssueTransactionV2(chainId, sender, name, description, quantity, decimals, reissuable, script, fee, timestamp, proofs) =>
-        val data = IssueTransactionData(ByteStr(name), ByteStr(description), quantity, decimals, reissuable, script.map(s => PBScript(s.bytes())))
-        PBTransactions.create(sender, chainId, fee, tx.assetFee._1, timestamp, 2, proofs, Data.Issue(data))
-
-      case tx @ vt.assets.ReissueTransactionV1(sender, assetId, quantity, reissuable, fee, timestamp, signature) =>
-        val data = ReissueTransactionData(Some(AssetAmount(assetId.id, quantity)), reissuable)
-        PBTransactions.create(sender, tx.chainByte.getOrElse(NoChainId), fee, tx.assetFee._1, timestamp, 1, Seq(signature), Data.Reissue(data))
-
-      case tx @ vt.assets.ReissueTransactionV2(chainId, sender, assetId, amount, reissuable, fee, timestamp, proofs) =>
-        val data = ReissueTransactionData(Some(AssetAmount(assetId.id, amount)), reissuable)
-        PBTransactions.create(sender, chainId, fee, tx.assetFee._1, timestamp, 2, proofs, Data.Reissue(data))
-
-      case tx @ vt.assets.BurnTransactionV1(sender, assetId, amount, fee, timestamp, signature) =>
-        val data = BurnTransactionData(Some(AssetAmount(assetId.id, amount)))
-        PBTransactions.create(sender, tx.chainByte.getOrElse(NoChainId), fee, tx.assetFee._1, timestamp, 1, Seq(signature), Data.Burn(data))
-
-      case tx @ vt.assets.BurnTransactionV2(chainId, sender, assetId, amount, fee, timestamp, proofs) =>
-        val data = BurnTransactionData(Some(AssetAmount(assetId.id, amount)))
-        PBTransactions.create(sender, chainId, fee, tx.assetFee._1, timestamp, 2, proofs, Data.Burn(data))
-
-      case vt.assets.SetAssetScriptTransaction(chainId, sender, assetId, script, fee, timestamp, proofs) =>
-        val data = SetAssetScriptTransactionData(assetId.id, script.map(s => PBScript(s.bytes())))
-        PBTransactions.create(sender, chainId, fee, tx.assetFee._1, timestamp, 2, proofs, Data.SetAssetScript(data))
-
-      case vt.smart.SetScriptTransaction(chainId, sender, script, fee, timestamp, proofs) =>
-        val data = SetScriptTransactionData(script.map(s => PBScript(s.bytes())))
-        PBTransactions.create(sender, chainId, fee, tx.assetFee._1, timestamp, 2, proofs, Data.SetScript(data))
-
-      case tx @ vt.lease.LeaseTransactionV1(sender, amount, fee, timestamp, recipient, signature) =>
-        val data = LeaseTransactionData(Some(recipient), amount)
-        PBTransactions.create(sender, NoChainId, fee, tx.assetFee._1, timestamp, 1, Seq(signature), Data.Lease(data))
-
-      case tx @ vt.lease.LeaseTransactionV2(sender, amount, fee, timestamp, recipient, proofs) =>
-        val data = LeaseTransactionData(Some(recipient), amount)
-        PBTransactions.create(sender, NoChainId, fee, tx.assetFee._1, timestamp, 2, proofs, Data.Lease(data))
-
-      case tx @ vt.lease.LeaseCancelTransactionV1(sender, leaseId, fee, timestamp, signature) =>
-        val data = LeaseCancelTransactionData(leaseId)
-        PBTransactions.create(sender, NoChainId, fee, tx.assetFee._1, timestamp, 1, Seq(signature), Data.LeaseCancel(data))
-
-      case tx @ vt.lease.LeaseCancelTransactionV2(chainId, sender, leaseId, fee, timestamp, proofs) =>
-        val data = LeaseCancelTransactionData(leaseId)
-        PBTransactions.create(sender, chainId, fee, tx.assetFee._1, timestamp, 2, proofs, Data.LeaseCancel(data))
-
-      case tx @ MassTransferTransaction(assetId, sender, transfers, timestamp, fee, attachment, proofs) =>
-        val data = MassTransferTransactionData(
-          Some(PBAmounts.toPBAssetId(assetId)),
-          transfers.map(pt => MassTransferTransactionData.Transfer(Some(pt.address), pt.amount)),
-          attachment: ByteStr
-        )
-        PBTransactions.create(sender, NoChainId, fee, tx.assetFee._1, timestamp, 2, proofs, Data.MassTransfer(data))
-
-      case tx @ vt.DataTransaction(sender, data, fee, timestamp, proofs) =>
-        val txData = DataTransactionData(data.map(toPBDataEntry))
-        PBTransactions.create(sender, NoChainId, fee, tx.assetFee._1, timestamp, 2, proofs, Data.DataTransaction(txData))
-
-      case tx @ vt.assets.SponsorFeeTransaction(sender, assetId, minSponsoredAssetFee, fee, timestamp, proofs) =>
-        val data = SponsorFeeTransactionData(Some(AssetAmount(assetId.id, minSponsoredAssetFee.getOrElse(0L))))
-        PBTransactions.create(sender, NoChainId, fee, tx.assetFee._1, timestamp, 2, proofs, Data.SponsorFee(data))
-
-      case vt.smart.InvokeScriptTransaction(chainId, sender, dappAddress, fcOpt, payment, fee, feeAssetId, timestamp, proofs) =>
-        import com.wavesplatform.lang.v1.Serde
-        import com.wavesplatform.serialization.Deser
-
-        val data = InvokeScriptTransactionData(dappAddress.toByteString,
-                                               ByteString.copyFrom(Deser.serializeOption(fcOpt)(Serde.serialize(_))),
-                                               payment.map(p => (p.assetId, p.amount): Amount))
-        PBTransactions.create(sender, chainId, fee, feeAssetId, timestamp, 2, proofs, Data.InvokeScript(data))
-
-      case _ =>
-        throw new IllegalArgumentException(s"Unsupported transaction: $tx")
-    }
-  }
-
-  def toVanillaDataEntry(de: DataTransactionData.DataEntry): com.wavesplatform.state.DataEntry[_] = {
-    import DataTransactionData.DataEntry.Value._
-
-    de.value match {
-      case IntValue(num)      => IntegerDataEntry(de.key, num)
-      case BoolValue(bool)    => BooleanDataEntry(de.key, bool)
-      case BinaryValue(bytes) => BinaryDataEntry(de.key, bytes.toByteArray)
-      case StringValue(str)   => StringDataEntry(de.key, str)
-      case Empty              => throw new IllegalArgumentException(s"Empty entries not supported: $de")
-    }
-  }
-
-  def toPBDataEntry(de: com.wavesplatform.state.DataEntry[_]): DataTransactionData.DataEntry = {
-    DataTransactionData.DataEntry(
-      de.key,
-      de match {
-        case IntegerDataEntry(_, value) => DataTransactionData.DataEntry.Value.IntValue(value)
-        case BooleanDataEntry(_, value) => DataTransactionData.DataEntry.Value.BoolValue(value)
-        case BinaryDataEntry(_, value)  => DataTransactionData.DataEntry.Value.BinaryValue(value)
-        case StringDataEntry(_, value)  => DataTransactionData.DataEntry.Value.StringValue(value)
-      }
-    )
-  }
-}
->>>>>>> 146a056e
+package com.wavesplatform.protobuf.transaction
+import com.google.protobuf.ByteString
+import com.wavesplatform.account.{Address, PublicKey}
+import com.wavesplatform.common.state.ByteStr
+import com.wavesplatform.lang.ValidationError
+import com.wavesplatform.lang.script.ScriptReader
+import com.wavesplatform.protobuf.transaction.Transaction.Data
+import com.wavesplatform.protobuf.transaction.{Script => PBScript}
+import com.wavesplatform.serialization.Deser
+import com.wavesplatform.state.{BinaryDataEntry, BooleanDataEntry, IntegerDataEntry, StringDataEntry}
+import com.wavesplatform.transaction.Asset.{IssuedAsset, Waves}
+import com.wavesplatform.transaction.TxValidationError.GenericError
+import com.wavesplatform.transaction.transfer.MassTransferTransaction
+import com.wavesplatform.transaction.transfer.MassTransferTransaction.ParsedTransfer
+import com.wavesplatform.transaction.{Proofs, TxValidationError}
+import com.wavesplatform.{transaction => vt}
+
+object PBTransactions {
+  import com.wavesplatform.protobuf.utils.PBInternalImplicits._
+
+  private[this] val NoChainId: Byte = 0: Byte
+
+  def create(sender: com.wavesplatform.account.PublicKey = PublicKey.empty,
+             chainId: Byte = 0,
+             fee: Long = 0L,
+             feeAssetId: VanillaAssetId = Waves,
+             timestamp: Long = 0L,
+             version: Int = 0,
+             proofsArray: Seq[com.wavesplatform.common.state.ByteStr] = Nil,
+             data: com.wavesplatform.protobuf.transaction.Transaction.Data = com.wavesplatform.protobuf.transaction.Transaction.Data.Empty)
+    : SignedTransaction = {
+    new SignedTransaction(
+      Some(Transaction(chainId, sender: ByteStr, Some((feeAssetId, fee): Amount), timestamp, version, data)),
+      proofsArray.map(bs => ByteString.copyFrom(bs.arr))
+    )
+  }
+
+  def vanilla(signedTx: PBSignedTransaction, unsafe: Boolean = false): Either[ValidationError, VanillaTransaction] = {
+    for {
+      parsedTx <- signedTx.transaction.toRight(GenericError("Transaction must be specified"))
+      fee      <- parsedTx.fee.toRight(GenericError("Fee must be specified"))
+      _        <- Either.cond(parsedTx.data.isDefined, (), GenericError("Transaction data must be specified"))
+      feeAmount = PBAmounts.toAssetAndAmount(fee)
+      sender    = PublicKey(parsedTx.senderPublicKey.toByteArray)
+      tx <- if (unsafe)
+        Right(
+          createVanillaUnsafe(
+            parsedTx.version,
+            parsedTx.chainId.toByte,
+            sender,
+            feeAmount._2,
+            feeAmount._1,
+            parsedTx.timestamp,
+            Proofs(signedTx.proofs.map(bs => ByteStr(bs.toByteArray))),
+            parsedTx.data
+          ))
+      else
+        createVanilla(
+          parsedTx.version,
+          parsedTx.chainId.toByte,
+          sender,
+          feeAmount._2,
+          feeAmount._1,
+          parsedTx.timestamp,
+          Proofs(signedTx.proofs.map(bs => ByteStr(bs.toByteArray))),
+          parsedTx.data
+        )
+    } yield tx
+  }
+
+  private[this] def createVanilla(version: Int,
+                                  chainId: Byte,
+                                  sender: PublicKey,
+                                  feeAmount: Long,
+                                  feeAssetId: VanillaAssetId,
+                                  timestamp: Long,
+                                  proofs: Proofs,
+                                  data: PBTransaction.Data): Either[ValidationError, VanillaTransaction] = {
+
+    val signature = proofs.toSignature
+    val result: Either[ValidationError, VanillaTransaction] = data match {
+      case Data.Genesis(GenesisTransactionData(recipient, amount)) =>
+        vt.GenesisTransaction.create(Address.fromBytes(recipient.toByteArray).right.get, amount, timestamp)
+
+      case Data.Payment(PaymentTransactionData(recipient, amount)) =>
+        vt.PaymentTransaction.create(sender, Address.fromBytes(recipient.toByteArray).right.get, amount, feeAmount, timestamp, signature)
+
+      case Data.Transfer(TransferTransactionData(Some(recipient), Some(amount), attachment)) =>
+        version match {
+          case 1 =>
+            for {
+              address <- recipient.toAddressOrAlias
+              tx <- vt.transfer.TransferTransactionV1.create(
+                amount.vanillaAssetId,
+                sender,
+                address,
+                amount.longAmount,
+                timestamp,
+                feeAssetId,
+                feeAmount,
+                attachment.toByteArray,
+                signature
+              )
+            } yield tx
+
+          case 2 =>
+            for {
+              address <- recipient.toAddressOrAlias
+              tx <- vt.transfer.TransferTransactionV2.create(
+                amount.vanillaAssetId,
+                sender,
+                address,
+                amount.longAmount,
+                timestamp,
+                feeAssetId,
+                feeAmount,
+                attachment.toByteArray,
+                proofs
+              )
+            } yield tx
+
+          case v =>
+            throw new IllegalArgumentException(s"Unsupported transaction version: $v")
+        }
+
+      case Data.CreateAlias(CreateAliasTransactionData(alias)) =>
+        version match {
+          case 1 =>
+            for {
+              alias <- com.wavesplatform.account.Alias.createWithChainId(alias, chainId)
+              tx    <- vt.CreateAliasTransactionV1.create(sender, alias, feeAmount, timestamp, signature)
+            } yield tx
+
+          case 2 =>
+            for {
+              alias <- com.wavesplatform.account.Alias.createWithChainId(alias, chainId)
+              tx    <- vt.CreateAliasTransactionV2.create(sender, alias, feeAmount, timestamp, proofs)
+            } yield tx
+
+          case v =>
+            throw new IllegalArgumentException(s"Unsupported transaction version: $v")
+        }
+
+      case Data.Issue(IssueTransactionData(name, description, quantity, decimals, reissuable, script)) =>
+        version match {
+          case 1 =>
+            vt.assets.IssueTransactionV1.create(
+              sender,
+              name.toByteArray,
+              description.toByteArray,
+              quantity,
+              decimals.toByte,
+              reissuable,
+              feeAmount,
+              timestamp,
+              signature
+            )
+          case 2 =>
+            vt.assets.IssueTransactionV2.create(
+              chainId,
+              sender,
+              name.toByteArray,
+              description.toByteArray,
+              quantity,
+              decimals.toByte,
+              reissuable,
+              script.map(s => ScriptReader.fromBytes(s.bytes.toByteArray).right.get),
+              feeAmount,
+              timestamp,
+              proofs
+            )
+          case v => throw new IllegalArgumentException(s"Unsupported transaction version: $v")
+        }
+
+      case Data.Reissue(ReissueTransactionData(Some(AssetAmount(assetId, amount)), reissuable)) =>
+        version match {
+          case 1 =>
+            vt.assets.ReissueTransactionV1.create(sender, IssuedAsset(assetId.toByteArray), amount, reissuable, feeAmount, timestamp, signature)
+          case 2 =>
+            vt.assets.ReissueTransactionV2.create(chainId, sender, IssuedAsset(assetId), amount, reissuable, feeAmount, timestamp, proofs)
+          case v => throw new IllegalArgumentException(s"Unsupported transaction version: $v")
+        }
+
+      case Data.Burn(BurnTransactionData(Some(AssetAmount(assetId, amount)))) =>
+        version match {
+          case 1 => vt.assets.BurnTransactionV1.create(sender, IssuedAsset(assetId), amount, feeAmount, timestamp, signature)
+          case 2 => vt.assets.BurnTransactionV2.create(chainId, sender, IssuedAsset(assetId), amount, feeAmount, timestamp, proofs)
+          case v => throw new IllegalArgumentException(s"Unsupported transaction version: $v")
+        }
+
+      case Data.SetAssetScript(SetAssetScriptTransactionData(assetId, script)) =>
+        vt.assets.SetAssetScriptTransaction.create(
+          chainId,
+          sender,
+          IssuedAsset(assetId),
+          script.map(s => ScriptReader.fromBytes(s.bytes.toByteArray).right.get),
+          feeAmount,
+          timestamp,
+          proofs
+        )
+
+      case Data.SetScript(SetScriptTransactionData(script)) =>
+        vt.smart.SetScriptTransaction.create(
+          sender,
+          script.map(s => ScriptReader.fromBytes(s.bytes.toByteArray).right.get),
+          feeAmount,
+          timestamp,
+          proofs
+        )
+
+      case Data.Lease(LeaseTransactionData(Some(recipient), amount)) =>
+        version match {
+          case 1 =>
+            for {
+              address <- recipient.toAddressOrAlias
+              tx      <- vt.lease.LeaseTransactionV1.create(sender, amount, feeAmount, timestamp, address, signature)
+            } yield tx
+
+          case 2 =>
+            for {
+              address <- recipient.toAddressOrAlias
+              tx      <- vt.lease.LeaseTransactionV2.create(sender, amount, feeAmount, timestamp, address, proofs)
+            } yield tx
+
+          case v =>
+            throw new IllegalArgumentException(s"Unsupported transaction version: $v")
+        }
+
+      case Data.LeaseCancel(LeaseCancelTransactionData(leaseId)) =>
+        version match {
+          case 1 => vt.lease.LeaseCancelTransactionV1.create(sender, leaseId.byteStr, feeAmount, timestamp, signature)
+          case 2 => vt.lease.LeaseCancelTransactionV2.create(chainId, sender, leaseId.toByteArray, feeAmount, timestamp, proofs)
+          case v => throw new IllegalArgumentException(s"Unsupported transaction version: $v")
+        }
+
+      case Data.Exchange(ExchangeTransactionData(amount, price, buyMatcherFee, sellMatcherFee, Seq(buyOrder, sellOrder), _)) =>
+        version match {
+          case 1 =>
+            vt.assets.exchange.ExchangeTransactionV1.create(
+              PBOrders.vanillaV1(buyOrder),
+              PBOrders.vanillaV1(sellOrder),
+              amount,
+              price,
+              buyMatcherFee,
+              sellMatcherFee,
+              feeAmount,
+              timestamp,
+              signature
+            )
+          case 2 =>
+            vt.assets.exchange.ExchangeTransactionV2.create(PBOrders.vanilla(buyOrder),
+                                                            PBOrders.vanilla(sellOrder),
+                                                            amount,
+                                                            price,
+                                                            buyMatcherFee,
+                                                            sellMatcherFee,
+                                                            feeAmount,
+                                                            timestamp,
+                                                            proofs)
+          case v => throw new IllegalArgumentException(s"Unsupported transaction version: $v")
+        }
+
+      case Data.DataTransaction(dt) =>
+        vt.DataTransaction.create(
+          sender,
+          dt.data.toList.map(toVanillaDataEntry),
+          feeAmount,
+          timestamp,
+          proofs
+        )
+
+      case Data.MassTransfer(mt) =>
+        vt.transfer.MassTransferTransaction.create(
+          PBAmounts.toVanillaAssetId(mt.getAssetId),
+          sender,
+          mt.transfers.flatMap(t => t.getAddress.toAddressOrAlias.toOption.map(ParsedTransfer(_, t.amount))).toList,
+          timestamp,
+          feeAmount,
+          mt.attachment.toByteArray,
+          proofs
+        )
+
+      case Data.SponsorFee(SponsorFeeTransactionData(Some(AssetAmount(assetId, minFee)))) =>
+        vt.assets.SponsorFeeTransaction.create(sender, IssuedAsset(assetId), Option(minFee).filter(_ > 0), feeAmount, timestamp, proofs)
+
+      case Data.InvokeScript(InvokeScriptTransactionData(dappAddress, functionCall, payments)) =>
+        import com.wavesplatform.common.utils._
+        import com.wavesplatform.lang.v1.Serde
+        import com.wavesplatform.lang.v1.compiler.Terms.FUNCTION_CALL
+
+        for {
+          address <- Address.fromBytes(dappAddress.toByteArray)
+
+          desFCOpt = Deser.parseOption(functionCall.toByteArray, 0)(Serde.deserialize(_))._1
+
+          _ <- Either.cond(desFCOpt.isEmpty || desFCOpt.get.isRight,
+                           (),
+                           GenericError(s"Invalid InvokeScript function call: ${desFCOpt.get.left.get}"))
+
+          fcOpt = desFCOpt.map(_.explicitGet()._1)
+
+          _ <- Either.cond(fcOpt.isEmpty || fcOpt.exists(_.isInstanceOf[FUNCTION_CALL]), (), GenericError(s"Not a function call: $fcOpt"))
+
+          tx <- vt.smart.InvokeScriptTransaction.create(
+            sender,
+            address,
+            fcOpt.map(_.asInstanceOf[FUNCTION_CALL]),
+            payments.map(p => vt.smart.InvokeScriptTransaction.Payment(p.longAmount, PBAmounts.toVanillaAssetId(p.getAssetId))),
+            feeAmount,
+            feeAssetId,
+            timestamp,
+            proofs
+          )
+        } yield tx
+
+      case _ =>
+        Left(TxValidationError.UnsupportedTransactionType)
+    }
+
+    result
+  }
+
+  private[this] def createVanillaUnsafe(version: Int,
+                                        chainId: Byte,
+                                        sender: PublicKey,
+                                        feeAmount: Long,
+                                        feeAssetId: VanillaAssetId,
+                                        timestamp: Long,
+                                        proofs: Proofs,
+                                        data: PBTransaction.Data): VanillaTransaction = {
+    import com.wavesplatform.common.utils._
+
+    val signature = proofs.toSignature
+    data match {
+      case Data.Genesis(GenesisTransactionData(recipient, amount)) =>
+        vt.GenesisTransaction(Address.fromBytes(recipient.toByteArray).right.get, amount, timestamp, signature)
+
+      case Data.Payment(PaymentTransactionData(recipient, amount)) =>
+        vt.PaymentTransaction(sender, Address.fromBytes(recipient.toByteArray).right.get, amount, feeAmount, timestamp, signature)
+
+      case Data.Transfer(TransferTransactionData(Some(recipient), Some(amount), attachment)) =>
+        version match {
+          case 1 =>
+            vt.transfer.TransferTransactionV1(
+              amount.vanillaAssetId,
+              sender,
+              recipient.toAddressOrAlias.explicitGet(),
+              amount.longAmount,
+              timestamp,
+              feeAssetId,
+              feeAmount,
+              attachment.toByteArray,
+              signature
+            )
+
+          case 2 =>
+            vt.transfer.TransferTransactionV2(
+              sender,
+              recipient.toAddressOrAlias.explicitGet(),
+              amount.vanillaAssetId,
+              amount.longAmount,
+              timestamp,
+              feeAssetId,
+              feeAmount,
+              attachment.toByteArray,
+              proofs
+            )
+
+          case v =>
+            throw new IllegalArgumentException(s"Unsupported transaction version: $v")
+        }
+
+      case Data.CreateAlias(CreateAliasTransactionData(alias)) =>
+        version match {
+          case 1 =>
+            vt.CreateAliasTransactionV1(sender,
+                                        com.wavesplatform.account.Alias.createWithChainId(alias, chainId).explicitGet(),
+                                        feeAmount,
+                                        timestamp,
+                                        signature)
+
+          case 2 =>
+            vt.CreateAliasTransactionV2(sender,
+                                        com.wavesplatform.account.Alias.createWithChainId(alias, chainId).explicitGet(),
+                                        feeAmount,
+                                        timestamp,
+                                        proofs)
+
+          case v =>
+            throw new IllegalArgumentException(s"Unsupported transaction version: $v")
+        }
+
+      case Data.Issue(IssueTransactionData(name, description, quantity, decimals, reissuable, script)) =>
+        version match {
+          case 1 =>
+            vt.assets.IssueTransactionV1(
+              sender,
+              name.toByteArray,
+              description.toByteArray,
+              quantity,
+              decimals.toByte,
+              reissuable,
+              feeAmount,
+              timestamp,
+              signature
+            )
+          case 2 =>
+            vt.assets.IssueTransactionV2(
+              chainId,
+              sender,
+              name.toByteArray,
+              description.toByteArray,
+              quantity,
+              decimals.toByte,
+              reissuable,
+              script.map(s => ScriptReader.fromBytes(s.bytes.toByteArray).right.get),
+              feeAmount,
+              timestamp,
+              proofs
+            )
+          case v => throw new IllegalArgumentException(s"Unsupported transaction version: $v")
+        }
+
+      case Data.Reissue(ReissueTransactionData(Some(AssetAmount(assetId, amount)), reissuable)) =>
+        version match {
+          case 1 =>
+            vt.assets.ReissueTransactionV1(sender, IssuedAsset(assetId), amount, reissuable, feeAmount, timestamp, signature)
+          case 2 =>
+            vt.assets.ReissueTransactionV2(chainId, sender, IssuedAsset(assetId), amount, reissuable, feeAmount, timestamp, proofs)
+          case v => throw new IllegalArgumentException(s"Unsupported transaction version: $v")
+        }
+
+      case Data.Burn(BurnTransactionData(Some(AssetAmount(assetId, amount)))) =>
+        version match {
+          case 1 => vt.assets.BurnTransactionV1(sender, IssuedAsset(assetId), amount, feeAmount, timestamp, signature)
+          case 2 => vt.assets.BurnTransactionV2(chainId, sender, IssuedAsset(assetId), amount, feeAmount, timestamp, proofs)
+          case v => throw new IllegalArgumentException(s"Unsupported transaction version: $v")
+        }
+
+      case Data.SetAssetScript(SetAssetScriptTransactionData(assetId, script)) =>
+        vt.assets.SetAssetScriptTransaction(
+          chainId,
+          sender,
+          IssuedAsset(assetId),
+          script.map(s => ScriptReader.fromBytes(s.bytes.toByteArray).right.get),
+          feeAmount,
+          timestamp,
+          proofs
+        )
+
+      case Data.SetScript(SetScriptTransactionData(script)) =>
+        vt.smart.SetScriptTransaction(
+          chainId,
+          sender,
+          script.map(s => ScriptReader.fromBytes(s.bytes.toByteArray).right.get),
+          feeAmount,
+          timestamp,
+          proofs
+        )
+
+      case Data.Lease(LeaseTransactionData(Some(recipient), amount)) =>
+        version match {
+          case 1 =>
+            vt.lease.LeaseTransactionV1(sender, amount, feeAmount, timestamp, recipient.toAddressOrAlias.explicitGet(), signature)
+
+          case 2 =>
+            vt.lease.LeaseTransactionV2(sender, amount, feeAmount, timestamp, recipient.toAddressOrAlias.explicitGet(), proofs)
+
+          case v =>
+            throw new IllegalArgumentException(s"Unsupported transaction version: $v")
+        }
+
+      case Data.LeaseCancel(LeaseCancelTransactionData(leaseId)) =>
+        version match {
+          case 1 => vt.lease.LeaseCancelTransactionV1(sender, leaseId.byteStr, feeAmount, timestamp, signature)
+          case 2 => vt.lease.LeaseCancelTransactionV2(chainId, sender, leaseId.toByteArray, feeAmount, timestamp, proofs)
+          case v => throw new IllegalArgumentException(s"Unsupported transaction version: $v")
+        }
+
+      case Data.Exchange(ExchangeTransactionData(amount, price, buyMatcherFee, sellMatcherFee, Seq(buyOrder, sellOrder), _)) =>
+        version match {
+          case 1 =>
+            vt.assets.exchange.ExchangeTransactionV1(
+              PBOrders.vanillaV1(buyOrder),
+              PBOrders.vanillaV1(sellOrder),
+              amount,
+              price,
+              buyMatcherFee,
+              sellMatcherFee,
+              feeAmount,
+              timestamp,
+              signature
+            )
+          case 2 =>
+            vt.assets.exchange.ExchangeTransactionV2(PBOrders.vanilla(buyOrder),
+                                                     PBOrders.vanilla(sellOrder),
+                                                     amount,
+                                                     price,
+                                                     buyMatcherFee,
+                                                     sellMatcherFee,
+                                                     feeAmount,
+                                                     timestamp,
+                                                     proofs)
+          case v => throw new IllegalArgumentException(s"Unsupported transaction version: $v")
+        }
+
+      case Data.DataTransaction(dt) =>
+        vt.DataTransaction(
+          sender,
+          dt.data.toList.map(toVanillaDataEntry),
+          feeAmount,
+          timestamp,
+          proofs
+        )
+
+      case Data.MassTransfer(mt) =>
+        vt.transfer.MassTransferTransaction(
+          PBAmounts.toVanillaAssetId(mt.getAssetId),
+          sender,
+          mt.transfers.flatMap(t => t.getAddress.toAddressOrAlias.toOption.map(ParsedTransfer(_, t.amount))).toList,
+          timestamp,
+          feeAmount,
+          mt.attachment.toByteArray,
+          proofs
+        )
+
+      case Data.SponsorFee(SponsorFeeTransactionData(Some(AssetAmount(assetId, minFee)))) =>
+        vt.assets.SponsorFeeTransaction(sender, IssuedAsset(assetId), Option(minFee).filter(_ > 0), feeAmount, timestamp, proofs)
+
+      case Data.InvokeScript(InvokeScriptTransactionData(dappAddress, functionCall, payments)) =>
+        import com.wavesplatform.lang.v1.Serde
+        import com.wavesplatform.lang.v1.compiler.Terms.FUNCTION_CALL
+
+        vt.smart.InvokeScriptTransaction(
+          chainId,
+          sender,
+          Address.fromBytes(dappAddress.toByteArray).explicitGet(),
+          Deser.parseOption(functionCall.toByteArray, 0)(Serde.deserialize(_))._1.map(_.explicitGet()._1.asInstanceOf[FUNCTION_CALL]),
+          payments.map(p => vt.smart.InvokeScriptTransaction.Payment(p.longAmount, PBAmounts.toVanillaAssetId(p.getAssetId))),
+          feeAmount,
+          feeAssetId,
+          timestamp,
+          proofs
+        )
+
+      case other =>
+        throw new IllegalArgumentException(s"Unsupported transaction data: $other")
+    }
+  }
+
+  def protobuf(tx: VanillaTransaction): PBSignedTransaction = {
+    tx match {
+      // Uses version "2" for "modern" transactions with single version and proofs field
+      case vt.GenesisTransaction(recipient, amount, timestamp, signature) =>
+        val data = GenesisTransactionData(ByteString.copyFrom(recipient.bytes), amount)
+        PBTransactions.create(sender = PublicKey(Array.emptyByteArray), timestamp = timestamp, version = 1, proofsArray = Seq(signature), data = Data.Genesis(data))
+
+      case vt.PaymentTransaction(sender, recipient, amount, fee, timestamp, signature) =>
+        val data = PaymentTransactionData(ByteString.copyFrom(recipient.bytes), amount)
+        PBTransactions.create(sender, NoChainId, fee, Waves, timestamp, 1, Seq(signature), Data.Payment(data))
+
+      case vt.transfer.TransferTransactionV1(assetId, sender, recipient, amount, timestamp, feeAssetId, fee, attachment, signature) =>
+        val data = TransferTransactionData(Some(recipient), Some((assetId, amount)), ByteString.copyFrom(attachment))
+        PBTransactions.create(sender, NoChainId, fee, feeAssetId, timestamp, 1, Seq(signature), Data.Transfer(data))
+
+      case vt.transfer.TransferTransactionV2(sender, recipient, assetId, amount, timestamp, feeAssetId, fee, attachment, proofs) =>
+        val data = TransferTransactionData(Some(recipient), Some((assetId, amount)), ByteString.copyFrom(attachment))
+        PBTransactions.create(sender, NoChainId, fee, feeAssetId, timestamp, 2, proofs, Data.Transfer(data))
+
+      case tx @ vt.CreateAliasTransactionV1(sender, alias, fee, timestamp, signature) =>
+        val data = CreateAliasTransactionData(alias.name)
+        PBTransactions.create(sender, NoChainId, fee, tx.assetFee._1, timestamp, 1, Seq(signature), Data.CreateAlias(data))
+
+      case tx @ vt.CreateAliasTransactionV2(sender, alias, fee, timestamp, proofs) =>
+        val data = CreateAliasTransactionData(alias.name)
+        PBTransactions.create(sender, NoChainId, fee, tx.assetFee._1, timestamp, 2, proofs, Data.CreateAlias(data))
+
+      case tx @ vt.assets.exchange
+            .ExchangeTransactionV1(buyOrder, sellOrder, amount, price, buyMatcherFee, sellMatcherFee, fee, timestamp, signature) =>
+        val data = ExchangeTransactionData(
+          amount,
+          price,
+          buyMatcherFee,
+          sellMatcherFee,
+          Seq(PBOrders.protobuf(buyOrder), PBOrders.protobuf(sellOrder))
+        )
+        PBTransactions.create(tx.sender, NoChainId, fee, tx.assetFee._1, timestamp, 1, Seq(signature), Data.Exchange(data))
+
+      case tx @ vt.assets.exchange.ExchangeTransactionV2(buyOrder, sellOrder, amount, price, buyMatcherFee, sellMatcherFee, fee, timestamp, proofs) =>
+        val data = ExchangeTransactionData(
+          amount,
+          price,
+          buyMatcherFee,
+          sellMatcherFee,
+          Seq(PBOrders.protobuf(buyOrder), PBOrders.protobuf(sellOrder))
+        )
+        PBTransactions.create(tx.sender, 0: Byte, fee, tx.assetFee._1, timestamp, 2, proofs, Data.Exchange(data))
+
+      case vt.assets.IssueTransactionV1(sender, name, description, quantity, decimals, reissuable, fee, timestamp, signature) =>
+        val data = IssueTransactionData(ByteStr(name), ByteStr(description), quantity, decimals, reissuable, None)
+        PBTransactions.create(sender, NoChainId, fee, tx.assetFee._1, timestamp, 1, Seq(signature), Data.Issue(data))
+
+      case vt.assets.IssueTransactionV2(chainId, sender, name, description, quantity, decimals, reissuable, script, fee, timestamp, proofs) =>
+        val data = IssueTransactionData(ByteStr(name), ByteStr(description), quantity, decimals, reissuable, script.map(s => PBScript(s.bytes())))
+        PBTransactions.create(sender, chainId, fee, tx.assetFee._1, timestamp, 2, proofs, Data.Issue(data))
+
+      case tx @ vt.assets.ReissueTransactionV1(sender, assetId, quantity, reissuable, fee, timestamp, signature) =>
+        val data = ReissueTransactionData(Some(AssetAmount(assetId.id, quantity)), reissuable)
+        PBTransactions.create(sender, tx.chainByte.getOrElse(NoChainId), fee, tx.assetFee._1, timestamp, 1, Seq(signature), Data.Reissue(data))
+
+      case tx @ vt.assets.ReissueTransactionV2(chainId, sender, assetId, amount, reissuable, fee, timestamp, proofs) =>
+        val data = ReissueTransactionData(Some(AssetAmount(assetId.id, amount)), reissuable)
+        PBTransactions.create(sender, chainId, fee, tx.assetFee._1, timestamp, 2, proofs, Data.Reissue(data))
+
+      case tx @ vt.assets.BurnTransactionV1(sender, assetId, amount, fee, timestamp, signature) =>
+        val data = BurnTransactionData(Some(AssetAmount(assetId.id, amount)))
+        PBTransactions.create(sender, tx.chainByte.getOrElse(NoChainId), fee, tx.assetFee._1, timestamp, 1, Seq(signature), Data.Burn(data))
+
+      case tx @ vt.assets.BurnTransactionV2(chainId, sender, assetId, amount, fee, timestamp, proofs) =>
+        val data = BurnTransactionData(Some(AssetAmount(assetId.id, amount)))
+        PBTransactions.create(sender, chainId, fee, tx.assetFee._1, timestamp, 2, proofs, Data.Burn(data))
+
+      case vt.assets.SetAssetScriptTransaction(chainId, sender, assetId, script, fee, timestamp, proofs) =>
+        val data = SetAssetScriptTransactionData(assetId.id, script.map(s => PBScript(s.bytes())))
+        PBTransactions.create(sender, chainId, fee, tx.assetFee._1, timestamp, 2, proofs, Data.SetAssetScript(data))
+
+      case vt.smart.SetScriptTransaction(chainId, sender, script, fee, timestamp, proofs) =>
+        val data = SetScriptTransactionData(script.map(s => PBScript(s.bytes())))
+        PBTransactions.create(sender, chainId, fee, tx.assetFee._1, timestamp, 2, proofs, Data.SetScript(data))
+
+      case tx @ vt.lease.LeaseTransactionV1(sender, amount, fee, timestamp, recipient, signature) =>
+        val data = LeaseTransactionData(Some(recipient), amount)
+        PBTransactions.create(sender, NoChainId, fee, tx.assetFee._1, timestamp, 1, Seq(signature), Data.Lease(data))
+
+      case tx @ vt.lease.LeaseTransactionV2(sender, amount, fee, timestamp, recipient, proofs) =>
+        val data = LeaseTransactionData(Some(recipient), amount)
+        PBTransactions.create(sender, NoChainId, fee, tx.assetFee._1, timestamp, 2, proofs, Data.Lease(data))
+
+      case tx @ vt.lease.LeaseCancelTransactionV1(sender, leaseId, fee, timestamp, signature) =>
+        val data = LeaseCancelTransactionData(leaseId)
+        PBTransactions.create(sender, NoChainId, fee, tx.assetFee._1, timestamp, 1, Seq(signature), Data.LeaseCancel(data))
+
+      case tx @ vt.lease.LeaseCancelTransactionV2(chainId, sender, leaseId, fee, timestamp, proofs) =>
+        val data = LeaseCancelTransactionData(leaseId)
+        PBTransactions.create(sender, chainId, fee, tx.assetFee._1, timestamp, 2, proofs, Data.LeaseCancel(data))
+
+      case tx @ MassTransferTransaction(assetId, sender, transfers, timestamp, fee, attachment, proofs) =>
+        val data = MassTransferTransactionData(
+          Some(PBAmounts.toPBAssetId(assetId)),
+          transfers.map(pt => MassTransferTransactionData.Transfer(Some(pt.address), pt.amount)),
+          attachment: ByteStr
+        )
+        PBTransactions.create(sender, NoChainId, fee, tx.assetFee._1, timestamp, 2, proofs, Data.MassTransfer(data))
+
+      case tx @ vt.DataTransaction(sender, data, fee, timestamp, proofs) =>
+        val txData = DataTransactionData(data.map(toPBDataEntry))
+        PBTransactions.create(sender, NoChainId, fee, tx.assetFee._1, timestamp, 2, proofs, Data.DataTransaction(txData))
+
+      case tx @ vt.assets.SponsorFeeTransaction(sender, assetId, minSponsoredAssetFee, fee, timestamp, proofs) =>
+        val data = SponsorFeeTransactionData(Some(AssetAmount(assetId.id, minSponsoredAssetFee.getOrElse(0L))))
+        PBTransactions.create(sender, NoChainId, fee, tx.assetFee._1, timestamp, 2, proofs, Data.SponsorFee(data))
+
+      case vt.smart.InvokeScriptTransaction(chainId, sender, dappAddress, fcOpt, payment, fee, feeAssetId, timestamp, proofs) =>
+        import com.wavesplatform.lang.v1.Serde
+        import com.wavesplatform.serialization.Deser
+
+        val data = InvokeScriptTransactionData(dappAddress.toByteString,
+                                               ByteString.copyFrom(Deser.serializeOption(fcOpt)(Serde.serialize(_))),
+                                               payment.map(p => (p.assetId, p.amount): Amount))
+        PBTransactions.create(sender, chainId, fee, feeAssetId, timestamp, 2, proofs, Data.InvokeScript(data))
+
+      case _ =>
+        throw new IllegalArgumentException(s"Unsupported transaction: $tx")
+    }
+  }
+
+  def toVanillaDataEntry(de: DataTransactionData.DataEntry): com.wavesplatform.state.DataEntry[_] = {
+    import DataTransactionData.DataEntry.Value._
+
+    de.value match {
+      case IntValue(num)      => IntegerDataEntry(de.key, num)
+      case BoolValue(bool)    => BooleanDataEntry(de.key, bool)
+      case BinaryValue(bytes) => BinaryDataEntry(de.key, bytes.toByteArray)
+      case StringValue(str)   => StringDataEntry(de.key, str)
+      case Empty              => throw new IllegalArgumentException(s"Empty entries not supported: $de")
+    }
+  }
+
+  def toPBDataEntry(de: com.wavesplatform.state.DataEntry[_]): DataTransactionData.DataEntry = {
+    DataTransactionData.DataEntry(
+      de.key,
+      de match {
+        case IntegerDataEntry(_, value) => DataTransactionData.DataEntry.Value.IntValue(value)
+        case BooleanDataEntry(_, value) => DataTransactionData.DataEntry.Value.BoolValue(value)
+        case BinaryDataEntry(_, value)  => DataTransactionData.DataEntry.Value.BinaryValue(value)
+        case StringDataEntry(_, value)  => DataTransactionData.DataEntry.Value.StringValue(value)
+      }
+    )
+  }
+}