--- conflicted
+++ resolved
@@ -1,12 +1,7 @@
 package com.wavesplatform.protobuf.transaction
 
-<<<<<<< HEAD
-import scala.util.Try
-=======
-import cats.syntax.traverse._
->>>>>>> 2f13caf8
+import cats.syntax.traverse.*
 import com.google.protobuf.ByteString
-import com.wavesplatform.transaction as vt
 import com.wavesplatform.account.{AddressOrAlias, PublicKey}
 import com.wavesplatform.common.state.ByteStr
 import com.wavesplatform.common.utils.EitherExt2
@@ -21,7 +16,7 @@
 import com.wavesplatform.protobuf.utils.PBImplicitConversions.*
 import com.wavesplatform.serialization.Deser
 import com.wavesplatform.state.{BinaryDataEntry, BooleanDataEntry, EmptyDataEntry, IntegerDataEntry, StringDataEntry}
-import com.wavesplatform.transaction.{EthereumTransaction, Proofs, TxValidationError}
+import com.wavesplatform.transaction as vt
 import com.wavesplatform.transaction.Asset.{IssuedAsset, Waves}
 import com.wavesplatform.transaction.TxValidationError.{GenericError, NegativeAmount}
 import com.wavesplatform.transaction.assets.UpdateAssetInfoTransaction
@@ -30,12 +25,11 @@
 import com.wavesplatform.transaction.smart.InvokeScriptTransaction.Payment
 import com.wavesplatform.transaction.transfer.MassTransferTransaction
 import com.wavesplatform.transaction.transfer.MassTransferTransaction.ParsedTransfer
-<<<<<<< HEAD
-=======
-import com.wavesplatform.transaction.{Proofs, TxDecimals, TxExchangeAmount, TxExchangePrice, TxNonNegativeAmount, TxPositiveAmount, TxValidationError}
->>>>>>> 2f13caf8
+import com.wavesplatform.transaction.{EthereumTransaction, Proofs, TxDecimals, TxExchangeAmount, TxExchangePrice, TxNonNegativeAmount, TxPositiveAmount, TxValidationError}
 import com.wavesplatform.utils.StringBytes
 import scalapb.UnknownFieldSet.empty
+
+import scala.util.Try
 
 object PBTransactions {
 
@@ -574,7 +568,7 @@
           version.toByte,
           sender,
           toVanillaScript(expressionBytes).get.asInstanceOf[ExprScript],
-          feeAmount,
+          TxPositiveAmount.unsafeFrom(feeAmount),
           feeAssetId,
           timestamp,
           proofs,
@@ -601,24 +595,14 @@
         PBTransactions.create(sender, chainId, fee.value, Waves, timestamp, 1, Seq(signature), Data.Payment(data))
 
       case tx: vt.transfer.TransferTransaction =>
-<<<<<<< HEAD
         import tx.*
-        val data = TransferTransactionData(Some(recipient.toPB), Some((assetId, amount)), attachment.toByteString)
-        PBTransactions.create(sender, chainId, fee, feeAssetId, timestamp, version, proofs, Data.Transfer(data))
-=======
-        import tx._
-        val data = TransferTransactionData(Some(recipient), Some((assetId, amount.value)), attachment.toByteString)
+        val data = TransferTransactionData(Some(recipient.toPB), Some((assetId, amount.value)), attachment.toByteString)
         PBTransactions.create(sender, chainId, fee.value, feeAssetId, timestamp, version, proofs, Data.Transfer(data))
->>>>>>> 2f13caf8
 
       case tx: vt.CreateAliasTransaction =>
         import tx.*
         val data = CreateAliasTransactionData(alias.name)
-<<<<<<< HEAD
-        PBTransactions.create(sender, chainId, fee, tx.feeAssetId, timestamp, version, proofs, Data.CreateAlias(data))
-=======
-        PBTransactions.create(sender, chainId, fee.value, tx.assetFee._1, timestamp, version, proofs, Data.CreateAlias(data))
->>>>>>> 2f13caf8
+        PBTransactions.create(sender, chainId, fee.value, tx.feeAssetId, timestamp, version, proofs, Data.CreateAlias(data))
 
       case tx: vt.assets.exchange.ExchangeTransaction =>
         import tx.*
@@ -629,125 +613,72 @@
           sellMatcherFee,
           Seq(PBOrders.protobuf(order1), PBOrders.protobuf(order2))
         )
-<<<<<<< HEAD
-        PBTransactions.create(tx.sender, chainId, fee, tx.feeAssetId, timestamp, version, proofs, Data.Exchange(data))
+        PBTransactions.create(tx.sender, chainId, fee.value, tx.feeAssetId, timestamp, version, proofs, Data.Exchange(data))
 
       case tx: vt.assets.IssueTransaction =>
         import tx.*
-        val data = IssueTransactionData(name.toStringUtf8, description.toStringUtf8, quantity, decimals, reissuable, toPBScript(script))
-        PBTransactions.create(sender, chainId, fee, tx.feeAssetId, timestamp, version, proofs, Data.Issue(data))
+        val data = IssueTransactionData(name.toStringUtf8, description.toStringUtf8, quantity.value, decimals.value, reissuable, toPBScript(script))
+        PBTransactions.create(sender, chainId, fee.value, tx.feeAssetId, timestamp, version, proofs, Data.Issue(data))
 
       case tx: vt.assets.ReissueTransaction =>
         import tx.*
-        val data = ReissueTransactionData(Some(Amount(asset.id.toByteString, quantity)), reissuable)
-        PBTransactions.create(sender, chainId, fee, tx.feeAssetId, timestamp, version, proofs, Data.Reissue(data))
+        val data = ReissueTransactionData(Some(Amount(asset.id.toByteString, quantity.value)), reissuable)
+        PBTransactions.create(sender, chainId, fee.value, tx.feeAssetId, timestamp, version, proofs, Data.Reissue(data))
 
       case tx: vt.assets.BurnTransaction =>
         import tx.*
-        val data = BurnTransactionData(Some(Amount(asset.id.toByteString, quantity)))
-        PBTransactions.create(sender, chainId, fee, tx.feeAssetId, timestamp, version, proofs, Data.Burn(data))
+        val data = BurnTransactionData(Some(Amount(asset.id.toByteString, quantity.value)))
+        PBTransactions.create(sender, chainId, fee.value, tx.feeAssetId, timestamp, version, proofs, Data.Burn(data))
 
       case tx @ vt.assets.SetAssetScriptTransaction(_, sender, assetId, script, fee, timestamp, proofs, chainId) =>
         val data = SetAssetScriptTransactionData(assetId.id.toByteString, toPBScript(script))
-        PBTransactions.create(sender, chainId, fee, tx.feeAssetId, timestamp, tx.version, proofs, Data.SetAssetScript(data))
+        PBTransactions.create(sender, chainId, fee.value, tx.feeAssetId, timestamp, tx.version, proofs, Data.SetAssetScript(data))
 
       case tx @ vt.smart.SetScriptTransaction(_, sender, script, fee, timestamp, proofs, chainId) =>
         val data = SetScriptTransactionData(toPBScript(script))
-        PBTransactions.create(sender, chainId, fee, tx.feeAssetId, timestamp, tx.version, proofs, Data.SetScript(data))
+        PBTransactions.create(sender, chainId, fee.value, tx.feeAssetId, timestamp, tx.version, proofs, Data.SetScript(data))
 
       case tx: vt.lease.LeaseTransaction =>
         import tx.*
-        val data = LeaseTransactionData(Some(recipient.toPB), amount)
-        PBTransactions.create(sender, chainId, fee, tx.feeAssetId, timestamp, version, proofs, Data.Lease(data))
-=======
-        PBTransactions.create(tx.sender, chainId, fee.value, tx.assetFee._1, timestamp, version, proofs, Data.Exchange(data))
-
-      case tx: vt.assets.IssueTransaction =>
-        import tx._
-        val data = IssueTransactionData(name.toStringUtf8, description.toStringUtf8, quantity.value, decimals.value, reissuable, toPBScript(script))
-        PBTransactions.create(sender, chainId, fee.value, tx.assetFee._1, timestamp, version, proofs, Data.Issue(data))
-
-      case tx: vt.assets.ReissueTransaction =>
-        import tx._
-        val data = ReissueTransactionData(Some(Amount(asset.id.toByteString, quantity.value)), reissuable)
-        PBTransactions.create(sender, chainId, fee.value, tx.assetFee._1, timestamp, version, proofs, Data.Reissue(data))
-
-      case tx: vt.assets.BurnTransaction =>
-        import tx._
-        val data = BurnTransactionData(Some(Amount(asset.id.toByteString, quantity.value)))
-        PBTransactions.create(sender, chainId, fee.value, tx.assetFee._1, timestamp, version, proofs, Data.Burn(data))
-
-      case tx @ vt.assets.SetAssetScriptTransaction(_, sender, assetId, script, fee, timestamp, proofs, chainId) =>
-        val data = SetAssetScriptTransactionData(assetId.id.toByteString, toPBScript(script))
-        PBTransactions.create(sender, chainId, fee.value, tx.assetFee._1, timestamp, tx.version, proofs, Data.SetAssetScript(data))
-
-      case tx @ vt.smart.SetScriptTransaction(_, sender, script, fee, timestamp, proofs, chainId) =>
-        val data = SetScriptTransactionData(toPBScript(script))
-        PBTransactions.create(sender, chainId, fee.value, tx.assetFee._1, timestamp, tx.version, proofs, Data.SetScript(data))
-
-      case tx: vt.lease.LeaseTransaction =>
-        import tx._
-        val data = LeaseTransactionData(Some(recipient), amount.value)
-        PBTransactions.create(sender, chainId, fee.value, tx.assetFee._1, timestamp, version, proofs, Data.Lease(data))
->>>>>>> 2f13caf8
+        val data = LeaseTransactionData(Some(recipient.toPB), amount.value)
+        PBTransactions.create(sender, chainId, fee.value, tx.feeAssetId, timestamp, version, proofs, Data.Lease(data))
 
       case tx: vt.lease.LeaseCancelTransaction =>
         import tx.*
         val data = LeaseCancelTransactionData(leaseId.toByteString)
-<<<<<<< HEAD
-        PBTransactions.create(sender, chainId, fee, tx.feeAssetId, timestamp, version, proofs, Data.LeaseCancel(data))
-=======
-        PBTransactions.create(sender, chainId, fee.value, tx.assetFee._1, timestamp, version, proofs, Data.LeaseCancel(data))
->>>>>>> 2f13caf8
+        PBTransactions.create(sender, chainId, fee.value, tx.feeAssetId, timestamp, version, proofs, Data.LeaseCancel(data))
 
       case tx @ MassTransferTransaction(version, sender, assetId, transfers, fee, timestamp, attachment, proofs, chainId) =>
         val data = MassTransferTransactionData(
           PBAmounts.toPBAssetId(assetId),
-<<<<<<< HEAD
-          transfers.map(pt => MassTransferTransactionData.Transfer(Some(pt.address.toPB), pt.amount)),
+          transfers.map(pt => MassTransferTransactionData.Transfer(Some(pt.address.toPB), pt.amount.value)),
           attachment.toByteString
         )
-        PBTransactions.create(sender, chainId, fee, tx.feeAssetId, timestamp, version, proofs, Data.MassTransfer(data))
+        PBTransactions.create(sender, chainId, fee.value, tx.feeAssetId, timestamp, version, proofs, Data.MassTransfer(data))
 
       case tx @ vt.DataTransaction(version, sender, data, fee, timestamp, proofs, chainId) =>
         val txData = DataTransactionData(data.map(toPBDataEntry))
-        PBTransactions.create(sender, chainId, fee, tx.feeAssetId, timestamp, version, proofs, Data.DataTransaction(txData))
-
-      case tx @ vt.assets.SponsorFeeTransaction(version, sender, assetId, minSponsoredAssetFee, fee, timestamp, proofs, chainId) =>
-        val data = SponsorFeeTransactionData(Some(Amount(assetId.id.toByteString, minSponsoredAssetFee.getOrElse(0L))))
-        PBTransactions.create(sender, chainId, fee, tx.feeAssetId, timestamp, version, proofs, Data.SponsorFee(data))
-=======
-          transfers.map(pt => MassTransferTransactionData.Transfer(Some(pt.address), pt.amount.value)),
-          attachment.toByteString
-        )
-        PBTransactions.create(sender, chainId, fee.value, tx.assetFee._1, timestamp, version, proofs, Data.MassTransfer(data))
-
-      case tx @ vt.DataTransaction(version, sender, data, fee, timestamp, proofs, chainId) =>
-        val txData = DataTransactionData(data.map(toPBDataEntry))
-        PBTransactions.create(sender, chainId, fee.value, tx.assetFee._1, timestamp, version, proofs, Data.DataTransaction(txData))
+        PBTransactions.create(sender, chainId, fee.value, tx.feeAssetId, timestamp, version, proofs, Data.DataTransaction(txData))
 
       case tx @ vt.assets.SponsorFeeTransaction(version, sender, assetId, minSponsoredAssetFee, fee, timestamp, proofs, chainId) =>
         val data = SponsorFeeTransactionData(Some(Amount(assetId.id.toByteString, minSponsoredAssetFee.map(_.value).getOrElse(0L))))
-        PBTransactions.create(sender, chainId, fee.value, tx.assetFee._1, timestamp, version, proofs, Data.SponsorFee(data))
->>>>>>> 2f13caf8
+        PBTransactions.create(sender, chainId, fee.value, tx.feeAssetId, timestamp, version, proofs, Data.SponsorFee(data))
 
       case vt.smart.InvokeScriptTransaction(version, sender, dappAddress, fcOpt, payment, fee, feeAssetId, timestamp, proofs, chainId) =>
         val data = Data.InvokeScript(toPBInvokeScriptData(dappAddress, fcOpt, payment))
         PBTransactions.create(sender, chainId, fee.value, feeAssetId, timestamp, version, proofs, data)
 
-      case tx @ vt.assets.UpdateAssetInfoTransaction(version, sender, assetId, name, description, timestamp, _, _, proofs, chainId) =>
-        val (feeAsset, feeAmount) = tx.assetFee
-
+      case tx @ vt.assets.UpdateAssetInfoTransaction(version, sender, assetId, name, description, timestamp, fee, feeAssetId, proofs, chainId) =>
         val data = UpdateAssetInfoTransactionData()
           .withAssetId(assetId.id.toByteString)
           .withName(name)
           .withDescription(description)
 
-        PBTransactions.create(sender, chainId, feeAmount, feeAsset, timestamp, version, proofs, Data.UpdateAssetInfo(data))
+        PBTransactions.create(sender, chainId, fee.value, feeAssetId, timestamp, version, proofs, Data.UpdateAssetInfo(data))
 
       case tx @ InvokeExpressionTransaction(version, sender, _, fee, feeAssetId, timestamp, proofs, chainId) =>
         val data = Data.InvokeExpression(InvokeExpressionTransactionData(tx.expressionBytes.toByteString))
-        PBTransactions.create(sender, chainId, fee, feeAssetId, timestamp, version, proofs, data)
+        PBTransactions.create(sender, chainId, fee.value, feeAssetId, timestamp, version, proofs, data)
 
       case et: EthereumTransaction =>
         PBSignedTransaction(PBSignedTransaction.Transaction.EthereumTransaction(ByteString.copyFrom(et.bytes())))
