package com.wavesplatform.serialization

import com.google.common.primitives.{Bytes, Shorts}
import scorex.crypto.hash.Digest32

object Deser {

  def serializeBoolean(b: Boolean): Array[Byte] = if (b) Array(1: Byte) else Array(0: Byte)

  def serializeArray(b: Array[Byte]): Array[Byte] = {
    val length = b.length
    if (length.isValidShort)
      Bytes.concat(Shorts.toByteArray(length.toShort), b)
    else
      throw new IllegalArgumentException(s"Attempting to serialize array with size, but the size($length) exceeds MaxShort(${Short.MaxValue})")
  }

  def parseArrayWithLength(bytes: ByteBuffer): Array[Byte] = {
    val length = bytes.getShort
    require(length >= 0, s"Array length should be non-negative, but $length found")
    val array = new Array[Byte](length)
    bytes.get(array)
    array
  }

  def parseArrayWithLength(bytes: Array[Byte], position: Int): (Array[Byte], Int) = {
    val from   = position + 2
    val length = Shorts.fromByteArray(bytes.slice(position, from))
    val to     = from + length
    require(length >= 0, s"Array length should be non-negative, but $length found")
    require(bytes.length >= to, s"Array length = ${bytes.length} less than slice end point index = $to")
    (bytes.slice(from, to), to)
  }

  def parseArrayByLength(bytes: Array[Byte], position: Int, length: Int): (Array[Byte], Int) = {
    (bytes.slice(position, position + length), position + length)
  }

  def parseByteArrayOption(bytes: Array[Byte], position: Int, length: Int): (Option[Array[Byte]], Int) = {
    if (bytes.slice(position, position + 1).head == (1: Byte)) {
      val b = bytes.slice(position + 1, position + 1 + length)
      (Some(b), position + 1 + length)
    } else (None, position + 1)
  }

  def parseByteArrayOptionWithLength(bytes: ByteBuffer): Option[Array[Byte]] = {
    if (bytes.get() == 1) Some(parseArrayWithLength(bytes)) else None
  }

  def parseOption[T](bytes: Array[Byte], position: Int, length: Int = -1)(deser: Array[Byte] => T): (Option[T], Int) = {
    if (bytes.slice(position, position + 1).head == (1: Byte)) {
      val (arr, arrPosEnd) =
        if (length < 0) {
          parseArrayWithLength(bytes, position + 1)
        } else {
          parseArrayByLength(bytes, position + 1, length)
        }
      (Some(deser(arr)), arrPosEnd)
    } else (None, position + 1)
  }

  def parseArrays(bytes: Array[Byte]): Seq[Array[Byte]] = {
    val arraysCount = Shorts.fromByteArray(bytes.slice(0, 2))
    require(arraysCount >= 0, s"Arrays count should be non-negative, but $arraysCount found")
    require(
      arraysCount <= (bytes.length - 2) / 2,
      s"Bytes with length = ${bytes.length - 2} can't contain $arraysCount array(s)"
    )
    val r = (0 until arraysCount).foldLeft((Seq.empty[Array[Byte]], 2)) {
      case ((acc, pos), _) =>
        val (arr, nextPos) = parseArrayWithLength(bytes, pos)
        (acc :+ arr, nextPos)
    }
    r._1
  }

  def serializeOption[T](b: Option[T])(ser: T => Array[Byte]): Array[Byte] =
    b.map(a => (1: Byte) +: ser(a)).getOrElse(Array(0: Byte))

  def serializeOptionOfArrayWithLength[T](b: Option[T])(ser: T => Array[Byte]): Array[Byte] =
    b.map(a => (1: Byte) +: serializeArray(ser(a))).getOrElse(Array(0: Byte))

  def serializeArrays(bs: Seq[Array[Byte]]): Array[Byte] = {
    require(bs.length.isValidShort, s"Attempting to serialize array with size, but the size(${bs.length}) exceeds MaxShort(${Short.MaxValue})")
    val countBytes = Shorts.toByteArray(bs.length.toShort)
    Bytes.concat(Seq(countBytes) ++ bs.map(serializeArray): _*)
  }

  def serializeMerkleRootHash(d: Digest32): Array[Byte] = {
    if (d.isEmpty) Array(0: Byte)
    else (1: Byte) +: d
  }

  def parseMerkleRootHash(bytes: Array[Byte], position: Int): (Digest32, Int) = {
    if (bytes.slice(position, position + 1).head == (1: Byte)) {
      val b = bytes.slice(position + 1, position + 1 + 32)
      (Digest32 @@ b, position + 1 + 32)
    } else (Digest32 @@ Array.emptyByteArray, position + 1)
  }
<<<<<<< HEAD
=======

  implicit class ByteBufferOps(val buf: ByteBuffer) extends AnyVal {
    def getPrefixedByteArray: Array[Byte] = {
      val prefix = buf.getShort
      require(prefix >= 0, "negative array length")
      if (prefix > 0) getByteArray(prefix) else Array.emptyByteArray
    }

    def getAsset: Asset = {
      val prefix = buf.get
      if (prefix == 0) Asset.Waves
      else if (prefix == 1) Asset.IssuedAsset(ByteStr(getByteArray(AssetIdLength)))
      else throw new IllegalArgumentException(s"Invalid asset id prefix: $prefix")
    }

    def getAddressOrAlias: AddressOrAlias = {
      val prefix = buf.get(buf.position())
      prefix match {
        case Address.AddressVersion =>
          Address.fromBytes(getByteArray(Address.AddressLength)).explicitGet()
        case Alias.AddressVersion =>
          val length = buf.getShort(buf.position() + 2)
          Alias.fromBytes(getByteArray(length + 4)).explicitGet()
        case _ => throw new IllegalArgumentException(s"Invalid address or alias prefix: $prefix")
      }
    }

    def getByteArray(size: Int): Array[Byte] = {
      val result = new Array[Byte](size)
      buf.get(result)
      result
    }

    def getShortArray(size: Int): Array[Short] = {
      val result = new Array[Short](size)
      buf.asShortBuffer().get(result)
      buf.position(buf.position() + Shorts.BYTES * size)
      result
    }

    def getSignature: Array[Byte] = getByteArray(SignatureLength)

    def getPublicKey: PublicKey = PublicKey(getByteArray(KeyLength))
  }

>>>>>>> a48722b7
}<|MERGE_RESOLUTION|>--- conflicted
+++ resolved
@@ -1,4 +1,6 @@
 package com.wavesplatform.serialization
+
+import java.nio.ByteBuffer
 
 import com.google.common.primitives.{Bytes, Shorts}
 import scorex.crypto.hash.Digest32
@@ -97,52 +99,4 @@
       (Digest32 @@ b, position + 1 + 32)
     } else (Digest32 @@ Array.emptyByteArray, position + 1)
   }
-<<<<<<< HEAD
-=======
-
-  implicit class ByteBufferOps(val buf: ByteBuffer) extends AnyVal {
-    def getPrefixedByteArray: Array[Byte] = {
-      val prefix = buf.getShort
-      require(prefix >= 0, "negative array length")
-      if (prefix > 0) getByteArray(prefix) else Array.emptyByteArray
-    }
-
-    def getAsset: Asset = {
-      val prefix = buf.get
-      if (prefix == 0) Asset.Waves
-      else if (prefix == 1) Asset.IssuedAsset(ByteStr(getByteArray(AssetIdLength)))
-      else throw new IllegalArgumentException(s"Invalid asset id prefix: $prefix")
-    }
-
-    def getAddressOrAlias: AddressOrAlias = {
-      val prefix = buf.get(buf.position())
-      prefix match {
-        case Address.AddressVersion =>
-          Address.fromBytes(getByteArray(Address.AddressLength)).explicitGet()
-        case Alias.AddressVersion =>
-          val length = buf.getShort(buf.position() + 2)
-          Alias.fromBytes(getByteArray(length + 4)).explicitGet()
-        case _ => throw new IllegalArgumentException(s"Invalid address or alias prefix: $prefix")
-      }
-    }
-
-    def getByteArray(size: Int): Array[Byte] = {
-      val result = new Array[Byte](size)
-      buf.get(result)
-      result
-    }
-
-    def getShortArray(size: Int): Array[Short] = {
-      val result = new Array[Short](size)
-      buf.asShortBuffer().get(result)
-      buf.position(buf.position() + Shorts.BYTES * size)
-      result
-    }
-
-    def getSignature: Array[Byte] = getByteArray(SignatureLength)
-
-    def getPublicKey: PublicKey = PublicKey(getByteArray(KeyLength))
-  }
-
->>>>>>> a48722b7
 }