package com.wavesplatform.http

import akka.http.scaladsl.common.EntityStreamingSupport
import akka.http.scaladsl.marshalling.{Marshaller, PredefinedToEntityMarshallers, ToEntityMarshaller, ToResponseMarshaller}
import akka.http.scaladsl.model.MediaTypes.{`application/json`, `text/plain`}
import akka.http.scaladsl.model.{StatusCode, StatusCodes}
import akka.http.scaladsl.unmarshalling.{FromEntityUnmarshaller, PredefinedFromEntityUnmarshallers, Unmarshaller}
import akka.stream.scaladsl.Flow
import akka.util.ByteString
import com.wavesplatform.api.http.ApiError
import com.wavesplatform.common.state.ByteStr
import com.wavesplatform.lang.ValidationError
import com.wavesplatform.transaction.Transaction
import com.wavesplatform.transaction.smart.script.trace.{TraceStep, TracedResult}
import play.api.libs.json._

import scala.util.control.Exception.nonFatalCatch
import scala.util.control.NoStackTrace

case class PlayJsonException(cause: Option[Throwable] = None, errors: Seq[(JsPath, Seq[JsonValidationError])] = Seq.empty)
    extends IllegalArgumentException
    with NoStackTrace

trait ApiMarshallers {
  import akka.http.scaladsl.marshalling.PredefinedToResponseMarshallers._

  implicit lazy val ApiErrorMarshaller: ToResponseMarshaller[ApiError] =
    fromStatusCodeAndValue[StatusCode, JsValue].compose(ae => (ae.code, ae.json))

  implicit lazy val ValidationErrorMarshaller: ToResponseMarshaller[ValidationError] =
    ApiErrorMarshaller.compose(ve => ApiError.fromValidationError(ve))

  implicit lazy val TransactionJsonWrites: Writes[Transaction] = Writes(_.json())

  implicit lazy val logWrites: Writes[TraceStep] = Writes(_.json)

<<<<<<< HEAD
  implicit lazy val tracedResultMarshaller: ToResponseMarshaller[TracedResult[ApiError, Transaction]] =
    fromStatusCodeAndValue[StatusCode, JsValue].compose { ae =>
      (
        ae.resultE.fold(_.code, _ => StatusCodes.OK),
        ae.json
      )
    }

  implicit lazy val tracedJsValueMarshaller: ToResponseMarshaller[TracedResult[ApiError, JsValue]] =
    fromStatusCodeAndValue[StatusCode, JsValue].compose { ae =>
      (
        ae.resultE.fold(_.code, _ => StatusCodes.OK),
        ae.resultE.fold(_.json, (j => j))
      )
    }
=======
  implicit def tracedResultMarshaller[A](implicit writes: Writes[A]): ToResponseMarshaller[TracedResult[ApiError, A]] =
    fromStatusCodeAndValue[StatusCode, JsValue]
      .compose(
        ae =>
          (
            ae.resultE.fold(_.code, _ => StatusCodes.OK),
            ae.resultE.fold(_.json, writes.writes)
          )
      )
>>>>>>> 06c38826

  private[this] lazy val jsonStringUnmarshaller =
    Unmarshaller.byteStringUnmarshaller
      .forContentTypes(`application/json`)
      .mapWithCharset {
        case (ByteString.empty, _) => throw Unmarshaller.NoContentException
        case (data, charset)       => data.decodeString(charset.nioCharset.name)
      }

  private[this] lazy val jsonStringMarshaller =
    Marshaller.stringMarshaller(`application/json`)

  private[this] lazy val customJsonStringMarshaller =
    Marshaller.stringMarshaller(CustomJson.jsonWithNumbersAsStrings)

  implicit def playJsonUnmarshaller[A](implicit reads: Reads[A]): FromEntityUnmarshaller[A] =
    jsonStringUnmarshaller.map { data =>
      val json = nonFatalCatch.withApply(t => throw PlayJsonException(cause = Some(t)))(Json.parse(data))

      json.validate[A] match {
        case JsSuccess(value, _) => value
        case JsError(errors)     => throw PlayJsonException(errors = errors)
      }
    }

  implicit val byteStrUnmarshaller: Unmarshaller[String, ByteStr] = Unmarshaller.strict[String, ByteStr] { s =>
    ByteStr.decodeBase58(s).get
  }

  // preserve support for extracting plain strings from requests
  implicit val stringUnmarshaller: FromEntityUnmarshaller[String] = PredefinedFromEntityUnmarshallers.stringUnmarshaller
  implicit val intUnmarshaller: FromEntityUnmarshaller[Int]       = stringUnmarshaller.map(_.toInt)

  implicit def playJsonMarshaller[A](implicit writes: Writes[A], jsValueToString: JsValue => String = Json.stringify): ToEntityMarshaller[A] =
    Marshaller.oneOf(
      jsonStringMarshaller
        .compose(jsValueToString)
        .compose(writes.writes),
      customJsonStringMarshaller
        .compose(CustomJson.writeValueAsString)
        .compose(writes.writes)
    )



  // preserve support for using plain strings as request entities
  implicit val stringMarshaller: ToEntityMarshaller[String] = PredefinedToEntityMarshallers.stringMarshaller(`text/plain`)

  def jsonStream(prefix: String, delimiter: String, suffix: String): EntityStreamingSupport =
    EntityStreamingSupport
      .json()
      .withFramingRenderer(Flow[ByteString].intersperse(ByteString(prefix), ByteString(delimiter), ByteString(suffix)))
}

object ApiMarshallers extends ApiMarshallers<|MERGE_RESOLUTION|>--- conflicted
+++ resolved
@@ -34,23 +34,6 @@
 
   implicit lazy val logWrites: Writes[TraceStep] = Writes(_.json)
 
-<<<<<<< HEAD
-  implicit lazy val tracedResultMarshaller: ToResponseMarshaller[TracedResult[ApiError, Transaction]] =
-    fromStatusCodeAndValue[StatusCode, JsValue].compose { ae =>
-      (
-        ae.resultE.fold(_.code, _ => StatusCodes.OK),
-        ae.json
-      )
-    }
-
-  implicit lazy val tracedJsValueMarshaller: ToResponseMarshaller[TracedResult[ApiError, JsValue]] =
-    fromStatusCodeAndValue[StatusCode, JsValue].compose { ae =>
-      (
-        ae.resultE.fold(_.code, _ => StatusCodes.OK),
-        ae.resultE.fold(_.json, (j => j))
-      )
-    }
-=======
   implicit def tracedResultMarshaller[A](implicit writes: Writes[A]): ToResponseMarshaller[TracedResult[ApiError, A]] =
     fromStatusCodeAndValue[StatusCode, JsValue]
       .compose(
@@ -60,7 +43,6 @@
             ae.resultE.fold(_.json, writes.writes)
           )
       )
->>>>>>> 06c38826
 
   private[this] lazy val jsonStringUnmarshaller =
     Unmarshaller.byteStringUnmarshaller
