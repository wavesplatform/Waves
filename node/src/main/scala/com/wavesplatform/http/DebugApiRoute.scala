--- conflicted
+++ resolved
@@ -45,13 +45,13 @@
 
 @Path("/debug")
 @Api(value = "/debug")
-<<<<<<< HEAD
-case class DebugApiRoute(ws: WavesSettings,
-                         time: Time,
-                         blockchain: Blockchain,
-                         wallet: Wallet,
-                         ng: NG,
-                         apiExtensions: ApiExtensions,
+case class DebugApiRoute(
+    ws: WavesSettings,
+    time: Time,
+    blockchain: Blockchain,
+    wallet: Wallet,
+    ng: NG,
+    apiExtensions: ApiExtensions,
                          peerDatabase: PeerDatabase,
                          establishedConnections: ConcurrentMap[Channel, PeerInfo],
                          rollbackTask: ByteStr => Task[Either[ValidationError, Seq[Block]]],
@@ -62,38 +62,13 @@
                          extLoaderStateReporter: Coeval[RxExtensionLoader.State],
                          mbsCacheSizesReporter: Coeval[MicroBlockSynchronizer.CacheSizes],
                          scoreReporter: Coeval[RxScoreObserver.Stats],
-                         configRoot: ConfigObject)
-    extends ApiRoute
-    with WithSettings
-=======
-case class DebugApiRoute(
-    ws: WavesSettings,
-    time: Time,
-    blockchain: Blockchain,
-    wallet: Wallet,
-    ng: NG,
-    peerDatabase: PeerDatabase,
-    establishedConnections: ConcurrentMap[Channel, PeerInfo],
-    rollbackTask: ByteStr => Task[Either[ValidationError, Seq[Block]]],
-    allChannels: ChannelGroup,
-    utxStorage: UtxPool,
-    miner: Miner with MinerDebugInfo,
-    historyReplier: HistoryReplier,
-    extLoaderStateReporter: Coeval[RxExtensionLoader.State],
-    mbsCacheSizesReporter: Coeval[MicroBlockSynchronizer.CacheSizes],
-    scoreReporter: Coeval[RxScoreObserver.Stats],
-    configRoot: ConfigObject
+                         configRoot: ConfigObject
 ) extends ApiRoute
     with AuthRoute
->>>>>>> f105a1c6
     with ScorexLogging {
 
   import DebugApiRoute._
 
-<<<<<<< HEAD
-=======
-  private[this] val dst                  = Distributions(ng)
->>>>>>> f105a1c6
   private lazy val configStr             = configRoot.render(ConfigRenderOptions.concise().setJson(true).setFormatted(true))
   private lazy val fullConfig: JsValue   = Json.parse(configStr)
   private lazy val wavesConfig: JsObject = Json.obj("waves" -> (fullConfig \ "waves").get)
@@ -177,11 +152,7 @@
       Address.fromString(rawAddress) match {
         case Left(_) => complete(InvalidAddress)
         case Right(address) =>
-<<<<<<< HEAD
-          val base = apiExtensions.portfolio(address)
-=======
-          val base      = dst.portfolio(address)
->>>>>>> f105a1c6
+          val base      = apiExtensions.portfolio(address)
           val portfolio = if (considerUnspent.getOrElse(true)) Monoid.combine(base, utxStorage.pessimisticPortfolio(address)) else base
           complete(Json.toJson(portfolio))
       }
@@ -191,13 +162,8 @@
   @Path("/state")
   @ApiOperation(value = "State", notes = "Get current state", httpMethod = "GET")
   @ApiResponses(Array(new ApiResponse(code = 200, message = "Json state")))
-<<<<<<< HEAD
-  def state: Route = (path("state") & get & withAuth) {
+  def state: Route = (path("state") & get) {
     complete(apiExtensions.wavesDistribution(ng.height).map(_.map { case (a, b) => a.stringRepr -> b }))
-=======
-  def state: Route = (path("state") & get) {
-    complete(dst.wavesDistribution(ng.height).map(_.map { case (a, b) => a.stringRepr -> b }))
->>>>>>> f105a1c6
   }
 
   @Path("/stateWaves/{height}")
@@ -205,16 +171,10 @@
   @ApiImplicitParams(
     Array(
       new ApiImplicitParam(name = "height", value = "height", required = true, dataType = "integer", paramType = "path")
-<<<<<<< HEAD
-    ))
-  def stateWaves: Route = (path("stateWaves" / IntNumber) & get & withAuth) { height =>
+    )
+  )
+  def stateWaves: Route = (path("stateWaves" / IntNumber) & get) { height =>
     complete(apiExtensions.wavesDistribution(height).map(_.map { case (a, b) => a.stringRepr -> b }))
-=======
-    )
-  )
-  def stateWaves: Route = (path("stateWaves" / IntNumber) & get) { height =>
-    complete(dst.wavesDistribution(height).map(_.map { case (a, b) => a.stringRepr -> b }))
->>>>>>> f105a1c6
   }
 
   private def rollbackToBlock(blockId: ByteStr, returnTransactionsToUtx: Boolean)(
@@ -314,16 +274,10 @@
   @ApiResponses(
     Array(
       new ApiResponse(code = 200, message = "Json state")
-<<<<<<< HEAD
-    ))
-  def historyInfo: Route = (path("historyInfo") & get & withAuth) {
+    )
+  )
+  def historyInfo: Route = (path("historyInfo") & get) {
     val a = ng.lastBlockIds(10)
-=======
-    )
-  )
-  def historyInfo: Route = (path("historyInfo") & get) {
-    val a = ng.lastPersistedBlockIds(10)
->>>>>>> f105a1c6
     val b = ng.microblockIds
     complete(HistoryInfo(a, b))
 
