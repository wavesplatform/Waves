package com.wavesplatform.state.reader

import cats.Id
import cats.data.Ior
import cats.syntax.option.*
import cats.syntax.semigroup.*
import com.wavesplatform.account.{Address, Alias}
import com.wavesplatform.block.Block.BlockId
import com.wavesplatform.block.{Block, SignedBlockHeader}
import com.wavesplatform.common.state.ByteStr
import com.wavesplatform.common.utils.EitherExt2
import com.wavesplatform.features.BlockchainFeatures.RideV6
import com.wavesplatform.lang.ValidationError
import com.wavesplatform.settings.BlockchainSettings
import com.wavesplatform.state.*
import com.wavesplatform.transaction.Asset.{IssuedAsset, Waves}
import com.wavesplatform.transaction.TxValidationError.{AliasDoesNotExist, AliasIsDisabled}
import com.wavesplatform.transaction.transfer.{TransferTransaction, TransferTransactionLike}
import com.wavesplatform.transaction.{Asset, ERC20Address, Transaction}

final class CompositeBlockchain private (
    inner: Blockchain,
    maybeDiff: Option[Diff] = None,
    blockMeta: Option[(SignedBlockHeader, ByteStr)] = None,
    carry: Long = 0,
    reward: Option[Long] = None
) extends Blockchain {
  override val settings: BlockchainSettings = inner.settings

  private[CompositeBlockchain] def appendDiff(newDiff: Diff) =
    new CompositeBlockchain(inner, Some(this.maybeDiff.fold(newDiff)(_.combineF(newDiff).explicitGet())), blockMeta, carry, reward)

  def diff: Diff = maybeDiff.getOrElse(Diff.empty)

  private lazy val indexedIssuedAssets: Map[IssuedAsset, (NewAssetInfo, Int)] =
    Map.empty ++
      diff.issuedAssets.zipWithIndex
        .map { case ((asset, info), i) => asset -> (info, i + 1) }

  override def balance(address: Address, assetId: Asset): Long =
    inner.balance(address, assetId) + diff.portfolios.get(address).fold(0L)(_.balanceOf(assetId))

  override def balances(req: Seq[(Address, Asset)]): Map[(Address, Asset), Long] = {
    inner.balances(req).map { case ((address, asset), balance) =>
      (address, asset) -> (balance + diff.portfolios.get(address).fold(0L)(_.balanceOf(asset)))
    }
  }

  override def wavesBalances(addresses: Seq[Address]): Map[Address, Long] =
    inner.wavesBalances(addresses).map { case (address, balance) =>
      address -> (balance + diff.portfolios.get(address).fold(0L)(_.balanceOf(Waves)))
    }

  override def effectiveBalanceBanHeights(address: Address): Seq[Int] = {
    val maybeLastBlockBan = blockMeta.flatMap(_._1.header.challengedHeader).map(_.generator.toAddress) match {
      case Some(generator) if address == generator => Seq(height)
      case _                                       => Seq.empty
    }
    maybeLastBlockBan ++ inner.effectiveBalanceBanHeights(address)
  }

  override def leaseBalance(address: Address): LeaseBalance =
    inner.leaseBalance(address).combineF[Id](diff.portfolios.getOrElse(address, Portfolio.empty).lease)

  override def leaseBalances(addresses: Seq[Address]): Map[Address, LeaseBalance] =
    inner.leaseBalances(addresses).map { case (address, leaseBalance) =>
      address -> leaseBalance.combineF[Id](diff.portfolios.getOrElse(address, Portfolio.empty).lease)
    }

  override def assetScript(asset: IssuedAsset): Option[AssetScriptInfo] =
    maybeDiff
      .flatMap(_.assetScripts.get(asset))
      .getOrElse(inner.assetScript(asset))

  override def assetDescription(asset: IssuedAsset): Option[AssetDescription] =
    CompositeBlockchain.assetDescription(
      asset,
      maybeDiff.getOrElse(Diff.empty),
      height,
      indexedIssuedAssets,
      inner.assetDescription(asset)
    )

  override def leaseDetails(leaseId: ByteStr): Option[LeaseDetails] =
    inner
      .leaseDetails(leaseId)
      .map(ld => ld.copy(status = diff.leaseState.get(leaseId).map(_.status).getOrElse(ld.status)))
      .orElse(diff.leaseState.get(leaseId))

  override def transferById(id: ByteStr): Option[(Int, TransferTransactionLike)] =
    diff
      .transaction(id)
      .collect { case NewTransactionInfo(tx: TransferTransaction, _, TxMeta.Status.Succeeded, _) =>
        (height, tx)
      }
      .orElse(inner.transferById(id))

  override def transactionInfo(id: ByteStr): Option[(TxMeta, Transaction)] =
    diff
      .transaction(id)
      .map(t => (TxMeta(Height(this.height), t.status, t.spentComplexity), t.transaction))
      .orElse(inner.transactionInfo(id))

  override def transactionInfos(ids: Seq[ByteStr]): Seq[Option[(TxMeta, Transaction)]] = {
    inner.transactionInfos(ids).zip(ids).map { case (info, id) =>
      diff.transactions
        .find(_.transaction.id() == id)
        .map(t => (TxMeta(Height(this.height), t.status, t.spentComplexity), t.transaction))
        .orElse(info)
    }
  }

  override def transactionMeta(id: ByteStr): Option[TxMeta] =
    diff
      .transaction(id)
      .map(t => TxMeta(Height(this.height), t.status, t.spentComplexity))
      .orElse(inner.transactionMeta(id))

  override def height: Int = inner.height + blockMeta.fold(0)(_ => 1)

  override def resolveAlias(alias: Alias): Either[ValidationError, Address] = inner.resolveAlias(alias) match {
    case l @ Left(AliasIsDisabled(_)) => l
    case Right(addr)                  => Right(diff.aliases.getOrElse(alias, addr))
    case Left(_)                      => diff.aliases.get(alias).toRight(AliasDoesNotExist(alias))
  }

  override def containsTransaction(tx: Transaction): Boolean = diff.transaction(tx.id()).isDefined || inner.containsTransaction(tx)

  override def filledVolumeAndFee(orderId: ByteStr): VolumeAndFee =
    diff.orderFills.get(orderId).orEmpty.combine(inner.filledVolumeAndFee(orderId))

  override def balanceAtHeight(address: Address, h: Int, assetId: Asset = Waves): Option[(Int, Long)] =
    if (maybeDiff.isEmpty || h < this.height) {
      inner.balanceAtHeight(address, h, assetId)
    } else {
      val balance = this.balance(address, assetId)
      val bs      = height -> balance
      Some(bs)
    }

  override def balanceSnapshots(address: Address, from: Int, to: Option[BlockId]): Seq[BalanceSnapshot] =
    if (maybeDiff.isEmpty || to.exists(!blockMeta.map(_._1.id()).contains(_))) {
      inner.balanceSnapshots(address, from, to)
    } else {
      val balance    = this.balance(address)
      val lease      = this.leaseBalance(address)
<<<<<<< HEAD
      val bs         = BalanceSnapshot(this.height, Portfolio(balance, lease))
=======
      val bs         = BalanceSnapshot(this.height, Portfolio(balance, lease), this.hasBannedEffectiveBalance(address, this.height))
>>>>>>> f4ab799d
      val height2Fix = this.height == 2 && inner.isFeatureActivated(RideV6) && from < this.height
      if (inner.height > 0 && (from < this.height - 1 || height2Fix))
        bs +: inner.balanceSnapshots(address, from, None) // to == this liquid block, so no need to pass block id to inner blockchain
      else
        Seq(bs)
    }

  override def accountScript(address: Address): Option[AccountScriptInfo] =
    diff.scripts.get(address) match {
      case None            => inner.accountScript(address)
      case Some(None)      => None
      case Some(Some(scr)) => Some(scr)
    }

  override def hasAccountScript(address: Address): Boolean =
    diff.scripts.get(address) match {
      case None          => inner.hasAccountScript(address)
      case Some(None)    => false
      case Some(Some(_)) => true
    }

  override def accountData(acc: Address, key: String): Option[DataEntry[?]] =
    (for {
      d <- diff.accountData.get(acc)
      e <- d.get(key)
    } yield e).orElse(inner.accountData(acc, key)).filterNot(_.isEmpty)

  override def hasData(acc: Address): Boolean = {
    diff.accountData.contains(acc) || inner.hasData(acc)
  }

  override def carryFee: Long = carry

  override def score: BigInt = blockMeta.fold(BigInt(0))(_._1.header.score()) + inner.score

  override def blockHeader(height: Int): Option[SignedBlockHeader] =
    blockMeta match {
      case Some((header, _)) if this.height == height => Some(header)
      case _                                          => inner.blockHeader(height)
    }

  override def heightOf(blockId: ByteStr): Option[Int] = blockMeta.filter(_._1.id() == blockId).map(_ => height) orElse inner.heightOf(blockId)

  /** Features related */
  override def approvedFeatures: Map[Short, Int] = inner.approvedFeatures

  override def activatedFeatures: Map[Short, Int] = inner.activatedFeatures

  override def featureVotes(height: Int): Map[Short, Int] = inner.featureVotes(height)

  /** Block reward related */
  override def blockReward(height: Int): Option[Long] = reward.filter(_ => this.height == height) orElse inner.blockReward(height)

  override def blockRewardVotes(height: Int): Seq[Long] = inner.blockRewardVotes(height)

  override def wavesAmount(height: Int): BigInt = inner.wavesAmount(height) + BigInt(reward.getOrElse(0L))

  override def hitSource(height: Int): Option[ByteStr] =
    blockMeta
      .collect { case (_, hitSource) if this.height == height => hitSource }
      .orElse(inner.hitSource(height))

  override def resolveERC20Address(address: ERC20Address): Option[IssuedAsset] =
    inner
      .resolveERC20Address(address)
      .orElse(diff.issuedAssets.keys.find(id => ERC20Address(id) == address))
}

object CompositeBlockchain {
  def apply(inner: Blockchain, ngState: NgState): CompositeBlockchain =
    new CompositeBlockchain(
      inner,
      Some(ngState.bestLiquidDiff),
      Some(SignedBlockHeader(ngState.bestLiquidBlock.header, ngState.bestLiquidBlock.signature) -> ngState.hitSource),
      ngState.carryFee,
      ngState.reward
    )

  def apply(inner: Blockchain, reward: Option[Long]): CompositeBlockchain =
    new CompositeBlockchain(inner, carry = inner.carryFee, reward = reward)

  def apply(inner: Blockchain, diff: Diff): CompositeBlockchain =
    inner match {
      case cb: CompositeBlockchain => cb.appendDiff(diff)
      case _                       => new CompositeBlockchain(inner, Some(diff))
    }

  def apply(
      inner: Blockchain,
      diff: Diff,
      newBlock: Block,
      hitSource: ByteStr,
      carry: Long,
      reward: Option[Long]
  ): CompositeBlockchain =
    new CompositeBlockchain(inner, Some(diff), Some(SignedBlockHeader(newBlock.header, newBlock.signature) -> hitSource), carry, reward)

  private def assetDescription(
      asset: IssuedAsset,
      diff: Diff,
      height: Int,
      indexedIssuedAssets: Map[IssuedAsset, (NewAssetInfo, Int)],
      innerAssetDescription: => Option[AssetDescription]
  ): Option[AssetDescription] = {
    indexedIssuedAssets
      .get(asset)
      .map { case (NewAssetInfo(static, info, volume), assetNum) =>
        AssetDescription(
          static.source,
          static.issuer,
          info.name,
          info.description,
          static.decimals,
          volume.isReissuable,
          volume.volume,
          info.lastUpdatedAt,
          None,
          0L,
          static.nft,
          assetNum,
          Height @@ height
        )
      }
      .orElse(innerAssetDescription)
      .map { description =>
        diff.updatedAssets
          .get(asset)
          .fold(description) {
            case Ior.Left(info) =>
              description.copy(name = info.name, description = info.description, lastUpdatedAt = info.lastUpdatedAt)
            case Ior.Right(vol) =>
              description.copy(reissuable = description.reissuable && vol.isReissuable, totalVolume = description.totalVolume + vol.volume)
            case Ior.Both(info, vol) =>
              description
                .copy(
                  reissuable = description.reissuable && vol.isReissuable,
                  totalVolume = description.totalVolume + vol.volume,
                  name = info.name,
                  description = info.description,
                  lastUpdatedAt = info.lastUpdatedAt
                )
          }
      }
      .map { description =>
        diff.sponsorship
          .get(asset)
          .fold(description) {
            case SponsorshipNoInfo   => description.copy(sponsorship = 0L)
            case SponsorshipValue(v) => description.copy(sponsorship = v)
          }
      }
      .map { description =>
        diff.assetScripts
          .get(asset)
          .fold(description)(asi => description.copy(script = asi))
      }
  }
}<|MERGE_RESOLUTION|>--- conflicted
+++ resolved
@@ -144,11 +144,7 @@
     } else {
       val balance    = this.balance(address)
       val lease      = this.leaseBalance(address)
-<<<<<<< HEAD
-      val bs         = BalanceSnapshot(this.height, Portfolio(balance, lease))
-=======
       val bs         = BalanceSnapshot(this.height, Portfolio(balance, lease), this.hasBannedEffectiveBalance(address, this.height))
->>>>>>> f4ab799d
       val height2Fix = this.height == 2 && inner.isFeatureActivated(RideV6) && from < this.height
       if (inner.height > 0 && (from < this.height - 1 || height2Fix))
         bs +: inner.balanceSnapshots(address, from, None) // to == this liquid block, so no need to pass block id to inner blockchain
