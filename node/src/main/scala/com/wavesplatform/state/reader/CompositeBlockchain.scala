package com.wavesplatform.state.reader

import cats.Id
import cats.data.Ior
import cats.syntax.option.*
import cats.syntax.semigroup.*
import com.wavesplatform.account.{Address, Alias}
import com.wavesplatform.block.Block.BlockId
import com.wavesplatform.block.{Block, SignedBlockHeader}
import com.wavesplatform.common.state.ByteStr
import com.wavesplatform.common.utils.EitherExt2
import com.wavesplatform.features.BlockchainFeatures.RideV6
import com.wavesplatform.lang.ValidationError
import com.wavesplatform.settings.BlockchainSettings
import com.wavesplatform.state.*
import com.wavesplatform.transaction.Asset.{IssuedAsset, Waves}
import com.wavesplatform.transaction.TxValidationError.{AliasDoesNotExist, AliasIsDisabled}
import com.wavesplatform.transaction.transfer.{TransferTransaction, TransferTransactionLike}
import com.wavesplatform.transaction.{Asset, ERC20Address, Transaction}

final class CompositeBlockchain private (
    inner: Blockchain,
    maybeDiff: Option[Diff] = None,
    blockMeta: Option[(SignedBlockHeader, ByteStr)] = None,
    carry: Long = 0,
    reward: Option[Long] = None
) extends Blockchain {
  override val settings: BlockchainSettings = inner.settings

  private[CompositeBlockchain] def appendDiff(newDiff: Diff) =
    new CompositeBlockchain(inner, Some(this.maybeDiff.fold(newDiff)(_.combineF(newDiff).explicitGet())), blockMeta, carry, reward)

  def diff: Diff = maybeDiff.getOrElse(Diff.empty)

  override def balance(address: Address, assetId: Asset): Long =
    inner.balance(address, assetId) + diff.portfolios.get(address).fold(0L)(_.balanceOf(assetId))

  override def balances(req: Seq[(Address, Asset)]): Map[(Address, Asset), Long] = {
    inner.balances(req).map { case ((address, asset), balance) =>
      (address, asset) -> (balance + diff.portfolios.get(address).fold(0L)(_.balanceOf(asset)))
    }
  }

  override def loadCacheData(addresses: Seq[Address]): Unit = inner.loadCacheData(addresses)

  override def wavesBalances(addresses: Seq[Address]): Map[Address, Long] =
    inner.wavesBalances(addresses).map { case (address, balance) =>
      address -> (balance + diff.portfolios.get(address).fold(0L)(_.balanceOf(Waves)))
    }

  override def leaseBalance(address: Address): LeaseBalance =
    inner.leaseBalance(address).combineF[Id](diff.portfolios.getOrElse(address, Portfolio.empty).lease)

  override def leaseBalances(addresses: Seq[Address]): Map[Address, LeaseBalance] =
    inner.leaseBalances(addresses).map { case (address, leaseBalance) =>
      address -> leaseBalance.combineF[Id](diff.portfolios.getOrElse(address, Portfolio.empty).lease)
    }

  override def assetScript(asset: IssuedAsset): Option[AssetScriptInfo] =
    maybeDiff
      .flatMap(_.assetScripts.get(asset))
      .getOrElse(inner.assetScript(asset))

  override def assetDescription(asset: IssuedAsset): Option[AssetDescription] =
    CompositeBlockchain.assetDescription(asset, maybeDiff.getOrElse(Diff.empty), inner.assetDescription(asset))

  override def leaseDetails(leaseId: ByteStr): Option[LeaseDetails] =
    inner
      .leaseDetails(leaseId)
      .map(ld => ld.copy(status = diff.leaseState.get(leaseId).map(_.status).getOrElse(ld.status)))
      .orElse(diff.leaseState.get(leaseId))

  override def transferById(id: ByteStr): Option[(Int, TransferTransactionLike)] =
<<<<<<< HEAD
    diff.transactions
      .find(_.transaction.id() == id)
=======
    diff.transaction(id)
>>>>>>> 573c86c0
      .collect { case NewTransactionInfo(tx: TransferTransaction, _, true, _) =>
        (height, tx)
      }
      .orElse(inner.transferById(id))

  override def transactionInfo(id: ByteStr): Option[(TxMeta, Transaction)] =
<<<<<<< HEAD
    diff.transactions
      .find(_.transaction.id() == id)
=======
    diff.transaction(id)
>>>>>>> 573c86c0
      .map(t => (TxMeta(Height(this.height), t.applied, t.spentComplexity), t.transaction))
      .orElse(inner.transactionInfo(id))

  override def transactionInfos(ids: Seq[ByteStr]): Seq[Option[(TxMeta, Transaction)]] = {
    inner.transactionInfos(ids).zip(ids).map { case (info, id) =>
      diff.transactions
        .find(_.transaction.id() == id)
        .map(t => (TxMeta(Height(this.height), t.applied, t.spentComplexity), t.transaction))
        .orElse(info)
    }
  }

  override def transactionMeta(id: ByteStr): Option[TxMeta] =
<<<<<<< HEAD
    diff.transactions
      .find(_.transaction.id() == id)
=======
    diff.transaction(id)
>>>>>>> 573c86c0
      .map(t => TxMeta(Height(this.height), t.applied, t.spentComplexity))
      .orElse(inner.transactionMeta(id))

  override def height: Int = inner.height + blockMeta.fold(0)(_ => 1)

  override def resolveAlias(alias: Alias): Either[ValidationError, Address] = inner.resolveAlias(alias) match {
    case l @ Left(AliasIsDisabled(_)) => l
    case Right(addr)                  => Right(diff.aliases.getOrElse(alias, addr))
    case Left(_)                      => diff.aliases.get(alias).toRight(AliasDoesNotExist(alias))
  }

<<<<<<< HEAD
  override def containsTransaction(tx: Transaction): Boolean = diff.containsTransaction(tx.id()) || inner.containsTransaction(tx)
=======
  override def containsTransaction(tx: Transaction): Boolean = diff.transaction(tx.id()).isDefined || inner.containsTransaction(tx)
>>>>>>> 573c86c0

  override def filledVolumeAndFee(orderId: ByteStr): VolumeAndFee =
    diff.orderFills.get(orderId).orEmpty.combine(inner.filledVolumeAndFee(orderId))

  override def balanceAtHeight(address: Address, h: Int, assetId: Asset = Waves): Option[(Int, Long)] =
    if (maybeDiff.isEmpty || h < this.height) {
      inner.balanceAtHeight(address, h, assetId)
    } else {
      val balance = this.balance(address, assetId)
      val bs      = height -> balance
      Some(bs)
    }

  override def balanceSnapshots(address: Address, from: Int, to: Option[BlockId]): Seq[BalanceSnapshot] =
    if (maybeDiff.isEmpty || to.exists(id => inner.heightOf(id).isDefined)) {
      inner.balanceSnapshots(address, from, to)
    } else {
      val balance    = this.balance(address)
      val lease      = this.leaseBalance(address)
      val bs         = BalanceSnapshot(height, Portfolio(balance, lease))
      val height2Fix = this.height == 1 && inner.isFeatureActivated(RideV6) && from < this.height + 1
      if (inner.height > 0 && (from < this.height || height2Fix))
        bs +: inner.balanceSnapshots(address, from, to)
      else
        Seq(bs)
    }

  override def accountScript(address: Address): Option[AccountScriptInfo] =
    diff.scripts.get(address) match {
      case None            => inner.accountScript(address)
      case Some(None)      => None
      case Some(Some(scr)) => Some(scr)
    }

  override def hasAccountScript(address: Address): Boolean =
    diff.scripts.get(address) match {
      case None          => inner.hasAccountScript(address)
      case Some(None)    => false
      case Some(Some(_)) => true
    }

  override def accountData(acc: Address, key: String): Option[DataEntry[?]] =
    diff.accountData.get(acc).orEmpty.data.get(key).orElse(inner.accountData(acc, key)).filterNot(_.isEmpty)

  override def hasData(acc: Address): Boolean = {
    diff.accountData.contains(acc) || inner.hasData(acc)
  }

  override def carryFee: Long = carry

  override def score: BigInt = blockMeta.fold(BigInt(0))(_._1.header.score()) + inner.score

  override def blockHeader(height: Int): Option[SignedBlockHeader] =
    blockMeta match {
      case Some((header, _)) if this.height == height => Some(header)
      case _                                          => inner.blockHeader(height)
    }

  override def heightOf(blockId: ByteStr): Option[Int] = blockMeta.filter(_._1.id() == blockId).map(_ => height) orElse inner.heightOf(blockId)

  /** Features related */
  override def approvedFeatures: Map[Short, Int] = inner.approvedFeatures

  override def activatedFeatures: Map[Short, Int] = inner.activatedFeatures

  override def featureVotes(height: Int): Map[Short, Int] = inner.featureVotes(height)

  /** Block reward related */
  override def blockReward(height: Int): Option[Long] = reward.filter(_ => this.height == height) orElse inner.blockReward(height)

  override def blockRewardVotes(height: Int): Seq[Long] = inner.blockRewardVotes(height)

  override def wavesAmount(height: Int): BigInt = inner.wavesAmount(height) + BigInt(reward.getOrElse(0L))

  override def hitSource(height: Int): Option[ByteStr] =
    blockMeta
      .collect { case (_, hitSource) if this.height == height => hitSource }
      .orElse(inner.hitSource(height))

  override def resolveERC20Address(address: ERC20Address): Option[IssuedAsset] =
    inner
      .resolveERC20Address(address)
      .orElse(diff.issuedAssets.keys.find(id => ERC20Address(id) == address))

  override def compositeBlockchain: Blockchain = this
}

object CompositeBlockchain {
  def apply(inner: Blockchain, ngState: NgState): CompositeBlockchain =
    new CompositeBlockchain(
      inner,
      Some(ngState.bestLiquidDiff),
      Some(SignedBlockHeader(ngState.bestLiquidBlock.header, ngState.bestLiquidBlock.signature) -> ngState.hitSource),
      ngState.carryFee,
      ngState.reward
    )

  def apply(inner: Blockchain, reward: Option[Long]): CompositeBlockchain =
    new CompositeBlockchain(inner, carry = inner.carryFee, reward = reward)

  def apply(inner: Blockchain, diff: Diff): CompositeBlockchain =
    inner match {
      case cb: CompositeBlockchain => cb.appendDiff(diff)
      case _                       => new CompositeBlockchain(inner, Some(diff))
    }

  def apply(
      inner: Blockchain,
      diff: Diff,
      newBlock: Block,
      hitSource: ByteStr,
      carry: Long,
      reward: Option[Long]
  ): CompositeBlockchain =
    new CompositeBlockchain(inner, Some(diff), Some(SignedBlockHeader(newBlock.header, newBlock.signature) -> hitSource), carry, reward)

  private def assetDescription(
      asset: IssuedAsset,
      diff: Diff,
      innerAssetDescription: => Option[AssetDescription]
  ): Option[AssetDescription] = {
    diff.issuedAssets
      .get(asset)
      .map { case NewAssetInfo(static, info, volume) =>
        AssetDescription(
          static.source,
          static.issuer,
          info.name,
          info.description,
          static.decimals,
          volume.isReissuable,
          volume.volume,
          info.lastUpdatedAt,
          None,
          0L,
          static.nft
        )
      }
      .orElse(innerAssetDescription)
      .map { description =>
        diff.updatedAssets
          .get(asset)
          .fold(description) {
            case Ior.Left(info) =>
              description.copy(name = info.name, description = info.description, lastUpdatedAt = info.lastUpdatedAt)
            case Ior.Right(vol) =>
              description.copy(reissuable = description.reissuable && vol.isReissuable, totalVolume = description.totalVolume + vol.volume)
            case Ior.Both(info, vol) =>
              description
                .copy(
                  reissuable = description.reissuable && vol.isReissuable,
                  totalVolume = description.totalVolume + vol.volume,
                  name = info.name,
                  description = info.description,
                  lastUpdatedAt = info.lastUpdatedAt
                )
          }
      }
      .map { description =>
        diff.sponsorship
          .get(asset)
          .fold(description) {
            case SponsorshipNoInfo   => description.copy(sponsorship = 0L)
            case SponsorshipValue(v) => description.copy(sponsorship = v)
          }
      }
      .map { description =>
        diff.assetScripts
          .get(asset)
          .fold(description)(asi => description.copy(script = asi))
      }
  }
}<|MERGE_RESOLUTION|>--- conflicted
+++ resolved
@@ -71,24 +71,16 @@
       .orElse(diff.leaseState.get(leaseId))
 
   override def transferById(id: ByteStr): Option[(Int, TransferTransactionLike)] =
-<<<<<<< HEAD
-    diff.transactions
-      .find(_.transaction.id() == id)
-=======
-    diff.transaction(id)
->>>>>>> 573c86c0
+    diff
+      .transaction(id)
       .collect { case NewTransactionInfo(tx: TransferTransaction, _, true, _) =>
         (height, tx)
       }
       .orElse(inner.transferById(id))
 
   override def transactionInfo(id: ByteStr): Option[(TxMeta, Transaction)] =
-<<<<<<< HEAD
-    diff.transactions
-      .find(_.transaction.id() == id)
-=======
-    diff.transaction(id)
->>>>>>> 573c86c0
+    diff
+      .transaction(id)
       .map(t => (TxMeta(Height(this.height), t.applied, t.spentComplexity), t.transaction))
       .orElse(inner.transactionInfo(id))
 
@@ -102,12 +94,8 @@
   }
 
   override def transactionMeta(id: ByteStr): Option[TxMeta] =
-<<<<<<< HEAD
-    diff.transactions
-      .find(_.transaction.id() == id)
-=======
-    diff.transaction(id)
->>>>>>> 573c86c0
+    diff
+      .transaction(id)
       .map(t => TxMeta(Height(this.height), t.applied, t.spentComplexity))
       .orElse(inner.transactionMeta(id))
 
@@ -119,11 +107,7 @@
     case Left(_)                      => diff.aliases.get(alias).toRight(AliasDoesNotExist(alias))
   }
 
-<<<<<<< HEAD
-  override def containsTransaction(tx: Transaction): Boolean = diff.containsTransaction(tx.id()) || inner.containsTransaction(tx)
-=======
   override def containsTransaction(tx: Transaction): Boolean = diff.transaction(tx.id()).isDefined || inner.containsTransaction(tx)
->>>>>>> 573c86c0
 
   override def filledVolumeAndFee(orderId: ByteStr): VolumeAndFee =
     diff.orderFills.get(orderId).orEmpty.combine(inner.filledVolumeAndFee(orderId))
