package com.wavesplatform.state.reader

import cats.implicits._
import cats.kernel.Monoid
import com.wavesplatform.account.{Address, Alias}
import com.wavesplatform.block.Block.BlockId
import com.wavesplatform.block.{Block, BlockHeader}
import com.wavesplatform.common.state.ByteStr
import com.wavesplatform.lang.ValidationError
import com.wavesplatform.lang.script.Script
import com.wavesplatform.settings.BlockchainSettings
import com.wavesplatform.state._
import com.wavesplatform.transaction.Asset.IssuedAsset
import com.wavesplatform.transaction.TxValidationError.{AliasDoesNotExist, AliasIsDisabled, GenericError}
import com.wavesplatform.transaction.assets.IssueTransaction
import com.wavesplatform.transaction.lease.LeaseTransaction
import com.wavesplatform.transaction.{Asset, Transaction, TransactionParser}
import com.wavesplatform.utils.CloseableIterator

final case class CompositeBlockchain(inner: Blockchain, maybeDiff: Option[Diff] = None, newBlock: Option[Block] = None, carry: Long = 0) extends Blockchain {
  override val settings: BlockchainSettings = inner.settings

  def diff: Diff = maybeDiff.getOrElse(Diff.empty)

  override def portfolio(a: Address): Portfolio = inner.portfolio(a).combine(diff.portfolios.getOrElse(a, Portfolio.empty))

  override def balance(address: Address, assetId: Asset): Long =
    inner.balance(address, assetId) + diff.portfolios.getOrElse(address, Portfolio.empty).balanceOf(assetId)

  override def leaseBalance(address: Address): LeaseBalance = {
    cats.Monoid.combine(inner.leaseBalance(address), diff.portfolios.getOrElse(address, Portfolio.empty).lease)
  }

  override def assetScript(asset: IssuedAsset): Option[Script] = maybeDiff.flatMap(_.assetScripts.get(asset)).getOrElse(inner.assetScript(asset))

  override def hasAssetScript(asset: IssuedAsset): Boolean = maybeDiff.flatMap(_.assetScripts.get(asset)) match {
    case Some(s) => s.nonEmpty
    case None    => inner.hasAssetScript(asset)
  }

  override def assetDescription(asset: IssuedAsset): Option[AssetDescription] = {
    val script: Option[Script] = assetScript(asset)
    inner.assetDescription(asset) match {
      case Some(ad) =>
        diff.issuedAssets
          .get(asset)
          .map { newAssetInfo =>
            val oldAssetInfo = AssetInfo(ad.reissuable, ad.totalVolume)
            val combination  = Monoid.combine(oldAssetInfo, newAssetInfo)
            ad.copy(reissuable = combination.isReissuable, totalVolume = combination.volume, script = script)
          }
          .orElse(Some(ad.copy(script = script)))
          .map { ad =>
            diff.sponsorship.get(asset).fold(ad) {
              case SponsorshipValue(sponsorship) =>
                ad.copy(sponsorship = sponsorship)
              case SponsorshipNoInfo =>
                ad
            }
          }
      case None =>
        val sponsorship = diff.sponsorship.get(asset).fold(0L) {
          case SponsorshipValue(sp) => sp
          case SponsorshipNoInfo    => 0L
        }
        diff.transactions
          .get(asset.id)
          .collectFirst {
            case (it: IssueTransaction, _) =>
              AssetDescription(it.sender, it.name, it.description, it.decimals, it.reissuable, it.quantity, script, sponsorship)
          }
          .map(z => diff.issuedAssets.get(asset).fold(z)(r => z.copy(reissuable = r.isReissuable, totalVolume = r.volume, script = script)))
    }
  }

  override def leaseDetails(leaseId: ByteStr): Option[LeaseDetails] = {
    inner.leaseDetails(leaseId).map(ld => ld.copy(isActive = diff.leaseState.getOrElse(leaseId, ld.isActive))) orElse
      diff.transactions.get(leaseId).collect {
        case (lt: LeaseTransaction, _) =>
          LeaseDetails(lt.sender, lt.recipient, this.height, lt.amount, diff.leaseState(lt.id()))
      }
  }

  override def transactionInfo(id: ByteStr): Option[(Int, Transaction)] =
    diff.transactions
      .get(id)
      .map(t => (this.height, t._1))
      .orElse(inner.transactionInfo(id))

  override def transactionHeight(id: ByteStr): Option[Int] =
    diff.transactions
      .get(id)
      .map(_ => this.height)
      .orElse(inner.transactionHeight(id))

  override def height: Int = inner.height + newBlock.fold(0)(_ => 1)

  override def nftList(address: Address, from: Option[IssuedAsset]): CloseableIterator[IssueTransaction] = {
    nftListFromDiff(inner, maybeDiff)(address, from)
  }

  override def addressTransactions(address: Address,
                                   types: Set[TransactionParser],
                                   fromId: Option[ByteStr]): CloseableIterator[(Height, Transaction)] = {

    val fromDiff = maybeDiff
      .fold(CloseableIterator.empty[(Height, Transaction, Set[Address])]) { diff =>
        diff
          .reverseIterator(_.transactions)
          .map {
            case (_, (tx, addrs)) => (Height @@ this.height, tx, addrs)
          }
      }

    addressTransactionsCompose(inner, fromDiff)(address, types, fromId)
  }

  override def resolveAlias(alias: Alias): Either[ValidationError, Address] = inner.resolveAlias(alias) match {
    case l @ Left(AliasIsDisabled(_)) => l
    case Right(addr)                  => Right(diff.aliases.getOrElse(alias, addr))
    case Left(_)                      => diff.aliases.get(alias).toRight(AliasDoesNotExist(alias))
  }

  override def allActiveLeases: CloseableIterator[LeaseTransaction] = {
    val (active, canceled) = diff.leaseState.partition(_._2)
    val fromDiff = active.keysIterator
      .map(id => diff.transactions(id)._1)
      .collect { case lt: LeaseTransaction => lt }

    val fromInner = inner.allActiveLeases.filterNot(ltx => canceled.keySet.contains(ltx.id()))
    CloseableIterator.seq(fromDiff, fromInner)
  }

  override def collectLposPortfolios[A](pf: PartialFunction[(Address, Portfolio), A]): Map[Address, A] = {
    val b = Map.newBuilder[Address, A]
    for ((a, p) <- diff.portfolios if p.lease != LeaseBalance.empty || p.balance != 0) {
      pf.runWith(b += a -> _)(a -> this.wavesPortfolio(a))
    }

    inner.collectLposPortfolios(pf) ++ b.result()
  }

  override def invokeScriptResult(txId: TransactionId): Either[ValidationError, InvokeScriptResult] = {
    diff.scriptResults
      .get(txId)
      .toRight(GenericError("InvokeScript result not found"))
      .orElse(inner.invokeScriptResult(txId))
  }

  override def containsTransaction(tx: Transaction): Boolean = diff.transactions.contains(tx.id()) || inner.containsTransaction(tx)

  override def filledVolumeAndFee(orderId: ByteStr): VolumeAndFee =
    diff.orderFills.get(orderId).orEmpty.combine(inner.filledVolumeAndFee(orderId))

  override def balanceSnapshots(address: Address, from: Int, to: BlockId): Seq[BalanceSnapshot] = {
    if (inner.heightOf(to).isDefined || maybeDiff.isEmpty) {
      inner.balanceSnapshots(address, from, to)
    } else {
      val balance = this.balance(address)
      val lease   = this.leaseBalance(address)
      val bs      = BalanceSnapshot(height, Portfolio(balance, lease, Map.empty))
      if (inner.height > 0 && from < this.height) bs +: inner.balanceSnapshots(address, from, to) else Seq(bs)
    }
  }

  override def accountScript(address: Address): Option[Script] = {
    diff.scripts.get(address) match {
      case None            => inner.accountScript(address)
      case Some(None)      => None
      case Some(Some(scr)) => Some(scr)
    }
  }

  override def hasScript(address: Address): Boolean = {
    diff.scripts.get(address) match {
      case None          => inner.hasScript(address)
      case Some(None)    => false
      case Some(Some(_)) => true
    }
  }

  override def accountDataKeys(acc: Address): Seq[String] = {
    val fromInner = inner.accountDataKeys(acc)
    val fromDiff  = diff.accountData.get(acc).toSeq.flatMap(_.data.keys)
    (fromInner ++ fromDiff).distinct
  }

  override def accountData(acc: Address): AccountDataInfo = {
    val fromInner = inner.accountData(acc)
    val fromDiff  = diff.accountData.get(acc).orEmpty
    fromInner.combine(fromDiff)
  }

  override def accountData(acc: Address, key: String): Option[DataEntry[_]] = {
    val diffData = diff.accountData.get(acc).orEmpty
    diffData.data.get(key).orElse(inner.accountData(acc, key))
  }

  private def changedBalances(pred: Portfolio => Boolean, f: Address => Long): Map[Address, Long] =
    for {
      (address, p) <- diff.portfolios
      if pred(p)
    } yield address -> f(address)

  override def assetDistribution(assetId: IssuedAsset): AssetDistribution = {
    val fromInner = inner.assetDistribution(assetId)
    val fromDiff  = AssetDistribution(changedBalances(_.assets.getOrElse(assetId, 0L) != 0, balance(_, assetId)))

    fromInner |+| fromDiff
  }

  override def assetDistributionAtHeight(asset: IssuedAsset,
                                         height: Int,
                                         count: Int,
                                         fromAddress: Option[Address]): Either[ValidationError, AssetDistributionPage] = {
    inner.assetDistributionAtHeight(asset, height, count, fromAddress)
  }

  override def wavesDistribution(height: Int): Either[ValidationError, Map[Address, Long]] = {
    val innerDistribution = inner.wavesDistribution(height)
    if (height < this.height) innerDistribution
    else {
      innerDistribution.map(_ ++ changedBalances(_.balance != 0, balance(_)))
    }
  }

  override def lastBlock: Option[Block] = newBlock.orElse(inner.lastBlock)

  override def carryFee: Long = carry

  override def score: BigInt = newBlock.fold(BigInt(0))(_.blockScore()) + inner.score

  private def filterById(blockId: BlockId): Option[Block] = newBlock.filter(_.uniqueId == blockId)
  private def filterByHeight(height: Int): Option[Block]  = newBlock.filter(_ => this.height == height)

  private def headerAndSize(block: Block): (BlockHeader, Int) = block -> block.bytes().length

  override def blockHeaderAndSize(height: Int): Option[(BlockHeader, Int)] =
    filterByHeight(height).map(headerAndSize) orElse inner.blockHeaderAndSize(height)
  override def blockHeaderAndSize(blockId: ByteStr): Option[(BlockHeader, Int)] =
    filterById(blockId).map(headerAndSize) orElse inner.blockHeaderAndSize(blockId)

  override def blockBytes(height: Int): Option[Array[Byte]]      = filterByHeight(height).map(_.bytes()) orElse inner.blockBytes(height)
  override def blockBytes(blockId: ByteStr): Option[Array[Byte]] = filterById(blockId).map(_.bytes()) orElse inner.blockBytes(blockId)

  override def heightOf(blockId: ByteStr): Option[Int] = filterById(blockId).map(_ => height) orElse inner.heightOf(blockId)

  /** Returns the most recent block IDs, starting from the most recent  one */
  override def lastBlockIds(howMany: Int): Seq[ByteStr] =
    if (howMany <= 0) Seq.empty else newBlock.map(_.uniqueId).toSeq ++ inner.lastBlockIds(howMany - 1)

  /** Returns a chain of blocks starting with the block with the given ID (from oldest to newest) */
  override def blockIdsAfter(parentSignature: ByteStr, howMany: Int): Option[Seq[ByteStr]] =
    for {
      ids <- inner.blockIdsAfter(parentSignature, howMany)
      newId = newBlock.filter(_.reference == parentSignature).map(_.uniqueId).fold(Seq.empty[ByteStr])(Seq(_))
    } yield newId ++ ids

  override def parentHeader(block: BlockHeader, back: Int): Option[BlockHeader] = inner.parentHeader(block, back)

  override def totalFee(height: Int): Option[Long] = inner.totalFee(height)

  /** Features related */
  override def approvedFeatures: Map[Short, Int] = inner.approvedFeatures

  override def activatedFeatures: Map[Short, Int] = inner.activatedFeatures

  override def featureVotes(height: Int): Map[Short, Int] = inner.featureVotes(height)
<<<<<<< HEAD

  override def proofForBalanceOnHeight(address: Address, height: Height): Option[ProvenBalance] = inner.proofForBalanceOnHeight(address, height)
}

object CompositeBlockchain {
  def composite(inner: Blockchain, diff: Option[Diff]): CompositeBlockchain             = wrap(inner, diff, None)
  def composite(inner: Blockchain, diff: Diff, carryFee: Long = 0): CompositeBlockchain = wrap(inner, Some(diff), None).copy(carry = carryFee)

  def withLastBlock(inner: Blockchain, block: Block): CompositeBlockchain = wrap(inner, None, Some(block))

  def wrap(bc: Blockchain, diff: Option[Diff], block: Option[Block]): CompositeBlockchain = bc match {
    case CompositeBlockchain(inner, leftDiff, leftBlock, leftCarry) =>
      CompositeBlockchain(inner, Monoid.combine(leftDiff, diff), block.orElse(leftBlock), leftCarry)

    case _ =>
      CompositeBlockchain(bc, diff, block)
  }
=======
>>>>>>> d89765ea
}<|MERGE_RESOLUTION|>--- conflicted
+++ resolved
@@ -266,24 +266,6 @@
   override def activatedFeatures: Map[Short, Int] = inner.activatedFeatures
 
   override def featureVotes(height: Int): Map[Short, Int] = inner.featureVotes(height)
-<<<<<<< HEAD
 
   override def proofForBalanceOnHeight(address: Address, height: Height): Option[ProvenBalance] = inner.proofForBalanceOnHeight(address, height)
-}
-
-object CompositeBlockchain {
-  def composite(inner: Blockchain, diff: Option[Diff]): CompositeBlockchain             = wrap(inner, diff, None)
-  def composite(inner: Blockchain, diff: Diff, carryFee: Long = 0): CompositeBlockchain = wrap(inner, Some(diff), None).copy(carry = carryFee)
-
-  def withLastBlock(inner: Blockchain, block: Block): CompositeBlockchain = wrap(inner, None, Some(block))
-
-  def wrap(bc: Blockchain, diff: Option[Diff], block: Option[Block]): CompositeBlockchain = bc match {
-    case CompositeBlockchain(inner, leftDiff, leftBlock, leftCarry) =>
-      CompositeBlockchain(inner, Monoid.combine(leftDiff, diff), block.orElse(leftBlock), leftCarry)
-
-    case _ =>
-      CompositeBlockchain(bc, diff, block)
-  }
-=======
->>>>>>> d89765ea
 }