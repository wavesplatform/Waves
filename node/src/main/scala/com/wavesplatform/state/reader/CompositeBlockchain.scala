package com.wavesplatform.state.reader

import cats.data.Ior
import cats.implicits._
import com.google.protobuf.ByteString
import com.wavesplatform.account.{Address, Alias}
import com.wavesplatform.block.Block.BlockId
import com.wavesplatform.block.{Block, SignedBlockHeader}
import com.wavesplatform.common.state.ByteStr
import com.wavesplatform.lang.ValidationError
import com.wavesplatform.settings.BlockchainSettings
import com.wavesplatform.state._
import com.wavesplatform.transaction.Asset.{IssuedAsset, Waves}
import com.wavesplatform.transaction.TxValidationError.{AliasDoesNotExist, AliasIsDisabled}
import com.wavesplatform.transaction.assets.UpdateAssetInfoTransaction
import com.wavesplatform.transaction.lease.LeaseTransaction
import com.wavesplatform.transaction.transfer.TransferTransaction
import com.wavesplatform.transaction.{Asset, Transaction}

final case class CompositeBlockchain(
    inner: Blockchain,
    maybeDiff: Option[Diff] = None,
    newBlock: Option[Block] = None,
    carry: Long = 0,
    reward: Option[Long] = None,
    hitSource: Option[ByteStr] = None
) extends Blockchain {
  override val settings: BlockchainSettings = inner.settings

  def diff: Diff = maybeDiff.getOrElse(Diff.empty)

  override def balance(address: Address, assetId: Asset): Long =
    inner.balance(address, assetId) + diff.portfolios.getOrElse(address, Portfolio.empty).balanceOf(assetId)

  override def leaseBalance(address: Address): LeaseBalance = {
    cats.Monoid.combine(inner.leaseBalance(address), diff.portfolios.getOrElse(address, Portfolio.empty).lease)
  }

  override def assetScript(asset: IssuedAsset): Option[AssetScriptInfo] =
    maybeDiff
      .flatMap(_.assetScripts.get(asset))
      .getOrElse(inner.assetScript(asset))

  override def assetDescription(asset: IssuedAsset): Option[AssetDescription] =
    CompositeBlockchain.assetDescription(asset, maybeDiff.orEmpty, inner.assetDescription(asset), inner.assetScript(asset), height)

  override def leaseDetails(leaseId: ByteStr): Option[LeaseDetails] = {
    inner.leaseDetails(leaseId).map(ld => ld.copy(isActive = diff.leaseState.getOrElse(leaseId, ld.isActive))) orElse
      diff.transactions.get(leaseId).collect {
        case NewTransactionInfo(lt: LeaseTransaction, _, true) =>
          LeaseDetails(lt.sender, lt.recipient, this.height, lt.amount, diff.leaseState(lt.id()))
      }
  }

  override def transferById(id: ByteStr): Option[(Int, TransferTransaction)] = {
    diff.transactions
      .get(id)
      .collect {
        case NewTransactionInfo(tx: TransferTransaction, _, true) => (height, tx)
      }
      .orElse(inner.transferById(id))
  }

  override def transactionInfo(id: ByteStr): Option[(Int, Transaction, Boolean)] =
    diff.transactions
      .get(id)
      .map(t => (this.height, t.transaction, t.applied))
      .orElse(inner.transactionInfo(id))

  override def transactionHeight(id: ByteStr): Option[Int] =
    diff.transactions
      .get(id)
      .map(_ => this.height)
      .orElse(inner.transactionHeight(id))

  override def height: Int = inner.height + newBlock.fold(0)(_ => 1)

  override def resolveAlias(alias: Alias): Either[ValidationError, Address] = inner.resolveAlias(alias) match {
    case l @ Left(AliasIsDisabled(_)) => l
    case Right(addr)                  => Right(diff.aliases.getOrElse(alias, addr))
    case Left(_)                      => diff.aliases.get(alias).toRight(AliasDoesNotExist(alias))
  }

  override def collectActiveLeases(filter: LeaseTransaction => Boolean): Seq[LeaseTransaction] =
    CompositeBlockchain.collectActiveLeases(inner, maybeDiff)(filter)

  override def containsTransaction(tx: Transaction): Boolean = diff.transactions.contains(tx.id()) || inner.containsTransaction(tx)

  override def filledVolumeAndFee(orderId: ByteStr): VolumeAndFee =
    diff.orderFills.get(orderId).orEmpty.combine(inner.filledVolumeAndFee(orderId))

  override def balanceOnlySnapshots(address: Address, h: Int, assetId: Asset = Waves): Option[(Int, Long)] = {
    if (maybeDiff.isEmpty || h < this.height) {
      inner.balanceOnlySnapshots(address, h, assetId)
    } else {
      val balance = this.balance(address, assetId)
      val bs      = height -> balance
      Some(bs)
    }
  }

  override def balanceSnapshots(address: Address, from: Int, to: Option[BlockId]): Seq[BalanceSnapshot] = {
    if (maybeDiff.isEmpty || to.exists(id => inner.heightOf(id).isDefined)) {
      inner.balanceSnapshots(address, from, to)
    } else {
      val balance = this.balance(address)
      val lease   = this.leaseBalance(address)
      val bs      = BalanceSnapshot(height, Portfolio(balance, lease, Map.empty))
      if (inner.height > 0 && from < this.height) bs +: inner.balanceSnapshots(address, from, to) else Seq(bs)
    }
  }

  override def accountScript(address: Address): Option[AccountScriptInfo] = {
    diff.scripts.get(address) match {
      case None            => inner.accountScript(address)
      case Some(None)      => None
      case Some(Some(scr)) => Some(scr)
    }
  }

  override def hasAccountScript(address: Address): Boolean = {
    diff.scripts.get(address) match {
      case None          => inner.hasAccountScript(address)
      case Some(None)    => false
      case Some(Some(_)) => true
    }
  }

  override def accountData(acc: Address, key: String): Option[DataEntry[_]] = {
    val diffData = diff.accountData.get(acc).orEmpty
    diffData.data.get(key).orElse(inner.accountData(acc, key)).filterNot(_.isEmpty)
  }

  override def carryFee: Long = carry

  override def score: BigInt = newBlock.fold(BigInt(0))(_.blockScore()) + inner.score

  override def blockHeader(height: Int): Option[SignedBlockHeader] =
    newBlock match {
      case Some(b) if this.height == height => Some(SignedBlockHeader(b.header, b.signature))
      case _                                => inner.blockHeader(height)
    }

  override def heightOf(blockId: ByteStr): Option[Int] = newBlock.filter(_.id() == blockId).map(_ => height) orElse inner.heightOf(blockId)

  /** Features related */
  override def approvedFeatures: Map[Short, Int] = inner.approvedFeatures

  override def activatedFeatures: Map[Short, Int] = inner.activatedFeatures

  override def featureVotes(height: Int): Map[Short, Int] = inner.featureVotes(height)

  /** Block reward related */
  override def blockReward(height: Int): Option[Long] = reward.filter(_ => this.height == height) orElse inner.blockReward(height)

  override def blockRewardVotes(height: Int): Seq[Long] = inner.blockRewardVotes(height)

  override def wavesAmount(height: Int): BigInt = inner.wavesAmount(height)

  override def hitSource(height: Int): Option[ByteStr] = hitSource.filter(_ => this.height == height) orElse inner.hitSource(height)
}

object CompositeBlockchain {
  def apply(blockchain: Blockchain, ngState: NgState): CompositeBlockchain =
    CompositeBlockchain(blockchain, Some(ngState.bestLiquidDiff), Some(ngState.bestLiquidBlock), ngState.carryFee, ngState.reward)

  def collectActiveLeases(inner: Blockchain, maybeDiff: Option[Diff])(
      filter: LeaseTransaction => Boolean
  ): Seq[LeaseTransaction] = {
    val innerActiveLeases = inner.collectActiveLeases(filter)
    maybeDiff match {
      case Some(ng) =>
        val cancelledInLiquidBlock = ng.leaseState.collect {
          case (id, false) => id
        }.toSet
        val addedInLiquidBlock = ng.transactions.values.collect {
          case (lt: LeaseTransaction, _, true) if !cancelledInLiquidBlock(lt.id()) => lt
        }
        innerActiveLeases.filterNot(lt => cancelledInLiquidBlock(lt.id())) ++ addedInLiquidBlock
      case _ => innerActiveLeases
    }
  }

  private def assetDescription(
      asset: IssuedAsset,
      diff: Diff,
      innerAssetDescription: => Option[AssetDescription],
      innerScript: => Option[AssetScriptInfo],
      height: Int
  ): Option[AssetDescription] = {
    val script = diff.assetScripts.getOrElse(asset, innerScript)

    val fromDiff = diff.issuedAssets
      .get(asset)
      .map {
        case NewAssetInfo(static, info, volume) =>
          val sponsorship = diff.sponsorship.get(asset).fold(0L) {
            case SponsorshipValue(sp) => sp
            case SponsorshipNoInfo    => 0L
          }

          AssetDescription(
            static.source,
            static.issuer,
            info.name,
            info.description,
            static.decimals,
            volume.isReissuable,
            volume.volume,
            info.lastUpdatedAt,
            script,
            sponsorship,
            static.nft
          )
      }

    val assetDescription =
      innerAssetDescription
        .orElse(fromDiff)
        .map { description =>
          diff.updatedAssets
            .get(asset)
            .fold(description) {
              case Ior.Left(info) =>
                description.copy(name = info.name, description = info.description, lastUpdatedAt = info.lastUpdatedAt)
              case Ior.Right(vol) =>
                description.copy(reissuable = description.reissuable && vol.isReissuable, totalVolume = description.totalVolume + vol.volume)
              case Ior.Both(info, vol) =>
                description
                  .copy(
                    reissuable = description.reissuable && vol.isReissuable,
                    totalVolume = description.totalVolume + vol.volume,
                    name = info.name,
                    description = info.description,
                    lastUpdatedAt = info.lastUpdatedAt
                  )
            }
        }
        .map { description =>
          diff.sponsorship
            .get(asset)
            .fold(description) {
              case SponsorshipNoInfo   => description.copy(sponsorship = 0L)
              case SponsorshipValue(v) => description.copy(sponsorship = v)
            }
        }

    assetDescription map { z =>
      diff.transactions.values
        .foldLeft(z.copy(script = script)) {
          case (acc, NewTransactionInfo(ut: UpdateAssetInfoTransaction, _, true)) if ut.assetId == asset =>
            acc.copy(name = ByteString.copyFromUtf8(ut.name), description = ByteString.copyFromUtf8(ut.description), lastUpdatedAt = Height(height))
          case (acc, _) => acc
        }
    }
  }

<<<<<<< HEAD
=======
  def apply(blockchain: Blockchain, ngState: NgState): Blockchain =
    CompositeBlockchain(blockchain, Some(ngState.bestLiquidDiff), Some(ngState.bestLiquidBlock), ngState.carryFee, ngState.reward)

  def collectActiveLeases(inner: Blockchain, maybeDiff: Option[Diff])(
      filter: LeaseTransaction => Boolean
  ): Seq[LeaseTransaction] = {
    val innerActiveLeases = inner.collectActiveLeases(filter)
    maybeDiff match {
      case Some(ng) =>
        val cancelledInLiquidBlock = ng.leaseState.collect {
          case (id, false) => id
        }.toSet
        val addedInLiquidBlock = ng.transactions.values.collect {
          case NewTransactionInfo(lt: LeaseTransaction, _, true) if !cancelledInLiquidBlock(lt.id()) => lt
        }
        innerActiveLeases.filterNot(lt => cancelledInLiquidBlock(lt.id())) ++ addedInLiquidBlock
      case _ => innerActiveLeases
    }
  }
>>>>>>> 3b67fb8b
}<|MERGE_RESOLUTION|>--- conflicted
+++ resolved
@@ -174,7 +174,7 @@
           case (id, false) => id
         }.toSet
         val addedInLiquidBlock = ng.transactions.values.collect {
-          case (lt: LeaseTransaction, _, true) if !cancelledInLiquidBlock(lt.id()) => lt
+          case NewTransactionInfo(lt: LeaseTransaction, _, true) if !cancelledInLiquidBlock(lt.id()) => lt
         }
         innerActiveLeases.filterNot(lt => cancelledInLiquidBlock(lt.id())) ++ addedInLiquidBlock
       case _ => innerActiveLeases
@@ -255,26 +255,4 @@
     }
   }
 
-<<<<<<< HEAD
-=======
-  def apply(blockchain: Blockchain, ngState: NgState): Blockchain =
-    CompositeBlockchain(blockchain, Some(ngState.bestLiquidDiff), Some(ngState.bestLiquidBlock), ngState.carryFee, ngState.reward)
-
-  def collectActiveLeases(inner: Blockchain, maybeDiff: Option[Diff])(
-      filter: LeaseTransaction => Boolean
-  ): Seq[LeaseTransaction] = {
-    val innerActiveLeases = inner.collectActiveLeases(filter)
-    maybeDiff match {
-      case Some(ng) =>
-        val cancelledInLiquidBlock = ng.leaseState.collect {
-          case (id, false) => id
-        }.toSet
-        val addedInLiquidBlock = ng.transactions.values.collect {
-          case NewTransactionInfo(lt: LeaseTransaction, _, true) if !cancelledInLiquidBlock(lt.id()) => lt
-        }
-        innerActiveLeases.filterNot(lt => cancelledInLiquidBlock(lt.id())) ++ addedInLiquidBlock
-      case _ => innerActiveLeases
-    }
-  }
->>>>>>> 3b67fb8b
 }