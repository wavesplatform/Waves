package com.wavesplatform.state.reader

import cats.data.Ior
import cats.implicits._
import com.google.protobuf.ByteString
import com.wavesplatform.account.{Address, Alias}
import com.wavesplatform.block.Block.BlockId
import com.wavesplatform.block.{Block, SignedBlockHeader}
import com.wavesplatform.common.state.ByteStr
import com.wavesplatform.lang.ValidationError
import com.wavesplatform.settings.BlockchainSettings
import com.wavesplatform.state._
import com.wavesplatform.transaction.Asset.{IssuedAsset, Waves}
import com.wavesplatform.transaction.TxValidationError.{AliasDoesNotExist, AliasIsDisabled}
import com.wavesplatform.transaction.assets.UpdateAssetInfoTransaction
import com.wavesplatform.transaction.lease.LeaseTransaction
import com.wavesplatform.transaction.transfer.TransferTransaction
import com.wavesplatform.transaction.{Asset, Transaction}

final case class CompositeBlockchain(
    inner: Blockchain,
    maybeDiff: Option[Diff] = None,
    newBlock: Option[Block] = None,
    carry: Long = 0,
    reward: Option[Long] = None,
    hitSource: Option[ByteStr] = None
) extends Blockchain {
  override val settings: BlockchainSettings = inner.settings

  def diff: Diff = maybeDiff.getOrElse(Diff.empty)

  override def balance(address: Address, assetId: Asset): Long =
    inner.balance(address, assetId) + diff.portfolios.getOrElse(address, Portfolio.empty).balanceOf(assetId)

  override def leaseBalance(address: Address): LeaseBalance = {
    cats.Monoid.combine(inner.leaseBalance(address), diff.portfolios.getOrElse(address, Portfolio.empty).lease)
  }

  override def assetScript(asset: IssuedAsset): Option[AssetScriptInfo] =
    maybeDiff
      .flatMap(_.assetScripts.get(asset))
      .getOrElse(inner.assetScript(asset))

  override def assetDescription(asset: IssuedAsset): Option[AssetDescription] =
    CompositeBlockchain.assetDescription(asset, maybeDiff.orEmpty, inner.assetDescription(asset), inner.assetScript(asset), height)

  override def leaseDetails(leaseId: ByteStr): Option[LeaseDetails] = {
    inner.leaseDetails(leaseId).map(ld => ld.copy(isActive = diff.leaseState.getOrElse(leaseId, ld.isActive))) orElse
      diff.transactions.get(leaseId).collect {
        case NewTransactionInfo(lt: LeaseTransaction, _, true) =>
          LeaseDetails(lt.sender, lt.recipient, this.height, lt.amount, diff.leaseState(lt.id()))
      }
  }

  override def transferById(id: ByteStr): Option[(Int, TransferTransaction)] = {
    diff.transactions
      .get(id)
      .collect {
        case NewTransactionInfo(tx: TransferTransaction, _, true) => (height, tx)
      }
      .orElse(inner.transferById(id))
  }

  override def transactionInfo(id: ByteStr): Option[(Int, Transaction, Boolean)] =
    diff.transactions
      .get(id)
      .map(t => (this.height, t.transaction, t.applied))
      .orElse(inner.transactionInfo(id))

  override def transactionMeta(id: ByteStr): Option[(Int, Boolean)] =
    diff.transactions
      .get(id)
      .map(info => (this.height, info.applied))
      .orElse(inner.transactionMeta(id))

  override def height: Int = inner.height + newBlock.fold(0)(_ => 1)

  override def resolveAlias(alias: Alias): Either[ValidationError, Address] = inner.resolveAlias(alias) match {
    case l @ Left(AliasIsDisabled(_)) => l
    case Right(addr)                  => Right(diff.aliases.getOrElse(alias, addr))
    case Left(_)                      => diff.aliases.get(alias).toRight(AliasDoesNotExist(alias))
  }

  override def containsTransaction(tx: Transaction): Boolean = diff.transactions.contains(tx.id()) || inner.containsTransaction(tx)

  override def filledVolumeAndFee(orderId: ByteStr): VolumeAndFee =
    diff.orderFills.get(orderId).orEmpty.combine(inner.filledVolumeAndFee(orderId))

  override def balanceAtHeight(address: Address, h: Int, assetId: Asset = Waves): Option[(Int, Long)] = {
    if (maybeDiff.isEmpty || h < this.height) {
      inner.balanceAtHeight(address, h, assetId)
    } else {
      val balance = this.balance(address, assetId)
      val bs      = height -> balance
      Some(bs)
    }
  }

  override def balanceSnapshots(address: Address, from: Int, to: Option[BlockId]): Seq[BalanceSnapshot] = {
    if (maybeDiff.isEmpty || to.exists(id => inner.heightOf(id).isDefined)) {
      inner.balanceSnapshots(address, from, to)
    } else {
      val balance = this.balance(address)
      val lease   = this.leaseBalance(address)
      val bs      = BalanceSnapshot(height, Portfolio(balance, lease, Map.empty))
      if (inner.height > 0 && from < this.height) bs +: inner.balanceSnapshots(address, from, to) else Seq(bs)
    }
  }

  override def accountScript(address: Address): Option[AccountScriptInfo] = {
    diff.scripts.get(address) match {
      case None            => inner.accountScript(address)
      case Some(None)      => None
      case Some(Some(scr)) => Some(scr)
    }
  }

  override def hasAccountScript(address: Address): Boolean = {
    diff.scripts.get(address) match {
      case None          => inner.hasAccountScript(address)
      case Some(None)    => false
      case Some(Some(_)) => true
    }
  }

  override def accountData(acc: Address, key: String): Option[DataEntry[_]] = {
    val diffData = diff.accountData.get(acc).orEmpty
    diffData.data.get(key).orElse(inner.accountData(acc, key)).filterNot(_.isEmpty)
  }

  override def carryFee: Long = carry

  override def score: BigInt = newBlock.fold(BigInt(0))(_.blockScore()) + inner.score

  override def blockHeader(height: Int): Option[SignedBlockHeader] =
    newBlock match {
      case Some(b) if this.height == height => Some(SignedBlockHeader(b.header, b.signature))
      case _                                => inner.blockHeader(height)
    }

  override def heightOf(blockId: ByteStr): Option[Int] = newBlock.filter(_.id() == blockId).map(_ => height) orElse inner.heightOf(blockId)

  /** Features related */
  override def approvedFeatures: Map[Short, Int] = inner.approvedFeatures

  override def activatedFeatures: Map[Short, Int] = inner.activatedFeatures

  override def featureVotes(height: Int): Map[Short, Int] = inner.featureVotes(height)

  /** Block reward related */
  override def blockReward(height: Int): Option[Long] = reward.filter(_ => this.height == height) orElse inner.blockReward(height)

  override def blockRewardVotes(height: Int): Seq[Long] = inner.blockRewardVotes(height)

  override def wavesAmount(height: Int): BigInt = inner.wavesAmount(height)

<<<<<<< HEAD
  override def hitSource(height: Int): Option[ByteStr] = inner.hitSource(height)

  override def continuationStates: Map[ByteStr, ContinuationState] =
    inner.continuationStates ++ diff.continuationStates
=======
  override def hitSource(height: Int): Option[ByteStr] = hitSource.filter(_ => this.height == height) orElse inner.hitSource(height)
>>>>>>> 685f2f2a
}

object CompositeBlockchain {
  def apply(blockchain: Blockchain, ngState: NgState): CompositeBlockchain =
    CompositeBlockchain(blockchain, Some(ngState.bestLiquidDiff), Some(ngState.bestLiquidBlock), ngState.carryFee, ngState.reward)

  private def assetDescription(
      asset: IssuedAsset,
      diff: Diff,
      innerAssetDescription: => Option[AssetDescription],
      innerScript: => Option[AssetScriptInfo],
      height: Int
  ): Option[AssetDescription] = {
    val script = diff.assetScripts.getOrElse(asset, innerScript)

    val fromDiff = diff.issuedAssets
      .get(asset)
      .map {
        case NewAssetInfo(static, info, volume) =>
          val sponsorship = diff.sponsorship.get(asset).fold(0L) {
            case SponsorshipValue(sp) => sp
            case SponsorshipNoInfo    => 0L
          }

          AssetDescription(
            static.source,
            static.issuer,
            info.name,
            info.description,
            static.decimals,
            volume.isReissuable,
            volume.volume,
            info.lastUpdatedAt,
            script,
            sponsorship,
            static.nft
          )
      }

    val assetDescription =
      innerAssetDescription
        .orElse(fromDiff)
        .map { description =>
          diff.updatedAssets
            .get(asset)
            .fold(description) {
              case Ior.Left(info) =>
                description.copy(name = info.name, description = info.description, lastUpdatedAt = info.lastUpdatedAt)
              case Ior.Right(vol) =>
                description.copy(reissuable = description.reissuable && vol.isReissuable, totalVolume = description.totalVolume + vol.volume)
              case Ior.Both(info, vol) =>
                description
                  .copy(
                    reissuable = description.reissuable && vol.isReissuable,
                    totalVolume = description.totalVolume + vol.volume,
                    name = info.name,
                    description = info.description,
                    lastUpdatedAt = info.lastUpdatedAt
                  )
            }
        }
        .map { description =>
          diff.sponsorship
            .get(asset)
            .fold(description) {
              case SponsorshipNoInfo   => description.copy(sponsorship = 0L)
              case SponsorshipValue(v) => description.copy(sponsorship = v)
            }
        }

    assetDescription map { z =>
      diff.transactions.values
        .foldLeft(z.copy(script = script)) {
          case (acc, NewTransactionInfo(ut: UpdateAssetInfoTransaction, _, true)) if ut.assetId == asset =>
            acc.copy(name = ByteString.copyFromUtf8(ut.name), description = ByteString.copyFromUtf8(ut.description), lastUpdatedAt = Height(height))
          case (acc, _) => acc
        }
    }
  }
}<|MERGE_RESOLUTION|>--- conflicted
+++ resolved
@@ -154,14 +154,10 @@
 
   override def wavesAmount(height: Int): BigInt = inner.wavesAmount(height)
 
-<<<<<<< HEAD
-  override def hitSource(height: Int): Option[ByteStr] = inner.hitSource(height)
+  override def hitSource(height: Int): Option[ByteStr] = hitSource.filter(_ => this.height == height) orElse inner.hitSource(height)
 
   override def continuationStates: Map[ByteStr, ContinuationState] =
     inner.continuationStates ++ diff.continuationStates
-=======
-  override def hitSource(height: Int): Option[ByteStr] = hitSource.filter(_ => this.height == height) orElse inner.hitSource(height)
->>>>>>> 685f2f2a
 }
 
 object CompositeBlockchain {
