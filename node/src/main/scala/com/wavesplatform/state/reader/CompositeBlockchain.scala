--- conflicted
+++ resolved
@@ -66,7 +66,7 @@
             static.decimals,
             volume.isReissuable,
             volume.volume,
-            Height @@ this.height,
+            info.lastUpdatedAt,
             script,
             sponsorship
           )
@@ -95,15 +95,6 @@
                   )
             }
         }
-<<<<<<< HEAD
-        diff.transactions
-          .get(asset.id)
-          .collectFirst {
-            case (it: IssueTransaction, _) =>
-              AssetDescription(it, AssetInfo(it.reissuable, BigInt(it.quantity)), script, sponsorship)
-          }
-          .map(z => diff.issuedAssets.get(asset).fold(z)(r => z.copy(reissuable = r.isReissuable, totalVolume = r.volume, script = script)))
-=======
         .map { description =>
           diff.sponsorship
             .get(asset)
@@ -116,10 +107,9 @@
     assetDescription map { z =>
       diff.transactions
         .foldLeft(z.copy(script = script)) {
-          case (acc, (_, (ut: UpdateAssetInfoTransaction, _))) => acc.copy(name = ut.name, description = ut.description)
+          case (acc, (_, (ut: UpdateAssetInfoTransaction, _))) => acc.copy(name = Right(ut.name), description = Right(ut.description), lastUpdatedAt = Height(height))
           case (acc, _)                                        => acc
         }
->>>>>>> 8925bfaf
     }
   }
 
