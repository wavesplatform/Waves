package com.wavesplatform.state.reader

import cats.implicits._
import cats.kernel.Monoid
import com.wavesplatform.account.{Address, Alias}
import com.wavesplatform.block.Block.BlockId
import com.wavesplatform.block.{Block, BlockHeader}
import com.wavesplatform.common.state.ByteStr
import com.wavesplatform.lang.ValidationError
import com.wavesplatform.lang.script.Script
import com.wavesplatform.settings.BlockchainSettings
import com.wavesplatform.state._
import com.wavesplatform.transaction.Asset.IssuedAsset
import com.wavesplatform.transaction.TxValidationError.{AliasDoesNotExist, AliasIsDisabled, GenericError}
import com.wavesplatform.transaction.assets.IssueTransaction
import com.wavesplatform.transaction.lease.LeaseTransaction
import com.wavesplatform.transaction.{Asset, Transaction, TransactionParser}
import com.wavesplatform.utils.CloseableIterator

final case class CompositeBlockchain(inner: Blockchain, maybeDiff: Option[Diff] = None, newBlock: Option[Block] = None, carry: Long = 0) extends Blockchain {
  override val settings: BlockchainSettings = inner.settings

  def diff: Diff = maybeDiff.getOrElse(Diff.empty)

  override def portfolio(a: Address): Portfolio = inner.portfolio(a).combine(diff.portfolios.getOrElse(a, Portfolio.empty))

  override def balance(address: Address, assetId: Asset): Long =
    inner.balance(address, assetId) + diff.portfolios.getOrElse(address, Portfolio.empty).balanceOf(assetId)

  override def leaseBalance(address: Address): LeaseBalance = {
    cats.Monoid.combine(inner.leaseBalance(address), diff.portfolios.getOrElse(address, Portfolio.empty).lease)
  }

  override def assetScript(asset: IssuedAsset): Option[Script] = maybeDiff.flatMap(_.assetScripts.get(asset)).getOrElse(inner.assetScript(asset))

  override def hasAssetScript(asset: IssuedAsset): Boolean = maybeDiff.flatMap(_.assetScripts.get(asset)) match {
    case Some(s) => s.nonEmpty
    case None    => inner.hasAssetScript(asset)
  }

  override def assetDescription(asset: IssuedAsset): Option[AssetDescription] = {
    val script: Option[Script] = assetScript(asset)
    inner.assetDescription(asset) match {
      case Some(ad) =>
        diff.issuedAssets
          .get(asset)
          .map { newAssetInfo =>
            val oldAssetInfo = AssetInfo(ad.reissuable, ad.totalVolume)
            val combination  = Monoid.combine(oldAssetInfo, newAssetInfo)
            ad.copy(reissuable = combination.isReissuable, totalVolume = combination.volume, script = script)
          }
          .orElse(Some(ad.copy(script = script)))
          .map { ad =>
            diff.sponsorship.get(asset).fold(ad) {
              case SponsorshipValue(sponsorship) =>
                ad.copy(sponsorship = sponsorship)
              case SponsorshipNoInfo =>
                ad
            }
          }
      case None =>
        val sponsorship = diff.sponsorship.get(asset).fold(0L) {
          case SponsorshipValue(sp) => sp
          case SponsorshipNoInfo    => 0L
        }
        diff.transactions
          .get(asset.id)
          .collectFirst {
            case (it: IssueTransaction, _) =>
              AssetDescription(it.sender, it.name, it.description, it.decimals, it.reissuable, it.quantity, script, sponsorship)
          }
          .map(z => diff.issuedAssets.get(asset).fold(z)(r => z.copy(reissuable = r.isReissuable, totalVolume = r.volume, script = script)))
    }
  }

  override def leaseDetails(leaseId: ByteStr): Option[LeaseDetails] = {
    inner.leaseDetails(leaseId).map(ld => ld.copy(isActive = diff.leaseState.getOrElse(leaseId, ld.isActive))) orElse
      diff.transactions.get(leaseId).collect {
        case (lt: LeaseTransaction, _) =>
          LeaseDetails(lt.sender, lt.recipient, this.height, lt.amount, diff.leaseState(lt.id()))
      }
  }

  override def transactionInfo(id: ByteStr): Option[(Int, Transaction)] =
    diff.transactions
      .get(id)
      .map(t => (this.height, t._1))
      .orElse(inner.transactionInfo(id))

  override def transactionHeight(id: ByteStr): Option[Int] =
    diff.transactions
      .get(id)
      .map(_ => this.height)
      .orElse(inner.transactionHeight(id))

<<<<<<< HEAD
  override def height: Int = {
    inner.height + maybeDiff.toSeq.length + newBlock.toSeq.length
  }
=======
  override def height: Int = inner.height + (newBlock orElse maybeDiff).fold(0)(_ => 1)
>>>>>>> 63927f3c

  override def nftList(address: Address, from: Option[IssuedAsset]): CloseableIterator[IssueTransaction] = {
    nftListFromDiff(inner, maybeDiff)(address, from)
  }

  override def addressTransactions(address: Address,
                                   types: Set[TransactionParser],
                                   fromId: Option[ByteStr]): CloseableIterator[(Height, Transaction)] = {

    val fromDiff = maybeDiff
      .fold(CloseableIterator.empty[(Height, Transaction, Set[Address])]) { diff =>
        diff
          .reverseIterator(_.transactions)
          .map {
            case (_, (tx, addrs)) => (Height @@ this.height, tx, addrs)
          }
      }

    addressTransactionsCompose(inner, fromDiff)(address, types, fromId)
  }

  override def resolveAlias(alias: Alias): Either[ValidationError, Address] = inner.resolveAlias(alias) match {
    case l @ Left(AliasIsDisabled(_)) => l
    case Right(addr)                  => Right(diff.aliases.getOrElse(alias, addr))
    case Left(_)                      => diff.aliases.get(alias).toRight(AliasDoesNotExist(alias))
  }

  override def allActiveLeases: CloseableIterator[LeaseTransaction] = {
    val (active, canceled) = diff.leaseState.partition(_._2)
    val fromDiff = active.keysIterator
      .map(id => diff.transactions(id)._1)
      .collect { case lt: LeaseTransaction => lt }

    val fromInner = inner.allActiveLeases.filterNot(ltx => canceled.keySet.contains(ltx.id()))
    CloseableIterator.seq(fromDiff, fromInner)
  }

  override def collectLposPortfolios[A](pf: PartialFunction[(Address, Portfolio), A]): Map[Address, A] = {
    val b = Map.newBuilder[Address, A]
    for ((a, p) <- diff.portfolios if p.lease != LeaseBalance.empty || p.balance != 0) {
      pf.runWith(b += a -> _)(a -> this.wavesPortfolio(a))
    }

    inner.collectLposPortfolios(pf) ++ b.result()
  }

  override def invokeScriptResult(txId: TransactionId): Either[ValidationError, InvokeScriptResult] = {
    diff.scriptResults
      .get(txId)
      .toRight(GenericError("InvokeScript result not found"))
      .orElse(inner.invokeScriptResult(txId))
  }

  override def containsTransaction(tx: Transaction): Boolean = diff.transactions.contains(tx.id()) || inner.containsTransaction(tx)

  override def filledVolumeAndFee(orderId: ByteStr): VolumeAndFee =
    diff.orderFills.get(orderId).orEmpty.combine(inner.filledVolumeAndFee(orderId))

  override def balanceSnapshots(address: Address, from: Int, to: BlockId): Seq[BalanceSnapshot] = {
    if (inner.heightOf(to).isDefined || maybeDiff.isEmpty) {
      inner.balanceSnapshots(address, from, to)
    } else {
      val balance = this.balance(address)
      val lease   = this.leaseBalance(address)
      val bs      = BalanceSnapshot(height, Portfolio(balance, lease, Map.empty))
      if (inner.height > 0 && from < this.height) bs +: inner.balanceSnapshots(address, from, to) else Seq(bs)
    }
  }

  override def accountScript(address: Address): Option[Script] = {
    diff.scripts.get(address) match {
      case None            => inner.accountScript(address)
      case Some(None)      => None
      case Some(Some(scr)) => Some(scr)
    }
  }

  override def hasScript(address: Address): Boolean = {
    diff.scripts.get(address) match {
      case None          => inner.hasScript(address)
      case Some(None)    => false
      case Some(Some(_)) => true
    }
  }

  override def accountDataKeys(acc: Address): Seq[String] = {
    val fromInner = inner.accountDataKeys(acc)
    val fromDiff  = diff.accountData.get(acc).toSeq.flatMap(_.data.keys)
    (fromInner ++ fromDiff).distinct
  }

  override def accountData(acc: Address): AccountDataInfo = {
    val fromInner = inner.accountData(acc)
    val fromDiff  = diff.accountData.get(acc).orEmpty
    fromInner.combine(fromDiff)
  }

  override def accountData(acc: Address, key: String): Option[DataEntry[_]] = {
    val diffData = diff.accountData.get(acc).orEmpty
    diffData.data.get(key).orElse(inner.accountData(acc, key))
  }

  private def changedBalances(pred: Portfolio => Boolean, f: Address => Long): Map[Address, Long] =
    for {
      (address, p) <- diff.portfolios
      if pred(p)
    } yield address -> f(address)

  override def assetDistribution(assetId: IssuedAsset): AssetDistribution = {
    val fromInner = inner.assetDistribution(assetId)
    val fromDiff  = AssetDistribution(changedBalances(_.assets.getOrElse(assetId, 0L) != 0, balance(_, assetId)))

    fromInner |+| fromDiff
  }

  override def assetDistributionAtHeight(asset: IssuedAsset,
                                         height: Int,
                                         count: Int,
                                         fromAddress: Option[Address]): Either[ValidationError, AssetDistributionPage] = {
    inner.assetDistributionAtHeight(asset, height, count, fromAddress)
  }

  override def wavesDistribution(height: Int): Either[ValidationError, Map[Address, Long]] = {
    val innerDistribution = inner.wavesDistribution(height)
    if (height < this.height) innerDistribution
    else {
      innerDistribution.map(_ ++ changedBalances(_.balance != 0, balance(_)))
    }
  }

  override def lastBlock: Option[Block] = newBlock.orElse(inner.lastBlock)

  override def carryFee: Long = carry

<<<<<<< HEAD
  override def blockHeaderAndSize(height: Int): Option[(BlockHeader, Int)] = {
    if (height == inner.height + 1) lastBlock.map(b => (b, b.bytes().length))
    else inner.blockHeaderAndSize(height)
  }
=======
  override def score: BigInt = newBlock.fold(BigInt(0))(_.blockScore()) + inner.score
>>>>>>> 63927f3c

  private def filterById(blockId: BlockId): Option[Block] = newBlock.filter(_.uniqueId == blockId)
  private def filterByHeight(height: Int): Option[Block]  = newBlock.filter(_ => this.height == height)

  private def headerAndSize(block: Block): (BlockHeader, Int) = block -> block.bytes().length

  override def blockHeaderAndSize(height: Int): Option[(BlockHeader, Int)] =
    filterByHeight(height).map(headerAndSize) orElse inner.blockHeaderAndSize(height)
  override def blockHeaderAndSize(blockId: ByteStr): Option[(BlockHeader, Int)] =
    filterById(blockId).map(headerAndSize) orElse inner.blockHeaderAndSize(blockId)

  override def blockBytes(height: Int): Option[Array[Byte]]      = filterByHeight(height).map(_.bytes()) orElse inner.blockBytes(height)
  override def blockBytes(blockId: ByteStr): Option[Array[Byte]] = filterById(blockId).map(_.bytes()) orElse inner.blockBytes(blockId)

  override def heightOf(blockId: ByteStr): Option[Int] = filterById(blockId).map(_ => height) orElse inner.heightOf(blockId)

  /** Returns the most recent block IDs, starting from the most recent  one */
  override def lastBlockIds(howMany: Int): Seq[ByteStr] =
    if (howMany <= 0) Seq.empty else newBlock.map(_.uniqueId).toSeq ++ inner.lastBlockIds(howMany - 1)

  /** Returns a chain of blocks starting with the block with the given ID (from oldest to newest) */
  override def blockIdsAfter(parentSignature: ByteStr, howMany: Int): Option[Seq[ByteStr]] =
    for {
      ids <- inner.blockIdsAfter(parentSignature, howMany)
      newId = newBlock.filter(_.reference == parentSignature).map(_.uniqueId).fold(Seq.empty[ByteStr])(Seq(_))
    } yield newId ++ ids

  override def parentHeader(block: BlockHeader, back: Int): Option[BlockHeader] = inner.parentHeader(block, back)

  override def totalFee(height: Int): Option[Long] = inner.totalFee(height)

  /** Features related */
  override def approvedFeatures: Map[Short, Int] = inner.approvedFeatures

  override def activatedFeatures: Map[Short, Int] = inner.activatedFeatures

  override def featureVotes(height: Int): Map[Short, Int] = inner.featureVotes(height)
}<|MERGE_RESOLUTION|>--- conflicted
+++ resolved
@@ -93,13 +93,7 @@
       .map(_ => this.height)
       .orElse(inner.transactionHeight(id))
 
-<<<<<<< HEAD
-  override def height: Int = {
-    inner.height + maybeDiff.toSeq.length + newBlock.toSeq.length
-  }
-=======
-  override def height: Int = inner.height + (newBlock orElse maybeDiff).fold(0)(_ => 1)
->>>>>>> 63927f3c
+  override def height: Int = inner.height + newBlock.fold(0)(_ => 1)
 
   override def nftList(address: Address, from: Option[IssuedAsset]): CloseableIterator[IssueTransaction] = {
     nftListFromDiff(inner, maybeDiff)(address, from)
@@ -234,14 +228,7 @@
 
   override def carryFee: Long = carry
 
-<<<<<<< HEAD
-  override def blockHeaderAndSize(height: Int): Option[(BlockHeader, Int)] = {
-    if (height == inner.height + 1) lastBlock.map(b => (b, b.bytes().length))
-    else inner.blockHeaderAndSize(height)
-  }
-=======
   override def score: BigInt = newBlock.fold(BigInt(0))(_.blockScore()) + inner.score
->>>>>>> 63927f3c
 
   private def filterById(blockId: BlockId): Option[Block] = newBlock.filter(_.uniqueId == blockId)
   private def filterByHeight(height: Int): Option[Block]  = newBlock.filter(_ => this.height == height)
