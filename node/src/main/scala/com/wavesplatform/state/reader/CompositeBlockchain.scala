package com.wavesplatform.state.reader

import cats.implicits._
import cats.kernel.Monoid
import com.wavesplatform.account.{Address, Alias}
import com.wavesplatform.block.Block.BlockId
import com.wavesplatform.block.{Block, BlockHeader}
import com.wavesplatform.common.state.ByteStr
import com.wavesplatform.lang.ValidationError
import com.wavesplatform.lang.script.Script
import com.wavesplatform.settings.BlockchainSettings
import com.wavesplatform.state._
import com.wavesplatform.state.extensions.composite.{CompositeAddressTransactions, CompositeDistributions}
import com.wavesplatform.state.extensions.{AddressTransactions, Distributions}
import com.wavesplatform.transaction.Asset.IssuedAsset
import com.wavesplatform.transaction.TxValidationError.{AliasDoesNotExist, AliasIsDisabled, GenericError}
import com.wavesplatform.transaction.assets.IssueTransaction
import com.wavesplatform.transaction.lease.LeaseTransaction
import com.wavesplatform.transaction.transfer.TransferTransaction
import com.wavesplatform.transaction.{Asset, Transaction}

final case class CompositeBlockchain(inner: Blockchain, maybeDiff: Option[Diff] = None, newBlock: Option[Block] = None, carry: Long = 0)
    extends Blockchain {
  override val settings: BlockchainSettings = inner.settings

  def diff: Diff = maybeDiff.getOrElse(Diff.empty)

  override def balance(address: Address, assetId: Asset): Long =
    inner.balance(address, assetId) + diff.portfolios.getOrElse(address, Portfolio.empty).balanceOf(assetId)

  override def leaseBalance(address: Address): LeaseBalance = {
    cats.Monoid.combine(inner.leaseBalance(address), diff.portfolios.getOrElse(address, Portfolio.empty).lease)
  }

  override def assetScript(asset: IssuedAsset): Option[Script] = maybeDiff.flatMap(_.assetScripts.get(asset)).getOrElse(inner.assetScript(asset))

  override def hasAssetScript(asset: IssuedAsset): Boolean = maybeDiff.flatMap(_.assetScripts.get(asset)) match {
    case Some(s) => s.nonEmpty
    case None    => inner.hasAssetScript(asset)
  }

  override def assetDescription(asset: IssuedAsset): Option[AssetDescription] = {
    val script: Option[Script] = assetScript(asset)
    inner.assetDescription(asset) match {
      case Some(ad) =>
        diff.issuedAssets
          .get(asset)
          .map { newAssetInfo =>
            val oldAssetInfo = AssetInfo(ad.reissuable, ad.totalVolume)
            val combination  = Monoid.combine(oldAssetInfo, newAssetInfo)
            ad.copy(reissuable = combination.isReissuable, totalVolume = combination.volume, script = script)
          }
          .orElse(Some(ad.copy(script = script)))
          .map { ad =>
            diff.sponsorship.get(asset).fold(ad) {
              case SponsorshipValue(sponsorship) =>
                ad.copy(sponsorship = sponsorship)
              case SponsorshipNoInfo =>
                ad
            }
          }
      case None =>
        val sponsorship = diff.sponsorship.get(asset).fold(0L) {
          case SponsorshipValue(sp) => sp
          case SponsorshipNoInfo    => 0L
        }
        diff.transactions
          .get(asset.id)
          .collectFirst {
            case (it: IssueTransaction, _) =>
              AssetDescription(it.sender, it.name, it.description, it.decimals, it.reissuable, it.quantity, script, sponsorship)
          }
          .map(z => diff.issuedAssets.get(asset).fold(z)(r => z.copy(reissuable = r.isReissuable, totalVolume = r.volume, script = script)))
    }
  }

  override def leaseDetails(leaseId: ByteStr): Option[LeaseDetails] = {
    inner.leaseDetails(leaseId).map(ld => ld.copy(isActive = diff.leaseState.getOrElse(leaseId, ld.isActive))) orElse
      diff.transactions.get(leaseId).collect {
        case (lt: LeaseTransaction, _) =>
          LeaseDetails(lt.sender, lt.recipient, this.height, lt.amount, diff.leaseState(lt.id()))
      }
  }

  override def transferById(id: BlockId): Option[(Int, TransferTransaction)] = {
    diff.transactions
      .get(id)
      .collect {
        case (tx: TransferTransaction, _) => (height, tx)
      }
      .orElse(inner.transferById(id))
  }

  override def transactionInfo(id: ByteStr): Option[(Int, Transaction)] =
    diff.transactions
      .get(id)
      .map(t => (this.height, t._1))
      .orElse(inner.transactionInfo(id))

  override def transactionHeight(id: ByteStr): Option[Int] =
    diff.transactions
      .get(id)
      .map(_ => this.height)
      .orElse(inner.transactionHeight(id))

  override def height: Int = inner.height + newBlock.fold(0)(_ => 1)

  override def resolveAlias(alias: Alias): Either[ValidationError, Address] = inner.resolveAlias(alias) match {
    case l @ Left(AliasIsDisabled(_)) => l
    case Right(addr)                  => Right(diff.aliases.getOrElse(alias, addr))
    case Left(_)                      => diff.aliases.get(alias).toRight(AliasDoesNotExist(alias))
  }

  override def collectActiveLeases[T](pf: PartialFunction[LeaseTransaction, T]): Seq[T] = {
    val (active, canceled) = diff.leaseState.partition(_._2)
    val fromDiff = active.keys
      .map(id => diff.transactions(id)._1)
      .collect { case lt: LeaseTransaction if pf.isDefinedAt(lt) => pf(lt) }

    val fromInner = inner.collectActiveLeases {
      case lt if !canceled.keySet.contains(lt.id()) && pf.isDefinedAt(lt) => pf(lt)
    }
    fromDiff.toVector ++ fromInner
  }

  override def collectLposPortfolios[A](pf: PartialFunction[(Address, Portfolio), A]): Map[Address, A] = {
    val b = Map.newBuilder[Address, A]
    for ((a, p) <- diff.portfolios if p.lease != LeaseBalance.empty || p.balance != 0) {
      pf.runWith(b += a -> _)(a -> this.wavesPortfolio(a))
    }

    inner.collectLposPortfolios(pf) ++ b.result()
  }

  override def invokeScriptResult(txId: TransactionId): Either[ValidationError, InvokeScriptResult] = {
    diff.scriptResults
      .get(txId)
      .toRight(GenericError("InvokeScript result not found"))
      .orElse(inner.invokeScriptResult(txId))
  }

  override def containsTransaction(tx: Transaction): Boolean = diff.transactions.contains(tx.id()) || inner.containsTransaction(tx)

  override def filledVolumeAndFee(orderId: ByteStr): VolumeAndFee =
    diff.orderFills.get(orderId).orEmpty.combine(inner.filledVolumeAndFee(orderId))

  override def balanceSnapshots(address: Address, from: Int, to: BlockId): Seq[BalanceSnapshot] = {
    if (inner.heightOf(to).isDefined || maybeDiff.isEmpty) {
      inner.balanceSnapshots(address, from, to)
    } else {
      val balance = this.balance(address)
      val lease   = this.leaseBalance(address)
      val bs      = BalanceSnapshot(height, Portfolio(balance, lease, Map.empty))
      if (inner.height > 0 && from < this.height) bs +: inner.balanceSnapshots(address, from, to) else Seq(bs)
    }
  }

  override def accountScript(address: Address): Option[Script] = {
    diff.scripts.get(address) match {
      case None            => inner.accountScript(address)
      case Some(None)      => None
      case Some(Some(scr)) => Some(scr)
    }
  }

  override def hasScript(address: Address): Boolean = {
    diff.scripts.get(address) match {
      case None          => inner.hasScript(address)
      case Some(None)    => false
      case Some(Some(_)) => true
    }
  }

  override def accountDataKeys(acc: Address): Seq[String] = {
    val fromInner = inner.accountDataKeys(acc)
    val fromDiff  = diff.accountData.get(acc).toSeq.flatMap(_.data.keys)
    (fromInner ++ fromDiff).distinct
  }

  override def accountData(acc: Address): AccountDataInfo = {
    val fromInner = inner.accountData(acc)
    val fromDiff  = diff.accountData.get(acc).orEmpty
    fromInner.combine(fromDiff)
  }

  override def accountData(acc: Address, key: String): Option[DataEntry[_]] = {
    val diffData = diff.accountData.get(acc).orEmpty
    diffData.data.get(key).orElse(inner.accountData(acc, key))
  }

  override def lastBlock: Option[Block] = newBlock.orElse(inner.lastBlock)

  override def carryFee: Long = carry

  override def score: BigInt = newBlock.fold(BigInt(0))(_.blockScore()) + inner.score

  private def filterById(blockId: BlockId): Option[Block] = newBlock.filter(_.uniqueId == blockId)
  private def filterByHeight(height: Int): Option[Block]  = newBlock.filter(_ => this.height == height)

  private def headerAndSize(block: Block): (BlockHeader, Int) = block -> block.bytes().length

  override def blockHeaderAndSize(height: Int): Option[(BlockHeader, Int)] =
    filterByHeight(height).map(headerAndSize) orElse inner.blockHeaderAndSize(height)
  override def blockHeaderAndSize(blockId: ByteStr): Option[(BlockHeader, Int)] =
    filterById(blockId).map(headerAndSize) orElse inner.blockHeaderAndSize(blockId)

  override def blockBytes(height: Int): Option[Array[Byte]]      = filterByHeight(height).map(_.bytes()) orElse inner.blockBytes(height)
  override def blockBytes(blockId: ByteStr): Option[Array[Byte]] = filterById(blockId).map(_.bytes()) orElse inner.blockBytes(blockId)

  override def heightOf(blockId: ByteStr): Option[Int] = filterById(blockId).map(_ => height) orElse inner.heightOf(blockId)

  /** Returns the most recent block IDs, starting from the most recent  one */
  override def lastBlockIds(howMany: Int): Seq[ByteStr] =
    if (howMany <= 0) Seq.empty else newBlock.map(_.uniqueId).toSeq ++ inner.lastBlockIds(howMany - 1)

  /** Returns a chain of blocks starting with the block with the given ID (from oldest to newest) */
  override def blockIdsAfter(parentSignature: ByteStr, howMany: Int): Option[Seq[ByteStr]] =
    for {
      ids <- inner.blockIdsAfter(parentSignature, howMany)
      newId = newBlock.filter(_.reference == parentSignature).map(_.uniqueId).fold(Seq.empty[ByteStr])(Seq(_))
    } yield newId ++ ids

  override def parentHeader(block: BlockHeader, back: Int): Option[BlockHeader] = inner.parentHeader(block, back)

  override def totalFee(height: Int): Option[Long] = inner.totalFee(height)

  /** Features related */
  override def approvedFeatures: Map[Short, Int] = inner.approvedFeatures

  override def activatedFeatures: Map[Short, Int] = inner.activatedFeatures

  override def featureVotes(height: Int): Map[Short, Int] = inner.featureVotes(height)
<<<<<<< HEAD

  override def balanceProof(address: Address, height: Height): Option[ProvenBalance] = inner.balanceProof(address, height)
=======
}

object CompositeBlockchain extends AddressTransactions.Prov[CompositeBlockchain] with Distributions.Prov[CompositeBlockchain] {
  def addressTransactions(bu: CompositeBlockchain): AddressTransactions =
    new CompositeAddressTransactions(bu.inner, Height @@ bu.height, () => bu.maybeDiff)

  def distributions(bu: CompositeBlockchain): Distributions =
    new CompositeDistributions(bu, bu.inner, () => bu.maybeDiff)
>>>>>>> 6a19aff6
}<|MERGE_RESOLUTION|>--- conflicted
+++ resolved
@@ -230,10 +230,8 @@
   override def activatedFeatures: Map[Short, Int] = inner.activatedFeatures
 
   override def featureVotes(height: Int): Map[Short, Int] = inner.featureVotes(height)
-<<<<<<< HEAD
 
   override def balanceProof(address: Address, height: Height): Option[ProvenBalance] = inner.balanceProof(address, height)
-=======
 }
 
 object CompositeBlockchain extends AddressTransactions.Prov[CompositeBlockchain] with Distributions.Prov[CompositeBlockchain] {
@@ -242,5 +240,4 @@
 
   def distributions(bu: CompositeBlockchain): Distributions =
     new CompositeDistributions(bu, bu.inner, () => bu.maybeDiff)
->>>>>>> 6a19aff6
 }