package com.wavesplatform.state.reader

import cats.data.Ior
import cats.implicits._
import com.google.protobuf.ByteString
import com.wavesplatform.account.{Address, Alias}
import com.wavesplatform.block.Block.BlockId
import com.wavesplatform.block.{Block, SignedBlockHeader}
import com.wavesplatform.common.state.ByteStr
import com.wavesplatform.lang.ValidationError
import com.wavesplatform.settings.BlockchainSettings
import com.wavesplatform.state._
import com.wavesplatform.transaction.ApplicationStatus.Succeeded
import com.wavesplatform.transaction.Asset.{IssuedAsset, Waves}
import com.wavesplatform.transaction.TxValidationError.{AliasDoesNotExist, AliasIsDisabled}
import com.wavesplatform.transaction.assets.UpdateAssetInfoTransaction
import com.wavesplatform.transaction.transfer.TransferTransaction
import com.wavesplatform.transaction.{ApplicationStatus, Asset, Transaction}

final case class CompositeBlockchain(
    inner: Blockchain,
    maybeDiff: Option[Diff] = None,
    newBlock: Option[Block] = None,
    carry: Long = 0,
    reward: Option[Long] = None,
    hitSource: Option[ByteStr] = None
) extends Blockchain {
  override val settings: BlockchainSettings = inner.settings

  def diff: Diff = maybeDiff.getOrElse(Diff.empty)

  override def balance(address: Address, assetId: Asset): Long =
    inner.balance(address, assetId) + diff.portfolios.getOrElse(address, Portfolio.empty).balanceOf(assetId)

  override def leaseBalance(address: Address): LeaseBalance = {
    cats.Monoid.combine(inner.leaseBalance(address), diff.portfolios.getOrElse(address, Portfolio.empty).lease)
  }

  override def assetScript(asset: IssuedAsset): Option[AssetScriptInfo] =
    maybeDiff
      .flatMap(_.assetScripts.get(asset))
      .getOrElse(inner.assetScript(asset))

  override def assetDescription(asset: IssuedAsset): Option[AssetDescription] =
    CompositeBlockchain.assetDescription(asset, maybeDiff.orEmpty, inner.assetDescription(asset), inner.assetScript(asset), height)

  override def leaseDetails(leaseId: ByteStr): Option[LeaseDetails] = {
<<<<<<< HEAD
    inner.leaseDetails(leaseId)
      .map(ld => ld.copy(isActive = diff.leaseState.get(leaseId).map(_._1).getOrElse(ld.isActive)))
      .orElse(diff.leaseDetails(leaseId, height))
=======
    inner.leaseDetails(leaseId).map(ld => ld.copy(isActive = diff.leaseState.getOrElse(leaseId, ld.isActive))) orElse
      diff.transactions.get(leaseId).collect {
        case NewTransactionInfo(lt: LeaseTransaction, _, Succeeded) =>
          LeaseDetails(lt.sender, lt.recipient, this.height, lt.amount, diff.leaseState(lt.id()))
      }
>>>>>>> 8ff7a57e
  }

  override def transferById(id: ByteStr): Option[(Int, TransferTransaction)] = {
    diff.transactions
      .get(id)
      .collect {
        case NewTransactionInfo(tx: TransferTransaction, _, Succeeded) => (height, tx)
      }
      .orElse(inner.transferById(id))
  }

  override def transactionInfo(id: ByteStr): Option[(Int, Transaction, ApplicationStatus)] =
    diff.transactions
      .get(id)
      .map(t => (this.height, t.transaction, t.status))
      .orElse(inner.transactionInfo(id))

  override def transactionMeta(id: ByteStr): Option[(Int, ApplicationStatus)] =
    diff.transactions
      .get(id)
      .map(info => (this.height, info.status))
      .orElse(inner.transactionMeta(id))

  override def height: Int = inner.height + newBlock.fold(0)(_ => 1)

  override def resolveAlias(alias: Alias): Either[ValidationError, Address] = inner.resolveAlias(alias) match {
    case l @ Left(AliasIsDisabled(_)) => l
    case Right(addr)                  => Right(diff.aliases.getOrElse(alias, addr))
    case Left(_)                      => diff.aliases.get(alias).toRight(AliasDoesNotExist(alias))
  }

  override def containsTransaction(tx: Transaction): Boolean = diff.transactions.contains(tx.id()) || inner.containsTransaction(tx)

  override def filledVolumeAndFee(orderId: ByteStr): VolumeAndFee =
    diff.orderFills.get(orderId).orEmpty.combine(inner.filledVolumeAndFee(orderId))

  override def balanceAtHeight(address: Address, h: Int, assetId: Asset = Waves): Option[(Int, Long)] = {
    if (maybeDiff.isEmpty || h < this.height) {
      inner.balanceAtHeight(address, h, assetId)
    } else {
      val balance = this.balance(address, assetId)
      val bs      = height -> balance
      Some(bs)
    }
  }

  override def balanceSnapshots(address: Address, from: Int, to: Option[BlockId]): Seq[BalanceSnapshot] = {
    if (maybeDiff.isEmpty || to.exists(id => inner.heightOf(id).isDefined)) {
      inner.balanceSnapshots(address, from, to)
    } else {
      val balance = this.balance(address)
      val lease   = this.leaseBalance(address)
      val bs      = BalanceSnapshot(height, Portfolio(balance, lease, Map.empty))
      if (inner.height > 0 && from < this.height) bs +: inner.balanceSnapshots(address, from, to) else Seq(bs)
    }
  }

  override def accountScript(address: Address): Option[AccountScriptInfo] = {
    diff.scripts.get(address) match {
      case None            => inner.accountScript(address)
      case Some(None)      => None
      case Some(Some(scr)) => Some(scr)
    }
  }

  override def hasAccountScript(address: Address): Boolean = {
    diff.scripts.get(address) match {
      case None          => inner.hasAccountScript(address)
      case Some(None)    => false
      case Some(Some(_)) => true
    }
  }

  override def accountData(acc: Address, key: String): Option[DataEntry[_]] = {
    val diffData = diff.accountData.get(acc).orEmpty
    diffData.data.get(key).orElse(inner.accountData(acc, key)).filterNot(_.isEmpty)
  }

  override def carryFee: Long = carry

  override def score: BigInt = newBlock.fold(BigInt(0))(_.blockScore()) + inner.score

  override def blockHeader(height: Int): Option[SignedBlockHeader] =
    newBlock match {
      case Some(b) if this.height == height => Some(SignedBlockHeader(b.header, b.signature))
      case _                                => inner.blockHeader(height)
    }

  override def heightOf(blockId: ByteStr): Option[Int] = newBlock.filter(_.id() == blockId).map(_ => height) orElse inner.heightOf(blockId)

  /** Features related */
  override def approvedFeatures: Map[Short, Int] = inner.approvedFeatures

  override def activatedFeatures: Map[Short, Int] = inner.activatedFeatures

  override def featureVotes(height: Int): Map[Short, Int] = inner.featureVotes(height)

  /** Block reward related */
  override def blockReward(height: Int): Option[Long] = reward.filter(_ => this.height == height) orElse inner.blockReward(height)

  override def blockRewardVotes(height: Int): Seq[Long] = inner.blockRewardVotes(height)

  override def wavesAmount(height: Int): BigInt = inner.wavesAmount(height) + BigInt(reward.getOrElse(0L))

  override def hitSource(height: Int): Option[ByteStr] = hitSource.filter(_ => this.height == height) orElse inner.hitSource(height)

  override def continuationStates: Map[Address, ContinuationState] =
    inner.continuationStates ++ diff.continuationStates
}

object CompositeBlockchain {
  def apply(blockchain: Blockchain, ngState: NgState): CompositeBlockchain =
    CompositeBlockchain(blockchain, Some(ngState.bestLiquidDiff), Some(ngState.bestLiquidBlock), ngState.carryFee, ngState.reward)

  private def assetDescription(
      asset: IssuedAsset,
      diff: Diff,
      innerAssetDescription: => Option[AssetDescription],
      innerScript: => Option[AssetScriptInfo],
      height: Int
  ): Option[AssetDescription] = {
    val script = diff.assetScripts.getOrElse(asset, innerScript)

    val fromDiff = diff.issuedAssets
      .get(asset)
      .map {
        case NewAssetInfo(static, info, volume) =>
          val sponsorship = diff.sponsorship.get(asset).fold(0L) {
            case SponsorshipValue(sp) => sp
            case SponsorshipNoInfo    => 0L
          }

          AssetDescription(
            static.source,
            static.issuer,
            info.name,
            info.description,
            static.decimals,
            volume.isReissuable,
            volume.volume,
            info.lastUpdatedAt,
            script,
            sponsorship,
            static.nft
          )
      }

    val assetDescription =
      innerAssetDescription
        .orElse(fromDiff)
        .map { description =>
          diff.updatedAssets
            .get(asset)
            .fold(description) {
              case Ior.Left(info) =>
                description.copy(name = info.name, description = info.description, lastUpdatedAt = info.lastUpdatedAt)
              case Ior.Right(vol) =>
                description.copy(reissuable = description.reissuable && vol.isReissuable, totalVolume = description.totalVolume + vol.volume)
              case Ior.Both(info, vol) =>
                description
                  .copy(
                    reissuable = description.reissuable && vol.isReissuable,
                    totalVolume = description.totalVolume + vol.volume,
                    name = info.name,
                    description = info.description,
                    lastUpdatedAt = info.lastUpdatedAt
                  )
            }
        }
        .map { description =>
          diff.sponsorship
            .get(asset)
            .fold(description) {
              case SponsorshipNoInfo   => description.copy(sponsorship = 0L)
              case SponsorshipValue(v) => description.copy(sponsorship = v)
            }
        }

    assetDescription map { z =>
      diff.transactions.values
        .foldLeft(z.copy(script = script)) {
          case (acc, NewTransactionInfo(ut: UpdateAssetInfoTransaction, _, Succeeded)) if ut.assetId == asset =>
            acc.copy(name = ByteString.copyFromUtf8(ut.name), description = ByteString.copyFromUtf8(ut.description), lastUpdatedAt = Height(height))
          case (acc, _) => acc
        }
    }
  }
}<|MERGE_RESOLUTION|>--- conflicted
+++ resolved
@@ -45,17 +45,9 @@
     CompositeBlockchain.assetDescription(asset, maybeDiff.orEmpty, inner.assetDescription(asset), inner.assetScript(asset), height)
 
   override def leaseDetails(leaseId: ByteStr): Option[LeaseDetails] = {
-<<<<<<< HEAD
     inner.leaseDetails(leaseId)
       .map(ld => ld.copy(isActive = diff.leaseState.get(leaseId).map(_._1).getOrElse(ld.isActive)))
       .orElse(diff.leaseDetails(leaseId, height))
-=======
-    inner.leaseDetails(leaseId).map(ld => ld.copy(isActive = diff.leaseState.getOrElse(leaseId, ld.isActive))) orElse
-      diff.transactions.get(leaseId).collect {
-        case NewTransactionInfo(lt: LeaseTransaction, _, Succeeded) =>
-          LeaseDetails(lt.sender, lt.recipient, this.height, lt.amount, diff.leaseState(lt.id()))
-      }
->>>>>>> 8ff7a57e
   }
 
   override def transferById(id: ByteStr): Option[(Int, TransferTransaction)] = {
