--- conflicted
+++ resolved
@@ -8,11 +8,8 @@
 import com.wavesplatform.block.Block.BlockId
 import com.wavesplatform.block.{Block, SignedBlockHeader}
 import com.wavesplatform.common.state.ByteStr
-<<<<<<< HEAD
 import com.wavesplatform.common.utils.EitherExt2
-=======
 import com.wavesplatform.features.BlockchainFeatures.RideV6
->>>>>>> b1bb4ab1
 import com.wavesplatform.lang.ValidationError
 import com.wavesplatform.settings.BlockchainSettings
 import com.wavesplatform.state.*
@@ -101,21 +98,14 @@
     if (maybeDiff.isEmpty || to.exists(id => inner.heightOf(id).isDefined)) {
       inner.balanceSnapshots(address, from, to)
     } else {
-<<<<<<< HEAD
-      val balance = this.balance(address)
-      val lease   = this.leaseBalance(address)
-      val bs      = BalanceSnapshot(height, Portfolio(balance, lease))
-      if (inner.height > 0 && from < this.height) bs +: inner.balanceSnapshots(address, from, to) else Seq(bs)
-=======
       val balance    = this.balance(address)
       val lease      = this.leaseBalance(address)
-      val bs         = BalanceSnapshot(height, Portfolio(balance, lease, Map.empty))
+      val bs         = BalanceSnapshot(height, Portfolio(balance, lease))
       val height2Fix = this.height == 1 && inner.isFeatureActivated(RideV6) && from < this.height + 1
       if (inner.height > 0 && (from < this.height || height2Fix))
         bs +: inner.balanceSnapshots(address, from, to)
       else
         Seq(bs)
->>>>>>> b1bb4ab1
     }
 
   override def accountScript(address: Address): Option[AccountScriptInfo] =
