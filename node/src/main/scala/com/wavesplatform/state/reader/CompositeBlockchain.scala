package com.wavesplatform.state.reader

import cats.data.Ior
import cats.implicits._
<<<<<<< HEAD
import com.wavesplatform.account.{Address, Alias}
import com.wavesplatform.block.Block.BlockId
import com.wavesplatform.block.{Block, SignedBlockHeader}
=======
import com.google.protobuf.ByteString
import com.wavesplatform.account.{Address, Alias, PublicKey}
import com.wavesplatform.block.Block.{BlockId, BlockInfo}
import com.wavesplatform.block.{Block, BlockHeader}
>>>>>>> 06c38826
import com.wavesplatform.common.state.ByteStr
import com.wavesplatform.lang.ValidationError
import com.wavesplatform.lang.script.Script
import com.wavesplatform.settings.BlockchainSettings
import com.wavesplatform.state._
<<<<<<< HEAD
import com.wavesplatform.transaction.Asset.IssuedAsset
import com.wavesplatform.transaction.TxValidationError.{AliasDoesNotExist, AliasIsDisabled}
=======
import com.wavesplatform.state.extensions.composite.{CompositeAddressTransactions, CompositeDistributions}
import com.wavesplatform.state.extensions.{AddressTransactions, Distributions}
import com.wavesplatform.transaction.Asset.{IssuedAsset, Waves}
import com.wavesplatform.transaction.TxValidationError.{AliasDoesNotExist, AliasIsDisabled, GenericError}
>>>>>>> 06c38826
import com.wavesplatform.transaction.assets.UpdateAssetInfoTransaction
import com.wavesplatform.transaction.lease.LeaseTransaction
import com.wavesplatform.transaction.transfer.TransferTransaction
import com.wavesplatform.transaction.{Asset, Transaction}

final case class CompositeBlockchain(
    inner: Blockchain,
    maybeDiff: Option[Diff] = None,
    newBlock: Option[Block] = None,
    carry: Long = 0,
    reward: Option[Long] = None
) extends Blockchain {
  override val settings: BlockchainSettings = inner.settings

  def diff: Diff = maybeDiff.getOrElse(Diff.empty)

  override def balance(address: Address, assetId: Asset): Long =
    inner.balance(address, assetId) + diff.portfolios.getOrElse(address, Portfolio.empty).balanceOf(assetId)

  override def leaseBalance(address: Address): LeaseBalance = {
    cats.Monoid.combine(inner.leaseBalance(address), diff.portfolios.getOrElse(address, Portfolio.empty).lease)
  }

  override def assetScript(asset: IssuedAsset): Option[(Script, Long)] =
    maybeDiff
      .flatMap(_.assetScripts.get(asset))
      .getOrElse(inner.assetScript(asset))

  override def assetDescription(asset: IssuedAsset): Option[AssetDescription] = {
    val script = assetScript(asset)

    val fromDiff = diff.issuedAssets
      .get(asset)
      .map {
        case (static, info, volume) =>
          val sponsorship = diff.sponsorship.get(asset).fold(0L) {
            case SponsorshipValue(sp) => sp
            case SponsorshipNoInfo    => 0L
          }

          AssetDescription(
            static.source,
            static.issuer,
            info.name,
            info.description,
            static.decimals,
            volume.isReissuable,
            volume.volume,
            info.lastUpdatedAt,
            script,
            sponsorship,
            static.nft
          )
      }

    val assetDescription =
      inner
        .assetDescription(asset)
        .orElse(fromDiff)
        .map { description =>
          diff.updatedAssets
            .get(asset)
            .fold(description) {
              case Ior.Left(info) =>
                description.copy(name = info.name, description = info.description, lastUpdatedAt = info.lastUpdatedAt)
              case Ior.Right(vol) =>
                description.copy(reissuable = description.reissuable && vol.isReissuable, totalVolume = description.totalVolume + vol.volume)
              case Ior.Both(info, vol) =>
                description
                  .copy(
                    reissuable = description.reissuable && vol.isReissuable,
                    totalVolume = description.totalVolume + vol.volume,
                    name = info.name,
                    description = info.description,
                    lastUpdatedAt = info.lastUpdatedAt
                  )
            }
        }
        .map { description =>
          diff.sponsorship
            .get(asset)
            .fold(description) {
              case SponsorshipNoInfo   => description.copy(sponsorship = 0L)
              case SponsorshipValue(v) => description.copy(sponsorship = v)
            }
        }

    assetDescription map { z =>
      diff.transactions
        .foldLeft(z.copy(script = script)) {
<<<<<<< HEAD
          case (acc, (ut: UpdateAssetInfoTransaction, _)) => acc.copy(name = Right(ut.name), description = Right(ut.description), lastUpdatedAt = Height(height))
=======
          case (acc, (_, (ut: UpdateAssetInfoTransaction, _))) =>
            acc.copy(name = ByteString.copyFromUtf8(ut.name), description = ByteString.copyFromUtf8(ut.description), lastUpdatedAt = Height(height))
>>>>>>> 06c38826
          case (acc, _)                                        => acc
        }
    }
  }

  override def leaseDetails(leaseId: ByteStr): Option[LeaseDetails] = {
    inner.leaseDetails(leaseId).map(ld => ld.copy(isActive = diff.leaseState.getOrElse(leaseId, ld.isActive))) orElse
      diff.transactionMap().get(leaseId).collect {
        case (lt: LeaseTransaction, _) =>
          LeaseDetails(lt.sender, lt.recipient, this.height, lt.amount, diff.leaseState(lt.id()))
      }
  }

  override def transferById(id: BlockId): Option[(Int, TransferTransaction)] = {
    diff
      .transactionMap()
      .get(id)
      .collect {
        case (tx: TransferTransaction, _) => (height, tx)
      }
      .orElse(inner.transferById(id))
  }

  override def transactionInfo(id: ByteStr): Option[(Int, Transaction)] =
    diff
      .transactionMap()
      .get(id)
      .map(t => (this.height, t._1))
      .orElse(inner.transactionInfo(id))

  override def transactionHeight(id: ByteStr): Option[Int] =
    diff
      .transactionMap()
      .get(id)
      .map(_ => this.height)
      .orElse(inner.transactionHeight(id))

  override def height: Int = inner.height + newBlock.fold(0)(_ => 1)

  override def resolveAlias(alias: Alias): Either[ValidationError, Address] = inner.resolveAlias(alias) match {
    case l @ Left(AliasIsDisabled(_)) => l
    case Right(addr)                  => Right(diff.aliases.getOrElse(alias, addr))
    case Left(_)                      => diff.aliases.get(alias).toRight(AliasDoesNotExist(alias))
  }

  override def collectActiveLeases(filter: LeaseTransaction => Boolean): Seq[LeaseTransaction] =
    CompositeBlockchain.collectActiveLeases(inner, maybeDiff)(filter)

  override def collectLposPortfolios[A](pf: PartialFunction[(Address, Portfolio), A]): Map[Address, A] = {
    val b = Map.newBuilder[Address, A]
    for ((a, p) <- diff.portfolios if p.lease != LeaseBalance.empty || p.balance != 0) {
      pf.runWith(b += a -> _)(a -> this.wavesPortfolio(a))
    }

    inner.collectLposPortfolios(pf) ++ b.result()
  }

  override def containsTransaction(tx: Transaction): Boolean = diff.transactionMap().contains(tx.id()) || inner.containsTransaction(tx)

  override def filledVolumeAndFee(orderId: ByteStr): VolumeAndFee =
    diff.orderFills.get(orderId).orEmpty.combine(inner.filledVolumeAndFee(orderId))

  override def balanceOnlySnapshots(address: Address, h: Int, assetId: Asset = Waves): Option[(Int, Long)] = {
    if (maybeDiff.isEmpty || h < this.height) {
      inner.balanceOnlySnapshots(address, h, assetId)
    } else {
      val balance = this.balance(address, assetId)
      val bs = height -> balance
      Some(bs)
    }
  }

  override def balanceSnapshots(address: Address, from: Int, to: BlockId): Seq[BalanceSnapshot] = {
    if (inner.heightOf(to).isDefined || maybeDiff.isEmpty) {
      inner.balanceSnapshots(address, from, to)
    } else {
      val balance = this.balance(address)
      val lease   = this.leaseBalance(address)
      val bs      = BalanceSnapshot(height, Portfolio(balance, lease, Map.empty))
      if (inner.height > 0 && from < this.height) bs +: inner.balanceSnapshots(address, from, to) else Seq(bs)
    }
  }

  override def accountScript(address: Address): Option[AccountScriptInfo] = {
    diff.scripts.get(address) match {
      case None            => inner.accountScript(address)
      case Some(None)      => None
      case Some(Some(scr)) => Some(scr)
    }
  }

  override def hasAccountScript(address: Address): Boolean = {
    diff.scripts.get(address) match {
      case None          => inner.hasAccountScript(address)
      case Some(None)    => false
      case Some(Some(_)) => true
    }
  }

  override def accountData(acc: Address, key: String): Option[DataEntry[_]] = {
    val diffData = diff.accountData.get(acc).orEmpty
    diffData.data.get(key).orElse(inner.accountData(acc, key)).filterNot(_.isEmpty)
  }

  override def carryFee: Long = carry

  override def score: BigInt = newBlock.fold(BigInt(0))(_.blockScore()) + inner.score

  override def blockHeader(height: Int): Option[SignedBlockHeader] =
    newBlock match {
      case Some(b) if this.height == height => Some(SignedBlockHeader(b.header, b.signature))
      case _                                => inner.blockHeader(height)
    }

  override def heightOf(blockId: ByteStr): Option[Int] = newBlock.filter(_.uniqueId == blockId).map(_ => height) orElse inner.heightOf(blockId)

  /** Features related */
  override def approvedFeatures: Map[Short, Int] = inner.approvedFeatures

  override def activatedFeatures: Map[Short, Int] = inner.activatedFeatures

  override def featureVotes(height: Int): Map[Short, Int] = inner.featureVotes(height)

  /** Block reward related */
  override def blockReward(height: Int): Option[Long] = reward.filter(_ => this.height == height) orElse inner.blockReward(height)

  override def blockRewardVotes(height: Int): Seq[Long] = inner.blockRewardVotes(height)

  override def wavesAmount(height: Int): BigInt = inner.wavesAmount(height)

  override def hitSource(height: Int): Option[ByteStr] = inner.hitSource(height)
}

object CompositeBlockchain {
  def collectActiveLeases(inner: Blockchain, maybeDiff: Option[Diff])(
      filter: LeaseTransaction => Boolean
  ): Seq[LeaseTransaction] = {
    val innerActiveLeases = inner.collectActiveLeases(filter)
    maybeDiff match {
      case Some(ng) =>
        val cancelledInLiquidBlock = ng.leaseState.collect {
          case (id, false) => id
        }.toSet
        val addedInLiquidBlock = ng.transactions.collect {
          case (lt: LeaseTransaction, _) if !cancelledInLiquidBlock(lt.id()) => lt
        }
        innerActiveLeases.filterNot(lt => cancelledInLiquidBlock(lt.id())) ++ addedInLiquidBlock
      case _ => innerActiveLeases
    }
  }
}<|MERGE_RESOLUTION|>--- conflicted
+++ resolved
@@ -2,30 +2,17 @@
 
 import cats.data.Ior
 import cats.implicits._
-<<<<<<< HEAD
+import com.google.protobuf.ByteString
 import com.wavesplatform.account.{Address, Alias}
 import com.wavesplatform.block.Block.BlockId
 import com.wavesplatform.block.{Block, SignedBlockHeader}
-=======
-import com.google.protobuf.ByteString
-import com.wavesplatform.account.{Address, Alias, PublicKey}
-import com.wavesplatform.block.Block.{BlockId, BlockInfo}
-import com.wavesplatform.block.{Block, BlockHeader}
->>>>>>> 06c38826
 import com.wavesplatform.common.state.ByteStr
 import com.wavesplatform.lang.ValidationError
 import com.wavesplatform.lang.script.Script
 import com.wavesplatform.settings.BlockchainSettings
 import com.wavesplatform.state._
-<<<<<<< HEAD
-import com.wavesplatform.transaction.Asset.IssuedAsset
+import com.wavesplatform.transaction.Asset.{IssuedAsset, Waves}
 import com.wavesplatform.transaction.TxValidationError.{AliasDoesNotExist, AliasIsDisabled}
-=======
-import com.wavesplatform.state.extensions.composite.{CompositeAddressTransactions, CompositeDistributions}
-import com.wavesplatform.state.extensions.{AddressTransactions, Distributions}
-import com.wavesplatform.transaction.Asset.{IssuedAsset, Waves}
-import com.wavesplatform.transaction.TxValidationError.{AliasDoesNotExist, AliasIsDisabled, GenericError}
->>>>>>> 06c38826
 import com.wavesplatform.transaction.assets.UpdateAssetInfoTransaction
 import com.wavesplatform.transaction.lease.LeaseTransaction
 import com.wavesplatform.transaction.transfer.TransferTransaction
@@ -114,14 +101,10 @@
         }
 
     assetDescription map { z =>
-      diff.transactions
+      diff.transactions.values
         .foldLeft(z.copy(script = script)) {
-<<<<<<< HEAD
-          case (acc, (ut: UpdateAssetInfoTransaction, _)) => acc.copy(name = Right(ut.name), description = Right(ut.description), lastUpdatedAt = Height(height))
-=======
-          case (acc, (_, (ut: UpdateAssetInfoTransaction, _))) =>
+          case (acc, (ut: UpdateAssetInfoTransaction, _)) =>
             acc.copy(name = ByteString.copyFromUtf8(ut.name), description = ByteString.copyFromUtf8(ut.description), lastUpdatedAt = Height(height))
->>>>>>> 06c38826
           case (acc, _)                                        => acc
         }
     }
@@ -129,7 +112,7 @@
 
   override def leaseDetails(leaseId: ByteStr): Option[LeaseDetails] = {
     inner.leaseDetails(leaseId).map(ld => ld.copy(isActive = diff.leaseState.getOrElse(leaseId, ld.isActive))) orElse
-      diff.transactionMap().get(leaseId).collect {
+      diff.transactions.get(leaseId).collect {
         case (lt: LeaseTransaction, _) =>
           LeaseDetails(lt.sender, lt.recipient, this.height, lt.amount, diff.leaseState(lt.id()))
       }
@@ -137,7 +120,7 @@
 
   override def transferById(id: BlockId): Option[(Int, TransferTransaction)] = {
     diff
-      .transactionMap()
+      .transactions
       .get(id)
       .collect {
         case (tx: TransferTransaction, _) => (height, tx)
@@ -147,14 +130,14 @@
 
   override def transactionInfo(id: ByteStr): Option[(Int, Transaction)] =
     diff
-      .transactionMap()
+      .transactions
       .get(id)
       .map(t => (this.height, t._1))
       .orElse(inner.transactionInfo(id))
 
   override def transactionHeight(id: ByteStr): Option[Int] =
     diff
-      .transactionMap()
+      .transactions
       .get(id)
       .map(_ => this.height)
       .orElse(inner.transactionHeight(id))
@@ -179,7 +162,7 @@
     inner.collectLposPortfolios(pf) ++ b.result()
   }
 
-  override def containsTransaction(tx: Transaction): Boolean = diff.transactionMap().contains(tx.id()) || inner.containsTransaction(tx)
+  override def containsTransaction(tx: Transaction): Boolean = diff.transactions.contains(tx.id()) || inner.containsTransaction(tx)
 
   override def filledVolumeAndFee(orderId: ByteStr): VolumeAndFee =
     diff.orderFills.get(orderId).orEmpty.combine(inner.filledVolumeAndFee(orderId))
@@ -194,8 +177,8 @@
     }
   }
 
-  override def balanceSnapshots(address: Address, from: Int, to: BlockId): Seq[BalanceSnapshot] = {
-    if (inner.heightOf(to).isDefined || maybeDiff.isEmpty) {
+  override def balanceSnapshots(address: Address, from: Int, to: Option[BlockId]): Seq[BalanceSnapshot] = {
+    if (maybeDiff.isEmpty || to.exists(id => inner.heightOf(id).isDefined)) {
       inner.balanceSnapshots(address, from, to)
     } else {
       val balance = this.balance(address)
@@ -265,7 +248,7 @@
         val cancelledInLiquidBlock = ng.leaseState.collect {
           case (id, false) => id
         }.toSet
-        val addedInLiquidBlock = ng.transactions.collect {
+        val addedInLiquidBlock = ng.transactions.values.collect {
           case (lt: LeaseTransaction, _) if !cancelledInLiquidBlock(lt.id()) => lt
         }
         innerActiveLeases.filterNot(lt => cancelledInLiquidBlock(lt.id())) ++ addedInLiquidBlock
