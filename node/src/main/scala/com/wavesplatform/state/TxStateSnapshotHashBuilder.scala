--- conflicted
+++ resolved
@@ -4,6 +4,7 @@
 import com.wavesplatform.account.Address
 import com.wavesplatform.common.state.ByteStr
 import com.wavesplatform.crypto
+import com.wavesplatform.state.TxMeta.Status
 import com.wavesplatform.transaction.Asset.{IssuedAsset, Waves}
 import com.wavesplatform.transaction.GenesisTransaction
 import org.bouncycastle.crypto.digests.Blake2bDigest
@@ -24,11 +25,7 @@
       TxStateSnapshotHashBuilder.createHash(Seq(prevHash, txStateSnapshotHash))
   }
 
-<<<<<<< HEAD
-  def createHashFromTxSnapshot(snapshot: StateSnapshot, succeeded: Boolean): Result = {
-=======
-  def createHashFromDiff(blockchain: Blockchain, diff: Diff): Result = {
->>>>>>> f4ab799d
+  def createHashFromSnapshot(snapshot: StateSnapshot, txInfoOpt: Option[NewTransactionInfo]): Result = {
     val changedKeys = mutable.Map.empty[ByteStr, Array[Byte]]
 
     def addEntry(keyType: KeyType.Value, key: Array[Byte]*)(value: Array[Byte]*): Unit = {
@@ -37,22 +34,11 @@
       changedKeys(solidKey) = solidValue
     }
 
-<<<<<<< HEAD
     snapshot.balances.foreach { case ((address, asset), balance) =>
       asset match {
         case Waves              => addEntry(KeyType.WavesBalance, address.bytes)(Longs.toByteArray(balance))
         case asset: IssuedAsset => addEntry(KeyType.AssetBalance, address.bytes, asset.id.arr)(Longs.toByteArray(balance))
       }
-=======
-    val PortfolioUpdates(updatedBalances, updatedLeaseBalances) = DiffToStateApplier.portfolios(blockchain, diff)
-
-    for {
-      (address, assets) <- updatedBalances
-      (asset, balance)  <- assets
-    } asset match {
-      case Waves              => addEntry(KeyType.WavesBalance, address.bytes)(Longs.toByteArray(balance))
-      case asset: IssuedAsset => addEntry(KeyType.AssetBalance, address.bytes, asset.id.arr)(Longs.toByteArray(balance))
->>>>>>> f4ab799d
     }
 
     snapshot.leaseBalances.foreach { case (address, balance) =>
@@ -60,7 +46,6 @@
     }
 
     for {
-<<<<<<< HEAD
       (address, data) <- snapshot.accountData
       entry           <- data.values
     } addEntry(KeyType.DataEntry, address.bytes, entry.key.getBytes(StandardCharsets.UTF_8))(entry.valueBytes)
@@ -99,61 +84,6 @@
         Array(assetInfo.decimals.toByte),
         booleanToBytes(assetInfo.nft)
       )
-=======
-      (address, data) <- diff.accountData
-      entry           <- data.values
-    } addEntry(KeyType.DataEntry, address.bytes, entry.key.getBytes(StandardCharsets.UTF_8))(entry.valueBytes)
-
-    diff.aliases.foreach { case (alias, address) =>
-      addEntry(KeyType.Alias, address.bytes, alias.name.getBytes(StandardCharsets.UTF_8))()
-    }
-
-    diff.scripts.foreach { case (address, sv) =>
-      addEntry(KeyType.AccountScript, address.bytes)(
-        sv.fold(Seq(Array.emptyByteArray))(scriptInfo =>
-          Seq(scriptInfo.script.bytes().arr, scriptInfo.publicKey.arr, Longs.toByteArray(scriptInfo.verifierComplexity))
-        )*
-      )
-    }
-
-    for {
-      (asset, sv) <- diff.assetScripts
-      script = sv.map(_.script)
-    } addEntry(KeyType.AssetScript, asset.id.arr)(script.fold(Array.emptyByteArray)(_.bytes().arr))
-
-    diff.leaseState.foreach { case (leaseId, details) =>
-      addEntry(KeyType.LeaseStatus, leaseId.arr)(booleanToBytes(details.isActive))
-    }
-
-    diff.sponsorship.foreach { case (asset, sponsorship) =>
-      val minSponsoredFee =
-        sponsorship match {
-          case SponsorshipValue(minFee) => minFee
-          case SponsorshipNoInfo        => 0L
-        }
-
-      addEntry(KeyType.Sponsorship, asset.id.arr)(Longs.toByteArray(minSponsoredFee))
-    }
-
-    diff.orderFills.foreach { case (orderId, fillInfo) =>
-      val filledVolumeAndFee = blockchain.filledVolumeAndFee(orderId).combine(fillInfo)
-      addEntry(KeyType.VolumeAndFee, orderId.arr)(Longs.toByteArray(filledVolumeAndFee.volume), Longs.toByteArray(filledVolumeAndFee.fee))
-    }
-
-    diff.issuedAssets.foreach { case (asset, assetInfo) =>
-      addEntry(KeyType.StaticAssetInfo, asset.id.arr)(
-        assetInfo.static.issuer.toAddress.bytes,
-        Array(assetInfo.static.decimals.toByte),
-        booleanToBytes(assetInfo.static.nft)
-      )
-    }
-
-    val assetReissuabilities = diff.issuedAssets.map { case (asset, assetInfo) =>
-      asset -> assetInfo.volume
-    } ++ diff.updatedAssets.collect {
-      case (asset, Ior.Right(volume))   => asset -> volume
-      case (asset, Ior.Both(_, volume)) => asset -> volume
->>>>>>> f4ab799d
     }
 
     snapshot.assetVolumes.foreach { case (asset, volume) =>
@@ -163,26 +93,21 @@
       )
     }
 
-<<<<<<< HEAD
     snapshot.assetNamesAndDescriptions.foreach { case (asset, assetInfo) =>
       addEntry(KeyType.AssetNameDescription, asset.id.arr)(
         assetInfo.name.toByteArray,
         assetInfo.description.toByteArray,
         Ints.toByteArray(assetInfo.lastUpdatedAt.toInt)
       )
-=======
-    val assetNameDescs = diff.issuedAssets.map { case (asset, assetInfo) =>
-      (asset, (assetInfo.dynamic.name.toByteArray, assetInfo.dynamic.description.toByteArray, assetInfo.dynamic.lastUpdatedAt.toInt))
-    } ++ diff.updatedAssets.collect {
-      case (asset, Ior.Left(assetInfo)) =>
-        (asset, (assetInfo.name.toByteArray, assetInfo.description.toByteArray, assetInfo.lastUpdatedAt.toInt))
-      case (asset, Ior.Both(assetInfo, _)) =>
-        (asset, (assetInfo.name.toByteArray, assetInfo.description.toByteArray, assetInfo.lastUpdatedAt.toInt))
->>>>>>> f4ab799d
     }
 
-    if (!succeeded)
-      addEntry(KeyType.TransactionStatus)(Array(1: Byte))
+    txInfoOpt.foreach(txInfo =>
+      txInfo.status match {
+        case Status.Failed    => addEntry(KeyType.TransactionStatus, txInfo.transaction.id().arr)(Array(1: Byte))
+        case Status.Elided    => addEntry(KeyType.TransactionStatus, txInfo.transaction.id().arr)(Array(2: Byte))
+        case Status.Succeeded =>
+      }
+    )
 
     Result(createHash(changedKeys.toSeq.sortBy(_._1).flatMap { case (k, v) => Seq(k, ByteStr(v)) }))
   }
