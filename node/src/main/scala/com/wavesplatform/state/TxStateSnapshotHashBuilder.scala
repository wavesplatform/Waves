package com.wavesplatform.state

import cats.data.Ior

import java.nio.charset.StandardCharsets
import cats.syntax.monoid.*
import com.google.common.primitives.{Ints, Longs}
import com.wavesplatform.account.Address
import com.wavesplatform.common.state.ByteStr
import com.wavesplatform.crypto
import com.wavesplatform.state.DiffToStateApplier.PortfolioUpdates
import com.wavesplatform.transaction.Asset.{IssuedAsset, Waves}
import com.wavesplatform.transaction.GenesisTransaction
import org.bouncycastle.crypto.digests.Blake2bDigest

import scala.collection.mutable

object TxStateSnapshotHashBuilder {
  object KeyType extends Enumeration {
    val WavesBalance, AssetBalance, DataEntry, AccountScript, AssetScript, LeaseBalance, LeaseStatus, Sponsorship, Alias, VolumeAndFee,
        StaticAssetInfo, AssetReissuability, AssetNameDescription = Value
  }

  val InitStateHash: ByteStr = ByteStr(crypto.fastHash(""))

  final case class Result(txStateSnapshotHash: ByteStr) {
    def createHash(prevHash: ByteStr): ByteStr =
      TxStateSnapshotHashBuilder.createHash(Seq(prevHash, txStateSnapshotHash))
  }

<<<<<<< HEAD
  def createHashFromDiff(blockchain: Blockchain, txDiff: Diff): Result = {
=======
  def createHashFromDiff(blockchain: Blockchain, diff: Diff): Result = {
>>>>>>> f4ab799d
    val changedKeys = mutable.Map.empty[ByteStr, Array[Byte]]

    def addEntry(keyType: KeyType.Value, key: Array[Byte]*)(value: Array[Byte]*): Unit = {
      val solidKey   = ByteStr(key.fold(Array(keyType.id.toByte))(_ ++ _))
      val solidValue = value.foldLeft(Array.emptyByteArray)(_ ++ _)
      changedKeys(solidKey) = solidValue
    }

    val PortfolioUpdates(updatedBalances, updatedLeaseBalances) = DiffToStateApplier.portfolios(blockchain, diff)

    for {
      (address, assets) <- updatedBalances
      (asset, balance)  <- assets
    } asset match {
      case Waves              => addEntry(KeyType.WavesBalance, address.bytes)(Longs.toByteArray(balance))
      case asset: IssuedAsset => addEntry(KeyType.AssetBalance, address.bytes, asset.id.arr)(Longs.toByteArray(balance))
    }

    updatedLeaseBalances foreach { case (address, balance) =>
      addEntry(KeyType.LeaseBalance, address.bytes)(Longs.toByteArray(balance.in), Longs.toByteArray(balance.out))
    }

    for {
      (address, data) <- diff.accountData
      entry           <- data.values
    } addEntry(KeyType.DataEntry, address.bytes, entry.key.getBytes(StandardCharsets.UTF_8))(entry.valueBytes)

    diff.aliases.foreach { case (alias, address) =>
      addEntry(KeyType.Alias, address.bytes, alias.name.getBytes(StandardCharsets.UTF_8))()
    }

<<<<<<< HEAD
    txDiff.scripts.foreach { case (address, sv) =>
=======
    diff.scripts.foreach { case (address, sv) =>
>>>>>>> f4ab799d
      addEntry(KeyType.AccountScript, address.bytes)(
        sv.fold(Seq(Array.emptyByteArray))(scriptInfo =>
          Seq(scriptInfo.script.bytes().arr, scriptInfo.publicKey.arr, Longs.toByteArray(scriptInfo.verifierComplexity))
        )*
      )
    }

    for {
      (asset, sv) <- diff.assetScripts
      script = sv.map(_.script)
    } addEntry(KeyType.AssetScript, asset.id.arr)(script.fold(Array.emptyByteArray)(_.bytes().arr))

    diff.leaseState.foreach { case (leaseId, details) =>
      addEntry(KeyType.LeaseStatus, leaseId.arr)(booleanToBytes(details.isActive))
    }

    diff.sponsorship.foreach { case (asset, sponsorship) =>
      val minSponsoredFee =
        sponsorship match {
          case SponsorshipValue(minFee) => minFee
          case SponsorshipNoInfo        => 0L
        }

      addEntry(KeyType.Sponsorship, asset.id.arr)(Longs.toByteArray(minSponsoredFee))
    }

    diff.orderFills.foreach { case (orderId, fillInfo) =>
      val filledVolumeAndFee = blockchain.filledVolumeAndFee(orderId).combine(fillInfo)
      addEntry(KeyType.VolumeAndFee, orderId.arr)(Longs.toByteArray(filledVolumeAndFee.volume), Longs.toByteArray(filledVolumeAndFee.fee))
    }

    diff.issuedAssets.foreach { case (asset, assetInfo) =>
      addEntry(KeyType.StaticAssetInfo, asset.id.arr)(
        assetInfo.static.issuer.toAddress.bytes,
        Array(assetInfo.static.decimals.toByte),
        booleanToBytes(assetInfo.static.nft)
      )
    }

    val assetReissuabilities = diff.issuedAssets.map { case (asset, assetInfo) =>
      asset -> assetInfo.volume
    } ++ diff.updatedAssets.collect {
      case (asset, Ior.Right(volume))   => asset -> volume
      case (asset, Ior.Both(_, volume)) => asset -> volume
    }

    assetReissuabilities.foreach { case (asset, volume) =>
      addEntry(KeyType.AssetReissuability, asset.id.arr)(booleanToBytes(volume.isReissuable), volume.volume.toByteArray)
    }

    val assetNameDescs = diff.issuedAssets.map { case (asset, assetInfo) =>
      (asset, (assetInfo.dynamic.name.toByteArray, assetInfo.dynamic.description.toByteArray, assetInfo.dynamic.lastUpdatedAt.toInt))
    } ++ diff.updatedAssets.collect {
      case (asset, Ior.Left(assetInfo)) =>
        (asset, (assetInfo.name.toByteArray, assetInfo.description.toByteArray, assetInfo.lastUpdatedAt.toInt))
      case (asset, Ior.Both(assetInfo, _)) =>
        (asset, (assetInfo.name.toByteArray, assetInfo.description.toByteArray, assetInfo.lastUpdatedAt.toInt))
    }

    assetNameDescs.foreach { case (asset, (name, description, changeHeight)) =>
      addEntry(KeyType.AssetNameDescription, asset.id.arr)(name, description, Ints.toByteArray(changeHeight))
    }

    Result(createHash(changedKeys.toSeq.sortBy(_._1).flatMap { case (k, v) => Seq(k, ByteStr(v)) }))
  }

  def createGenesisStateHash(txs: Seq[GenesisTransaction]): ByteStr =
    ByteStr(
      txs
        .foldLeft(InitStateHash.arr -> Map.empty[Address, Long]) { case ((prevStateHash, balances), tx) =>
          val newBalance = balances.getOrElse(tx.recipient, 0L) + tx.amount.value
          val tsh =
            crypto.fastHash(
              Array(TxStateSnapshotHashBuilder.KeyType.WavesBalance.id.toByte) ++ tx.recipient.bytes ++ Longs.toByteArray(newBalance)
            )
          val newStateHash = crypto.fastHash(prevStateHash ++ tsh)
          newStateHash -> balances.updated(tx.recipient, newBalance)
        }
        ._1
    )

  private def booleanToBytes(flag: Boolean): Array[Byte] =
    if (flag) Array(1: Byte) else Array(0: Byte)

  private def createHash(bs: Iterable[ByteStr], digestFn: Blake2bDigest = newDigestInstance()): ByteStr = {
    bs.foreach(bs => digestFn.update(bs.arr, 0, bs.arr.length))
    val result = new Array[Byte](crypto.DigestLength)
    digestFn.doFinal(result, 0)
    ByteStr(result)
  }

  private def newDigestInstance(): Blake2bDigest = new Blake2bDigest(crypto.DigestLength * 8)
}<|MERGE_RESOLUTION|>--- conflicted
+++ resolved
@@ -28,11 +28,7 @@
       TxStateSnapshotHashBuilder.createHash(Seq(prevHash, txStateSnapshotHash))
   }
 
-<<<<<<< HEAD
-  def createHashFromDiff(blockchain: Blockchain, txDiff: Diff): Result = {
-=======
   def createHashFromDiff(blockchain: Blockchain, diff: Diff): Result = {
->>>>>>> f4ab799d
     val changedKeys = mutable.Map.empty[ByteStr, Array[Byte]]
 
     def addEntry(keyType: KeyType.Value, key: Array[Byte]*)(value: Array[Byte]*): Unit = {
@@ -64,11 +60,7 @@
       addEntry(KeyType.Alias, address.bytes, alias.name.getBytes(StandardCharsets.UTF_8))()
     }
 
-<<<<<<< HEAD
-    txDiff.scripts.foreach { case (address, sv) =>
-=======
     diff.scripts.foreach { case (address, sv) =>
->>>>>>> f4ab799d
       addEntry(KeyType.AccountScript, address.bytes)(
         sv.fold(Seq(Array.emptyByteArray))(scriptInfo =>
           Seq(scriptInfo.script.bytes().arr, scriptInfo.publicKey.arr, Longs.toByteArray(scriptInfo.verifierComplexity))
