package com.wavesplatform.state

import java.util.concurrent.locks.{Lock, ReentrantReadWriteLock}

import cats.implicits._
import cats.kernel.Monoid
import com.wavesplatform.account.{Address, Alias}
import com.wavesplatform.block.Block.BlockId
import com.wavesplatform.block.{Block, BlockHeader, MicroBlock}
import com.wavesplatform.common.state.ByteStr
import com.wavesplatform.database.LevelDBWriter
import com.wavesplatform.features.BlockchainFeatures
import com.wavesplatform.features.FeatureProvider._
import com.wavesplatform.lang.ValidationError
import com.wavesplatform.lang.script.Script
import com.wavesplatform.metrics.{TxsInBlockchainStats, _}
import com.wavesplatform.mining.{MiningConstraint, MiningConstraints}
import com.wavesplatform.settings.{BlockchainSettings, WavesSettings}
import com.wavesplatform.state.diffs.BlockDiffer
import com.wavesplatform.state.reader.{CompositeBlockchain, LeaseDetails}
import com.wavesplatform.transaction.Asset.IssuedAsset
import com.wavesplatform.transaction.TxValidationError.{BlockAppendError, GenericError, MicroBlockAppendError}
import com.wavesplatform.transaction._
import com.wavesplatform.transaction.assets.IssueTransaction
import com.wavesplatform.transaction.lease._
<<<<<<< HEAD
import com.wavesplatform.utils.{CloseableIterator, Schedulers, ScorexLogging, Time, UnsupportedFeature, forceStopApplication}
=======
import com.wavesplatform.transaction.transfer.TransferTransaction
import com.wavesplatform.utils.{CloseableIterator, ScorexLogging, Time, UnsupportedFeature, forceStopApplication}
>>>>>>> 7764b0fe
import kamon.Kamon
import monix.reactive.subjects.ReplaySubject
import monix.reactive.{Observable, Observer}

class BlockchainUpdaterImpl(blockchain: LevelDBWriter,
                            spendableBalanceChanged: Observer[(Address, Asset)],
                            wavesSettings: WavesSettings,
                            time: Time,
                            blockchainUpdated: Observer[BlockchainUpdated])
    extends BlockchainUpdater
    with NG
    with ScorexLogging {

  import com.wavesplatform.state.BlockchainUpdaterImpl._
  import wavesSettings.blockchainSettings.functionalitySettings

  private def inLock[R](l: Lock, f: => R) = {
    try {
      l.lock()
      val res = f
      res
    } finally {
      l.unlock()
    }
  }
  private val lock                     = new ReentrantReadWriteLock
  private def writeLock[B](f: => B): B = inLock(lock.writeLock(), f)
  private def readLock[B](f: => B): B  = inLock(lock.readLock(), f)

  private lazy val maxBlockReadinessAge = wavesSettings.minerSettings.intervalAfterLastBlockThenGenerationIsAllowed.toMillis

  private var ngState: Option[NgState]              = Option.empty
  private var restTotalConstraint: MiningConstraint = MiningConstraints(blockchain, blockchain.height).total

<<<<<<< HEAD
  private val service               = Schedulers.singleThread("last-block-info-publisher")
  private val internalLastBlockInfo = ConcurrentSubject.publish[LastBlockInfo](service)
=======
  private val internalLastBlockInfo = ReplaySubject.createLimited[LastBlockInfo](1)

  private def publishLastBlockInfo(): Unit =
    for (id <- lastBlockId; ts <- ngState.map(_.base.timestamp).orElse(blockchain.lastBlockTimestamp)) {
      val blockchainReady = ts + maxBlockReadinessAge > time.correctedTime()
      internalLastBlockInfo.onNext(LastBlockInfo(id, height, score, blockchainReady))
    }

  publishLastBlockInfo()
>>>>>>> 7764b0fe

  override val settings: BlockchainSettings = wavesSettings.blockchainSettings

  override def isLastBlockId(id: ByteStr): Boolean = readLock {
    ngState.exists(_.contains(id)) || lastBlock.exists(_.uniqueId == id)
  }

  override val lastBlockInfo: Observable[LastBlockInfo] = internalLastBlockInfo

  private def displayFeatures(s: Set[Short]): String =
    s"FEATURE${if (s.size > 1) "S" else ""} ${s.mkString(", ")} ${if (s.size > 1) "have been" else "has been"}"

  private def featuresApprovedWithBlock(block: Block): Set[Short] = {
    val height = blockchain.height + 1

    val featuresCheckPeriod        = functionalitySettings.activationWindowSize(height)
    val blocksForFeatureActivation = functionalitySettings.blocksForFeatureActivation(height)

    if (height % featuresCheckPeriod == 0) {
      val approvedFeatures = blockchain
        .featureVotes(height)
        .map { case (feature, votes) => feature -> (if (block.featureVotes.contains(feature)) votes + 1 else votes) }
        .filter { case (_, votes) => votes >= blocksForFeatureActivation }
        .keySet

      if (approvedFeatures.nonEmpty) log.info(s"${displayFeatures(approvedFeatures)} APPROVED at height $height")

      val unimplementedApproved = approvedFeatures.diff(BlockchainFeatures.implemented)
      if (unimplementedApproved.nonEmpty) {
        log.warn(s"UNIMPLEMENTED ${displayFeatures(unimplementedApproved)} APPROVED ON BLOCKCHAIN")
        log.warn("PLEASE, UPDATE THE NODE AS SOON AS POSSIBLE")
        log.warn("OTHERWISE THE NODE WILL BE STOPPED OR FORKED UPON FEATURE ACTIVATION")
      }

      val activatedFeatures: Set[Short] = blockchain.activatedFeaturesAt(height)

      val unimplementedActivated = activatedFeatures.diff(BlockchainFeatures.implemented)
      if (unimplementedActivated.nonEmpty) {
        log.error(s"UNIMPLEMENTED ${displayFeatures(unimplementedActivated)} ACTIVATED ON BLOCKCHAIN")
        log.error("PLEASE, UPDATE THE NODE IMMEDIATELY")
        if (wavesSettings.featuresSettings.autoShutdownOnUnsupportedFeature) {
          log.error("FOR THIS REASON THE NODE WAS STOPPED AUTOMATICALLY")
          forceStopApplication(UnsupportedFeature)
        } else log.error("OTHERWISE THE NODE WILL END UP ON A FORK")
      }

      approvedFeatures
    } else {

      Set.empty
    }
  }

  override def processBlock(block: Block, verify: Boolean = true): Either[ValidationError, Option[DiscardedTransactions]] = writeLock {
    val height                             = blockchain.height
    val notImplementedFeatures: Set[Short] = blockchain.activatedFeaturesAt(height).diff(BlockchainFeatures.implemented)

    Either
      .cond(
        !wavesSettings.featuresSettings.autoShutdownOnUnsupportedFeature || notImplementedFeatures.isEmpty,
        (),
        GenericError(s"UNIMPLEMENTED ${displayFeatures(notImplementedFeatures)} ACTIVATED ON BLOCKCHAIN, UPDATE THE NODE IMMEDIATELY")
      )
      .flatMap[ValidationError, Option[DiscardedTransactions]](_ =>
        (ngState match {
          case None =>
            blockchain.lastBlockId match {
              case Some(uniqueId) if uniqueId != block.reference =>
                val logDetails = s"The referenced block(${block.reference})" +
                  s" ${if (blockchain.contains(block.reference)) "exits, it's not last persisted" else "doesn't exist"}"
                Left(BlockAppendError(s"References incorrect or non-existing block: " + logDetails, block))
              case lastBlockId =>
                val height            = lastBlockId.fold(0)(blockchain.unsafeHeightOf)
                val miningConstraints = MiningConstraints(blockchain, height)
                BlockDiffer
                  .fromBlock(blockchain, blockchain.lastBlock, block, miningConstraints.total, verify)
                  .map(r => Some((r, Seq.empty[Transaction])))
            }
          case Some(ng) =>
            if (ng.base.reference == block.reference) {
              if (block.blockScore() > ng.base.blockScore()) {
                val height            = blockchain.unsafeHeightOf(ng.base.reference)
                val miningConstraints = MiningConstraints(blockchain, height)

                BlockchainUpdateNotifier.notifyMicroBlockRollback(blockchainUpdated, block.reference, height)

                BlockDiffer
                  .fromBlock(blockchain, blockchain.lastBlock, block, miningConstraints.total, verify)
                  .map { r =>
                    log.trace(
                      s"Better liquid block(score=${block.blockScore()}) received and applied instead of existing(score=${ng.base.blockScore()})")
                    Some((r, ng.transactions))
                  }
              } else if (areVersionsOfSameBlock(block, ng.base)) {
                if (block.transactionData.lengthCompare(ng.transactions.size) <= 0) {
                  log.trace(s"Existing liquid block is better than new one, discarding $block")
                  Right(None)
                } else {
                  log.trace(s"New liquid block is better version of existing, swapping")
                  val height            = blockchain.unsafeHeightOf(ng.base.reference)
                  val miningConstraints = MiningConstraints(blockchain, height)

                  BlockchainUpdateNotifier
                    .notifyMicroBlockRollback(blockchainUpdated, block.reference, height)

                  BlockDiffer
                    .fromBlock(blockchain, blockchain.lastBlock, block, miningConstraints.total, verify)
                    .map(r => Some((r, Seq.empty[Transaction])))
                }
              } else
                Left(BlockAppendError(
                  s"Competitors liquid block $block(score=${block.blockScore()}) is not better than existing (ng.base ${ng.base}(score=${ng.base.blockScore()}))",
                  block))
            } else
              metrics.forgeBlockTimeStats.measureSuccessful(ng.totalDiffOf(block.reference)) match {
                case None => Left(BlockAppendError(s"References incorrect or non-existing block", block))
                case Some((referencedForgedBlock, referencedLiquidDiff, carry, totalFee, discarded)) =>
                  if (!verify || referencedForgedBlock.signaturesValid().isRight) {
                    val height = blockchain.heightOf(referencedForgedBlock.reference).getOrElse(0)

                    if (discarded.nonEmpty) {
                      BlockchainUpdateNotifier
                        .notifyMicroBlockRollback(blockchainUpdated, referencedForgedBlock.uniqueId, height)
                      metrics.microBlockForkStats.increment()
                      metrics.microBlockForkHeightStats.record(discarded.size)
                    }

                    val constraint: MiningConstraint = {
                      val miningConstraints = MiningConstraints(blockchain, height)
                      miningConstraints.total
                    }

                    val diff = BlockDiffer
                      .fromBlock(
                        CompositeBlockchain(blockchain, Some(referencedLiquidDiff), Some(referencedForgedBlock), carry),
                        Some(referencedForgedBlock),
                        block,
                        constraint,
                        verify
                      )

                    diff.map { hardenedDiff =>
                      blockchain.append(referencedLiquidDiff, carry, totalFee, referencedForgedBlock)
                      TxsInBlockchainStats.record(ng.transactions.size)
                      Some((hardenedDiff, discarded.flatMap(_.transactionData)))
                    }
                  } else {
                    val errorText = s"Forged block has invalid signature: base: ${ng.base}, requested reference: ${block.reference}"
                    log.error(errorText)
                    Left(BlockAppendError(errorText, block))
                  }
              }
        }).map {
          _ map {
            case (BlockDiffer.Result(newBlockDiff, carry, totalFee, updatedTotalConstraint, detailedDiff), discarded) =>
              val height = blockchain.height + 1
              restTotalConstraint = updatedTotalConstraint
              val prevNgState = ngState
              ngState = Some(new NgState(block, newBlockDiff, carry, totalFee, featuresApprovedWithBlock(block)))
              notifyChangedSpendable(prevNgState, ngState)
              publishLastBlockInfo()

              if ((block.timestamp > time
                    .getTimestamp() - wavesSettings.minerSettings.intervalAfterLastBlockThenGenerationIsAllowed.toMillis) || (height % 100 == 0)) {
                log.info(s"New height: $height")
              }

              BlockchainUpdateNotifier.notifyProcessBlock(blockchainUpdated, block, detailedDiff, blockchain)

              discarded
          }
      })
  }

  override def removeAfter(blockId: ByteStr): Either[ValidationError, Seq[Block]] = writeLock {
    log.info(s"Removing blocks after ${blockId.trim} from blockchain")

    val prevNgState = ngState
    val result = if (prevNgState.exists(_.contains(blockId))) {
      log.trace("Resetting liquid block, no rollback is necessary")
      BlockchainUpdateNotifier.notifyMicroBlockRollback(blockchainUpdated, blockId, blockchain.height)
      Right(Seq.empty)
    } else {
      val discardedNgBlock = prevNgState.map(_.bestLiquidBlock).toSeq
      ngState = None
      blockchain
        .rollbackTo(blockId)
        .map { bs =>
          BlockchainUpdateNotifier.notifyRollback(blockchainUpdated, blockId, blockchain.height)
          bs ++ discardedNgBlock
        }
        .leftMap(err => GenericError(err))
    }

    notifyChangedSpendable(prevNgState, ngState)
    publishLastBlockInfo()
    result
  }

  private def notifyChangedSpendable(prevNgState: Option[NgState], newNgState: Option[NgState]): Unit = {
    val changedPortfolios = (prevNgState, newNgState) match {
      case (Some(p), Some(n)) => diff(p.bestLiquidDiff.portfolios, n.bestLiquidDiff.portfolios)
      case (Some(x), _)       => x.bestLiquidDiff.portfolios
      case (_, Some(x))       => x.bestLiquidDiff.portfolios
      case _                  => Map.empty
    }

    changedPortfolios.foreach {
      case (addr, p) =>
        p.assetIds.view
          .filter(x => p.spendableBalanceOf(x) != 0)
          .foreach(assetId => spendableBalanceChanged.onNext(addr -> assetId))
    }
  }

  private def diff(p1: Map[Address, Portfolio], p2: Map[Address, Portfolio]) = Monoid.combine(p1, p2.map { case (k, v) => k -> v.negate })

  override def processMicroBlock(microBlock: MicroBlock, verify: Boolean = true): Either[ValidationError, Unit] = writeLock {
    ngState match {
      case None =>
        Left(MicroBlockAppendError("No base block exists", microBlock))
      case Some(ng) if ng.base.signerData.generator.toAddress != microBlock.sender.toAddress =>
        Left(MicroBlockAppendError("Base block has been generated by another account", microBlock))
      case Some(ng) =>
        ng.lastMicroBlock match {
          case None if ng.base.uniqueId != microBlock.prevResBlockSig =>
            metrics.blockMicroForkStats.increment()
            Left(MicroBlockAppendError("It's first micro and it doesn't reference base block(which exists)", microBlock))
          case Some(prevMicro) if prevMicro.totalResBlockSig != microBlock.prevResBlockSig =>
            metrics.microMicroForkStats.increment()
            Left(MicroBlockAppendError("It doesn't reference last known microBlock(which exists)", microBlock))
          case _ =>
            for {
              _ <- microBlock.signaturesValid()
              blockDifferResult <- {
                BlockDiffer.fromMicroBlock(this, blockchain.lastBlockTimestamp, microBlock, ng.base.timestamp, restTotalConstraint, verify)
              }
            } yield {
              val BlockDiffer.Result(diff, carry, totalFee, updatedMdConstraint, detailedDiff) = blockDifferResult
              BlockchainUpdateNotifier.notifyProcessMicroBlock(blockchainUpdated, microBlock, detailedDiff, blockchain)
              restTotalConstraint = updatedMdConstraint
              ng.append(microBlock, diff, carry, totalFee, System.currentTimeMillis)
              log.info(s"$microBlock appended")
              internalLastBlockInfo.onNext(LastBlockInfo(microBlock.totalResBlockSig, height, score, ready = true))

              for {
                (addr, p) <- diff.portfolios
                assetId   <- p.assetIds
              } spendableBalanceChanged.onNext(addr -> assetId)
            }
        }
    }
  }

  def shutdown(): Unit = {
    internalLastBlockInfo.onComplete()
  }

  private def newlyApprovedFeatures = ngState.fold(Map.empty[Short, Int])(_.approvedFeatures.map(_ -> height).toMap)

  override def approvedFeatures: Map[Short, Int] = readLock {
    newlyApprovedFeatures ++ blockchain.approvedFeatures
  }

  override def activatedFeatures: Map[Short, Int] = readLock {
    newlyApprovedFeatures.mapValues(_ + functionalitySettings.activationWindowSize(height)) ++ blockchain.activatedFeatures
  }

  override def featureVotes(height: Int): Map[Short, Int] = readLock {
    val innerVotes = blockchain.featureVotes(height)
    ngState match {
      case Some(ng) if this.height <= height =>
        val ngVotes = ng.base.featureVotes.map { featureId =>
          featureId -> (innerVotes.getOrElse(featureId, 0) + 1)
        }.toMap

        innerVotes ++ ngVotes
      case _ => innerVotes
    }
  }

  private def liquidBlockHeaderAndSize() = ngState.map { s =>
    (s.bestLiquidBlock, s.bestLiquidBlock.bytes().length)
  }

  override def blockHeaderAndSize(blockId: BlockId): Option[(BlockHeader, Int)] = readLock {
    liquidBlockHeaderAndSize().filter(_._1.uniqueId == blockId) orElse blockchain.blockHeaderAndSize(blockId)
  }

  override def height: Int = readLock {
    blockchain.height + ngState.fold(0)(_ => 1)
  }

  override def blockBytes(height: Int): Option[Array[Byte]] = readLock {
    blockchain
      .blockBytes(height)
      .orElse(ngState.collect { case ng if height == blockchain.height + 1 => ng.bestLiquidBlock.bytes() })
  }

  override def heightOf(blockId: BlockId): Option[Int] = readLock {
    blockchain
      .heightOf(blockId)
      .orElse(ngState.collect { case ng if ng.contains(blockId) => this.height })
  }

  override def lastBlockIds(howMany: Int): Seq[BlockId] = readLock {
    ngState.fold(blockchain.lastBlockIds(howMany))(_.bestLiquidBlockId +: blockchain.lastBlockIds(howMany - 1))
  }

  override def microBlock(id: BlockId): Option[MicroBlock] = readLock {
    for {
      ng <- ngState
      mb <- ng.microBlock(id)
    } yield mb
  }

  def lastBlockTimestamp: Option[Long] = readLock {
    ngState.map(_.base.timestamp).orElse(blockchain.lastBlockTimestamp)
  }

  def lastBlockId: Option[ByteStr] = readLock {
    ngState.map(_.bestLiquidBlockId).orElse(blockchain.lastBlockId)
  }

  def blockAt(height: Int): Option[Block] = readLock {
    if (height == this.height)
      ngState.map(_.bestLiquidBlock)
    else
      blockchain.blockAt(height)
  }

  override def lastPersistedBlockIds(count: Int): Seq[BlockId] = readLock {
    blockchain.lastBlockIds(count)
  }

  override def microblockIds: Seq[BlockId] = readLock {
    ngState.fold(Seq.empty[BlockId])(_.microBlockIds)
  }

  override def bestLastBlockInfo(maxTimestamp: Long): Option[BlockMinerInfo] = readLock {
    ngState
      .map(_.bestLastBlockInfo(maxTimestamp))
      .orElse(blockchain.lastBlock.map(b => BlockMinerInfo(b.consensusData, b.timestamp, b.uniqueId)))
  }

  override def score: BigInt = readLock {
    blockchain.score + ngState.fold(BigInt(0))(_.bestLiquidBlock.blockScore())
  }

  override def lastBlock: Option[Block] = readLock {
    ngState.map(_.bestLiquidBlock).orElse(blockchain.lastBlock)
  }

  override def carryFee: Long = readLock {
    ngState.map(_.carryFee).getOrElse(blockchain.carryFee)
  }

  override def blockBytes(blockId: ByteStr): Option[Array[Byte]] = readLock {
    (for {
      ng                  <- ngState
      (block, _, _, _, _) <- ng.totalDiffOf(blockId)
    } yield block.bytes()).orElse(blockchain.blockBytes(blockId))
  }

  override def blockIdsAfter(parentSignature: ByteStr, howMany: Int): Option[Seq[ByteStr]] = readLock {
    ngState match {
      case Some(ng) if ng.contains(parentSignature) => Some(Seq.empty[ByteStr])
      case maybeNg =>
        blockchain.blockIdsAfter(parentSignature, howMany).map { ib =>
          if (ib.lengthCompare(howMany) < 0) ib ++ maybeNg.map(_.bestLiquidBlockId) else ib
        }
    }
  }

  override def parentHeader(block: BlockHeader, back: Int): Option[BlockHeader] = readLock {
    ngState match {
      case Some(ng) if ng.contains(block.reference) =>
        if (back == 1) Some(ng.base) else blockchain.parentHeader(ng.base, back - 1)
      case _ =>
        blockchain.parentHeader(block, back)
    }
  }

  override def totalFee(height: Int): Option[Long] = readLock {
    if (height == this.height)
      ngState.map(_.bestLiquidDiffAndFees._3)
    else
      blockchain.totalFee(height)
  }

  override def blockHeaderAndSize(height: Int): Option[(BlockHeader, Int)] = readLock {
    if (height == blockchain.height + 1)
      ngState.map(x => (x.bestLiquidBlock, x.bestLiquidBlock.bytes().length))
    else
      blockchain.blockHeaderAndSize(height)
  }

  override def portfolio(a: Address): Portfolio = readLock {
    val p = ngState.fold(Portfolio.empty)(_.bestLiquidDiff.portfolios.getOrElse(a, Portfolio.empty))
    blockchain.portfolio(a).combine(p)
  }

  private[this] def portfolioAt(a: Address, mb: ByteStr): Portfolio = readLock {
    val diffPf  = ngState.fold(Portfolio.empty)(_.diffFor(mb)._1.portfolios.getOrElse(a, Portfolio.empty))
    val lease   = blockchain.leaseBalance(a)
    val balance = blockchain.balance(a)
    Portfolio(balance, lease, Map.empty).combine(diffPf)
  }

  override def transferById(id: BlockId): Option[(Int, TransferTransaction)] = readLock {
    ngState
      .fold(Diff.empty)(_.bestLiquidDiff)
      .transactions
      .get(id)
      .collect {
        case (h, tx: TransferTransaction, _) => (h, tx)
      }
      .orElse(blockchain.transferById(id))
  }

  override def transactionInfo(id: ByteStr): Option[(Int, Transaction)] = readLock {
    ngState
      .fold(Diff.empty)(_.bestLiquidDiff)
      .transactions
      .get(id)
      .map(t => (this.height, t._1))
      .orElse(blockchain.transactionInfo(id))
  }

  override def nftList(address: Address, from: Option[IssuedAsset]): CloseableIterator[IssueTransaction] =
    readLock {
      nftListFromDiff(blockchain, ngState.map(_.bestLiquidDiff))(address, from)
    }

  override def addressTransactions(address: Address,
                                   types: Set[TransactionParser],
                                   fromId: Option[ByteStr]): CloseableIterator[(Height, Transaction)] =
    readLock {
      val fromNg = ngState
        .fold(CloseableIterator.empty[(Height, Transaction, Set[Address])]) { ng =>
          ng.bestLiquidDiff
            .reverseIterator(_.transactions)
            .map {
              case (_, (tx, addrs)) => (Height @@ this.height, tx, addrs)
            }
        }

      addressTransactionsCompose(blockchain, fromNg)(address, types, fromId)
    }

  override def containsTransaction(tx: Transaction): Boolean = readLock {
    ngState.fold(blockchain.containsTransaction(tx)) { ng =>
      ng.bestLiquidDiff.transactions.contains(tx.id()) || blockchain.containsTransaction(tx)
    }
  }

  override def assetDescription(id: IssuedAsset): Option[AssetDescription] = readLock {
    ngState.fold(blockchain.assetDescription(id)) { ng =>
      CompositeBlockchain(blockchain, Some(ng.bestLiquidDiff)).assetDescription(id)
    }
  }

  override def resolveAlias(alias: Alias): Either[ValidationError, Address] = readLock {
    ngState.fold(blockchain.resolveAlias(alias)) { ng =>
      CompositeBlockchain(blockchain, Some(ng.bestLiquidDiff)).resolveAlias(alias)
    }
  }

  override def leaseDetails(leaseId: ByteStr): Option[LeaseDetails] = readLock {
    ngState match {
      case Some(ng) =>
        blockchain.leaseDetails(leaseId).map(ld => ld.copy(isActive = ng.bestLiquidDiff.leaseState.getOrElse(leaseId, ld.isActive))) orElse
          ng.bestLiquidDiff.transactions.get(leaseId).collect {
            case (lt: LeaseTransaction, _) =>
              LeaseDetails(lt.sender, lt.recipient, this.height, lt.amount, ng.bestLiquidDiff.leaseState(lt.id()))
          }
      case None =>
        blockchain.leaseDetails(leaseId)
    }
  }

  override def filledVolumeAndFee(orderId: ByteStr): VolumeAndFee = readLock {
    ngState.fold(blockchain.filledVolumeAndFee(orderId))(
      _.bestLiquidDiff.orderFills.get(orderId).orEmpty.combine(blockchain.filledVolumeAndFee(orderId)))
  }

  /** Retrieves Waves balance snapshot in the [from, to] range (inclusive) */
  override def balanceSnapshots(address: Address, from: Int, to: BlockId): Seq[BalanceSnapshot] = readLock {
    val blockchainBlock = blockchain.heightOf(to)
    if (blockchainBlock.nonEmpty || ngState.isEmpty) {
      blockchain.balanceSnapshots(address, from, to)
    } else {
      val bs = BalanceSnapshot(height, portfolioAt(address, to))
      if (blockchain.height > 0 && from < this.height) bs +: blockchain.balanceSnapshots(address, from, to) else Seq(bs)
    }
  }

  override def accountScript(address: Address): Option[Script] = readLock {
    ngState.fold(blockchain.accountScript(address)) { ng =>
      ng.bestLiquidDiff.scripts.get(address) match {
        case None      => blockchain.accountScript(address)
        case Some(scr) => scr
      }
    }
  }

  override def hasScript(address: Address): Boolean = readLock {
    ngState
      .flatMap(
        _.bestLiquidDiff.scripts
          .get(address)
          .map(_.nonEmpty)
      )
      .getOrElse(blockchain.hasScript(address))
  }

  override def assetScript(asset: IssuedAsset): Option[Script] = readLock {
    ngState.fold(blockchain.assetScript(asset)) { ng =>
      ng.bestLiquidDiff.assetScripts.get(asset) match {
        case None      => blockchain.assetScript(asset)
        case Some(scr) => scr
      }
    }
  }

  override def hasAssetScript(asset: IssuedAsset): Boolean = readLock {
    ngState.fold(blockchain.hasAssetScript(asset)) { ng =>
      ng.bestLiquidDiff.assetScripts.get(asset) match {
        case None    => blockchain.hasAssetScript(asset)
        case Some(x) => x.nonEmpty
      }
    }
  }

  override def accountDataKeys(address: Address): Seq[String] = {
    ngState.fold(blockchain.accountDataKeys(address)) { ng =>
      val fromInner = blockchain.accountDataKeys(address)
      val fromDiff  = ng.bestLiquidDiff.accountData.get(address).toVector.flatMap(_.data.keys)
      (fromInner ++ fromDiff).distinct
    }
  }

  override def accountData(acc: Address): AccountDataInfo = readLock {
    ngState.fold(blockchain.accountData(acc)) { ng =>
      val fromInner = blockchain.accountData(acc)
      val fromDiff  = ng.bestLiquidDiff.accountData.get(acc).orEmpty
      fromInner.combine(fromDiff)
    }
  }

  override def accountData(acc: Address, key: String): Option[DataEntry[_]] = readLock {
    ngState.fold(blockchain.accountData(acc, key)) { ng =>
      val diffData = ng.bestLiquidDiff.accountData.get(acc).orEmpty
      diffData.data.get(key).orElse(blockchain.accountData(acc, key))
    }
  }

  private def changedBalances(pred: Portfolio => Boolean, f: Address => Long): Map[Address, Long] = readLock {
    ngState
      .fold(Map.empty[Address, Long]) { ng =>
        for {
          (address, p) <- ng.bestLiquidDiff.portfolios
          if pred(p)
        } yield address -> f(address)
      }
  }

  override def assetDistribution(assetId: IssuedAsset): AssetDistribution = readLock {
    val fromInner = blockchain.assetDistribution(assetId)
    val fromNg    = AssetDistribution(changedBalances(_.assets.getOrElse(assetId, 0L) != 0, balance(_, assetId)))

    fromInner |+| fromNg
  }

  override def assetDistributionAtHeight(assetId: IssuedAsset,
                                         height: Int,
                                         count: Int,
                                         fromAddress: Option[Address]): Either[ValidationError, AssetDistributionPage] = readLock {
    blockchain.assetDistributionAtHeight(assetId, height, count, fromAddress)
  }

  override def wavesDistribution(height: Int): Either[ValidationError, Map[Address, Long]] = readLock {
    ngState.fold(blockchain.wavesDistribution(height)) { _ =>
      val innerDistribution = blockchain.wavesDistribution(height)
      if (height < this.height) innerDistribution
      else {
        innerDistribution.map(_ ++ changedBalances(_.balance != 0, balance(_)))
      }
    }
  }

  override def allActiveLeases: CloseableIterator[LeaseTransaction] = readLock {
    ngState.fold(blockchain.allActiveLeases) { ng =>
      val (active, canceled) = ng.bestLiquidDiff.leaseState.partition(_._2)
      val fromDiff = active.keysIterator
        .map(id => ng.bestLiquidDiff.transactions(id)._1)
        .collect { case lt: LeaseTransaction => lt }

      val fromInner = blockchain.allActiveLeases.filterNot(ltx => canceled.keySet.contains(ltx.id()))
      CloseableIterator.seq(fromDiff, fromInner)
    }
  }

  /** Builds a new portfolio map by applying a partial function to all portfolios on which the function is defined.
    *
    * @note Portfolios passed to `pf` only contain Waves and Leasing balances to improve performance */
  override def collectLposPortfolios[A](pf: PartialFunction[(Address, Portfolio), A]): Map[Address, A] = readLock {
    ngState.fold(blockchain.collectLposPortfolios(pf)) { ng =>
      val b = Map.newBuilder[Address, A]
      for ((a, p) <- ng.bestLiquidDiff.portfolios if p.lease != LeaseBalance.empty || p.balance != 0) {
        pf.runWith(b += a -> _)(a -> this.wavesPortfolio(a))
      }

      blockchain.collectLposPortfolios(pf) ++ b.result()
    }
  }

  override def invokeScriptResult(txId: TransactionId): Either[ValidationError, InvokeScriptResult] = readLock {
    ngState.fold(blockchain.invokeScriptResult(txId)) { ng =>
      ng.bestLiquidDiff.scriptResults
        .get(txId)
        .toRight(GenericError("InvokeScript result not found"))
        .orElse(blockchain.invokeScriptResult(txId))
    }
  }

  /* override def transactionsIterator(ofTypes: Seq[TransactionParser], reverse: Boolean): CloseableIterator[(Height, Transaction)] = {
    ngState.fold(blockchain.transactionsIterator(ofTypes, reverse)) { ng =>
      val typeSet = ofTypes.toSet
      val ngTransactions = ng.bestLiquidDiff.transactions.valuesIterator
        .collect { case (_, tx, _) if typeSet.isEmpty || typeSet.contains(tx.builder) => (Height(this.height), tx) }

      CloseableIterator.seq(ngTransactions, blockchain.transactionsIterator(ofTypes, reverse))
    }
  } */

  override def transactionHeight(id: ByteStr): Option[Int] = readLock {
    ngState flatMap { ng =>
      ng.bestLiquidDiff.transactions.get(id).map(_ => this.height)
    } orElse blockchain.transactionHeight(id)
  }

  override def balance(address: Address, mayBeAssetId: Asset): Long = readLock {
    ngState match {
      case Some(ng) =>
        blockchain.balance(address, mayBeAssetId) + ng.bestLiquidDiff.portfolios.getOrElse(address, Portfolio.empty).balanceOf(mayBeAssetId)
      case None =>
        blockchain.balance(address, mayBeAssetId)
    }
  }

  override def leaseBalance(address: Address): LeaseBalance = readLock {
    ngState match {
      case Some(ng) =>
        cats.Monoid.combine(blockchain.leaseBalance(address), ng.bestLiquidDiff.portfolios.getOrElse(address, Portfolio.empty).lease)
      case None =>
        blockchain.leaseBalance(address)
    }
  }

  private[this] object metrics {
    val blockMicroForkStats       = Kamon.counter("blockchain-updater.block-micro-fork")
    val microMicroForkStats       = Kamon.counter("blockchain-updater.micro-micro-fork")
    val microBlockForkStats       = Kamon.counter("blockchain-updater.micro-block-fork")
    val microBlockForkHeightStats = Kamon.histogram("blockchain-updater.micro-block-fork-height")
    val forgeBlockTimeStats       = Kamon.timer("blockchain-updater.forge-block-time")
  }
}

object BlockchainUpdaterImpl extends ScorexLogging {
  def areVersionsOfSameBlock(b1: Block, b2: Block): Boolean =
    b1.signerData.generator == b2.signerData.generator &&
      b1.consensusData.baseTarget == b2.consensusData.baseTarget &&
      b1.reference == b2.reference &&
      b1.timestamp == b2.timestamp
}<|MERGE_RESOLUTION|>--- conflicted
+++ resolved
@@ -14,7 +14,7 @@
 import com.wavesplatform.lang.ValidationError
 import com.wavesplatform.lang.script.Script
 import com.wavesplatform.metrics.{TxsInBlockchainStats, _}
-import com.wavesplatform.mining.{MiningConstraint, MiningConstraints}
+import com.wavesplatform.mining.{MiningConstraint, MiningConstraints, MultiDimensionalMiningConstraint}
 import com.wavesplatform.settings.{BlockchainSettings, WavesSettings}
 import com.wavesplatform.state.diffs.BlockDiffer
 import com.wavesplatform.state.reader.{CompositeBlockchain, LeaseDetails}
@@ -23,21 +23,13 @@
 import com.wavesplatform.transaction._
 import com.wavesplatform.transaction.assets.IssueTransaction
 import com.wavesplatform.transaction.lease._
-<<<<<<< HEAD
-import com.wavesplatform.utils.{CloseableIterator, Schedulers, ScorexLogging, Time, UnsupportedFeature, forceStopApplication}
-=======
 import com.wavesplatform.transaction.transfer.TransferTransaction
 import com.wavesplatform.utils.{CloseableIterator, ScorexLogging, Time, UnsupportedFeature, forceStopApplication}
->>>>>>> 7764b0fe
 import kamon.Kamon
 import monix.reactive.subjects.ReplaySubject
 import monix.reactive.{Observable, Observer}
 
-class BlockchainUpdaterImpl(blockchain: LevelDBWriter,
-                            spendableBalanceChanged: Observer[(Address, Asset)],
-                            wavesSettings: WavesSettings,
-                            time: Time,
-                            blockchainUpdated: Observer[BlockchainUpdated])
+class BlockchainUpdaterImpl(blockchain: LevelDBWriter, spendableBalanceChanged: Observer[(Address, Asset)], wavesSettings: WavesSettings, time: Time)
     extends BlockchainUpdater
     with NG
     with ScorexLogging {
@@ -63,10 +55,6 @@
   private var ngState: Option[NgState]              = Option.empty
   private var restTotalConstraint: MiningConstraint = MiningConstraints(blockchain, blockchain.height).total
 
-<<<<<<< HEAD
-  private val service               = Schedulers.singleThread("last-block-info-publisher")
-  private val internalLastBlockInfo = ConcurrentSubject.publish[LastBlockInfo](service)
-=======
   private val internalLastBlockInfo = ReplaySubject.createLimited[LastBlockInfo](1)
 
   private def publishLastBlockInfo(): Unit =
@@ -76,7 +64,6 @@
     }
 
   publishLastBlockInfo()
->>>>>>> 7764b0fe
 
   override val settings: BlockchainSettings = wavesSettings.blockchainSettings
 
@@ -161,8 +148,6 @@
                 val height            = blockchain.unsafeHeightOf(ng.base.reference)
                 val miningConstraints = MiningConstraints(blockchain, height)
 
-                BlockchainUpdateNotifier.notifyMicroBlockRollback(blockchainUpdated, block.reference, height)
-
                 BlockDiffer
                   .fromBlock(blockchain, blockchain.lastBlock, block, miningConstraints.total, verify)
                   .map { r =>
@@ -179,9 +164,6 @@
                   val height            = blockchain.unsafeHeightOf(ng.base.reference)
                   val miningConstraints = MiningConstraints(blockchain, height)
 
-                  BlockchainUpdateNotifier
-                    .notifyMicroBlockRollback(blockchainUpdated, block.reference, height)
-
                   BlockDiffer
                     .fromBlock(blockchain, blockchain.lastBlock, block, miningConstraints.total, verify)
                     .map(r => Some((r, Seq.empty[Transaction])))
@@ -195,16 +177,13 @@
                 case None => Left(BlockAppendError(s"References incorrect or non-existing block", block))
                 case Some((referencedForgedBlock, referencedLiquidDiff, carry, totalFee, discarded)) =>
                   if (!verify || referencedForgedBlock.signaturesValid().isRight) {
-                    val height = blockchain.heightOf(referencedForgedBlock.reference).getOrElse(0)
-
                     if (discarded.nonEmpty) {
-                      BlockchainUpdateNotifier
-                        .notifyMicroBlockRollback(blockchainUpdated, referencedForgedBlock.uniqueId, height)
                       metrics.microBlockForkStats.increment()
                       metrics.microBlockForkHeightStats.record(discarded.size)
                     }
 
                     val constraint: MiningConstraint = {
+                      val height            = blockchain.heightOf(referencedForgedBlock.reference).getOrElse(0)
                       val miningConstraints = MiningConstraints(blockchain, height)
                       miningConstraints.total
                     }
@@ -231,7 +210,7 @@
               }
         }).map {
           _ map {
-            case (BlockDiffer.Result(newBlockDiff, carry, totalFee, updatedTotalConstraint, detailedDiff), discarded) =>
+            case (BlockDiffer.Result(newBlockDiff, carry, totalFee, updatedTotalConstraint), discarded) =>
               val height = blockchain.height + 1
               restTotalConstraint = updatedTotalConstraint
               val prevNgState = ngState
@@ -243,9 +222,6 @@
                     .getTimestamp() - wavesSettings.minerSettings.intervalAfterLastBlockThenGenerationIsAllowed.toMillis) || (height % 100 == 0)) {
                 log.info(s"New height: $height")
               }
-
-              BlockchainUpdateNotifier.notifyProcessBlock(blockchainUpdated, block, detailedDiff, blockchain)
-
               discarded
           }
       })
@@ -257,17 +233,13 @@
     val prevNgState = ngState
     val result = if (prevNgState.exists(_.contains(blockId))) {
       log.trace("Resetting liquid block, no rollback is necessary")
-      BlockchainUpdateNotifier.notifyMicroBlockRollback(blockchainUpdated, blockId, blockchain.height)
       Right(Seq.empty)
     } else {
       val discardedNgBlock = prevNgState.map(_.bestLiquidBlock).toSeq
       ngState = None
       blockchain
         .rollbackTo(blockId)
-        .map { bs =>
-          BlockchainUpdateNotifier.notifyRollback(blockchainUpdated, blockId, blockchain.height)
-          bs ++ discardedNgBlock
-        }
+        .map(_ ++ discardedNgBlock)
         .leftMap(err => GenericError(err))
     }
 
@@ -312,12 +284,13 @@
             for {
               _ <- microBlock.signaturesValid()
               blockDifferResult <- {
-                BlockDiffer.fromMicroBlock(this, blockchain.lastBlockTimestamp, microBlock, ng.base.timestamp, restTotalConstraint, verify)
+                val constraints  = MiningConstraints(blockchain, blockchain.height)
+                val mdConstraint = MultiDimensionalMiningConstraint(restTotalConstraint, constraints.micro)
+                BlockDiffer.fromMicroBlock(this, blockchain.lastBlockTimestamp, microBlock, ng.base.timestamp, mdConstraint, verify)
               }
             } yield {
-              val BlockDiffer.Result(diff, carry, totalFee, updatedMdConstraint, detailedDiff) = blockDifferResult
-              BlockchainUpdateNotifier.notifyProcessMicroBlock(blockchainUpdated, microBlock, detailedDiff, blockchain)
-              restTotalConstraint = updatedMdConstraint
+              val BlockDiffer.Result(diff, carry, totalFee, updatedMdConstraint) = blockDifferResult
+              restTotalConstraint = updatedMdConstraint.constraints.head
               ng.append(microBlock, diff, carry, totalFee, System.currentTimeMillis)
               log.info(s"$microBlock appended")
               internalLastBlockInfo.onNext(LastBlockInfo(microBlock.totalResBlockSig, height, score, ready = true))
@@ -502,7 +475,7 @@
       .fold(Diff.empty)(_.bestLiquidDiff)
       .transactions
       .get(id)
-      .map(t => (this.height, t._1))
+      .map(t => (t._1, t._2))
       .orElse(blockchain.transactionInfo(id))
   }
 
@@ -515,16 +488,7 @@
                                    types: Set[TransactionParser],
                                    fromId: Option[ByteStr]): CloseableIterator[(Height, Transaction)] =
     readLock {
-      val fromNg = ngState
-        .fold(CloseableIterator.empty[(Height, Transaction, Set[Address])]) { ng =>
-          ng.bestLiquidDiff
-            .reverseIterator(_.transactions)
-            .map {
-              case (_, (tx, addrs)) => (Height @@ this.height, tx, addrs)
-            }
-        }
-
-      addressTransactionsCompose(blockchain, fromNg)(address, types, fromId)
+      addressTransactionsFromDiff(blockchain, ngState.map(_.bestLiquidDiff))(address, types, fromId)
     }
 
   override def containsTransaction(tx: Transaction): Boolean = readLock {
@@ -550,8 +514,8 @@
       case Some(ng) =>
         blockchain.leaseDetails(leaseId).map(ld => ld.copy(isActive = ng.bestLiquidDiff.leaseState.getOrElse(leaseId, ld.isActive))) orElse
           ng.bestLiquidDiff.transactions.get(leaseId).collect {
-            case (lt: LeaseTransaction, _) =>
-              LeaseDetails(lt.sender, lt.recipient, this.height, lt.amount, ng.bestLiquidDiff.leaseState(lt.id()))
+            case (h, lt: LeaseTransaction, _) =>
+              LeaseDetails(lt.sender, lt.recipient, h, lt.amount, ng.bestLiquidDiff.leaseState(lt.id()))
           }
       case None =>
         blockchain.leaseDetails(leaseId)
@@ -672,7 +636,7 @@
     ngState.fold(blockchain.allActiveLeases) { ng =>
       val (active, canceled) = ng.bestLiquidDiff.leaseState.partition(_._2)
       val fromDiff = active.keysIterator
-        .map(id => ng.bestLiquidDiff.transactions(id)._1)
+        .map(id => ng.bestLiquidDiff.transactions(id)._2)
         .collect { case lt: LeaseTransaction => lt }
 
       val fromInner = blockchain.allActiveLeases.filterNot(ltx => canceled.keySet.contains(ltx.id()))
@@ -715,7 +679,7 @@
 
   override def transactionHeight(id: ByteStr): Option[Int] = readLock {
     ngState flatMap { ng =>
-      ng.bestLiquidDiff.transactions.get(id).map(_ => this.height)
+      ng.bestLiquidDiff.transactions.get(id).map(_._1)
     } orElse blockchain.transactionHeight(id)
   }
 
