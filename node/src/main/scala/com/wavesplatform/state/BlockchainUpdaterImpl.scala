--- conflicted
+++ resolved
@@ -471,63 +471,19 @@
     if (blockchainBlock.nonEmpty || ngState.isEmpty) {
       blockchain.balanceSnapshots(address, from, to)
     } else {
-<<<<<<< HEAD
       def portfolioAt(a: Address, mb: ByteStr): Portfolio = readLock {
         val diffPf  = ngState.fold(Portfolio.empty)(_.diffFor(mb)._1.portfolios.getOrElse(a, Portfolio.empty))
         val lease   = blockchain.leaseBalance(a)
         val balance = blockchain.balance(a)
         Portfolio(balance, lease, Map.empty).combine(diffPf)
       }
-=======
+
       val bs = BalanceSnapshot(height, portfolioAt(address, to))
       if (blockchain.height > 0 && from < this.height) bs +: blockchain.balanceSnapshots(address, from, to) else Seq(bs)
     }
   }
 
-  override def accountScriptWithComplexity(address: Address): Option[(Script, Long)] = readLock {
-    ngState.fold(blockchain.accountScriptWithComplexity(address)) { ng =>
-      ng.bestLiquidDiff.scripts.get(address) match {
-        case None      => blockchain.accountScriptWithComplexity(address)
-        case Some(scr) => scr
-      }
-    }
-  }
-
-  override def hasScript(address: Address): Boolean = readLock {
-    ngState
-      .flatMap(
-        _.bestLiquidDiff.scripts
-          .get(address)
-          .map(_.nonEmpty)
-      )
-      .getOrElse(blockchain.hasScript(address))
-  }
-
-  override def assetScriptWithComplexity(asset: IssuedAsset): Option[(Script, Long)] = readLock {
-    ngState.fold(blockchain.assetScriptWithComplexity(asset)) { ng =>
-      ng.bestLiquidDiff.assetScripts.get(asset) match {
-        case None      => blockchain.assetScriptWithComplexity(asset)
-        case Some(scr) => scr
-      }
-    }
-  }
-
-  override def hasAssetScript(asset: IssuedAsset): Boolean = readLock {
-    ngState.fold(blockchain.hasAssetScript(asset)) { ng =>
-      ng.bestLiquidDiff.assetScripts.get(asset) match {
-        case None    => blockchain.hasAssetScript(asset)
-        case Some(x) => x.nonEmpty
-      }
-    }
-  }
->>>>>>> 9579418a
-
-      val bs = BalanceSnapshot(height, portfolioAt(address, to))
-      if (blockchain.height > 0 && from < this.height) bs +: blockchain.balanceSnapshots(address, from, to) else Seq(bs)
-    }
-  }
-
-  // Locks\
+  // Locks
   @inline
   private[this] def inLock[R](l: => Lock, f: => R) = {
     val lockInstance = l
