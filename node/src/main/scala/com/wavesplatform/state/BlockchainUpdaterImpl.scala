package com.wavesplatform.state

import cats.syntax.either.*
import cats.syntax.option.*
import com.wavesplatform.account.{Address, Alias}
import com.wavesplatform.api.BlockMeta
import com.wavesplatform.block.Block.BlockId
import com.wavesplatform.block.{Block, BlockSnapshot, MicroBlock, MicroBlockSnapshot, SignedBlockHeader}
import com.wavesplatform.common.state.ByteStr
import com.wavesplatform.common.utils.EitherExt2
import com.wavesplatform.database.RocksDBWriter
import com.wavesplatform.events.BlockchainUpdateTriggers
import com.wavesplatform.features.BlockchainFeatures
import com.wavesplatform.features.BlockchainFeatures.ConsensusImprovements
import com.wavesplatform.lang.ValidationError
import com.wavesplatform.metrics.{TxsInBlockchainStats, *}
import com.wavesplatform.mining.{Miner, MiningConstraint, MiningConstraints}
import com.wavesplatform.settings.{BlockchainSettings, WavesSettings}
import com.wavesplatform.state.BlockchainUpdaterImpl.BlockApplyResult.{Applied, Ignored}
import com.wavesplatform.state.diffs.BlockDiffer
import com.wavesplatform.state.reader.{LeaseDetails, SnapshotBlockchain}
import com.wavesplatform.transaction.*
import com.wavesplatform.transaction.Asset.{IssuedAsset, Waves}
import com.wavesplatform.transaction.TxValidationError.{BlockAppendError, GenericError, MicroBlockAppendError}
import com.wavesplatform.transaction.lease.*
import com.wavesplatform.transaction.transfer.TransferTransactionLike
import com.wavesplatform.utils.{ScorexLogging, Time, UnsupportedFeature, forceStopApplication}
import kamon.Kamon
import monix.reactive.Observable
import monix.reactive.subjects.ReplaySubject

import java.util.concurrent.locks.{Lock, ReentrantReadWriteLock}

class BlockchainUpdaterImpl(
    val rocksdb: RocksDBWriter,
    wavesSettings: WavesSettings,
    time: Time,
    blockchainUpdateTriggers: BlockchainUpdateTriggers,
    collectActiveLeases: (Int, Int) => Seq[LeaseTransaction],
    miner: Miner = _ => ()
) extends Blockchain
    with BlockchainUpdater
    with NG
    with ScorexLogging {

  import com.wavesplatform.state.BlockchainUpdaterImpl.*
  import wavesSettings.blockchainSettings.functionalitySettings

  private def inLock[R](l: Lock, f: => R): R = {
    l.lockInterruptibly()
    try f
    finally l.unlock()
  }

  private val lock                     = new ReentrantReadWriteLock(true)
  private def writeLock[B](f: => B): B = inLock(lock.writeLock(), f)
  def readLock[B](f: => B): B          = inLock(lock.readLock(), f)

  private lazy val maxBlockReadinessAge = wavesSettings.minerSettings.intervalAfterLastBlockThenGenerationIsAllowed.toMillis

  @volatile
  private[this] var ngState: Option[NgState] = Option.empty

  @volatile
  private[this] var restTotalConstraint: MiningConstraint = MiningConstraints(rocksdb, rocksdb.height, wavesSettings.enableLightMode).total

  private val internalLastBlockInfo = ReplaySubject.createLimited[LastBlockInfo](1)

  private def lastBlockReward: Option[Long] = this.blockReward(this.height)

  private def publishLastBlockInfo(): Unit =
    for (id <- this.lastBlockId; ts <- ngState.map(_.base.header.timestamp).orElse(rocksdb.lastBlockTimestamp)) {
      val blockchainReady = ts + maxBlockReadinessAge > time.correctedTime()
      internalLastBlockInfo.onNext(LastBlockInfo(id, height, score, blockchainReady))
    }

  publishLastBlockInfo()

  def liquidBlock(id: ByteStr): Option[Block] = readLock(ngState.flatMap(_.snapshotOf(id).map(_._1)))

  def liquidBlockSnapshot(id: ByteStr): Option[StateSnapshot] = readLock(ngState.flatMap(_.snapshotOf(id).map(_._2)))

  def microBlockSnapshot(totalBlockId: ByteStr): Option[StateSnapshot] = readLock(ngState.flatMap(_.microSnapshots.get(totalBlockId).map(_.snapshot)))

  def liquidTransactions(id: ByteStr): Option[Seq[(TxMeta, Transaction)]] =
    readLock(
      ngState
        .flatMap(_.snapshotOf(id))
        .map { case (_, snapshot, _, _, _, _) =>
          snapshot.transactions.toSeq.map { case (_, info) => (TxMeta(Height(height), info.status, info.spentComplexity), info.transaction) }
        }
    )

  def liquidBlockMeta: Option[BlockMeta] =
    readLock(ngState.map { ng =>
      val (_, _, totalFee) = ng.bestLiquidSnapshotAndFees
      val b                = ng.bestLiquidBlock
      val vrf              = if (b.header.version >= Block.ProtoBlockVersion) hitSource(height) else None
      BlockMeta.fromBlock(b, height, totalFee, ng.reward, vrf)
    })

  @noinline
  def bestLiquidSnapshot: Option[StateSnapshot] = readLock(ngState.map(_.bestLiquidSnapshot))

  def bestLiquidSnapshotAndFees: Option[(StateSnapshot, Long, Long)] = readLock(ngState.map(_.bestLiquidSnapshotAndFees))

  override val settings: BlockchainSettings = wavesSettings.blockchainSettings

  override def isLastBlockId(id: ByteStr): Boolean = readLock {
    ngState.fold(rocksdb.lastBlockId.contains(id))(_.contains(id))
  }

  override val lastBlockInfo: Observable[LastBlockInfo] = internalLastBlockInfo

  private def featuresApprovedWithBlock(block: Block): Set[Short] = {
    val height = rocksdb.height + 1

    val featuresCheckPeriod        = functionalitySettings.activationWindowSize(height)
    val blocksForFeatureActivation = functionalitySettings.blocksForFeatureActivation(height)

    if (height % featuresCheckPeriod == 0) {
      val approvedFeatures = rocksdb
        .featureVotes(height)
        .map { case (feature, votes) => feature -> (if (block.header.featureVotes.contains(feature)) votes + 1 else votes) }
        .filter { case (_, votes) => votes >= blocksForFeatureActivation }
        .keySet
        .filterNot(settings.functionalitySettings.preActivatedFeatures.contains)

      if (approvedFeatures.nonEmpty) log.info(s"${displayFeatures(approvedFeatures)} APPROVED at height $height")

      val unimplementedApproved = approvedFeatures.diff(BlockchainFeatures.implemented)
      if (unimplementedApproved.nonEmpty) {
        log.warn(s"""UNIMPLEMENTED ${displayFeatures(unimplementedApproved)} APPROVED ON BLOCKCHAIN
                    |PLEASE, UPDATE THE NODE AS SOON AS POSSIBLE
                    |OTHERWISE THE NODE WILL BE STOPPED OR FORKED UPON FEATURE ACTIVATION""".stripMargin)
      }

      val activatedFeatures: Set[Short] = rocksdb.activatedFeaturesAt(height)

      val unimplementedActivated = activatedFeatures.diff(BlockchainFeatures.implemented)
      if (unimplementedActivated.nonEmpty) {
        log.error(s"UNIMPLEMENTED ${displayFeatures(unimplementedActivated)} ACTIVATED ON BLOCKCHAIN")
        log.error("PLEASE, UPDATE THE NODE IMMEDIATELY")
        if (wavesSettings.featuresSettings.autoShutdownOnUnsupportedFeature) {
          log.error("FOR THIS REASON THE NODE WAS STOPPED AUTOMATICALLY")
          forceStopApplication(UnsupportedFeature)
        } else log.error("OTHERWISE THE NODE WILL END UP ON A FORK")
      }

      approvedFeatures
    } else {

      Set.empty
    }
  }

  def computeNextReward: Option[Long] = {
    val settings   = this.settings.rewardsSettings
    val nextHeight = this.height + 1

    if (height == 0 && rocksdb.featureActivationHeight(ConsensusImprovements.id).exists(_ <= 1))
      None
    else
      rocksdb
        .featureActivationHeight(BlockchainFeatures.BlockReward.id)
        .filter(_ <= nextHeight)
        .flatMap { activatedAt =>
          val mayBeReward     = lastBlockReward
          val mayBeTimeToVote = nextHeight - activatedAt
          val modifiedTerm = if (rocksdb.isFeatureActivated(BlockchainFeatures.CappedReward, this.height)) {
            settings.termAfterCappedRewardFeature
          } else {
            settings.term
          }

          mayBeReward match {
            case Some(reward) if mayBeTimeToVote > 0 && mayBeTimeToVote % modifiedTerm == 0 =>
              Some((blockRewardVotes(this.height).filter(_ >= 0), reward))
            case None if mayBeTimeToVote >= 0 =>
              Some((Seq(), settings.initial))
            case _ => None
          }
        }
        .flatMap { case (votes, currentReward) =>
          val lt        = votes.count(_ < currentReward)
          val gt        = votes.count(_ > currentReward)
          val threshold = settings.votingInterval / 2 + 1

          if (lt >= threshold)
            Some(math.max(currentReward - settings.minIncrement, 0))
          else if (gt >= threshold)
            Some(currentReward + settings.minIncrement)
          else
            Some(currentReward)
        }
        .orElse(lastBlockReward)
  }

  override def processBlock(
      block: Block,
      hitSource: ByteStr,
      snapshot: Option[BlockSnapshot],
      challengedHitSource: Option[ByteStr] = None,
      verify: Boolean = true,
      txSignParCheck: Boolean = true,
      checkStateHash: Boolean = true // TODO: remove after NODE-2568 merge (at NODE-2609)
  ): Either[ValidationError, BlockApplyResult] =
    writeLock {
      val height                             = rocksdb.height
      val notImplementedFeatures: Set[Short] = rocksdb.activatedFeaturesAt(height).diff(BlockchainFeatures.implemented)

      Either
        .cond(
          !wavesSettings.featuresSettings.autoShutdownOnUnsupportedFeature || notImplementedFeatures.isEmpty,
          (),
          GenericError(s"UNIMPLEMENTED ${displayFeatures(notImplementedFeatures)} ACTIVATED ON BLOCKCHAIN, UPDATE THE NODE IMMEDIATELY")
        )
        .flatMap[ValidationError, BlockApplyResult](_ =>
          (ngState match {
            case None =>
              rocksdb.lastBlockId match {
                case Some(uniqueId) if uniqueId != block.header.reference =>
                  val logDetails = s"The referenced block(${block.header.reference})" +
                    s" ${if (rocksdb.contains(block.header.reference)) "exists, it's not last persisted" else "doesn't exist"}"
                  Left(BlockAppendError(s"References incorrect or non-existing block: " + logDetails, block))
                case lastBlockId =>
                  val height            = lastBlockId.fold(0)(rocksdb.unsafeHeightOf)
                  val miningConstraints = MiningConstraints(rocksdb, height, wavesSettings.enableLightMode)
                  val reward            = computeNextReward

                  val referencedBlockchain = SnapshotBlockchain(rocksdb, reward)
                  BlockDiffer
                    .fromBlock(
                      referencedBlockchain,
                      rocksdb.lastBlock,
                      block,
                      snapshot,
                      miningConstraints.total,
                      hitSource,
                      challengedHitSource,
                      rocksdb.loadCacheData,
                      verify,
                      txSignParCheck = txSignParCheck,
                      checkStateHash = checkStateHash
                    )
                    .map { r =>
                      val updatedBlockchain = SnapshotBlockchain(rocksdb, r.snapshot, block, hitSource, r.carry, reward, Some(r.computedStateHash))
                      miner.scheduleMining(Some(updatedBlockchain))
                      blockchainUpdateTriggers.onProcessBlock(block, r.keyBlockSnapshot, reward, hitSource, referencedBlockchain)
                      Option((r, Nil, reward, hitSource))
                    }
              }
            case Some(ng) =>
              if (ng.base.header.reference == block.header.reference) {
                if (block.header.timestamp < ng.base.header.timestamp) {
                  val height            = rocksdb.unsafeHeightOf(ng.base.header.reference)
                  val miningConstraints = MiningConstraints(rocksdb, height, wavesSettings.enableLightMode)

                  blockchainUpdateTriggers.onRollback(this, ng.base.header.reference, rocksdb.height)

                  val referencedBlockchain = SnapshotBlockchain(rocksdb, ng.reward)
                  BlockDiffer
                    .fromBlock(
                      referencedBlockchain,
                      rocksdb.lastBlock,
                      block,
                      snapshot,
                      miningConstraints.total,
                      hitSource,
                      challengedHitSource,
                      rocksdb.loadCacheData,
                      verify,
                      txSignParCheck = txSignParCheck,
                      checkStateHash = checkStateHash
                    )
                    .map { r =>
                      log.trace(
                        s"Better liquid block(timestamp=${block.header.timestamp}) received and applied instead of existing(timestamp=${ng.base.header.timestamp})"
                      )
                      BlockStats.replaced(ng.base, block)
                      val (mbs, diffs) = ng.allSnapshots.unzip
                      log.trace(s"Discarded microblocks = $mbs, diffs = ${diffs.map(_.hashString)}")
                      blockchainUpdateTriggers.onProcessBlock(block, r.keyBlockSnapshot, ng.reward, hitSource, referencedBlockchain)
                      Some((r, diffs, ng.reward, hitSource))
                    }
                } else if (areVersionsOfSameBlock(block, ng.base)) {
<<<<<<< HEAD
                  if (block.transactionData.lengthCompare(ng.transactions.size) <= 0) {
                    log.trace(s"Existing liquid block is better than new one, discarding $block")
                    Right(None)
                  } else {
                    log.trace(s"New liquid block is better version of existing, swapping")
                    val height            = rocksdb.unsafeHeightOf(ng.base.header.reference)
                    val miningConstraints = MiningConstraints(rocksdb, height, wavesSettings.enableLightMode)

                    blockchainUpdateTriggers.onRollback(this, ng.base.header.reference, rocksdb.height)

                    val referencedBlockchain = SnapshotBlockchain(rocksdb, ng.reward)
                    BlockDiffer
                      .fromBlock(
                        referencedBlockchain,
                        rocksdb.lastBlock,
                        block,
                        snapshot,
                        miningConstraints.total,
                        hitSource,
                        challengedHitSource,
                        rocksdb.loadCacheData,
                        verify,
                        txSignParCheck = txSignParCheck
                      )
                      .map { r =>
                        blockchainUpdateTriggers.onProcessBlock(block, r.keyBlockSnapshot, ng.reward, hitSource, referencedBlockchain)
                        Some((r, Nil, ng.reward, hitSource))
                      }
                  }
=======
                  // silently ignore
                  Right(None)
>>>>>>> a9cecb92
                } else
                  Left(
                    BlockAppendError(
                      s"Competitors liquid block $block(timestamp=${block.header.timestamp}) is not better than existing (ng.base ${ng.base}(timestamp=${ng.base.header.timestamp}))",
                      block
                    )
                  )
              } else
                metrics.forgeBlockTimeStats.measureOptional(ng.snapshotOf(block.header.reference)) match {
                  case None => Left(BlockAppendError(s"References incorrect or non-existing block", block))
                  case Some((referencedForgedBlock, referencedLiquidSnapshot, carry, totalFee, referencedComputedStateHash, discarded)) =>
                    if (!verify || referencedForgedBlock.signatureValid()) {
                      val height = rocksdb.heightOf(referencedForgedBlock.header.reference).getOrElse(0)

                      if (discarded.nonEmpty) {
                        blockchainUpdateTriggers.onMicroBlockRollback(this, block.header.reference)
                        metrics.microBlockForkStats.increment()
                        metrics.microBlockForkHeightStats.record(discarded.size)
                      }

                      val constraint: MiningConstraint = {
                        val miningConstraints = MiningConstraints(rocksdb, height, wavesSettings.enableLightMode)
                        miningConstraints.total
                      }

                      val prevReward = ng.reward
                      val reward     = computeNextReward

                      val prevHitSource                     = ng.hitSource
                      val liquidSnapshotWithCancelledLeases = ng.cancelExpiredLeases(referencedLiquidSnapshot)
                      val referencedBlockchain = SnapshotBlockchain(
                        rocksdb,
                        liquidSnapshotWithCancelledLeases,
                        referencedForgedBlock,
                        ng.hitSource,
                        carry,
                        reward,
                        Some(referencedComputedStateHash)
                      )

                      for {
                        differResult <- BlockDiffer
                          .fromBlock(
                            referencedBlockchain,
                            Some(referencedForgedBlock),
                            block,
                            snapshot,
                            constraint,
                            hitSource,
                            challengedHitSource,
                            rocksdb.loadCacheData,
                            verify,
                            txSignParCheck = txSignParCheck,
                            checkStateHash = checkStateHash
                          )
                      } yield {
                        val tempBlockchain = SnapshotBlockchain(
                          referencedBlockchain,
                          differResult.snapshot,
                          block,
                          hitSource,
                          differResult.carry,
                          None,
                          Some(differResult.computedStateHash)
                        )
                        miner.scheduleMining(Some(tempBlockchain))

                        blockchainUpdateTriggers.onProcessBlock(block, differResult.keyBlockSnapshot, reward, hitSource, this)

                        rocksdb.append(
                          liquidSnapshotWithCancelledLeases,
                          carry,
                          totalFee,
                          prevReward,
                          prevHitSource,
                          referencedComputedStateHash,
                          referencedForgedBlock
                        )
                        BlockStats.appended(referencedForgedBlock, referencedLiquidSnapshot.scriptsComplexity)
                        TxsInBlockchainStats.record(ng.transactions.size)
                        val (discardedMbs, discardedSnapshots) = discarded.unzip
                        if (discardedMbs.nonEmpty) {
                          log.trace(s"Discarded microblocks: $discardedMbs")
                        }

                        Some((differResult, discardedSnapshots, reward, hitSource))
                      }
                    } else {
                      val errorText = s"Forged block has invalid signature. Base: ${ng.base}, requested reference: ${block.header.reference}"
                      log.error(errorText)
                      Left(BlockAppendError(errorText, block))
                    }
                }
          }).map {
            _ map {
              case (
                    BlockDiffer.Result(newBlockSnapshot, carry, totalFee, updatedTotalConstraint, _, computedStateHash),
                    discDiffs,
                    reward,
                    hitSource
                  ) =>
                val newHeight = rocksdb.height + 1

                restTotalConstraint = updatedTotalConstraint
                ngState = Some(
                  new NgState(
                    block,
                    newBlockSnapshot,
                    carry,
                    totalFee,
                    computedStateHash,
                    featuresApprovedWithBlock(block),
                    reward,
                    hitSource,
                    cancelLeases(collectLeasesToCancel(newHeight), newHeight)
                  )
                )

                publishLastBlockInfo()

                if (
                  (block.header.timestamp > time
                    .getTimestamp() - wavesSettings.minerSettings.intervalAfterLastBlockThenGenerationIsAllowed.toMillis) || (newHeight % 100 == 0)
                ) {
                  log.info(s"New height: $newHeight")
                }

                Applied(discDiffs, this.score)
            } getOrElse Ignored
          }
        )
    }

  private def collectLeasesToCancel(newHeight: Int): Seq[LeaseTransaction] =
    if (rocksdb.isFeatureActivated(BlockchainFeatures.LeaseExpiration, newHeight)) {
      val toHeight = newHeight - rocksdb.settings.functionalitySettings.leaseExpiration
      val fromHeight = rocksdb.featureActivationHeight(BlockchainFeatures.LeaseExpiration.id) match {
        case Some(`newHeight`) =>
          log.trace(s"Collecting leases created up till height $toHeight")
          1
        case _ =>
          log.trace(s"Collecting leases created at height $toHeight")
          toHeight
      }
      collectActiveLeases(fromHeight, toHeight)
    } else Seq.empty

  private def cancelLeases(leaseTransactions: Seq[LeaseTransaction], height: Int): Map[ByteStr, StateSnapshot] = {
    val snapshotsById =
      for {
        lt        <- leaseTransactions
        ltMeta    <- transactionMeta(lt.id()).toSeq
        recipient <- rocksdb.resolveAlias(lt.recipient).toSeq
        portfolios = Map(
          lt.sender.toAddress -> Portfolio(0, LeaseBalance(0, -lt.amount.value)),
          recipient           -> Portfolio(0, LeaseBalance(-lt.amount.value, 0))
        )
        leaseStates = Map(
          lt.id() -> LeaseDetails(lt.sender, lt.recipient, lt.amount.value, LeaseDetails.Status.Expired(height), lt.id(), ltMeta.height)
        )
        snapshot = StateSnapshot.build(rocksdb, portfolios, leaseStates = leaseStates).explicitGet()
      } yield lt.id() -> snapshot
    snapshotsById.toMap
  }

  override def removeAfter(blockId: ByteStr): Either[ValidationError, Seq[(Block, ByteStr, Option[BlockSnapshot])]] = writeLock {
    log.info(s"Trying rollback blockchain to $blockId")

    val prevNgState = ngState

    val result = prevNgState match {
      case Some(ng) if ng.contains(blockId) =>
        log.trace("Resetting liquid block, no rollback necessary")
        Right(Seq.empty)
      case maybeNg =>
        for {
          height <- rocksdb.heightOf(blockId).toRight(GenericError(s"No such block $blockId"))
          _ <- Either.cond(
            height >= rocksdb.safeRollbackHeight,
            (),
            GenericError(s"Rollback is possible only to the block at the height ${rocksdb.safeRollbackHeight}")
          )
          _ = blockchainUpdateTriggers.onRollback(this, blockId, height)
          blocks <- rocksdb.rollbackTo(height).leftMap(GenericError(_))
        } yield {
          ngState = None
          val liquidBlockData = {
            maybeNg.map { ng =>
              val block = ng.bestLiquidBlock
              val snapshot = if (wavesSettings.enableLightMode && block.transactionData.nonEmpty) {
                Some(BlockSnapshot(block.id(), ng.bestLiquidSnapshot.transactions.toSeq.map { case (_, txInfo) => (txInfo.snapshot, txInfo.status) }))
              } else None
              (block, ng.hitSource, snapshot)
            }.toSeq
          }
          blocks ++ liquidBlockData
        }
    }

    result match {
      case Right(_) =>
        log.info(s"Blockchain rollback to $blockId succeeded")
        publishLastBlockInfo()
        miner.scheduleMining()

      case Left(error) =>
        log.error(s"Blockchain rollback to $blockId failed: ${error.err}")
    }
    result
  }

  override def processMicroBlock(
      microBlock: MicroBlock,
      snapshot: Option[MicroBlockSnapshot],
      verify: Boolean = true
  ): Either[ValidationError, BlockId] = writeLock {
    ngState match {
      case None =>
        Left(MicroBlockAppendError("No base block exists", microBlock))
      case Some(ng) if ng.base.header.generator.toAddress != microBlock.sender.toAddress =>
        Left(MicroBlockAppendError("Base block has been generated by another account", microBlock))
      case Some(ng) if ng.base.header.challengedHeader.nonEmpty =>
        Left(MicroBlockAppendError("Base block has challenged header", microBlock))
      case Some(ng) =>
        ng.lastMicroBlock match {
          case None if ng.base.id() != microBlock.reference =>
            metrics.blockMicroForkStats.increment()
            Left(MicroBlockAppendError("It's first micro and it doesn't reference base block(which exists)", microBlock))
          case Some(_) if ng.bestLiquidBlockId != microBlock.reference =>
            metrics.microMicroForkStats.increment()
            Left(MicroBlockAppendError("It doesn't reference last known microBlock(which exists)", microBlock))
          case _ =>
            for {
              _ <- microBlock.signaturesValid()
              (totalSignatureValid, referencedComputedStateHash) <- ng
                .snapshotOf(microBlock.reference)
                .toRight(GenericError(s"No referenced block exists: $microBlock"))
                .map { case (accumulatedBlock, _, _, _, computedStateHash, _) =>
                  Block
                    .create(
                      accumulatedBlock,
                      accumulatedBlock.transactionData ++ microBlock.transactionData,
                      microBlock.totalResBlockSig,
                      microBlock.stateHash
                    )
                    .signatureValid() -> computedStateHash
                }
              _ <- Either
                .cond(
                  totalSignatureValid,
                  (),
                  MicroBlockAppendError("Invalid total block signature", microBlock)
                )
              blockDifferResult <- {
                BlockDiffer.fromMicroBlock(
                  this,
                  rocksdb.lastBlockTimestamp,
                  referencedComputedStateHash,
                  microBlock,
                  snapshot,
                  restTotalConstraint,
                  rocksdb.loadCacheData,
                  verify
                )
              }
            } yield {
              val BlockDiffer.Result(snapshot, carry, totalFee, updatedMdConstraint, keyBlockSnapshot, computedStateHash) = blockDifferResult
              restTotalConstraint = updatedMdConstraint
              val blockId = ng.createBlockId(microBlock)

              val transactionsRoot = ng.createTransactionsRoot(microBlock)
              blockchainUpdateTriggers.onProcessMicroBlock(microBlock, keyBlockSnapshot, this, blockId, transactionsRoot)

              this.ngState = Some(ng.append(microBlock, snapshot, carry, totalFee, System.currentTimeMillis, computedStateHash, Some(blockId)))

              log.info(s"${microBlock.stringRepr(blockId)} appended, diff=${snapshot.hashString}")
              internalLastBlockInfo.onNext(LastBlockInfo(blockId, height, score, ready = true))

              blockId
            }
        }
    }
  }

  def shutdown(): Unit = {
    internalLastBlockInfo.onComplete()
  }

  private def newlyApprovedFeatures = ngState.fold(Map.empty[Short, Int])(_.approvedFeatures.map(_ -> height).toMap)

  override def approvedFeatures: Map[Short, Int] = readLock {
    newlyApprovedFeatures ++ rocksdb.approvedFeatures
  }

  override def activatedFeatures: Map[Short, Int] = readLock {
    (newlyApprovedFeatures.view.mapValues(_ + functionalitySettings.activationWindowSize(height)) ++ rocksdb.activatedFeatures).toMap
  }

  override def featureVotes(height: Int): Map[Short, Int] = readLock {
    val innerVotes = rocksdb.featureVotes(height)
    ngState match {
      case Some(ng) if this.height <= height =>
        val ngVotes = ng.base.header.featureVotes.map { featureId =>
          featureId -> (innerVotes.getOrElse(featureId, 0) + 1)
        }.toMap

        innerVotes ++ ngVotes
      case _ => innerVotes
    }
  }

  override def blockReward(height: Int): Option[Long] = readLock {
    rocksdb.blockReward(height) match {
      case r @ Some(_) => r
      case None        => ngState.collect { case ng if rocksdb.height + 1 == height => ng.reward }.flatten
    }
  }

  override def blockRewardVotes(height: Int): Seq[Long] = readLock {
    activatedFeatures.get(BlockchainFeatures.BlockReward.id) match {
      case Some(activatedAt) if activatedAt <= height =>
        ngState match {
          case None => rocksdb.blockRewardVotes(height)
          case Some(ng) =>
            val innerVotes = rocksdb.blockRewardVotes(height)
            val modifyTerm = activatedFeatures.get(BlockchainFeatures.CappedReward.id).exists(_ <= height)
            if (height == this.height && settings.rewardsSettings.votingWindow(activatedAt, height, modifyTerm).contains(height))
              innerVotes :+ ng.base.header.rewardVote
            else innerVotes
        }
      case _ => Seq()
    }
  }

  override def wavesAmount(height: Int): BigInt = readLock {
    ngState match {
      case Some(ng) if this.height == height =>
        rocksdb.wavesAmount(height - 1) + BigInt(ng.reward.getOrElse(0L))
      case _ =>
        rocksdb.wavesAmount(height)
    }
  }

  override def height: Int = readLock {
    rocksdb.height + ngState.fold(0)(_ => 1)
  }

  override def heightOf(blockId: BlockId): Option[Int] = readLock {
    ngState
      .collect {
        case ng if ng.contains(blockId) => this.height
      }
      .orElse(rocksdb.heightOf(blockId))
  }

  override def microBlock(id: BlockId): Option[MicroBlock] = readLock {
    for {
      ng <- ngState
      mb <- ng.microBlock(id)
    } yield mb
  }

  override def microblockIds: Seq[BlockId] = readLock {
    ngState.fold(Seq.empty[BlockId])(_.microBlockIds)
  }

  override def bestLastBlockInfo(maxTimestamp: Long): Option[BlockMinerInfo] = readLock {
    ngState
      .map(_.bestLastBlockInfo(maxTimestamp))
      .orElse(
        rocksdb.lastBlockHeader.map { sh =>
          BlockMinerInfo(sh.header.baseTarget, sh.header.generationSignature, sh.header.timestamp, sh.id())
        }
      )
  }

  override def score: BigInt = readLock {
    rocksdb.score + ngState.fold(BigInt(0))(_.bestLiquidBlock.blockScore())
  }

  override def carryFee: Long = readLock {
    ngState.fold(rocksdb.carryFee)(_.carryFee)
  }

  override def blockHeader(height: Int): Option[SignedBlockHeader] = readLock {
    if (height == rocksdb.height + 1) ngState.map { x =>
      SignedBlockHeader(x.bestLiquidBlock.header, x.bestLiquidBlock.signature)
    }
    else rocksdb.blockHeader(height)
  }

  override def transferById(id: BlockId): Option[(Int, TransferTransactionLike)] = readLock {
    snapshotBlockchain.transferById(id)
  }

  override def transactionInfo(id: ByteStr): Option[(TxMeta, Transaction)] = readLock {
    snapshotBlockchain.transactionInfo(id)
  }

  override def transactionInfos(ids: Seq[BlockId]): Seq[Option[(TxMeta, Transaction)]] = readLock {
    snapshotBlockchain.transactionInfos(ids)
  }

  override def containsTransaction(tx: Transaction): Boolean = readLock {
    snapshotBlockchain.containsTransaction(tx)
  }

  override def assetDescription(id: IssuedAsset): Option[AssetDescription] = readLock {
    snapshotBlockchain.assetDescription(id)
  }

  override def resolveAlias(alias: Alias): Either[ValidationError, Address] = readLock {
    snapshotBlockchain.resolveAlias(alias)
  }

  override def leaseDetails(leaseId: ByteStr): Option[LeaseDetails] = readLock {
    snapshotBlockchain.leaseDetails(leaseId)
  }

  override def filledVolumeAndFee(orderId: ByteStr): VolumeAndFee = readLock {
    snapshotBlockchain.filledVolumeAndFee(orderId)
  }

  /** Retrieves Waves balance snapshot in the [from, to] range (inclusive) */
  override def balanceAtHeight(address: Address, h: Int, assetId: Asset = Waves): Option[(Int, Long)] = readLock {
    snapshotBlockchain.balanceAtHeight(address, h, assetId)
  }

  override def balanceSnapshots(address: Address, from: Int, to: Option[BlockId]): Seq[BalanceSnapshot] = readLock {
    to.fold(ngState.flatMap(ng => ng.snapshotOf(ng.bestLiquidBlockId)))(id => ngState.flatMap(_.snapshotOf(id)))
      .fold[Blockchain](rocksdb) { case (block, diff, _, _, _, _) =>
        SnapshotBlockchain(rocksdb, diff, block, ByteStr.empty, 0L, None, None)
      }
      .balanceSnapshots(address, from, to)
  }

  override def accountScript(address: Address): Option[AccountScriptInfo] = readLock {
    snapshotBlockchain.accountScript(address)
  }

  override def hasAccountScript(address: Address): Boolean = readLock {
    snapshotBlockchain.hasAccountScript(address)
  }

  override def assetScript(asset: IssuedAsset): Option[AssetScriptInfo] = readLock {
    snapshotBlockchain.assetScript(asset)
  }

  override def accountData(acc: Address, key: String): Option[DataEntry[?]] = readLock {
    snapshotBlockchain.accountData(acc, key)
  }

  override def hasData(acc: Address): Boolean = readLock {
    snapshotBlockchain.hasData(acc)
  }

  override def transactionMeta(id: ByteStr): Option[TxMeta] = readLock {
    snapshotBlockchain.transactionMeta(id)
  }

  override def balance(address: Address, mayBeAssetId: Asset): Long = readLock {
    snapshotBlockchain.balance(address, mayBeAssetId)
  }

  override def balances(req: Seq[(Address, Asset)]): Map[(Address, Asset), TxTimestamp] = readLock {
    snapshotBlockchain.balances(req)
  }

  override def wavesBalances(addresses: Seq[Address]): Map[Address, Long] = readLock {
    snapshotBlockchain.wavesBalances(addresses)
  }

  override def effectiveBalanceBanHeights(address: Address): Seq[Int] = readLock {
    snapshotBlockchain.effectiveBalanceBanHeights(address)
  }

  override def leaseBalance(address: Address): LeaseBalance = readLock {
    snapshotBlockchain.leaseBalance(address)
  }

  override def leaseBalances(addresses: Seq[Address]): Map[Address, LeaseBalance] = readLock {
    snapshotBlockchain.leaseBalances(addresses)
  }

  override def hitSource(height: Int): Option[ByteStr] = readLock {
    ngState match {
      case Some(ng) if this.height == height => ng.hitSource.some
      case _                                 => rocksdb.hitSource(height)
    }
  }

  override def resolveERC20Address(address: ERC20Address): Option[IssuedAsset] = readLock {
    snapshotBlockchain.resolveERC20Address(address)
  }

  override def lastBlockStateHash: BlockId = snapshotBlockchain.lastBlockStateHash

  def snapshotBlockchain: SnapshotBlockchain =
    ngState.fold[SnapshotBlockchain](SnapshotBlockchain(rocksdb, StateSnapshot.empty))(SnapshotBlockchain(rocksdb, _))

  // noinspection ScalaStyle,TypeAnnotation
  private[this] object metrics {
    val blockMicroForkStats       = Kamon.counter("blockchain-updater.block-micro-fork").withoutTags()
    val microMicroForkStats       = Kamon.counter("blockchain-updater.micro-micro-fork").withoutTags()
    val microBlockForkStats       = Kamon.counter("blockchain-updater.micro-block-fork").withoutTags()
    val microBlockForkHeightStats = Kamon.histogram("blockchain-updater.micro-block-fork-height").withoutTags()
    val forgeBlockTimeStats       = Kamon.timer("blockchain-updater.forge-block-time").withoutTags()
  }
}

object BlockchainUpdaterImpl {
  sealed trait BlockApplyResult
  object BlockApplyResult {
    case object Ignored                                                   extends BlockApplyResult
    case class Applied(discardedDiffs: Seq[StateSnapshot], score: BigInt) extends BlockApplyResult
  }

  private def displayFeatures(s: Set[Short]): String =
    s"FEATURE${if (s.size > 1) "S" else ""} ${s.mkString(", ")} ${if (s.size > 1) "have been" else "has been"}"

  def areVersionsOfSameBlock(b1: Block, b2: Block): Boolean =
    b1.header.generator == b2.header.generator &&
      b1.header.baseTarget == b2.header.baseTarget &&
      b1.header.reference == b2.header.reference &&
      b1.header.timestamp == b2.header.timestamp
}<|MERGE_RESOLUTION|>--- conflicted
+++ resolved
@@ -284,40 +284,8 @@
                       Some((r, diffs, ng.reward, hitSource))
                     }
                 } else if (areVersionsOfSameBlock(block, ng.base)) {
-<<<<<<< HEAD
-                  if (block.transactionData.lengthCompare(ng.transactions.size) <= 0) {
-                    log.trace(s"Existing liquid block is better than new one, discarding $block")
-                    Right(None)
-                  } else {
-                    log.trace(s"New liquid block is better version of existing, swapping")
-                    val height            = rocksdb.unsafeHeightOf(ng.base.header.reference)
-                    val miningConstraints = MiningConstraints(rocksdb, height, wavesSettings.enableLightMode)
-
-                    blockchainUpdateTriggers.onRollback(this, ng.base.header.reference, rocksdb.height)
-
-                    val referencedBlockchain = SnapshotBlockchain(rocksdb, ng.reward)
-                    BlockDiffer
-                      .fromBlock(
-                        referencedBlockchain,
-                        rocksdb.lastBlock,
-                        block,
-                        snapshot,
-                        miningConstraints.total,
-                        hitSource,
-                        challengedHitSource,
-                        rocksdb.loadCacheData,
-                        verify,
-                        txSignParCheck = txSignParCheck
-                      )
-                      .map { r =>
-                        blockchainUpdateTriggers.onProcessBlock(block, r.keyBlockSnapshot, ng.reward, hitSource, referencedBlockchain)
-                        Some((r, Nil, ng.reward, hitSource))
-                      }
-                  }
-=======
                   // silently ignore
                   Right(None)
->>>>>>> a9cecb92
                 } else
                   Left(
                     BlockAppendError(
