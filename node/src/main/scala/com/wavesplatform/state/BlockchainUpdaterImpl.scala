--- conflicted
+++ resolved
@@ -161,7 +161,7 @@
         .flatMap { activatedAt =>
           val mayBeReward     = lastBlockReward
           val mayBeTimeToVote = nextHeight - activatedAt
-          val modifiedTerm = if (leveldb.isFeatureActivated(BlockchainFeatures.CappedReward, this.height)) {
+          val modifiedTerm = if (rocksdb.isFeatureActivated(BlockchainFeatures.CappedReward, this.height)) {
             settings.termAfterCappedRewardFeature
           } else {
             settings.term
@@ -575,14 +575,9 @@
         ngState match {
           case None => rocksdb.blockRewardVotes(height)
           case Some(ng) =>
-<<<<<<< HEAD
             val innerVotes = rocksdb.blockRewardVotes(height)
-            if (height == this.height && settings.rewardsSettings.votingWindow(activatedAt, height).contains(height))
-=======
-            val innerVotes = leveldb.blockRewardVotes(height)
             val modifyTerm = activatedFeatures.get(BlockchainFeatures.CappedReward.id).exists(_ <= height)
             if (height == this.height && settings.rewardsSettings.votingWindow(activatedAt, height, modifyTerm).contains(height))
->>>>>>> 68097920
               innerVotes :+ ng.base.header.rewardVote
             else innerVotes
         }
