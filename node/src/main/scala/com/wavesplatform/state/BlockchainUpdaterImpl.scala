--- conflicted
+++ resolved
@@ -662,12 +662,9 @@
     }
   }
 
-<<<<<<< HEAD
   override def balanceProof(address: Address, height: Height): Option[ProvenBalance] = blockchain.balanceProof(address, height)
 
-=======
   //noinspection ScalaStyle
->>>>>>> 6a19aff6
   private[this] object metrics {
     val blockMicroForkStats       = Kamon.counter("blockchain-updater.block-micro-fork")
     val microMicroForkStats       = Kamon.counter("blockchain-updater.micro-micro-fork")
