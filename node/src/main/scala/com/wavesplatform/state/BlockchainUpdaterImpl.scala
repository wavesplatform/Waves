package com.wavesplatform.state

import java.util.concurrent.locks.{Lock, ReentrantReadWriteLock}

import cats.implicits._
import cats.kernel.Monoid
import com.wavesplatform.account.Address
import com.wavesplatform.block.Block.BlockId
import com.wavesplatform.block.{Block, BlockHeader, MicroBlock}
import com.wavesplatform.common.state.ByteStr
import com.wavesplatform.database.LevelDBWriter
import com.wavesplatform.features.BlockchainFeatures
import com.wavesplatform.features.FeatureProvider._
import com.wavesplatform.lang.ValidationError
import com.wavesplatform.metrics.{TxsInBlockchainStats, _}
import com.wavesplatform.mining.{MiningConstraint, MiningConstraints, MultiDimensionalMiningConstraint}
import com.wavesplatform.settings.{BlockchainSettings, WavesSettings}
import com.wavesplatform.state.diffs.BlockDiffer
import com.wavesplatform.state.reader.{CompositeBlockchain, LockedCompositeBlockchain}
import com.wavesplatform.transaction.TxValidationError.{BlockAppendError, GenericError, MicroBlockAppendError}
import com.wavesplatform.transaction._
import com.wavesplatform.utils.{ScorexLogging, Time, UnsupportedFeature, forceStopApplication}
import kamon.Kamon
import monix.reactive.subjects.ReplaySubject
import monix.reactive.{Observable, Observer}

class BlockchainUpdaterImpl(blockchain: LevelDBWriter, spendableBalanceChanged: Observer[(Address, Asset)], wavesSettings: WavesSettings, time: Time)
    extends BlockchainUpdater
    with NG
    with ScorexLogging
    with CompositeBlockchain
    with LockedCompositeBlockchain {

  import com.wavesplatform.state.BlockchainUpdaterImpl._
  import wavesSettings.blockchainSettings.functionalitySettings

  override def stableBlockchain: LevelDBWriter = blockchain

  override def newBlock: Option[Block] = readLock(ngState.map(_.bestLiquidBlock))

  override def maybeDiff: Option[Diff] = readLock(ngState.map(_.bestLiquidDiff))

  private lazy val maxBlockReadinessAge = wavesSettings.minerSettings.intervalAfterLastBlockThenGenerationIsAllowed.toMillis

  private var ngState: Option[NgState]              = Option.empty
  private var restTotalConstraint: MiningConstraint = MiningConstraints(blockchain, blockchain.height).total

  private val internalLastBlockInfo = ReplaySubject.createLimited[LastBlockInfo](1)

  private def publishLastBlockInfo(): Unit =
    for (id <- lastBlockId; ts <- ngState.map(_.base.timestamp).orElse(blockchain.lastBlockTimestamp)) {
      val blockchainReady = ts + maxBlockReadinessAge > time.correctedTime()
      internalLastBlockInfo.onNext(LastBlockInfo(id, height, score, blockchainReady))
    }

  publishLastBlockInfo()

  @noinline
  def bestLiquidDiff: Option[Diff] = readLock(ngState.map(_.bestLiquidDiff))

  override val settings: BlockchainSettings = wavesSettings.blockchainSettings

  override def isLastBlockId(id: ByteStr): Boolean = readLock {
    ngState.exists(_.contains(id)) || lastBlock.exists(_.uniqueId == id)
  }

  override val lastBlockInfo: Observable[LastBlockInfo] = internalLastBlockInfo

  private def displayFeatures(s: Set[Short]): String =
    s"FEATURE${if (s.size > 1) "S" else ""} ${s.mkString(", ")} ${if (s.size > 1) "have been" else "has been"}"

  private def featuresApprovedWithBlock(block: Block): Set[Short] = {
    val height = blockchain.height + 1

    val featuresCheckPeriod        = functionalitySettings.activationWindowSize(height)
    val blocksForFeatureActivation = functionalitySettings.blocksForFeatureActivation(height)

    if (height % featuresCheckPeriod == 0) {
      val approvedFeatures = blockchain
        .featureVotes(height)
        .map { case (feature, votes) => feature -> (if (block.featureVotes.contains(feature)) votes + 1 else votes) }
        .filter { case (_, votes) => votes >= blocksForFeatureActivation }
        .keySet

      if (approvedFeatures.nonEmpty) log.info(s"${displayFeatures(approvedFeatures)} APPROVED at height $height")

      val unimplementedApproved = approvedFeatures.diff(BlockchainFeatures.Implemented)
      if (unimplementedApproved.nonEmpty) {
        log.warn(s"UNIMPLEMENTED ${displayFeatures(unimplementedApproved)} APPROVED ON BLOCKCHAIN")
        log.warn("PLEASE, UPDATE THE NODE AS SOON AS POSSIBLE")
        log.warn("OTHERWISE THE NODE WILL BE STOPPED OR FORKED UPON FEATURE ACTIVATION")
      }

      val activatedFeatures: Set[Short] = blockchain.activatedFeaturesAt(height)

      val unimplementedActivated = activatedFeatures.diff(BlockchainFeatures.Implemented)
      if (unimplementedActivated.nonEmpty) {
        log.error(s"UNIMPLEMENTED ${displayFeatures(unimplementedActivated)} ACTIVATED ON BLOCKCHAIN")
        log.error("PLEASE, UPDATE THE NODE IMMEDIATELY")
        if (wavesSettings.featuresSettings.autoShutdownOnUnsupportedFeature) {
          log.error("FOR THIS REASON THE NODE WAS STOPPED AUTOMATICALLY")
          forceStopApplication(UnsupportedFeature)
        } else log.error("OTHERWISE THE NODE WILL END UP ON A FORK")
      }

      approvedFeatures
    } else {

      Set.empty
    }
  }

  override def processBlock(block: Block, verify: Boolean = true): Either[ValidationError, Option[DiscardedTransactions]] = writeLock {
<<<<<<< HEAD
    val notImplementedFeatures: Set[Short] =
      blockchain
        .activatedFeaturesAt(blockchain.height)
        .diff(BlockchainFeatures.implemented)
=======
    val height                             = blockchain.height
    val notImplementedFeatures: Set[Short] = blockchain.activatedFeaturesAt(height).diff(BlockchainFeatures.Implemented)
>>>>>>> 27209c56

    Either
      .cond(
        !wavesSettings.featuresSettings.autoShutdownOnUnsupportedFeature || notImplementedFeatures.isEmpty,
        (),
        GenericError(s"UNIMPLEMENTED ${displayFeatures(notImplementedFeatures)} ACTIVATED ON BLOCKCHAIN, UPDATE THE NODE IMMEDIATELY")
      )
      .flatMap[ValidationError, Option[DiscardedTransactions]](_ =>
        (ngState match {
          case None =>
            blockchain.lastBlockId match {
              case Some(uniqueId) if uniqueId != block.reference =>
                val logDetails = s"The referenced block(${block.reference})" +
                  s" ${if (blockchain.contains(block.reference)) "exits, it's not last persisted" else "doesn't exist"}"
                Left(BlockAppendError(s"References incorrect or non-existing block: " + logDetails, block))
              case lastBlockId =>
                val height            = lastBlockId.fold(0)(blockchain.unsafeHeightOf)
                val miningConstraints = MiningConstraints(blockchain, height)
                BlockDiffer
                  .fromBlock(blockchain, blockchain.lastBlock, block, miningConstraints.total, verify)
                  .map(r => Some((r, Seq.empty[Transaction])))
            }
          case Some(ng) =>
            if (ng.base.reference == block.reference) {
              if (block.blockScore() > ng.base.blockScore()) {
                val height            = blockchain.unsafeHeightOf(ng.base.reference)
                val miningConstraints = MiningConstraints(blockchain, height)

                BlockDiffer
                  .fromBlock(blockchain, blockchain.lastBlock, block, miningConstraints.total, verify)
                  .map { r =>
                    log.trace(
                      s"Better liquid block(score=${block.blockScore()}) received and applied instead of existing(score=${ng.base.blockScore()})")
                    Some((r, ng.transactions))
                  }
              } else if (areVersionsOfSameBlock(block, ng.base)) {
                if (block.transactionData.lengthCompare(ng.transactions.size) <= 0) {
                  log.trace(s"Existing liquid block is better than new one, discarding $block")
                  Right(None)
                } else {
                  log.trace(s"New liquid block is better version of existing, swapping")
                  val height            = blockchain.unsafeHeightOf(ng.base.reference)
                  val miningConstraints = MiningConstraints(blockchain, height)

                  BlockDiffer
                    .fromBlock(blockchain, blockchain.lastBlock, block, miningConstraints.total, verify)
                    .map(r => Some((r, Seq.empty[Transaction])))
                }
              } else
                Left(BlockAppendError(
                  s"Competitors liquid block $block(score=${block.blockScore()}) is not better than existing (ng.base ${ng.base}(score=${ng.base.blockScore()}))",
                  block))
            } else
              metrics.forgeBlockTimeStats.measureSuccessful(ng.totalDiffOf(block.reference)) match {
                case None => Left(BlockAppendError(s"References incorrect or non-existing block", block))
                case Some((referencedForgedBlock, referencedLiquidDiff, carry, totalFee, discarded)) =>
                  if (!verify || referencedForgedBlock.signaturesValid().isRight) {
                    if (discarded.nonEmpty) {
                      metrics.microBlockForkStats.increment()
                      metrics.microBlockForkHeightStats.record(discarded.size)
                    }

                    val constraint: MiningConstraint = {
                      val height            = blockchain.heightOf(referencedForgedBlock.reference).getOrElse(0)
                      val miningConstraints = MiningConstraints(blockchain, height)
                      miningConstraints.total
                    }

                    val diff = BlockDiffer
                      .fromBlock(
                        CompositeBlockchain(blockchain, Some(referencedLiquidDiff), Some(referencedForgedBlock), Some(carry)),
                        Some(referencedForgedBlock),
                        block,
                        constraint,
                        verify
                      )

                    diff.map { hardenedDiff =>
                      blockchain.append(referencedLiquidDiff, carry, totalFee, referencedForgedBlock)
                      TxsInBlockchainStats.record(ng.transactions.size)
                      Some((hardenedDiff, discarded.flatMap(_.transactionData)))
                    }
                  } else {
                    val errorText = s"Forged block has invalid signature: base: ${ng.base}, requested reference: ${block.reference}"
                    log.error(errorText)
                    Left(BlockAppendError(errorText, block))
                  }
              }
        }).map {
          _ map {
            case (BlockDiffer.Result(newBlockDiff, carry, totalFee, updatedTotalConstraint), discarded) =>
              val height = blockchain.height + 1
              restTotalConstraint = updatedTotalConstraint
              val prevNgState = ngState
              ngState = Some(new NgState(block, newBlockDiff, carry, totalFee, featuresApprovedWithBlock(block)))
              notifyChangedSpendable(prevNgState, ngState)
              publishLastBlockInfo()

              if ((block.timestamp > time
                    .getTimestamp() - wavesSettings.minerSettings.intervalAfterLastBlockThenGenerationIsAllowed.toMillis) || (height % 100 == 0)) {
                log.info(s"New height: $height")
              }
              discarded
          }
      })
  }

  override def removeAfter(blockId: ByteStr): Either[ValidationError, Seq[Block]] = writeLock {
    log.info(s"Removing blocks after ${blockId.trim} from blockchain")

    val prevNgState = ngState
    ngState = None

    val result = if (prevNgState.exists(_.contains(blockId))) {
      log.trace("Resetting liquid block, no rollback is necessary")
      Right(Seq.empty)
    } else {
      val discardedNgBlock = prevNgState.map(_.bestLiquidBlock).toSeq
      blockchain
        .rollbackTo(blockId)
        .map(_ ++ discardedNgBlock)
        .leftMap(err => GenericError(err))
    }

    notifyChangedSpendable(prevNgState, ngState)
    publishLastBlockInfo()
    result
  }

  private def notifyChangedSpendable(prevNgState: Option[NgState], newNgState: Option[NgState]): Unit = {
    val changedPortfolios = (prevNgState, newNgState) match {
      case (Some(p), Some(n)) => diff(p.bestLiquidDiff.portfolios, n.bestLiquidDiff.portfolios)
      case (Some(x), _)       => x.bestLiquidDiff.portfolios
      case (_, Some(x))       => x.bestLiquidDiff.portfolios
      case _                  => Map.empty
    }

    changedPortfolios.foreach {
      case (addr, p) =>
        p.assetIds.view
          .filter(x => p.spendableBalanceOf(x) != 0)
          .foreach(assetId => spendableBalanceChanged.onNext(addr -> assetId))
    }
  }

  private def diff(p1: Map[Address, Portfolio], p2: Map[Address, Portfolio]) = Monoid.combine(p1, p2.map { case (k, v) => k -> v.negate })

  override def processMicroBlock(microBlock: MicroBlock, verify: Boolean = true): Either[ValidationError, Unit] = writeLock {
    ngState match {
      case None =>
        Left(MicroBlockAppendError("No base block exists", microBlock))
      case Some(ng) if ng.base.signerData.generator.toAddress != microBlock.sender.toAddress =>
        Left(MicroBlockAppendError("Base block has been generated by another account", microBlock))
      case Some(ng) =>
        ng.lastMicroBlock match {
          case None if ng.base.uniqueId != microBlock.prevResBlockSig =>
            metrics.blockMicroForkStats.increment()
            Left(MicroBlockAppendError("It's first micro and it doesn't reference base block(which exists)", microBlock))
          case Some(prevMicro) if prevMicro.totalResBlockSig != microBlock.prevResBlockSig =>
            metrics.microMicroForkStats.increment()
            Left(MicroBlockAppendError("It doesn't reference last known microBlock(which exists)", microBlock))
          case _ =>
            for {
              _ <- microBlock.signaturesValid()
              blockDifferResult <- {
                val constraints  = MiningConstraints(blockchain, blockchain.height)
                val mdConstraint = MultiDimensionalMiningConstraint(restTotalConstraint, constraints.micro)
                BlockDiffer.fromMicroBlock(this, blockchain.lastBlockTimestamp, microBlock, ng.base.timestamp, mdConstraint, verify)
              }
            } yield {
              val BlockDiffer.Result(diff, carry, totalFee, updatedMdConstraint) = blockDifferResult
              restTotalConstraint = updatedMdConstraint.constraints.head
              ng.append(microBlock, diff, carry, totalFee, System.currentTimeMillis)
              log.info(s"$microBlock appended")
              internalLastBlockInfo.onNext(LastBlockInfo(microBlock.totalResBlockSig, height, score, ready = true))

              for {
                (addr, p) <- diff.portfolios
                assetId   <- p.assetIds
              } spendableBalanceChanged.onNext(addr -> assetId)
            }
        }
    }
  }

  def shutdown(): Unit = {
    internalLastBlockInfo.onComplete()
  }

  private def newlyApprovedFeatures = ngState.fold(Map.empty[Short, Int])(_.approvedFeatures.map(_ -> height).toMap)

  override def approvedFeatures: Map[Short, Int] = readLock {
    newlyApprovedFeatures ++ blockchain.approvedFeatures
  }

  override def activatedFeatures: Map[Short, Int] = readLock {
    newlyApprovedFeatures.mapValues(_ + functionalitySettings.activationWindowSize(height)) ++ blockchain.activatedFeatures
  }

  override def featureVotes(height: Int): Map[Short, Int] = readLock {
    val innerVotes = blockchain.featureVotes(height)
    ngState match {
      case Some(ng) if height >= this.height =>
        def ngVotes = ng.base.featureVotes.iterator.map(ftId => ftId -> (innerVotes.getOrElse(ftId, 0) + 1))
        innerVotes ++ ngVotes
      case _ => innerVotes
    }
  }

  override def heightOf(blockId: BlockId): Option[Int] = readLock {
    blockchain
      .heightOf(blockId)
      .orElse(ngState.collect { case ng if ng.contains(blockId) => this.height })
  }

  override def lastBlockIds(howMany: Int): Seq[BlockId] = readLock {
    ngState.fold(blockchain.lastBlockIds(howMany))(_.bestLiquidBlockId +: blockchain.lastBlockIds(howMany - 1))
  }

  override def microBlock(id: BlockId): Option[MicroBlock] = readLock {
    for {
      ng <- ngState
      mb <- ng.microBlock(id)
    } yield mb
  }

  def lastBlockTimestamp: Option[Long] = readLock {
    ngState.map(_.base.timestamp).orElse(blockchain.lastBlockTimestamp)
  }

  def lastBlockId: Option[ByteStr] = readLock {
    ngState.map(_.bestLiquidBlockId).orElse(blockchain.lastBlockId)
  }

  override def microblockIds: Seq[BlockId] = readLock {
    ngState.fold(Seq.empty[BlockId])(_.microBlockIds)
  }

  override def bestLastBlockInfo(maxTimestamp: Long): Option[BlockMinerInfo] = readLock {
    ngState
      .map(_.bestLastBlockInfo(maxTimestamp))
      .orElse(blockchain.lastBlock.map(b => BlockMinerInfo(b.consensusData, b.timestamp, b.uniqueId)))
  }

  override def carryFee: Long = readLock {
    ngState.map(_.carryFee).getOrElse(blockchain.carryFee)
  }

  override def blockBytes(blockId: ByteStr): Option[Array[Byte]] = readLock {
    (for {
      ng                  <- ngState
      (block, _, _, _, _) <- ng.totalDiffOf(blockId)
    } yield block.bytes()).orElse(blockchain.blockBytes(blockId))
  }

  override def blockIdsAfter(parentSignature: ByteStr, howMany: Int): Option[Seq[ByteStr]] = readLock {
    ngState match {
      case Some(ng) if ng.contains(parentSignature) => Some(Seq.empty[ByteStr])
      case maybeNg =>
        blockchain.blockIdsAfter(parentSignature, howMany).map { ib =>
          if (ib.lengthCompare(howMany) < 0) ib ++ maybeNg.map(_.bestLiquidBlockId) else ib
        }
    }
  }

  override def parentHeader(block: BlockHeader, back: Int): Option[BlockHeader] = readLock {
    ngState match {
      case Some(ng) if ng.contains(block.reference) =>
        if (back == 1) Some(ng.base) else blockchain.parentHeader(ng.base, back - 1)
      case _ =>
        blockchain.parentHeader(block, back)
    }
  }

  override def totalFee(height: Int): Option[Long] = readLock {
    if (height == this.height)
      ngState.map(_.bestLiquidDiffAndFees._3)
    else
      blockchain.totalFee(height)
  }

  /** Retrieves Waves balance snapshot in the [from, to] range (inclusive) */
  override def balanceSnapshots(address: Address, from: Int, to: BlockId): Seq[BalanceSnapshot] = readLock {
    val blockchainBlock = blockchain.heightOf(to)
    if (blockchainBlock.nonEmpty || ngState.isEmpty) {
      blockchain.balanceSnapshots(address, from, to)
    } else {
      def portfolioAt(a: Address, mb: ByteStr): Portfolio = readLock {
        val diffPf  = ngState.fold(Portfolio.empty)(_.diffFor(mb)._1.portfolios.getOrElse(a, Portfolio.empty))
        val lease   = blockchain.leaseBalance(a)
        val balance = blockchain.balance(a)
        Portfolio(balance, lease, Map.empty).combine(diffPf)
      }

      val bs = BalanceSnapshot(height, portfolioAt(address, to))
      if (blockchain.height > 0 && from < this.height) bs +: blockchain.balanceSnapshots(address, from, to) else Seq(bs)
    }
  }

  // Locks\
  @inline
  private[this] def inLock[R](l: => Lock, f: => R) = {
    val lockInstance = l
    try {
      lockInstance.lock()
      val res = f
      res
    } finally lockInstance.unlock()
  }

  private[this] lazy val lock = new ReentrantReadWriteLock

  @noinline
  protected def writeLock[B](f: => B): B = inLock(lock.writeLock(), f)

  @noinline
  protected def readLock[B](f: => B): B = inLock(lock.readLock(), f)

  //noinspection ScalaStyle
  private[this] object metrics {
    val blockMicroForkStats       = Kamon.counter("blockchain-updater.block-micro-fork")
    val microMicroForkStats       = Kamon.counter("blockchain-updater.micro-micro-fork")
    val microBlockForkStats       = Kamon.counter("blockchain-updater.micro-block-fork")
    val microBlockForkHeightStats = Kamon.histogram("blockchain-updater.micro-block-fork-height")
    val forgeBlockTimeStats       = Kamon.timer("blockchain-updater.forge-block-time")
  }

}

object BlockchainUpdaterImpl extends ScorexLogging {
  def areVersionsOfSameBlock(b1: Block, b2: Block): Boolean =
    b1.signerData.generator == b2.signerData.generator &&
      b1.consensusData.baseTarget == b2.consensusData.baseTarget &&
      b1.reference == b2.reference &&
      b1.timestamp == b2.timestamp
}<|MERGE_RESOLUTION|>--- conflicted
+++ resolved
@@ -111,15 +111,8 @@
   }
 
   override def processBlock(block: Block, verify: Boolean = true): Either[ValidationError, Option[DiscardedTransactions]] = writeLock {
-<<<<<<< HEAD
-    val notImplementedFeatures: Set[Short] =
-      blockchain
-        .activatedFeaturesAt(blockchain.height)
-        .diff(BlockchainFeatures.implemented)
-=======
     val height                             = blockchain.height
     val notImplementedFeatures: Set[Short] = blockchain.activatedFeaturesAt(height).diff(BlockchainFeatures.Implemented)
->>>>>>> 27209c56
 
     Either
       .cond(
