package com.wavesplatform.state

import java.util.concurrent.locks.{Lock, ReentrantReadWriteLock}

import cats.implicits._
import cats.kernel.Monoid
import com.wavesplatform.account.{Address, Alias}
import com.wavesplatform.api.BlockMeta
import com.wavesplatform.block.Block.BlockId
import com.wavesplatform.block.{Block, MicroBlock, SignedBlockHeader}
import com.wavesplatform.common.state.ByteStr
import com.wavesplatform.database.LevelDBWriter
import com.wavesplatform.features.BlockchainFeatures
import com.wavesplatform.features.FeatureProvider._
import com.wavesplatform.lang.ValidationError
import com.wavesplatform.lang.script.Script
import com.wavesplatform.metrics.{TxsInBlockchainStats, _}
import com.wavesplatform.mining.{MiningConstraint, MiningConstraints}
import com.wavesplatform.settings.{BlockchainSettings, WavesSettings}
import com.wavesplatform.state.diffs.BlockDiffer
import com.wavesplatform.state.reader.{CompositeBlockchain, LeaseDetails}
import com.wavesplatform.transaction.Asset.IssuedAsset
import com.wavesplatform.transaction.TxValidationError.{BlockAppendError, GenericError, MicroBlockAppendError}
import com.wavesplatform.transaction._
import com.wavesplatform.transaction.lease._
import com.wavesplatform.transaction.transfer.TransferTransaction
import com.wavesplatform.utils.{ScorexLogging, Time, UnsupportedFeature, forceStopApplication}
import kamon.Kamon
import monix.reactive.subjects.ReplaySubject
import monix.reactive.{Observable, Observer}

class BlockchainUpdaterImpl(
    private val leveldb: LevelDBWriter,
    spendableBalanceChanged: Observer[(Address, Asset)],
    wavesSettings: WavesSettings,
    time: Time,
    blockchainUpdated: Observer[BlockchainUpdated]
) extends Blockchain
    with BlockchainUpdater
    with NG
    with ScorexLogging {

  import com.wavesplatform.state.BlockchainUpdaterImpl._
  import wavesSettings.blockchainSettings.functionalitySettings

  private def inLock[R](l: Lock, f: => R) = {
    try {
      l.lock()
      val res = f
      res
    } finally {
      l.unlock()
    }
  }
  private val lock                     = new ReentrantReadWriteLock
  private def writeLock[B](f: => B): B = inLock(lock.writeLock(), f)
  private def readLock[B](f: => B): B  = inLock(lock.readLock(), f)

  private lazy val maxBlockReadinessAge = wavesSettings.minerSettings.intervalAfterLastBlockThenGenerationIsAllowed.toMillis

  private var ngState: Option[NgState]              = Option.empty
  private var restTotalConstraint: MiningConstraint = MiningConstraints(leveldb, leveldb.height).total

  private val internalLastBlockInfo = ReplaySubject.createLimited[LastBlockInfo](1)

  private def lastBlockReward: Option[Long] = this.blockReward(this.height)

  private def publishLastBlockInfo(): Unit =
    for (id <- this.lastBlockId; ts <- ngState.map(_.base.header.timestamp).orElse(leveldb.lastBlockTimestamp)) {
      val blockchainReady = ts + maxBlockReadinessAge > time.correctedTime()
      internalLastBlockInfo.onNext(LastBlockInfo(id, height, score, blockchainReady))
    }

  publishLastBlockInfo()

  def liquidBlock(id: ByteStr): Option[Block] = readLock(ngState.flatMap(_.totalDiffOf(id).map(_._1)))

  def liquidBlockMeta: Option[BlockMeta] = readLock(ngState.map { ng =>
    val (_, _, totalFee) = ng.bestLiquidDiffAndFees
    val b = ng.bestLiquidBlock
    BlockMeta(b.header, b.signature, height, b.bytes().length, b.transactionData.length, totalFee, ng.reward)
  })

  @noinline
  def bestLiquidDiff: Option[Diff] = readLock(ngState.map(_.bestLiquidDiff))

  def bestLiquidDiffAndFees: Option[(Diff, Long, Long)] = readLock(ngState.map(_.bestLiquidDiffAndFees))

  override val settings: BlockchainSettings = wavesSettings.blockchainSettings

  override def isLastBlockId(id: ByteStr): Boolean = readLock {
    ngState.fold(leveldb.lastBlockId.contains(id))(_.contains(id))
  }

  override val lastBlockInfo: Observable[LastBlockInfo] = internalLastBlockInfo

  private def featuresApprovedWithBlock(block: Block): Set[Short] = {
    val height = leveldb.height + 1

    val featuresCheckPeriod        = functionalitySettings.activationWindowSize(height)
    val blocksForFeatureActivation = functionalitySettings.blocksForFeatureActivation(height)

    if (height % featuresCheckPeriod == 0) {
      val approvedFeatures = leveldb
        .featureVotes(height)
        .map { case (feature, votes) => feature -> (if (block.header.featureVotes.contains(feature)) votes + 1 else votes) }
        .filter { case (_, votes) => votes >= blocksForFeatureActivation }
        .keySet

      if (approvedFeatures.nonEmpty) log.info(s"${displayFeatures(approvedFeatures)} APPROVED at height $height")

      val unimplementedApproved = approvedFeatures.diff(BlockchainFeatures.implemented)
      if (unimplementedApproved.nonEmpty) {
        log.warn(s"""UNIMPLEMENTED ${displayFeatures(unimplementedApproved)} APPROVED ON BLOCKCHAIN
                    |PLEASE, UPDATE THE NODE AS SOON AS POSSIBLE
                    |OTHERWISE THE NODE WILL BE STOPPED OR FORKED UPON FEATURE ACTIVATION""".stripMargin)
      }

      val activatedFeatures: Set[Short] = leveldb.activatedFeaturesAt(height)

      val unimplementedActivated = activatedFeatures.diff(BlockchainFeatures.implemented)
      if (unimplementedActivated.nonEmpty) {
        log.error(s"UNIMPLEMENTED ${displayFeatures(unimplementedActivated)} ACTIVATED ON BLOCKCHAIN")
        log.error("PLEASE, UPDATE THE NODE IMMEDIATELY")
        if (wavesSettings.featuresSettings.autoShutdownOnUnsupportedFeature) {
          log.error("FOR THIS REASON THE NODE WAS STOPPED AUTOMATICALLY")
          forceStopApplication(UnsupportedFeature)
        } else log.error("OTHERWISE THE NODE WILL END UP ON A FORK")
      }

      approvedFeatures
    } else {

      Set.empty
    }
  }

  private def nextReward(): Option[Long] = {
    val settings   = this.settings.rewardsSettings
    val nextHeight = this.height + 1

    leveldb
      .featureActivationHeight(BlockchainFeatures.BlockReward.id)
      .filter(_ <= nextHeight)
      .flatMap { activatedAt =>
        val mayBeReward     = lastBlockReward
        val mayBeTimeToVote = nextHeight - activatedAt

        mayBeReward match {
          case Some(reward) if mayBeTimeToVote > 0 && mayBeTimeToVote % settings.term == 0 =>
            Some((blockRewardVotes(this.height).filter(_ >= 0), reward))
          case None if mayBeTimeToVote >= 0 =>
            Some((Seq(), settings.initial))
          case _ => None
        }
      }
      .flatMap {
        case (votes, currentReward) =>
          val lt        = votes.count(_ < currentReward)
          val gt        = votes.count(_ > currentReward)
          val threshold = settings.votingInterval / 2 + 1

          if (lt >= threshold)
            Some(math.max(currentReward - settings.minIncrement, 0))
          else if (gt >= threshold)
            Some(currentReward + settings.minIncrement)
          else
            Some(currentReward)
      }
      .orElse(lastBlockReward)
  }

  override def processBlock(block: Block, hitSource: ByteStr, verify: Boolean = true): Either[ValidationError, Option[DiscardedTransactions]] =
    writeLock {
      val height                             = leveldb.height
      val notImplementedFeatures: Set[Short] = leveldb.activatedFeaturesAt(height).diff(BlockchainFeatures.implemented)

      Either
        .cond(
          !wavesSettings.featuresSettings.autoShutdownOnUnsupportedFeature || notImplementedFeatures.isEmpty,
          (),
          GenericError(s"UNIMPLEMENTED ${displayFeatures(notImplementedFeatures)} ACTIVATED ON BLOCKCHAIN, UPDATE THE NODE IMMEDIATELY")
        )
        .flatMap[ValidationError, Option[DiscardedTransactions]](
          _ =>
            (ngState match {
              case None =>
                leveldb.lastBlockId match {
                  case Some(uniqueId) if uniqueId != block.header.reference =>
                    val logDetails = s"The referenced block(${block.header.reference})" +
                      s" ${if (leveldb.contains(block.header.reference)) "exits, it's not last persisted" else "doesn't exist"}"
                    Left(BlockAppendError(s"References incorrect or non-existing block: " + logDetails, block))
                  case lastBlockId =>
                    val height            = lastBlockId.fold(0)(leveldb.unsafeHeightOf)
                    val miningConstraints = MiningConstraints(leveldb, height)
                    val reward            = nextReward()
                    BlockDiffer
                      .fromBlock(
                        CompositeBlockchain(leveldb, carry = leveldb.carryFee, reward = reward),
                        leveldb.lastBlock,
                        block,
                        miningConstraints.total,
                        verify
                      )
                      .map(r => Option((r, Seq.empty[Transaction], reward, hitSource)))
                }
              case Some(ng) =>
                if (ng.base.header.reference == block.header.reference) {
                  if (block.blockScore() > ng.base.blockScore()) {
                    val height            = leveldb.unsafeHeightOf(ng.base.header.reference)
                    val miningConstraints = MiningConstraints(leveldb, height)

                    BlockchainUpdateNotifier.notifyMicroBlockRollback(blockchainUpdated, block.header.reference, height)

                    BlockDiffer
                      .fromBlock(
                        CompositeBlockchain(leveldb, carry = leveldb.carryFee, reward = ng.reward),
                        leveldb.lastBlock,
                        block,
                        miningConstraints.total,
                        verify
                      )
                      .map { r =>
                        log.trace(
                          s"Better liquid block(score=${block.blockScore()}) received and applied instead of existing(score=${ng.base.blockScore()})"
                        )
                        Some((r, ng.transactions, ng.reward, hitSource))
                      }
                  } else if (areVersionsOfSameBlock(block, ng.base)) {
                    if (block.transactionData.lengthCompare(ng.transactions.size) <= 0) {
                      log.trace(s"Existing liquid block is better than new one, discarding $block")
                      Right(None)
                    } else {
                      log.trace(s"New liquid block is better version of existing, swapping")
                      val height            = leveldb.unsafeHeightOf(ng.base.header.reference)
                      val miningConstraints = MiningConstraints(leveldb, height)

                      BlockchainUpdateNotifier
                        .notifyMicroBlockRollback(blockchainUpdated, block.header.reference, height)

                      BlockDiffer
                        .fromBlock(
                          CompositeBlockchain(leveldb, carry = leveldb.carryFee, reward = ng.reward),
                          leveldb.lastBlock,
                          block,
                          miningConstraints.total,
                          verify
                        )
                        .map(r => Some((r, Seq.empty[Transaction], ng.reward, hitSource)))
                    }
                  } else
                    Left(
                      BlockAppendError(
                        s"Competitors liquid block $block(score=${block.blockScore()}) is not better than existing (ng.base ${ng.base}(score=${ng.base
                          .blockScore()}))",
                        block
                      )
                    )
                } else
                  metrics.forgeBlockTimeStats.measureSuccessful(ng.totalDiffOf(block.header.reference)) match {
                    case None => Left(BlockAppendError(s"References incorrect or non-existing block", block))
                    case Some((referencedForgedBlock, referencedLiquidDiff, carry, totalFee, discarded)) =>
                      if (!verify || referencedForgedBlock.signatureValid()) {
                        val height = leveldb.heightOf(referencedForgedBlock.header.reference).getOrElse(0)

                        if (discarded.nonEmpty) {
                          BlockchainUpdateNotifier
                            .notifyMicroBlockRollback(blockchainUpdated, referencedForgedBlock.uniqueId, height)
                          metrics.microBlockForkStats.increment()
                          metrics.microBlockForkHeightStats.record(discarded.size)
                        }

                        val constraint: MiningConstraint = {
                          val miningConstraints = MiningConstraints(leveldb, height)
                          miningConstraints.total
                        }

                        val prevReward = ng.reward
                        val reward     = nextReward()

                        val prevHitSource = ng.hitSource

                        val liquidDiffWithCancelledLeases = ng.cancelExpiredLeases(referencedLiquidDiff)

                        val diff = BlockDiffer
                          .fromBlock(
                            CompositeBlockchain(leveldb, Some(liquidDiffWithCancelledLeases), Some(referencedForgedBlock), carry, reward),
                            Some(referencedForgedBlock),
                            block,
                            constraint,
                            verify
                          )

                        diff.map { hardenedDiff =>
                          leveldb.append(liquidDiffWithCancelledLeases, carry, totalFee, prevReward, prevHitSource, referencedForgedBlock)
                          TxsInBlockchainStats.record(ng.transactions.size)
                          Some((hardenedDiff, discarded.flatMap(_.transactionData), reward, hitSource))
                        }
                      } else {
                        val errorText = s"Forged block has invalid signature: base: ${ng.base}, requested reference: ${block.header.reference}"
                        log.error(errorText)
                        Left(BlockAppendError(errorText, block))
                      }
                  }
            }).map {
              _ map {
                case (BlockDiffer.Result(newBlockDiff, carry, totalFee, updatedTotalConstraint, detailedDiff), discarded, reward, hitSource) =>
                  val newHeight   = leveldb.height + 1
                  val prevNgState = ngState

                  restTotalConstraint = updatedTotalConstraint
                  ngState = Some(
                    new NgState(
                      block,
                      newBlockDiff,
                      carry,
                      totalFee,
                      featuresApprovedWithBlock(block),
                      reward,
                      hitSource,
                      cancelLeases(collectLeasesToCancel(newHeight))
                    )
                  )
                  notifyChangedSpendable(prevNgState, ngState)
                  publishLastBlockInfo()

                  if ((block.header.timestamp > time
                        .getTimestamp() - wavesSettings.minerSettings.intervalAfterLastBlockThenGenerationIsAllowed.toMillis) || (newHeight % 100 == 0)) {
                    log.info(s"New height: $newHeight")
                  }

                  BlockchainUpdateNotifier.notifyProcessBlock(blockchainUpdated, block, detailedDiff, leveldb)

                  discarded
              }
            }
        )
    }

  private def collectLeasesToCancel(newHeight: Int): Seq[LeaseTransaction] =
    if (leveldb.isFeatureActivated(BlockchainFeatures.LeaseExpiration, newHeight)) {
      val toHeight = newHeight - leveldb.settings.functionalitySettings.leaseExpiration
      val fromHeight = leveldb.featureActivationHeight(BlockchainFeatures.LeaseExpiration.id) match {
        case Some(activationHeight) if activationHeight == newHeight => 1
        case _                                                       => toHeight
      }
      log.trace(s"Collecting leases created within [$fromHeight, $toHeight]")
      leveldb.collectActiveLeases(_ => true)
    } else Seq.empty

  private def cancelLeases(leaseTransactions: Seq[LeaseTransaction]): Map[ByteStr, Diff] =
    (for {
      lt        <- leaseTransactions
      recipient <- leveldb.resolveAlias(lt.recipient).toSeq
    } yield lt.id() -> Diff.empty.copy(
      portfolios = Map(
        lt.sender.toAddress -> Portfolio(0, LeaseBalance(0, -lt.amount), Map.empty),
        recipient           -> Portfolio(0, LeaseBalance(-lt.amount, 0), Map.empty)
      ),
      leaseState = Map(lt.id() -> false)
    )).toMap

  override def removeAfter(blockId: ByteStr): Either[ValidationError, Seq[(Block, ByteStr)]] = writeLock {
    log.info(s"Removing blocks after ${blockId.trim} from blockchain")

    val prevNgState = ngState
    val result = if (prevNgState.exists(_.contains(blockId))) {
      log.trace("Resetting liquid block, no rollback is necessary")
      BlockchainUpdateNotifier.notifyMicroBlockRollback(blockchainUpdated, blockId, leveldb.height)
      Right(Seq.empty)
    } else {
      val discardedNgBlock = prevNgState.map(ng => (ng.bestLiquidBlock, ng.hitSource)).toSeq
      ngState = None
      leveldb
        .rollbackTo(blockId)
        .map { bs =>
          BlockchainUpdateNotifier.notifyRollback(blockchainUpdated, blockId, leveldb.height)
          bs ++ discardedNgBlock
        }
        .leftMap(err => GenericError(err))
    }

    notifyChangedSpendable(prevNgState, ngState)
    publishLastBlockInfo()
    result
  }

  private def notifyChangedSpendable(prevNgState: Option[NgState], newNgState: Option[NgState]): Unit = {
    val changedPortfolios = (prevNgState, newNgState) match {
      case (Some(p), Some(n)) => diff(p.bestLiquidDiff.portfolios, n.bestLiquidDiff.portfolios)
      case (Some(x), _)       => x.bestLiquidDiff.portfolios
      case (_, Some(x))       => x.bestLiquidDiff.portfolios
      case _                  => Map.empty
    }

    changedPortfolios.foreach {
      case (addr, p) =>
        p.assetIds.view
          .filter(x => p.spendableBalanceOf(x) != 0)
          .foreach(assetId => spendableBalanceChanged.onNext(addr -> assetId))
    }
  }

  override def processMicroBlock(microBlock: MicroBlock, verify: Boolean = true): Either[ValidationError, Unit] = writeLock {
    ngState match {
      case None =>
        Left(MicroBlockAppendError("No base block exists", microBlock))
      case Some(ng) if ng.base.header.generator.toAddress != microBlock.sender.toAddress =>
        Left(MicroBlockAppendError("Base block has been generated by another account", microBlock))
      case Some(ng) =>
        ng.lastMicroBlock match {
          case None if ng.base.uniqueId != microBlock.prevResBlockSig =>
            metrics.blockMicroForkStats.increment()
            Left(MicroBlockAppendError("It's first micro and it doesn't reference base block(which exists)", microBlock))
          case Some(prevMicro) if prevMicro.totalResBlockSig != microBlock.prevResBlockSig =>
            metrics.microMicroForkStats.increment()
            Left(MicroBlockAppendError("It doesn't reference last known microBlock(which exists)", microBlock))
          case _ =>
            for {
              _ <- microBlock.signaturesValid()
              blockDifferResult <- {
                BlockDiffer.fromMicroBlock(this, leveldb.lastBlockTimestamp, microBlock, ng.base.header.timestamp, restTotalConstraint, verify)
              }
            } yield {
              val BlockDiffer.Result(diff, carry, totalFee, updatedMdConstraint, detailedDiff) = blockDifferResult
              BlockchainUpdateNotifier.notifyProcessMicroBlock(blockchainUpdated, microBlock, detailedDiff, leveldb)
              restTotalConstraint = updatedMdConstraint
              ng.append(microBlock, diff, carry, totalFee, System.currentTimeMillis)
              log.info(s"$microBlock appended")
              internalLastBlockInfo.onNext(LastBlockInfo(microBlock.totalResBlockSig, height, score, ready = true))

              for {
                (addr, p) <- diff.portfolios
                assetId   <- p.assetIds
              } spendableBalanceChanged.onNext(addr -> assetId)
            }
        }
    }
  }

  def shutdown(): Unit = {
    internalLastBlockInfo.onComplete()
  }

  private def newlyApprovedFeatures = ngState.fold(Map.empty[Short, Int])(_.approvedFeatures.map(_ -> height).toMap)

  override def approvedFeatures: Map[Short, Int] = readLock {
    newlyApprovedFeatures ++ leveldb.approvedFeatures
  }

  override def activatedFeatures: Map[Short, Int] = readLock {
    newlyApprovedFeatures.mapValues(_ + functionalitySettings.activationWindowSize(height)) ++ leveldb.activatedFeatures
  }

  override def featureVotes(height: Int): Map[Short, Int] = readLock {
    val innerVotes = leveldb.featureVotes(height)
    ngState match {
      case Some(ng) if this.height <= height =>
        val ngVotes = ng.base.header.featureVotes.map { featureId =>
          featureId -> (innerVotes.getOrElse(featureId, 0) + 1)
        }.toMap

        innerVotes ++ ngVotes
      case _ => innerVotes
    }
  }

  override def blockReward(height: Int): Option[Long] = readLock {
    leveldb.blockReward(height) match {
      case r @ Some(_) => r
      case None        => ngState.collect { case ng if leveldb.height + 1 == height => ng.reward }.flatten
    }
  }

  override def blockRewardVotes(height: Int): Seq[Long] = readLock {
    activatedFeatures.get(BlockchainFeatures.BlockReward.id) match {
      case Some(activatedAt) if activatedAt <= height =>
        ngState match {
          case None => leveldb.blockRewardVotes(height)
          case Some(ng) =>
            val innerVotes = leveldb.blockRewardVotes(height)
            if (height == this.height && settings.rewardsSettings.votingWindow(activatedAt, height).contains(height))
              innerVotes :+ ng.base.header.rewardVote
            else innerVotes
        }
      case None => Seq()
    }
  }

  override def wavesAmount(height: Int): BigInt = readLock {
    ngState match {
      case Some(ng) if this.height == height =>
        leveldb.wavesAmount(height - 1) + ng.reward.map(BigInt(_)).getOrElse(BigInt(0))
      case _ => leveldb.wavesAmount(height)
    }
  }

  override def height: Int = readLock {
    leveldb.height + ngState.fold(0)(_ => 1)
  }

  override def heightOf(blockId: BlockId): Option[Int] = readLock {
    ngState
      .collect {
        case ng if ng.contains(blockId) => this.height
      }
      .orElse(leveldb.heightOf(blockId))
  }

  override def microBlock(id: BlockId): Option[MicroBlock] = readLock {
    for {
      ng <- ngState
      mb <- ng.microBlock(id)
    } yield mb
  }

  override def microblockIds: Seq[BlockId] = readLock {
    ngState.fold(Seq.empty[BlockId])(_.microBlockIds)
  }

  override def bestLastBlockInfo(maxTimestamp: Long): Option[BlockMinerInfo] = readLock {
    ngState
      .map(_.bestLastBlockInfo(maxTimestamp))
      .orElse(
        leveldb.lastBlockHeader.map { sh =>
          BlockMinerInfo(sh.header.baseTarget, sh.header.generationSignature, sh.header.timestamp, sh.signature)
        }
      )
  }

  override def score: BigInt = readLock {
    leveldb.score + ngState.fold(BigInt(0))(_.bestLiquidBlock.blockScore())
  }

  override def carryFee: Long = readLock {
    ngState.map(_.carryFee).getOrElse(leveldb.carryFee)
  }

  override def blockHeader(height: Int): Option[SignedBlockHeader] = readLock {
    if (height == leveldb.height + 1)
      ngState.map(
        x => SignedBlockHeader(x.bestLiquidBlock.header, x.bestLiquidBlock.signature)
      )
    else
      leveldb.blockHeader(height)
  }

  override def transferById(id: BlockId): Option[(Int, TransferTransaction)] = readLock {
    ngState
      .fold(Diff.empty)(_.bestLiquidDiff)
      .transactionMap()
      .get(id)
      .collect {
        case (tx: TransferTransaction, _) => (height, tx)
      }
      .orElse(leveldb.transferById(id))
  }

  override def transactionInfo(id: ByteStr): Option[(Int, Transaction)] = readLock {
    ngState
      .fold(Diff.empty)(_.bestLiquidDiff)
      .transactionMap()
      .get(id)
      .map(t => (this.height, t._1))
      .orElse(leveldb.transactionInfo(id))
  }

  override def containsTransaction(tx: Transaction): Boolean = readLock {
    ngState.fold(leveldb.containsTransaction(tx)) { ng =>
      ng.bestLiquidDiff.transactionMap().contains(tx.id()) || leveldb.containsTransaction(tx)
    }
  }

  override def assetDescription(id: IssuedAsset): Option[AssetDescription] = readLock {
    ngState.fold(leveldb.assetDescription(id)) { ng =>
      CompositeBlockchain(leveldb, Some(ng.bestLiquidDiff)).assetDescription(id)
    }
  }

  override def resolveAlias(alias: Alias): Either[ValidationError, Address] = readLock {
    ngState.fold(leveldb.resolveAlias(alias)) { ng =>
      CompositeBlockchain(leveldb, Some(ng.bestLiquidDiff)).resolveAlias(alias)
    }
  }

  override def leaseDetails(leaseId: ByteStr): Option[LeaseDetails] = readLock {
    ngState match {
      case Some(ng) =>
        leveldb.leaseDetails(leaseId).map(ld => ld.copy(isActive = ng.bestLiquidDiff.leaseState.getOrElse(leaseId, ld.isActive))) orElse
          ng.bestLiquidDiff.transactionMap().get(leaseId).collect {
            case (lt: LeaseTransaction, _) =>
              LeaseDetails(lt.sender, lt.recipient, this.height, lt.amount, ng.bestLiquidDiff.leaseState(lt.id()))
          }
      case None =>
        leveldb.leaseDetails(leaseId)
    }
  }

  override def filledVolumeAndFee(orderId: ByteStr): VolumeAndFee = readLock {
    ngState.fold(leveldb.filledVolumeAndFee(orderId))(
      _.bestLiquidDiff.orderFills.get(orderId).orEmpty.combine(leveldb.filledVolumeAndFee(orderId))
    )
  }

  private[this] def lposPortfolioFromNG(a: Address, mb: ByteStr): Portfolio = readLock {
    val diffPf  = ngState.fold(Portfolio.empty)(_.balanceDiffAt(a, mb))
    val lease   = leveldb.leaseBalance(a)
    val balance = leveldb.balance(a)
    Portfolio(balance, lease, Map.empty).combine(diffPf)
  }

  /** Retrieves Waves balance snapshot in the [from, to] range (inclusive) */
  override def balanceSnapshots(address: Address, from: Int, to: BlockId): Seq[BalanceSnapshot] = readLock {
    val blockchainBlock = leveldb.heightOf(to)
    if (blockchainBlock.nonEmpty || ngState.isEmpty) {
      leveldb.balanceSnapshots(address, from, to)
    } else {
      val bs = BalanceSnapshot(height, lposPortfolioFromNG(address, to))
      if (leveldb.height > 0 && from < this.height) bs +: leveldb.balanceSnapshots(address, from, to) else Seq(bs)
    }
  }

<<<<<<< HEAD
  override def accountScript(address: Address): Option[(Script, Long)] = readLock {
    ngState.fold(leveldb.accountScript(address)) { ng =>
=======
  override def accountScriptWithComplexity(address: Address): Option[(Script, Long, Map[String, Long])] = readLock {
    ngState.fold(blockchain.accountScriptWithComplexity(address)) { ng =>
>>>>>>> 81cabfb3
      ng.bestLiquidDiff.scripts.get(address) match {
        case None      => leveldb.accountScript(address)
        case Some(scr) => scr
      }
    }
  }

  override def hasAccountScript(address: Address): Boolean = readLock {
    ngState
      .flatMap(
        _.bestLiquidDiff.scripts
          .get(address)
          .map(_.nonEmpty)
      )
      .getOrElse(leveldb.hasAccountScript(address))
  }

  override def assetScript(asset: IssuedAsset): Option[(Script, Long)] = readLock {
    ngState.fold(leveldb.assetScript(asset)) { ng =>
      ng.bestLiquidDiff.assetScripts.get(asset) match {
        case None      => leveldb.assetScript(asset)
        case Some(scr) => scr
      }
    }
  }

  override def accountData(acc: Address, key: String): Option[DataEntry[_]] = readLock {
    ngState.fold(leveldb.accountData(acc, key)) { ng =>
      val diffData = ng.bestLiquidDiff.accountData.get(acc).orEmpty
      diffData.data.get(key).orElse(leveldb.accountData(acc, key))
    }
  }

  def collectActiveLeases(filter: LeaseTransaction => Boolean): Seq[LeaseTransaction] =
    CompositeBlockchain.collectActiveLeases(leveldb, ngState.map(_.bestLiquidDiff))(filter)

  /** Builds a new portfolio map by applying a partial function to all portfolios on which the function is defined.
    *
    * @note Portfolios passed to `pf` only contain Waves and Leasing balances to improve performance */
  override def collectLposPortfolios[A](pf: PartialFunction[(Address, Portfolio), A]): Map[Address, A] = readLock {
    ngState.fold(leveldb.collectLposPortfolios(pf)) { ng =>
      val b = Map.newBuilder[Address, A]
      for ((a, p) <- ng.bestLiquidDiff.portfolios if p.lease != LeaseBalance.empty || p.balance != 0) {
        pf.runWith(b += a -> _)(a -> this.wavesPortfolio(a))
      }

      leveldb.collectLposPortfolios(pf) ++ b.result()
    }
  }

  override def transactionHeight(id: ByteStr): Option[Int] = readLock {
    ngState flatMap { ng =>
      ng.bestLiquidDiff.transactionMap().get(id).map(_ => this.height)
    } orElse leveldb.transactionHeight(id)
  }

  override def balance(address: Address, mayBeAssetId: Asset): Long = readLock {
    ngState match {
      case Some(ng) =>
        leveldb.balance(address, mayBeAssetId) + ng.bestLiquidDiff.portfolios.getOrElse(address, Portfolio.empty).balanceOf(mayBeAssetId)
      case None =>
        leveldb.balance(address, mayBeAssetId)
    }
  }

  override def leaseBalance(address: Address): LeaseBalance = readLock {
    ngState match {
      case Some(ng) =>
        cats.Monoid.combine(leveldb.leaseBalance(address), ng.bestLiquidDiff.portfolios.getOrElse(address, Portfolio.empty).lease)
      case None =>
        leveldb.leaseBalance(address)
    }
  }

  override def hitSource(height: Int): Option[ByteStr] = readLock {
    ngState match {
      case Some(ng) if this.height == height => ng.hitSource.some
      case _                                 => leveldb.hitSource(height)
    }
  }

  private[this] object metrics {
    val blockMicroForkStats       = Kamon.counter("blockchain-updater.block-micro-fork")
    val microMicroForkStats       = Kamon.counter("blockchain-updater.micro-micro-fork")
    val microBlockForkStats       = Kamon.counter("blockchain-updater.micro-block-fork")
    val microBlockForkHeightStats = Kamon.histogram("blockchain-updater.micro-block-fork-height")
    val forgeBlockTimeStats       = Kamon.timer("blockchain-updater.forge-block-time")
  }
}

object BlockchainUpdaterImpl {
  private def diff(p1: Map[Address, Portfolio], p2: Map[Address, Portfolio]) = Monoid.combine(p1, p2.map { case (k, v) => k -> v.negate })

  private def displayFeatures(s: Set[Short]): String =
    s"FEATURE${if (s.size > 1) "S" else ""} ${s.mkString(", ")} ${if (s.size > 1) "have been" else "has been"}"

  def areVersionsOfSameBlock(b1: Block, b2: Block): Boolean =
    b1.header.generator == b2.header.generator &&
      b1.header.baseTarget == b2.header.baseTarget &&
      b1.header.reference == b2.header.reference &&
      b1.header.timestamp == b2.header.timestamp
}<|MERGE_RESOLUTION|>--- conflicted
+++ resolved
@@ -620,13 +620,8 @@
     }
   }
 
-<<<<<<< HEAD
-  override def accountScript(address: Address): Option[(Script, Long)] = readLock {
+  override def accountScript(address: Address): Option[AccountScriptInfo] = readLock {
     ngState.fold(leveldb.accountScript(address)) { ng =>
-=======
-  override def accountScriptWithComplexity(address: Address): Option[(Script, Long, Map[String, Long])] = readLock {
-    ngState.fold(blockchain.accountScriptWithComplexity(address)) { ng =>
->>>>>>> 81cabfb3
       ng.bestLiquidDiff.scripts.get(address) match {
         case None      => leveldb.accountScript(address)
         case Some(scr) => scr
