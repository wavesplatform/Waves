package com.wavesplatform.state

import java.util.concurrent.locks.{Lock, ReentrantReadWriteLock}

import cats.implicits._
import cats.kernel.Monoid
import com.wavesplatform.account.{Address, Alias}
import com.wavesplatform.api.BlockMeta
import com.wavesplatform.block.Block.BlockId
import com.wavesplatform.block.{Block, MicroBlock, SignedBlockHeader}
import com.wavesplatform.common.state.ByteStr
import com.wavesplatform.database.LevelDBWriter
import com.wavesplatform.events.BlockchainUpdateTriggers
import com.wavesplatform.features.BlockchainFeatures
import com.wavesplatform.features.FeatureProvider._
import com.wavesplatform.lang.ValidationError
import com.wavesplatform.lang.script.Script
import com.wavesplatform.metrics.{TxsInBlockchainStats, _}
import com.wavesplatform.mining.{MiningConstraint, MiningConstraints}
import com.wavesplatform.settings.{BlockchainSettings, WavesSettings}
import com.wavesplatform.state.diffs.BlockDiffer
import com.wavesplatform.state.reader.{CompositeBlockchain, LeaseDetails}
import com.wavesplatform.transaction.Asset.{IssuedAsset, Waves}
import com.wavesplatform.transaction.TxValidationError.{BlockAppendError, GenericError, MicroBlockAppendError}
import com.wavesplatform.transaction._
import com.wavesplatform.transaction.lease._
import com.wavesplatform.transaction.transfer.TransferTransaction
import com.wavesplatform.utils.{ScorexLogging, Time, UnsupportedFeature, forceStopApplication}
import kamon.Kamon
import monix.reactive.subjects.ReplaySubject
import monix.reactive.{Observable, Observer}

class BlockchainUpdaterImpl(
    private val leveldb: LevelDBWriter,
    spendableBalanceChanged: Observer[(Address, Asset)],
    wavesSettings: WavesSettings,
    time: Time,
    blockchainUpdateTriggers: BlockchainUpdateTriggers
) extends Blockchain
    with BlockchainUpdater
    with NG
    with ScorexLogging {

  import com.wavesplatform.state.BlockchainUpdaterImpl._
  import wavesSettings.blockchainSettings.functionalitySettings

  private def inLock[R](l: Lock, f: => R): R = {
    l.lockInterruptibly()
    try f
    finally l.unlock()
  }

  private val lock                     = new ReentrantReadWriteLock(true)
  private def writeLock[B](f: => B): B = inLock(lock.writeLock(), f)
  private def readLock[B](f: => B): B  = inLock(lock.readLock(), f)

  private lazy val maxBlockReadinessAge = wavesSettings.minerSettings.intervalAfterLastBlockThenGenerationIsAllowed.toMillis

  private var ngState: Option[NgState]              = Option.empty
  private var restTotalConstraint: MiningConstraint = MiningConstraints(leveldb, leveldb.height).total

  private val internalLastBlockInfo = ReplaySubject.createLimited[LastBlockInfo](1)

  private def lastBlockReward: Option[Long] = this.blockReward(this.height)

  private def publishLastBlockInfo(): Unit =
    for (id <- this.lastBlockId; ts <- ngState.map(_.base.header.timestamp).orElse(leveldb.lastBlockTimestamp)) {
      val blockchainReady = ts + maxBlockReadinessAge > time.correctedTime()
      internalLastBlockInfo.onNext(LastBlockInfo(id, height, score, blockchainReady))
    }

  publishLastBlockInfo()

  def liquidBlock(id: ByteStr): Option[Block] = readLock(ngState.flatMap(_.totalDiffOf(id).map(_._1)))

  def liquidBlockMeta: Option[BlockMeta] = readLock(ngState.map { ng =>
    val (_, _, totalFee) = ng.bestLiquidDiffAndFees
    val b = ng.bestLiquidBlock
    val vrf = if (b.header.version >= Block.ProtoBlockVersion) hitSource(height) else None
    BlockMeta(b.header, b.signature, height, b.bytes().length, b.transactionData.length, totalFee, ng.reward, vrf)
  })

  @noinline
  def bestLiquidDiff: Option[Diff] = readLock(ngState.map(_.bestLiquidDiff))

  def bestLiquidDiffAndFees: Option[(Diff, Long, Long)] = readLock(ngState.map(_.bestLiquidDiffAndFees))

  override val settings: BlockchainSettings = wavesSettings.blockchainSettings

  override def isLastBlockId(id: ByteStr): Boolean = readLock {
    ngState.fold(leveldb.lastBlockId.contains(id))(_.contains(id))
  }

  override val lastBlockInfo: Observable[LastBlockInfo] = internalLastBlockInfo

  private def featuresApprovedWithBlock(block: Block): Set[Short] = {
    val height = leveldb.height + 1

    val featuresCheckPeriod        = functionalitySettings.activationWindowSize(height)
    val blocksForFeatureActivation = functionalitySettings.blocksForFeatureActivation(height)

    if (height % featuresCheckPeriod == 0) {
      val approvedFeatures = leveldb
        .featureVotes(height)
        .map { case (feature, votes) => feature -> (if (block.header.featureVotes.contains(feature)) votes + 1 else votes) }
        .filter { case (_, votes) => votes >= blocksForFeatureActivation }
        .keySet

      if (approvedFeatures.nonEmpty) log.info(s"${displayFeatures(approvedFeatures)} APPROVED at height $height")

      val unimplementedApproved = approvedFeatures.diff(BlockchainFeatures.implemented)
      if (unimplementedApproved.nonEmpty) {
        log.warn(s"""UNIMPLEMENTED ${displayFeatures(unimplementedApproved)} APPROVED ON BLOCKCHAIN
                    |PLEASE, UPDATE THE NODE AS SOON AS POSSIBLE
                    |OTHERWISE THE NODE WILL BE STOPPED OR FORKED UPON FEATURE ACTIVATION""".stripMargin)
      }

      val activatedFeatures: Set[Short] = leveldb.activatedFeaturesAt(height)

      val unimplementedActivated = activatedFeatures.diff(BlockchainFeatures.implemented)
      if (unimplementedActivated.nonEmpty) {
        log.error(s"UNIMPLEMENTED ${displayFeatures(unimplementedActivated)} ACTIVATED ON BLOCKCHAIN")
        log.error("PLEASE, UPDATE THE NODE IMMEDIATELY")
        if (wavesSettings.featuresSettings.autoShutdownOnUnsupportedFeature) {
          log.error("FOR THIS REASON THE NODE WAS STOPPED AUTOMATICALLY")
          forceStopApplication(UnsupportedFeature)
        } else log.error("OTHERWISE THE NODE WILL END UP ON A FORK")
      }

      approvedFeatures
    } else {

      Set.empty
    }
  }

  private def nextReward(): Option[Long] = {
    val settings   = this.settings.rewardsSettings
    val nextHeight = this.height + 1

    leveldb
      .featureActivationHeight(BlockchainFeatures.BlockReward.id)
      .filter(_ <= nextHeight)
      .flatMap { activatedAt =>
        val mayBeReward     = lastBlockReward
        val mayBeTimeToVote = nextHeight - activatedAt

        mayBeReward match {
          case Some(reward) if mayBeTimeToVote > 0 && mayBeTimeToVote % settings.term == 0 =>
            Some((blockRewardVotes(this.height).filter(_ >= 0), reward))
          case None if mayBeTimeToVote >= 0 =>
            Some((Seq(), settings.initial))
          case _ => None
        }
      }
      .flatMap {
        case (votes, currentReward) =>
          val lt        = votes.count(_ < currentReward)
          val gt        = votes.count(_ > currentReward)
          val threshold = settings.votingInterval / 2 + 1

          if (lt >= threshold)
            Some(math.max(currentReward - settings.minIncrement, 0))
          else if (gt >= threshold)
            Some(currentReward + settings.minIncrement)
          else
            Some(currentReward)
      }
      .orElse(lastBlockReward)
  }

  override def processBlock(block: Block, hitSource: ByteStr, verify: Boolean = true): Either[ValidationError, Option[DiscardedTransactions]] =
    writeLock {
      val height                             = leveldb.height
      val notImplementedFeatures: Set[Short] = leveldb.activatedFeaturesAt(height).diff(BlockchainFeatures.implemented)

      Either
        .cond(
          !wavesSettings.featuresSettings.autoShutdownOnUnsupportedFeature || notImplementedFeatures.isEmpty,
          (),
          GenericError(s"UNIMPLEMENTED ${displayFeatures(notImplementedFeatures)} ACTIVATED ON BLOCKCHAIN, UPDATE THE NODE IMMEDIATELY")
        )
        .flatMap[ValidationError, Option[DiscardedTransactions]](
          _ =>
            (ngState match {
              case None =>
                leveldb.lastBlockId match {
                  case Some(uniqueId) if uniqueId != block.header.reference =>
                    val logDetails = s"The referenced block(${block.header.reference})" +
                      s" ${if (leveldb.contains(block.header.reference)) "exits, it's not last persisted" else "doesn't exist"}"
                    Left(BlockAppendError(s"References incorrect or non-existing block: " + logDetails, block))
                  case lastBlockId =>
                    val height            = lastBlockId.fold(0)(leveldb.unsafeHeightOf)
                    val miningConstraints = MiningConstraints(leveldb, height)
                    val reward            = nextReward()
                    BlockDiffer
                      .fromBlock(
                        CompositeBlockchain(leveldb, carry = leveldb.carryFee, reward = reward),
                        leveldb.lastBlock,
                        block,
                        miningConstraints.total,
                        verify
                      )
                      .map(r => Option((r, Seq.empty[Transaction], reward, hitSource)))
                }
              case Some(ng) =>
                if (ng.base.header.reference == block.header.reference) {
                  if (block.blockScore() > ng.base.blockScore()) {
                    val height            = leveldb.unsafeHeightOf(ng.base.header.reference)
                    val miningConstraints = MiningConstraints(leveldb, height)

                    blockchainUpdateTriggers.onMicroBlockRollback(block.header.reference, this.height)

                    BlockDiffer
                      .fromBlock(
                        CompositeBlockchain(leveldb, carry = leveldb.carryFee, reward = ng.reward),
                        leveldb.lastBlock,
                        block,
                        miningConstraints.total,
                        verify
                      )
                      .map { r =>
                        log.trace(
                          s"Better liquid block(score=${block.blockScore()}) received and applied instead of existing(score=${ng.base.blockScore()})"
                        )
                        Some((r, ng.transactions, ng.reward, hitSource))
                      }
                  } else if (areVersionsOfSameBlock(block, ng.base)) {
                    if (block.transactionData.lengthCompare(ng.transactions.size) <= 0) {
                      log.trace(s"Existing liquid block is better than new one, discarding $block")
                      Right(None)
                    } else {
                      log.trace(s"New liquid block is better version of existing, swapping")
                      val height            = leveldb.unsafeHeightOf(ng.base.header.reference)
                      val miningConstraints = MiningConstraints(leveldb, height)

                      blockchainUpdateTriggers.onMicroBlockRollback(block.header.reference, this.height)

                      BlockDiffer
                        .fromBlock(
                          CompositeBlockchain(leveldb, carry = leveldb.carryFee, reward = ng.reward),
                          leveldb.lastBlock,
                          block,
                          miningConstraints.total,
                          verify
                        )
                        .map(r => Some((r, Seq.empty[Transaction], ng.reward, hitSource)))
                    }
                  } else
                    Left(
                      BlockAppendError(
                        s"Competitors liquid block $block(score=${block.blockScore()}) is not better than existing (ng.base ${ng.base}(score=${ng.base
                          .blockScore()}))",
                        block
                      )
                    )
                } else
                  metrics.forgeBlockTimeStats.measureSuccessful(ng.totalDiffOf(block.header.reference)) match {
                    case None => Left(BlockAppendError(s"References incorrect or non-existing block", block))
                    case Some((referencedForgedBlock, referencedLiquidDiff, carry, totalFee, discarded)) =>
                      if (!verify || referencedForgedBlock.signatureValid()) {
                        val height = leveldb.heightOf(referencedForgedBlock.header.reference).getOrElse(0)

                        if (discarded.nonEmpty) {
                          blockchainUpdateTriggers.onMicroBlockRollback(referencedForgedBlock.uniqueId, this.height)
                          metrics.microBlockForkStats.increment()
                          metrics.microBlockForkHeightStats.record(discarded.size)
                        }

                        val constraint: MiningConstraint = {
                          val miningConstraints = MiningConstraints(leveldb, height)
                          miningConstraints.total
                        }

                        val prevReward = ng.reward
                        val reward     = nextReward()

                        val prevHitSource = ng.hitSource

                        val liquidDiffWithCancelledLeases = ng.cancelExpiredLeases(referencedLiquidDiff)

                        val diff = BlockDiffer
                          .fromBlock(
                            CompositeBlockchain(leveldb, Some(liquidDiffWithCancelledLeases), Some(referencedForgedBlock), carry, reward),
                            Some(referencedForgedBlock),
                            block,
                            constraint,
                            verify
                          )

                        diff.map { hardenedDiff =>
                          leveldb.append(liquidDiffWithCancelledLeases, carry, totalFee, prevReward, prevHitSource, referencedForgedBlock)
                          BlockStats.appended(referencedForgedBlock, referencedLiquidDiff.scriptsComplexity)
                          TxsInBlockchainStats.record(ng.transactions.size)
                          Some((hardenedDiff, discarded.flatMap(_.transactionData), reward, hitSource))
                        }
                      } else {
                        val errorText = s"Forged block has invalid signature: base: ${ng.base}, requested reference: ${block.header.reference}"
                        log.error(errorText)
                        Left(BlockAppendError(errorText, block))
                      }
                  }
            }).map {
              _ map {
                case (BlockDiffer.Result(newBlockDiff, carry, totalFee, updatedTotalConstraint, detailedDiff), discarded, reward, hitSource) =>
                  val newHeight   = leveldb.height + 1
                  val prevNgState = ngState

                  restTotalConstraint = updatedTotalConstraint
                  ngState = Some(
                    new NgState(
                      block,
                      newBlockDiff,
                      carry,
                      totalFee,
                      featuresApprovedWithBlock(block),
                      reward,
                      hitSource,
                      cancelLeases(collectLeasesToCancel(newHeight))
                    )
                  )
                  notifyChangedSpendable(prevNgState, ngState)
                  publishLastBlockInfo()

                  if ((block.header.timestamp > time
                        .getTimestamp() - wavesSettings.minerSettings.intervalAfterLastBlockThenGenerationIsAllowed.toMillis) || (newHeight % 100 == 0)) {
                    log.info(s"New height: $newHeight")
                  }

<<<<<<< HEAD
                  blockchainUpdateTriggers.onProcessBlock(block, detailedDiff, leveldb)
=======
                  blockchainUpdateTriggers.onProcessBlock(block, detailedDiff, reward, blockchain)
>>>>>>> bc6c3e3c

                  discarded
              }
            }
        )
    }

  private def collectLeasesToCancel(newHeight: Int): Seq[LeaseTransaction] =
    if (leveldb.isFeatureActivated(BlockchainFeatures.LeaseExpiration, newHeight)) {
      val toHeight = newHeight - leveldb.settings.functionalitySettings.leaseExpiration
      val fromHeight = leveldb.featureActivationHeight(BlockchainFeatures.LeaseExpiration.id) match {
        case Some(activationHeight) if activationHeight == newHeight => 1
        case _                                                       => toHeight
      }
      log.trace(s"Collecting leases created within [$fromHeight, $toHeight]")
      leveldb.collectActiveLeases(_ => true)
    } else Seq.empty

  private def cancelLeases(leaseTransactions: Seq[LeaseTransaction]): Map[ByteStr, Diff] =
    (for {
      lt        <- leaseTransactions
      recipient <- leveldb.resolveAlias(lt.recipient).toSeq
    } yield lt.id() -> Diff.empty.copy(
      portfolios = Map(
        lt.sender.toAddress -> Portfolio(0, LeaseBalance(0, -lt.amount), Map.empty),
        recipient           -> Portfolio(0, LeaseBalance(-lt.amount, 0), Map.empty)
      ),
      leaseState = Map(lt.id() -> false)
    )).toMap

  override def removeAfter(blockId: ByteStr): Either[ValidationError, Seq[(Block, ByteStr)]] = writeLock {
    log.info(s"Removing blocks after ${blockId.trim} from blockchain")

    val prevNgState = ngState
    val result = if (prevNgState.exists(_.contains(blockId))) {
      log.trace("Resetting liquid block, no rollback is necessary")
      blockchainUpdateTriggers.onMicroBlockRollback(blockId, this.height)
      Right(Seq.empty)
    } else {
      val discardedNgBlock = prevNgState.map(ng => (ng.bestLiquidBlock, ng.hitSource)).toSeq
      ngState = None
      leveldb
        .rollbackTo(blockId)
        .map { bs =>
          blockchainUpdateTriggers.onRollback(blockId, leveldb.height)
          bs ++ discardedNgBlock
        }
        .leftMap(err => GenericError(err))
    }

    notifyChangedSpendable(prevNgState, ngState)
    publishLastBlockInfo()
    result
  }

  private def notifyChangedSpendable(prevNgState: Option[NgState], newNgState: Option[NgState]): Unit = {
    val changedPortfolios = (prevNgState, newNgState) match {
      case (Some(p), Some(n)) => diff(p.bestLiquidDiff.portfolios, n.bestLiquidDiff.portfolios)
      case (Some(x), _)       => x.bestLiquidDiff.portfolios
      case (_, Some(x))       => x.bestLiquidDiff.portfolios
      case _                  => Map.empty
    }

    changedPortfolios.foreach {
      case (addr, p) =>
        p.assetIds.view
          .filter(x => p.spendableBalanceOf(x) != 0)
          .foreach(assetId => spendableBalanceChanged.onNext(addr -> assetId))
    }
  }

  override def processMicroBlock(microBlock: MicroBlock, verify: Boolean = true): Either[ValidationError, Unit] = writeLock {
    ngState match {
      case None =>
        Left(MicroBlockAppendError("No base block exists", microBlock))
      case Some(ng) if ng.base.header.generator.toAddress != microBlock.sender.toAddress =>
        Left(MicroBlockAppendError("Base block has been generated by another account", microBlock))
      case Some(ng) =>
        ng.lastMicroBlock match {
          case None if ng.base.uniqueId != microBlock.prevResBlockSig =>
            metrics.blockMicroForkStats.increment()
            Left(MicroBlockAppendError("It's first micro and it doesn't reference base block(which exists)", microBlock))
          case Some(prevMicro) if prevMicro.totalResBlockSig != microBlock.prevResBlockSig =>
            metrics.microMicroForkStats.increment()
            Left(MicroBlockAppendError("It doesn't reference last known microBlock(which exists)", microBlock))
          case _ =>
            for {
              _ <- microBlock.signaturesValid()
              totalSignatureValid <- ng
                .totalDiffOf(microBlock.prevResBlockSig)
                .toRight(GenericError(s"No referenced block exists: $microBlock"))
                .map {
                  case (accumulatedBlock, _, _, _, _) =>
                    Block
                      .create(accumulatedBlock, accumulatedBlock.transactionData ++ microBlock.transactionData, microBlock.totalResBlockSig)
                      .signatureValid()
                }
              _ <- Either
                .cond(
                  totalSignatureValid,
                  Unit,
                  MicroBlockAppendError("Invalid total block signature", microBlock)
                )
              blockDifferResult <- {
                BlockDiffer.fromMicroBlock(this, leveldb.lastBlockTimestamp, microBlock, ng.base.header.timestamp, restTotalConstraint, verify)
              }
            } yield {
              val BlockDiffer.Result(diff, carry, totalFee, updatedMdConstraint, detailedDiff) = blockDifferResult
              blockchainUpdateTriggers.onProcessMicroBlock(microBlock, detailedDiff, this)
              restTotalConstraint = updatedMdConstraint
              ng.append(microBlock, diff, carry, totalFee, System.currentTimeMillis)
              log.info(s"$microBlock appended")
              internalLastBlockInfo.onNext(LastBlockInfo(microBlock.totalResBlockSig, height, score, ready = true))

              for {
                (addr, p) <- diff.portfolios
                assetId   <- p.assetIds
              } spendableBalanceChanged.onNext(addr -> assetId)
            }
        }
    }
  }

  def shutdown(): Unit = {
    internalLastBlockInfo.onComplete()
  }

  private def newlyApprovedFeatures = ngState.fold(Map.empty[Short, Int])(_.approvedFeatures.map(_ -> height).toMap)

  override def approvedFeatures: Map[Short, Int] = readLock {
    newlyApprovedFeatures ++ leveldb.approvedFeatures
  }

  override def activatedFeatures: Map[Short, Int] = readLock {
    newlyApprovedFeatures.mapValues(_ + functionalitySettings.activationWindowSize(height)) ++ leveldb.activatedFeatures
  }

  override def featureVotes(height: Int): Map[Short, Int] = readLock {
    val innerVotes = leveldb.featureVotes(height)
    ngState match {
      case Some(ng) if this.height <= height =>
        val ngVotes = ng.base.header.featureVotes.map { featureId =>
          featureId -> (innerVotes.getOrElse(featureId, 0) + 1)
        }.toMap

        innerVotes ++ ngVotes
      case _ => innerVotes
    }
  }

  override def blockReward(height: Int): Option[Long] = readLock {
    leveldb.blockReward(height) match {
      case r @ Some(_) => r
      case None        => ngState.collect { case ng if leveldb.height + 1 == height => ng.reward }.flatten
    }
  }

  override def blockRewardVotes(height: Int): Seq[Long] = readLock {
    activatedFeatures.get(BlockchainFeatures.BlockReward.id) match {
      case Some(activatedAt) if activatedAt <= height =>
        ngState match {
          case None => leveldb.blockRewardVotes(height)
          case Some(ng) =>
            val innerVotes = leveldb.blockRewardVotes(height)
            if (height == this.height && settings.rewardsSettings.votingWindow(activatedAt, height).contains(height))
              innerVotes :+ ng.base.header.rewardVote
            else innerVotes
        }
      case None => Seq()
    }
  }

  override def wavesAmount(height: Int): BigInt = readLock {
    ngState match {
      case Some(ng) if this.height == height =>
        leveldb.wavesAmount(height - 1) + ng.reward.map(BigInt(_)).getOrElse(BigInt(0))
      case _ => leveldb.wavesAmount(height)
    }
  }

  override def height: Int = readLock {
    leveldb.height + ngState.fold(0)(_ => 1)
  }

  override def heightOf(blockId: BlockId): Option[Int] = readLock {
    ngState
      .collect {
        case ng if ng.contains(blockId) => this.height
      }
      .orElse(leveldb.heightOf(blockId))
  }

  override def microBlock(id: BlockId): Option[MicroBlock] = readLock {
    for {
      ng <- ngState
      mb <- ng.microBlock(id)
    } yield mb
  }

  override def microblockIds: Seq[BlockId] = readLock {
    ngState.fold(Seq.empty[BlockId])(_.microBlockIds)
  }

  override def bestLastBlockInfo(maxTimestamp: Long): Option[BlockMinerInfo] = readLock {
    ngState
      .map(_.bestLastBlockInfo(maxTimestamp))
      .orElse(
        leveldb.lastBlockHeader.map { sh =>
          BlockMinerInfo(sh.header.baseTarget, sh.header.generationSignature, sh.header.timestamp, sh.signature)
        }
      )
  }

  override def score: BigInt = readLock {
    leveldb.score + ngState.fold(BigInt(0))(_.bestLiquidBlock.blockScore())
  }

  override def carryFee: Long = readLock {
    ngState.map(_.carryFee).getOrElse(leveldb.carryFee)
  }

  override def blockHeader(height: Int): Option[SignedBlockHeader] = readLock {
    if (height == leveldb.height + 1) ngState.map { x =>
      SignedBlockHeader(x.bestLiquidBlock.header, x.bestLiquidBlock.signature)
      }
    else leveldb.blockHeader(height)
  }

  override def transferById(id: BlockId): Option[(Int, TransferTransaction)] = readLock {
    compositeBlockchain.transferById(id)
  }

  override def transactionInfo(id: ByteStr): Option[(Int, Transaction)] = readLock {
    compositeBlockchain.transactionInfo(id)
  }

  override def containsTransaction(tx: Transaction): Boolean = readLock {
    compositeBlockchain.containsTransaction(tx)
  }

  override def assetDescription(id: IssuedAsset): Option[AssetDescription] = readLock {
    compositeBlockchain.assetDescription(id)
  }

  override def resolveAlias(alias: Alias): Either[ValidationError, Address] = readLock {
    compositeBlockchain.resolveAlias(alias)
  }

  override def leaseDetails(leaseId: ByteStr): Option[LeaseDetails] = readLock {
    compositeBlockchain.leaseDetails(leaseId)
  }

  override def filledVolumeAndFee(orderId: ByteStr): VolumeAndFee = readLock {
    compositeBlockchain.filledVolumeAndFee(orderId)
  }

  /** Retrieves Waves balance snapshot in the [from, to] range (inclusive) */
  override def balanceOnlySnapshots(address: Address, h: Int, assetId: Asset = Waves): Option[(Int, Long)] = readLock {
    compositeBlockchain.balanceOnlySnapshots(address, h, assetId)
  }

  override def balanceSnapshots(address: Address, from: Int, to: Option[BlockId]): Seq[BalanceSnapshot] = readLock {
    CompositeBlockchain(leveldb, to.fold(ngState.map(_.bestLiquidDiff))(id => ngState.map(_.diffFor(id)._1)))
      .balanceSnapshots(address, from, to)
  }

  override def accountScript(address: Address): Option[AccountScriptInfo] = readLock {
    compositeBlockchain.accountScript(address)
  }

  override def hasAccountScript(address: Address): Boolean = readLock {
    compositeBlockchain.hasAccountScript(address)
  }

  override def assetScript(asset: IssuedAsset): Option[(Script, Long)] = readLock {
    compositeBlockchain.assetScript(asset)
  }

  override def accountData(acc: Address, key: String): Option[DataEntry[_]] = readLock {
    compositeBlockchain.accountData(acc, key)
  }

  def collectActiveLeases(filter: LeaseTransaction => Boolean): Seq[LeaseTransaction] =
    CompositeBlockchain.collectActiveLeases(leveldb, ngState.map(_.bestLiquidDiff))(filter)

  /** Builds a new portfolio map by applying a partial function to all portfolios on which the function is defined.
    *
    * @note Portfolios passed to `pf` only contain Waves and Leasing balances to improve performance */
  override def collectLposPortfolios[A](pf: PartialFunction[(Address, Portfolio), A]): Map[Address, A] = readLock {
    ngState.fold(leveldb.collectLposPortfolios(pf)) { ng =>
      val b = Map.newBuilder[Address, A]
      for ((a, p) <- ng.bestLiquidDiff.portfolios if p.lease != LeaseBalance.empty || p.balance != 0) {
        pf.runWith(b += a -> _)(a -> this.wavesPortfolio(a))
      }

      leveldb.collectLposPortfolios(pf) ++ b.result()
    }
  }

  override def transactionHeight(id: ByteStr): Option[Int] = readLock {
    compositeBlockchain.transactionHeight(id)
  }

  override def balance(address: Address, mayBeAssetId: Asset): Long = readLock {
    compositeBlockchain.balance(address, mayBeAssetId)
  }

  override def leaseBalance(address: Address): LeaseBalance = readLock {
    compositeBlockchain.leaseBalance(address)
  }

  override def hitSource(height: Int): Option[ByteStr] = readLock {
    ngState match {
      case Some(ng) if this.height == height => ng.hitSource.some
      case _                                 => leveldb.hitSource(height)
    }
  }

  private[this] def compositeBlockchain =
    ngState.fold(leveldb: Blockchain)(CompositeBlockchain(leveldb, _))

  private[this] object metrics {
    val blockMicroForkStats       = Kamon.counter("blockchain-updater.block-micro-fork")
    val microMicroForkStats       = Kamon.counter("blockchain-updater.micro-micro-fork")
    val microBlockForkStats       = Kamon.counter("blockchain-updater.micro-block-fork")
    val microBlockForkHeightStats = Kamon.histogram("blockchain-updater.micro-block-fork-height")
    val forgeBlockTimeStats       = Kamon.timer("blockchain-updater.forge-block-time")
  }
}

object BlockchainUpdaterImpl {
  private def diff(p1: Map[Address, Portfolio], p2: Map[Address, Portfolio]) = Monoid.combine(p1, p2.map { case (k, v) => k -> v.negate })

  private def displayFeatures(s: Set[Short]): String =
    s"FEATURE${if (s.size > 1) "S" else ""} ${s.mkString(", ")} ${if (s.size > 1) "have been" else "has been"}"

  def areVersionsOfSameBlock(b1: Block, b2: Block): Boolean =
    b1.header.generator == b2.header.generator &&
      b1.header.baseTarget == b2.header.baseTarget &&
      b1.header.reference == b2.header.reference &&
      b1.header.timestamp == b2.header.timestamp
}<|MERGE_RESOLUTION|>--- conflicted
+++ resolved
@@ -327,11 +327,7 @@
                     log.info(s"New height: $newHeight")
                   }
 
-<<<<<<< HEAD
-                  blockchainUpdateTriggers.onProcessBlock(block, detailedDiff, leveldb)
-=======
-                  blockchainUpdateTriggers.onProcessBlock(block, detailedDiff, reward, blockchain)
->>>>>>> bc6c3e3c
+                  blockchainUpdateTriggers.onProcessBlock(block, detailedDiff, reward, leveldb)
 
                   discarded
               }
