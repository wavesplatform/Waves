package com.wavesplatform.state

import java.util.concurrent.locks.{Lock, ReentrantReadWriteLock}

import cats.syntax.either.*
import cats.syntax.option.*
import com.wavesplatform.account.{Address, Alias}
import com.wavesplatform.api.BlockMeta
import com.wavesplatform.block.Block.BlockId
import com.wavesplatform.block.{Block, MicroBlock, SignedBlockHeader}
import com.wavesplatform.common.state.ByteStr
import com.wavesplatform.database.Storage
import com.wavesplatform.events.BlockchainUpdateTriggers
import com.wavesplatform.features.BlockchainFeatures
import com.wavesplatform.lang.ValidationError
import com.wavesplatform.metrics.{TxsInBlockchainStats, *}
import com.wavesplatform.mining.{Miner, MiningConstraint, MiningConstraints}
import com.wavesplatform.settings.{BlockchainSettings, WavesSettings}
import com.wavesplatform.state.diffs.BlockDiffer
import com.wavesplatform.state.reader.{CompositeBlockchain, LeaseDetails}
import com.wavesplatform.transaction.*
import com.wavesplatform.transaction.Asset.{IssuedAsset, Waves}
import com.wavesplatform.transaction.TxValidationError.{BlockAppendError, GenericError, MicroBlockAppendError}
import com.wavesplatform.transaction.lease.*
import com.wavesplatform.transaction.transfer.TransferTransactionLike
import com.wavesplatform.utils.{ScorexLogging, Time, UnsupportedFeature, forceStopApplication}
import kamon.Kamon
import monix.reactive.subjects.ReplaySubject
import monix.reactive.{Observable, Observer}

class BlockchainUpdaterImpl(
    leveldb: Blockchain & Storage,
    spendableBalanceChanged: Observer[(Address, Asset)],
    wavesSettings: WavesSettings,
    time: Time,
    blockchainUpdateTriggers: BlockchainUpdateTriggers,
    collectActiveLeases: (Int, Int) => Seq[LeaseTransaction],
    miner: Miner = _ => ()
) extends Blockchain
    with BlockchainUpdater
    with NG
    with ScorexLogging {

  import com.wavesplatform.state.BlockchainUpdaterImpl.*
  import wavesSettings.blockchainSettings.functionalitySettings

  private def inLock[R](l: Lock, f: => R): R = {
    l.lockInterruptibly()
    try f
    finally l.unlock()
  }

  private val lock                     = new ReentrantReadWriteLock(true)
  private def writeLock[B](f: => B): B = inLock(lock.writeLock(), f)
  def readLock[B](f: => B): B          = inLock(lock.readLock(), f)

  private lazy val maxBlockReadinessAge = wavesSettings.minerSettings.intervalAfterLastBlockThenGenerationIsAllowed.toMillis

  @volatile
  private[this] var ngState: Option[NgState] = Option.empty

  @volatile
  private[this] var restTotalConstraint: MiningConstraint = MiningConstraints(leveldb, leveldb.height).total

  private val internalLastBlockInfo = ReplaySubject.createLimited[LastBlockInfo](1)

  private def lastBlockReward: Option[Long] = this.blockReward(this.height)

  private def publishLastBlockInfo(): Unit =
    for (id <- this.lastBlockId; ts <- ngState.map(_.base.header.timestamp).orElse(leveldb.lastBlockTimestamp)) {
      val blockchainReady = ts + maxBlockReadinessAge > time.correctedTime()
      internalLastBlockInfo.onNext(LastBlockInfo(id, height, score, blockchainReady))
    }

  publishLastBlockInfo()

  def liquidBlock(id: ByteStr): Option[Block] = readLock(ngState.flatMap(_.totalDiffOf(id).map(_._1)))

  def liquidTransactions(id: ByteStr): Option[Seq[(TxMeta, Transaction)]] =
    readLock(
      ngState
        .flatMap(_.totalDiffOf(id))
        .map { case (_, diff, _, _, _) =>
<<<<<<< HEAD
          diff.transactions.map(info => (TxMeta(Height(height), info.applied, info.spentComplexity), info.transaction))
=======
          diff.transactions.toSeq.map(info => (TxMeta(Height(height), info.applied, info.spentComplexity), info.transaction))
>>>>>>> deb8ae33
        }
    )

  def liquidBlockMeta: Option[BlockMeta] =
    readLock(ngState.map { ng =>
      val (_, _, totalFee) = ng.bestLiquidDiffAndFees
      val b                = ng.bestLiquidBlock
      val vrf              = if (b.header.version >= Block.ProtoBlockVersion) hitSource(height) else None
      BlockMeta.fromBlock(b, height, totalFee, ng.reward, vrf)
    })

  @noinline
  def bestLiquidDiff: Option[Diff] = readLock(ngState.map(_.bestLiquidDiff))

  def bestLiquidDiffAndFees: Option[(Diff, Long, Long)] = readLock(ngState.map(_.bestLiquidDiffAndFees))

  override val settings: BlockchainSettings = wavesSettings.blockchainSettings

  override def isLastBlockId(id: ByteStr): Boolean = readLock {
    ngState.fold(leveldb.lastBlockId.contains(id))(_.contains(id))
  }

  override val lastBlockInfo: Observable[LastBlockInfo] = internalLastBlockInfo

  private def featuresApprovedWithBlock(block: Block): Set[Short] = {
    val height = leveldb.height + 1

    val featuresCheckPeriod        = functionalitySettings.activationWindowSize(height)
    val blocksForFeatureActivation = functionalitySettings.blocksForFeatureActivation(height)

    if (height % featuresCheckPeriod == 0) {
      val approvedFeatures = leveldb
        .featureVotes(height)
        .map { case (feature, votes) => feature -> (if (block.header.featureVotes.contains(feature)) votes + 1 else votes) }
        .filter { case (_, votes) => votes >= blocksForFeatureActivation }
        .keySet
        .filterNot(settings.functionalitySettings.preActivatedFeatures.contains)

      if (approvedFeatures.nonEmpty) log.info(s"${displayFeatures(approvedFeatures)} APPROVED at height $height")

      val unimplementedApproved = approvedFeatures.diff(BlockchainFeatures.implemented)
      if (unimplementedApproved.nonEmpty) {
        log.warn(s"""UNIMPLEMENTED ${displayFeatures(unimplementedApproved)} APPROVED ON BLOCKCHAIN
                    |PLEASE, UPDATE THE NODE AS SOON AS POSSIBLE
                    |OTHERWISE THE NODE WILL BE STOPPED OR FORKED UPON FEATURE ACTIVATION""".stripMargin)
      }

      val activatedFeatures: Set[Short] = leveldb.activatedFeaturesAt(height)

      val unimplementedActivated = activatedFeatures.diff(BlockchainFeatures.implemented)
      if (unimplementedActivated.nonEmpty) {
        log.error(s"UNIMPLEMENTED ${displayFeatures(unimplementedActivated)} ACTIVATED ON BLOCKCHAIN")
        log.error("PLEASE, UPDATE THE NODE IMMEDIATELY")
        if (wavesSettings.featuresSettings.autoShutdownOnUnsupportedFeature) {
          log.error("FOR THIS REASON THE NODE WAS STOPPED AUTOMATICALLY")
          forceStopApplication(UnsupportedFeature)
        } else log.error("OTHERWISE THE NODE WILL END UP ON A FORK")
      }

      approvedFeatures
    } else {

      Set.empty
    }
  }

  private def nextReward(): Option[Long] = {
    val settings   = this.settings.rewardsSettings
    val nextHeight = this.height + 1

    leveldb
      .featureActivationHeight(BlockchainFeatures.BlockReward.id)
      .filter(_ <= nextHeight)
      .flatMap { activatedAt =>
        val mayBeReward     = lastBlockReward
        val mayBeTimeToVote = nextHeight - activatedAt

        mayBeReward match {
          case Some(reward) if mayBeTimeToVote > 0 && mayBeTimeToVote % settings.term == 0 =>
            Some((blockRewardVotes(this.height).filter(_ >= 0), reward))
          case None if mayBeTimeToVote >= 0 =>
            Some((Seq(), settings.initial))
          case _ => None
        }
      }
      .flatMap { case (votes, currentReward) =>
        val lt        = votes.count(_ < currentReward)
        val gt        = votes.count(_ > currentReward)
        val threshold = settings.votingInterval / 2 + 1

        if (lt >= threshold)
          Some(math.max(currentReward - settings.minIncrement, 0))
        else if (gt >= threshold)
          Some(currentReward + settings.minIncrement)
        else
          Some(currentReward)
      }
      .orElse(lastBlockReward)
  }

  override def processBlock(block: Block, hitSource: ByteStr, verify: Boolean = true): Either[ValidationError, Seq[Diff]] =
    writeLock {
      val height                             = leveldb.height
      val notImplementedFeatures: Set[Short] = leveldb.activatedFeaturesAt(height).diff(BlockchainFeatures.implemented)

      Either
        .cond(
          !wavesSettings.featuresSettings.autoShutdownOnUnsupportedFeature || notImplementedFeatures.isEmpty,
          (),
          GenericError(s"UNIMPLEMENTED ${displayFeatures(notImplementedFeatures)} ACTIVATED ON BLOCKCHAIN, UPDATE THE NODE IMMEDIATELY")
        )
        .flatMap[ValidationError, Seq[Diff]](_ =>
          (ngState match {
            case None =>
              leveldb.lastBlockId match {
                case Some(uniqueId) if uniqueId != block.header.reference =>
                  val logDetails = s"The referenced block(${block.header.reference})" +
                    s" ${if (leveldb.contains(block.header.reference)) "exits, it's not last persisted" else "doesn't exist"}"
                  Left(BlockAppendError(s"References incorrect or non-existing block: " + logDetails, block))
                case lastBlockId =>
                  val height            = lastBlockId.fold(0)(leveldb.unsafeHeightOf)
                  val miningConstraints = MiningConstraints(leveldb, height)
                  val reward            = nextReward()

                  val referencedBlockchain = CompositeBlockchain(leveldb, reward)
                  BlockDiffer
                    .fromBlock(
                      referencedBlockchain,
                      leveldb.lastBlock,
                      block,
                      miningConstraints.total,
                      hitSource,
                      verify
                    )
                    .map { r =>
                      val updatedBlockchain = CompositeBlockchain(leveldb, r.diff, block, hitSource, r.carry, reward)
                      miner.scheduleMining(Some(updatedBlockchain))
                      blockchainUpdateTriggers.onProcessBlock(block, r.detailedDiff, reward, referencedBlockchain)
                      Option((r, Nil, reward, hitSource))
                    }
              }
            case Some(ng) =>
              if (ng.base.header.reference == block.header.reference) {
                if (block.blockScore() > ng.base.blockScore()) {
                  val height            = leveldb.unsafeHeightOf(ng.base.header.reference)
                  val miningConstraints = MiningConstraints(leveldb, height)

                  blockchainUpdateTriggers.onRollback(this, ng.base.header.reference, leveldb.height)

                  val referencedBlockchain = CompositeBlockchain(leveldb, ng.reward)
                  BlockDiffer
                    .fromBlock(
                      referencedBlockchain,
                      leveldb.lastBlock,
                      block,
                      miningConstraints.total,
                      hitSource,
                      verify
                    )
                    .map { r =>
                      log.trace(
                        s"Better liquid block(score=${block.blockScore()}) received and applied instead of existing(score=${ng.base.blockScore()})"
                      )
                      val (mbs, diffs) = ng.allDiffs.unzip
                      log.trace(s"Discarded microblocks = $mbs, diffs = ${diffs.map(_.hashString)}")
                      blockchainUpdateTriggers.onProcessBlock(block, r.detailedDiff, ng.reward, referencedBlockchain)
                      Some((r, diffs, ng.reward, hitSource))
                    }
                } else if (areVersionsOfSameBlock(block, ng.base)) {
                  if (block.transactionData.lengthCompare(ng.transactions.size) <= 0) {
                    log.trace(s"Existing liquid block is better than new one, discarding $block")
                    Right(None)
                  } else {
                    log.trace(s"New liquid block is better version of existing, swapping")
                    val height            = leveldb.unsafeHeightOf(ng.base.header.reference)
                    val miningConstraints = MiningConstraints(leveldb, height)

                    blockchainUpdateTriggers.onRollback(this, ng.base.header.reference, leveldb.height)

                    val referencedBlockchain = CompositeBlockchain(leveldb, ng.reward)
                    BlockDiffer
                      .fromBlock(
                        referencedBlockchain,
                        leveldb.lastBlock,
                        block,
                        miningConstraints.total,
                        hitSource,
                        verify
                      )
                      .map { r =>
                        blockchainUpdateTriggers.onProcessBlock(block, r.detailedDiff, ng.reward, referencedBlockchain)
                        Some((r, Nil, ng.reward, hitSource))
                      }
                  }
                } else
                  Left(
                    BlockAppendError(
                      s"Competitors liquid block $block(score=${block.blockScore()}) is not better than existing (ng.base ${ng.base}(score=${ng.base
                        .blockScore()}))",
                      block
                    )
                  )
              } else
                metrics.forgeBlockTimeStats.measureOptional(ng.totalDiffOf(block.header.reference)) match {
                  case None => Left(BlockAppendError(s"References incorrect or non-existing block", block))
                  case Some((referencedForgedBlock, referencedLiquidDiff, carry, totalFee, discarded)) =>
                    if (!verify || referencedForgedBlock.signatureValid()) {
                      val height = leveldb.heightOf(referencedForgedBlock.header.reference).getOrElse(0)

                      if (discarded.nonEmpty) {
                        blockchainUpdateTriggers.onMicroBlockRollback(this, block.header.reference)
                        metrics.microBlockForkStats.increment()
                        metrics.microBlockForkHeightStats.record(discarded.size)
                      }

                      val constraint: MiningConstraint = {
                        val miningConstraints = MiningConstraints(leveldb, height)
                        miningConstraints.total
                      }

                      val prevReward = ng.reward
                      val reward     = nextReward()

                      val prevHitSource = ng.hitSource

                      for {
                        liquidDiffWithCancelledLeases <- ng.cancelExpiredLeases(referencedLiquidDiff).leftMap(GenericError(_))
                        referencedBlockchain = CompositeBlockchain(
                          leveldb,
                          liquidDiffWithCancelledLeases,
                          referencedForgedBlock,
                          ng.hitSource,
                          carry,
                          reward
                        )
                        differResult <- BlockDiffer
                          .fromBlock(
                            referencedBlockchain,
                            Some(referencedForgedBlock),
                            block,
                            constraint,
                            hitSource,
                            verify
                          )
                      } yield {
                        val tempBlockchain = CompositeBlockchain(
                          referencedBlockchain,
                          differResult.diff,
                          block,
                          hitSource,
                          differResult.carry,
                          None
                        )
                        miner.scheduleMining(Some(tempBlockchain))

                        blockchainUpdateTriggers.onProcessBlock(block, differResult.detailedDiff, reward, this)

                        leveldb.append(liquidDiffWithCancelledLeases, carry, totalFee, prevReward, prevHitSource, referencedForgedBlock)
                        BlockStats.appended(referencedForgedBlock, referencedLiquidDiff.scriptsComplexity)
                        TxsInBlockchainStats.record(ng.transactions.size)
                        val (discardedMbs, discardedDiffs) = discarded.unzip
                        if (discardedMbs.nonEmpty) {
                          log.trace(s"Discarded microblocks: $discardedMbs")
                        }

                        Some((differResult, discardedDiffs, reward, hitSource))
                      }
                    } else {
                      val errorText = s"Forged block has invalid signature. Base: ${ng.base}, requested reference: ${block.header.reference}"
                      log.error(errorText)
                      Left(BlockAppendError(errorText, block))
                    }
                }
          }).map {
            _ map { case (BlockDiffer.Result(newBlockDiff, carry, totalFee, updatedTotalConstraint, _), discDiffs, reward, hitSource) =>
              val newHeight   = leveldb.height + 1
              val prevNgState = ngState

              restTotalConstraint = updatedTotalConstraint
              ngState = Some(
                new NgState(
                  block,
                  newBlockDiff,
                  carry,
                  totalFee,
                  featuresApprovedWithBlock(block),
                  reward,
                  hitSource,
                  cancelLeases(collectLeasesToCancel(newHeight), newHeight)
                )
              )
              notifyChangedSpendable(prevNgState, ngState)
              publishLastBlockInfo()

              if (
                (block.header.timestamp > time
                  .getTimestamp() - wavesSettings.minerSettings.intervalAfterLastBlockThenGenerationIsAllowed.toMillis) || (newHeight % 100 == 0)
              ) {
                log.info(s"New height: $newHeight")
              }

              discDiffs
            } getOrElse Nil
          }
        )
    }

  private def collectLeasesToCancel(newHeight: Int): Seq[LeaseTransaction] =
    if (leveldb.isFeatureActivated(BlockchainFeatures.LeaseExpiration, newHeight)) {
      val toHeight = newHeight - leveldb.settings.functionalitySettings.leaseExpiration
      val fromHeight = leveldb.featureActivationHeight(BlockchainFeatures.LeaseExpiration.id) match {
        case Some(`newHeight`) =>
          log.trace(s"Collecting leases created up till height $toHeight")
          1
        case _ =>
          log.trace(s"Collecting leases created at height $toHeight")
          toHeight
      }
      collectActiveLeases(fromHeight, toHeight)
    } else Seq.empty

  private def cancelLeases(leaseTransactions: Seq[LeaseTransaction], height: Int): Map[ByteStr, Diff] =
    (for {
      lt        <- leaseTransactions
      ltMeta    <- transactionMeta(lt.id()).toSeq
      recipient <- leveldb.resolveAlias(lt.recipient).toSeq
    } yield lt.id() -> Diff(
      portfolios = Map(
        lt.sender.toAddress -> Portfolio(0, LeaseBalance(0, -lt.amount.value)),
        recipient           -> Portfolio(0, LeaseBalance(-lt.amount.value, 0))
      ),
      leaseState = Map((lt.id(), LeaseDetails(lt.sender, lt.recipient, lt.amount.value, LeaseDetails.Status.Expired(height), lt.id(), ltMeta.height)))
    )).toMap

  override def removeAfter(blockId: ByteStr): Either[ValidationError, Seq[(Block, ByteStr)]] = writeLock {
    log.info(s"Trying rollback blockchain to $blockId")

    val prevNgState = ngState

    val result = prevNgState match {
      case Some(ng) if ng.contains(blockId) =>
        log.trace("Resetting liquid block, no rollback necessary")
        Right(Seq.empty)
      case Some(ng) if ng.base.id() == blockId =>
        log.trace("Discarding liquid block, no rollback necessary")
        blockchainUpdateTriggers.onMicroBlockRollback(this, blockId)
        ngState = None
        Right(Seq((ng.bestLiquidBlock, ng.hitSource)))
      case maybeNg =>
        for {
          height <- leveldb.heightOf(blockId).toRight(GenericError(s"No such block $blockId"))
          _ <- Either.cond(
            height >= leveldb.safeRollbackHeight,
            (),
            GenericError(s"Rollback is possible only to the block at the height ${leveldb.safeRollbackHeight}")
          )
          _ = blockchainUpdateTriggers.onRollback(this, blockId, height)
          blocks <- leveldb.rollbackTo(height).leftMap(GenericError(_))
        } yield {
          ngState = None
          blocks ++ maybeNg.map(ng => (ng.bestLiquidBlock, ng.hitSource)).toSeq
        }
    }

    result match {
      case Right(_) =>
        log.info(s"Blockchain rollback to $blockId succeeded")
        notifyChangedSpendable(prevNgState, ngState)
        publishLastBlockInfo()
        miner.scheduleMining()

      case Left(error) =>
        log.error(s"Blockchain rollback to $blockId failed: ${error.err}")
    }
    result
  }

  private def notifyChangedSpendable(prevNgState: Option[NgState], newNgState: Option[NgState]): Unit = {
    val changedPortfolios = (prevNgState, newNgState) match {
      case (Some(p), Some(n)) =>
        Diff.combine(p.bestLiquidDiff.portfolios, n.bestLiquidDiff.portfolios.view.mapValues(_.negate).toMap).getOrElse(Map.empty)
      case (Some(x), _) => x.bestLiquidDiff.portfolios
      case (_, Some(x)) => x.bestLiquidDiff.portfolios
      case _            => Map.empty
    }

    changedPortfolios.foreach { case (addr, p) =>
      p.assetIds.view
        .filter(x => p.spendableBalanceOf(x) != 0)
        .foreach(assetId => spendableBalanceChanged.onNext(addr -> assetId))
    }
  }

  override def processMicroBlock(microBlock: MicroBlock, verify: Boolean = true): Either[ValidationError, BlockId] = writeLock {
    ngState match {
      case None =>
        Left(MicroBlockAppendError("No base block exists", microBlock))
      case Some(ng) if ng.base.header.generator.toAddress != microBlock.sender.toAddress =>
        Left(MicroBlockAppendError("Base block has been generated by another account", microBlock))
      case Some(ng) =>
        ng.lastMicroBlock match {
          case None if ng.base.id() != microBlock.reference =>
            metrics.blockMicroForkStats.increment()
            Left(MicroBlockAppendError("It's first micro and it doesn't reference base block(which exists)", microBlock))
          case Some(_) if ng.bestLiquidBlockId != microBlock.reference =>
            metrics.microMicroForkStats.increment()
            Left(MicroBlockAppendError("It doesn't reference last known microBlock(which exists)", microBlock))
          case _ =>
            for {
              _ <- microBlock.signaturesValid()
              totalSignatureValid <- ng
                .totalDiffOf(microBlock.reference)
                .toRight(GenericError(s"No referenced block exists: $microBlock"))
                .map { case (accumulatedBlock, _, _, _, _) =>
                  Block
                    .create(accumulatedBlock, accumulatedBlock.transactionData ++ microBlock.transactionData, microBlock.totalResBlockSig)
                    .signatureValid()
                }
              _ <- Either
                .cond(
                  totalSignatureValid,
                  (),
                  MicroBlockAppendError("Invalid total block signature", microBlock)
                )
              blockDifferResult <- {
                BlockDiffer.fromMicroBlock(this, leveldb.lastBlockTimestamp, microBlock, restTotalConstraint, verify)
              }
            } yield {
              val BlockDiffer.Result(diff, carry, totalFee, updatedMdConstraint, detailedDiff) = blockDifferResult
              restTotalConstraint = updatedMdConstraint
              val blockId = ng.createBlockId(microBlock)

              val transactionsRoot = ng.createTransactionsRoot(microBlock)
              blockchainUpdateTriggers.onProcessMicroBlock(microBlock, detailedDiff, this, blockId, transactionsRoot)

              this.ngState = Some(ng.append(microBlock, diff, carry, totalFee, System.currentTimeMillis, Some(blockId)))

              log.info(s"${microBlock.stringRepr(blockId)} appended, diff=${diff.hashString}")
              internalLastBlockInfo.onNext(LastBlockInfo(blockId, height, score, ready = true))

              for {
                (addr, p) <- diff.portfolios
                assetId   <- p.assetIds
              } spendableBalanceChanged.onNext(addr -> assetId)
              blockId
            }
        }
    }
  }

  def shutdown(): Unit = {
    internalLastBlockInfo.onComplete()
  }

  private def newlyApprovedFeatures = ngState.fold(Map.empty[Short, Int])(_.approvedFeatures.map(_ -> height).toMap)

  override def approvedFeatures: Map[Short, Int] = readLock {
    newlyApprovedFeatures ++ leveldb.approvedFeatures
  }

  override def activatedFeatures: Map[Short, Int] = readLock {
    (newlyApprovedFeatures.view.mapValues(_ + functionalitySettings.activationWindowSize(height)) ++ leveldb.activatedFeatures).toMap
  }

  override def featureVotes(height: Int): Map[Short, Int] = readLock {
    val innerVotes = leveldb.featureVotes(height)
    ngState match {
      case Some(ng) if this.height <= height =>
        val ngVotes = ng.base.header.featureVotes.map { featureId =>
          featureId -> (innerVotes.getOrElse(featureId, 0) + 1)
        }.toMap

        innerVotes ++ ngVotes
      case _ => innerVotes
    }
  }

  override def blockReward(height: Int): Option[Long] = readLock {
    leveldb.blockReward(height) match {
      case r @ Some(_) => r
      case None        => ngState.collect { case ng if leveldb.height + 1 == height => ng.reward }.flatten
    }
  }

  override def blockRewardVotes(height: Int): Seq[Long] = readLock {
    activatedFeatures.get(BlockchainFeatures.BlockReward.id) match {
      case Some(activatedAt) if activatedAt <= height =>
        ngState match {
          case None => leveldb.blockRewardVotes(height)
          case Some(ng) =>
            val innerVotes = leveldb.blockRewardVotes(height)
            if (height == this.height && settings.rewardsSettings.votingWindow(activatedAt, height).contains(height))
              innerVotes :+ ng.base.header.rewardVote
            else innerVotes
        }
      case _ => Seq()
    }
  }

  override def wavesAmount(height: Int): BigInt = readLock {
    ngState match {
      case Some(ng) if this.height == height =>
        leveldb.wavesAmount(height - 1) + BigInt(ng.reward.getOrElse(0L))
      case _ =>
        leveldb.wavesAmount(height)
    }
  }

  override def height: Int = readLock {
    leveldb.height + ngState.fold(0)(_ => 1)
  }

  override def heightOf(blockId: BlockId): Option[Int] = readLock {
    ngState
      .collect {
        case ng if ng.contains(blockId) => this.height
      }
      .orElse(leveldb.heightOf(blockId))
  }

  override def microBlock(id: BlockId): Option[MicroBlock] = readLock {
    for {
      ng <- ngState
      mb <- ng.microBlock(id)
    } yield mb
  }

  override def microblockIds: Seq[BlockId] = readLock {
    ngState.fold(Seq.empty[BlockId])(_.microBlockIds)
  }

  override def bestLastBlockInfo(maxTimestamp: Long): Option[BlockMinerInfo] = readLock {
    ngState
      .map(_.bestLastBlockInfo(maxTimestamp))
      .orElse(
        leveldb.lastBlockHeader.map { sh =>
          BlockMinerInfo(sh.header.baseTarget, sh.header.generationSignature, sh.header.timestamp, sh.id())
        }
      )
  }

  override def score: BigInt = readLock {
    leveldb.score + ngState.fold(BigInt(0))(_.bestLiquidBlock.blockScore())
  }

  override def carryFee: Long = readLock {
    ngState.fold(leveldb.carryFee)(_.carryFee)
  }

  override def blockHeader(height: Int): Option[SignedBlockHeader] = readLock {
    if (height == leveldb.height + 1) ngState.map { x =>
      SignedBlockHeader(x.bestLiquidBlock.header, x.bestLiquidBlock.signature)
    }
    else leveldb.blockHeader(height)
  }

  override def transferById(id: BlockId): Option[(Int, TransferTransactionLike)] = readLock {
    compositeBlockchain.transferById(id)
  }

  override def transactionInfo(id: ByteStr): Option[(TxMeta, Transaction)] = readLock {
    compositeBlockchain.transactionInfo(id)
  }

  override def containsTransaction(tx: Transaction): Boolean = readLock {
    compositeBlockchain.containsTransaction(tx)
  }

  override def assetDescription(id: IssuedAsset): Option[AssetDescription] = readLock {
    compositeBlockchain.assetDescription(id)
  }

  override def resolveAlias(alias: Alias): Either[ValidationError, Address] = readLock {
    compositeBlockchain.resolveAlias(alias)
  }

  override def leaseDetails(leaseId: ByteStr): Option[LeaseDetails] = readLock {
    compositeBlockchain.leaseDetails(leaseId)
  }

  override def filledVolumeAndFee(orderId: ByteStr): VolumeAndFee = readLock {
    compositeBlockchain.filledVolumeAndFee(orderId)
  }

  /** Retrieves Waves balance snapshot in the [from, to] range (inclusive) */
  override def balanceAtHeight(address: Address, h: Int, assetId: Asset = Waves): Option[(Int, Long)] = readLock {
    compositeBlockchain.balanceAtHeight(address, h, assetId)
  }

  override def balanceSnapshots(address: Address, from: Int, to: Option[BlockId]): Seq[BalanceSnapshot] = readLock {
    to.fold(ngState.map(_.bestLiquidDiff))(id => ngState.map(_.diffFor(id)._1))
      .fold[Blockchain](leveldb)(CompositeBlockchain(leveldb, _))
      .balanceSnapshots(address, from, to)
  }

  override def accountScript(address: Address): Option[AccountScriptInfo] = readLock {
    compositeBlockchain.accountScript(address)
  }

  override def hasAccountScript(address: Address): Boolean = readLock {
    compositeBlockchain.hasAccountScript(address)
  }

  override def assetScript(asset: IssuedAsset): Option[AssetScriptInfo] = readLock {
    compositeBlockchain.assetScript(asset)
  }

  override def accountData(acc: Address, key: String): Option[DataEntry[?]] = readLock {
    compositeBlockchain.accountData(acc, key)
  }

  override def hasData(acc: Address): Boolean = readLock {
    compositeBlockchain.hasData(acc)
  }

  override def transactionMeta(id: ByteStr): Option[TxMeta] = readLock {
    compositeBlockchain.transactionMeta(id)
  }

  override def balance(address: Address, mayBeAssetId: Asset): Long = readLock {
    compositeBlockchain.balance(address, mayBeAssetId)
  }

  override def leaseBalance(address: Address): LeaseBalance = readLock {
    compositeBlockchain.leaseBalance(address)
  }

  override def hitSource(height: Int): Option[ByteStr] = readLock {
    ngState match {
      case Some(ng) if this.height == height => ng.hitSource.some
      case _                                 => leveldb.hitSource(height)
    }
  }

  override def resolveERC20Address(address: ERC20Address): Option[IssuedAsset] = readLock {
    compositeBlockchain.resolveERC20Address(address)
  }

  private[this] def compositeBlockchain =
    ngState.fold(leveldb: Blockchain)(CompositeBlockchain(leveldb, _))

  // noinspection ScalaStyle,TypeAnnotation
  private[this] object metrics {
    val blockMicroForkStats       = Kamon.counter("blockchain-updater.block-micro-fork").withoutTags()
    val microMicroForkStats       = Kamon.counter("blockchain-updater.micro-micro-fork").withoutTags()
    val microBlockForkStats       = Kamon.counter("blockchain-updater.micro-block-fork").withoutTags()
    val microBlockForkHeightStats = Kamon.histogram("blockchain-updater.micro-block-fork-height").withoutTags()
    val forgeBlockTimeStats       = Kamon.timer("blockchain-updater.forge-block-time").withoutTags()
  }
}

object BlockchainUpdaterImpl {
  private def displayFeatures(s: Set[Short]): String =
    s"FEATURE${if (s.size > 1) "S" else ""} ${s.mkString(", ")} ${if (s.size > 1) "have been" else "has been"}"

  def areVersionsOfSameBlock(b1: Block, b2: Block): Boolean =
    b1.header.generator == b2.header.generator &&
      b1.header.baseTarget == b2.header.baseTarget &&
      b1.header.reference == b2.header.reference &&
      b1.header.timestamp == b2.header.timestamp
}<|MERGE_RESOLUTION|>--- conflicted
+++ resolved
@@ -81,11 +81,7 @@
       ngState
         .flatMap(_.totalDiffOf(id))
         .map { case (_, diff, _, _, _) =>
-<<<<<<< HEAD
-          diff.transactions.map(info => (TxMeta(Height(height), info.applied, info.spentComplexity), info.transaction))
-=======
           diff.transactions.toSeq.map(info => (TxMeta(Height(height), info.applied, info.spentComplexity), info.transaction))
->>>>>>> deb8ae33
         }
     )
 
