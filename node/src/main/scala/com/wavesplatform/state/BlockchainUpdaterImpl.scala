package com.wavesplatform.state

<<<<<<< HEAD
import java.util.concurrent.locks.{Lock, ReentrantReadWriteLock}
=======
>>>>>>> 78001598
import cats.syntax.either.*
import cats.syntax.option.*
import com.wavesplatform.account.{Address, Alias}
import com.wavesplatform.api.BlockMeta
import com.wavesplatform.block.Block.BlockId
import com.wavesplatform.block.{Block, MicroBlock, SignedBlockHeader}
import com.wavesplatform.common.state.ByteStr
import com.wavesplatform.database.RocksDBWriter
import com.wavesplatform.events.BlockchainUpdateTriggers
import com.wavesplatform.features.BlockchainFeatures
import com.wavesplatform.features.BlockchainFeatures.ConsensusImprovements
import com.wavesplatform.lang.ValidationError
import com.wavesplatform.metrics.{TxsInBlockchainStats, *}
import com.wavesplatform.mining.{Miner, MiningConstraint, MiningConstraints}
import com.wavesplatform.settings.{BlockchainSettings, WavesSettings}
import com.wavesplatform.state.diffs.BlockDiffer
import com.wavesplatform.state.reader.{CompositeBlockchain, LeaseDetails}
import com.wavesplatform.transaction.*
import com.wavesplatform.transaction.Asset.{IssuedAsset, Waves}
import com.wavesplatform.transaction.TxValidationError.{BlockAppendError, GenericError, MicroBlockAppendError}
import com.wavesplatform.transaction.lease.*
import com.wavesplatform.transaction.transfer.TransferTransactionLike
import com.wavesplatform.utils.{ScorexLogging, Time, UnsupportedFeature, forceStopApplication}
import kamon.Kamon
import monix.reactive.subjects.ReplaySubject
import monix.reactive.{Observable, Observer}

import java.util.concurrent.locks.{Lock, ReentrantReadWriteLock}

class BlockchainUpdaterImpl(
    rocksdb: RocksDBWriter,
    spendableBalanceChanged: Observer[(Address, Asset)],
    wavesSettings: WavesSettings,
    time: Time,
    blockchainUpdateTriggers: BlockchainUpdateTriggers,
    collectActiveLeases: (Int, Int) => Seq[LeaseTransaction],
    miner: Miner = _ => ()
) extends Blockchain
    with BlockchainUpdater
    with NG
    with ScorexLogging {

  import com.wavesplatform.state.BlockchainUpdaterImpl.*
  import wavesSettings.blockchainSettings.functionalitySettings

  private def inLock[R](l: Lock, f: => R): R = {
    l.lockInterruptibly()
    try f
    finally l.unlock()
  }

  private val lock                     = new ReentrantReadWriteLock(true)
  private def writeLock[B](f: => B): B = inLock(lock.writeLock(), f)
  def readLock[B](f: => B): B          = inLock(lock.readLock(), f)

  private lazy val maxBlockReadinessAge = wavesSettings.minerSettings.intervalAfterLastBlockThenGenerationIsAllowed.toMillis

  @volatile
  private[this] var ngState: Option[NgState] = Option.empty

  @volatile
  private[this] var restTotalConstraint: MiningConstraint = MiningConstraints(rocksdb, rocksdb.height).total

  private val internalLastBlockInfo = ReplaySubject.createLimited[LastBlockInfo](1)

  private def lastBlockReward: Option[Long] = this.blockReward(this.height)

  private def publishLastBlockInfo(): Unit =
    for (id <- this.lastBlockId; ts <- ngState.map(_.base.header.timestamp).orElse(rocksdb.lastBlockTimestamp)) {
      val blockchainReady = ts + maxBlockReadinessAge > time.correctedTime()
      internalLastBlockInfo.onNext(LastBlockInfo(id, height, score, blockchainReady))
    }

  publishLastBlockInfo()

  def liquidBlock(id: ByteStr): Option[Block] = readLock(ngState.flatMap(_.totalDiffOf(id).map(_._1)))

  def liquidTransactions(id: ByteStr): Option[Seq[(TxMeta, Transaction)]] =
    readLock(
      ngState
        .flatMap(_.totalDiffOf(id))
        .map { case (_, diff, _, _, _) =>
          diff.transactions.toSeq.map(info => (TxMeta(Height(height), info.applied, info.spentComplexity), info.transaction))
        }
    )

  def liquidBlockMeta: Option[BlockMeta] =
    readLock(ngState.map { ng =>
      val (_, _, totalFee) = ng.bestLiquidDiffAndFees
      val b                = ng.bestLiquidBlock
      val vrf              = if (b.header.version >= Block.ProtoBlockVersion) hitSource(height) else None
      BlockMeta.fromBlock(b, height, totalFee, ng.reward, vrf)
    })

  @noinline
  def bestLiquidDiff: Option[Diff] = readLock(ngState.map(_.bestLiquidDiff))

  def bestLiquidDiffAndFees: Option[(Diff, Long, Long)] = readLock(ngState.map(_.bestLiquidDiffAndFees))

  override val settings: BlockchainSettings = wavesSettings.blockchainSettings

  override def isLastBlockId(id: ByteStr): Boolean = readLock {
    ngState.fold(rocksdb.lastBlockId.contains(id))(_.contains(id))
  }

  override val lastBlockInfo: Observable[LastBlockInfo] = internalLastBlockInfo

  private def featuresApprovedWithBlock(block: Block): Set[Short] = {
    val height = rocksdb.height + 1

    val featuresCheckPeriod        = functionalitySettings.activationWindowSize(height)
    val blocksForFeatureActivation = functionalitySettings.blocksForFeatureActivation(height)

    if (height % featuresCheckPeriod == 0) {
      val approvedFeatures = rocksdb
        .featureVotes(height)
        .map { case (feature, votes) => feature -> (if (block.header.featureVotes.contains(feature)) votes + 1 else votes) }
        .filter { case (_, votes) => votes >= blocksForFeatureActivation }
        .keySet
        .filterNot(settings.functionalitySettings.preActivatedFeatures.contains)

      if (approvedFeatures.nonEmpty) log.info(s"${displayFeatures(approvedFeatures)} APPROVED at height $height")

      val unimplementedApproved = approvedFeatures.diff(BlockchainFeatures.implemented)
      if (unimplementedApproved.nonEmpty) {
        log.warn(s"""UNIMPLEMENTED ${displayFeatures(unimplementedApproved)} APPROVED ON BLOCKCHAIN
                    |PLEASE, UPDATE THE NODE AS SOON AS POSSIBLE
                    |OTHERWISE THE NODE WILL BE STOPPED OR FORKED UPON FEATURE ACTIVATION""".stripMargin)
      }

      val activatedFeatures: Set[Short] = rocksdb.activatedFeaturesAt(height)

      val unimplementedActivated = activatedFeatures.diff(BlockchainFeatures.implemented)
      if (unimplementedActivated.nonEmpty) {
        log.error(s"UNIMPLEMENTED ${displayFeatures(unimplementedActivated)} ACTIVATED ON BLOCKCHAIN")
        log.error("PLEASE, UPDATE THE NODE IMMEDIATELY")
        if (wavesSettings.featuresSettings.autoShutdownOnUnsupportedFeature) {
          log.error("FOR THIS REASON THE NODE WAS STOPPED AUTOMATICALLY")
          forceStopApplication(UnsupportedFeature)
        } else log.error("OTHERWISE THE NODE WILL END UP ON A FORK")
      }

      approvedFeatures
    } else {

      Set.empty
    }
  }

  private def nextReward(): Option[Long] = {
    val settings   = this.settings.rewardsSettings
    val nextHeight = this.height + 1

<<<<<<< HEAD
    rocksdb
      .featureActivationHeight(BlockchainFeatures.BlockReward.id)
      .filter(_ <= nextHeight)
      .flatMap { activatedAt =>
        val mayBeReward     = lastBlockReward
        val mayBeTimeToVote = nextHeight - activatedAt

        mayBeReward match {
          case Some(reward) if mayBeTimeToVote > 0 && mayBeTimeToVote % settings.term == 0 =>
            Some((blockRewardVotes(this.height).filter(_ >= 0), reward))
          case None if mayBeTimeToVote >= 0 =>
            Some((Seq(), settings.initial))
          case _ => None
=======
    if (height == 0 && leveldb.featureActivationHeight(ConsensusImprovements.id).exists(_ <= 1))
      None
    else
      leveldb
        .featureActivationHeight(BlockchainFeatures.BlockReward.id)
        .filter(_ <= nextHeight)
        .flatMap { activatedAt =>
          val mayBeReward     = lastBlockReward
          val mayBeTimeToVote = nextHeight - activatedAt

          mayBeReward match {
            case Some(reward) if mayBeTimeToVote > 0 && mayBeTimeToVote % settings.term == 0 =>
              Some((blockRewardVotes(this.height).filter(_ >= 0), reward))
            case None if mayBeTimeToVote >= 0 =>
              Some((Seq(), settings.initial))
            case _ => None
          }
>>>>>>> 78001598
        }
        .flatMap { case (votes, currentReward) =>
          val lt        = votes.count(_ < currentReward)
          val gt        = votes.count(_ > currentReward)
          val threshold = settings.votingInterval / 2 + 1

          if (lt >= threshold)
            Some(math.max(currentReward - settings.minIncrement, 0))
          else if (gt >= threshold)
            Some(currentReward + settings.minIncrement)
          else
            Some(currentReward)
        }
        .orElse(lastBlockReward)
  }

  override def processBlock(
      block: Block,
      hitSource: ByteStr,
      verify: Boolean = true,
      txSignParCheck: Boolean = true
  ): Either[ValidationError, Seq[Diff]] =
    writeLock {
      val height                             = rocksdb.height
      val notImplementedFeatures: Set[Short] = rocksdb.activatedFeaturesAt(height).diff(BlockchainFeatures.implemented)

      Either
        .cond(
          !wavesSettings.featuresSettings.autoShutdownOnUnsupportedFeature || notImplementedFeatures.isEmpty,
          (),
          GenericError(s"UNIMPLEMENTED ${displayFeatures(notImplementedFeatures)} ACTIVATED ON BLOCKCHAIN, UPDATE THE NODE IMMEDIATELY")
        )
        .flatMap[ValidationError, Seq[Diff]](_ =>
          (ngState match {
            case None =>
              rocksdb.lastBlockId match {
                case Some(uniqueId) if uniqueId != block.header.reference =>
                  val logDetails = s"The referenced block(${block.header.reference})" +
                    s" ${if (rocksdb.contains(block.header.reference)) "exits, it's not last persisted" else "doesn't exist"}"
                  Left(BlockAppendError(s"References incorrect or non-existing block: " + logDetails, block))
                case lastBlockId =>
                  val height            = lastBlockId.fold(0)(rocksdb.unsafeHeightOf)
                  val miningConstraints = MiningConstraints(rocksdb, height)
                  val reward            = nextReward()

                  val referencedBlockchain = CompositeBlockchain(rocksdb, reward)
                  BlockDiffer
                    .fromBlock(
                      referencedBlockchain,
                      rocksdb.lastBlock,
                      block,
                      miningConstraints.total,
                      hitSource,
                      rocksdb.loadCacheData,
                      verify,
                      txSignParCheck = txSignParCheck
                    )
                    .map { r =>
                      val updatedBlockchain = CompositeBlockchain(rocksdb, r.diff, block, hitSource, r.carry, reward)
                      miner.scheduleMining(Some(updatedBlockchain))
                      blockchainUpdateTriggers.onProcessBlock(block, r.detailedDiff, reward, referencedBlockchain)
                      Option((r, Nil, reward, hitSource))
                    }
              }
            case Some(ng) =>
              if (ng.base.header.reference == block.header.reference) {
                if (block.blockScore() > ng.base.blockScore()) {
                  val height            = rocksdb.unsafeHeightOf(ng.base.header.reference)
                  val miningConstraints = MiningConstraints(rocksdb, height)

                  blockchainUpdateTriggers.onRollback(this, ng.base.header.reference, rocksdb.height)

                  val referencedBlockchain = CompositeBlockchain(rocksdb, ng.reward)
                  BlockDiffer
                    .fromBlock(
                      referencedBlockchain,
                      rocksdb.lastBlock,
                      block,
                      miningConstraints.total,
                      hitSource,
                      rocksdb.loadCacheData,
                      verify,
                      txSignParCheck = txSignParCheck
                    )
                    .map { r =>
                      log.trace(
                        s"Better liquid block(score=${block.blockScore()}) received and applied instead of existing(score=${ng.base.blockScore()})"
                      )
                      val (mbs, diffs) = ng.allDiffs.unzip
                      log.trace(s"Discarded microblocks = $mbs, diffs = ${diffs.map(_.hashString)}")
                      blockchainUpdateTriggers.onProcessBlock(block, r.detailedDiff, ng.reward, referencedBlockchain)
                      Some((r, diffs, ng.reward, hitSource))
                    }
                } else if (areVersionsOfSameBlock(block, ng.base)) {
                  if (block.transactionData.lengthCompare(ng.transactions.size) <= 0) {
                    log.trace(s"Existing liquid block is better than new one, discarding $block")
                    Right(None)
                  } else {
                    log.trace(s"New liquid block is better version of existing, swapping")
                    val height            = rocksdb.unsafeHeightOf(ng.base.header.reference)
                    val miningConstraints = MiningConstraints(rocksdb, height)

                    blockchainUpdateTriggers.onRollback(this, ng.base.header.reference, rocksdb.height)

                    val referencedBlockchain = CompositeBlockchain(rocksdb, ng.reward)
                    BlockDiffer
                      .fromBlock(
                        referencedBlockchain,
                        rocksdb.lastBlock,
                        block,
                        miningConstraints.total,
                        hitSource,
                        rocksdb.loadCacheData,
                        verify,
                        txSignParCheck = txSignParCheck
                      )
                      .map { r =>
                        blockchainUpdateTriggers.onProcessBlock(block, r.detailedDiff, ng.reward, referencedBlockchain)
                        Some((r, Nil, ng.reward, hitSource))
                      }
                  }
                } else
                  Left(
                    BlockAppendError(
                      s"Competitors liquid block $block(score=${block.blockScore()}) is not better than existing (ng.base ${ng.base}(score=${ng.base
                        .blockScore()}))",
                      block
                    )
                  )
              } else
                metrics.forgeBlockTimeStats.measureOptional(ng.totalDiffOf(block.header.reference)) match {
                  case None => Left(BlockAppendError(s"References incorrect or non-existing block", block))
                  case Some((referencedForgedBlock, referencedLiquidDiff, carry, totalFee, discarded)) =>
                    if (!verify || referencedForgedBlock.signatureValid()) {
                      val height = rocksdb.heightOf(referencedForgedBlock.header.reference).getOrElse(0)

                      if (discarded.nonEmpty) {
                        blockchainUpdateTriggers.onMicroBlockRollback(this, block.header.reference)
                        metrics.microBlockForkStats.increment()
                        metrics.microBlockForkHeightStats.record(discarded.size)
                      }

                      val constraint: MiningConstraint = {
                        val miningConstraints = MiningConstraints(rocksdb, height)
                        miningConstraints.total
                      }

                      val prevReward = ng.reward
                      val reward     = nextReward()

                      val prevHitSource = ng.hitSource

                      for {
                        liquidDiffWithCancelledLeases <- ng.cancelExpiredLeases(referencedLiquidDiff).leftMap(GenericError(_))
                        referencedBlockchain = CompositeBlockchain(
                          rocksdb,
                          liquidDiffWithCancelledLeases,
                          referencedForgedBlock,
                          ng.hitSource,
                          carry,
                          reward
                        )
                        differResult <- BlockDiffer
                          .fromBlock(
                            referencedBlockchain,
                            Some(referencedForgedBlock),
                            block,
                            constraint,
                            hitSource,
                            rocksdb.loadCacheData,
                            verify,
                            txSignParCheck = txSignParCheck
                          )
                      } yield {
                        val tempBlockchain = CompositeBlockchain(
                          referencedBlockchain,
                          differResult.diff,
                          block,
                          hitSource,
                          differResult.carry,
                          None
                        )
                        miner.scheduleMining(Some(tempBlockchain))

                        blockchainUpdateTriggers.onProcessBlock(block, differResult.detailedDiff, reward, this)

                        rocksdb.append(liquidDiffWithCancelledLeases, carry, totalFee, prevReward, prevHitSource, referencedForgedBlock)
                        BlockStats.appended(referencedForgedBlock, referencedLiquidDiff.scriptsComplexity)
                        TxsInBlockchainStats.record(ng.transactions.size)
                        val (discardedMbs, discardedDiffs) = discarded.unzip
                        if (discardedMbs.nonEmpty) {
                          log.trace(s"Discarded microblocks: $discardedMbs")
                        }

                        Some((differResult, discardedDiffs, reward, hitSource))
                      }
                    } else {
                      val errorText = s"Forged block has invalid signature. Base: ${ng.base}, requested reference: ${block.header.reference}"
                      log.error(errorText)
                      Left(BlockAppendError(errorText, block))
                    }
                }
          }).map {
            _ map { case (BlockDiffer.Result(newBlockDiff, carry, totalFee, updatedTotalConstraint, _), discDiffs, reward, hitSource) =>
              val newHeight   = rocksdb.height + 1
              val prevNgState = ngState

              restTotalConstraint = updatedTotalConstraint
              ngState = Some(
                new NgState(
                  block,
                  newBlockDiff,
                  carry,
                  totalFee,
                  featuresApprovedWithBlock(block),
                  reward,
                  hitSource,
                  cancelLeases(collectLeasesToCancel(newHeight), newHeight)
                )
              )
              notifyChangedSpendable(prevNgState, ngState)
              publishLastBlockInfo()

              if (
                (block.header.timestamp > time
                  .getTimestamp() - wavesSettings.minerSettings.intervalAfterLastBlockThenGenerationIsAllowed.toMillis) || (newHeight % 100 == 0)
              ) {
                log.info(s"New height: $newHeight")
              }

              discDiffs
            } getOrElse Nil
          }
        )
    }

  private def collectLeasesToCancel(newHeight: Int): Seq[LeaseTransaction] =
    if (rocksdb.isFeatureActivated(BlockchainFeatures.LeaseExpiration, newHeight)) {
      val toHeight = newHeight - rocksdb.settings.functionalitySettings.leaseExpiration
      val fromHeight = rocksdb.featureActivationHeight(BlockchainFeatures.LeaseExpiration.id) match {
        case Some(`newHeight`) =>
          log.trace(s"Collecting leases created up till height $toHeight")
          1
        case _ =>
          log.trace(s"Collecting leases created at height $toHeight")
          toHeight
      }
      collectActiveLeases(fromHeight, toHeight)
    } else Seq.empty

  private def cancelLeases(leaseTransactions: Seq[LeaseTransaction], height: Int): Map[ByteStr, Diff] =
    (for {
      lt        <- leaseTransactions
      ltMeta    <- transactionMeta(lt.id()).toSeq
      recipient <- rocksdb.resolveAlias(lt.recipient).toSeq
    } yield lt.id() -> Diff(
      portfolios = Map(
        lt.sender.toAddress -> Portfolio(0, LeaseBalance(0, -lt.amount.value)),
        recipient           -> Portfolio(0, LeaseBalance(-lt.amount.value, 0))
      ),
      leaseState = Map((lt.id(), LeaseDetails(lt.sender, lt.recipient, lt.amount.value, LeaseDetails.Status.Expired(height), lt.id(), ltMeta.height)))
    )).toMap

  override def removeAfter(blockId: ByteStr): Either[ValidationError, Seq[(Block, ByteStr)]] = writeLock {
    log.info(s"Trying rollback blockchain to $blockId")

    val prevNgState = ngState

    val result = prevNgState match {
      case Some(ng) if ng.contains(blockId) =>
        log.trace("Resetting liquid block, no rollback necessary")
        Right(Seq.empty)
      case Some(ng) if ng.base.id() == blockId =>
        log.trace("Discarding liquid block, no rollback necessary")
        blockchainUpdateTriggers.onMicroBlockRollback(this, blockId)
        ngState = None
        Right(Seq((ng.bestLiquidBlock, ng.hitSource)))
      case maybeNg =>
        for {
          height <- rocksdb.heightOf(blockId).toRight(GenericError(s"No such block $blockId"))
          _ <- Either.cond(
            height >= rocksdb.safeRollbackHeight,
            (),
            GenericError(s"Rollback is possible only to the block at the height ${rocksdb.safeRollbackHeight}")
          )
          _ = blockchainUpdateTriggers.onRollback(this, blockId, height)
          blocks <- rocksdb.rollbackTo(height).leftMap(GenericError(_))
        } yield {
          ngState = None
          blocks ++ maybeNg.map(ng => (ng.bestLiquidBlock, ng.hitSource)).toSeq
        }
    }

    result match {
      case Right(_) =>
        log.info(s"Blockchain rollback to $blockId succeeded")
        notifyChangedSpendable(prevNgState, ngState)
        publishLastBlockInfo()
        miner.scheduleMining()

      case Left(error) =>
        log.error(s"Blockchain rollback to $blockId failed: ${error.err}")
    }
    result
  }

  private def notifyChangedSpendable(prevNgState: Option[NgState], newNgState: Option[NgState]): Unit = {
    val changedPortfolios = (prevNgState, newNgState) match {
      case (Some(p), Some(n)) =>
        Diff.combine(p.bestLiquidDiff.portfolios, n.bestLiquidDiff.portfolios.view.mapValues(_.negate).toMap).getOrElse(Map.empty)
      case (Some(x), _) => x.bestLiquidDiff.portfolios
      case (_, Some(x)) => x.bestLiquidDiff.portfolios
      case _            => Map.empty
    }

    changedPortfolios.foreach { case (addr, p) =>
      p.assetIds.view
        .filter(x => p.spendableBalanceOf(x) != 0)
        .foreach(assetId => spendableBalanceChanged.onNext(addr -> assetId))
    }
  }

  override def processMicroBlock(microBlock: MicroBlock, verify: Boolean = true): Either[ValidationError, BlockId] = writeLock {
    ngState match {
      case None =>
        Left(MicroBlockAppendError("No base block exists", microBlock))
      case Some(ng) if ng.base.header.generator.toAddress != microBlock.sender.toAddress =>
        Left(MicroBlockAppendError("Base block has been generated by another account", microBlock))
      case Some(ng) =>
        ng.lastMicroBlock match {
          case None if ng.base.id() != microBlock.reference =>
            metrics.blockMicroForkStats.increment()
            Left(MicroBlockAppendError("It's first micro and it doesn't reference base block(which exists)", microBlock))
          case Some(_) if ng.bestLiquidBlockId != microBlock.reference =>
            metrics.microMicroForkStats.increment()
            Left(MicroBlockAppendError("It doesn't reference last known microBlock(which exists)", microBlock))
          case _ =>
            for {
              _ <- microBlock.signaturesValid()
              totalSignatureValid <- ng
                .totalDiffOf(microBlock.reference)
                .toRight(GenericError(s"No referenced block exists: $microBlock"))
                .map { case (accumulatedBlock, _, _, _, _) =>
                  Block
                    .create(accumulatedBlock, accumulatedBlock.transactionData ++ microBlock.transactionData, microBlock.totalResBlockSig)
                    .signatureValid()
                }
              _ <- Either
                .cond(
                  totalSignatureValid,
                  (),
                  MicroBlockAppendError("Invalid total block signature", microBlock)
                )
              blockDifferResult <- {
                BlockDiffer.fromMicroBlock(this, rocksdb.lastBlockTimestamp, microBlock, restTotalConstraint, rocksdb.loadCacheData, verify)
              }
            } yield {
              val BlockDiffer.Result(diff, carry, totalFee, updatedMdConstraint, detailedDiff) = blockDifferResult
              restTotalConstraint = updatedMdConstraint
              val blockId = ng.createBlockId(microBlock)

              val transactionsRoot = ng.createTransactionsRoot(microBlock)
              blockchainUpdateTriggers.onProcessMicroBlock(microBlock, detailedDiff, this, blockId, transactionsRoot)

              this.ngState = Some(ng.append(microBlock, diff, carry, totalFee, System.currentTimeMillis, Some(blockId)))

              log.info(s"${microBlock.stringRepr(blockId)} appended, diff=${diff.hashString}")
              internalLastBlockInfo.onNext(LastBlockInfo(blockId, height, score, ready = true))

              for {
                (addr, p) <- diff.portfolios
                assetId   <- p.assetIds
              } spendableBalanceChanged.onNext(addr -> assetId)
              blockId
            }
        }
    }
  }

  def shutdown(): Unit = {
    internalLastBlockInfo.onComplete()
  }

  private def newlyApprovedFeatures = ngState.fold(Map.empty[Short, Int])(_.approvedFeatures.map(_ -> height).toMap)

  override def approvedFeatures: Map[Short, Int] = readLock {
    newlyApprovedFeatures ++ rocksdb.approvedFeatures
  }

  override def activatedFeatures: Map[Short, Int] = readLock {
    (newlyApprovedFeatures.view.mapValues(_ + functionalitySettings.activationWindowSize(height)) ++ rocksdb.activatedFeatures).toMap
  }

  override def featureVotes(height: Int): Map[Short, Int] = readLock {
    val innerVotes = rocksdb.featureVotes(height)
    ngState match {
      case Some(ng) if this.height <= height =>
        val ngVotes = ng.base.header.featureVotes.map { featureId =>
          featureId -> (innerVotes.getOrElse(featureId, 0) + 1)
        }.toMap

        innerVotes ++ ngVotes
      case _ => innerVotes
    }
  }

  override def blockReward(height: Int): Option[Long] = readLock {
    rocksdb.blockReward(height) match {
      case r @ Some(_) => r
      case None        => ngState.collect { case ng if rocksdb.height + 1 == height => ng.reward }.flatten
    }
  }

  override def blockRewardVotes(height: Int): Seq[Long] = readLock {
    activatedFeatures.get(BlockchainFeatures.BlockReward.id) match {
      case Some(activatedAt) if activatedAt <= height =>
        ngState match {
          case None => rocksdb.blockRewardVotes(height)
          case Some(ng) =>
            val innerVotes = rocksdb.blockRewardVotes(height)
            if (height == this.height && settings.rewardsSettings.votingWindow(activatedAt, height).contains(height))
              innerVotes :+ ng.base.header.rewardVote
            else innerVotes
        }
      case _ => Seq()
    }
  }

  override def wavesAmount(height: Int): BigInt = readLock {
    ngState match {
      case Some(ng) if this.height == height =>
        rocksdb.wavesAmount(height - 1) + BigInt(ng.reward.getOrElse(0L))
      case _ =>
        rocksdb.wavesAmount(height)
    }
  }

  override def height: Int = readLock {
    rocksdb.height + ngState.fold(0)(_ => 1)
  }

  override def heightOf(blockId: BlockId): Option[Int] = readLock {
    ngState
      .collect {
        case ng if ng.contains(blockId) => this.height
      }
      .orElse(rocksdb.heightOf(blockId))
  }

  override def microBlock(id: BlockId): Option[MicroBlock] = readLock {
    for {
      ng <- ngState
      mb <- ng.microBlock(id)
    } yield mb
  }

  override def microblockIds: Seq[BlockId] = readLock {
    ngState.fold(Seq.empty[BlockId])(_.microBlockIds)
  }

  override def bestLastBlockInfo(maxTimestamp: Long): Option[BlockMinerInfo] = readLock {
    ngState
      .map(_.bestLastBlockInfo(maxTimestamp))
      .orElse(
        rocksdb.lastBlockHeader.map { sh =>
          BlockMinerInfo(sh.header.baseTarget, sh.header.generationSignature, sh.header.timestamp, sh.id())
        }
      )
  }

  override def score: BigInt = readLock {
    rocksdb.score + ngState.fold(BigInt(0))(_.bestLiquidBlock.blockScore())
  }

  override def carryFee: Long = readLock {
    ngState.fold(rocksdb.carryFee)(_.carryFee)
  }

  override def blockHeader(height: Int): Option[SignedBlockHeader] = readLock {
    if (height == rocksdb.height + 1) ngState.map { x =>
      SignedBlockHeader(x.bestLiquidBlock.header, x.bestLiquidBlock.signature)
    }
    else rocksdb.blockHeader(height)
  }

  override def transferById(id: BlockId): Option[(Int, TransferTransactionLike)] = readLock {
    compositeBlockchain.transferById(id)
  }

  override def transactionInfo(id: ByteStr): Option[(TxMeta, Transaction)] = readLock {
    compositeBlockchain.transactionInfo(id)
  }

  override def transactionInfos(ids: Seq[BlockId]): Seq[Option[(TxMeta, Transaction)]] = readLock {
    compositeBlockchain.transactionInfos(ids)
  }

  override def containsTransaction(tx: Transaction): Boolean = readLock {
    compositeBlockchain.containsTransaction(tx)
  }

  override def assetDescription(id: IssuedAsset): Option[AssetDescription] = readLock {
    compositeBlockchain.assetDescription(id)
  }

  override def resolveAlias(alias: Alias): Either[ValidationError, Address] = readLock {
    compositeBlockchain.resolveAlias(alias)
  }

  override def leaseDetails(leaseId: ByteStr): Option[LeaseDetails] = readLock {
    compositeBlockchain.leaseDetails(leaseId)
  }

  override def filledVolumeAndFee(orderId: ByteStr): VolumeAndFee = readLock {
    compositeBlockchain.filledVolumeAndFee(orderId)
  }

  /** Retrieves Waves balance snapshot in the [from, to] range (inclusive) */
  override def balanceAtHeight(address: Address, h: Int, assetId: Asset = Waves): Option[(Int, Long)] = readLock {
    compositeBlockchain.balanceAtHeight(address, h, assetId)
  }

  override def balanceSnapshots(address: Address, from: Int, to: Option[BlockId]): Seq[BalanceSnapshot] = readLock {
    to.fold(ngState.map(_.bestLiquidDiff))(id => ngState.map(_.diffFor(id)._1))
      .fold[Blockchain](rocksdb)(CompositeBlockchain(rocksdb, _))
      .balanceSnapshots(address, from, to)
  }

  override def accountScript(address: Address): Option[AccountScriptInfo] = readLock {
    compositeBlockchain.accountScript(address)
  }

  override def hasAccountScript(address: Address): Boolean = readLock {
    compositeBlockchain.hasAccountScript(address)
  }

  override def assetScript(asset: IssuedAsset): Option[AssetScriptInfo] = readLock {
    compositeBlockchain.assetScript(asset)
  }

  override def accountData(acc: Address, key: String): Option[DataEntry[?]] = readLock {
    compositeBlockchain.accountData(acc, key)
  }

  override def hasData(acc: Address): Boolean = readLock {
    compositeBlockchain.hasData(acc)
  }

  override def transactionMeta(id: ByteStr): Option[TxMeta] = readLock {
    compositeBlockchain.transactionMeta(id)
  }

  override def balance(address: Address, mayBeAssetId: Asset): Long = readLock {
    compositeBlockchain.balance(address, mayBeAssetId)
  }

  override def balances(req: Seq[(Address, Asset)]): Map[(Address, Asset), TxTimestamp] = readLock {
    compositeBlockchain.balances(req)
  }

  override def wavesBalances(addresses: Seq[Address]): Map[Address, Long] = readLock {
    compositeBlockchain.wavesBalances(addresses)
  }

  override def leaseBalance(address: Address): LeaseBalance = readLock {
    compositeBlockchain.leaseBalance(address)
  }

  override def leaseBalances(addresses: Seq[Address]): Map[Address, LeaseBalance] = readLock {
    compositeBlockchain.leaseBalances(addresses)
  }

  override def hitSource(height: Int): Option[ByteStr] = readLock {
    ngState match {
      case Some(ng) if this.height == height => ng.hitSource.some
      case _                                 => rocksdb.hitSource(height)
    }
  }

  override def resolveERC20Address(address: ERC20Address): Option[IssuedAsset] = readLock {
    compositeBlockchain.resolveERC20Address(address)
  }

  def getCompositeBlockchain: CompositeBlockchain =
    ngState.fold(CompositeBlockchain(rocksdb, Diff.empty))(CompositeBlockchain(rocksdb, _))

  private[this] def compositeBlockchain: Blockchain =
    ngState.fold(rocksdb: Blockchain)(CompositeBlockchain(rocksdb, _))

  // noinspection ScalaStyle,TypeAnnotation
  private[this] object metrics {
    val blockMicroForkStats       = Kamon.counter("blockchain-updater.block-micro-fork").withoutTags()
    val microMicroForkStats       = Kamon.counter("blockchain-updater.micro-micro-fork").withoutTags()
    val microBlockForkStats       = Kamon.counter("blockchain-updater.micro-block-fork").withoutTags()
    val microBlockForkHeightStats = Kamon.histogram("blockchain-updater.micro-block-fork-height").withoutTags()
    val forgeBlockTimeStats       = Kamon.timer("blockchain-updater.forge-block-time").withoutTags()
  }
}

object BlockchainUpdaterImpl {
  private def displayFeatures(s: Set[Short]): String =
    s"FEATURE${if (s.size > 1) "S" else ""} ${s.mkString(", ")} ${if (s.size > 1) "have been" else "has been"}"

  def areVersionsOfSameBlock(b1: Block, b2: Block): Boolean =
    b1.header.generator == b2.header.generator &&
      b1.header.baseTarget == b2.header.baseTarget &&
      b1.header.reference == b2.header.reference &&
      b1.header.timestamp == b2.header.timestamp
}<|MERGE_RESOLUTION|>--- conflicted
+++ resolved
@@ -1,9 +1,5 @@
 package com.wavesplatform.state
 
-<<<<<<< HEAD
-import java.util.concurrent.locks.{Lock, ReentrantReadWriteLock}
-=======
->>>>>>> 78001598
 import cats.syntax.either.*
 import cats.syntax.option.*
 import com.wavesplatform.account.{Address, Alias}
@@ -157,25 +153,10 @@
     val settings   = this.settings.rewardsSettings
     val nextHeight = this.height + 1
 
-<<<<<<< HEAD
-    rocksdb
-      .featureActivationHeight(BlockchainFeatures.BlockReward.id)
-      .filter(_ <= nextHeight)
-      .flatMap { activatedAt =>
-        val mayBeReward     = lastBlockReward
-        val mayBeTimeToVote = nextHeight - activatedAt
-
-        mayBeReward match {
-          case Some(reward) if mayBeTimeToVote > 0 && mayBeTimeToVote % settings.term == 0 =>
-            Some((blockRewardVotes(this.height).filter(_ >= 0), reward))
-          case None if mayBeTimeToVote >= 0 =>
-            Some((Seq(), settings.initial))
-          case _ => None
-=======
-    if (height == 0 && leveldb.featureActivationHeight(ConsensusImprovements.id).exists(_ <= 1))
+    if (height == 0 && rocksdb.featureActivationHeight(ConsensusImprovements.id).exists(_ <= 1))
       None
     else
-      leveldb
+      rocksdb
         .featureActivationHeight(BlockchainFeatures.BlockReward.id)
         .filter(_ <= nextHeight)
         .flatMap { activatedAt =>
@@ -189,7 +170,6 @@
               Some((Seq(), settings.initial))
             case _ => None
           }
->>>>>>> 78001598
         }
         .flatMap { case (votes, currentReward) =>
           val lt        = votes.count(_ < currentReward)
