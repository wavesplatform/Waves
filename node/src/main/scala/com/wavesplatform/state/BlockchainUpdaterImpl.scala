package com.wavesplatform.state

import java.util.concurrent.locks.{Lock, ReentrantReadWriteLock}

import cats.syntax.either.*
import cats.syntax.option.*
import com.wavesplatform.account.{Address, Alias}
import com.wavesplatform.api.BlockMeta
import com.wavesplatform.block.Block.BlockId
import com.wavesplatform.block.{Block, MicroBlock, SignedBlockHeader}
import com.wavesplatform.common.state.ByteStr
import com.wavesplatform.database.Storage
import com.wavesplatform.events.BlockchainUpdateTriggers
import com.wavesplatform.features.BlockchainFeatures
import com.wavesplatform.lang.ValidationError
import com.wavesplatform.metrics.{TxsInBlockchainStats, *}
import com.wavesplatform.mining.{Miner, MiningConstraint, MiningConstraints}
import com.wavesplatform.settings.{BlockchainSettings, WavesSettings}
import com.wavesplatform.state.diffs.BlockDiffer
import com.wavesplatform.state.reader.{CompositeBlockchain, LeaseDetails}
import com.wavesplatform.transaction.*
import com.wavesplatform.transaction.Asset.{IssuedAsset, Waves}
import com.wavesplatform.transaction.TxValidationError.{BlockAppendError, GenericError, MicroBlockAppendError}
import com.wavesplatform.transaction.lease.*
import com.wavesplatform.transaction.transfer.TransferTransactionLike
import com.wavesplatform.utils.{ScorexLogging, Time, UnsupportedFeature, forceStopApplication}
import kamon.Kamon
import monix.reactive.subjects.ReplaySubject
import monix.reactive.{Observable, Observer}

class BlockchainUpdaterImpl(
    leveldb: Blockchain & Storage,
    spendableBalanceChanged: Observer[(Address, Asset)],
    wavesSettings: WavesSettings,
    time: Time,
    blockchainUpdateTriggers: BlockchainUpdateTriggers,
    collectActiveLeases: (Int, Int) => Seq[LeaseTransaction],
    miner: Miner = _ => ()
) extends Blockchain
    with BlockchainUpdater
    with NG
    with ScorexLogging {

  import com.wavesplatform.state.BlockchainUpdaterImpl.*
  import wavesSettings.blockchainSettings.functionalitySettings

  private def inLock[R](l: Lock, f: => R): R = {
    l.lockInterruptibly()
    try f
    finally l.unlock()
  }

  private val lock                     = new ReentrantReadWriteLock(true)
  private def writeLock[B](f: => B): B = inLock(lock.writeLock(), f)
  def readLock[B](f: => B): B          = inLock(lock.readLock(), f)

  private lazy val maxBlockReadinessAge = wavesSettings.minerSettings.intervalAfterLastBlockThenGenerationIsAllowed.toMillis

  @volatile
  private[this] var ngState: Option[NgState] = Option.empty

  @volatile
  private[this] var restTotalConstraint: MiningConstraint = MiningConstraints(leveldb, leveldb.height).total

  private val internalLastBlockInfo = ReplaySubject.createLimited[LastBlockInfo](1)

  private def lastBlockReward: Option[Long] = this.blockReward(this.height)

  private def publishLastBlockInfo(): Unit =
    for (id <- this.lastBlockId; ts <- ngState.map(_.base.header.timestamp).orElse(leveldb.lastBlockTimestamp)) {
      val blockchainReady = ts + maxBlockReadinessAge > time.correctedTime()
      internalLastBlockInfo.onNext(LastBlockInfo(id, height, score, blockchainReady))
    }

  publishLastBlockInfo()

  def liquidBlock(id: ByteStr): Option[Block] = readLock(ngState.flatMap(_.totalDiffOf(id).map(_._1)))

  def liquidTransactions(id: ByteStr): Option[Seq[(TxMeta, Transaction)]] =
    readLock(
      ngState
        .flatMap(_.totalDiffOf(id))
        .map { case (_, diff, _, _, _) =>
          diff.transactions.values.toSeq.map(info => (TxMeta(Height(height), info.applied, info.spentComplexity), info.transaction))
        }
    )

  def liquidBlockMeta: Option[BlockMeta] =
    readLock(ngState.map { ng =>
      val (_, _, totalFee) = ng.bestLiquidDiffAndFees
      val b                = ng.bestLiquidBlock
      val vrf              = if (b.header.version >= Block.ProtoBlockVersion) hitSource(height) else None
      BlockMeta.fromBlock(b, height, totalFee, ng.reward, vrf)
    })

  @noinline
  def bestLiquidDiff: Option[Diff] = readLock(ngState.map(_.bestLiquidDiff))

  def bestLiquidDiffAndFees: Option[(Diff, Long, Long)] = readLock(ngState.map(_.bestLiquidDiffAndFees))

  override val settings: BlockchainSettings = wavesSettings.blockchainSettings

  override def isLastBlockId(id: ByteStr): Boolean = readLock {
    ngState.fold(leveldb.lastBlockId.contains(id))(_.contains(id))
  }

  override val lastBlockInfo: Observable[LastBlockInfo] = internalLastBlockInfo

  private def featuresApprovedWithBlock(block: Block): Set[Short] = {
    val height = leveldb.height + 1

    val featuresCheckPeriod        = functionalitySettings.activationWindowSize(height)
    val blocksForFeatureActivation = functionalitySettings.blocksForFeatureActivation(height)

    if (height % featuresCheckPeriod == 0) {
      val approvedFeatures = leveldb
        .featureVotes(height)
        .map { case (feature, votes) => feature -> (if (block.header.featureVotes.contains(feature)) votes + 1 else votes) }
        .filter { case (_, votes) => votes >= blocksForFeatureActivation }
        .keySet
        .filterNot(settings.functionalitySettings.preActivatedFeatures.contains)

      if (approvedFeatures.nonEmpty) log.info(s"${displayFeatures(approvedFeatures)} APPROVED at height $height")

      val unimplementedApproved = approvedFeatures.diff(BlockchainFeatures.implemented)
      if (unimplementedApproved.nonEmpty) {
        log.warn(s"""UNIMPLEMENTED ${displayFeatures(unimplementedApproved)} APPROVED ON BLOCKCHAIN
                    |PLEASE, UPDATE THE NODE AS SOON AS POSSIBLE
                    |OTHERWISE THE NODE WILL BE STOPPED OR FORKED UPON FEATURE ACTIVATION""".stripMargin)
      }

      val activatedFeatures: Set[Short] = leveldb.activatedFeaturesAt(height)

      val unimplementedActivated = activatedFeatures.diff(BlockchainFeatures.implemented)
      if (unimplementedActivated.nonEmpty) {
        log.error(s"UNIMPLEMENTED ${displayFeatures(unimplementedActivated)} ACTIVATED ON BLOCKCHAIN")
        log.error("PLEASE, UPDATE THE NODE IMMEDIATELY")
        if (wavesSettings.featuresSettings.autoShutdownOnUnsupportedFeature) {
          log.error("FOR THIS REASON THE NODE WAS STOPPED AUTOMATICALLY")
          forceStopApplication(UnsupportedFeature)
        } else log.error("OTHERWISE THE NODE WILL END UP ON A FORK")
      }

      approvedFeatures
    } else {

      Set.empty
    }
  }

  private def nextReward(): Option[Long] = {
    val settings   = this.settings.rewardsSettings
    val nextHeight = this.height + 1

    leveldb
      .featureActivationHeight(BlockchainFeatures.BlockReward.id)
      .filter(_ <= nextHeight)
      .flatMap { activatedAt =>
        val mayBeReward     = lastBlockReward
        val mayBeTimeToVote = nextHeight - activatedAt

        mayBeReward match {
          case Some(reward) if mayBeTimeToVote > 0 && mayBeTimeToVote % settings.term == 0 =>
            Some((blockRewardVotes(this.height).filter(_ >= 0), reward))
          case None if mayBeTimeToVote >= 0 =>
            Some((Seq(), settings.initial))
          case _ => None
        }
      }
      .flatMap { case (votes, currentReward) =>
        val lt        = votes.count(_ < currentReward)
        val gt        = votes.count(_ > currentReward)
        val threshold = settings.votingInterval / 2 + 1

        if (lt >= threshold)
          Some(math.max(currentReward - settings.minIncrement, 0))
        else if (gt >= threshold)
          Some(currentReward + settings.minIncrement)
        else
          Some(currentReward)
      }
      .orElse(lastBlockReward)
  }

  override def processBlock(block: Block, hitSource: ByteStr, verify: Boolean = true): Either[ValidationError, Seq[Diff]] =
    writeLock {
      val height                             = leveldb.height
      val notImplementedFeatures: Set[Short] = leveldb.activatedFeaturesAt(height).diff(BlockchainFeatures.implemented)

      Either
        .cond(
          !wavesSettings.featuresSettings.autoShutdownOnUnsupportedFeature || notImplementedFeatures.isEmpty,
          (),
          GenericError(s"UNIMPLEMENTED ${displayFeatures(notImplementedFeatures)} ACTIVATED ON BLOCKCHAIN, UPDATE THE NODE IMMEDIATELY")
        )
        .flatMap[ValidationError, Seq[Diff]](_ =>
          (ngState match {
            case None =>
              leveldb.lastBlockId match {
                case Some(uniqueId) if uniqueId != block.header.reference =>
                  val logDetails = s"The referenced block(${block.header.reference})" +
                    s" ${if (leveldb.contains(block.header.reference)) "exits, it's not last persisted" else "doesn't exist"}"
                  Left(BlockAppendError(s"References incorrect or non-existing block: " + logDetails, block))
                case lastBlockId =>
                  val height            = lastBlockId.fold(0)(leveldb.unsafeHeightOf)
                  val miningConstraints = MiningConstraints(leveldb, height)
                  val reward            = nextReward()

                  val referencedBlockchain = CompositeBlockchain(leveldb, reward)
                  BlockDiffer
                    .fromBlock(
                      referencedBlockchain,
                      leveldb.lastBlock,
                      block,
                      miningConstraints.total,
                      hitSource,
                      verify
                    )
                    .map { r =>
                      val updatedBlockchain = CompositeBlockchain(leveldb, r.diff, block, hitSource, r.carry, reward)
                      miner.scheduleMining(Some(updatedBlockchain))
                      blockchainUpdateTriggers.onProcessBlock(block, r.detailedDiff, reward, referencedBlockchain)
                      Option((r, Nil, reward, hitSource))
                    }
              }
            case Some(ng) =>
              if (ng.base.header.reference == block.header.reference) {
                if (block.blockScore() > ng.base.blockScore()) {
                  val height            = leveldb.unsafeHeightOf(ng.base.header.reference)
                  val miningConstraints = MiningConstraints(leveldb, height)

                  blockchainUpdateTriggers.onRollback(this, ng.base.header.reference, leveldb.height)

                  val referencedBlockchain = CompositeBlockchain(leveldb, ng.reward)
                  BlockDiffer
                    .fromBlock(
                      referencedBlockchain,
                      leveldb.lastBlock,
                      block,
                      miningConstraints.total,
                      hitSource,
                      verify
                    )
                    .map { r =>
                      log.trace(
                        s"Better liquid block(score=${block.blockScore()}) received and applied instead of existing(score=${ng.base.blockScore()})"
                      )
                      val (mbs, diffs) = ng.allDiffs.unzip
                      log.trace(s"Discarded microblocks = $mbs, diffs = ${diffs.map(_.hashString)}")
                      blockchainUpdateTriggers.onProcessBlock(block, r.detailedDiff, ng.reward, referencedBlockchain)
                      Some((r, diffs, ng.reward, hitSource))
                    }
                } else if (areVersionsOfSameBlock(block, ng.base)) {
                  if (block.transactionData.lengthCompare(ng.transactions.size) <= 0) {
                    log.trace(s"Existing liquid block is better than new one, discarding $block")
                    Right(None)
                  } else {
                    log.trace(s"New liquid block is better version of existing, swapping")
                    val height            = leveldb.unsafeHeightOf(ng.base.header.reference)
                    val miningConstraints = MiningConstraints(leveldb, height)

                    blockchainUpdateTriggers.onRollback(this, ng.base.header.reference, leveldb.height)

                    val referencedBlockchain = CompositeBlockchain(leveldb, ng.reward)
                    BlockDiffer
                      .fromBlock(
                        referencedBlockchain,
                        leveldb.lastBlock,
                        block,
                        miningConstraints.total,
                        hitSource,
                        verify
                      )
                      .map { r =>
                        blockchainUpdateTriggers.onProcessBlock(block, r.detailedDiff, ng.reward, referencedBlockchain)
                        Some((r, Nil, ng.reward, hitSource))
                      }
                  }
                } else
                  Left(
                    BlockAppendError(
                      s"Competitors liquid block $block(score=${block.blockScore()}) is not better than existing (ng.base ${ng.base}(score=${ng.base
                        .blockScore()}))",
                      block
                    )
                  )
              } else
                metrics.forgeBlockTimeStats.measureOptional(ng.totalDiffOf(block.header.reference)) match {
                  case None => Left(BlockAppendError(s"References incorrect or non-existing block", block))
                  case Some((referencedForgedBlock, referencedLiquidDiff, carry, totalFee, discarded)) =>
                    if (!verify || referencedForgedBlock.signatureValid()) {
                      val height = leveldb.heightOf(referencedForgedBlock.header.reference).getOrElse(0)

                      if (discarded.nonEmpty) {
                        blockchainUpdateTriggers.onMicroBlockRollback(this, block.header.reference)
                        metrics.microBlockForkStats.increment()
                        metrics.microBlockForkHeightStats.record(discarded.size)
                      }

                      val constraint: MiningConstraint = {
                        val miningConstraints = MiningConstraints(leveldb, height)
                        miningConstraints.total
                      }

                      val prevReward = ng.reward
                      val reward     = nextReward()

                      val prevHitSource = ng.hitSource

                      for {
                        liquidDiffWithCancelledLeases <- ng.cancelExpiredLeases(referencedLiquidDiff).leftMap(GenericError(_))
                        referencedBlockchain = CompositeBlockchain(
                          leveldb,
                          liquidDiffWithCancelledLeases,
                          referencedForgedBlock,
                          ng.hitSource,
                          carry,
                          reward
                        )
                        differResult <- BlockDiffer
                          .fromBlock(
                            referencedBlockchain,
                            Some(referencedForgedBlock),
                            block,
                            constraint,
                            hitSource,
                            verify
                          )
                      } yield {
                        val tempBlockchain = CompositeBlockchain(
                          referencedBlockchain,
                          differResult.diff,
                          block,
                          hitSource,
                          differResult.carry,
                          reward
                        )
                        miner.scheduleMining(Some(tempBlockchain))

                        blockchainUpdateTriggers.onProcessBlock(block, differResult.detailedDiff, reward, referencedBlockchain)

                        leveldb.append(liquidDiffWithCancelledLeases, carry, totalFee, prevReward, prevHitSource, referencedForgedBlock)
                        BlockStats.appended(referencedForgedBlock, referencedLiquidDiff.scriptsComplexity)
                        TxsInBlockchainStats.record(ng.transactions.size)
                        val (discardedMbs, discardedDiffs) = discarded.unzip
                        if (discardedMbs.nonEmpty) {
                          log.trace(s"Discarded microblocks: $discardedMbs")
                        }

                        Some((differResult, discardedDiffs, reward, hitSource))
                      }
                    } else {
                      val errorText = s"Forged block has invalid signature. Base: ${ng.base}, requested reference: ${block.header.reference}"
                      log.error(errorText)
                      Left(BlockAppendError(errorText, block))
                    }
                }
          }).map {
            _ map { case (BlockDiffer.Result(newBlockDiff, carry, totalFee, updatedTotalConstraint, _), discDiffs, reward, hitSource) =>
              val newHeight   = leveldb.height + 1
              val prevNgState = ngState

              restTotalConstraint = updatedTotalConstraint
              ngState = Some(
                new NgState(
                  block,
                  newBlockDiff,
                  carry,
                  totalFee,
                  featuresApprovedWithBlock(block),
                  reward,
                  hitSource,
                  cancelLeases(collectLeasesToCancel(newHeight), newHeight)
                )
              )
              notifyChangedSpendable(prevNgState, ngState)
              publishLastBlockInfo()

              if (
                (block.header.timestamp > time
                  .getTimestamp() - wavesSettings.minerSettings.intervalAfterLastBlockThenGenerationIsAllowed.toMillis) || (newHeight % 100 == 0)
              ) {
                log.info(s"New height: $newHeight")
              }

              discDiffs
            } getOrElse Nil
          }
        )
    }

  private def collectLeasesToCancel(newHeight: Int): Seq[LeaseTransaction] =
    if (leveldb.isFeatureActivated(BlockchainFeatures.LeaseExpiration, newHeight)) {
      val toHeight = newHeight - leveldb.settings.functionalitySettings.leaseExpiration
      val fromHeight = leveldb.featureActivationHeight(BlockchainFeatures.LeaseExpiration.id) match {
        case Some(`newHeight`) =>
          log.trace(s"Collecting leases created up till height $toHeight")
          1
        case _ =>
          log.trace(s"Collecting leases created at height $toHeight")
          toHeight
      }
      collectActiveLeases(fromHeight, toHeight)
    } else Seq.empty

  private def cancelLeases(leaseTransactions: Seq[LeaseTransaction], height: Int): Map[ByteStr, Diff] =
    (for {
      lt        <- leaseTransactions
      ltMeta    <- transactionMeta(lt.id()).toSeq
      recipient <- leveldb.resolveAlias(lt.recipient).toSeq
    } yield lt.id() -> Diff(
      portfolios = Map(
        lt.sender.toAddress -> Portfolio(0, LeaseBalance(0, -lt.amount.value)),
        recipient           -> Portfolio(0, LeaseBalance(-lt.amount.value, 0))
      ),
      leaseState = Map((lt.id(), LeaseDetails(lt.sender, lt.recipient, lt.amount.value, LeaseDetails.Status.Expired(height), lt.id(), ltMeta.height)))
    )).toMap

  override def removeAfter(blockId: ByteStr): Either[ValidationError, Seq[(Block, ByteStr)]] = writeLock {
    log.info(s"Trying rollback blockchain to $blockId")

    val prevNgState = ngState

    val result = prevNgState match {
      case Some(ng) if ng.contains(blockId) =>
        log.trace("Resetting liquid block, no rollback necessary")
        Right(Seq.empty)
      case Some(ng) if ng.base.id() == blockId =>
        log.trace("Discarding liquid block, no rollback necessary")
        blockchainUpdateTriggers.onMicroBlockRollback(this, blockId)
        ngState = None
        Right(Seq((ng.bestLiquidBlock, ng.hitSource)))
      case maybeNg =>
        for {
          height <- leveldb.heightOf(blockId).toRight(GenericError(s"No such block $blockId"))
          _ <- Either.cond(
            height >= leveldb.safeRollbackHeight,
            (),
            GenericError(s"Rollback is possible only to the block at the height ${leveldb.safeRollbackHeight}")
          )
          _ = blockchainUpdateTriggers.onRollback(this, blockId, height)
          blocks <- leveldb.rollbackTo(height).leftMap(GenericError(_))
        } yield {
          ngState = None
          blocks ++ maybeNg.map(ng => (ng.bestLiquidBlock, ng.hitSource)).toSeq
        }
    }

    result match {
      case Right(_) =>
        log.info(s"Blockchain rollback to $blockId succeeded")
        notifyChangedSpendable(prevNgState, ngState)
        publishLastBlockInfo()
        miner.scheduleMining()

      case Left(error) =>
        log.error(s"Blockchain rollback to $blockId failed: ${error.err}")
    }
    result
  }

  private def notifyChangedSpendable(prevNgState: Option[NgState], newNgState: Option[NgState]): Unit = {
<<<<<<< HEAD
//    val changedPortfolios = (prevNgState, newNgState) match {
//      case (Some(p), Some(n)) => diff(p.bestLiquidDiff.portfolios, n.bestLiquidDiff.portfolios)
//      case (Some(x), _)       => x.bestLiquidDiff.portfolios
//      case (_, Some(x))       => x.bestLiquidDiff.portfolios
//      case _                  => Map.empty
//    }
//
//    changedPortfolios.foreach {
//      case (addr, p) =>
//        p.assetIds.view
//          .filter(x => p.spendableBalanceOf(x) != 0)
//          .foreach(assetId => spendableBalanceChanged.onNext(addr -> assetId))
//    }
=======
    val changedPortfolios = (prevNgState, newNgState) match {
      case (Some(p), Some(n)) => diff(p.bestLiquidDiff.portfolios, n.bestLiquidDiff.portfolios)
      case (Some(x), _)       => x.bestLiquidDiff.portfolios
      case (_, Some(x))       => x.bestLiquidDiff.portfolios
      case _                  => Map.empty
    }

    changedPortfolios.foreach { case (addr, p) =>
      p.assetIds.view
        .filter(x => p.spendableBalanceOf(x) != 0)
        .foreach(assetId => spendableBalanceChanged.onNext(addr -> assetId))
    }
>>>>>>> cd46e468
  }

  override def processMicroBlock(microBlock: MicroBlock, verify: Boolean = true): Either[ValidationError, BlockId] = writeLock {
    ngState match {
      case None =>
        Left(MicroBlockAppendError("No base block exists", microBlock))
      case Some(ng) if ng.base.header.generator.toAddress != microBlock.sender.toAddress =>
        Left(MicroBlockAppendError("Base block has been generated by another account", microBlock))
      case Some(ng) =>
        ng.lastMicroBlock match {
          case None if ng.base.id() != microBlock.reference =>
            metrics.blockMicroForkStats.increment()
            Left(MicroBlockAppendError("It's first micro and it doesn't reference base block(which exists)", microBlock))
          case Some(_) if ng.bestLiquidBlockId != microBlock.reference =>
            metrics.microMicroForkStats.increment()
            Left(MicroBlockAppendError("It doesn't reference last known microBlock(which exists)", microBlock))
          case _ =>
            for {
              _ <- microBlock.signaturesValid()
              totalSignatureValid <- ng
                .totalDiffOf(microBlock.reference)
                .toRight(GenericError(s"No referenced block exists: $microBlock"))
                .map { case (accumulatedBlock, _, _, _, _) =>
                  Block
                    .create(accumulatedBlock, accumulatedBlock.transactionData ++ microBlock.transactionData, microBlock.totalResBlockSig)
                    .signatureValid()
                }
              _ <- Either
                .cond(
                  totalSignatureValid,
                  (),
                  MicroBlockAppendError("Invalid total block signature", microBlock)
                )
              blockDifferResult <- {
                BlockDiffer.fromMicroBlock(this, leveldb.lastBlockTimestamp, microBlock, restTotalConstraint, verify)
              }
            } yield {
              val BlockDiffer.Result(diff, carry, totalFee, updatedMdConstraint, detailedDiff) = blockDifferResult
              restTotalConstraint = updatedMdConstraint
              val blockId = ng.createBlockId(microBlock)

              val transactionsRoot = ng.createTransactionsRoot(microBlock)
              blockchainUpdateTriggers.onProcessMicroBlock(microBlock, detailedDiff, this, blockId, transactionsRoot)

              this.ngState = Some(ng.append(microBlock, diff, carry, totalFee, System.currentTimeMillis, Some(blockId)))

              log.info(s"${microBlock.stringRepr(blockId)} appended, diff=${diff.hashString}")
              internalLastBlockInfo.onNext(LastBlockInfo(blockId, height, score, ready = true))

              for {
                (addr, p) <- diff.portfolios
                assetId   <- p.assetIds
              } spendableBalanceChanged.onNext(addr -> assetId)
              blockId
            }
        }
    }
  }

  def shutdown(): Unit = {
    internalLastBlockInfo.onComplete()
  }

  private def newlyApprovedFeatures = ngState.fold(Map.empty[Short, Int])(_.approvedFeatures.map(_ -> height).toMap)

  override def approvedFeatures: Map[Short, Int] = readLock {
    newlyApprovedFeatures ++ leveldb.approvedFeatures
  }

  override def activatedFeatures: Map[Short, Int] = readLock {
    (newlyApprovedFeatures.view.mapValues(_ + functionalitySettings.activationWindowSize(height)) ++ leveldb.activatedFeatures).toMap
  }

  override def featureVotes(height: Int): Map[Short, Int] = readLock {
    val innerVotes = leveldb.featureVotes(height)
    ngState match {
      case Some(ng) if this.height <= height =>
        val ngVotes = ng.base.header.featureVotes.map { featureId =>
          featureId -> (innerVotes.getOrElse(featureId, 0) + 1)
        }.toMap

        innerVotes ++ ngVotes
      case _ => innerVotes
    }
  }

  override def blockReward(height: Int): Option[Long] = readLock {
    leveldb.blockReward(height) match {
      case r @ Some(_) => r
      case None        => ngState.collect { case ng if leveldb.height + 1 == height => ng.reward }.flatten
    }
  }

  override def blockRewardVotes(height: Int): Seq[Long] = readLock {
    activatedFeatures.get(BlockchainFeatures.BlockReward.id) match {
      case Some(activatedAt) if activatedAt <= height =>
        ngState match {
          case None => leveldb.blockRewardVotes(height)
          case Some(ng) =>
            val innerVotes = leveldb.blockRewardVotes(height)
            if (height == this.height && settings.rewardsSettings.votingWindow(activatedAt, height).contains(height))
              innerVotes :+ ng.base.header.rewardVote
            else innerVotes
        }
      case _ => Seq()
    }
  }

  override def wavesAmount(height: Int): BigInt = readLock {
    ngState match {
      case Some(ng) if this.height == height =>
        leveldb.wavesAmount(height - 1) + BigInt(ng.reward.getOrElse(0L))
      case _ =>
        leveldb.wavesAmount(height)
    }
  }

  override def height: Int = readLock {
    leveldb.height + ngState.fold(0)(_ => 1)
  }

  override def heightOf(blockId: BlockId): Option[Int] = readLock {
    ngState
      .collect {
        case ng if ng.contains(blockId) => this.height
      }
      .orElse(leveldb.heightOf(blockId))
  }

  override def microBlock(id: BlockId): Option[MicroBlock] = readLock {
    for {
      ng <- ngState
      mb <- ng.microBlock(id)
    } yield mb
  }

  override def microblockIds: Seq[BlockId] = readLock {
    ngState.fold(Seq.empty[BlockId])(_.microBlockIds)
  }

  override def bestLastBlockInfo(maxTimestamp: Long): Option[BlockMinerInfo] = readLock {
    ngState
      .map(_.bestLastBlockInfo(maxTimestamp))
      .orElse(
        leveldb.lastBlockHeader.map { sh =>
          BlockMinerInfo(sh.header.baseTarget, sh.header.generationSignature, sh.header.timestamp, sh.id())
        }
      )
  }

  override def score: BigInt = readLock {
    leveldb.score + ngState.fold(BigInt(0))(_.bestLiquidBlock.blockScore())
  }

  override def carryFee: Long = readLock {
    ngState.fold(leveldb.carryFee)(_.carryFee)
  }

  override def blockHeader(height: Int): Option[SignedBlockHeader] = readLock {
    if (height == leveldb.height + 1) ngState.map { x =>
      SignedBlockHeader(x.bestLiquidBlock.header, x.bestLiquidBlock.signature)
    }
    else leveldb.blockHeader(height)
  }

  override def transferById(id: BlockId): Option[(Int, TransferTransactionLike)] = readLock {
    compositeBlockchain.transferById(id)
  }

  override def transactionInfo(id: ByteStr): Option[(TxMeta, Transaction)] = readLock {
    compositeBlockchain.transactionInfo(id)
  }

  override def containsTransaction(tx: Transaction): Boolean = readLock {
    compositeBlockchain.containsTransaction(tx)
  }

  override def assetDescription(id: IssuedAsset): Option[AssetDescription] = readLock {
    compositeBlockchain.assetDescription(id)
  }

  override def resolveAlias(alias: Alias): Either[ValidationError, Address] = readLock {
    compositeBlockchain.resolveAlias(alias)
  }

  override def leaseDetails(leaseId: ByteStr): Option[LeaseDetails] = readLock {
    compositeBlockchain.leaseDetails(leaseId)
  }

  override def filledVolumeAndFee(orderId: ByteStr): VolumeAndFee = readLock {
    compositeBlockchain.filledVolumeAndFee(orderId)
  }

  /** Retrieves Waves balance snapshot in the [from, to] range (inclusive) */
  override def balanceAtHeight(address: Address, h: Int, assetId: Asset = Waves): Option[(Int, Long)] = readLock {
    compositeBlockchain.balanceAtHeight(address, h, assetId)
  }

  override def balanceSnapshots(address: Address, from: Int, to: Option[BlockId]): Seq[BalanceSnapshot] = readLock {
    to.fold(ngState.map(_.bestLiquidDiff))(id => ngState.map(_.diffFor(id)._1))
      .fold[Blockchain](leveldb)(CompositeBlockchain(leveldb, _))
      .balanceSnapshots(address, from, to)
  }

  override def accountScript(address: Address): Option[AccountScriptInfo] = readLock {
    compositeBlockchain.accountScript(address)
  }

  override def hasAccountScript(address: Address): Boolean = readLock {
    compositeBlockchain.hasAccountScript(address)
  }

  override def assetScript(asset: IssuedAsset): Option[AssetScriptInfo] = readLock {
    compositeBlockchain.assetScript(asset)
  }

  override def accountData(acc: Address, key: String): Option[DataEntry[?]] = readLock {
    compositeBlockchain.accountData(acc, key)
  }

  override def hasData(acc: Address): Boolean = readLock {
    compositeBlockchain.hasData(acc)
  }

  override def transactionMeta(id: ByteStr): Option[TxMeta] = readLock {
    compositeBlockchain.transactionMeta(id)
  }

  override def balance(address: Address, mayBeAssetId: Asset): Long = readLock {
    compositeBlockchain.balance(address, mayBeAssetId)
  }

  override def leaseBalance(address: Address): LeaseBalance = readLock {
    compositeBlockchain.leaseBalance(address)
  }

  override def hitSource(height: Int): Option[ByteStr] = readLock {
    ngState match {
      case Some(ng) if this.height == height => ng.hitSource.some
      case _                                 => leveldb.hitSource(height)
    }
  }

  override def resolveERC20Address(address: ERC20Address): Option[IssuedAsset] = readLock {
    compositeBlockchain.resolveERC20Address(address)
  }

  private[this] def compositeBlockchain =
    ngState.fold(leveldb: Blockchain)(CompositeBlockchain(leveldb, _))

  // noinspection ScalaStyle,TypeAnnotation
  private[this] object metrics {
    val blockMicroForkStats       = Kamon.counter("blockchain-updater.block-micro-fork").withoutTags()
    val microMicroForkStats       = Kamon.counter("blockchain-updater.micro-micro-fork").withoutTags()
    val microBlockForkStats       = Kamon.counter("blockchain-updater.micro-block-fork").withoutTags()
    val microBlockForkHeightStats = Kamon.histogram("blockchain-updater.micro-block-fork-height").withoutTags()
    val forgeBlockTimeStats       = Kamon.timer("blockchain-updater.forge-block-time").withoutTags()
  }
}

object BlockchainUpdaterImpl {
//  private implicit val portfolioDiffCombine: Semigroup[Portfolio] = (x: Portfolio, y: Portfolio) =>
//    Portfolio(x.balance + y.balance, LeaseBalance.empty, x.assets |+| y.assets)

//  private def diff(p1: Map[Address, Portfolio], p2: Map[Address, Portfolio]): Map[Address, Portfolio] =
//    p1 |+| p2.map { case (k, v) => k -> v.negate }

  private def displayFeatures(s: Set[Short]): String =
    s"FEATURE${if (s.size > 1) "S" else ""} ${s.mkString(", ")} ${if (s.size > 1) "have been" else "has been"}"

  def areVersionsOfSameBlock(b1: Block, b2: Block): Boolean =
    b1.header.generator == b2.header.generator &&
      b1.header.baseTarget == b2.header.baseTarget &&
      b1.header.reference == b2.header.reference &&
      b1.header.timestamp == b2.header.timestamp
}<|MERGE_RESOLUTION|>--- conflicted
+++ resolved
@@ -460,7 +460,6 @@
   }
 
   private def notifyChangedSpendable(prevNgState: Option[NgState], newNgState: Option[NgState]): Unit = {
-<<<<<<< HEAD
 //    val changedPortfolios = (prevNgState, newNgState) match {
 //      case (Some(p), Some(n)) => diff(p.bestLiquidDiff.portfolios, n.bestLiquidDiff.portfolios)
 //      case (Some(x), _)       => x.bestLiquidDiff.portfolios
@@ -474,20 +473,6 @@
 //          .filter(x => p.spendableBalanceOf(x) != 0)
 //          .foreach(assetId => spendableBalanceChanged.onNext(addr -> assetId))
 //    }
-=======
-    val changedPortfolios = (prevNgState, newNgState) match {
-      case (Some(p), Some(n)) => diff(p.bestLiquidDiff.portfolios, n.bestLiquidDiff.portfolios)
-      case (Some(x), _)       => x.bestLiquidDiff.portfolios
-      case (_, Some(x))       => x.bestLiquidDiff.portfolios
-      case _                  => Map.empty
-    }
-
-    changedPortfolios.foreach { case (addr, p) =>
-      p.assetIds.view
-        .filter(x => p.spendableBalanceOf(x) != 0)
-        .foreach(assetId => spendableBalanceChanged.onNext(addr -> assetId))
-    }
->>>>>>> cd46e468
   }
 
   override def processMicroBlock(microBlock: MicroBlock, verify: Boolean = true): Either[ValidationError, BlockId] = writeLock {
