package com.wavesplatform.state

import com.wavesplatform.account.{Address, Alias, PublicKey}
import com.wavesplatform.block.Block.{BlockId, BlockInfo}
import com.wavesplatform.block.{Block, BlockHeader}
import com.wavesplatform.common.state.ByteStr
import com.wavesplatform.lang.ValidationError
import com.wavesplatform.lang.script.Script
import com.wavesplatform.settings.BlockchainSettings
import com.wavesplatform.state.extensions.{AddressTransactions, BlockchainExtensions, Distributions}
import com.wavesplatform.state.reader.LeaseDetails
import com.wavesplatform.transaction.Asset.{IssuedAsset, Waves}
import com.wavesplatform.transaction.lease.LeaseTransaction
import com.wavesplatform.transaction.transfer.TransferTransaction
import com.wavesplatform.transaction.{Asset, Transaction}

trait Blockchain {
  def settings: BlockchainSettings

  def height: Int
  def score: BigInt

  def blockInfo(height: Int): Option[BlockInfo]
  def blockInfo(blockId: ByteStr): Option[BlockInfo]

  def lastBlock: Option[Block]
  def carryFee: Long
  def blockBytes(height: Int): Option[Array[Byte]]
  def blockBytes(blockId: ByteStr): Option[Array[Byte]]

  def heightOf(blockId: ByteStr): Option[Int]

  /** Returns the most recent block IDs, starting from the most recent  one */
  def lastBlockIds(howMany: Int): Seq[ByteStr]

  /** Returns a chain of blocks starting with the block with the given ID (from oldest to newest) */
  def blockIdsAfter(parentSignature: ByteStr, howMany: Int): Option[Seq[ByteStr]]

  def parentHeader(block: BlockHeader, back: Int = 1): Option[BlockHeader]

  def totalFee(height: Int): Option[Long]

  /** Features related */
  def approvedFeatures: Map[Short, Int]
  def activatedFeatures: Map[Short, Int]
  def featureVotes(height: Int): Map[Short, Int]

  /** Block reward related */
  def blockReward(height: Int): Option[Long]
  def lastBlockReward: Option[Long]
  def blockRewardVotes(height: Int): Seq[Long]

  def wavesAmount(height: Int): BigInt

  def transferById(id: ByteStr): Option[(Int, TransferTransaction)]
  def transactionInfo(id: ByteStr): Option[(Int, Transaction)]
  def transactionHeight(id: ByteStr): Option[Int]

  def containsTransaction(tx: Transaction): Boolean

  def assetDescription(id: IssuedAsset): Option[AssetDescription]

  def resolveAlias(a: Alias): Either[ValidationError, Address]

  def leaseDetails(leaseId: ByteStr): Option[LeaseDetails]

  def filledVolumeAndFee(orderId: ByteStr): VolumeAndFee

  /** Retrieves Waves balance snapshot in the [from, to] range (inclusive) */
  def balanceSnapshots(address: Address, from: Int, to: BlockId): Seq[BalanceSnapshot]

<<<<<<< HEAD
  def accountScriptWithComplexity(address: Address): Option[(PublicKey, Script, Long)]
  def accountScript(address: Address): Option[Script] = accountScriptWithComplexity(address).map(_._2)
=======
  def accountScriptWithComplexity(address: Address): Option[(Script, Long, Map[String, Long])]
  def accountScript(address: Address): Option[Script] = accountScriptWithComplexity(address).map(_._1)
>>>>>>> 81cabfb3
  def hasScript(address: Address): Boolean

  def assetScriptWithComplexity(id: IssuedAsset): Option[(PublicKey, Script, Long)]
  def assetScript(id: IssuedAsset): Option[Script] = assetScriptWithComplexity(id).map(_._2)
  def hasAssetScript(id: IssuedAsset): Boolean

  def accountDataKeys(address: Address): Set[String]
  def accountData(acc: Address, key: String): Option[DataEntry[_]]
  def accountData(acc: Address): AccountDataInfo

  def leaseBalance(address: Address): LeaseBalance

  def balance(address: Address, mayBeAssetId: Asset = Waves): Long

  def collectActiveLeases(from: Int, to: Int)(filter: LeaseTransaction => Boolean): Seq[LeaseTransaction]

  /** Builds a new portfolio map by applying a partial function to all portfolios on which the function is defined.
    *
    * @note Portfolios passed to `pf` only contain Waves and Leasing balances to improve performance */
  def collectLposPortfolios[A](pf: PartialFunction[(Address, Portfolio), A]): Map[Address, A]

  def invokeScriptResult(txId: TransactionId): Either[ValidationError, InvokeScriptResult]

  /**
    * Retrieves hit source for the block at height.
    */
  def hitSourceAtHeight(height: Int): Option[ByteStr]
}

object Blockchain extends BlockchainExtensions {
  override implicit def addressTransactions(value: Blockchain): AddressTransactions = super.addressTransactions(value)

  override implicit def distributions(value: Blockchain): Distributions = super.distributions(value)
}<|MERGE_RESOLUTION|>--- conflicted
+++ resolved
@@ -69,13 +69,8 @@
   /** Retrieves Waves balance snapshot in the [from, to] range (inclusive) */
   def balanceSnapshots(address: Address, from: Int, to: BlockId): Seq[BalanceSnapshot]
 
-<<<<<<< HEAD
-  def accountScriptWithComplexity(address: Address): Option[(PublicKey, Script, Long)]
+  def accountScriptWithComplexity(address: Address): Option[(PublicKey, Script, Long, Map[String, Long])]
   def accountScript(address: Address): Option[Script] = accountScriptWithComplexity(address).map(_._2)
-=======
-  def accountScriptWithComplexity(address: Address): Option[(Script, Long, Map[String, Long])]
-  def accountScript(address: Address): Option[Script] = accountScriptWithComplexity(address).map(_._1)
->>>>>>> 81cabfb3
   def hasScript(address: Address): Boolean
 
   def assetScriptWithComplexity(id: IssuedAsset): Option[(PublicKey, Script, Long)]
