package com.wavesplatform.state

import com.wavesplatform.account._
import com.wavesplatform.block.Block._
import com.wavesplatform.block.{Block, BlockHeader, SignedBlockHeader}
import com.wavesplatform.common.state.ByteStr
import com.wavesplatform.consensus.GeneratingBalanceProvider
import com.wavesplatform.features.{BlockchainFeature, BlockchainFeatureStatus, BlockchainFeatures}
import com.wavesplatform.lang.ValidationError
import com.wavesplatform.lang.script.ContractScript
import com.wavesplatform.lang.v1.ContractLimits
import com.wavesplatform.lang.v1.traits.domain.Issue
import com.wavesplatform.settings.BlockchainSettings
import com.wavesplatform.state.reader.LeaseDetails
import com.wavesplatform.transaction.Asset.{IssuedAsset, Waves}
import com.wavesplatform.transaction.TxValidationError.AliasDoesNotExist
import com.wavesplatform.transaction.assets.IssueTransaction
import com.wavesplatform.transaction.transfer.TransferTransactionLike
import com.wavesplatform.transaction.{Asset, ERC20Address, Transaction}

trait Blockchain {
  def settings: BlockchainSettings

  def height: Int
  def score: BigInt

  def blockHeader(height: Int): Option[SignedBlockHeader]
  def hitSource(height: Int): Option[ByteStr]

  def carryFee: Long

  def heightOf(blockId: ByteStr): Option[Int]

  /** Features related */
  def approvedFeatures: Map[Short, Int]
  def activatedFeatures: Map[Short, Int]
  def featureVotes(height: Int): Map[Short, Int]

  /** Block reward related */
  def blockReward(height: Int): Option[Long]
  def blockRewardVotes(height: Int): Seq[Long]

  def wavesAmount(height: Int): BigInt

<<<<<<< HEAD
  def transferById(id: ByteStr): Option[(Int, TransferTransactionLike)]
  def transactionInfo(id: ByteStr): Option[(Int, Transaction, Boolean)]
  def transactionMeta(id: ByteStr): Option[(Int, Boolean)]
=======
  def transferById(id: ByteStr): Option[(Int, TransferTransaction)]
  def transactionInfo(id: ByteStr): Option[(TxMeta, Transaction)]
  def transactionMeta(id: ByteStr): Option[TxMeta]
>>>>>>> 7fc71bd6

  def containsTransaction(tx: Transaction): Boolean

  def assetDescription(id: IssuedAsset): Option[AssetDescription]

  def resolveAlias(a: Alias): Either[ValidationError, Address]

  def leaseDetails(leaseId: ByteStr): Option[LeaseDetails]

  def filledVolumeAndFee(orderId: ByteStr): VolumeAndFee

  def balanceAtHeight(address: Address, height: Int, assetId: Asset = Waves): Option[(Int, Long)]

  /** Retrieves Waves balance snapshot in the [from, to] range (inclusive) */
  def balanceSnapshots(address: Address, from: Int, to: Option[BlockId]): Seq[BalanceSnapshot]

  def accountScript(address: Address): Option[AccountScriptInfo]
  def hasAccountScript(address: Address): Boolean

  def assetScript(id: IssuedAsset): Option[AssetScriptInfo]

  def accountData(acc: Address, key: String): Option[DataEntry[_]]
  def hasData(address: Address): Boolean

  def leaseBalance(address: Address): LeaseBalance

  def balance(address: Address, mayBeAssetId: Asset = Waves): Long

  def resolveERC20Address(address: ERC20Address): Option[IssuedAsset]
}

object Blockchain {
  implicit class BlockchainExt(private val blockchain: Blockchain) extends AnyVal {
    def isEmpty: Boolean = blockchain.height == 0

    def parentHeader(block: BlockHeader, back: Int = 1): Option[BlockHeader] =
      blockchain
        .heightOf(block.reference)
        .map(_ - (back - 1).max(0))
        .flatMap(h => blockchain.blockHeader(h).map(_.header))

    def contains(block: Block): Boolean     = blockchain.contains(block.id())
    def contains(blockId: ByteStr): Boolean = blockchain.heightOf(blockId).isDefined

    def blockId(atHeight: Int): Option[ByteStr] = blockchain.blockHeader(atHeight).map(_.id())

    def lastBlockHeader: Option[SignedBlockHeader] = blockchain.blockHeader(blockchain.height)
    def lastBlockId: Option[ByteStr]               = lastBlockHeader.map(_.id())
    def lastBlockTimestamp: Option[Long]           = lastBlockHeader.map(_.header.timestamp)
    def lastBlockIds(howMany: Int): Seq[ByteStr]   = (blockchain.height to blockchain.height - howMany by -1).flatMap(blockId)

    def resolveAlias(aoa: AddressOrAlias): Either[ValidationError, Address] =
      (aoa: @unchecked) match {
        case a: Address => Right(a)
        case a: Alias   => blockchain.resolveAlias(a)
      }

    def canCreateAlias(alias: Alias): Boolean = blockchain.resolveAlias(alias) match {
      case Left(AliasDoesNotExist(_)) => true
      case _                          => false
    }

    def effectiveBalance(address: Address, confirmations: Int, block: Option[BlockId] = blockchain.lastBlockId): Long = {
      val blockHeight = block.flatMap(b => blockchain.heightOf(b)).getOrElse(blockchain.height)
      val bottomLimit = (blockHeight - confirmations + 1).max(1).min(blockHeight)
      val balances    = blockchain.balanceSnapshots(address, bottomLimit, block)
      if (balances.isEmpty) 0L else balances.view.map(_.effectiveBalance).min
    }

    def balance(address: Address, atHeight: Int, confirmations: Int): Long = {
      val bottomLimit = (atHeight - confirmations + 1).max(1).min(atHeight)
      val blockId     = blockchain.blockHeader(atHeight).getOrElse(throw new IllegalArgumentException(s"Invalid block height: $atHeight")).id()
      val balances    = blockchain.balanceSnapshots(address, bottomLimit, Some(blockId))
      if (balances.isEmpty) 0L else balances.view.map(_.regularBalance).min
    }

    def unsafeHeightOf(id: ByteStr): Int =
      blockchain
        .heightOf(id)
        .getOrElse(throw new IllegalStateException(s"Can't find a block: $id"))

    def wavesPortfolio(address: Address): Portfolio = Portfolio(
      blockchain.balance(address),
      blockchain.leaseBalance(address),
      Map.empty
    )

    def isMiningAllowed(height: Int, effectiveBalance: Long): Boolean =
      GeneratingBalanceProvider.isMiningAllowed(blockchain, height, effectiveBalance)

    def isEffectiveBalanceValid(height: Int, block: Block, effectiveBalance: Long): Boolean =
      GeneratingBalanceProvider.isEffectiveBalanceValid(blockchain, height, block, effectiveBalance)

    def generatingBalance(account: Address, blockId: Option[BlockId] = None): Long =
      GeneratingBalanceProvider.balance(blockchain, account, blockId)

    def lastBlockReward: Option[Long] = blockchain.blockReward(blockchain.height)

    def hasAssetScript(asset: IssuedAsset): Boolean = blockchain.assetScript(asset).isDefined
    def hasPaidVerifier(account: Address): Boolean =
      if (blockchain.isFeatureActivated(BlockchainFeatures.SynchronousCalls))
        blockchain.accountScript(account).exists(_.verifierComplexity > ContractLimits.FreeVerifierComplexity)
      else
        blockchain.hasAccountScript(account)

    def vrf(atHeight: Int): Option[ByteStr] =
      blockchain
        .blockHeader(atHeight)
        .flatMap(header => if (header.header.version >= Block.ProtoBlockVersion) blockchain.hitSource(atHeight) else None)

    def isNFT(issueTransaction: IssueTransaction): Boolean = isNFT(issueTransaction.quantity, issueTransaction.decimals, issueTransaction.reissuable)
    def isNFT(issueAction: Issue): Boolean                 = isNFT(issueAction.quantity, issueAction.decimals, issueAction.isReissuable)
    def isNFT(quantity: Long, decimals: Int, reissuable: Boolean): Boolean =
      isFeatureActivated(BlockchainFeatures.ReduceNFTFee) && quantity == 1 && decimals == 0 && !reissuable

    def isFeatureActivated(feature: BlockchainFeature, height: Int = blockchain.height): Boolean =
      blockchain.activatedFeatures.get(feature.id).exists(_ <= height)

    def activatedFeaturesAt(height: Int): Set[Short] =
      blockchain.activatedFeatures.collect {
        case (featureId, activationHeight) if height >= activationHeight => featureId
      }.toSet

    def featureStatus(feature: Short, height: Int): BlockchainFeatureStatus =
      if (blockchain.activatedFeatures.get(feature).exists(_ <= height)) BlockchainFeatureStatus.Activated
      else if (blockchain.approvedFeatures.get(feature).exists(_ <= height)) BlockchainFeatureStatus.Approved
      else BlockchainFeatureStatus.Undefined

    def currentBlockVersion: Byte = blockVersionAt(blockchain.height)
    def nextBlockVersion: Byte    = blockVersionAt(blockchain.height + 1)

    def featureActivationHeight(feature: Short): Option[Int] = blockchain.activatedFeatures.get(feature)
    def featureApprovalHeight(feature: Short): Option[Int]   = blockchain.approvedFeatures.get(feature)

    def blockVersionAt(height: Int): Byte =
      if (isFeatureActivated(BlockchainFeatures.BlockV5, height)) ProtoBlockVersion
      else if (isFeatureActivated(BlockchainFeatures.BlockReward, height)) {
        if (blockchain.activatedFeatures(BlockchainFeatures.BlockReward.id) == height) NgBlockVersion else RewardBlockVersion
      } else if (blockchain.settings.functionalitySettings.blockVersion3AfterHeight + 1 < height) NgBlockVersion
      else if (height > 1) PlainBlockVersion
      else GenesisBlockVersion

    def binaryData(address: Address, key: String): Option[ByteStr] = blockchain.accountData(address, key).collect {
      case BinaryDataEntry(_, value) => value
    }

<<<<<<< HEAD
    def hasDApp(address: Address): Boolean =
      blockchain.hasAccountScript(address) && blockchain
        .accountScript(address)
        .exists(_.script match {
          case _: ContractScript.ContractScriptImpl => true
          case _                                    => false
        })
=======
    def transactionSucceeded(id: ByteStr): Boolean = blockchain.transactionMeta(id).exists(_.succeeded)
>>>>>>> 7fc71bd6
  }
}<|MERGE_RESOLUTION|>--- conflicted
+++ resolved
@@ -42,15 +42,9 @@
 
   def wavesAmount(height: Int): BigInt
 
-<<<<<<< HEAD
   def transferById(id: ByteStr): Option[(Int, TransferTransactionLike)]
-  def transactionInfo(id: ByteStr): Option[(Int, Transaction, Boolean)]
-  def transactionMeta(id: ByteStr): Option[(Int, Boolean)]
-=======
-  def transferById(id: ByteStr): Option[(Int, TransferTransaction)]
   def transactionInfo(id: ByteStr): Option[(TxMeta, Transaction)]
   def transactionMeta(id: ByteStr): Option[TxMeta]
->>>>>>> 7fc71bd6
 
   def containsTransaction(tx: Transaction): Boolean
 
@@ -197,7 +191,6 @@
       case BinaryDataEntry(_, value) => value
     }
 
-<<<<<<< HEAD
     def hasDApp(address: Address): Boolean =
       blockchain.hasAccountScript(address) && blockchain
         .accountScript(address)
@@ -205,8 +198,7 @@
           case _: ContractScript.ContractScriptImpl => true
           case _                                    => false
         })
-=======
+
     def transactionSucceeded(id: ByteStr): Boolean = blockchain.transactionMeta(id).exists(_.succeeded)
->>>>>>> 7fc71bd6
   }
 }