--- conflicted
+++ resolved
@@ -95,21 +95,15 @@
     def lastBlockTimestamp: Option[Long]           = lastBlockHeader.map(_.header.timestamp)
     def lastBlockIds(howMany: Int): Seq[ByteStr]   = (blockchain.height to blockchain.height - howMany by -1).flatMap(blockId)
 
-<<<<<<< HEAD
     def resolveAlias(aoa: Recipient): Either[ValidationError, WavesAddress] =
       aoa match {
         case a: WavesAddress => Right(a)
         case e: EthereumAddress => Right(e.toWaves)
-=======
+        case a: Alias   => blockchain.resolveAlias(a)
+      }
+
     def resolveAlias(aoa: AddressOrAlias): Either[ValidationError, Address] =
       (aoa: @unchecked) match {
-        case a: Address => Right(a)
->>>>>>> c66f70d6
-        case a: Alias   => blockchain.resolveAlias(a)
-      }
-
-    def resolveAlias(aoa: AddressOrAlias): Either[ValidationError, Address] =
-      aoa match {
         case Left(wa) => Right(wa)
         case Right(alias) => blockchain.resolveAlias(alias)
       }
