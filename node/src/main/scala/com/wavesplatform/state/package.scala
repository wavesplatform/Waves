package com.wavesplatform

import cats.kernel.Monoid
import com.google.common.primitives.Ints
import com.wavesplatform.account.{Address, AddressOrAlias, Alias}
import com.wavesplatform.block.Block
import com.wavesplatform.block.Block.BlockId
import com.wavesplatform.common.state.ByteStr
import com.wavesplatform.consensus.GeneratingBalanceProvider
<<<<<<< HEAD
import com.wavesplatform.database.{readIntSeq, writeIntSeq}
import com.wavesplatform.lang.ValidationError
=======
import com.wavesplatform.lang.ValidationError
import com.wavesplatform.state.extensions.{AddressTransactions, Distributions}
>>>>>>> 6a19aff6
import com.wavesplatform.transaction.Asset.IssuedAsset
import com.wavesplatform.transaction.TxValidationError.{AliasDoesNotExist, GenericError}
import com.wavesplatform.transaction._
import com.wavesplatform.transaction.assets.IssueTransaction
import com.wavesplatform.utils.Paged
import monix.reactive.Observable
import play.api.libs.json._
import supertagged.TaggedType

import scala.concurrent.duration.Duration
import scala.reflect.ClassTag
import scala.util.Try

package object state {
  def safeSum(x: Long, y: Long): Long = Try(Math.addExact(x, y)).getOrElse(Long.MinValue)

  private[state] def nftListFromDiff(blockchain: Blockchain, distr: Distributions, maybeDiff: Option[Diff])(
      address: Address,
      maybeAfter: Option[IssuedAsset]): Observable[IssueTransaction] = {

    def nonZeroBalance(asset: IssuedAsset): Boolean = {
      val balanceFromDiff = for {
        diff      <- maybeDiff
        portfolio <- diff.portfolios.get(address)
        balance   <- portfolio.assets.get(asset)
      } yield balance

      !balanceFromDiff.exists(_ < 0)
    }
    def transactionFromDiff(diff: Diff, id: ByteStr): Option[Transaction] = {
      diff.transactions.get(id).map(_._1)
    }

    def assetStreamFromDiff(diff: Diff): Iterable[IssuedAsset] = {
      diff.portfolios
        .get(address)
        .toIterable
        .flatMap(_.assets.keys)
    }

    def nftFromDiff(diff: Diff, maybeAfter: Option[IssuedAsset]): Observable[IssueTransaction] = Observable.fromIterable {
      maybeAfter
        .fold(assetStreamFromDiff(diff)) { after =>
          assetStreamFromDiff(diff)
            .dropWhile(_ != after)
            .drop(1)
        }
        .filter(nonZeroBalance)
        .map { asset =>
          transactionFromDiff(diff, asset.id)
            .orElse(blockchain.transactionInfo(asset.id).map(_._2))
        }
        .collect {
          case Some(itx: IssueTransaction) if itx.isNFT => itx
        }
    }

    def nftFromBlockchain: Observable[IssueTransaction] =
      distr
        .nftObservable(address, maybeAfter)
        .filter { itx =>
          val asset = IssuedAsset(itx.assetId)
          nonZeroBalance(asset)
        }

    maybeDiff.fold(nftFromBlockchain) { diff =>
      maybeAfter match {
        case None                                         => Observable(nftFromDiff(diff, maybeAfter), nftFromBlockchain).concat
        case Some(asset) if diff.issuedAssets contains asset => Observable(nftFromDiff(diff, maybeAfter), nftFromBlockchain).concat
        case _                                            => nftFromBlockchain
      }
    }
  }

  // common logic for addressTransactions method of BlockchainUpdaterImpl and CompositeBlockchain
  def addressTransactionsCompose(at: AddressTransactions, fromDiffIter: Observable[(Height, Transaction, Set[Address])])(
      address: Address,
      types: Set[TransactionParser],
      fromId: Option[ByteStr]): Observable[(Height, Transaction)] = {

    def withPagination(txs: Observable[(Height, Transaction, Set[Address])]): Observable[(Height, Transaction, Set[Address])] =
      fromId match {
        case None     => txs
        case Some(id) => txs.dropWhile(_._2.id() != id).drop(1)
      }

    def withFilterAndLimit(txs: Observable[(Height, Transaction, Set[Address])]): Observable[(Height, Transaction)] =
      txs
        .collect { case (h, tx, addresses) if addresses(address) && (types.isEmpty || types.contains(tx.builder)) => (h, tx) }

<<<<<<< HEAD
    CloseableIterator
      .seq(
        b.addressTransactions(address, types, fromId),
        withFilterAndLimit(withPagination(fromDiffIter)).map(tup => (tup._1, tup._2))
      )
=======
    Observable(
      withFilterAndLimit(withPagination(fromDiffIter)).map(tup => (tup._1, tup._2)),
      at.addressTransactionsObservable(address, types, fromId)
    ).concat
>>>>>>> 6a19aff6
  }

  implicit class EitherExt[L <: ValidationError, R](ei: Either[L, R]) {
    def liftValidationError[T <: Transaction](t: T): Either[ValidationError, R] = {
      ei.left.map(e => GenericError(e.toString))
    }
  }

  implicit class Cast[A](a: A) {
    def cast[B: ClassTag]: Option[B] = {
      a match {
        case b: B => Some(b)
        case _    => None
      }
    }
  }

  implicit class BlockchainExt(private val blockchain: Blockchain) extends AnyVal {
    def isEmpty: Boolean = blockchain.height == 0

    def contains(block: Block): Boolean       = blockchain.contains(block.uniqueId)
    def contains(signature: ByteStr): Boolean = blockchain.heightOf(signature).isDefined

    def blockById(blockId: ByteStr): Option[Block] = blockchain.blockBytes(blockId).flatMap(bb => Block.parseBytes(bb).toOption)
    def blockAt(height: Int): Option[Block]        = blockchain.blockBytes(height).flatMap(bb => Block.parseBytes(bb).toOption)

    def lastBlockId: Option[ByteStr]     = blockchain.lastBlock.map(_.uniqueId)
    def lastBlockTimestamp: Option[Long] = blockchain.lastBlock.map(_.timestamp)

    def lastBlocks(howMany: Int): Seq[Block] = {
      (Math.max(1, blockchain.height - howMany + 1) to blockchain.height).flatMap(blockchain.blockAt).reverse
    }

    def genesis: Block = blockchain.blockAt(1).get
    def resolveAlias(aoa: AddressOrAlias): Either[ValidationError, Address] =
      aoa match {
        case a: Address => Right(a)
        case a: Alias   => blockchain.resolveAlias(a)
      }

    def canCreateAlias(alias: Alias): Boolean = blockchain.resolveAlias(alias) match {
      case Left(AliasDoesNotExist(_)) => true
      case _                          => false
    }

    def effectiveBalance(address: Address, confirmations: Int, block: BlockId = blockchain.lastBlockId.getOrElse(ByteStr.empty)): Long = {
      val blockHeight = blockchain.heightOf(block).getOrElse(blockchain.height)
      val bottomLimit = (blockHeight - confirmations + 1).max(1).min(blockHeight)
      val balances    = blockchain.balanceSnapshots(address, bottomLimit, block)
      if (balances.isEmpty) 0L else balances.view.map(_.effectiveBalance).min
    }

    def balance(address: Address, atHeight: Int, confirmations: Int): Long = {
      val bottomLimit = (atHeight - confirmations + 1).max(1).min(atHeight)
      val (block, _)  = blockchain.blockHeaderAndSize(atHeight).getOrElse(throw new IllegalArgumentException(s"Invalid block height: $atHeight"))
      val balances    = blockchain.balanceSnapshots(address, bottomLimit, block.uniqueId)
      if (balances.isEmpty) 0L else balances.view.map(_.regularBalance).min
    }

    def aliasesOfAddress(address: Address): Seq[Alias] = {
      import monix.execution.Scheduler.Implicits.global

      blockchain
        .addressTransactionsObservable(address, Set(CreateAliasTransactionV1, CreateAliasTransactionV2), None)
        .collect {
          case (_, a: CreateAliasTransaction) => a.alias
        }
        .toListL
        .runSyncUnsafe(Duration.Inf)
    }

    def unsafeHeightOf(id: ByteStr): Int =
      blockchain
        .heightOf(id)
        .getOrElse(throw new IllegalStateException(s"Can't find a block: $id"))

    def wavesPortfolio(address: Address): Portfolio = Portfolio(
      blockchain.balance(address),
      blockchain.leaseBalance(address),
      Map.empty
    )

    def isMiningAllowed(height: Int, effectiveBalance: Long): Boolean =
      GeneratingBalanceProvider.isMiningAllowed(blockchain, height, effectiveBalance)

    def isEffectiveBalanceValid(height: Int, block: Block, effectiveBalance: Long): Boolean =
      GeneratingBalanceProvider.isEffectiveBalanceValid(blockchain, height, block, effectiveBalance)

    def generatingBalance(account: Address, blockId: BlockId = ByteStr.empty): Long =
      GeneratingBalanceProvider.balance(blockchain, account, blockId)
  }

  object AssetDistribution extends TaggedType[Map[Address, Long]]
  type AssetDistribution = AssetDistribution.Type

  implicit val dstMonoid: Monoid[AssetDistribution] = new Monoid[AssetDistribution] {
    override def empty: AssetDistribution = AssetDistribution(Map.empty[Address, Long])

    override def combine(x: AssetDistribution, y: AssetDistribution): AssetDistribution = {
      AssetDistribution(x ++ y)
    }
  }

  implicit val dstWrites: Writes[AssetDistribution] = Writes { dst =>
    Json
      .toJson(dst.map {
        case (addr, balance) => addr.stringRepr -> balance
      })
  }

  object AssetDistributionPage extends TaggedType[Paged[Address, AssetDistribution]]
  type AssetDistributionPage = AssetDistributionPage.Type

  implicit val dstPageWrites: Writes[AssetDistributionPage] = Writes { page =>
    JsObject(
      Map(
        "hasNext"  -> JsBoolean(page.hasNext),
        "lastItem" -> Json.toJson(page.lastItem.map(_.stringRepr)),
        "items"    -> Json.toJson(page.items)
      )
    )
  }

  object Height extends TaggedType[Int]
  type Height = Height.Type

  object TxNum extends TaggedType[Short]
  type TxNum = TxNum.Type

  object AddressId extends TaggedType[Long] {
    val Bytes = Ints.BYTES
    def toBytes(addrId: Long) = Ints.toByteArray(addrId.toInt)
    def fromBytes(bs: Array[Byte]) = apply(Integer.toUnsignedLong(Ints.fromByteArray(bs)))

    def readSeq = readIntSeq _ andThen (_.map(Integer.toUnsignedLong).map(AddressId @@ _))

    def writeSeq = ((_: Seq[AddressId]).map(_.toInt)) andThen writeIntSeq
  }
  type AddressId = AddressId.Type

  object TransactionId extends TaggedType[ByteStr]
  type TransactionId = TransactionId.Type
}<|MERGE_RESOLUTION|>--- conflicted
+++ resolved
@@ -7,13 +7,10 @@
 import com.wavesplatform.block.Block.BlockId
 import com.wavesplatform.common.state.ByteStr
 import com.wavesplatform.consensus.GeneratingBalanceProvider
-<<<<<<< HEAD
+import com.wavesplatform.lang.ValidationError
+import com.wavesplatform.state.extensions.{AddressTransactions, Distributions}
 import com.wavesplatform.database.{readIntSeq, writeIntSeq}
 import com.wavesplatform.lang.ValidationError
-=======
-import com.wavesplatform.lang.ValidationError
-import com.wavesplatform.state.extensions.{AddressTransactions, Distributions}
->>>>>>> 6a19aff6
 import com.wavesplatform.transaction.Asset.IssuedAsset
 import com.wavesplatform.transaction.TxValidationError.{AliasDoesNotExist, GenericError}
 import com.wavesplatform.transaction._
@@ -104,18 +101,10 @@
       txs
         .collect { case (h, tx, addresses) if addresses(address) && (types.isEmpty || types.contains(tx.builder)) => (h, tx) }
 
-<<<<<<< HEAD
-    CloseableIterator
-      .seq(
-        b.addressTransactions(address, types, fromId),
-        withFilterAndLimit(withPagination(fromDiffIter)).map(tup => (tup._1, tup._2))
-      )
-=======
     Observable(
       withFilterAndLimit(withPagination(fromDiffIter)).map(tup => (tup._1, tup._2)),
       at.addressTransactionsObservable(address, types, fromId)
     ).concat
->>>>>>> 6a19aff6
   }
 
   implicit class EitherExt[L <: ValidationError, R](ei: Either[L, R]) {
