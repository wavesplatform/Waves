package com.wavesplatform

import cats.kernel.Monoid
import com.wavesplatform.account.{Address, AddressOrAlias, Alias}
import com.wavesplatform.block.Block
import com.wavesplatform.block.Block.{BlockId, BlockInfo}
import com.wavesplatform.common.state.ByteStr
import com.wavesplatform.consensus.GeneratingBalanceProvider
import com.wavesplatform.features.FeatureProvider.FeatureProviderExt
import com.wavesplatform.lang.ValidationError
import com.wavesplatform.state.extensions.{AddressTransactions, Distributions}
import com.wavesplatform.transaction.Asset.IssuedAsset
import com.wavesplatform.transaction.TxValidationError.{AliasDoesNotExist, GenericError}
import com.wavesplatform.transaction._
import com.wavesplatform.transaction.lease.LeaseTransaction
import com.wavesplatform.utils.Paged
import monix.reactive.Observable
import play.api.libs.json._
import supertagged.TaggedType

import scala.concurrent.duration.Duration
import scala.reflect.ClassTag
import scala.util.Try

package object state {
  def safeSum(x: Long, y: Long): Long = Try(Math.addExact(x, y)).getOrElse(Long.MinValue)

  private[state] def nftListFromDiff(blockchain: Blockchain, distr: Distributions, maybeDiff: Option[Diff])(
      address: Address,
      maybeAfter: Option[IssuedAsset]
  ): Observable[(ByteStr, AssetDescription)] = {

    def notWithdrawn(asset: IssuedAsset): Boolean = {
      val changeFromDiff = for {
        diff          <- maybeDiff
        portfolio     <- diff.portfolios.get(address)
        balanceChange <- portfolio.assets.get(asset)
      } yield balanceChange

      changeFromDiff.forall(_ >= 0)
    }

    def assetsFromDiff(diff: Diff, id: IssuedAsset): Option[AssetDescription] =
      diff.issuedAssets.get(id).map {
        case (staticInfo, info, volumeInfo) =>
          AssetDescription(
            staticInfo.source,
            staticInfo.issuer,
            info.name,
            info.description,
            staticInfo.decimals,
            volumeInfo.isReissuable,
            volumeInfo.volume,
            info.lastUpdatedAt,
            diff.assetScripts(id).map(_._1),
            0
          )
      }

    def assetStreamFromDiff(diff: Diff): Iterable[IssuedAsset] =
      for {
        portfolio <- diff.portfolios
          .get(address)
          .toIterable
        (asset, balance) <- portfolio.assets if balance > 0
      } yield asset

    def nftFromDiff(diff: Diff, maybeAfter: Option[IssuedAsset]): Observable[(ByteStr, AssetDescription)] = Observable.fromIterable {
      maybeAfter
        .fold(assetStreamFromDiff(diff)) { after =>
          assetStreamFromDiff(diff)
            .dropWhile(_ != after)
            .drop(1)
        }
        .filter(notWithdrawn)
        .map { asset =>
          assetsFromDiff(diff, asset)
            .map((asset.id, _))
            .orElse(blockchain.assetDescription(asset).map((asset.id, _)))
        }
        .collect {
<<<<<<< HEAD
          case Some((assetId, assetDescr)) if assetDescr.isNFT(blockchain) => (assetId, assetDescr)
=======
          case Some(itx: IssueTransaction) if blockchain.isNFT(itx) => itx
>>>>>>> 7e1b59e9
        }
    }

    def nftFromBlockchain: Observable[(ByteStr, AssetDescription)] =
      distr
        .nftObservable(address, maybeAfter)
        .filter {
          case (assetId, _) =>
            val asset = IssuedAsset(assetId)
            notWithdrawn(asset)
        }

    maybeDiff.fold(nftFromBlockchain) { diff =>
      maybeAfter match {
        case None                                            => Observable(nftFromDiff(diff, maybeAfter), nftFromBlockchain).concat
        case Some(asset) if diff.issuedAssets contains asset => Observable(nftFromDiff(diff, maybeAfter), nftFromBlockchain).concat
        case _                                               => nftFromBlockchain
      }
    }
  }

  // common logic for addressTransactions method of BlockchainUpdaterImpl and CompositeBlockchain
  def addressTransactionsCompose(
      at: AddressTransactions,
      fromDiffIter: Observable[(Height, Transaction, Set[Address])]
  )(address: Address, types: Set[TransactionParser], fromId: Option[ByteStr]): Observable[(Height, Transaction)] = {

    def withPagination(txs: Observable[(Height, Transaction, Set[Address])]): Observable[(Height, Transaction, Set[Address])] =
      fromId match {
        case None     => txs
        case Some(id) => txs.dropWhile(_._2.id() != id).drop(1)
      }

    def withFilterAndLimit(txs: Observable[(Height, Transaction, Set[Address])]): Observable[(Height, Transaction)] =
      txs
        .collect { case (h, tx, addresses) if addresses(address) && (types.isEmpty || types.contains(tx.builder)) => (h, tx) }

    Observable(
      withFilterAndLimit(withPagination(fromDiffIter)).map(tup => (tup._1, tup._2)),
      at.addressTransactionsObservable(address, types, fromId)
    ).concat
  }

  implicit class EitherExt[L <: ValidationError, R](ei: Either[L, R]) {
    def liftValidationError[T <: Transaction](t: T): Either[ValidationError, R] = {
      ei.left.map(e => GenericError(e.toString))
    }
  }

  implicit class Cast[A](a: A) {
    def cast[B: ClassTag]: Option[B] = {
      a match {
        case b: B => Some(b)
        case _    => None
      }
    }
  }

  implicit class BlockchainExt(private val blockchain: Blockchain) extends AnyVal {
    def isEmpty: Boolean = blockchain.height == 0

    def contains(block: Block): Boolean       = blockchain.contains(block.uniqueId)
    def contains(signature: ByteStr): Boolean = blockchain.heightOf(signature).isDefined

    def blockById(blockId: ByteStr): Option[Block] = blockchain.blockBytes(blockId).flatMap(bb => Block.parseBytes(bb).toOption)
    def blockAt(height: Int): Option[Block]        = blockchain.blockBytes(height).flatMap(bb => Block.parseBytes(bb).toOption)

    def lastBlockId: Option[ByteStr]     = blockchain.lastBlock.map(_.uniqueId)
    def lastBlockTimestamp: Option[Long] = blockchain.lastBlock.map(_.header.timestamp)

    def lastBlocks(howMany: Int): Seq[Block] = {
      (Math.max(1, blockchain.height - howMany + 1) to blockchain.height).flatMap(blockchain.blockAt).reverse
    }

    def genesis: Block = blockchain.blockAt(1).get
    def resolveAlias(aoa: AddressOrAlias): Either[ValidationError, Address] =
      aoa match {
        case a: Address => Right(a)
        case a: Alias   => blockchain.resolveAlias(a)
      }

    def canCreateAlias(alias: Alias): Boolean = blockchain.resolveAlias(alias) match {
      case Left(AliasDoesNotExist(_)) => true
      case _                          => false
    }

    def effectiveBalance(address: Address, confirmations: Int, block: BlockId = blockchain.lastBlockId.getOrElse(ByteStr.empty)): Long = {
      val blockHeight = blockchain.heightOf(block).getOrElse(blockchain.height)
      val bottomLimit = (blockHeight - confirmations + 1).max(1).min(blockHeight)
      val balances    = blockchain.balanceSnapshots(address, bottomLimit, block)
      if (balances.isEmpty) 0L else balances.view.map(_.effectiveBalance).min
    }

    def balance(address: Address, atHeight: Int, confirmations: Int): Long = {
      val bottomLimit = (atHeight - confirmations + 1).max(1).min(atHeight)
      val BlockInfo(_, _, _, signature) =
        blockchain.blockInfo(atHeight).getOrElse(throw new IllegalArgumentException(s"Invalid block height: $atHeight"))
      val balances = blockchain.balanceSnapshots(address, bottomLimit, signature)
      if (balances.isEmpty) 0L else balances.view.map(_.regularBalance).min
    }

    def aliasesOfAddress(address: Address): Seq[Alias] = {
      import monix.execution.Scheduler.Implicits.global

      blockchain
        .addressTransactionsObservable(address, Set(CreateAliasTransaction), None)
        .collect {
          case (_, a: CreateAliasTransaction) => a.alias
        }
        .toListL
        .runSyncUnsafe(Duration.Inf)
    }

    def unsafeHeightOf(id: ByteStr): Int =
      blockchain
        .heightOf(id)
        .getOrElse(throw new IllegalStateException(s"Can't find a block: $id"))

    def wavesPortfolio(address: Address): Portfolio = Portfolio(
      blockchain.balance(address),
      blockchain.leaseBalance(address),
      Map.empty
    )

    def isMiningAllowed(height: Int, effectiveBalance: Long): Boolean =
      GeneratingBalanceProvider.isMiningAllowed(blockchain, height, effectiveBalance)

    def isEffectiveBalanceValid(height: Int, block: Block, effectiveBalance: Long): Boolean =
      GeneratingBalanceProvider.isEffectiveBalanceValid(blockchain, height, block, effectiveBalance)

    def generatingBalance(account: Address, blockId: BlockId = ByteStr.empty): Long =
      GeneratingBalanceProvider.balance(blockchain, account, blockId)

    def allActiveLeases: Seq[LeaseTransaction] = blockchain.collectActiveLeases(1, blockchain.height)(_ => true)
  }

  object AssetDistribution extends TaggedType[Map[Address, Long]]
  type AssetDistribution = AssetDistribution.Type

  implicit val dstMonoid: Monoid[AssetDistribution] = new Monoid[AssetDistribution] {
    override def empty: AssetDistribution = AssetDistribution(Map.empty[Address, Long])

    override def combine(x: AssetDistribution, y: AssetDistribution): AssetDistribution = {
      AssetDistribution(x ++ y)
    }
  }

  implicit val dstWrites: Writes[AssetDistribution] = Writes { dst =>
    Json
      .toJson(dst.map {
        case (addr, balance) => addr.stringRepr -> balance
      })
  }

  object AssetDistributionPage extends TaggedType[Paged[Address, AssetDistribution]]
  type AssetDistributionPage = AssetDistributionPage.Type

  implicit val dstPageWrites: Writes[AssetDistributionPage] = Writes { page =>
    JsObject(
      Map(
        "hasNext"  -> JsBoolean(page.hasNext),
        "lastItem" -> Json.toJson(page.lastItem.map(_.stringRepr)),
        "items"    -> Json.toJson(page.items)
      )
    )
  }

  object Height extends TaggedType[Int]
  type Height = Height.Type

  object TxNum extends TaggedType[Short]
  type TxNum = TxNum.Type

  object AddressId extends TaggedType[BigInt]
  type AddressId = AddressId.Type

  object TransactionId extends TaggedType[ByteStr]
  type TransactionId = TransactionId.Type
}<|MERGE_RESOLUTION|>--- conflicted
+++ resolved
@@ -52,8 +52,9 @@
             volumeInfo.isReissuable,
             volumeInfo.volume,
             info.lastUpdatedAt,
-            diff.assetScripts(id).map(_._1),
-            0
+            diff.assetScripts(id).map(_._2),
+            0,
+            blockchain.isNFT(volumeInfo.volume.intValue(), staticInfo.decimals, volumeInfo.isReissuable)
           )
       }
 
@@ -79,11 +80,7 @@
             .orElse(blockchain.assetDescription(asset).map((asset.id, _)))
         }
         .collect {
-<<<<<<< HEAD
-          case Some((assetId, assetDescr)) if assetDescr.isNFT(blockchain) => (assetId, assetDescr)
-=======
-          case Some(itx: IssueTransaction) if blockchain.isNFT(itx) => itx
->>>>>>> 7e1b59e9
+          case Some((assetId, assetDescr)) if assetDescr.nft => (assetId, assetDescr)
         }
     }
 
