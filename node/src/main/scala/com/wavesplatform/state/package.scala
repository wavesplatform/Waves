package com.wavesplatform

import cats.kernel.Monoid
import com.wavesplatform.account.{Address, AddressOrAlias, Alias}
import com.wavesplatform.block.Block
import com.wavesplatform.block.Block.BlockId
import com.wavesplatform.common.state.ByteStr
import com.wavesplatform.consensus.GeneratingBalanceProvider
import com.wavesplatform.lang.ValidationError
import com.wavesplatform.state.extensions.{AddressTransactions, Distributions}
import com.wavesplatform.transaction.Asset.IssuedAsset
import com.wavesplatform.transaction.TxValidationError.{AliasDoesNotExist, GenericError}
import com.wavesplatform.transaction._
import com.wavesplatform.transaction.assets.IssueTransaction
import com.wavesplatform.transaction.lease.LeaseTransaction
import com.wavesplatform.utils.Paged
import monix.reactive.Observable
import play.api.libs.json._
import supertagged.TaggedType

import scala.concurrent.duration.Duration
import scala.reflect.ClassTag
import scala.util.Try

package object state {
  def safeSum(x: Long, y: Long): Long = Try(Math.addExact(x, y)).getOrElse(Long.MinValue)

  private[state] def nftListFromDiff(blockchain: Blockchain, distr: Distributions, maybeDiff: Option[Diff])(
      address: Address,
      maybeAfter: Option[IssuedAsset]
  ): Observable[IssueTransaction] = {

    def notWithdrawn(asset: IssuedAsset): Boolean = {
      val changeFromDiff = for {
        diff          <- maybeDiff
        portfolio     <- diff.portfolios.get(address)
        balanceChange <- portfolio.assets.get(asset)
      } yield balanceChange

      changeFromDiff.forall(_ >= 0)
    }
<<<<<<< HEAD
    def transactionFromDiff(diff: Diff, id: ByteStr): Option[Transaction] = {
      diff.transactions.get(id).map(_._1)
    }
=======

    def transactionFromDiff(diff: Diff, id: ByteStr): Option[Transaction] =
      diff.transactions.get(id).map(_._2)
>>>>>>> 08d83b63

    def assetStreamFromDiff(diff: Diff): Iterable[IssuedAsset] =
      for {
        portfolio <- diff.portfolios
          .get(address)
          .toIterable
        (asset, balance) <- portfolio.assets if balance > 0
      } yield asset

    def nftFromDiff(diff: Diff, maybeAfter: Option[IssuedAsset]): Observable[IssueTransaction] = Observable.fromIterable {
      maybeAfter
        .fold(assetStreamFromDiff(diff)) { after =>
          assetStreamFromDiff(diff)
            .dropWhile(_ != after)
            .drop(1)
        }
        .filter(notWithdrawn)
        .map { asset =>
          transactionFromDiff(diff, asset.id)
            .orElse(blockchain.transactionInfo(asset.id).map(_._2))
        }
        .collect {
          case Some(itx: IssueTransaction) if itx.isNFT(blockchain) => itx
        }
    }

    def nftFromBlockchain: Observable[IssueTransaction] =
      distr
        .nftObservable(address, maybeAfter)
        .filter { itx =>
          val asset = IssuedAsset(itx.assetId)
          notWithdrawn(asset)
        }

    maybeDiff.fold(nftFromBlockchain) { diff =>
      maybeAfter match {
        case None                                            => Observable(nftFromDiff(diff, maybeAfter), nftFromBlockchain).concat
        case Some(asset) if diff.issuedAssets contains asset => Observable(nftFromDiff(diff, maybeAfter), nftFromBlockchain).concat
        case _                                               => nftFromBlockchain
      }
    }
  }

  // common logic for addressTransactions method of BlockchainUpdaterImpl and CompositeBlockchain
<<<<<<< HEAD
  def addressTransactionsCompose(at: AddressTransactions, fromDiffIter: Observable[(Height, Transaction, Set[Address])])(
      address: Address,
      types: Set[TransactionParserLite],
      fromId: Option[ByteStr]): Observable[(Height, Transaction)] = {
=======
  def addressTransactionsCompose(
      at: AddressTransactions,
      fromDiffIter: Observable[(Height, Transaction, Set[Address])]
  )(address: Address, types: Set[TransactionParser], fromId: Option[ByteStr]): Observable[(Height, Transaction)] = {
>>>>>>> 08d83b63

    def withPagination(txs: Observable[(Height, Transaction, Set[Address])]): Observable[(Height, Transaction, Set[Address])] =
      fromId match {
        case None     => txs
        case Some(id) => txs.dropWhile(_._2.id() != id).drop(1)
      }

    def withFilterAndLimit(txs: Observable[(Height, Transaction, Set[Address])]): Observable[(Height, Transaction)] =
      txs
        .collect { case (h, tx, addresses) if addresses(address) && (types.isEmpty || types.contains(tx.builder)) => (h, tx) }

    Observable(
      withFilterAndLimit(withPagination(fromDiffIter)).map(tup => (tup._1, tup._2)),
      at.addressTransactionsObservable(address, types, fromId)
    ).concat
  }

  implicit class EitherExt[L <: ValidationError, R](ei: Either[L, R]) {
    def liftValidationError[T <: Transaction](t: T): Either[ValidationError, R] = {
      ei.left.map(e => GenericError(e.toString))
    }
  }

  implicit class Cast[A](a: A) {
    def cast[B: ClassTag]: Option[B] = {
      a match {
        case b: B => Some(b)
        case _    => None
      }
    }
  }

  implicit class BlockchainExt(private val blockchain: Blockchain) extends AnyVal {
    def isEmpty: Boolean = blockchain.height == 0

    def contains(block: Block): Boolean       = blockchain.contains(block.uniqueId)
    def contains(signature: ByteStr): Boolean = blockchain.heightOf(signature).isDefined

    def blockById(blockId: ByteStr): Option[Block] = blockchain.blockBytes(blockId).flatMap(bb => Block.parseBytes(bb).toOption)
    def blockAt(height: Int): Option[Block]        = blockchain.blockBytes(height).flatMap(bb => Block.parseBytes(bb).toOption)

    def lastBlockId: Option[ByteStr]     = blockchain.lastBlock.map(_.uniqueId)
    def lastBlockTimestamp: Option[Long] = blockchain.lastBlock.map(_.header.timestamp)

    def lastBlocks(howMany: Int): Seq[Block] = {
      (Math.max(1, blockchain.height - howMany + 1) to blockchain.height).flatMap(blockchain.blockAt).reverse
    }

    def genesis: Block = blockchain.blockAt(1).get
    def resolveAlias(aoa: AddressOrAlias): Either[ValidationError, Address] =
      aoa match {
        case a: Address => Right(a)
        case a: Alias   => blockchain.resolveAlias(a)
      }

    def canCreateAlias(alias: Alias): Boolean = blockchain.resolveAlias(alias) match {
      case Left(AliasDoesNotExist(_)) => true
      case _                          => false
    }

    def effectiveBalance(address: Address, confirmations: Int, block: BlockId = blockchain.lastBlockId.getOrElse(ByteStr.empty)): Long = {
      val blockHeight = blockchain.heightOf(block).getOrElse(blockchain.height)
      val bottomLimit = (blockHeight - confirmations + 1).max(1).min(blockHeight)
      val balances    = blockchain.balanceSnapshots(address, bottomLimit, block)
      if (balances.isEmpty) 0L else balances.view.map(_.effectiveBalance).min
    }

    def balance(address: Address, atHeight: Int, confirmations: Int): Long = {
      val bottomLimit = (atHeight - confirmations + 1).max(1).min(atHeight)
      val (_, _, _, signature) =
        blockchain.blockHeaderAndSize(atHeight).getOrElse(throw new IllegalArgumentException(s"Invalid block height: $atHeight"))
      val balances = blockchain.balanceSnapshots(address, bottomLimit, signature)
      if (balances.isEmpty) 0L else balances.view.map(_.regularBalance).min
    }

    def aliasesOfAddress(address: Address): Seq[Alias] = {
      import monix.execution.Scheduler.Implicits.global

      blockchain
        .addressTransactionsObservable(address, Set(CreateAliasTransactionV1, CreateAliasTransactionV2), None)
        .collect {
          case (_, a: CreateAliasTransaction) => a.alias
        }
        .toListL
        .runSyncUnsafe(Duration.Inf)
    }

    def unsafeHeightOf(id: ByteStr): Int =
      blockchain
        .heightOf(id)
        .getOrElse(throw new IllegalStateException(s"Can't find a block: $id"))

    def wavesPortfolio(address: Address): Portfolio = Portfolio(
      blockchain.balance(address),
      blockchain.leaseBalance(address),
      Map.empty
    )

    def isMiningAllowed(height: Int, effectiveBalance: Long): Boolean =
      GeneratingBalanceProvider.isMiningAllowed(blockchain, height, effectiveBalance)

    def isEffectiveBalanceValid(height: Int, block: Block, effectiveBalance: Long): Boolean =
      GeneratingBalanceProvider.isEffectiveBalanceValid(blockchain, height, block, effectiveBalance)

    def generatingBalance(account: Address, blockId: BlockId = ByteStr.empty): Long =
      GeneratingBalanceProvider.balance(blockchain, account, blockId)

    def allActiveLeases: Seq[LeaseTransaction] = blockchain.collectActiveLeases(1, blockchain.height)(_ => true)
  }

  object AssetDistribution extends TaggedType[Map[Address, Long]]
  type AssetDistribution = AssetDistribution.Type

  implicit val dstMonoid: Monoid[AssetDistribution] = new Monoid[AssetDistribution] {
    override def empty: AssetDistribution = AssetDistribution(Map.empty[Address, Long])

    override def combine(x: AssetDistribution, y: AssetDistribution): AssetDistribution = {
      AssetDistribution(x ++ y)
    }
  }

  implicit val dstWrites: Writes[AssetDistribution] = Writes { dst =>
    Json
      .toJson(dst.map {
        case (addr, balance) => addr.stringRepr -> balance
      })
  }

  object AssetDistributionPage extends TaggedType[Paged[Address, AssetDistribution]]
  type AssetDistributionPage = AssetDistributionPage.Type

  implicit val dstPageWrites: Writes[AssetDistributionPage] = Writes { page =>
    JsObject(
      Map(
        "hasNext"  -> JsBoolean(page.hasNext),
        "lastItem" -> Json.toJson(page.lastItem.map(_.stringRepr)),
        "items"    -> Json.toJson(page.items)
      )
    )
  }

  object Height extends TaggedType[Int]
  type Height = Height.Type

  object TxNum extends TaggedType[Short]
  type TxNum = TxNum.Type

  object AddressId extends TaggedType[BigInt]
  type AddressId = AddressId.Type

  object TransactionId extends TaggedType[ByteStr]
  type TransactionId = TransactionId.Type
}<|MERGE_RESOLUTION|>--- conflicted
+++ resolved
@@ -39,15 +39,9 @@
 
       changeFromDiff.forall(_ >= 0)
     }
-<<<<<<< HEAD
-    def transactionFromDiff(diff: Diff, id: ByteStr): Option[Transaction] = {
+
+    def transactionFromDiff(diff: Diff, id: ByteStr): Option[Transaction] =
       diff.transactions.get(id).map(_._1)
-    }
-=======
-
-    def transactionFromDiff(diff: Diff, id: ByteStr): Option[Transaction] =
-      diff.transactions.get(id).map(_._2)
->>>>>>> 08d83b63
 
     def assetStreamFromDiff(diff: Diff): Iterable[IssuedAsset] =
       for {
@@ -92,17 +86,10 @@
   }
 
   // common logic for addressTransactions method of BlockchainUpdaterImpl and CompositeBlockchain
-<<<<<<< HEAD
-  def addressTransactionsCompose(at: AddressTransactions, fromDiffIter: Observable[(Height, Transaction, Set[Address])])(
-      address: Address,
-      types: Set[TransactionParserLite],
-      fromId: Option[ByteStr]): Observable[(Height, Transaction)] = {
-=======
   def addressTransactionsCompose(
       at: AddressTransactions,
       fromDiffIter: Observable[(Height, Transaction, Set[Address])]
-  )(address: Address, types: Set[TransactionParser], fromId: Option[ByteStr]): Observable[(Height, Transaction)] = {
->>>>>>> 08d83b63
+  )(address: Address, types: Set[TransactionParserLite], fromId: Option[ByteStr]): Observable[(Height, Transaction)] = {
 
     def withPagination(txs: Observable[(Height, Transaction, Set[Address])]): Observable[(Height, Transaction, Set[Address])] =
       fromId match {
