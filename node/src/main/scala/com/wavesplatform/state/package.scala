--- conflicted
+++ resolved
@@ -1,20 +1,11 @@
 package com.wavesplatform
 
 import cats.kernel.Monoid
-import com.wavesplatform.account.{Address, AddressOrAlias, Alias}
-<<<<<<< HEAD
-import com.wavesplatform.block.Block.BlockId
-import com.wavesplatform.block.{Block, BlockHeader}
-=======
-import com.wavesplatform.block.Block
-import com.wavesplatform.block.Block.{BlockId, BlockInfo}
->>>>>>> 25ad5537
+import com.wavesplatform.account.Address
 import com.wavesplatform.common.state.ByteStr
-import com.wavesplatform.consensus.GeneratingBalanceProvider
 import com.wavesplatform.lang.ValidationError
-import com.wavesplatform.transaction.TxValidationError.{AliasDoesNotExist, GenericError}
+import com.wavesplatform.transaction.TxValidationError.GenericError
 import com.wavesplatform.transaction._
-import com.wavesplatform.transaction.lease.LeaseTransaction
 import com.wavesplatform.utils.Paged
 import play.api.libs.json._
 import supertagged.TaggedType
@@ -38,75 +29,6 @@
         case _    => None
       }
     }
-  }
-
-  implicit class BlockchainExt(private val blockchain: Blockchain) extends AnyVal {
-    def isEmpty: Boolean = blockchain.height == 0
-
-    def parentHeader(block: BlockHeader, back: Int = 1): Option[BlockHeader] =
-      blockchain.heightOf(block.reference).map(_ - (back - 1).max(0)).flatMap(h => blockchain.blockHeaderAndSize(h).map(_._1))
-
-    def contains(block: Block): Boolean       = blockchain.contains(block.uniqueId)
-    def contains(signature: ByteStr): Boolean = blockchain.heightOf(signature).isDefined
-
-    def blockHeader(atHeight: Int): Option[BlockHeader] = blockchain.blockHeaderAndSize(atHeight).map(_._1)
-    def blockId(atHeight: Int): Option[ByteStr]         = blockchain.blockHeaderAndSize(atHeight).map(_._4)
-
-    def lastBlockHeaderAndSize: Option[(BlockHeader, Int, Int, ByteStr)] = blockchain.blockHeaderAndSize(blockchain.height)
-    def lastBlockId: Option[ByteStr]                                     = lastBlockHeaderAndSize.map(_._4)
-    def lastBlockHeader: Option[BlockHeader]                             = lastBlockHeaderAndSize.map(_._1)
-    def lastBlockTimestamp: Option[Long]                                 = lastBlockHeader.map(_.timestamp)
-    def lastBlockIds(howMany: Int): Seq[ByteStr]                         = (blockchain.height to blockchain.height - howMany by -1).flatMap(blockId)
-
-    def resolveAlias(aoa: AddressOrAlias): Either[ValidationError, Address] =
-      aoa match {
-        case a: Address => Right(a)
-        case a: Alias   => blockchain.resolveAlias(a)
-      }
-
-    def canCreateAlias(alias: Alias): Boolean = blockchain.resolveAlias(alias) match {
-      case Left(AliasDoesNotExist(_)) => true
-      case _                          => false
-    }
-
-    def effectiveBalance(address: Address, confirmations: Int, block: BlockId = blockchain.lastBlockId.getOrElse(ByteStr.empty)): Long = {
-      val blockHeight = blockchain.heightOf(block).getOrElse(blockchain.height)
-      val bottomLimit = (blockHeight - confirmations + 1).max(1).min(blockHeight)
-      val balances    = blockchain.balanceSnapshots(address, bottomLimit, block)
-      if (balances.isEmpty) 0L else balances.view.map(_.effectiveBalance).min
-    }
-
-    def balance(address: Address, atHeight: Int, confirmations: Int): Long = {
-      val bottomLimit = (atHeight - confirmations + 1).max(1).min(atHeight)
-      val BlockInfo(_, _, _, signature) =
-        blockchain.blockInfo(atHeight).getOrElse(throw new IllegalArgumentException(s"Invalid block height: $atHeight"))
-      val balances = blockchain.balanceSnapshots(address, bottomLimit, signature)
-      if (balances.isEmpty) 0L else balances.view.map(_.regularBalance).min
-    }
-
-    def unsafeHeightOf(id: ByteStr): Int =
-      blockchain
-        .heightOf(id)
-        .getOrElse(throw new IllegalStateException(s"Can't find a block: $id"))
-
-    def wavesPortfolio(address: Address): Portfolio = Portfolio(
-      blockchain.balance(address),
-      blockchain.leaseBalance(address),
-      Map.empty
-    )
-
-    def isMiningAllowed(height: Int, effectiveBalance: Long): Boolean =
-      GeneratingBalanceProvider.isMiningAllowed(blockchain, height, effectiveBalance)
-
-    def isEffectiveBalanceValid(height: Int, block: Block, effectiveBalance: Long): Boolean =
-      GeneratingBalanceProvider.isEffectiveBalanceValid(blockchain, height, block, effectiveBalance)
-
-    def generatingBalance(account: Address, blockId: BlockId = ByteStr.empty): Long =
-      GeneratingBalanceProvider.balance(blockchain, account, blockId)
-
-    def allActiveLeases: Seq[LeaseTransaction] = blockchain.collectActiveLeases(1, blockchain.height)(_ => true)
-
-    def lastBlockReward: Option[Long] = blockchain.blockReward(blockchain.height)
   }
 
   object AssetDistribution extends TaggedType[Map[Address, Long]]
