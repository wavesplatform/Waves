--- conflicted
+++ resolved
@@ -140,17 +140,15 @@
     }
 }
 
-<<<<<<< HEAD
+case class NewTransactionInfo(transaction: Transaction, affected: Set[Address], applied: Boolean)
+
+case class NewAssetInfo(static: AssetStaticInfo, dynamic: AssetInfo, volume: AssetVolumeInfo)
+
 sealed trait ContinuationState
 object ContinuationState {
   case class InProgress(expr: EXPR) extends ContinuationState
   case object Finished              extends ContinuationState
 }
-=======
-case class NewTransactionInfo(transaction: Transaction, affected: Set[Address], applied: Boolean)
-
-case class NewAssetInfo(static: AssetStaticInfo, dynamic: AssetInfo, volume: AssetVolumeInfo)
->>>>>>> 685f2f2a
 
 case class Diff(
     transactions: collection.Map[ByteStr, NewTransactionInfo],
@@ -166,17 +164,12 @@
     sponsorship: Map[IssuedAsset, Sponsorship],
     scriptsRun: Int,
     scriptsComplexity: Long,
-<<<<<<< HEAD
     scriptResults: Map[ByteStr, InvokeScriptResult],
     continuationStates: Map[ByteStr, ContinuationState]
-)
-=======
-    scriptResults: Map[ByteStr, InvokeScriptResult]
 ) {
   def bindTransaction(tx: Transaction): Diff =
     copy(transactions = transactions.concat(Map(Diff.toDiffTxData(tx, portfolios, accountData))))
 }
->>>>>>> 685f2f2a
 
 object Diff {
   def stateOps(
@@ -191,11 +184,8 @@
       accountData: Map[Address, AccountDataInfo] = Map.empty,
       sponsorship: Map[IssuedAsset, Sponsorship] = Map.empty,
       scriptResults: Map[ByteStr, InvokeScriptResult] = Map.empty,
-<<<<<<< HEAD
+      scriptsRun: Int = 0,
       continuationStates: Map[ByteStr, ContinuationState] = Map.empty
-=======
-      scriptsRun: Int = 0
->>>>>>> 685f2f2a
   ): Diff =
     Diff(
       transactions = mutable.LinkedHashMap(),
@@ -273,10 +263,7 @@
       Map.empty,
       0,
       0,
-<<<<<<< HEAD
-      Map.empty,
-=======
->>>>>>> 685f2f2a
+      Map.empty,
       Map.empty
     )
 
