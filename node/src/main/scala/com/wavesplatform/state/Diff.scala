--- conflicted
+++ resolved
@@ -67,12 +67,8 @@
     totalVolume: BigInt,
     lastUpdatedAt: Height,
     script: Option[Script],
-<<<<<<< HEAD
-    sponsorship: Long
-=======
     sponsorship: Long,
     nft: Boolean
->>>>>>> 7e1b59e9
 )
 
 case class AccountDataInfo(data: Map[String, DataEntry[_]])
