--- conflicted
+++ resolved
@@ -146,24 +146,6 @@
 
 case class NewAssetInfo(static: AssetStaticInfo, dynamic: AssetInfo, volume: AssetVolumeInfo)
 
-<<<<<<< HEAD
-case class Diff(
-    transactions: collection.Map[ByteStr, NewTransactionInfo] = VectorMap.empty,
-    portfolios: Map[Address, Portfolio] = Map.empty,
-    issuedAssets: Map[IssuedAsset, NewAssetInfo] = Map.empty,
-    updatedAssets: Map[IssuedAsset, Ior[AssetInfo, AssetVolumeInfo]] = Map.empty,
-    aliases: Map[Alias, Address] = Map.empty,
-    orderFills: Map[ByteStr, VolumeAndFee] = Map.empty,
-    leaseState: Map[ByteStr, LeaseDetails] = Map.empty,
-    scripts: Map[Address, Option[AccountScriptInfo]] = Map.empty,
-    assetScripts: Map[IssuedAsset, Option[AssetScriptInfo]] = Map.empty,
-    accountData: Map[Address, AccountDataInfo] = Map.empty,
-    sponsorship: Map[IssuedAsset, Sponsorship] = Map.empty,
-    scriptsRun: Int = 0,
-    scriptsComplexity: Long = 0,
-    scriptResults: Map[ByteStr, InvokeScriptResult] = Map.empty,
-    ethereumTransactionMeta: Map[ByteStr, EthereumTransactionMeta] = Map.empty
-=======
 case class Diff private (
     transactions: Vector[NewTransactionInfo],
     portfolios: Map[Address, Portfolio],
@@ -181,7 +163,6 @@
     scriptResults: Map[ByteStr, InvokeScriptResult],
     ethereumTransactionMeta: Map[ByteStr, EthereumTransactionMeta],
     transactionFilter: Option[BloomFilter[Array[Byte]]]
->>>>>>> dc78dea8
 ) {
   @inline
   final def combineE(newer: Diff): Either[ValidationError, Diff] = combineF(newer).leftMap(GenericError(_))
