package com.wavesplatform.state

import cats.implicits._
import cats.kernel.Monoid
import com.wavesplatform.account.{Address, Alias, PublicKey}
import com.wavesplatform.common.state.ByteStr
import com.wavesplatform.features.BlockchainFeatures
import com.wavesplatform.features.FeatureProvider._
import com.wavesplatform.lang.script.Script
import com.wavesplatform.state.diffs.FeeValidation
import com.wavesplatform.transaction.Asset.IssuedAsset
import com.wavesplatform.transaction.{Asset, Transaction}
import play.api.libs.json._

case class LeaseBalance(in: Long, out: Long)

object LeaseBalance {
  val empty = LeaseBalance(0, 0)

  implicit val m: Monoid[LeaseBalance] = new Monoid[LeaseBalance] {
    override def empty: LeaseBalance = LeaseBalance.empty

    override def combine(x: LeaseBalance, y: LeaseBalance): LeaseBalance =
      LeaseBalance(safeSum(x.in, y.in), safeSum(x.out, y.out))
  }

  implicit val leaseBalanceJsonFormat: Format[LeaseBalance] = Json.format
}

case class VolumeAndFee(volume: Long, fee: Long)

object VolumeAndFee {
  val empty = VolumeAndFee(0, 0)

  implicit val m: Monoid[VolumeAndFee] = new Monoid[VolumeAndFee] {
    override def empty: VolumeAndFee = VolumeAndFee.empty

    override def combine(x: VolumeAndFee, y: VolumeAndFee): VolumeAndFee =
      VolumeAndFee(x.volume + y.volume, x.fee + y.fee)
  }
}

case class AssetInfo(isReissuable: Boolean, volume: BigInt)
object AssetInfo {
  implicit val assetInfoMonoid: Monoid[AssetInfo] = new Monoid[AssetInfo] {
    override def empty: AssetInfo = AssetInfo(isReissuable = true, 0)
    override def combine(x: AssetInfo, y: AssetInfo): AssetInfo =
      AssetInfo(x.isReissuable && y.isReissuable, x.volume + y.volume)
  }
}

case class AssetDescription(
    issuer: PublicKey,
    name: Array[Byte],
    description: Array[Byte],
    decimals: Int,
    reissuable: Boolean,
    totalVolume: BigInt,
    script: Option[Script],
    sponsorship: Long
) {
  override def equals(obj: scala.Any) = obj match {
    case o: AssetDescription =>
      o.issuer == this.issuer &&
        java.util.Arrays.equals(o.name, name) &&
        java.util.Arrays.equals(o.description, description) &&
        o.decimals == decimals &&
        o.reissuable == reissuable &&
        o.totalVolume == totalVolume &&
        o.script == script &&
        o.sponsorship == sponsorship
    case _ => false
  }
}

case class AccountDataInfo(data: Map[String, DataEntry[_]])

object AccountDataInfo {
  implicit val accountDataInfoMonoid: Monoid[AccountDataInfo] = new Monoid[AccountDataInfo] {
    override def empty: AccountDataInfo = AccountDataInfo(Map.empty)

    override def combine(x: AccountDataInfo, y: AccountDataInfo): AccountDataInfo = AccountDataInfo(x.data ++ y.data)
  }
}

sealed abstract class Sponsorship
case class SponsorshipValue(minFee: Long) extends Sponsorship
case object SponsorshipNoInfo             extends Sponsorship

object Sponsorship {
  implicit val sponsorshipMonoid: Monoid[Sponsorship] = new Monoid[Sponsorship] {
    override def empty: Sponsorship = SponsorshipNoInfo

    override def combine(x: Sponsorship, y: Sponsorship): Sponsorship = y match {
      case SponsorshipNoInfo => x
      case _                 => y
    }
  }

  def calcWavesFeeAmount(tx: Transaction, getSponsorship: IssuedAsset => Option[Long]): Long = tx.assetFee match {
    case (asset @ IssuedAsset(_), amountInAsset) =>
      val sponsorship = getSponsorship(asset).getOrElse(0L)
      Sponsorship.toWaves(amountInAsset, sponsorship)

    case (Asset.Waves, amountInWaves) =>
      amountInWaves
  }

  def sponsoredFeesSwitchHeight(blockchain: Blockchain): Int =
    blockchain
      .featureActivationHeight(BlockchainFeatures.FeeSponsorship.id)
      .map(h => h + blockchain.settings.functionalitySettings.activationWindowSize(h))
      .getOrElse(Int.MaxValue)

  def toWaves(assetFee: Long, sponsorship: Long): Long = {
    if (sponsorship == 0) return Long.MaxValue
    val waves = BigInt(assetFee) * FeeValidation.FeeUnit / sponsorship
    waves.bigInteger.longValueExact()
  }

  def fromWaves(wavesFee: Long, sponsorship: Long): Long = {
    if (wavesFee == 0 || sponsorship == 0) return 0
    val assetFee = BigInt(wavesFee) * sponsorship / FeeValidation.FeeUnit
    assetFee.bigInteger.longValueExact()
  }
}

<<<<<<< HEAD
case class Diff(
    transactions: Map[ByteStr, (Transaction, Set[Address])],
    portfolios: Map[Address, Portfolio],
    issuedAssets: Map[IssuedAsset, AssetInfo],
    aliases: Map[Alias, Address],
    orderFills: Map[ByteStr, VolumeAndFee],
    leaseState: Map[ByteStr, Boolean],
    scripts: Map[Address, Option[Script]],
    assetScripts: Map[IssuedAsset, Option[Script]],
    accountData: Map[Address, AccountDataInfo],
    sponsorship: Map[IssuedAsset, Sponsorship],
    scriptsRun: Int,
    scriptsComplexity: Long,
    scriptResults: Map[ByteStr, InvokeScriptResult]
)

object Diff {
  def stateOps(
      portfolios: Map[Address, Portfolio] = Map.empty,
      assetInfos: Map[IssuedAsset, AssetInfo] = Map.empty,
      aliases: Map[Alias, Address] = Map.empty,
      orderFills: Map[ByteStr, VolumeAndFee] = Map.empty,
      leaseState: Map[ByteStr, Boolean] = Map.empty,
      scripts: Map[Address, Option[Script]] = Map.empty,
      assetScripts: Map[IssuedAsset, Option[Script]] = Map.empty,
      accountData: Map[Address, AccountDataInfo] = Map.empty,
      sponsorship: Map[IssuedAsset, Sponsorship] = Map.empty,
      scriptResults: Map[ByteStr, InvokeScriptResult] = Map.empty
  ): Diff =
=======
case class Diff(transactions: Map[ByteStr, (Int, Transaction, Set[Address])],
                portfolios: Map[Address, Portfolio],
                issuedAssets: Map[IssuedAsset, AssetInfo],
                aliases: Map[Alias, Address],
                orderFills: Map[ByteStr, VolumeAndFee],
                leaseState: Map[ByteStr, Boolean],
                scripts: Map[Address, Option[(Script, Long)]],
                assetScripts: Map[IssuedAsset, Option[(Script, Long)]],
                accountData: Map[Address, AccountDataInfo],
                sponsorship: Map[IssuedAsset, Sponsorship],
                scriptsRun: Int,
                scriptsComplexity: Long,
                scriptResults: Map[ByteStr, InvokeScriptResult])

object Diff {
  def stateOps(portfolios: Map[Address, Portfolio] = Map.empty,
               assetInfos: Map[IssuedAsset, AssetInfo] = Map.empty,
               aliases: Map[Alias, Address] = Map.empty,
               orderFills: Map[ByteStr, VolumeAndFee] = Map.empty,
               leaseState: Map[ByteStr, Boolean] = Map.empty,
               scripts: Map[Address, Option[(Script, Long)]] = Map.empty,
               assetScripts: Map[IssuedAsset, Option[(Script, Long)]] = Map.empty,
               accountData: Map[Address, AccountDataInfo] = Map.empty,
               sponsorship: Map[IssuedAsset, Sponsorship] = Map.empty,
               scriptResults: Map[ByteStr, InvokeScriptResult] = Map.empty): Diff =
>>>>>>> 6537360e
    Diff(
      transactions = Map(),
      portfolios = portfolios,
      issuedAssets = assetInfos,
      aliases = aliases,
      orderFills = orderFills,
      leaseState = leaseState,
      scripts = scripts,
      assetScripts = assetScripts,
      accountData = accountData,
      sponsorship = sponsorship,
      scriptsRun = 0,
      scriptResults = scriptResults,
      scriptsComplexity = 0
    )

<<<<<<< HEAD
  def apply(
      tx: Transaction,
      portfolios: Map[Address, Portfolio] = Map.empty,
      assetInfos: Map[IssuedAsset, AssetInfo] = Map.empty,
      aliases: Map[Alias, Address] = Map.empty,
      orderFills: Map[ByteStr, VolumeAndFee] = Map.empty,
      leaseState: Map[ByteStr, Boolean] = Map.empty,
      scripts: Map[Address, Option[Script]] = Map.empty,
      assetScripts: Map[IssuedAsset, Option[Script]] = Map.empty,
      accountData: Map[Address, AccountDataInfo] = Map.empty,
      sponsorship: Map[IssuedAsset, Sponsorship] = Map.empty,
      scriptsRun: Int = 0,
      scriptsComplexity: Long = 0,
      scriptResults: Map[ByteStr, InvokeScriptResult] = Map.empty
  ): Diff =
=======
  def apply(height: Int,
            tx: Transaction,
            portfolios: Map[Address, Portfolio] = Map.empty,
            assetInfos: Map[IssuedAsset, AssetInfo] = Map.empty,
            aliases: Map[Alias, Address] = Map.empty,
            orderFills: Map[ByteStr, VolumeAndFee] = Map.empty,
            leaseState: Map[ByteStr, Boolean] = Map.empty,
            scripts: Map[Address, Option[(Script, Long)]] = Map.empty,
            assetScripts: Map[IssuedAsset, Option[(Script, Long)]] = Map.empty,
            accountData: Map[Address, AccountDataInfo] = Map.empty,
            sponsorship: Map[IssuedAsset, Sponsorship] = Map.empty,
            scriptsRun: Int = 0,
            scriptsComplexity: Long = 0,
            scriptResults: Map[ByteStr, InvokeScriptResult] = Map.empty): Diff =
>>>>>>> 6537360e
    Diff(
      transactions = Map((tx.id(), (tx, (portfolios.keys ++ accountData.keys).toSet))),
      portfolios = portfolios,
      issuedAssets = assetInfos,
      aliases = aliases,
      orderFills = orderFills,
      leaseState = leaseState,
      scripts = scripts,
      assetScripts = assetScripts,
      accountData = accountData,
      sponsorship = sponsorship,
      scriptsRun = scriptsRun,
      scriptResults = scriptResults,
      scriptsComplexity = scriptsComplexity
    )

  val empty = new Diff(Map.empty, Map.empty, Map.empty, Map.empty, Map.empty, Map.empty, Map.empty, Map.empty, Map.empty, Map.empty, 0, 0, Map.empty)

  implicit val diffMonoid = new Monoid[Diff] {
    override def empty: Diff = Diff.empty

    override def combine(older: Diff, newer: Diff): Diff =
      Diff(
        transactions = older.transactions ++ newer.transactions,
        portfolios = older.portfolios.combine(newer.portfolios),
        issuedAssets = older.issuedAssets.combine(newer.issuedAssets),
        aliases = older.aliases ++ newer.aliases,
        orderFills = older.orderFills.combine(newer.orderFills),
        leaseState = older.leaseState ++ newer.leaseState,
        scripts = older.scripts ++ newer.scripts,
        assetScripts = older.assetScripts ++ newer.assetScripts,
        accountData = older.accountData.combine(newer.accountData),
        sponsorship = older.sponsorship.combine(newer.sponsorship),
        scriptsRun = older.scriptsRun.combine(newer.scriptsRun),
        scriptResults = older.scriptResults.combine(newer.scriptResults),
        scriptsComplexity = older.scriptsComplexity + newer.scriptsComplexity
      )
  }
}<|MERGE_RESOLUTION|>--- conflicted
+++ resolved
@@ -125,7 +125,6 @@
   }
 }
 
-<<<<<<< HEAD
 case class Diff(
     transactions: Map[ByteStr, (Transaction, Set[Address])],
     portfolios: Map[Address, Portfolio],
@@ -133,8 +132,8 @@
     aliases: Map[Alias, Address],
     orderFills: Map[ByteStr, VolumeAndFee],
     leaseState: Map[ByteStr, Boolean],
-    scripts: Map[Address, Option[Script]],
-    assetScripts: Map[IssuedAsset, Option[Script]],
+    scripts: Map[Address, Option[(Script, Long)]],
+    assetScripts: Map[IssuedAsset, Option[(Script, Long)]],
     accountData: Map[Address, AccountDataInfo],
     sponsorship: Map[IssuedAsset, Sponsorship],
     scriptsRun: Int,
@@ -149,39 +148,12 @@
       aliases: Map[Alias, Address] = Map.empty,
       orderFills: Map[ByteStr, VolumeAndFee] = Map.empty,
       leaseState: Map[ByteStr, Boolean] = Map.empty,
-      scripts: Map[Address, Option[Script]] = Map.empty,
-      assetScripts: Map[IssuedAsset, Option[Script]] = Map.empty,
+      scripts: Map[Address, Option[(Script, Long)]] = Map.empty,
+      assetScripts: Map[IssuedAsset, Option[(Script, Long)]] = Map.empty,
       accountData: Map[Address, AccountDataInfo] = Map.empty,
       sponsorship: Map[IssuedAsset, Sponsorship] = Map.empty,
       scriptResults: Map[ByteStr, InvokeScriptResult] = Map.empty
   ): Diff =
-=======
-case class Diff(transactions: Map[ByteStr, (Int, Transaction, Set[Address])],
-                portfolios: Map[Address, Portfolio],
-                issuedAssets: Map[IssuedAsset, AssetInfo],
-                aliases: Map[Alias, Address],
-                orderFills: Map[ByteStr, VolumeAndFee],
-                leaseState: Map[ByteStr, Boolean],
-                scripts: Map[Address, Option[(Script, Long)]],
-                assetScripts: Map[IssuedAsset, Option[(Script, Long)]],
-                accountData: Map[Address, AccountDataInfo],
-                sponsorship: Map[IssuedAsset, Sponsorship],
-                scriptsRun: Int,
-                scriptsComplexity: Long,
-                scriptResults: Map[ByteStr, InvokeScriptResult])
-
-object Diff {
-  def stateOps(portfolios: Map[Address, Portfolio] = Map.empty,
-               assetInfos: Map[IssuedAsset, AssetInfo] = Map.empty,
-               aliases: Map[Alias, Address] = Map.empty,
-               orderFills: Map[ByteStr, VolumeAndFee] = Map.empty,
-               leaseState: Map[ByteStr, Boolean] = Map.empty,
-               scripts: Map[Address, Option[(Script, Long)]] = Map.empty,
-               assetScripts: Map[IssuedAsset, Option[(Script, Long)]] = Map.empty,
-               accountData: Map[Address, AccountDataInfo] = Map.empty,
-               sponsorship: Map[IssuedAsset, Sponsorship] = Map.empty,
-               scriptResults: Map[ByteStr, InvokeScriptResult] = Map.empty): Diff =
->>>>>>> 6537360e
     Diff(
       transactions = Map(),
       portfolios = portfolios,
@@ -198,7 +170,6 @@
       scriptsComplexity = 0
     )
 
-<<<<<<< HEAD
   def apply(
       tx: Transaction,
       portfolios: Map[Address, Portfolio] = Map.empty,
@@ -206,30 +177,14 @@
       aliases: Map[Alias, Address] = Map.empty,
       orderFills: Map[ByteStr, VolumeAndFee] = Map.empty,
       leaseState: Map[ByteStr, Boolean] = Map.empty,
-      scripts: Map[Address, Option[Script]] = Map.empty,
-      assetScripts: Map[IssuedAsset, Option[Script]] = Map.empty,
+      scripts: Map[Address, Option[(Script, Long)]] = Map.empty,
+      assetScripts: Map[IssuedAsset, Option[(Script, Long)]] = Map.empty,
       accountData: Map[Address, AccountDataInfo] = Map.empty,
       sponsorship: Map[IssuedAsset, Sponsorship] = Map.empty,
       scriptsRun: Int = 0,
       scriptsComplexity: Long = 0,
       scriptResults: Map[ByteStr, InvokeScriptResult] = Map.empty
   ): Diff =
-=======
-  def apply(height: Int,
-            tx: Transaction,
-            portfolios: Map[Address, Portfolio] = Map.empty,
-            assetInfos: Map[IssuedAsset, AssetInfo] = Map.empty,
-            aliases: Map[Alias, Address] = Map.empty,
-            orderFills: Map[ByteStr, VolumeAndFee] = Map.empty,
-            leaseState: Map[ByteStr, Boolean] = Map.empty,
-            scripts: Map[Address, Option[(Script, Long)]] = Map.empty,
-            assetScripts: Map[IssuedAsset, Option[(Script, Long)]] = Map.empty,
-            accountData: Map[Address, AccountDataInfo] = Map.empty,
-            sponsorship: Map[IssuedAsset, Sponsorship] = Map.empty,
-            scriptsRun: Int = 0,
-            scriptsComplexity: Long = 0,
-            scriptResults: Map[ByteStr, InvokeScriptResult] = Map.empty): Diff =
->>>>>>> 6537360e
     Diff(
       transactions = Map((tx.id(), (tx, (portfolios.keys ++ accountData.keys).toSet))),
       portfolios = portfolios,
