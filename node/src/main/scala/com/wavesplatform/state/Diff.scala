--- conflicted
+++ resolved
@@ -10,7 +10,6 @@
 import com.wavesplatform.lang.script.Script
 import com.wavesplatform.state.diffs.FeeValidation
 import com.wavesplatform.transaction.Asset.IssuedAsset
-import com.wavesplatform.transaction.assets.IssueTransaction
 import com.wavesplatform.transaction.{Asset, Transaction}
 import play.api.libs.json._
 
@@ -42,7 +41,7 @@
   }
 }
 
-case class AssetInfo(name: String, description: String, lastUpdatedAt: Height)
+case class AssetInfo(name: Either[ByteStr, String], description: Either[ByteStr, String], lastUpdatedAt: Height)
 
 object AssetInfo {
   implicit val sg: Semigroup[AssetInfo] = (x, y) => y
@@ -61,44 +60,15 @@
 
 case class AssetDescription(
     issuer: PublicKey,
-<<<<<<< HEAD
     name: Either[ByteStr, String],
     description: Either[ByteStr, String],
-=======
-    name: String,
-    description: String,
->>>>>>> 8925bfaf
     decimals: Int,
     reissuable: Boolean,
     totalVolume: BigInt,
     lastUpdatedAt: Height,
     script: Option[Script],
     sponsorship: Long
-<<<<<<< HEAD
 )
-
-object AssetDescription {
-  def apply(i: IssueTransaction, ai: AssetInfo, script: Option[Script], sponsorship: Long): AssetDescription = {
-    val (name, description) = if (i.isProtobufVersion) Right(i.name) -> Right(i.description)
-    else Left(ByteStr.decodeBase64(i.name).get) -> Left(ByteStr.decodeBase64(i.description).get)
-
-    AssetDescription(i.sender, name, description, i.decimals, ai.isReissuable, ai.volume, script, sponsorship)
-=======
-) {
-  override def equals(obj: scala.Any) = obj match {
-    case o: AssetDescription =>
-      o.issuer == this.issuer &&
-        o.name.equals(name) &&
-        o.description.equals(description) &&
-        o.decimals == decimals &&
-        o.reissuable == reissuable &&
-        o.totalVolume == totalVolume &&
-        o.script == script &&
-        o.sponsorship == sponsorship
-    case _ => false
->>>>>>> 8925bfaf
-  }
-}
 
 case class AccountDataInfo(data: Map[String, DataEntry[_]])
 
