--- conflicted
+++ resolved
@@ -7,7 +7,7 @@
 import cats.syntax.either.*
 import com.google.common.hash.{BloomFilter, Funnels}
 import com.google.protobuf.ByteString
-import com.wavesplatform.account.{Address, Alias, PublicKey}
+import com.wavesplatform.account.{Address, AddressOrAlias, Alias, PublicKey}
 import com.wavesplatform.common.state.ByteStr
 import com.wavesplatform.database.protobuf.EthereumTransactionMeta
 import com.wavesplatform.features.BlockchainFeatures
@@ -146,13 +146,9 @@
 
 case class NewAssetInfo(static: AssetStaticInfo, dynamic: AssetInfo, volume: AssetVolumeInfo)
 
-<<<<<<< HEAD
 case class LeaseActionInfo(invokeId: ByteStr, dAppPublicKey: PublicKey, recipient: AddressOrAlias, amount: Long)
 
-case class Diff(
-=======
 case class Diff private (
->>>>>>> 573c86c0
     transactions: Vector[NewTransactionInfo],
     portfolios: Map[Address, Portfolio],
     issuedAssets: Map[IssuedAsset, NewAssetInfo],
@@ -173,10 +169,9 @@
   @inline
   final def combineE(newer: Diff): Either[ValidationError, Diff] = combineF(newer).leftMap(GenericError(_))
 
-<<<<<<< HEAD
   def containsTransaction(txId: ByteStr): Boolean =
     transactions.nonEmpty && transactionFilter.exists(_.mightContain(txId.arr)) && transactions.exists(_.transaction.id() == txId)
-=======
+
   def transaction(txId: ByteStr): Option[NewTransactionInfo] =
     if (transactions.nonEmpty && transactionFilter.exists(_.mightContain(txId.arr)))
       transactions.find(_.transaction.id() == txId)
@@ -189,16 +184,11 @@
   def withScriptRuns(newScriptRuns: Int): Diff = copy(scriptsRun = newScriptRuns)
 
   def withPortfolios(newPortfolios: Map[Address, Portfolio]): Diff = copy(portfolios = newPortfolios)
->>>>>>> 573c86c0
 
   def combineF(newer: Diff): Either[String, Diff] =
     Diff
       .combine(portfolios, newer.portfolios)
       .map { portfolios =>
-<<<<<<< HEAD
-        Diff(
-          transactions = if (transactions.isEmpty) newer.transactions else transactions ++ newer.transactions,
-=======
         val newTransactions = if (transactions.isEmpty) newer.transactions else transactions ++ newer.transactions
         val newFilter = transactionFilter match {
           case Some(bf) =>
@@ -209,7 +199,6 @@
 
         Diff(
           transactions = newTransactions,
->>>>>>> 573c86c0
           portfolios = portfolios,
           issuedAssets = issuedAssets ++ newer.issuedAssets,
           updatedAssets = updatedAssets |+| newer.updatedAssets,
@@ -224,18 +213,7 @@
           scriptResults = scriptResults.combine(newer.scriptResults),
           scriptsComplexity = scriptsComplexity + newer.scriptsComplexity,
           ethereumTransactionMeta = ethereumTransactionMeta ++ newer.ethereumTransactionMeta,
-<<<<<<< HEAD
-          transactionFilter = transactionFilter match {
-            case Some(bf) =>
-              newer.transactions.foreach(nti => bf.put(nti.transaction.id().arr))
-              Some(bf)
-            case None if newer.transactions.nonEmpty =>
-              newer.transactionFilter
-            case _ => None
-          }
-=======
           transactionFilter = newFilter
->>>>>>> 573c86c0
         )
       }
 }
@@ -276,13 +254,8 @@
       None
     )
 
-<<<<<<< HEAD
-  def withTransaction(
-      nti: NewTransactionInfo,
-=======
   def withTransactions(
       nti: Vector[NewTransactionInfo],
->>>>>>> 573c86c0
       portfolios: Map[Address, Portfolio] = Map.empty,
       issuedAssets: Map[IssuedAsset, NewAssetInfo] = Map.empty,
       updatedAssets: Map[IssuedAsset, Ior[AssetInfo, AssetVolumeInfo]] = Map.empty,
@@ -299,11 +272,7 @@
       ethereumTransactionMeta: Map[ByteStr, EthereumTransactionMeta] = Map.empty
   ): Diff =
     new Diff(
-<<<<<<< HEAD
-      Vector(nti),
-=======
       nti,
->>>>>>> 573c86c0
       portfolios,
       issuedAssets,
       updatedAssets,
@@ -318,11 +287,7 @@
       scriptsComplexity,
       scriptResults,
       ethereumTransactionMeta,
-<<<<<<< HEAD
-      mkFilterForTransactions(nti.transaction)
-=======
       mkFilterForTransactions(nti.map(_.transaction)*)
->>>>>>> 573c86c0
     )
 
   val empty: Diff = Diff()
@@ -344,11 +309,6 @@
         case (r, _) => r
       }
 
-<<<<<<< HEAD
-  private def mkFilter() = BloomFilter.create[Array[Byte]](Funnels.byteArrayFunnel(), 10000, 0.01f)
-  private def mkFilterForTransactions(tx: Transaction) =
-    Some(mkFilter().tap(_.put(tx.id().arr)))
-=======
   private def mkFilter() =
     BloomFilter.create[Array[Byte]](Funnels.byteArrayFunnel(), 10000, 0.01f)
   private def mkFilterForTransactions(tx: Transaction*) =
@@ -359,7 +319,6 @@
         }
       )
     )
->>>>>>> 573c86c0
 
   implicit class DiffExt(private val d: Diff) extends AnyVal {
     def errorMessage(txId: ByteStr): Option[InvokeScriptResult.ErrorMessage] =
@@ -369,43 +328,25 @@
       Integer.toHexString(d.hashCode())
 
     def bindTransaction(blockchain: Blockchain, tx: Transaction, applied: Boolean): Diff = {
-      val allAffectedAddresses = Set.newBuilder[Address]
-      for (r <- d.scriptResults.values) {
-        allAffectedAddresses ++= InvokeScriptResult.Invocation.calledAddresses(r.invokes)
-      }
-
-      allAffectedAddresses ++= d.portfolios.keys
-      allAffectedAddresses ++= d.accountData.keys
-
-      tx match {
+      val calledScripts = d.scriptResults.values.flatMap(inv => InvokeScriptResult.Invocation.calledAddresses(inv.invokes))
+      val maybeDApp = tx match {
         case i: InvokeTransaction =>
           i.dApp match {
-            case alias: Alias => d.aliases.get(alias).orElse(blockchain.resolveAlias(alias).toOption).foreach(addr => allAffectedAddresses += addr)
-            case address: Address => allAffectedAddresses += address
+            case alias: Alias     => d.aliases.get(alias).orElse(blockchain.resolveAlias(alias).toOption)
+            case address: Address => Some(address)
           }
         case et: EthereumTransaction =>
           et.payload match {
-<<<<<<< HEAD
-            case EthereumTransaction.Invocation(dApp, _) => allAffectedAddresses += dApp
-            case _                                       =>
-=======
             case EthereumTransaction.Invocation(dApp, _) => Some(dApp)
             case _                                       => None
->>>>>>> 573c86c0
           }
         case _ =>
           None
       }
-<<<<<<< HEAD
-
-      d.copy(
-        transactions = Vector(NewTransactionInfo(tx, allAffectedAddresses.result(), applied, d.scriptsComplexity)),
-=======
       val affectedAddresses = d.portfolios.keySet ++ d.accountData.keySet ++ calledScripts ++ maybeDApp
 
       d.copy(
         transactions = Vector(NewTransactionInfo(tx, affectedAddresses, applied, d.scriptsComplexity)),
->>>>>>> 573c86c0
         transactionFilter = mkFilterForTransactions(tx)
       )
     }
