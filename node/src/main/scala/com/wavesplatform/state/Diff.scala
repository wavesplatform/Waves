--- conflicted
+++ resolved
@@ -213,11 +213,7 @@
   ): Diff =
     Diff(
       // should be changed to VectorMap after 2.13 https://github.com/scala/scala/pull/6854
-<<<<<<< HEAD
-      transactions = LinkedHashMap((tx.id(), NewTransactionInfo(tx, (portfolios.keys ++ accountData.keys).toSet, true))),
-=======
       transactions = LinkedHashMap(toDiffTxData(tx, portfolios, accountData)),
->>>>>>> 046a508b
       portfolios = portfolios,
       issuedAssets = issuedAssets,
       updatedAssets = updatedAssets,
@@ -237,8 +233,8 @@
     tx: Transaction,
     portfolios: Map[Address, Portfolio],
     accountData: Map[Address, AccountDataInfo]
-  ): (ByteStr, (Transaction, Set[Address], Boolean)) =
-    (tx.id(), (tx, (portfolios.keys ++ accountData.keys).toSet, true))
+  ): (ByteStr, NewTransactionInfo) =
+    tx.id() -> NewTransactionInfo(tx, (portfolios.keys ++ accountData.keys).toSet, true)
 
   val empty =
     new Diff(
