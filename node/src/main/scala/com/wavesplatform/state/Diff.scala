package com.wavesplatform.state

import cats.data.Ior
import cats.implicits._
import cats.kernel.{Monoid, Semigroup}
import com.wavesplatform.account.{Address, Alias, PublicKey}
import com.wavesplatform.common.state.ByteStr
import com.wavesplatform.features.BlockchainFeatures
import com.wavesplatform.features.FeatureProvider._
import com.wavesplatform.lang.script.Script
import com.wavesplatform.state.diffs.FeeValidation
import com.wavesplatform.transaction.Asset.IssuedAsset
import com.wavesplatform.transaction.{Asset, Transaction}
import monix.eval.Coeval
import play.api.libs.json._

case class LeaseBalance(in: Long, out: Long)

object LeaseBalance {
  val empty = LeaseBalance(0, 0)

  implicit val m: Monoid[LeaseBalance] = new Monoid[LeaseBalance] {
    override def empty: LeaseBalance = LeaseBalance.empty

    override def combine(x: LeaseBalance, y: LeaseBalance): LeaseBalance =
      LeaseBalance(safeSum(x.in, y.in), safeSum(x.out, y.out))
  }

  implicit val leaseBalanceJsonFormat: Format[LeaseBalance] = Json.format
}

case class VolumeAndFee(volume: Long, fee: Long)

object VolumeAndFee {
  val empty = VolumeAndFee(0, 0)

  implicit val m: Monoid[VolumeAndFee] = new Monoid[VolumeAndFee] {
    override def empty: VolumeAndFee = VolumeAndFee.empty

    override def combine(x: VolumeAndFee, y: VolumeAndFee): VolumeAndFee =
      VolumeAndFee(x.volume + y.volume, x.fee + y.fee)
  }
}

case class AssetInfo(name: Either[ByteStr, String], description: Either[ByteStr, String], lastUpdatedAt: Height)

object AssetInfo {
  implicit val sg: Semigroup[AssetInfo] = (x, y) => y
}

case class AssetStaticInfo(source: TransactionId, issuer: PublicKey, decimals: Int, nft: Boolean)
case class AssetVolumeInfo(isReissuable: Boolean, volume: BigInt)

object AssetVolumeInfo {
  implicit val assetInfoMonoid: Monoid[AssetVolumeInfo] = new Monoid[AssetVolumeInfo] {
    override def empty: AssetVolumeInfo = AssetVolumeInfo(isReissuable = true, 0)
    override def combine(x: AssetVolumeInfo, y: AssetVolumeInfo): AssetVolumeInfo =
      AssetVolumeInfo(x.isReissuable && y.isReissuable, x.volume + y.volume)
  }
}

case class AssetDescription(
    source: ByteStr,
    issuer: PublicKey,
    name: Either[ByteStr, String],
    description: Either[ByteStr, String],
    decimals: Int,
    reissuable: Boolean,
    totalVolume: BigInt,
<<<<<<< HEAD
    script: Option[(Script, Long)],
    sponsorship: Long,
    isNFT: Boolean
) {
  override def equals(obj: scala.Any): Boolean = obj match {
    case o: AssetDescription =>
      o.issuer == this.issuer &&
        java.util.Arrays.equals(o.name, name) &&
        java.util.Arrays.equals(o.description, description) &&
        o.decimals == decimals &&
        o.reissuable == reissuable &&
        o.totalVolume == totalVolume &&
        o.script == script &&
        o.sponsorship == sponsorship &&
        o.isNFT == isNFT
    case _ => false
  }
}
=======
    lastUpdatedAt: Height,
    script: Option[Script],
    sponsorship: Long,
    nft: Boolean
)
>>>>>>> 420bd0d0

case class AccountDataInfo(data: Map[String, DataEntry[_]])

object AccountDataInfo {
  implicit val accountDataInfoMonoid: Monoid[AccountDataInfo] = new Monoid[AccountDataInfo] {
    override def empty: AccountDataInfo = AccountDataInfo(Map.empty)

    override def combine(x: AccountDataInfo, y: AccountDataInfo): AccountDataInfo = AccountDataInfo(x.data ++ y.data)
  }

  implicit class AccountDataInfoExt(private val ad: AccountDataInfo) extends AnyVal {
    def filterEmpty: AccountDataInfo =
      ad.copy(ad.data.filterNot(_._2.isEmpty))
  }
}

sealed abstract class Sponsorship
case class SponsorshipValue(minFee: Long) extends Sponsorship
case object SponsorshipNoInfo             extends Sponsorship

object Sponsorship {
  implicit val sponsorshipMonoid: Monoid[Sponsorship] = new Monoid[Sponsorship] {
    override def empty: Sponsorship = SponsorshipNoInfo

    override def combine(x: Sponsorship, y: Sponsorship): Sponsorship = y match {
      case SponsorshipNoInfo => x
      case _                 => y
    }
  }

  def calcWavesFeeAmount(tx: Transaction, getSponsorship: IssuedAsset => Option[Long]): Long = tx.assetFee match {
    case (asset @ IssuedAsset(_), amountInAsset) =>
      val sponsorship = getSponsorship(asset).getOrElse(0L)
      Sponsorship.toWaves(amountInAsset, sponsorship)

    case (Asset.Waves, amountInWaves) =>
      amountInWaves
  }

  def sponsoredFeesSwitchHeight(blockchain: Blockchain): Int =
    blockchain
      .featureActivationHeight(BlockchainFeatures.FeeSponsorship.id)
      .map(h => h + blockchain.settings.functionalitySettings.activationWindowSize(h))
      .getOrElse(Int.MaxValue)

  def toWaves(assetFee: Long, sponsorship: Long): Long =
    if (sponsorship == 0) Long.MaxValue
    else {
      val waves = BigInt(assetFee) * FeeValidation.FeeUnit / sponsorship
      waves.bigInteger.longValueExact()
    }

  def fromWaves(wavesFee: Long, sponsorship: Long): Long =
    if (wavesFee == 0 || sponsorship == 0) 0
    else {
      val assetFee = BigInt(wavesFee) * sponsorship / FeeValidation.FeeUnit
      assetFee.bigInteger.longValueExact()
    }
}

case class Diff(
    transactions: Seq[(Transaction, Set[Address])],
    portfolios: Map[Address, Portfolio],
    issuedAssets: Map[IssuedAsset, (AssetStaticInfo, AssetInfo, AssetVolumeInfo)],
    updatedAssets: Map[IssuedAsset, Ior[AssetInfo, AssetVolumeInfo]],
    aliases: Map[Alias, Address],
    orderFills: Map[ByteStr, VolumeAndFee],
    leaseState: Map[ByteStr, Boolean],
<<<<<<< HEAD
    scripts: Map[Address, Option[AccountScriptInfo]],
    assetScripts: Map[IssuedAsset, Option[(Script, Long)]],
=======
    scripts: Map[Address, Option[(PublicKey, Script, Long, Map[String, Long])]],
    assetScripts: Map[IssuedAsset, Option[(PublicKey, Script, Long)]],
>>>>>>> 420bd0d0
    accountData: Map[Address, AccountDataInfo],
    sponsorship: Map[IssuedAsset, Sponsorship],
    scriptsRun: Int,
    scriptsComplexity: Long,
    scriptResults: Map[ByteStr, InvokeScriptResult]
) {
  val transactionMap: Coeval[Map[ByteStr, (Transaction, Set[Address])]] =
    Coeval.evalOnce(transactions.map { case v @ (tx, _) => tx.id() -> v }.toMap)
}

object Diff {
  def stateOps(
      portfolios: Map[Address, Portfolio] = Map.empty,
      issuedAssets: Map[IssuedAsset, (AssetStaticInfo, AssetInfo, AssetVolumeInfo)] = Map.empty,
      updatedAssets: Map[IssuedAsset, Ior[AssetInfo, AssetVolumeInfo]] = Map.empty,
      aliases: Map[Alias, Address] = Map.empty,
      orderFills: Map[ByteStr, VolumeAndFee] = Map.empty,
      leaseState: Map[ByteStr, Boolean] = Map.empty,
<<<<<<< HEAD
      scripts: Map[Address, Option[AccountScriptInfo]] = Map.empty,
      assetScripts: Map[IssuedAsset, Option[(Script, Long)]] = Map.empty,
=======
      scripts: Map[Address, Option[(PublicKey, Script, Long, Map[String, Long])]] = Map.empty,
      assetScripts: Map[IssuedAsset, Option[(PublicKey, Script, Long)]] = Map.empty,
>>>>>>> 420bd0d0
      accountData: Map[Address, AccountDataInfo] = Map.empty,
      sponsorship: Map[IssuedAsset, Sponsorship] = Map.empty,
      scriptResults: Map[ByteStr, InvokeScriptResult] = Map.empty
  ): Diff =
    Diff(
      transactions = Seq.empty,
      portfolios = portfolios,
      issuedAssets = issuedAssets,
      updatedAssets = updatedAssets,
      aliases = aliases,
      orderFills = orderFills,
      leaseState = leaseState,
      scripts = scripts,
      assetScripts = assetScripts,
      accountData = accountData,
      sponsorship = sponsorship,
      scriptsRun = 0,
      scriptResults = scriptResults,
      scriptsComplexity = 0
    )

  def apply(
      tx: Transaction,
      portfolios: Map[Address, Portfolio] = Map.empty,
      issuedAssets: Map[IssuedAsset, (AssetStaticInfo, AssetInfo, AssetVolumeInfo)] = Map.empty,
      updatedAssets: Map[IssuedAsset, Ior[AssetInfo, AssetVolumeInfo]] = Map.empty,
      aliases: Map[Alias, Address] = Map.empty,
      orderFills: Map[ByteStr, VolumeAndFee] = Map.empty,
      leaseState: Map[ByteStr, Boolean] = Map.empty,
<<<<<<< HEAD
      scripts: Map[Address, Option[AccountScriptInfo]] = Map.empty,
      assetScripts: Map[IssuedAsset, Option[(Script, Long)]] = Map.empty,
=======
      scripts: Map[Address, Option[(PublicKey, Script, Long, Map[String, Long])]] = Map.empty,
      assetScripts: Map[IssuedAsset, Option[(PublicKey, Script, Long)]] = Map.empty,
>>>>>>> 420bd0d0
      accountData: Map[Address, AccountDataInfo] = Map.empty,
      sponsorship: Map[IssuedAsset, Sponsorship] = Map.empty,
      scriptsRun: Int = 0,
      scriptsComplexity: Long = 0,
      scriptResults: Map[ByteStr, InvokeScriptResult] = Map.empty
  ): Diff =
    Diff(
      transactions = Seq((tx, (portfolios.keys ++ accountData.keys).toSet)),
      portfolios = portfolios,
      issuedAssets = issuedAssets,
      updatedAssets = updatedAssets,
      aliases = aliases,
      orderFills = orderFills,
      leaseState = leaseState,
      scripts = scripts,
      assetScripts = assetScripts,
      accountData = accountData,
      sponsorship = sponsorship,
      scriptsRun = scriptsRun,
      scriptResults = scriptResults,
      scriptsComplexity = scriptsComplexity
    )

<<<<<<< HEAD
  val empty = new Diff(Seq.empty, Map.empty, Map.empty, Map.empty, Map.empty, Map.empty, Map.empty, Map.empty, Map.empty, Map.empty, 0, 0, Map.empty)
=======
  val empty =
    new Diff(Map.empty, Map.empty, Map.empty, Map.empty, Map.empty, Map.empty, Map.empty, Map.empty, Map.empty, Map.empty, Map.empty, 0, 0, Map.empty)
>>>>>>> 420bd0d0

  implicit val diffMonoid: Monoid[Diff] = new Monoid[Diff] {
    override def empty: Diff = Diff.empty

    override def combine(older: Diff, newer: Diff): Diff =
      Diff(
        transactions = older.transactions ++ newer.transactions,
        portfolios = older.portfolios.combine(newer.portfolios),
        issuedAssets = older.issuedAssets ++ newer.issuedAssets,
        updatedAssets = older.updatedAssets |+| newer.updatedAssets,
        aliases = older.aliases ++ newer.aliases,
        orderFills = older.orderFills.combine(newer.orderFills),
        leaseState = older.leaseState ++ newer.leaseState,
        scripts = older.scripts ++ newer.scripts,
        assetScripts = older.assetScripts ++ newer.assetScripts,
        accountData = older.accountData.combine(newer.accountData),
        sponsorship = older.sponsorship.combine(newer.sponsorship),
        scriptsRun = older.scriptsRun.combine(newer.scriptsRun),
        scriptResults = older.scriptResults.combine(newer.scriptResults),
        scriptsComplexity = older.scriptsComplexity + newer.scriptsComplexity
      )
  }
}<|MERGE_RESOLUTION|>--- conflicted
+++ resolved
@@ -67,32 +67,12 @@
     decimals: Int,
     reissuable: Boolean,
     totalVolume: BigInt,
-<<<<<<< HEAD
+    lastUpdatedAt: Height,
     script: Option[(Script, Long)],
-    sponsorship: Long,
-    isNFT: Boolean
-) {
-  override def equals(obj: scala.Any): Boolean = obj match {
-    case o: AssetDescription =>
-      o.issuer == this.issuer &&
-        java.util.Arrays.equals(o.name, name) &&
-        java.util.Arrays.equals(o.description, description) &&
-        o.decimals == decimals &&
-        o.reissuable == reissuable &&
-        o.totalVolume == totalVolume &&
-        o.script == script &&
-        o.sponsorship == sponsorship &&
-        o.isNFT == isNFT
-    case _ => false
-  }
-}
-=======
-    lastUpdatedAt: Height,
-    script: Option[Script],
     sponsorship: Long,
     nft: Boolean
 )
->>>>>>> 420bd0d0
+
 
 case class AccountDataInfo(data: Map[String, DataEntry[_]])
 
@@ -161,13 +141,8 @@
     aliases: Map[Alias, Address],
     orderFills: Map[ByteStr, VolumeAndFee],
     leaseState: Map[ByteStr, Boolean],
-<<<<<<< HEAD
     scripts: Map[Address, Option[AccountScriptInfo]],
     assetScripts: Map[IssuedAsset, Option[(Script, Long)]],
-=======
-    scripts: Map[Address, Option[(PublicKey, Script, Long, Map[String, Long])]],
-    assetScripts: Map[IssuedAsset, Option[(PublicKey, Script, Long)]],
->>>>>>> 420bd0d0
     accountData: Map[Address, AccountDataInfo],
     sponsorship: Map[IssuedAsset, Sponsorship],
     scriptsRun: Int,
@@ -186,13 +161,8 @@
       aliases: Map[Alias, Address] = Map.empty,
       orderFills: Map[ByteStr, VolumeAndFee] = Map.empty,
       leaseState: Map[ByteStr, Boolean] = Map.empty,
-<<<<<<< HEAD
       scripts: Map[Address, Option[AccountScriptInfo]] = Map.empty,
       assetScripts: Map[IssuedAsset, Option[(Script, Long)]] = Map.empty,
-=======
-      scripts: Map[Address, Option[(PublicKey, Script, Long, Map[String, Long])]] = Map.empty,
-      assetScripts: Map[IssuedAsset, Option[(PublicKey, Script, Long)]] = Map.empty,
->>>>>>> 420bd0d0
       accountData: Map[Address, AccountDataInfo] = Map.empty,
       sponsorship: Map[IssuedAsset, Sponsorship] = Map.empty,
       scriptResults: Map[ByteStr, InvokeScriptResult] = Map.empty
@@ -222,13 +192,8 @@
       aliases: Map[Alias, Address] = Map.empty,
       orderFills: Map[ByteStr, VolumeAndFee] = Map.empty,
       leaseState: Map[ByteStr, Boolean] = Map.empty,
-<<<<<<< HEAD
       scripts: Map[Address, Option[AccountScriptInfo]] = Map.empty,
       assetScripts: Map[IssuedAsset, Option[(Script, Long)]] = Map.empty,
-=======
-      scripts: Map[Address, Option[(PublicKey, Script, Long, Map[String, Long])]] = Map.empty,
-      assetScripts: Map[IssuedAsset, Option[(PublicKey, Script, Long)]] = Map.empty,
->>>>>>> 420bd0d0
       accountData: Map[Address, AccountDataInfo] = Map.empty,
       sponsorship: Map[IssuedAsset, Sponsorship] = Map.empty,
       scriptsRun: Int = 0,
@@ -252,12 +217,8 @@
       scriptsComplexity = scriptsComplexity
     )
 
-<<<<<<< HEAD
-  val empty = new Diff(Seq.empty, Map.empty, Map.empty, Map.empty, Map.empty, Map.empty, Map.empty, Map.empty, Map.empty, Map.empty, 0, 0, Map.empty)
-=======
   val empty =
-    new Diff(Map.empty, Map.empty, Map.empty, Map.empty, Map.empty, Map.empty, Map.empty, Map.empty, Map.empty, Map.empty, Map.empty, 0, 0, Map.empty)
->>>>>>> 420bd0d0
+    new Diff(Seq.empty, Map.empty, Map.empty, Map.empty, Map.empty, Map.empty, Map.empty, Map.empty, Map.empty, Map.empty, Map.empty, 0, 0, Map.empty)
 
   implicit val diffMonoid: Monoid[Diff] = new Monoid[Diff] {
     override def empty: Diff = Diff.empty
