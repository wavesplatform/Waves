package com.wavesplatform.state

import cats.implicits._
import cats.kernel.Monoid
import com.wavesplatform.account.{Address, Alias, PublicKey}
import com.wavesplatform.common.state.ByteStr
import com.wavesplatform.features.BlockchainFeatures
import com.wavesplatform.features.FeatureProvider._
import com.wavesplatform.lang.script.Script
import com.wavesplatform.state.diffs.FeeValidation
import com.wavesplatform.transaction.Asset.IssuedAsset
import com.wavesplatform.transaction.{Asset, Transaction}
import play.api.libs.json._

case class LeaseBalance(in: Long, out: Long)

object LeaseBalance {
  val empty = LeaseBalance(0, 0)

  implicit val m: Monoid[LeaseBalance] = new Monoid[LeaseBalance] {
    override def empty: LeaseBalance = LeaseBalance.empty

    override def combine(x: LeaseBalance, y: LeaseBalance): LeaseBalance =
      LeaseBalance(safeSum(x.in, y.in), safeSum(x.out, y.out))
  }

  implicit val leaseBalanceJsonFormat: Format[LeaseBalance] = Json.format
}

case class VolumeAndFee(volume: Long, fee: Long)

object VolumeAndFee {
  val empty = VolumeAndFee(0, 0)

  implicit val m: Monoid[VolumeAndFee] = new Monoid[VolumeAndFee] {
    override def empty: VolumeAndFee = VolumeAndFee.empty

    override def combine(x: VolumeAndFee, y: VolumeAndFee): VolumeAndFee =
      VolumeAndFee(x.volume + y.volume, x.fee + y.fee)
  }
}

case class AssetInfo(isReissuable: Boolean, volume: BigInt)
object AssetInfo {
  implicit val assetInfoMonoid: Monoid[AssetInfo] = new Monoid[AssetInfo] {
    override def empty: AssetInfo = AssetInfo(isReissuable = true, 0)
    override def combine(x: AssetInfo, y: AssetInfo): AssetInfo =
      AssetInfo(x.isReissuable && y.isReissuable, x.volume + y.volume)
  }
}

case class AssetDescription(
    issuer: PublicKey,
    name: Array[Byte],
    description: Array[Byte],
    decimals: Int,
    reissuable: Boolean,
    totalVolume: BigInt,
    script: Option[Script],
    sponsorship: Long
) {
  override def equals(obj: scala.Any) = obj match {
    case o: AssetDescription =>
      o.issuer == this.issuer &&
        java.util.Arrays.equals(o.name, name) &&
        java.util.Arrays.equals(o.description, description) &&
        o.decimals == decimals &&
        o.reissuable == reissuable &&
        o.totalVolume == totalVolume &&
        o.script == script &&
        o.sponsorship == sponsorship
    case _ => false
  }
}

case class AccountDataInfo(data: Map[String, DataEntry[_]])

object AccountDataInfo {
  implicit val accountDataInfoMonoid: Monoid[AccountDataInfo] = new Monoid[AccountDataInfo] {
    override def empty: AccountDataInfo = AccountDataInfo(Map.empty)

    override def combine(x: AccountDataInfo, y: AccountDataInfo): AccountDataInfo = AccountDataInfo(x.data ++ y.data)
  }
}

sealed abstract class Sponsorship
case class SponsorshipValue(minFee: Long) extends Sponsorship
case object SponsorshipNoInfo             extends Sponsorship

object Sponsorship {
  implicit val sponsorshipMonoid: Monoid[Sponsorship] = new Monoid[Sponsorship] {
    override def empty: Sponsorship = SponsorshipNoInfo

    override def combine(x: Sponsorship, y: Sponsorship): Sponsorship = y match {
      case SponsorshipNoInfo => x
      case _                 => y
    }
  }

  def calcWavesFeeAmount(tx: Transaction, getSponsorship: IssuedAsset => Option[Long]): Long = tx.assetFee match {
    case (asset @ IssuedAsset(_), amountInAsset) =>
      val sponsorship = getSponsorship(asset).getOrElse(0L)
      Sponsorship.toWaves(amountInAsset, sponsorship)

    case (Asset.Waves, amountInWaves) =>
      amountInWaves
  }

  def sponsoredFeesSwitchHeight(blockchain: Blockchain): Int =
    blockchain
      .featureActivationHeight(BlockchainFeatures.FeeSponsorship.id)
      .map(h => h + blockchain.settings.functionalitySettings.activationWindowSize(h))
      .getOrElse(Int.MaxValue)

  def toWaves(assetFee: Long, sponsorship: Long): Long = {
    if (sponsorship == 0) return Long.MaxValue
    val waves = BigInt(assetFee) * FeeValidation.FeeUnit / sponsorship
    waves.bigInteger.longValueExact()
  }

  def fromWaves(wavesFee: Long, sponsorship: Long): Long = {
    if (wavesFee == 0 || sponsorship == 0) return 0
    val assetFee = BigInt(wavesFee) * sponsorship / FeeValidation.FeeUnit
    assetFee.bigInteger.longValueExact()
  }
}

case class Diff(
    transactions: Map[ByteStr, (Transaction, Set[Address])],
    portfolios: Map[Address, Portfolio],
    issuedAssets: Map[IssuedAsset, AssetInfo],
    aliases: Map[Alias, Address],
    orderFills: Map[ByteStr, VolumeAndFee],
    leaseState: Map[ByteStr, Boolean],
<<<<<<< HEAD
    scripts: Map[Address, Option[(PublicKey, Script, Long)]],
    assetScripts: Map[IssuedAsset, Option[(PublicKey, Script, Long)]],
=======
    scripts: Map[Address, Option[(Script, Long, Map[String, Long])]],
    assetScripts: Map[IssuedAsset, Option[(Script, Long)]],
>>>>>>> 81cabfb3
    accountData: Map[Address, AccountDataInfo],
    sponsorship: Map[IssuedAsset, Sponsorship],
    scriptsRun: Int,
    scriptsComplexity: Long,
    scriptResults: Map[ByteStr, InvokeScriptResult]
)

object Diff {
  def stateOps(
      portfolios: Map[Address, Portfolio] = Map.empty,
      assetInfos: Map[IssuedAsset, AssetInfo] = Map.empty,
      aliases: Map[Alias, Address] = Map.empty,
      orderFills: Map[ByteStr, VolumeAndFee] = Map.empty,
      leaseState: Map[ByteStr, Boolean] = Map.empty,
<<<<<<< HEAD
      scripts: Map[Address, Option[(PublicKey, Script, Long)]] = Map.empty,
      assetScripts: Map[IssuedAsset, Option[(PublicKey, Script, Long)]] = Map.empty,
=======
      scripts: Map[Address, Option[(Script, Long, Map[String, Long])]] = Map.empty,
      assetScripts: Map[IssuedAsset, Option[(Script, Long)]] = Map.empty,
>>>>>>> 81cabfb3
      accountData: Map[Address, AccountDataInfo] = Map.empty,
      sponsorship: Map[IssuedAsset, Sponsorship] = Map.empty,
      scriptResults: Map[ByteStr, InvokeScriptResult] = Map.empty
  ): Diff =
    Diff(
      transactions = Map(),
      portfolios = portfolios,
      issuedAssets = assetInfos,
      aliases = aliases,
      orderFills = orderFills,
      leaseState = leaseState,
      scripts = scripts,
      assetScripts = assetScripts,
      accountData = accountData,
      sponsorship = sponsorship,
      scriptsRun = 0,
      scriptResults = scriptResults,
      scriptsComplexity = 0
    )

  def apply(
      tx: Transaction,
      portfolios: Map[Address, Portfolio] = Map.empty,
      assetInfos: Map[IssuedAsset, AssetInfo] = Map.empty,
      aliases: Map[Alias, Address] = Map.empty,
      orderFills: Map[ByteStr, VolumeAndFee] = Map.empty,
      leaseState: Map[ByteStr, Boolean] = Map.empty,
<<<<<<< HEAD
      scripts: Map[Address, Option[(PublicKey, Script, Long)]] = Map.empty,
      assetScripts: Map[IssuedAsset, Option[(PublicKey, Script, Long)]] = Map.empty,
=======
      scripts: Map[Address, Option[(Script, Long, Map[String, Long])]] = Map.empty,
      assetScripts: Map[IssuedAsset, Option[(Script, Long)]] = Map.empty,
>>>>>>> 81cabfb3
      accountData: Map[Address, AccountDataInfo] = Map.empty,
      sponsorship: Map[IssuedAsset, Sponsorship] = Map.empty,
      scriptsRun: Int = 0,
      scriptsComplexity: Long = 0,
      scriptResults: Map[ByteStr, InvokeScriptResult] = Map.empty
  ): Diff =
    Diff(
      transactions = Map((tx.id(), (tx, (portfolios.keys ++ accountData.keys).toSet))),
      portfolios = portfolios,
      issuedAssets = assetInfos,
      aliases = aliases,
      orderFills = orderFills,
      leaseState = leaseState,
      scripts = scripts,
      assetScripts = assetScripts,
      accountData = accountData,
      sponsorship = sponsorship,
      scriptsRun = scriptsRun,
      scriptResults = scriptResults,
      scriptsComplexity = scriptsComplexity
    )

  val empty = new Diff(Map.empty, Map.empty, Map.empty, Map.empty, Map.empty, Map.empty, Map.empty, Map.empty, Map.empty, Map.empty, 0, 0, Map.empty)

  implicit val diffMonoid = new Monoid[Diff] {
    override def empty: Diff = Diff.empty

    override def combine(older: Diff, newer: Diff): Diff =
      Diff(
        transactions = older.transactions ++ newer.transactions,
        portfolios = older.portfolios.combine(newer.portfolios),
        issuedAssets = older.issuedAssets.combine(newer.issuedAssets),
        aliases = older.aliases ++ newer.aliases,
        orderFills = older.orderFills.combine(newer.orderFills),
        leaseState = older.leaseState ++ newer.leaseState,
        scripts = older.scripts ++ newer.scripts,
        assetScripts = older.assetScripts ++ newer.assetScripts,
        accountData = older.accountData.combine(newer.accountData),
        sponsorship = older.sponsorship.combine(newer.sponsorship),
        scriptsRun = older.scriptsRun.combine(newer.scriptsRun),
        scriptResults = older.scriptResults.combine(newer.scriptResults),
        scriptsComplexity = older.scriptsComplexity + newer.scriptsComplexity
      )
  }
}<|MERGE_RESOLUTION|>--- conflicted
+++ resolved
@@ -132,13 +132,8 @@
     aliases: Map[Alias, Address],
     orderFills: Map[ByteStr, VolumeAndFee],
     leaseState: Map[ByteStr, Boolean],
-<<<<<<< HEAD
-    scripts: Map[Address, Option[(PublicKey, Script, Long)]],
+    scripts: Map[Address, Option[(PublicKey, Script, Long, Map[String, Long])]],
     assetScripts: Map[IssuedAsset, Option[(PublicKey, Script, Long)]],
-=======
-    scripts: Map[Address, Option[(Script, Long, Map[String, Long])]],
-    assetScripts: Map[IssuedAsset, Option[(Script, Long)]],
->>>>>>> 81cabfb3
     accountData: Map[Address, AccountDataInfo],
     sponsorship: Map[IssuedAsset, Sponsorship],
     scriptsRun: Int,
@@ -153,13 +148,8 @@
       aliases: Map[Alias, Address] = Map.empty,
       orderFills: Map[ByteStr, VolumeAndFee] = Map.empty,
       leaseState: Map[ByteStr, Boolean] = Map.empty,
-<<<<<<< HEAD
-      scripts: Map[Address, Option[(PublicKey, Script, Long)]] = Map.empty,
+      scripts: Map[Address, Option[(PublicKey, Script, Long, Map[String, Long])]] = Map.empty,
       assetScripts: Map[IssuedAsset, Option[(PublicKey, Script, Long)]] = Map.empty,
-=======
-      scripts: Map[Address, Option[(Script, Long, Map[String, Long])]] = Map.empty,
-      assetScripts: Map[IssuedAsset, Option[(Script, Long)]] = Map.empty,
->>>>>>> 81cabfb3
       accountData: Map[Address, AccountDataInfo] = Map.empty,
       sponsorship: Map[IssuedAsset, Sponsorship] = Map.empty,
       scriptResults: Map[ByteStr, InvokeScriptResult] = Map.empty
@@ -187,13 +177,8 @@
       aliases: Map[Alias, Address] = Map.empty,
       orderFills: Map[ByteStr, VolumeAndFee] = Map.empty,
       leaseState: Map[ByteStr, Boolean] = Map.empty,
-<<<<<<< HEAD
-      scripts: Map[Address, Option[(PublicKey, Script, Long)]] = Map.empty,
+      scripts: Map[Address, Option[(PublicKey, Script, Long, Map[String, Long])]] = Map.empty,
       assetScripts: Map[IssuedAsset, Option[(PublicKey, Script, Long)]] = Map.empty,
-=======
-      scripts: Map[Address, Option[(Script, Long, Map[String, Long])]] = Map.empty,
-      assetScripts: Map[IssuedAsset, Option[(Script, Long)]] = Map.empty,
->>>>>>> 81cabfb3
       accountData: Map[Address, AccountDataInfo] = Map.empty,
       sponsorship: Map[IssuedAsset, Sponsorship] = Map.empty,
       scriptsRun: Int = 0,
