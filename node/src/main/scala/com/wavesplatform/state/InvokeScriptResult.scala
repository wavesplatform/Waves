--- conflicted
+++ resolved
@@ -24,11 +24,7 @@
     reissues: Seq[Reissue] = Nil,
     burns: Seq[Burn] = Nil,
     sponsorFees: Seq[SponsorFee] = Nil,
-<<<<<<< HEAD
-    invokes: Seq[InvokeScriptResult.Invokation] = Nil,
-=======
     invokes: Seq[InvokeScriptResult.Invocation] = Nil,
->>>>>>> bea4edc4
     error: Option[ErrorMessage] = None
 )
 
@@ -42,11 +38,7 @@
   final case class Call(function: String, args: Seq[EVALUATED])
   implicit val callWrites = Json.writes[Call]
 
-<<<<<<< HEAD
-  final case class Invokation(dApp: Address, call: Call, payments: Seq[AttachedPayment], stateChanges: InvokeScriptResult)
-=======
   final case class Invocation(dApp: Address, call: Call, payments: Seq[AttachedPayment], stateChanges: InvokeScriptResult)
->>>>>>> bea4edc4
 
   final case class Payment(address: Address, asset: Asset, amount: Long)
   object Payment {
@@ -75,13 +67,8 @@
   implicit val burnFormat         = Json.writes[Burn]
   implicit val sponsorFeeFormat   = Json.writes[SponsorFee]
   implicit val errorMessageFormat = Json.writes[ErrorMessage]
-<<<<<<< HEAD
-  implicit val invokationFormat: Writes[Invokation] = new Writes[Invokation] {
-    override def writes(i: Invokation) = Json.obj(
-=======
   implicit val invokationFormat: Writes[Invocation] = new Writes[Invocation] {
     override def writes(i: Invocation) = Json.obj(
->>>>>>> bea4edc4
         "dApp" -> i.dApp,
         "call" -> i.call,
         "payments" -> i.payments,
@@ -95,9 +82,6 @@
       InvokeScriptResult.this.empty
 
     override def combine(x: InvokeScriptResult, y: InvokeScriptResult): InvokeScriptResult = {
-<<<<<<< HEAD
-      InvokeScriptResult(/*x.data ++ y.data, x.transfers ++ y.transfers,*/ invokes = x.invokes ++ y.invokes)
-=======
       InvokeScriptResult(
         data = x.data ++ y.data,
         transfers = x.transfers ++ y.transfers,
@@ -107,7 +91,6 @@
         sponsorFees = x.sponsorFees ++ y.sponsorFees,
         invokes = x.invokes ++ y.invokes,
         error = x.error.orElse(y.error))
->>>>>>> bea4edc4
     }
   }
 
@@ -136,11 +119,7 @@
       isr.burns.map(toPbBurn),
       isr.error.map(toPbErrorMessage),
       isr.sponsorFees.map(toPbSponsorFee),
-<<<<<<< HEAD
-      isr.invokes.map(toPbInvokation)
-=======
       isr.invokes.map(toPbInvocation)
->>>>>>> bea4edc4
     )
   }
 
@@ -166,11 +145,7 @@
         val dataOps     = actions.collect { case d: lang.DataOp        => DataEntry.fromLangDataOp(d) }
         val transfers   = actions.collect { case t: lang.AssetTransfer => langTransferToPayment(t) }
         val invokes     = result.invokes.map {
-<<<<<<< HEAD
-          case (dApp, fname, args, payments, r) => Invokation(langAddressToAddress(dApp), Call(fname, args), (payments.map { case CaseObj(t, fields) =>
-=======
           case (dApp, fname, args, payments, r) => Invocation(langAddressToAddress(dApp), Call(fname, args), (payments.map { case CaseObj(t, fields) =>
->>>>>>> bea4edc4
              (fields("assetId"), fields("amount")) match {
                case (CONST_BYTESTR(b), CONST_LONG(a)) => InvokeScriptResult.AttachedPayment(IssuedAsset(b), a)
                case (_, CONST_LONG(a)) => InvokeScriptResult.AttachedPayment(Waves, a)
@@ -188,13 +163,8 @@
     PBInvokeScriptResult.Call(c.function, c.args.map(b => ByteString.copyFrom(Serde.serialize(b, true))))
   }
 
-<<<<<<< HEAD
-  private def toPbInvokation(i: Invokation) = {
-    PBInvokeScriptResult.Invokation(
-=======
   private def toPbInvocation(i: Invocation) = {
     PBInvokeScriptResult.Invocation(
->>>>>>> bea4edc4
       ByteString.copyFrom(i.dApp.bytes),
       Some(toPbCall(i.call)),
       i.payments.map(p => Amount(PBAmounts.toPBAssetId(p.asset), p.amount)),
@@ -232,13 +202,8 @@
     Call(i.function, i.args.map(a => Serde.deserialize(a.toByteArray, true, true).explicitGet()._1.asInstanceOf[EVALUATED]))
   }
 
-<<<<<<< HEAD
-  private def toVanillaInvokation(i: PBInvokeScriptResult.Invokation) : Invokation = {
-    Invokation(
-=======
   private def toVanillaInvocation(i: PBInvokeScriptResult.Invocation) : Invocation = {
     Invocation(
->>>>>>> bea4edc4
       PBRecipients.toAddress(i.dApp.toByteArray, AddressScheme.current.chainId).explicitGet(),
       toVanillaCall(i.call.get),
       i.payments.map { p =>
@@ -279,11 +244,7 @@
       pbValue.reissues.map(toVanillaReissue),
       pbValue.burns.map(toVanillaBurn),
       pbValue.sponsorFees.map(toVanillaSponsorFee),
-<<<<<<< HEAD
-      pbValue.invokes.map(toVanillaInvokation),
-=======
       pbValue.invokes.map(toVanillaInvocation),
->>>>>>> bea4edc4
       pbValue.errorMessage.map(toVanillaErrorMessage)
     )
   }
