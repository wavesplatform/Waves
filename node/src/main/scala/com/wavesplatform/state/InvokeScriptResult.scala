package com.wavesplatform.state

import cats.kernel.Monoid
import com.google.protobuf.ByteString
import com.wavesplatform.account.{Address, AddressOrAlias, AddressScheme, Alias}
import com.wavesplatform.common.state.ByteStr
import com.wavesplatform.common.utils._
import com.wavesplatform.lang.v1.Serde
import com.wavesplatform.lang.v1.compiler.Terms._
import com.wavesplatform.lang.v1.evaluator.{IncompleteResult, ScriptResult, ScriptResultV3, ScriptResultV4}
import com.wavesplatform.lang.v1.traits.domain._
import com.wavesplatform.protobuf.{Amount, _}
import com.wavesplatform.protobuf.transaction.{PBAmounts, PBRecipients, PBTransactions, InvokeScriptResult => PBInvokeScriptResult}
import com.wavesplatform.protobuf.utils.PBUtils
import com.wavesplatform.state.{InvokeScriptResult => R}
import com.wavesplatform.transaction.Asset
import com.wavesplatform.transaction.Asset.{IssuedAsset, Waves}
import com.wavesplatform.transaction.smart.InvokeScriptTransaction
import com.wavesplatform.utils._
import play.api.libs.json._
import PBInvokeScriptResult.Call.Argument
import PBInvokeScriptResult.Call.Argument.Value
import com.wavesplatform.lang.v1.compiler.Terms

final case class InvokeScriptResult(
    data: Seq[R.DataEntry] = Nil,
    transfers: Seq[R.Payment] = Nil,
    issues: Seq[R.Issue] = Nil,
    reissues: Seq[R.Reissue] = Nil,
    burns: Seq[R.Burn] = Nil,
    sponsorFees: Seq[R.SponsorFee] = Nil,
    leases: Seq[R.Lease] = Nil,
    leaseCancels: Seq[R.LeaseCancel] = Nil,
    invokes: Seq[R.Invocation] = Nil,
    error: Option[R.ErrorMessage] = None
)

//noinspection TypeAnnotation
object InvokeScriptResult {
  type LeaseCancel = com.wavesplatform.lang.v1.traits.domain.LeaseCancel
  type SponsorFee  = com.wavesplatform.lang.v1.traits.domain.SponsorFee
  type Issue       = com.wavesplatform.lang.v1.traits.domain.Issue
  type Reissue     = com.wavesplatform.lang.v1.traits.domain.Reissue
  type Burn        = com.wavesplatform.lang.v1.traits.domain.Burn
  type DataEntry   = com.wavesplatform.state.DataEntry[_]

  val empty = InvokeScriptResult()

  final case class AttachedPayment(assetId: Asset, amount: Long)
  object AttachedPayment {
    implicit val attachedPaymentWrites = Json.writes[AttachedPayment]

    def fromInvokePaymentList(ps: Seq[InvokeScriptTransaction.Payment]): Seq[AttachedPayment] =
      ps.map(p => AttachedPayment(p.assetId, p.amount))
  }

  final case class Call(function: String, args: Seq[EVALUATED])
  object Call {
    implicit val callWrites = Json.writes[Call]

    def fromFunctionCall(fc: FUNCTION_CALL): Call = Call(fc.function.funcName, fc.args.collect { case e: EVALUATED => e })
  }

  final case class Invocation(dApp: Address, call: Call, payments: Seq[AttachedPayment], stateChanges: InvokeScriptResult)
  object Invocation {
    def calledAddresses(inv: InvokeScriptResult.Invocation): LazyList[Address] =
      LazyList(inv.dApp) #::: inv.stateChanges.invokes.to(LazyList).flatMap(calledAddresses)

    def calledAddresses(invs: Iterable[InvokeScriptResult.Invocation]): LazyList[Address] =
      invs.to(LazyList).flatMap(calledAddresses)
  }

  final case class Payment(address: Address, asset: Asset, amount: Long)
  object Payment {
    implicit val jsonWrites = Json.writes[Payment]
  }

  case class Lease(recipient: AddressOrAlias, amount: Long, nonce: Long, id: ByteStr)
  object Lease {
    implicit val recipientWrites = Writes[AddressOrAlias] {
      case address: Address => implicitly[Writes[Address]].writes(address)
      case alias: Alias     => JsString(alias.toString)
      case _                => JsNull
    }
    implicit val jsonWrites = Json.writes[Lease]
  }

  def paymentsFromPortfolio(addr: Address, portfolio: Portfolio): Seq[Payment] = {
    val waves  = InvokeScriptResult.Payment(addr, Waves, portfolio.balance)
    val assets = portfolio.assets.map { case (assetId, amount) => InvokeScriptResult.Payment(addr, assetId, amount) }
    (assets.toVector ++ Some(waves)).filter(_.amount != 0)
  }

  implicit val issueFormat = Writes[Issue] { iss =>
    Json.obj(
      "assetId"        -> iss.id,
      "name"           -> iss.name,
      "description"    -> iss.description,
      "quantity"       -> iss.quantity,
      "decimals"       -> iss.decimals,
      "isReissuable"   -> iss.isReissuable,
      "compiledScript" -> iss.compiledScript,
      "nonce"          -> iss.nonce
    )
  }
  implicit val reissueFormat      = Json.writes[Reissue]
  implicit val burnFormat         = Json.writes[Burn]
  implicit val sponsorFeeFormat   = Json.writes[SponsorFee]
  implicit val leaseCancelFormat  = Json.writes[LeaseCancel]
  implicit val errorMessageFormat = Json.writes[ErrorMessage]
  implicit val invocationFormat: Writes[Invocation] = (i: Invocation) =>
    Json.obj(
      "dApp"         -> i.dApp.toString,
      "call"         -> i.call,
      "payment"      -> i.payments,
      "stateChanges" -> jsonFormat.writes(i.stateChanges)
    )
  implicit val jsonFormat = Json.writes[InvokeScriptResult]

  implicit val monoid = new Monoid[InvokeScriptResult] {
    override val empty: InvokeScriptResult =
      InvokeScriptResult.this.empty

    override def combine(x: InvokeScriptResult, y: InvokeScriptResult): InvokeScriptResult = {
      InvokeScriptResult(
        data = x.data ++ y.data,
        transfers = x.transfers ++ y.transfers,
        issues = x.issues ++ y.issues,
        reissues = x.reissues ++ y.reissues,
        burns = x.burns ++ y.burns,
        sponsorFees = x.sponsorFees ++ y.sponsorFees,
        invokes = x.invokes ++ y.invokes,
        leases = x.leases ++ y.leases,
        leaseCancels = x.leaseCancels ++ y.leaseCancels,
        error = x.error.orElse(y.error)
      )
    }
  }

  def toBytes(isr: InvokeScriptResult): Array[Byte] = {
    val pbValue = this.toPB(isr)
    PBUtils.encodeDeterministic(pbValue)
  }

  def fromBytes(bs: Array[Byte]): InvokeScriptResult = {
    val pbValue = PBInvokeScriptResult.parseFrom(bs)
    fromPB(pbValue)
  }

  def toPB(isr: InvokeScriptResult): PBInvokeScriptResult = {
    PBInvokeScriptResult(
      isr.data.map(PBTransactions.toPBDataEntry),
      isr.transfers.map(
        payment =>
          PBInvokeScriptResult.Payment(
            ByteString.copyFrom(PBRecipients.publicKeyHash(payment.address)),
            Some(PBAmounts.fromAssetAndAmount(payment.asset, payment.amount))
          )
      ),
      isr.issues.map(toPbIssue),
      isr.reissues.map(toPbReissue),
      isr.burns.map(toPbBurn),
      isr.error.map(toPbErrorMessage),
      isr.sponsorFees.map(toPbSponsorFee),
      isr.leases.map(toPbLease),
      isr.leaseCancels.map(toPbLeaseCancel),
      isr.invokes.map(toPbInvocation)
    )
  }

  def fromLangResult(invokeId: ByteStr, result: ScriptResult): InvokeScriptResult = {
    import com.wavesplatform.lang.v1.traits.{domain => lang}

    def langAddressToAddress(a: lang.Recipient.Address): Address =
      Address.fromBytes(a.bytes.arr).explicitGet()

    def langTransferToPayment(t: lang.AssetTransfer): Payment =
      Payment(langAddressToAddress(t.address), Asset.fromCompatId(t.assetId), t.amount)

    def langLeaseToLease(l: lang.Lease): Lease =
      Lease(AddressOrAlias.fromRide(l.recipient).explicitGet(), l.amount, l.nonce, lang.Lease.calculateId(l, invokeId))

    result match {
      case ScriptResultV3(ds, ts, _) =>
        InvokeScriptResult(data = ds.map(DataEntry.fromLangDataOp), transfers = ts.map(langTransferToPayment))

      case ScriptResultV4(actions, _, _) =>
        // XXX need return value processing
        val issues       = actions.collect { case i: lang.Issue         => i }
        val reissues     = actions.collect { case ri: lang.Reissue      => ri }
        val burns        = actions.collect { case b: lang.Burn          => b }
        val sponsorFees  = actions.collect { case sf: lang.SponsorFee   => sf }
        val dataOps      = actions.collect { case d: lang.DataOp        => DataEntry.fromLangDataOp(d) }
        val transfers    = actions.collect { case t: lang.AssetTransfer => langTransferToPayment(t) }
        val leases       = actions.collect { case l: lang.Lease         => langLeaseToLease(l) }
        val leaseCancels = actions.collect { case l: lang.LeaseCancel   => l }
        val invokes = result.invokes.map {
          case (dApp, fname, args, payments, r) =>
            Invocation(
              langAddressToAddress(dApp),
              Call(fname, args),
<<<<<<< HEAD
              payments.map {
=======
              (payments.map {
>>>>>>> 3e7c1c48
                case CaseObj(_, fields) =>
                  ((fields("assetId"), fields("amount")): @unchecked) match {
                    case (CONST_BYTESTR(b), CONST_LONG(a)) => InvokeScriptResult.AttachedPayment(IssuedAsset(b), a)
                    case (_, CONST_LONG(a))                => InvokeScriptResult.AttachedPayment(Waves, a)
                  }
              },
              fromLangResult(invokeId, r)
            )
        }
        InvokeScriptResult(dataOps, transfers, issues, reissues, burns, sponsorFees, leases, leaseCancels, invokes)

      case i: IncompleteResult => throw new IllegalArgumentException(s"Cannot cast incomplete result: $i")
    }
  }

  import com.wavesplatform.protobuf.transaction.{InvokeScriptResult => PBISR}

  def rideExprToPB(arg: Terms.EXPR): PBISR.Call.Argument.Value = {
    import PBISR.Call.Argument
    import PBISR.Call.Argument.Value

    arg match {
      case Terms.CONST_LONG(t)     => Value.IntegerValue(t)
      case bs: Terms.CONST_BYTESTR => Value.BinaryValue(bs.bs.toByteString)
      case str: Terms.CONST_STRING => Value.StringValue(str.s)
      case Terms.CONST_BOOLEAN(b)  => Value.BooleanValue(b)
      case Terms.ARR(xs)           => Value.List(Argument.List(xs.map(x => Argument(rideExprToPB(x)))))
      case _                       => Value.Empty
    }
  }

  private def toPbCall(c: Call): PBInvokeScriptResult.Call = {
    // argsBytes = c.args.map(b => ByteString.copyFrom(Serde.serialize(b, true)))
    PBInvokeScriptResult.Call(c.function, args = c.args.map(a => PBISR.Call.Argument(rideExprToPB(a))))
  }

  private def toPbInvocation(i: Invocation) = {
    PBInvokeScriptResult.Invocation(
      ByteString.copyFrom(i.dApp.bytes),
      Some(toPbCall(i.call)),
      i.payments.map(p => Amount(PBAmounts.toPBAssetId(p.assetId), p.amount)),
      Some(toPB(i.stateChanges))
    )
  }

  private def toPbIssue(r: Issue) = {
    assert(r.compiledScript.isEmpty)
    PBInvokeScriptResult.Issue(
      ByteString.copyFrom(r.id.arr),
      r.name,
      r.description,
      r.quantity,
      r.decimals,
      r.isReissuable,
      ByteString.EMPTY,
      r.nonce
    )
  }

  private def toPbReissue(r: Reissue) =
    PBInvokeScriptResult.Reissue(ByteString.copyFrom(r.assetId.arr), r.quantity, r.isReissuable)

  private def toPbBurn(b: Burn) =
    PBInvokeScriptResult.Burn(ByteString.copyFrom(b.assetId.arr), b.quantity)

  private def toPbSponsorFee(sf: SponsorFee) =
    PBInvokeScriptResult.SponsorFee(Some(Amount(sf.assetId.toByteString, sf.minSponsoredAssetFee.getOrElse(0))))

  private def toPbLease(l: Lease) =
    PBInvokeScriptResult.Lease(Some(PBRecipients.create(l.recipient)), l.amount, l.nonce, l.id.toByteString)

  private def toPbLeaseCancel(l: LeaseCancel) =
    PBInvokeScriptResult.LeaseCancel(ByteString.copyFrom(l.id.arr))

  private def toPbErrorMessage(em: ErrorMessage) =
    PBInvokeScriptResult.ErrorMessage(em.code, em.text)

  private def toVanillaCall(i: PBInvokeScriptResult.Call): Call = {
    import com.wavesplatform.lang.v1.compiler.Terms

    def toVanillaTerm(v: Argument.Value): Terms.EVALUATED = v match {
      case Value.IntegerValue(value) => Terms.CONST_LONG(value)
      case Value.BinaryValue(value)  => Terms.CONST_BYTESTR(value.toByteStr).explicitGet()
      case Value.StringValue(value)  => Terms.CONST_STRING(value).explicitGet()
      case Value.BooleanValue(value) => Terms.CONST_BOOLEAN(value)
      case Value.List(value)         => Terms.ARR(value.items.map(a => toVanillaTerm(a.value)).toVector, limited = true).explicitGet()
      case Value.Empty               => ???
    }

    val args = if (i.argsBytes.nonEmpty) i.argsBytes.map { bytes =>
      val (value, _) = Serde.deserialize(bytes.toByteArray, allowObjects = true).explicitGet()
      value.asInstanceOf[EVALUATED]
    } else i.args.map(a => toVanillaTerm(a.value))
    Call(i.function, args)
  }

  private def toVanillaInvocation(i: PBInvokeScriptResult.Invocation): Invocation = {
    Invocation(
      PBRecipients.toAddress(i.dApp.toByteArray, AddressScheme.current.chainId).explicitGet(),
      toVanillaCall(i.call.get),
      i.payments.map { p =>
        val (asset, amount) = PBAmounts.toAssetAndAmount(p)
        InvokeScriptResult.AttachedPayment(asset, amount)
      },
      fromPB(i.stateChanges.get)
    )
  }

  private def toVanillaIssue(r: PBInvokeScriptResult.Issue): Issue = {
    assert(r.script.isEmpty)
    Issue(r.assetId.toByteStr, None, r.decimals, r.description, r.reissuable, r.name, r.amount, r.nonce)
  }

  private def toVanillaReissue(r: PBInvokeScriptResult.Reissue) =
    Reissue(r.assetId.toByteStr, r.isReissuable, r.amount)

  private def toVanillaBurn(b: PBInvokeScriptResult.Burn) =
    Burn(b.assetId.toByteStr, b.amount)

  private def toVanillaSponsorFee(sf: PBInvokeScriptResult.SponsorFee) = {
    val amount = sf.minFee.get
    SponsorFee(amount.assetId.toByteStr, Some(amount.amount).filter(_ > 0))
  }

  private def toVanillaLease(l: PBInvokeScriptResult.Lease) = {
    val recipient = PBRecipients.toAddressOrAlias(l.getRecipient, AddressScheme.current.chainId).explicitGet()
    Lease(recipient, l.amount, l.nonce, l.leaseId.toByteStr)
  }

  private def toVanillaLeaseCancel(sf: PBInvokeScriptResult.LeaseCancel) =
    LeaseCancel(sf.leaseId.toByteStr)

  private def toVanillaErrorMessage(b: PBInvokeScriptResult.ErrorMessage) =
    ErrorMessage(b.code, b.text)

  def fromPB(pbValue: PBInvokeScriptResult): InvokeScriptResult = {
    InvokeScriptResult(
      pbValue.data.map(PBTransactions.toVanillaDataEntry),
      pbValue.transfers.map { p =>
        val (asset, amount) = PBAmounts.toAssetAndAmount(p.getAmount)
        InvokeScriptResult.Payment(PBRecipients.toAddress(p.address.toByteArray, AddressScheme.current.chainId).explicitGet(), asset, amount)
      },
      pbValue.issues.map(toVanillaIssue),
      pbValue.reissues.map(toVanillaReissue),
      pbValue.burns.map(toVanillaBurn),
      pbValue.sponsorFees.map(toVanillaSponsorFee),
      pbValue.leases.map(toVanillaLease),
      pbValue.leaseCancels.map(toVanillaLeaseCancel),
      pbValue.invokes.map(toVanillaInvocation),
      pbValue.errorMessage.map(toVanillaErrorMessage)
    )
  }

  case class ErrorMessage(code: Int, text: String)
}<|MERGE_RESOLUTION|>--- conflicted
+++ resolved
@@ -199,11 +199,7 @@
             Invocation(
               langAddressToAddress(dApp),
               Call(fname, args),
-<<<<<<< HEAD
               payments.map {
-=======
-              (payments.map {
->>>>>>> 3e7c1c48
                 case CaseObj(_, fields) =>
                   ((fields("assetId"), fields("amount")): @unchecked) match {
                     case (CONST_BYTESTR(b), CONST_LONG(a)) => InvokeScriptResult.AttachedPayment(IssuedAsset(b), a)
