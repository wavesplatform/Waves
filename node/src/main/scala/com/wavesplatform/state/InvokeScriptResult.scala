--- conflicted
+++ resolved
@@ -128,12 +128,8 @@
       case ScriptResultV3(ds, ts, _) =>
         InvokeScriptResult(data = ds.map(DataEntry.fromLangDataOp), transfers = ts.map(langTransferToPayment))
 
-<<<<<<< HEAD
-      case ScriptResultV4(actions, _) =>
-=======
-      case ScriptResultV4(actions, ret) =>
+      case ScriptResultV4(actions, _, ret) =>
         // XXX need return value processing
->>>>>>> 1755f525
         val issues      = actions.collect { case i: lang.Issue         => i }
         val reissues    = actions.collect { case ri: lang.Reissue      => ri }
         val burns       = actions.collect { case b: lang.Burn          => b }
