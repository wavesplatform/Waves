package com.wavesplatform.state
import cats.kernel.Monoid
import com.google.protobuf.ByteString
import com.wavesplatform.account.Address
import com.wavesplatform.common.utils._
import com.wavesplatform.utils._
<<<<<<< HEAD
import com.wavesplatform.lang.v1.traits.domain.{Burn, Issue, Reissue}
=======
import com.wavesplatform.lang.v1.traits.domain.{Issue, Burn, Reissue}
>>>>>>> 7e1b59e9
import com.wavesplatform.protobuf.transaction.{PBAmounts, PBTransactions, InvokeScriptResult => PBInvokeScriptResult}
//import com.wavesplatform.protobuf.transaction.assets.IssueTransaction
import com.wavesplatform.protobuf.utils.PBUtils
import com.wavesplatform.transaction.{Asset, Transaction}
//import com.wavesplatform.transaction.assets.IssueTransaction
import com.wavesplatform.transaction.Asset.Waves
import play.api.libs.json._

final case class InvokeScriptResult(
   data: Seq[DataEntry[_]] = Nil,
   transfers: Seq[InvokeScriptResult.Payment] = Nil,
   issues: Seq[Issue] = Nil,
   reissues: Seq[Reissue] = Nil,
   burns: Seq[Burn] = Nil
)

//noinspection TypeAnnotation
object InvokeScriptResult {
  val empty = InvokeScriptResult()

  final case class Payment(address: Address, asset: Asset, amount: Long)
  object Payment {
    implicit val jsonWrites = Json.writes[Payment]
  }

  def paymentsFromPortfolio(addr: Address, portfolio: Portfolio): Seq[Payment] = {
    val waves  = InvokeScriptResult.Payment(addr, Waves, portfolio.balance)
    val assets = portfolio.assets.map { case (assetId, amount) => InvokeScriptResult.Payment(addr, assetId, amount) }
    (assets.toVector ++ Some(waves)).filter(_.amount != 0)
  }

<<<<<<< HEAD
  implicit val issueFormat = Json.format[Issue]
  implicit val reissueFormat = Json.format[Reissue]
  implicit val burnFormat = Json.format[Burn]
  implicit val jsonFormat = Json.format[InvokeScriptResult]
=======
  implicit val issueFormat = Json.writes[Issue]
  implicit val reissueFormat = Json.writes[Reissue]
  implicit val burnFormat = Json.writes[Burn]
  implicit val jsonFormat = Json.writes[InvokeScriptResult]
>>>>>>> 7e1b59e9

  implicit val monoid = new Monoid[InvokeScriptResult] {
    override val empty: InvokeScriptResult =
      InvokeScriptResult.this.empty

    override def combine(x: InvokeScriptResult, y: InvokeScriptResult): InvokeScriptResult =
      InvokeScriptResult(x.data ++ y.data, x.transfers ++ y.transfers)
  }

  def toBytes(isr: InvokeScriptResult): Array[Byte] = {
    val pbValue = this.toPB(isr)
    PBUtils.encodeDeterministic(pbValue)
  }

  def fromBytes(bs: Array[Byte]): InvokeScriptResult = {
    val pbValue = PBInvokeScriptResult.parseFrom(bs)
    fromPB(pbValue)
  }

  def toPB(isr: InvokeScriptResult): PBInvokeScriptResult = {
    PBInvokeScriptResult(
      isr.data.map(PBTransactions.toPBDataEntry),
      isr.transfers.map(
        payment =>
          PBInvokeScriptResult.Payment(
            ByteString.copyFrom(payment.address.bytes),
            Some(PBAmounts.fromAssetAndAmount(payment.asset, payment.amount))
          )
      ),
      isr.issues.map(toPbIssue),
      isr.reissues.map(toPbReissue),
      isr.burns.map(toPbBurn)
    )
  }

  private def toPbIssue(r: Issue) = {
    assert(r.compiledScript.isEmpty)
    PBInvokeScriptResult.Issue(ByteString.copyFrom(r.id().arr), r.name, r.description, r.quantity, r.decimals, r.isReissuable, None)
  }

  private def toPbReissue(r: Reissue) =
    PBInvokeScriptResult.Reissue(ByteString.copyFrom(r.assetId.arr), r.quantity, r.isReissuable)

  private def toPbBurn(b: Burn) =
    PBInvokeScriptResult.Burn(ByteString.copyFrom(b.assetId.arr), b.quantity)

  private def toVanillaIssue(r: PBInvokeScriptResult.Issue): Issue = {
    assert(r.script.isEmpty)
    Issue(None, r.decimals, r.description, r.reissuable, r.name, r.amount)
  }

  private def toVanillaReissue(r: PBInvokeScriptResult.Reissue) =
    Reissue(r.assetId.toByteArray, r.isReissuable, r.amount)

  private def toVanillaBurn(b: PBInvokeScriptResult.Burn) =
    Burn(b.assetId.toByteArray, b.amount)

  def fromPB(pbValue: PBInvokeScriptResult): InvokeScriptResult = {
    InvokeScriptResult(
      pbValue.data.map(PBTransactions.toVanillaDataEntry),
      pbValue.transfers.map { p =>
        val (asset, amount) = PBAmounts.toAssetAndAmount(p.getAmount)
        InvokeScriptResult.Payment(Address.fromBytes(p.address.toByteArray).explicitGet(), asset, amount)
      },
<<<<<<< HEAD
      Nil,
=======
      pbValue.issues.map(toVanillaIssue),
>>>>>>> 7e1b59e9
      pbValue.reissues.map(toVanillaReissue),
      pbValue.burns.map(toVanillaBurn)
    )
  }
}<|MERGE_RESOLUTION|>--- conflicted
+++ resolved
@@ -4,16 +4,10 @@
 import com.wavesplatform.account.Address
 import com.wavesplatform.common.utils._
 import com.wavesplatform.utils._
-<<<<<<< HEAD
 import com.wavesplatform.lang.v1.traits.domain.{Burn, Issue, Reissue}
-=======
-import com.wavesplatform.lang.v1.traits.domain.{Issue, Burn, Reissue}
->>>>>>> 7e1b59e9
 import com.wavesplatform.protobuf.transaction.{PBAmounts, PBTransactions, InvokeScriptResult => PBInvokeScriptResult}
-//import com.wavesplatform.protobuf.transaction.assets.IssueTransaction
 import com.wavesplatform.protobuf.utils.PBUtils
-import com.wavesplatform.transaction.{Asset, Transaction}
-//import com.wavesplatform.transaction.assets.IssueTransaction
+import com.wavesplatform.transaction.Asset
 import com.wavesplatform.transaction.Asset.Waves
 import play.api.libs.json._
 
@@ -40,17 +34,21 @@
     (assets.toVector ++ Some(waves)).filter(_.amount != 0)
   }
 
-<<<<<<< HEAD
-  implicit val issueFormat = Json.format[Issue]
-  implicit val reissueFormat = Json.format[Reissue]
-  implicit val burnFormat = Json.format[Burn]
-  implicit val jsonFormat = Json.format[InvokeScriptResult]
-=======
-  implicit val issueFormat = Json.writes[Issue]
+  implicit val issueFormat = Writes[Issue] { iss =>
+    Json.obj(
+      "assetId" -> iss.id(),
+    "name" -> iss.name,
+    "description" -> iss.description,
+    "quantity" -> iss.quantity,
+    "decimals" -> iss.decimals,
+    "isReissuable" -> iss.isReissuable,
+    "compiledScript" -> iss.compiledScript,
+//    "nonce" ->
+    )
+  }
   implicit val reissueFormat = Json.writes[Reissue]
   implicit val burnFormat = Json.writes[Burn]
   implicit val jsonFormat = Json.writes[InvokeScriptResult]
->>>>>>> 7e1b59e9
 
   implicit val monoid = new Monoid[InvokeScriptResult] {
     override val empty: InvokeScriptResult =
@@ -115,11 +113,7 @@
         val (asset, amount) = PBAmounts.toAssetAndAmount(p.getAmount)
         InvokeScriptResult.Payment(Address.fromBytes(p.address.toByteArray).explicitGet(), asset, amount)
       },
-<<<<<<< HEAD
-      Nil,
-=======
       pbValue.issues.map(toVanillaIssue),
->>>>>>> 7e1b59e9
       pbValue.reissues.map(toVanillaReissue),
       pbValue.burns.map(toVanillaBurn)
     )
