package com.wavesplatform.state

import com.google.common.cache.CacheBuilder

import java.util.concurrent.TimeUnit
import com.wavesplatform.block
import com.wavesplatform.block.Block.BlockId
import com.wavesplatform.block.{Block, MicroBlock}
import com.wavesplatform.common.state.ByteStr
import com.wavesplatform.common.utils.EitherExt2
import com.wavesplatform.state.NgState.{CachedMicroDiff, MicroBlockInfo, NgStateCaches}
import com.wavesplatform.transaction.{DiscardedMicroBlocks, Transaction}

object NgState {
  case class MicroBlockInfo(totalBlockId: BlockId, microBlock: MicroBlock) {
    def idEquals(id: ByteStr): Boolean = totalBlockId == id
  }

  case class CachedMicroDiff(diff: Diff, carryFee: Long, totalFee: Long, timestamp: Long)

  class NgStateCaches {
    val blockDiffCache = CacheBuilder
      .newBuilder()
      .maximumSize(NgState.MaxTotalDiffs)
      .expireAfterWrite(10, TimeUnit.MINUTES)
      .build[BlockId, (Diff, Long, Long)]()

    val forgedBlockCache = CacheBuilder
      .newBuilder()
      .maximumSize(NgState.MaxTotalDiffs)
      .expireAfterWrite(10, TimeUnit.MINUTES)
      .build[BlockId, Option[(Block, DiscardedMicroBlocks)]]()

    @volatile
    var bestBlockCache = Option.empty[Block]

    def invalidate(newBlockId: BlockId): Unit = {
      forgedBlockCache.invalidateAll()
      blockDiffCache.invalidate(newBlockId)
      bestBlockCache = None
    }
  }

  private val MaxTotalDiffs = 15
}

case class NgState(
    base: Block,
    baseBlockDiff: Diff,
    baseBlockCarry: Long,
    baseBlockTotalFee: Long,
    approvedFeatures: Set[Short],
    reward: Option[Long],
    hitSource: ByteStr,
    leasesToCancel: Map[ByteStr, Diff],
    microDiffs: Map[BlockId, CachedMicroDiff] = Map.empty,
    microBlocks: List[MicroBlockInfo] = List.empty,
    internalCaches: NgStateCaches = new NgStateCaches
) {
  def cancelExpiredLeases(diff: Diff): Either[String, Diff] =
    leasesToCancel
      .collect { case (id, ld) if diff.leaseState.get(id).forall(_.isActive) => ld }
      .toList
      .foldLeft[Either[String, Diff]](Right(diff)) {
        case (Right(d1), d2) => d1.combineF(d2)
        case (r, _)          => r
      }

  def microBlockIds: Seq[BlockId] = microBlocks.map(_.totalBlockId)

  def diffFor(totalResBlockRef: BlockId): (Diff, Long, Long) = {
    val (diff, carry, totalFee) =
      if (totalResBlockRef == base.id())
        (baseBlockDiff, baseBlockCarry, baseBlockTotalFee)
      else
        internalCaches.blockDiffCache.get(
          totalResBlockRef,
          { () =>
            microBlocks.find(_.idEquals(totalResBlockRef)) match {
              case Some(MicroBlockInfo(blockId, current)) =>
                val (prevDiff, prevCarry, prevTotalFee)                   = this.diffFor(current.reference)
                val CachedMicroDiff(currDiff, currCarry, currTotalFee, _) = this.microDiffs(blockId)
                (prevDiff.combineF(currDiff).explicitGet(), prevCarry + currCarry, prevTotalFee + currTotalFee)

              case None =>
                (Diff.empty, 0L, 0L)
            }
          }
        )
    (diff, carry, totalFee)
  }

  def bestLiquidBlockId: BlockId =
    microBlocks.headOption.fold(base.id())(_.totalBlockId)

  def lastMicroBlock: Option[MicroBlock] =
    microBlocks.headOption.map(_.microBlock)

  def transactions: Seq[Transaction] =
    base.transactionData.toVector ++ microBlocks.view.map(_.microBlock.transactionData).reverse.flatten

  def bestLiquidBlock: Block =
    if (microBlocks.isEmpty)
      base
    else
      internalCaches.bestBlockCache match {
        case Some(cachedBlock) =>
          cachedBlock

        case None =>
          val block = Block.create(base, transactions, microBlocks.head.microBlock.totalResBlockSig, microBlocks.head.microBlock.stateHash)
          internalCaches.bestBlockCache = Some(block)
          block
      }

  def totalDiffOf(id: BlockId): Option[(Block, Diff, Long, Long, DiscardedMicroBlocks)] =
    forgeBlock(id).map { case (block, discarded) =>
      val (diff, carry, totalFee) = this.diffFor(id)
      (block, diff, carry, totalFee, discarded)
    }

  def bestLiquidDiffAndFees: (Diff, Long, Long) = diffFor(microBlocks.headOption.fold(base.id())(_.totalBlockId))

  def bestLiquidDiff: Diff = bestLiquidDiffAndFees._1

  def allDiffs: Seq[(MicroBlock, Diff)] =
    microBlocks.toVector.map(mb => mb.microBlock -> microDiffs(mb.totalBlockId).diff).reverse

  def contains(blockId: BlockId): Boolean =
    base.id() == blockId || microBlocks.exists(_.idEquals(blockId))

  def microBlock(id: BlockId): Option[MicroBlock] =
    microBlocks.find(_.idEquals(id)).map(_.microBlock)

  def bestLastBlockInfo(maxTimeStamp: Long): BlockMinerInfo = {
    val blockId = microBlocks
      .find(mi => microDiffs(mi.totalBlockId).timestamp <= maxTimeStamp)
      .fold(base.id())(_.totalBlockId)

    BlockMinerInfo(base.header.baseTarget, base.header.generationSignature, base.header.timestamp, blockId)
  }

  def append(
      microBlock: MicroBlock,
      diff: Diff,
      microblockCarry: Long,
      microblockTotalFee: Long,
      timestamp: Long,
      totalBlockId: Option[BlockId] = None
  ): NgState = {
    val blockId = totalBlockId.getOrElse(this.createBlockId(microBlock))

    val microDiffs  = this.microDiffs + (blockId -> CachedMicroDiff(diff, microblockCarry, microblockTotalFee, timestamp))
    val microBlocks = MicroBlockInfo(blockId, microBlock) :: this.microBlocks
    internalCaches.invalidate(blockId)
    this.copy(microDiffs = microDiffs, microBlocks = microBlocks)
  }

  def carryFee: Long =
    baseBlockCarry + microDiffs.values.map(_.carryFee).sum

  def createBlockId(microBlock: MicroBlock): BlockId = {
    val newTransactions = this.transactions ++ microBlock.transactionData
    val fullBlock =
      base.copy(
        transactionData = newTransactions,
        signature = microBlock.totalResBlockSig,
        header = base.header.copy(transactionsRoot = createTransactionsRoot(microBlock), stateHash = microBlock.stateHash)
      )
    fullBlock.id()
  }

  def createTransactionsRoot(microBlock: MicroBlock): ByteStr = {
    val newTransactions = this.transactions ++ microBlock.transactionData
    block.mkTransactionsRoot(base.header.version, newTransactions)
  }

  private[this] def forgeBlock(blockId: BlockId): Option[(Block, DiscardedMicroBlocks)] =
    internalCaches.forgedBlockCache.get(
      blockId,
      { () =>
        val microBlocksAsc = microBlocks.reverse

        if (base.id() == blockId) {
          Some(
            (
              base,
              microBlocksAsc.toVector.map { mb =>
                val diff = microDiffs(mb.totalBlockId).diff
                (mb.microBlock, diff)
              }
            )
          )
        } else if (!microBlocksAsc.exists(_.idEquals(blockId))) None
        else {
          val (accumulatedTxs, maybeFound) =
            microBlocksAsc.foldLeft((Vector.empty[Transaction], Option.empty[(ByteStr, Option[ByteStr], DiscardedMicroBlocks)])) {
              case ((accumulated, Some((sig, stateHash, discarded))), MicroBlockInfo(mbId, micro)) =>
                val discDiff = microDiffs(mbId).diff
                (accumulated, Some((sig, stateHash, discarded :+ (micro -> discDiff))))

              case ((accumulated, None), mb) if mb.idEquals(blockId) =>
                val found = Some((mb.microBlock.totalResBlockSig, mb.microBlock.stateHash, Seq.empty[(MicroBlock, Diff)]))
                (accumulated ++ mb.microBlock.transactionData, found)

              case ((accumulated, None), MicroBlockInfo(_, mb)) =>
                (accumulated ++ mb.transactionData, None)
            }

<<<<<<< HEAD
          maybeFound.map { case (sig, stateHash, discarded) =>
            (Block.create(base, base.transactionData ++ accumulatedTxs, sig, stateHash), discarded)
=======
          maybeFound.map { case (sig, discarded) =>
            (Block.create(base, base.transactionData ++ accumulatedTxs, sig), discarded)
>>>>>>> 40df8425
          }
        }
      }
    )
}<|MERGE_RESOLUTION|>--- conflicted
+++ resolved
@@ -207,13 +207,8 @@
                 (accumulated ++ mb.transactionData, None)
             }
 
-<<<<<<< HEAD
           maybeFound.map { case (sig, stateHash, discarded) =>
             (Block.create(base, base.transactionData ++ accumulatedTxs, sig, stateHash), discarded)
-=======
-          maybeFound.map { case (sig, discarded) =>
-            (Block.create(base, base.transactionData ++ accumulatedTxs, sig), discarded)
->>>>>>> 40df8425
           }
         }
       }
