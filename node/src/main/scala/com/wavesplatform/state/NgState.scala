--- conflicted
+++ resolved
@@ -107,7 +107,7 @@
   def bestLiquidDiff: Diff = bestLiquidDiffAndFees._1
 
   def allDiffs: Seq[(MicroBlock, Diff)] =
-    microBlocks.map(mb => mb.microBlock -> microDiffs(mb.totalBlockId).diff).reverse
+    microBlocks.toVector.map(mb => mb.microBlock -> microDiffs(mb.totalBlockId).diff).reverse
 
   def contains(blockId: BlockId): Boolean =
     base.id() == blockId || microBlocks.exists(_.idEquals(blockId))
@@ -159,14 +159,10 @@
         val microBlocksAsc = microBlocks.reverse
 
         if (base.id() == blockId) {
-<<<<<<< HEAD
-          Some((base, microBlocksAsc.map { mb =>
+          Some((base, microBlocksAsc.toVector.map { mb =>
             val diff = microDiffs(mb.totalBlockId).diff
             (mb.microBlock, diff)
           }))
-=======
-          Some((base, microBlocksAsc.map(_.microBlock).toSeq))
->>>>>>> ec4583be
         } else if (!microBlocksAsc.exists(_.idEquals(blockId))) None
         else {
           val (accumulatedTxs, maybeFound) = microBlocksAsc.foldLeft((Vector.empty[Transaction], Option.empty[(ByteStr, DiscardedMicroBlocks)])) {
