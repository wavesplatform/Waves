package com.wavesplatform.state

import cats.implicits.toBifunctorOps
import com.wavesplatform.account.Address
import com.wavesplatform.state.diffs.BlockDiffer.Fraction
import com.wavesplatform.transaction.Asset
import com.wavesplatform.transaction.Asset.*

import scala.collection.immutable.VectorMap

case class Portfolio(balance: Long = 0L, lease: LeaseBalance = LeaseBalance.empty, assets: VectorMap[IssuedAsset, Long] = VectorMap.empty) {
  import Portfolio.*
  private lazy val effectiveBalance: Either[String, Long] = safeSum(balance, lease.in, "Effective balance").map(_ - lease.out)
  lazy val spendableBalance: Long                         = balance - lease.out

  lazy val isEmpty: Boolean = this == Portfolio.empty

  @inline
  final def balanceOf(assetId: Asset): Long = if (assetId eq Waves) balance else assets.getOrElse(assetId.asInstanceOf[IssuedAsset], 0L)

  def effectiveBalance(isBanned: Boolean): Either[String, Long] =
    if (isBanned) Right(0L) else effectiveBalance

  def combine(that: Portfolio): Either[String, Portfolio] =
    for {
      balance  <- sum(this.balance, that.balance, "Waves balance sum overflow")
      assets   <- combineAssets(this.assets, that.assets)
      leaseIn  <- sum(this.lease.in, that.lease.in, "Lease in sum overflow")
      leaseOut <- sum(this.lease.out, that.lease.out, "Lease out sum overflow")
    } yield Portfolio(balance, LeaseBalance(leaseIn, leaseOut), assets)

  override def toString: String = s"PF($balance,${assets.mkString("[", ",", "]")})"
}

object Portfolio {
  @inline
  final def sum(a: Long, b: Long, error: => String): Either[String, Long] =
    try Right(Math.addExact(a, b))
    catch { case _: ArithmeticException => Left(error) }

  def combineAssets(a: VectorMap[IssuedAsset, Long], b: VectorMap[IssuedAsset, Long]): Either[String, VectorMap[IssuedAsset, Long]] = {
    if (a.isEmpty) Right(b)
    else if (b.isEmpty) Right(a)
    else
      b.foldLeft[Either[String, VectorMap[IssuedAsset, Long]]](Right(a)) {
        case (Right(seed), (asset, balance)) =>
          seed.get(asset) match {
            case None =>
              Right(seed.updated(asset, balance))
            case Some(oldBalance) =>
              sum(oldBalance, balance, s"asset $asset overflow").map { newBalance =>
                seed.updated(asset, newBalance)
              }
          }
        case (left, _) => left
      }
  }

  private def unsafeCombineAssets(a: VectorMap[IssuedAsset, Long], b: VectorMap[IssuedAsset, Long]): VectorMap[IssuedAsset, Long] =
    if (a.isEmpty) b
    else if (b.isEmpty) a
    else
      b.foldLeft(a) { case (seed, (asset, balance)) =>
        val newBalance = seed.get(asset).fold(balance)(_ + balance)
        seed.updated(asset, newBalance)
      }

  def waves(amount: Long): Portfolio = build(Waves, amount)

  def build(af: (Asset, Long)): Portfolio = build(af._1, af._2)

  def build(a: Asset, amount: Long): Portfolio = a match {
    case Waves              => Portfolio(amount)
    case t @ IssuedAsset(_) => Portfolio(assets = VectorMap(t -> amount))
  }

  def build(wavesAmount: Long, a: IssuedAsset, amount: Long): Portfolio = Portfolio(wavesAmount, assets = VectorMap(a -> amount))

  val empty: Portfolio = Portfolio()

  implicit class PortfolioExt(val self: Portfolio) extends AnyVal {
    def pessimistic: Portfolio = Portfolio(
      balance = Math.min(self.balance, 0),
      lease = LeaseBalance(
        in = 0,
        out = Math.max(self.lease.out, 0)
      ),
      assets = self.assets.filter { case (_, v) => v < 0 }
    )

    def multiply(f: Fraction): Portfolio =
      Portfolio(f(self.balance), LeaseBalance.empty, self.assets.view.mapValues(f.apply).to(VectorMap))

    def minus(other: Portfolio): Portfolio =
      Portfolio(self.balance - other.balance, LeaseBalance.empty, unsafeCombineAssets(self.assets, other.assets.view.mapValues(-_).to(VectorMap)))
<<<<<<< HEAD
=======

    def negate: Portfolio = Portfolio.empty minus self
>>>>>>> f4ab799d

    def assetIds: Set[Asset] = self.assets.keySet ++ Set[Asset](Waves)
  }

  def combine(portfolios1: Map[Address, Portfolio], portfolios2: Map[Address, Portfolio]): Either[String, Map[Address, Portfolio]] =
    if (portfolios1.isEmpty) Right(portfolios2)
    else if (portfolios2.isEmpty) Right(portfolios1)
    else
      portfolios2.foldLeft[Either[String, Map[Address, Portfolio]]](Right(portfolios1)) {
        case (Right(seed), kv @ (address, pf)) =>
          seed.get(address).fold[Either[String, Map[Address, Portfolio]]](Right(seed + kv)) { oldPf =>
            oldPf
              .combine(pf)
              .bimap(
                err => s"$address: " + err,
                newPf => seed + (address -> newPf)
              )
          }
        case (r, _) => r
      }
}<|MERGE_RESOLUTION|>--- conflicted
+++ resolved
@@ -93,11 +93,6 @@
 
     def minus(other: Portfolio): Portfolio =
       Portfolio(self.balance - other.balance, LeaseBalance.empty, unsafeCombineAssets(self.assets, other.assets.view.mapValues(-_).to(VectorMap)))
-<<<<<<< HEAD
-=======
-
-    def negate: Portfolio = Portfolio.empty minus self
->>>>>>> f4ab799d
 
     def assetIds: Set[Asset] = self.assets.keySet ++ Set[Asset](Waves)
   }
