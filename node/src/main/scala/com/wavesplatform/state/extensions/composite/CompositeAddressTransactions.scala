package com.wavesplatform.state.extensions.composite

import com.wavesplatform.account.Address
import com.wavesplatform.common.state.ByteStr
import com.wavesplatform.state.extensions.AddressTransactions
import com.wavesplatform.state.{Diff, Height}
import com.wavesplatform.transaction.{Transaction, TransactionParser}
import monix.reactive.Observable

private[state] final class CompositeAddressTransactions(baseProvider: AddressTransactions, height: Height, getDiff: () => Option[Diff])
    extends AddressTransactions {
  override def addressTransactionsObservable(
<<<<<<< HEAD
                                              address: Address,
                                              types: Set[TransactionParser],
                                              fromId: Option[ByteStr]
=======
      address: Address,
      types: Set[TransactionParser],
      fromId: Option[ByteStr]
>>>>>>> 22aa9bce
  ): Observable[(Height, Transaction)] = {
    val fromDiff = for {
      diff            <- getDiff().toIterable
      (tx, addresses) <- diff.transactions.values.toVector.reverse
    } yield (Height(height), tx, addresses)

    com.wavesplatform.state.addressTransactionsCompose(baseProvider, Observable.fromIterable(fromDiff))(address, types, fromId)
  }
}<|MERGE_RESOLUTION|>--- conflicted
+++ resolved
@@ -10,15 +10,9 @@
 private[state] final class CompositeAddressTransactions(baseProvider: AddressTransactions, height: Height, getDiff: () => Option[Diff])
     extends AddressTransactions {
   override def addressTransactionsObservable(
-<<<<<<< HEAD
-                                              address: Address,
-                                              types: Set[TransactionParser],
-                                              fromId: Option[ByteStr]
-=======
       address: Address,
       types: Set[TransactionParser],
       fromId: Option[ByteStr]
->>>>>>> 22aa9bce
   ): Observable[(Height, Transaction)] = {
     val fromDiff = for {
       diff            <- getDiff().toIterable
