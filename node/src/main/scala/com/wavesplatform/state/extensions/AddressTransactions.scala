--- conflicted
+++ resolved
@@ -9,15 +9,9 @@
 
 trait AddressTransactions {
   def addressTransactionsObservable(
-<<<<<<< HEAD
-                                     address: Address,
-                                     types: Set[TransactionParser],
-                                     fromId: Option[ByteStr] = None
-=======
       address: Address,
       types: Set[TransactionParser],
       fromId: Option[ByteStr] = None
->>>>>>> 22aa9bce
   ): Observable[(Height, Transaction)]
 }
 
@@ -30,15 +24,9 @@
 
   case object Empty extends AddressTransactions {
     override def addressTransactionsObservable(
-<<<<<<< HEAD
-                                                address: Address,
-                                                types: Set[TransactionParser],
-                                                fromId: Option[BlockId]
-=======
         address: Address,
         types: Set[TransactionParser],
         fromId: Option[BlockId]
->>>>>>> 22aa9bce
     ): Observable[(Height, Transaction)] =
       Observable.empty
   }
