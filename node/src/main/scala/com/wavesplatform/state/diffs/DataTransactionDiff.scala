package com.wavesplatform.state.diffs

import com.wavesplatform.lang.ValidationError
import com.wavesplatform.state._
import com.wavesplatform.transaction.DataTransaction

object DataTransactionDiff {

  def apply(blockchain: Blockchain)(tx: DataTransaction): Either[ValidationError, Diff] = {
    val sender = tx.sender.toAddress
    Right(
      Diff(
<<<<<<< HEAD
        blockchain.height,
=======
>>>>>>> e0a78e98
        tx,
        portfolios = Map(sender -> Portfolio(-tx.fee, LeaseBalance.empty, Map.empty)),
        accountData = Map(sender -> AccountDataInfo(tx.data.map(item => item.key -> item).toMap)),
        scriptsRun = DiffsCommon.countScriptRuns(blockchain, tx),
        scriptsComplexity = DiffsCommon.countScriptsComplexity(blockchain, tx)
      ))
  }
}<|MERGE_RESOLUTION|>--- conflicted
+++ resolved
@@ -10,10 +10,6 @@
     val sender = tx.sender.toAddress
     Right(
       Diff(
-<<<<<<< HEAD
-        blockchain.height,
-=======
->>>>>>> e0a78e98
         tx,
         portfolios = Map(sender -> Portfolio(-tx.fee, LeaseBalance.empty, Map.empty)),
         accountData = Map(sender -> AccountDataInfo(tx.data.map(item => item.key -> item).toMap)),
