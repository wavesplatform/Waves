--- conflicted
+++ resolved
@@ -27,8 +27,7 @@
 
     portfoliosEi.flatMap { list: List[(Map[Address, Portfolio], Long)] =>
       val sender   = Address.fromPublicKey(tx.sender)
-<<<<<<< HEAD
-      val foldInit = (Map(sender -> Portfolio(-tx.fee, LeaseBalance.empty, Map.empty)), 0L)
+      val foldInit = (Map(sender -> Portfolio(-tx.fee.value, LeaseBalance.empty, Map.empty)), 0L)
       list
         .foldM(foldInit) { case ((totalPortfolios, totalTransferAmount), (portfolios, transferAmount)) =>
           Diff.combine(totalPortfolios, portfolios).map((_, totalTransferAmount + transferAmount))
@@ -54,19 +53,6 @@
             assetIssued,
             Diff(portfolios = completePortfolio, scriptsRun = DiffsCommon.countScriptRuns(blockchain, tx)),
             GenericError(s"Attempt to transfer a nonexistent asset")
-=======
-      val foldInit = (Map(sender -> Portfolio(-tx.fee.value, LeaseBalance.empty, Map.empty)), 0L)
-      val (recipientPortfolios, totalAmount) = list.fold(foldInit) { (u, v) =>
-        (u._1 combine v._1, u._2 + v._2)
-      }
-      val completePortfolio =
-        recipientPortfolios
-          .combine(
-            tx.assetId
-              .fold(Map(sender -> Portfolio(-totalAmount, LeaseBalance.empty, Map.empty))) { asset =>
-                Map(sender -> Portfolio(0, LeaseBalance.empty, Map(asset -> -totalAmount)))
-              }
->>>>>>> 02fa6ba5
           )
         }
     }
