package com.wavesplatform.state.diffs

import cats.implicits._
import com.wavesplatform.account.Address
import com.wavesplatform.lang.ValidationError
import com.wavesplatform.state._
import com.wavesplatform.transaction.Asset.{IssuedAsset, Waves}
import com.wavesplatform.transaction.TxValidationError.{GenericError, Validation}
import com.wavesplatform.transaction.transfer.MassTransferTransaction.ParsedTransfer
import com.wavesplatform.transaction.transfer._

object MassTransferTransactionDiff {

  def apply(blockchain: Blockchain, blockTime: Long)(tx: MassTransferTransaction): Either[ValidationError, Diff] = {
    def parseTransfer(xfer: ParsedTransfer): Validation[(Map[Address, Portfolio], Long)] = {
      for {
        recipientAddr <- blockchain.resolveAlias(xfer.address)
        portfolio = tx.assetId
          .fold(Map(recipientAddr -> Portfolio(xfer.amount, LeaseBalance.empty, Map.empty))) { asset =>
            Map(recipientAddr -> Portfolio(0, LeaseBalance.empty, Map(asset -> xfer.amount)))
          }
      } yield (portfolio, xfer.amount)
    }
    val portfoliosEi = tx.transfers.traverse(parseTransfer)

    portfoliosEi.flatMap { list: List[(Map[Address, Portfolio], Long)] =>
      val sender   = Address.fromPublicKey(tx.sender)
      val foldInit = (Map(sender -> Portfolio(-tx.fee, LeaseBalance.empty, Map.empty)), 0L)
      val (recipientPortfolios, totalAmount) = list.fold(foldInit) { (u, v) =>
        (u._1 combine v._1, u._2 + v._2)
      }
      val completePortfolio =
        recipientPortfolios
          .combine(
            tx.assetId
              .fold(Map(sender -> Portfolio(-totalAmount, LeaseBalance.empty, Map.empty))) { asset =>
                Map(sender -> Portfolio(0, LeaseBalance.empty, Map(asset -> -totalAmount)))
              }
          )

      val assetIssued = tx.assetId match {
        case Waves                  => true
        case asset @ IssuedAsset(_) => blockchain.assetDescription(asset).isDefined
      }

      Either.cond(
        assetIssued,
<<<<<<< HEAD
        Diff(tx,
             completePortfolio,
             scriptsRun = DiffsCommon.countScriptRuns(blockchain, tx),
             scriptsComplexity = DiffsCommon.countScriptsComplexity(blockchain, tx)),
=======
        Diff(height,
          tx,
          completePortfolio,
          scriptsRun = DiffsCommon.countScriptRuns(blockchain, tx),
        ),
>>>>>>> 3e982a59
        GenericError(s"Attempt to transfer a nonexistent asset")
      )
    }
  }
}<|MERGE_RESOLUTION|>--- conflicted
+++ resolved
@@ -45,18 +45,7 @@
 
       Either.cond(
         assetIssued,
-<<<<<<< HEAD
-        Diff(tx,
-             completePortfolio,
-             scriptsRun = DiffsCommon.countScriptRuns(blockchain, tx),
-             scriptsComplexity = DiffsCommon.countScriptsComplexity(blockchain, tx)),
-=======
-        Diff(height,
-          tx,
-          completePortfolio,
-          scriptsRun = DiffsCommon.countScriptRuns(blockchain, tx),
-        ),
->>>>>>> 3e982a59
+        Diff(tx, completePortfolio, scriptsRun = DiffsCommon.countScriptRuns(blockchain, tx)),
         GenericError(s"Attempt to transfer a nonexistent asset")
       )
     }
