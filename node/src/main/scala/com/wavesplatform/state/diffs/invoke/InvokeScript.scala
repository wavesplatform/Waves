package com.wavesplatform.state.diffs.invoke

import com.wavesplatform.account._
import com.wavesplatform.common.state.ByteStr
import com.wavesplatform.lang.v1.compiler.Terms._
import com.wavesplatform.transaction.Asset.IssuedAsset
<<<<<<< HEAD
import com.wavesplatform.transaction.serialization.impl.InvokeScriptTxSerializer
import com.wavesplatform.transaction.smart.InvokeScriptTransaction
import com.wavesplatform.transaction.smart.InvokeScriptTransaction.Payment
import com.wavesplatform.transaction.{TransactionBase, TxTimestamp}
import play.api.libs.json.{JsObject, Json}
=======
import com.wavesplatform.transaction.TxTimestamp
import com.wavesplatform.transaction.smart.InvokeScriptTransaction.Payment
import com.wavesplatform.transaction.smart.InvokeTransaction
>>>>>>> bfd8218a

trait InvokeScriptLike {
  def dApp: AddressOrAlias
  def funcCall: FUNCTION_CALL
  def payments: Seq[Payment]
<<<<<<< HEAD
  def root: InvokeScriptTransactionLike
  def sender: PublicKey
}

trait InvokeScriptTransactionLike extends TransactionBase with InvokeScriptLike

object InvokeScriptLike {
  implicit class ISLExt(val isl: InvokeScriptLike) extends AnyVal {
    def enableEmptyKeys: Boolean = isl.root match {
      case ist: InvokeScriptTransaction => ist.version == 1
      case _                            => true
    }

    def paymentAssets: Seq[IssuedAsset] = isl.payments.collect(IssuedAssets)

    def txId: ByteStr          = isl.root.id()
    def timestamp: TxTimestamp = isl.root.timestamp

    def toJson: JsObject =
      Json.obj(
        "dApp"             -> isl.dApp.toString,
        "payment"          -> isl.payments
      ) ++ Json.obj("call" -> InvokeScriptTxSerializer.functionCallToJson(isl.funcCall))
  }

  val IssuedAssets: PartialFunction[Payment, IssuedAsset] = { case Payment(_, assetId: IssuedAsset) => assetId }
=======
  def root: Option[InvokeTransaction]
  def checkedAssets: Seq[IssuedAsset] = payments collect { case Payment(_, assetId: IssuedAsset) => assetId }
  def senderAddress: Address
  def sender: PublicKey
  val enableEmptyKeys: Boolean

  def txId: ByteStr          = root.map(_.id()).getOrElse(ByteStr.empty)
  val timestamp: TxTimestamp = root.map(_.timestamp).getOrElse(0L)
>>>>>>> bfd8218a
}

case class InvokeScript(
    sender: PublicKey,
    dApp: Address,
    funcCall: FUNCTION_CALL,
    payments: Seq[Payment],
<<<<<<< HEAD
    root: InvokeScriptTransactionLike
) extends InvokeScriptLike
=======
    root: Option[InvokeTransaction]
) extends InvokeScriptLike {
  def dAppAddressOrAlias: AddressOrAlias = dAppAddress
  def senderAddress: Address             = senderDApp
  val enableEmptyKeys: Boolean           = root.forall(_.enableEmptyKeys)
}
>>>>>>> bfd8218a
<|MERGE_RESOLUTION|>--- conflicted
+++ resolved
@@ -4,24 +4,20 @@
 import com.wavesplatform.common.state.ByteStr
 import com.wavesplatform.lang.v1.compiler.Terms._
 import com.wavesplatform.transaction.Asset.IssuedAsset
-<<<<<<< HEAD
 import com.wavesplatform.transaction.serialization.impl.InvokeScriptTxSerializer
 import com.wavesplatform.transaction.smart.InvokeScriptTransaction
+import com.wavesplatform.transaction.TxTimestamp
 import com.wavesplatform.transaction.smart.InvokeScriptTransaction.Payment
 import com.wavesplatform.transaction.{TransactionBase, TxTimestamp}
 import play.api.libs.json.{JsObject, Json}
-=======
-import com.wavesplatform.transaction.TxTimestamp
-import com.wavesplatform.transaction.smart.InvokeScriptTransaction.Payment
 import com.wavesplatform.transaction.smart.InvokeTransaction
->>>>>>> bfd8218a
 
 trait InvokeScriptLike {
   def dApp: AddressOrAlias
   def funcCall: FUNCTION_CALL
   def payments: Seq[Payment]
-<<<<<<< HEAD
   def root: InvokeScriptTransactionLike
+  def checkedAssets: Seq[IssuedAsset] = payments collect { case Payment(_, assetId: IssuedAsset) => assetId }
   def sender: PublicKey
 }
 
@@ -47,16 +43,6 @@
   }
 
   val IssuedAssets: PartialFunction[Payment, IssuedAsset] = { case Payment(_, assetId: IssuedAsset) => assetId }
-=======
-  def root: Option[InvokeTransaction]
-  def checkedAssets: Seq[IssuedAsset] = payments collect { case Payment(_, assetId: IssuedAsset) => assetId }
-  def senderAddress: Address
-  def sender: PublicKey
-  val enableEmptyKeys: Boolean
-
-  def txId: ByteStr          = root.map(_.id()).getOrElse(ByteStr.empty)
-  val timestamp: TxTimestamp = root.map(_.timestamp).getOrElse(0L)
->>>>>>> bfd8218a
 }
 
 case class InvokeScript(
@@ -64,14 +50,5 @@
     dApp: Address,
     funcCall: FUNCTION_CALL,
     payments: Seq[Payment],
-<<<<<<< HEAD
     root: InvokeScriptTransactionLike
-) extends InvokeScriptLike
-=======
-    root: Option[InvokeTransaction]
-) extends InvokeScriptLike {
-  def dAppAddressOrAlias: AddressOrAlias = dAppAddress
-  def senderAddress: Address             = senderDApp
-  val enableEmptyKeys: Boolean           = root.forall(_.enableEmptyKeys)
-}
->>>>>>> bfd8218a
+) extends InvokeScriptLike