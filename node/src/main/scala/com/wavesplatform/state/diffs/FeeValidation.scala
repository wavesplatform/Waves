package com.wavesplatform.state.diffs

import cats.data.Chain
import cats.implicits._
import com.wavesplatform.features.BlockchainFeatures
import com.wavesplatform.features.FeatureProvider._
import com.wavesplatform.lang.ValidationError
import com.wavesplatform.settings.Constants
import com.wavesplatform.state._
import com.wavesplatform.transaction.Asset.{IssuedAsset, Waves}
import com.wavesplatform.transaction.TxValidationError._
import com.wavesplatform.transaction._
import com.wavesplatform.transaction.assets._
import com.wavesplatform.transaction.assets.exchange._
import com.wavesplatform.transaction.lease._
import com.wavesplatform.transaction.smart._
import com.wavesplatform.transaction.transfer._

object FeeValidation {

  case class FeeDetails(asset: Asset, requirements: Chain[String], minFeeInAsset: Long, minFeeInWaves: Long)

  val ScriptExtraFee = 400000L
  val FeeUnit        = 100000L
  val NFTUnits       = 1

  val OldFeeUnits: Map[Byte, Long] = Map(
    GenesisTransaction.typeId        -> 0,
    PaymentTransaction.typeId        -> 1,
    IssueTransaction.typeId          -> 1000,
    ReissueTransaction.typeId        -> 1000,
    BurnTransaction.typeId           -> 1,
    TransferTransaction.typeId       -> 1,
    MassTransferTransaction.typeId   -> 1,
    LeaseTransaction.typeId          -> 1,
    LeaseCancelTransaction.typeId    -> 1,
    ExchangeTransaction.typeId       -> 3,
    CreateAliasTransaction.typeId    -> 1,
    DataTransaction.typeId           -> 1,
    SetScriptTransaction.typeId      -> 10,
    SponsorFeeTransaction.typeId     -> 1000,
    SetAssetScriptTransaction.typeId -> (1000 - 4),
    InvokeScriptTransaction.typeId   -> 5
  )

<<<<<<< HEAD
  def apply(blockchain: Blockchain, tx: Transaction): Either[ValidationError, Unit] = {
    if (blockchain.height >= Sponsorship.sponsoredFeesSwitchHeight(blockchain)) {
      for {
        feeDetails <- getMinFee(blockchain, tx)
=======
  val FeeUnits: Map[Byte, Long] = {
    val patches = Map[Byte, Long](
      CreateAliasTransaction.typeId -> 1000,  // 1 Waves
      IssueTransaction.typeId       -> 10000, // 10 Waves
      ReissueTransaction.typeId     -> 1      // 0.001 Waves
    )
    OldFeeUnits ++ patches
  }

  def feeUnits(blockchain: Blockchain): Map[Byte, Long] =
    if (blockchain.isFeatureActivated(BlockchainFeatures.ChangeMinimumFees)) FeeUnits else OldFeeUnits

  def apply(blockchain: Blockchain, height: Int, tx: Transaction): Either[ValidationError, Unit] = {
    if (height >= Sponsorship.sponsoredFeesSwitchHeight(blockchain)) {
      for {
        feeDetails <- getMinFee(blockchain, height, tx)
>>>>>>> 3e982a59
        minFee = feeDetails.minFeeInAsset
        _ <- Either.cond(
          minFee <= tx.assetFee._2,
          (),
          notEnoughFeeError(tx.builder.typeId, feeDetails, tx.assetFee._2)
        )
      } yield ()
    } else {
      Either.cond(tx.assetFee._2 > 0 || !tx.isInstanceOf[Authorized], (), GenericError(s"Fee must be positive."))
    }
  }

  private def notEnoughFeeError(txType: Byte, feeDetails: FeeDetails, feeAmount: Long): ValidationError = {
    val txName      = Constants.TransactionNames(txType)
    val actualFee   = s"$feeAmount in ${feeDetails.asset.fold("WAVES")(_.id.toString)}"
    val requiredFee = s"${feeDetails.minFeeInWaves} WAVES${feeDetails.asset.fold("")(id => s" or ${feeDetails.minFeeInAsset} ${id.id.toString}")}"

    val errorMessage = s"Fee for $txName ($actualFee) does not exceed minimal value of $requiredFee."

    GenericError((feeDetails.requirements mkString_ " ") ++ ". " ++ errorMessage)
  }

  private case class FeeInfo(assetInfo: Option[(IssuedAsset, AssetDescription)], requirements: Chain[String], wavesFee: Long)

<<<<<<< HEAD
  private def feeInUnits(blockchain: Blockchain, tx: Transaction): Either[ValidationError, Long] = {
    FeeConstants
=======
  private[this] def feeInUnits(blockchain: Blockchain, height: Int, tx: Transaction): Either[ValidationError, Long] = {
    feeUnits(blockchain)
>>>>>>> 3e982a59
      .get(tx.builder.typeId)
      .map { units =>
        tx match {
          case tx: MassTransferTransaction =>
            units + (tx.transfers.size + 1) / 2
          case tx: DataTransaction =>
<<<<<<< HEAD
            val base = if (blockchain.isFeatureActivated(BlockchainFeatures.SmartAccounts)) tx.bodyBytes() else tx.bytes()
            baseFee + (base.length - 1) / 1024
          case itx: IssueTransaction =>
            lazy val nftActivated = blockchain.isFeatureActivated(BlockchainFeatures.ReduceNFTFee)

            val multiplier = if (itx.isNFT && nftActivated) NFTMultiplier else 1

            (baseFee * multiplier).toLong
          case _ => baseFee
=======
            val base = if (blockchain.isFeatureActivated(BlockchainFeatures.SmartAccounts, height)) tx.bodyBytes() else tx.bytes()
            units + (base.length - 1) / 1024
          case itx: IssueTransaction =>
            lazy val nftActivated = blockchain.isFeatureActivated(BlockchainFeatures.ReduceNFTFee)
            if (itx.isNFT && nftActivated) NFTUnits else units
          case _ => units
>>>>>>> 3e982a59
        }
      }
      .toRight(UnsupportedTransactionType)
  }

  private def feeAfterSponsorship(txAsset: Asset, blockchain: Blockchain, tx: Transaction): Either[ValidationError, FeeInfo] = {
    if (blockchain.height < Sponsorship.sponsoredFeesSwitchHeight(blockchain)) {
      // This could be true for private blockchains
      feeInUnits(blockchain, tx).map(x => FeeInfo(None, Chain.empty, x * FeeUnit))
    } else {
      for {
        feeInUnits <- feeInUnits(blockchain, tx)
        r <- txAsset match {
          case Waves => Right(FeeInfo(None, Chain.empty, feeInUnits * FeeUnit))
          case assetId @ IssuedAsset(_) =>
            for {
              assetInfo <- blockchain
                .assetDescription(assetId)
                .toRight(GenericError(s"Asset ${assetId.id.toString} does not exist, cannot be used to pay fees"))
              wavesFee <- Either.cond(
                assetInfo.sponsorship > 0,
                feeInUnits * FeeUnit,
                GenericError(s"Asset ${assetId.id.toString} is not sponsored, cannot be used to pay fees")
              )
            } yield FeeInfo(Some((assetId, assetInfo)), Chain.empty, wavesFee)
        }
      } yield r
    }
  }

  private def feeAfterSmartTokens(blockchain: Blockchain, tx: Transaction)(inputFee: FeeInfo): FeeInfo = {
    val FeeInfo(feeAssetInfo, reqirements, feeAmount) = inputFee

    val tokenIsSmart: Boolean =
      feeAssetInfo
        .map(_._1)
        .flatMap(blockchain.assetDescription)
        .exists(_.script.isDefined)

    val assetsCount = tx match {
      case tx: ExchangeTransaction => tx.checkedAssets().count(blockchain.hasAssetScript) /* *3 if we deside to check orders and transaction */
      case _                       => tx.checkedAssets().count(blockchain.hasAssetScript)
    }

    val finalAssetsCount =
      if (tokenIsSmart) assetsCount + 1
      else assetsCount

    val extraFee = finalAssetsCount * ScriptExtraFee

    val extraRequeirements =
      if (finalAssetsCount > 0)
        Chain(s"Transaction involves $finalAssetsCount scripted assets. Requires $extraFee extra fee")
      else Chain.empty

    FeeInfo(feeAssetInfo, extraRequeirements ++ reqirements, feeAmount + extraFee)
  }

  private def feeAfterSmartAccounts(blockchain: Blockchain, tx: Transaction)(inputFee: FeeInfo): FeeInfo = {
    val smartAccountScriptsCount: Int = tx match {
      case tx: Transaction with Authorized => if (blockchain.hasScript(tx.sender)) 1 else 0
      case _                               => 0
    }

    val extraFee = smartAccountScriptsCount * ScriptExtraFee
    val extraRequirements =
      if (smartAccountScriptsCount > 0) Chain(s"Transaction sent from smart account. Requires $extraFee extra fee.")
      else Chain.empty

    val FeeInfo(feeAssetInfo, reqs, feeAmount) = inputFee

    FeeInfo(feeAssetInfo, extraRequirements ++ reqs, feeAmount + extraFee)
  }

  def getMinFee(blockchain: Blockchain, tx: Transaction): Either[ValidationError, FeeDetails] = {
    feeAfterSponsorship(tx.assetFee._1, blockchain, tx)
      .map(feeAfterSmartTokens(blockchain, tx))
      .map(feeAfterSmartAccounts(blockchain, tx))
      .map {
        case FeeInfo(Some((assetId, assetInfo)), reqs, amountInWaves) =>
          FeeDetails(assetId, reqs, Sponsorship.fromWaves(amountInWaves, assetInfo.sponsorship), amountInWaves)
        case FeeInfo(None, reqs, amountInWaves) =>
          FeeDetails(Waves, reqs, amountInWaves, amountInWaves)
      }
  }
}<|MERGE_RESOLUTION|>--- conflicted
+++ resolved
@@ -43,12 +43,6 @@
     InvokeScriptTransaction.typeId   -> 5
   )
 
-<<<<<<< HEAD
-  def apply(blockchain: Blockchain, tx: Transaction): Either[ValidationError, Unit] = {
-    if (blockchain.height >= Sponsorship.sponsoredFeesSwitchHeight(blockchain)) {
-      for {
-        feeDetails <- getMinFee(blockchain, tx)
-=======
   val FeeUnits: Map[Byte, Long] = {
     val patches = Map[Byte, Long](
       CreateAliasTransaction.typeId -> 1000,  // 1 Waves
@@ -61,11 +55,10 @@
   def feeUnits(blockchain: Blockchain): Map[Byte, Long] =
     if (blockchain.isFeatureActivated(BlockchainFeatures.ChangeMinimumFees)) FeeUnits else OldFeeUnits
 
-  def apply(blockchain: Blockchain, height: Int, tx: Transaction): Either[ValidationError, Unit] = {
-    if (height >= Sponsorship.sponsoredFeesSwitchHeight(blockchain)) {
+  def apply(blockchain: Blockchain, tx: Transaction): Either[ValidationError, Unit] = {
+    if (blockchain.height >= Sponsorship.sponsoredFeesSwitchHeight(blockchain)) {
       for {
-        feeDetails <- getMinFee(blockchain, height, tx)
->>>>>>> 3e982a59
+        feeDetails <- getMinFee(blockchain, tx)
         minFee = feeDetails.minFeeInAsset
         _ <- Either.cond(
           minFee <= tx.assetFee._2,
@@ -90,37 +83,20 @@
 
   private case class FeeInfo(assetInfo: Option[(IssuedAsset, AssetDescription)], requirements: Chain[String], wavesFee: Long)
 
-<<<<<<< HEAD
-  private def feeInUnits(blockchain: Blockchain, tx: Transaction): Either[ValidationError, Long] = {
-    FeeConstants
-=======
-  private[this] def feeInUnits(blockchain: Blockchain, height: Int, tx: Transaction): Either[ValidationError, Long] = {
+  private[this] def feeInUnits(blockchain: Blockchain, tx: Transaction): Either[ValidationError, Long] = {
     feeUnits(blockchain)
->>>>>>> 3e982a59
       .get(tx.builder.typeId)
       .map { units =>
         tx match {
           case tx: MassTransferTransaction =>
             units + (tx.transfers.size + 1) / 2
           case tx: DataTransaction =>
-<<<<<<< HEAD
             val base = if (blockchain.isFeatureActivated(BlockchainFeatures.SmartAccounts)) tx.bodyBytes() else tx.bytes()
-            baseFee + (base.length - 1) / 1024
-          case itx: IssueTransaction =>
-            lazy val nftActivated = blockchain.isFeatureActivated(BlockchainFeatures.ReduceNFTFee)
-
-            val multiplier = if (itx.isNFT && nftActivated) NFTMultiplier else 1
-
-            (baseFee * multiplier).toLong
-          case _ => baseFee
-=======
-            val base = if (blockchain.isFeatureActivated(BlockchainFeatures.SmartAccounts, height)) tx.bodyBytes() else tx.bytes()
             units + (base.length - 1) / 1024
           case itx: IssueTransaction =>
             lazy val nftActivated = blockchain.isFeatureActivated(BlockchainFeatures.ReduceNFTFee)
             if (itx.isNFT && nftActivated) NFTUnits else units
           case _ => units
->>>>>>> 3e982a59
         }
       }
       .toRight(UnsupportedTransactionType)
