--- conflicted
+++ resolved
@@ -45,33 +45,13 @@
     InvokeScriptTransaction.typeId   -> 5
   )
 
-<<<<<<< HEAD
-  val FeeUnits: Map[Byte, Long] = {
-    val patches = Map[Byte, Long](
-      CreateAliasTransaction.typeId -> 1000,  // 1 Waves
-      IssueTransaction.typeId       -> 10000, // 10 Waves
-      ReissueTransaction.typeId     -> 1      // 0.001 Waves
-    )
-    OldFeeUnits ++ patches
-  }
-
-  def feeUnits(blockchain: Blockchain): Map[Byte, Long] =
-    if (blockchain.isFeatureActivated(BlockchainFeatures.ChangeMinimumFees)) FeeUnits else OldFeeUnits
-
   def apply(blockchain: Blockchain, tx: Transaction): Either[ValidationError, Unit] = {
     if (blockchain.height >= Sponsorship.sponsoredFeesSwitchHeight(blockchain)) {
       for {
         feeDetails <- getMinFee(blockchain, tx)
-        minFee = feeDetails.minFeeInAsset
-=======
-  def apply(blockchain: Blockchain, height: Int, tx: Transaction): Either[ValidationError, Unit] = {
-    if (height >= Sponsorship.sponsoredFeesSwitchHeight(blockchain)) {
-      for {
-        feeDetails <- getMinFee(blockchain, height, tx)
         minWaves   = feeDetails.minFeeInWaves
         minFee     = feeDetails.minFeeInAsset
         feeAssetId = feeDetails.asset
->>>>>>> 329d12f9
         _ <- Either.cond(
           minFee <= tx.assetFee._2,
           (),
@@ -95,26 +75,16 @@
 
   private case class FeeInfo(assetInfo: Option[(IssuedAsset, AssetDescription)], requirements: Chain[String], wavesFee: Long)
 
-<<<<<<< HEAD
-  private[this] def feeInUnits(blockchain: Blockchain, tx: Transaction): Either[ValidationError, Long] = {
-    feeUnits(blockchain)
-=======
-  private def feeInUnits(blockchain: Blockchain, height: Int, tx: Transaction): Either[ValidationError, Long] = {
+  private def feeInUnits(blockchain: Blockchain, tx: Transaction): Either[ValidationError, Long] = {
     FeeConstants
->>>>>>> 329d12f9
       .get(tx.builder.typeId)
       .map { baseFee =>
         tx match {
           case tx: MassTransferTransaction =>
             baseFee + (tx.transfers.size + 1) / 2
           case tx: DataTransaction =>
-<<<<<<< HEAD
             val base = if (blockchain.isFeatureActivated(BlockchainFeatures.SmartAccounts)) tx.bodyBytes() else tx.bytes()
-            units + (base.length - 1) / 1024
-=======
-            val base = if (blockchain.isFeatureActivated(BlockchainFeatures.SmartAccounts, height)) tx.bodyBytes() else tx.bytes()
             baseFee + (base.length - 1) / 1024
->>>>>>> 329d12f9
           case itx: IssueTransaction =>
             lazy val nftActivated = blockchain.activatedFeatures
               .get(BlockchainFeatures.ReduceNFTFee.id)
