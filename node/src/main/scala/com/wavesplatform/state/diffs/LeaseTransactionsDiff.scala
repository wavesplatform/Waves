package com.wavesplatform.state.diffs

import cats._
import cats.implicits._
import com.wavesplatform.account.Address
import com.wavesplatform.lang.ValidationError
import com.wavesplatform.state._
import com.wavesplatform.transaction.Asset.Waves
import com.wavesplatform.transaction.TxValidationError.GenericError
import com.wavesplatform.transaction.lease._

import scala.util.{Left, Right}

object LeaseTransactionsDiff {

  def lease(blockchain: Blockchain)(tx: LeaseTransaction): Either[ValidationError, Diff] = {
    val sender = Address.fromPublicKey(tx.sender)
    blockchain.resolveAlias(tx.recipient).flatMap { recipient =>
      if (recipient == sender)
        Left(GenericError("Cannot lease to self"))
      else {
        val lease   = blockchain.leaseBalance(tx.sender)
        val balance = blockchain.balance(tx.sender, Waves)
        if (balance - lease.out < tx.amount) {
          Left(GenericError(s"Cannot lease more than own: Balance:${balance}, already leased: ${lease.out}"))
        } else {
          val portfolioDiff: Map[Address, Portfolio] = Map(
            sender    -> Portfolio(-tx.fee, LeaseBalance(0, tx.amount), Map.empty),
            recipient -> Portfolio(0, LeaseBalance(tx.amount, 0), Map.empty)
          )
          Right(
            Diff(
<<<<<<< HEAD
              height = blockchain.height,
=======
>>>>>>> e0a78e98
              tx = tx,
              portfolios = portfolioDiff,
              leaseState = Map(tx.id() -> true),
              scriptsRun = DiffsCommon.countScriptRuns(blockchain, tx),
              scriptsComplexity = DiffsCommon.countScriptsComplexity(blockchain, tx)
            ))
        }
      }
    }
  }

  def leaseCancel(blockchain: Blockchain, time: Long)(tx: LeaseCancelTransaction): Either[ValidationError, Diff] = {
    val fs = blockchain.settings.functionalitySettings

    val leaseEi = blockchain.leaseDetails(tx.leaseId) match {
      case None    => Left(GenericError(s"Related LeaseTransaction not found"))
      case Some(l) => Right(l)
    }
    for {
      lease     <- leaseEi
      recipient <- blockchain.resolveAlias(lease.recipient)
      isLeaseActive = lease.isActive
      _ <- if (!isLeaseActive && time > fs.allowMultipleLeaseCancelTransactionUntilTimestamp)
        Left(GenericError(s"Cannot cancel already cancelled lease"))
      else Right(())
      canceller = Address.fromPublicKey(tx.sender)
      portfolioDiff <- if (tx.sender == lease.sender) {
        Right(
          Monoid.combine(Map(canceller -> Portfolio(-tx.fee, LeaseBalance(0, -lease.amount), Map.empty)),
                         Map(recipient -> Portfolio(0, LeaseBalance(-lease.amount, 0), Map.empty))))
      } else if (time < fs.allowMultipleLeaseCancelTransactionUntilTimestamp) { // cancel of another acc
        Right(
          Monoid.combine(Map(canceller -> Portfolio(-tx.fee, LeaseBalance(0, -lease.amount), Map.empty)),
                         Map(recipient -> Portfolio(0, LeaseBalance(-lease.amount, 0), Map.empty))))
      } else
        Left(
          GenericError(
            s"LeaseTransaction was leased by other sender " +
              s"and time=$time > allowMultipleLeaseCancelTransactionUntilTimestamp=${fs.allowMultipleLeaseCancelTransactionUntilTimestamp}"))

    } yield
<<<<<<< HEAD
      Diff(height = blockchain.height,
=======
      Diff(
>>>>>>> e0a78e98
        tx = tx,
        portfolios = portfolioDiff,
        leaseState = Map(tx.leaseId -> false),
        scriptsRun = DiffsCommon.countScriptRuns(blockchain, tx),
        scriptsComplexity = DiffsCommon.countScriptsComplexity(blockchain, tx)
      )
  }
}<|MERGE_RESOLUTION|>--- conflicted
+++ resolved
@@ -30,10 +30,6 @@
           )
           Right(
             Diff(
-<<<<<<< HEAD
-              height = blockchain.height,
-=======
->>>>>>> e0a78e98
               tx = tx,
               portfolios = portfolioDiff,
               leaseState = Map(tx.id() -> true),
@@ -75,11 +71,7 @@
               s"and time=$time > allowMultipleLeaseCancelTransactionUntilTimestamp=${fs.allowMultipleLeaseCancelTransactionUntilTimestamp}"))
 
     } yield
-<<<<<<< HEAD
-      Diff(height = blockchain.height,
-=======
       Diff(
->>>>>>> e0a78e98
         tx = tx,
         portfolios = portfolioDiff,
         leaseState = Map(tx.leaseId -> false),
