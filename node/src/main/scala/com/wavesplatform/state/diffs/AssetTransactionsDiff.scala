--- conflicted
+++ resolved
@@ -13,12 +13,6 @@
 import scala.util.{Left, Right}
 
 object AssetTransactionsDiff {
-<<<<<<< HEAD
-  def scripts(blockchain: Blockchain, tx: ProvenTransaction) =
-    tx.checkedAssets().count(blockchain.hasAssetScript) + (if (blockchain.hasScript(tx.sender)) { 1 } else { 0 })
-
-=======
->>>>>>> 8ac2aadc
   def issue(blockchain: Blockchain, height: Int)(tx: IssueTransaction): Either[ValidationError, Diff] = {
     val info  = AssetInfo(isReissuable = tx.reissuable, volume = tx.quantity)
     val asset = IssuedAsset(tx.id())
@@ -68,13 +62,8 @@
         result.isDefined
       }
 
-<<<<<<< HEAD
-      val isDataTxActivated = blockchain.isFeatureActivated(BlockchainFeatures.DataTransaction, blockchain.height)
+      val isDataTxActivated = blockchain.isFeatureActivated(BlockchainFeatures.DataTransaction, height)
       if (oldInfo.reissuable || (blockTime <= blockchain.settings.functionalitySettings.allowInvalidReissueInSameBlockUntilTimestamp) || (!isDataTxActivated && wasBurnt)) {
-=======
-      val isDataTxActivated = blockchain.isFeatureActivated(BlockchainFeatures.DataTransaction, height)
-      if (oldInfo.reissuable || (blockTime <= settings.allowInvalidReissueInSameBlockUntilTimestamp) || (!isDataTxActivated && wasBurnt)) {
->>>>>>> 8ac2aadc
         if ((Long.MaxValue - tx.quantity) < oldInfo.totalVolume && isDataTxActivated) {
           Left(GenericError("Asset total value overflow"))
         } else {
