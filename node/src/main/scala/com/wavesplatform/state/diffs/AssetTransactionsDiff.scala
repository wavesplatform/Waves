package com.wavesplatform.state.diffs

import cats.implicits.toBifunctorOps
import cats.instances.either._
import cats.syntax.flatMap._
import cats.syntax.ior._
import com.google.common.base.Utf8
import com.google.protobuf.ByteString
import com.wavesplatform.features.BlockchainFeatures
import com.wavesplatform.features.EstimatorProvider._
import com.wavesplatform.lang.ValidationError
import com.wavesplatform.lang.script.Script
import com.wavesplatform.lang.v1.traits.domain.{Burn, Reissue, SponsorFee}
import com.wavesplatform.state._
import com.wavesplatform.transaction.Asset
import com.wavesplatform.transaction.Asset.IssuedAsset
import com.wavesplatform.transaction.TxValidationError.GenericError
import com.wavesplatform.transaction.assets._
import com.wavesplatform.utils.ScorexLogging

object AssetTransactionsDiff extends ScorexLogging {
  def issue(blockchain: Blockchain)(tx: IssueTransaction): Either[ValidationError, Diff] = {
    def requireValidUtf(): Boolean = {
      def isValid(str: ByteString): Boolean = {
        val convertible = ByteString.copyFromUtf8(str.toStringUtf8) == str
        val wellFormed  = Utf8.isWellFormed(str.toByteArray)
        convertible && wellFormed
      }
      val activated = blockchain.isFeatureActivated(BlockchainFeatures.BlockV5)
      !activated || (isValid(tx.name) && isValid(tx.description))
    }

    val staticInfo = AssetStaticInfo(TransactionId @@ tx.id(), tx.sender, tx.decimals.value, blockchain.isNFT(tx))
    val volumeInfo = AssetVolumeInfo(tx.reissuable, BigInt(tx.quantity.value))
    val info       = AssetInfo(tx.name, tx.description, Height @@ blockchain.height)

    val asset = IssuedAsset(tx.id())

    for {
      _ <- Either.cond(requireValidUtf(), (), GenericError("Valid UTF-8 strings required"))
      result <- DiffsCommon
        .countVerifierComplexity(tx.script, blockchain, isAsset = true)
        .flatTap(checkEstimationOverflow(blockchain, _))
        .map(
          script =>
            Diff(
              portfolios =
                Map(tx.sender.toAddress -> Portfolio(balance = -tx.fee.value, lease = LeaseBalance.empty, assets = Map(asset -> tx.quantity.value))),
              issuedAssets = Map(asset  -> NewAssetInfo(staticInfo, info, volumeInfo)),
              assetScripts = Map(asset  -> script.map(AssetScriptInfo.tupled)),
              scriptsRun = DiffsCommon.countScriptRuns(blockchain, tx)
            )
        )
    } yield result
  }

  def setAssetScript(blockchain: Blockchain)(tx: SetAssetScriptTransaction): Either[ValidationError, Diff] =
    for {
      _      <- DiffsCommon.validateAsset(blockchain, tx.asset, tx.sender.toAddress, issuerOnly = true)
      script <- DiffsCommon.countVerifierComplexity(tx.script, blockchain, isAsset = true)
      _ <- if (!blockchain.hasAssetScript(tx.asset))
        Left(GenericError("Cannot set script on an asset issued without a script"))
      else
        checkEstimationOverflow(blockchain, script)
      scriptsRun = if (blockchain.isFeatureActivated(BlockchainFeatures.Ride4DApps))
        DiffsCommon.countScriptRuns(blockchain, tx)
      else
        Some(tx.sender.toAddress).count(blockchain.hasAccountScript)
    } yield Diff(
      portfolios = Map(tx.sender.toAddress -> Portfolio(balance = -tx.fee.value, lease = LeaseBalance.empty, assets = Map.empty)),
      assetScripts = Map(tx.asset          -> script.map(AssetScriptInfo.tupled)),
      scriptsRun = scriptsRun
    )

  private def checkEstimationOverflow(blockchain: Blockchain, script: Option[(Script, Long)]): Either[GenericError, Unit] =
    if (blockchain.checkEstimationOverflow && script.exists(_._2 < 0))
      Left(GenericError(s"Unexpected negative complexity"))
    else
      Right(())

  def reissue(blockchain: Blockchain, blockTime: Long)(tx: ReissueTransaction): Either[ValidationError, Diff] =
    DiffsCommon
<<<<<<< HEAD
      .processReissue(blockchain, tx.sender.toAddress, blockTime, tx.fee, Reissue(tx.asset.id, tx.reissuable, tx.quantity))
      .flatMap(_.combine(Diff(scriptsRun = DiffsCommon.countScriptRuns(blockchain, tx))).leftMap(GenericError(_)))

  def burn(blockchain: Blockchain)(tx: BurnTransaction): Either[ValidationError, Diff] =
    DiffsCommon
      .processBurn(blockchain, tx.sender.toAddress, tx.fee, Burn(tx.asset.id, tx.quantity))
      .flatMap(_.combine(Diff(scriptsRun = DiffsCommon.countScriptRuns(blockchain, tx))).leftMap(GenericError(_)))

  def sponsor(blockchain: Blockchain)(tx: SponsorFeeTransaction): Either[ValidationError, Diff] =
    DiffsCommon
      .processSponsor(blockchain, tx.sender.toAddress, tx.fee, SponsorFee(tx.asset.id, tx.minSponsoredAssetFee))
      .flatMap(_.combine(Diff(scriptsRun = DiffsCommon.countScriptRuns(blockchain, tx))).leftMap(GenericError(_)))
=======
      .processReissue(blockchain, tx.sender.toAddress, blockTime, tx.fee.value, Reissue(tx.asset.id, tx.reissuable, tx.quantity.value))
      .map(_ |+| Diff(scriptsRun = DiffsCommon.countScriptRuns(blockchain, tx)))

  def burn(blockchain: Blockchain)(tx: BurnTransaction): Either[ValidationError, Diff] =
    DiffsCommon
      .processBurn(blockchain, tx.sender.toAddress, tx.fee.value, Burn(tx.asset.id, tx.quantity.value))
      .map(_ |+| Diff(scriptsRun = DiffsCommon.countScriptRuns(blockchain, tx)))

  def sponsor(blockchain: Blockchain)(tx: SponsorFeeTransaction): Either[ValidationError, Diff] =
    DiffsCommon
      .processSponsor(blockchain, tx.sender.toAddress, tx.fee.value, SponsorFee(tx.asset.id, tx.minSponsoredAssetFee.map(_.value)))
      .map(_ |+| Diff(scriptsRun = DiffsCommon.countScriptRuns(blockchain, tx)))
>>>>>>> 02fa6ba5

  def updateInfo(blockchain: Blockchain)(tx: UpdateAssetInfoTransaction): Either[ValidationError, Diff] =
    DiffsCommon.validateAsset(blockchain, tx.assetId, tx.sender.toAddress, issuerOnly = true) >> {
      lazy val portfolioUpdate = tx.feeAsset match {
        case ia @ IssuedAsset(_) => Portfolio(0L, LeaseBalance.empty, Map(ia -> -tx.feeAmount.value))
        case Asset.Waves         => Portfolio(balance = -tx.feeAmount.value, LeaseBalance.empty, Map.empty)
      }

      val minUpdateInfoInterval = blockchain.settings.functionalitySettings.minAssetInfoUpdateInterval

      for {
        lastUpdateHeight <- blockchain
          .assetDescription(tx.assetId)
          .map(_.lastUpdatedAt)
          .toRight(GenericError("Asset doesn't exist"))
        updateAllowedAt = lastUpdateHeight + minUpdateInfoInterval
        _ <- Either.cond(
          blockchain.height >= updateAllowedAt,
          (),
          GenericError(
            s"Can't update info of asset with id=${tx.assetId.id} before $updateAllowedAt block, " +
              s"current height=${blockchain.height}, minUpdateInfoInterval=$minUpdateInfoInterval"
          )
        )
        updatedInfo = AssetInfo(tx.name, tx.description, Height @@ blockchain.height)
      } yield Diff(
        portfolios = Map(tx.sender.toAddress -> portfolioUpdate),
        updatedAssets = Map(tx.assetId       -> updatedInfo.leftIor),
        scriptsRun = DiffsCommon.countScriptRuns(blockchain, tx)
      )
    }
}<|MERGE_RESOLUTION|>--- conflicted
+++ resolved
@@ -80,33 +80,18 @@
 
   def reissue(blockchain: Blockchain, blockTime: Long)(tx: ReissueTransaction): Either[ValidationError, Diff] =
     DiffsCommon
-<<<<<<< HEAD
-      .processReissue(blockchain, tx.sender.toAddress, blockTime, tx.fee, Reissue(tx.asset.id, tx.reissuable, tx.quantity))
+      .processReissue(blockchain, tx.sender.toAddress, blockTime, tx.fee.value, Reissue(tx.asset.id, tx.reissuable, tx.quantity.value))
       .flatMap(_.combine(Diff(scriptsRun = DiffsCommon.countScriptRuns(blockchain, tx))).leftMap(GenericError(_)))
 
   def burn(blockchain: Blockchain)(tx: BurnTransaction): Either[ValidationError, Diff] =
     DiffsCommon
-      .processBurn(blockchain, tx.sender.toAddress, tx.fee, Burn(tx.asset.id, tx.quantity))
+      .processBurn(blockchain, tx.sender.toAddress, tx.fee.value, Burn(tx.asset.id, tx.quantity.value))
       .flatMap(_.combine(Diff(scriptsRun = DiffsCommon.countScriptRuns(blockchain, tx))).leftMap(GenericError(_)))
 
   def sponsor(blockchain: Blockchain)(tx: SponsorFeeTransaction): Either[ValidationError, Diff] =
     DiffsCommon
-      .processSponsor(blockchain, tx.sender.toAddress, tx.fee, SponsorFee(tx.asset.id, tx.minSponsoredAssetFee))
+      .processSponsor(blockchain, tx.sender.toAddress, tx.fee.value, SponsorFee(tx.asset.id, tx.minSponsoredAssetFee.map(_.value)))
       .flatMap(_.combine(Diff(scriptsRun = DiffsCommon.countScriptRuns(blockchain, tx))).leftMap(GenericError(_)))
-=======
-      .processReissue(blockchain, tx.sender.toAddress, blockTime, tx.fee.value, Reissue(tx.asset.id, tx.reissuable, tx.quantity.value))
-      .map(_ |+| Diff(scriptsRun = DiffsCommon.countScriptRuns(blockchain, tx)))
-
-  def burn(blockchain: Blockchain)(tx: BurnTransaction): Either[ValidationError, Diff] =
-    DiffsCommon
-      .processBurn(blockchain, tx.sender.toAddress, tx.fee.value, Burn(tx.asset.id, tx.quantity.value))
-      .map(_ |+| Diff(scriptsRun = DiffsCommon.countScriptRuns(blockchain, tx)))
-
-  def sponsor(blockchain: Blockchain)(tx: SponsorFeeTransaction): Either[ValidationError, Diff] =
-    DiffsCommon
-      .processSponsor(blockchain, tx.sender.toAddress, tx.fee.value, SponsorFee(tx.asset.id, tx.minSponsoredAssetFee.map(_.value)))
-      .map(_ |+| Diff(scriptsRun = DiffsCommon.countScriptRuns(blockchain, tx)))
->>>>>>> 02fa6ba5
 
   def updateInfo(blockchain: Blockchain)(tx: UpdateAssetInfoTransaction): Either[ValidationError, Diff] =
     DiffsCommon.validateAsset(blockchain, tx.assetId, tx.sender.toAddress, issuerOnly = true) >> {
