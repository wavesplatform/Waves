--- conflicted
+++ resolved
@@ -1,15 +1,11 @@
 package com.wavesplatform.state.diffs
 
-<<<<<<< HEAD
 import cats.syntax.semigroup._
 import cats.syntax.ior._
 import cats.instances.either._
 import cats.syntax.flatMap._
-=======
-import cats.implicits._
 import com.google.common.base.Utf8
 import com.google.protobuf.ByteString
->>>>>>> 06c38826
 import com.wavesplatform.features.BlockchainFeatures
 import com.wavesplatform.features.FeatureProvider._
 import com.wavesplatform.lang.ValidationError
@@ -38,20 +34,6 @@
 
     val asset = IssuedAsset(tx.id())
 
-<<<<<<< HEAD
-    DiffsCommon
-      .countScriptComplexity(tx.script, blockchain)
-      .map(
-        script =>
-          Diff(
-            tx = tx,
-            portfolios = Map(tx.sender.toAddress -> Portfolio(balance = -tx.fee, lease = LeaseBalance.empty, assets = Map(asset -> tx.quantity))),
-            issuedAssets = Map(asset             -> ((staticInfo, info, volumeInfo))),
-            assetScripts = Map(asset             -> script),
-            scriptsRun = DiffsCommon.countScriptRuns(blockchain, tx)
-          )
-      )
-=======
     for {
       _ <- Either.cond(requireValidUtf(), (), GenericError("Valid UTF-8 strings required"))
       result <- DiffsCommon
@@ -62,12 +44,11 @@
               tx = tx,
               portfolios = Map(tx.sender.toAddress -> Portfolio(balance = -tx.fee, lease = LeaseBalance.empty, assets = Map(asset -> tx.quantity))),
               issuedAssets = Map(asset             -> ((staticInfo, info, volumeInfo))),
-              assetScripts = Map(asset             -> script.map(script => (tx.sender, script._1, script._2))),
+              assetScripts = Map(asset             -> script),
               scriptsRun = DiffsCommon.countScriptRuns(blockchain, tx)
             )
         )
     } yield result
->>>>>>> 06c38826
   }
 
   def setAssetScript(blockchain: Blockchain, blockTime: Long)(tx: SetAssetScriptTransaction): Either[ValidationError, Diff] =
