package com.wavesplatform.state.diffs

import com.wavesplatform.account.PublicKey
import com.wavesplatform.features.BlockchainFeatures
import com.wavesplatform.features.FeatureProvider._
import com.wavesplatform.lang.ValidationError
import com.wavesplatform.state.{AssetInfo, Blockchain, Diff, LeaseBalance, Portfolio, SponsorshipValue}
import com.wavesplatform.transaction.Asset.IssuedAsset
import com.wavesplatform.transaction.ProvenTransaction
import com.wavesplatform.transaction.TxValidationError.GenericError
import com.wavesplatform.transaction.assets._

import scala.util.{Left, Right}

object AssetTransactionsDiff {
  def issue(blockchain: Blockchain)(tx: IssueTransaction): Either[ValidationError, Diff] = {
    val info  = AssetInfo(isReissuable = tx.reissuable, volume = tx.quantity)
    val asset = IssuedAsset(tx.id())
    Right(
      Diff(
        tx = tx,
        portfolios = Map(tx.sender.toAddress -> Portfolio(balance = -tx.fee, lease = LeaseBalance.empty, assets = Map(asset -> tx.quantity))),
        assetInfos = Map(asset               -> info),
        assetScripts = Map(asset -> tx.script).filter(_._2.isDefined),
        scriptsRun = DiffsCommon.countScriptRuns(blockchain, tx),
        scriptsComplexity = DiffsCommon.countScriptsComplexity(blockchain, tx)
      ))
  }

  def setAssetScript(blockchain: Blockchain, blockTime: Long)(tx: SetAssetScriptTransaction): Either[ValidationError, Diff] =
    validateAsset(tx, blockchain, tx.asset, issuerOnly = true).flatMap { _ =>
      if (blockchain.hasAssetScript(tx.asset)) {
        Right(
          Diff(
            tx = tx,
            portfolios = Map(tx.sender.toAddress -> Portfolio(balance = -tx.fee, lease = LeaseBalance.empty, assets = Map.empty)),
            assetScripts = Map(tx.asset          -> tx.script),
            scriptsRun =
              // Asset script doesn't count before Ride4DApps activation
              if (blockchain.isFeatureActivated(BlockchainFeatures.Ride4DApps, blockchain.height)) {
                DiffsCommon.countScriptRuns(blockchain, tx)
              } else {
                Some(tx.sender.toAddress).count(blockchain.hasScript)
              },
            scriptsComplexity = DiffsCommon.countScriptsComplexity(blockchain, tx)
          ))
      } else {
        Left(GenericError("Cannot set script on an asset issued without a script"))
      }
    }

  def reissue(blockchain: Blockchain, blockTime: Long)(tx: ReissueTransaction): Either[ValidationError, Diff] =
    validateAsset(tx, blockchain, tx.asset, issuerOnly = true).flatMap { _ =>
      val oldInfo = blockchain.assetDescription(tx.asset).get

<<<<<<< HEAD
      def wasBurnt: Boolean = {
        val burns = blockchain
          .addressTransactions(tx.sender, Set(BurnTransaction.typeId), Int.MaxValue, None)
          .getOrElse(Nil)

        val result = burns.collectFirst { case (_, btx: BurnTransaction) if btx.asset == btx.asset => btx }
        result.isDefined
      }

      val isDataTxActivated = blockchain.isFeatureActivated(BlockchainFeatures.DataTransaction, blockchain.height)
      if (oldInfo.reissuable || (blockTime <= blockchain.settings.functionalitySettings.allowInvalidReissueInSameBlockUntilTimestamp) || (!isDataTxActivated && wasBurnt)) {
=======
      val isDataTxActivated = blockchain.isFeatureActivated(BlockchainFeatures.DataTransaction, height)
      if (oldInfo.reissuable || (blockTime <= blockchain.settings.functionalitySettings.allowInvalidReissueInSameBlockUntilTimestamp)) {
>>>>>>> f2a3fa77
        if ((Long.MaxValue - tx.quantity) < oldInfo.totalVolume && isDataTxActivated) {
          Left(GenericError("Asset total value overflow"))
        } else {
          Right(
            Diff(
              tx = tx,
              portfolios = Map(tx.sender.toAddress -> Portfolio(balance = -tx.fee, lease = LeaseBalance.empty, assets = Map(tx.asset -> tx.quantity))),
              assetInfos = Map(tx.asset            -> AssetInfo(volume = tx.quantity, isReissuable = tx.reissuable)),
              scriptsRun = DiffsCommon.countScriptRuns(blockchain, tx),
              scriptsComplexity = DiffsCommon.countScriptsComplexity(blockchain, tx)
            ))
        }
      } else {
        Left(GenericError("Asset is not reissuable"))
      }
    }

  def burn(blockchain: Blockchain)(tx: BurnTransaction): Either[ValidationError, Diff] = {
    val burnAnyTokensEnabled = blockchain.isFeatureActivated(BlockchainFeatures.BurnAnyTokens, blockchain.height)

    validateAsset(tx, blockchain, tx.asset, !burnAnyTokensEnabled).map { _ =>
      Diff(
        tx = tx,
        portfolios = Map(tx.sender.toAddress -> Portfolio(balance = -tx.fee, lease = LeaseBalance.empty, assets = Map(tx.asset -> -tx.quantity))),
        assetInfos = Map(tx.asset            -> AssetInfo(isReissuable = true, volume = -tx.quantity)),
        scriptsRun = DiffsCommon.countScriptRuns(blockchain, tx),
        scriptsComplexity = DiffsCommon.countScriptsComplexity(blockchain, tx)
      )
    }
  }

  def sponsor(blockchain: Blockchain, blockTime: Long)(tx: SponsorFeeTransaction): Either[ValidationError, Diff] = {
    validateAsset(tx, blockchain, tx.asset, issuerOnly = true).flatMap { _ =>
      Either.cond(
        !blockchain.hasAssetScript(tx.asset),
        Diff(
          tx = tx,
          portfolios = Map(tx.sender.toAddress -> Portfolio(balance = -tx.fee, lease = LeaseBalance.empty, assets = Map.empty)),
          sponsorship = Map(tx.asset           -> SponsorshipValue(tx.minSponsoredAssetFee.getOrElse(0))),
          scriptsRun = DiffsCommon.countScriptRuns(blockchain, tx),
          scriptsComplexity = DiffsCommon.countScriptsComplexity(blockchain, tx)
        ),
        GenericError("Sponsorship smart assets is disabled.")
      )
    }
  }

  private[this] def validateAsset(tx: ProvenTransaction,
                                  blockchain: Blockchain,
                                  assetId: IssuedAsset,
                                  issuerOnly: Boolean): Either[ValidationError, Unit] = {
    @inline
    def validIssuer(issuerOnly: Boolean, sender: PublicKey, issuer: PublicKey) =
      !issuerOnly || sender == issuer

    blockchain.transactionInfo(assetId.id) match {
      case Some((_, sitx: IssueTransaction)) if !validIssuer(issuerOnly, tx.sender, sitx.sender) =>
        Left(GenericError("Asset was issued by other address"))
      case None =>
        Left(GenericError("Referenced assetId not found"))
      case Some(_) =>
        Right({})
    }
  }
}<|MERGE_RESOLUTION|>--- conflicted
+++ resolved
@@ -4,7 +4,7 @@
 import com.wavesplatform.features.BlockchainFeatures
 import com.wavesplatform.features.FeatureProvider._
 import com.wavesplatform.lang.ValidationError
-import com.wavesplatform.state.{AssetInfo, Blockchain, Diff, LeaseBalance, Portfolio, SponsorshipValue}
+import com.wavesplatform.state._
 import com.wavesplatform.transaction.Asset.IssuedAsset
 import com.wavesplatform.transaction.ProvenTransaction
 import com.wavesplatform.transaction.TxValidationError.GenericError
@@ -53,22 +53,8 @@
     validateAsset(tx, blockchain, tx.asset, issuerOnly = true).flatMap { _ =>
       val oldInfo = blockchain.assetDescription(tx.asset).get
 
-<<<<<<< HEAD
-      def wasBurnt: Boolean = {
-        val burns = blockchain
-          .addressTransactions(tx.sender, Set(BurnTransaction.typeId), Int.MaxValue, None)
-          .getOrElse(Nil)
-
-        val result = burns.collectFirst { case (_, btx: BurnTransaction) if btx.asset == btx.asset => btx }
-        result.isDefined
-      }
-
       val isDataTxActivated = blockchain.isFeatureActivated(BlockchainFeatures.DataTransaction, blockchain.height)
-      if (oldInfo.reissuable || (blockTime <= blockchain.settings.functionalitySettings.allowInvalidReissueInSameBlockUntilTimestamp) || (!isDataTxActivated && wasBurnt)) {
-=======
-      val isDataTxActivated = blockchain.isFeatureActivated(BlockchainFeatures.DataTransaction, height)
       if (oldInfo.reissuable || (blockTime <= blockchain.settings.functionalitySettings.allowInvalidReissueInSameBlockUntilTimestamp)) {
->>>>>>> f2a3fa77
         if ((Long.MaxValue - tx.quantity) < oldInfo.totalVolume && isDataTxActivated) {
           Left(GenericError("Asset total value overflow"))
         } else {
