package com.wavesplatform.state.diffs

import cats.implicits._
import com.wavesplatform.features.BlockchainFeatures
import com.wavesplatform.features.FeatureProvider._
import com.wavesplatform.lang.ValidationError
import com.wavesplatform.lang.v1.traits.domain.{Burn, Reissue}
import com.wavesplatform.state._
import com.wavesplatform.transaction.Asset
import com.wavesplatform.transaction.Asset.IssuedAsset
import com.wavesplatform.transaction.TxValidationError.GenericError
import com.wavesplatform.transaction.assets._

object AssetTransactionsDiff {
  def issue(blockchain: Blockchain)(tx: IssueTransaction): Either[ValidationError, Diff] = {
    val staticInfo = AssetStaticInfo(TransactionId @@ tx.id(), tx.sender, tx.decimals, blockchain.isNFT(tx))
    val volumeInfo = AssetVolumeInfo(tx.reissuable, BigInt(tx.quantity))
    val info       = AssetInfo(tx.safeName, tx.safeDescription, Height @@ blockchain.height)

    val asset = IssuedAsset(tx.id())

    DiffsCommon
      .countScriptComplexity(tx.script, blockchain)
      .map(
        script =>
          Diff(
            tx = tx,
            portfolios = Map(tx.sender.toAddress -> Portfolio(balance = -tx.fee, lease = LeaseBalance.empty, assets = Map(asset -> tx.quantity))),
            issuedAssets = Map(asset             -> ((staticInfo, info, volumeInfo))),
            assetScripts = Map(asset             -> script.map(script => (tx.sender, script._1, script._2))),
            scriptsRun = DiffsCommon.countScriptRuns(blockchain, tx)
          )
      )
  }

  def setAssetScript(blockchain: Blockchain, blockTime: Long)(tx: SetAssetScriptTransaction): Either[ValidationError, Diff] =
    DiffsCommon.validateAsset(blockchain, tx.asset, tx.sender, issuerOnly = true).flatMap { _ =>
      if (blockchain.hasAssetScript(tx.asset)) {
<<<<<<< HEAD
        DiffsCommon.countScriptComplexity(tx.script, blockchain)
          .map(script =>
            Diff(
              tx = tx,
            portfolios = Map(tx.sender.toAddress -> Portfolio(balance = -tx.fee, lease = LeaseBalance.empty, assets = Map.empty)),
            assetScripts = Map(tx.asset          -> script),
              scriptsRun =
                // Asset script doesn't count before Ride4DApps activation
                if (blockchain.isFeatureActivated(BlockchainFeatures.Ride4DApps, blockchain.height)) {
                  DiffsCommon.countScriptRuns(blockchain, tx)
                } else {
                  Some(tx.sender.toAddress).count(blockchain.hasAccountScript)
                }
            )
=======
        DiffsCommon
          .countScriptComplexity(tx.script, blockchain)
          .map(
            script =>
              Diff(
                tx = tx,
                portfolios = Map(tx.sender.toAddress -> Portfolio(balance = -tx.fee, lease = LeaseBalance.empty, assets = Map.empty)),
                assetScripts = Map(tx.asset          -> script.map(script => (tx.sender, script._1, script._2))),
                scriptsRun =
                  // Asset script doesn't count before Ride4DApps activation
                  if (blockchain.isFeatureActivated(BlockchainFeatures.Ride4DApps, blockchain.height)) {
                    DiffsCommon.countScriptRuns(blockchain, tx)
                  } else {
                    Some(tx.sender.toAddress).count(blockchain.hasScript)
                  }
              )
>>>>>>> 420bd0d0
          )
      } else {
        Left(GenericError("Cannot set script on an asset issued without a script"))
      }
    }

  def reissue(blockchain: Blockchain, blockTime: Long)(tx: ReissueTransaction): Either[ValidationError, Diff] =
    DiffsCommon
      .processReissue(
        blockchain,
        tx.sender,
        blockTime,
        tx.fee,
        Reissue(tx.asset.id, tx.reissuable, tx.quantity)
      )
      .map(Diff(tx = tx, scriptsRun = DiffsCommon.countScriptRuns(blockchain, tx)) |+| _)

  def burn(blockchain: Blockchain)(tx: BurnTransaction): Either[ValidationError, Diff] =
    DiffsCommon
      .processBurn(
        blockchain,
        tx.sender,
        tx.fee,
        Burn(tx.asset.id, tx.quantity)
      )
      .map(Diff(tx = tx, scriptsRun = DiffsCommon.countScriptRuns(blockchain, tx)) |+| _)

  def sponsor(blockchain: Blockchain, blockTime: Long)(tx: SponsorFeeTransaction): Either[ValidationError, Diff] =
    DiffsCommon.validateAsset(blockchain, tx.asset, tx.sender, issuerOnly = true).flatMap { _ =>
      Either.cond(
        !blockchain.hasAssetScript(tx.asset),
        Diff(
          tx = tx,
          portfolios = Map(tx.sender.toAddress -> Portfolio(balance = -tx.fee, lease = LeaseBalance.empty, assets = Map.empty)),
          sponsorship = Map(tx.asset           -> SponsorshipValue(tx.minSponsoredAssetFee.getOrElse(0))),
          scriptsRun = DiffsCommon.countScriptRuns(blockchain, tx)
        ),
        GenericError("Sponsorship smart assets is disabled.")
      )
    }

  def updateInfo(blockchain: Blockchain)(tx: UpdateAssetInfoTransaction): Either[ValidationError, Diff] =
    DiffsCommon.validateAsset(blockchain, tx.assetId, tx.sender, issuerOnly = true) >> {
      lazy val portfolioUpdate = tx.feeAsset match {
        case ia @ IssuedAsset(_) => Portfolio(0L, LeaseBalance.empty, Map(ia -> -tx.feeAmount))
        case Asset.Waves         => Portfolio(balance = -tx.feeAmount, LeaseBalance.empty, Map.empty)
      }

      val minUpdateInfoInterval = blockchain.settings.functionalitySettings.minAssetInfoUpdateInterval

      for {
        lastUpdateHeight <- blockchain
          .assetDescription(tx.assetId)
          .map(_.lastUpdatedAt)
          .toRight(GenericError("Asset doesn't exist"))
        updateAllowedAt = lastUpdateHeight + minUpdateInfoInterval
        _ <- Either.cond(
          updateAllowedAt < blockchain.height,
          (),
          GenericError(s"Can't update asset info before $updateAllowedAt block")
        )
        updatedInfo = AssetInfo(Right(tx.name), Right(tx.description), Height @@ blockchain.height)
      } yield Diff(
        tx = tx,
        portfolios = Map(tx.sender.toAddress -> portfolioUpdate),
        updatedAssets = Map(tx.assetId       -> updatedInfo.leftIor),
        scriptsRun = DiffsCommon.countScriptRuns(blockchain, tx)
      )
    }
}<|MERGE_RESOLUTION|>--- conflicted
+++ resolved
@@ -1,6 +1,9 @@
 package com.wavesplatform.state.diffs
 
-import cats.implicits._
+import cats.syntax.semigroup._
+import cats.syntax.ior._
+import cats.instances.either._
+import cats.syntax.flatMap._
 import com.wavesplatform.features.BlockchainFeatures
 import com.wavesplatform.features.FeatureProvider._
 import com.wavesplatform.lang.ValidationError
@@ -27,7 +30,7 @@
             tx = tx,
             portfolios = Map(tx.sender.toAddress -> Portfolio(balance = -tx.fee, lease = LeaseBalance.empty, assets = Map(asset -> tx.quantity))),
             issuedAssets = Map(asset             -> ((staticInfo, info, volumeInfo))),
-            assetScripts = Map(asset             -> script.map(script => (tx.sender, script._1, script._2))),
+            assetScripts = Map(asset             -> script),
             scriptsRun = DiffsCommon.countScriptRuns(blockchain, tx)
           )
       )
@@ -36,22 +39,6 @@
   def setAssetScript(blockchain: Blockchain, blockTime: Long)(tx: SetAssetScriptTransaction): Either[ValidationError, Diff] =
     DiffsCommon.validateAsset(blockchain, tx.asset, tx.sender, issuerOnly = true).flatMap { _ =>
       if (blockchain.hasAssetScript(tx.asset)) {
-<<<<<<< HEAD
-        DiffsCommon.countScriptComplexity(tx.script, blockchain)
-          .map(script =>
-            Diff(
-              tx = tx,
-            portfolios = Map(tx.sender.toAddress -> Portfolio(balance = -tx.fee, lease = LeaseBalance.empty, assets = Map.empty)),
-            assetScripts = Map(tx.asset          -> script),
-              scriptsRun =
-                // Asset script doesn't count before Ride4DApps activation
-                if (blockchain.isFeatureActivated(BlockchainFeatures.Ride4DApps, blockchain.height)) {
-                  DiffsCommon.countScriptRuns(blockchain, tx)
-                } else {
-                  Some(tx.sender.toAddress).count(blockchain.hasAccountScript)
-                }
-            )
-=======
         DiffsCommon
           .countScriptComplexity(tx.script, blockchain)
           .map(
@@ -59,16 +46,15 @@
               Diff(
                 tx = tx,
                 portfolios = Map(tx.sender.toAddress -> Portfolio(balance = -tx.fee, lease = LeaseBalance.empty, assets = Map.empty)),
-                assetScripts = Map(tx.asset          -> script.map(script => (tx.sender, script._1, script._2))),
+                assetScripts = Map(tx.asset          -> script),
                 scriptsRun =
                   // Asset script doesn't count before Ride4DApps activation
                   if (blockchain.isFeatureActivated(BlockchainFeatures.Ride4DApps, blockchain.height)) {
                     DiffsCommon.countScriptRuns(blockchain, tx)
                   } else {
-                    Some(tx.sender.toAddress).count(blockchain.hasScript)
+                    Some(tx.sender.toAddress).count(blockchain.hasAccountScript)
                   }
               )
->>>>>>> 420bd0d0
           )
       } else {
         Left(GenericError("Cannot set script on an asset issued without a script"))
