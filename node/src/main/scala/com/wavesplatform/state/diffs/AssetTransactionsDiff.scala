--- conflicted
+++ resolved
@@ -99,14 +99,6 @@
 
   def updateInfo(blockchain: Blockchain)(tx: UpdateAssetInfoTransaction): Either[ValidationError, Diff] =
     DiffsCommon.validateAsset(blockchain, tx.assetId, tx.sender.toAddress, issuerOnly = true) >> {
-<<<<<<< HEAD
-=======
-      lazy val portfolioUpdate = tx.feeAsset match {
-        case ia @ IssuedAsset(_) => Portfolio(0L, LeaseBalance.empty, Map(ia -> -tx.feeAmount.value))
-        case Asset.Waves         => Portfolio(balance = -tx.feeAmount.value, LeaseBalance.empty, Map.empty)
-      }
-
->>>>>>> 03403f62
       val minUpdateInfoInterval = blockchain.settings.functionalitySettings.minAssetInfoUpdateInterval
 
       for {
@@ -114,9 +106,9 @@
           case IssuedAsset(asset) if blockchain.isFeatureActivated(BlockchainFeatures.RideV6) =>
             Left(GenericError(s"Invalid fee asset: ${asset.toString}, only Waves can be used to pay fees for UpdateAssetInfoTransaction"))
           case ia @ IssuedAsset(_) =>
-            Right(Portfolio(0L, LeaseBalance.empty, Map(ia -> -tx.feeAmount)))
+            Right(Portfolio(0L, LeaseBalance.empty, Map(ia -> -tx.feeAmount.value)))
           case Asset.Waves =>
-            Right(Portfolio(balance = -tx.feeAmount, LeaseBalance.empty, Map.empty))
+            Right(Portfolio(balance = -tx.feeAmount.value, LeaseBalance.empty, Map.empty))
         }
         lastUpdateHeight <- blockchain
           .assetDescription(tx.assetId)
