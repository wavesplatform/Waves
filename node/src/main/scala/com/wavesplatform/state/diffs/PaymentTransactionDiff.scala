package com.wavesplatform.state.diffs

import cats.implicits.toBifunctorOps
import com.wavesplatform.account.Address
import com.wavesplatform.lang.ValidationError
import com.wavesplatform.state.{Blockchain, Diff, LeaseBalance, Portfolio}
import com.wavesplatform.transaction.PaymentTransaction
import com.wavesplatform.transaction.TxValidationError.GenericError

import scala.util.Left

object PaymentTransactionDiff {

  def apply(blockchain: Blockchain)(tx: PaymentTransaction): Either[ValidationError, Diff] = {
    val blockVersion3AfterHeight = blockchain.settings.functionalitySettings.blockVersion3AfterHeight
    if (blockchain.height > blockVersion3AfterHeight)
      Left(GenericError(s"Payment transaction is deprecated after h=$blockVersion3AfterHeight"))
    else
<<<<<<< HEAD
      Diff
        .combine(
          Map(tx.recipient -> Portfolio(balance = tx.amount, LeaseBalance.empty, assets = Map.empty)),
          Map(
=======
      Right(
        Diff(
          portfolios = Map(tx.recipient -> Portfolio(balance = tx.amount.value, LeaseBalance.empty, assets = Map.empty)) combine Map(
>>>>>>> 02fa6ba5
            Address.fromPublicKey(tx.sender) -> Portfolio(
              balance = -tx.amount.value - tx.fee.value,
              LeaseBalance.empty,
              assets = Map.empty
            )
          )
        )
        .bimap(GenericError(_), p => Diff(portfolios = p))
  }
}<|MERGE_RESOLUTION|>--- conflicted
+++ resolved
@@ -16,16 +16,10 @@
     if (blockchain.height > blockVersion3AfterHeight)
       Left(GenericError(s"Payment transaction is deprecated after h=$blockVersion3AfterHeight"))
     else
-<<<<<<< HEAD
       Diff
         .combine(
-          Map(tx.recipient -> Portfolio(balance = tx.amount, LeaseBalance.empty, assets = Map.empty)),
+          Map(tx.recipient -> Portfolio(balance = tx.amount.value, LeaseBalance.empty, assets = Map.empty)),
           Map(
-=======
-      Right(
-        Diff(
-          portfolios = Map(tx.recipient -> Portfolio(balance = tx.amount.value, LeaseBalance.empty, assets = Map.empty)) combine Map(
->>>>>>> 02fa6ba5
             Address.fromPublicKey(tx.sender) -> Portfolio(
               balance = -tx.amount.value - tx.fee.value,
               LeaseBalance.empty,
