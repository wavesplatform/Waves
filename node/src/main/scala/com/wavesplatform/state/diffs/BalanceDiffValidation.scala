package com.wavesplatform.state.diffs

import cats.implicits._
import com.wavesplatform.account.Address
import com.wavesplatform.common.state.ByteStr
import com.wavesplatform.lang.ValidationError
import com.wavesplatform.state
import com.wavesplatform.state.{Blockchain, Diff, LeaseBalance, Portfolio}
import com.wavesplatform.transaction.Asset.Waves
import com.wavesplatform.transaction.TxValidationError.AccountBalanceError
import com.wavesplatform.utils.ScorexLogging

import scala.util.{Left, Right}

object BalanceDiffValidation extends ScorexLogging {
  def cond(b: Blockchain, cond: Blockchain => Boolean)(d: Diff): Either[AccountBalanceError, Diff] = {
    if (cond(b)) apply(b)(d)
    else Right(d)
  }

  def apply(b: Blockchain)(d: Diff): Either[ValidationError, Diff] = {
    def check(acc: Address, portfolio: Portfolio): Either[(Address, String), Unit] = {
      val balance  = portfolio.balance
      val oldWaves = b.balance(acc, Waves)
      val oldLease = b.leaseBalance(acc)

      def negativeBalanceCheck(newLease: LeaseBalance, newWaves: Long): Either[(Address, String), Unit] =
        if (balance < 0) {
          if (newWaves < 0) {
            Left(acc -> s"negative waves balance: $acc, old: $oldWaves, new: $newWaves")
          } else if (newWaves < newLease.out && b.height > b.settings.functionalitySettings.allowLeasedBalanceTransferUntilHeight) {
            Left(acc -> (if (newWaves + newLease.in - newLease.out < 0) {
                           s"negative effective balance: $acc, old: ${(oldWaves, oldLease)}, new: ${(newWaves, newLease)}"
                         } else if (portfolio.lease.out == 0) {
                           s"$acc trying to spend leased money"
                         } else {
                           s"leased being more than own: $acc, old: ${(oldWaves, oldLease)}, new: ${(newWaves, newLease)}"
                         }))
          } else {
            Right(())
          }
        } else {
          Right(())
        }

      // Tokens it can produce overflow are exist.
      lazy val assetsCheck =
        portfolio.assets
          .collectFirst {
            case (asset, diffAmount) if b.balance(acc, asset) + diffAmount < 0 =>
              Left(acc -> s"negative asset balance: $acc, new portfolio: ${negativeAssetsInfo(b, acc, portfolio)}")
          }
          .getOrElse(Right(()))

<<<<<<< HEAD
         if (newB < 0) {
           Some(acc -> s"negative waves balance: $acc, old: $oldWaves, new: $newB")
         } else if (newB < lease.out && b.height > b.settings.functionalitySettings.allowLeasedBalanceTransferUntilHeight) {
           Some(acc -> (if (newB + lease.in - lease.out < 0) {
                          s"negative effective balance: $acc, old: ${(oldWaves, oldLease)}, new: ${(newB, lease)}"
                        } else if (portfolioDiff.lease.out == 0) {
                          s"$acc trying to spend leased money"
                        } else {
                          s"leased being more than own: $acc, old: ${(oldWaves, oldLease)}, new: ${(newB, lease)}"
                        }))
         } else {
           None
         }
       } else {
         None
       }) orElse (portfolioDiff.assets find { case (a, c) =>
        // Tokens it can produce overflow are exist.
        val oldB = b.balance(acc, a)
        val newB = oldB + c
        newB < 0
      } map { _ =>
        acc -> s"negative asset balance: $acc, new portfolio: ${negativeAssetsInfo(b, acc, portfolioDiff)}"
      })
    }

    if (changedAccounts.exists(check(_).nonEmpty)) {
      Left(AccountBalanceError(changedAccounts.flatMap(check).toMap))
    } else Right(d)
=======
      for {
        newLease <- oldLease.combineF[Either[String, *]](portfolio.lease).leftMap((acc, _))
        newWaves <- state.safeSum(oldWaves, balance, "Waves balance").leftMap((acc, _))
        _        <- negativeBalanceCheck(newLease, newWaves)
        _        <- assetsCheck
      } yield ()
    }

    val positiveBalanceErrors =
      d.portfolios.flatMap { case (acc, p) => check(acc, p).fold(error => List(error), _ => Nil) }

    if (positiveBalanceErrors.isEmpty) {
      Right(d)
    } else {
      Left(AccountBalanceError(positiveBalanceErrors))
    }
>>>>>>> 2f13caf8
  }

  private def negativeAssetsInfo(b: Blockchain, acc: Address, diff: Portfolio): Map[ByteStr, Long] =
    diff.assets
      .map { case (aid, balanceChange) => aid.id -> (b.balance(acc, aid) + balanceChange) }
      .filter(_._2 < 0)
}<|MERGE_RESOLUTION|>--- conflicted
+++ resolved
@@ -1,9 +1,8 @@
 package com.wavesplatform.state.diffs
 
-import cats.implicits._
+import cats.implicits.*
 import com.wavesplatform.account.Address
 import com.wavesplatform.common.state.ByteStr
-import com.wavesplatform.lang.ValidationError
 import com.wavesplatform.state
 import com.wavesplatform.state.{Blockchain, Diff, LeaseBalance, Portfolio}
 import com.wavesplatform.transaction.Asset.Waves
@@ -18,7 +17,7 @@
     else Right(d)
   }
 
-  def apply(b: Blockchain)(d: Diff): Either[ValidationError, Diff] = {
+  def apply(b: Blockchain)(d: Diff): Either[AccountBalanceError, Diff] = {
     def check(acc: Address, portfolio: Portfolio): Either[(Address, String), Unit] = {
       val balance  = portfolio.balance
       val oldWaves = b.balance(acc, Waves)
@@ -52,36 +51,6 @@
           }
           .getOrElse(Right(()))
 
-<<<<<<< HEAD
-         if (newB < 0) {
-           Some(acc -> s"negative waves balance: $acc, old: $oldWaves, new: $newB")
-         } else if (newB < lease.out && b.height > b.settings.functionalitySettings.allowLeasedBalanceTransferUntilHeight) {
-           Some(acc -> (if (newB + lease.in - lease.out < 0) {
-                          s"negative effective balance: $acc, old: ${(oldWaves, oldLease)}, new: ${(newB, lease)}"
-                        } else if (portfolioDiff.lease.out == 0) {
-                          s"$acc trying to spend leased money"
-                        } else {
-                          s"leased being more than own: $acc, old: ${(oldWaves, oldLease)}, new: ${(newB, lease)}"
-                        }))
-         } else {
-           None
-         }
-       } else {
-         None
-       }) orElse (portfolioDiff.assets find { case (a, c) =>
-        // Tokens it can produce overflow are exist.
-        val oldB = b.balance(acc, a)
-        val newB = oldB + c
-        newB < 0
-      } map { _ =>
-        acc -> s"negative asset balance: $acc, new portfolio: ${negativeAssetsInfo(b, acc, portfolioDiff)}"
-      })
-    }
-
-    if (changedAccounts.exists(check(_).nonEmpty)) {
-      Left(AccountBalanceError(changedAccounts.flatMap(check).toMap))
-    } else Right(d)
-=======
       for {
         newLease <- oldLease.combineF[Either[String, *]](portfolio.lease).leftMap((acc, _))
         newWaves <- state.safeSum(oldWaves, balance, "Waves balance").leftMap((acc, _))
@@ -98,7 +67,6 @@
     } else {
       Left(AccountBalanceError(positiveBalanceErrors))
     }
->>>>>>> 2f13caf8
   }
 
   private def negativeAssetsInfo(b: Blockchain, acc: Address, diff: Portfolio): Map[ByteStr, Long] =
