--- conflicted
+++ resolved
@@ -176,13 +176,8 @@
         senderAddress    -> Portfolio(-fee, LeaseBalance(0, amount)),
         recipientAddress -> Portfolio(0, LeaseBalance(amount, 0))
       )
-<<<<<<< HEAD
       details = LeaseDetails(sender, recipient, txId, amount, LeaseDetails.Status.Active)
-    } yield Diff.stateOps(
-=======
-      details = LeaseDetails(sender, recipient, txId, amount, isActive = true)
     } yield Diff(
->>>>>>> 1f0def15
       portfolios = portfolioDiff,
       leaseState = Map((leaseId, details))
     )
@@ -193,9 +188,10 @@
       sender: PublicKey,
       fee: Long,
       time: Long,
-      leaseId: ByteStr
+      leaseId: ByteStr,
+      cancelTxId: ByteStr
   ): Either[ValidationError, Diff] = {
-    val allowedTs     = blockchain.settings.functionalitySettings.allowMultipleLeaseCancelTransactionUntilTimestamp
+    val allowedTs = blockchain.settings.functionalitySettings.allowMultipleLeaseCancelTransactionUntilTimestamp
     for {
       lease     <- blockchain.leaseDetails(leaseId).toRight(GenericError(s"Lease with id=$leaseId not found"))
       recipient <- blockchain.resolveAlias(lease.recipient)
@@ -213,14 +209,15 @@
         )
       )
       senderPortfolio    = Map(sender.toAddress -> Portfolio(-fee, LeaseBalance(0, -lease.amount)))
-      recipientPortfolio = Map(recipient -> Portfolio(0, LeaseBalance(-lease.amount, 0)))
-<<<<<<< HEAD
-      actionInfo         = LeaseDetails(sender, lease.recipient, lease.sourceId, lease.amount, LeaseDetails.Status.CancelledByTx(blockchain.height, txId))
-    } yield Diff.stateOps(
-=======
-      actionInfo         = LeaseDetails(sender, lease.recipient, lease.sourceId, lease.amount, isActive = false)
+      recipientPortfolio = Map(recipient        -> Portfolio(0, LeaseBalance(-lease.amount, 0)))
+      actionInfo = LeaseDetails(
+        sender,
+        lease.recipient,
+        lease.sourceId,
+        lease.amount,
+        LeaseDetails.Status.CancelledByTx(blockchain.height, cancelTxId)
+      )
     } yield Diff(
->>>>>>> 1f0def15
       portfolios = senderPortfolio |+| recipientPortfolio,
       leaseState = Map((leaseId, actionInfo))
     )
