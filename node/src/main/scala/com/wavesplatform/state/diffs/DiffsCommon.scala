--- conflicted
+++ resolved
@@ -1,6 +1,10 @@
 package com.wavesplatform.state.diffs
 
-import cats.implicits._
+import cats.instances.either._
+import cats.instances.option._
+import cats.syntax.either._
+import cats.syntax.ior._
+import cats.syntax.traverse._
 import com.wavesplatform.account.Address
 import com.wavesplatform.features.BlockchainFeatures
 import com.wavesplatform.features.EstimatorProvider._
@@ -15,7 +19,6 @@
 import com.wavesplatform.transaction.Asset.IssuedAsset
 import com.wavesplatform.transaction.ProvenTransaction
 import com.wavesplatform.transaction.TxValidationError.GenericError
-import com.wavesplatform.transaction.assets.IssueTransaction
 
 object DiffsCommon {
   def verifierComplexity(script: Script, estimator: ScriptEstimator): Either[String, Long] =
@@ -38,25 +41,13 @@
     tx.checkedAssets.count(blockchain.hasAssetScript) + Some(tx.sender.toAddress).count(blockchain.hasAccountScript)
 
   def getScriptsComplexity(blockchain: Blockchain, tx: ProvenTransaction): Long = {
-<<<<<<< HEAD
-    val assetsComplexity = tx
-      .checkedAssets
-      .toList
+    val assetsComplexity = tx.checkedAssets.toList
       .flatMap(blockchain.assetScript)
       .map(_._2)
 
     val accountComplexity = blockchain
       .accountScript(tx.sender.toAddress)
       .map(_.verifierComplexity)
-=======
-    val assetsComplexity = tx.checkedAssets.toList
-      .flatMap(blockchain.assetScriptWithComplexity)
-      .map(_._3)
-
-    val accountComplexity = blockchain
-      .accountScriptWithComplexity(tx.sender.toAddress)
-      .map(_._3)
->>>>>>> 420bd0d0
 
     assetsComplexity.sum + accountComplexity.getOrElse(0L)
   }
