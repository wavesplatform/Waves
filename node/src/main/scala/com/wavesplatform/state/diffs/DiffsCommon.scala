--- conflicted
+++ resolved
@@ -21,13 +21,12 @@
   def countScriptRuns(blockchain: Blockchain, tx: ProvenTransaction): Int =
     tx.checkedAssets.count(blockchain.hasAssetScript) + Some(tx.sender.toAddress).count(blockchain.hasAccountScript)
 
-<<<<<<< HEAD
   def getAssetsComplexity(blockchain: Blockchain, tx: Transaction): Long =
     tx match {
       case ptx: ProvenTransaction =>
         tx.checkedAssets.toList
           .flatMap(blockchain.assetScript)
-          .map(_._2)
+          .map(_.complexity)
           .sum
       case _ => 0L
     }
@@ -39,12 +38,6 @@
           case etx: ExchangeTransaction => Seq(etx.buyOrder.senderPublicKey.toAddress, etx.sellOrder.senderPublicKey.toAddress)
           case _                        => Seq.empty
         }
-=======
-  def getScriptsComplexity(blockchain: Blockchain, tx: ProvenTransaction): Long = {
-    val assetsComplexity = tx.checkedAssets.toList
-      .flatMap(blockchain.assetScript)
-      .map(_.complexity)
->>>>>>> 9a307a1a
 
         (ptx.sender.toAddress +: additionalAccounts)
           .flatMap(blockchain.accountScript)
