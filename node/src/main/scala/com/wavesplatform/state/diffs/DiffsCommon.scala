--- conflicted
+++ resolved
@@ -34,50 +34,6 @@
     }
   }
 
-<<<<<<< HEAD
-  def functionComplexity(
-      script: Script,
-      estimator: ScriptEstimator,
-      maybeCall: Option[FUNCTION_CALL]
-  ): Either[String, Long] =
-    Script
-      .complexityInfo(script, estimator)
-      .map(calcFunctionComplexity(script, maybeCall, _))
-
-  def limitFreeComplexity(
-      script: Script,
-      estimator: ScriptEstimator,
-      maybeCall: Option[FUNCTION_CALL]
-  ): Either[String, Long] =
-    Script
-      .limitFreeComplexity(script, estimator)
-      .map(calcFunctionComplexity(script, maybeCall, _))
-
-  private def calcFunctionComplexity(
-      script: Script,
-      maybeCall: Option[FUNCTION_CALL],
-      complexity: (Long, Map[String, Long])
-  ): Long = {
-    val (totalComplexity, cm) = complexity
-    maybeCall match {
-      case Some(call) =>
-        cm.getOrElse(call.function.funcName, totalComplexity)
-
-      case None =>
-        script.expr match {
-          case DApp(_, _, callables, _) =>
-            callables
-              .find(f => (f.u.name == DEFAULT_FUNC_NAME) && f.u.args.isEmpty)
-              .flatMap(f => cm.get(f.u.name))
-              .getOrElse(totalComplexity)
-
-          case _ => totalComplexity
-        }
-    }
-  }
-
-=======
->>>>>>> a6f893ab
   def countScriptRuns(blockchain: Blockchain, tx: ProvenTransaction): Int =
     tx.checkedAssets.count(blockchain.hasAssetScript) + Some(tx.sender.toAddress).count(blockchain.hasScript)
 
