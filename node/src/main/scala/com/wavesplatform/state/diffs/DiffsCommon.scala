package com.wavesplatform.state.diffs

import cats.implicits._
import com.wavesplatform.account.Address
import com.wavesplatform.features.BlockchainFeatures
import com.wavesplatform.features.EstimatorProvider._
import com.wavesplatform.features.FeatureProvider._
import com.wavesplatform.lang.ValidationError
import com.wavesplatform.lang.contract.DApp
import com.wavesplatform.lang.script.ContractScript.ContractScriptImpl
import com.wavesplatform.lang.script.Script
import com.wavesplatform.lang.v1.estimator.v2.ScriptEstimatorV2
import com.wavesplatform.lang.v1.estimator.{ScriptEstimator, ScriptEstimatorV1}
import com.wavesplatform.lang.v1.traits.domain.{Burn, Reissue}
import com.wavesplatform.state.{AssetVolumeInfo, Blockchain, Diff, LeaseBalance, Portfolio}
import com.wavesplatform.transaction.Asset.IssuedAsset
import com.wavesplatform.transaction.ProvenTransaction
import com.wavesplatform.transaction.TxValidationError.GenericError

object DiffsCommon {
  def verifierComplexity(script: Script, estimator: ScriptEstimator): Either[String, Long] =
    Script
      .complexityInfo(script, estimator)
      .map(calcVerifierComplexity(script, _))

  private def calcVerifierComplexity(
      script: Script,
      complexity: (Long, Map[String, Long])
  ): Long = {
    val (totalComplexity, cm) = complexity
    script match {
      case ContractScriptImpl(_, DApp(_, _, _, Some(vf))) if cm.contains(vf.u.name) => cm(vf.u.name)
      case _                                                                        => totalComplexity
    }
  }

  def countScriptRuns(blockchain: Blockchain, tx: ProvenTransaction): Int =
    tx.checkedAssets.count(blockchain.hasAssetScript) + Some(tx.sender.toAddress).count(blockchain.hasAccountScript)

  def getScriptsComplexity(blockchain: Blockchain, tx: ProvenTransaction): Long = {
    val assetsComplexity = tx.checkedAssets.toList
      .flatMap(blockchain.assetScript)
      .map(_._2)

    val accountComplexity = blockchain
<<<<<<< HEAD
      .accountScript(tx.sender.toAddress)
      .map(_.verifierComplexity)
=======
      .accountScriptWithComplexity(tx.sender.toAddress)
      .map(_.maxComplexity)
>>>>>>> abba84c1

    assetsComplexity.sum + accountComplexity.getOrElse(0L)
  }

  def countVerifierComplexity(
      script: Option[Script],
      blockchain: Blockchain
  ): Either[ValidationError, Option[(Script, Long)]] =
    script
      .traverse { script =>
        val useV1PreCheck =
          blockchain.height > blockchain.settings.functionalitySettings.estimatorPreCheckHeight &&
          !blockchain.isFeatureActivated(BlockchainFeatures.MultiPaymentInvokeScript)

        val cost =
          if (useV1PreCheck)
            Script.verifierComplexity(script, ScriptEstimatorV1) *>
            Script.verifierComplexity(script, ScriptEstimatorV2)
          else
            Script.verifierComplexity(script, blockchain.estimator)

        cost.map((script, _))
      }
      .leftMap(GenericError(_))

  def validateAsset(
      blockchain: Blockchain,
      asset: IssuedAsset,
      sender: Address,
      issuerOnly: Boolean
  ): Either[ValidationError, Unit] = {
    @inline
    def validIssuer(issuerOnly: Boolean, sender: Address, issuer: Address) =
      !issuerOnly || sender == issuer

    blockchain.assetDescription(asset) match {
      case Some(ad) if !validIssuer(issuerOnly, sender, ad.issuer.toAddress) =>
        Left(GenericError("Asset was issued by other address"))
      case None =>
        Left(GenericError("Referenced assetId not found"))
      case Some(_) =>
        Right({})
    }
  }

  def processReissue(
      blockchain: Blockchain,
      sender: Address,
      blockTime: Long,
      fee: Long,
      reissue: Reissue
  ): Either[ValidationError, Diff] = {
    val asset = IssuedAsset(reissue.assetId)
    validateAsset(blockchain, asset, sender, issuerOnly = true)
      .flatMap { _ =>
        val oldInfo = blockchain.assetDescription(asset).get

        val isDataTxActivated = blockchain.isFeatureActivated(BlockchainFeatures.DataTransaction, blockchain.height)
        if (oldInfo.reissuable || (blockTime <= blockchain.settings.functionalitySettings.allowInvalidReissueInSameBlockUntilTimestamp)) {
          if ((Long.MaxValue - reissue.quantity) < oldInfo.totalVolume && isDataTxActivated) {
            Left(GenericError("Asset total value overflow"))
          } else {
            val volumeInfo = AssetVolumeInfo(reissue.isReissuable, BigInt(reissue.quantity))
            val portfolio  = Portfolio(balance = -fee, lease = LeaseBalance.empty, assets = Map(asset -> reissue.quantity))

            Right(
              Diff.stateOps(
                portfolios = Map(sender                          -> portfolio),
                updatedAssets = Map(IssuedAsset(reissue.assetId) -> volumeInfo.rightIor)
              )
            )
          }
        } else {
          Left(GenericError("Asset is not reissuable"))
        }
      }
  }

  def processBurn(blockchain: Blockchain, sender: Address, fee: Long, burn: Burn): Either[ValidationError, Diff] = {
    val burnAnyTokensEnabled = blockchain.isFeatureActivated(BlockchainFeatures.BurnAnyTokens)
    val asset                = IssuedAsset(burn.assetId)

    validateAsset(blockchain, asset, sender, !burnAnyTokensEnabled).map { _ =>
      val volumeInfo = AssetVolumeInfo(isReissuable = true, volume = -burn.quantity)
      val portfolio  = Portfolio(balance = -fee, lease = LeaseBalance.empty, assets = Map(asset -> -burn.quantity))

      Diff.stateOps(
        portfolios = Map(sender   -> portfolio),
        updatedAssets = Map(asset -> volumeInfo.rightIor)
      )
    }
  }
}<|MERGE_RESOLUTION|>--- conflicted
+++ resolved
@@ -43,13 +43,8 @@
       .map(_._2)
 
     val accountComplexity = blockchain
-<<<<<<< HEAD
       .accountScript(tx.sender.toAddress)
-      .map(_.verifierComplexity)
-=======
-      .accountScriptWithComplexity(tx.sender.toAddress)
       .map(_.maxComplexity)
->>>>>>> abba84c1
 
     assetsComplexity.sum + accountComplexity.getOrElse(0L)
   }
