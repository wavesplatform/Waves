package com.wavesplatform.state.diffs

import cats.implicits.toBifunctorOps
import com.wavesplatform.account.Address
import com.wavesplatform.features.BlockchainFeatures
import com.wavesplatform.lang.ValidationError
import com.wavesplatform.state._
import com.wavesplatform.transaction.Asset.{IssuedAsset, Waves}
import com.wavesplatform.transaction.TxValidationError
import com.wavesplatform.transaction.TxValidationError.GenericError
import com.wavesplatform.transaction.transfer._

import scala.util.Right
import scala.util.control.NonFatal

object TransferTransactionDiff {
  def apply(blockchain: Blockchain, blockTime: Long)(tx: TransferTransaction): Either[ValidationError, Diff] = {
    val sender = Address.fromPublicKey(tx.sender)

    val isSmartAsset = tx.feeAssetId match {
      case Waves => false
      case asset @ IssuedAsset(_) =>
        blockchain
          .assetDescription(asset)
          .flatMap(_.script)
          .isDefined
    }

    for {
      recipient <- blockchain.resolveAlias(tx.recipient)
      _         <- Either.cond(!isSmartAsset, (), GenericError("Smart assets can't participate in TransferTransactions as a fee"))

      _ <- validateOverflow(blockchain, blockchain.height, tx)
      transferPortfolios <- (tx.assetId match {
        case Waves =>
<<<<<<< HEAD
          Diff.combine(
            Map(sender -> Portfolio(-tx.amount, LeaseBalance.empty, Map.empty)),
            Map(recipient -> Portfolio(tx.amount, LeaseBalance.empty, Map.empty))
          )
        case asset @ IssuedAsset(_) =>
          Diff.combine(
          Map(sender -> Portfolio(0, LeaseBalance.empty, Map(asset -> -tx.amount))),
            Map(recipient -> Portfolio(0, LeaseBalance.empty, Map(asset -> tx.amount)))
          )
      }).leftMap(GenericError(_))
      feePortFolios <- (tx.feeAssetId match {
        case Waves => Right(Map(sender -> Portfolio(-tx.fee, LeaseBalance.empty, Map.empty)))
        case asset @ IssuedAsset(_) =>
          val senderPf = Map(sender -> Portfolio(0, LeaseBalance.empty, Map(asset -> -tx.fee)))
          if (blockchain.height >= Sponsorship.sponsoredFeesSwitchHeight(blockchain)) {
            val sponsorPf = blockchain
              .assetDescription(asset)
              .collect {
                case desc if desc.sponsorship > 0 =>
                  val feeInWaves = Sponsorship.toWaves(tx.fee, desc.sponsorship)
                  Map(desc.issuer.toAddress -> Portfolio(-feeInWaves, LeaseBalance.empty, Map(asset -> tx.fee)))
              }
              .getOrElse(Map.empty)
            Diff.combine(senderPf, sponsorPf)
          } else Right(senderPf)
      }).leftMap(GenericError(_))
      portfolios <- Diff.combine(transferPortfolios, feePortFolios).leftMap(GenericError(_))
=======
          Map(sender -> Portfolio(-tx.amount.value, LeaseBalance.empty, Map.empty)).combine(
            Map(recipient -> Portfolio(tx.amount.value, LeaseBalance.empty, Map.empty))
          )
        case asset @ IssuedAsset(_) =>
          Map(sender -> Portfolio(0, LeaseBalance.empty, Map(asset -> -tx.amount.value))).combine(
            Map(recipient -> Portfolio(0, LeaseBalance.empty, Map(asset -> tx.amount.value)))
          )
      }).combine(
        tx.feeAssetId match {
          case Waves => Map(sender -> Portfolio(-tx.fee.value, LeaseBalance.empty, Map.empty))
          case asset @ IssuedAsset(_) =>
            val senderPf = Map(sender -> Portfolio(0, LeaseBalance.empty, Map(asset -> -tx.fee.value)))
            if (blockchain.height >= Sponsorship.sponsoredFeesSwitchHeight(blockchain)) {
              val sponsorPf = blockchain
                .assetDescription(asset)
                .collect {
                  case desc if desc.sponsorship > 0 =>
                    val feeInWaves = Sponsorship.toWaves(tx.fee.value, desc.sponsorship)
                    Map(desc.issuer.toAddress -> Portfolio(-feeInWaves, LeaseBalance.empty, Map(asset -> tx.fee.value)))
                }
                .getOrElse(Map.empty)
              senderPf.combine(sponsorPf)
            } else senderPf
        }
      )
>>>>>>> 02fa6ba5
      assetIssued    = tx.assetId.fold(true)(blockchain.assetDescription(_).isDefined)
      feeAssetIssued = tx.feeAssetId.fold(true)(blockchain.assetDescription(_).isDefined)
      _ <- Either.cond(
        blockTime <= blockchain.settings.functionalitySettings.allowUnissuedAssetsUntil || (assetIssued && feeAssetIssued),
        (),
        GenericError(
          s"Unissued assets are not allowed after allowUnissuedAssetsUntil=${blockchain.settings.functionalitySettings.allowUnissuedAssetsUntil}"
        )
      )
    } yield Diff(
      portfolios = portfolios,
      scriptsRun = DiffsCommon.countScriptRuns(blockchain, tx)
    )
  }

  private def validateOverflow(blockchain: Blockchain, height: Int, tx: TransferTransaction) =
    if (blockchain.isFeatureActivated(BlockchainFeatures.Ride4DApps, height))
      Right(()) // lets transaction validates itself
    else
      try {
        Math.addExact(tx.fee.value, tx.amount.value)
        Right(())
      } catch {
        case NonFatal(_) => Left(TxValidationError.OverflowError)
      }
}<|MERGE_RESOLUTION|>--- conflicted
+++ resolved
@@ -33,61 +33,33 @@
       _ <- validateOverflow(blockchain, blockchain.height, tx)
       transferPortfolios <- (tx.assetId match {
         case Waves =>
-<<<<<<< HEAD
           Diff.combine(
-            Map(sender -> Portfolio(-tx.amount, LeaseBalance.empty, Map.empty)),
-            Map(recipient -> Portfolio(tx.amount, LeaseBalance.empty, Map.empty))
+            Map(sender -> Portfolio(-tx.amount.value, LeaseBalance.empty, Map.empty)),
+            Map(recipient -> Portfolio(tx.amount.value, LeaseBalance.empty, Map.empty))
           )
         case asset @ IssuedAsset(_) =>
           Diff.combine(
-          Map(sender -> Portfolio(0, LeaseBalance.empty, Map(asset -> -tx.amount))),
-            Map(recipient -> Portfolio(0, LeaseBalance.empty, Map(asset -> tx.amount)))
+          Map(sender -> Portfolio(0, LeaseBalance.empty, Map(asset -> -tx.amount.value))),
+            Map(recipient -> Portfolio(0, LeaseBalance.empty, Map(asset -> tx.amount.value)))
           )
       }).leftMap(GenericError(_))
       feePortFolios <- (tx.feeAssetId match {
-        case Waves => Right(Map(sender -> Portfolio(-tx.fee, LeaseBalance.empty, Map.empty)))
+        case Waves => Right(Map(sender -> Portfolio(-tx.fee.value, LeaseBalance.empty, Map.empty)))
         case asset @ IssuedAsset(_) =>
-          val senderPf = Map(sender -> Portfolio(0, LeaseBalance.empty, Map(asset -> -tx.fee)))
+          val senderPf = Map(sender -> Portfolio(0, LeaseBalance.empty, Map(asset -> -tx.fee.value)))
           if (blockchain.height >= Sponsorship.sponsoredFeesSwitchHeight(blockchain)) {
             val sponsorPf = blockchain
               .assetDescription(asset)
               .collect {
                 case desc if desc.sponsorship > 0 =>
-                  val feeInWaves = Sponsorship.toWaves(tx.fee, desc.sponsorship)
-                  Map(desc.issuer.toAddress -> Portfolio(-feeInWaves, LeaseBalance.empty, Map(asset -> tx.fee)))
+                  val feeInWaves = Sponsorship.toWaves(tx.fee.value, desc.sponsorship)
+                  Map(desc.issuer.toAddress -> Portfolio(-feeInWaves, LeaseBalance.empty, Map(asset -> tx.fee.value)))
               }
               .getOrElse(Map.empty)
             Diff.combine(senderPf, sponsorPf)
           } else Right(senderPf)
       }).leftMap(GenericError(_))
       portfolios <- Diff.combine(transferPortfolios, feePortFolios).leftMap(GenericError(_))
-=======
-          Map(sender -> Portfolio(-tx.amount.value, LeaseBalance.empty, Map.empty)).combine(
-            Map(recipient -> Portfolio(tx.amount.value, LeaseBalance.empty, Map.empty))
-          )
-        case asset @ IssuedAsset(_) =>
-          Map(sender -> Portfolio(0, LeaseBalance.empty, Map(asset -> -tx.amount.value))).combine(
-            Map(recipient -> Portfolio(0, LeaseBalance.empty, Map(asset -> tx.amount.value)))
-          )
-      }).combine(
-        tx.feeAssetId match {
-          case Waves => Map(sender -> Portfolio(-tx.fee.value, LeaseBalance.empty, Map.empty))
-          case asset @ IssuedAsset(_) =>
-            val senderPf = Map(sender -> Portfolio(0, LeaseBalance.empty, Map(asset -> -tx.fee.value)))
-            if (blockchain.height >= Sponsorship.sponsoredFeesSwitchHeight(blockchain)) {
-              val sponsorPf = blockchain
-                .assetDescription(asset)
-                .collect {
-                  case desc if desc.sponsorship > 0 =>
-                    val feeInWaves = Sponsorship.toWaves(tx.fee.value, desc.sponsorship)
-                    Map(desc.issuer.toAddress -> Portfolio(-feeInWaves, LeaseBalance.empty, Map(asset -> tx.fee.value)))
-                }
-                .getOrElse(Map.empty)
-              senderPf.combine(sponsorPf)
-            } else senderPf
-        }
-      )
->>>>>>> 02fa6ba5
       assetIssued    = tx.assetId.fold(true)(blockchain.assetDescription(_).isDefined)
       feeAssetIssued = tx.feeAssetId.fold(true)(blockchain.assetDescription(_).isDefined)
       _ <- Either.cond(
