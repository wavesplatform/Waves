package com.wavesplatform.state.diffs

import cats.implicits.catsSyntaxEitherId
import cats.syntax.ior.*
import com.google.common.base.Utf8
import com.google.protobuf.ByteString
import com.wavesplatform.features.BlockchainFeatures.*
import com.wavesplatform.features.EstimatorProvider.*
import com.wavesplatform.lang.ValidationError
import com.wavesplatform.lang.script.Script
import com.wavesplatform.lang.v1.ContractLimits.MaxExprSizeInBytes
import com.wavesplatform.lang.v1.traits.domain.*
import com.wavesplatform.state.*
import com.wavesplatform.state.diffs.DiffsCommon.*
import com.wavesplatform.transaction.Asset.{IssuedAsset, Waves}
import com.wavesplatform.transaction.ERC20Address
import com.wavesplatform.transaction.TxValidationError.GenericError
import com.wavesplatform.transaction.assets.*

import scala.collection.immutable.VectorMap
import scala.util.Either.cond

object AssetTransactionsDiffs {
  def updateInfo(blockchain: Blockchain)(tx: UpdateAssetInfoTransaction): Either[ValidationError, StateSnapshot] =
    for {
      _ <- validateAsset(blockchain, tx.assetId, tx.sender.toAddress, issuerOnly = true)
      lastUpdateHeight <- blockchain
        .assetDescription(tx.assetId)
        .map(_.lastUpdatedAt)
        .toRight(GenericError("Asset doesn't exist"))
      minUpdateInfoInterval = blockchain.settings.functionalitySettings.minAssetInfoUpdateInterval
      updateAllowedHeight   = lastUpdateHeight + minUpdateInfoInterval
      updatedInfo           = AssetInfo(tx.name, tx.description, Height @@ blockchain.height)
      _ <- cond(
        blockchain.height >= updateAllowedHeight,
        (),
        GenericError(
          s"Can't update info of asset with id=${tx.assetId.id} before $updateAllowedHeight block, " +
            s"current height=${blockchain.height}, minUpdateInfoInterval=$minUpdateInfoInterval"
        )
      )
      feePortfolio <- tx.feeAsset match {
        case Waves =>
          Right(Portfolio(-tx.feeAmount.value))
        case IssuedAsset(asset) if blockchain.isFeatureActivated(RideV6) =>
          Left(GenericError(s"Invalid fee asset: $asset, only Waves can be used to pay fees for UpdateAssetInfoTransaction"))
        case asset @ IssuedAsset(_) =>
          Right(Portfolio.build(asset -> -tx.feeAmount.value))
      }
      snapshot <- StateSnapshot.build(
        blockchain,
        portfolios = Map(tx.sender.toAddress -> feePortfolio),
        updatedAssets = Map(tx.assetId -> updatedInfo.leftIor)
      )
    } yield snapshot

  def sponsor(b: Blockchain)(tx: SponsorFeeTransaction): Either[ValidationError, StateSnapshot] =
    processSponsor(b, tx.sender.toAddress, tx.fee.value, SponsorFee(tx.asset.id, tx.minSponsoredAssetFee.map(_.value)))

  def burn(b: Blockchain)(tx: BurnTransaction): Either[ValidationError, StateSnapshot] =
    processBurn(b, tx.sender.toAddress, tx.fee.value, Burn(tx.asset.id, tx.quantity.value))

  def reissue(b: Blockchain, blockTime: Long)(tx: ReissueTransaction): Either[ValidationError, StateSnapshot] =
    processReissue(b, tx.sender.toAddress, blockTime, tx.fee.value, Reissue(tx.asset.id, tx.reissuable, tx.quantity.value))

  private def checkEstimationOverflow(b: Blockchain, script: Option[(Script, Long)]): Either[GenericError, Unit] =
    if (b.checkEstimationOverflow && script.exists(_._2 < 0))
      Left(GenericError(s"Unexpected negative complexity"))
    else
      Right(())

<<<<<<< HEAD
  def setAssetScript(blockchain: Blockchain)(tx: SetAssetScriptTransaction): Either[ValidationError, StateSnapshot] =
=======
  def setAssetScript(blockchain: Blockchain)(tx: SetAssetScriptTransaction): Either[ValidationError, Diff] =
>>>>>>> 40f15b2e
    for {
      _      <- validateAsset(blockchain, tx.asset, tx.sender.toAddress, issuerOnly = true)
      script <- countVerifierComplexity(tx.script, blockchain, isAsset = true)
      _ <-
        if (!blockchain.hasAssetScript(tx.asset)) Left(GenericError("Cannot set script on an asset issued without a script"))
        else checkEstimationOverflow(blockchain, script)
<<<<<<< HEAD
      _ <- checkSize(blockchain, tx.script)
      snapshot <- StateSnapshot.build(
        blockchain,
        assetScripts = script.fold(Map[IssuedAsset, AssetScriptInfo]()) { case (script, complexity) =>
          Map(tx.asset -> AssetScriptInfo(script, complexity))
        },
        portfolios = Map(tx.sender.toAddress -> Portfolio(-tx.fee.value))
      )
    } yield snapshot

  private def checkSize(b: Blockchain, scriptOpt: Option[Script]): Either[GenericError, Unit] =
=======
      _ <- checkScriptSize(blockchain, tx.script)
    } yield {
      val scriptsRun =
        if (blockchain.isFeatureActivated(Ride4DApps)) countScriptRuns(blockchain, tx)
        else Some(tx.sender.toAddress).count(blockchain.hasAccountScript)
      Diff(
        scriptsRun = scriptsRun,
        assetScripts = Map(tx.asset -> script.map(AssetScriptInfo.tupled)),
        portfolios = Map(tx.sender.toAddress -> Portfolio(-tx.fee.value))
      )
    }

  private def checkScriptSize(b: Blockchain, scriptOpt: Option[Script]): Either[GenericError, Unit] =
>>>>>>> 40f15b2e
    scriptOpt.fold(().asRight[GenericError]) { script =>
      cond(
        !b.isFeatureActivated(BlockRewardDistribution) || script.bytes().size <= MaxExprSizeInBytes,
        (),
        GenericError(s"Script is too large: ${script.bytes().size} bytes > $MaxExprSizeInBytes bytes")
      )
    }

<<<<<<< HEAD
  def issue(blockchain: Blockchain)(tx: IssueTransaction): Either[ValidationError, StateSnapshot] = { // TODO: unify with InvokeScript action diff?
=======
  def issue(blockchain: Blockchain)(tx: IssueTransaction): Either[ValidationError, Diff] = { // TODO: unify with InvokeScript action diff?
>>>>>>> 40f15b2e
    // First 20 bytes of id should be unique
    def requireUnique(): Boolean =
      blockchain.resolveERC20Address(ERC20Address(tx.asset)).isEmpty

    def requireValidUtf(): Boolean = {
      def isValid(str: ByteString): Boolean = {
        val wellFormed  = Utf8.isWellFormed(str.toByteArray)
        val convertible = str == ByteString.copyFromUtf8(str.toStringUtf8)
        wellFormed && convertible
      }
      (isValid(tx.name) && isValid(tx.description)) || !blockchain.isFeatureActivated(BlockV5)
    }

    val assetInfo   = AssetInfo(tx.name, tx.description, Height @@ blockchain.height)
    val assetVolume = AssetVolumeInfo(tx.reissuable, BigInt(tx.quantity.value))
<<<<<<< HEAD
    val assetStatic = AssetStaticInfo(TransactionId @@ tx.id(), TransactionId @@ tx.id(), tx.sender, tx.decimals.value, blockchain.isNFT(tx))
=======
    val assetStatic = AssetStaticInfo(TransactionId @@ tx.id(), tx.sender, tx.decimals.value, blockchain.isNFT(tx))
>>>>>>> 40f15b2e
    val asset       = IssuedAsset(tx.id())

    for {
      _      <- cond(requireUnique(), (), GenericError(s"Asset ${tx.asset} is already issued"))
      _      <- cond(requireValidUtf(), (), GenericError("Valid UTF-8 strings required"))
<<<<<<< HEAD
      _      <- checkSize(blockchain, tx.script)
      script <- countVerifierComplexity(tx.script, blockchain, isAsset = true)
      _      <- checkEstimationOverflow(blockchain, script)
      snapshot <- StateSnapshot.build(
        blockchain,
        assetScripts = script.fold(Map[IssuedAsset, AssetScriptInfo]()) { case (script, complexity) =>
          Map(asset -> AssetScriptInfo(script, complexity))
        },
        issuedAssets = VectorMap(asset -> NewAssetInfo(assetStatic, assetInfo, assetVolume)),
        portfolios = VectorMap(tx.sender.toAddress -> Portfolio.build(-tx.fee.value, asset, tx.quantity.value))
      )
    } yield snapshot
=======
      _      <- checkScriptSize(blockchain, tx.script)
      script <- countVerifierComplexity(tx.script, blockchain, isAsset = true)
      _      <- checkEstimationOverflow(blockchain, script)
    } yield {
      Diff(
        scriptsRun = countScriptRuns(blockchain, tx),
        assetScripts = Map(asset -> script.map(AssetScriptInfo.tupled)),
        issuedAssets = VectorMap(asset -> NewAssetInfo(assetStatic, assetInfo, assetVolume)),
        portfolios = VectorMap(tx.sender.toAddress -> Portfolio.build(-tx.fee.value, asset, tx.quantity.value))
      )
    }
>>>>>>> 40f15b2e
  }
}<|MERGE_RESOLUTION|>--- conflicted
+++ resolved
@@ -69,19 +69,14 @@
     else
       Right(())
 
-<<<<<<< HEAD
   def setAssetScript(blockchain: Blockchain)(tx: SetAssetScriptTransaction): Either[ValidationError, StateSnapshot] =
-=======
-  def setAssetScript(blockchain: Blockchain)(tx: SetAssetScriptTransaction): Either[ValidationError, Diff] =
->>>>>>> 40f15b2e
     for {
       _      <- validateAsset(blockchain, tx.asset, tx.sender.toAddress, issuerOnly = true)
       script <- countVerifierComplexity(tx.script, blockchain, isAsset = true)
       _ <-
         if (!blockchain.hasAssetScript(tx.asset)) Left(GenericError("Cannot set script on an asset issued without a script"))
         else checkEstimationOverflow(blockchain, script)
-<<<<<<< HEAD
-      _ <- checkSize(blockchain, tx.script)
+      _ <- checkScriptSize(blockchain, tx.script)
       snapshot <- StateSnapshot.build(
         blockchain,
         assetScripts = script.fold(Map[IssuedAsset, AssetScriptInfo]()) { case (script, complexity) =>
@@ -91,22 +86,7 @@
       )
     } yield snapshot
 
-  private def checkSize(b: Blockchain, scriptOpt: Option[Script]): Either[GenericError, Unit] =
-=======
-      _ <- checkScriptSize(blockchain, tx.script)
-    } yield {
-      val scriptsRun =
-        if (blockchain.isFeatureActivated(Ride4DApps)) countScriptRuns(blockchain, tx)
-        else Some(tx.sender.toAddress).count(blockchain.hasAccountScript)
-      Diff(
-        scriptsRun = scriptsRun,
-        assetScripts = Map(tx.asset -> script.map(AssetScriptInfo.tupled)),
-        portfolios = Map(tx.sender.toAddress -> Portfolio(-tx.fee.value))
-      )
-    }
-
   private def checkScriptSize(b: Blockchain, scriptOpt: Option[Script]): Either[GenericError, Unit] =
->>>>>>> 40f15b2e
     scriptOpt.fold(().asRight[GenericError]) { script =>
       cond(
         !b.isFeatureActivated(BlockRewardDistribution) || script.bytes().size <= MaxExprSizeInBytes,
@@ -115,11 +95,7 @@
       )
     }
 
-<<<<<<< HEAD
   def issue(blockchain: Blockchain)(tx: IssueTransaction): Either[ValidationError, StateSnapshot] = { // TODO: unify with InvokeScript action diff?
-=======
-  def issue(blockchain: Blockchain)(tx: IssueTransaction): Either[ValidationError, Diff] = { // TODO: unify with InvokeScript action diff?
->>>>>>> 40f15b2e
     // First 20 bytes of id should be unique
     def requireUnique(): Boolean =
       blockchain.resolveERC20Address(ERC20Address(tx.asset)).isEmpty
@@ -135,18 +111,13 @@
 
     val assetInfo   = AssetInfo(tx.name, tx.description, Height @@ blockchain.height)
     val assetVolume = AssetVolumeInfo(tx.reissuable, BigInt(tx.quantity.value))
-<<<<<<< HEAD
     val assetStatic = AssetStaticInfo(TransactionId @@ tx.id(), TransactionId @@ tx.id(), tx.sender, tx.decimals.value, blockchain.isNFT(tx))
-=======
-    val assetStatic = AssetStaticInfo(TransactionId @@ tx.id(), tx.sender, tx.decimals.value, blockchain.isNFT(tx))
->>>>>>> 40f15b2e
     val asset       = IssuedAsset(tx.id())
 
     for {
       _      <- cond(requireUnique(), (), GenericError(s"Asset ${tx.asset} is already issued"))
       _      <- cond(requireValidUtf(), (), GenericError("Valid UTF-8 strings required"))
-<<<<<<< HEAD
-      _      <- checkSize(blockchain, tx.script)
+      _      <- checkScriptSize(blockchain, tx.script)
       script <- countVerifierComplexity(tx.script, blockchain, isAsset = true)
       _      <- checkEstimationOverflow(blockchain, script)
       snapshot <- StateSnapshot.build(
@@ -158,18 +129,5 @@
         portfolios = VectorMap(tx.sender.toAddress -> Portfolio.build(-tx.fee.value, asset, tx.quantity.value))
       )
     } yield snapshot
-=======
-      _      <- checkScriptSize(blockchain, tx.script)
-      script <- countVerifierComplexity(tx.script, blockchain, isAsset = true)
-      _      <- checkEstimationOverflow(blockchain, script)
-    } yield {
-      Diff(
-        scriptsRun = countScriptRuns(blockchain, tx),
-        assetScripts = Map(asset -> script.map(AssetScriptInfo.tupled)),
-        issuedAssets = VectorMap(asset -> NewAssetInfo(assetStatic, assetInfo, assetVolume)),
-        portfolios = VectorMap(tx.sender.toAddress -> Portfolio.build(-tx.fee.value, asset, tx.quantity.value))
-      )
-    }
->>>>>>> 40f15b2e
   }
 }