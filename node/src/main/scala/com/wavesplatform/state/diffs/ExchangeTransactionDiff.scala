package com.wavesplatform.state.diffs

import scala.util.{Right, Try}

import cats.instances.map._
import cats.kernel.Monoid
import cats.syntax.either._
import com.wavesplatform.account.Address
import com.wavesplatform.features.BlockchainFeatures
import com.wavesplatform.lang.ValidationError
import com.wavesplatform.state._
import com.wavesplatform.transaction.{Asset, TxVersion}
import com.wavesplatform.transaction.Asset.{IssuedAsset, Waves}
import com.wavesplatform.transaction.TxValidationError.{GenericError, OrderValidationError}
import com.wavesplatform.transaction.assets.exchange.{ExchangeTransaction, Order, OrderType}

object ExchangeTransactionDiff {

  def apply(blockchain: Blockchain)(tx: ExchangeTransaction): Either[ValidationError, Diff] = {
<<<<<<< HEAD
    val matcher = tx.buyOrder.matcherPublicKey.toAddress
    val buyer   = tx.buyOrder.senderAddress
    val seller  = tx.sellOrder.senderAddress
=======
    val buyer  = tx.buyOrder.senderPublicKey.toAddress
    val seller = tx.sellOrder.senderPublicKey.toAddress
>>>>>>> 196097fb

    val assetIds =
      List(tx.buyOrder.assetPair.amountAsset, tx.buyOrder.assetPair.priceAsset, tx.sellOrder.assetPair.amountAsset, tx.sellOrder.assetPair.priceAsset).collect {
        case asset: IssuedAsset => asset
      }.distinct
    val assets = assetIds.map(id => id -> blockchain.assetDescription(id)).toMap

    def smartFeaturesChecks(): Either[GenericError, (Int, Boolean, Boolean)] =
      for {
        _ <- Right(())
        smartTradesEnabled = blockchain.isFeatureActivated(BlockchainFeatures.SmartAccountTrading)
        smartAssetsEnabled = blockchain.isFeatureActivated(BlockchainFeatures.SmartAssets)
        assetsScripted      = assets.values.count(_.flatMap(_.script).isDefined)
        _ <- Either.cond(
          smartAssetsEnabled || assetsScripted == 0,
          (),
          GenericError(s"Smart assets can't participate in ExchangeTransactions (SmartAssetsFeature is disabled)")
        )
        buyerScripted = blockchain.hasAccountScript(buyer)
        _ <- Either.cond(
          smartTradesEnabled || !buyerScripted,
          (),
          GenericError(s"Buyer $buyer can't participate in ExchangeTransaction because it has assigned Script (SmartAccountsTrades is disabled)")
        )
        sellerScripted = blockchain.hasAccountScript(seller)
        _ <- Either.cond(
          smartTradesEnabled || !sellerScripted,
          (),
          GenericError(s"Seller $seller can't participate in ExchangeTransaction because it has assigned Script (SmartAccountsTrades is disabled)")
        )
      } yield (assetsScripted, buyerScripted, sellerScripted)

    for {
      buyerAndSellerScripted          <- smartFeaturesChecks()
      portfolios <- getPortfolios(blockchain, tx)
      tx         <- enoughVolume(tx, blockchain)
      scripts = {
        val (assetsScripted, buyerScripted, sellerScripted) = buyerAndSellerScripted
        val matcherScripted = Some(tx.sender.toAddress).count(blockchain.hasAccountScript)

        // Don't count before Ride4DApps activation
        val ordersScripted = Seq(buyerScripted, sellerScripted)
          .filter(_ => blockchain.isFeatureActivated(BlockchainFeatures.Ride4DApps, blockchain.height))
          .count(identity)

        assetsScripted +
          matcherScripted +
          ordersScripted
      }
    } yield {
      Diff(
        portfolios = portfolios,
        orderFills = Map(
          tx.buyOrder.id()  -> VolumeAndFee(tx.amount, tx.buyMatcherFee),
          tx.sellOrder.id() -> VolumeAndFee(tx.amount, tx.sellMatcherFee)
        ),
        scriptsRun = scripts
      )
    }
  }

  def getPortfolios(blockchain: Blockchain, tx: ExchangeTransaction): Either[ValidationError, Map[Address, Portfolio]] = {
    def isPriceValid(amountDecimals: Int, priceDecimals: Int) = {
      def convertPrice(price: Long, amountDecimals: Int, priceDecimals: Int) =
        Try {
          (BigDecimal(price) / BigDecimal(10).pow(priceDecimals - amountDecimals)).toBigInt.bigInteger.longValueExact()
        }.toEither.leftMap(x => GenericError(x.getMessage))

      def orderPrice(order: Order, amountDecimals: Int, priceDecimals: Int) =
        if (tx.version >= TxVersion.V3 && order.version < Order.V4) convertPrice(order.price, amountDecimals, priceDecimals)
        else Right(order.price)

      for {
        _              <- Either.cond(tx.price != 0L, (), GenericError("price should be > 0"))
        buyOrderPrice  <- orderPrice(tx.buyOrder, amountDecimals, priceDecimals)
        sellOrderPrice <- orderPrice(tx.sellOrder, amountDecimals, priceDecimals)
        _              <- Either.cond(tx.price <= buyOrderPrice, (), GenericError("price should be <= buyOrder.price"))
        _              <- Either.cond(tx.price >= sellOrderPrice, (), GenericError("price should be >= sellOrder.price"))
      } yield ()
    }

    val assetIds =
      List(tx.buyOrder.assetPair.amountAsset, tx.buyOrder.assetPair.priceAsset, tx.sellOrder.assetPair.amountAsset, tx.sellOrder.assetPair.priceAsset).collect {
        case asset: IssuedAsset => asset
      }.distinct
    val assets = assetIds.map(id => id -> blockchain.assetDescription(id)).toMap

    val matcher: Address = tx.sender.toAddress
    val buyer: Address   = tx.buyOrder.sender.toAddress
    val seller: Address  = tx.sellOrder.sender.toAddress

    def getAssetDiff(asset: Asset, buyAssetChange: Long, sellAssetChange: Long): Map[Address, Portfolio] = {
      Monoid.combine(
        Map(buyer  -> Portfolio.build(asset, buyAssetChange)),
        Map(seller -> Portfolio.build(asset, sellAssetChange))
      )
    }

    val matcherPortfolio =
      Monoid.combineAll(
        Seq(
<<<<<<< HEAD
          Map[Address, Portfolio](matcher -> matcherPortfolio),
          Map[Address, Portfolio](buyer   -> getOrderFeePortfolio(tx.buyOrder, -tx.buyMatcherFee)),
          Map[Address, Portfolio](seller  -> getOrderFeePortfolio(tx.sellOrder, -tx.sellMatcherFee))
=======
          getOrderFeePortfolio(tx.buyOrder, tx.buyMatcherFee),
          getOrderFeePortfolio(tx.sellOrder, tx.sellMatcherFee),
          Portfolio.waves(-tx.fee)
>>>>>>> 196097fb
        )
      )

    val feeDiff = Monoid.combineAll(
      Seq(
        Map(matcher -> matcherPortfolio),
        Map(buyer   -> getOrderFeePortfolio(tx.buyOrder, -tx.buyMatcherFee)),
        Map(seller  -> getOrderFeePortfolio(tx.sellOrder, -tx.sellMatcherFee))
      )
    )

    for {
      _ <- Either.cond(assets.values.forall(_.isDefined), (), GenericError("Assets should be issued before they can be traded"))
      amountDecimals = if (tx.version < TxVersion.V3) 8 else tx.buyOrder.assetPair.amountAsset.fold(8)(ia => assets(ia).fold(8)(_.decimals))
      priceDecimals  = if (tx.version < TxVersion.V3) 8 else tx.buyOrder.assetPair.priceAsset.fold(8)(ia => assets(ia).fold(8)(_.decimals))
      _                     <- isPriceValid(amountDecimals, priceDecimals)
      buyPriceAssetChange   <- getSpendAmount(tx.buyOrder, amountDecimals, priceDecimals, tx.amount, tx.price).map(-_)
      buyAmountAssetChange  <- getReceiveAmount(tx.buyOrder, amountDecimals, priceDecimals, tx.amount, tx.price)
      sellPriceAssetChange  <- getReceiveAmount(tx.sellOrder, amountDecimals, priceDecimals, tx.amount, tx.price)
      sellAmountAssetChange <- getSpendAmount(tx.sellOrder, amountDecimals, priceDecimals, tx.amount, tx.price).map(-_)
      priceDiff  = getAssetDiff(tx.buyOrder.assetPair.priceAsset, buyPriceAssetChange, sellPriceAssetChange)
      amountDiff = getAssetDiff(tx.buyOrder.assetPair.amountAsset, buyAmountAssetChange, sellAmountAssetChange)
    } yield Monoid.combineAll(Seq(feeDiff, priceDiff, amountDiff))
  }

  private def enoughVolume(exTrans: ExchangeTransaction, blockchain: Blockchain): Either[ValidationError, ExchangeTransaction] = {

    val filledBuy  = blockchain.filledVolumeAndFee(exTrans.buyOrder.id())
    val filledSell = blockchain.filledVolumeAndFee(exTrans.sellOrder.id())

    val buyTotal  = filledBuy.volume + exTrans.amount
    val sellTotal = filledSell.volume + exTrans.amount

    lazy val buyAmountValid  = exTrans.buyOrder.amount >= buyTotal
    lazy val sellAmountValid = exTrans.sellOrder.amount >= sellTotal

    def isFeeValid(feeTotal: Long, amountTotal: Long, maxfee: Long, maxAmount: Long, order: Order): Boolean = {
      feeTotal <= (order match {
        case o: Order if o.version >= Order.V3 => BigInt(maxfee)
        case _                                 => BigInt(maxfee) * BigInt(amountTotal) / BigInt(maxAmount)
      })
    }

    lazy val buyFeeValid =
      isFeeValid(
        feeTotal = filledBuy.fee + exTrans.buyMatcherFee,
        amountTotal = buyTotal,
        maxfee = exTrans.buyOrder.matcherFee,
        maxAmount = exTrans.buyOrder.amount,
        order = exTrans.buyOrder
      )

    lazy val sellFeeValid =
      isFeeValid(
        feeTotal = filledSell.fee + exTrans.sellMatcherFee,
        amountTotal = sellTotal,
        maxfee = exTrans.sellOrder.matcherFee,
        maxAmount = exTrans.sellOrder.amount,
        order = exTrans.sellOrder
      )

    if (!buyAmountValid) Left(OrderValidationError(exTrans.buyOrder, s"Too much buy. Already filled volume for the order: ${filledBuy.volume}"))
    else if (!sellAmountValid)
      Left(OrderValidationError(exTrans.sellOrder, s"Too much sell. Already filled volume for the order: ${filledSell.volume}"))
    else if (!buyFeeValid) Left(OrderValidationError(exTrans.buyOrder, s"Insufficient buy fee"))
    else if (!sellFeeValid) Left(OrderValidationError(exTrans.sellOrder, s"Insufficient sell fee"))
    else Right(exTrans)
  }

  private[diffs] def getSpendAmount(
      order: Order,
      amountDecimals: Int,
      priceDecimals: Int,
      matchAmount: Long,
      matchPrice: Long
  ): Either[ValidationError, Long] =
    Try {
      if (order.orderType == OrderType.SELL) matchAmount
      else {
        val spend = (BigDecimal(matchAmount) * matchPrice * BigDecimal(10).pow(priceDecimals - amountDecimals - 8)).toBigInt
        if (order.getSpendAssetId == Waves && !(spend + order.matcherFee).isValidLong) {
          throw new ArithmeticException("BigInteger out of long range")
        } else spend.bigInteger.longValueExact()
      }
    }.toEither.left.map(x => GenericError(x.getMessage))

  private[diffs] def getReceiveAmount(
      order: Order,
      amountDecimals: Int,
      priceDecimals: Int,
      matchAmount: Long,
      matchPrice: Long
  ): Either[ValidationError, Long] =
    Try {
      if (order.orderType == OrderType.BUY) matchAmount
      else {
        (BigDecimal(matchAmount) * matchPrice * BigDecimal(10).pow(priceDecimals - amountDecimals - 8)).toBigInt.bigInteger.longValueExact()
      }
    }.toEither.left.map(x => GenericError(x.getMessage))

  /**
    * Calculates fee portfolio from the order (taking into account that in OrderV3 fee can be paid in asset != Waves)
    */
  private[diffs] def getOrderFeePortfolio(order: Order, fee: Long): Portfolio =
    Portfolio.build(order.matcherFeeAssetId, fee)
}<|MERGE_RESOLUTION|>--- conflicted
+++ resolved
@@ -17,14 +17,8 @@
 object ExchangeTransactionDiff {
 
   def apply(blockchain: Blockchain)(tx: ExchangeTransaction): Either[ValidationError, Diff] = {
-<<<<<<< HEAD
-    val matcher = tx.buyOrder.matcherPublicKey.toAddress
-    val buyer   = tx.buyOrder.senderAddress
-    val seller  = tx.sellOrder.senderAddress
-=======
-    val buyer  = tx.buyOrder.senderPublicKey.toAddress
-    val seller = tx.sellOrder.senderPublicKey.toAddress
->>>>>>> 196097fb
+    val buyer  = tx.buyOrder.senderAddress
+    val seller = tx.sellOrder.senderAddress
 
     val assetIds =
       List(tx.buyOrder.assetPair.amountAsset, tx.buyOrder.assetPair.priceAsset, tx.sellOrder.assetPair.amountAsset, tx.sellOrder.assetPair.priceAsset).collect {
@@ -126,23 +120,17 @@
     val matcherPortfolio =
       Monoid.combineAll(
         Seq(
-<<<<<<< HEAD
-          Map[Address, Portfolio](matcher -> matcherPortfolio),
-          Map[Address, Portfolio](buyer   -> getOrderFeePortfolio(tx.buyOrder, -tx.buyMatcherFee)),
-          Map[Address, Portfolio](seller  -> getOrderFeePortfolio(tx.sellOrder, -tx.sellMatcherFee))
-=======
           getOrderFeePortfolio(tx.buyOrder, tx.buyMatcherFee),
           getOrderFeePortfolio(tx.sellOrder, tx.sellMatcherFee),
           Portfolio.waves(-tx.fee)
->>>>>>> 196097fb
         )
       )
 
     val feeDiff = Monoid.combineAll(
       Seq(
-        Map(matcher -> matcherPortfolio),
-        Map(buyer   -> getOrderFeePortfolio(tx.buyOrder, -tx.buyMatcherFee)),
-        Map(seller  -> getOrderFeePortfolio(tx.sellOrder, -tx.sellMatcherFee))
+        Map[Address, Portfolio](matcher -> matcherPortfolio),
+        Map[Address, Portfolio](buyer   -> getOrderFeePortfolio(tx.buyOrder, -tx.buyMatcherFee)),
+        Map[Address, Portfolio](seller  -> getOrderFeePortfolio(tx.sellOrder, -tx.sellMatcherFee))
       )
     )
 
