package com.wavesplatform.state.diffs

import cats.implicits.toFoldableOps
import cats.syntax.either.*
import com.wavesplatform.account.Address
import com.wavesplatform.crypto.EthereumKeyLength
import com.wavesplatform.features.BlockchainFeatures
import com.wavesplatform.lang.ValidationError
import com.wavesplatform.state.*
import com.wavesplatform.transaction.Asset.{IssuedAsset, Waves}
import com.wavesplatform.transaction.TxValidationError.{GenericError, OrderValidationError}
import com.wavesplatform.transaction.assets.exchange.*
import com.wavesplatform.transaction.assets.exchange.OrderAuthentication.Eip712Signature
import com.wavesplatform.transaction.assets.exchange.OrderPriceMode.AssetDecimals
import com.wavesplatform.transaction.{Asset, TxVersion}

import java.text.{DecimalFormat, DecimalFormatSymbols}
import scala.util.{Right, Try}

object ExchangeTransactionDiff {

  private val formatter = {
    val symbols = DecimalFormatSymbols.getInstance
    symbols.setGroupingSeparator('_')
    new DecimalFormat("###,###.##", symbols)
  }

  def apply(blockchain: Blockchain)(tx: ExchangeTransaction): Either[ValidationError, StateSnapshot] = {
    val buyer  = tx.buyOrder.senderAddress
    val seller = tx.sellOrder.senderAddress

    val assetIds =
      List(
        tx.buyOrder.assetPair.amountAsset,
        tx.buyOrder.assetPair.priceAsset,
        tx.sellOrder.assetPair.amountAsset,
        tx.sellOrder.assetPair.priceAsset
      ).collect { case asset: IssuedAsset =>
        asset
      }.distinct
    val assets = assetIds.map(id => id -> blockchain.assetDescription(id)).toMap

    def smartFeaturesChecks(): Either[GenericError, Unit] =
      for {
        _ <- Right(())
        smartTradesEnabled = blockchain.isFeatureActivated(BlockchainFeatures.SmartAccountTrading)
        smartAssetsEnabled = blockchain.isFeatureActivated(BlockchainFeatures.SmartAssets)
        assetsScripted     = assets.values.count(_.flatMap(_.script).isDefined)
        _ <- Either.cond(
          smartAssetsEnabled || assetsScripted == 0,
          (),
          GenericError(s"Smart assets can't participate in ExchangeTransactions (SmartAssetsFeature is disabled)")
        )
        buyerScripted = blockchain.hasAccountScript(buyer)
        _ <- Either.cond(
          smartTradesEnabled || !buyerScripted,
          (),
          GenericError(s"Buyer $buyer can't participate in ExchangeTransaction because it has assigned Script (SmartAccountsTrades is disabled)")
        )
        sellerScripted = blockchain.hasAccountScript(seller)
        _ <- Either.cond(
          smartTradesEnabled || !sellerScripted,
          (),
          GenericError(s"Seller $seller can't participate in ExchangeTransaction because it has assigned Script (SmartAccountsTrades is disabled)")
        )
      } yield ()

    for {
<<<<<<< HEAD
      _                      <- checkOrderPkRecover(tx.order1, blockchain)
      _                      <- checkOrderPkRecover(tx.order2, blockchain)
      buyerAndSellerScripted <- smartFeaturesChecks()
      portfolios             <- getPortfolios(blockchain, tx)
      _                      <- enoughVolume(tx, blockchain)
      _                      <- checkOrderPriceModes(tx, blockchain)
      _                      <- checkAttachment(tx.order1, blockchain)
      _                      <- checkAttachment(tx.order2, blockchain)
      scripts = {
        val (assetsScripted, buyerScripted, sellerScripted) = buyerAndSellerScripted
        val matcherScripted                                 = Some(tx.sender.toAddress).count(blockchain.hasAccountScript)

        // Don't count before Ride4DApps activation
        val ordersScripted = Seq(buyerScripted, sellerScripted)
          .filter(_ => blockchain.isFeatureActivated(BlockchainFeatures.Ride4DApps, blockchain.height))
          .count(identity)

        assetsScripted +
          matcherScripted +
          ordersScripted
      }
    } yield {
      Diff(
        portfolios = portfolios,
        orderFills = Map(
          tx.buyOrder.id()  -> VolumeAndFee(tx.amount.value, tx.buyMatcherFee),
          tx.sellOrder.id() -> VolumeAndFee(tx.amount.value, tx.sellMatcherFee)
        ),
        scriptsRun = scripts
=======
      _          <- checkOrderPkRecover(tx.order1, blockchain)
      _          <- checkOrderPkRecover(tx.order2, blockchain)
      _          <- smartFeaturesChecks()
      _          <- enoughVolume(tx, blockchain)
      _          <- checkOrderPriceModes(tx, blockchain)
      portfolios <- getPortfolios(blockchain, tx)
      orderFills = Map(
        tx.buyOrder.id()  -> VolumeAndFee(tx.amount.value, tx.buyMatcherFee),
        tx.sellOrder.id() -> VolumeAndFee(tx.amount.value, tx.sellMatcherFee)
>>>>>>> 2616ebb9
      )
      snapshot <- StateSnapshot.build(blockchain, portfolios, orderFills)
    } yield snapshot
  }

  def getPortfolios(blockchain: Blockchain, tx: ExchangeTransaction): Either[ValidationError, Map[Address, Portfolio]] = {
    def isPriceValid(amountDecimals: Int, priceDecimals: Int) = {
      def convertPrice(price: Long, amountDecimals: Int, priceDecimals: Int) =
        Try {
          (BigDecimal(price) / BigDecimal(10).pow(priceDecimals - amountDecimals)).toBigInt.bigInteger.longValueExact()
        }.toEither.leftMap(x => GenericError(x.getMessage))

      def orderPrice(order: Order, amountDecimals: Int, priceDecimals: Int) =
        if (tx.version >= TxVersion.V3 && (order.version < Order.V4 || order.priceMode == AssetDecimals))
          convertPrice(order.price.value, amountDecimals, priceDecimals)
        else
          Right(order.price.value)

      def formatTxPrice: String = formatter.format(tx.price.value)

      def formatOrderPrice(order: Order, convertedPrice: Long): String = {
        val rawPriceStr =
          if (order.price.value == convertedPrice) ""
          else s" (assetDecimals price = ${formatter.format(order.price.value)})"
        s"${formatter.format(convertedPrice)}$rawPriceStr"
      }

      for {
        buyOrderPrice  <- orderPrice(tx.buyOrder, amountDecimals, priceDecimals)
        sellOrderPrice <- orderPrice(tx.sellOrder, amountDecimals, priceDecimals)
        _ <- Either.cond(
          tx.price.value <= buyOrderPrice,
          (),
          GenericError(s"exchange.price = $formatTxPrice should be <= buyOrder.price = ${formatOrderPrice(tx.buyOrder, buyOrderPrice)}")
        )
        _ <- Either.cond(
          tx.price.value >= sellOrderPrice,
          (),
          GenericError(s"exchange.price = $formatTxPrice should be >= sellOrder.price = ${formatOrderPrice(tx.sellOrder, sellOrderPrice)}")
        )
      } yield ()
    }

    val assetIds =
      List(
        tx.buyOrder.assetPair.amountAsset,
        tx.buyOrder.assetPair.priceAsset,
        tx.sellOrder.assetPair.amountAsset,
        tx.sellOrder.assetPair.priceAsset
      ).collect { case asset: IssuedAsset =>
        asset
      }.distinct
    val assets = assetIds.map(id => id -> blockchain.assetDescription(id)).toMap

    val matcher: Address = tx.sender.toAddress
    val buyer: Address   = tx.buyOrder.sender.toAddress
    val seller: Address  = tx.sellOrder.sender.toAddress

    def getAssetDiff(asset: Asset, buyAssetChange: Long, sellAssetChange: Long): Either[String, Map[Address, Portfolio]] = {
      Portfolio.combine(
        Map(buyer  -> Portfolio.build(asset, buyAssetChange)),
        Map(seller -> Portfolio.build(asset, sellAssetChange))
      )
    }

    lazy val matcherPortfolioE =
      Seq(
        getOrderFeePortfolio(tx.buyOrder, tx.buyMatcherFee),
        getOrderFeePortfolio(tx.sellOrder, tx.sellMatcherFee),
        Portfolio.waves(-tx.fee.value)
      ).foldM(Portfolio())(_.combine(_))

    lazy val feeDiffE =
      matcherPortfolioE.flatMap(matcherPortfolio =>
        Seq(
          Map[Address, Portfolio](matcher -> matcherPortfolio),
          Map[Address, Portfolio](buyer   -> getOrderFeePortfolio(tx.buyOrder, -tx.buyMatcherFee)),
          Map[Address, Portfolio](seller  -> getOrderFeePortfolio(tx.sellOrder, -tx.sellMatcherFee))
        ).foldM(Map.empty[Address, Portfolio])(Portfolio.combine)
      )

    for {
      _ <- Either.cond(
        tx.buyMatcherFee >= 0 && tx.sellMatcherFee >= 0,
        (),
        GenericError("Matcher fee can not be negative")
      )
      _ <- Either.cond(assets.values.forall(_.isDefined), (), GenericError("Assets should be issued before they can be traded"))
      amountDecimals = if (tx.version < TxVersion.V3) 8 else tx.buyOrder.assetPair.amountAsset.fold(8)(ia => assets(ia).fold(8)(_.decimals))
      priceDecimals  = if (tx.version < TxVersion.V3) 8 else tx.buyOrder.assetPair.priceAsset.fold(8)(ia => assets(ia).fold(8)(_.decimals))
      _                     <- isPriceValid(amountDecimals, priceDecimals)
      buyPriceAssetChange   <- getSpendAmount(tx.buyOrder, amountDecimals, priceDecimals, tx.amount.value, tx.price.value).map(-_)
      buyAmountAssetChange  <- getReceiveAmount(tx.buyOrder, amountDecimals, priceDecimals, tx.amount.value, tx.price.value)
      sellPriceAssetChange  <- getReceiveAmount(tx.sellOrder, amountDecimals, priceDecimals, tx.amount.value, tx.price.value)
      sellAmountAssetChange <- getSpendAmount(tx.sellOrder, amountDecimals, priceDecimals, tx.amount.value, tx.price.value).map(-_)
      priceDiff             <- getAssetDiff(tx.buyOrder.assetPair.priceAsset, buyPriceAssetChange, sellPriceAssetChange).leftMap(GenericError(_))
      amountDiff            <- getAssetDiff(tx.buyOrder.assetPair.amountAsset, buyAmountAssetChange, sellAmountAssetChange).leftMap(GenericError(_))
      feeDiff               <- feeDiffE.leftMap(GenericError(_))
      totalDiff             <- Portfolio.combine(feeDiff, priceDiff).flatMap(Portfolio.combine(_, amountDiff)).leftMap(GenericError(_))
    } yield totalDiff
  }

  private[this] def checkOrderPriceModes(tx: ExchangeTransaction, blockchain: Blockchain): Either[GenericError, Unit] = {
    def isLegacyModeOrder(order: Order) = order.version >= Order.V4 && order.priceMode != OrderPriceMode.Default
    Either.cond(
      !Seq(tx.order1, tx.order2).exists(isLegacyModeOrder) || blockchain.isFeatureActivated(BlockchainFeatures.RideV6),
      (),
      GenericError("Legacy price mode is only available after RideV6 activation")
    )
  }

  private def enoughVolume(exTrans: ExchangeTransaction, blockchain: Blockchain): Either[ValidationError, Unit] = {

    val filledBuy  = blockchain.filledVolumeAndFee(exTrans.buyOrder.id())
    val filledSell = blockchain.filledVolumeAndFee(exTrans.sellOrder.id())

    val buyTotal  = filledBuy.volume + exTrans.amount.value
    val sellTotal = filledSell.volume + exTrans.amount.value

    lazy val buyAmountValid  = exTrans.buyOrder.amount.value >= buyTotal
    lazy val sellAmountValid = exTrans.sellOrder.amount.value >= sellTotal

    def isFeeValid(feeTotal: Long, amountTotal: Long, maxfee: Long, maxAmount: Long, order: Order): Boolean = {
      feeTotal <= (order match {
        case o: Order if o.version >= Order.V3 => BigInt(maxfee)
        case _                                 => BigInt(maxfee) * BigInt(amountTotal) / BigInt(maxAmount)
      })
    }

    lazy val buyFeeValid =
      isFeeValid(
        feeTotal = filledBuy.fee + exTrans.buyMatcherFee,
        amountTotal = buyTotal,
        maxfee = exTrans.buyOrder.matcherFee.value,
        maxAmount = exTrans.buyOrder.amount.value,
        order = exTrans.buyOrder
      )

    lazy val sellFeeValid =
      isFeeValid(
        feeTotal = filledSell.fee + exTrans.sellMatcherFee,
        amountTotal = sellTotal,
        maxfee = exTrans.sellOrder.matcherFee.value,
        maxAmount = exTrans.sellOrder.amount.value,
        order = exTrans.sellOrder
      )

    if (!buyAmountValid) Left(OrderValidationError(exTrans.buyOrder, s"Too much buy. Already filled volume for the order: ${filledBuy.volume}"))
    else if (!sellAmountValid)
      Left(OrderValidationError(exTrans.sellOrder, s"Too much sell. Already filled volume for the order: ${filledSell.volume}"))
    else if (!buyFeeValid) Left(OrderValidationError(exTrans.buyOrder, s"Insufficient buy fee"))
    else if (!sellFeeValid) Left(OrderValidationError(exTrans.sellOrder, s"Insufficient sell fee"))
    else Right(())
  }

  private[diffs] def getSpendAmount(
      order: Order,
      amountDecimals: Int,
      priceDecimals: Int,
      matchAmount: Long,
      matchPrice: Long
  ): Either[ValidationError, Long] =
    Try {
      if (order.orderType == OrderType.SELL) matchAmount
      else {
        val spend = (BigDecimal(matchAmount) * matchPrice * BigDecimal(10).pow(priceDecimals - amountDecimals - 8)).toBigInt
        if (order.getSpendAssetId == Waves && !(spend + order.matcherFee.value).isValidLong) {
          throw new ArithmeticException("BigInteger out of long range")
        } else spend.bigInteger.longValueExact()
      }
    }.toEither.left.map(x => GenericError(x.getMessage))

  private[diffs] def getReceiveAmount(
      order: Order,
      amountDecimals: Int,
      priceDecimals: Int,
      matchAmount: Long,
      matchPrice: Long
  ): Either[ValidationError, Long] =
    Try {
      if (order.orderType == OrderType.BUY) matchAmount
      else {
        (BigDecimal(matchAmount) * matchPrice * BigDecimal(10).pow(priceDecimals - amountDecimals - 8)).toBigInt.bigInteger.longValueExact()
      }
    }.toEither.left.map(x => GenericError(x.getMessage))

  /** Calculates fee portfolio from the order (taking into account that in OrderV3 fee can be paid in asset != Waves)
    */
  private[diffs] def getOrderFeePortfolio(order: Order, fee: Long): Portfolio =
    Portfolio.build(order.matcherFeeAssetId, fee)

  private def checkOrderPkRecover(order: Order, blockchain: Blockchain): Either[GenericError, Unit] = {
    order.orderAuthentication match {
      case Eip712Signature(signature) =>
        for {
          _ <- Either.cond(
            !(EthOrders.recoverEthSignerKeyBigInt(order, signature.arr).toByteArray.length < EthereumKeyLength) || blockchain.isFeatureActivated(
              BlockchainFeatures.ConsensusImprovements
            ),
            (),
            GenericError("Invalid public key for Ethereum orders")
          )
          sigData = EthOrders.decodeSignature(signature.arr)
          v       = BigInt(1, sigData.getV)
          _ <- Either.cond(
            !(v == 0 || v == 1 || v > 28) || blockchain.isFeatureActivated(BlockchainFeatures.ConsensusImprovements),
            (),
            GenericError("Invalid order signature format")
          )
        } yield ()
      case _ => Right(())
    }
  }

  private def checkAttachment(order: Order, blockchain: Blockchain): Either[GenericError, Unit] =
    for {
      _ <- Either.cond(
        order.attachment.isEmpty || blockchain.isFeatureActivated(BlockchainFeatures.TransactionStateSnapshot),
        (),
        GenericError("Attachment field for orders is not supported yet")
      )
    } yield ()
}<|MERGE_RESOLUTION|>--- conflicted
+++ resolved
@@ -66,47 +66,17 @@
       } yield ()
 
     for {
-<<<<<<< HEAD
-      _                      <- checkOrderPkRecover(tx.order1, blockchain)
-      _                      <- checkOrderPkRecover(tx.order2, blockchain)
-      buyerAndSellerScripted <- smartFeaturesChecks()
-      portfolios             <- getPortfolios(blockchain, tx)
-      _                      <- enoughVolume(tx, blockchain)
-      _                      <- checkOrderPriceModes(tx, blockchain)
-      _                      <- checkAttachment(tx.order1, blockchain)
-      _                      <- checkAttachment(tx.order2, blockchain)
-      scripts = {
-        val (assetsScripted, buyerScripted, sellerScripted) = buyerAndSellerScripted
-        val matcherScripted                                 = Some(tx.sender.toAddress).count(blockchain.hasAccountScript)
-
-        // Don't count before Ride4DApps activation
-        val ordersScripted = Seq(buyerScripted, sellerScripted)
-          .filter(_ => blockchain.isFeatureActivated(BlockchainFeatures.Ride4DApps, blockchain.height))
-          .count(identity)
-
-        assetsScripted +
-          matcherScripted +
-          ordersScripted
-      }
-    } yield {
-      Diff(
-        portfolios = portfolios,
-        orderFills = Map(
-          tx.buyOrder.id()  -> VolumeAndFee(tx.amount.value, tx.buyMatcherFee),
-          tx.sellOrder.id() -> VolumeAndFee(tx.amount.value, tx.sellMatcherFee)
-        ),
-        scriptsRun = scripts
-=======
       _          <- checkOrderPkRecover(tx.order1, blockchain)
       _          <- checkOrderPkRecover(tx.order2, blockchain)
       _          <- smartFeaturesChecks()
       _          <- enoughVolume(tx, blockchain)
       _          <- checkOrderPriceModes(tx, blockchain)
+      _          <- checkAttachment(tx.order1, blockchain)
+      _          <- checkAttachment(tx.order2, blockchain)
       portfolios <- getPortfolios(blockchain, tx)
       orderFills = Map(
         tx.buyOrder.id()  -> VolumeAndFee(tx.amount.value, tx.buyMatcherFee),
         tx.sellOrder.id() -> VolumeAndFee(tx.amount.value, tx.sellMatcherFee)
->>>>>>> 2616ebb9
       )
       snapshot <- StateSnapshot.build(blockchain, portfolios, orderFills)
     } yield snapshot
