--- conflicted
+++ resolved
@@ -111,10 +111,6 @@
       val portfolios = Monoid.combineAll(Seq(feeDiff, priceDiff, amountDiff))
 
       Diff(
-<<<<<<< HEAD
-        blockchain.height,
-=======
->>>>>>> e0a78e98
         tx,
         portfolios = portfolios,
         orderFills = Map(
