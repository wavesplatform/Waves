package com.wavesplatform.state.diffs

import cats._
import cats.implicits._
import com.wavesplatform.account.Address
import com.wavesplatform.features.BlockchainFeatures
import com.wavesplatform.features.FeatureProvider._
import com.wavesplatform.lang.ValidationError
import com.wavesplatform.state._
import com.wavesplatform.transaction.{Asset, TxVersion}
import com.wavesplatform.transaction.Asset.{IssuedAsset, Waves}
import com.wavesplatform.transaction.TxValidationError.{GenericError, OrderValidationError}
import com.wavesplatform.transaction.assets.exchange.{ExchangeTransaction, Order, OrderType}

import scala.util.{Right, Try}

object ExchangeTransactionDiff {

  def apply(blockchain: Blockchain)(tx: ExchangeTransaction): Either[ValidationError, Diff] = {
    val matcher = tx.buyOrder.matcherPublicKey.toAddress
    val buyer   = tx.buyOrder.senderPublicKey.toAddress
    val seller  = tx.sellOrder.senderPublicKey.toAddress

    val assetIds =
      List(tx.buyOrder.assetPair.amountAsset, tx.buyOrder.assetPair.priceAsset, tx.sellOrder.assetPair.amountAsset, tx.sellOrder.assetPair.priceAsset).collect {
        case asset: IssuedAsset => asset
      }.distinct
    val assets = assetIds.map(id => id -> blockchain.assetDescription(id)).toMap

    val smartTradesEnabled = blockchain.isFeatureActivated(BlockchainFeatures.SmartAccountTrading)
    val smartAssetsEnabled = blockchain.isFeatureActivated(BlockchainFeatures.SmartAssets)

    def isPriceValid(amountDecimals: Int, priceDecimals: Int) = {
      def convertPrice(price: Long, amountDecimals: Int, priceDecimals: Int) =
        Try {
          (BigDecimal(price) / BigDecimal(10).pow(priceDecimals - amountDecimals)).toBigInt().bigInteger.longValueExact()
        }.toEither.leftMap(x => GenericError(x.getMessage))

      def orderPrice(order: Order, amountDecimals: Int, priceDecimals: Int) =
        if (tx.version >= TxVersion.V3 && order.version < Order.V4) convertPrice(order.price, amountDecimals, priceDecimals)
        else Right(order.price)

      for {
        _              <- Either.cond(tx.price != 0L, (), GenericError("price should be > 0"))
        buyOrderPrice  <- orderPrice(tx.buyOrder, amountDecimals, priceDecimals)
        sellOrderPrice <- orderPrice(tx.sellOrder, amountDecimals, priceDecimals)
        _              <- Either.cond(tx.price <= buyOrderPrice, (), GenericError("price should be <= buyOrder.price"))
        _              <- Either.cond(tx.price >= sellOrderPrice, (), GenericError("price should be >= sellOrder.price"))
      } yield ()
    }

    for {
      _ <- Either.cond(assets.values.forall(_.isDefined), (), GenericError("Assets should be issued before they can be traded"))
      assetScripted = assets.values.count(_.flatMap(_.script).isDefined)
      _ <- Either.cond(
        smartAssetsEnabled || assetScripted == 0,
        (),
        GenericError(s"Smart assets can't participate in ExchangeTransactions (SmartAssetsFeature is disabled)")
      )
      buyerScripted = blockchain.hasAccountScript(buyer)
      _ <- Either.cond(
        smartTradesEnabled || !buyerScripted,
        (),
        GenericError(s"Buyer $buyer can't participate in ExchangeTransaction because it has assigned Script (SmartAccountsTrades is disabled)")
      )
      sellerScripted = blockchain.hasAccountScript(seller)
      _ <- Either.cond(
        smartTradesEnabled || !sellerScripted,
        (),
        GenericError(s"Seller $seller can't participate in ExchangeTransaction because it has assigned Script (SmartAccountsTrades is disabled)")
      )
      amountDecimals = if (tx.version < TxVersion.V3) 8 else tx.buyOrder.assetPair.amountAsset.fold(8)(ia => assets(ia).get.decimals)
      priceDecimals  = if (tx.version < TxVersion.V3) 8 else tx.buyOrder.assetPair.priceAsset.fold(8)(ia => assets(ia).get.decimals)
      _                     <- isPriceValid(amountDecimals, priceDecimals)
      tx                    <- enoughVolume(tx, blockchain)
      buyPriceAssetChange   <- getSpendAmount(tx.buyOrder, amountDecimals, priceDecimals, tx.amount, tx.price).liftValidationError(tx).map(-_)
      buyAmountAssetChange  <- getReceiveAmount(tx.buyOrder, amountDecimals, priceDecimals, tx.amount, tx.price).liftValidationError(tx)
      sellPriceAssetChange  <- getReceiveAmount(tx.sellOrder, amountDecimals, priceDecimals, tx.amount, tx.price).liftValidationError(tx)
      sellAmountAssetChange <- getSpendAmount(tx.sellOrder, amountDecimals, priceDecimals, tx.amount, tx.price).liftValidationError(tx).map(-_)
      scripts = {
        import com.wavesplatform.features.FeatureProvider._

        val addressScripted = Some(tx.sender.toAddress).count(blockchain.hasAccountScript)

        // Don't count before Ride4DApps activation
        val ordersScripted = Seq(buyerScripted, sellerScripted)
          .filter(_ => blockchain.isFeatureActivated(BlockchainFeatures.Ride4DApps, blockchain.height))
          .count(identity)

        assetScripted +
          addressScripted +
          ordersScripted
      }

      assetsComplexity = assetIds
        .flatMap(blockchain.assetScript)
        .map(_._2)

      accountsComplexity = List(tx.sender.toAddress, buyer, seller)
<<<<<<< HEAD
        .flatMap(blockchain.accountScript)
        .map(_.verifierComplexity)
=======
        .flatMap(blockchain.accountScriptWithComplexity)
        .map(_.maxComplexity)
>>>>>>> abba84c1

      scriptsComplexity = assetsComplexity.sum + accountsComplexity.sum
    } yield {

      def getAssetDiff(asset: Asset, buyAssetChange: Long, sellAssetChange: Long): Map[Address, Portfolio] = {
        Monoid.combine(
          Map(buyer  → Portfolio.build(asset, buyAssetChange)),
          Map(seller → Portfolio.build(asset, sellAssetChange))
        )
      }

      val matcherPortfolio =
        Monoid.combineAll(
          Seq(
            getOrderFeePortfolio(tx.buyOrder, tx.buyMatcherFee),
            getOrderFeePortfolio(tx.sellOrder, tx.sellMatcherFee),
            Portfolio.waves(-tx.fee)
          )
        )

      val feeDiff = Monoid.combineAll(
        Seq(
          Map(matcher -> matcherPortfolio),
          Map(buyer   -> getOrderFeePortfolio(tx.buyOrder, -tx.buyMatcherFee)),
          Map(seller  -> getOrderFeePortfolio(tx.sellOrder, -tx.sellMatcherFee))
        )
      )

      val priceDiff  = getAssetDiff(tx.buyOrder.assetPair.priceAsset, buyPriceAssetChange, sellPriceAssetChange)
      val amountDiff = getAssetDiff(tx.buyOrder.assetPair.amountAsset, buyAmountAssetChange, sellAmountAssetChange)
      val portfolios = Monoid.combineAll(Seq(feeDiff, priceDiff, amountDiff))

      Diff(
        tx,
        portfolios = portfolios,
        orderFills = Map(
          tx.buyOrder.id()  -> VolumeAndFee(tx.amount, tx.buyMatcherFee),
          tx.sellOrder.id() -> VolumeAndFee(tx.amount, tx.sellMatcherFee)
        ),
        scriptsRun = scripts,
        scriptsComplexity = scriptsComplexity
      )
    }
  }

  private def enoughVolume(exTrans: ExchangeTransaction, blockchain: Blockchain): Either[ValidationError, ExchangeTransaction] = {

    val filledBuy  = blockchain.filledVolumeAndFee(exTrans.buyOrder.id())
    val filledSell = blockchain.filledVolumeAndFee(exTrans.sellOrder.id())

    val buyTotal  = filledBuy.volume + exTrans.amount
    val sellTotal = filledSell.volume + exTrans.amount

    lazy val buyAmountValid  = exTrans.buyOrder.amount >= buyTotal
    lazy val sellAmountValid = exTrans.sellOrder.amount >= sellTotal

    def isFeeValid(feeTotal: Long, amountTotal: Long, maxfee: Long, maxAmount: Long, order: Order): Boolean = {
      feeTotal <= (order match {
        case o: Order if o.version >= Order.V3 => BigInt(maxfee)
        case _                                 => BigInt(maxfee) * BigInt(amountTotal) / BigInt(maxAmount)
      })
    }

    lazy val buyFeeValid =
      isFeeValid(
        feeTotal = filledBuy.fee + exTrans.buyMatcherFee,
        amountTotal = buyTotal,
        maxfee = exTrans.buyOrder.matcherFee,
        maxAmount = exTrans.buyOrder.amount,
        order = exTrans.buyOrder
      )

    lazy val sellFeeValid =
      isFeeValid(
        feeTotal = filledSell.fee + exTrans.sellMatcherFee,
        amountTotal = sellTotal,
        maxfee = exTrans.sellOrder.matcherFee,
        maxAmount = exTrans.sellOrder.amount,
        order = exTrans.sellOrder
      )

    if (!buyAmountValid) Left(OrderValidationError(exTrans.buyOrder, s"Too much buy. Already filled volume for the order: ${filledBuy.volume}"))
    else if (!sellAmountValid)
      Left(OrderValidationError(exTrans.sellOrder, s"Too much sell. Already filled volume for the order: ${filledSell.volume}"))
    else if (!buyFeeValid) Left(OrderValidationError(exTrans.buyOrder, s"Insufficient buy fee"))
    else if (!sellFeeValid) Left(OrderValidationError(exTrans.sellOrder, s"Insufficient sell fee"))
    else Right(exTrans)
  }

  private[diffs] def getSpendAmount(order: Order, amountDecimals: Int, priceDecimals: Int, matchAmount: Long, matchPrice: Long): Either[ValidationError, Long] =
    Try {
      if (order.orderType == OrderType.SELL) matchAmount
      else {
        val spend = (BigDecimal(matchAmount) * matchPrice * BigDecimal(10).pow(priceDecimals - amountDecimals - 8)).toBigInt()
        if (order.getSpendAssetId == Waves && !(spend + order.matcherFee).isValidLong) {
          throw new ArithmeticException("BigInteger out of long range")
        } else spend.bigInteger.longValueExact()
      }
    }.toEither.left.map(x => GenericError(x.getMessage))

  private[diffs] def getReceiveAmount(order: Order, amountDecimals: Int, priceDecimals: Int, matchAmount: Long, matchPrice: Long): Either[ValidationError, Long] =
    Try {
      if (order.orderType == OrderType.BUY) matchAmount
      else {
        (BigDecimal(matchAmount) * matchPrice * BigDecimal(10).pow(priceDecimals - amountDecimals - 8)).toBigInt().bigInteger.longValueExact()
      }
    }.toEither.left.map(x => GenericError(x.getMessage))

  /**
    * Calculates fee portfolio from the order (taking into account that in OrderV3 fee can be paid in asset != Waves)
    */
  private[diffs] def getOrderFeePortfolio(order: Order, fee: Long): Portfolio =
    Portfolio.build(order.matcherFeeAssetId, fee)
}<|MERGE_RESOLUTION|>--- conflicted
+++ resolved
@@ -97,13 +97,8 @@
         .map(_._2)
 
       accountsComplexity = List(tx.sender.toAddress, buyer, seller)
-<<<<<<< HEAD
         .flatMap(blockchain.accountScript)
-        .map(_.verifierComplexity)
-=======
-        .flatMap(blockchain.accountScriptWithComplexity)
         .map(_.maxComplexity)
->>>>>>> abba84c1
 
       scriptsComplexity = assetsComplexity.sum + accountsComplexity.sum
     } yield {
