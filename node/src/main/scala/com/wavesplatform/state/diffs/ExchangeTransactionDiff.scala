--- conflicted
+++ resolved
@@ -1,12 +1,6 @@
 package com.wavesplatform.state.diffs
 
-<<<<<<< HEAD
 import cats.implicits.toFoldableOps
-=======
-import scala.util.{Right, Try}
-import cats.instances.map._
-import cats.kernel.Monoid
->>>>>>> 02fa6ba5
 import cats.syntax.either._
 import com.wavesplatform.account.Address
 import com.wavesplatform.features.BlockchainFeatures
@@ -121,24 +115,11 @@
       )
     }
 
-<<<<<<< HEAD
     lazy val matcherPortfolioE =
-=======
-    val matcherPortfolio =
-      Monoid.combineAll(
-        Seq(
-          getOrderFeePortfolio(tx.buyOrder, tx.buyMatcherFee),
-          getOrderFeePortfolio(tx.sellOrder, tx.sellMatcherFee),
-          Portfolio.waves(-tx.fee.value)
-        )
-      )
-
-    val feeDiff = Monoid.combineAll(
->>>>>>> 02fa6ba5
       Seq(
         getOrderFeePortfolio(tx.buyOrder, tx.buyMatcherFee),
         getOrderFeePortfolio(tx.sellOrder, tx.sellMatcherFee),
-        Portfolio.waves(-tx.fee)
+        Portfolio.waves(-tx.fee.value)
       ).foldM(Portfolio())(_.combine(_))
 
     lazy val feeDiffE =
@@ -161,25 +142,15 @@
       amountDecimals = if (tx.version < TxVersion.V3) 8 else tx.buyOrder.assetPair.amountAsset.fold(8)(ia => assets(ia).fold(8)(_.decimals))
       priceDecimals  = if (tx.version < TxVersion.V3) 8 else tx.buyOrder.assetPair.priceAsset.fold(8)(ia => assets(ia).fold(8)(_.decimals))
       _                     <- isPriceValid(amountDecimals, priceDecimals)
-<<<<<<< HEAD
-      buyPriceAssetChange   <- getSpendAmount(tx.buyOrder, amountDecimals, priceDecimals, tx.amount, tx.price).map(-_)
-      buyAmountAssetChange  <- getReceiveAmount(tx.buyOrder, amountDecimals, priceDecimals, tx.amount, tx.price)
-      sellPriceAssetChange  <- getReceiveAmount(tx.sellOrder, amountDecimals, priceDecimals, tx.amount, tx.price)
-      sellAmountAssetChange <- getSpendAmount(tx.sellOrder, amountDecimals, priceDecimals, tx.amount, tx.price).map(-_)
+      buyPriceAssetChange   <- getSpendAmount(tx.buyOrder, amountDecimals, priceDecimals, tx.amount.value, tx.price.value).map(-_)
+      buyAmountAssetChange  <- getReceiveAmount(tx.buyOrder, amountDecimals, priceDecimals, tx.amount.value, tx.price.value)
+      sellPriceAssetChange  <- getReceiveAmount(tx.sellOrder, amountDecimals, priceDecimals, tx.amount.value, tx.price.value)
+      sellAmountAssetChange <- getSpendAmount(tx.sellOrder, amountDecimals, priceDecimals, tx.amount.value, tx.price.value).map(-_)
       priceDiff             <- getAssetDiff(tx.buyOrder.assetPair.priceAsset, buyPriceAssetChange, sellPriceAssetChange).leftMap(GenericError(_))
       amountDiff            <- getAssetDiff(tx.buyOrder.assetPair.amountAsset, buyAmountAssetChange, sellAmountAssetChange).leftMap(GenericError(_))
       feeDiff               <- feeDiffE.leftMap(GenericError(_))
       totalDiff             <- Diff.combine(feeDiff, priceDiff).flatMap(Diff.combine(_, amountDiff)).leftMap(GenericError(_))
     } yield totalDiff
-=======
-      buyPriceAssetChange   <- getSpendAmount(tx.buyOrder, amountDecimals, priceDecimals, tx.amount.value, tx.price.value).map(-_)
-      buyAmountAssetChange  <- getReceiveAmount(tx.buyOrder, amountDecimals, priceDecimals, tx.amount.value, tx.price.value)
-      sellPriceAssetChange  <- getReceiveAmount(tx.sellOrder, amountDecimals, priceDecimals, tx.amount.value, tx.price.value)
-      sellAmountAssetChange <- getSpendAmount(tx.sellOrder, amountDecimals, priceDecimals, tx.amount.value, tx.price.value).map(-_)
-      priceDiff  = getAssetDiff(tx.buyOrder.assetPair.priceAsset, buyPriceAssetChange, sellPriceAssetChange)
-      amountDiff = getAssetDiff(tx.buyOrder.assetPair.amountAsset, buyAmountAssetChange, sellAmountAssetChange)
-    } yield Monoid.combineAll(Seq(feeDiff, priceDiff, amountDiff))
->>>>>>> 02fa6ba5
   }
 
   private def enoughVolume(exTrans: ExchangeTransaction, blockchain: Blockchain): Either[ValidationError, ExchangeTransaction] = {
