--- conflicted
+++ resolved
@@ -19,36 +19,7 @@
     val resultEi = tx.payload match {
       case et: EthereumTransaction.Transfer =>
         for {
-<<<<<<< HEAD
-          _       <- if (blockchain.isFeatureActivated(BlockRewardDistribution)) et.checkAsset(tx.underlying.getData) else Right(())
-=======
-          _         <- checkLeadingZeros(e, blockchain)
-          _         <- TracedResult(et.checkDataSize(blockchain, e.underlying.getData))
-          asset     <- TracedResult(et.tryResolveAsset(blockchain))
-          transfer  <- TracedResult(et.toTransferLike(e, blockchain))
-          assetDiff <- TransactionDiffer.assetsVerifierDiff(blockchain, transfer, verify = true, Diff(), Int.MaxValue)
-          diff      <- TransferDiff(blockchain)(e.senderAddress(), et.recipient, et.amount, asset, e.fee, e.feeAssetId)
-          result    <- assetDiff.combineE(diff)
-        } yield result
-
-      case ei: EthereumTransaction.Invocation =>
-        for {
-          _          <- checkLeadingZeros(e, blockchain)
-          invocation <- TracedResult(ei.toInvokeScriptLike(e, blockchain))
-          diff       <- InvokeScriptTransactionDiff(blockchain, currentBlockTs, limitedExecution)(invocation)
-          result     <- TransactionDiffer.assetsVerifierDiff(blockchain, invocation, verify = true, diff, Int.MaxValue)
-        } yield result
-    }
-
-    baseDiff.flatMap(bd => TracedResult(bd.combineE(this.meta(blockchain)(e))))
-  }
-
-  def meta(blockchain: Blockchain)(e: EthereumTransaction): Diff = {
-    val resultEi = e.payload match {
-      case et: EthereumTransaction.Transfer =>
-        for {
-          _       <- et.checkDataSize(blockchain, e.underlying.getData)
->>>>>>> 40f15b2e
+          _       <- et.checkTransferDataSize(blockchain, tx.underlying.getData)
           assetId <- et.tryResolveAsset(blockchain)
         } yield StateSnapshot(
           ethereumTransactionMeta = Map(
@@ -89,7 +60,7 @@
       case et: EthereumTransaction.Transfer =>
         for {
           _        <- checkLeadingZeros(tx, blockchain)
-          _        <- TracedResult { if (blockchain.isFeatureActivated(BlockRewardDistribution)) et.checkAsset(tx.underlying.getData) else Right(()) }
+          _        <- TracedResult(et.checkTransferDataSize(blockchain, tx.underlying.getData))
           asset    <- TracedResult(et.tryResolveAsset(blockchain))
           transfer <- TracedResult(et.toTransferLike(tx, blockchain))
           assetSnapshot <- TransactionDiffer.assetsVerifierDiff(
