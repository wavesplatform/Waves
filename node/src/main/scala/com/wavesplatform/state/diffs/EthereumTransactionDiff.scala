package com.wavesplatform.state.diffs

import cats.implicits.catsSyntaxSemigroup
import com.google.protobuf.ByteString
import com.wavesplatform.crypto.EthereumKeyLength
import com.wavesplatform.database.protobuf.EthereumTransactionMeta
import com.wavesplatform.features.BlockchainFeatures
import com.wavesplatform.features.BlockchainFeatures.BlockRewardDistribution
import com.wavesplatform.lang.ValidationError
import com.wavesplatform.lang.v1.serialization.SerdeV1
import com.wavesplatform.protobuf.transaction.{PBAmounts, PBRecipients}
import com.wavesplatform.state.diffs.invoke.InvokeScriptTransactionDiff
import com.wavesplatform.state.{Blockchain, StateSnapshot}
import com.wavesplatform.transaction.EthereumTransaction
import com.wavesplatform.transaction.TxValidationError.GenericError
import com.wavesplatform.transaction.smart.script.trace.TracedResult

object EthereumTransactionDiff {
  def meta(blockchain: Blockchain)(tx: EthereumTransaction): StateSnapshot = {
    val resultEi = tx.payload match {
      case et: EthereumTransaction.Transfer =>
        for {
<<<<<<< HEAD
          _       <- if (blockchain.isFeatureActivated(BlockRewardDistribution)) et.checkAsset(e.underlying.getData) else Right(())
=======
          _       <- if (blockchain.isFeatureActivated(BlockRewardDistribution)) et.check(tx.underlying.getData) else Right(())
>>>>>>> 2616ebb9
          assetId <- et.tryResolveAsset(blockchain)
        } yield StateSnapshot(
          ethereumTransactionMeta = Map(
            tx.id() -> EthereumTransactionMeta(
              EthereumTransactionMeta.Payload.Transfer(
                EthereumTransactionMeta.Transfer(
                  ByteString.copyFrom(PBRecipients.publicKeyHash(et.recipient)),
                  Some(PBAmounts.fromAssetAndAmount(assetId, et.amount))
                )
              )
            )
          )
        )

      case ei: EthereumTransaction.Invocation =>
        for {
          invocation <- ei.toInvokeScriptLike(tx, blockchain)
        } yield StateSnapshot(
          ethereumTransactionMeta = Map(
            tx.id() -> EthereumTransactionMeta(
              EthereumTransactionMeta.Payload.Invocation(
                EthereumTransactionMeta.Invocation(
                  ByteString.copyFrom(SerdeV1.serialize(invocation.funcCall)),
                  invocation.payments.map(p => PBAmounts.fromAssetAndAmount(p.assetId, p.amount))
                )
              )
            )
          )
        )
    }
    resultEi.getOrElse(StateSnapshot.empty)
  }

  def apply(blockchain: Blockchain, currentBlockTs: Long, limitedExecution: Boolean, enableExecutionLog: Boolean)(
      tx: EthereumTransaction
  ): TracedResult[ValidationError, StateSnapshot] = {
    val baseDiff = tx.payload match {
      case et: EthereumTransaction.Transfer =>
        for {
<<<<<<< HEAD
          _         <- checkLeadingZeros(e, blockchain)
          _         <- TracedResult { if (blockchain.isFeatureActivated(BlockRewardDistribution)) et.checkAsset(e.underlying.getData) else Right(()) }
          asset     <- TracedResult(et.tryResolveAsset(blockchain))
          transfer  <- TracedResult(et.toTransferLike(e, blockchain))
          assetDiff <- TransactionDiffer.assetsVerifierDiff(blockchain, transfer, verify = true, Diff(), Int.MaxValue, enableExecutionLog)
          diff      <- TransferDiff(blockchain)(e.senderAddress(), et.recipient, et.amount, asset, e.fee, e.feeAssetId)
          result    <- assetDiff.combineE(diff)
        } yield result
=======
          _        <- checkLeadingZeros(tx, blockchain)
          _         <- TracedResult { if (blockchain.isFeatureActivated(BlockRewardDistribution)) et.check(tx.underlying.getData) else Right(()) }
          asset    <- TracedResult(et.tryResolveAsset(blockchain))
          transfer <- TracedResult(et.toTransferLike(tx, blockchain))
          assetSnapshot <- TransactionDiffer.assetsVerifierDiff(
            blockchain,
            transfer,
            verify = true,
            StateSnapshot(),
            Int.MaxValue,
            enableExecutionLog
          )
          snapshot <- TransferDiff(blockchain)(tx.senderAddress(), et.recipient, et.amount, asset, tx.fee, tx.feeAssetId)
        } yield assetSnapshot |+| snapshot
>>>>>>> 2616ebb9

      case ei: EthereumTransaction.Invocation =>
        for {
          _          <- checkLeadingZeros(tx, blockchain)
          invocation <- TracedResult(ei.toInvokeScriptLike(tx, blockchain))
          snapshot   <- InvokeScriptTransactionDiff(blockchain, currentBlockTs, limitedExecution, enableExecutionLog)(invocation)
          resultSnapshot <- TransactionDiffer.assetsVerifierDiff(
            blockchain,
            invocation,
            verify = true,
            snapshot,
            Int.MaxValue,
            enableExecutionLog
          )
        } yield snapshot.copy(scriptsComplexity = resultSnapshot.scriptsComplexity)
    }

    baseDiff.map(_ |+| meta(blockchain)(tx))
  }

  private def checkLeadingZeros(tx: EthereumTransaction, blockchain: Blockchain): TracedResult[ValidationError, Unit] = {
    TracedResult(
      Either.cond(
        !(tx.signerKeyBigInt().toByteArray.length < EthereumKeyLength) || blockchain.isFeatureActivated(BlockchainFeatures.ConsensusImprovements),
        (),
        GenericError("Invalid public key")
      )
    )
  }
}<|MERGE_RESOLUTION|>--- conflicted
+++ resolved
@@ -20,11 +20,7 @@
     val resultEi = tx.payload match {
       case et: EthereumTransaction.Transfer =>
         for {
-<<<<<<< HEAD
-          _       <- if (blockchain.isFeatureActivated(BlockRewardDistribution)) et.checkAsset(e.underlying.getData) else Right(())
-=======
-          _       <- if (blockchain.isFeatureActivated(BlockRewardDistribution)) et.check(tx.underlying.getData) else Right(())
->>>>>>> 2616ebb9
+          _       <- if (blockchain.isFeatureActivated(BlockRewardDistribution)) et.checkAsset(tx.underlying.getData) else Right(())
           assetId <- et.tryResolveAsset(blockchain)
         } yield StateSnapshot(
           ethereumTransactionMeta = Map(
@@ -64,18 +60,8 @@
     val baseDiff = tx.payload match {
       case et: EthereumTransaction.Transfer =>
         for {
-<<<<<<< HEAD
-          _         <- checkLeadingZeros(e, blockchain)
-          _         <- TracedResult { if (blockchain.isFeatureActivated(BlockRewardDistribution)) et.checkAsset(e.underlying.getData) else Right(()) }
-          asset     <- TracedResult(et.tryResolveAsset(blockchain))
-          transfer  <- TracedResult(et.toTransferLike(e, blockchain))
-          assetDiff <- TransactionDiffer.assetsVerifierDiff(blockchain, transfer, verify = true, Diff(), Int.MaxValue, enableExecutionLog)
-          diff      <- TransferDiff(blockchain)(e.senderAddress(), et.recipient, et.amount, asset, e.fee, e.feeAssetId)
-          result    <- assetDiff.combineE(diff)
-        } yield result
-=======
           _        <- checkLeadingZeros(tx, blockchain)
-          _         <- TracedResult { if (blockchain.isFeatureActivated(BlockRewardDistribution)) et.check(tx.underlying.getData) else Right(()) }
+          _        <- TracedResult { if (blockchain.isFeatureActivated(BlockRewardDistribution)) et.checkAsset(tx.underlying.getData) else Right(()) }
           asset    <- TracedResult(et.tryResolveAsset(blockchain))
           transfer <- TracedResult(et.toTransferLike(tx, blockchain))
           assetSnapshot <- TransactionDiffer.assetsVerifierDiff(
@@ -88,7 +74,6 @@
           )
           snapshot <- TransferDiff(blockchain)(tx.senderAddress(), et.recipient, et.amount, asset, tx.fee, tx.feeAssetId)
         } yield assetSnapshot |+| snapshot
->>>>>>> 2616ebb9
 
       case ei: EthereumTransaction.Invocation =>
         for {
