--- conflicted
+++ resolved
@@ -19,28 +19,16 @@
   def meta(blockchain: Blockchain)(tx: EthereumTransaction): StateSnapshot = {
     val resultEi = tx.payload match {
       case et: EthereumTransaction.Transfer =>
-<<<<<<< HEAD
-        for (assetId <- et.tryResolveAsset(blockchain))
-          yield StateSnapshot(
-            ethereumTransactionMeta = Map(
-              tx.id() -> EthereumTransactionMeta(
-                EthereumTransactionMeta.Payload.Transfer(
-                  EthereumTransactionMeta.Transfer(
-                    ByteString.copyFrom(PBRecipients.publicKeyHash(et.recipient)),
-                    Some(PBAmounts.fromAssetAndAmount(assetId, et.amount))
-                  )
-=======
         for {
-          _       <- if (blockchain.isFeatureActivated(BlockRewardDistribution)) et.check(e.underlying.getData) else Right(())
+          _       <- if (blockchain.isFeatureActivated(BlockRewardDistribution)) et.check(tx.underlying.getData) else Right(())
           assetId <- et.tryResolveAsset(blockchain)
-        } yield Diff(
+        } yield StateSnapshot(
           ethereumTransactionMeta = Map(
-            e.id() -> EthereumTransactionMeta(
+            tx.id() -> EthereumTransactionMeta(
               EthereumTransactionMeta.Payload.Transfer(
                 EthereumTransactionMeta.Transfer(
                   ByteString.copyFrom(PBRecipients.publicKeyHash(et.recipient)),
                   Some(PBAmounts.fromAssetAndAmount(assetId, et.amount))
->>>>>>> 1612edad
                 )
               )
             )
@@ -72,8 +60,8 @@
     val baseDiff = tx.payload match {
       case et: EthereumTransaction.Transfer =>
         for {
-<<<<<<< HEAD
           _        <- checkLeadingZeros(tx, blockchain)
+          _         <- TracedResult { if (blockchain.isFeatureActivated(BlockRewardDistribution)) et.check(tx.underlying.getData) else Right(()) }
           asset    <- TracedResult(et.tryResolveAsset(blockchain))
           transfer <- TracedResult(et.toTransferLike(tx, blockchain))
           assetSnapshot <- TransactionDiffer.assetsVerifierDiff(
@@ -86,16 +74,6 @@
           )
           snapshot <- TransferDiff(blockchain)(tx.senderAddress(), et.recipient, et.amount, asset, tx.fee, tx.feeAssetId)
         } yield assetSnapshot |+| snapshot
-=======
-          _         <- checkLeadingZeros(e, blockchain)
-          _         <- TracedResult { if (blockchain.isFeatureActivated(BlockRewardDistribution)) et.check(e.underlying.getData) else Right(()) }
-          asset     <- TracedResult(et.tryResolveAsset(blockchain))
-          transfer  <- TracedResult(et.toTransferLike(e, blockchain))
-          assetDiff <- TransactionDiffer.assetsVerifierDiff(blockchain, transfer, verify = true, Diff(), Int.MaxValue, enableExecutionLog)
-          diff      <- TransferDiff(blockchain)(e.senderAddress(), et.recipient, et.amount, asset, e.fee, e.feeAssetId)
-          result    <- assetDiff.combineE(diff)
-        } yield result
->>>>>>> 1612edad
 
       case ei: EthereumTransaction.Invocation =>
         for {
