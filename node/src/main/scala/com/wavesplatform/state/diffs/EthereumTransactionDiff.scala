package com.wavesplatform.state.diffs

import cats.implicits.catsSyntaxSemigroup
import com.google.protobuf.ByteString
import com.wavesplatform.crypto.EthereumKeyLength
import com.wavesplatform.database.protobuf.EthereumTransactionMeta
import com.wavesplatform.features.BlockchainFeatures
import com.wavesplatform.features.BlockchainFeatures.BlockRewardDistribution
import com.wavesplatform.lang.ValidationError
import com.wavesplatform.lang.v1.serialization.SerdeV1
import com.wavesplatform.protobuf.transaction.{PBAmounts, PBRecipients}
import com.wavesplatform.state.diffs.invoke.InvokeScriptTransactionDiff
import com.wavesplatform.state.{Blockchain, StateSnapshot}
import com.wavesplatform.transaction.EthereumTransaction
import com.wavesplatform.transaction.TxValidationError.GenericError
import com.wavesplatform.transaction.smart.script.trace.TracedResult

object EthereumTransactionDiff {
  def meta(blockchain: Blockchain)(tx: EthereumTransaction): StateSnapshot = {
    val resultEi = tx.payload match {
      case et: EthereumTransaction.Transfer =>
        for {
<<<<<<< HEAD
          _       <- if (blockchain.isFeatureActivated(BlockRewardDistribution)) et.checkAsset(e.underlying.getData) else Right(())
=======
          _       <- if (blockchain.isFeatureActivated(BlockRewardDistribution)) et.checkAsset(tx.underlying.getData) else Right(())
>>>>>>> 2801f3be
          assetId <- et.tryResolveAsset(blockchain)
        } yield StateSnapshot(
          ethereumTransactionMeta = Map(
            tx.id() -> EthereumTransactionMeta(
              EthereumTransactionMeta.Payload.Transfer(
                EthereumTransactionMeta.Transfer(
                  ByteString.copyFrom(PBRecipients.publicKeyHash(et.recipient)),
                  Some(PBAmounts.fromAssetAndAmount(assetId, et.amount))
                )
              )
            )
          )
        )

      case ei: EthereumTransaction.Invocation =>
        for {
          invocation <- ei.toInvokeScriptLike(tx, blockchain)
        } yield StateSnapshot(
          ethereumTransactionMeta = Map(
            tx.id() -> EthereumTransactionMeta(
              EthereumTransactionMeta.Payload.Invocation(
                EthereumTransactionMeta.Invocation(
                  ByteString.copyFrom(SerdeV1.serialize(invocation.funcCall)),
                  invocation.payments.map(p => PBAmounts.fromAssetAndAmount(p.assetId, p.amount))
                )
              )
            )
          )
        )
    }
    resultEi.getOrElse(StateSnapshot.empty)
  }

  def apply(blockchain: Blockchain, currentBlockTs: Long, limitedExecution: Boolean, enableExecutionLog: Boolean)(
      tx: EthereumTransaction
  ): TracedResult[ValidationError, StateSnapshot] = {
    val baseDiff = tx.payload match {
      case et: EthereumTransaction.Transfer =>
        for {
<<<<<<< HEAD
          _         <- checkLeadingZeros(e, blockchain)
          _         <- TracedResult { if (blockchain.isFeatureActivated(BlockRewardDistribution)) et.checkAsset(e.underlying.getData) else Right(()) }
          asset     <- TracedResult(et.tryResolveAsset(blockchain))
          transfer  <- TracedResult(et.toTransferLike(e, blockchain))
          assetDiff <- TransactionDiffer.assetsVerifierDiff(blockchain, transfer, verify = true, Diff(), Int.MaxValue, enableExecutionLog)
          diff      <- TransferDiff(blockchain)(e.senderAddress(), et.recipient, et.amount, asset, e.fee, e.feeAssetId)
          result    <- assetDiff.combineE(diff)
        } yield result
=======
          _        <- checkLeadingZeros(tx, blockchain)
          _        <- TracedResult { if (blockchain.isFeatureActivated(BlockRewardDistribution)) et.checkAsset(tx.underlying.getData) else Right(()) }
          asset    <- TracedResult(et.tryResolveAsset(blockchain))
          transfer <- TracedResult(et.toTransferLike(tx, blockchain))
          assetSnapshot <- TransactionDiffer.assetsVerifierDiff(
            blockchain,
            transfer,
            verify = true,
            StateSnapshot(),
            Int.MaxValue,
            enableExecutionLog
          )
          snapshot <- TransferDiff(blockchain)(tx.senderAddress(), et.recipient, et.amount, asset, tx.fee, tx.feeAssetId)
        } yield assetSnapshot |+| snapshot
>>>>>>> 2801f3be

      case ei: EthereumTransaction.Invocation =>
        for {
          _          <- checkLeadingZeros(tx, blockchain)
          invocation <- TracedResult(ei.toInvokeScriptLike(tx, blockchain))
          snapshot   <- InvokeScriptTransactionDiff(blockchain, currentBlockTs, limitedExecution, enableExecutionLog)(invocation)
          resultSnapshot <- TransactionDiffer.assetsVerifierDiff(
            blockchain,
            invocation,
            verify = true,
            snapshot,
            Int.MaxValue,
            enableExecutionLog
          )
        } yield snapshot.copy(scriptsComplexity = resultSnapshot.scriptsComplexity)
    }

    baseDiff.map(_ |+| meta(blockchain)(tx))
  }

  private def checkLeadingZeros(tx: EthereumTransaction, blockchain: Blockchain): TracedResult[ValidationError, Unit] = {
    TracedResult(
      Either.cond(
        !(tx.signerKeyBigInt().toByteArray.length < EthereumKeyLength) || blockchain.isFeatureActivated(BlockchainFeatures.ConsensusImprovements),
        (),
        GenericError("Invalid public key")
      )
    )
  }
}<|MERGE_RESOLUTION|>--- conflicted
+++ resolved
@@ -20,11 +20,7 @@
     val resultEi = tx.payload match {
       case et: EthereumTransaction.Transfer =>
         for {
-<<<<<<< HEAD
-          _       <- if (blockchain.isFeatureActivated(BlockRewardDistribution)) et.checkAsset(e.underlying.getData) else Right(())
-=======
           _       <- if (blockchain.isFeatureActivated(BlockRewardDistribution)) et.checkAsset(tx.underlying.getData) else Right(())
->>>>>>> 2801f3be
           assetId <- et.tryResolveAsset(blockchain)
         } yield StateSnapshot(
           ethereumTransactionMeta = Map(
@@ -64,16 +60,6 @@
     val baseDiff = tx.payload match {
       case et: EthereumTransaction.Transfer =>
         for {
-<<<<<<< HEAD
-          _         <- checkLeadingZeros(e, blockchain)
-          _         <- TracedResult { if (blockchain.isFeatureActivated(BlockRewardDistribution)) et.checkAsset(e.underlying.getData) else Right(()) }
-          asset     <- TracedResult(et.tryResolveAsset(blockchain))
-          transfer  <- TracedResult(et.toTransferLike(e, blockchain))
-          assetDiff <- TransactionDiffer.assetsVerifierDiff(blockchain, transfer, verify = true, Diff(), Int.MaxValue, enableExecutionLog)
-          diff      <- TransferDiff(blockchain)(e.senderAddress(), et.recipient, et.amount, asset, e.fee, e.feeAssetId)
-          result    <- assetDiff.combineE(diff)
-        } yield result
-=======
           _        <- checkLeadingZeros(tx, blockchain)
           _        <- TracedResult { if (blockchain.isFeatureActivated(BlockRewardDistribution)) et.checkAsset(tx.underlying.getData) else Right(()) }
           asset    <- TracedResult(et.tryResolveAsset(blockchain))
@@ -88,7 +74,6 @@
           )
           snapshot <- TransferDiff(blockchain)(tx.senderAddress(), et.recipient, et.amount, asset, tx.fee, tx.feeAssetId)
         } yield assetSnapshot |+| snapshot
->>>>>>> 2801f3be
 
       case ei: EthereumTransaction.Invocation =>
         for {
