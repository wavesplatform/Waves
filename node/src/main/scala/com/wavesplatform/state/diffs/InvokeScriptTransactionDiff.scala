--- conflicted
+++ resolved
@@ -98,39 +98,12 @@
                       Sponsorship.toWaves(tx.fee, assetInfo.sponsorship),
                       GenericError(s"Asset $asset is not sponsored, cannot be used to pay fees")
                     )
-<<<<<<< HEAD
-                    scriptsInvoked <- {
-                      val totalScriptsInvoked =
-                        tx.checkedAssets()
-                          .collect { case asset @ IssuedAsset(_) => asset }
-                          .count(blockchain.hasAssetScript) +
-                          ps.count(_._3.fold(false)(id => blockchain.hasAssetScript(IssuedAsset(id)))) +
-                          (if (blockchain.hasScript(tx.sender)) { 1 } else { 0 })
-                      val minWaves = totalScriptsInvoked * ScriptExtraFee + FeeConstants(InvokeScriptTransaction.typeId) * FeeUnit
-                      Either.cond(
-                        minWaves <= wavesFee,
-                        totalScriptsInvoked,
-                        GenericError(s"Fee in ${tx.assetFee._1
-                          .fold("WAVES")(_.toString)} for ${tx.builder.classTag} with $totalScriptsInvoked total scripts invoked does not exceed minimal value of $minWaves WAVES: ${tx.assetFee._2}")
-                      )
-                    }
-                    _ <- foldScriptTransfers(blockchain, tx)(ps, dataAndPaymentDiff)
-                  } yield {
-                    val paymentReceiversMap: Map[Address, Portfolio] = Monoid
-                      .combineAll(pmts)
-                      .mapValues(mp => mp.toList.map(x => Portfolio.build(Asset.fromCompatId(x._1), x._2)))
-                      .mapValues(l => Monoid.combineAll(l))
-                    val paymentFromContractMap = Map(tx.dappAddress -> Monoid.combineAll(paymentReceiversMap.values).negate)
-                    val transfers              = Monoid.combineAll(Seq(paymentReceiversMap, paymentFromContractMap))
-                    dataAndPaymentDiff.copy(scriptsRun = scriptsInvoked + 1).combine(Diff.stateOps(portfolios = transfers))
-=======
                   } yield {
                     (wavesFee,
                       Map(
                         tx.sender.toAddress -> Portfolio(0, LeaseBalance.empty, Map(asset -> -tx.fee)),
                         assetInfo.issuer.toAddress -> Portfolio(-wavesFee, LeaseBalance.empty, Map(asset -> tx.fee))
                       ))
->>>>>>> 782c8640
                   }
               })
               wavesFee = feeInfo._1
@@ -163,6 +136,21 @@
                   } for ${tx.builder.classTag} with $totalScriptsInvoked total scripts invoked does not exceed minimal value of $minWaves WAVES: ${tx.assetFee._2}")
                 )
               }
+              scriptsInvoked <- {
+                val totalScriptsInvoked =
+                  tx.checkedAssets()
+                    .collect { case asset @ IssuedAsset(_) => asset }
+                    .count(blockchain.hasAssetScript) +
+                    ps.count(_._3.fold(false)(id => blockchain.hasAssetScript(IssuedAsset(id)))) +
+                    (if (blockchain.hasScript(tx.sender)) { 1 } else { 0 })
+                val minWaves = totalScriptsInvoked * ScriptExtraFee + FeeConstants(InvokeScriptTransaction.typeId) * FeeUnit
+                Either.cond(
+                  minWaves <= wavesFee,
+                  totalScriptsInvoked,
+                  GenericError(s"Fee in ${tx.assetFee._1
+                    .fold("WAVES")(_.toString)} for ${tx.builder.classTag} with $totalScriptsInvoked total scripts invoked does not exceed minimal value of $minWaves WAVES: ${tx.assetFee._2}")
+                )
+              }
               _ <- foldScriptTransfers(blockchain, tx)(ps, dataAndPaymentDiff)
             } yield {
               val paymentReceiversMap: Map[Address, Portfolio] = Monoid
@@ -171,7 +159,7 @@
                 .mapValues(l => Monoid.combineAll(l))
               val paymentFromContractMap = Map(tx.dappAddress -> Monoid.combineAll(paymentReceiversMap.values).negate)
               val transfers = Monoid.combineAll(Seq(paymentReceiversMap, paymentFromContractMap))
-              dataAndPaymentDiff |+| Diff.stateOps(portfolios = transfers)
+              dataAndPaymentDiff.copy(scriptsRun = scriptsInvoked + 1) |+| Diff.stateOps(portfolios = transfers)
             }
         }
       case _ => Left(GenericError(s"No contract at address ${tx.dappAddress}"))
