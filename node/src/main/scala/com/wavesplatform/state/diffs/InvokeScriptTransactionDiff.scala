--- conflicted
+++ resolved
@@ -63,16 +63,10 @@
           stats.invokedScriptExecution.measureForType(InvokeScriptTransaction.typeId)({
             val invoker = tx.sender.toAddress.bytes
             val result = for {
-<<<<<<< HEAD
-              directives           <- DirectiveSet(version, Account, DAppType).leftMap((_, List.empty[LogItem[Id]]))
-              input                <- buildThisValue(Coproduct[TxOrd](tx: Transaction), blockchain, directives, None).leftMap((_, List.empty[LogItem[Id]]))
-              payments             <- AttachedPaymentExtractor.extractPayments(tx, version, blockchain, DApp).leftMap((_, List.empty[LogItem[Id]]))
-              _                    <- checkCall(functionCall, blockchain).leftMap((_, List.empty[LogItem[Id]]))
-=======
               directives <- DirectiveSet(version, Account, DAppType).leftMap((_, List.empty[LogItem[Id]]))
               input      <- buildThisValue(Coproduct[TxOrd](tx: Transaction), blockchain, directives, None).leftMap((_, List.empty[LogItem[Id]]))
               payments   <- AttachedPaymentExtractor.extractPayments(tx, version, blockchain, DApp).leftMap((_, List.empty[LogItem[Id]]))
->>>>>>> 7e1b59e9
+              _                    <- checkCall(functionCall, blockchain).leftMap((_, List.empty[LogItem[Id]]))
               invocation = ContractEvaluator.Invocation(
                 functionCall,
                 Recipient.Address(invoker),
