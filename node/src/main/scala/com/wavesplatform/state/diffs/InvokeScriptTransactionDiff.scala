--- conflicted
+++ resolved
@@ -102,9 +102,8 @@
             scriptResultE,
             List(InvokeScriptTrace(tx.dAppAddressOrAlias, functioncall, scriptResultE.map(_._1._1), scriptResultE.fold(_.log, _._1._2)))
           )
-<<<<<<< HEAD
           invocationComplexity = scriptResult._2
-          (dss, pss) = scriptResult._1 match {
+          (ds, ps) = scriptResult._1 match {
             case ScriptResultV3(ds, ts) => (ds, ts)
           }
 /*
@@ -114,26 +113,23 @@
             (),
             GenericError(s"Too many script actions: max: ${ContractLimits.MaxCallableActionsAmount}, actual: $actionsLength")
           ))
-=======
-          ((ScriptResult(ds, ps), log), invocationComplexity) = scriptResult
->>>>>>> 91dba351
 
  */
           verifierComplexity = blockchain.accountScriptWithComplexity(tx.sender).map(_._2)
 
           assetsComplexity =
-            (tx.checkedAssets().map(_.id) ++ pss.flatMap(_.assetId))
+            (tx.checkedAssets().map(_.id) ++ ps.flatMap(_.assetId))
               .flatMap(id => blockchain.assetScriptWithComplexity(IssuedAsset(id)))
               .map(_._2)
 
-          dataEntriess = dss.map {
+          dataEntries = ds.map {
             case DataItem.Bool(k, b) => BooleanDataEntry(k, b)
             case DataItem.Str(k, b)  => StringDataEntry(k, b)
             case DataItem.Lng(k, b)  => IntegerDataEntry(k, b)
             case DataItem.Bin(k, b)  => BinaryDataEntry(k, b)
           }
 
-          pmtss: List[Map[Address, Map[Option[ByteStr], Long]]] = pss.map { transfer =>
+          pmts: List[Map[Address, Map[Option[ByteStr], Long]]] = ps.map { transfer =>
             Map(Address.fromBytes(transfer.recipient.bytes.arr).explicitGet() -> Map(transfer.assetId -> transfer.amount))
           }
 
@@ -159,12 +155,12 @@
           })
           dAppAddress <- TracedResult(dAppAddressEi)
           wavesFee = feeInfo._1
-          dataAndPaymentDiff <- /*diff!*/ TracedResult(payableAndDataPart(blockchain.height, tx, dAppAddress, dataEntriess, feeInfo._2))
-          _                  <- TracedResult(Either.cond(pmtss.flatMap(_.values).flatMap(_.values).forall(_ >= 0), (), NegativeAmount(-42, "")))
-          _                  <- TracedResult(validateOverflow(pmtss.flatMap(_.values).flatMap(_.values), "Attempt to transfer unavailable funds in contract payment"))
+          dataAndPaymentDiff <- TracedResult(payableAndDataPart(blockchain.height, tx, dAppAddress, dataEntries, feeInfo._2))
+          _                  <- TracedResult(Either.cond(pmts.flatMap(_.values).flatMap(_.values).forall(_ >= 0), (), NegativeAmount(-42, "")))
+          _                  <- TracedResult(validateOverflow(pmts.flatMap(_.values).flatMap(_.values), "Attempt to transfer unavailable funds in contract payment"))
           _ <- TracedResult(
             Either.cond(
-              pmtss
+              pmts
                 .flatMap(_.values)
                 .flatMap(_.keys)
                 .flatten
@@ -177,7 +173,7 @@
               tx.checkedAssets()
                 .collect { case asset @ IssuedAsset(_) => asset }
                 .count(blockchain.hasAssetScript) +
-                pss.count(_.assetId.fold(false)(id => blockchain.hasAssetScript(IssuedAsset(id)))) +
+                ps.count(_.assetId.fold(false)(id => blockchain.hasAssetScript(IssuedAsset(id)))) +
                 (if (blockchain.hasScript(tx.sender)) { 1 } else { 0 })
             val minWaves  = totalScriptsInvoked * ScriptExtraFee + FeeConstants(InvokeScriptTransaction.typeId) * FeeUnit
             val txName    = Constants.TransactionNames(InvokeScriptTransaction.typeId)
@@ -254,46 +250,45 @@
   }
 
   private def foldScriptTransfers(blockchain: Blockchain, tx: InvokeScriptTransaction, dAppAddress: Address)(
-    ps: List[AssetTransfer],
-    dataDiff: Diff
-  ): TracedResult[ValidationError, Diff] = {
-    val foldResult = ps.foldLeft(TracedResult(dataDiff.asRight[ValidationError])) { (tracedDiffAcc, payment) =>
-      val AssetTransfer(addressRepr, amount, asset) = payment
-      val address = Address.fromBytes(addressRepr.bytes.arr).explicitGet()
-      val tracedDiff: TracedResult[ValidationError, Diff] = Asset.fromCompatId(asset) match {
-        case Waves =>
-          Diff
-            .stateOps(
+      ps: List[AssetTransfer],
+      dataDiff: Diff): TracedResult[ValidationError, Diff] = {
+      val foldResult = ps.foldLeft(TracedResult(dataDiff.asRight[ValidationError])) { (tracedDiffAcc, payment) =>
+        val AssetTransfer(addressRepr, amount, asset) = payment
+        val address                      = Address.fromBytes(addressRepr.bytes.arr).explicitGet()
+        val tracedDiff: TracedResult[ValidationError, Diff] = Asset.fromCompatId(asset) match {
+          case Waves =>
+            Diff
+              .stateOps(
+                portfolios = Map(
+                  address     -> Portfolio(amount, LeaseBalance.empty, Map.empty),
+                  dAppAddress -> Portfolio(-amount, LeaseBalance.empty, Map.empty)
+                )
+              )
+              .asRight[ValidationError]
+          case a @ IssuedAsset(id) =>
+            val nextDiff = Diff.stateOps(
               portfolios = Map(
-                address -> Portfolio(amount, LeaseBalance.empty, Map.empty),
-                dAppAddress -> Portfolio(-amount, LeaseBalance.empty, Map.empty)
-              )
-            )
-            .asRight[ValidationError]
-        case a@IssuedAsset(id) =>
-          val nextDiff = Diff.stateOps(
-            portfolios = Map(
-              address -> Portfolio(0, LeaseBalance.empty, Map(a -> amount)),
-              dAppAddress -> Portfolio(0, LeaseBalance.empty, Map(a -> -amount))
-            ))
-          blockchain.assetScript(a) match {
-            case None =>
-              nextDiff.asRight[ValidationError]
-            case Some(script) =>
-              val assetValidationDiff = tracedDiffAcc.resultE.flatMap(
-                d => validateScriptTransferWithSmartAssetScript(blockchain, tx)(d, addressRepr, amount, asset, nextDiff, script)
-              )
-              val errorOpt = assetValidationDiff.fold(Some(_), _ => None)
-              TracedResult(
-                assetValidationDiff,
-                List(AssetVerifierTrace(id, errorOpt))
-              )
-          }
+                address     -> Portfolio(0, LeaseBalance.empty, Map(a -> amount)),
+                dAppAddress -> Portfolio(0, LeaseBalance.empty, Map(a -> -amount))
+              ))
+            blockchain.assetScript(a) match {
+              case None =>
+                nextDiff.asRight[ValidationError]
+              case Some(script) =>
+                val assetValidationDiff = tracedDiffAcc.resultE.flatMap(
+                  d => validateScriptTransferWithSmartAssetScript(blockchain, tx)(d, addressRepr, amount, asset, nextDiff, script)
+                )
+                val errorOpt = assetValidationDiff.fold(Some(_), _ => None)
+                TracedResult(
+                  assetValidationDiff,
+                  List(AssetVerifierTrace(id, errorOpt))
+                )
+            }
+        }
+        tracedDiffAcc |+| tracedDiff
       }
-      tracedDiffAcc |+| tracedDiff
+      TracedResult(foldResult.resultE.map(_ => Diff.stateOps()), foldResult.trace)
     }
-    TracedResult(foldResult.resultE.map(_ => Diff.stateOps()), foldResult.trace)
-  }
 
   private def validateScriptTransferWithSmartAssetScript(blockchain: Blockchain, tx: InvokeScriptTransaction)(
       totalDiff: Diff,
