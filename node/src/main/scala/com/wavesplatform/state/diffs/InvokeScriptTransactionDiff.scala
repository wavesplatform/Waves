package com.wavesplatform.state.diffs

import cats.Id
import cats.implicits._
import cats.kernel.Monoid
import com.google.common.base.Throwables
import com.wavesplatform.account.{Address, AddressScheme}
import com.wavesplatform.common.state.ByteStr
import com.wavesplatform.common.utils.EitherExt2
import com.wavesplatform.features.EstimatorProvider._
import com.wavesplatform.features.InvokeScriptSelfPaymentPolicyProvider._
import com.wavesplatform.features.ScriptTransferValidationProvider._
import com.wavesplatform.lang._
import com.wavesplatform.lang.directives.DirectiveSet
import com.wavesplatform.lang.directives.values.{DApp => DAppType, _}
import com.wavesplatform.lang.script.ContractScript.ContractScriptImpl
import com.wavesplatform.lang.script.Script
import com.wavesplatform.lang.v1.ContractLimits
import com.wavesplatform.lang.v1.compiler.Terms._
import com.wavesplatform.lang.v1.evaluator.ctx.impl.waves.WavesContext
import com.wavesplatform.lang.v1.evaluator.ctx.impl.{CryptoContext, PureContext}
import com.wavesplatform.lang.v1.evaluator.{ContractEvaluator, LogItem, ScriptResultV3, ScriptResultV4}
import com.wavesplatform.lang.v1.traits.Environment
<<<<<<< HEAD
import com.wavesplatform.lang.v1.traits.domain.Tx.{BurnPseudoTx, ReissuePseudoTx, ScriptTransfer}
=======
import com.wavesplatform.lang.v1.traits.domain.Tx.ScriptTransfer
>>>>>>> 22aa9bce
import com.wavesplatform.lang.v1.traits.domain._
import com.wavesplatform.metrics._
import com.wavesplatform.settings.Constants
import com.wavesplatform.state._
import com.wavesplatform.state.diffs.CommonValidation._
import com.wavesplatform.state.diffs.FeeValidation._
import com.wavesplatform.state.reader.CompositeBlockchain
import com.wavesplatform.transaction.Asset.{IssuedAsset, Waves}
import com.wavesplatform.transaction.TxValidationError._
<<<<<<< HEAD
import com.wavesplatform.transaction.assets.{IssueTransaction, InvokeScriptIssueTransaction}
=======
>>>>>>> 22aa9bce
import com.wavesplatform.transaction.smart._
import com.wavesplatform.transaction.smart.script.ScriptRunner
import com.wavesplatform.transaction.smart.script.ScriptRunner.TxOrd
import com.wavesplatform.transaction.smart.script.trace.{AssetVerifierTrace, InvokeScriptTrace, TracedResult}
import com.wavesplatform.transaction.{Asset, Transaction}
import monix.eval.Coeval
import shapeless.Coproduct

import scala.util.{Failure, Right, Success, Try}

object InvokeScriptTransactionDiff {

  private val stats = TxProcessingStats
  import stats.TxTimerExt

  def apply(blockchain: Blockchain, blockTime: Long)(tx: InvokeScriptTransaction): TracedResult[ValidationError, Diff] = {

    val dAppAddressEi = blockchain.resolveAlias(tx.dAppAddressOrAlias)
    val accScriptEi   = dAppAddressEi.map(blockchain.accountScript)
    val functioncall  = tx.funcCall

    accScriptEi match {
      case Right(Some(sc @ ContractScriptImpl(version, contract))) =>
        val scriptResultE =
          stats.invokedScriptExecution.measureForType(InvokeScriptTransaction.typeId)({
            val invoker = tx.sender.toAddress.bytes
            val result = for {
              directives           <- DirectiveSet(version, Account, DAppType).leftMap((_, List.empty[LogItem[Id]]))
              input                <- buildThisValue(Coproduct[TxOrd](tx: Transaction), blockchain, directives, None).leftMap((_, List.empty[LogItem[Id]]))
              invocationComplexity <- blockchain.invocationComplexity(sc, blockchain.estimator, tx.funcCallOpt).leftMap((_, List.empty[LogItem[Id]]))
              payments             <- AttachedPaymentExtractor.extractPayments(tx, version, blockchain, DApp).leftMap((_, List.empty[LogItem[Id]]))
              invocation = ContractEvaluator.Invocation(
                functioncall,
                Recipient.Address(invoker),
                tx.sender,
                payments,
                tx.dAppAddressOrAlias.bytes,
                tx.id.value,
                tx.fee,
                tx.feeAssetId.compatId
              )
              environment = new WavesEnvironment(
                AddressScheme.current.chainId,
                Coeval.evalOnce(input),
                Coeval(blockchain.height),
                blockchain,
                Coeval(tx.dAppAddressOrAlias.bytes),
                directives
              )
              evaluator <- ContractEvaluator(
                Monoid
                  .combineAll(
                    Seq(
                      PureContext.build(Global, V3).withEnvironment[Environment],
                      CryptoContext.build(Global, V3).withEnvironment[Environment],
                      WavesContext.build(directives)
                    )
                  )
                  .evaluationContext(environment),
                contract,
                invocation,
                version
              )
            } yield (evaluator, invocationComplexity)

            result.leftMap { case (error, log) => ScriptExecutionError(error, log, isAssetScript = false) }
          })
        for {
          scriptResult <- TracedResult(
            scriptResultE,
            List(InvokeScriptTrace(tx.dAppAddressOrAlias, functioncall, scriptResultE.map(_._1._1), scriptResultE.fold(_.log, _._1._2)))
          )
          invocationComplexity = scriptResult._2
          actions = scriptResult._1._1 match {
            case ScriptResultV3(dataItems, transfers) => dataItems ::: transfers
            case ScriptResultV4(actions)              => actions
          }

          dAppAddress <- TracedResult(dAppAddressEi)

          actionsByType = actions.groupBy(_.getClass).withDefaultValue(Nil)
          transfers = actionsByType(classOf[AssetTransfer]).asInstanceOf[List[AssetTransfer]]
          reissues  = actionsByType(classOf[Reissue])      .asInstanceOf[List[Reissue]]
          burns     = actionsByType(classOf[Burn])         .asInstanceOf[List[Burn]]

          dataItems = actionsByType
            .filterKeys(classOf[DataItem[_]].isAssignableFrom)
            .values
            .flatten
            .toList
            .asInstanceOf[List[DataItem[_]]]

          dataEntries = dataItems.map(dataItemToEntry)

          _ <- TracedResult(checkDataEntries(dataEntries)).leftMap(GenericError(_))
          _ <- TracedResult(
            Either.cond(
              actions.length - dataEntries.length <= ContractLimits.MaxCallableActionsAmount,
              (),
              GenericError(s"Too many script actions: max: ${ContractLimits.MaxCallableActionsAmount}, actual: ${actions.length}")
            )
          )

          _ <- TracedResult(checkSelfPayments(dAppAddress, blockchain, tx, transfers))
          _ <- TracedResult(Either.cond(transfers.map(_.amount).forall(_ >= 0), (), NegativeAmount(-42, "")))
          _ <- TracedResult(validateOverflow(transfers.map(_.amount), "Attempt to transfer unavailable funds in contract payment"))
          _ <- TracedResult(
            Either.cond(
              transfers
                .flatMap(_.assetId)
                .forall(id => blockchain.assetDescription(IssuedAsset(id)).isDefined),
              (),
              GenericError(s"Unissued assets are not allowed")
            )
          )

          verifierComplexity = blockchain.accountScriptWithComplexity(tx.sender).map(_._2)
          assetsComplexity = (tx.checkedAssets.map(_.id) ++ transfers.flatMap(_.assetId))
            .flatMap(id => blockchain.assetScriptWithComplexity(IssuedAsset(id)))
            .map(_._2)

          feeInfo <- TracedResult(tx.assetFee._1 match {
            case Waves => Right((tx.fee, Map(tx.sender.toAddress -> Portfolio(-tx.fee, LeaseBalance.empty, Map.empty))))
            case asset @ IssuedAsset(_) =>
              for {
                assetInfo <- blockchain
                  .assetDescription(asset)
                  .toRight(GenericError(s"Asset $asset does not exist, cannot be used to pay fees"))
                wavesFee <- Either.cond(
                  assetInfo.sponsorship > 0,
                  Sponsorship.toWaves(tx.fee, assetInfo.sponsorship),
                  GenericError(s"Asset $asset is not sponsored, cannot be used to pay fees")
                )
              } yield {
                (
                  wavesFee,
                  Map(
                    tx.sender.toAddress        -> Portfolio(0, LeaseBalance.empty, Map(asset         -> -tx.fee)),
                    assetInfo.issuer.toAddress -> Portfolio(-wavesFee, LeaseBalance.empty, Map(asset -> tx.fee))
                  )
                )
              }
          })
          wavesFee = feeInfo._1
          paymentsDiff <- TracedResult.wrapValue(paymentsPart(blockchain.height, tx, dAppAddress, feeInfo._2))
          scriptsInvoked <- TracedResult {
            val totalScriptsInvoked =
              tx.checkedAssets
                .collect { case asset @ IssuedAsset(_) => asset }
                .count(blockchain.hasAssetScript) +
                transfers.count(_.assetId.fold(false)(id => blockchain.hasAssetScript(IssuedAsset(id)))) +
                (if (blockchain.hasScript(tx.sender)) {
                   1
                 } else {
                   0
                 })
            val minWaves  = totalScriptsInvoked * ScriptExtraFee + FeeConstants(InvokeScriptTransaction.typeId) * FeeUnit
            val txName    = Constants.TransactionNames(InvokeScriptTransaction.typeId)
            val assetName = tx.assetFee._1.fold("WAVES")(_.id.toString)
            Either.cond(
              minWaves <= wavesFee,
              totalScriptsInvoked,
              GenericError(
                s"Fee in $assetName for $txName (${tx.assetFee._2} in $assetName)" +
                  s" with $totalScriptsInvoked total scripts invoked does not exceed minimal value of $minWaves WAVES."
              )
            )
          }

          compositeDiff <- foldActions(blockchain, blockTime, tx, dAppAddress)(actions, paymentsDiff)
        } yield {
          val transfers = compositeDiff.portfolios |+| feeInfo._2.mapValues(_.negate)

          val currentTxDiff         = compositeDiff.transactions(tx.id())
          val currentTxDiffWithKeys = currentTxDiff.copy(_2 = currentTxDiff._2 ++ transfers.keys ++ compositeDiff.accountData.keys)
          val updatedTxDiff         = compositeDiff.transactions.updated(tx.id(), currentTxDiffWithKeys)

          val isr = InvokeScriptResult(
<<<<<<< HEAD
            dataEntries,
            transfers.toSeq
=======
            data = dataEntries,
            transfers = transfers.toSeq
>>>>>>> 22aa9bce
              .filterNot { case (recipient, _) => recipient == dAppAddress }
              .flatMap {
                case (addr, pf) => InvokeScriptResult.paymentsFromPortfolio(addr, pf)
              },
            List() /*XXX*/,
            reissues,
            burns
          )

          compositeDiff.copy(
            transactions = updatedTxDiff,
            scriptsRun = scriptsInvoked + 1,
            scriptResults = Map(tx.id() -> isr),
            scriptsComplexity = invocationComplexity + verifierComplexity.getOrElse(0L) + assetsComplexity.sum
          )
        }
      case Left(l) => TracedResult(Left(l))
      case _       => TracedResult(Left(GenericError(s"No contract at address ${tx.dAppAddressOrAlias}")))
    }
  }

  private def dataItemToEntry(item: DataItem[_]): DataEntry[_] =
    item match {
      case DataItem.Bool(k, b) => BooleanDataEntry(k, b)
      case DataItem.Str(k, b)  => StringDataEntry(k, b)
      case DataItem.Lng(k, b)  => IntegerDataEntry(k, b)
      case DataItem.Bin(k, b)  => BinaryDataEntry(k, b)
    }

  private def checkSelfPayments(
      dAppAddress: Address,
      blockchain: Blockchain,
      tx: InvokeScriptTransaction,
      transfers: List[AssetTransfer]
  ): Either[GenericError, Unit] = {
    val ifReject =
      blockchain.disallowSelfPayment &&
        (tx.payments.nonEmpty && tx.sender.toAddress == dAppAddress || transfers.exists(_.recipient.bytes == dAppAddress.bytes))
    Either.cond(
      !ifReject,
      (),
      GenericError("DApp self-payment is forbidden")
    )
  }

  private def paymentsPart(
      height: Int,
      tx: InvokeScriptTransaction,
      dAppAddress: Address,
      feePart: Map[Address, Portfolio]
  ): Diff = {
    val payablePart = tx.payments
      .map {
        case InvokeScriptTransaction.Payment(amt, assetId) =>
          assetId match {
            case asset @ IssuedAsset(_) =>
              Map(tx.sender.toAddress -> Portfolio(0, LeaseBalance.empty, Map(asset -> -amt))) |+|
                Map(dAppAddress       -> Portfolio(0, LeaseBalance.empty, Map(asset -> amt)))
            case Waves =>
              Map(tx.sender.toAddress -> Portfolio(-amt, LeaseBalance.empty, Map.empty)) |+|
                Map(dAppAddress       -> Portfolio(amt, LeaseBalance.empty, Map.empty))
          }
      }
      .foldLeft(Map[Address, Portfolio]())(_ |+| _)

    Diff(tx = tx, portfolios = feePart |+| payablePart)
  }

  private def checkDataEntries(dataEntries: List[DataEntry[_]]): Either[String, Unit] =
    if (dataEntries.length > ContractLimits.MaxWriteSetSize) {
      Left(s"WriteSet can't contain more than ${ContractLimits.MaxWriteSetSize} entries")
    } else if (dataEntries.exists(_.key.getBytes("UTF-8").length > ContractLimits.MaxKeySizeInBytes)) {
      Left(s"Key size must be less than ${ContractLimits.MaxKeySizeInBytes}")
    } else {
      val totalDataBytes = dataEntries.map(_.toBytes.length).sum
      if (totalDataBytes > ContractLimits.MaxWriteSetSizeInBytes)
        Left(s"WriteSet size can't exceed ${ContractLimits.MaxWriteSetSizeInBytes} bytes, actual: $totalDataBytes bytes")
      else
        Right(())
    }

  private def foldActions(blockchain: Blockchain, blockTime: Long, tx: InvokeScriptTransaction, dAppAddress: Address)(
<<<<<<< HEAD
    ps: List[CallableAction],
    paymentsDiff: Diff
  ): TracedResult[ValidationError, Diff] =
    ps.foldLeft(TracedResult(paymentsDiff.asRight[ValidationError])) { (diffAcc, action) =>

      val actionSender = Recipient.Address(tx.dAppAddressOrAlias.bytes)

=======
      ps: List[CallableAction],
      paymentsAndData: Diff
  ): TracedResult[ValidationError, Diff] =
    ps.foldLeft(TracedResult(paymentsAndData.asRight[ValidationError])) { (diffAcc, action) =>
>>>>>>> 22aa9bce
      def applyTransfer(transfer: AssetTransfer): TracedResult[ValidationError, Diff] = {
        val AssetTransfer(addressRepr, amount, asset) = transfer
        val address                                   = Address.fromBytes(addressRepr.bytes.arr).explicitGet()
        Asset.fromCompatId(asset) match {
          case Waves =>
            val r = Diff.stateOps(
              portfolios =
                Map(address       -> Portfolio(amount, LeaseBalance.empty, Map.empty)) |+|
                  Map(dAppAddress -> Portfolio(-amount, LeaseBalance.empty, Map.empty))
            )
            TracedResult.wrapValue(r)
          case a @ IssuedAsset(id) =>
            val nextDiff = Diff.stateOps(
              portfolios =
                Map(address       -> Portfolio(0, LeaseBalance.empty, Map(a -> amount))) |+|
                  Map(dAppAddress -> Portfolio(0, LeaseBalance.empty, Map(a -> -amount)))
            )
            blockchain.assetScript(a) match {
              case None => nextDiff.asRight[ValidationError]
              case Some(script) =>
                val assetVerifierDiff =
                  if (blockchain.disallowSelfPayment) nextDiff
                  else
                    nextDiff.copy(
                      portfolios = Map(
                        address     -> Portfolio(0, LeaseBalance.empty, Map(a -> amount)),
                        dAppAddress -> Portfolio(0, LeaseBalance.empty, Map(a -> -amount))
                      )
                    )
<<<<<<< HEAD
                  )
                val pseudoTx = ScriptTransfer(
                  asset,
                  actionSender,
                  Recipient.Address(addressRepr.bytes),
                  amount,
                  tx.timestamp,
                  tx.id()
                )
=======
>>>>>>> 22aa9bce
                val assetValidationDiff = diffAcc.resultE.flatMap(
                  d => validatePseudoTxWithSmartAssetScript(blockchain, tx)(d, pseudoTx, a.id, assetVerifierDiff, script)
                )
                val errorOpt = assetValidationDiff.fold(Some(_), _ => None)
                TracedResult(
                  assetValidationDiff.map(_ => nextDiff),
                  List(AssetVerifierTrace(id, errorOpt))
                )
            }
        }
      }

      def applyDataItem(item: DataItem[_]): TracedResult[ValidationError, Diff] =
        TracedResult.wrapValue(
          Diff.stateOps(accountData = Map(dAppAddress -> AccountDataInfo(Map(item.key -> dataItemToEntry(item)))))
        )

      def applyIssue(issue: Issue): TracedResult[ValidationError, Diff] =
        InvokeScriptIssueTransaction.create(tx.chainId, ??? /*dAppAddress*/, issue.name.getBytes, issue.description.getBytes, issue.quantity, issue.decimals.toByte, issue.isReissuable, None /*issue.script*/, tx.timestamp).flatMap(AssetTransactionsDiff.issue(blockchain))

      def applyReissue(reissue: Reissue): TracedResult[ValidationError, Diff] = {
        val reissueDiff = DiffsCommon.processReissue(blockchain, dAppAddress, blockTime, fee = 0, reissue)
        val pseudoTx    = ReissuePseudoTx(reissue, actionSender, tx.id(), tx.timestamp)
        validateActionAsPseudoTx(diffAcc, reissueDiff, reissue.assetId, pseudoTx)
      }

      def applyBurn(burn: Burn): TracedResult[ValidationError, Diff] = {
        val burnDiff = DiffsCommon.processBurn(blockchain, dAppAddress, fee = 0, burn)
        val pseudoTx = BurnPseudoTx(burn, actionSender, tx.id(), tx.timestamp)
        validateActionAsPseudoTx(diffAcc, burnDiff, burn.assetId, pseudoTx)
      }

      def validateActionAsPseudoTx(
        diffAcc: TracedResult[ValidationError, Diff],
        actionDiff: Either[ValidationError, Diff],
        assetId: ByteStr,
        pseudoTx: PseudoTx
      ): TracedResult[ValidationError, Diff] =
        blockchain.assetScript(IssuedAsset(assetId)) match {
          case None => actionDiff
          case Some(script) =>
            val assetValidationDiff =
              for {
                acc             <- diffAcc.resultE
                result          <- actionDiff
                validatedResult <- validatePseudoTxWithSmartAssetScript(blockchain, tx)(acc, pseudoTx, assetId, result, script)
              } yield validatedResult
            val errorOpt = assetValidationDiff.fold(Some(_), _ => None)
            TracedResult(
              assetValidationDiff,
              List(AssetVerifierTrace(assetId, errorOpt))
            )
        }

      val diff = action match {
        case t: AssetTransfer => applyTransfer(t)
        case d: DataItem[_]   => applyDataItem(d)
        case i: Issue         => applyIssue(i)
        case r: Reissue       => applyReissue(r)
        case b: Burn          => applyBurn(b)
      }
      diffAcc |+| diff
    }

  private def validatePseudoTxWithSmartAssetScript(blockchain: Blockchain, tx: InvokeScriptTransaction)(
    totalDiff: Diff,
    pseudoTx: PseudoTx,
    assetId: ByteStr,
    nextDiff: Diff,
    script: Script
  ): Either[ValidationError, Diff] =
    Try {
      ScriptRunner(
        Coproduct[TxOrd](pseudoTx),
        CompositeBlockchain(blockchain, Some(totalDiff)),
        script,
        isAssetScript = true,
        scriptContainerAddress = if (blockchain.passCorrectAssetId) assetId else tx.dAppAddressOrAlias.bytes
      ) match {
        case (log, Left(error))  => Left(ScriptExecutionError(error, log, isAssetScript = true))
        case (log, Right(FALSE)) => Left(TransactionNotAllowedByScript(log, isAssetScript = true))
        case (_, Right(TRUE))    => Right(nextDiff)
        case (log, Right(x))     => Left(ScriptExecutionError(s"Script returned not a boolean result, but $x", log, isAssetScript = true))
      }
    } match {
      case Failure(e) =>
        Left(ScriptExecutionError(s"Uncaught execution error: ${Throwables.getStackTraceAsString(e)}", List.empty, isAssetScript = true))
      case Success(s) => s
    }
}<|MERGE_RESOLUTION|>--- conflicted
+++ resolved
@@ -21,11 +21,7 @@
 import com.wavesplatform.lang.v1.evaluator.ctx.impl.{CryptoContext, PureContext}
 import com.wavesplatform.lang.v1.evaluator.{ContractEvaluator, LogItem, ScriptResultV3, ScriptResultV4}
 import com.wavesplatform.lang.v1.traits.Environment
-<<<<<<< HEAD
 import com.wavesplatform.lang.v1.traits.domain.Tx.{BurnPseudoTx, ReissuePseudoTx, ScriptTransfer}
-=======
-import com.wavesplatform.lang.v1.traits.domain.Tx.ScriptTransfer
->>>>>>> 22aa9bce
 import com.wavesplatform.lang.v1.traits.domain._
 import com.wavesplatform.metrics._
 import com.wavesplatform.settings.Constants
@@ -35,15 +31,12 @@
 import com.wavesplatform.state.reader.CompositeBlockchain
 import com.wavesplatform.transaction.Asset.{IssuedAsset, Waves}
 import com.wavesplatform.transaction.TxValidationError._
-<<<<<<< HEAD
-import com.wavesplatform.transaction.assets.{IssueTransaction, InvokeScriptIssueTransaction}
-=======
->>>>>>> 22aa9bce
+import com.wavesplatform.transaction.assets.IssueTransaction
 import com.wavesplatform.transaction.smart._
 import com.wavesplatform.transaction.smart.script.ScriptRunner
 import com.wavesplatform.transaction.smart.script.ScriptRunner.TxOrd
 import com.wavesplatform.transaction.smart.script.trace.{AssetVerifierTrace, InvokeScriptTrace, TracedResult}
-import com.wavesplatform.transaction.{Asset, Transaction}
+import com.wavesplatform.transaction.{Asset, Transaction, TxVersion}
 import monix.eval.Coeval
 import shapeless.Coproduct
 
@@ -217,13 +210,8 @@
           val updatedTxDiff         = compositeDiff.transactions.updated(tx.id(), currentTxDiffWithKeys)
 
           val isr = InvokeScriptResult(
-<<<<<<< HEAD
-            dataEntries,
-            transfers.toSeq
-=======
             data = dataEntries,
             transfers = transfers.toSeq
->>>>>>> 22aa9bce
               .filterNot { case (recipient, _) => recipient == dAppAddress }
               .flatMap {
                 case (addr, pf) => InvokeScriptResult.paymentsFromPortfolio(addr, pf)
@@ -306,7 +294,6 @@
     }
 
   private def foldActions(blockchain: Blockchain, blockTime: Long, tx: InvokeScriptTransaction, dAppAddress: Address)(
-<<<<<<< HEAD
     ps: List[CallableAction],
     paymentsDiff: Diff
   ): TracedResult[ValidationError, Diff] =
@@ -314,12 +301,6 @@
 
       val actionSender = Recipient.Address(tx.dAppAddressOrAlias.bytes)
 
-=======
-      ps: List[CallableAction],
-      paymentsAndData: Diff
-  ): TracedResult[ValidationError, Diff] =
-    ps.foldLeft(TracedResult(paymentsAndData.asRight[ValidationError])) { (diffAcc, action) =>
->>>>>>> 22aa9bce
       def applyTransfer(transfer: AssetTransfer): TracedResult[ValidationError, Diff] = {
         val AssetTransfer(addressRepr, amount, asset) = transfer
         val address                                   = Address.fromBytes(addressRepr.bytes.arr).explicitGet()
@@ -349,8 +330,6 @@
                         dAppAddress -> Portfolio(0, LeaseBalance.empty, Map(a -> -amount))
                       )
                     )
-<<<<<<< HEAD
-                  )
                 val pseudoTx = ScriptTransfer(
                   asset,
                   actionSender,
@@ -359,8 +338,6 @@
                   tx.timestamp,
                   tx.id()
                 )
-=======
->>>>>>> 22aa9bce
                 val assetValidationDiff = diffAcc.resultE.flatMap(
                   d => validatePseudoTxWithSmartAssetScript(blockchain, tx)(d, pseudoTx, a.id, assetVerifierDiff, script)
                 )
@@ -379,7 +356,8 @@
         )
 
       def applyIssue(issue: Issue): TracedResult[ValidationError, Diff] =
-        InvokeScriptIssueTransaction.create(tx.chainId, ??? /*dAppAddress*/, issue.name.getBytes, issue.description.getBytes, issue.quantity, issue.decimals.toByte, issue.isReissuable, None /*issue.script*/, tx.timestamp).flatMap(AssetTransactionsDiff.issue(blockchain))
+        IssueTransaction.create(TxVersion.Pseudo, ??? /*dAppAddress*/, issue.name.getBytes, issue.description.getBytes, issue.quantity, issue.decimals.toByte, issue.isReissuable, None /*issue.script*/, 0, tx.timestamp, List()).flatMap(AssetTransactionsDiff.issue(blockchain))
+//        InvokeScriptIssueTransaction.create(??? /*dAppAddress*/, issue.name.getBytes, issue.description.getBytes, issue.quantity, issue.decimals.toByte, issue.isReissuable, None /*issue.script*/, tx.timestamp).flatMap(AssetTransactionsDiff.issue(blockchain))
 
       def applyReissue(reissue: Reissue): TracedResult[ValidationError, Diff] = {
         val reissueDiff = DiffsCommon.processReissue(blockchain, dAppAddress, blockTime, fee = 0, reissue)
