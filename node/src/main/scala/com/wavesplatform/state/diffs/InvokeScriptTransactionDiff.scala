--- conflicted
+++ resolved
@@ -57,11 +57,7 @@
     val functioncall  = tx.funcCall
 
     accScriptEi match {
-<<<<<<< HEAD
-      case Right(Some((pk, sc @ ContractScriptImpl(version, contract), complexity))) =>
-=======
-      case Right(Some((ContractScriptImpl(version, contract), _, callableComplexities))) =>
->>>>>>> 81cabfb3
+      case Right(Some((pk, ContractScriptImpl(version, contract), _, callableComplexities))) =>
         val scriptResultE =
           stats.invokedScriptExecution.measureForType(InvokeScriptTransaction.typeId)({
             val invoker = tx.sender.toAddress.bytes
