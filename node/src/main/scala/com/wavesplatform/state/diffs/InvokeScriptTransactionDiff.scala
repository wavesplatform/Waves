package com.wavesplatform.state.diffs

import cats.Id
import cats.implicits._
import cats.kernel.Monoid
import com.google.common.base.Throwables
import com.wavesplatform.account.{Address, AddressScheme, PublicKey}
import com.wavesplatform.common.state.ByteStr
import com.wavesplatform.common.utils.EitherExt2
import com.wavesplatform.features.EstimatorProvider._
import com.wavesplatform.features.InvokeScriptSelfPaymentPolicyProvider._
import com.wavesplatform.features.ScriptTransferValidationProvider._
import com.wavesplatform.lang._
import com.wavesplatform.lang.directives.DirectiveSet
import com.wavesplatform.lang.directives.values.{DApp => DAppType, _}
import com.wavesplatform.lang.script.ContractScript.ContractScriptImpl
import com.wavesplatform.lang.script.Script
import com.wavesplatform.lang.v1.ContractLimits
import com.wavesplatform.lang.v1.compiler.Terms._
import com.wavesplatform.lang.v1.evaluator.ctx.impl.waves.WavesContext
import com.wavesplatform.lang.v1.evaluator.ctx.impl.{CryptoContext, PureContext}
import com.wavesplatform.lang.v1.evaluator.{ContractEvaluator, LogItem, ScriptResultV3, ScriptResultV4}
import com.wavesplatform.lang.v1.traits.Environment
import com.wavesplatform.lang.v1.traits.domain.Tx.{BurnPseudoTx, ReissuePseudoTx, ScriptTransfer}
import com.wavesplatform.lang.v1.traits.domain._
import com.wavesplatform.metrics._
import com.wavesplatform.settings.Constants
import com.wavesplatform.state._
import com.wavesplatform.state.diffs.CommonValidation._
import com.wavesplatform.state.diffs.FeeValidation._
import com.wavesplatform.state.reader.CompositeBlockchain
import com.wavesplatform.transaction.Asset.{IssuedAsset, Waves}
import com.wavesplatform.transaction.TxValidationError._
<<<<<<< HEAD
import com.wavesplatform.transaction.assets.{IssueTransaction, InvokeScriptIssueTransaction}
=======
import com.wavesplatform.transaction.smart._
>>>>>>> 9ec58072
import com.wavesplatform.transaction.smart.script.ScriptRunner
import com.wavesplatform.transaction.smart.script.ScriptRunner.TxOrd
import com.wavesplatform.transaction.smart.script.trace.{AssetVerifierTrace, InvokeScriptTrace, TracedResult}
import com.wavesplatform.transaction.{Asset, Transaction}
import monix.eval.Coeval
import shapeless.Coproduct

import scala.util.{Failure, Right, Success, Try}

object InvokeScriptTransactionDiff {

  private val stats = TxProcessingStats
  import stats.TxTimerExt

  def apply(blockchain: Blockchain, blockTime: Long)(tx: InvokeScriptTransaction): TracedResult[ValidationError, Diff] = {

    val dAppAddressEi = blockchain.resolveAlias(tx.dAppAddressOrAlias)
    val accScriptEi   = dAppAddressEi.map(blockchain.accountScript)
    val functioncall  = tx.funcCall

    accScriptEi match {
      case Right(Some(sc @ ContractScriptImpl(version, contract))) =>
        val scriptResultE =
          stats.invokedScriptExecution.measureForType(InvokeScriptTransaction.typeId)({
            val invoker = tx.sender.toAddress.bytes
            val result = for {
              directives           <- DirectiveSet(version, Account, DAppType).leftMap((_, List.empty[LogItem[Id]]))
              input                <- buildThisValue(Coproduct[TxOrd](tx: Transaction), blockchain, directives, None).leftMap((_, List.empty[LogItem[Id]]))
              invocationComplexity <- blockchain.invocationComplexity(sc, blockchain.estimator, tx.funcCallOpt).leftMap((_, List.empty[LogItem[Id]]))
              payments             <- AttachedPaymentExtractor.extractPayments(tx, version, blockchain, DApp).leftMap((_, List.empty[LogItem[Id]]))
              invocation = ContractEvaluator.Invocation(
                functioncall,
                Recipient.Address(invoker),
                tx.sender,
                payments,
                tx.dAppAddressOrAlias.bytes,
                tx.id.value,
                tx.fee,
                tx.feeAssetId.compatId
              )
              environment = new WavesEnvironment(
                AddressScheme.current.chainId,
                Coeval.evalOnce(input),
                Coeval(blockchain.height),
                blockchain,
                Coeval(tx.dAppAddressOrAlias.bytes),
                directives
              )
              evaluator <- ContractEvaluator(
                Monoid
                  .combineAll(
                    Seq(
                      PureContext.build(Global, V3).withEnvironment[Environment],
                      CryptoContext.build(Global, V3).withEnvironment[Environment],
                      WavesContext.build(directives)
                    )
                  )
                  .evaluationContext(environment),
                contract,
                invocation,
                version
              )
            } yield (evaluator, invocationComplexity)

            result.leftMap { case (error, log) => ScriptExecutionError(error, log, isAssetScript = false) }
          })
        for {
          scriptResult <- TracedResult(
            scriptResultE,
            List(InvokeScriptTrace(tx.dAppAddressOrAlias, functioncall, scriptResultE.map(_._1._1), scriptResultE.fold(_.log, _._1._2)))
          )
          invocationComplexity = scriptResult._2
          actions = scriptResult._1._1 match {
            case ScriptResultV3(dataItems, transfers) => dataItems ::: transfers
            case ScriptResultV4(actions)              => actions
          }

          dAppAddress <- TracedResult(dAppAddressEi)

          actionsByType = actions.groupBy(_.getClass).withDefaultValue(Nil)
          transfers = actionsByType(classOf[AssetTransfer]).asInstanceOf[List[AssetTransfer]]
          reissues  = actionsByType(classOf[Reissue])      .asInstanceOf[List[Reissue]]
          burns     = actionsByType(classOf[Burn])         .asInstanceOf[List[Burn]]

          dataItems = actionsByType
            .filterKeys(classOf[DataItem[_]].isAssignableFrom)
            .values
            .flatten
            .toList
            .asInstanceOf[List[DataItem[_]]]

          dataEntries = dataItems.map(dataItemToEntry)

          _ <- TracedResult(checkDataEntries(dataEntries)).leftMap(GenericError(_))
          _ <- TracedResult(Either.cond(
            actions.length - dataEntries.length <= ContractLimits.MaxCallableActionsAmount,
            (),
            GenericError(s"Too many script actions: max: ${ContractLimits.MaxCallableActionsAmount}, actual: ${actions.length}")
          ))

          _ <- TracedResult(checkSelfPayments(dAppAddress, blockchain, tx, transfers))
          _ <- TracedResult(Either.cond(transfers.map(_.amount).forall(_ >= 0), (), NegativeAmount(-42, "")))
          _ <- TracedResult(validateOverflow(transfers.map(_.amount), "Attempt to transfer unavailable funds in contract payment"))
          _ <- TracedResult(
            Either.cond(
              transfers
                .flatMap(_.assetId)
                .forall(id => blockchain.assetDescription(IssuedAsset(id)).isDefined),
              (),
              GenericError(s"Unissued assets are not allowed")
            )
          )

          verifierComplexity = blockchain.accountScriptWithComplexity(tx.sender).map(_._2)
          assetsComplexity = (tx.checkedAssets().map(_.id) ++ transfers.flatMap(_.assetId))
            .flatMap(id => blockchain.assetScriptWithComplexity(IssuedAsset(id)))
            .map(_._2)

          feeInfo <- TracedResult(tx.assetFee._1 match {
            case Waves => Right((tx.fee, Map(tx.sender.toAddress -> Portfolio(-tx.fee, LeaseBalance.empty, Map.empty))))
            case asset @ IssuedAsset(_) =>
              for {
                assetInfo <- blockchain
                  .assetDescription(asset)
                  .toRight(GenericError(s"Asset $asset does not exist, cannot be used to pay fees"))
                wavesFee <- Either.cond(
                  assetInfo.sponsorship > 0,
                  Sponsorship.toWaves(tx.fee, assetInfo.sponsorship),
                  GenericError(s"Asset $asset is not sponsored, cannot be used to pay fees")
                )
              } yield {
                (
                  wavesFee,
                  Map(
                    tx.sender.toAddress        -> Portfolio(0, LeaseBalance.empty, Map(asset         -> -tx.fee)),
                    assetInfo.issuer.toAddress -> Portfolio(-wavesFee, LeaseBalance.empty, Map(asset -> tx.fee))
                  )
                )
              }
          })
          wavesFee = feeInfo._1
          paymentsDiff <- TracedResult.wrapValue(paymentsPart(blockchain.height, tx, dAppAddress, feeInfo._2))
          scriptsInvoked <- TracedResult {
            val totalScriptsInvoked =
              tx.checkedAssets()
                .collect { case asset @ IssuedAsset(_) => asset }
                .count(blockchain.hasAssetScript) +
                transfers.count(_.assetId.fold(false)(id => blockchain.hasAssetScript(IssuedAsset(id)))) +
                (if (blockchain.hasScript(tx.sender)) {
                   1
                 } else {
                   0
                 })
            val minWaves  = totalScriptsInvoked * ScriptExtraFee + FeeConstants(InvokeScriptTransaction.typeId) * FeeUnit
            val txName    = Constants.TransactionNames(InvokeScriptTransaction.typeId)
            val assetName = tx.assetFee._1.fold("WAVES")(_.id.toString)
            Either.cond(
              minWaves <= wavesFee,
              totalScriptsInvoked,
              GenericError(
                s"Fee in $assetName for $txName (${tx.assetFee._2} in $assetName)" +
                  s" with $totalScriptsInvoked total scripts invoked does not exceed minimal value of $minWaves WAVES."
              )
            )
          }

          compositeDiff <- foldActions(blockchain, blockTime, tx, dAppAddress)(actions, paymentsDiff)
        } yield {
          val transfers = compositeDiff.portfolios |+| feeInfo._2.mapValues(_.negate)

          val currentTxDiff         = compositeDiff.transactions(tx.id())
          val currentTxDiffWithKeys = currentTxDiff.copy(_2 = currentTxDiff._2 ++ transfers.keys ++ compositeDiff.accountData.keys)
          val updatedTxDiff         = compositeDiff.transactions.updated(tx.id(), currentTxDiffWithKeys)

          val isr = InvokeScriptResult(
            dataEntries,
            transfers.toSeq
              .filterNot { case (recipient, _) => recipient == dAppAddress }
              .flatMap {
                case (addr, pf) => InvokeScriptResult.paymentsFromPortfolio(addr, pf)
              },
            reissues,
            burns
          )

          compositeDiff.copy(
            transactions = updatedTxDiff,
            scriptsRun = scriptsInvoked + 1,
            scriptResults = Map(tx.id() -> isr),
            scriptsComplexity = invocationComplexity + verifierComplexity.getOrElse(0L) + assetsComplexity.sum
          )
        }
      case Left(l) => TracedResult(Left(l))
      case _       => TracedResult(Left(GenericError(s"No contract at address ${tx.dAppAddressOrAlias}")))
    }
  }

  private def dataItemToEntry(item: DataItem[_]): DataEntry[_] =
    item match {
      case DataItem.Bool(k, b) => BooleanDataEntry(k, b)
      case DataItem.Str(k, b)  => StringDataEntry(k, b)
      case DataItem.Lng(k, b)  => IntegerDataEntry(k, b)
      case DataItem.Bin(k, b)  => BinaryDataEntry(k, b)
    }

  private def checkSelfPayments(
      dAppAddress: Address,
      blockchain: Blockchain,
      tx: InvokeScriptTransaction,
      transfers: List[AssetTransfer]
  ): Either[GenericError, Unit] = {
    val ifReject =
      blockchain.disallowSelfPayment &&
        (tx.payments.nonEmpty && tx.sender.toAddress == dAppAddress || transfers.exists(_.recipient.bytes == dAppAddress.bytes))
    Either.cond(
      !ifReject,
      (),
      GenericError("DApp self-payment is forbidden")
    )
  }

  private def paymentsPart(
    height: Int,
    tx: InvokeScriptTransaction,
    dAppAddress: Address,
    feePart: Map[Address, Portfolio]
  ): Diff = {
    val payablePart = tx.payments
      .map {
        case InvokeScriptTransaction.Payment(amt, assetId) =>
          assetId match {
            case asset@IssuedAsset(_) =>
              Map(tx.sender.toAddress -> Portfolio(0, LeaseBalance.empty, Map(asset -> -amt))) |+|
              Map(dAppAddress         -> Portfolio(0, LeaseBalance.empty, Map(asset -> amt)))
            case Waves =>
              Map(tx.sender.toAddress -> Portfolio(-amt, LeaseBalance.empty, Map.empty)) |+|
              Map(dAppAddress         -> Portfolio(amt, LeaseBalance.empty, Map.empty))
          }
      }
      .foldLeft(Map[Address, Portfolio]())(_ |+| _)

    Diff(tx = tx, portfolios = feePart |+| payablePart)
  }

  private def checkDataEntries(dataEntries: List[DataEntry[_]]): Either[String, Unit] =
    if (dataEntries.length > ContractLimits.MaxWriteSetSize) {
      Left(s"WriteSet can't contain more than ${ContractLimits.MaxWriteSetSize} entries")
    } else if (dataEntries.exists(_.key.getBytes("UTF-8").length > ContractLimits.MaxKeySizeInBytes)) {
      Left(s"Key size must be less than ${ContractLimits.MaxKeySizeInBytes}")
    } else {
      val totalDataBytes = dataEntries.map(_.toBytes.length).sum
      if (totalDataBytes > ContractLimits.MaxWriteSetSizeInBytes)
        Left(s"WriteSet size can't exceed ${ContractLimits.MaxWriteSetSizeInBytes} bytes, actual: $totalDataBytes bytes")
      else
        Right(())
    }

  private def foldActions(blockchain: Blockchain, blockTime: Long, tx: InvokeScriptTransaction, dAppAddress: Address)(
    ps: List[CallableAction],
    paymentsDiff: Diff
  ): TracedResult[ValidationError, Diff] =
    ps.foldLeft(TracedResult(paymentsDiff.asRight[ValidationError])) { (diffAcc, action) =>

      val actionSender = Recipient.Address(tx.dAppAddressOrAlias.bytes)

      def applyTransfer(transfer: AssetTransfer): TracedResult[ValidationError, Diff] = {
        val AssetTransfer(addressRepr, amount, asset) = transfer
        val address = Address.fromBytes(addressRepr.bytes.arr).explicitGet()
        Asset.fromCompatId(asset) match {
          case Waves =>
            val r = Diff.stateOps(
              portfolios =
                Map(address     -> Portfolio(amount, LeaseBalance.empty, Map.empty)) |+|
                Map(dAppAddress -> Portfolio(-amount, LeaseBalance.empty, Map.empty))
            )
            TracedResult.wrapValue(r)
          case a@IssuedAsset(id) =>
            val nextDiff = Diff.stateOps(
              portfolios =
                Map(address     -> Portfolio(0, LeaseBalance.empty, Map(a -> amount))) |+|
                Map(dAppAddress -> Portfolio(0, LeaseBalance.empty, Map(a -> -amount)))
            )
            blockchain.assetScript(a) match {
              case None => nextDiff.asRight[ValidationError]
              case Some(script) =>
                val assetVerifierDiff =
                  if (blockchain.disallowSelfPayment) nextDiff
                  else nextDiff.copy(
                    portfolios = Map(
                      address     -> Portfolio(0, LeaseBalance.empty, Map(a -> amount)),
                      dAppAddress -> Portfolio(0, LeaseBalance.empty, Map(a -> -amount))
                    )
                  )
                val pseudoTx = ScriptTransfer(
                  asset,
                  actionSender,
                  Recipient.Address(addressRepr.bytes),
                  amount,
                  tx.timestamp,
                  tx.id()
                )
                val assetValidationDiff = diffAcc.resultE.flatMap(
                  d => validatePseudoTxWithSmartAssetScript(blockchain, tx)(d, pseudoTx, a.id, assetVerifierDiff, script)
                )
                val errorOpt = assetValidationDiff.fold(Some(_), _ => None)
                TracedResult(
                  assetValidationDiff.map(_ => nextDiff),
                  List(AssetVerifierTrace(id, errorOpt))
                )
            }
        }
      }

      def applyDataItem(item: DataItem[_]): TracedResult[ValidationError, Diff] =
        TracedResult.wrapValue(
          Diff.stateOps(accountData = Map(dAppAddress -> AccountDataInfo(Map(item.key -> dataItemToEntry(item)))))
        )

<<<<<<< HEAD
      def applyIssue(issue: Issue): TracedResult[ValidationError, Diff] =
        AssetTransactionsDiff.issue(blockchain)(InvokeScriptIssueTransaction.create(tx.chainId, dAppAddress, issue.name, issue.description, issue.quantity, issue.decimals, issue.reissuable, issue.script, tx.timestamp))

      def applyReissue(reissue: Reissue): TracedResult[ValidationError, Diff] =
        DiffsCommon.processReissue(blockchain, dAppAddress, blockTime, fee = 0, reissue)
=======
      def applyReissue(reissue: Reissue): TracedResult[ValidationError, Diff] = {
        val reissueDiff = DiffsCommon.processReissue(blockchain, dAppAddress, blockTime, fee = 0, reissue)
        val pseudoTx    = ReissuePseudoTx(reissue, actionSender, tx.id(), tx.timestamp)
        validateActionAsPseudoTx(diffAcc, reissueDiff, reissue.assetId, pseudoTx)
      }
>>>>>>> 9ec58072

      def applyBurn(burn: Burn): TracedResult[ValidationError, Diff] = {
        val burnDiff = DiffsCommon.processBurn(blockchain, dAppAddress, fee = 0, burn)
        val pseudoTx = BurnPseudoTx(burn, actionSender, tx.id(), tx.timestamp)
        validateActionAsPseudoTx(diffAcc, burnDiff, burn.assetId, pseudoTx)
      }

      def validateActionAsPseudoTx(
        diffAcc: TracedResult[ValidationError, Diff],
        actionDiff: Either[ValidationError, Diff],
        assetId: ByteStr,
        pseudoTx: PseudoTx
      ): TracedResult[ValidationError, Diff] =
        blockchain.assetScript(IssuedAsset(assetId)) match {
          case None => actionDiff
          case Some(script) =>
            val assetValidationDiff =
              for {
                acc             <- diffAcc.resultE
                result          <- actionDiff
                validatedResult <- validatePseudoTxWithSmartAssetScript(blockchain, tx)(acc, pseudoTx, assetId, result, script)
              } yield validatedResult
            val errorOpt = assetValidationDiff.fold(Some(_), _ => None)
            TracedResult(
              assetValidationDiff,
              List(AssetVerifierTrace(assetId, errorOpt))
            )
        }

      val diff = action match {
        case t: AssetTransfer => applyTransfer(t)
        case d: DataItem[_]   => applyDataItem(d)
        case i: Issue         => applyIssue(i)
        case r: Reissue       => applyReissue(r)
        case b: Burn          => applyBurn(b)
      }
      diffAcc |+| diff
  }

  private def validatePseudoTxWithSmartAssetScript(blockchain: Blockchain, tx: InvokeScriptTransaction)(
    totalDiff: Diff,
    pseudoTx: PseudoTx,
    assetId: ByteStr,
    nextDiff: Diff,
    script: Script
  ): Either[ValidationError, Diff] =
    Try {
      ScriptRunner(
        Coproduct[TxOrd](pseudoTx),
        CompositeBlockchain(blockchain, Some(totalDiff)),
        script,
        isAssetScript = true,
        scriptContainerAddress = if (blockchain.passCorrectAssetId) assetId else tx.dAppAddressOrAlias.bytes
      ) match {
        case (log, Left(error))  => Left(ScriptExecutionError(error, log, isAssetScript = true))
        case (log, Right(FALSE)) => Left(TransactionNotAllowedByScript(log, isAssetScript = true))
        case (_, Right(TRUE))    => Right(nextDiff)
        case (log, Right(x))     => Left(ScriptExecutionError(s"Script returned not a boolean result, but $x", log, isAssetScript = true))
      }
    } match {
      case Failure(e) =>
        Left(ScriptExecutionError(s"Uncaught execution error: ${Throwables.getStackTraceAsString(e)}", List.empty, isAssetScript = true))
      case Success(s) => s
    }
}<|MERGE_RESOLUTION|>--- conflicted
+++ resolved
@@ -31,11 +31,8 @@
 import com.wavesplatform.state.reader.CompositeBlockchain
 import com.wavesplatform.transaction.Asset.{IssuedAsset, Waves}
 import com.wavesplatform.transaction.TxValidationError._
-<<<<<<< HEAD
 import com.wavesplatform.transaction.assets.{IssueTransaction, InvokeScriptIssueTransaction}
-=======
 import com.wavesplatform.transaction.smart._
->>>>>>> 9ec58072
 import com.wavesplatform.transaction.smart.script.ScriptRunner
 import com.wavesplatform.transaction.smart.script.ScriptRunner.TxOrd
 import com.wavesplatform.transaction.smart.script.trace.{AssetVerifierTrace, InvokeScriptTrace, TracedResult}
@@ -354,19 +351,14 @@
           Diff.stateOps(accountData = Map(dAppAddress -> AccountDataInfo(Map(item.key -> dataItemToEntry(item)))))
         )
 
-<<<<<<< HEAD
       def applyIssue(issue: Issue): TracedResult[ValidationError, Diff] =
         AssetTransactionsDiff.issue(blockchain)(InvokeScriptIssueTransaction.create(tx.chainId, dAppAddress, issue.name, issue.description, issue.quantity, issue.decimals, issue.reissuable, issue.script, tx.timestamp))
 
-      def applyReissue(reissue: Reissue): TracedResult[ValidationError, Diff] =
-        DiffsCommon.processReissue(blockchain, dAppAddress, blockTime, fee = 0, reissue)
-=======
       def applyReissue(reissue: Reissue): TracedResult[ValidationError, Diff] = {
         val reissueDiff = DiffsCommon.processReissue(blockchain, dAppAddress, blockTime, fee = 0, reissue)
         val pseudoTx    = ReissuePseudoTx(reissue, actionSender, tx.id(), tx.timestamp)
         validateActionAsPseudoTx(diffAcc, reissueDiff, reissue.assetId, pseudoTx)
       }
->>>>>>> 9ec58072
 
       def applyBurn(burn: Burn): TracedResult[ValidationError, Diff] = {
         val burnDiff = DiffsCommon.processBurn(blockchain, dAppAddress, fee = 0, burn)
