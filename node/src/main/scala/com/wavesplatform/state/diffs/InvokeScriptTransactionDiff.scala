--- conflicted
+++ resolved
@@ -116,13 +116,8 @@
                 tx.fee,
                 tx.feeAssetId.compatId
               )
-<<<<<<< HEAD
-              environment = new WavesEnvironment(
+              val environment = new WavesEnvironment(
                 ChainId.global,
-=======
-              val environment = new WavesEnvironment(
-                AddressScheme.current.chainId,
->>>>>>> ca115833
                 Coeval.evalOnce(input),
                 Coeval(blockchain.height),
                 blockchain,
