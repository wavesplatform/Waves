--- conflicted
+++ resolved
@@ -172,11 +172,7 @@
             )
           )
 
-<<<<<<< HEAD
-          verifierComplexity = blockchain.accountScript(tx.sender).map(_.verifierComplexity)
-=======
-          verifierComplexity = blockchain.accountScriptWithComplexity(tx.sender).map(_.maxComplexity)
->>>>>>> abba84c1
+          verifierComplexity = blockchain.accountScript(tx.sender).map(_.maxComplexity)
           assetsComplexity = (tx.checkedAssets.map(_.id) ++ transfers.flatMap(_.assetId))
             .flatMap(id => blockchain.assetScript(IssuedAsset(id)))
             .map(_._2)
