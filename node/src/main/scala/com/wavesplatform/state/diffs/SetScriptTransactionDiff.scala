package com.wavesplatform.state.diffs

import com.wavesplatform.lang.ValidationError
import com.wavesplatform.state.{Blockchain, Diff, LeaseBalance, Portfolio}
import com.wavesplatform.transaction.smart.SetScriptTransaction

import scala.util.Right

object SetScriptTransactionDiff {
  def apply(blockchain: Blockchain)(tx: SetScriptTransaction): Either[ValidationError, Diff] = {
    val scriptOpt = tx.script
    Right(
      Diff(
<<<<<<< HEAD
        height = blockchain.height,
=======
>>>>>>> e0a78e98
        tx = tx,
        portfolios = Map(tx.sender.toAddress -> Portfolio(-tx.fee, LeaseBalance.empty, Map.empty)),
        scripts = Map(tx.sender.toAddress    -> scriptOpt),
        scriptsRun = DiffsCommon.countScriptRuns(blockchain, tx),
        scriptsComplexity = DiffsCommon.countScriptsComplexity(blockchain, tx)
      ))
  }
}<|MERGE_RESOLUTION|>--- conflicted
+++ resolved
@@ -11,10 +11,6 @@
     val scriptOpt = tx.script
     Right(
       Diff(
-<<<<<<< HEAD
-        height = blockchain.height,
-=======
->>>>>>> e0a78e98
         tx = tx,
         portfolios = Map(tx.sender.toAddress -> Portfolio(-tx.fee, LeaseBalance.empty, Map.empty)),
         scripts = Map(tx.sender.toAddress    -> scriptOpt),
