package com.wavesplatform.state.diffs

import cats.instances.list._
import cats.syntax.either._
import cats.syntax.traverse._
import com.wavesplatform.features.ComplexityCheckPolicyProvider._
import com.wavesplatform.features.EstimatorProvider._
import com.wavesplatform.features.BlockchainFeatures.RideV6
import com.wavesplatform.lang.ValidationError
import com.wavesplatform.lang.contract.DApp
import com.wavesplatform.lang.directives.values.StdLibVersion
import com.wavesplatform.lang.script.ContractScript
import com.wavesplatform.lang.script.ContractScript.ContractScriptImpl
import com.wavesplatform.lang.v1.estimator.ScriptEstimator
import com.wavesplatform.state.{AccountScriptInfo, Blockchain, Diff, LeaseBalance, Portfolio}
import com.wavesplatform.transaction.TxValidationError.GenericError
import com.wavesplatform.transaction.smart.SetScriptTransaction

object SetScriptTransactionDiff {
  def apply(blockchain: Blockchain)(tx: SetScriptTransaction): Either[ValidationError, Diff] =
    for {
      callableComplexities <- tx.script match {
        case Some(ContractScriptImpl(version, dApp)) => estimate(blockchain, version, dApp, checkOverflow = blockchain.checkEstimatorSumOverflow)
        case _                                       => Right(Map[Int, Map[String, Long]]())
      }
      verifierWithComplexity <- DiffsCommon.countVerifierComplexity(tx.script, blockchain, isAsset = false)
      scriptWithComplexities <- verifierWithComplexity
        .map {
          case (script, verifierComplexity) =>
            AccountScriptInfo(tx.sender, script, verifierComplexity, callableComplexities)
        }
        .traverseTap(checkOverflow(blockchain, _))
    } yield
      Diff(
        portfolios = Map(tx.sender.toAddress -> Portfolio(-tx.fee, LeaseBalance.empty, Map.empty)),
        scripts = Map(tx.sender.toAddress    -> scriptWithComplexities),
        scriptsRun = DiffsCommon.countScriptRuns(blockchain, tx)
      )

  def estimate(
      blockchain: Blockchain,
      version: StdLibVersion,
      dApp: DApp,
      checkOverflow: Boolean
  ): Either[GenericError, Map[Int, Map[String, Long]]] = {
    val callables = dApp.copy(verifierFuncOpt = None)
    val actualComplexities =
      for {
        currentComplexity <- ContractScript.estimateComplexity(
          version,
          callables,
          blockchain.estimator,
          fixEstimateOfVerifier = blockchain.isFeatureActivated(RideV6),
          useReducedVerifierLimit = blockchain.useReducedVerifierComplexityLimit
        )
        nextComplexities <- estimateNext(blockchain, version, callables)
        complexitiesByEstimator = (currentComplexity :: nextComplexities).mapWithIndex {
          case ((_, complexitiesByCallable), i) => (i + blockchain.estimator.version, complexitiesByCallable)
        }.toMap
      } yield complexitiesByEstimator

    actualComplexities.leftMap(GenericError(_))
  }

  private def estimateNext(
      blockchain: Blockchain,
      version: StdLibVersion,
      dApp: DApp
  ): Either[String, List[(Long, Map[String, Long])]] =
    ScriptEstimator.all(fixOverflow = blockchain.checkEstimationOverflow)
      .drop(blockchain.estimator.version)
      .traverse(
        se =>
          ContractScript
<<<<<<< HEAD
            .estimateComplexityExact(version, dApp, se, fixEstimateOfVerifier = blockchain.isFeatureActivated(RideV6))
            .map { case ((_, maxComplexity), complexities) => (maxComplexity, complexities) }
      )
=======
            .estimateComplexityExact(version, dApp, se)
            .map { case ((_, maxComplexity), complexities) => (maxComplexity, complexities) })

  private def checkOverflow(blockchain: Blockchain, s: AccountScriptInfo): Either[GenericError, Unit] =
    if (blockchain.checkEstimationOverflow)
      if (s.verifierComplexity < 0)
        Left(GenericError("Unexpected negative verifier complexity"))
      else
        s.complexitiesByEstimator
          .values
          .flatten
          .collectFirst { case (name, complexity) if complexity < 0 => GenericError(s"Unexpected negative callable `$name` complexity") }
          .toLeft(())
    else
      Right(())
>>>>>>> 196097fb
}<|MERGE_RESOLUTION|>--- conflicted
+++ resolved
@@ -72,12 +72,7 @@
       .traverse(
         se =>
           ContractScript
-<<<<<<< HEAD
             .estimateComplexityExact(version, dApp, se, fixEstimateOfVerifier = blockchain.isFeatureActivated(RideV6))
-            .map { case ((_, maxComplexity), complexities) => (maxComplexity, complexities) }
-      )
-=======
-            .estimateComplexityExact(version, dApp, se)
             .map { case ((_, maxComplexity), complexities) => (maxComplexity, complexities) })
 
   private def checkOverflow(blockchain: Blockchain, s: AccountScriptInfo): Either[GenericError, Unit] =
@@ -92,5 +87,4 @@
           .toLeft(())
     else
       Right(())
->>>>>>> 196097fb
 }