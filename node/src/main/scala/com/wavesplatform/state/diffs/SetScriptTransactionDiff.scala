package com.wavesplatform.state.diffs

import cats.implicits._
import com.wavesplatform.features.EstimatorProvider._
import com.wavesplatform.lang.ValidationError
import com.wavesplatform.lang.script.ContractScript
import com.wavesplatform.lang.script.ContractScript.ContractScriptImpl
import com.wavesplatform.state.{AccountScriptInfo, Blockchain, Diff, LeaseBalance, Portfolio}
import com.wavesplatform.transaction.TxValidationError.GenericError
import com.wavesplatform.transaction.smart.SetScriptTransaction

object SetScriptTransactionDiff {
  def apply(blockchain: Blockchain)(tx: SetScriptTransaction): Either[ValidationError, Diff] =
    for {
      callableComplexities <- tx.script match {
        case Some(ContractScriptImpl(v, dApp)) =>
          val callables = dApp.copy(verifierFuncOpt = None)
          ContractScript.estimateComplexity(v, callables, blockchain.estimator).leftMap(GenericError(_))
        case _ =>
          Right((0L, Map[String, Long]()))
      }
<<<<<<< HEAD
      verifierWithComplexity <- DiffsCommon.countScriptComplexity(tx.script, blockchain)
      scriptWithComplexities = verifierWithComplexity.map { case (s, vc) => AccountScriptInfo(tx.sender, s, vc, callableComplexities._2) }
=======
      verifierWithComplexity <- DiffsCommon.countVerifierComplexity(tx.script, blockchain)
      scriptWithComplexities = verifierWithComplexity.map(s => tx.sender +: s :+ callableComplexities._2)
>>>>>>> 06c38826
    } yield Diff(
      tx = tx,
      portfolios = Map(tx.sender.toAddress -> Portfolio(-tx.fee, LeaseBalance.empty, Map.empty)),
      scripts = Map(tx.sender.toAddress    -> scriptWithComplexities),
      scriptsRun = DiffsCommon.countScriptRuns(blockchain, tx)
    )
}<|MERGE_RESOLUTION|>--- conflicted
+++ resolved
@@ -19,13 +19,8 @@
         case _ =>
           Right((0L, Map[String, Long]()))
       }
-<<<<<<< HEAD
-      verifierWithComplexity <- DiffsCommon.countScriptComplexity(tx.script, blockchain)
+      verifierWithComplexity <- DiffsCommon.countVerifierComplexity(tx.script, blockchain)
       scriptWithComplexities = verifierWithComplexity.map { case (s, vc) => AccountScriptInfo(tx.sender, s, vc, callableComplexities._2) }
-=======
-      verifierWithComplexity <- DiffsCommon.countVerifierComplexity(tx.script, blockchain)
-      scriptWithComplexities = verifierWithComplexity.map(s => tx.sender +: s :+ callableComplexities._2)
->>>>>>> 06c38826
     } yield Diff(
       tx = tx,
       portfolios = Map(tx.sender.toAddress -> Portfolio(-tx.fee, LeaseBalance.empty, Map.empty)),
