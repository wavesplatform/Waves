package com.wavesplatform.state.diffs

import cats.implicits._
import com.wavesplatform.features.EstimatorProvider._
import com.wavesplatform.lang.ValidationError
<<<<<<< HEAD
import com.wavesplatform.lang.script.ContractScript
import com.wavesplatform.lang.script.ContractScript.ContractScriptImpl
=======
import com.wavesplatform.lang.contract.DApp
import com.wavesplatform.lang.directives.values.StdLibVersion
import com.wavesplatform.lang.script.ContractScript
import com.wavesplatform.lang.script.ContractScript.ContractScriptImpl
import com.wavesplatform.lang.v1.estimator.ScriptEstimator
>>>>>>> abba84c1
import com.wavesplatform.state.{AccountScriptInfo, Blockchain, Diff, LeaseBalance, Portfolio}
import com.wavesplatform.transaction.TxValidationError.GenericError
import com.wavesplatform.transaction.smart.SetScriptTransaction

object SetScriptTransactionDiff {
  def apply(blockchain: Blockchain)(tx: SetScriptTransaction): Either[ValidationError, Diff] =
    for {
      callableComplexities <- tx.script match {
        case Some(ContractScriptImpl(version, dApp)) => estimate(blockchain, version, dApp)
        case _                                       => Right(Map[Int, Map[String, Long]]())
      }
      verifierWithComplexity <- DiffsCommon.countVerifierComplexity(tx.script, blockchain)
<<<<<<< HEAD
      scriptWithComplexities = verifierWithComplexity.map { case (s, vc) => AccountScriptInfo(tx.sender, s, vc, callableComplexities._2) }
    } yield Diff(
      tx = tx,
      portfolios = Map(tx.sender.toAddress -> Portfolio(-tx.fee, LeaseBalance.empty, Map.empty)),
      scripts = Map(tx.sender.toAddress    -> scriptWithComplexities),
      scriptsRun = DiffsCommon.countScriptRuns(blockchain, tx)
    )
=======
      scriptWithComplexities = verifierWithComplexity.map { case (script, maxComplexity) =>
          AccountScriptInfo(tx.sender, script, maxComplexity, callableComplexities)
      }
    } yield Diff(
      tx = tx,
      portfolios = Map(tx.sender.toAddress -> Portfolio(-tx.fee, LeaseBalance.empty, Map.empty)),
      scripts    = Map(tx.sender.toAddress -> scriptWithComplexities),
      scriptsRun = DiffsCommon.countScriptRuns(blockchain, tx)
    )

  private def estimate(
    blockchain: Blockchain,
    version: StdLibVersion,
    dApp: DApp
  ): Either[GenericError, Map[Int, Map[String, Long]]] = {
    val callables = dApp.copy(verifierFuncOpt = None)
    val actualComplexities =
      for {
        currentComplexity <- ContractScript.estimateComplexity(version, callables, blockchain.estimator)
        nextComplexities  <- estimateNext(blockchain, version, callables)
        complexitiesByEstimator =
          (currentComplexity :: nextComplexities)
            .mapWithIndex { case ((_, complexitiesByCallable), i) => (i + blockchain.estimator.version, complexitiesByCallable) }
            .toMap
      } yield complexitiesByEstimator

    actualComplexities.leftMap(GenericError(_))
  }

  private def estimateNext(
    blockchain: Blockchain,
    version: StdLibVersion,
    dApp: DApp
  ): Either[String, List[(Long, Map[String, Long])]] =
    ScriptEstimator.all
      .drop(blockchain.estimator.version)
      .traverse(se => ContractScript.estimateComplexity(version, dApp, se, checkLimit = false))
>>>>>>> abba84c1
}<|MERGE_RESOLUTION|>--- conflicted
+++ resolved
@@ -3,16 +3,11 @@
 import cats.implicits._
 import com.wavesplatform.features.EstimatorProvider._
 import com.wavesplatform.lang.ValidationError
-<<<<<<< HEAD
-import com.wavesplatform.lang.script.ContractScript
-import com.wavesplatform.lang.script.ContractScript.ContractScriptImpl
-=======
 import com.wavesplatform.lang.contract.DApp
 import com.wavesplatform.lang.directives.values.StdLibVersion
 import com.wavesplatform.lang.script.ContractScript
 import com.wavesplatform.lang.script.ContractScript.ContractScriptImpl
 import com.wavesplatform.lang.v1.estimator.ScriptEstimator
->>>>>>> abba84c1
 import com.wavesplatform.state.{AccountScriptInfo, Blockchain, Diff, LeaseBalance, Portfolio}
 import com.wavesplatform.transaction.TxValidationError.GenericError
 import com.wavesplatform.transaction.smart.SetScriptTransaction
@@ -25,22 +20,13 @@
         case _                                       => Right(Map[Int, Map[String, Long]]())
       }
       verifierWithComplexity <- DiffsCommon.countVerifierComplexity(tx.script, blockchain)
-<<<<<<< HEAD
-      scriptWithComplexities = verifierWithComplexity.map { case (s, vc) => AccountScriptInfo(tx.sender, s, vc, callableComplexities._2) }
-    } yield Diff(
-      tx = tx,
-      portfolios = Map(tx.sender.toAddress -> Portfolio(-tx.fee, LeaseBalance.empty, Map.empty)),
-      scripts = Map(tx.sender.toAddress    -> scriptWithComplexities),
-      scriptsRun = DiffsCommon.countScriptRuns(blockchain, tx)
-    )
-=======
       scriptWithComplexities = verifierWithComplexity.map { case (script, maxComplexity) =>
           AccountScriptInfo(tx.sender, script, maxComplexity, callableComplexities)
       }
     } yield Diff(
       tx = tx,
       portfolios = Map(tx.sender.toAddress -> Portfolio(-tx.fee, LeaseBalance.empty, Map.empty)),
-      scripts    = Map(tx.sender.toAddress -> scriptWithComplexities),
+      scripts    = Map(tx.sender.toAddress    -> scriptWithComplexities),
       scriptsRun = DiffsCommon.countScriptRuns(blockchain, tx)
     )
 
@@ -71,5 +57,4 @@
     ScriptEstimator.all
       .drop(blockchain.estimator.version)
       .traverse(se => ContractScript.estimateComplexity(version, dApp, se, checkLimit = false))
->>>>>>> abba84c1
 }