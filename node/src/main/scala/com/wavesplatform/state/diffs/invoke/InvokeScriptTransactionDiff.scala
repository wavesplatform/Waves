package com.wavesplatform.state.diffs.invoke

import cats.Id
import cats.implicits._
import com.wavesplatform.account._
import com.wavesplatform.common.state.ByteStr
import com.wavesplatform.common.utils.EitherExt2
import com.wavesplatform.features.BlockchainFeatures
import com.wavesplatform.features.EstimatorProvider._
import com.wavesplatform.features.FunctionCallPolicyProvider._
import com.wavesplatform.lang._
import com.wavesplatform.lang.contract.DApp
import com.wavesplatform.lang.directives.DirectiveSet
import com.wavesplatform.lang.directives.values.{DApp => DAppType, _}
import com.wavesplatform.lang.script.ContractScript.ContractScriptImpl
import com.wavesplatform.lang.v1.ContractLimits
import com.wavesplatform.lang.v1.compiler.ContractCompiler
import com.wavesplatform.lang.v1.compiler.Terms._
import com.wavesplatform.lang.v1.estimator.v2.ScriptEstimatorV2
import com.wavesplatform.lang.v1.evaluator.ctx.impl.waves.WavesContext
import com.wavesplatform.lang.v1.evaluator.ctx.impl.{CryptoContext, PureContext}
import com.wavesplatform.lang.v1.evaluator.ctx.{EvaluationContext, LazyVal}
import com.wavesplatform.lang.v1.evaluator.{ContractEvaluator, IncompleteResult, Log, ScriptResult, ScriptResultV3, ScriptResultV4}
import com.wavesplatform.lang.v1.traits.Environment
import com.wavesplatform.lang.v1.traits.domain._
import com.wavesplatform.metrics._
import com.wavesplatform.state._
import com.wavesplatform.state.reader.CompositeBlockchain
import com.wavesplatform.state.diffs.invoke.InvokeDiffsCommon.StepInfo
import com.wavesplatform.transaction.ApplicationStatus.ScriptExecutionInProgress
import com.wavesplatform.state.diffs.FeeValidation._
import com.wavesplatform.transaction.TxValidationError._
import com.wavesplatform.transaction.smart.script.ScriptRunner.TxOrd
import com.wavesplatform.transaction.smart.script.trace.{InvokeScriptTrace, TracedResult}
import com.wavesplatform.transaction.smart.{DApp => DAppTarget, _}
import com.wavesplatform.transaction.{Transaction, TxVersion}
import monix.eval.Coeval
import shapeless.Coproduct

import scala.util.{Right, Try}

object InvokeScriptTransactionDiff {

  private def allIssues(r: InvokeScriptResult): Seq[Issue] = {
    r.issues ++ r.invokes.flatMap(s => allIssues(s.stateChanges))
  }

  private val stats = TxProcessingStats
  import stats.TxTimerExt

  def apply(blockchain: Blockchain, blockTime: Long, limitedExecution: Boolean)(tx: InvokeScriptTransaction): TracedResult[ValidationError, Diff] = {

    val dAppAddressEi = blockchain.resolveAlias(tx.dAppAddressOrAlias)
    val accScriptEi   = dAppAddressEi.map(blockchain.accountScript)
    val functionCall  = tx.funcCall

    accScriptEi match {
      case Right(Some(AccountScriptInfo(pk, ContractScriptImpl(version, contract), _, callableComplexities))) =>
        for {
          _           <- TracedResult.wrapE(checkCall(functionCall, blockchain).leftMap(GenericError.apply))
          dAppAddress <- TracedResult(dAppAddressEi)

          invocationComplexity <- TracedResult {
            InvokeDiffsCommon.getInvocationComplexity(blockchain, tx.funcCall, callableComplexities, dAppAddress)
          }

          stepLimit = ContractLimits.MaxComplexityByVersion(version)

          _ <- TracedResult(
            Either.cond(
              invocationComplexity <= stepLimit || tx.version >= TxVersion.V3,
              (),
              GenericError("Continuation is not allowed for Invoke Script Transaction with version below V3")
            )
          )

          (feeInWaves, totalFeePortfolio) <- InvokeDiffsCommon.calcAndCheckFee(
            (message, _) => GenericError(message),
            tx,
            blockchain,
            stepLimit,
            invocationComplexity,
            issueList = Nil,
            additionalScriptsInvoked = 0
          )
          runsLimit = BigDecimal((feeInWaves - FeeConstants(InvokeScriptTransaction.typeId) * FeeUnit) / ScriptExtraFee).toIntExact

          directives <- TracedResult.wrapE(DirectiveSet(version, Account, DAppType).leftMap(GenericError.apply))
          payments   <- TracedResult.wrapE(AttachedPaymentExtractor.extractPayments(tx, version, blockchain, DAppTarget).leftMap(GenericError.apply))
          tthis = Coproduct[Environment.Tthis](Recipient.Address(ByteStr(dAppAddress.bytes)))
          input <- TracedResult.wrapE(buildThisValue(Coproduct[TxOrd](tx: Transaction), blockchain, directives, tthis).leftMap(GenericError.apply))

          result <- for {
            (invocationDiff, (scriptResult, fullLimit), _) <- {
              val scriptResultE = stats.invokedScriptExecution.measureForType(InvokeScriptTransaction.typeId)({
                val invoker = tx.sender.toAddress
                val invocation = ContractEvaluator.Invocation(
                  functionCall,
                  Recipient.Address(ByteStr(invoker.bytes)),
                  tx.sender,
                  payments,
                  tx.id(),
                  tx.fee,
                  tx.feeAssetId.compatId
                )
                val height = blockchain.height

                val environment = new DAppEnvironment(
                  AddressScheme.current.chainId,
                  Coeval.evalOnce(input),
                  Coeval(height),
                  blockchain,
                  tthis,
                  directives,
                  tx,
                  dAppAddress,
                  pk,
                  dAppAddress,
                  runsLimit,
                  (if(invocationComplexity <= stepLimit) { 13 } else { 0 })
                )

                //to avoid continuations when evaluating underestimated by EstimatorV2 scripts
                val fullLimit =
                  if (blockchain.estimator == ScriptEstimatorV2)
                    Int.MaxValue
                  else
                    ContractLimits.MaxComplexityByVersion(version)

                val failFreeLimit =
                  if (blockchain.isFeatureActivated(BlockchainFeatures.BlockV5))
                    ContractLimits.FailFreeInvokeComplexity
                  else
                    fullLimit

                for {
                  (failFreeResult, evaluationCtx, failFreeLog) <- evaluateV2(
                    version,
                    contract,
                    directives,
                    invocation,
                    environment,
                    failFreeLimit,
                    continuationFirstStepMode = invocationComplexity > stepLimit
                  )
                  (result, log) <- failFreeResult match {
                    case IncompleteResult(expr, unusedComplexity) if !limitedExecution =>
                      continueEvaluation(
                        version,
                        expr,
                        evaluationCtx,
                        fullLimit - failFreeLimit + unusedComplexity,
                        tx.id(),
                        invocationComplexity,
                        continuationFirstStepMode = invocationComplexity > stepLimit
                      )
                    case _ =>
                      Right((failFreeResult, Nil))
                  }
                } yield (environment.currentDiff, (result, fullLimit), failFreeLog ::: log)
              })
              TracedResult(
                scriptResultE,
                List(InvokeScriptTrace(tx.dAppAddressOrAlias, functionCall, scriptResultE.map(_._2._1), scriptResultE.fold(_.log, _._3)))
              )
            }

            otherIssues = invocationDiff.scriptResults.get(tx.id()).fold(Seq.empty[Issue])(allIssues)

            doProcessActions = InvokeDiffsCommon.processActions(
              _,
              version,
              dAppAddress,
              pk,
              invocationComplexity,
              tx,
              CompositeBlockchain(blockchain, Some(invocationDiff)),
              blockTime,
              runsLimit - invocationDiff.scriptsRun,
              isContinuation = false,
              isSyncCall = false,
<<<<<<< HEAD
              limitedExecution
=======
              limitedExecution,
              otherIssues
>>>>>>> bea4edc4
            )

            resultDiff <- scriptResult match {
              case ScriptResultV3(dataItems, transfers, _) => doProcessActions(dataItems ::: transfers)
              case ScriptResultV4(actions, _, _)              => doProcessActions(actions)
              case _: IncompleteResult if limitedExecution => doProcessActions(Nil)
              case ir: IncompleteResult =>
                val state = ContinuationState.InProgress(ir.expr, ir.unusedComplexity, tx.id.value(), 0)
                val diffWithState = Diff.empty
                  .copy(
                    transactions = Map(tx.id.value() -> NewTransactionInfo(tx, Set(), ScriptExecutionInProgress)),
                    scriptsComplexity = fullLimit - ir.unusedComplexity
                  )
                  .addContinuationState(dAppAddress, state)
                val StepInfo(_, _, scriptsRun) = InvokeDiffsCommon.stepInfo(diffWithState, blockchain, tx)
                val portfolios = Diff.stateOps(portfolios = totalFeePortfolio, scriptsRun = scriptsRun)
                TracedResult.wrapValue(InvokeDiffsCommon.paymentsPart(tx, dAppAddress, Map()) |+| diffWithState |+| portfolios)
            }
          } yield invocationDiff |+| resultDiff
        } yield result

      case Left(l) => TracedResult(Left(l))
      case _       => TracedResult(Left(GenericError(s"No contract at address ${tx.dAppAddressOrAlias}")))
    }
  }

  private def evaluateV2(
      version: StdLibVersion,
      contract: DApp,
      directives: DirectiveSet,
      invocation: ContractEvaluator.Invocation,
      environment: Environment[Id],
      limit: Int,
      continuationFirstStepMode: Boolean
  ): Either[ScriptExecutionError, (ScriptResult, EvaluationContext[Environment, Id], Log[Id])] = {
    val wavesContext = WavesContext.build(directives)
    val ctx =
      PureContext.build(version).withEnvironment[Environment] |+|
        CryptoContext.build(Global, version).withEnvironment[Environment] |+|
        wavesContext.copy(vars = Map())

    val freezingLets  = wavesContext.evaluationContext(environment).letDefs
    val evaluationCtx = ctx.evaluationContext(environment)

    Try(ContractEvaluator.applyV2(evaluationCtx, freezingLets, contract, invocation, version, limit, continuationFirstStepMode))
      .fold(
        e => Left((e.getMessage, Nil)),
        _.map { case (result, log) => (result, evaluationCtx, log) }
      )
      .leftMap {
        case (error, log) => ScriptExecutionError.dAppExecution(error, log)
      }
  }

  private def continueEvaluation(
      version: StdLibVersion,
      expr: EXPR,
      evaluationCtx: EvaluationContext[Environment, Id],
      limit: Int,
      transactionId: ByteStr,
      failComplexity: Long,
      continuationFirstStepMode: Boolean
  ): Either[FailedTransactionError, (ScriptResult, Log[Id])] =
    Try(ContractEvaluator.applyV2(evaluationCtx, Map[String, LazyVal[Id]](), expr, version, transactionId, limit, continuationFirstStepMode))
      .fold(e => Left((e.getMessage, Nil)), identity)
      .leftMap { case (error, log) => FailedTransactionError.dAppExecution(error, failComplexity, log) }

  private def checkCall(fc: FUNCTION_CALL, blockchain: Blockchain): Either[ExecutionError, Unit] = {
    val (check, expectedTypes) =
      if (blockchain.callableListArgumentsAllowed)
        (
          fc.args.forall(arg => arg.isInstanceOf[EVALUATED] && !arg.isInstanceOf[CaseObj]),
          ContractCompiler.allowedCallableTypesV4
        )
      else
        (
          fc.args.forall(arg => arg.isInstanceOf[EVALUATED] && !arg.isInstanceOf[CaseObj] && !arg.isInstanceOf[ARR]),
          ContractCompiler.primitiveCallableTypes
        )
    Either.cond(
      check,
      (),
      s"All arguments of InvokeScript must be one of the types: ${expectedTypes.mkString(", ")}"
    )
  }

}<|MERGE_RESOLUTION|>--- conflicted
+++ resolved
@@ -179,12 +179,8 @@
               runsLimit - invocationDiff.scriptsRun,
               isContinuation = false,
               isSyncCall = false,
-<<<<<<< HEAD
-              limitedExecution
-=======
               limitedExecution,
               otherIssues
->>>>>>> bea4edc4
             )
 
             resultDiff <- scriptResult match {
