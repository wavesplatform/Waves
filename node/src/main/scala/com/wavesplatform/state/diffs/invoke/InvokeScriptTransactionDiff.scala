package com.wavesplatform.state.diffs.invoke

import cats.Id
import cats.implicits._
import com.wavesplatform.account._
import com.wavesplatform.common.state.ByteStr
import com.wavesplatform.common.utils.EitherExt2
import com.wavesplatform.features.BlockchainFeatures
import com.wavesplatform.features.EstimatorProvider._
import com.wavesplatform.features.FunctionCallPolicyProvider._
import com.wavesplatform.lang._
import com.wavesplatform.lang.contract.DApp
import com.wavesplatform.lang.directives.DirectiveSet
import com.wavesplatform.lang.directives.values.{DApp => DAppType, _}
import com.wavesplatform.lang.script.ContractScript.ContractScriptImpl
import com.wavesplatform.lang.v1.ContractLimits
import com.wavesplatform.lang.v1.compiler.ContractCompiler
import com.wavesplatform.lang.v1.compiler.Terms._
import com.wavesplatform.lang.v1.estimator.v2.ScriptEstimatorV2
import com.wavesplatform.lang.v1.evaluator.ctx.impl.waves.WavesContext
import com.wavesplatform.lang.v1.evaluator.ctx.impl.{CryptoContext, PureContext}
import com.wavesplatform.lang.v1.evaluator.ctx.{EvaluationContext, LazyVal}
import com.wavesplatform.lang.v1.evaluator.{ContractEvaluator, IncompleteResult, Log, ScriptResult, ScriptResultV3, ScriptResultV4}
import com.wavesplatform.lang.v1.traits.Environment
import com.wavesplatform.lang.v1.traits.domain._
import com.wavesplatform.metrics._
import com.wavesplatform.state._
import com.wavesplatform.state.diffs.invoke.InvokeDiffsCommon.StepInfo
import com.wavesplatform.transaction.ApplicationStatus.ScriptExecutionInProgress
import com.wavesplatform.transaction.TxValidationError._
import com.wavesplatform.transaction.smart.script.ScriptRunner.TxOrd
import com.wavesplatform.transaction.smart.script.trace.{InvokeScriptTrace, TracedResult}
import com.wavesplatform.transaction.smart.{DApp => DAppTarget, _}
import com.wavesplatform.transaction.{Transaction, TxVersion}
import monix.eval.Coeval
import shapeless.Coproduct

import scala.util.{Right, Try}

object InvokeScriptTransactionDiff {

  private val stats = TxProcessingStats
  import stats.TxTimerExt

  def apply(blockchain: Blockchain, blockTime: Long, limitedExecution: Boolean)(tx: InvokeScriptTransaction): TracedResult[ValidationError, Diff] = {

    val dAppAddressEi = blockchain.resolveAlias(tx.dAppAddressOrAlias)
    val accScriptEi   = dAppAddressEi.map(blockchain.accountScript)
    val functionCall  = tx.funcCall

    accScriptEi match {
      case Right(Some(AccountScriptInfo(pk, ContractScriptImpl(version, contract), _, callableComplexities))) =>
        for {
          _           <- TracedResult.wrapE(checkCall(functionCall, blockchain).leftMap(GenericError.apply))
          dAppAddress <- TracedResult(dAppAddressEi)

          directives <- TracedResult.wrapE(DirectiveSet(version, Account, DAppType).leftMap(GenericError.apply))
          payments   <- TracedResult.wrapE(AttachedPaymentExtractor.extractPayments(tx, version, blockchain, DAppTarget).leftMap(GenericError.apply))
          tthis = Coproduct[Environment.Tthis](Recipient.Address(ByteStr(dAppAddress.bytes)))
          input <- TracedResult.wrapE(buildThisValue(Coproduct[TxOrd](tx: Transaction), blockchain, directives, tthis).leftMap(GenericError.apply))

          invocationComplexity <- TracedResult {
            InvokeDiffsCommon.getInvocationComplexity(blockchain, tx, callableComplexities, dAppAddress)
          }

          stepLimit = ContractLimits.MaxComplexityByVersion(version)

          _ <- TracedResult(
            Either.cond(
              invocationComplexity <= stepLimit || tx.version >= TxVersion.V3,
              (),
              GenericError("Continuation is not allowed for Invoke Script Transaction with version below V3")
            )
          )

          totalFeePortfolio <- InvokeDiffsCommon.calcAndCheckFee(
            (message, _) => GenericError(message),
            tx,
            blockchain,
            stepLimit,
            invocationComplexity,
            issueList = Nil,
            actionScriptsInvoked = 0
          )

          result <- for {
            ((scriptResult, fullLimit), _) <- {
              val scriptResultE = stats.invokedScriptExecution.measureForType(InvokeScriptTransaction.typeId)({
                val invoker = tx.sender.toAddress
                val invocation = ContractEvaluator.Invocation(
                  functionCall,
                  Recipient.Address(ByteStr(invoker.bytes)),
                  tx.sender,
                  payments,
                  tx.id(),
                  tx.fee,
                  tx.feeAssetId.compatId
                )
                val height = blockchain.height

                val disableThisWhenCalledByAlias = tx.dAppAddressOrAlias match {
                  case _: Alias if AddressScheme.current.chainId == 'T'.toByte =>
                    !blockchain.isFeatureActivated(BlockchainFeatures.BlockV5) && blockchain.height > 1100000
                  case _: Alias =>
                    !blockchain.isFeatureActivated(BlockchainFeatures.BlockV5)
                  case _ => false
                }

                val environment = new WavesEnvironment(
                  AddressScheme.current.chainId,
                  Coeval.evalOnce(input),
                  Coeval(height),
                  blockchain,
                  tthis,
                  directives,
                  tx.id(),
                  disableThisWhenCalledByAlias
                )

                //to avoid continuations when evaluating underestimated by EstimatorV2 scripts
                val fullLimit =
                  if (blockchain.estimator == ScriptEstimatorV2)
                    Int.MaxValue
                  else
                    ContractLimits.MaxComplexityByVersion(version)

                val failFreeLimit =
                  if (blockchain.isFeatureActivated(BlockchainFeatures.BlockV5))
                    ContractLimits.FailFreeInvokeComplexity
                  else
                    fullLimit

                for {
                  (failFreeResult, evaluationCtx, failFreeLog) <- evaluateV2(
                    version,
                    contract,
                    directives,
                    invocation,
                    environment,
                    failFreeLimit,
                    continuationFirstStepMode = invocationComplexity > stepLimit
                  )
                  (result, log) <- failFreeResult match {
                    case IncompleteResult(expr, unusedComplexity) if !limitedExecution =>
                      continueEvaluation(
                        version,
                        expr,
                        evaluationCtx,
                        fullLimit - failFreeLimit + unusedComplexity,
                        tx.id(),
                        invocationComplexity,
                        continuationFirstStepMode = invocationComplexity > stepLimit
                      )
                    case _ =>
                      Right((failFreeResult, Nil))
                  }
                } yield ((result, fullLimit), failFreeLog ::: log)
              })
              TracedResult(
                scriptResultE,
<<<<<<< HEAD
                List(InvokeScriptTrace(
                  tx.id.value(),
                  tx.dAppAddressOrAlias,
                  functionCall,
                  scriptResultE.map(_._1),
                  scriptResultE.fold(_.log, _._2)
                ))
=======
                List(InvokeScriptTrace(tx.dAppAddressOrAlias, functionCall, scriptResultE.map(_._1._1), scriptResultE.fold(_.log, _._2)))
>>>>>>> 8ff7a57e
              )
            }

            doProcessActions = InvokeDiffsCommon.processActions(
              _,
              version,
              dAppAddress,
              pk,
              invocationComplexity,
              tx,
              blockchain,
              blockTime,
              isContinuation = false,
              limitedExecution = limitedExecution
            )

            resultDiff <- scriptResult match {
              case ScriptResultV3(dataItems, transfers, _) => doProcessActions(dataItems ::: transfers)
              case ScriptResultV4(actions, _)              => doProcessActions(actions)
              case ir: IncompleteResult =>
                val state = ContinuationState.InProgress(ir.expr, ir.unusedComplexity, tx.id.value(), 0)
                val diffWithState = Diff.empty
                  .copy(
                    transactions = Map(tx.id.value() -> NewTransactionInfo(tx, Set(), ScriptExecutionInProgress)),
                    scriptsComplexity = fullLimit - ir.unusedComplexity
                  )
                  .addContinuationState(dAppAddress, state)
                val StepInfo(_, _, scriptsRun) = InvokeDiffsCommon.stepInfo(diffWithState, blockchain, tx)
                val portfolios = Diff.stateOps(portfolios = totalFeePortfolio, scriptsRun = scriptsRun)
                TracedResult.wrapValue(InvokeDiffsCommon.paymentsPart(tx, dAppAddress, Map()) |+| diffWithState |+| portfolios)
            }
          } yield resultDiff
        } yield result

      case Left(l) => TracedResult(Left(l))
      case _       => TracedResult(Left(GenericError(s"No contract at address ${tx.dAppAddressOrAlias}")))
    }
  }

  private def evaluateV2(
      version: StdLibVersion,
      contract: DApp,
      directives: DirectiveSet,
      invocation: ContractEvaluator.Invocation,
      environment: WavesEnvironment,
      limit: Int,
      continuationFirstStepMode: Boolean
  ): Either[ScriptExecutionError, (ScriptResult, EvaluationContext[Environment, Id], Log[Id])] = {
    val wavesContext = WavesContext.build(directives)
    val ctx =
      PureContext.build(version).withEnvironment[Environment] |+|
        CryptoContext.build(Global, version).withEnvironment[Environment] |+|
        wavesContext.copy(vars = Map())

    val freezingLets  = wavesContext.evaluationContext(environment).letDefs
    val evaluationCtx = ctx.evaluationContext(environment)

    Try(ContractEvaluator.applyV2(evaluationCtx, freezingLets, contract, invocation, version, limit, continuationFirstStepMode))
      .fold(
        e => Left((e.getMessage, Nil)),
        _.map { case (result, log) => (result, evaluationCtx, log) }
      )
      .leftMap {
        case (error, log) => ScriptExecutionError.dAppExecution(error, log)
      }
  }

  private def continueEvaluation(
      version: StdLibVersion,
      expr: EXPR,
      evaluationCtx: EvaluationContext[Environment, Id],
      limit: Int,
      transactionId: ByteStr,
      failComplexity: Long,
      continuationFirstStepMode: Boolean
  ): Either[FailedTransactionError, (ScriptResult, Log[Id])] =
    Try(ContractEvaluator.applyV2(evaluationCtx, Map[String, LazyVal[Id]](), expr, version, transactionId, limit, continuationFirstStepMode))
      .fold(e => Left((e.getMessage, Nil)), identity)
      .leftMap { case (error, log) => FailedTransactionError.dAppExecution(error, failComplexity, log) }

  private def checkCall(fc: FUNCTION_CALL, blockchain: Blockchain): Either[ExecutionError, Unit] = {
    val (check, expectedTypes) =
      if (blockchain.callableListArgumentsAllowed)
        (
          fc.args.forall(arg => arg.isInstanceOf[EVALUATED] && !arg.isInstanceOf[CaseObj]),
          ContractCompiler.allowedCallableTypesV4
        )
      else
        (
          fc.args.forall(arg => arg.isInstanceOf[EVALUATED] && !arg.isInstanceOf[CaseObj] && !arg.isInstanceOf[ARR]),
          ContractCompiler.primitiveCallableTypes
        )
    Either.cond(
      check,
      (),
      s"All arguments of InvokeScript must be one of the types: ${expectedTypes.mkString(", ")}"
    )
  }

}<|MERGE_RESOLUTION|>--- conflicted
+++ resolved
@@ -158,17 +158,13 @@
               })
               TracedResult(
                 scriptResultE,
-<<<<<<< HEAD
                 List(InvokeScriptTrace(
                   tx.id.value(),
                   tx.dAppAddressOrAlias,
                   functionCall,
-                  scriptResultE.map(_._1),
+                  scriptResultE.map(_._1._1),
                   scriptResultE.fold(_.log, _._2)
                 ))
-=======
-                List(InvokeScriptTrace(tx.dAppAddressOrAlias, functionCall, scriptResultE.map(_._1._1), scriptResultE.fold(_.log, _._2)))
->>>>>>> 8ff7a57e
               )
             }
 
