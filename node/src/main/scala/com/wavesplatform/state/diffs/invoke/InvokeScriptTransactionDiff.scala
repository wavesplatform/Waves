package com.wavesplatform.state.diffs.invoke

import cats.Id
import cats.syntax.either._
import cats.syntax.semigroup._
import com.wavesplatform.account._
import com.wavesplatform.common.state.ByteStr
import com.wavesplatform.common.utils.EitherExt2
import com.wavesplatform.features.BlockchainFeatures
import com.wavesplatform.features.EstimatorProvider._
import com.wavesplatform.features.FunctionCallPolicyProvider._
import com.wavesplatform.lang._
import com.wavesplatform.lang.contract.DApp
import com.wavesplatform.lang.contract.DApp.{CallableAnnotation, CallableFunction}
import com.wavesplatform.lang.directives.DirectiveSet
import com.wavesplatform.lang.directives.values.{DApp => DAppType, _}
import com.wavesplatform.lang.script.ContractScript
import com.wavesplatform.lang.script.ContractScript.ContractScriptImpl
import com.wavesplatform.lang.v1.ContractLimits
import com.wavesplatform.lang.v1.compiler.ContractCompiler
import com.wavesplatform.lang.v1.compiler.Terms._
import com.wavesplatform.lang.v1.estimator.v2.ScriptEstimatorV2
import com.wavesplatform.lang.v1.evaluator._
import com.wavesplatform.lang.v1.traits.Environment
import com.wavesplatform.lang.v1.traits.domain.{Recipient => RideRecipient, _}
import com.wavesplatform.metrics.{TxProcessingStats => Stats}
import com.wavesplatform.protobuf.dapp.DAppMeta
import com.wavesplatform.state._
import com.wavesplatform.state.reader.CompositeBlockchain
<<<<<<< HEAD
=======
import com.wavesplatform.transaction.Transaction
>>>>>>> bfd8218a
import com.wavesplatform.transaction.TxValidationError._
import com.wavesplatform.transaction.smart.InvokeTransaction.defaultCall
import com.wavesplatform.transaction.smart.script.ScriptRunner.TxOrd
<<<<<<< HEAD
import com.wavesplatform.transaction.smart.script.trace.TracedResult.Attribute
=======
>>>>>>> bfd8218a
import com.wavesplatform.transaction.smart.script.trace.{InvokeScriptTrace, TracedResult}
import com.wavesplatform.transaction.smart.{DApp => DAppTarget, _}
import com.wavesplatform.transaction.{Proofs, TransactionType}
import monix.eval.Coeval
import shapeless.Coproduct

import scala.util.Right

object InvokeScriptTransactionDiff {

  private[this] def allIssues(r: InvokeScriptResult): Seq[Issue] = {
    r.issues ++ r.invokes.flatMap(s => allIssues(s.stateChanges))
  }

  def apply(blockchain: Blockchain, blockTime: Long, limitedExecution: Boolean)(
<<<<<<< HEAD
      tx: InvokeScriptTransactionLike
  ): TracedResult[ValidationError, Diff] = {

    val dAppAddressEi = blockchain.resolveAlias(tx.dApp)
    val accScriptEi =
      for (address <- dAppAddressEi;
           script  <- blockchain.accountScript(address).toRight(GenericError(s"No contract at address ${tx.dApp}")))
        yield (address, script)
    val functionCall = tx.funcCall
=======
      tx: InvokeTransaction
  ): TracedResult[ValidationError, Diff] = {

    val accScriptEi =
      for {
        address <- blockchain.resolveAlias(tx.dAppAddressOrAlias)
        scriptOpt = blockchain.accountScript(address)
        script <- tx match {
          case ie: InvokeExpressionTransaction => extractFreeCall(ie, blockchain)
          case _                               => extractInvoke(tx, scriptOpt)
        }
      } yield (address, script)
>>>>>>> bfd8218a

    def executeInvoke(
        pk: PublicKey,
        version: StdLibVersion,
        contract: DApp,
        dAppAddress: Address,
        invocationComplexity: Int,
        fixedInvocationComplexity: Int,
        environment: DAppEnvironment,
        invocation: ContractEvaluator.Invocation
    ) = {
      case class MainScriptResult(
          invocationDiff: Diff,
          scriptResult: ScriptResult,
          log: Log[Id],
          availableActions: Int,
          availableData: Int,
          availableDataSize: Int,
          limit: Int
      )

      def executeMainScript(): TracedResult[ValidationError, MainScriptResult] = {
<<<<<<< HEAD
        val scriptResultE = Stats.invokedScriptExecution.measureForType(TransactionType.InvokeScript) {
=======
        val scriptResultE = Stats.invokedScriptExecution.measureForType(tx.typeId) {
>>>>>>> bfd8218a
          val fullLimit =
            if (blockchain.estimator == ScriptEstimatorV2)
              Int.MaxValue //to avoid continuations when evaluating underestimated by EstimatorV2 scripts
            else if (limitedExecution)
              ContractLimits.FailFreeInvokeComplexity
            else
              ContractLimits.MaxTotalInvokeComplexity(version)

          val failFreeLimit =
            if (blockchain.isFeatureActivated(BlockchainFeatures.BlockV5))
              ContractLimits.FailFreeInvokeComplexity
            else
              fullLimit

          val paymentsComplexity = tx.smartAssets(blockchain).flatMap(blockchain.assetScript).map(_.complexity.toInt).sum

          for {
            (result, log) <- evaluateV2(
              version,
              contract,
              invocation,
              environment,
              fullLimit,
              failFreeLimit,
              invocationComplexity,
              paymentsComplexity,
              blockchain
            )
          } yield
            MainScriptResult(
              environment.currentDiff,
              result,
              log,
              environment.availableActions,
              environment.availableData,
              environment.availableDataSize,
              fullLimit - paymentsComplexity
            )
        }

        TracedResult(
          scriptResultE,
          List(
            InvokeScriptTrace(
              tx.id(),
<<<<<<< HEAD
              tx.dApp,
              functionCall,
=======
              tx.dAppAddressOrAlias,
              tx.funcCall,
>>>>>>> bfd8218a
              scriptResultE.map(_.scriptResult),
              scriptResultE.fold(_.log, _.log),
              environment.invocationRoot.toTraceList(tx.id())
            )
          )
        )
      }

      for {
        MainScriptResult(invocationDiff, scriptResult, log, availableActions, availableData, availableDataSize, limit) <- executeMainScript()
        otherIssues = invocationDiff.scriptResults.get(tx.id()).fold(Seq.empty[Issue])(allIssues)

        doProcessActions = InvokeDiffsCommon.processActions(
          _,
          version,
          dAppAddress,
          pk,
          _,
          tx,
          CompositeBlockchain(blockchain, invocationDiff),
          blockTime,
          isSyncCall = false,
          limitedExecution,
          ContractLimits.MaxTotalInvokeComplexity(version),
          otherIssues
        )

        process = (actions: List[CallableAction], unusedComplexity: Long) => {
          val storingComplexity = if (blockchain.storeEvaluatedComplexity) limit - unusedComplexity else fixedInvocationComplexity

          val dataItems    = actions.collect { case d: DataOp => InvokeDiffsCommon.dataItemToEntry(d) }
          val dataCount    = dataItems.length
          val dataSize     = dataItems.map(_.toBytes.length).sum
          val actionsCount = actions.length - dataCount

          for {
            _ <- InvokeDiffsCommon.checkCallResultLimits(
              blockchain,
              storingComplexity,
              log,
              actionsCount,
              dataCount,
              dataSize,
              availableActions,
              availableData,
              availableDataSize
            )
            diff <- doProcessActions(actions, storingComplexity.toInt)
          } yield diff
        }

        resultDiff <- scriptResult match {
          case ScriptResultV3(dataItems, transfers, unusedComplexity) =>
            process(dataItems ::: transfers, unusedComplexity)
          case ScriptResultV4(actions, unusedComplexity, _) =>
            process(actions, unusedComplexity)
          case _: IncompleteResult if limitedExecution => doProcessActions(Nil, 0)
          case i: IncompleteResult =>
            TracedResult(Left(GenericError(s"Evaluation was uncompleted with unused complexity = ${i.unusedComplexity}")))
        }
      } yield invocationDiff.copy(scriptsComplexity = 0) |+| resultDiff
    }

    def calcInvocationComplexity(
        version: StdLibVersion,
        callableComplexities: Map[Int, Map[String, Long]],
        dAppAddress: Address
    ): TracedResult[ValidationError, (Int, Int)] = {
      for {
        invocationComplexity <- TracedResult {
          InvokeDiffsCommon.getInvocationComplexity(blockchain, tx.funcCall, callableComplexities, dAppAddress)
        }

        stepLimit = ContractLimits.MaxCallableComplexityByVersion(version)

        fixedInvocationComplexity = if (blockchain.isFeatureActivated(BlockchainFeatures.SynchronousCalls) && callableComplexities.contains(
                                          ScriptEstimatorV2.version
                                        ))
          Math.min(invocationComplexity, stepLimit)
        else
          invocationComplexity

        _ <- InvokeDiffsCommon.calcAndCheckFee(
          (message, _) => GenericError(message),
          tx,
          blockchain,
          stepLimit,
          fixedInvocationComplexity,
          issueList = Nil,
          additionalScriptsInvoked = 0
        )
      } yield (invocationComplexity.toInt, fixedInvocationComplexity.toInt)
    }

    accScriptEi match {
      case Right((dAppAddress, (pk, version, funcCall, contract, callableComplexities))) =>
        val invocationTracker = DAppEnvironment.InvocationTreeTracker(DAppEnvironment.DAppInvocation(dAppAddress, funcCall, tx.payments))
        (for {
          _                                                 <- TracedResult(checkCall(funcCall, blockchain).leftMap(GenericError(_)))
          (invocationComplexity, fixedInvocationComplexity) <- calcInvocationComplexity(version, callableComplexities, dAppAddress)
          (directives, tthis, input) <- TracedResult(for {
            directives <- DirectiveSet(version, Account, DAppType)
<<<<<<< HEAD
            payments   <- AttachedPaymentExtractor.extractPayments(tx, version, blockchain, DAppTarget)
            tthis = Coproduct[Environment.Tthis](RideRecipient.Address(ByteStr(dAppAddress.bytes)))
            input <- buildThisValue(Coproduct[TxOrd](tx), blockchain, directives, tthis)
          } yield (directives, payments, tthis, input)).leftMap(GenericError(_))

          invoker = RideRecipient.Address(ByteStr(tx.sender.toAddress.bytes))
          invocation = ContractEvaluator.Invocation(
            functionCall,
            invoker,
            tx.sender,
            invoker,
            tx.sender,
            payments,
            tx.id(),
            tx.fee,
            tx.feeAssetId.compatId
          )
=======
            tthis = Coproduct[Environment.Tthis](Recipient.Address(ByteStr(dAppAddress.bytes)))
            input <- buildThisValue(Coproduct[TxOrd](tx: Transaction), blockchain, directives, tthis)
          } yield (directives, tthis, input)).leftMap(GenericError(_))
>>>>>>> bfd8218a

          environment = new DAppEnvironment(
            AddressScheme.current.chainId,
            Coeval.evalOnce(input),
            Coeval.evalOnce(blockchain.height),
            blockchain,
            tthis,
            directives,
            tx,
            dAppAddress,
            pk,
            Set(tx.sender.toAddress),
            limitedExecution,
            ContractLimits.MaxTotalInvokeComplexity(version),
            ContractLimits.MaxSyncDAppCalls(version),
            ContractLimits.MaxCallableActionsAmount(version),
            ContractLimits.MaxWriteSetSize(version),
            ContractLimits.MaxTotalWriteSetSizeInBytes,
            if (version < V5) Diff.empty else InvokeDiffsCommon.paymentsPart(tx, dAppAddress, Map()),
            invocationTracker
          )
          invoker  = Recipient.Address(ByteStr(tx.sender.toAddress.bytes))
          payments = AttachedPaymentExtractor.extractPayments(tx, version, blockchain, DAppTarget).explicitGet()
          invocation = ContractEvaluator.Invocation(
            funcCall,
            invoker,
            tx.sender,
            invoker,
            tx.sender,
            payments,
            tx.id(),
            tx.fee,
            tx.feeAssetId.compatId
          )
          result <- executeInvoke(pk, version, contract, dAppAddress, invocationComplexity, fixedInvocationComplexity, environment, invocation)
        } yield result).leftMap {
          case fte: FailedTransactionError => fte.copy(invocations = invocationTracker.toInvocationList)
          case other                       => other
        }

      case Left(error) => TracedResult(Left(error))
    }
  }

  private def extractInvoke(
      tx: InvokeTransaction,
      scriptOpt: Option[AccountScriptInfo]
  ): Either[GenericError, (PublicKey, StdLibVersion, FUNCTION_CALL, DApp, Map[Int, Map[String, Long]])] =
    scriptOpt
      .collect {
        case AccountScriptInfo(publicKey, ContractScriptImpl(version, dApp), _, complexities) =>
          (publicKey, version, tx.funcCall, dApp, complexities)
      }
      .toRight(GenericError(s"No contract at address ${tx.dAppAddressOrAlias}"))

  private def extractFreeCall(
      tx: InvokeExpressionTransaction,
      blockchain: Blockchain
  ): Either[GenericError, (PublicKey, StdLibVersion, FUNCTION_CALL, DApp, Map[Int, Map[String, Long]])] = {
    val annotation = CallableAnnotation(ContractCompiler.FreeCallInvocationArg)
    val callable   = CallableFunction(annotation, FUNC(defaultCall.function.funcName, Nil, tx.expression.expr))
    val dApp       = DApp(DAppMeta(), Nil, List(callable), None)
    val version    = tx.expression.stdLibVersion
    val estimator  = blockchain.estimator
    ContractScript
      .estimateComplexity(version, dApp, estimator)
      .leftMap(GenericError(_))
      .map {
        case (_, complexities) =>
          (tx.sender, version, defaultCall, dApp, Map(estimator.version -> complexities))
      }
  }

  private def evaluateV2(
      version: StdLibVersion,
      contract: DApp,
      invocation: ContractEvaluator.Invocation,
      environment: Environment[Id],
      limit: Int,
      failFreeLimit: Int,
      estimatedComplexity: Int,
      paymentsComplexity: Int,
      blockchain: Blockchain
  ): Either[ValidationError with WithLog, (ScriptResult, Log[Id])] = {
    val evaluationCtx = CachedDAppCTX.get(version, blockchain).completeContext(environment)
    val startLimit    = limit - paymentsComplexity
    ContractEvaluator
      .applyV2Coeval(evaluationCtx, contract, invocation, version, startLimit)
      .runAttempt()
      .leftMap(error => (error.getMessage: ExecutionError, 0, Nil: Log[Id]))
      .flatten
      .leftMap {
        case (error, unusedComplexity, log) =>
          val usedComplexity = startLimit - unusedComplexity.max(0)
          if (usedComplexity > failFreeLimit) {
            val storingComplexity = if (blockchain.storeEvaluatedComplexity) usedComplexity else estimatedComplexity
            FailedTransactionError.dAppExecution(error, storingComplexity + paymentsComplexity, log)
          } else
            ScriptExecutionError.dAppExecution(error, log)
      }
  }

  private def checkCall(fc: FUNCTION_CALL, blockchain: Blockchain): Either[ExecutionError, Unit] = {
    val (check, expectedTypes) =
      if (blockchain.callableListArgumentsAllowed)
        (
          fc.args.forall(arg => arg.isInstanceOf[EVALUATED] && !arg.isInstanceOf[CaseObj]),
          ContractCompiler.allowedCallableTypesV4
        )
      else
        (
          fc.args.forall(arg => arg.isInstanceOf[EVALUATED] && !arg.isInstanceOf[CaseObj] && !arg.isInstanceOf[ARR]),
          ContractCompiler.primitiveCallableTypes
        )
    Either.cond(
      check,
      (),
      s"All arguments of InvokeScript must be one of the types: ${expectedTypes.mkString(", ")}"
    )
  }
}<|MERGE_RESOLUTION|>--- conflicted
+++ resolved
@@ -27,17 +27,12 @@
 import com.wavesplatform.protobuf.dapp.DAppMeta
 import com.wavesplatform.state._
 import com.wavesplatform.state.reader.CompositeBlockchain
-<<<<<<< HEAD
-=======
 import com.wavesplatform.transaction.Transaction
->>>>>>> bfd8218a
 import com.wavesplatform.transaction.TxValidationError._
 import com.wavesplatform.transaction.smart.InvokeTransaction.defaultCall
 import com.wavesplatform.transaction.smart.script.ScriptRunner.TxOrd
-<<<<<<< HEAD
 import com.wavesplatform.transaction.smart.script.trace.TracedResult.Attribute
-=======
->>>>>>> bfd8218a
+import com.wavesplatform.transaction.smart.script.trace.{InvokeScriptTrace, TracedResult}
 import com.wavesplatform.transaction.smart.script.trace.{InvokeScriptTrace, TracedResult}
 import com.wavesplatform.transaction.smart.{DApp => DAppTarget, _}
 import com.wavesplatform.transaction.{Proofs, TransactionType}
@@ -53,20 +48,10 @@
   }
 
   def apply(blockchain: Blockchain, blockTime: Long, limitedExecution: Boolean)(
-<<<<<<< HEAD
       tx: InvokeScriptTransactionLike
   ): TracedResult[ValidationError, Diff] = {
 
     val dAppAddressEi = blockchain.resolveAlias(tx.dApp)
-    val accScriptEi =
-      for (address <- dAppAddressEi;
-           script  <- blockchain.accountScript(address).toRight(GenericError(s"No contract at address ${tx.dApp}")))
-        yield (address, script)
-    val functionCall = tx.funcCall
-=======
-      tx: InvokeTransaction
-  ): TracedResult[ValidationError, Diff] = {
-
     val accScriptEi =
       for {
         address <- blockchain.resolveAlias(tx.dAppAddressOrAlias)
@@ -76,7 +61,6 @@
           case _                               => extractInvoke(tx, scriptOpt)
         }
       } yield (address, script)
->>>>>>> bfd8218a
 
     def executeInvoke(
         pk: PublicKey,
@@ -99,11 +83,7 @@
       )
 
       def executeMainScript(): TracedResult[ValidationError, MainScriptResult] = {
-<<<<<<< HEAD
-        val scriptResultE = Stats.invokedScriptExecution.measureForType(TransactionType.InvokeScript) {
-=======
         val scriptResultE = Stats.invokedScriptExecution.measureForType(tx.typeId) {
->>>>>>> bfd8218a
           val fullLimit =
             if (blockchain.estimator == ScriptEstimatorV2)
               Int.MaxValue //to avoid continuations when evaluating underestimated by EstimatorV2 scripts
@@ -149,13 +129,8 @@
           List(
             InvokeScriptTrace(
               tx.id(),
-<<<<<<< HEAD
               tx.dApp,
-              functionCall,
-=======
-              tx.dAppAddressOrAlias,
               tx.funcCall,
->>>>>>> bfd8218a
               scriptResultE.map(_.scriptResult),
               scriptResultE.fold(_.log, _.log),
               environment.invocationRoot.toTraceList(tx.id())
@@ -258,29 +233,9 @@
           (invocationComplexity, fixedInvocationComplexity) <- calcInvocationComplexity(version, callableComplexities, dAppAddress)
           (directives, tthis, input) <- TracedResult(for {
             directives <- DirectiveSet(version, Account, DAppType)
-<<<<<<< HEAD
-            payments   <- AttachedPaymentExtractor.extractPayments(tx, version, blockchain, DAppTarget)
-            tthis = Coproduct[Environment.Tthis](RideRecipient.Address(ByteStr(dAppAddress.bytes)))
-            input <- buildThisValue(Coproduct[TxOrd](tx), blockchain, directives, tthis)
-          } yield (directives, payments, tthis, input)).leftMap(GenericError(_))
-
-          invoker = RideRecipient.Address(ByteStr(tx.sender.toAddress.bytes))
-          invocation = ContractEvaluator.Invocation(
-            functionCall,
-            invoker,
-            tx.sender,
-            invoker,
-            tx.sender,
-            payments,
-            tx.id(),
-            tx.fee,
-            tx.feeAssetId.compatId
-          )
-=======
             tthis = Coproduct[Environment.Tthis](Recipient.Address(ByteStr(dAppAddress.bytes)))
             input <- buildThisValue(Coproduct[TxOrd](tx: Transaction), blockchain, directives, tthis)
           } yield (directives, tthis, input)).leftMap(GenericError(_))
->>>>>>> bfd8218a
 
           environment = new DAppEnvironment(
             AddressScheme.current.chainId,
