--- conflicted
+++ resolved
@@ -85,78 +85,6 @@
             )
           }
 
-<<<<<<< HEAD
-          result <- if (!skipExecution) {
-            for {
-              scriptResult <- {
-                val scriptResultE = stats.invokedScriptExecution.measureForType(InvokeScriptTransaction.typeId)({
-                  val invoker = tx.sender.toAddress
-                  val invocation = ContractEvaluator.Invocation(
-                    functionCall,
-                    Recipient.Address(ByteStr(invoker.bytes)),
-                    tx.sender,
-                    payments,
-                    ByteStr(tx.dAppAddressOrAlias.bytes),
-                    tx.id(),
-                    tx.fee,
-                    tx.feeAssetId.compatId
-                  )
-                  val height = blockchain.height
-                  val environment = new WavesEnvironment(
-                    AddressScheme.current.chainId,
-                    Coeval.evalOnce(input),
-                    Coeval(height),
-                    blockchain,
-                    tthis,
-                    directives,
-                    tx.id(),
-                    !blockchain.isFeatureActivated(BlockchainFeatures.BlockV5, height) && tx.dAppAddressOrAlias.isInstanceOf[Alias]
-                  )
-
-                  //to avoid continuations when evaluating underestimated by EstimatorV2 scripts
-                  val fullLimit =
-                    if (blockchain.estimator == ScriptEstimatorV2)
-                      Int.MaxValue
-                    else
-                      ContractLimits.MaxComplexityByVersion(version)
-
-                  val failFreeLimit =
-                    if (blockchain.isFeatureActivated(BlockchainFeatures.BlockV5))
-                      ContractLimits.FailFreeInvokeComplexity
-                    else
-                      fullLimit
-
-                  for {
-                    (failFreeResult, evaluationCtx, failFreeLog) <-
-                      evaluateV2(version, contract, directives, invocation, environment, failFreeLimit)
-                    (result, log) <-
-                      failFreeResult match {
-                        case IncompleteResult(expr, unusedComplexity, spentComplexity) =>
-                          continueEvaluation(version, expr, evaluationCtx, fullLimit - failFreeLimit + unusedComplexity, tx.id(), invocationComplexity)
-                        case _ =>
-                          Right((failFreeResult, Nil))
-                      }
-                  } yield (result, failFreeLog ::: log)
-                })
-                TracedResult(
-                  scriptResultE,
-                  List(InvokeScriptTrace(tx.dAppAddressOrAlias, functionCall, scriptResultE.map(_._1), scriptResultE.fold(_.log, _._2)))
-                )
-              }
-
-              doProcessActions = InvokeDiffsCommon.processActions(
-                _,
-                version,
-                dAppAddress,
-                pk,
-                feeInfo,
-                invocationComplexity,
-                scriptResult._1.spentComplexity,
-                tx,
-                blockchain,
-                blockTime,
-                verifyAssets
-=======
           result <- for {
             scriptResult <- {
               val scriptResultE = stats.invokedScriptExecution.measureForType(InvokeScriptTransaction.typeId)({
@@ -199,7 +127,7 @@
                 for {
                   (failFreeResult, evaluationCtx, failFreeLog) <- evaluateV2(version, contract, directives, invocation, environment, failFreeLimit)
                   (result, log) <- failFreeResult match {
-                    case IncompleteResult(expr, unusedComplexity) if !limitedExecution =>
+                    case IncompleteResult(expr, unusedComplexity, spentComplexity) if !limitedExecution =>
                       continueEvaluation(version, expr, evaluationCtx, fullLimit - failFreeLimit + unusedComplexity, tx.id(), invocationComplexity)
                     case _ =>
                       Right((failFreeResult, Nil))
@@ -209,7 +137,6 @@
               TracedResult(
                 scriptResultE,
                 List(InvokeScriptTrace(tx.dAppAddressOrAlias, functionCall, scriptResultE.map(_._1), scriptResultE.fold(_.log, _._2)))
->>>>>>> 3d9fe9cb
               )
             }
 
@@ -220,29 +147,20 @@
               pk,
               feeInfo,
               invocationComplexity,
+              scriptResult._1.spentComplexity,
               tx,
               blockchain,
               blockTime,
               limitedExecution
             )
 
-<<<<<<< HEAD
               resultDiff <- scriptResult._1 match {
                 case ScriptResultV3(dataItems, transfers, spentComplexity) => doProcessActions(dataItems ::: transfers)
                 case ScriptResultV4(actions, spentComplexity)              => doProcessActions(actions)
+                case _: IncompleteResult if limitedExecution => doProcessActions(Nil)
                 case _: IncompleteResult                  => TracedResult(Left(GenericError("Unexpected IncompleteResult")))
               }
             } yield (resultDiff combine Diff.empty.copy(spentComplexity = scriptResult._1.spentComplexity))
-          } else TracedResult.wrapValue(InvokeDiffsCommon.paymentsPart(tx, dAppAddress, feeInfo._2))
-=======
-            resultDiff <- scriptResult._1 match {
-              case ScriptResultV3(dataItems, transfers)    => doProcessActions(dataItems ::: transfers)
-              case ScriptResultV4(actions)                 => doProcessActions(actions)
-              case _: IncompleteResult if limitedExecution => doProcessActions(Nil)
-              case _: IncompleteResult                     => TracedResult(Left(GenericError("Unexpected IncompleteResult")))
-            }
-          } yield resultDiff
->>>>>>> 3d9fe9cb
         } yield result
 
       case Left(l) => TracedResult(Left(l))
