--- conflicted
+++ resolved
@@ -117,14 +117,9 @@
                   dAppAddress,
                   pk,
                   dAppAddress,
-<<<<<<< HEAD
                   remainingCalls,
-                  remainingCalls
-=======
-                  runsLimit,
-                  (if(invocationComplexity <= stepLimit) { 13 } else { 0 }),
+                  remainingCalls,
                   (if(version < V5) { Diff.empty } else { InvokeDiffsCommon.paymentsPart(tx, dAppAddress, Map()) })
->>>>>>> 03ef02be
                 )
 
                 val paymentsComplexity = tx.checkedAssets.flatMap(blockchain.assetScript).map(_.complexity).sum.toInt
