package com.wavesplatform.state.diffs.invoke

import cats.Id
import cats.syntax.either.*
import cats.syntax.flatMap.*
import com.wavesplatform.account.*
import com.wavesplatform.common.state.ByteStr
import com.wavesplatform.common.utils.EitherExt2
import com.wavesplatform.features.BlockchainFeatures
import com.wavesplatform.features.BlockchainFeatures.RideV6
import com.wavesplatform.features.EstimatorProvider.*
import com.wavesplatform.features.EvaluatorFixProvider.*
import com.wavesplatform.features.FunctionCallPolicyProvider.*
import com.wavesplatform.lang.*
import com.wavesplatform.lang.contract.DApp
import com.wavesplatform.lang.contract.DApp.{CallableAnnotation, CallableFunction}
import com.wavesplatform.lang.directives.DirectiveSet
import com.wavesplatform.lang.directives.values.{DApp as DAppType, *}
import com.wavesplatform.lang.script.ContractScript
import com.wavesplatform.lang.script.ContractScript.ContractScriptImpl
import com.wavesplatform.lang.v1.ContractLimits
import com.wavesplatform.lang.v1.compiler.ContractCompiler
import com.wavesplatform.lang.v1.compiler.Terms.*
import com.wavesplatform.lang.v1.estimator.v2.ScriptEstimatorV2
import com.wavesplatform.lang.v1.evaluator.*
import com.wavesplatform.lang.v1.traits.Environment
import com.wavesplatform.lang.v1.traits.domain.{Recipient as RideRecipient, *}
import com.wavesplatform.metrics.TxProcessingStats as Stats
import com.wavesplatform.metrics.TxProcessingStats.TxTimerExt
import com.wavesplatform.protobuf.dapp.DAppMeta
import com.wavesplatform.state.*
import com.wavesplatform.state.diffs.invoke.CallArgumentPolicy.*
import com.wavesplatform.state.reader.CompositeBlockchain
import com.wavesplatform.transaction.TransactionBase
import com.wavesplatform.transaction.TxValidationError.*
import com.wavesplatform.transaction.smart.InvokeTransaction.DefaultCall
import com.wavesplatform.transaction.smart.script.ScriptRunner.TxOrd
import com.wavesplatform.transaction.smart.script.trace.{InvokeScriptTrace, TracedResult}
import com.wavesplatform.transaction.smart.{DApp as DAppTarget, *}
import com.wavesplatform.transaction.validation.impl.DataTxValidator
import monix.eval.Coeval
import shapeless.Coproduct

import scala.util.Right

object InvokeScriptTransactionDiff {

  private[this] def allIssues(r: InvokeScriptResult): Seq[Issue] = {
    r.issues ++ r.invokes.flatMap(s => allIssues(s.stateChanges))
  }

  def apply(blockchain: Blockchain, blockTime: Long, limitedExecution: Boolean)(
      tx: InvokeScriptTransactionLike
  ): TracedResult[ValidationError, Diff] = {

    val accScriptEi =
      for {
        address <- blockchain.resolveAlias(tx.dApp)
        scriptOpt = blockchain.accountScript(address)
        script <- tx match {
          case ie: InvokeExpressionTransaction => extractFreeCall(ie, blockchain)
          case _                               => extractInvoke(tx, scriptOpt)
        }
      } yield (address, script)

    def executeInvoke(
        pk: PublicKey,
        version: StdLibVersion,
        contract: DApp,
        dAppAddress: Address,
        invocationComplexity: Int,
        fixedInvocationComplexity: Int,
        environment: DAppEnvironment,
        invocation: ContractEvaluator.Invocation
    ) = {
      case class MainScriptResult(
          invocationDiff: Diff,
          scriptResult: ScriptResult,
          log: Log[Id],
          availableActions: Int,
          availableBalanceActions: Int,
          availableAssetActions: Int,
          availableData: Int,
          availableDataSize: Int,
          limit: Int
      )

      def executeMainScript(): TracedResult[ValidationError, MainScriptResult] = {
        val scriptResultE = Stats.invokedScriptExecution.measureForType(tx.tpe) {
          val fullLimit =
            if (blockchain.estimator == ScriptEstimatorV2)
              Int.MaxValue // to avoid continuations when evaluating underestimated by EstimatorV2 scripts
            else if (limitedExecution)
              ContractLimits.FailFreeInvokeComplexity
            else
              ContractLimits.MaxTotalInvokeComplexity(version)

          val failFreeLimit =
            if (blockchain.isFeatureActivated(BlockchainFeatures.BlockV5))
              ContractLimits.FailFreeInvokeComplexity
            else
              fullLimit

          val paymentsComplexity = tx.smartAssets(blockchain).flatMap(blockchain.assetScript).map(_.complexity.toInt).sum

          for {
            (result, log) <- evaluateV2(
              version,
              contract,
              dAppAddress,
              invocation,
              environment,
              fullLimit,
              failFreeLimit,
              invocationComplexity,
              paymentsComplexity,
              blockchain
            )
          } yield MainScriptResult(
            environment.currentDiff,
            result,
            log,
            environment.availableActions,
            environment.availableBalanceActions,
            environment.availableAssetActions,
            environment.availableData,
            environment.availableDataSize,
            fullLimit - paymentsComplexity
          )
        }

        TracedResult(
          scriptResultE,
          List(
            InvokeScriptTrace(
              tx.id(),
              tx.dApp,
              tx.funcCall,
              scriptResultE.map(_.scriptResult),
              scriptResultE.fold(
                {
                  case w: WithLog => w.log
                  case _          => Nil
                },
                _.log
              ),
              environment.invocationRoot.toTraceList(tx.id())
            )
          )
        )
      }

      for {
        MainScriptResult(
          invocationDiff,
          scriptResult,
          log,
          availableActions,
          availableBalanceActions,
          availableAssetActions,
          availableData,
          availableDataSize,
          limit
        ) <- executeMainScript()
        otherIssues = invocationDiff.scriptResults.get(tx.id()).fold(Seq.empty[Issue])(allIssues)

        doProcessActions = InvokeDiffsCommon.processActions(
          _,
          version,
          dAppAddress,
          pk,
          _,
          tx,
          CompositeBlockchain(blockchain, invocationDiff),
          blockTime,
          isSyncCall = false,
          limitedExecution,
          ContractLimits.MaxTotalInvokeComplexity(version),
          otherIssues,
          log
        )

        process = (actions: List[CallableAction], unusedComplexity: Long) => {
          val storingComplexity = if (blockchain.storeEvaluatedComplexity) limit - unusedComplexity else fixedInvocationComplexity

          val dataEntries  = actions.collect { case d: DataOp => InvokeDiffsCommon.dataItemToEntry(d) }
          val dataCount    = dataEntries.length
          val dataSize     = DataTxValidator.invokeWriteSetSize(blockchain, dataEntries)
          val actionsCount = actions.length - dataCount
          val balanceActionsCount = actions.collect {
            case tr: AssetTransfer => tr
            case l: Lease          => l
            case lc: LeaseCancel   => lc
          }.length
          val assetActionsCount = actions.length - dataCount - balanceActionsCount

          for {
            _ <- InvokeDiffsCommon.checkCallResultLimits(
              version,
              blockchain,
              storingComplexity,
              log,
              actionsCount,
              balanceActionsCount,
              assetActionsCount,
              dataCount,
              dataSize,
              availableActions,
              availableBalanceActions,
              availableAssetActions,
              availableData,
              availableDataSize
            )
            diff <- doProcessActions(actions, storingComplexity.toInt)
          } yield diff
        }

        resultDiff <- scriptResult match {
          case ScriptResultV3(dataItems, transfers, unusedComplexity) =>
            process(dataItems ::: transfers, unusedComplexity)
          case ScriptResultV4(actions, unusedComplexity, _) =>
            process(actions, unusedComplexity)
          case _: IncompleteResult if limitedExecution => doProcessActions(Nil, 0)
          case i: IncompleteResult =>
            TracedResult(Left(GenericError(s"Evaluation was uncompleted with unused complexity = ${i.unusedComplexity}")))
        }
        totalDiff <- TracedResult(invocationDiff.copy(scriptsComplexity = 0).combineF(resultDiff)).leftMap(GenericError(_))
      } yield totalDiff
    }

    def calcInvocationComplexity(
        version: StdLibVersion,
        callableComplexities: Map[Int, Map[String, Long]],
        dAppAddress: Address
    ): TracedResult[ValidationError, (Int, Int)] = {
      for {
        invocationComplexity <- TracedResult {
          InvokeDiffsCommon.getInvocationComplexity(blockchain, tx.funcCall, callableComplexities, dAppAddress)
        }

        stepLimit = ContractLimits.MaxCallableComplexityByVersion(version)

        fixedInvocationComplexity =
          if (
            blockchain.isFeatureActivated(BlockchainFeatures.SynchronousCalls) && callableComplexities.contains(
              ScriptEstimatorV2.version
            )
          )
            Math.min(invocationComplexity, stepLimit)
          else
            invocationComplexity

        _ <- InvokeDiffsCommon.calcAndCheckFee(
          (message, _) => GenericError(message),
          tx,
          blockchain,
          stepLimit,
          fixedInvocationComplexity,
          issueList = Nil,
          additionalScriptsInvoked = 0
        )
      } yield (invocationComplexity.toInt, fixedInvocationComplexity.toInt)
    }

    accScriptEi match {
      case Right((dAppAddress, (pk, version, funcCall, contract, callableComplexities))) =>
        val invocationTracker = DAppEnvironment.InvocationTreeTracker(DAppEnvironment.DAppInvocation(dAppAddress, funcCall, tx.payments))
        (for {
          _                                                 <- TracedResult(checkCall(funcCall, blockchain).leftMap(GenericError(_)))
          (invocationComplexity, fixedInvocationComplexity) <- calcInvocationComplexity(version, callableComplexities, dAppAddress)
          (directives, tthis, input) <- TracedResult(for {
            directives <- DirectiveSet(version, Account, DAppType)
            tthis = Coproduct[Environment.Tthis](RideRecipient.Address(ByteStr(dAppAddress.bytes)))
            input <- buildThisValue(Coproduct[TxOrd](tx: TransactionBase), blockchain, directives, tthis)
          } yield (directives, tthis, input)).leftMap(GenericError(_))

          paymentsPart <- TracedResult(if (version < V5) Right(Diff.empty) else InvokeDiffsCommon.paymentsPart(tx, dAppAddress, Map()))

          environment = new DAppEnvironment(
            AddressScheme.current.chainId,
            Coeval.evalOnce(input),
            Coeval.evalOnce(blockchain.height),
            blockchain,
            tthis,
            directives,
            tx,
            dAppAddress,
            pk,
            Set(tx.sender.toAddress),
            limitedExecution,
            ContractLimits.MaxTotalInvokeComplexity(version),
            ContractLimits.MaxSyncDAppCalls(version),
            ContractLimits.MaxCallableActionsAmountBeforeV6(version),
            ContractLimits.MaxBalanceScriptActionsAmountV6,
            ContractLimits.MaxAssetScriptActionsAmountV6,
            ContractLimits.MaxTotalPaymentAmountRideV6 - tx.payments.size,
            ContractLimits.MaxWriteSetSize,
            ContractLimits.MaxTotalWriteSetSizeInBytes,
            paymentsPart,
            invocationTracker
          )
          invoker  = RideRecipient.Address(ByteStr(tx.sender.toAddress.bytes))
          payments = AttachedPaymentExtractor.extractPayments(tx, version, blockchain, DAppTarget).explicitGet()
          invocation = ContractEvaluator.Invocation(
            funcCall,
            invoker,
            tx.sender,
            invoker,
            tx.sender,
            payments,
            tx.id(),
            tx.fee,
            tx.feeAssetId.compatId
          )
          result <- executeInvoke(pk, version, contract, dAppAddress, invocationComplexity, fixedInvocationComplexity, environment, invocation)
        } yield result).leftMap {
          case fte: FailedTransactionError => fte.copy(invocations = invocationTracker.toInvocationList)
          case other                       => other
        }

      case Left(error) => TracedResult(Left(error))
    }
  }

  private def extractInvoke(
      tx: InvokeScriptTransactionLike,
      scriptOpt: Option[AccountScriptInfo]
  ): Either[GenericError, (PublicKey, StdLibVersion, FUNCTION_CALL, DApp, Map[Int, Map[String, Long]])] =
    scriptOpt
      .map {
        case AccountScriptInfo(publicKey, ContractScriptImpl(version, dApp), _, complexities) =>
          Right((publicKey, version, tx.funcCall, dApp, complexities))
        case _ =>
          InvokeDiffsCommon.callExpressionError
      }
      .getOrElse(Left(GenericError(s"No contract at address ${tx.dApp}")))

  private def extractFreeCall(
      tx: InvokeExpressionTransaction,
      blockchain: Blockchain
  ): Either[GenericError, (PublicKey, StdLibVersion, FUNCTION_CALL, DApp, Map[Int, Map[String, Long]])] = {
    val annotation = CallableAnnotation(ContractCompiler.FreeCallInvocationArg)
    val callable   = CallableFunction(annotation, FUNC(DefaultCall.function.funcName, Nil, tx.expression.expr))
    val dApp       = DApp(DAppMeta(), Nil, List(callable), None)
    val version    = tx.expression.stdLibVersion
    val estimator  = blockchain.estimator
    ContractScript
      .estimateComplexity(version, dApp, estimator, fixEstimateOfVerifier = blockchain.isFeatureActivated(RideV6))
      .leftMap(GenericError(_))
      .map { case (_, complexities) =>
        (tx.sender, version, DefaultCall, dApp, Map(estimator.version -> complexities))
      }
  }

  private def evaluateV2(
      version: StdLibVersion,
      contract: DApp,
      dAppAddress: Address,
      invocation: ContractEvaluator.Invocation,
      environment: Environment[Id],
      limit: Int,
      failFreeLimit: Int,
      estimatedComplexity: Int,
      paymentsComplexity: Int,
      blockchain: Blockchain
  ): Either[ValidationError, (ScriptResult, Log[Id])] = {
    val evaluationCtx = CachedDAppCTX.get(version, blockchain).completeContext(environment)
    val startLimit    = limit - paymentsComplexity
    ContractEvaluator
      .applyV2Coeval(
        evaluationCtx,
        contract,
        ByteStr(dAppAddress.bytes),
        invocation,
        version,
        startLimit,
        blockchain.correctFunctionCallScope,
        blockchain.newEvaluatorMode
      )
      .runAttempt()
      .leftMap(error => (error.getMessage: ExecutionError, 0, Nil: Log[Id]))
      .flatten
      .leftMap[ValidationError] {
        case (FailOrRejectError(msg, true), _, log) =>
          InvokeRejectError(msg, log)
        case (error, unusedComplexity, log) =>
          val usedComplexity = startLimit - unusedComplexity.max(0)
          val msg = error match {
            case CommonError(_, Some(fte: FailedTransactionError)) => fte.error.getOrElse(error.message)
            case _                                                 => error.message
          }
          if (usedComplexity > failFreeLimit) {
            val storingComplexity = if (blockchain.storeEvaluatedComplexity) usedComplexity else estimatedComplexity
            FailedTransactionError.dAppExecution(msg, storingComplexity + paymentsComplexity, log)
          } else
<<<<<<< HEAD
            ScriptExecutionError.dAppExecution(msg, log)
=======
            InvokeRejectError(error.message, log)
>>>>>>> 29cd170b
      }
      .flatTap { case (r, log) =>
        InvokeDiffsCommon
          .checkScriptResultFields(blockchain, r)
          .leftMap[ValidationError] {
            case FailOrRejectError(message, true) =>
              InvokeRejectError(message, log)
            case error =>
              val usedComplexity = startLimit - r.unusedComplexity
              val msg = error match {
                case fte: FailedTransactionError => fte.error.getOrElse(error.toString)
                case _                           => error.toString
              }
              if (usedComplexity > failFreeLimit) {
                val storingComplexity = if (blockchain.storeEvaluatedComplexity) usedComplexity else estimatedComplexity
                FailedTransactionError.dAppExecution(msg, storingComplexity + paymentsComplexity, log)
              } else
<<<<<<< HEAD
                ScriptExecutionError.dAppExecution(msg, log)
=======
                InvokeRejectError(error.toString, log)
>>>>>>> 29cd170b
          }
      }
  }

  private def checkCall(fc: FUNCTION_CALL, blockchain: Blockchain): Either[String, Unit] = {
    val policy =
      if (blockchain.callableListArgumentsCorrected)
        CallArgumentPolicy.PrimitivesAndListsOfPrimitives
      else if (blockchain.callableListArgumentsAllowed)
        CallArgumentPolicy.PrimitivesAndLists
      else
        CallArgumentPolicy.OnlyPrimitives
    fc.check(policy)
  }
}<|MERGE_RESOLUTION|>--- conflicted
+++ resolved
@@ -393,11 +393,7 @@
             val storingComplexity = if (blockchain.storeEvaluatedComplexity) usedComplexity else estimatedComplexity
             FailedTransactionError.dAppExecution(msg, storingComplexity + paymentsComplexity, log)
           } else
-<<<<<<< HEAD
-            ScriptExecutionError.dAppExecution(msg, log)
-=======
-            InvokeRejectError(error.message, log)
->>>>>>> 29cd170b
+            InvokeRejectError(msg, log)
       }
       .flatTap { case (r, log) =>
         InvokeDiffsCommon
@@ -415,11 +411,7 @@
                 val storingComplexity = if (blockchain.storeEvaluatedComplexity) usedComplexity else estimatedComplexity
                 FailedTransactionError.dAppExecution(msg, storingComplexity + paymentsComplexity, log)
               } else
-<<<<<<< HEAD
-                ScriptExecutionError.dAppExecution(msg, log)
-=======
-                InvokeRejectError(error.toString, log)
->>>>>>> 29cd170b
+                InvokeRejectError(msg, log)
           }
       }
   }
