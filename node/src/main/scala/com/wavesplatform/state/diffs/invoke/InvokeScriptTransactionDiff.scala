package com.wavesplatform.state.diffs.invoke

import cats.Id
import cats.syntax.either.*
import cats.syntax.flatMap.*
import com.wavesplatform.account.*
import com.wavesplatform.common.state.ByteStr
import com.wavesplatform.common.utils.EitherExt2
import com.wavesplatform.features.BlockchainFeatures
import com.wavesplatform.features.BlockchainFeatures.RideV6
import com.wavesplatform.features.EstimatorProvider.*
import com.wavesplatform.features.EvaluatorFixProvider.*
import com.wavesplatform.features.FunctionCallPolicyProvider.*
import com.wavesplatform.lang.*
import com.wavesplatform.lang.contract.DApp
import com.wavesplatform.lang.contract.DApp.{CallableAnnotation, CallableFunction}
import com.wavesplatform.lang.directives.DirectiveSet
import com.wavesplatform.lang.directives.values.{DApp as DAppType, *}
import com.wavesplatform.lang.script.ContractScript
import com.wavesplatform.lang.script.ContractScript.ContractScriptImpl
import com.wavesplatform.lang.v1.ContractLimits
import com.wavesplatform.lang.v1.compiler.ContractCompiler
import com.wavesplatform.lang.v1.compiler.Terms.*
import com.wavesplatform.lang.v1.estimator.v2.ScriptEstimatorV2
import com.wavesplatform.lang.v1.evaluator.*
import com.wavesplatform.lang.v1.traits.Environment
import com.wavesplatform.lang.v1.traits.domain.{Recipient as RideRecipient, *}
import com.wavesplatform.metrics.TxProcessingStats as Stats
import com.wavesplatform.metrics.TxProcessingStats.TxTimerExt
import com.wavesplatform.protobuf.dapp.DAppMeta
import com.wavesplatform.state.*
import com.wavesplatform.state.diffs.invoke.CallArgumentPolicy.*
import com.wavesplatform.state.reader.CompositeBlockchain
import com.wavesplatform.transaction.TransactionBase
import com.wavesplatform.transaction.TxValidationError.*
import com.wavesplatform.transaction.smart.InvokeTransaction.DefaultCall
import com.wavesplatform.transaction.smart.script.ScriptRunner.TxOrd
import com.wavesplatform.transaction.smart.script.trace.{InvokeScriptTrace, TracedResult}
import com.wavesplatform.transaction.smart.{DApp as DAppTarget, *}
import com.wavesplatform.transaction.validation.impl.DataTxValidator
import monix.eval.Coeval
import shapeless.Coproduct

import scala.util.Right

object InvokeScriptTransactionDiff {

  private[this] def allIssues(r: InvokeScriptResult): Seq[Issue] = {
    r.issues ++ r.invokes.flatMap(s => allIssues(s.stateChanges))
  }

  def apply(blockchain: Blockchain, blockTime: Long, limitedExecution: Boolean)(
      tx: InvokeScriptTransactionLike
  ): TracedResult[ValidationError, Diff] = {

    val accScriptEi =
      for {
        address <- blockchain.resolveAlias(tx.dApp)
        scriptOpt = blockchain.accountScript(address)
        script <- tx match {
          case ie: InvokeExpressionTransaction => extractFreeCall(ie, blockchain)
          case _                               => extractInvoke(tx, scriptOpt)
        }
      } yield (address, script)

    def executeInvoke(
        pk: PublicKey,
        version: StdLibVersion,
        contract: DApp,
        dAppAddress: Address,
        invocationComplexity: Int,
        fixedInvocationComplexity: Int,
        environment: DAppEnvironment,
        invocation: ContractEvaluator.Invocation
    ) = {
      case class MainScriptResult(
          invocationDiff: Diff,
          scriptResult: ScriptResult,
          log: Log[Id],
          availableActions: Int,
          availableBalanceActions: Int,
          availableAssetActions: Int,
          availableData: Int,
          availableDataSize: Int,
          limit: Int
      )

      def executeMainScript(): TracedResult[ValidationError, MainScriptResult] = {
        val scriptResultE = Stats.invokedScriptExecution.measureForType(tx.tpe) {
          val fullLimit =
            if (blockchain.estimator == ScriptEstimatorV2)
              Int.MaxValue // to avoid continuations when evaluating underestimated by EstimatorV2 scripts
            else if (limitedExecution)
              ContractLimits.FailFreeInvokeComplexity
            else
              ContractLimits.MaxTotalInvokeComplexity(version)

          val failFreeLimit =
            if (blockchain.isFeatureActivated(BlockchainFeatures.BlockV5))
              ContractLimits.FailFreeInvokeComplexity
            else
              fullLimit

          val paymentsComplexity = tx.smartAssets(blockchain).flatMap(blockchain.assetScript).map(_.complexity.toInt).sum

          for {
            (result, log) <- evaluateV2(
              version,
              contract,
              invocation,
              environment,
              fullLimit,
              failFreeLimit,
              invocationComplexity,
              paymentsComplexity,
              blockchain
            )
          } yield MainScriptResult(
            environment.currentDiff,
            result,
            log,
            environment.availableActions,
            environment.availableBalanceActions,
            environment.availableAssetActions,
            environment.availableData,
            environment.availableDataSize,
            fullLimit - paymentsComplexity
          )
        }

        TracedResult(
          scriptResultE,
          List(
            InvokeScriptTrace(
              tx.id(),
              tx.dApp,
              tx.funcCall,
              scriptResultE.map(_.scriptResult),
              scriptResultE.fold(
                {
                  case w: WithLog => w.log
                  case _          => Nil
                },
                _.log
              ),
              environment.invocationRoot.toTraceList(tx.id())
            )
          )
        )
      }

      for {
        MainScriptResult(
          invocationDiff,
          scriptResult,
          log,
          availableActions,
          availableBalanceActions,
          availableAssetActions,
          availableData,
          availableDataSize,
          limit
        ) <- executeMainScript()
        otherIssues = invocationDiff.scriptResults.get(tx.id()).fold(Seq.empty[Issue])(allIssues)

        doProcessActions = InvokeDiffsCommon.processActions(
          _,
          version,
          dAppAddress,
          pk,
          _,
          tx,
          CompositeBlockchain(blockchain, invocationDiff),
          blockTime,
          isSyncCall = false,
          limitedExecution,
          ContractLimits.MaxTotalInvokeComplexity(version),
          otherIssues
        )

        process = (actions: List[CallableAction], unusedComplexity: Long) => {
          val storingComplexity = if (blockchain.storeEvaluatedComplexity) limit - unusedComplexity else fixedInvocationComplexity

          val dataEntries  = actions.collect { case d: DataOp => InvokeDiffsCommon.dataItemToEntry(d) }
          val dataCount    = dataEntries.length
          val dataSize     = DataTxValidator.invokeWriteSetSize(blockchain, dataEntries)
          val actionsCount = actions.length - dataCount
          val balanceActionsCount = actions.collect {
            case tr: AssetTransfer => tr
            case l: Lease          => l
            case lc: LeaseCancel   => lc
          }.length
          val assetActionsCount = actions.length - dataCount - balanceActionsCount

          for {
            _ <- InvokeDiffsCommon.checkCallResultLimits(
              version,
              blockchain,
              storingComplexity,
              log,
              actionsCount,
              balanceActionsCount,
              assetActionsCount,
              dataCount,
              dataSize,
              availableActions,
              availableBalanceActions,
              availableAssetActions,
              availableData,
              availableDataSize
            )
            diff <- doProcessActions(actions, storingComplexity.toInt)
          } yield diff
        }

        resultDiff <- scriptResult match {
          case ScriptResultV3(dataItems, transfers, unusedComplexity) =>
            process(dataItems ::: transfers, unusedComplexity)
          case ScriptResultV4(actions, unusedComplexity, _) =>
            process(actions, unusedComplexity)
          case _: IncompleteResult if limitedExecution => doProcessActions(Nil, 0)
          case i: IncompleteResult =>
            TracedResult(Left(GenericError(s"Evaluation was uncompleted with unused complexity = ${i.unusedComplexity}")))
        }
        totalDiff <- TracedResult(invocationDiff.copy(scriptsComplexity = 0).combine(resultDiff)).leftMap(GenericError(_))
      } yield totalDiff
    }

    def calcInvocationComplexity(
        version: StdLibVersion,
        callableComplexities: Map[Int, Map[String, Long]],
        dAppAddress: Address
    ): TracedResult[ValidationError, (Int, Int)] = {
      for {
        invocationComplexity <- TracedResult {
          InvokeDiffsCommon.getInvocationComplexity(blockchain, tx.funcCall, callableComplexities, dAppAddress)
        }

        stepLimit = ContractLimits.MaxCallableComplexityByVersion(version)

        fixedInvocationComplexity =
          if (
            blockchain.isFeatureActivated(BlockchainFeatures.SynchronousCalls) && callableComplexities.contains(
              ScriptEstimatorV2.version
            )
          )
            Math.min(invocationComplexity, stepLimit)
          else
            invocationComplexity

        _ <- InvokeDiffsCommon.calcAndCheckFee(
          (message, _) => GenericError(message),
          tx,
          blockchain,
          stepLimit,
          fixedInvocationComplexity,
          issueList = Nil,
          additionalScriptsInvoked = 0
        )
      } yield (invocationComplexity.toInt, fixedInvocationComplexity.toInt)
    }

    accScriptEi match {
      case Right((dAppAddress, (pk, version, funcCall, contract, callableComplexities))) =>
        val invocationTracker = DAppEnvironment.InvocationTreeTracker(DAppEnvironment.DAppInvocation(dAppAddress, funcCall, tx.payments))
        (for {
          _                                                 <- TracedResult(checkCall(funcCall, blockchain).leftMap(GenericError(_)))
          (invocationComplexity, fixedInvocationComplexity) <- calcInvocationComplexity(version, callableComplexities, dAppAddress)
          (directives, tthis, input) <- TracedResult(for {
            directives <- DirectiveSet(version, Account, DAppType)
            tthis = Coproduct[Environment.Tthis](RideRecipient.Address(ByteStr(dAppAddress.bytes)))
            input <- buildThisValue(Coproduct[TxOrd](tx: TransactionBase), blockchain, directives, tthis)
          } yield (directives, tthis, input)).leftMap(GenericError(_))

          paymentsPart <- TracedResult(if (version < V5) Right(Diff.empty) else InvokeDiffsCommon.paymentsPart(tx, dAppAddress, Map()))

          environment = new DAppEnvironment(
            AddressScheme.current.chainId,
            Coeval.evalOnce(input),
            Coeval.evalOnce(blockchain.height),
            blockchain,
            tthis,
            directives,
            tx,
            dAppAddress,
            pk,
            Set(tx.sender.toAddress),
            limitedExecution,
            ContractLimits.MaxTotalInvokeComplexity(version),
            ContractLimits.MaxSyncDAppCalls(version),
            ContractLimits.MaxCallableActionsAmountBeforeV6(version),
            ContractLimits.MaxBalanceScriptActionsAmountV6,
            ContractLimits.MaxAssetScriptActionsAmountV6,
            ContractLimits.MaxWriteSetSize,
            ContractLimits.MaxTotalWriteSetSizeInBytes,
            paymentsPart,
            invocationTracker
          )
          invoker  = RideRecipient.Address(ByteStr(tx.sender.toAddress.bytes))
          payments = AttachedPaymentExtractor.extractPayments(tx, version, blockchain, DAppTarget).explicitGet()
          invocation = ContractEvaluator.Invocation(
            funcCall,
            invoker,
            tx.sender,
            invoker,
            tx.sender,
            payments,
            tx.id(),
            tx.fee,
            tx.feeAssetId.compatId
          )
          result <- executeInvoke(pk, version, contract, dAppAddress, invocationComplexity, fixedInvocationComplexity, environment, invocation)
        } yield result).leftMap {
          case fte: FailedTransactionError => fte.copy(invocations = invocationTracker.toInvocationList)
          case other                       => other
        }

      case Left(error) => TracedResult(Left(error))
    }
  }

  private def extractInvoke(
      tx: InvokeScriptTransactionLike,
      scriptOpt: Option[AccountScriptInfo]
  ): Either[GenericError, (PublicKey, StdLibVersion, FUNCTION_CALL, DApp, Map[Int, Map[String, Long]])] =
    scriptOpt
      .collect { case AccountScriptInfo(publicKey, ContractScriptImpl(version, dApp), _, complexities) =>
        (publicKey, version, tx.funcCall, dApp, complexities)
      }
      .toRight(GenericError(s"No contract at address ${tx.dApp}"))

  private def extractFreeCall(
      tx: InvokeExpressionTransaction,
      blockchain: Blockchain
  ): Either[GenericError, (PublicKey, StdLibVersion, FUNCTION_CALL, DApp, Map[Int, Map[String, Long]])] = {
    val annotation = CallableAnnotation(ContractCompiler.FreeCallInvocationArg)
    val callable   = CallableFunction(annotation, FUNC(DefaultCall.function.funcName, Nil, tx.expression.expr))
    val dApp       = DApp(DAppMeta(), Nil, List(callable), None)
    val version    = tx.expression.stdLibVersion
    val estimator  = blockchain.estimator
    ContractScript
      .estimateComplexity(version, dApp, estimator, fixEstimateOfVerifier = blockchain.isFeatureActivated(RideV6))
      .leftMap(GenericError(_))
      .map { case (_, complexities) =>
        (tx.sender, version, DefaultCall, dApp, Map(estimator.version -> complexities))
      }
  }

  private def evaluateV2(
      version: StdLibVersion,
      contract: DApp,
      invocation: ContractEvaluator.Invocation,
      environment: Environment[Id],
      limit: Int,
      failFreeLimit: Int,
      estimatedComplexity: Int,
      paymentsComplexity: Int,
      blockchain: Blockchain
  ): Either[ValidationError, (ScriptResult, Log[Id])] = {
    val evaluationCtx = CachedDAppCTX.get(version, blockchain).completeContext(environment)
    val startLimit    = limit - paymentsComplexity
    ContractEvaluator
      .applyV2Coeval(evaluationCtx, contract, invocation, version, startLimit, blockchain.correctFunctionCallScope, blockchain.newEvaluatorMode)
      .runAttempt()
      .leftMap(error => (error.getMessage: ExecutionError, 0, Nil: Log[Id]))
      .flatten
<<<<<<< HEAD
      .leftMap[ValidationError] {
        case (AlwaysRejectError(msg), _, log) =>
          ScriptExecutionError.dAppExecution(msg, log)
        case (error, unusedComplexity, log) =>
          val usedComplexity = startLimit - unusedComplexity.max(0)
          if (usedComplexity > failFreeLimit) {
            val storingComplexity = if (blockchain.storeEvaluatedComplexity) usedComplexity else estimatedComplexity
            FailedTransactionError.dAppExecution(error.message, storingComplexity + paymentsComplexity, log)
          } else
            ScriptExecutionError.dAppExecution(error.message, log)
      }
      .flatTap { case (r, log) =>
        InvokeDiffsCommon
          .checkScriptResultFields(blockchain, r)
          .leftMap[ValidationError] {
            case reject: AlwaysRejectError => reject
            case error =>
              val usedComplexity = startLimit - r.unusedComplexity
              if (usedComplexity > failFreeLimit) {
                val storingComplexity = if (blockchain.storeEvaluatedComplexity) usedComplexity else estimatedComplexity
                FailedTransactionError.dAppExecution(error.toString, storingComplexity + paymentsComplexity, log)
              } else
                ScriptExecutionError.dAppExecution(error.toString, log)
          }
=======
      .leftMap { case (error, unusedComplexity, log) =>
        val usedComplexity = startLimit - unusedComplexity.max(0)
        if (usedComplexity > failFreeLimit) {
          val storingComplexity = if (blockchain.storeEvaluatedComplexity) usedComplexity else estimatedComplexity
          FailedTransactionError.dAppExecution(error, storingComplexity + paymentsComplexity, log)
        } else
          ScriptExecutionError.dAppExecution(error, log)
      }
      .flatMap { case (result, log) =>
        val usedComplexity = startLimit - result.unusedComplexity.max(0)
        (for (
          _ <-
            InvokeDiffsCommon.checkScriptResultFields(blockchain, result)
        ) yield (result, log))
          .leftMap(err => FailedTransactionError.dAppExecution(err.toString, usedComplexity, log))
>>>>>>> 6f730fd2
      }
  }

  private def checkCall(fc: FUNCTION_CALL, blockchain: Blockchain): Either[String, Unit] = {
    val policy =
      if (blockchain.callableListArgumentsCorrected)
        CallArgumentPolicy.PrimitivesAndListsOfPrimitives
      else if (blockchain.callableListArgumentsAllowed)
        CallArgumentPolicy.PrimitivesAndLists
      else
        CallArgumentPolicy.OnlyPrimitives
    fc.check(policy)
  }
}<|MERGE_RESOLUTION|>--- conflicted
+++ resolved
@@ -364,17 +364,15 @@
       .runAttempt()
       .leftMap(error => (error.getMessage: ExecutionError, 0, Nil: Log[Id]))
       .flatten
-<<<<<<< HEAD
       .leftMap[ValidationError] {
         case (AlwaysRejectError(msg), _, log) =>
-          ScriptExecutionError.dAppExecution(msg, log)
-        case (error, unusedComplexity, log) =>
-          val usedComplexity = startLimit - unusedComplexity.max(0)
-          if (usedComplexity > failFreeLimit) {
-            val storingComplexity = if (blockchain.storeEvaluatedComplexity) usedComplexity else estimatedComplexity
-            FailedTransactionError.dAppExecution(error.message, storingComplexity + paymentsComplexity, log)
-          } else
-            ScriptExecutionError.dAppExecution(error.message, log)
+          ScriptExecutionError.dAppExecution(msg, log) case (error, unusedComplexity, log) =>
+        val usedComplexity = startLimit - unusedComplexity.max(0)
+        if (usedComplexity > failFreeLimit) {
+          val storingComplexity = if (blockchain.storeEvaluatedComplexity) usedComplexity else estimatedComplexity
+          FailedTransactionError.dAppExecution(error.message, storingComplexity + paymentsComplexity, log)
+        } else
+          ScriptExecutionError.dAppExecution(error.message, log)
       }
       .flatTap { case (r, log) =>
         InvokeDiffsCommon
@@ -389,23 +387,6 @@
               } else
                 ScriptExecutionError.dAppExecution(error.toString, log)
           }
-=======
-      .leftMap { case (error, unusedComplexity, log) =>
-        val usedComplexity = startLimit - unusedComplexity.max(0)
-        if (usedComplexity > failFreeLimit) {
-          val storingComplexity = if (blockchain.storeEvaluatedComplexity) usedComplexity else estimatedComplexity
-          FailedTransactionError.dAppExecution(error, storingComplexity + paymentsComplexity, log)
-        } else
-          ScriptExecutionError.dAppExecution(error, log)
-      }
-      .flatMap { case (result, log) =>
-        val usedComplexity = startLimit - result.unusedComplexity.max(0)
-        (for (
-          _ <-
-            InvokeDiffsCommon.checkScriptResultFields(blockchain, result)
-        ) yield (result, log))
-          .leftMap(err => FailedTransactionError.dAppExecution(err.toString, usedComplexity, log))
->>>>>>> 6f730fd2
       }
   }
 
