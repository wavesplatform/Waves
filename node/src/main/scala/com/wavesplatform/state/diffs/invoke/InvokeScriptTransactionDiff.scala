--- conflicted
+++ resolved
@@ -161,17 +161,13 @@
               })
               TracedResult(
                 scriptResultE,
-<<<<<<< HEAD
                 List(InvokeScriptTrace(
                   tx.id.value(),
                   tx.dAppAddressOrAlias,
                   functionCall,
-                  scriptResultE.map(_._1._1),
-                  scriptResultE.fold(_.log, _._2)
+                  scriptResultE.map(_._2._1),
+                  scriptResultE.fold(_.log, _._3)
                 ))
-=======
-                List(InvokeScriptTrace(tx.dAppAddressOrAlias, functionCall, scriptResultE.map(_._2._1), scriptResultE.fold(_.log, _._3)))
->>>>>>> 40bda671
               )
             }
 
