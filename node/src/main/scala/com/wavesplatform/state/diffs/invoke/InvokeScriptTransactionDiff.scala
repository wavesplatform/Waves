package com.wavesplatform.state.diffs.invoke

import cats.Id
import cats.syntax.either.*
import cats.syntax.flatMap.*
import com.wavesplatform.account.*
import com.wavesplatform.common.state.ByteStr
import com.wavesplatform.common.utils.EitherExt2
import com.wavesplatform.features.BlockchainFeatures
import com.wavesplatform.features.BlockchainFeatures.RideV6
import com.wavesplatform.features.EstimatorProvider.*
import com.wavesplatform.features.EvaluatorFixProvider.*
import com.wavesplatform.features.FunctionCallPolicyProvider.*
import com.wavesplatform.lang.*
import com.wavesplatform.lang.contract.DApp
import com.wavesplatform.lang.contract.DApp.{CallableAnnotation, CallableFunction}
import com.wavesplatform.lang.directives.DirectiveSet
import com.wavesplatform.lang.directives.values.{DApp as DAppType, *}
import com.wavesplatform.lang.script.ContractScript
import com.wavesplatform.lang.script.ContractScript.ContractScriptImpl
import com.wavesplatform.lang.v1.ContractLimits
import com.wavesplatform.lang.v1.compiler.ContractCompiler
import com.wavesplatform.lang.v1.compiler.Terms.*
import com.wavesplatform.lang.v1.estimator.v2.ScriptEstimatorV2
import com.wavesplatform.lang.v1.evaluator.*
import com.wavesplatform.lang.v1.traits.Environment
import com.wavesplatform.lang.v1.traits.domain.{Recipient as RideRecipient, *}
import com.wavesplatform.metrics.TxProcessingStats as Stats
import com.wavesplatform.metrics.TxProcessingStats.TxTimerExt
import com.wavesplatform.protobuf.dapp.DAppMeta
import com.wavesplatform.state.*
import com.wavesplatform.state.diffs.invoke.CallArgumentPolicy.*
import com.wavesplatform.state.reader.CompositeBlockchain
import com.wavesplatform.transaction.TransactionBase
import com.wavesplatform.transaction.TxValidationError.*
import com.wavesplatform.transaction.smart.InvokeTransaction.DefaultCall
import com.wavesplatform.transaction.smart.script.ScriptRunner.TxOrd
import com.wavesplatform.transaction.smart.script.trace.{InvokeScriptTrace, TracedResult}
import com.wavesplatform.transaction.smart.{DApp as DAppTarget, *}
import com.wavesplatform.transaction.validation.impl.DataTxValidator
import monix.eval.Coeval
import shapeless.Coproduct

object InvokeScriptTransactionDiff {

  private[this] def allIssues(r: InvokeScriptResult): Seq[Issue] = {
    r.issues ++ r.invokes.flatMap(s => allIssues(s.stateChanges))
  }

  def apply(blockchain: Blockchain, blockTime: Long, limitedExecution: Boolean, enableExecutionLog: Boolean)(
      tx: InvokeScriptTransactionLike
  ): TracedResult[ValidationError, Diff] = {

    val accScriptEi =
      for {
        address <- blockchain.resolveAlias(tx.dApp)
        scriptOpt = blockchain.accountScript(address)
        script <- tx match {
          case ie: InvokeExpressionTransaction => extractFreeCall(ie, blockchain)
          case _                               => extractInvoke(tx, scriptOpt)
        }
      } yield (address, script)

    def executeInvoke(
        pk: PublicKey,
        version: StdLibVersion,
        contract: DApp,
        dAppAddress: Address,
        invocationComplexity: Int,
        fixedInvocationComplexity: Int,
        environment: DAppEnvironment,
        invocation: ContractEvaluator.Invocation
    ) = {
      case class MainScriptResult(
          invocationDiff: Diff,
          scriptResult: ScriptResult,
          log: Log[Id],
          availableActions: Int,
          availableBalanceActions: Int,
          availableAssetActions: Int,
          availableData: Int,
          availableDataSize: Int,
          limit: Int
      )

      def executeMainScript(): TracedResult[ValidationError, MainScriptResult] = {
        val scriptResultE = Stats.invokedScriptExecution.measureForType(tx.tpe) {
          val fullLimit =
            if (blockchain.estimator == ScriptEstimatorV2)
              Int.MaxValue // to avoid continuations when evaluating underestimated by EstimatorV2 scripts
            else if (limitedExecution)
              ContractLimits.FailFreeInvokeComplexity
            else
              ContractLimits.MaxTotalInvokeComplexity(version)

          val failFreeLimit =
            if (blockchain.isFeatureActivated(BlockchainFeatures.BlockV5))
              ContractLimits.FailFreeInvokeComplexity
            else
              fullLimit

          val paymentsComplexity = tx.smartAssets(blockchain).flatMap(blockchain.assetScript).map(_.complexity.toInt).sum

          for {
            (result, log) <- evaluateV2(
              version,
              contract,
              dAppAddress,
              invocation,
              environment,
              fullLimit,
              failFreeLimit,
              invocationComplexity,
              paymentsComplexity,
              blockchain,
              enableExecutionLog
            )
          } yield MainScriptResult(
            environment.currentDiff,
            result,
            log,
            environment.availableActions,
            environment.availableBalanceActions,
            environment.availableAssetActions,
            environment.availableData,
            environment.availableDataSize,
            fullLimit - paymentsComplexity
          )
        }

        TracedResult(
          scriptResultE,
          List(
            InvokeScriptTrace(
              tx.id(),
              tx.dApp,
              tx.funcCall,
              scriptResultE.map(_.scriptResult),
              scriptResultE.fold(
                {
                  case w: WithLog => w.log
                  case _          => Nil
                },
                _.log
              ),
              environment.invocationRoot.toTraceList(tx.id())
            )
          )
        )
      }

      for {
        MainScriptResult(
          invocationDiff,
          scriptResult,
          log,
          availableActions,
          availableBalanceActions,
          availableAssetActions,
          availableData,
          availableDataSize,
          limit
        ) <- executeMainScript()
        otherIssues = invocationDiff.scriptResults.get(tx.id()).fold(Seq.empty[Issue])(allIssues)

        doProcessActions = InvokeDiffsCommon.processActions(
          _,
          version,
          dAppAddress,
          pk,
          _,
          tx,
          CompositeBlockchain(blockchain, invocationDiff),
          blockTime,
          isSyncCall = false,
          limitedExecution,
          ContractLimits.MaxTotalInvokeComplexity(version),
          otherIssues,
<<<<<<< HEAD
          enableExecutionLog
=======
          log
>>>>>>> 573c86c0
        )

        process = (actions: List[CallableAction], unusedComplexity: Long) => {
          val storingComplexity = if (blockchain.storeEvaluatedComplexity) limit - unusedComplexity else fixedInvocationComplexity

          val dataEntries  = actions.collect { case d: DataOp => InvokeDiffsCommon.dataItemToEntry(d) }
          val dataCount    = dataEntries.length
          val dataSize     = DataTxValidator.invokeWriteSetSize(blockchain, dataEntries)
          val actionsCount = actions.length - dataCount
          val balanceActionsCount = actions.collect {
            case tr: AssetTransfer => tr
            case l: Lease          => l
            case lc: LeaseCancel   => lc
          }.length
          val assetActionsCount = actions.length - dataCount - balanceActionsCount

          for {
            _ <- InvokeDiffsCommon.checkCallResultLimits(
              version,
              blockchain,
              storingComplexity,
              log,
              actionsCount,
              balanceActionsCount,
              assetActionsCount,
              dataCount,
              dataSize,
              availableActions,
              availableBalanceActions,
              availableAssetActions,
              availableData,
              availableDataSize
            )
            diff <- doProcessActions(actions, storingComplexity.toInt)
          } yield diff
        }

        resultDiff <- scriptResult match {
          case ScriptResultV3(dataItems, transfers, unusedComplexity) =>
            process(dataItems ::: transfers, unusedComplexity)
          case ScriptResultV4(actions, unusedComplexity, _) =>
            process(actions, unusedComplexity)
          case _: IncompleteResult if limitedExecution => doProcessActions(Nil, 0)
          case i: IncompleteResult =>
            TracedResult(Left(GenericError(s"Evaluation was uncompleted with unused complexity = ${i.unusedComplexity}")))
        }
        totalDiff <- TracedResult(invocationDiff.withScriptsComplexity(0).combineF(resultDiff)).leftMap(GenericError(_))
      } yield totalDiff
    }

    def calcInvocationComplexity(
        version: StdLibVersion,
        callableComplexities: Map[Int, Map[String, Long]],
        dAppAddress: Address
    ): TracedResult[ValidationError, (Int, Int)] = {
      for {
        invocationComplexity <- TracedResult {
          InvokeDiffsCommon.getInvocationComplexity(blockchain, tx.funcCall, callableComplexities, dAppAddress)
        }

        stepLimit = ContractLimits.MaxCallableComplexityByVersion(version)

        fixedInvocationComplexity =
          if (
            blockchain.isFeatureActivated(BlockchainFeatures.SynchronousCalls) && callableComplexities.contains(
              ScriptEstimatorV2.version
            )
          )
            Math.min(invocationComplexity, stepLimit)
          else
            invocationComplexity

        _ <- InvokeDiffsCommon.calcAndCheckFee(
          (message, _) => GenericError(message),
          tx,
          blockchain,
          stepLimit,
          fixedInvocationComplexity,
          issueList = Nil,
          additionalScriptsInvoked = 0
        )
      } yield (invocationComplexity.toInt, fixedInvocationComplexity.toInt)
    }

    accScriptEi match {
      case Right((dAppAddress, (pk, version, funcCall, contract, callableComplexities))) =>
        val invocationTracker = DAppEnvironment.InvocationTreeTracker(DAppEnvironment.DAppInvocation(dAppAddress, funcCall, tx.payments))
        (for {
          _                                                 <- TracedResult(checkCall(funcCall, blockchain).leftMap(GenericError(_)))
          (invocationComplexity, fixedInvocationComplexity) <- calcInvocationComplexity(version, callableComplexities, dAppAddress)
          (directives, tthis, input) <- TracedResult(for {
            directives <- DirectiveSet(version, Account, DAppType)
            tthis = Coproduct[Environment.Tthis](RideRecipient.Address(ByteStr(dAppAddress.bytes)))
            input <- buildThisValue(Coproduct[TxOrd](tx: TransactionBase), blockchain, directives, tthis)
          } yield (directives, tthis, input)).leftMap(GenericError(_))

          paymentsPart <- TracedResult(if (version < V5) Right(Diff.empty) else InvokeDiffsCommon.paymentsPart(tx, dAppAddress, Map()))

          environment = new DAppEnvironment(
            AddressScheme.current.chainId,
            Coeval.evalOnce(input),
            Coeval.evalOnce(blockchain.height),
            blockchain,
            tthis,
            directives,
            tx,
            dAppAddress,
            pk,
            Set(tx.sender.toAddress),
            limitedExecution,
            enableExecutionLog,
            ContractLimits.MaxTotalInvokeComplexity(version),
            ContractLimits.MaxSyncDAppCalls(version),
            ContractLimits.MaxCallableActionsAmountBeforeV6(version),
            ContractLimits.MaxBalanceScriptActionsAmountV6,
            ContractLimits.MaxAssetScriptActionsAmountV6,
            ContractLimits.MaxTotalPaymentAmountRideV6 - tx.payments.size,
            ContractLimits.MaxWriteSetSize,
            ContractLimits.MaxTotalWriteSetSizeInBytes,
            paymentsPart,
            invocationTracker
          )
          invoker  = RideRecipient.Address(ByteStr(tx.sender.toAddress.bytes))
          payments = AttachedPaymentExtractor.extractPayments(tx, version, blockchain, DAppTarget).explicitGet()
          invocation = ContractEvaluator.Invocation(
            funcCall,
            invoker,
            tx.sender,
            invoker,
            tx.sender,
            payments,
            tx.id(),
            tx.fee,
            tx.feeAssetId.compatId
          )
          result <- executeInvoke(pk, version, contract, dAppAddress, invocationComplexity, fixedInvocationComplexity, environment, invocation)
        } yield result).leftMap {
          case fte: FailedTransactionError => fte.copy(invocations = invocationTracker.toInvocationList)
          case other                       => other
        }

      case Left(error) => TracedResult(Left(error))
    }
  }

  private def extractInvoke(
      tx: InvokeScriptTransactionLike,
      scriptOpt: Option[AccountScriptInfo]
  ): Either[GenericError, (PublicKey, StdLibVersion, FUNCTION_CALL, DApp, Map[Int, Map[String, Long]])] =
    scriptOpt
      .map {
        case AccountScriptInfo(publicKey, ContractScriptImpl(version, dApp), _, complexities) =>
          Right((publicKey, version, tx.funcCall, dApp, complexities))
        case _ =>
          InvokeDiffsCommon.callExpressionError
      }
      .getOrElse(Left(GenericError(s"No contract at address ${tx.dApp}")))

  private def extractFreeCall(
      tx: InvokeExpressionTransaction,
      blockchain: Blockchain
  ): Either[GenericError, (PublicKey, StdLibVersion, FUNCTION_CALL, DApp, Map[Int, Map[String, Long]])] = {
    val annotation = CallableAnnotation(ContractCompiler.FreeCallInvocationArg)
    val callable   = CallableFunction(annotation, FUNC(DefaultCall.function.funcName, Nil, tx.expression.expr))
    val dApp       = DApp(DAppMeta(), Nil, List(callable), None)
    val version    = tx.expression.stdLibVersion
    val estimator  = blockchain.estimator
    ContractScript
      .estimateComplexity(version, dApp, estimator, fixEstimateOfVerifier = blockchain.isFeatureActivated(RideV6))
      .leftMap(GenericError(_))
      .map { case (_, complexities) =>
        (tx.sender, version, DefaultCall, dApp, Map(estimator.version -> complexities))
      }
  }

  private def evaluateV2(
      version: StdLibVersion,
      contract: DApp,
      dAppAddress: Address,
      invocation: ContractEvaluator.Invocation,
      environment: Environment[Id],
      limit: Int,
      failFreeLimit: Int,
      estimatedComplexity: Int,
      paymentsComplexity: Int,
      blockchain: Blockchain,
      enableExecutionLog: Boolean
  ): Either[ValidationError, (ScriptResult, Log[Id])] = {
    val evaluationCtx = CachedDAppCTX.get(version, blockchain).completeContext(environment)
    val startLimit    = limit - paymentsComplexity
    ContractEvaluator
      .applyV2Coeval(
        evaluationCtx,
        contract,
<<<<<<< HEAD
=======
        ByteStr(dAppAddress.bytes),
>>>>>>> 573c86c0
        invocation,
        version,
        startLimit,
        blockchain.correctFunctionCallScope,
<<<<<<< HEAD
        blockchain.newEvaluatorMode,
        enableExecutionLog
=======
        blockchain.newEvaluatorMode
>>>>>>> 573c86c0
      )
      .runAttempt()
      .leftMap(error => (error.getMessage: ExecutionError, 0, Nil: Log[Id]))
      .flatten
      .leftMap[ValidationError] {
        case (FailOrRejectError(msg, true), _, log) =>
          InvokeRejectError(msg, log)
        case (error, unusedComplexity, log) =>
          val usedComplexity = startLimit - unusedComplexity.max(0)
          val msg = error match {
            case CommonError(_, Some(fte: FailedTransactionError)) => fte.error.getOrElse(error.message)
            case _                                                 => error.message
          }
          if (usedComplexity > failFreeLimit) {
            val storingComplexity = if (blockchain.storeEvaluatedComplexity) usedComplexity else estimatedComplexity
            FailedTransactionError.dAppExecution(msg, storingComplexity + paymentsComplexity, log)
          } else
            InvokeRejectError(msg, log)
      }
      .flatTap { case (r, log) =>
        InvokeDiffsCommon
          .checkScriptResultFields(blockchain, r)
          .leftMap[ValidationError] {
            case FailOrRejectError(message, true) =>
              InvokeRejectError(message, log)
            case error =>
              val usedComplexity = startLimit - r.unusedComplexity
              val msg = error match {
                case fte: FailedTransactionError => fte.error.getOrElse(error.toString)
                case _                           => error.toString
              }
              if (usedComplexity > failFreeLimit) {
                val storingComplexity = if (blockchain.storeEvaluatedComplexity) usedComplexity else estimatedComplexity
                FailedTransactionError.dAppExecution(msg, storingComplexity + paymentsComplexity, log)
              } else
                InvokeRejectError(msg, log)
          }
      }
  }

  private def checkCall(fc: FUNCTION_CALL, blockchain: Blockchain): Either[String, Unit] = {
    val policy =
      if (blockchain.callableListArgumentsCorrected)
        CallArgumentPolicy.PrimitivesAndListsOfPrimitives
      else if (blockchain.callableListArgumentsAllowed)
        CallArgumentPolicy.PrimitivesAndLists
      else
        CallArgumentPolicy.OnlyPrimitives
    fc.check(policy)
  }
}<|MERGE_RESOLUTION|>--- conflicted
+++ resolved
@@ -176,11 +176,8 @@
           limitedExecution,
           ContractLimits.MaxTotalInvokeComplexity(version),
           otherIssues,
-<<<<<<< HEAD
-          enableExecutionLog
-=======
+          enableExecutionLog,
           log
->>>>>>> 573c86c0
         )
 
         process = (actions: List[CallableAction], unusedComplexity: Long) => {
@@ -375,20 +372,13 @@
       .applyV2Coeval(
         evaluationCtx,
         contract,
-<<<<<<< HEAD
-=======
         ByteStr(dAppAddress.bytes),
->>>>>>> 573c86c0
         invocation,
         version,
         startLimit,
         blockchain.correctFunctionCallScope,
-<<<<<<< HEAD
         blockchain.newEvaluatorMode,
         enableExecutionLog
-=======
-        blockchain.newEvaluatorMode
->>>>>>> 573c86c0
       )
       .runAttempt()
       .leftMap(error => (error.getMessage: ExecutionError, 0, Nil: Log[Id]))
