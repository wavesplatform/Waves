--- conflicted
+++ resolved
@@ -112,22 +112,6 @@
                     tx.id()
                   )
 
-<<<<<<< HEAD
-                  val evaluate =
-                    if (blockchain.settings.useEvaluatorV2) {
-                      //to avoid continuations when evaluating underestimated by EstimatorV2 scripts
-                      val evaluatorV2Limit =
-                        if (blockchain.estimator.version == 2)
-                          Int.MaxValue
-                        else
-                          ContractLimits.MaxComplexityByVersion(version)
-                      evaluateV2(_, _, _, _, _, evaluatorV2Limit)
-                    } else evaluateV1 _
-
-                  Try(evaluate(version, contract, directives, invocation, environment))
-                    .fold(e => Left((e.getMessage, Nil)), identity)
-                    .leftMap { case (error, log) => FailedTransactionError.dAppExecution(error, invocationComplexity, log) }
-=======
                   //to avoid continuations when evaluating underestimated by EstimatorV2 scripts
                   val fullLimit =
                     if (blockchain.estimator == ScriptEstimatorV2)
@@ -147,12 +131,11 @@
                     (result, log) <-
                       failFreeResult match {
                         case IncompleteResult(expr, unusedComplexity) =>
-                          continueEvaluation(version, expr, evaluationCtx, fullLimit - failFreeLimit + unusedComplexity, tx.id())
+                          continueEvaluation(version, expr, evaluationCtx, fullLimit - failFreeLimit + unusedComplexity, tx.id(), invocationComplexity)
                         case _ =>
                           Right((failFreeResult, Nil))
                       }
                   } yield (result, failFreeLog ::: log)
->>>>>>> 64c4f328
                 })
                 TracedResult(
                   scriptResultE,
@@ -193,14 +176,14 @@
       invocation: ContractEvaluator.Invocation,
       environment: WavesEnvironment,
       limit: Int
-  ): Either[ScriptExecutionError.RejectedByDAppScript, (ScriptResult, EvaluationContext[Environment, Id], Log[Id])] = {
+  ): Either[ScriptExecutionError, (ScriptResult, EvaluationContext[Environment, Id], Log[Id])] = {
     val wavesContext = WavesContext.build(directives)
     val ctx =
       PureContext.build(Global, version).withEnvironment[Environment] |+|
         CryptoContext.build(Global, version).withEnvironment[Environment] |+|
         wavesContext.copy(vars = Map())
 
-    val freezingLets = wavesContext.evaluationContext(environment).letDefs
+    val freezingLets  = wavesContext.evaluationContext(environment).letDefs
     val evaluationCtx = ctx.evaluationContext(environment)
 
     Try(ContractEvaluator.applyV2(evaluationCtx, freezingLets, contract, invocation, version, limit))
@@ -209,20 +192,21 @@
         _.map { case (result, log) => (result, evaluationCtx, log) }
       )
       .leftMap {
-        case (error, log) => ScriptExecutionError.RejectedByDAppScript(error, log)
+        case (error, log) => ScriptExecutionError.dAppExecution(error, log)
       }
   }
 
   private def continueEvaluation(
-    version: StdLibVersion,
-    expr: EXPR,
-    evaluationCtx: EvaluationContext[Environment, Id],
-    limit: Int,
-    transactionId: ByteStr
-  ): Either[ScriptExecutionError.FailedByDAppScript, (ScriptResult, Log[Id])] =
+      version: StdLibVersion,
+      expr: EXPR,
+      evaluationCtx: EvaluationContext[Environment, Id],
+      limit: Int,
+      transactionId: ByteStr,
+      failComplexity: Long
+  ): Either[FailedTransactionError, (ScriptResult, Log[Id])] =
     Try(ContractEvaluator.applyV2(evaluationCtx, Map[String, LazyVal[Id]](), expr, version, transactionId, limit))
       .fold(e => Left((e.getMessage, Nil)), identity)
-      .leftMap { case (error, log) => ScriptExecutionError.FailedByDAppScript(error, log) }
+      .leftMap { case (error, log) => FailedTransactionError.dAppExecution(error, failComplexity, log) }
 
   private def checkCall(fc: FUNCTION_CALL, blockchain: Blockchain): Either[ExecutionError, Unit] = {
     val (check, expectedTypes) =
