package com.wavesplatform.state.diffs

import cats.instances.either._
import cats.instances.map._
import cats.kernel.Monoid
import cats.syntax.either._
import cats.syntax.functor._
import com.wavesplatform.account.{Address, AddressScheme}
import com.wavesplatform.features.BlockchainFeatures.BlockV5
import com.wavesplatform.features.FeatureProvider._
import com.wavesplatform.lang.ValidationError
import com.wavesplatform.metrics.TxProcessingStats
import com.wavesplatform.metrics.TxProcessingStats.TxTimerExt
import com.wavesplatform.state.InvokeScriptResult.ErrorMessage
import com.wavesplatform.state.{Blockchain, Diff, InvokeScriptResult, LeaseBalance, Portfolio, Sponsorship}
import com.wavesplatform.transaction.Asset.{IssuedAsset, Waves}
<<<<<<< HEAD
import com.wavesplatform.state.diffs.invoke.{ContinuationTransactionDiff, InvokeScriptTransactionDiff}
import com.wavesplatform.transaction.TxValidationError.{CanFail, GenericError, UnsupportedTransactionType}
=======
import com.wavesplatform.transaction.TxValidationError.{FailedScriptError, GenericError, UnsupportedTransactionType}
>>>>>>> b1c15b41
import com.wavesplatform.transaction._
import com.wavesplatform.transaction.assets._
import com.wavesplatform.transaction.assets.exchange.{ExchangeTransaction, Order}
import com.wavesplatform.transaction.lease.{LeaseCancelTransaction, LeaseTransaction}
import com.wavesplatform.transaction.smart.script.trace.TracedResult
import com.wavesplatform.transaction.smart.{ContinuationTransaction, InvokeScriptTransaction, SetScriptTransaction, Verifier}
import com.wavesplatform.transaction.transfer.{MassTransferTransaction, TransferTransaction}
import play.api.libs.json.Json

import scala.collection.mutable

object TransactionDiffer {
  def apply(prevBlockTs: Option[Long], currentBlockTs: Long, verify: Boolean = true)(
      blockchain: Blockchain,
      tx: Transaction
  ): TracedResult[ValidationError, Diff] =
    validate(prevBlockTs, currentBlockTs, verify, skipFailing = false)(blockchain, tx) match {
      case isFailedTransaction(error) if acceptFailed(blockchain) => failedTransactionDiff(blockchain, tx, error).traced
      case result                                                 => result
    }

  /** Validates transaction but since BlockV5 skips ability to fail (does not execute asset scripts and dApp script for ExchangeTx and InvokeScriptTx) */
  def skipFailing(prevBlockTimestamp: Option[Long], currentBlockTimestamp: Long, verify: Boolean = true)(
      blockchain: Blockchain,
      tx: Transaction
  ): TracedResult[ValidationError, Diff] = {
    validate(prevBlockTimestamp, currentBlockTimestamp, verify = verify, skipFailing = mayFail(tx) && acceptFailed(blockchain))(blockchain, tx)
  }

  /**
    * Validates transaction.
    * @param skipFailing skip execution of the DApp and asset scripts
    * @param verify validate common checks, proofs and asset scripts execution. If `skipFailing` is true asset scripts will not be executed
    */
  private def validate(prevBlockTimestamp: Option[Long], currentBlockTimestamp: Long, verify: Boolean, skipFailing: Boolean)(
      blockchain: Blockchain,
      tx: Transaction
  ): TracedResult[ValidationError, Diff] = {
    // do not validate assets if `skipFailing` is `true` because assets verification is the only way (other than DApp execution) to fail the transaction
    // otherwise validate assets if `verify` is `true` or the transaction may fail
    val verifyAssets = if (skipFailing) false else verify || (mayFail(tx) && acceptFailed(blockchain))
    val result = for {
      _    <- if (verify) validateCommon(blockchain, tx, prevBlockTimestamp, currentBlockTimestamp).traced else success
      _    <- validateFunds(blockchain, tx).traced
      _    <- if (verify) validateProofs(blockchain, tx) else success
      diff <- transactionDiff(blockchain, tx, currentBlockTimestamp, skipFailing)
      _    <- validateBalance(blockchain, tx.typeId, diff).traced
      _    <- if (verifyAssets) validateAssets(blockchain, tx) else success
    } yield diff
    result.leftMap(TransactionValidationError(_, tx))
  }

  // validation related
  private def validateCommon(
      blockchain: Blockchain,
      tx: Transaction,
      prevBlockTs: Option[Long],
      currentBlockTs: Long
  ): Either[ValidationError, Unit] =
    stats.commonValidation
      .measureForType(tx.typeId) {
        for {
          _ <- CommonValidation.disallowFromAnotherNetwork(tx, AddressScheme.current.chainId)
          _ <- CommonValidation.disallowTxFromFuture(blockchain.settings.functionalitySettings, currentBlockTs, tx)
          _ <- CommonValidation.disallowTxFromPast(blockchain.settings.functionalitySettings, prevBlockTs, tx)
          _ <- CommonValidation.disallowBeforeActivationTime(blockchain, tx)
          _ <- CommonValidation.disallowDuplicateIds(blockchain, tx)
          _ <- CommonValidation.disallowSendingGreaterThanBalance(blockchain, currentBlockTs, tx)
          _ <- FeeValidation(blockchain, tx)
        } yield ()
      }

  private def validateFunds(blockchain: Blockchain, tx: Transaction): Either[ValidationError, Unit] =
    if (skipFundsSufficiency(blockchain, tx)) Right(())
    else
      for {
        _ <- validateFee(blockchain, tx)
        _ <- tx match {
          case etx: ExchangeTransaction =>
            for {
              _ <- validateOrder(blockchain, etx.buyOrder, etx.buyMatcherFee)
              _ <- validateOrder(blockchain, etx.sellOrder, etx.sellMatcherFee)
            } yield ()
          case itx: InvokeScriptTransaction => validatePayments(blockchain, itx)
          case _                            => Right(())
        }
      } yield ()

  private def validateProofs(blockchain: Blockchain, tx: Transaction): TracedResult[ValidationError, Unit] = Verifier(blockchain)(tx).as(())

  private def validateAssets(blockchain: Blockchain, tx: Transaction): TracedResult[ValidationError, Unit] = Verifier.assets(blockchain)(tx).as(())

  private def validateBalance(blockchain: Blockchain, txType: TxType, diff: Diff): Either[ValidationError, Unit] =
    stats.balanceValidation.measureForType(txType)(BalanceDiffValidation(blockchain)(diff).as(()))

  // diff making related
  private def transactionDiff(
      blockchain: Blockchain,
      tx: Transaction,
      currentBlockTs: Long,
      skipFailing: Boolean
  ): TracedResult[ValidationError, Diff] =
    stats.transactionDiffValidation.measureForType(tx.typeId) {
      tx match {
<<<<<<< HEAD
        case gtx: GenesisTransaction       => GenesisTransactionDiff(blockchain.height)(gtx).traced
        case ptx: PaymentTransaction       => PaymentTransactionDiff(blockchain)(ptx).traced
        case ci: InvokeScriptTransaction   => InvokeScriptTransactionDiff(blockchain, currentBlockTs)(ci)
        case cont: ContinuationTransaction => ContinuationTransactionDiff(blockchain, currentBlockTs)(cont)
        case etx: ExchangeTransaction      => ExchangeTransactionDiff(blockchain)(etx).traced
=======
        case gtx: GenesisTransaction     => GenesisTransactionDiff(blockchain.height)(gtx).traced
        case ptx: PaymentTransaction     => PaymentTransactionDiff(blockchain)(ptx).traced
        case ci: InvokeScriptTransaction => InvokeScriptTransactionDiff(blockchain, currentBlockTs, skipExecution = skipFailing)(ci)
        case etx: ExchangeTransaction    => ExchangeTransactionDiff(blockchain)(etx).traced
>>>>>>> b1c15b41
        case ptx: ProvenTransaction      => provenTransactionDiff(blockchain, currentBlockTs)(ptx)
        case _                           => UnsupportedTransactionType.asLeft.traced
      }
    }

  private def provenTransactionDiff(blockchain: Blockchain, currentBlockTs: Long)(tx: ProvenTransaction): TracedResult[ValidationError, Diff] = {
    val diff = tx match {
      case itx: IssueTransaction             => AssetTransactionsDiff.issue(blockchain)(itx)
      case rtx: ReissueTransaction           => AssetTransactionsDiff.reissue(blockchain, currentBlockTs)(rtx)
      case btx: BurnTransaction              => AssetTransactionsDiff.burn(blockchain)(btx)
      case uaitx: UpdateAssetInfoTransaction => AssetTransactionsDiff.updateInfo(blockchain)(uaitx)
      case ttx: TransferTransaction          => TransferTransactionDiff(blockchain, currentBlockTs)(ttx)
      case mtx: MassTransferTransaction      => MassTransferTransactionDiff(blockchain, currentBlockTs)(mtx)
      case ltx: LeaseTransaction             => LeaseTransactionsDiff.lease(blockchain)(ltx)
      case ltx: LeaseCancelTransaction       => LeaseTransactionsDiff.leaseCancel(blockchain, currentBlockTs)(ltx)
      case atx: CreateAliasTransaction       => CreateAliasTransactionDiff(blockchain)(atx)
      case dtx: DataTransaction              => DataTransactionDiff(blockchain)(dtx)
      case sstx: SetScriptTransaction        => SetScriptTransactionDiff(blockchain)(sstx)
      case sstx: SetAssetScriptTransaction   => AssetTransactionsDiff.setAssetScript(blockchain, currentBlockTs)(sstx)
      case stx: SponsorFeeTransaction        => AssetTransactionsDiff.sponsor(blockchain, currentBlockTs)(stx)
      case _                                 => UnsupportedTransactionType.asLeft
    }
    val complexityDiff = Diff.empty.copy(scriptsComplexity = DiffsCommon.getScriptsComplexity(blockchain, tx)).asRight[ValidationError]

    Monoid.combine(complexityDiff, diff).traced
  }

  // insufficient funds related
  private def skipFundsSufficiency(blockchain: Blockchain, tx: Transaction): Boolean =
    tx match {
      case _: LeaseCancelTransaction      => true
      case _ if !acceptFailed(blockchain) => true
      case _                              => false
    }

  private def validateFee(blockchain: Blockchain, tx: Transaction): Either[ValidationError, Unit] =
    for {
      fee <- feePortfolios(blockchain, tx)
      _   <- validateBalance(blockchain, tx.typeId, Diff(tx, portfolios = fee))
    } yield ()

  private def validateOrder(blockchain: Blockchain, order: Order, matcherFee: Long): Either[ValidationError, Unit] =
    for {
      _ <- order.matcherFeeAssetId match {
        case Waves => Right(())
        case asset @ IssuedAsset(_) =>
          blockchain
            .assetDescription(asset)
            .toRight(GenericError(s"Asset $asset should be issued before it can be traded"))
      }
      orderDiff = Diff.empty.copy(portfolios = Map(order.sender.toAddress -> Portfolio.build(order.matcherFeeAssetId, -matcherFee)))
      _ <- validateBalance(blockchain, ExchangeTransaction.typeId, orderDiff)
    } yield ()

  private def validatePayments(blockchain: Blockchain, tx: InvokeScriptTransaction): Either[ValidationError, Unit] =
    for {
      dAppAddress <- blockchain.resolveAlias(tx.dAppAddressOrAlias)
      portfolios <- tx.payments
        .map {
          case InvokeScriptTransaction.Payment(amt, assetId) =>
            assetId match {
              case asset @ IssuedAsset(_) =>
                blockchain
                  .assetDescription(asset)
                  .toRight(GenericError(s"Referenced $asset not found"))
                  .as(
                    Monoid.combine(
                      Map(tx.sender.toAddress -> Portfolio(0, LeaseBalance.empty, Map(asset -> -amt))),
                      Map(dAppAddress         -> Portfolio(0, LeaseBalance.empty, Map(asset -> amt)))
                    )
                  )
              case Waves =>
                Monoid
                  .combine(
                    Map(tx.sender.toAddress -> Portfolio(-amt, LeaseBalance.empty, Map.empty)),
                    Map(dAppAddress         -> Portfolio(amt, LeaseBalance.empty, Map.empty))
                  )
                  .asRight
            }
        }
        .foldLeft[Either[ValidationError, Map[Address, Portfolio]]](Right(Map.empty))(Monoid.combine)
      paymentsDiff = Diff.empty.copy(portfolios = portfolios)
      _ <- BalanceDiffValidation(blockchain)(paymentsDiff)
    } yield ()

  // failed transactions related
  private def mayFail(tx: Transaction): Boolean = tx.typeId == InvokeScriptTransaction.typeId || tx.typeId == ExchangeTransaction.typeId

  private def acceptFailed(blockchain: Blockchain): Boolean = blockchain.isFeatureActivated(BlockV5)

  private def failedTransactionDiff(blockchain: Blockchain, tx: Transaction, error: Option[ErrorMessage]): Either[ValidationError, Diff] = {
    val extractDAppAddress = tx match {
      case ist: InvokeScriptTransaction => blockchain.resolveAlias(ist.dAppAddressOrAlias).map(Some(_))
      case _                            => Right(None)
    }

    for {
      portfolios <- feePortfolios(blockchain, tx)
      maybeDApp  <- extractDAppAddress
    } yield {
      Diff.empty.copy(
        transactions = mutable.LinkedHashMap((tx.id(), (tx, (portfolios.keys ++ maybeDApp.toList).toSet, false))),
        portfolios = portfolios,
        scriptResults = Map(tx.id() -> InvokeScriptResult(errorMessage = error))
      )
    }
  }

  private object isFailedTransaction {
    def unapply(result: TracedResult[ValidationError, Diff]): Option[Option[ErrorMessage]] =
      result match {
        case TracedResult(Left(TransactionValidationError(e: FailedScriptError, tx)), _) => Some(errorMessage(e, tx))
        case _                                                                           => None
      }

    def errorMessage(cf: FailedScriptError, tx: Transaction): Option[ErrorMessage] =
      tx match {
        case _: InvokeScriptTransaction => Some(ErrorMessage(cf.reason.code, cf.error))
        case _                          => None
      }
  }

  // helpers
  private def feePortfolios(blockchain: Blockchain, tx: Transaction): Either[ValidationError, Map[Address, Portfolio]] =
    tx match {
      case _: GenesisTransaction | _: ContinuationTransaction   => Map.empty[Address, Portfolio].asRight
      case ptx: PaymentTransaction => Map(ptx.sender.toAddress -> Portfolio(balance = -ptx.fee, LeaseBalance.empty, assets = Map.empty)).asRight
      case ptx: ProvenTransaction =>
        ptx.assetFee match {
          case (Waves, fee) => Map(ptx.sender.toAddress -> Portfolio(-fee, LeaseBalance.empty, Map.empty)).asRight
          case (asset @ IssuedAsset(_), fee) =>
            for {
              assetInfo <- blockchain
                .assetDescription(asset)
                .toRight(GenericError(s"Asset $asset does not exist, cannot be used to pay fees"))
              wavesFee <- Either.cond(
                assetInfo.sponsorship > 0,
                Sponsorship.toWaves(fee, assetInfo.sponsorship),
                GenericError(s"Asset $asset is not sponsored, cannot be used to pay fees")
              )
            } yield Monoid.combine(
              Map(ptx.sender.toAddress       -> Portfolio(0, LeaseBalance.empty, Map(asset         -> -fee))),
              Map(assetInfo.issuer.toAddress -> Portfolio(-wavesFee, LeaseBalance.empty, Map(asset -> fee)))
            )
        }
      case _ => UnsupportedTransactionType.asLeft
    }

  private implicit final class EitherOps[E, A](val ei: Either[E, A]) extends AnyVal {
    def traced: TracedResult[E, A] = TracedResult.wrapE(ei)
  }

  private val success: TracedResult[ValidationError, Unit] = Right(()).traced

  case class TransactionValidationError(cause: ValidationError, tx: Transaction) extends ValidationError {
    override def toString: String = s"TransactionValidationError(cause = $cause,\ntx = ${Json.prettyPrint(tx.json())})"
  }

  private val stats = TxProcessingStats
}<|MERGE_RESOLUTION|>--- conflicted
+++ resolved
@@ -14,12 +14,8 @@
 import com.wavesplatform.state.InvokeScriptResult.ErrorMessage
 import com.wavesplatform.state.{Blockchain, Diff, InvokeScriptResult, LeaseBalance, Portfolio, Sponsorship}
 import com.wavesplatform.transaction.Asset.{IssuedAsset, Waves}
-<<<<<<< HEAD
 import com.wavesplatform.state.diffs.invoke.{ContinuationTransactionDiff, InvokeScriptTransactionDiff}
-import com.wavesplatform.transaction.TxValidationError.{CanFail, GenericError, UnsupportedTransactionType}
-=======
 import com.wavesplatform.transaction.TxValidationError.{FailedScriptError, GenericError, UnsupportedTransactionType}
->>>>>>> b1c15b41
 import com.wavesplatform.transaction._
 import com.wavesplatform.transaction.assets._
 import com.wavesplatform.transaction.assets.exchange.{ExchangeTransaction, Order}
@@ -124,18 +120,11 @@
   ): TracedResult[ValidationError, Diff] =
     stats.transactionDiffValidation.measureForType(tx.typeId) {
       tx match {
-<<<<<<< HEAD
         case gtx: GenesisTransaction       => GenesisTransactionDiff(blockchain.height)(gtx).traced
         case ptx: PaymentTransaction       => PaymentTransactionDiff(blockchain)(ptx).traced
-        case ci: InvokeScriptTransaction   => InvokeScriptTransactionDiff(blockchain, currentBlockTs)(ci)
+        case ci: InvokeScriptTransaction   => InvokeScriptTransactionDiff(blockchain, currentBlockTs, skipExecution = skipFailing)(ci)
         case cont: ContinuationTransaction => ContinuationTransactionDiff(blockchain, currentBlockTs)(cont)
         case etx: ExchangeTransaction      => ExchangeTransactionDiff(blockchain)(etx).traced
-=======
-        case gtx: GenesisTransaction     => GenesisTransactionDiff(blockchain.height)(gtx).traced
-        case ptx: PaymentTransaction     => PaymentTransactionDiff(blockchain)(ptx).traced
-        case ci: InvokeScriptTransaction => InvokeScriptTransactionDiff(blockchain, currentBlockTs, skipExecution = skipFailing)(ci)
-        case etx: ExchangeTransaction    => ExchangeTransactionDiff(blockchain)(etx).traced
->>>>>>> b1c15b41
         case ptx: ProvenTransaction      => provenTransactionDiff(blockchain, currentBlockTs)(ptx)
         case _                           => UnsupportedTransactionType.asLeft.traced
       }
