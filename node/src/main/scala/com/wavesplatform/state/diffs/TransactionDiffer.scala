--- conflicted
+++ resolved
@@ -9,31 +9,20 @@
 import com.wavesplatform.features.BlockchainFeatures.BlockV5
 import com.wavesplatform.features.FeatureProvider._
 import com.wavesplatform.lang.ValidationError
-<<<<<<< HEAD
-import com.wavesplatform.metrics._
-import com.wavesplatform.state._
-import com.wavesplatform.state.diffs.invoke.{ContinuationTransactionDiff, InvokeScriptTransactionDiff}
-import com.wavesplatform.transaction.TxValidationError.UnsupportedTransactionType
-=======
 import com.wavesplatform.metrics.TxProcessingStats
 import com.wavesplatform.metrics.TxProcessingStats.TxTimerExt
 import com.wavesplatform.state.InvokeScriptResult.ErrorMessage
 import com.wavesplatform.state.{Blockchain, Diff, InvokeScriptResult, LeaseBalance, Portfolio, Sponsorship}
 import com.wavesplatform.transaction.Asset.{IssuedAsset, Waves}
+import com.wavesplatform.state.diffs.invoke.{ContinuationTransactionDiff, InvokeScriptTransactionDiff}
 import com.wavesplatform.transaction.TxValidationError.{CanFail, GenericError, UnsupportedTransactionType}
->>>>>>> 298cb4be
 import com.wavesplatform.transaction._
 import com.wavesplatform.transaction.assets._
 import com.wavesplatform.transaction.assets.exchange.{ExchangeTransaction, Order}
 import com.wavesplatform.transaction.lease.{LeaseCancelTransaction, LeaseTransaction}
 import com.wavesplatform.transaction.smart.script.trace.TracedResult
-<<<<<<< HEAD
 import com.wavesplatform.transaction.smart.{ContinuationTransaction, InvokeScriptTransaction, SetScriptTransaction, Verifier}
-import com.wavesplatform.transaction.transfer._
-=======
-import com.wavesplatform.transaction.smart.{InvokeScriptTransaction, SetScriptTransaction, Verifier}
 import com.wavesplatform.transaction.transfer.{MassTransferTransaction, TransferTransaction}
->>>>>>> 298cb4be
 import play.api.libs.json.Json
 
 import scala.collection.mutable
@@ -111,24 +100,13 @@
   private def transactionDiff(blockchain: Blockchain, tx: Transaction, currentBlockTs: Long): TracedResult[ValidationError, Diff] =
     stats.transactionDiffValidation.measureForType(tx.typeId) {
       tx match {
-<<<<<<< HEAD
-        case gtx: GenesisTransaction       => GenesisTransactionDiff(blockchain.height)(gtx)
-        case ptx: PaymentTransaction       => PaymentTransactionDiff(blockchain)(ptx)
-        case ci: InvokeScriptTransaction   => InvokeScriptTransactionDiff(blockchain, currentBlockTimestamp)(ci)
+        case gtx: GenesisTransaction       => GenesisTransactionDiff(blockchain.height)(gtx).traced
+        case ptx: PaymentTransaction       => PaymentTransactionDiff(blockchain)(ptx).traced
+        case ci: InvokeScriptTransaction   => InvokeScriptTransactionDiff(blockchain, currentBlockTs)(ci)
         case cont: ContinuationTransaction => ContinuationTransactionDiff(blockchain, currentBlockTimestamp)(cont)
-        case etx: ExchangeTransaction      => ExchangeTransactionDiff(blockchain)(etx)
-        case otherTx: ProvenTransaction =>
-          unverifiedWithEstimate(currentBlockTimestamp)(blockchain, otherTx)
-            .map(complexityDiff(blockchain, otherTx) |+| _)
-        case _ => Left(UnsupportedTransactionType)
-=======
-        case gtx: GenesisTransaction     => GenesisTransactionDiff(blockchain.height)(gtx).traced
-        case ptx: PaymentTransaction     => PaymentTransactionDiff(blockchain)(ptx).traced
-        case ci: InvokeScriptTransaction => InvokeScriptTransactionDiff(blockchain, currentBlockTs)(ci)
-        case etx: ExchangeTransaction    => ExchangeTransactionDiff(blockchain)(etx).traced
+        case etx: ExchangeTransaction      => ExchangeTransactionDiff(blockchain)(etx).traced
         case ptx: ProvenTransaction      => provenTransactionDiff(blockchain, currentBlockTs)(ptx)
         case _                           => UnsupportedTransactionType.asLeft.traced
->>>>>>> 298cb4be
       }
     }
 
