package com.wavesplatform.state.diffs

import cats.instances.either._
import cats.instances.map._
import cats.kernel.Monoid
import cats.syntax.either._
import cats.syntax.functor._
import com.wavesplatform.account.{Address, AddressScheme}
import com.wavesplatform.common.state.ByteStr
import com.wavesplatform.features.BlockchainFeatures.BlockV5
import com.wavesplatform.lang.ValidationError
import com.wavesplatform.metrics.TxProcessingStats
import com.wavesplatform.metrics.TxProcessingStats.TxTimerExt
import com.wavesplatform.state.InvokeScriptResult.ErrorMessage
import com.wavesplatform.state.diffs.invoke.InvokeScriptTransactionDiff
import com.wavesplatform.state.{Blockchain, Diff, InvokeScriptResult, LeaseBalance, NewTransactionInfo, Portfolio, Sponsorship}
import com.wavesplatform.transaction.Asset.{IssuedAsset, Waves}
import com.wavesplatform.transaction.TxValidationError._
import com.wavesplatform.transaction._
import com.wavesplatform.transaction.assets._
import com.wavesplatform.transaction.assets.exchange.{ExchangeTransaction, Order}
import com.wavesplatform.transaction.lease.{LeaseCancelTransaction, LeaseTransaction}
import com.wavesplatform.transaction.smart.script.trace.TracedResult
import com.wavesplatform.transaction.smart.{InvokeScriptTransaction, SetScriptTransaction, Verifier}
import com.wavesplatform.transaction.transfer.{MassTransferTransaction, TransferTransaction}
import play.api.libs.json.Json

import scala.collection.mutable

object TransactionDiffer {
  def apply(prevBlockTs: Option[Long], currentBlockTs: Long, verify: Boolean = true)(
      blockchain: Blockchain,
      tx: Transaction
  ): TracedResult[ValidationError, Diff] =
    validate(prevBlockTs, currentBlockTs, verify, skipFailing = false)(blockchain, tx) match {
      case isFailedTransaction((complexity, scriptResult)) if acceptFailed(blockchain) =>
        failedTransactionDiff(blockchain, tx, complexity, scriptResult).traced
      case result => result
    }

  /** Validates transaction but since BlockV5 skips ability to fail (does not execute asset scripts and dApp script for ExchangeTx and InvokeScriptTx) */
  def skipFailing(prevBlockTimestamp: Option[Long], currentBlockTimestamp: Long, verify: Boolean = true)(
      blockchain: Blockchain,
      tx: Transaction
  ): TracedResult[ValidationError, Diff] = {
    validate(prevBlockTimestamp, currentBlockTimestamp, verify = verify, skipFailing = mayFail(tx) && acceptFailed(blockchain))(blockchain, tx)
  }

  /**
    * Validates transaction.
    * @param skipFailing skip execution of the DApp and asset scripts
    * @param verify validate common checks, proofs and asset scripts execution. If `skipFailing` is true asset scripts will not be executed
    */
  private def validate(prevBlockTimestamp: Option[Long], currentBlockTimestamp: Long, verify: Boolean, skipFailing: Boolean)(
      blockchain: Blockchain,
      tx: Transaction
  ): TracedResult[ValidationError, Diff] = {
    // do not validate assets if `skipFailing` is `true` because assets verification is the only way (other than DApp execution) to fail the transaction
    // otherwise validate assets if `verify` is `true` or the transaction may fail
    val verifyAssets = if (skipFailing) false else verify || (mayFail(tx) && acceptFailed(blockchain))
    val result = for {
<<<<<<< HEAD
      _               <- validateCommon(blockchain, tx, prevBlockTimestamp, currentBlockTimestamp, verify).traced
      _               <- validateFunds(blockchain, tx).traced
      _               <- verifyTransaction(blockchain, tx, verify)
      transactionDiff <- transactionDiff(blockchain, tx, currentBlockTimestamp, skipFailing)
      _               <- validateBalance(blockchain, tx.typeId, transactionDiff).traced
      diff            <- assetsVerifierDiff(blockchain, tx, verifyAssets, transactionDiff)
=======
      _    <- if (verify) validateCommon(blockchain, tx, prevBlockTimestamp, currentBlockTimestamp).traced else success
      _    <- validateFunds(blockchain, tx).traced
      _    <- if (verify) validateProofs(blockchain, tx) else success
      diff <- transactionDiff(blockchain, tx, currentBlockTimestamp, skipFailing, verifyAssets)
      _    <- validateBalance(blockchain, tx.typeId, diff).traced
      _    <- if (verifyAssets) validateAssets(blockchain, tx) else success
>>>>>>> ec4583be
    } yield diff
    result.leftMap(TransactionValidationError(_, tx))
  }

  // validation related
  private def validateCommon(
      blockchain: Blockchain,
      tx: Transaction,
      prevBlockTs: Option[Long],
      currentBlockTs: Long,
      verify: Boolean
  ): Either[ValidationError, Unit] =
    if (verify)
      stats.commonValidation
        .measureForType(tx.typeId) {
          for {
            _ <- CommonValidation.disallowFromAnotherNetwork(tx, AddressScheme.current.chainId)
            _ <- CommonValidation.disallowTxFromFuture(blockchain.settings.functionalitySettings, currentBlockTs, tx)
            _ <- CommonValidation.disallowTxFromPast(blockchain.settings.functionalitySettings, prevBlockTs, tx)
            _ <- CommonValidation.disallowBeforeActivationTime(blockchain, tx)
            _ <- CommonValidation.disallowDuplicateIds(blockchain, tx)
            _ <- CommonValidation.disallowSendingGreaterThanBalance(blockchain, currentBlockTs, tx)
            _ <- FeeValidation(blockchain, tx)
          } yield ()
        } else Right(())

  private def validateFunds(blockchain: Blockchain, tx: Transaction): Either[ValidationError, Unit] =
    if (skipFundsSufficiency(blockchain, tx)) Right(())
    else
      for {
        _ <- validateFee(blockchain, tx)
        _ <- tx match {
          case etx: ExchangeTransaction =>
            for {
              _ <- validateOrder(blockchain, etx.buyOrder, etx.buyMatcherFee)
              _ <- validateOrder(blockchain, etx.sellOrder, etx.sellMatcherFee)
            } yield ()
          case itx: InvokeScriptTransaction => validatePayments(blockchain, itx)
          case _                            => Right(())
        }
      } yield ()

  private def verifyTransaction(blockchain: Blockchain, tx: Transaction, verify: Boolean): TracedResult[ValidationError, Unit] =
    if (verify) Verifier(blockchain)(tx).as(()) else Right(()).traced

  private def assetsVerifierDiff(blockchain: Blockchain, tx: Transaction, verify: Boolean, initDiff: Diff): TracedResult[ValidationError, Diff] = {
    val diff = if (verify) {
      Verifier.assets(blockchain)(tx).leftMap {
        case (spentComplexity, ScriptExecutionError(error, log, Some(assetId))) if mayFail(tx) && acceptFailed(blockchain) =>
          FailedTransactionError.assetExecution(error, spentComplexity, log, assetId)
        case (spentComplexity, TransactionNotAllowedByScript(log, Some(assetId))) if mayFail(tx) && acceptFailed(blockchain) =>
          FailedTransactionError.notAllowedByAsset(spentComplexity, log, assetId)
        case (_, ve) => ve
      }
    } else Diff.empty.copy(scriptsComplexity = DiffsCommon.getAssetsComplexity(blockchain, tx)).asRight[ValidationError].traced

    diff.map(Monoid.combine(initDiff, _)).leftMap {
      case fte: FailedTransactionError => fte.addComplexity(initDiff.scriptsComplexity)
      case ve                          => ve
    }
  }

  private def validateBalance(blockchain: Blockchain, txType: TxType, diff: Diff): Either[ValidationError, Unit] =
    stats.balanceValidation.measureForType(txType)(BalanceDiffValidation(blockchain)(diff).as(()))

  private def transactionDiff(
      blockchain: Blockchain,
      tx: Transaction,
      currentBlockTs: Long,
<<<<<<< HEAD
      skipFailing: Boolean
  ): TracedResult[ValidationError, Diff] = {
    val alreadySpentComplexity = DiffsCommon.getAccountsComplexity(blockchain, tx)
    val diff = stats.transactionDiffValidation.measureForType(tx.typeId) {
      tx match {
        case gtx: GenesisTransaction           => GenesisTransactionDiff(blockchain.height)(gtx).traced
        case ptx: PaymentTransaction           => PaymentTransactionDiff(blockchain)(ptx).traced
        case ci: InvokeScriptTransaction       => InvokeScriptTransactionDiff(blockchain, currentBlockTs, skipExecution = skipFailing)(ci)
        case etx: ExchangeTransaction          => ExchangeTransactionDiff(blockchain)(etx).traced
        case itx: IssueTransaction             => AssetTransactionsDiff.issue(blockchain)(itx).traced
        case rtx: ReissueTransaction           => AssetTransactionsDiff.reissue(blockchain, currentBlockTs)(rtx).traced
        case btx: BurnTransaction              => AssetTransactionsDiff.burn(blockchain)(btx).traced
        case uaitx: UpdateAssetInfoTransaction => AssetTransactionsDiff.updateInfo(blockchain)(uaitx).traced
        case ttx: TransferTransaction          => TransferTransactionDiff(blockchain, currentBlockTs)(ttx).traced
        case mtx: MassTransferTransaction      => MassTransferTransactionDiff(blockchain, currentBlockTs)(mtx).traced
        case ltx: LeaseTransaction             => LeaseTransactionsDiff.lease(blockchain)(ltx).traced
        case ltx: LeaseCancelTransaction       => LeaseTransactionsDiff.leaseCancel(blockchain, currentBlockTs)(ltx).traced
        case atx: CreateAliasTransaction       => CreateAliasTransactionDiff(blockchain)(atx).traced
        case dtx: DataTransaction              => DataTransactionDiff(blockchain)(dtx).traced
        case sstx: SetScriptTransaction        => SetScriptTransactionDiff(blockchain)(sstx).traced
        case sstx: SetAssetScriptTransaction   => AssetTransactionsDiff.setAssetScript(blockchain, currentBlockTs)(sstx).traced
        case stx: SponsorFeeTransaction        => AssetTransactionsDiff.sponsor(blockchain)(stx).traced
        case _                                 => UnsupportedTransactionType.asLeft.traced
=======
      skipFailing: Boolean,
      verifyAssets: Boolean
  ): TracedResult[ValidationError, Diff] =
    stats.transactionDiffValidation.measureForType(tx.typeId) {
      tx match {
        case gtx: GenesisTransaction     => GenesisTransactionDiff(blockchain.height)(gtx).traced
        case ptx: PaymentTransaction     => PaymentTransactionDiff(blockchain)(ptx).traced
        case ci: InvokeScriptTransaction => InvokeScriptTransactionDiff(blockchain, currentBlockTs, skipExecution = skipFailing, verifyAssets = verifyAssets)(ci)
        case etx: ExchangeTransaction    => ExchangeTransactionDiff(blockchain)(etx).traced
        case ptx: ProvenTransaction      => provenTransactionDiff(blockchain, currentBlockTs)(ptx)
        case _                           => UnsupportedTransactionType.asLeft.traced
>>>>>>> ec4583be
      }
    }
    diff
      .map(d => d.copy(scriptsComplexity = d.scriptsComplexity + alreadySpentComplexity))
      .leftMap {
        case fte: FailedTransactionError => fte.addComplexity(alreadySpentComplexity)
        case ve                          => ve
      }
  }

  // insufficient funds related
  private def skipFundsSufficiency(blockchain: Blockchain, tx: Transaction): Boolean =
    tx match {
      case _: LeaseCancelTransaction      => true
      case _ if !acceptFailed(blockchain) => true
      case _                              => false
    }

  private def validateFee(blockchain: Blockchain, tx: Transaction): Either[ValidationError, Unit] =
    for {
      fee <- feePortfolios(blockchain, tx)
      _   <- validateBalance(blockchain, tx.typeId, Diff(tx, portfolios = fee))
    } yield ()

  private def validateOrder(blockchain: Blockchain, order: Order, matcherFee: Long): Either[ValidationError, Unit] =
    for {
      _ <- order.matcherFeeAssetId match {
        case Waves => Right(())
        case asset @ IssuedAsset(_) =>
          blockchain
            .assetDescription(asset)
            .toRight(GenericError(s"Asset $asset should be issued before it can be traded"))
      }
      orderDiff = Diff.empty.copy(portfolios = Map(order.sender.toAddress -> Portfolio.build(order.matcherFeeAssetId, -matcherFee)))
      _ <- validateBalance(blockchain, ExchangeTransaction.typeId, orderDiff)
    } yield ()

  private def validatePayments(blockchain: Blockchain, tx: InvokeScriptTransaction): Either[ValidationError, Unit] =
    for {
      dAppAddress <- blockchain.resolveAlias(tx.dAppAddressOrAlias)
      portfolios <- tx.payments
        .map {
          case InvokeScriptTransaction.Payment(amt, assetId) =>
            assetId match {
              case asset @ IssuedAsset(_) =>
                blockchain
                  .assetDescription(asset)
                  .toRight(GenericError(s"Referenced $asset not found"))
                  .as(
                    Monoid.combine(
                      Map(tx.sender.toAddress -> Portfolio(0, LeaseBalance.empty, Map(asset -> -amt))),
                      Map(dAppAddress         -> Portfolio(0, LeaseBalance.empty, Map(asset -> amt)))
                    )
                  )
              case Waves =>
                Monoid
                  .combine(
                    Map(tx.sender.toAddress -> Portfolio(-amt, LeaseBalance.empty, Map.empty)),
                    Map(dAppAddress         -> Portfolio(amt, LeaseBalance.empty, Map.empty))
                  )
                  .asRight
            }
        }
        .foldLeft[Either[ValidationError, Map[Address, Portfolio]]](Right(Map.empty))(Monoid.combine)
      paymentsDiff = Diff.empty.copy(portfolios = portfolios)
      _ <- BalanceDiffValidation(blockchain)(paymentsDiff)
    } yield ()

  // failed transactions related
  private def mayFail(tx: Transaction): Boolean = tx.typeId == InvokeScriptTransaction.typeId || tx.typeId == ExchangeTransaction.typeId

  private def acceptFailed(blockchain: Blockchain): Boolean = blockchain.isFeatureActivated(BlockV5)

  private def failedTransactionDiff(
      blockchain: Blockchain,
      tx: Transaction,
      spentComplexity: Long,
      scriptResult: Option[InvokeScriptResult]
  ): Either[ValidationError, Diff] = {
    val extractDAppAddress = tx match {
      case ist: InvokeScriptTransaction => blockchain.resolveAlias(ist.dAppAddressOrAlias).map(Some(_))
      case _                            => Right(None)
    }

    for {
      portfolios <- feePortfolios(blockchain, tx)
      maybeDApp  <- extractDAppAddress
    } yield {
      Diff.empty.copy(
        transactions = mutable.LinkedHashMap((tx.id(), NewTransactionInfo(tx, (portfolios.keys ++ maybeDApp.toList).toSet, applied = false))),
        portfolios = portfolios,
        scriptResults = scriptResult.fold(Map.empty[ByteStr, InvokeScriptResult])(sr => Map(tx.id() -> sr)),
        scriptsComplexity = spentComplexity
      )
    }
  }

  private object isFailedTransaction {
    def unapply(result: TracedResult[ValidationError, Diff]): Option[(Long, Option[InvokeScriptResult])] =
      result match {
<<<<<<< HEAD
        case TracedResult(Left(TransactionValidationError(e: FailedTransactionError, tx)), _) => Some((e.spentComplexity, scriptResult(e, tx)))
=======
        case TracedResult(Left(TransactionValidationError(e: FailedTransactionError, tx)), _) => Some(errorMessage(e, tx))
>>>>>>> ec4583be
        case _                                                                                => None
      }

    def scriptResult(cf: FailedTransactionError, tx: Transaction): Option[InvokeScriptResult] =
      tx match {
        case _: InvokeScriptTransaction => Some(InvokeScriptResult(error = Some(ErrorMessage(cf.code, cf.message))))
        case _                          => None
      }
  }

  // helpers
  private def feePortfolios(blockchain: Blockchain, tx: Transaction): Either[ValidationError, Map[Address, Portfolio]] =
    tx match {
      case _: GenesisTransaction   => Map.empty[Address, Portfolio].asRight
      case ptx: PaymentTransaction => Map(ptx.sender.toAddress -> Portfolio(balance = -ptx.fee, LeaseBalance.empty, assets = Map.empty)).asRight
      case ptx: ProvenTransaction =>
        ptx.assetFee match {
          case (Waves, fee) => Map(ptx.sender.toAddress -> Portfolio(-fee, LeaseBalance.empty, Map.empty)).asRight
          case (asset @ IssuedAsset(_), fee) =>
            for {
              assetInfo <- blockchain
                .assetDescription(asset)
                .toRight(GenericError(s"Asset $asset does not exist, cannot be used to pay fees"))
              wavesFee <- Either.cond(
                assetInfo.sponsorship > 0,
                Sponsorship.toWaves(fee, assetInfo.sponsorship),
                GenericError(s"Asset $asset is not sponsored, cannot be used to pay fees")
              )
            } yield Monoid.combine(
              Map(ptx.sender.toAddress       -> Portfolio(0, LeaseBalance.empty, Map(asset         -> -fee))),
              Map(assetInfo.issuer.toAddress -> Portfolio(-wavesFee, LeaseBalance.empty, Map(asset -> fee)))
            )
        }
      case _ => UnsupportedTransactionType.asLeft
    }

  private implicit final class EitherOps[E, A](val ei: Either[E, A]) extends AnyVal {
    def traced: TracedResult[E, A] = TracedResult.wrapE(ei)
  }

  case class TransactionValidationError(cause: ValidationError, tx: Transaction) extends ValidationError {
    override def toString: String = s"TransactionValidationError(cause = $cause,\ntx = ${Json.prettyPrint(tx.json())})"
  }

  private val stats = TxProcessingStats
}<|MERGE_RESOLUTION|>--- conflicted
+++ resolved
@@ -59,21 +59,12 @@
     // otherwise validate assets if `verify` is `true` or the transaction may fail
     val verifyAssets = if (skipFailing) false else verify || (mayFail(tx) && acceptFailed(blockchain))
     val result = for {
-<<<<<<< HEAD
       _               <- validateCommon(blockchain, tx, prevBlockTimestamp, currentBlockTimestamp, verify).traced
       _               <- validateFunds(blockchain, tx).traced
-      _               <- verifyTransaction(blockchain, tx, verify)
-      transactionDiff <- transactionDiff(blockchain, tx, currentBlockTimestamp, skipFailing)
+      verifierDiff    <- verifierDiff(blockchain, tx, verify)
+      transactionDiff <- transactionDiff(blockchain, tx, verifierDiff, currentBlockTimestamp, skipFailing, verifyAssets)
       _               <- validateBalance(blockchain, tx.typeId, transactionDiff).traced
       diff            <- assetsVerifierDiff(blockchain, tx, verifyAssets, transactionDiff)
-=======
-      _    <- if (verify) validateCommon(blockchain, tx, prevBlockTimestamp, currentBlockTimestamp).traced else success
-      _    <- validateFunds(blockchain, tx).traced
-      _    <- if (verify) validateProofs(blockchain, tx) else success
-      diff <- transactionDiff(blockchain, tx, currentBlockTimestamp, skipFailing, verifyAssets)
-      _    <- validateBalance(blockchain, tx.typeId, diff).traced
-      _    <- if (verifyAssets) validateAssets(blockchain, tx) else success
->>>>>>> ec4583be
     } yield diff
     result.leftMap(TransactionValidationError(_, tx))
   }
@@ -116,8 +107,9 @@
         }
       } yield ()
 
-  private def verifyTransaction(blockchain: Blockchain, tx: Transaction, verify: Boolean): TracedResult[ValidationError, Unit] =
-    if (verify) Verifier(blockchain)(tx).as(()) else Right(()).traced
+  private def verifierDiff(blockchain: Blockchain, tx: Transaction, verify: Boolean): TracedResult[ValidationError, Diff] =
+    if (verify) Verifier(blockchain)(tx).as(Diff.empty.copy(scriptsComplexity = DiffsCommon.getAccountsComplexity(blockchain, tx)))
+    else Right(Diff.empty).traced
 
   private def assetsVerifierDiff(blockchain: Blockchain, tx: Transaction, verify: Boolean, initDiff: Diff): TracedResult[ValidationError, Diff] = {
     val diff = if (verify) {
@@ -128,7 +120,7 @@
           FailedTransactionError.notAllowedByAsset(spentComplexity, log, assetId)
         case (_, ve) => ve
       }
-    } else Diff.empty.copy(scriptsComplexity = DiffsCommon.getAssetsComplexity(blockchain, tx)).asRight[ValidationError].traced
+    } else Diff.empty.asRight[ValidationError].traced
 
     diff.map(Monoid.combine(initDiff, _)).leftMap {
       case fte: FailedTransactionError => fte.addComplexity(initDiff.scriptsComplexity)
@@ -142,16 +134,16 @@
   private def transactionDiff(
       blockchain: Blockchain,
       tx: Transaction,
+      initDiff: Diff,
       currentBlockTs: Long,
-<<<<<<< HEAD
-      skipFailing: Boolean
+      skipFailing: Boolean,
+      verifyAssets: Boolean
   ): TracedResult[ValidationError, Diff] = {
-    val alreadySpentComplexity = DiffsCommon.getAccountsComplexity(blockchain, tx)
     val diff = stats.transactionDiffValidation.measureForType(tx.typeId) {
       tx match {
         case gtx: GenesisTransaction           => GenesisTransactionDiff(blockchain.height)(gtx).traced
         case ptx: PaymentTransaction           => PaymentTransactionDiff(blockchain)(ptx).traced
-        case ci: InvokeScriptTransaction       => InvokeScriptTransactionDiff(blockchain, currentBlockTs, skipExecution = skipFailing)(ci)
+        case ci: InvokeScriptTransaction       => InvokeScriptTransactionDiff(blockchain, currentBlockTs, skipFailing, verifyAssets)(ci)
         case etx: ExchangeTransaction          => ExchangeTransactionDiff(blockchain)(etx).traced
         case itx: IssueTransaction             => AssetTransactionsDiff.issue(blockchain)(itx).traced
         case rtx: ReissueTransaction           => AssetTransactionsDiff.reissue(blockchain, currentBlockTs)(rtx).traced
@@ -167,25 +159,13 @@
         case sstx: SetAssetScriptTransaction   => AssetTransactionsDiff.setAssetScript(blockchain, currentBlockTs)(sstx).traced
         case stx: SponsorFeeTransaction        => AssetTransactionsDiff.sponsor(blockchain)(stx).traced
         case _                                 => UnsupportedTransactionType.asLeft.traced
-=======
-      skipFailing: Boolean,
-      verifyAssets: Boolean
-  ): TracedResult[ValidationError, Diff] =
-    stats.transactionDiffValidation.measureForType(tx.typeId) {
-      tx match {
-        case gtx: GenesisTransaction     => GenesisTransactionDiff(blockchain.height)(gtx).traced
-        case ptx: PaymentTransaction     => PaymentTransactionDiff(blockchain)(ptx).traced
-        case ci: InvokeScriptTransaction => InvokeScriptTransactionDiff(blockchain, currentBlockTs, skipExecution = skipFailing, verifyAssets = verifyAssets)(ci)
-        case etx: ExchangeTransaction    => ExchangeTransactionDiff(blockchain)(etx).traced
-        case ptx: ProvenTransaction      => provenTransactionDiff(blockchain, currentBlockTs)(ptx)
-        case _                           => UnsupportedTransactionType.asLeft.traced
->>>>>>> ec4583be
-      }
-    }
+      }
+    }
+
     diff
-      .map(d => d.copy(scriptsComplexity = d.scriptsComplexity + alreadySpentComplexity))
+      .map(d => Monoid.combine(initDiff, d))
       .leftMap {
-        case fte: FailedTransactionError => fte.addComplexity(alreadySpentComplexity)
+        case fte: FailedTransactionError => fte.addComplexity(initDiff.scriptsComplexity)
         case ve                          => ve
       }
   }
@@ -280,11 +260,7 @@
   private object isFailedTransaction {
     def unapply(result: TracedResult[ValidationError, Diff]): Option[(Long, Option[InvokeScriptResult])] =
       result match {
-<<<<<<< HEAD
         case TracedResult(Left(TransactionValidationError(e: FailedTransactionError, tx)), _) => Some((e.spentComplexity, scriptResult(e, tx)))
-=======
-        case TracedResult(Left(TransactionValidationError(e: FailedTransactionError, tx)), _) => Some(errorMessage(e, tx))
->>>>>>> ec4583be
         case _                                                                                => None
       }
 
