--- conflicted
+++ resolved
@@ -14,12 +14,8 @@
 import com.wavesplatform.metrics.TxProcessingStats.TxTimerExt
 import com.wavesplatform.state.InvokeScriptResult.ErrorMessage
 import com.wavesplatform.state.diffs.invoke.InvokeScriptTransactionDiff
-<<<<<<< HEAD
 import com.wavesplatform.state.{Blockchain, Diff, InvokeScriptResult, LeaseBalance, NewTransactionInfo, Portfolio, Sponsorship}
 import com.wavesplatform.transaction.*
-=======
-import com.wavesplatform.state.{Blockchain, Diff, InvokeScriptResult, LeaseBalance, Portfolio, Sponsorship}
->>>>>>> 61aaf1f6
 import com.wavesplatform.transaction.Asset.{IssuedAsset, Waves}
 import com.wavesplatform.transaction.TxValidationError.*
 import com.wavesplatform.transaction.assets.*
@@ -30,11 +26,7 @@
 import com.wavesplatform.transaction.transfer.{MassTransferTransaction, TransferTransaction}
 import play.api.libs.json.Json
 
-<<<<<<< HEAD
 import scala.collection.immutable.VectorMap
-=======
-import scala.util.control.NonFatal
->>>>>>> 61aaf1f6
 
 object TransactionDiffer {
   def apply(prevBlockTs: Option[Long], currentBlockTs: Long, verify: Boolean = true)(
@@ -191,7 +183,7 @@
         tx match {
           case gtx: GenesisTransaction           => GenesisTransactionDiff(blockchain.height)(gtx).traced
           case ptx: PaymentTransaction           => PaymentTransactionDiff(blockchain)(ptx).traced
-          case ci: InvokeTransaction       => InvokeScriptTransactionDiff(blockchain, currentBlockTs, limitedExecution)(ci)
+          case ci: InvokeTransaction             => InvokeScriptTransactionDiff(blockchain, currentBlockTs, limitedExecution)(ci)
           case etx: ExchangeTransaction          => ExchangeTransactionDiff(blockchain)(etx).traced
           case itx: IssueTransaction             => AssetTransactionsDiff.issue(blockchain)(itx).traced
           case rtx: ReissueTransaction           => AssetTransactionsDiff.reissue(blockchain, currentBlockTs)(rtx).traced
@@ -247,7 +239,6 @@
     for {
       dAppAddress <- blockchain.resolveAlias(tx.dApp)
       portfolios <- tx.payments
-<<<<<<< HEAD
         .traverse { case InvokeScriptTransaction.Payment(amt, assetId) =>
           assetId match {
             case asset @ IssuedAsset(_) =>
@@ -270,32 +261,6 @@
                 )
                 .leftMap(GenericError(_))
           }
-=======
-        .traverse {
-          case InvokeScriptTransaction.Payment(amt, assetId) =>
-            assetId match {
-              case asset @ IssuedAsset(_) =>
-                blockchain
-                  .assetDescription(asset)
-                  .toRight(GenericError(s"Referenced $asset not found"))
-                  .flatMap(
-                    _ =>
-                      Diff
-                        .combine(
-                          Map(tx.sender.toAddress -> Portfolio(0, LeaseBalance.empty, Map(asset -> -amt))),
-                          Map(dAppAddress         -> Portfolio(0, LeaseBalance.empty, Map(asset -> amt)))
-                        )
-                        .leftMap(GenericError(_))
-                  )
-              case Waves =>
-                Diff
-                  .combine(
-                    Map(tx.sender.toAddress -> Portfolio(-amt, LeaseBalance.empty, Map.empty)),
-                    Map(dAppAddress         -> Portfolio(amt, LeaseBalance.empty, Map.empty))
-                  )
-                  .leftMap(GenericError(_))
-            }
->>>>>>> 61aaf1f6
         }
         .flatMap(_.foldM(Map.empty[Address, Portfolio])(Diff.combine).leftMap(GenericError(_)))
       paymentsDiff = Diff(portfolios = portfolios)
@@ -315,7 +280,6 @@
       tx: Transaction,
       spentComplexity: Long,
       scriptResult: Option[InvokeScriptResult]
-<<<<<<< HEAD
   ): Either[ValidationError, Diff] = {
     val extractDAppAddress = tx match {
       case it: InvokeTransaction => blockchain.resolveAlias(it.dApp).map(Some(_))
@@ -340,17 +304,6 @@
       ).unsafeCombine(ethereumMetaDiff)
     }
   }
-=======
-  ): Either[ValidationError, Diff] =
-    feePortfolios(blockchain, tx).map(
-      portfolios =>
-        Diff(
-          portfolios = portfolios,
-          scriptResults = scriptResult.fold(Map.empty[ByteStr, InvokeScriptResult])(sr => Map(tx.id() -> sr)),
-          scriptsComplexity = spentComplexity
-        ).bindTransaction(blockchain, tx, applied = false)
-    )
->>>>>>> 61aaf1f6
 
   private object isFailedTransaction {
     def unapply(result: TracedResult[ValidationError, Diff]): Option[(Long, Option[InvokeScriptResult], List[TraceStep], TracedResult.Attributes)] =
@@ -384,19 +337,12 @@
                 Sponsorship.toWaves(fee, assetInfo.sponsorship),
                 GenericError(s"Asset $asset is not sponsored, cannot be used to pay fees")
               )
-<<<<<<< HEAD
-              portfolios <- Diff.combine(
-                Map(ptx.sender.toAddress       -> Portfolio(0, LeaseBalance.empty, Map(asset         -> -fee))),
-                Map(assetInfo.issuer.toAddress -> Portfolio(-wavesFee, LeaseBalance.empty, Map(asset -> fee)))
-              ).leftMap(GenericError(_))
-=======
               portfolios <- Diff
                 .combine(
-                  Map(ptx.sender.toAddress       -> Portfolio(0, LeaseBalance.empty, Map(asset         -> -fee))),
+                  Map(ptx.sender.toAddress       -> Portfolio(0, LeaseBalance.empty, Map(asset -> -fee))),
                   Map(assetInfo.issuer.toAddress -> Portfolio(-wavesFee, LeaseBalance.empty, Map(asset -> fee)))
                 )
                 .leftMap(GenericError(_))
->>>>>>> 61aaf1f6
             } yield portfolios
         }
       case _ => UnsupportedTransactionType.asLeft
