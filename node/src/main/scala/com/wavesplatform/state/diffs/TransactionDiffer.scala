package com.wavesplatform.state.diffs

import cats.implicits.{toFoldableOps, toTraverseOps}
import cats.instances.either.*
import cats.syntax.either.*
import cats.syntax.functor.*
import com.wavesplatform.account.{Address, AddressScheme}
import com.wavesplatform.common.state.ByteStr
import com.wavesplatform.features.BlockchainFeatures
import com.wavesplatform.features.BlockchainFeatures.{BlockV5, RideV6}
import com.wavesplatform.lang.ValidationError
import com.wavesplatform.lang.v1.ContractLimits
import com.wavesplatform.metrics.TxProcessingStats
import com.wavesplatform.metrics.TxProcessingStats.TxTimerExt
import com.wavesplatform.state.InvokeScriptResult.ErrorMessage
import com.wavesplatform.state.diffs.invoke.InvokeScriptTransactionDiff
import com.wavesplatform.state.{Blockchain, Diff, InvokeScriptResult, NewTransactionInfo, Portfolio, Sponsorship}
import com.wavesplatform.transaction.*
import com.wavesplatform.transaction.Asset.{IssuedAsset, Waves}
import com.wavesplatform.transaction.TxValidationError.*
import com.wavesplatform.transaction.assets.*
import com.wavesplatform.transaction.assets.exchange.{ExchangeTransaction, Order}
import com.wavesplatform.transaction.lease.{LeaseCancelTransaction, LeaseTransaction}
import com.wavesplatform.transaction.smart.*
import com.wavesplatform.transaction.smart.script.trace.{TraceStep, TracedResult}
import com.wavesplatform.transaction.transfer.{MassTransferTransaction, TransferTransaction}
import play.api.libs.json.Json

object TransactionDiffer {
  def apply(prevBlockTs: Option[Long], currentBlockTs: Long, verify: Boolean = true)(
      blockchain: Blockchain,
      tx: Transaction
  ): TracedResult[ValidationError, Diff] =
    validate(prevBlockTs, currentBlockTs, verify, limitedExecution = false)(blockchain, tx) match {
      case isFailedTransaction((complexity, scriptResult, trace, attributes)) if acceptFailed(blockchain) =>
        TracedResult(failedTransactionDiff(blockchain, tx, complexity, scriptResult), trace, attributes)
      case result =>
        result
    }

  def forceValidate(prevBlockTs: Option[Long], currentBlockTs: Long)(
      blockchain: Blockchain,
      tx: Transaction
  ): TracedResult[ValidationError, Diff] =
    validate(prevBlockTs, currentBlockTs, verify = true, limitedExecution = false)(blockchain, tx)

  def limitedExecution(prevBlockTimestamp: Option[Long], currentBlockTimestamp: Long, verify: Boolean = true)(
      blockchain: Blockchain,
      tx: Transaction
  ): TracedResult[ValidationError, Diff] = {
    validate(prevBlockTimestamp, currentBlockTimestamp, verify = verify, limitedExecution = transactionMayFail(tx) && acceptFailed(blockchain))(
      blockchain,
      tx
    )
  }

  /** Validates transaction.
    * @param limitedExecution
    *   skip execution of the DApp and asset scripts
    * @param verify
    *   validate common checks, proofs and asset scripts execution. If `skipFailing` is true asset scripts will not be executed
    */
  private def validate(prevBlockTimestamp: Option[Long], currentBlockTimestamp: Long, verify: Boolean, limitedExecution: Boolean)(
      blockchain: Blockchain,
      tx: Transaction
  ): TracedResult[ValidationError, Diff] = {
    val runVerifiers = verify || (transactionMayFail(tx) && acceptFailed(blockchain))
    val result = for {
      _               <- validateCommon(blockchain, tx, prevBlockTimestamp, currentBlockTimestamp, verify).traced
      _               <- validateFunds(blockchain, tx).traced
      verifierDiff    <- if (runVerifiers) verifierDiff(blockchain, tx) else Right(Diff.empty).traced
      transactionDiff <- transactionDiff(blockchain, tx, verifierDiff, currentBlockTimestamp, limitedExecution)
      remainingComplexity = if (limitedExecution) ContractLimits.FailFreeInvokeComplexity - transactionDiff.scriptsComplexity.toInt else Int.MaxValue
      _ <- validateBalance(blockchain, tx.tpe, transactionDiff).traced.leftMap { err =>
        def acceptFailedByBalance(): Boolean =
          acceptFailed(blockchain) && blockchain.isFeatureActivated(BlockchainFeatures.SynchronousCalls)

        if (transactionDiff.scriptsComplexity > ContractLimits.FailFreeInvokeComplexity && transactionMayFail(tx) && acceptFailedByBalance())
          FailedTransactionError(FailedTransactionError.Cause.DAppExecution, transactionDiff.scriptsComplexity, Nil, Some(err.toString))
        else
          err
      }
      diff <- assetsVerifierDiff(blockchain, tx, runVerifiers, transactionDiff, remainingComplexity)
    } yield diff

    result
      .leftMap {
        // Force reject
        case fte: FailedTransactionError if fte.isFailFree && blockchain.isFeatureActivated(RideV6) && fte.isDAppExecution =>
          InvokeRejectError(fte.message, fte.log)
        case fte: FailedTransactionError if fte.isFailFree && blockchain.isFeatureActivated(RideV6) =>
          ScriptExecutionError(fte.message, fte.log, fte.assetId)
        case err => err
      }
      .leftMap(TransactionValidationError(_, tx))
  }

  // validation related
  private def validateCommon(
      blockchain: Blockchain,
      tx: Transaction,
      prevBlockTs: Option[Long],
      currentBlockTs: Long,
      verify: Boolean
  ): Either[ValidationError, Unit] =
    if (verify)
      stats.commonValidation
        .measureForType(tx.tpe) {
          for {
            _ <- CommonValidation.disallowFromAnotherNetwork(tx, AddressScheme.current.chainId)
            _ <- CommonValidation.disallowTxFromFuture(blockchain.settings.functionalitySettings, currentBlockTs, tx)
            _ <- CommonValidation.disallowTxFromPast(blockchain.settings.functionalitySettings, prevBlockTs, tx)
            _ <- CommonValidation.disallowBeforeActivationTime(blockchain, tx)
            _ <- CommonValidation.disallowDuplicateIds(blockchain, tx)
            _ <- CommonValidation.disallowSendingGreaterThanBalance(blockchain, currentBlockTs, tx)
            _ <- FeeValidation(blockchain, tx)
          } yield ()
        }
    else Right(())

  private def validateFunds(blockchain: Blockchain, tx: Transaction): Either[ValidationError, Unit] =
    if (skipFundsSufficiency(blockchain, tx)) Right(())
    else
      for {
        _ <- validateFee(blockchain, tx)
        _ <- tx match {
          case etx: ExchangeTransaction =>
            for {
              _ <- validateOrder(blockchain, etx.buyOrder, etx.buyMatcherFee)
              _ <- validateOrder(blockchain, etx.sellOrder, etx.sellMatcherFee)

              // Balance overflow check
              _ <-
                if (blockchain.height >= blockchain.settings.functionalitySettings.estimatorSumOverflowFixHeight) {
                  ExchangeTransactionDiff
                    .getPortfolios(blockchain, etx)
                    .flatMap(pfs => validateBalance(blockchain, etx.tpe, Diff(portfolios = pfs)))
                } else Right(())
            } yield ()
          case itx: InvokeScriptTransaction => validatePayments(blockchain, itx)
          case _                            => Right(())
        }
      } yield ()

  private[this] def verifierDiff(blockchain: Blockchain, tx: Transaction): TracedResult[ValidationError, Diff] =
    Verifier(blockchain)(tx).map(complexity => Diff(scriptsComplexity = complexity))

  def assetsVerifierDiff(
      blockchain: Blockchain,
      tx: TransactionBase,
      verify: Boolean,
      initDiff: Diff,
      remainingComplexity: Int
  ): TracedResult[ValidationError, Diff] = {
    val diff = if (verify) {
      Verifier.assets(blockchain, remainingComplexity)(tx).leftMap {
        case (spentComplexity, ScriptExecutionError(error, log, Some(assetId))) if transactionMayFail(tx) && acceptFailed(blockchain) =>
          FailedTransactionError.assetExecution(error, spentComplexity, log, assetId)
        case (spentComplexity, TransactionNotAllowedByScript(log, Some(assetId))) if transactionMayFail(tx) && acceptFailed(blockchain) =>
          FailedTransactionError.notAllowedByAsset(spentComplexity, log, assetId)
        case (_, ve) => ve
      }
    } else Diff.empty.asRight[ValidationError].traced

    diff.flatMap(d => initDiff.combineE(d)).leftMap {
      case fte: FailedTransactionError => fte.addComplexity(initDiff.scriptsComplexity)
      case ve                          => ve
    }
  }

  private def validateBalance(blockchain: Blockchain, txType: Transaction.Type, diff: Diff): Either[ValidationError, Unit] =
    stats.balanceValidation.measureForType(txType)(BalanceDiffValidation(blockchain)(diff).as(()))

  private def transactionDiff(
      blockchain: Blockchain,
      tx: Transaction,
      initDiff: Diff,
      currentBlockTs: TxTimestamp,
      limitedExecution: Boolean
  ): TracedResult[ValidationError, Diff] =
    stats.transactionDiffValidation
      .measureForType(tx.tpe) {
        tx match {
          case gtx: GenesisTransaction           => GenesisTransactionDiff(blockchain.height)(gtx).traced
          case ptx: PaymentTransaction           => PaymentTransactionDiff(blockchain)(ptx).traced
          case ci: InvokeTransaction             => InvokeScriptTransactionDiff(blockchain, currentBlockTs, limitedExecution)(ci)
          case etx: ExchangeTransaction          => ExchangeTransactionDiff(blockchain)(etx).traced
          case itx: IssueTransaction             => AssetTransactionsDiff.issue(blockchain)(itx).traced
          case rtx: ReissueTransaction           => AssetTransactionsDiff.reissue(blockchain, currentBlockTs)(rtx).traced
          case btx: BurnTransaction              => AssetTransactionsDiff.burn(blockchain)(btx).traced
          case uaitx: UpdateAssetInfoTransaction => AssetTransactionsDiff.updateInfo(blockchain)(uaitx).traced
          case ttx: TransferTransaction          => TransferTransactionDiff(blockchain)(ttx).traced
          case mtx: MassTransferTransaction      => MassTransferTransactionDiff(blockchain, currentBlockTs)(mtx).traced
          case ltx: LeaseTransaction             => LeaseTransactionsDiff.lease(blockchain)(ltx).traced
          case ltx: LeaseCancelTransaction       => LeaseTransactionsDiff.leaseCancel(blockchain, currentBlockTs)(ltx).traced
          case atx: CreateAliasTransaction       => CreateAliasTransactionDiff(blockchain)(atx).traced
          case dtx: DataTransaction              => DataTransactionDiff(blockchain)(dtx).traced
          case sstx: SetScriptTransaction        => SetScriptTransactionDiff(blockchain)(sstx).traced
          case sstx: SetAssetScriptTransaction   => AssetTransactionsDiff.setAssetScript(blockchain)(sstx).traced
          case stx: SponsorFeeTransaction        => AssetTransactionsDiff.sponsor(blockchain)(stx).traced
          case et: EthereumTransaction           => EthereumTransactionDiff(blockchain, currentBlockTs, limitedExecution)(et)
          case _                                 => UnsupportedTransactionType.asLeft.traced
        }
      }
      .flatMap(diff => initDiff.combineE(diff.bindTransaction(blockchain, tx, applied = true)))
      .leftMap {
        case fte: FailedTransactionError => fte.addComplexity(initDiff.scriptsComplexity)
        case ve                          => ve
      }

  // insufficient funds related
  private def skipFundsSufficiency(blockchain: Blockchain, tx: Transaction): Boolean =
    tx match {
      case _: LeaseCancelTransaction      => true
      case _ if !acceptFailed(blockchain) => true
      case _                              => false
    }

  private def validateFee(blockchain: Blockchain, tx: Transaction): Either[ValidationError, Unit] =
    for {
      fee <- feePortfolios(blockchain, tx)
      _   <- validateBalance(blockchain, tx.tpe, Diff(portfolios = fee))
    } yield ()

  private def validateOrder(blockchain: Blockchain, order: Order, matcherFee: Long): Either[ValidationError, Unit] =
    for {
      _ <- order.matcherFeeAssetId match {
        case Waves => Right(())
        case asset @ IssuedAsset(_) =>
          blockchain
            .assetDescription(asset)
            .toRight(GenericError(s"Asset $asset should be issued before it can be traded"))
      }
      orderDiff = Diff(portfolios = Map(order.sender.toAddress -> Portfolio.build(order.matcherFeeAssetId, -matcherFee)))
      _ <- validateBalance(blockchain, TransactionType.Exchange, orderDiff)
    } yield ()

  private def validatePayments(blockchain: Blockchain, tx: InvokeScriptTransaction): Either[ValidationError, Unit] =
    for {
      dAppAddress <- blockchain.resolveAlias(tx.dApp)
      portfolios <- tx.payments
        .traverse { case InvokeScriptTransaction.Payment(amt, assetId) =>
          assetId match {
            case asset @ IssuedAsset(_) =>
              blockchain
                .assetDescription(asset)
                .toRight(GenericError(s"Referenced $asset not found"))
                .flatMap(_ =>
                  Diff
                    .combine(
                      Map[Address, Portfolio](tx.senderAddress -> Portfolio.build(asset -> -amt)),
                      Map[Address, Portfolio](dAppAddress      -> Portfolio.build(asset -> amt))
                    )
                    .leftMap(GenericError(_))
                )
            case Waves =>
              Diff
                .combine(
                  Map[Address, Portfolio](tx.senderAddress -> Portfolio(-amt)),
                  Map[Address, Portfolio](dAppAddress      -> Portfolio(amt))
                )
                .leftMap(GenericError(_))
          }
        }
        .flatMap(_.foldM(Map.empty[Address, Portfolio])(Diff.combine).leftMap(GenericError(_)))
      paymentsDiff = Diff(portfolios = portfolios)
      _ <- BalanceDiffValidation(blockchain)(paymentsDiff)
    } yield ()

  // failed transactions related
  private def transactionMayFail(tx: TransactionBase): Boolean =
    tx.tpe == TransactionType.InvokeScript ||
      tx.tpe == TransactionType.InvokeExpression ||
      tx.tpe == TransactionType.Exchange

  private def acceptFailed(blockchain: Blockchain): Boolean = blockchain.isFeatureActivated(BlockV5)

  private def failedTransactionDiff(
      blockchain: Blockchain,
      tx: Transaction,
      spentComplexity: Long,
      scriptResult: Option[InvokeScriptResult]
  ): Either[ValidationError, Diff] = {
    val extractDAppAddress = tx match {
      case it: InvokeTransaction => blockchain.resolveAlias(it.dApp).map(Some(_))
      case _                     => Right(None)
    }

    for {
      portfolios <- feePortfolios(blockchain, tx)
      maybeDApp  <- extractDAppAddress
      calledAddresses = scriptResult.map(inv => InvokeScriptResult.Invocation.calledAddresses(inv.invokes)).getOrElse(Nil)
    } yield {
      val affectedAddresses = portfolios.keySet ++ maybeDApp ++ calledAddresses
      val ethereumMetaDiff = tx match {
        case e: EthereumTransaction => EthereumTransactionDiff.meta(blockchain)(e)
        case _                      => Diff.empty
      }
<<<<<<< HEAD
      Diff.withTransaction(
        NewTransactionInfo(tx, affectedAddresses, applied = false, spentComplexity),
=======
      Diff.withTransactions(
        Vector(NewTransactionInfo(tx, affectedAddresses, applied = false, spentComplexity)),
>>>>>>> deb8ae33
        portfolios = portfolios,
        scriptResults = scriptResult.fold(Map.empty[ByteStr, InvokeScriptResult])(sr => Map(tx.id() -> sr)),
        scriptsComplexity = spentComplexity
      ).combineF(ethereumMetaDiff).getOrElse(Diff.empty)
    }
  }

  private object isFailedTransaction {
    def unapply(result: TracedResult[ValidationError, Diff]): Option[(Long, Option[InvokeScriptResult], List[TraceStep], TracedResult.Attributes)] =
      result match {
        case TracedResult(Left(TransactionValidationError(e: FailedTransactionError, _)), trace, attributes) =>
          Some((e.spentComplexity, scriptResult(e), trace, attributes))
        case _ => None
      }

    private[this] def scriptResult(cf: FailedTransactionError): Option[InvokeScriptResult] =
      Some(InvokeScriptResult(error = Some(ErrorMessage(cf.code, cf.message)), invokes = cf.invocations))
  }

  // helpers
  private def feePortfolios(blockchain: Blockchain, tx: Transaction): Either[ValidationError, Map[Address, Portfolio]] =
    tx match {
      case _: GenesisTransaction => Map.empty[Address, Portfolio].asRight
      case ptx: PaymentTransaction =>
        Map[Address, Portfolio](ptx.sender.toAddress -> Portfolio(balance = -ptx.fee.value)).asRight
      case e: EthereumTransaction => Map[Address, Portfolio](e.senderAddress() -> Portfolio(-e.fee)).asRight
      case ptx: ProvenTransaction =>
        ptx.assetFee match {
          case (Waves, fee) => Map[Address, Portfolio](ptx.sender.toAddress -> Portfolio(-fee)).asRight
          case (asset @ IssuedAsset(_), fee) =>
            for {
              assetInfo <- blockchain
                .assetDescription(asset)
                .toRight(GenericError(s"Asset $asset does not exist, cannot be used to pay fees"))
              wavesFee <- Either.cond(
                assetInfo.sponsorship > 0,
                Sponsorship.toWaves(fee, assetInfo.sponsorship),
                GenericError(s"Asset $asset is not sponsored, cannot be used to pay fees")
              )
              portfolios <- Diff
                .combine(
                  Map(ptx.sender.toAddress       -> Portfolio.build(asset, -fee)),
                  Map(assetInfo.issuer.toAddress -> Portfolio.build(-wavesFee, asset, fee))
                )
                .leftMap(GenericError(_))
            } yield portfolios
        }
      case _ => UnsupportedTransactionType.asLeft
    }

  private implicit final class EitherOps[E, A](val ei: Either[E, A]) extends AnyVal {
    // Not really traced, just wraps value with an empty trace value
    def traced: TracedResult[E, A] = TracedResult.wrapE(ei)
  }

  case class TransactionValidationError(cause: ValidationError, tx: Transaction) extends ValidationError {
    override def toString: String = s"TransactionValidationError(cause = $cause,\ntx = ${Json.prettyPrint(tx.json())})"
  }

  private val stats = TxProcessingStats
}<|MERGE_RESOLUTION|>--- conflicted
+++ resolved
@@ -296,13 +296,8 @@
         case e: EthereumTransaction => EthereumTransactionDiff.meta(blockchain)(e)
         case _                      => Diff.empty
       }
-<<<<<<< HEAD
-      Diff.withTransaction(
-        NewTransactionInfo(tx, affectedAddresses, applied = false, spentComplexity),
-=======
       Diff.withTransactions(
         Vector(NewTransactionInfo(tx, affectedAddresses, applied = false, spentComplexity)),
->>>>>>> deb8ae33
         portfolios = portfolios,
         scriptResults = scriptResult.fold(Map.empty[ByteStr, InvokeScriptResult])(sr => Map(tx.id() -> sr)),
         scriptsComplexity = spentComplexity
