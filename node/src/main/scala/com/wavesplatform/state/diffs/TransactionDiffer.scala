--- conflicted
+++ resolved
@@ -12,14 +12,8 @@
 import com.wavesplatform.transaction.smart.script.trace.TracedResult
 import com.wavesplatform.transaction.smart.{InvokeScriptTransaction, SetScriptTransaction, Verifier}
 import com.wavesplatform.transaction.transfer._
-<<<<<<< HEAD
 
 object TransactionDiffer {
-=======
-import com.wavesplatform.utils.ScorexLogging
-
-object TransactionDiffer extends ScorexLogging {
->>>>>>> 6537360e
 
   private val stats = TxProcessingStats
 
@@ -69,15 +63,13 @@
   private def unverified(currentBlockTimestamp: Long)(blockchain: Blockchain, tx: Transaction): TracedResult[ValidationError, Diff] =
     stats.transactionDiffValidation.measureForType(tx.builder.typeId) {
       tx match {
-        case gtx: GenesisTransaction => GenesisTransactionDiff(blockchain.height)(gtx)
-        case ptx: PaymentTransaction =>
-<<<<<<< HEAD
-          PaymentTransactionDiff(blockchain)(ptx)
+        case gtx: GenesisTransaction     => GenesisTransactionDiff(blockchain.height)(gtx)
+        case ptx: PaymentTransaction     => PaymentTransactionDiff(blockchain)(ptx)
         case ci: InvokeScriptTransaction => InvokeScriptTransactionDiff(blockchain)(ci)
         case etx: ExchangeTransaction    => ExchangeTransactionDiff(blockchain)(etx)
         case otherTx: ProvenTransaction =>
-          complexityDiff(blockchain, otherTx) |+|
-            unverifiedWithEstimate(currentBlockTimestamp)(blockchain, otherTx)
+          unverifiedWithEstimate(currentBlockTimestamp)(blockchain, otherTx)
+            .map(complexityDiff(blockchain, otherTx) |+| _)
         case _ => Left(UnsupportedTransactionType)
       }
     }
@@ -85,26 +77,10 @@
   private def complexityDiff(
       blockchain: Blockchain,
       tx: ProvenTransaction
-  ): TracedResult[ValidationError, Diff] =
-    TracedResult(DiffsCommon.countScriptsComplexity(blockchain, tx))
-      .map(c => Diff(tx, scriptsComplexity = c))
-      .leftMap(GenericError(_))
-=======
-          PaymentTransactionDiff(blockchain.settings.functionalitySettings, currentBlockHeight, currentBlockTimestamp)(ptx)
-        case ci: InvokeScriptTransaction => InvokeScriptTransactionDiff(blockchain, currentBlockHeight)(ci)
-        case etx: ExchangeTransaction    => ExchangeTransactionDiff(blockchain, currentBlockHeight)(etx)
-        case otherTx: ProvenTransaction  =>
-          unverifiedWithEstimate(currentBlockTimestamp, currentBlockHeight)(blockchain, otherTx)
-            .map(complexityDiff(currentBlockHeight, blockchain, otherTx) |+| _)
-        case _  => Left(UnsupportedTransactionType)
-      }
-    }
-
-  private def complexityDiff(height: Int, blockchain: Blockchain, tx: ProvenTransaction): Diff = {
+  ): Diff = {
     val complexity = DiffsCommon.getScriptsComplexity(blockchain, tx)
-    Diff(height, tx, scriptsComplexity = complexity)
+    Diff(tx, scriptsComplexity = complexity)
   }
->>>>>>> 6537360e
 
   private def unverifiedWithEstimate(
       currentBlockTimestamp: Long
