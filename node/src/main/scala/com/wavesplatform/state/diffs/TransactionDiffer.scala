package com.wavesplatform.state.diffs

import cats.instances.either._
import cats.instances.map._
import cats.kernel.Monoid
import cats.syntax.either._
import cats.syntax.functor._
import com.wavesplatform.account.{Address, AddressScheme}
import com.wavesplatform.common.state.ByteStr
import com.wavesplatform.features.BlockchainFeatures.BlockV5
import com.wavesplatform.lang.ValidationError
import com.wavesplatform.lang.v1.ContractLimits
import com.wavesplatform.metrics.TxProcessingStats
import com.wavesplatform.metrics.TxProcessingStats.TxTimerExt
import com.wavesplatform.state.InvokeScriptResult.ErrorMessage
import com.wavesplatform.state.diffs.invoke.InvokeScriptTransactionDiff
import com.wavesplatform.state.{Blockchain, Diff, InvokeScriptResult, LeaseBalance, NewTransactionInfo, Portfolio, Sponsorship}
import com.wavesplatform.transaction.Asset.{IssuedAsset, Waves}
import com.wavesplatform.transaction.TxValidationError._
import com.wavesplatform.transaction._
import com.wavesplatform.transaction.assets._
import com.wavesplatform.transaction.assets.exchange.{ExchangeTransaction, Order}
import com.wavesplatform.transaction.lease.{LeaseCancelTransaction, LeaseTransaction}
import com.wavesplatform.transaction.smart.script.trace.TracedResult
import com.wavesplatform.transaction.smart.{InvokeScriptTransaction, SetScriptTransaction, Verifier}
import com.wavesplatform.transaction.transfer.{MassTransferTransaction, TransferTransaction}
import play.api.libs.json.Json

import scala.collection.mutable

object TransactionDiffer {
  def apply(prevBlockTs: Option[Long], currentBlockTs: Long, verify: Boolean = true)(
      blockchain: Blockchain,
      tx: Transaction
  ): TracedResult[ValidationError, Diff] =
    validate(prevBlockTs, currentBlockTs, verify, limitedExecution = false)(blockchain, tx) match {
      case isFailedTransaction((complexity, scriptResult)) if acceptFailed(blockchain) =>
        failedTransactionDiff(blockchain, tx, complexity, scriptResult).traced
      case result => result
    }

  def forceValidate(prevBlockTs: Option[Long], currentBlockTs: Long)(
      blockchain: Blockchain,
      tx: Transaction
  ): TracedResult[ValidationError, Diff] =
    validate(prevBlockTs, currentBlockTs, verify = true, limitedExecution = false)(blockchain, tx)

  def limitedExecution(prevBlockTimestamp: Option[Long], currentBlockTimestamp: Long, verify: Boolean = true)(
      blockchain: Blockchain,
      tx: Transaction
  ): TracedResult[ValidationError, Diff] = {
    validate(prevBlockTimestamp, currentBlockTimestamp, verify = verify, limitedExecution = mayFail(tx) && acceptFailed(blockchain))(blockchain, tx)
  }

  /**
    * Validates transaction.
    * @param limitedExecution skip execution of the DApp and asset scripts
    * @param verify validate common checks, proofs and asset scripts execution. If `skipFailing` is true asset scripts will not be executed
    */
  private def validate(prevBlockTimestamp: Option[Long], currentBlockTimestamp: Long, verify: Boolean, limitedExecution: Boolean)(
      blockchain: Blockchain,
      tx: Transaction
  ): TracedResult[ValidationError, Diff] = {
    val verifyAssets = verify || (mayFail(tx) && acceptFailed(blockchain))
    val result = for {
      _               <- validateCommon(blockchain, tx, prevBlockTimestamp, currentBlockTimestamp, verify).traced
      _               <- validateFunds(blockchain, tx).traced
      verifierDiff    <- if (verify) verifierDiff(blockchain, tx) else Right(Diff.empty).traced
      transactionDiff <- transactionDiff(blockchain, tx, verifierDiff, currentBlockTimestamp, limitedExecution)
      _               <- validateBalance(blockchain, tx.typeId, transactionDiff).traced
      remainingComplexity = if (limitedExecution) ContractLimits.FailFreeInvokeComplexity - transactionDiff.scriptsComplexity.toInt else Int.MaxValue
      diff <- assetsVerifierDiff(blockchain, tx, verifyAssets, transactionDiff, remainingComplexity)
    } yield diff
    result.leftMap(TransactionValidationError(_, tx))
  }

  // validation related
  private def validateCommon(
      blockchain: Blockchain,
      tx: Transaction,
      prevBlockTs: Option[Long],
      currentBlockTs: Long,
      verify: Boolean
  ): Either[ValidationError, Unit] =
    if (verify)
      stats.commonValidation
        .measureForType(tx.typeId) {
          for {
            _ <- CommonValidation.disallowFromAnotherNetwork(tx, AddressScheme.current.chainId)
            _ <- CommonValidation.disallowTxFromFuture(blockchain.settings.functionalitySettings, currentBlockTs, tx)
            _ <- CommonValidation.disallowTxFromPast(blockchain.settings.functionalitySettings, prevBlockTs, tx)
            _ <- CommonValidation.disallowBeforeActivationTime(blockchain, tx)
            _ <- CommonValidation.disallowDuplicateIds(blockchain, tx)
            _ <- CommonValidation.disallowSendingGreaterThanBalance(blockchain, currentBlockTs, tx)
            _ <- FeeValidation(blockchain, tx)
          } yield ()
        } else Right(())

  private def validateFunds(blockchain: Blockchain, tx: Transaction): Either[ValidationError, Unit] =
    if (skipFundsSufficiency(blockchain, tx)) Right(())
    else
      for {
        _ <- validateFee(blockchain, tx)
        _ <- tx match {
          case etx: ExchangeTransaction =>
            for {
              _ <- validateOrder(blockchain, etx.buyOrder, etx.buyMatcherFee)
              _ <- validateOrder(blockchain, etx.sellOrder, etx.sellMatcherFee)
            } yield ()
          case itx: InvokeScriptTransaction => validatePayments(blockchain, itx)
          case _                            => Right(())
        }
      } yield ()

<<<<<<< HEAD
  private def verifierDiff(blockchain: Blockchain, tx: Transaction, verify: Boolean): TracedResult[ValidationError, Diff] =
    if (verify) {
      Verifier(blockchain)(tx) match {
        case (complexity, ttx) => ttx.as(Diff.empty.copy(scriptsComplexity = DiffsCommon.getAccountsComplexity(blockchain, tx), spentComplexity = complexity))
      }
    } else Right(Diff.empty).traced
=======
  private def verifierDiff(blockchain: Blockchain, tx: Transaction) =
    Verifier(blockchain)(tx).as(Diff.empty.copy(scriptsComplexity = DiffsCommon.getAccountsComplexity(blockchain, tx)))
>>>>>>> 3d9fe9cb

  private def assetsVerifierDiff(
      blockchain: Blockchain,
      tx: Transaction,
      verify: Boolean,
      initDiff: Diff,
      remainingComplexity: Int
  ): TracedResult[ValidationError, Diff] = {
    val diff = if (verify) {
<<<<<<< HEAD
      Verifier.assets(blockchain)(tx).leftMap {
        case (spentComplexity, real, ScriptExecutionError(error, log, Some(assetId))) if mayFail(tx) && acceptFailed(blockchain) =>
          FailedTransactionError.assetExecution(error, spentComplexity, real, log, assetId)
        case (spentComplexity, real, TransactionNotAllowedByScript(log, Some(assetId))) if mayFail(tx) && acceptFailed(blockchain) =>
          FailedTransactionError.notAllowedByAsset(spentComplexity, real, log, assetId)
        case (_, _, ve) => ve
=======
      Verifier.assets(blockchain, remainingComplexity)(tx).leftMap {
        case (spentComplexity, ScriptExecutionError(error, log, Some(assetId))) if mayFail(tx) && acceptFailed(blockchain) =>
          FailedTransactionError.assetExecution(error, spentComplexity, log, assetId)
        case (spentComplexity, TransactionNotAllowedByScript(log, Some(assetId))) if mayFail(tx) && acceptFailed(blockchain) =>
          FailedTransactionError.notAllowedByAsset(spentComplexity, log, assetId)
        case (_, ve) => ve
>>>>>>> 3d9fe9cb
      }
    } else Diff.empty.asRight[ValidationError].traced

    diff.map(Monoid.combine(initDiff, _)).leftMap {
      case fte: FailedTransactionError => fte.addComplexity(initDiff.scriptsComplexity, initDiff.spentComplexity)
      case ve                          => ve
    }
  }

  private def validateBalance(blockchain: Blockchain, txType: TxType, diff: Diff): Either[ValidationError, Unit] =
    stats.balanceValidation.measureForType(txType)(BalanceDiffValidation(blockchain)(diff).as(()))

  private def transactionDiff(blockchain: Blockchain, tx: Transaction, initDiff: Diff, currentBlockTs: TxTimestamp, limitedExecution: Boolean) = {
    val diff = stats.transactionDiffValidation.measureForType(tx.typeId) {
      tx match {
        case gtx: GenesisTransaction           => GenesisTransactionDiff(blockchain.height)(gtx).traced
        case ptx: PaymentTransaction           => PaymentTransactionDiff(blockchain)(ptx).traced
        case ci: InvokeScriptTransaction       => InvokeScriptTransactionDiff(blockchain, currentBlockTs, limitedExecution)(ci)
        case etx: ExchangeTransaction          => ExchangeTransactionDiff(blockchain)(etx).traced
        case itx: IssueTransaction             => AssetTransactionsDiff.issue(blockchain)(itx).traced
        case rtx: ReissueTransaction           => AssetTransactionsDiff.reissue(blockchain, currentBlockTs)(rtx).traced
        case btx: BurnTransaction              => AssetTransactionsDiff.burn(blockchain)(btx).traced
        case uaitx: UpdateAssetInfoTransaction => AssetTransactionsDiff.updateInfo(blockchain)(uaitx).traced
        case ttx: TransferTransaction          => TransferTransactionDiff(blockchain, currentBlockTs)(ttx).traced
        case mtx: MassTransferTransaction      => MassTransferTransactionDiff(blockchain, currentBlockTs)(mtx).traced
        case ltx: LeaseTransaction             => LeaseTransactionsDiff.lease(blockchain)(ltx).traced
        case ltx: LeaseCancelTransaction       => LeaseTransactionsDiff.leaseCancel(blockchain, currentBlockTs)(ltx).traced
        case atx: CreateAliasTransaction       => CreateAliasTransactionDiff(blockchain)(atx).traced
        case dtx: DataTransaction              => DataTransactionDiff(blockchain)(dtx).traced
        case sstx: SetScriptTransaction        => SetScriptTransactionDiff(blockchain)(sstx).traced
        case sstx: SetAssetScriptTransaction   => AssetTransactionsDiff.setAssetScript(blockchain, currentBlockTs)(sstx).traced
        case stx: SponsorFeeTransaction        => AssetTransactionsDiff.sponsor(blockchain)(stx).traced
        case _                                 => UnsupportedTransactionType.asLeft.traced
      }
    }

    diff
      .map(d => Monoid.combine(initDiff, d))
      .leftMap {
        case fte: FailedTransactionError => fte.addComplexity(initDiff.scriptsComplexity, initDiff.spentComplexity)
        case ve                          => ve
      }
  }

  // insufficient funds related
  private def skipFundsSufficiency(blockchain: Blockchain, tx: Transaction): Boolean =
    tx match {
      case _: LeaseCancelTransaction      => true
      case _ if !acceptFailed(blockchain) => true
      case _                              => false
    }

  private def validateFee(blockchain: Blockchain, tx: Transaction): Either[ValidationError, Unit] =
    for {
      fee <- feePortfolios(blockchain, tx)
      _   <- validateBalance(blockchain, tx.typeId, Diff(tx, portfolios = fee))
    } yield ()

  private def validateOrder(blockchain: Blockchain, order: Order, matcherFee: Long): Either[ValidationError, Unit] =
    for {
      _ <- order.matcherFeeAssetId match {
        case Waves => Right(())
        case asset @ IssuedAsset(_) =>
          blockchain
            .assetDescription(asset)
            .toRight(GenericError(s"Asset $asset should be issued before it can be traded"))
      }
      orderDiff = Diff.empty.copy(portfolios = Map(order.sender.toAddress -> Portfolio.build(order.matcherFeeAssetId, -matcherFee)))
      _ <- validateBalance(blockchain, ExchangeTransaction.typeId, orderDiff)
    } yield ()

  private def validatePayments(blockchain: Blockchain, tx: InvokeScriptTransaction): Either[ValidationError, Unit] =
    for {
      dAppAddress <- blockchain.resolveAlias(tx.dAppAddressOrAlias)
      portfolios <- tx.payments
        .map {
          case InvokeScriptTransaction.Payment(amt, assetId) =>
            assetId match {
              case asset @ IssuedAsset(_) =>
                blockchain
                  .assetDescription(asset)
                  .toRight(GenericError(s"Referenced $asset not found"))
                  .as(
                    Monoid.combine(
                      Map(tx.sender.toAddress -> Portfolio(0, LeaseBalance.empty, Map(asset -> -amt))),
                      Map(dAppAddress         -> Portfolio(0, LeaseBalance.empty, Map(asset -> amt)))
                    )
                  )
              case Waves =>
                Monoid
                  .combine(
                    Map(tx.sender.toAddress -> Portfolio(-amt, LeaseBalance.empty, Map.empty)),
                    Map(dAppAddress         -> Portfolio(amt, LeaseBalance.empty, Map.empty))
                  )
                  .asRight
            }
        }
        .foldLeft[Either[ValidationError, Map[Address, Portfolio]]](Right(Map.empty))(Monoid.combine)
      paymentsDiff = Diff.empty.copy(portfolios = portfolios)
      _ <- BalanceDiffValidation(blockchain)(paymentsDiff)
    } yield ()

  // failed transactions related
  private def mayFail(tx: Transaction): Boolean = tx.typeId == InvokeScriptTransaction.typeId || tx.typeId == ExchangeTransaction.typeId

  private def acceptFailed(blockchain: Blockchain): Boolean = blockchain.isFeatureActivated(BlockV5)

  private def failedTransactionDiff(
      blockchain: Blockchain,
      tx: Transaction,
      spentComplexity: Long,
      scriptResult: Option[InvokeScriptResult]
  ): Either[ValidationError, Diff] = {
    val extractDAppAddress = tx match {
      case ist: InvokeScriptTransaction => blockchain.resolveAlias(ist.dAppAddressOrAlias).map(Some(_))
      case _                            => Right(None)
    }

    for {
      portfolios <- feePortfolios(blockchain, tx)
      maybeDApp  <- extractDAppAddress
    } yield {
      Diff.empty.copy(
        transactions = mutable.LinkedHashMap((tx.id(), NewTransactionInfo(tx, (portfolios.keys ++ maybeDApp.toList).toSet, applied = false))),
        portfolios = portfolios,
        scriptResults = scriptResult.fold(Map.empty[ByteStr, InvokeScriptResult])(sr => Map(tx.id() -> sr)),
        scriptsComplexity = spentComplexity
      )
    }
  }

  private object isFailedTransaction {
    def unapply(result: TracedResult[ValidationError, Diff]): Option[(Long, Option[InvokeScriptResult])] =
      result match {
        case TracedResult(Left(TransactionValidationError(e: FailedTransactionError, tx)), _) => Some((e.spentComplexity, scriptResult(e, tx)))
        case _                                                                                => None
      }

    def scriptResult(cf: FailedTransactionError, tx: Transaction): Option[InvokeScriptResult] =
      Some(InvokeScriptResult(error = Some(ErrorMessage(cf.code, cf.message))))
  }

  // helpers
  private def feePortfolios(blockchain: Blockchain, tx: Transaction): Either[ValidationError, Map[Address, Portfolio]] =
    tx match {
      case _: GenesisTransaction   => Map.empty[Address, Portfolio].asRight
      case ptx: PaymentTransaction => Map(ptx.sender.toAddress -> Portfolio(balance = -ptx.fee, LeaseBalance.empty, assets = Map.empty)).asRight
      case ptx: ProvenTransaction =>
        ptx.assetFee match {
          case (Waves, fee) => Map(ptx.sender.toAddress -> Portfolio(-fee, LeaseBalance.empty, Map.empty)).asRight
          case (asset @ IssuedAsset(_), fee) =>
            for {
              assetInfo <- blockchain
                .assetDescription(asset)
                .toRight(GenericError(s"Asset $asset does not exist, cannot be used to pay fees"))
              wavesFee <- Either.cond(
                assetInfo.sponsorship > 0,
                Sponsorship.toWaves(fee, assetInfo.sponsorship),
                GenericError(s"Asset $asset is not sponsored, cannot be used to pay fees")
              )
            } yield Monoid.combine(
              Map(ptx.sender.toAddress       -> Portfolio(0, LeaseBalance.empty, Map(asset         -> -fee))),
              Map(assetInfo.issuer.toAddress -> Portfolio(-wavesFee, LeaseBalance.empty, Map(asset -> fee)))
            )
        }
      case _ => UnsupportedTransactionType.asLeft
    }

  private implicit final class EitherOps[E, A](val ei: Either[E, A]) extends AnyVal {
    def traced: TracedResult[E, A] = TracedResult.wrapE(ei)
  }

  case class TransactionValidationError(cause: ValidationError, tx: Transaction) extends ValidationError {
    override def toString: String = s"TransactionValidationError(cause = $cause,\ntx = ${Json.prettyPrint(tx.json())})"
  }

  private val stats = TxProcessingStats
}<|MERGE_RESOLUTION|>--- conflicted
+++ resolved
@@ -112,17 +112,10 @@
         }
       } yield ()
 
-<<<<<<< HEAD
-  private def verifierDiff(blockchain: Blockchain, tx: Transaction, verify: Boolean): TracedResult[ValidationError, Diff] =
-    if (verify) {
-      Verifier(blockchain)(tx) match {
-        case (complexity, ttx) => ttx.as(Diff.empty.copy(scriptsComplexity = DiffsCommon.getAccountsComplexity(blockchain, tx), spentComplexity = complexity))
-      }
-    } else Right(Diff.empty).traced
-=======
   private def verifierDiff(blockchain: Blockchain, tx: Transaction) =
-    Verifier(blockchain)(tx).as(Diff.empty.copy(scriptsComplexity = DiffsCommon.getAccountsComplexity(blockchain, tx)))
->>>>>>> 3d9fe9cb
+    Verifier(blockchain)(tx) match {
+      case (complexity, ttx) => ttx.as(Diff.empty.copy(scriptsComplexity = DiffsCommon.getAccountsComplexity(blockchain, tx), spentComplexity = complexity))
+    }
 
   private def assetsVerifierDiff(
       blockchain: Blockchain,
@@ -132,21 +125,12 @@
       remainingComplexity: Int
   ): TracedResult[ValidationError, Diff] = {
     val diff = if (verify) {
-<<<<<<< HEAD
-      Verifier.assets(blockchain)(tx).leftMap {
+      Verifier.assets(blockchain, remainingComplexity)(tx).leftMap {
         case (spentComplexity, real, ScriptExecutionError(error, log, Some(assetId))) if mayFail(tx) && acceptFailed(blockchain) =>
           FailedTransactionError.assetExecution(error, spentComplexity, real, log, assetId)
         case (spentComplexity, real, TransactionNotAllowedByScript(log, Some(assetId))) if mayFail(tx) && acceptFailed(blockchain) =>
           FailedTransactionError.notAllowedByAsset(spentComplexity, real, log, assetId)
         case (_, _, ve) => ve
-=======
-      Verifier.assets(blockchain, remainingComplexity)(tx).leftMap {
-        case (spentComplexity, ScriptExecutionError(error, log, Some(assetId))) if mayFail(tx) && acceptFailed(blockchain) =>
-          FailedTransactionError.assetExecution(error, spentComplexity, log, assetId)
-        case (spentComplexity, TransactionNotAllowedByScript(log, Some(assetId))) if mayFail(tx) && acceptFailed(blockchain) =>
-          FailedTransactionError.notAllowedByAsset(spentComplexity, log, assetId)
-        case (_, ve) => ve
->>>>>>> 3d9fe9cb
       }
     } else Diff.empty.asRight[ValidationError].traced
 
