package com.wavesplatform.state.diffs

import com.wavesplatform.lang.ValidationError
import com.wavesplatform.metrics._
import com.wavesplatform.state._
import com.wavesplatform.transaction.TxValidationError.UnsupportedTransactionType
import com.wavesplatform.transaction._
import com.wavesplatform.transaction.assets._
import com.wavesplatform.transaction.assets.exchange.ExchangeTransaction
import com.wavesplatform.transaction.lease.{LeaseCancelTransaction, LeaseTransaction}
import com.wavesplatform.transaction.smart.script.trace.TracedResult
import com.wavesplatform.transaction.smart.{InvokeScriptTransaction, SetScriptTransaction, Verifier}
import com.wavesplatform.transaction.transfer._
import com.wavesplatform.utils.ScorexLogging

object TransactionDiffer extends ScorexLogging {

  private val stats = TxProcessingStats

  import stats.TxTimerExt

  case class TransactionValidationError(cause: ValidationError, tx: Transaction) extends ValidationError {
    override def toString: String = s"TransactionValidationError(cause = $cause,\ntx = ${tx.toPrettyString})"
  }

  def apply(prevBlockTimestamp: Option[Long], currentBlockTimestamp: Long, verify: Boolean = true)(
      blockchain: Blockchain,
      tx: Transaction
  ): TracedResult[ValidationError, Diff] = {
    val func =
      if (verify) verified(prevBlockTimestamp, currentBlockTimestamp) _
      else unverified(currentBlockTimestamp) _
    func(blockchain, tx)
  }

<<<<<<< HEAD
  def verified(prevBlockTimestamp: Option[Long], currentBlockTimestamp: Long)(blockchain: Blockchain,
                                                                              tx: Transaction): TracedResult[ValidationError, Diff] = {
=======
  def verified(prevBlockTimestamp: Option[Long], currentBlockTimestamp: Long, currentBlockHeight: Int)(
      blockchain: Blockchain,
      tx: Transaction
  ): TracedResult[ValidationError, Diff] = {
>>>>>>> ea83fe00
    for {
      _ <- Verifier(blockchain)(tx)
      _ <- TracedResult(
        stats.commonValidation
          .measureForType(tx.builder.typeId) {
            for {
              _ <- CommonValidation.disallowTxFromFuture(blockchain.settings.functionalitySettings, currentBlockTimestamp, tx)
              _ <- CommonValidation.disallowTxFromPast(blockchain.settings.functionalitySettings, prevBlockTimestamp, tx)
              _ <- CommonValidation.disallowBeforeActivationTime(blockchain, tx)
              _ <- CommonValidation.disallowDuplicateIds(blockchain, tx)
              _ <- CommonValidation.disallowSendingGreaterThanBalance(blockchain, currentBlockTimestamp, tx)
<<<<<<< HEAD
              _ <- CommonValidation.checkFee(blockchain, tx)
            } yield ()
          })
      diff <- unverified(currentBlockTimestamp)(blockchain, tx)
=======
              _ <- FeeValidation(blockchain, currentBlockHeight, tx)
            } yield ()
          }
      )
      diff <- unverified(currentBlockTimestamp, currentBlockHeight)(blockchain, tx)
>>>>>>> ea83fe00
      positiveDiff <- stats.balanceValidation
        .measureForType(tx.builder.typeId) {
          BalanceDiffValidation(blockchain, blockchain.settings.functionalitySettings)(diff)
        }
    } yield positiveDiff
  }.leftMap(TransactionValidationError(_, tx))

<<<<<<< HEAD
  def unverified(currentBlockTimestamp: Long)(blockchain: Blockchain, tx: Transaction): TracedResult[ValidationError, Diff] = {
    stats.transactionDiffValidation.measureForType(tx.builder.typeId) {
      tx match {
        case gtx: GenesisTransaction         => GenesisTransactionDiff(blockchain.height)(gtx)
        case ptx: PaymentTransaction         => PaymentTransactionDiff(blockchain)(ptx)
        case itx: IssueTransaction           => AssetTransactionsDiff.issue(blockchain)(itx)
        case rtx: ReissueTransaction         => AssetTransactionsDiff.reissue(blockchain, currentBlockTimestamp)(rtx)
        case btx: BurnTransaction            => AssetTransactionsDiff.burn(blockchain)(btx)
        case ttx: TransferTransaction        => TransferTransactionDiff(blockchain, currentBlockTimestamp)(ttx)
        case mtx: MassTransferTransaction    => MassTransferTransactionDiff(blockchain, currentBlockTimestamp)(mtx)
        case ltx: LeaseTransaction           => LeaseTransactionsDiff.lease(blockchain)(ltx)
        case ltx: LeaseCancelTransaction     => LeaseTransactionsDiff.leaseCancel(blockchain, currentBlockTimestamp)(ltx)
        case etx: ExchangeTransaction        => ExchangeTransactionDiff(blockchain)(etx)
        case atx: CreateAliasTransaction     => CreateAliasTransactionDiff(blockchain)(atx)
        case dtx: DataTransaction            => DataTransactionDiff(blockchain)(dtx)
        case sstx: SetScriptTransaction      => SetScriptTransactionDiff(blockchain)(sstx)
        case sstx: SetAssetScriptTransaction => AssetTransactionsDiff.setAssetScript(blockchain, currentBlockTimestamp)(sstx)
        case stx: SponsorFeeTransaction      => AssetTransactionsDiff.sponsor(blockchain, currentBlockTimestamp)(stx)
        case ci: InvokeScriptTransaction     => InvokeScriptTransactionDiff.apply(blockchain)(ci)
=======
  def unverified(
      currentBlockTimestamp: Long,
      currentBlockHeight: Int
  )(blockchain: Blockchain, tx: Transaction): TracedResult[ValidationError, Diff] = {
    stats.transactionDiffValidation.measureForType(tx.builder.typeId) {
      tx match {
        case gtx: GenesisTransaction => GenesisTransactionDiff(currentBlockHeight)(gtx)
        case ptx: PaymentTransaction =>
          PaymentTransactionDiff(blockchain.settings.functionalitySettings, currentBlockHeight, currentBlockTimestamp)(ptx)
        case itx: IssueTransaction           => AssetTransactionsDiff.issue(blockchain, currentBlockHeight)(itx)
        case rtx: ReissueTransaction         => AssetTransactionsDiff.reissue(blockchain, currentBlockHeight, currentBlockTimestamp)(rtx)
        case btx: BurnTransaction            => AssetTransactionsDiff.burn(blockchain, currentBlockHeight)(btx)
        case ttx: TransferTransaction        => TransferTransactionDiff(blockchain, currentBlockHeight, currentBlockTimestamp)(ttx)
        case mtx: MassTransferTransaction    => MassTransferTransactionDiff(blockchain, currentBlockTimestamp, currentBlockHeight)(mtx)
        case ltx: LeaseTransaction           => LeaseTransactionsDiff.lease(blockchain, currentBlockHeight)(ltx)
        case ltx: LeaseCancelTransaction     => LeaseTransactionsDiff.leaseCancel(blockchain, currentBlockTimestamp, currentBlockHeight)(ltx)
        case etx: ExchangeTransaction        => ExchangeTransactionDiff(blockchain, currentBlockHeight)(etx)
        case atx: CreateAliasTransaction     => CreateAliasTransactionDiff(blockchain, currentBlockHeight)(atx)
        case dtx: DataTransaction            => DataTransactionDiff(blockchain, currentBlockHeight)(dtx)
        case sstx: SetScriptTransaction      => SetScriptTransactionDiff(blockchain, currentBlockHeight)(sstx)
        case sstx: SetAssetScriptTransaction => AssetTransactionsDiff.setAssetScript(blockchain, currentBlockHeight, currentBlockTimestamp)(sstx)
        case stx: SponsorFeeTransaction      => AssetTransactionsDiff.sponsor(blockchain, currentBlockHeight, currentBlockTimestamp)(stx)
        case ci: InvokeScriptTransaction     => InvokeScriptTransactionDiff.apply(blockchain, currentBlockHeight)(ci)
>>>>>>> ea83fe00
        case _                               => Left(UnsupportedTransactionType)
      }
    }
  }
}<|MERGE_RESOLUTION|>--- conflicted
+++ resolved
@@ -11,9 +11,8 @@
 import com.wavesplatform.transaction.smart.script.trace.TracedResult
 import com.wavesplatform.transaction.smart.{InvokeScriptTransaction, SetScriptTransaction, Verifier}
 import com.wavesplatform.transaction.transfer._
-import com.wavesplatform.utils.ScorexLogging
 
-object TransactionDiffer extends ScorexLogging {
+object TransactionDiffer {
 
   private val stats = TxProcessingStats
 
@@ -33,15 +32,8 @@
     func(blockchain, tx)
   }
 
-<<<<<<< HEAD
   def verified(prevBlockTimestamp: Option[Long], currentBlockTimestamp: Long)(blockchain: Blockchain,
                                                                               tx: Transaction): TracedResult[ValidationError, Diff] = {
-=======
-  def verified(prevBlockTimestamp: Option[Long], currentBlockTimestamp: Long, currentBlockHeight: Int)(
-      blockchain: Blockchain,
-      tx: Transaction
-  ): TracedResult[ValidationError, Diff] = {
->>>>>>> ea83fe00
     for {
       _ <- Verifier(blockchain)(tx)
       _ <- TracedResult(
@@ -53,18 +45,11 @@
               _ <- CommonValidation.disallowBeforeActivationTime(blockchain, tx)
               _ <- CommonValidation.disallowDuplicateIds(blockchain, tx)
               _ <- CommonValidation.disallowSendingGreaterThanBalance(blockchain, currentBlockTimestamp, tx)
-<<<<<<< HEAD
-              _ <- CommonValidation.checkFee(blockchain, tx)
-            } yield ()
-          })
-      diff <- unverified(currentBlockTimestamp)(blockchain, tx)
-=======
-              _ <- FeeValidation(blockchain, currentBlockHeight, tx)
+              _ <- FeeValidation(blockchain, tx)
             } yield ()
           }
       )
-      diff <- unverified(currentBlockTimestamp, currentBlockHeight)(blockchain, tx)
->>>>>>> ea83fe00
+      diff <- unverified(currentBlockTimestamp)(blockchain, tx)
       positiveDiff <- stats.balanceValidation
         .measureForType(tx.builder.typeId) {
           BalanceDiffValidation(blockchain, blockchain.settings.functionalitySettings)(diff)
@@ -72,12 +57,12 @@
     } yield positiveDiff
   }.leftMap(TransactionValidationError(_, tx))
 
-<<<<<<< HEAD
   def unverified(currentBlockTimestamp: Long)(blockchain: Blockchain, tx: Transaction): TracedResult[ValidationError, Diff] = {
     stats.transactionDiffValidation.measureForType(tx.builder.typeId) {
       tx match {
-        case gtx: GenesisTransaction         => GenesisTransactionDiff(blockchain.height)(gtx)
-        case ptx: PaymentTransaction         => PaymentTransactionDiff(blockchain)(ptx)
+        case gtx: GenesisTransaction => GenesisTransactionDiff(blockchain.height)(gtx)
+        case ptx: PaymentTransaction =>
+          PaymentTransactionDiff(blockchain)(ptx)
         case itx: IssueTransaction           => AssetTransactionsDiff.issue(blockchain)(itx)
         case rtx: ReissueTransaction         => AssetTransactionsDiff.reissue(blockchain, currentBlockTimestamp)(rtx)
         case btx: BurnTransaction            => AssetTransactionsDiff.burn(blockchain)(btx)
@@ -92,31 +77,6 @@
         case sstx: SetAssetScriptTransaction => AssetTransactionsDiff.setAssetScript(blockchain, currentBlockTimestamp)(sstx)
         case stx: SponsorFeeTransaction      => AssetTransactionsDiff.sponsor(blockchain, currentBlockTimestamp)(stx)
         case ci: InvokeScriptTransaction     => InvokeScriptTransactionDiff.apply(blockchain)(ci)
-=======
-  def unverified(
-      currentBlockTimestamp: Long,
-      currentBlockHeight: Int
-  )(blockchain: Blockchain, tx: Transaction): TracedResult[ValidationError, Diff] = {
-    stats.transactionDiffValidation.measureForType(tx.builder.typeId) {
-      tx match {
-        case gtx: GenesisTransaction => GenesisTransactionDiff(currentBlockHeight)(gtx)
-        case ptx: PaymentTransaction =>
-          PaymentTransactionDiff(blockchain.settings.functionalitySettings, currentBlockHeight, currentBlockTimestamp)(ptx)
-        case itx: IssueTransaction           => AssetTransactionsDiff.issue(blockchain, currentBlockHeight)(itx)
-        case rtx: ReissueTransaction         => AssetTransactionsDiff.reissue(blockchain, currentBlockHeight, currentBlockTimestamp)(rtx)
-        case btx: BurnTransaction            => AssetTransactionsDiff.burn(blockchain, currentBlockHeight)(btx)
-        case ttx: TransferTransaction        => TransferTransactionDiff(blockchain, currentBlockHeight, currentBlockTimestamp)(ttx)
-        case mtx: MassTransferTransaction    => MassTransferTransactionDiff(blockchain, currentBlockTimestamp, currentBlockHeight)(mtx)
-        case ltx: LeaseTransaction           => LeaseTransactionsDiff.lease(blockchain, currentBlockHeight)(ltx)
-        case ltx: LeaseCancelTransaction     => LeaseTransactionsDiff.leaseCancel(blockchain, currentBlockTimestamp, currentBlockHeight)(ltx)
-        case etx: ExchangeTransaction        => ExchangeTransactionDiff(blockchain, currentBlockHeight)(etx)
-        case atx: CreateAliasTransaction     => CreateAliasTransactionDiff(blockchain, currentBlockHeight)(atx)
-        case dtx: DataTransaction            => DataTransactionDiff(blockchain, currentBlockHeight)(dtx)
-        case sstx: SetScriptTransaction      => SetScriptTransactionDiff(blockchain, currentBlockHeight)(sstx)
-        case sstx: SetAssetScriptTransaction => AssetTransactionsDiff.setAssetScript(blockchain, currentBlockHeight, currentBlockTimestamp)(sstx)
-        case stx: SponsorFeeTransaction      => AssetTransactionsDiff.sponsor(blockchain, currentBlockHeight, currentBlockTimestamp)(stx)
-        case ci: InvokeScriptTransaction     => InvokeScriptTransactionDiff.apply(blockchain, currentBlockHeight)(ci)
->>>>>>> ea83fe00
         case _                               => Left(UnsupportedTransactionType)
       }
     }
