package com.wavesplatform.state.diffs

import cats.implicits.{toFoldableOps, toTraverseOps}
import cats.instances.either.*
import cats.syntax.either.*
import cats.syntax.functor.*
import com.wavesplatform.account.{Address, AddressScheme}
import com.wavesplatform.common.state.ByteStr
import com.wavesplatform.features.BlockchainFeatures
import com.wavesplatform.features.BlockchainFeatures.BlockV5
import com.wavesplatform.lang.ValidationError
import com.wavesplatform.lang.v1.ContractLimits
import com.wavesplatform.metrics.TxProcessingStats
import com.wavesplatform.metrics.TxProcessingStats.TxTimerExt
import com.wavesplatform.state.InvokeScriptResult.ErrorMessage
import com.wavesplatform.state.diffs.invoke.InvokeScriptTransactionDiff
import com.wavesplatform.state.{Blockchain, Diff, InvokeScriptResult, NewTransactionInfo, Portfolio, Sponsorship}
import com.wavesplatform.transaction.*
import com.wavesplatform.transaction.Asset.{IssuedAsset, Waves}
import com.wavesplatform.transaction.TxValidationError.*
import com.wavesplatform.transaction.assets.*
import com.wavesplatform.transaction.assets.exchange.{ExchangeTransaction, Order}
import com.wavesplatform.transaction.lease.{LeaseCancelTransaction, LeaseTransaction}
import com.wavesplatform.transaction.smart.*
import com.wavesplatform.transaction.smart.script.trace.{TraceStep, TracedResult}
import com.wavesplatform.transaction.transfer.{MassTransferTransaction, TransferTransaction}
import play.api.libs.json.Json

import scala.collection.immutable.VectorMap

object TransactionDiffer {
  def apply(prevBlockTs: Option[Long], currentBlockTs: Long, verify: Boolean = true)(
      blockchain: Blockchain,
      tx: Transaction
  ): TracedResult[ValidationError, Diff] =
    validate(prevBlockTs, currentBlockTs, verify, limitedExecution = false)(blockchain, tx) match {
      case isFailedTransaction((complexity, scriptResult, trace, attributes)) if acceptFailed(blockchain) =>
        TracedResult(failedTransactionDiff(blockchain, tx, complexity, scriptResult), trace, attributes)
      case result =>
        result
    }

  def forceValidate(prevBlockTs: Option[Long], currentBlockTs: Long)(
      blockchain: Blockchain,
      tx: Transaction
  ): TracedResult[ValidationError, Diff] =
    validate(prevBlockTs, currentBlockTs, verify = true, limitedExecution = false)(blockchain, tx)

  def limitedExecution(prevBlockTimestamp: Option[Long], currentBlockTimestamp: Long, verify: Boolean = true)(
      blockchain: Blockchain,
      tx: Transaction
  ): TracedResult[ValidationError, Diff] = {
    validate(prevBlockTimestamp, currentBlockTimestamp, verify = verify, limitedExecution = transactionMayFail(tx) && acceptFailed(blockchain))(
      blockchain,
      tx
    )
  }

  /** Validates transaction.
    * @param limitedExecution
    *   skip execution of the DApp and asset scripts
    * @param verify
    *   validate common checks, proofs and asset scripts execution. If `skipFailing` is true asset scripts will not be executed
    */
  private def validate(prevBlockTimestamp: Option[Long], currentBlockTimestamp: Long, verify: Boolean, limitedExecution: Boolean)(
      blockchain: Blockchain,
      tx: Transaction
  ): TracedResult[ValidationError, Diff] = {
    val runVerifiers = verify || (transactionMayFail(tx) && acceptFailed(blockchain))
    val result = for {
      _               <- validateCommon(blockchain, tx, prevBlockTimestamp, currentBlockTimestamp, verify).traced
      _               <- validateFunds(blockchain, tx).traced
      verifierDiff    <- if (runVerifiers) verifierDiff(blockchain, tx) else Right(Diff.empty).traced
      transactionDiff <- transactionDiff(blockchain, tx, verifierDiff, currentBlockTimestamp, limitedExecution)
      remainingComplexity = if (limitedExecution) ContractLimits.FailFreeInvokeComplexity - transactionDiff.scriptsComplexity.toInt else Int.MaxValue
      _ <- validateBalance(blockchain, tx.tpe, transactionDiff).traced.leftMap { err =>
        def acceptFailedByBalance(): Boolean =
          acceptFailed(blockchain) && blockchain.isFeatureActivated(BlockchainFeatures.SynchronousCalls)

        if (transactionDiff.scriptsComplexity > ContractLimits.FailFreeInvokeComplexity && transactionMayFail(tx) && acceptFailedByBalance())
          FailedTransactionError(FailedTransactionError.Cause.DAppExecution, transactionDiff.scriptsComplexity, Nil, Some(err.toString))
        else
          err
      }
      diff <- assetsVerifierDiff(blockchain, tx, runVerifiers, transactionDiff, remainingComplexity)
    } yield diff

    result.leftMap {
      // Force reject
      case fte: FailedTransactionError
          if fte.spentComplexity <= ContractLimits.FailFreeInvokeComplexity && blockchain.isFeatureActivated(BlockchainFeatures.RideV6) =>
        TransactionValidationError(ScriptExecutionError(fte.message, fte.log, fte.assetId), tx)

      case err => TransactionValidationError(err, tx)
    }
  }

  // validation related
  private def validateCommon(
      blockchain: Blockchain,
      tx: Transaction,
      prevBlockTs: Option[Long],
      currentBlockTs: Long,
      verify: Boolean
  ): Either[ValidationError, Unit] =
    if (verify)
      stats.commonValidation
        .measureForType(tx.tpe) {
          for {
            _ <- CommonValidation.disallowFromAnotherNetwork(tx, AddressScheme.current.chainId)
            _ <- CommonValidation.disallowTxFromFuture(blockchain.settings.functionalitySettings, currentBlockTs, tx)
            _ <- CommonValidation.disallowTxFromPast(blockchain.settings.functionalitySettings, prevBlockTs, tx)
            _ <- CommonValidation.disallowBeforeActivationTime(blockchain, tx)
            _ <- CommonValidation.disallowDuplicateIds(blockchain, tx)
            _ <- CommonValidation.disallowSendingGreaterThanBalance(blockchain, currentBlockTs, tx)
            _ <- FeeValidation(blockchain, tx)
          } yield ()
        }
    else Right(())

  private def validateFunds(blockchain: Blockchain, tx: Transaction): Either[ValidationError, Unit] =
    if (skipFundsSufficiency(blockchain, tx)) Right(())
    else
      for {
        _ <- validateFee(blockchain, tx)
        _ <- tx match {
          case etx: ExchangeTransaction =>
            for {
              _ <- validateOrder(blockchain, etx.buyOrder, etx.buyMatcherFee)
              _ <- validateOrder(blockchain, etx.sellOrder, etx.sellMatcherFee)

              // Balance overflow check
              _ <-
                if (blockchain.height >= blockchain.settings.functionalitySettings.estimatorSumOverflowFixHeight) {
                  ExchangeTransactionDiff
                    .getPortfolios(blockchain, etx)
                    .flatMap(pfs => validateBalance(blockchain, etx.tpe, Diff(portfolios = pfs)))
                } else Right(())
            } yield ()
          case itx: InvokeScriptTransaction => validatePayments(blockchain, itx)
          case _                            => Right(())
        }
      } yield ()

  private[this] def verifierDiff(blockchain: Blockchain, tx: Transaction): TracedResult[ValidationError, Diff] =
    Verifier(blockchain)(tx).map(complexity => Diff(scriptsComplexity = complexity))

  def assetsVerifierDiff(
      blockchain: Blockchain,
      tx: TransactionBase,
      verify: Boolean,
      initDiff: Diff,
      remainingComplexity: Int
  ): TracedResult[ValidationError, Diff] = {
    val diff = if (verify) {
      Verifier.assets(blockchain, remainingComplexity)(tx).leftMap {
        case (spentComplexity, ScriptExecutionError(error, log, Some(assetId))) if transactionMayFail(tx) && acceptFailed(blockchain) =>
          FailedTransactionError.assetExecution(error, spentComplexity, log, assetId)
        case (spentComplexity, TransactionNotAllowedByScript(log, Some(assetId))) if transactionMayFail(tx) && acceptFailed(blockchain) =>
          FailedTransactionError.notAllowedByAsset(spentComplexity, log, assetId)
        case (_, ve) => ve
      }
    } else Diff.empty.asRight[ValidationError].traced

    diff.flatMap(d => initDiff.combineE(d)).leftMap {
      case fte: FailedTransactionError => fte.addComplexity(initDiff.scriptsComplexity)
      case ve                          => ve
    }
  }

  private def validateBalance(blockchain: Blockchain, txType: Transaction.Type, diff: Diff): Either[ValidationError, Unit] =
    stats.balanceValidation.measureForType(txType)(BalanceDiffValidation(blockchain)(diff).as(()))

  private def transactionDiff(
      blockchain: Blockchain,
      tx: Transaction,
      initDiff: Diff,
      currentBlockTs: TxTimestamp,
      limitedExecution: Boolean
  ): TracedResult[ValidationError, Diff] =
    stats.transactionDiffValidation
      .measureForType(tx.tpe) {
        tx match {
          case gtx: GenesisTransaction           => GenesisTransactionDiff(blockchain.height)(gtx).traced
          case ptx: PaymentTransaction           => PaymentTransactionDiff(blockchain)(ptx).traced
          case ci: InvokeTransaction             => InvokeScriptTransactionDiff(blockchain, currentBlockTs, limitedExecution)(ci)
          case etx: ExchangeTransaction          => ExchangeTransactionDiff(blockchain)(etx).traced
          case itx: IssueTransaction             => AssetTransactionsDiff.issue(blockchain)(itx).traced
          case rtx: ReissueTransaction           => AssetTransactionsDiff.reissue(blockchain, currentBlockTs)(rtx).traced
          case btx: BurnTransaction              => AssetTransactionsDiff.burn(blockchain)(btx).traced
          case uaitx: UpdateAssetInfoTransaction => AssetTransactionsDiff.updateInfo(blockchain)(uaitx).traced
          case ttx: TransferTransaction          => TransferTransactionDiff(blockchain)(ttx).traced
          case mtx: MassTransferTransaction      => MassTransferTransactionDiff(blockchain, currentBlockTs)(mtx).traced
          case ltx: LeaseTransaction             => LeaseTransactionsDiff.lease(blockchain)(ltx).traced
          case ltx: LeaseCancelTransaction       => LeaseTransactionsDiff.leaseCancel(blockchain, currentBlockTs)(ltx).traced
          case atx: CreateAliasTransaction       => CreateAliasTransactionDiff(blockchain)(atx).traced
          case dtx: DataTransaction              => DataTransactionDiff(blockchain)(dtx).traced
          case sstx: SetScriptTransaction        => SetScriptTransactionDiff(blockchain)(sstx).traced
          case sstx: SetAssetScriptTransaction   => AssetTransactionsDiff.setAssetScript(blockchain)(sstx).traced
          case stx: SponsorFeeTransaction        => AssetTransactionsDiff.sponsor(blockchain)(stx).traced
          case et: EthereumTransaction           => EthereumTransactionDiff(blockchain, currentBlockTs, limitedExecution)(et)
          case _                                 => UnsupportedTransactionType.asLeft.traced
        }
      }
<<<<<<< HEAD
      .flatMap(d => initDiff.combineE(d.bindTransaction(tx)))
=======
      .flatMap(diff => initDiff.combine(diff.bindTransaction(blockchain, tx, applied = true)).leftMap(GenericError(_)))
>>>>>>> cd46e468
      .leftMap {
        case fte: FailedTransactionError => fte.addComplexity(initDiff.scriptsComplexity)
        case ve                          => ve
      }

  // insufficient funds related
  private def skipFundsSufficiency(blockchain: Blockchain, tx: Transaction): Boolean =
    tx match {
      case _: LeaseCancelTransaction      => true
      case _ if !acceptFailed(blockchain) => true
      case _                              => false
    }

  private def validateFee(blockchain: Blockchain, tx: Transaction): Either[ValidationError, Unit] =
    for {
      fee <- feePortfolios(blockchain, tx)
      _   <- validateBalance(blockchain, tx.tpe, Diff(portfolios = fee))
    } yield ()

  private def validateOrder(blockchain: Blockchain, order: Order, matcherFee: Long): Either[ValidationError, Unit] =
    for {
      _ <- order.matcherFeeAssetId match {
        case Waves => Right(())
        case asset @ IssuedAsset(_) =>
          blockchain
            .assetDescription(asset)
            .toRight(GenericError(s"Asset $asset should be issued before it can be traded"))
      }
      orderDiff = Diff(portfolios = Map(order.sender.toAddress -> Portfolio.build(order.matcherFeeAssetId, -matcherFee)))
      _ <- validateBalance(blockchain, TransactionType.Exchange, orderDiff)
    } yield ()

  private def validatePayments(blockchain: Blockchain, tx: InvokeScriptTransaction): Either[ValidationError, Unit] =
    for {
      dAppAddress <- blockchain.resolveAlias(tx.dApp)
      portfolios <- tx.payments
        .traverse { case InvokeScriptTransaction.Payment(amt, assetId) =>
          assetId match {
            case asset @ IssuedAsset(_) =>
              blockchain
                .assetDescription(asset)
                .toRight(GenericError(s"Referenced $asset not found"))
                .flatMap(_ =>
                  Diff
                    .combine(
                      Map[Address, Portfolio](tx.senderAddress -> Portfolio.build(asset -> -amt)),
                      Map[Address, Portfolio](dAppAddress      -> Portfolio.build(asset -> amt))
                    )
                    .leftMap(GenericError(_))
                )
            case Waves =>
              Diff
                .combine(
                  Map[Address, Portfolio](tx.senderAddress -> Portfolio(-amt)),
                  Map[Address, Portfolio](dAppAddress      -> Portfolio(amt))
                )
                .leftMap(GenericError(_))
          }
        }
        .flatMap(_.foldM(Map.empty[Address, Portfolio])(Diff.combine).leftMap(GenericError(_)))
      paymentsDiff = Diff(portfolios = portfolios)
      _ <- BalanceDiffValidation(blockchain)(paymentsDiff)
    } yield ()

  // failed transactions related
  private def transactionMayFail(tx: TransactionBase): Boolean =
    tx.tpe == TransactionType.InvokeScript ||
      tx.tpe == TransactionType.InvokeExpression ||
      tx.tpe == TransactionType.Exchange

  private def acceptFailed(blockchain: Blockchain): Boolean = blockchain.isFeatureActivated(BlockV5)

  private def failedTransactionDiff(
      blockchain: Blockchain,
      tx: Transaction,
      spentComplexity: Long,
      scriptResult: Option[InvokeScriptResult]
  ): Either[ValidationError, Diff] = {
    val extractDAppAddress = tx match {
      case it: InvokeTransaction => blockchain.resolveAlias(it.dApp).map(Some(_))
      case _                     => Right(None)
    }

    for {
      portfolios <- feePortfolios(blockchain, tx)
      maybeDApp  <- extractDAppAddress
      calledAddresses = scriptResult.map(inv => InvokeScriptResult.Invocation.calledAddresses(inv.invokes)).getOrElse(Nil)
    } yield {
      val affectedAddresses = portfolios.keySet ++ maybeDApp ++ calledAddresses
      val ethereumMetaDiff = tx match {
        case e: EthereumTransaction => EthereumTransactionDiff.meta(blockchain)(e)
        case _                      => Diff.empty
      }
      Diff(
        transactions = VectorMap((tx.id(), NewTransactionInfo(tx, affectedAddresses, applied = false, spentComplexity))),
        portfolios = portfolios,
        scriptResults = scriptResult.fold(Map.empty[ByteStr, InvokeScriptResult])(sr => Map(tx.id() -> sr)),
        scriptsComplexity = spentComplexity
      ).combineF(ethereumMetaDiff).getOrElse(Diff.empty)
    }
  }

  private object isFailedTransaction {
    def unapply(result: TracedResult[ValidationError, Diff]): Option[(Long, Option[InvokeScriptResult], List[TraceStep], TracedResult.Attributes)] =
      result match {
        case TracedResult(Left(TransactionValidationError(e: FailedTransactionError, _)), trace, attributes) =>
          Some((e.spentComplexity, scriptResult(e), trace, attributes))
        case _ => None
      }

    private[this] def scriptResult(cf: FailedTransactionError): Option[InvokeScriptResult] =
      Some(InvokeScriptResult(error = Some(ErrorMessage(cf.code, cf.message)), invokes = cf.invocations))
  }

  // helpers
  private def feePortfolios(blockchain: Blockchain, tx: Transaction): Either[ValidationError, Map[Address, Portfolio]] =
    tx match {
      case _: GenesisTransaction => Map.empty[Address, Portfolio].asRight
      case ptx: PaymentTransaction =>
        Map[Address, Portfolio](ptx.sender.toAddress -> Portfolio(balance = -ptx.fee.value)).asRight
      case e: EthereumTransaction => Map[Address, Portfolio](e.senderAddress() -> Portfolio(-e.fee)).asRight
      case ptx: ProvenTransaction =>
        ptx.assetFee match {
          case (Waves, fee) => Map[Address, Portfolio](ptx.sender.toAddress -> Portfolio(-fee)).asRight
          case (asset @ IssuedAsset(_), fee) =>
            for {
              assetInfo <- blockchain
                .assetDescription(asset)
                .toRight(GenericError(s"Asset $asset does not exist, cannot be used to pay fees"))
              wavesFee <- Either.cond(
                assetInfo.sponsorship > 0,
                Sponsorship.toWaves(fee, assetInfo.sponsorship),
                GenericError(s"Asset $asset is not sponsored, cannot be used to pay fees")
              )
              portfolios <- Diff
                .combine(
<<<<<<< HEAD
                  Map(ptx.sender.toAddress       -> Portfolio.build(asset, -fee)),
                  Map(assetInfo.issuer.toAddress -> Portfolio.build(-wavesFee, asset, fee))
=======
                  Map(ptx.sender.toAddress       -> Portfolio(0, LeaseBalance.empty, Map(asset -> -fee))),
                  Map(assetInfo.issuer.toAddress -> Portfolio(-wavesFee, LeaseBalance.empty, Map(asset -> fee)))
>>>>>>> cd46e468
                )
                .leftMap(GenericError(_))
            } yield portfolios
        }
      case _ => UnsupportedTransactionType.asLeft
    }

  private implicit final class EitherOps[E, A](val ei: Either[E, A]) extends AnyVal {
    // Not really traced, just wraps value with an empty trace value
    def traced: TracedResult[E, A] = TracedResult.wrapE(ei)
  }

  case class TransactionValidationError(cause: ValidationError, tx: Transaction) extends ValidationError {
    override def toString: String = s"TransactionValidationError(cause = $cause,\ntx = ${Json.prettyPrint(tx.json())})"
  }

  private val stats = TxProcessingStats
}<|MERGE_RESOLUTION|>--- conflicted
+++ resolved
@@ -202,11 +202,7 @@
           case _                                 => UnsupportedTransactionType.asLeft.traced
         }
       }
-<<<<<<< HEAD
-      .flatMap(d => initDiff.combineE(d.bindTransaction(tx)))
-=======
-      .flatMap(diff => initDiff.combine(diff.bindTransaction(blockchain, tx, applied = true)).leftMap(GenericError(_)))
->>>>>>> cd46e468
+      .flatMap(diff => initDiff.combineE(diff.bindTransaction(blockchain, tx, applied = true)))
       .leftMap {
         case fte: FailedTransactionError => fte.addComplexity(initDiff.scriptsComplexity)
         case ve                          => ve
@@ -343,13 +339,8 @@
               )
               portfolios <- Diff
                 .combine(
-<<<<<<< HEAD
                   Map(ptx.sender.toAddress       -> Portfolio.build(asset, -fee)),
                   Map(assetInfo.issuer.toAddress -> Portfolio.build(-wavesFee, asset, fee))
-=======
-                  Map(ptx.sender.toAddress       -> Portfolio(0, LeaseBalance.empty, Map(asset -> -fee))),
-                  Map(assetInfo.issuer.toAddress -> Portfolio(-wavesFee, LeaseBalance.empty, Map(asset -> fee)))
->>>>>>> cd46e468
                 )
                 .leftMap(GenericError(_))
             } yield portfolios
