--- conflicted
+++ resolved
@@ -44,29 +44,24 @@
   ): TracedResult[ValidationError, Diff] =
     validate(prevBlockTs, currentBlockTs, verify = true, limitedExecution = false, enableExecutionLog = enableExecutionLog)(blockchain, tx)
 
-<<<<<<< HEAD
-  def limitedExecution(prevBlockTimestamp: Option[Long], currentBlockTimestamp: Long, verify: Boolean = true, enableExecutionLog: Boolean = false)(
+  def limitedExecution(
+      prevBlockTimestamp: Option[Long],
+      currentBlockTimestamp: Long,
+      unlimited: Boolean,
+      verify: Boolean = true,
+      enableExecutionLog: Boolean = false
+  )(
       blockchain: Blockchain,
       tx: Transaction
   ): TracedResult[ValidationError, Diff] = {
+    val limitedExecution = if (unlimited) false else transactionMayFail(tx) && acceptFailed(blockchain)
     validate(
       prevBlockTimestamp,
       currentBlockTimestamp,
       verify = verify,
-      limitedExecution = transactionMayFail(tx) && acceptFailed(blockchain),
+      limitedExecution = limitedExecution,
       enableExecutionLog = enableExecutionLog
-    )(
-=======
-  def limitedExecution(prevBlockTimestamp: Option[Long], currentBlockTimestamp: Long, unlimited: Boolean, verify: Boolean = true)(
-      blockchain: Blockchain,
-      tx: Transaction
-  ): TracedResult[ValidationError, Diff] = {
-    val limitedExecution = if (unlimited) false else transactionMayFail(tx) && acceptFailed(blockchain)
-    validate(prevBlockTimestamp, currentBlockTimestamp, verify = verify, limitedExecution)(
->>>>>>> 78001598
-      blockchain,
-      tx
-    )
+    )(blockchain, tx)
   }
 
   /** Validates transaction.
