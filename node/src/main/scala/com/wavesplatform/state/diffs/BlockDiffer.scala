package com.wavesplatform.state.diffs

import cats.Monoid
import cats.implicits._
import cats.syntax.either.catsSyntaxEitherId
import com.wavesplatform.account.Address
import com.wavesplatform.block.{Block, MicroBlock}
import com.wavesplatform.features.BlockchainFeatures
import com.wavesplatform.features.FeatureProvider._
import com.wavesplatform.lang.ValidationError
import com.wavesplatform.mining.MiningConstraint
import com.wavesplatform.settings.FunctionalitySettings
import com.wavesplatform.state._
import com.wavesplatform.state.patch.{CancelAllLeases, CancelInvalidLeaseIn, CancelLeaseOverflow}
import com.wavesplatform.state.reader.CompositeBlockchain.composite
import com.wavesplatform.transaction.smart.script.trace.TracedResult
import com.wavesplatform.transaction.TxValidationError.ActivationError
import com.wavesplatform.transaction.Transaction
import com.wavesplatform.utils.ScorexLogging
import com.wavesplatform.transaction.TxValidationError._

object BlockDiffer extends ScorexLogging {
  final case class Result[Constraint <: MiningConstraint](diff: Diff, carry: Long, totalFee: Long, constraint: Constraint)
  type GenResult = Result[MiningConstraint]

  def fromBlock[Constraint <: MiningConstraint](settings: FunctionalitySettings,
                                                blockchain: Blockchain,
                                                maybePrevBlock: Option[Block],
                                                block: Block,
                                                constraint: Constraint,
                                                verify: Boolean = true): Either[ValidationError, Result[Constraint]] =
    fromBlockTraced(settings, blockchain, maybePrevBlock, block, constraint, verify).resultE

  def fromBlockTraced[Constraint <: MiningConstraint](settings: FunctionalitySettings,
                                                      blockchain: Blockchain,
                                                      maybePrevBlock: Option[Block],
                                                      block: Block,
                                                      constraint: Constraint,
                                                      verify: Boolean = true): TracedResult[ValidationError, Result[Constraint]] = {
    val stateHeight = blockchain.height

    // height switch is next after activation
    val ngHeight          = blockchain.featureActivationHeight(BlockchainFeatures.NG.id).getOrElse(Int.MaxValue)
    val sponsorshipHeight = Sponsorship.sponsoredFeesSwitchHeight(blockchain, settings)

    lazy val prevBlockFeeDistr: Option[Portfolio] =
      if (stateHeight >= sponsorshipHeight)
        Some(Portfolio.empty.copy(balance = blockchain.carryFee))
      else if (stateHeight > ngHeight)
        maybePrevBlock.map(_.prevBlockFeePart())
      else None

    lazy val currentBlockFeeDistr: Option[Portfolio] =
      if (stateHeight < ngHeight)
        Some(block.feesPortfolio())
      else
        None

    for {
      _ <- TracedResult(block.signaturesValid())
      r <- apply(
        settings,
        blockchain,
        constraint,
        maybePrevBlock.map(_.timestamp),
        block.signerData.generator,
        prevBlockFeeDistr,
        currentBlockFeeDistr,
        block.timestamp,
        block.transactionData,
        stateHeight + 1,
        verify
      )
    } yield r
  }

  def fromMicroBlock[Constraint <: MiningConstraint](settings: FunctionalitySettings,
                                                blockchain: Blockchain,
                                                prevBlockTimestamp: Option[Long],
                                                micro: MicroBlock,
                                                timestamp: Long,
                                                constraint: Constraint,
                                                verify: Boolean = true): Either[ValidationError, Result[Constraint]] =
    fromMicroBlockTraced(settings, blockchain, prevBlockTimestamp, micro, timestamp, constraint, verify).resultE

  def fromMicroBlockTraced[Constraint <: MiningConstraint](settings: FunctionalitySettings,
                                                     blockchain: Blockchain,
                                                     prevBlockTimestamp: Option[Long],
                                                     micro: MicroBlock,
                                                     timestamp: Long,
                                                     constraint: Constraint,
                                                     verify: Boolean = true): TracedResult[ValidationError, Result[Constraint]] = {
    for {
      // microblocks are processed within block which is next after 40-only-block which goes on top of activated height
      _ <- TracedResult(Either.cond(
        blockchain.activatedFeatures.contains(BlockchainFeatures.NG.id),
        (),
        ActivationError(s"MicroBlocks are not yet activated")
      ))
      _ <- TracedResult(micro.signaturesValid())
      r <- apply(
        settings,
        blockchain,
        constraint,
        prevBlockTimestamp,
        micro.sender,
        None,
        None,
        timestamp,
        micro.transactionData,
        blockchain.height,
        verify
      )
    } yield r
  }

  private def apply[Constraint <: MiningConstraint](settings: FunctionalitySettings,
                                                    blockchain: Blockchain,
                                                    initConstraint: Constraint,
                                                    prevBlockTimestamp: Option[Long],
                                                    blockGenerator: Address,
                                                    prevBlockFeeDistr: Option[Portfolio],
                                                    currentBlockFeeDistr: Option[Portfolio],
                                                    timestamp: Long,
                                                    txs: Seq[Transaction],
                                                    currentBlockHeight: Int,
<<<<<<< HEAD
                                                    verify: Boolean): Either[ValidationError, Result[Constraint]] = {
    def updateConstraint(constraint: Constraint, blockchain: Blockchain, tx: Transaction, diff: Diff): Constraint =
      constraint.put(blockchain, tx, diff).asInstanceOf[Constraint]
=======
                                                    verify: Boolean): TracedResult[ValidationError, Result[Constraint]] = {
    def updateConstraint(constraint: Constraint, blockchain: Blockchain, tx: Transaction): Constraint =
      constraint.put(blockchain, tx).asInstanceOf[Constraint]
>>>>>>> 782c8640

    val txDiffer       = TransactionDiffer(settings, prevBlockTimestamp, timestamp, currentBlockHeight, verify) _
    val initDiff       = Diff.empty.copy(portfolios = Map(blockGenerator -> currentBlockFeeDistr.orElse(prevBlockFeeDistr).orEmpty))
    val hasNg          = currentBlockFeeDistr.isEmpty
    val hasSponsorship = currentBlockHeight >= Sponsorship.sponsoredFeesSwitchHeight(blockchain, settings)

    def clearSponsorship(blockchain: Blockchain, portfolio: Portfolio): (Portfolio, Long) = {
      val spPf =
        if (hasSponsorship)
          Portfolio.empty.copy(
            balance = portfolio.balance +
              portfolio.assets.map {
                case (assetId, assetFee) =>
                  val baseFee = blockchain.assetDescription(assetId).get.sponsorship
                  Sponsorship.toWaves(assetFee, baseFee)
              }.sum)
        else portfolio

      val ngPf = if (hasNg) {
        val curPf  = spPf.multiply(Block.CurrentBlockFeePart)
        val nextPf = spPf.minus(curPf)
        (curPf, nextPf.balance)
      } else (spPf, 0L)
      if (hasSponsorship) ngPf else ngPf.copy(_2 = 0L)
    }

    txs
      .foldLeft(TracedResult(Result(initDiff, 0L, 0L, initConstraint).asRight[ValidationError])) {
        case (acc @ TracedResult(Left(_), _), _) => acc
        case (TracedResult(Right(Result(currDiff, carryFee, currTotalFee, currConstraint)), _), tx) =>
          val updatedBlockchain = composite(blockchain, currDiff)
<<<<<<< HEAD
          txDiffer(updatedBlockchain, tx).flatMap { newDiff =>
            val updatedConstraint = updateConstraint(currConstraint, updatedBlockchain, tx, newDiff)
            if (updatedConstraint.isOverfilled)
              Left(GenericError(s"Limit of txs was reached: $initConstraint -> $updatedConstraint"))
            else {
=======
          val updatedConstraint = updateConstraint(currConstraint, updatedBlockchain, tx)
          if (updatedConstraint.isOverfilled)
            TracedResult(Left(GenericError(s"Limit of txs was reached: $initConstraint -> $updatedConstraint")))
          else
            txDiffer(updatedBlockchain, tx).map { newDiff =>
>>>>>>> 782c8640
              val updatedDiff = currDiff.combine(newDiff)

              val (curBlockFees, nextBlockFee) = clearSponsorship(updatedBlockchain, tx.feeDiff())
              val totalWavesFee                = currTotalFee + curBlockFees.balance + nextBlockFee

              Right(
                if (hasNg) {
                  val diff = updatedDiff.combine(Diff.empty.copy(portfolios = Map(blockGenerator -> curBlockFees)))
                  Result(diff, carryFee + nextBlockFee, totalWavesFee, updatedConstraint)
                } else {
                  Result(updatedDiff, 0L, totalWavesFee, updatedConstraint)
                }
              )
            }
          }
      }
      .map {
        case Result(diff, carry, totalFee, constraint) =>
          val diffWithCancelledLeases =
            if (currentBlockHeight == settings.resetEffectiveBalancesAtHeight)
              Monoid.combine(diff, CancelAllLeases(composite(blockchain, diff)))
            else diff

          val diffWithLeasePatches =
            if (currentBlockHeight == settings.blockVersion3AfterHeight)
              Monoid.combine(diffWithCancelledLeases, CancelLeaseOverflow(composite(blockchain, diffWithCancelledLeases)))
            else diffWithCancelledLeases

          val diffWithCancelledLeaseIns =
            if (blockchain.featureActivationHeight(BlockchainFeatures.DataTransaction.id).contains(currentBlockHeight))
              Monoid.combine(diffWithLeasePatches, CancelInvalidLeaseIn(composite(blockchain, diffWithLeasePatches)))
            else diffWithLeasePatches

          Result(diffWithCancelledLeaseIns, carry, totalFee, constraint)
      }
  }
}<|MERGE_RESOLUTION|>--- conflicted
+++ resolved
@@ -124,15 +124,9 @@
                                                     timestamp: Long,
                                                     txs: Seq[Transaction],
                                                     currentBlockHeight: Int,
-<<<<<<< HEAD
-                                                    verify: Boolean): Either[ValidationError, Result[Constraint]] = {
+                                                    verify: Boolean): TracedResult[ValidationError, Result[Constraint]] = {
     def updateConstraint(constraint: Constraint, blockchain: Blockchain, tx: Transaction, diff: Diff): Constraint =
       constraint.put(blockchain, tx, diff).asInstanceOf[Constraint]
-=======
-                                                    verify: Boolean): TracedResult[ValidationError, Result[Constraint]] = {
-    def updateConstraint(constraint: Constraint, blockchain: Blockchain, tx: Transaction): Constraint =
-      constraint.put(blockchain, tx).asInstanceOf[Constraint]
->>>>>>> 782c8640
 
     val txDiffer       = TransactionDiffer(settings, prevBlockTimestamp, timestamp, currentBlockHeight, verify) _
     val initDiff       = Diff.empty.copy(portfolios = Map(blockGenerator -> currentBlockFeeDistr.orElse(prevBlockFeeDistr).orEmpty))
@@ -164,19 +158,11 @@
         case (acc @ TracedResult(Left(_), _), _) => acc
         case (TracedResult(Right(Result(currDiff, carryFee, currTotalFee, currConstraint)), _), tx) =>
           val updatedBlockchain = composite(blockchain, currDiff)
-<<<<<<< HEAD
           txDiffer(updatedBlockchain, tx).flatMap { newDiff =>
             val updatedConstraint = updateConstraint(currConstraint, updatedBlockchain, tx, newDiff)
             if (updatedConstraint.isOverfilled)
-              Left(GenericError(s"Limit of txs was reached: $initConstraint -> $updatedConstraint"))
+              TracedResult(Left(GenericError(s"Limit of txs was reached: $initConstraint -> $updatedConstraint")))
             else {
-=======
-          val updatedConstraint = updateConstraint(currConstraint, updatedBlockchain, tx)
-          if (updatedConstraint.isOverfilled)
-            TracedResult(Left(GenericError(s"Limit of txs was reached: $initConstraint -> $updatedConstraint")))
-          else
-            txDiffer(updatedBlockchain, tx).map { newDiff =>
->>>>>>> 782c8640
               val updatedDiff = currDiff.combine(newDiff)
 
               val (curBlockFees, nextBlockFee) = clearSponsorship(updatedBlockchain, tx.feeDiff())
