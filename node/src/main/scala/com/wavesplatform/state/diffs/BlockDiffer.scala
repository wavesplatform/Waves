--- conflicted
+++ resolved
@@ -11,11 +11,7 @@
 import com.wavesplatform.state.patch.*
 import com.wavesplatform.state.reader.CompositeBlockchain
 import com.wavesplatform.transaction.Asset.{IssuedAsset, Waves}
-<<<<<<< HEAD
-import com.wavesplatform.transaction.TxValidationError._
-=======
 import com.wavesplatform.transaction.TxValidationError.*
->>>>>>> 61f330b7
 import com.wavesplatform.transaction.smart.script.trace.TracedResult
 import com.wavesplatform.transaction.{Asset, Transaction}
 
@@ -68,7 +64,8 @@
             pf.minus(pf.multiply(CurrentBlockFeePart))
           }
           .foldM(Portfolio.empty)(_.combine(_))
-      } else
+      }
+      else
         Right(Portfolio.empty)
 
     val initialFeeFromThisBlockE =
@@ -91,6 +88,7 @@
     for {
       _          <- TracedResult(Either.cond(!verify || block.signatureValid(), (), GenericError(s"Block $block has invalid signature")))
       resultDiff <- TracedResult(initDiffE.leftMap(GenericError(_)))
+      _          <- TracedResult(BalanceDiffValidation(blockchainWithNewBlock)(resultDiff))
       r <- apply(
         blockchainWithNewBlock,
         constraint,
@@ -167,7 +165,7 @@
     val txDiffer       = TransactionDiffer(prevBlockTimestamp, timestamp, verify) _
     val hasSponsorship = currentBlockHeight >= Sponsorship.sponsoredFeesSwitchHeight(blockchain)
 
-    val result = txs
+    txs
       .foldLeft(TracedResult(Result(initDiff, 0L, 0L, initConstraint, DetailedDiff(initDiff, Nil)).asRight[ValidationError])) {
         case (acc @ TracedResult(Left(_), _, _), _) => acc
         case (TracedResult(Right(Result(currDiff, carryFee, currTotalFee, currConstraint, DetailedDiff(parentDiff, txDiffs))), _, _), tx) =>
@@ -206,20 +204,14 @@
             }
           }
       }
-
-    for {
-      result <- result
-      _      <- CommonValidation.disallowNegativeBalances(blockchain, result.diff)
-    } yield result
   }
 
   private def patchesDiff(blockchain: Blockchain): Either[String, Diff] = {
     Seq(CancelAllLeases, CancelLeaseOverflow, CancelInvalidLeaseIn, CancelLeasesToDisabledAliases)
-      .foldM(Diff.empty) {
-        case (prevDiff, patch) =>
-          patch
-            .lift(CompositeBlockchain(blockchain, prevDiff))
-            .fold(prevDiff.asRight[String])(prevDiff.combineF)
+      .foldM(Diff.empty) { case (prevDiff, patch) =>
+        patch
+          .lift(CompositeBlockchain(blockchain, prevDiff))
+          .fold(prevDiff.asRight[String])(prevDiff.combineF)
       }
   }
 }