--- conflicted
+++ resolved
@@ -90,24 +90,15 @@
           blockchain,
           maybePrevBlock,
           block,
-<<<<<<< HEAD
           snapshot,
-=======
->>>>>>> a9cecb92
           constraint,
           hitSource,
           loadCacheData,
           verify,
           enableExecutionLog,
-<<<<<<< HEAD
-          txSignParCheck
-        ).resultE
-=======
           txSignParCheck,
           checkStateHash
         ).resultE
-
->>>>>>> a9cecb92
     }
   }
 
@@ -193,7 +184,6 @@
     for {
       _            <- TracedResult(Either.cond(!verify || block.signatureValid(), (), GenericError(s"Block $block has invalid signature")))
       initSnapshot <- TracedResult(initSnapshotE.leftMap(GenericError(_)))
-<<<<<<< HEAD
       prevStateHash = maybePrevBlock.flatMap(_.header.stateHash).getOrElse(blockchain.lastBlockStateHash)
       r <- snapshot match {
         case Some(BlockSnapshot(_, txSnapshots)) =>
@@ -216,38 +206,14 @@
             txSignParCheck = txSignParCheck
           )
       }
-      _ <- checkStateHash(
-        blockchainWithNewBlock,
-        block.header.stateHash,
-        r.computedStateHash
-      )
-=======
-      // TODO: correctly obtain previous state hash on feature activation height
-      prevStateHash = if (blockchain.height == 0) Some(TxStateSnapshotHashBuilder.InitStateHash) else maybePrevBlock.flatMap(_.header.stateHash)
-      r <- apply(
-        blockchainWithNewBlock,
-        constraint,
-        maybePrevBlock.map(_.header.timestamp),
-        prevStateHash,
-        initSnapshot,
-        stateHeight >= ngHeight,
-        block.header.challengedHeader.isDefined,
-        block.transactionData,
-        loadCacheData,
-        verify = verify,
-        enableExecutionLog = enableExecutionLog,
-        txSignParCheck = txSignParCheck
-      )
       _ <-
         if (enableStateHash)
           checkStateHash(
             blockchainWithNewBlock,
             block.header.stateHash,
-            r.stateHash,
-            block.header.challengedHeader.isDefined
+            r.computedStateHash
           )
         else TracedResult(Right(()))
->>>>>>> a9cecb92
     } yield r
   }
 
