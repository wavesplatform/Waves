--- conflicted
+++ resolved
@@ -49,7 +49,7 @@
       verify: Boolean = true,
       enableExecutionLog: Boolean = false,
       txSignParCheck: Boolean = true,
-      checkStateHash: Boolean = true // TODO: remove after NODE-2568 merge
+      checkStateHash: Boolean = true // TODO: remove after NODE-2568 merge (at NODE-2609)
   ): Either[ValidationError, Result] = {
     challengedHitSource match {
       case Some(hs) =>
@@ -108,7 +108,7 @@
       verify: Boolean,
       enableExecutionLog: Boolean,
       txSignParCheck: Boolean,
-      enableStateHash: Boolean // TODO: remove after NODE-2568 merge
+      enableStateHash: Boolean // TODO: remove after NODE-2568 merge (at NODE-2609)
   ): TracedResult[ValidationError, Result] = {
     val stateHeight        = blockchain.height
     val heightWithNewBlock = stateHeight + 1
@@ -340,13 +340,7 @@
       } else None
 
     txs
-<<<<<<< HEAD
-      .foldLeft(
-        TracedResult(Result(initDiff, 0L, 0L, initConstraint, DetailedDiff(initDiff, Nil), initStateHash).asRight[ValidationError])
-      ) {
-=======
       .foldLeft(TracedResult(Result(initSnapshot, 0L, 0L, initConstraint, initSnapshot, initStateHash).asRight[ValidationError])) {
->>>>>>> 2616ebb9
         case (acc @ TracedResult(Left(_), _, _), _) => acc
         case (
               TracedResult(
