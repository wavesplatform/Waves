package com.wavesplatform.state.diffs

import cats.Monoid
import cats.implicits._
import cats.syntax.either.catsSyntaxEitherId
import com.wavesplatform.account.Address
import com.wavesplatform.block.{Block, MicroBlock}
import com.wavesplatform.features.BlockchainFeatures
import com.wavesplatform.features.FeatureProvider._
import com.wavesplatform.lang.ValidationError
import com.wavesplatform.mining.MiningConstraint
import com.wavesplatform.settings.FunctionalitySettings
import com.wavesplatform.state._
import com.wavesplatform.state.patch.{CancelAllLeases, CancelInvalidLeaseIn, CancelLeaseOverflow}
import com.wavesplatform.state.reader.CompositeBlockchain.composite
import com.wavesplatform.transaction.smart.script.trace.TracedResult
import com.wavesplatform.transaction.TxValidationError.ActivationError
import com.wavesplatform.transaction.Transaction
import com.wavesplatform.utils.ScorexLogging
import com.wavesplatform.transaction.TxValidationError._

object BlockDiffer extends ScorexLogging {

  /**
    * Block/microblock diff with a sequence of transactions diffs
    */
  type DetailedDiff = (Diff, Seq[Diff])
  final case class Result[Constraint <: MiningConstraint](diff: Diff, carry: Long, totalFee: Long, constraint: Constraint, detailedDiff: DetailedDiff)
  type GenResult = Result[MiningConstraint]

  def fromBlock[Constraint <: MiningConstraint](settings: FunctionalitySettings,
                                                blockchain: Blockchain,
                                                maybePrevBlock: Option[Block],
                                                block: Block,
                                                constraint: Constraint,
                                                verify: Boolean = true): Either[ValidationError, Result[Constraint]] =
    fromBlockTraced(settings, blockchain, maybePrevBlock, block, constraint, verify).resultE

  def fromBlockTraced[Constraint <: MiningConstraint](settings: FunctionalitySettings,
                                                      blockchain: Blockchain,
                                                      maybePrevBlock: Option[Block],
                                                      block: Block,
                                                      constraint: Constraint,
                                                      verify: Boolean = true): TracedResult[ValidationError, Result[Constraint]] = {
    val stateHeight = blockchain.height

    // height switch is next after activation
    val ngHeight          = blockchain.featureActivationHeight(BlockchainFeatures.NG.id).getOrElse(Int.MaxValue)
    val sponsorshipHeight = Sponsorship.sponsoredFeesSwitchHeight(blockchain, settings)

    lazy val prevBlockFeeDistr: Option[Portfolio] =
      if (stateHeight >= sponsorshipHeight)
        Some(Portfolio.empty.copy(balance = blockchain.carryFee))
      else if (stateHeight > ngHeight)
        maybePrevBlock.map(_.prevBlockFeePart())
      else None

    lazy val currentBlockFeeDistr: Option[Portfolio] =
      if (stateHeight < ngHeight)
        Some(block.feesPortfolio())
      else
        None

    for {
      _ <- TracedResult(block.signaturesValid())
      r <- apply(
        settings,
        blockchain,
        constraint,
        maybePrevBlock.map(_.timestamp),
        block.signerData.generator,
        prevBlockFeeDistr,
        currentBlockFeeDistr,
        block.timestamp,
        block.transactionData,
        stateHeight + 1,
        verify
      )
    } yield r
  }

  def fromMicroBlock[Constraint <: MiningConstraint](settings: FunctionalitySettings,
                                                     blockchain: Blockchain,
                                                     prevBlockTimestamp: Option[Long],
                                                     micro: MicroBlock,
                                                     timestamp: Long,
                                                     constraint: Constraint,
                                                     verify: Boolean = true): Either[ValidationError, Result[Constraint]] =
    fromMicroBlockTraced(settings, blockchain, prevBlockTimestamp, micro, timestamp, constraint, verify).resultE

  def fromMicroBlockTraced[Constraint <: MiningConstraint](settings: FunctionalitySettings,
                                                           blockchain: Blockchain,
                                                           prevBlockTimestamp: Option[Long],
                                                           micro: MicroBlock,
                                                           timestamp: Long,
                                                           constraint: Constraint,
                                                           verify: Boolean = true): TracedResult[ValidationError, Result[Constraint]] = {
    for {
      // microblocks are processed within block which is next after 40-only-block which goes on top of activated height
      _ <- TracedResult(
        Either.cond(
          blockchain.activatedFeatures.contains(BlockchainFeatures.NG.id),
          (),
          ActivationError(s"MicroBlocks are not yet activated")
        ))
      _ <- TracedResult(micro.signaturesValid())
      r <- apply(
        settings,
        blockchain,
        constraint,
        prevBlockTimestamp,
        micro.sender,
        None,
        None,
        timestamp,
        micro.transactionData,
        blockchain.height,
        verify
      )
    } yield r
  }

  private def apply[Constraint <: MiningConstraint](settings: FunctionalitySettings,
                                                    blockchain: Blockchain,
                                                    initConstraint: Constraint,
                                                    prevBlockTimestamp: Option[Long],
                                                    blockGenerator: Address,
                                                    prevBlockFeeDistr: Option[Portfolio],
                                                    currentBlockFeeDistr: Option[Portfolio],
                                                    timestamp: Long,
                                                    txs: Seq[Transaction],
                                                    currentBlockHeight: Int,
                                                    verify: Boolean): TracedResult[ValidationError, Result[Constraint]] = {
    def updateConstraint(constraint: Constraint, blockchain: Blockchain, tx: Transaction, diff: Diff): Constraint =
      constraint.put(blockchain, tx, diff).asInstanceOf[Constraint]

    val txDiffer       = TransactionDiffer(settings, prevBlockTimestamp, timestamp, currentBlockHeight, verify) _
    val initDiff       = Diff.empty.copy(portfolios = Map(blockGenerator -> currentBlockFeeDistr.orElse(prevBlockFeeDistr).orEmpty))
    val hasNg          = currentBlockFeeDistr.isEmpty
    val hasSponsorship = currentBlockHeight >= Sponsorship.sponsoredFeesSwitchHeight(blockchain, settings)

    def clearSponsorship(blockchain: Blockchain, portfolio: Portfolio): (Portfolio, Long) = {
      val spPf =
        if (hasSponsorship)
          Portfolio.empty.copy(
            balance = portfolio.balance +
              portfolio.assets.map {
                case (assetId, assetFee) =>
                  val baseFee = blockchain.assetDescription(assetId).get.sponsorship
                  Sponsorship.toWaves(assetFee, baseFee)
              }.sum)
        else portfolio

      val ngPf = if (hasNg) {
        val curPf  = spPf.multiply(Block.CurrentBlockFeePart)
        val nextPf = spPf.minus(curPf)
        (curPf, nextPf.balance)
      } else (spPf, 0L)
      if (hasSponsorship) ngPf else ngPf.copy(_2 = 0L)
    }

    txs
      .foldLeft(TracedResult(Result(initDiff, 0L, 0L, initConstraint, (initDiff, Seq.empty[Diff])).asRight[ValidationError])) {
        case (acc @ TracedResult(Left(_), _), _) => acc
        case (TracedResult(Right(Result(currDiff, carryFee, currTotalFee, currConstraint, (blockDiff, txDiffs))), _), tx) =>
          val updatedBlockchain = composite(blockchain, currDiff)
          txDiffer(updatedBlockchain, tx).flatMap { newDiff =>
            val updatedConstraint = updateConstraint(currConstraint, updatedBlockchain, tx, newDiff)
            if (updatedConstraint.isOverfilled)
              TracedResult(Left(GenericError(s"Limit of txs was reached: $initConstraint -> $updatedConstraint")))
            else {
              val updatedDiff = currDiff.combine(newDiff)

              val (curBlockFees, nextBlockFee) = clearSponsorship(updatedBlockchain, tx.feeDiff())
              val totalWavesFee                = currTotalFee + curBlockFees.balance + nextBlockFee

<<<<<<< HEAD
              if (hasNg) {
                val minerDiff = Diff.empty.copy(portfolios = Map(blockGenerator -> curBlockFees))
                Result(updatedDiff.combine(minerDiff),
                       carryFee + nextBlockFee,
                       totalWavesFee,
                       updatedConstraint,
                       (blockDiff.combine(minerDiff), txDiffs :+ newDiff))
              } else Result(updatedDiff, 0L, totalWavesFee, updatedConstraint, (blockDiff, txDiffs :+ newDiff))
=======
              Right(
                if (hasNg) {
                  val diff = updatedDiff.combine(Diff.empty.copy(portfolios = Map(blockGenerator -> curBlockFees)))
                  Result(diff, carryFee + nextBlockFee, totalWavesFee, updatedConstraint)
                } else {
                  Result(updatedDiff, 0L, totalWavesFee, updatedConstraint)
                }
              )
>>>>>>> 66018b83
            }
          }
      }
      .map {
        case Result(diff, carry, totalFee, constraint, (blockDiff, txDiffs)) =>
          def withPatches(d: Diff): Diff = {
            val diffWithCancelledLeases =
              if (currentBlockHeight == settings.resetEffectiveBalancesAtHeight)
                Monoid.combine(d, CancelAllLeases(composite(blockchain, d)))
              else d

            val diffWithLeasePatches =
              if (currentBlockHeight == settings.blockVersion3AfterHeight)
                Monoid.combine(diffWithCancelledLeases, CancelLeaseOverflow(composite(blockchain, diffWithCancelledLeases)))
              else diffWithCancelledLeases

            val diffWithCancelledLeaseIns =
              if (blockchain.featureActivationHeight(BlockchainFeatures.DataTransaction.id).contains(currentBlockHeight))
                Monoid.combine(diffWithLeasePatches, CancelInvalidLeaseIn(composite(blockchain, diffWithLeasePatches)))
              else diffWithLeasePatches

            diffWithCancelledLeaseIns
          }

          Result(withPatches(diff), carry, totalFee, constraint, (withPatches(blockDiff), txDiffs))
      }
  }
}<|MERGE_RESOLUTION|>--- conflicted
+++ resolved
@@ -20,7 +20,6 @@
 import com.wavesplatform.transaction.TxValidationError._
 
 object BlockDiffer extends ScorexLogging {
-
   /**
     * Block/microblock diff with a sequence of transactions diffs
     */
@@ -173,26 +172,16 @@
 
               val (curBlockFees, nextBlockFee) = clearSponsorship(updatedBlockchain, tx.feeDiff())
               val totalWavesFee                = currTotalFee + curBlockFees.balance + nextBlockFee
-
-<<<<<<< HEAD
-              if (hasNg) {
-                val minerDiff = Diff.empty.copy(portfolios = Map(blockGenerator -> curBlockFees))
-                Result(updatedDiff.combine(minerDiff),
-                       carryFee + nextBlockFee,
-                       totalWavesFee,
-                       updatedConstraint,
-                       (blockDiff.combine(minerDiff), txDiffs :+ newDiff))
-              } else Result(updatedDiff, 0L, totalWavesFee, updatedConstraint, (blockDiff, txDiffs :+ newDiff))
-=======
               Right(
                 if (hasNg) {
-                  val diff = updatedDiff.combine(Diff.empty.copy(portfolios = Map(blockGenerator -> curBlockFees)))
-                  Result(diff, carryFee + nextBlockFee, totalWavesFee, updatedConstraint)
-                } else {
-                  Result(updatedDiff, 0L, totalWavesFee, updatedConstraint)
-                }
+                  val minerDiff = Diff.empty.copy(portfolios = Map(blockGenerator -> curBlockFees))
+                  Result(updatedDiff.combine(minerDiff),
+                    carryFee + nextBlockFee,
+                    totalWavesFee,
+                    updatedConstraint,
+                    (blockDiff.combine(minerDiff), txDiffs :+ newDiff))
+                } else Result(updatedDiff, 0L, totalWavesFee, updatedConstraint, (blockDiff, txDiffs :+ newDiff))
               )
->>>>>>> 66018b83
             }
           }
       }
