--- conflicted
+++ resolved
@@ -146,86 +146,53 @@
     }
 
     txs
-<<<<<<< HEAD
-      .foldLeft(TracedResult(Result(initDiff, 0L, 0L, initConstraint, DetailedDiff(initDiff, Seq.empty[Diff])).asRight[ValidationError])) {
+      .foldLeft(
+        TracedResult((composite(blockchain, initDiff), Result(initDiff, 0L, 0L, initConstraint, DetailedDiff(initDiff, Seq.empty[Diff])))
+          .asRight[ValidationError])) {
         case (acc @ TracedResult(Left(_), _), _) => acc
-        case (TracedResult(Right(Result(currDiff, carryFee, currTotalFee, currConstraint, DetailedDiff(parentDiff, txDiffs))), _), tx) =>
-          val updatedBlockchain = composite(blockchain, currDiff)
-          txDiffer(updatedBlockchain, tx).flatMap { newDiff =>
-            val updatedConstraint = updateConstraint(currConstraint, updatedBlockchain, tx, newDiff)
-=======
-      .foldLeft(TracedResult((composite(blockchain, initDiff), Result(initDiff, 0L, 0L, initConstraint)).asRight[ValidationError])) {
-        case (acc @ TracedResult(Left(_), _), _) => acc
-        case (TracedResult(Right((blockchain, Result(currDiff, carryFee, currTotalFee, currConstraint))), _), tx) =>
+        case (TracedResult(Right((blockchain, Result(currDiff, carryFee, currTotalFee, currConstraint, DetailedDiff(parentDiff, txDiffs)))), _),
+              tx) =>
           txDiffer(blockchain, tx).flatMap { newDiff =>
             val updatedConstraint = updateConstraint(currConstraint, blockchain, tx, newDiff)
->>>>>>> acf69a62
             if (updatedConstraint.isOverfilled)
               TracedResult(Left(GenericError(s"Limit of txs was reached: $initConstraint -> $updatedConstraint")))
             else {
               val (curBlockFees, nextBlockFee) = clearSponsorship(blockchain, tx.feeDiff())
               val totalWavesFee                = currTotalFee + curBlockFees.balance + nextBlockFee
-<<<<<<< HEAD
-              Right(
+
+              val (resultDiff, resultCarryFee, minerDiff) =
                 if (hasNg) {
                   val minerDiff = Diff.empty.copy(portfolios = Map(blockGenerator -> curBlockFees))
-                  Result(updatedDiff.combine(minerDiff),
-                         carryFee + nextBlockFee,
-                         totalWavesFee,
-                         updatedConstraint,
-                         DetailedDiff(parentDiff.combine(minerDiff), txDiffs :+ newDiff))
-                } else Result(updatedDiff, 0L, totalWavesFee, updatedConstraint, DetailedDiff(parentDiff, txDiffs :+ newDiff))
-              )
-=======
-
-              val (resultDiff, resultCarryFee) =
-                if (hasNg)
-                  (newDiff.combine(Diff.empty.copy(portfolios = Map(blockGenerator -> curBlockFees))), carryFee + nextBlockFee)
-                else
-                  (newDiff, 0L)
-
-              Right((composite(blockchain, resultDiff), Result(currDiff.combine(resultDiff), resultCarryFee, totalWavesFee, updatedConstraint)))
->>>>>>> acf69a62
+                  (newDiff.combine(minerDiff), carryFee + nextBlockFee, minerDiff)
+                } else (newDiff, 0L, Diff.empty)
+
+              Right(
+                (composite(blockchain, resultDiff),
+                 Result(currDiff.combine(resultDiff),
+                        resultCarryFee,
+                        totalWavesFee,
+                        updatedConstraint,
+                        DetailedDiff(parentDiff.combine(minerDiff), txDiffs :+ newDiff))))
             }
           }
       }
       .map {
-<<<<<<< HEAD
-        case Result(diff, carry, totalFee, constraint, DetailedDiff(parentDiff, txDiffs)) =>
-          def withPatches(d: Diff): Diff = {
-            val diffWithCancelledLeases =
-              if (currentBlockHeight == blockchain.settings.functionalitySettings.resetEffectiveBalancesAtHeight)
-                Monoid.combine(d, CancelAllLeases(composite(blockchain, d)))
-              else d
-
-            val diffWithLeasePatches =
-              if (currentBlockHeight == blockchain.settings.functionalitySettings.blockVersion3AfterHeight)
-                Monoid.combine(diffWithCancelledLeases, CancelLeaseOverflow(composite(blockchain, diffWithCancelledLeases)))
-              else diffWithCancelledLeases
-
-            val diffWithCancelledLeaseIns =
-              if (blockchain.featureActivationHeight(BlockchainFeatures.DataTransaction.id).contains(currentBlockHeight))
-                Monoid.combine(diffWithLeasePatches, CancelInvalidLeaseIn(composite(blockchain, diffWithLeasePatches)))
-              else diffWithLeasePatches
-
-            diffWithCancelledLeaseIns
-          }
-
-          Result(withPatches(diff), carry, totalFee, constraint, DetailedDiff(withPatches(parentDiff), txDiffs))
-=======
         case (blockchain, result) =>
           final case class Patch(predicate: CompositeBlockchain => Boolean, patch: CompositeBlockchain => Diff)
-          def applyAll(patches: Patch*) = patches.foldLeft((blockchain, Diff.empty)) {
-            case ((blockchain, cd), p) =>
-              if (p.predicate(blockchain)) {
-                val pd = p.patch(blockchain)
-                (composite(blockchain, pd), cd.combine(pd))
-              } else {
-                (blockchain, cd)
+          def applyAll(patches: Patch*): Diff =
+            patches
+              .foldLeft((blockchain, Diff.empty)) {
+                case ((blockchain, cd), p) =>
+                  if (p.predicate(blockchain)) {
+                    val pd = p.patch(blockchain)
+                    (composite(blockchain, pd), cd.combine(pd))
+                  } else {
+                    (blockchain, cd)
+                  }
               }
-          }
-
-          val (_, patchDiff) = applyAll(
+              ._2
+
+          val patchDiff = applyAll(
             Patch(
               _ => currentBlockHeight == blockchain.settings.functionalitySettings.resetEffectiveBalancesAtHeight,
               CancelAllLeases(_)
@@ -240,8 +207,10 @@
             )
           )
 
-          result.copy(diff = result.diff.combine(patchDiff))
->>>>>>> acf69a62
+          result.copy(diff = result.diff.combine(patchDiff),
+                      detailedDiff = result.detailedDiff.copy(
+                        parentDiff = result.detailedDiff.parentDiff.combine(patchDiff)
+                      ))
       }
   }
 }