--- conflicted
+++ resolved
@@ -24,20 +24,15 @@
 
 object BlockDiffer {
   final case class DetailedDiff(parentDiff: Diff, transactionDiffs: List[Diff])
-<<<<<<< HEAD
-  final case class Result(snapshot: StateSnapshot, carry: Long, totalFee: Long, constraint: MiningConstraint, detailedDiff: DetailedDiff) {
-    def diff = detailedDiff.transactionDiffs.foldLeft(detailedDiff.parentDiff)(_.combineF(_).right.get)
-  }
-=======
   final case class Result(
-      diff: Diff,
+      snapshot: StateSnapshot,
       carry: Long,
       totalFee: Long,
       constraint: MiningConstraint,
       detailedDiff: DetailedDiff,
-      stateHash: Option[ByteStr]
-  )
->>>>>>> c0f52ed4
+      stateHash: Option[ByteStr]) {
+    def diff = detailedDiff.transactionDiffs.foldLeft(detailedDiff.parentDiff)(_.combineF(_).right.get)
+  }
 
   case class Fraction(dividend: Int, divider: Int) {
     def apply(l: Long): Long = l / divider * dividend
@@ -221,29 +216,20 @@
 
     txs
       .foldLeft(
-<<<<<<< HEAD
-        TracedResult(Result(StateSnapshot.create(initDiff, blockchain), 0L, 0L, initConstraint, DetailedDiff(initDiff, Nil)).asRight[ValidationError])
-      ) {
-        case (acc @ TracedResult(Left(_), _, _), _) => acc
-        case (TracedResult(Right(Result(currSnapshot, carryFee, currTotalFee, currConstraint, DetailedDiff(parentDiff, txDiffs))), _, _), tx) =>
-          val currBlockchain = SnapshotBlockchain(blockchain, currSnapshot)
-=======
-        TracedResult(
-          Result(initDiff, 0L, 0L, initConstraint, DetailedDiff(initDiff, Nil), prevStateHash)
+        TracedResult(Result(StateSnapshot.create(initDiff, blockchain), 0L, 0L, initConstraint, DetailedDiff(initDiff, Nil), prevStateHash)
             .asRight[ValidationError]
-        )
-      ) {
+        ))
+       {
         case (acc @ TracedResult(Left(_), _, _), _) => acc
         case (
               TracedResult(
-                Right(Result(currDiff, carryFee, currTotalFee, currConstraint, DetailedDiff(parentDiff, txDiffs), prevStateHashOpt)),
+                Right(Result(currSnapshot, carryFee, currTotalFee, currConstraint, DetailedDiff(parentDiff, txDiffs), prevStateHashOpt)),
                 _,
                 _
               ),
               tx
             ) =>
-          val currBlockchain = CompositeBlockchain(blockchain, currDiff)
->>>>>>> c0f52ed4
+          val currBlockchain = SnapshotBlockchain(blockchain, currSnapshot)
           txDiffer(currBlockchain, tx).flatMap { thisTxDiff =>
             val updatedConstraint = updateConstraint(currConstraint, currBlockchain, tx, thisTxDiff)
             if (updatedConstraint.isOverfilled)
