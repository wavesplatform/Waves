package com.wavesplatform.state.diffs

<<<<<<< HEAD
import cats.Monoid
import cats.data.Validated
import cats.instances.lazyList.*
import cats.syntax.traverse.*
=======
import cats.implicits.toBifunctorOps
>>>>>>> 61f330b7
import com.wavesplatform.account.{Address, AddressScheme}
import com.wavesplatform.features.OverdraftValidationProvider.*
import com.wavesplatform.features.{BlockchainFeature, BlockchainFeatures, RideVersionProvider}
import com.wavesplatform.lang.ValidationError
import com.wavesplatform.lang.directives.values.*
import com.wavesplatform.lang.script.ContractScript.ContractScriptImpl
import com.wavesplatform.lang.script.v1.ExprScript
import com.wavesplatform.lang.script.{ContractScript, Script}
import com.wavesplatform.settings.FunctionalitySettings
import com.wavesplatform.state.*
import com.wavesplatform.transaction.*
import com.wavesplatform.transaction.Asset.{IssuedAsset, Waves}
import com.wavesplatform.transaction.TxValidationError.*
import com.wavesplatform.transaction.assets.*
import com.wavesplatform.transaction.assets.exchange.*
import com.wavesplatform.transaction.lease.*
import com.wavesplatform.transaction.smart.InvokeScriptTransaction.Payment
import com.wavesplatform.transaction.smart.{InvokeExpressionTransaction, InvokeScriptTransaction, SetScriptTransaction}
import com.wavesplatform.transaction.transfer.*

import scala.util.{Left, Right}

object CommonValidation {
  def disallowSendingGreaterThanBalance[T <: Transaction](blockchain: Blockchain, blockTime: Long, tx: T): Either[ValidationError, T] =
    if (blockTime >= blockchain.settings.functionalitySettings.allowTemporaryNegativeUntil) {
      def checkTransfer(
          sender: Address,
          assetId: Asset,
          amount: Long,
          feeAssetId: Asset,
          feeAmount: Long,
          allowFeeOverdraft: Boolean = false
      ): Either[ValidationError, T] = {
        val amountDiff = assetId match {
          case aid @ IssuedAsset(_) => Portfolio.build(aid -> -amount)
          case Waves                => Portfolio(-amount)
        }
        val feeDiff = feeAssetId match {
          case aid @ IssuedAsset(_) => Portfolio.build(aid -> -feeAmount)
          case Waves                => Portfolio(-feeAmount)
        }

        val checkedTx = for {
          spendings <- amountDiff.combine(feeDiff)
          oldWavesBalance = blockchain.balance(sender, Waves)

          newWavesBalance     <- safeSum(oldWavesBalance, spendings.balance, "Spendings")
          feeUncheckedBalance <- safeSum(oldWavesBalance, amountDiff.balance, "Transfer amount")

          overdraftFilter = allowFeeOverdraft && feeUncheckedBalance >= 0
          _ <- Either.cond(
            overdraftFilter || newWavesBalance >= 0,
            (),
            "Attempt to transfer unavailable funds: Transaction application leads to " +
              s"negative waves balance to (at least) temporary negative state, current balance equals $oldWavesBalance, " +
              s"spends equals ${spendings.balance}, result is $newWavesBalance"
          )
          _ <- spendings.assets
            .collectFirst {
              case (aid, delta) if delta < 0 && blockchain.balance(sender, aid) + delta < 0 =>
                val availableBalance = blockchain.balance(sender, aid)
                "Attempt to transfer unavailable funds: Transaction application leads to negative asset " +
                  s"'$aid' balance to (at least) temporary negative state, current balance is $availableBalance, " +
                  s"spends equals $delta, result is ${availableBalance + delta}"
            }
            .toLeft(())
        } yield tx

        checkedTx.leftMap(GenericError(_))
      }

      tx match {
        case ptx: PaymentTransaction if blockchain.balance(ptx.sender.toAddress, Waves) < (ptx.amount.value + ptx.fee.value) =>
          Left(
            GenericError(
              "Attempt to pay unavailable funds: balance " +
                s"${blockchain.balance(ptx.sender.toAddress, Waves)} is less than ${ptx.amount.value + ptx.fee.value}"
            )
          )
        case ttx: TransferTransaction => checkTransfer(ttx.sender.toAddress, ttx.assetId, ttx.amount.value, ttx.feeAssetId, ttx.fee.value)
        case mtx: MassTransferTransaction =>
          checkTransfer(mtx.sender.toAddress, mtx.assetId, mtx.transfers.map(_.amount.value).sum, Waves, mtx.fee.value)
        case citx: InvokeScriptTransaction =>
          val foldPayments: Iterable[Payment] => Iterable[Payment] =
            if (blockchain.useCorrectPaymentCheck)
              _.groupBy(_.assetId)
                .map { case (assetId, p) => Payment(p.map(_.amount).sum, assetId) }
            else
              identity

          for {
            address <- blockchain.resolveAlias(citx.dApp)
            allowFeeOverdraft = blockchain.accountScript(address) match {
              case Some(AccountScriptInfo(_, ContractScriptImpl(version, _), _, _)) if version >= V4 && blockchain.useCorrectPaymentCheck => true
              case _                                                                                                                      => false
            }
            check <- foldPayments(citx.payments)
              .map(p => checkTransfer(citx.senderAddress, p.assetId, p.amount, citx.feeAssetId, citx.fee.value, allowFeeOverdraft))
              .find(_.isLeft)
              .getOrElse(Right(tx))
          } yield check

        case _ => Right(tx)
      }
    } else Right(tx)

  def disallowNegativeBalances(blockchain: Blockchain, diff: Diff): Either[ValidationError, Diff] = {
    val resultBalances = for {
      (address, pf)  <- diff.portfolios.to(LazyList)
      (asset, delta) <- pf.assets ++ Map(Waves -> pf.balance)
      newBalance = safeSum(blockchain.balance(address, asset), delta)
    } yield (address, asset, newBalance)

    resultBalances.collect {
      case tuple @ (_, _, balance) if balance < 0 => Validated.invalidNel(tuple)
      case _                                      => Validated.validNel(())
    }.sequence match {
      case Validated.Valid(_)        => Right(diff)
      case Validated.Invalid(tuples) => Left(GenericError(s"Diff contains negative applied balances: ${tuples.toList.mkString("[", ", ", "]")}"))
    }
  }

  def disallowDuplicateIds[T <: Transaction](blockchain: Blockchain, tx: T): Either[ValidationError, T] = tx match {
    case _: PaymentTransaction => Right(tx)
    case _ =>
      val id = tx.id()
      Either.cond(!blockchain.containsTransaction(tx), tx, AlreadyInTheState(id, blockchain.transactionMeta(id).get.height))
  }

  def disallowFromAnotherNetwork[T <: Transaction](tx: T, currentChainId: Byte): Either[ValidationError, T] =
    Either.cond(
      tx.chainId == currentChainId,
      tx,
      GenericError(
        s"Address belongs to another network: expected: ${AddressScheme.current.chainId}(${AddressScheme.current.chainId.toChar}), actual: ${tx.chainId}(${tx.chainId.toChar})"
      )
    )

  def disallowBeforeActivationTime[T <: Transaction](blockchain: Blockchain, tx: T): Either[ValidationError, T] = {
    def activationBarrier(b: BlockchainFeature, msg: Option[String] = None): Either[ActivationError, T] =
      Either.cond(
        blockchain.isFeatureActivated(b, blockchain.height),
        tx,
        TxValidationError.ActivationError(msg.getOrElse(b.description + " feature has not been activated yet"))
      )

    def scriptActivation(sc: Script): Either[ActivationError, T] = {
      val barrierByVersion =
        RideVersionProvider.actualVersionByFeature.map { case (feature, version) => (version, activationBarrier(feature)) }.toMap

      def scriptVersionActivation(sc: Script): Either[ActivationError, T] = sc.stdLibVersion match {
        case V1 | V2 | V3 if sc.containsArray => barrierByVersion(V4)
        case V1 | V2 if sc.containsBlockV2()  => barrierByVersion(V3)
        case V1 | V2                          => Right(tx)
        case v                                => barrierByVersion(v)
      }

      def scriptTypeActivation(sc: Script): Either[ActivationError, T] = (sc: @unchecked) match {
        case _: ExprScript                        => Right(tx)
        case _: ContractScript.ContractScriptImpl => barrierByVersion(V3)
      }

      for {
        _ <- scriptVersionActivation(sc)
        _ <- scriptTypeActivation(sc)
      } yield tx

    }

    def generic1or2Barrier(t: VersionedTransaction): Either[ActivationError, T] = {
      if (t.version == 1.toByte) Right(tx)
      else if (t.version == 2.toByte) activationBarrier(BlockchainFeatures.SmartAccounts)
      else Right(tx)
    }

    val versionsBarrier = tx match {
      case p: PBSince if p.isProtobufVersion =>
        activationBarrier(BlockchainFeatures.BlockV5)

      case v: VersionedTransaction if !TransactionParsers.all.contains((v.tpe.id.toByte, v.version)) =>
        Left(UnsupportedTypeAndVersion(v.tpe.id.toByte, v.version))

      case _ =>
        Right(tx)
    }

    val typedBarrier = tx match {
      case _: PaymentTransaction => Right(tx)
      case _: GenesisTransaction => Right(tx)

      case e: ExchangeTransaction if e.version == TxVersion.V1 => Right(tx)
      case exv2: ExchangeTransaction if exv2.version >= TxVersion.V2 =>
        activationBarrier(BlockchainFeatures.SmartAccountTrading).flatMap { tx =>
          (exv2.buyOrder, exv2.sellOrder) match {
            case (o1, o2) if o1.version >= 3 || o2.version >= 3 => activationBarrier(BlockchainFeatures.OrderV3)
            case _                                              => Right(tx)
          }
        }

      case _: MassTransferTransaction => activationBarrier(BlockchainFeatures.MassTransfer)
      case _: DataTransaction         => activationBarrier(BlockchainFeatures.DataTransaction)

      case sst: SetScriptTransaction =>
        sst.script match {
          case None     => Right(tx)
          case Some(sc) => scriptActivation(sc)
        }

      case it: IssueTransaction =>
        it.script match {
          case None     => Right(tx)
          case Some(sc) => scriptActivation(sc)
        }

      case sast: SetAssetScriptTransaction =>
        activationBarrier(BlockchainFeatures.SmartAssets).flatMap { _ =>
          sast.script match {
            case None     => Right(tx)
            case Some(sc) => scriptActivation(sc)
          }
        }

      case t: TransferTransaction    => generic1or2Barrier(t)
      case t: CreateAliasTransaction => generic1or2Barrier(t)
      case t: LeaseTransaction       => generic1or2Barrier(t)
      case t: LeaseCancelTransaction => generic1or2Barrier(t)
      case t: ReissueTransaction     => generic1or2Barrier(t)
      case t: BurnTransaction        => generic1or2Barrier(t)

      case _: SponsorFeeTransaction   => activationBarrier(BlockchainFeatures.FeeSponsorship)
      case _: InvokeScriptTransaction => activationBarrier(BlockchainFeatures.Ride4DApps)

      case _: UpdateAssetInfoTransaction => activationBarrier(BlockchainFeatures.BlockV5)
      case iet: InvokeExpressionTransaction =>
        if (iet.version == 1) activationBarrier(BlockchainFeatures.ContinuationTransaction)
        else Left(TxValidationError.ActivationError(s"Transaction version ${iet.version} has not been activated yet"))

      case _: EthereumTransaction => activationBarrier(BlockchainFeatures.RideV6)

      case _ => Left(GenericError("Unknown transaction must be explicitly activated"))
    }

    val proofsValidate = tx match {
      case s: ProvenTransaction =>
        Proofs
          .create(s.proofs.proofs)
          .map(_ => tx)

      case _ =>
        Right(tx)
    }

    for {
      _ <- versionsBarrier
      _ <- typedBarrier
      _ <- proofsValidate
    } yield tx
  }

  def disallowTxFromFuture[T <: Transaction](settings: FunctionalitySettings, time: Long, tx: T): Either[ValidationError, T] = {
    val allowTransactionsFromFutureByTimestamp = tx.timestamp < settings.allowTransactionsFromFutureUntil
    if (!allowTransactionsFromFutureByTimestamp && tx.timestamp - time > settings.maxTransactionTimeForwardOffset.toMillis)
      Left(
        Mistiming(
          s"""Transaction timestamp ${tx.timestamp}
             |is more than ${settings.maxTransactionTimeForwardOffset.toMillis}ms in the future
             |relative to block timestamp $time""".stripMargin
            .replaceAll("\n", " ")
            .replaceAll("\r", "")
        )
      )
    else Right(tx)
  }

  def disallowTxFromPast[T <: Transaction](settings: FunctionalitySettings, prevBlockTime: Option[Long], tx: T): Either[ValidationError, T] =
    prevBlockTime match {
      case Some(t) if (t - tx.timestamp) > settings.maxTransactionTimeBackOffset.toMillis =>
        Left(
          Mistiming(
            s"""Transaction timestamp ${tx.timestamp}
               |is more than ${settings.maxTransactionTimeBackOffset.toMillis}ms in the past
               |relative to previous block timestamp $prevBlockTime""".stripMargin
              .replaceAll("\n", " ")
              .replaceAll("\r", "")
          )
        )
      case _ => Right(tx)
    }
}<|MERGE_RESOLUTION|>--- conflicted
+++ resolved
@@ -1,13 +1,6 @@
 package com.wavesplatform.state.diffs
 
-<<<<<<< HEAD
-import cats.Monoid
-import cats.data.Validated
-import cats.instances.lazyList.*
-import cats.syntax.traverse.*
-=======
 import cats.implicits.toBifunctorOps
->>>>>>> 61f330b7
 import com.wavesplatform.account.{Address, AddressScheme}
 import com.wavesplatform.features.OverdraftValidationProvider.*
 import com.wavesplatform.features.{BlockchainFeature, BlockchainFeatures, RideVersionProvider}
@@ -114,22 +107,6 @@
       }
     } else Right(tx)
 
-  def disallowNegativeBalances(blockchain: Blockchain, diff: Diff): Either[ValidationError, Diff] = {
-    val resultBalances = for {
-      (address, pf)  <- diff.portfolios.to(LazyList)
-      (asset, delta) <- pf.assets ++ Map(Waves -> pf.balance)
-      newBalance = safeSum(blockchain.balance(address, asset), delta)
-    } yield (address, asset, newBalance)
-
-    resultBalances.collect {
-      case tuple @ (_, _, balance) if balance < 0 => Validated.invalidNel(tuple)
-      case _                                      => Validated.validNel(())
-    }.sequence match {
-      case Validated.Valid(_)        => Right(diff)
-      case Validated.Invalid(tuples) => Left(GenericError(s"Diff contains negative applied balances: ${tuples.toList.mkString("[", ", ", "]")}"))
-    }
-  }
-
   def disallowDuplicateIds[T <: Transaction](blockchain: Blockchain, tx: T): Either[ValidationError, T] = tx match {
     case _: PaymentTransaction => Right(tx)
     case _ =>
