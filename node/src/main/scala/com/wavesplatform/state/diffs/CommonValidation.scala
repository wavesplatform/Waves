package com.wavesplatform.state.diffs

import cats._
import cats.implicits._
import com.wavesplatform.account.Address
import com.wavesplatform.features.FeatureProvider._
import com.wavesplatform.features.{BlockchainFeature, BlockchainFeatures}
import com.wavesplatform.lang.ValidationError
import com.wavesplatform.lang.directives.values._
import com.wavesplatform.lang.script.v1.ExprScript
import com.wavesplatform.lang.script.{ContractScript, Script}
import com.wavesplatform.settings.FunctionalitySettings
import com.wavesplatform.state._
import com.wavesplatform.transaction.Asset.{IssuedAsset, Waves}
import com.wavesplatform.transaction.TxValidationError._
import com.wavesplatform.transaction._
import com.wavesplatform.transaction.assets._
import com.wavesplatform.transaction.assets.exchange.{Order, _}
import com.wavesplatform.transaction.lease._
import com.wavesplatform.transaction.smart.{InvokeScriptTransaction, SetScriptTransaction}
import com.wavesplatform.transaction.transfer._

import scala.util.{Left, Right, Try}

object CommonValidation {
  val ScriptExtraFee = 400000L
  val FeeUnit        = 100000
  val NFTMultiplier  = 0.001

  val OldFeeConstants: Map[Byte, Long] = Map(
    GenesisTransaction.typeId            -> 0,
    PaymentTransaction.typeId            -> 1,
    IssueTransaction.typeId              -> 1000,
    ReissueTransaction.typeId            -> 1000,
    BurnTransaction.typeId               -> 1,
    TransferTransaction.typeId           -> 1,
    MassTransferTransaction.typeId       -> 1,
    LeaseTransaction.typeId              -> 1,
    LeaseCancelTransaction.typeId        -> 1,
    ExchangeTransaction.typeId           -> 3,
    CreateAliasTransaction.typeId        -> 1,
    DataTransaction.typeId               -> 1,
    SetScriptTransaction.typeId          -> 10,
    SponsorFeeTransaction.typeId         -> 1000,
    SetAssetScriptTransaction.typeId     -> (1000 - 4),
    smart.InvokeScriptTransaction.typeId -> 5
  )

  val FlatFeeDefault = 2
  val FlatFeeConstants: Map[Byte, Long] = Map(
    IssueTransaction.typeId -> 10000L
  ).withDefaultValue(FlatFeeDefault: Long)

  def disallowSendingGreaterThanBalance[T <: Transaction](blockchain: Blockchain, blockTime: Long, tx: T): Either[ValidationError, T] =
    if (blockTime >= blockchain.settings.functionalitySettings.allowTemporaryNegativeUntil) {
      def checkTransfer(sender: Address, assetId: Asset, amount: Long, feeAssetId: Asset, feeAmount: Long) = {
        val amountDiff = assetId match {
          case aid @ IssuedAsset(_) => Portfolio(0, LeaseBalance.empty, Map(aid -> -amount))
          case Waves                => Portfolio(-amount, LeaseBalance.empty, Map.empty)
        }
        val feeDiff = feeAssetId match {
          case aid @ IssuedAsset(_) => Portfolio(0, LeaseBalance.empty, Map(aid -> -feeAmount))
          case Waves                => Portfolio(-feeAmount, LeaseBalance.empty, Map.empty)
        }

        val spendings       = Monoid.combine(amountDiff, feeDiff)
        val oldWavesBalance = blockchain.balance(sender, Waves)

        val newWavesBalance = oldWavesBalance + spendings.balance
        if (newWavesBalance < 0) {
          Left(
            GenericError(
              "Attempt to transfer unavailable funds: Transaction application leads to " +
                s"negative waves balance to (at least) temporary negative state, current balance equals $oldWavesBalance, " +
                s"spends equals ${spendings.balance}, result is $newWavesBalance"))
        } else {
          val balanceError = spendings.assets.collectFirst {
            case (aid, delta) if delta < 0 && blockchain.balance(sender, aid) + delta < 0 =>
              val availableBalance = blockchain.balance(sender, aid)
              GenericError(
                "Attempt to transfer unavailable funds: Transaction application leads to negative asset " +
                  s"'$aid' balance to (at least) temporary negative state, current balance is $availableBalance, " +
                  s"spends equals $delta, result is ${availableBalance + delta}")
          }
          balanceError.fold[Either[ValidationError, T]](Right(tx))(Left(_))
        }
      }

      tx match {
        case ptx: PaymentTransaction if blockchain.balance(ptx.sender, Waves) < (ptx.amount + ptx.fee) =>
          Left(
            GenericError(
              "Attempt to pay unavailable funds: balance " +
                s"${blockchain.balance(ptx.sender, Waves)} is less than ${ptx.amount + ptx.fee}"))
        case ttx: TransferTransaction     => checkTransfer(ttx.sender, ttx.assetId, ttx.amount, ttx.feeAssetId, ttx.fee)
        case mtx: MassTransferTransaction => checkTransfer(mtx.sender, mtx.assetId, mtx.transfers.map(_.amount).sum, Waves, mtx.fee)
        case citx: InvokeScriptTransaction =>
          citx.payment.map(p => checkTransfer(citx.sender, p.assetId, p.amount, citx.feeAssetId, citx.fee)).find(_.isLeft).getOrElse(Right(tx))
        case _ => Right(tx)
      }
    } else Right(tx)

  def disallowDuplicateIds[T <: Transaction](blockchain: Blockchain, height: Int, tx: T): Either[ValidationError, T] = tx match {
    case _: PaymentTransaction => Right(tx)
    case _ =>
      val id = tx.id()
      Either.cond(!blockchain.containsTransaction(tx), tx, AlreadyInTheState(id, blockchain.transactionInfo(id).get._1))
  }

  def disallowBeforeActivationTime[T <: Transaction](blockchain: Blockchain, height: Int, tx: T): Either[ValidationError, T] = {

    def activationBarrier(b: BlockchainFeature, msg: Option[String] = None): Either[ActivationError, T] =
      Either.cond(
        blockchain.isFeatureActivated(b, height),
        tx,
        TxValidationError.ActivationError(msg.getOrElse(b.description + " feature has not been activated yet"))
      )

    def scriptActivation(sc: Script): Either[ActivationError, T] = {

      val ab = activationBarrier(BlockchainFeatures.Ride4DApps)

      def scriptVersionActivation(sc: Script): Either[ActivationError, T] = sc.stdLibVersion match {
        case V1 | V2 if sc.containsBlockV2.value => ab
        case V1 | V2                             => Right(tx)
        case V3                                  => ab
      }

      def scriptTypeActivation(sc: Script): Either[ActivationError, T] = sc match {
        case e: ExprScript                        => Right(tx)
        case c: ContractScript.ContractScriptImpl => ab
      }

      for {
        _ <- scriptVersionActivation(sc)
        _ <- scriptTypeActivation(sc)
      } yield tx

    }

    tx match {
      case _: BurnTransactionV1     => Right(tx)
      case _: PaymentTransaction    => Right(tx)
      case _: GenesisTransaction    => Right(tx)
      case _: TransferTransactionV1 => Right(tx)
      case _: IssueTransactionV1    => Right(tx)
      case _: ReissueTransactionV1  => Right(tx)
      case _: ExchangeTransactionV1 => Right(tx)

      case exv2: ExchangeTransactionV2 =>
        activationBarrier(BlockchainFeatures.SmartAccountTrading).flatMap { tx =>
          (exv2.buyOrder, exv2.sellOrder) match {
            case (_: OrderV3, _: Order) | (_: Order, _: OrderV3) => activationBarrier(BlockchainFeatures.OrderV3)
            case _                                               => Right(tx)
          }
        }

      case _: LeaseTransactionV1       => Right(tx)
      case _: LeaseCancelTransactionV1 => Right(tx)
      case _: CreateAliasTransactionV1 => Right(tx)
      case _: MassTransferTransaction  => activationBarrier(BlockchainFeatures.MassTransfer)
      case _: DataTransaction          => activationBarrier(BlockchainFeatures.DataTransaction)

      case sst: SetScriptTransaction =>
        sst.script match {
          case None     => Right(tx)
          case Some(sc) => scriptActivation(sc)
        }

      case _: TransferTransactionV2 => activationBarrier(BlockchainFeatures.SmartAccounts)
      case it: IssueTransactionV2 =>
        it.script match {
          case None     => Right(tx)
          case Some(sc) => scriptActivation(sc)
        }

      case it: SetAssetScriptTransaction =>
        it.script match {
          case None     => Left(GenericError("Cannot set empty script"))
          case Some(sc) => scriptActivation(sc)
        }

      case _: ReissueTransactionV2     => activationBarrier(BlockchainFeatures.SmartAccounts)
      case _: BurnTransactionV2        => activationBarrier(BlockchainFeatures.SmartAccounts)
      case _: LeaseTransactionV2       => activationBarrier(BlockchainFeatures.SmartAccounts)
      case _: LeaseCancelTransactionV2 => activationBarrier(BlockchainFeatures.SmartAccounts)
      case _: CreateAliasTransactionV2 => activationBarrier(BlockchainFeatures.SmartAccounts)
      case _: SponsorFeeTransaction    => activationBarrier(BlockchainFeatures.FeeSponsorship)
      case _: InvokeScriptTransaction  => activationBarrier(BlockchainFeatures.Ride4DApps)
      case _                           => Left(GenericError("Unknown transaction must be explicitly activated"))
    }
  }

  def disallowTxFromFuture[T <: Transaction](settings: FunctionalitySettings, time: Long, tx: T): Either[ValidationError, T] = {
    val allowTransactionsFromFutureByTimestamp = tx.timestamp < settings.allowTransactionsFromFutureUntil
    if (!allowTransactionsFromFutureByTimestamp && tx.timestamp - time > settings.maxTransactionTimeForwardOffset.toMillis)
      Left(
        Mistiming(
          s"""Transaction timestamp ${tx.timestamp}
       |is more than ${settings.maxTransactionTimeForwardOffset.toMillis}ms in the future
       |relative to block timestamp $time""".stripMargin
            .replaceAll("\n", " ")
            .replaceAll("\r", "")))
    else Right(tx)
  }

  def disallowTxFromPast[T <: Transaction](settings: FunctionalitySettings, prevBlockTime: Option[Long], tx: T): Either[ValidationError, T] =
    prevBlockTime match {
      case Some(t) if (t - tx.timestamp) > settings.maxTransactionTimeBackOffset.toMillis =>
        Left(
          Mistiming(
            s"""Transaction timestamp ${tx.timestamp}
         |is more than ${settings.maxTransactionTimeBackOffset.toMillis}ms in the past
         |relative to previous block timestamp $prevBlockTime""".stripMargin
              .replaceAll("\n", " ")
              .replaceAll("\r", "")))
      case _ => Right(tx)
    }

<<<<<<< HEAD
  private[this] def feeInUnits(blockchain: Blockchain, height: Int, tx: Transaction): Either[ValidationError, Long] = {
    if (blockchain.isFeatureActivated(BlockchainFeatures.FlatFee, height))
      FlatFeeConstants
        .get(tx.builder.typeId)
        .map { baseFee =>
          tx match {
            case tx: MassTransferTransaction =>
              baseFee + (tx.transfers.size + 1) / 2
            case tx: DataTransaction =>
              val base = tx.data.map(_.toBytes.length).sum
              baseFee + base / 1024
            case itx: IssueTransaction =>
              lazy val nftActivated = blockchain.isFeatureActivated(BlockchainFeatures.ReduceNFTFee, height)
              if (itx.isNFT && nftActivated) FlatFeeDefault else baseFee
            case _ =>
              baseFee
          }
        }
        .toRight(UnsupportedTransactionType)
    else
      OldFeeConstants
        .get(tx.builder.typeId)
        .map { baseFee =>
          tx match {
            case tx: MassTransferTransaction =>
              baseFee + (tx.transfers.size + 1) / 2
            case tx: DataTransaction =>
              val base = if (blockchain.isFeatureActivated(BlockchainFeatures.SmartAccounts, height)) tx.bodyBytes() else tx.bytes()
              baseFee + (base.length - 1) / 1024
            case itx: IssueTransaction =>
              lazy val nftActivated = blockchain.activatedFeatures
                .get(BlockchainFeatures.ReduceNFTFee.id)
                .exists(_ <= height)

              val multiplier = if (itx.isNFT && nftActivated) NFTMultiplier else 1

              (baseFee * multiplier).toLong
            case _ => baseFee
          }
        }
        .toRight(UnsupportedTransactionType)
  }

  def getMinFee(blockchain: Blockchain, height: Int, tx: Transaction): Either[ValidationError, (Asset, Long, Long)] = {
    type FeeInfo = (Option[(Asset, AssetDescription)], Long)

    def feeAfterSponsorship(txAsset: Asset): Either[ValidationError, FeeInfo] =
      if (height < Sponsorship.sponsoredFeesSwitchHeight(blockchain)) {
        // This could be true for private blockchains
        feeInUnits(blockchain, height, tx).map(x => (None, x * FeeUnit))
      } else
        for {
          feeInUnits <- feeInUnits(blockchain, height, tx)
          r <- txAsset match {
            case Waves => Right((None, feeInUnits * FeeUnit))
            case assetId @ IssuedAsset(_) =>
              for {
                assetInfo <- blockchain
                  .assetDescription(assetId)
                  .toRight(GenericError(s"Asset ${assetId.id.base58} does not exist, cannot be used to pay fees"))
                wavesFee <- Either.cond(
                  assetInfo.sponsorship > 0,
                  feeInUnits * FeeUnit,
                  GenericError(s"Asset ${assetId.id.base58} is not sponsored, cannot be used to pay fees")
                )
              } yield (Some((assetId, assetInfo)), wavesFee)
          }
        } yield r

    val feeAmount = {
      def feeAfterSmartTokens(inputFee: FeeInfo): Either[ValidationError, FeeInfo] = {
        def isSmartToken(input: FeeInfo): Boolean =
          input._1
            .map(_._1)
            .flatMap {
              case a @ IssuedAsset(_) => blockchain.assetDescription(a)
              case Waves              => None
            }
            .exists(_.script.isDefined)

        val (feeAssetInfo, feeAmount) = inputFee
        val assetsCount = tx match {
          case tx: ExchangeTransaction => tx.checkedAssets().count(blockchain.hasAssetScript) /* *3 if we deside to check orders and transaction */
          case _                       => tx.checkedAssets().count(blockchain.hasAssetScript)
        }
        if (isSmartToken(inputFee)) {
          //Left(GenericError("Using smart asset for sponsorship is disabled."))
          Right { (feeAssetInfo, feeAmount + ScriptExtraFee * (1 + assetsCount)) }
        } else {
          Right { (feeAssetInfo, feeAmount + ScriptExtraFee * assetsCount) }
        }
      }

      def feeAfterSmartAccounts(inputFee: FeeInfo): Either[ValidationError, FeeInfo] = Right {
        def smartAccountScriptsCount: Int = tx match {
          case tx: Transaction with Authorized => cond(blockchain.hasScript(tx.sender))(1, 0)
          case _                               => 0
        }

        val extraFee                  = smartAccountScriptsCount * ScriptExtraFee
        val (feeAssetInfo, feeAmount) = inputFee
        (feeAssetInfo, feeAmount + extraFee)
      }

      val baseFeeAmount = feeAfterSponsorship(tx.assetFee._1)

      if (blockchain.isFeatureActivated(BlockchainFeatures.FlatFee, height))
        baseFeeAmount
      else
        baseFeeAmount
          .flatMap(feeAfterSmartTokens)
          .flatMap(feeAfterSmartAccounts)
    }

    feeAmount.map {
      case (Some((assetId, assetInfo)), amountInWaves) => (assetId, Sponsorship.fromWaves(amountInWaves, assetInfo.sponsorship), amountInWaves)
      case (None, amountInWaves)                       => (Waves, amountInWaves, amountInWaves)
    }
  }

  def checkFee(blockchain: Blockchain, height: Int, tx: Transaction): Either[ValidationError, Unit] = {
    if (height >= Sponsorship.sponsoredFeesSwitchHeight(blockchain)) {
      for {
        minAFee <- getMinFee(blockchain, height, tx)
        minWaves   = minAFee._3
        minFee     = minAFee._2
        feeAssetId = minAFee._1
        _ <- Either.cond(
          minFee <= tx.assetFee._2,
          (),
          GenericError(
            s"Fee for ${Constants.TransactionNames(tx.builder.typeId)} (${tx.assetFee._2} in ${feeAssetId.fold("WAVES")(_.id.base58)})" ++
              " does not exceed minimal value of " ++
              s"$minWaves WAVES${feeAssetId.fold("")(id => s" or $minFee ${id.id.base58}")}"
          )
        )
      } yield ()
    } else {
      Either.cond(tx.assetFee._2 > 0 || !tx.isInstanceOf[Authorized], (), GenericError(s"Fee must be positive."))
    }
  }

  def cond[A](c: Boolean)(a: A, b: A): A = if (c) a else b

=======
>>>>>>> 417c994d
  def validateOverflow(dataList: Traversable[Long], errMsg: String): Either[ValidationError, Unit] = {
    Try(dataList.foldLeft(0L)(Math.addExact))
      .fold(
        _ => GenericError(errMsg).asLeft[Unit],
        _ => ().asRight[ValidationError]
      )
  }
}<|MERGE_RESOLUTION|>--- conflicted
+++ resolved
@@ -23,11 +23,12 @@
 import scala.util.{Left, Right, Try}
 
 object CommonValidation {
+
   val ScriptExtraFee = 400000L
   val FeeUnit        = 100000
   val NFTMultiplier  = 0.001
 
-  val OldFeeConstants: Map[Byte, Long] = Map(
+  val FeeConstants: Map[Byte, Long] = Map(
     GenesisTransaction.typeId            -> 0,
     PaymentTransaction.typeId            -> 1,
     IssueTransaction.typeId              -> 1000,
@@ -46,12 +47,9 @@
     smart.InvokeScriptTransaction.typeId -> 5
   )
 
-  val FlatFeeDefault = 2
-  val FlatFeeConstants: Map[Byte, Long] = Map(
-    IssueTransaction.typeId -> 10000L
-  ).withDefaultValue(FlatFeeDefault: Long)
-
-  def disallowSendingGreaterThanBalance[T <: Transaction](blockchain: Blockchain, blockTime: Long, tx: T): Either[ValidationError, T] =
+  def disallowSendingGreaterThanBalance[T <: Transaction](blockchain: Blockchain,
+                                                          blockTime: Long,
+                                                          tx: T): Either[ValidationError, T] =
     if (blockTime >= blockchain.settings.functionalitySettings.allowTemporaryNegativeUntil) {
       def checkTransfer(sender: Address, assetId: Asset, amount: Long, feeAssetId: Asset, feeAmount: Long) = {
         val amountDiff = assetId match {
@@ -100,7 +98,9 @@
       }
     } else Right(tx)
 
-  def disallowDuplicateIds[T <: Transaction](blockchain: Blockchain, height: Int, tx: T): Either[ValidationError, T] = tx match {
+  def disallowDuplicateIds[T <: Transaction](blockchain: Blockchain,
+                                             height: Int,
+                                             tx: T): Either[ValidationError, T] = tx match {
     case _: PaymentTransaction => Right(tx)
     case _ =>
       val id = tx.id()
@@ -217,153 +217,6 @@
       case _ => Right(tx)
     }
 
-<<<<<<< HEAD
-  private[this] def feeInUnits(blockchain: Blockchain, height: Int, tx: Transaction): Either[ValidationError, Long] = {
-    if (blockchain.isFeatureActivated(BlockchainFeatures.FlatFee, height))
-      FlatFeeConstants
-        .get(tx.builder.typeId)
-        .map { baseFee =>
-          tx match {
-            case tx: MassTransferTransaction =>
-              baseFee + (tx.transfers.size + 1) / 2
-            case tx: DataTransaction =>
-              val base = tx.data.map(_.toBytes.length).sum
-              baseFee + base / 1024
-            case itx: IssueTransaction =>
-              lazy val nftActivated = blockchain.isFeatureActivated(BlockchainFeatures.ReduceNFTFee, height)
-              if (itx.isNFT && nftActivated) FlatFeeDefault else baseFee
-            case _ =>
-              baseFee
-          }
-        }
-        .toRight(UnsupportedTransactionType)
-    else
-      OldFeeConstants
-        .get(tx.builder.typeId)
-        .map { baseFee =>
-          tx match {
-            case tx: MassTransferTransaction =>
-              baseFee + (tx.transfers.size + 1) / 2
-            case tx: DataTransaction =>
-              val base = if (blockchain.isFeatureActivated(BlockchainFeatures.SmartAccounts, height)) tx.bodyBytes() else tx.bytes()
-              baseFee + (base.length - 1) / 1024
-            case itx: IssueTransaction =>
-              lazy val nftActivated = blockchain.activatedFeatures
-                .get(BlockchainFeatures.ReduceNFTFee.id)
-                .exists(_ <= height)
-
-              val multiplier = if (itx.isNFT && nftActivated) NFTMultiplier else 1
-
-              (baseFee * multiplier).toLong
-            case _ => baseFee
-          }
-        }
-        .toRight(UnsupportedTransactionType)
-  }
-
-  def getMinFee(blockchain: Blockchain, height: Int, tx: Transaction): Either[ValidationError, (Asset, Long, Long)] = {
-    type FeeInfo = (Option[(Asset, AssetDescription)], Long)
-
-    def feeAfterSponsorship(txAsset: Asset): Either[ValidationError, FeeInfo] =
-      if (height < Sponsorship.sponsoredFeesSwitchHeight(blockchain)) {
-        // This could be true for private blockchains
-        feeInUnits(blockchain, height, tx).map(x => (None, x * FeeUnit))
-      } else
-        for {
-          feeInUnits <- feeInUnits(blockchain, height, tx)
-          r <- txAsset match {
-            case Waves => Right((None, feeInUnits * FeeUnit))
-            case assetId @ IssuedAsset(_) =>
-              for {
-                assetInfo <- blockchain
-                  .assetDescription(assetId)
-                  .toRight(GenericError(s"Asset ${assetId.id.base58} does not exist, cannot be used to pay fees"))
-                wavesFee <- Either.cond(
-                  assetInfo.sponsorship > 0,
-                  feeInUnits * FeeUnit,
-                  GenericError(s"Asset ${assetId.id.base58} is not sponsored, cannot be used to pay fees")
-                )
-              } yield (Some((assetId, assetInfo)), wavesFee)
-          }
-        } yield r
-
-    val feeAmount = {
-      def feeAfterSmartTokens(inputFee: FeeInfo): Either[ValidationError, FeeInfo] = {
-        def isSmartToken(input: FeeInfo): Boolean =
-          input._1
-            .map(_._1)
-            .flatMap {
-              case a @ IssuedAsset(_) => blockchain.assetDescription(a)
-              case Waves              => None
-            }
-            .exists(_.script.isDefined)
-
-        val (feeAssetInfo, feeAmount) = inputFee
-        val assetsCount = tx match {
-          case tx: ExchangeTransaction => tx.checkedAssets().count(blockchain.hasAssetScript) /* *3 if we deside to check orders and transaction */
-          case _                       => tx.checkedAssets().count(blockchain.hasAssetScript)
-        }
-        if (isSmartToken(inputFee)) {
-          //Left(GenericError("Using smart asset for sponsorship is disabled."))
-          Right { (feeAssetInfo, feeAmount + ScriptExtraFee * (1 + assetsCount)) }
-        } else {
-          Right { (feeAssetInfo, feeAmount + ScriptExtraFee * assetsCount) }
-        }
-      }
-
-      def feeAfterSmartAccounts(inputFee: FeeInfo): Either[ValidationError, FeeInfo] = Right {
-        def smartAccountScriptsCount: Int = tx match {
-          case tx: Transaction with Authorized => cond(blockchain.hasScript(tx.sender))(1, 0)
-          case _                               => 0
-        }
-
-        val extraFee                  = smartAccountScriptsCount * ScriptExtraFee
-        val (feeAssetInfo, feeAmount) = inputFee
-        (feeAssetInfo, feeAmount + extraFee)
-      }
-
-      val baseFeeAmount = feeAfterSponsorship(tx.assetFee._1)
-
-      if (blockchain.isFeatureActivated(BlockchainFeatures.FlatFee, height))
-        baseFeeAmount
-      else
-        baseFeeAmount
-          .flatMap(feeAfterSmartTokens)
-          .flatMap(feeAfterSmartAccounts)
-    }
-
-    feeAmount.map {
-      case (Some((assetId, assetInfo)), amountInWaves) => (assetId, Sponsorship.fromWaves(amountInWaves, assetInfo.sponsorship), amountInWaves)
-      case (None, amountInWaves)                       => (Waves, amountInWaves, amountInWaves)
-    }
-  }
-
-  def checkFee(blockchain: Blockchain, height: Int, tx: Transaction): Either[ValidationError, Unit] = {
-    if (height >= Sponsorship.sponsoredFeesSwitchHeight(blockchain)) {
-      for {
-        minAFee <- getMinFee(blockchain, height, tx)
-        minWaves   = minAFee._3
-        minFee     = minAFee._2
-        feeAssetId = minAFee._1
-        _ <- Either.cond(
-          minFee <= tx.assetFee._2,
-          (),
-          GenericError(
-            s"Fee for ${Constants.TransactionNames(tx.builder.typeId)} (${tx.assetFee._2} in ${feeAssetId.fold("WAVES")(_.id.base58)})" ++
-              " does not exceed minimal value of " ++
-              s"$minWaves WAVES${feeAssetId.fold("")(id => s" or $minFee ${id.id.base58}")}"
-          )
-        )
-      } yield ()
-    } else {
-      Either.cond(tx.assetFee._2 > 0 || !tx.isInstanceOf[Authorized], (), GenericError(s"Fee must be positive."))
-    }
-  }
-
-  def cond[A](c: Boolean)(a: A, b: A): A = if (c) a else b
-
-=======
->>>>>>> 417c994d
   def validateOverflow(dataList: Traversable[Long], errMsg: String): Either[ValidationError, Unit] = {
     Try(dataList.foldLeft(0L)(Math.addExact))
       .fold(
