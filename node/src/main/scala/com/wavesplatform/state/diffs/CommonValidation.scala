--- conflicted
+++ resolved
@@ -95,13 +95,8 @@
           for {
             address <- blockchain.resolveAlias(citx.dAppAddressOrAlias)
             allowFeeOverdraft = blockchain.accountScript(address) match {
-<<<<<<< HEAD
               case Some(AccountScriptInfo(_, ContractScriptImpl(version, _), _, _)) if version >= V4 && blockchain.useCorrectPaymentCheck => true
-              case _ => false
-=======
-              case Some(ContractScriptImpl(version, _)) if version >= V4 && blockchain.useCorrectPaymentCheck => true
               case _                                                                                          => false
->>>>>>> 9c152257
             }
             check <- foldPayments(citx.payments)
               .map(p => checkTransfer(citx.sender, p.assetId, p.amount, citx.feeAssetId, citx.fee, allowFeeOverdraft))
