package com.wavesplatform.state.diffs.invoke

import scala.util.Right

import cats.Id
import cats.instances.list._
import cats.syntax.either._
import cats.syntax.semigroup._
import cats.syntax.traverseFilter._
import com.wavesplatform.account._
import com.wavesplatform.common.state.ByteStr
import com.wavesplatform.features.EstimatorProvider.EstimatorBlockchainExt
import com.wavesplatform.features.FunctionCallPolicyProvider._
import com.wavesplatform.lang._
import com.wavesplatform.lang.contract.DApp
import com.wavesplatform.lang.directives.DirectiveSet
import com.wavesplatform.lang.directives.values.{DApp => DAppType, _}
import com.wavesplatform.lang.script.ContractScript.ContractScriptImpl
import com.wavesplatform.lang.v1.ContractLimits
import com.wavesplatform.lang.v1.compiler.Terms._
import com.wavesplatform.lang.v1.evaluator.{ContractEvaluator, IncompleteResult, Log, RejectException, ScriptResult, ScriptResultV3, ScriptResultV4}
import com.wavesplatform.lang.v1.evaluator.ctx.impl.unit
import com.wavesplatform.lang.v1.traits.Environment
import com.wavesplatform.lang.v1.traits.domain.{Recipient => RideRecipient, _}
import com.wavesplatform.lang.v1.traits.domain.Tx.ScriptTransfer
import com.wavesplatform.metrics._
import com.wavesplatform.state._
import com.wavesplatform.state.diffs.invoke.CallArgumentPolicy._
import com.wavesplatform.state.reader.CompositeBlockchain
import com.wavesplatform.transaction.{Asset, TransactionType, TxValidationError}
import com.wavesplatform.transaction.Asset.{IssuedAsset, Waves}
import com.wavesplatform.transaction.TxValidationError._
import com.wavesplatform.transaction.smart.{DApp => DAppTarget, _}
import com.wavesplatform.transaction.smart.script.ScriptRunner
import com.wavesplatform.transaction.smart.script.ScriptRunner.TxOrd
import com.wavesplatform.transaction.smart.script.trace.{AssetVerifierTrace, CoevalR, TracedResult}
import com.wavesplatform.transaction.smart.script.trace.CoevalR.traced
import com.wavesplatform.transaction.validation.impl.DataTxValidator
import monix.eval.Coeval
import shapeless.Coproduct
import com.wavesplatform.features.EvaluatorFixProvider._

object InvokeScriptDiff {
  private val stats = TxProcessingStats
  import stats.TxTimerExt

  def apply(
      blockchain: Blockchain,
      blockTime: Long,
      limitedExecution: Boolean,
      totalComplexityLimit: Int,
      remainingComplexity: Int,
      remainingCalls: Int,
      remainingActions: Int,
      remainingData: Int,
      remainingDataSize: Int,
      calledAddresses: Set[Address],
      invocationRoot: DAppEnvironment.InvocationTreeTracker
  )(
      tx: InvokeScript
  ): CoevalR[(Diff, EVALUATED, Int, Int, Int)] = {
    val dAppAddress = tx.dApp
    val invoker     = tx.sender.toAddress

    val result = blockchain.accountScript(dAppAddress) match {
      case Some(AccountScriptInfo(pk, ContractScriptImpl(version, contract), _, callableComplexities)) =>
        for {
          _ <- traced {
            if (blockchain.checkSyncCallArgumentsTypes)
              tx.funcCall.check(CallArgumentPolicy.PrimitivesAndListsOfPrimitives).leftMap(GenericError(_))
            else
              Right(())
          }
          _ <- traced(
            Either.cond(
              version >= V5,
              (),
              GenericError(
                s"DApp $invoker invoked DApp $dAppAddress that uses RIDE $version, but dApp-to-dApp invocation requires version 5 or higher"
              )
            )
          )
          _ <- traced(
            Either.cond(
              remainingCalls > 0,
              (),
              ValidationError.ScriptRunsLimitError(s"DApp calls limit = ${ContractLimits.MaxSyncDAppCalls(version)} is exceeded")
            )
          )
          invocationComplexity <- traced {
            InvokeDiffsCommon.getInvocationComplexity(blockchain, tx.funcCall, callableComplexities, dAppAddress)
          }

          _ <- traced(
            Either.cond(
              invocationComplexity <= ContractLimits.MaxCallableComplexityByVersion(version),
              (),
              GenericError("Continuation is not allowed for Invoke by script")
            )
          )

          directives: DirectiveSet <- traced(DirectiveSet(version, Account, DAppType).leftMap(GenericError.apply))
          payments                 <- traced(AttachedPaymentExtractor.extractPayments(tx, version, blockchain, DAppTarget).leftMap(GenericError.apply))
          checkedPayments <- traced {
            payments.payments.toList
              .traverseFilter {
                case (amount, Some(assetId)) =>
                  InvokeDiffsCommon
                    .checkAsset(blockchain, assetId)
                    .map(_ => blockchain.assetScript(IssuedAsset(assetId)).flatMap(s => Some((s, amount, assetId))))
                case _ => Right(None)
              }
              .leftMap(GenericError(_))
          }
          complexityAfterPaymentsTraced = checkedPayments.foldLeft(TracedResult(Right(remainingComplexity): TxValidationError.Validation[Int])) {
            case (error @ TracedResult(Left(_), _, _), _) => error
            case (TracedResult(Right(nextRemainingComplexity), _, _), (script, amount, assetId)) =>
              val usedComplexity = totalComplexityLimit - nextRemainingComplexity
              val pseudoTx = ScriptTransfer(
                Some(assetId),
                RideRecipient.Address(ByteStr(tx.sender.toAddress.bytes)),
                tx.sender,
                RideRecipient.Address(ByteStr(tx.dApp.bytes)),
                amount,
                tx.timestamp,
                tx.txId
              )
              val (log, evaluatedComplexity, result) = ScriptRunner(
                Coproduct[TxOrd](pseudoTx: PseudoTx),
                blockchain,
                script.script,
                isAssetScript = true,
                scriptContainerAddress = Coproduct[Environment.Tthis](Environment.AssetId(assetId.arr)),
                nextRemainingComplexity
              )
              val scriptComplexity = if (blockchain.storeEvaluatedComplexity) evaluatedComplexity else script.complexity.toInt
              val totalComplexity  = usedComplexity + scriptComplexity
              result match {
                case Left(error) =>
                  val err = FailedTransactionError.assetExecutionInAction(error, totalComplexity, log, assetId)
                  TracedResult(Left(err), List(AssetVerifierTrace(assetId, Some(err))))
                case Right(FALSE) =>
                  val err = FailedTransactionError.notAllowedByAsset(totalComplexity, log, assetId)
                  TracedResult(Left(err), List(AssetVerifierTrace(assetId, Some(err))))
                case Right(TRUE) =>
                  TracedResult(Right(nextRemainingComplexity - scriptComplexity))
                case Right(x) =>
                  val err = FailedTransactionError.assetExecution(s"Script returned not a boolean result, but $x", totalComplexity, log, assetId)
                  TracedResult(Left(err), List(AssetVerifierTrace(assetId, Some(err))))
              }
          }
          complexityAfterPayments <- CoevalR(Coeval.now(complexityAfterPaymentsTraced))
          paymentsComplexity = checkedPayments.map(_._1.complexity).sum.toInt

          tthis = Coproduct[Environment.Tthis](RideRecipient.Address(ByteStr(dAppAddress.bytes)))
<<<<<<< HEAD
          input <- traced(buildThisValue(Coproduct[TxOrd](tx.root), blockchain, directives, tthis).leftMap(GenericError.apply))
=======
          input <- traced(buildThisValue(Coproduct[TxOrd](tx.root), blockchain, directives, tthis).leftMap(GenericError(_)))
>>>>>>> c0e79db2

          result <- for {
            (diff, (scriptResult, log), availableActions, availableData, availableDataSize) <- {
              stats.invokedScriptExecution.measureForType(TransactionType.InvokeScript)({
                val height = blockchain.height
                val invocation = ContractEvaluator.Invocation(
                  tx.funcCall,
                  RideRecipient.Address(ByteStr(invoker.bytes)),
                  ByteStr(tx.sender.arr),
                  RideRecipient.Address(ByteStr(tx.root.sender.toAddress.bytes)),
                  ByteStr(tx.root.sender.arr),
                  payments,
                  tx.txId,
                  tx.root.fee,
                  tx.root.feeAssetId.compatId
                )
                val paymentsPart                                    = InvokeDiffsCommon.paymentsPart(tx, tx.dApp, Map())
                val (paymentsPartInsideDApp, paymentsPartToResolve) = if (version < V5) (Diff.empty, paymentsPart) else (paymentsPart, Diff.empty)
                val environment = new DAppEnvironment(
                  AddressScheme.current.chainId,
                  Coeval.evalOnce(input),
                  Coeval(height),
                  blockchain,
                  tthis,
                  directives,
                  tx.root,
                  tx.dApp,
                  pk,
                  calledAddresses,
                  limitedExecution,
                  totalComplexityLimit,
                  remainingCalls - 1,
                  remainingActions,
                  remainingData,
                  remainingDataSize,
                  paymentsPartInsideDApp,
                  invocationRoot
                )

                CoevalR(
                  evaluateV2(
                    version,
                    blockchain,
                    contract,
                    invocation,
                    environment,
                    complexityAfterPayments,
                    remainingComplexity
                  ).map(TracedResult(_))
                ).map(
                  result =>
                    (
                      environment.currentDiff |+| paymentsPartToResolve,
                      result,
                      environment.availableActions,
                      environment.availableData,
                      environment.availableDataSize
                    )
                )
              })
            }
            _ = invocationRoot.setLog(log)

            _ = if (blockchain.height >= blockchain.settings.functionalitySettings.syncDAppCheckTransfersHeight)
              checkDiffBalances(diff, blockchain)

            newBlockchain = CompositeBlockchain(blockchain, diff)

            _ <- traced {
              val newBalance = newBlockchain.balance(invoker)
              Either.cond(
                blockchain.height < blockchain.settings.functionalitySettings.syncDAppCheckPaymentsHeight || newBalance >= 0,
                (),
                GenericError(balanceError(invoker, newBalance, Waves))
              )
            }

            doProcessActions = (actions: List[CallableAction], unusedComplexity: Int) => {
              val storingComplexity = if (blockchain.storeEvaluatedComplexity) complexityAfterPayments - unusedComplexity else invocationComplexity
              CoevalR(
                Coeval.now(
                  InvokeDiffsCommon.processActions(
                    actions,
                    version,
                    dAppAddress,
                    pk,
                    storingComplexity.toInt,
                    tx,
                    newBlockchain,
                    blockTime,
                    isSyncCall = true,
                    limitedExecution,
                    totalComplexityLimit,
                    Seq()
                  )
                )
              )
            }

            process = { (actions: List[CallableAction], unusedComplexity: Int, actionsCount: Int, dataCount: Int, dataSize: Int, ret: EVALUATED) =>
              for {
                _ <- CoevalR(
                  Coeval(
                    InvokeDiffsCommon.checkCallResultLimits(
                      blockchain,
                      remainingComplexity - unusedComplexity,
                      log,
                      actionsCount,
                      dataCount,
                      dataSize,
                      availableActions,
                      availableData,
                      availableDataSize
                    )
                  )
                )
                diff <- doProcessActions(actions, unusedComplexity)
              } yield (diff, ret, availableActions - actionsCount, availableData - dataCount, availableDataSize - dataSize)
            }

            (actionsDiff, evaluated, remainingActions1, remainingData1, remainingDataSize1) <- scriptResult match {
              case ScriptResultV3(dataItems, transfers, unusedComplexity) =>
                val dataEntries  = dataItems.map(InvokeDiffsCommon.dataItemToEntry)
                val dataCount    = dataItems.length
                val dataSize     = DataTxValidator.invokeWriteSetSize(blockchain, dataEntries)
                val actionsCount = transfers.length
                process(dataItems ::: transfers, unusedComplexity, actionsCount, dataCount, dataSize, unit)
              case ScriptResultV4(actions, unusedComplexity, ret) =>
                val dataEntries  = actions.collect { case d: DataOp => InvokeDiffsCommon.dataItemToEntry(d) }
                val dataCount    = dataEntries.length
                val dataSize     = DataTxValidator.invokeWriteSetSize(blockchain, dataEntries)
                val actionsCount = actions.length - dataCount
                process(actions, unusedComplexity, actionsCount, dataCount, dataSize, ret)
              case _: IncompleteResult if limitedExecution =>
                doProcessActions(Nil, 0).map((_, unit, availableActions, availableData, availableDataSize))
              case r: IncompleteResult =>
                val usedComplexity = remainingComplexity - r.unusedComplexity
                val error          = FailedTransactionError.dAppExecution(s"Invoke complexity limit = $totalComplexityLimit is exceeded", usedComplexity, log)
                traced(error.asLeft[(Diff, EVALUATED, Int, Int, Int)])
            }
            resultDiff = diff.copy(scriptsComplexity = 0) |+| actionsDiff |+| Diff.empty.copy(scriptsComplexity = paymentsComplexity)

            _ = if (blockchain.height >= blockchain.settings.functionalitySettings.syncDAppCheckTransfersHeight)
              checkDiffBalances(resultDiff, blockchain)

            _ = invocationRoot.setResult(scriptResult)
          } yield (resultDiff, evaluated, remainingActions1, remainingData1, remainingDataSize1)
        } yield result

      case _ => traced(Left(GenericError(s"No contract at address ${tx.dApp}")))
    }

    result.leftMap { err =>
      invocationRoot.setError(err)
      err
    }
  }

  private def checkDiffBalances(diff: Diff, blockchain: Blockchain): Unit = {
    val newBlockchain = CompositeBlockchain(blockchain, diff)
    diff.portfolios.toList.foreach {
      case (address, portfolio) =>
        if (portfolio.balance < 0) {
          val newBalance = newBlockchain.balance(address)
          if (newBalance < 0)
            throw RejectException(balanceError(address, newBalance, Waves))
        }
        portfolio.assets.foreach {
          case (asset, amount) =>
            if (amount < 0) {
              val newBalance = newBlockchain.balance(address, asset)
              if (newBalance < 0)
                throw RejectException(balanceError(address, newBalance, asset))
            }
        }
    }
  }

  private def balanceError(address: Address, balance: Long, asset: Asset) = {
    val assetInfo = asset match {
      case IssuedAsset(id) => s" asset $id"
      case Waves           => ""
    }
    s"Sync call leads to temporary negative$assetInfo balance = $balance for address $address"
  }

  private def evaluateV2(
      version: StdLibVersion,
      blockchain: Blockchain,
      contract: DApp,
      invocation: ContractEvaluator.Invocation,
      environment: Environment[Id],
      limit: Int,
      startComplexity: Int
  ): Coeval[Either[ValidationError, (ScriptResult, Log[Id])]] = {
    val evaluationCtx = CachedDAppCTX.get(version, blockchain).completeContext(environment)
    ContractEvaluator
      .applyV2Coeval(evaluationCtx, contract, invocation, version, limit, blockchain.correctFunctionCallScope)
      .map(
        _.leftMap(
          {
            case (error, unusedComplexity, log) =>
              val usedComplexity = startComplexity - unusedComplexity
              FailedTransactionError.dAppExecution(error, usedComplexity, log)
          }
        ).map { r =>
            InvokeDiffsCommon.checkScriptResultFields(blockchain, r._1); r
          }
      )
  }
}<|MERGE_RESOLUTION|>--- conflicted
+++ resolved
@@ -153,11 +153,7 @@
           paymentsComplexity = checkedPayments.map(_._1.complexity).sum.toInt
 
           tthis = Coproduct[Environment.Tthis](RideRecipient.Address(ByteStr(dAppAddress.bytes)))
-<<<<<<< HEAD
-          input <- traced(buildThisValue(Coproduct[TxOrd](tx.root), blockchain, directives, tthis).leftMap(GenericError.apply))
-=======
           input <- traced(buildThisValue(Coproduct[TxOrd](tx.root), blockchain, directives, tthis).leftMap(GenericError(_)))
->>>>>>> c0e79db2
 
           result <- for {
             (diff, (scriptResult, log), availableActions, availableData, availableDataSize) <- {
