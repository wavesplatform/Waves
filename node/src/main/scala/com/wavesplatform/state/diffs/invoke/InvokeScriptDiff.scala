package com.wavesplatform.state.diffs.invoke

import cats.Id
import cats.implicits._
import com.wavesplatform.account._
import com.wavesplatform.common.state.ByteStr
import com.wavesplatform.features.EstimatorProvider.EstimatorBlockchainExt
import com.wavesplatform.lang._
import com.wavesplatform.lang.contract.DApp
import com.wavesplatform.lang.directives.DirectiveSet
import com.wavesplatform.lang.directives.values.{DApp => DAppType, _}
import com.wavesplatform.lang.script.ContractScript.ContractScriptImpl
import com.wavesplatform.lang.v1.ContractLimits
import com.wavesplatform.lang.v1.compiler.Terms._
import com.wavesplatform.lang.v1.evaluator.ctx.impl.unit
import com.wavesplatform.lang.v1.evaluator.{ContractEvaluator, IncompleteResult, Log, ScriptResult, ScriptResultV3, ScriptResultV4}
import com.wavesplatform.lang.v1.traits.Environment
import com.wavesplatform.lang.v1.traits.domain.Tx.ScriptTransfer
import com.wavesplatform.lang.v1.traits.domain._
import com.wavesplatform.metrics._
import com.wavesplatform.state._
import com.wavesplatform.state.reader.CompositeBlockchain
import com.wavesplatform.transaction.Asset.IssuedAsset
import com.wavesplatform.transaction.TxValidationError._
import com.wavesplatform.transaction.smart.script.ScriptRunner
import com.wavesplatform.transaction.smart.script.ScriptRunner.TxOrd
import com.wavesplatform.transaction.smart.script.trace.CoevalR.traced
import com.wavesplatform.transaction.smart.script.trace.{AssetVerifierTrace, CoevalR, TracedResult}
import com.wavesplatform.transaction.smart.{DApp => DAppTarget, _}
import com.wavesplatform.transaction.{Transaction, TxValidationError}
import monix.eval.Coeval
import shapeless.Coproduct

import scala.util.Right

object InvokeScriptDiff {
  private val stats = TxProcessingStats
  import stats.TxTimerExt

  def apply(
      blockchain: Blockchain,
      blockTime: Long,
      limitedExecution: Boolean,
      remainingComplexity: Int,
      remainingCalls: Int,
      remainingActions: Int,
      remainingData: Int,
      callChain: Set[Address]
  )(
      tx: InvokeScript
  ): CoevalR[(Diff, EVALUATED, Int, Int)] = {
    val dAppAddress = tx.dAppAddress
    blockchain.accountScript(dAppAddress) match {
      case Some(AccountScriptInfo(pk, ContractScriptImpl(version, contract), _, callableComplexities)) =>
        val limit = ContractLimits.MaxTotalInvokeComplexity(version)
        for {
          _ <- traced(
            Either.cond(
              remainingCalls > 0,
              (),
              ValidationError.ScriptRunsLimitError(s"DApp calls limit = ${ContractLimits.MaxSyncDAppCalls(version)} is exceeded")
            )
          )
          invocationComplexity <- traced {
            InvokeDiffsCommon.getInvocationComplexity(blockchain, tx.funcCall, callableComplexities, dAppAddress)
          }

          _ <- traced(
            Either.cond(
              invocationComplexity <= ContractLimits.MaxComplexityByVersion(version),
              (),
              GenericError("Continuation is not allowed for Invoke by script")
            )
          )

          directives: DirectiveSet <- traced(DirectiveSet(version, Account, DAppType).leftMap(GenericError.apply))
          payments                 <- traced(AttachedPaymentExtractor.extractPayments(tx, version, blockchain, DAppTarget).leftMap(GenericError.apply))
          checkedPayments = payments.payments.flatMap {
            case (amount, Some(assetId)) => blockchain.assetScript(IssuedAsset(assetId)).flatMap(s => Some((s, amount, assetId)))
            case _                       => None
          }
          complexityAfterPayments <- checkedPayments.foldLeft(traced(Right(remainingComplexity): TxValidationError.Validation[Int])) { (prev, a) =>
            (prev.v(), a) match {
              case (TracedResult(Left(_), _), _) => prev
              case (TracedResult(Right(nextRemainingComplexity), _), (script, amount, assetId)) =>
                val usedComplexity = limit - nextRemainingComplexity
<<<<<<< HEAD
                val r = if (script.complexity > nextRemainingComplexity) {
                  val err = FailedTransactionError.assetExecution(s"Invoke complexity limit = $limit is exceeded", usedComplexity, Nil, assetId)
                  TracedResult(Left(err), List(AssetVerifierTrace(assetId, Some(err))))
                } else {
                  val pseudoTx = ScriptTransfer(
=======
                val r = {
                  val pseudoTx: PseudoTx = ScriptTransfer(
>>>>>>> 7e866091
                    Some(assetId),
                    Recipient.Address(ByteStr(tx.senderDApp.bytes)),
                    tx.sender,
                    Recipient.Address(ByteStr(tx.dAppAddress.bytes)),
                    amount,
                    tx.timestamp,
                    tx.txId
                  )
                  val (log, evaluatedComplexity, result) = ScriptRunner(
                    Coproduct[TxOrd](pseudoTx: PseudoTx),
                    blockchain,
                    script.script,
                    isAssetScript = true,
                    scriptContainerAddress = Coproduct[Environment.Tthis](Environment.AssetId(assetId.arr)),
<<<<<<< HEAD
                    Int.MaxValue
                  )
                  val scriptComplexity = if (blockchain.storeEvaluatedComplexity) evaluatedComplexity else script.complexity.toInt
                  val totalComplexity  = usedComplexity + scriptComplexity
                  result match {
                    case Left(error) =>
                      val err = FailedTransactionError.assetExecutionInAction(error, totalComplexity, log, assetId)
=======
                    nextRemainingComplexity
                  ) match {
                    case (log, Left(_)) =>
                      val err =
                        FailedTransactionError.assetExecutionInAction(s"Invoke complexity limit = $limit is exceeded", usedComplexity, log, assetId)
>>>>>>> 7e866091
                      TracedResult(Left(err), List(AssetVerifierTrace(assetId, Some(err))))
                    case Right(FALSE) =>
                      val err = FailedTransactionError.notAllowedByAsset(totalComplexity, log, assetId)
                      TracedResult(Left(err), List(AssetVerifierTrace(assetId, Some(err))))
                    case Right(TRUE) =>
                      TracedResult(Right(nextRemainingComplexity - scriptComplexity))
                    case Right(x) =>
                      val err = FailedTransactionError.assetExecution(s"Script returned not a boolean result, but $x", totalComplexity, log, assetId)
                      TracedResult(Left(err), List(AssetVerifierTrace(assetId, Some(err))))
                  }
                }
                CoevalR(Coeval.now(r))
            }
          }
          paymentsComplexity = checkedPayments.map(_._1.complexity).sum.toInt

          tthis = Coproduct[Environment.Tthis](Recipient.Address(ByteStr(dAppAddress.bytes)))
          input <- traced(
            tx.root
              .map(t => buildThisValue(Coproduct[TxOrd](t: Transaction), blockchain, directives, tthis).leftMap(GenericError.apply))
              .getOrElse(Right(null))
          )

          result <- for {
            (diff, (scriptResult, log), availableActions, availableData) <- {
              val scriptResultE = stats.invokedScriptExecution.measureForType(InvokeScriptTransaction.typeId)({
                val invoker = tx.senderDApp
                val invocation = ContractEvaluator.Invocation(
                  tx.funcCall,
                  Recipient.Address(ByteStr(invoker.bytes)),
                  ByteStr(tx.sender.arr),
                  Recipient.Address(ByteStr(tx.root.fold(invoker)(_.senderAddress).bytes)),
                  ByteStr(tx.root.getOrElse(tx).sender.arr),
                  payments,
                  tx.txId,
                  tx.root.map(_.fee).getOrElse(0L),
                  tx.root.flatMap(_.feeAssetId.compatId)
                )
                val height = blockchain.height

                val environment = new DAppEnvironment(
                  AddressScheme.current.chainId,
                  Coeval.evalOnce(input),
                  Coeval(height),
                  blockchain,
                  tthis,
                  directives,
                  tx.root,
                  tx.dAppAddress,
                  pk,
                  callChain + dAppAddress,
                  limitedExecution,
                  remainingCalls - 1,
                  remainingActions,
                  remainingData,
                  (if (version < V5) {
                     Diff.empty
                   } else {
                     InvokeDiffsCommon.paymentsPart(tx, tx.dAppAddress, Map())
                   })
                )

                for {
                  result <- CoevalR(
                    evaluateV2(version, contract, invocation, environment, complexityAfterPayments, remainingComplexity).map(TracedResult(_))
                  )
                } yield (environment.currentDiff, result, environment.avaliableActions, environment.avaliableData)
              })
              scriptResultE
            }

            doProcessActions = (actions: List[CallableAction], unusedComplexity: Int) => {
              val storingComplexity = if (blockchain.storeEvaluatedComplexity) complexityAfterPayments - unusedComplexity else invocationComplexity
              CoevalR(
                Coeval.now(
                  InvokeDiffsCommon.processActions(
                    actions,
                    version,
                    dAppAddress,
                    pk,
                    storingComplexity.toInt,
                    tx,
                    CompositeBlockchain(blockchain, Some(diff)),
                    blockTime,
                    isSyncCall = true,
                    limitedExecution,
                    Seq()
                  )
                )
              )
            }

            process = { (actions: List[CallableAction], unusedComplexity: Int, actionsCount: Int, dataCount: Int, ret: EVALUATED) =>
<<<<<<< HEAD
              if (dataCount > availableData) {
=======
              if (dataCount > avaliableData) {
>>>>>>> 7e866091
                val usedComplexity = remainingComplexity - unusedComplexity
                val error          = FailedTransactionError.dAppExecution("Stored data count limit is exceeded", usedComplexity, log)
                traced(error.asLeft[(Diff, EVALUATED, Int, Int)])
              } else {
<<<<<<< HEAD
                if (actionsCount > availableActions) {
=======
                if (actionsCount > avaliableActions) {
>>>>>>> 7e866091
                  val usedComplexity = remainingComplexity - unusedComplexity
                  val error          = FailedTransactionError.dAppExecution("Actions count limit is exceeded", usedComplexity, log)
                  traced(error.asLeft[(Diff, EVALUATED, Int, Int)])
                } else {
                  doProcessActions(actions, unusedComplexity).map((_, ret, availableActions - actionsCount, availableData - dataCount))
                }
              }
            }
            (actionsDiff, evaluated, remainingActions1, remainingData1) <- scriptResult match {
              case ScriptResultV3(dataItems, transfers, unusedComplexity) =>
                val dataCount    = dataItems.length
                val actionsCount = transfers.length
                process(dataItems ::: transfers, unusedComplexity, actionsCount, dataCount, unit)
              case ScriptResultV4(actions, unusedComplexity, ret) =>
                val dataCount    = actions.count(_.isInstanceOf[DataOp])
                val actionsCount = actions.length - dataCount
                process(actions, unusedComplexity, actionsCount, dataCount, ret)
<<<<<<< HEAD
              case _: IncompleteResult if limitedExecution => doProcessActions(Nil, 0).map((_, unit, availableActions, availableData))
=======
              case _: IncompleteResult if limitedExecution => doProcessActions(Nil, 0).map((_, unit, avaliableActions, avaliableData))
>>>>>>> 7e866091
              case r: IncompleteResult =>
                val usedComplexity = remainingComplexity - r.unusedComplexity
                val error          = FailedTransactionError.dAppExecution(s"Invoke complexity limit = $limit is exceeded", usedComplexity, log)
                traced(error.asLeft[(Diff, EVALUATED, Int, Int)])
            }
            resultDiff = diff.copy(scriptsComplexity = 0) |+| actionsDiff |+| Diff.empty.copy(scriptsComplexity = paymentsComplexity)
          } yield (resultDiff, evaluated, remainingActions1, remainingData1)
        } yield result

      case _ => traced(Left(GenericError(s"No contract at address ${tx.dAppAddress}")))
    }
  }

  private def evaluateV2(
      version: StdLibVersion,
      contract: DApp,
      invocation: ContractEvaluator.Invocation,
      environment: Environment[Id],
      limit: Int,
      startComplexity: Int
  ): Coeval[Either[ValidationError, (ScriptResult, Log[Id])]] = {
    val evaluationCtx = CachedDAppCTX.forVersion(version).completeContext(environment)
    ContractEvaluator
      .applyV2Coeval(evaluationCtx, Map(), contract, invocation, version, limit)
      .map(
        _.leftMap(
          {
            case (error, unusedComplexity, log) =>
              val usedComplexity = startComplexity - unusedComplexity
              FailedTransactionError.dAppExecution(error, usedComplexity, log)
          }
        )
      )
  }
}<|MERGE_RESOLUTION|>--- conflicted
+++ resolved
@@ -84,16 +84,8 @@
               case (TracedResult(Left(_), _), _) => prev
               case (TracedResult(Right(nextRemainingComplexity), _), (script, amount, assetId)) =>
                 val usedComplexity = limit - nextRemainingComplexity
-<<<<<<< HEAD
-                val r = if (script.complexity > nextRemainingComplexity) {
-                  val err = FailedTransactionError.assetExecution(s"Invoke complexity limit = $limit is exceeded", usedComplexity, Nil, assetId)
-                  TracedResult(Left(err), List(AssetVerifierTrace(assetId, Some(err))))
-                } else {
+                val r = {
                   val pseudoTx = ScriptTransfer(
-=======
-                val r = {
-                  val pseudoTx: PseudoTx = ScriptTransfer(
->>>>>>> 7e866091
                     Some(assetId),
                     Recipient.Address(ByteStr(tx.senderDApp.bytes)),
                     tx.sender,
@@ -108,21 +100,13 @@
                     script.script,
                     isAssetScript = true,
                     scriptContainerAddress = Coproduct[Environment.Tthis](Environment.AssetId(assetId.arr)),
-<<<<<<< HEAD
-                    Int.MaxValue
+                    nextRemainingComplexity
                   )
                   val scriptComplexity = if (blockchain.storeEvaluatedComplexity) evaluatedComplexity else script.complexity.toInt
                   val totalComplexity  = usedComplexity + scriptComplexity
                   result match {
-                    case Left(error) =>
+                    case Left(_) =>
                       val err = FailedTransactionError.assetExecutionInAction(error, totalComplexity, log, assetId)
-=======
-                    nextRemainingComplexity
-                  ) match {
-                    case (log, Left(_)) =>
-                      val err =
-                        FailedTransactionError.assetExecutionInAction(s"Invoke complexity limit = $limit is exceeded", usedComplexity, log, assetId)
->>>>>>> 7e866091
                       TracedResult(Left(err), List(AssetVerifierTrace(assetId, Some(err))))
                     case Right(FALSE) =>
                       val err = FailedTransactionError.notAllowedByAsset(totalComplexity, log, assetId)
@@ -216,20 +200,12 @@
             }
 
             process = { (actions: List[CallableAction], unusedComplexity: Int, actionsCount: Int, dataCount: Int, ret: EVALUATED) =>
-<<<<<<< HEAD
               if (dataCount > availableData) {
-=======
-              if (dataCount > avaliableData) {
->>>>>>> 7e866091
                 val usedComplexity = remainingComplexity - unusedComplexity
                 val error          = FailedTransactionError.dAppExecution("Stored data count limit is exceeded", usedComplexity, log)
                 traced(error.asLeft[(Diff, EVALUATED, Int, Int)])
               } else {
-<<<<<<< HEAD
                 if (actionsCount > availableActions) {
-=======
-                if (actionsCount > avaliableActions) {
->>>>>>> 7e866091
                   val usedComplexity = remainingComplexity - unusedComplexity
                   val error          = FailedTransactionError.dAppExecution("Actions count limit is exceeded", usedComplexity, log)
                   traced(error.asLeft[(Diff, EVALUATED, Int, Int)])
@@ -247,11 +223,7 @@
                 val dataCount    = actions.count(_.isInstanceOf[DataOp])
                 val actionsCount = actions.length - dataCount
                 process(actions, unusedComplexity, actionsCount, dataCount, ret)
-<<<<<<< HEAD
               case _: IncompleteResult if limitedExecution => doProcessActions(Nil, 0).map((_, unit, availableActions, availableData))
-=======
-              case _: IncompleteResult if limitedExecution => doProcessActions(Nil, 0).map((_, unit, avaliableActions, avaliableData))
->>>>>>> 7e866091
               case r: IncompleteResult =>
                 val usedComplexity = remainingComplexity - r.unusedComplexity
                 val error          = FailedTransactionError.dAppExecution(s"Invoke complexity limit = $limit is exceeded", usedComplexity, log)
