package com.wavesplatform.state.diffs.invoke

import cats.Id
import cats.implicits.{catsSyntaxSemigroup, toFlatMapOps}
import cats.instances.list.*
import cats.syntax.either.*
import cats.syntax.traverseFilter.*
import com.wavesplatform.account.*
import com.wavesplatform.common.state.ByteStr
import com.wavesplatform.features.BlockchainFeatures
import com.wavesplatform.features.EstimatorProvider.EstimatorBlockchainExt
import com.wavesplatform.features.EvaluatorFixProvider.*
import com.wavesplatform.features.FunctionCallPolicyProvider.*
import com.wavesplatform.lang.*
import com.wavesplatform.lang.contract.DApp
import com.wavesplatform.lang.directives.DirectiveSet
import com.wavesplatform.lang.directives.values.{DApp as DAppType, *}
import com.wavesplatform.lang.script.ContractScript.ContractScriptImpl
import com.wavesplatform.lang.v1.ContractLimits
import com.wavesplatform.lang.v1.compiler.Terms.*
import com.wavesplatform.lang.v1.evaluator.ctx.impl.unit
import com.wavesplatform.lang.v1.evaluator.{ContractEvaluator, IncompleteResult, Log, ScriptResult, ScriptResultV3, ScriptResultV4}
import com.wavesplatform.lang.v1.traits.Environment
import com.wavesplatform.lang.v1.traits.domain.Tx.{InvokePseudoTx, ScriptTransfer}
import com.wavesplatform.lang.v1.traits.domain.{Recipient as RideRecipient, *}
import com.wavesplatform.metrics.*
import com.wavesplatform.state.*
import com.wavesplatform.state.diffs.BalanceDiffValidation
import com.wavesplatform.state.diffs.invoke.CallArgumentPolicy.*
import com.wavesplatform.state.reader.SnapshotBlockchain
import com.wavesplatform.transaction.Asset.{IssuedAsset, Waves}
import com.wavesplatform.transaction.TxValidationError.*
import com.wavesplatform.transaction.smart.DAppEnvironment.ActionLimits
import com.wavesplatform.transaction.smart.script.ScriptRunner
import com.wavesplatform.transaction.smart.script.ScriptRunner.TxOrd
import com.wavesplatform.transaction.smart.script.trace.CoevalR.traced
import com.wavesplatform.transaction.smart.script.trace.{AssetVerifierTrace, CoevalR, TracedResult}
import com.wavesplatform.transaction.smart.{DApp as DAppTarget, *}
import com.wavesplatform.transaction.validation.impl.DataTxValidator
import com.wavesplatform.transaction.{TransactionType, TxValidationError}
import monix.eval.Coeval
import shapeless.Coproduct

object InvokeScriptDiff {
  private val stats = TxProcessingStats
  import stats.TxTimerExt

  def apply(
      blockchain: Blockchain,
      blockTime: Long,
      rootVersion: StdLibVersion,
      limitedExecution: Boolean,
      enableExecutionLog: Boolean,
      totalComplexityLimit: Int,
      remainingComplexity: Int,
      remainingCalls: Int,
      remainingActions: ActionLimits,
      remainingPayments: Int,
      calledAddresses: Set[Address],
      invocationRoot: DAppEnvironment.InvocationTreeTracker
  )(
      tx: InvokeScript
<<<<<<< HEAD
  ): CoevalR[(StateSnapshot, EVALUATED, Int, Int, Int, Int, Int, Int)] = {
=======
  ): CoevalR[(Diff, EVALUATED, ActionLimits, Int)] = {
>>>>>>> 1612edad
    val dAppAddress = tx.dApp
    val invoker     = tx.sender.toAddress

    val result = blockchain.accountScript(dAppAddress) match {
      case Some(AccountScriptInfo(pk, ContractScriptImpl(version, contract), _, _)) =>
        for {
          _ <- traced {
            if (blockchain.checkSyncCallArgumentsTypes)
              tx.funcCall.check(CallArgumentPolicy.PrimitivesAndListsOfPrimitives).leftMap(GenericError(_))
            else
              Right(())
          }
          _ <- traced(
            Either.cond(
              version >= V5,
              (),
              GenericError(
                s"DApp $invoker invoked DApp $dAppAddress that uses RIDE $version, but dApp-to-dApp invocation requires version 5 or higher"
              )
            )
          )
          _ <- traced(
            Either.cond(
              remainingCalls > 0,
              (),
              ValidationError.ScriptRunsLimitError(s"DApp calls limit = ${ContractLimits.MaxSyncDAppCalls(version)} is exceeded")
            )
          )
          _ <- traced(
            Either.cond(
              !blockchain.isFeatureActivated(BlockchainFeatures.RideV6) || remainingPayments >= tx.payments.size,
              (),
              GenericError(s"Invoke payments limit = ${ContractLimits.MaxTotalPaymentAmountRideV6} is exceeded")
            )
          )
          _ <- ensurePaymentsAreNotNegative(blockchain, tx, invoker, dAppAddress)

          directives: DirectiveSet <- traced(DirectiveSet(version, Account, DAppType).leftMap(GenericError.apply))
          payments <- traced(AttachedPaymentExtractor.extractPayments(tx, version, blockchain, DAppTarget).leftMap(GenericError.apply))
          checkedPayments <- traced {
            payments.payments.toList
              .traverseFilter {
                case (amount, Some(assetId)) =>
                  InvokeDiffsCommon
                    .checkAsset(blockchain, assetId)
                    .map(_ => blockchain.assetScript(IssuedAsset(assetId)).flatMap(s => Some((s, amount, assetId))))
                case _ => Right(None)
              }
              .leftMap(GenericError(_))
          }
          complexityAfterPaymentsTraced = checkedPayments.foldLeft(TracedResult(Right(remainingComplexity): TxValidationError.Validation[Int])) {
            case (error @ TracedResult(Left(_), _, _), _) => error
            case (TracedResult(Right(nextRemainingComplexity), _, _), (script, amount, assetId)) =>
              val usedComplexity = totalComplexityLimit - nextRemainingComplexity
              val pseudoTx = if (blockchain.isFeatureActivated(BlockchainFeatures.RideV6)) {
                InvokePseudoTx(
                  tx.txId,
                  tx.timestamp,
                  RideRecipient.Address(ByteStr(tx.sender.toAddress.bytes)),
                  tx.sender,
                  RideRecipient.Address(ByteStr(tx.dApp.bytes)),
                  None,
                  Some(tx.funcCall.function.funcName),
                  tx.funcCall.args.collect { case ev: EVALUATED => ev },
                  payments
                )
              } else {
                ScriptTransfer(
                  Some(assetId),
                  RideRecipient.Address(ByteStr(tx.sender.toAddress.bytes)),
                  tx.sender,
                  RideRecipient.Address(ByteStr(tx.dApp.bytes)),
                  amount,
                  tx.timestamp,
                  tx.txId
                )
              }
              val (log, evaluatedComplexity, result) = ScriptRunner(
                Coproduct[TxOrd](pseudoTx: PseudoTx),
                blockchain,
                script.script,
                isAssetScript = true,
                scriptContainerAddress = Coproduct[Environment.Tthis](Environment.AssetId(assetId.arr)),
                enableExecutionLog = enableExecutionLog,
                nextRemainingComplexity
              )
              val scriptComplexity = if (blockchain.storeEvaluatedComplexity) evaluatedComplexity else script.complexity.toInt
              val totalComplexity  = usedComplexity + scriptComplexity
              result match {
                case Left(error) =>
                  val err = FailedTransactionError.assetExecutionInAction(error.message, totalComplexity, log, assetId)
                  TracedResult(Left(err), List(AssetVerifierTrace(assetId, Some(err))))
                case Right(FALSE) =>
                  val err = FailedTransactionError.notAllowedByAsset(totalComplexity, log, assetId)
                  TracedResult(Left(err), List(AssetVerifierTrace(assetId, Some(err))))
                case Right(TRUE) =>
                  TracedResult(Right(nextRemainingComplexity - scriptComplexity))
                case Right(x) =>
                  val err = FailedTransactionError.assetExecution(s"Script returned not a boolean result, but $x", totalComplexity, log, assetId)
                  TracedResult(Left(err), List(AssetVerifierTrace(assetId, Some(err))))
              }
          }
          complexityAfterPayments <- CoevalR(Coeval.now(complexityAfterPaymentsTraced))
          paymentsComplexity = checkedPayments.map(_._1.complexity).sum.toInt

          tthis = Coproduct[Environment.Tthis](RideRecipient.Address(ByteStr(dAppAddress.bytes)))
          input <- traced(buildThisValue(Coproduct[TxOrd](tx.root), blockchain, directives, tthis).leftMap(GenericError(_)))

          result <- for {
            paymentsPart <- traced(InvokeDiffsCommon.paymentsPart(blockchain, tx, tx.dApp, Map()))
            (
              resultSnapshot,
              (scriptResult, log),
              availableActions,
              availablePayments
            ) <- {
              stats.invokedScriptExecution.measureForType(TransactionType.InvokeScript)({
                val height = blockchain.height
                val invocation = ContractEvaluator.Invocation(
                  tx.funcCall,
                  RideRecipient.Address(ByteStr(invoker.bytes)),
                  ByteStr(tx.sender.arr),
                  RideRecipient.Address(ByteStr(tx.root.sender.toAddress.bytes)),
                  ByteStr(tx.root.sender.arr),
                  payments,
                  tx.txId,
                  tx.root.fee,
                  tx.root.feeAssetId.compatId
                )
                val (paymentsPartInsideDApp, paymentsPartToResolve) =
                  if (version < V5) (StateSnapshot.empty, paymentsPart) else (paymentsPart, StateSnapshot.empty)
                val environment = new DAppEnvironment(
                  AddressScheme.current.chainId,
                  Coeval.evalOnce(input),
                  Coeval(height),
                  blockchain,
                  tthis,
                  directives,
                  rootVersion,
                  tx.root,
                  tx.dApp,
                  pk,
                  calledAddresses,
                  limitedExecution,
                  enableExecutionLog,
                  totalComplexityLimit,
                  remainingCalls - 1,
                  remainingActions,
                  remainingPayments - tx.payments.size,
                  paymentsPartInsideDApp,
                  invocationRoot
                )
                for {
                  evaluated <- CoevalR(
                    evaluateV2(
                      version,
                      blockchain,
                      contract,
                      dAppAddress,
                      invocation,
                      environment,
                      complexityAfterPayments,
                      remainingComplexity,
                      enableExecutionLog
                    ).map(TracedResult(_))
                  )
                  resultSnapshot = environment.currentSnapshot |+| paymentsPartToResolve
                } yield (
                  resultSnapshot,
                  evaluated,
                  environment.availableActions,
                  environment.availablePayments
                )
              })
            }
            _               = invocationRoot.setLog(log)
            spentComplexity = remainingComplexity - scriptResult.unusedComplexity.max(0)

            _ <- validateIntermediateBalances(blockchain, resultSnapshot, spentComplexity, log)

            doProcessActions = (actions: List[CallableAction], unusedComplexity: Int) => {
              val storingComplexity = complexityAfterPayments - unusedComplexity
              CoevalR(
                Coeval.now(
                  InvokeDiffsCommon.processActions(
                    StructuredCallableActions(actions, blockchain),
                    version,
                    rootVersion,
                    dAppAddress,
                    pk,
                    storingComplexity,
                    tx,
                    SnapshotBlockchain(blockchain, resultSnapshot),
                    blockTime,
                    isSyncCall = true,
                    limitedExecution,
                    totalComplexityLimit,
                    Seq(),
                    enableExecutionLog,
                    log
                  )
                )
              )
            }

            process = {
              (
                  actions: List[CallableAction],
                  unusedComplexity: Int,
                  actionsCount: Int,
                  balanceActionsCount: Int,
                  assetActionsCount: Int,
                  dataCount: Int,
                  dataSize: Int,
                  ret: EVALUATED
              ) =>
                for {
                  _ <- CoevalR(
                    Coeval(
                      InvokeDiffsCommon.checkCallResultLimits(
                        version,
                        rootVersion,
                        blockchain,
                        remainingComplexity - unusedComplexity,
                        log,
                        actionsCount,
                        balanceActionsCount,
                        assetActionsCount,
                        dataCount,
                        dataSize,
                        availableActions
                      )
                    )
                  )
                  snapshot <- doProcessActions(actions, unusedComplexity)
                } yield (
                  snapshot,
                  ret,
                  availableActions.decrease(actionsCount, balanceActionsCount, assetActionsCount, dataCount, dataSize),
                  availablePayments
                )
            }

            (
              actionsSnapshot,
              evaluated,
              remainingActions1,
              remainingPayments1
            ) <-
              scriptResult match {
                case ScriptResultV3(dataItems, transfers, unusedComplexity) =>
                  val dataEntries  = dataItems.map(InvokeDiffsCommon.dataItemToEntry)
                  val dataCount    = dataItems.length
                  val dataSize     = DataTxValidator.invokeWriteSetSize(blockchain, dataEntries)
                  val actionsCount = transfers.length
                  process(dataItems ::: transfers, unusedComplexity, actionsCount, actionsCount, 0, dataCount, dataSize, unit)
                case ScriptResultV4(actions, unusedComplexity, ret) =>
                  val dataEntries = actions.collect { case d: DataOp => InvokeDiffsCommon.dataItemToEntry(d) }
                  val dataCount   = dataEntries.length
                  val balanceActionsCount = actions.collect {
                    case tr: AssetTransfer => tr
                    case l: Lease          => l
                    case lc: LeaseCancel   => lc
                  }.length
                  val assetActionsCount = actions.length - dataCount - balanceActionsCount
                  val dataSize          = DataTxValidator.invokeWriteSetSize(blockchain, dataEntries)
                  val actionsCount      = actions.length - dataCount
                  process(actions, unusedComplexity, actionsCount, balanceActionsCount, assetActionsCount, dataCount, dataSize, ret)
                case _: IncompleteResult if limitedExecution =>
                  doProcessActions(Nil, 0).map(
                    (
                      _,
                      unit,
                      availableActions,
                      availablePayments
                    )
                  )
                case r: IncompleteResult =>
                  val usedComplexity = remainingComplexity - r.unusedComplexity
                  val error =
                    FailedTransactionError.dAppExecution(s"Invoke complexity limit = $totalComplexityLimit is exceeded", usedComplexity, log)
<<<<<<< HEAD
                  traced(error.asLeft[(StateSnapshot, EVALUATED, Int, Int, Int, Int, Int, Int)])
=======
                  traced(error.asLeft[(Diff, EVALUATED, ActionLimits, Int)])
>>>>>>> 1612edad
              }
            resultSnapshot <- traced(
              (resultSnapshot.setScriptsComplexity(0) |+| actionsSnapshot.addScriptsComplexity(paymentsComplexity)).asRight
            )
            _ <- validateIntermediateBalances(blockchain, resultSnapshot, resultSnapshot.scriptsComplexity, log)
            _ = invocationRoot.setResult(scriptResult)
          } yield (
            resultSnapshot,
            evaluated,
            remainingActions1,
            remainingPayments1
          )
        } yield result

      case Some(AccountScriptInfo(_, _, _, _)) => traced(InvokeDiffsCommon.callExpressionError)
      case _                                   => traced(Left(GenericError(s"No contract at address ${tx.dApp}")))
    }

    result.leftMap { err =>
      invocationRoot.setError(err)
      err
    }
  }

  private[invoke] def evaluateV2(
      version: StdLibVersion,
      blockchain: Blockchain,
      contract: DApp,
      dAppAddress: Address,
      invocation: ContractEvaluator.Invocation,
      environment: Environment[Id],
      limit: Int,
      startComplexityLimit: Int,
      enableExecutionLog: Boolean
  ): Coeval[Either[ValidationError, (ScriptResult, Log[Id])]] = {
    val evaluationCtx = CachedDAppCTX.get(version, blockchain).completeContext(environment)
    ContractEvaluator
      .applyV2Coeval(
        evaluationCtx,
        contract,
        ByteStr(dAppAddress.bytes),
        invocation,
        version,
        limit,
        blockchain.correctFunctionCallScope,
        blockchain.newEvaluatorMode,
        enableExecutionLog
      )
      .map(
        _.leftMap[ValidationError] {
          case (reject @ FailOrRejectError(_, true), _, _) =>
            reject.copy(skipInvokeComplexity = false)
          case (error, unusedComplexity, log) =>
            val usedComplexity = startComplexityLimit - unusedComplexity
            val msg = error match {
              case CommonError(_, Some(fte: FailedTransactionError)) => fte.error.getOrElse(error.message)
              case _                                                 => error.message
            }
            FailedTransactionError.dAppExecution(msg, usedComplexity, log)
        }.flatTap { case (r, log) =>
          InvokeDiffsCommon
            .checkScriptResultFields(blockchain, r)
            .leftMap[ValidationError]({
              case reject: FailOrRejectError => reject
              case error =>
                val usedComplexity = startComplexityLimit - r.unusedComplexity
                val msg = error match {
                  case fte: FailedTransactionError => fte.error.getOrElse(error.toString)
                  case _                           => error.toString
                }
                FailedTransactionError.dAppExecution(msg, usedComplexity, log)
            })
        }
      )
  }

  private def validateIntermediateBalances(blockchain: Blockchain, snapshot: StateSnapshot, spentComplexity: Long, log: Log[Id]) = traced(
    if (blockchain.isFeatureActivated(BlockchainFeatures.RideV6)) {
      BalanceDiffValidation(blockchain)(snapshot)
        .leftMap { be => FailedTransactionError.dAppExecution(be.toString, spentComplexity, log) }
    } else if (blockchain.height >= blockchain.settings.functionalitySettings.enforceTransferValidationAfter) {
      // reject transaction if any balance is negative
      snapshot.balances.view
        .flatMap {
          case ((address, asset), balance) if balance < 0 => Some(address -> asset)
          case _                                          => None
        }
        .headOption
        .fold[Either[ValidationError, Unit]](Right(())) { case (address, asset) =>
          val msg = asset match {
            case Waves =>
              s"$address: Negative waves balance: old = ${blockchain.balance(address)}, new = ${snapshot.balances((address, Waves))}"
            case ia: IssuedAsset =>
              s"$address: Negative asset $ia balance: old = ${blockchain.balance(address, ia)}, new = ${snapshot.balances((address, ia))}"
          }
          Left(FailOrRejectError(msg))
        }

    } else Right(())
  )

  private def ensurePaymentsAreNotNegative(blockchain: Blockchain, tx: InvokeScript, invoker: Address, dAppAddress: Address) = traced {
    tx.payments.collectFirst {
      case p if p.amount < 0 =>
        s"DApp $invoker invoked DApp $dAppAddress with attached ${p.assetId.fold("WAVES")(a => s"token $a")} amount = ${p.amount}"
    } match {
      case Some(e) if blockchain.isFeatureActivated(BlockchainFeatures.RideV6) =>
        Left(GenericError(e))
      case Some(e)
          if blockchain.isFeatureActivated(BlockchainFeatures.SynchronousCalls) &&
            blockchain.height >= blockchain.settings.functionalitySettings.enforceTransferValidationAfter =>
        Left(FailOrRejectError(e))
      case _ => Right(())
    }
  }
}<|MERGE_RESOLUTION|>--- conflicted
+++ resolved
@@ -60,11 +60,7 @@
       invocationRoot: DAppEnvironment.InvocationTreeTracker
   )(
       tx: InvokeScript
-<<<<<<< HEAD
-  ): CoevalR[(StateSnapshot, EVALUATED, Int, Int, Int, Int, Int, Int)] = {
-=======
-  ): CoevalR[(Diff, EVALUATED, ActionLimits, Int)] = {
->>>>>>> 1612edad
+  ): CoevalR[(StateSnapshot, EVALUATED, ActionLimits, Int)] = {
     val dAppAddress = tx.dApp
     val invoker     = tx.sender.toAddress
 
@@ -346,11 +342,7 @@
                   val usedComplexity = remainingComplexity - r.unusedComplexity
                   val error =
                     FailedTransactionError.dAppExecution(s"Invoke complexity limit = $totalComplexityLimit is exceeded", usedComplexity, log)
-<<<<<<< HEAD
-                  traced(error.asLeft[(StateSnapshot, EVALUATED, Int, Int, Int, Int, Int, Int)])
-=======
-                  traced(error.asLeft[(Diff, EVALUATED, ActionLimits, Int)])
->>>>>>> 1612edad
+                  traced(error.asLeft[(StateSnapshot, EVALUATED, ActionLimits, Int)])
               }
             resultSnapshot <- traced(
               (resultSnapshot.setScriptsComplexity(0) |+| actionsSnapshot.addScriptsComplexity(paymentsComplexity)).asRight
