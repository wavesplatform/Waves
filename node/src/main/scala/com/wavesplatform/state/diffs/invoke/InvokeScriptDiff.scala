--- conflicted
+++ resolved
@@ -85,7 +85,6 @@
               }
               .leftMap(GenericError(_))
           }
-<<<<<<< HEAD
           complexityAfterPaymentsTraced = checkedPayments.foldLeft(TracedResult(Right(remainingComplexity): TxValidationError.Validation[Int])) {
             (prev, a) =>
               (prev, a) match {
@@ -116,7 +115,7 @@
                         script.script,
                         isAssetScript = true,
                         scriptContainerAddress = Coproduct[Environment.Tthis](Environment.AssetId(assetId.arr)),
-                        Int.MaxValue
+                        nextRemainingComplexity
                       ) match {
                         case (log, Left(error)) =>
                           val err = FailedTransactionError.assetExecutionInAction(error, usedComplexity, log, assetId)
@@ -134,47 +133,6 @@
                     }
                   } yield nextUnusedComplexity
               }
-=======
-          complexityAfterPayments <- checkedPayments.foldLeft(traced(Right(remainingComplexity): TxValidationError.Validation[Int])) { (prev, a) =>
-            (prev.v(), a) match {
-              case (TracedResult(Left(_), _), _) => prev
-              case (TracedResult(Right(nextRemainingComplexity), _), (script, amount, assetId)) =>
-                val usedComplexity = limit - nextRemainingComplexity
-                val r = {
-                  val pseudoTx: PseudoTx = ScriptTransfer(
-                    Some(assetId),
-                    Recipient.Address(ByteStr(tx.senderDApp.bytes)),
-                    tx.sender,
-                    Recipient.Address(ByteStr(tx.dAppAddress.bytes)),
-                    amount,
-                    tx.timestamp,
-                    tx.txId
-                  )
-                  ScriptRunner(
-                    Coproduct[TxOrd](pseudoTx),
-                    blockchain,
-                    script.script,
-                    isAssetScript = true,
-                    scriptContainerAddress = Coproduct[Environment.Tthis](Environment.AssetId(assetId.arr)),
-                    nextRemainingComplexity
-                  ) match {
-                    case (log, Left(_)) =>
-                      val err =
-                        FailedTransactionError.assetExecutionInAction(s"Invoke complexity limit = $limit is exceeded", usedComplexity, log, assetId)
-                      TracedResult(Left(err), List(AssetVerifierTrace(assetId, Some(err))))
-                    case (log, Right(FALSE)) =>
-                      val err = FailedTransactionError.notAllowedByAsset(usedComplexity, log, assetId)
-                      TracedResult(Left(err), List(AssetVerifierTrace(assetId, Some(err))))
-                    case (_, Right(TRUE)) =>
-                      TracedResult(Right(nextRemainingComplexity - script.complexity.toInt))
-                    case (log, Right(x)) =>
-                      val err = FailedTransactionError.assetExecution(s"Script returned not a boolean result, but $x", usedComplexity, log, assetId)
-                      TracedResult(Left(err), List(AssetVerifierTrace(assetId, Some(err))))
-                  }
-                }
-                CoevalR(Coeval.now(r))
-            }
->>>>>>> 7e866091
           }
           complexityAfterPayments <- CoevalR(Coeval.now(complexityAfterPaymentsTraced))
           paymentsComplexity = checkedPayments.map(_._1.complexity).sum.toInt
