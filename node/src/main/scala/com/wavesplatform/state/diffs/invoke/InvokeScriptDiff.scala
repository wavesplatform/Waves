package com.wavesplatform.state.diffs.invoke

import cats.Id
import cats.implicits._
import com.wavesplatform.account._
import com.wavesplatform.common.state.ByteStr
import com.wavesplatform.lang._
import com.wavesplatform.lang.contract.DApp
import com.wavesplatform.lang.directives.DirectiveSet
import com.wavesplatform.lang.directives.values.{DApp => DAppType, _}
import com.wavesplatform.lang.script.ContractScript.ContractScriptImpl
import com.wavesplatform.lang.v1.ContractLimits
import com.wavesplatform.lang.v1.compiler.Terms._
import com.wavesplatform.lang.v1.evaluator.ctx.impl.unit
import com.wavesplatform.lang.v1.evaluator.{ContractEvaluator, IncompleteResult, Log, ScriptResult, ScriptResultV3, ScriptResultV4}
import com.wavesplatform.lang.v1.traits.Environment
import com.wavesplatform.lang.v1.traits.domain.Tx.ScriptTransfer
import com.wavesplatform.lang.v1.traits.domain._
import com.wavesplatform.metrics._
import com.wavesplatform.state._
import com.wavesplatform.state.reader.CompositeBlockchain
import com.wavesplatform.transaction.Asset.IssuedAsset
import com.wavesplatform.transaction.TxValidationError._
import com.wavesplatform.transaction.smart.script.ScriptRunner
import com.wavesplatform.transaction.smart.script.ScriptRunner.TxOrd
import com.wavesplatform.transaction.smart.script.trace.CoevalR.traced
import com.wavesplatform.transaction.smart.script.trace.{AssetVerifierTrace, CoevalR, TracedResult}
import com.wavesplatform.transaction.smart.{DApp => DAppTarget, _}
import com.wavesplatform.transaction.{Transaction, TxValidationError}
import monix.eval.Coeval
import shapeless.Coproduct

import scala.util.Right

object InvokeScriptDiff {
  private val stats = TxProcessingStats
  import stats.TxTimerExt

<<<<<<< HEAD
  def apply(blockchain: Blockchain, blockTime: Long, limitedExecution: Boolean, remainingComplexity: Int, remainingCalls: Int, remainingActions: Int, remainingData: Int)(
=======
  def apply(blockchain: Blockchain, blockTime: Long, limitedExecution: Boolean, remainingComplexity: Int, remainingCalls: Int, callChain: Set[Address])(
>>>>>>> 1d157e26
      tx: InvokeScript
  ): CoevalR[(Diff, EVALUATED, Int, Int)] = {
    val dAppAddress = tx.dAppAddress
    blockchain.accountScript(dAppAddress) match {
      case Some(AccountScriptInfo(pk, ContractScriptImpl(version, contract), _, callableComplexities)) =>
        val limit = ContractLimits.MaxTotalInvokeComplexity(version)
        for {
          _ <- traced(
            Either.cond(
              remainingCalls > 0,
              (),
              ValidationError.ScriptRunsLimitError(s"DApp calls limit = ${ContractLimits.MaxSyncDAppCalls(version)} is exceeded")
            )
          )
          invocationComplexity <- traced {
            InvokeDiffsCommon.getInvocationComplexity(blockchain, tx.funcCall, callableComplexities, dAppAddress)
          }

          _ <- traced(
            Either.cond(
              invocationComplexity <= ContractLimits.MaxComplexityByVersion(version),
              (),
              GenericError("Continuation is not allowed for Invoke by script")
            )
          )

          directives: DirectiveSet <- traced(DirectiveSet(version, Account, DAppType).leftMap(GenericError.apply))
          payments                 <- traced(AttachedPaymentExtractor.extractPayments(tx, version, blockchain, DAppTarget).leftMap(GenericError.apply))
          checkedPayments = payments.payments.flatMap {
            case (amount, Some(assetId)) => blockchain.assetScript(IssuedAsset(assetId)).flatMap(s => Some((s, amount, assetId)))
            case _                       => None
          }
          complexityAfterPayments <- checkedPayments.foldLeft(traced(Right(remainingComplexity): TxValidationError.Validation[Int])) { (prev, a) =>
            (prev.v.value(), a) match {
              case (TracedResult(Left(_), _), _) => prev
              case (TracedResult(Right(nextRemainingComplexity), _), (script, amount, assetId)) =>
                val usedComplexity = limit - nextRemainingComplexity
                val r = if (script.complexity > nextRemainingComplexity) {
                  val err = FailedTransactionError.assetExecution(s"Invoke complexity limit = $limit is exceeded", usedComplexity, Nil, assetId)
                  TracedResult(Left(err), List(AssetVerifierTrace(assetId, Some(err))))
                } else {
                  val pseudoTx: PseudoTx = ScriptTransfer(
                    Some(assetId),
                    Recipient.Address(ByteStr(tx.senderDApp.bytes)),
                    tx.sender,
                    Recipient.Address(ByteStr(tx.dAppAddress.bytes)),
                    amount,
                    tx.timestamp,
                    tx.txId
                  )
                  ScriptRunner(
                    Coproduct[TxOrd](pseudoTx),
                    blockchain,
                    script.script,
                    isAssetScript = true,
                    scriptContainerAddress = Coproduct[Environment.Tthis](Environment.AssetId(assetId.arr)),
                    Int.MaxValue
                  ) match {
                    case (log, Left(error)) =>
                      val err =
                        FailedTransactionError.assetExecutionInAction(s"Invoke complexity limit = $limit is exceeded", usedComplexity, log, assetId)
                      TracedResult(Left(err), List(AssetVerifierTrace(assetId, Some(err))))
                    case (log, Right(FALSE)) =>
                      val err = FailedTransactionError.notAllowedByAsset(usedComplexity, log, assetId)
                      TracedResult(Left(err), List(AssetVerifierTrace(assetId, Some(err))))
                    case (_, Right(TRUE)) =>
                      TracedResult(Right(nextRemainingComplexity - script.complexity.toInt))
                    case (log, Right(x)) =>
                      val err = FailedTransactionError.assetExecution(s"Script returned not a boolean result, but $x", usedComplexity, log, assetId)
                      TracedResult(Left(err), List(AssetVerifierTrace(assetId, Some(err))))
                  }
                }
                CoevalR(Coeval.now(r))
            }
          }
          paymentsComplexity = checkedPayments.map(_._1.complexity).sum.toInt

          tthis = Coproduct[Environment.Tthis](Recipient.Address(ByteStr(dAppAddress.bytes)))
          input <- traced(
            tx.root
              .map(t => buildThisValue(Coproduct[TxOrd](t: Transaction), blockchain, directives, tthis).leftMap(GenericError.apply))
              .getOrElse(Right(null))
          )

          result <- for {
            (diff, (scriptResult, log), avaliableActions, avaliableData) <- {
              val scriptResultE = stats.invokedScriptExecution.measureForType(InvokeScriptTransaction.typeId)({
                val invoker = tx.senderDApp
                val invocation = ContractEvaluator.Invocation(
                  tx.funcCall,
                  Recipient.Address(ByteStr(invoker.bytes)),
                  ByteStr(tx.sender.arr),
                  Recipient.Address(ByteStr(tx.root.fold(invoker)(_.senderAddress).bytes)),
                  ByteStr(tx.root.getOrElse(tx).sender.arr),
                  payments,
                  tx.txId,
                  tx.root.map(_.fee).getOrElse(0L),
                  tx.root.flatMap(_.feeAssetId.compatId)
                )
                val height = blockchain.height

                val environment = new DAppEnvironment(
                  AddressScheme.current.chainId,
                  Coeval.evalOnce(input),
                  Coeval(height),
                  blockchain,
                  tthis,
                  directives,
                  tx.root,
                  tx.dAppAddress,
                  pk,
                  tx.senderDApp,
                  callChain + dAppAddress,
                  remainingCalls - 1,
                  remainingActions,
                  remainingData,
                  (if (version < V5) {
                     Diff.empty
                   } else {
                     InvokeDiffsCommon.paymentsPart(tx, tx.dAppAddress, Map())
                   })
                )

                for {
                  result <- CoevalR(
                    evaluateV2(version, contract, invocation, environment, complexityAfterPayments, remainingComplexity).map(TracedResult(_))
                  )
                } yield (environment.currentDiff, result, environment.avaliableActions, environment.avaliableData)
              })
              scriptResultE
            }

            doProcessActions = (actions: List[CallableAction], unusedComplexity: Int) =>
              CoevalR(
                Coeval.now(
                  InvokeDiffsCommon.processActions(
                    actions,
                    version,
                    dAppAddress,
                    pk,
                    invocationComplexity,
                    tx,
                    CompositeBlockchain(blockchain, Some(diff)),
                    blockTime,
                    unusedComplexity,
                    isSyncCall = true,
                    limitedExecution,
                    Seq()
                  )
                )
              )

            (actionsDiff, evaluated, remainingActions1, remainingData1) <- scriptResult match {
              case ScriptResultV3(dataItems, transfers, unusedComplexity) =>
                val dataCount = dataItems.length
                if(dataCount > avaliableData) {
                  val usedComplexity = remainingComplexity - unusedComplexity
                  val error          = FailedTransactionError.dAppExecution("Stored data count limit is exceeded", usedComplexity, log)
                  traced(error.asLeft[(Diff, EVALUATED, Int, Int)])
                } else {
                  val actionsCount = transfers.length
                  if(actionsCount > avaliableActions) {
                    val usedComplexity = remainingComplexity - unusedComplexity
                    val error          = FailedTransactionError.dAppExecution("Actions count limit is exceeded", usedComplexity, log)
                    traced(error.asLeft[(Diff, EVALUATED, Int, Int)])
                  } else {
                    doProcessActions(dataItems ::: transfers, unusedComplexity).map((_, unit, avaliableActions - actionsCount, avaliableData - dataCount))
                  }
                }
              case ScriptResultV4(actions, unusedComplexity, ret) =>
                val dataCount = actions.count(_.isInstanceOf[DataOp])
                if(dataCount > avaliableData) {
                  val usedComplexity = remainingComplexity - unusedComplexity
                  val error          = FailedTransactionError.dAppExecution("Stored data count limit is exceeded", usedComplexity, log)
                  traced(error.asLeft[(Diff, EVALUATED, Int, Int)])
                } else {
                  val actionsCount = actions.length - dataCount
                  if(actionsCount > avaliableActions) {
                    val usedComplexity = remainingComplexity - unusedComplexity
                    val error          = FailedTransactionError.dAppExecution("Actions count limit is exceeded", usedComplexity, log)
                    traced(error.asLeft[(Diff, EVALUATED, Int, Int)])
                  } else {
                    doProcessActions(actions, unusedComplexity).map((_, ret, avaliableActions - actionsCount, avaliableData - dataCount))
                  }
                }
              case _: IncompleteResult if limitedExecution        => doProcessActions(Nil, 0).map((_, unit,  avaliableActions, avaliableData))
              case r: IncompleteResult =>
                val usedComplexity = remainingComplexity - r.unusedComplexity
                val error          = FailedTransactionError.dAppExecution(s"Invoke complexity limit = $limit is exceeded", usedComplexity, log)
                traced(error.asLeft[(Diff, EVALUATED, Int, Int)])
            }
            resultDiff = diff |+| actionsDiff |+| Diff.empty.copy(scriptsComplexity = paymentsComplexity)
          } yield (resultDiff, evaluated, remainingActions1, remainingData1)
        } yield result

      case _ => traced(Left(GenericError(s"No contract at address ${tx.dAppAddress}")))
    }
  }

  private def evaluateV2(
      version: StdLibVersion,
      contract: DApp,
      invocation: ContractEvaluator.Invocation,
      environment: Environment[Id],
      limit: Int,
      startComplexity: Int
  ): Coeval[Either[ValidationError, (ScriptResult, Log[Id])]] = {
    val evaluationCtx = CachedDAppCTX.forVersion(version).completeContext(environment)
    ContractEvaluator
      .applyV2Coeval(evaluationCtx, Map(), contract, invocation, version, limit)
      .map(
        _.leftMap(
          {
            case (error, unusedComplexity, log) =>
              val usedComplexity = startComplexity - unusedComplexity
              FailedTransactionError.dAppExecution(error, usedComplexity, log)
          }
        )
      )
  }
}<|MERGE_RESOLUTION|>--- conflicted
+++ resolved
@@ -36,11 +36,7 @@
   private val stats = TxProcessingStats
   import stats.TxTimerExt
 
-<<<<<<< HEAD
-  def apply(blockchain: Blockchain, blockTime: Long, limitedExecution: Boolean, remainingComplexity: Int, remainingCalls: Int, remainingActions: Int, remainingData: Int)(
-=======
-  def apply(blockchain: Blockchain, blockTime: Long, limitedExecution: Boolean, remainingComplexity: Int, remainingCalls: Int, callChain: Set[Address])(
->>>>>>> 1d157e26
+  def apply(blockchain: Blockchain, blockTime: Long, limitedExecution: Boolean, remainingComplexity: Int, remainingCalls: Int, remainingActions: Int, remainingData: Int, callChain: Set[Address])(
       tx: InvokeScript
   ): CoevalR[(Diff, EVALUATED, Int, Int)] = {
     val dAppAddress = tx.dAppAddress
