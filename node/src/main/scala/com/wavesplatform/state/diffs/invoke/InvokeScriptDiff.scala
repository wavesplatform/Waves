--- conflicted
+++ resolved
@@ -1,20 +1,12 @@
 package com.wavesplatform.state.diffs.invoke
 
 import cats.Id
-<<<<<<< HEAD
-import cats.instances.list._
-import cats.syntax.either._
-import cats.syntax.semigroup._
+import cats.instances.list.*
+import cats.syntax.either.*
 import cats.syntax.foldable._
 import cats.syntax.flatMap._
-import cats.syntax.traverseFilter._
-import com.wavesplatform.account._
-=======
-import cats.instances.list.*
-import cats.syntax.either.*
 import cats.syntax.traverseFilter.*
 import com.wavesplatform.account.*
->>>>>>> 03403f62
 import com.wavesplatform.common.state.ByteStr
 import com.wavesplatform.features.BlockchainFeatures
 import com.wavesplatform.features.EstimatorProvider.EstimatorBlockchainExt
@@ -26,12 +18,9 @@
 import com.wavesplatform.lang.directives.values.{DApp as DAppType, *}
 import com.wavesplatform.lang.script.ContractScript.ContractScriptImpl
 import com.wavesplatform.lang.v1.ContractLimits
-<<<<<<< HEAD
 import com.wavesplatform.lang.v1.compiler.Terms._
 import com.wavesplatform.lang.v1.evaluator.{ContractEvaluator, IncompleteResult, Log, ScriptResult, ScriptResultV3, ScriptResultV4}
-=======
 import com.wavesplatform.lang.v1.compiler.Terms.*
->>>>>>> 03403f62
 import com.wavesplatform.lang.v1.evaluator.ctx.impl.unit
 import com.wavesplatform.lang.v1.evaluator.{ContractEvaluator, IncompleteResult, Log, ScriptResult, ScriptResultV3, ScriptResultV4}
 import com.wavesplatform.lang.v1.traits.Environment
@@ -236,30 +225,14 @@
               })
             }
             _ = invocationRoot.setLog(log)
+
             spentComplexity = remainingComplexity - scriptResult.unusedComplexity.max(0)
 
-<<<<<<< HEAD
-            _ <- if (blockchain.height >= blockchain.settings.functionalitySettings.syncDAppCheckTransfersHeight)
-              traced(checkDiffBalances(diff, blockchain))
-            else traced(Right(()))
-
-            newBlockchain = CompositeBlockchain(blockchain, diff)
-
-            _ <- traced {
-              val newBalance = newBlockchain.balance(invoker)
-              Either.cond(
-                blockchain.height < blockchain.settings.functionalitySettings.syncDAppCheckPaymentsHeight || newBalance >= 0,
-                (),
-                GenericError(balanceError(invoker, newBalance, Waves)),
-              )
-            }
-=======
             _ <- traced(
               BalanceDiffValidation
                 .cond(blockchain, b => b.isFeatureActivated(BlockchainFeatures.SynchronousCalls) && b.height >= b.settings.functionalitySettings.enforceTransferValidationAfter)(diff)
                 .leftMap(be => FailedTransactionError.dAppExecution(be.toString, spentComplexity, log))
             )
->>>>>>> 03403f62
 
             doProcessActions = (actions: List[CallableAction], unusedComplexity: Int) => {
               val storingComplexity = if (blockchain.storeEvaluatedComplexity) complexityAfterPayments - unusedComplexity else invocationComplexity
@@ -332,18 +305,11 @@
                 .leftMap(GenericError(_))
             )
 
-<<<<<<< HEAD
-            _ <- if (blockchain.height >= blockchain.settings.functionalitySettings.syncDAppCheckTransfersHeight)
-              traced(checkDiffBalances(resultDiff, blockchain))
-            else
-              traced(Right(()))
-=======
             _ <- traced(
               BalanceDiffValidation
                 .cond(blockchain, b => b.isFeatureActivated(BlockchainFeatures.SynchronousCalls) && b.height >= b.settings.functionalitySettings.enforceTransferValidationAfter)(resultDiff)
                 .leftMap(be => FailedTransactionError.dAppExecution(be.toString, resultDiff.scriptsComplexity, log))
             )
->>>>>>> 03403f62
 
             _ = invocationRoot.setResult(scriptResult)
           } yield (resultDiff, evaluated, remainingActions1, remainingData1, remainingDataSize1)
@@ -358,38 +324,6 @@
     }
   }
 
-<<<<<<< HEAD
-  private def checkDiffBalances(diff: Diff, blockchain: Blockchain): Either[AlwaysRejectError, Unit] = {
-    val newBlockchain = CompositeBlockchain(blockchain, diff)
-
-    def checkBalance(address: Address, asset: Asset, amount: Long): Option[AlwaysRejectError] = {
-      lazy val newBalance = newBlockchain.balance(address, asset)
-      if (amount < 0 && newBalance < 0)
-        Some(AlwaysRejectError(balanceError(address, newBalance, asset)))
-      else
-        None
-    }
-
-    diff.portfolios.toList
-      .collectFirstSome {
-        case (address, portfolio) =>
-          val wavesBalanceError = checkBalance(address, Waves, portfolio.balance)
-          val assetBalanceError = portfolio.assets.toList.collectFirstSome { case (asset, amount) => checkBalance(address, asset, amount) }
-          wavesBalanceError.orElse(assetBalanceError)
-      }
-      .toLeft(())
-  }
-
-  private def balanceError(address: Address, balance: Long, asset: Asset) = {
-    val assetInfo = asset match {
-      case IssuedAsset(id) => s" asset $id"
-      case Waves           => ""
-    }
-    s"Sync call leads to temporary negative$assetInfo balance = $balance for address $address"
-  }
-
-=======
->>>>>>> 03403f62
   private def evaluateV2(
       version: StdLibVersion,
       blockchain: Blockchain,
@@ -408,23 +342,10 @@
             case (reject: AlwaysRejectError, _, _) =>
               reject
             case (error, unusedComplexity, log) =>
-<<<<<<< HEAD
-              val usedComplexity = startComplexity - unusedComplexity
+              val usedComplexity = startComplexityLimit - unusedComplexity
               FailedTransactionError.dAppExecution(error.message, usedComplexity, log)
           }
         ).flatTap(r => InvokeDiffsCommon.checkScriptResultFields(blockchain, r._1))
-=======
-              val usedComplexity = startComplexityLimit - unusedComplexity
-              FailedTransactionError.dAppExecution(error, usedComplexity, log)
-          }
-        ).flatMap {
-          case (result, log) =>
-            val usedComplexity = startComplexityLimit - result.unusedComplexity.max(0)
-            (for (_ <-
-            InvokeDiffsCommon.checkScriptResultFields(blockchain, result)) yield (result, log))
-              .leftMap(err => FailedTransactionError.dAppExecution(err.toString, usedComplexity, log))
-        }
->>>>>>> 03403f62
       )
   }
 }