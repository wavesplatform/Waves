package com.wavesplatform.state.diffs.invoke

import scala.util.Right

import cats.Id
import cats.implicits._
import com.wavesplatform.account._
import com.wavesplatform.common.state.ByteStr
import com.wavesplatform.features.EstimatorProvider.EstimatorBlockchainExt
import com.wavesplatform.lang._
import com.wavesplatform.lang.contract.DApp
import com.wavesplatform.lang.directives.DirectiveSet
import com.wavesplatform.lang.directives.values.{DApp => DAppType, _}
import com.wavesplatform.lang.script.ContractScript.ContractScriptImpl
import com.wavesplatform.lang.v1.ContractLimits
import com.wavesplatform.lang.v1.compiler.Terms._
import com.wavesplatform.lang.v1.evaluator.{ContractEvaluator, IncompleteResult, Log, ScriptResult, ScriptResultV3, ScriptResultV4}
import com.wavesplatform.lang.v1.evaluator.ctx.impl.unit
import com.wavesplatform.lang.v1.traits.Environment
import com.wavesplatform.lang.v1.traits.domain._
import com.wavesplatform.lang.v1.traits.domain.Tx.ScriptTransfer
import com.wavesplatform.metrics._
import com.wavesplatform.state._
import com.wavesplatform.state.reader.CompositeBlockchain
import com.wavesplatform.transaction.{Transaction, TxValidationError}
import com.wavesplatform.transaction.Asset.IssuedAsset
import com.wavesplatform.transaction.TxValidationError._
import com.wavesplatform.transaction.smart.{DApp => DAppTarget, _}
import com.wavesplatform.transaction.smart.script.ScriptRunner
import com.wavesplatform.transaction.smart.script.ScriptRunner.TxOrd
import com.wavesplatform.transaction.smart.script.trace.{AssetVerifierTrace, CoevalR, TracedResult}
import com.wavesplatform.transaction.smart.script.trace.CoevalR.traced
import monix.eval.Coeval
import shapeless.Coproduct

object InvokeScriptDiff {
  private val stats = TxProcessingStats
  import stats.TxTimerExt

  def apply(
      blockchain: Blockchain,
      blockTime: Long,
      limitedExecution: Boolean,
<<<<<<< HEAD
=======
      totalComplexityLimit: Int,
>>>>>>> 2252a703
      remainingComplexity: Int,
      remainingCalls: Int,
      remainingActions: Int,
      remainingData: Int,
<<<<<<< HEAD
      calledAddresses: Set[Address],
      invocationRoot: DAppEnvironment.InvocationTreeTracker
=======
      callChain: Set[Address]
>>>>>>> 2252a703
  )(
      tx: InvokeScript
  ): CoevalR[(Diff, EVALUATED, Int, Int)] = {
    val dAppAddress = tx.dAppAddress
    val invoker     = tx.senderDApp

    val result = blockchain.accountScript(dAppAddress) match {
      case Some(AccountScriptInfo(pk, ContractScriptImpl(version, contract), _, callableComplexities)) =>
        for {
          _ <- traced(
            Either.cond(
              remainingCalls > 0,
              (),
              ValidationError.ScriptRunsLimitError(s"DApp calls limit = ${ContractLimits.MaxSyncDAppCalls(version)} is exceeded")
            )
          )
          invocationComplexity <- traced {
            InvokeDiffsCommon.getInvocationComplexity(blockchain, tx.funcCall, callableComplexities, dAppAddress)
          }

          _ <- traced(
            Either.cond(
              invocationComplexity <= ContractLimits.MaxComplexityByVersion(version),
              (),
              GenericError("Continuation is not allowed for Invoke by script")
            )
          )

          directives: DirectiveSet <- traced(DirectiveSet(version, Account, DAppType).leftMap(GenericError.apply))
          payments                 <- traced(AttachedPaymentExtractor.extractPayments(tx, version, blockchain, DAppTarget).leftMap(GenericError.apply))
          checkedPayments = payments.payments.flatMap {
            case (amount, Some(assetId)) => blockchain.assetScript(IssuedAsset(assetId)).flatMap(s => Some((s, amount, assetId)))
            case _                       => None
          }
          complexityAfterPayments <- checkedPayments.foldLeft(traced(Right(remainingComplexity): TxValidationError.Validation[Int])) { (prev, a) =>
            (prev.v(), a) match {
              case (TracedResult(Left(_), _), _) => prev
              case (TracedResult(Right(nextRemainingComplexity), _), (script, amount, assetId)) =>
                val usedComplexity = totalComplexityLimit - nextRemainingComplexity
                val r = {
                  val pseudoTx = ScriptTransfer(
                    Some(assetId),
                    Recipient.Address(ByteStr(tx.senderDApp.bytes)),
                    tx.sender,
                    Recipient.Address(ByteStr(tx.dAppAddress.bytes)),
                    amount,
                    tx.timestamp,
                    tx.txId
                  )
                  val (log, evaluatedComplexity, result) = ScriptRunner(
                    Coproduct[TxOrd](pseudoTx: PseudoTx),
                    blockchain,
                    script.script,
                    isAssetScript = true,
                    scriptContainerAddress = Coproduct[Environment.Tthis](Environment.AssetId(assetId.arr)),
                    nextRemainingComplexity
                  )
                  val scriptComplexity = if (blockchain.storeEvaluatedComplexity) evaluatedComplexity else script.complexity.toInt
                  val totalComplexity  = usedComplexity + scriptComplexity
                  result match {
                    case Left(error) =>
                      val err = FailedTransactionError.assetExecutionInAction(error, totalComplexity, log, assetId)
                      TracedResult(Left(err), List(AssetVerifierTrace(assetId, Some(err))))
                    case Right(FALSE) =>
                      val err = FailedTransactionError.notAllowedByAsset(totalComplexity, log, assetId)
                      TracedResult(Left(err), List(AssetVerifierTrace(assetId, Some(err))))
                    case Right(TRUE) =>
                      TracedResult(Right(nextRemainingComplexity - scriptComplexity))
                    case Right(x) =>
                      val err = FailedTransactionError.assetExecution(s"Script returned not a boolean result, but $x", totalComplexity, log, assetId)
                      TracedResult(Left(err), List(AssetVerifierTrace(assetId, Some(err))))
                  }
                }
                CoevalR(Coeval.now(r))
            }
          }
          paymentsComplexity = checkedPayments.map(_._1.complexity).sum.toInt

          tthis = Coproduct[Environment.Tthis](Recipient.Address(ByteStr(dAppAddress.bytes)))
          input <- traced(
            tx.root
              .map(t => buildThisValue(Coproduct[TxOrd](t: Transaction), blockchain, directives, tthis).leftMap(GenericError.apply))
              .getOrElse(Right(null))
          )

          result <- for {
            (diff, (scriptResult, log), availableActions, availableData) <- {
              val scriptResultE = stats.invokedScriptExecution.measureForType(InvokeScriptTransaction.typeId)({
                val height = blockchain.height
                val invocation = ContractEvaluator.Invocation(
                  tx.funcCall,
                  Recipient.Address(ByteStr(invoker.bytes)),
                  ByteStr(tx.sender.arr),
                  Recipient.Address(ByteStr(tx.root.fold(invoker)(_.senderAddress).bytes)),
                  ByteStr(tx.root.getOrElse(tx).sender.arr),
                  payments,
                  tx.txId,
                  tx.root.map(_.fee).getOrElse(0L),
                  tx.root.flatMap(_.feeAssetId.compatId)
                )
                val environment = new DAppEnvironment(
                  AddressScheme.current.chainId,
                  Coeval.evalOnce(input),
                  Coeval(height),
                  blockchain,
                  tthis,
                  directives,
                  tx.root,
                  tx.dAppAddress,
                  pk,
                  calledAddresses + dAppAddress,
                  limitedExecution,
                  totalComplexityLimit,
                  remainingCalls - 1,
                  remainingActions,
                  remainingData,
                  if (version < V5) Diff.empty else InvokeDiffsCommon.paymentsPart(tx, tx.dAppAddress, Map()),
                  invocationRoot
                )

                for {
                  result <- CoevalR(
                    evaluateV2(
                      version,
                      contract,
                      invocation,
                      environment,
                      complexityAfterPayments,
                      remainingComplexity
                    ).map(TracedResult(_))
                  )
                } yield (environment.currentDiff, result, environment.availableActions, environment.availableData)
              })
              scriptResultE
            }

            doProcessActions = (actions: List[CallableAction], unusedComplexity: Int) => {
              val storingComplexity = if (blockchain.storeEvaluatedComplexity) complexityAfterPayments - unusedComplexity else invocationComplexity
              CoevalR(
                Coeval.now(
                  InvokeDiffsCommon.processActions(
                    actions,
                    version,
                    dAppAddress,
                    pk,
                    storingComplexity.toInt,
                    tx,
                    CompositeBlockchain(blockchain, Some(diff)),
                    blockTime,
                    isSyncCall = true,
                    limitedExecution,
                    totalComplexityLimit,
                    Seq()
                  )
                )
              )
            }

            process = { (actions: List[CallableAction], unusedComplexity: Int, actionsCount: Int, dataCount: Int, ret: EVALUATED) =>
<<<<<<< HEAD
              if (dataCount > avaliableData) {
=======
              if (dataCount > availableData) {
>>>>>>> 2252a703
                val usedComplexity = remainingComplexity - unusedComplexity
                val error          = FailedTransactionError.dAppExecution("Stored data count limit is exceeded", usedComplexity, log)
                traced(error.asLeft[(Diff, EVALUATED, Int, Int)])
              } else {
<<<<<<< HEAD
                if (actionsCount > avaliableActions) {
=======
                if (actionsCount > availableActions) {
>>>>>>> 2252a703
                  val usedComplexity = remainingComplexity - unusedComplexity
                  val error          = FailedTransactionError.dAppExecution("Actions count limit is exceeded", usedComplexity, log)
                  traced(error.asLeft[(Diff, EVALUATED, Int, Int)])
                } else {
                  doProcessActions(actions, unusedComplexity).map((_, ret, availableActions - actionsCount, availableData - dataCount))
                }
              }
            }
            (actionsDiff, evaluated, remainingActions1, remainingData1) <- scriptResult match {
              case ScriptResultV3(dataItems, transfers, unusedComplexity) =>
                val dataCount    = dataItems.length
                val actionsCount = transfers.length
                process(dataItems ::: transfers, unusedComplexity, actionsCount, dataCount, unit)
              case ScriptResultV4(actions, unusedComplexity, ret) =>
                val dataCount    = actions.count(_.isInstanceOf[DataOp])
                val actionsCount = actions.length - dataCount
                process(actions, unusedComplexity, actionsCount, dataCount, ret)
<<<<<<< HEAD
              case _: IncompleteResult if limitedExecution => doProcessActions(Nil, 0).map((_, unit, avaliableActions, avaliableData))
=======
              case _: IncompleteResult if limitedExecution => doProcessActions(Nil, 0).map((_, unit, availableActions, availableData))
>>>>>>> 2252a703
              case r: IncompleteResult =>
                val usedComplexity = remainingComplexity - r.unusedComplexity
                val error          = FailedTransactionError.dAppExecution(s"Invoke complexity limit = $totalComplexityLimit is exceeded", usedComplexity, log)
                traced(error.asLeft[(Diff, EVALUATED, Int, Int)])
            }
            resultDiff = diff.copy(scriptsComplexity = 0) |+| actionsDiff |+| Diff.empty.copy(scriptsComplexity = paymentsComplexity)
          } yield (resultDiff, evaluated, remainingActions1, remainingData1)
        } yield result

      case _ => traced(Left(GenericError(s"No contract at address ${tx.dAppAddress}")))
    }
    result
  }

  private def evaluateV2(
      version: StdLibVersion,
      contract: DApp,
      invocation: ContractEvaluator.Invocation,
      environment: Environment[Id],
      limit: Int,
      startComplexity: Int
  ): Coeval[Either[ValidationError, (ScriptResult, Log[Id])]] = {
    val evaluationCtx = CachedDAppCTX.forVersion(version).completeContext(environment)
    ContractEvaluator
      .applyV2Coeval(evaluationCtx, Map(), contract, invocation, version, limit)
      .map(
        _.leftMap(
          {
            case (error, unusedComplexity, log) =>
              val usedComplexity = startComplexity - unusedComplexity
              FailedTransactionError.dAppExecution(error, usedComplexity, log)
          }
        )
      )
  }
}<|MERGE_RESOLUTION|>--- conflicted
+++ resolved
@@ -41,20 +41,13 @@
       blockchain: Blockchain,
       blockTime: Long,
       limitedExecution: Boolean,
-<<<<<<< HEAD
-=======
-      totalComplexityLimit: Int,
->>>>>>> 2252a703
-      remainingComplexity: Int,
+     totalComplexityLimit: Int, remainingComplexity: Int,
       remainingCalls: Int,
       remainingActions: Int,
       remainingData: Int,
-<<<<<<< HEAD
-      calledAddresses: Set[Address],
+      calledAddresses: Set[Address]
+  ,
       invocationRoot: DAppEnvironment.InvocationTreeTracker
-=======
-      callChain: Set[Address]
->>>>>>> 2252a703
   )(
       tx: InvokeScript
   ): CoevalR[(Diff, EVALUATED, Int, Int)] = {
@@ -214,20 +207,12 @@
             }
 
             process = { (actions: List[CallableAction], unusedComplexity: Int, actionsCount: Int, dataCount: Int, ret: EVALUATED) =>
-<<<<<<< HEAD
-              if (dataCount > avaliableData) {
-=======
               if (dataCount > availableData) {
->>>>>>> 2252a703
                 val usedComplexity = remainingComplexity - unusedComplexity
                 val error          = FailedTransactionError.dAppExecution("Stored data count limit is exceeded", usedComplexity, log)
                 traced(error.asLeft[(Diff, EVALUATED, Int, Int)])
               } else {
-<<<<<<< HEAD
-                if (actionsCount > avaliableActions) {
-=======
                 if (actionsCount > availableActions) {
->>>>>>> 2252a703
                   val usedComplexity = remainingComplexity - unusedComplexity
                   val error          = FailedTransactionError.dAppExecution("Actions count limit is exceeded", usedComplexity, log)
                   traced(error.asLeft[(Diff, EVALUATED, Int, Int)])
@@ -245,11 +230,7 @@
                 val dataCount    = actions.count(_.isInstanceOf[DataOp])
                 val actionsCount = actions.length - dataCount
                 process(actions, unusedComplexity, actionsCount, dataCount, ret)
-<<<<<<< HEAD
-              case _: IncompleteResult if limitedExecution => doProcessActions(Nil, 0).map((_, unit, avaliableActions, avaliableData))
-=======
               case _: IncompleteResult if limitedExecution => doProcessActions(Nil, 0).map((_, unit, availableActions, availableData))
->>>>>>> 2252a703
               case r: IncompleteResult =>
                 val usedComplexity = remainingComplexity - r.unusedComplexity
                 val error          = FailedTransactionError.dAppExecution(s"Invoke complexity limit = $totalComplexityLimit is exceeded", usedComplexity, log)
