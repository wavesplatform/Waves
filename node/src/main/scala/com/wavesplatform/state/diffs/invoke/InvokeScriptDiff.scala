--- conflicted
+++ resolved
@@ -20,11 +20,7 @@
 import com.wavesplatform.lang.script.ContractScript.ContractScriptImpl
 import com.wavesplatform.lang.v1.ContractLimits
 import com.wavesplatform.lang.v1.compiler.Terms.*
-<<<<<<< HEAD
 import com.wavesplatform.lang.v1.evaluator.{ContractEvaluator, IncompleteResult, Log, ScriptResult, ScriptResultV3, ScriptResultV4}
-=======
-import com.wavesplatform.lang.v1.evaluator.{ContractEvaluator, IncompleteResult, Log, RejectException, ScriptResult, ScriptResultV3, ScriptResultV4}
->>>>>>> eff08bbe
 import com.wavesplatform.lang.v1.evaluator.ctx.impl.unit
 import com.wavesplatform.lang.v1.traits.Environment
 import com.wavesplatform.lang.v1.traits.domain.{Recipient as RideRecipient, *}
@@ -34,23 +30,15 @@
 import com.wavesplatform.state.diffs.invoke.CallArgumentPolicy.*
 import com.wavesplatform.state.diffs.BalanceDiffValidation
 import com.wavesplatform.state.reader.CompositeBlockchain
-<<<<<<< HEAD
 import com.wavesplatform.transaction.{TransactionType, TxValidationError}
 import com.wavesplatform.transaction.Asset.IssuedAsset
-=======
-import com.wavesplatform.transaction.{Asset, TransactionType, TxValidationError}
-import com.wavesplatform.transaction.Asset.{IssuedAsset, Waves}
->>>>>>> eff08bbe
 import com.wavesplatform.transaction.TxValidationError.*
 import com.wavesplatform.transaction.smart.{DApp as DAppTarget, *}
 import com.wavesplatform.transaction.smart.script.ScriptRunner
 import com.wavesplatform.transaction.smart.script.ScriptRunner.TxOrd
 import com.wavesplatform.transaction.smart.script.trace.{AssetVerifierTrace, CoevalR, TracedResult}
 import com.wavesplatform.transaction.smart.script.trace.CoevalR.traced
-<<<<<<< HEAD
-=======
 import com.wavesplatform.transaction.validation.impl.DataTxValidator
->>>>>>> eff08bbe
 import monix.eval.Coeval
 import shapeless.Coproduct
 
@@ -232,27 +220,11 @@
             _ = invocationRoot.setLog(log)
             spentComplexity = remainingComplexity - scriptResult.unusedComplexity.max(0)
 
-<<<<<<< HEAD
             _ <- traced(
               BalanceDiffValidation
                 .cond(blockchain, _.isFeatureActivated(BlockchainFeatures.SynchronousCalls))(diff)
                 .leftMap(be => FailedTransactionError.dAppExecution(be.toString, spentComplexity, log))
             )
-=======
-            _ = if (blockchain.height >= blockchain.settings.functionalitySettings.syncDAppCheckTransfersHeight)
-              checkDiffBalances(diff, blockchain)
-
-            newBlockchain = CompositeBlockchain(blockchain, diff)
-
-            _ <- traced {
-              val newBalance = newBlockchain.balance(invoker)
-              Either.cond(
-                blockchain.height < blockchain.settings.functionalitySettings.syncDAppCheckPaymentsHeight || newBalance >= 0,
-                (),
-                GenericError(balanceError(invoker, newBalance, Waves))
-              )
-            }
->>>>>>> eff08bbe
 
             doProcessActions = (actions: List[CallableAction], unusedComplexity: Int) => {
               val storingComplexity = if (blockchain.storeEvaluatedComplexity) complexityAfterPayments - unusedComplexity else invocationComplexity
@@ -357,18 +329,13 @@
               val usedComplexity = startComplexityLimit - unusedComplexity
               FailedTransactionError.dAppExecution(error, usedComplexity, log)
           }
-<<<<<<< HEAD
         ).flatMap {
           case (result, log) =>
             val usedComplexity = startComplexityLimit - result.unusedComplexity.max(0)
-            (for (_ <- InvokeDiffsCommon.checkScriptResultFields(blockchain, result)) yield (result, log))
+            (for (_ <-
+            InvokeDiffsCommon.checkScriptResultFields(blockchain, result)) yield (result, log))
               .leftMap(err => FailedTransactionError.dAppExecution(err.toString, usedComplexity, log))
         }
-=======
-        ).map { r =>
-            InvokeDiffsCommon.checkScriptResultFields(blockchain, r._1); r
-          }
->>>>>>> eff08bbe
       )
   }
 }