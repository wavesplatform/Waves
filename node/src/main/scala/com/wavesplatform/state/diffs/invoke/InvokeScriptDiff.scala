--- conflicted
+++ resolved
@@ -191,14 +191,9 @@
                   tx.root.fee,
                   tx.root.feeAssetId.compatId
                 )
-<<<<<<< HEAD
                 val (paymentsPartInsideDApp, paymentsPartToResolve) =
                   if (version < V5) (StateSnapshot.empty, paymentsPart) else (paymentsPart, StateSnapshot.empty)
-                val environment = new DAppEnvironment(
-=======
-                val (paymentsPartInsideDApp, paymentsPartToResolve) = if (version < V5) (Diff.empty, paymentsPart) else (paymentsPart, Diff.empty)
                 val environment = wrapDAppEnv(new DAppEnvironment(
->>>>>>> 40f15b2e
                   AddressScheme.current.chainId,
                   Coeval.evalOnce(input),
                   Coeval(height),
