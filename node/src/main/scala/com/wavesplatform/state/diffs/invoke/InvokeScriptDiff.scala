package com.wavesplatform.state.diffs.invoke

import cats.Id
import cats.implicits.toFlatMapOps
import cats.instances.list.*
import cats.syntax.either.*
import cats.syntax.traverseFilter.*
import com.wavesplatform.account.*
import com.wavesplatform.common.state.ByteStr
import com.wavesplatform.features.BlockchainFeatures
import com.wavesplatform.features.EstimatorProvider.EstimatorBlockchainExt
import com.wavesplatform.features.EvaluatorFixProvider.*
import com.wavesplatform.features.FunctionCallPolicyProvider.*
import com.wavesplatform.lang.*
import com.wavesplatform.lang.contract.DApp
import com.wavesplatform.lang.directives.DirectiveSet
import com.wavesplatform.lang.directives.values.{DApp as DAppType, *}
import com.wavesplatform.lang.script.ContractScript.ContractScriptImpl
import com.wavesplatform.lang.v1.ContractLimits
import com.wavesplatform.lang.v1.compiler.Terms.*
import com.wavesplatform.lang.v1.evaluator.ctx.impl.unit
import com.wavesplatform.lang.v1.evaluator.{ContractEvaluator, IncompleteResult, Log, ScriptResult, ScriptResultV3, ScriptResultV4}
import com.wavesplatform.lang.v1.traits.Environment
import com.wavesplatform.lang.v1.traits.domain.Tx.ScriptTransfer
import com.wavesplatform.lang.v1.traits.domain.{Recipient as RideRecipient, *}
import com.wavesplatform.metrics.*
import com.wavesplatform.state.*
import com.wavesplatform.state.diffs.BalanceDiffValidation
import com.wavesplatform.state.diffs.invoke.CallArgumentPolicy.*
import com.wavesplatform.state.reader.CompositeBlockchain
import com.wavesplatform.transaction.Asset.{IssuedAsset, Waves}
import com.wavesplatform.transaction.TxValidationError.*
import com.wavesplatform.transaction.smart.InvokeScriptTransaction.Payment
import com.wavesplatform.transaction.smart.script.ScriptRunner
import com.wavesplatform.transaction.smart.script.ScriptRunner.TxOrd
import com.wavesplatform.transaction.smart.script.trace.CoevalR.traced
import com.wavesplatform.transaction.smart.script.trace.{AssetVerifierTrace, CoevalR, TracedResult}
import com.wavesplatform.transaction.smart.{DApp as DAppTarget, *}
import com.wavesplatform.transaction.validation.impl.DataTxValidator
import com.wavesplatform.transaction.{TransactionType, TxValidationError}
import monix.eval.Coeval
import shapeless.Coproduct

object InvokeScriptDiff {
  private val stats = TxProcessingStats
  import stats.TxTimerExt

  def apply(
      blockchain: Blockchain,
      blockTime: Long,
      limitedExecution: Boolean,
      totalComplexityLimit: Int,
      remainingComplexity: Int,
      remainingCalls: Int,
      remainingActions: Int,
      remainingBalanceActionsV6: Int,
      remainingAssetActionsV6: Int,
      remainingPayments: Int,
      remainingData: Int,
      remainingDataSize: Int,
      calledAddresses: Set[Address],
      invocationRoot: DAppEnvironment.InvocationTreeTracker
  )(
      tx: InvokeScript
  ): CoevalR[(Diff, EVALUATED, Int, Int, Int, Int, Int, Int)] = {
    val dAppAddress = tx.dApp
    val invoker     = tx.sender.toAddress

    val result = blockchain.accountScript(dAppAddress) match {
      case Some(AccountScriptInfo(pk, ContractScriptImpl(version, contract), _, callableComplexities)) =>
        for {
          _ <- traced {
            if (blockchain.checkSyncCallArgumentsTypes)
              tx.funcCall.check(CallArgumentPolicy.PrimitivesAndListsOfPrimitives).leftMap(GenericError(_))
            else
              Right(())
          }
          _ <- traced(
            Either.cond(
              version >= V5,
              (),
              GenericError(
                s"DApp $invoker invoked DApp $dAppAddress that uses RIDE $version, but dApp-to-dApp invocation requires version 5 or higher"
              )
            )
          )
          _ <- traced(
            Either.cond(
              remainingCalls > 0,
              (),
              ValidationError.ScriptRunsLimitError(s"DApp calls limit = ${ContractLimits.MaxSyncDAppCalls(version)} is exceeded")
            )
          )
<<<<<<< HEAD
          _ <- traced(
            Either.cond(
              !blockchain.isFeatureActivated(BlockchainFeatures.RideV6) || remainingPayments >= tx.payments.size,
              (),
              GenericError(s"Invoke payments limit = ${ContractLimits.MaxTotalPaymentAmountRideV6} is exceeded")
            )
          )
          _ <- ensurePaymentsAreNotNegative(blockchain, tx, invoker, dAppAddress)
=======
          _ <- ensurePaymentsAreValid(blockchain, tx, invoker, dAppAddress)
>>>>>>> e4defa20
          invocationComplexity <- traced {
            InvokeDiffsCommon.getInvocationComplexity(blockchain, tx.funcCall, callableComplexities, dAppAddress)
          }

          _ <- traced(
            Either.cond(
              invocationComplexity <= ContractLimits.MaxCallableComplexityByVersion(version),
              (),
              GenericError("Continuation is not allowed for Invoke by script")
            )
          )

          directives: DirectiveSet <- traced(DirectiveSet(version, Account, DAppType).leftMap(GenericError.apply))
          payments <- traced(AttachedPaymentExtractor.extractPayments(tx, version, blockchain, DAppTarget).leftMap(GenericError.apply))
          checkedPayments <- traced {
            payments.payments.toList
              .traverseFilter {
                case (amount, Some(assetId)) =>
                  InvokeDiffsCommon
                    .checkAsset(blockchain, assetId)
                    .map(_ => blockchain.assetScript(IssuedAsset(assetId)).flatMap(s => Some((s, amount, assetId))))
                case _ => Right(None)
              }
              .leftMap(GenericError(_))
          }
          complexityAfterPaymentsTraced = checkedPayments.foldLeft(TracedResult(Right(remainingComplexity): TxValidationError.Validation[Int])) {
            case (error @ TracedResult(Left(_), _, _), _) => error
            case (TracedResult(Right(nextRemainingComplexity), _, _), (script, amount, assetId)) =>
              val usedComplexity = totalComplexityLimit - nextRemainingComplexity
              val pseudoTx = ScriptTransfer(
                Some(assetId),
                RideRecipient.Address(ByteStr(tx.sender.toAddress.bytes)),
                tx.sender,
                RideRecipient.Address(ByteStr(tx.dApp.bytes)),
                amount,
                tx.timestamp,
                tx.txId
              )
              val (log, evaluatedComplexity, result) = ScriptRunner(
                Coproduct[TxOrd](pseudoTx: PseudoTx),
                blockchain,
                script.script,
                isAssetScript = true,
                scriptContainerAddress = Coproduct[Environment.Tthis](Environment.AssetId(assetId.arr)),
                nextRemainingComplexity
              )
              val scriptComplexity = if (blockchain.storeEvaluatedComplexity) evaluatedComplexity else script.complexity.toInt
              val totalComplexity  = usedComplexity + scriptComplexity
              result match {
                case Left(error) =>
                  val err = FailedTransactionError.assetExecutionInAction(error.message, totalComplexity, log, assetId)
                  TracedResult(Left(err), List(AssetVerifierTrace(assetId, Some(err))))
                case Right(FALSE) =>
                  val err = FailedTransactionError.notAllowedByAsset(totalComplexity, log, assetId)
                  TracedResult(Left(err), List(AssetVerifierTrace(assetId, Some(err))))
                case Right(TRUE) =>
                  TracedResult(Right(nextRemainingComplexity - scriptComplexity))
                case Right(x) =>
                  val err = FailedTransactionError.assetExecution(s"Script returned not a boolean result, but $x", totalComplexity, log, assetId)
                  TracedResult(Left(err), List(AssetVerifierTrace(assetId, Some(err))))
              }
          }
          complexityAfterPayments <- CoevalR(Coeval.now(complexityAfterPaymentsTraced))
          paymentsComplexity = checkedPayments.map(_._1.complexity).sum.toInt

          tthis = Coproduct[Environment.Tthis](RideRecipient.Address(ByteStr(dAppAddress.bytes)))
          input <- traced(buildThisValue(Coproduct[TxOrd](tx.root), blockchain, directives, tthis).leftMap(GenericError(_)))

          result <- for {
            paymentsPart <- traced(InvokeDiffsCommon.paymentsPart(tx, tx.dApp, Map()))
            (diff, (scriptResult, log), availableActions, availableBalanceActions, availableAssetActions, availablePayments, availableData, availableDataSize) <- {
              stats.invokedScriptExecution.measureForType(TransactionType.InvokeScript)({
                val height = blockchain.height
                val invocation = ContractEvaluator.Invocation(
                  tx.funcCall,
                  RideRecipient.Address(ByteStr(invoker.bytes)),
                  ByteStr(tx.sender.arr),
                  RideRecipient.Address(ByteStr(tx.root.sender.toAddress.bytes)),
                  ByteStr(tx.root.sender.arr),
                  payments,
                  tx.txId,
                  tx.root.fee,
                  tx.root.feeAssetId.compatId
                )
                val (paymentsPartInsideDApp, paymentsPartToResolve) = if (version < V5) (Diff.empty, paymentsPart) else (paymentsPart, Diff.empty)
                val environment = new DAppEnvironment(
                  AddressScheme.current.chainId,
                  Coeval.evalOnce(input),
                  Coeval(height),
                  blockchain,
                  tthis,
                  directives,
                  tx.root,
                  tx.dApp,
                  pk,
                  calledAddresses,
                  limitedExecution,
                  totalComplexityLimit,
                  remainingCalls - 1,
                  remainingActions,
                  remainingBalanceActionsV6,
                  remainingAssetActionsV6,
                  remainingPayments - tx.payments.size,
                  remainingData,
                  remainingDataSize,
                  paymentsPartInsideDApp,
                  invocationRoot
                )
                for {
                  evaluated <- CoevalR(
                    evaluateV2(
                      version,
                      blockchain,
                      contract,
                      invocation,
                      environment,
                      complexityAfterPayments,
                      remainingComplexity
                    ).map(TracedResult(_))
                  )
                  diff <- traced(environment.currentDiff.combineF(paymentsPartToResolve).leftMap(GenericError(_)))
                } yield (
                  diff,
                  evaluated,
                  environment.availableActions,
                  environment.availableBalanceActions,
                  environment.availableAssetActions,
                  environment.availablePayments,
                  environment.availableData,
                  environment.availableDataSize
                )
              })
            }
            _               = invocationRoot.setLog(log)
            spentComplexity = remainingComplexity - scriptResult.unusedComplexity.max(0)

            _ <- validateIntermediateBalances(blockchain, diff, spentComplexity, log)

            doProcessActions = (actions: List[CallableAction], unusedComplexity: Int) => {
              val storingComplexity = if (blockchain.storeEvaluatedComplexity) complexityAfterPayments - unusedComplexity else invocationComplexity
              CoevalR(
                Coeval.now(
                  InvokeDiffsCommon.processActions(
                    actions,
                    version,
                    dAppAddress,
                    pk,
                    storingComplexity.toInt,
                    tx,
                    CompositeBlockchain(blockchain, diff),
                    blockTime,
                    isSyncCall = true,
                    limitedExecution,
                    totalComplexityLimit,
                    Seq()
                  )
                )
              )
            }

            process = {
              (
                  actions: List[CallableAction],
                  unusedComplexity: Int,
                  actionsCount: Int,
                  balanceActionsCount: Int,
                  assetActionsCount: Int,
                  dataCount: Int,
                  dataSize: Int,
                  ret: EVALUATED
              ) =>
                for {
                  _ <- CoevalR(
                    Coeval(
                      InvokeDiffsCommon.checkCallResultLimits(
                        version,
                        blockchain,
                        remainingComplexity - unusedComplexity,
                        log,
                        actionsCount,
                        balanceActionsCount,
                        assetActionsCount,
                        dataCount,
                        dataSize,
                        availableActions,
                        availableBalanceActions,
                        availableAssetActions,
                        availableData,
                        availableDataSize
                      )
                    )
                  )
                  diff <- doProcessActions(actions, unusedComplexity)
                } yield (
                  diff,
                  ret,
                  availableActions - actionsCount,
                  availableBalanceActions - balanceActionsCount,
                  availableAssetActions - assetActionsCount,
                  availablePayments,
                  availableData - dataCount,
                  availableDataSize - dataSize
                )
            }

            (actionsDiff, evaluated, remainingActions1, remainingBalanceActions1, remainingAssetActions1, remainingPayments1, remainingData1, remainingDataSize1) <-
              scriptResult match {
                case ScriptResultV3(dataItems, transfers, unusedComplexity) =>
                  val dataEntries  = dataItems.map(InvokeDiffsCommon.dataItemToEntry)
                  val dataCount    = dataItems.length
                  val dataSize     = DataTxValidator.invokeWriteSetSize(blockchain, dataEntries)
                  val actionsCount = transfers.length
                  process(dataItems ::: transfers, unusedComplexity, actionsCount, actionsCount, 0, dataCount, dataSize, unit)
                case ScriptResultV4(actions, unusedComplexity, ret) =>
                  val dataEntries = actions.collect { case d: DataOp => InvokeDiffsCommon.dataItemToEntry(d) }
                  val dataCount   = dataEntries.length
                  val balanceActionsCount = actions.collect {
                    case tr: AssetTransfer => tr
                    case l: Lease          => l
                    case lc: LeaseCancel   => lc
                  }.length
                  val assetActionsCount = actions.length - dataCount - balanceActionsCount
                  val dataSize          = DataTxValidator.invokeWriteSetSize(blockchain, dataEntries)
                  val actionsCount      = actions.length - dataCount
                  process(actions, unusedComplexity, actionsCount, balanceActionsCount, assetActionsCount, dataCount, dataSize, ret)
                case _: IncompleteResult if limitedExecution =>
                  doProcessActions(Nil, 0).map(
                    (_, unit, availableActions, availableBalanceActions, availableAssetActions, availablePayments, availableData, availableDataSize)
                  )
                case r: IncompleteResult =>
                  val usedComplexity = remainingComplexity - r.unusedComplexity
                  val error =
                    FailedTransactionError.dAppExecution(s"Invoke complexity limit = $totalComplexityLimit is exceeded", usedComplexity, log)
                  traced(error.asLeft[(Diff, EVALUATED, Int, Int, Int, Int, Int, Int)])
              }
            resultDiff <- traced(
              diff
                .copy(scriptsComplexity = 0)
                .combineE(actionsDiff)
                .flatMap(_.combineE(Diff(scriptsComplexity = paymentsComplexity)))
            )

            _ <- validateIntermediateBalances(blockchain, resultDiff, resultDiff.scriptsComplexity, log)

            _ = invocationRoot.setResult(scriptResult)
          } yield (resultDiff, evaluated, remainingActions1, remainingBalanceActions1, remainingAssetActions1, remainingPayments1, remainingData1, remainingDataSize1)
        } yield result

      case Some(AccountScriptInfo(_, _, _, _)) => traced(InvokeDiffsCommon.callExpressionError)
      case _                                   => traced(Left(GenericError(s"No contract at address ${tx.dApp}")))
    }

    result.leftMap { err =>
      invocationRoot.setError(err)
      err
    }
  }

  private[invoke] def evaluateV2(
      version: StdLibVersion,
      blockchain: Blockchain,
      contract: DApp,
      invocation: ContractEvaluator.Invocation,
      environment: Environment[Id],
      limit: Int,
      startComplexityLimit: Int
  ): Coeval[Either[ValidationError, (ScriptResult, Log[Id])]] = {
    val evaluationCtx = CachedDAppCTX.get(version, blockchain).completeContext(environment)
    ContractEvaluator
      .applyV2Coeval(evaluationCtx, contract, invocation, version, limit, blockchain.correctFunctionCallScope, blockchain.newEvaluatorMode)
      .map(
        _.leftMap[ValidationError] {
          case (reject @ FailOrRejectError(_, true), _, _) =>
            reject.copy(skipInvokeComplexity = false)
          case (error, unusedComplexity, log) =>
            val usedComplexity = startComplexityLimit - unusedComplexity
            FailedTransactionError.dAppExecution(error.message, usedComplexity, log)
        }.flatTap { case (r, log) =>
          InvokeDiffsCommon
            .checkScriptResultFields(blockchain, r)
            .leftMap[ValidationError]({
              case reject: FailOrRejectError => reject
              case error =>
                val usedComplexity = startComplexityLimit - r.unusedComplexity
                FailedTransactionError.dAppExecution(error.toString, usedComplexity, log)
            })
        }
      )
  }

  private def validateIntermediateBalances(blockchain: Blockchain, diff: Diff, spentComplexity: Long, log: Log[Id]) = traced(
    if (blockchain.isFeatureActivated(BlockchainFeatures.RideV6)) {
      BalanceDiffValidation(blockchain)(diff)
        .leftMap { be => FailedTransactionError.dAppExecution(be.toString, spentComplexity, log) }
    } else if (blockchain.height >= blockchain.settings.functionalitySettings.enforceTransferValidationAfter) {
      // reject transaction if any balance is negative
      val compositeBlockchain = CompositeBlockchain(blockchain, diff)

      diff.portfolios.view
        .flatMap {
          case (address, p) if p.balance < 0 && compositeBlockchain.balance(address) < 0 => Some(address -> Waves)
          case (address, p) =>
            p.assets
              .find({ case (asset, balance) => balance < 0 && compositeBlockchain.balance(address, asset) < 0 })
              .map { case (asset, _) => address -> asset }
        }
        .headOption
        .fold[Either[ValidationError, Unit]](Right(())) { case (address, asset) =>
          val msg = asset match {
            case Waves => s"$address: Negative waves balance: old = ${blockchain.balance(address)}, new = ${compositeBlockchain.balance(address)}"
            case ia: IssuedAsset =>
              s"$address: Negative asset $ia balance: old = ${blockchain.balance(address, ia)}, new = ${compositeBlockchain.balance(address, ia)}"
          }
          Left(FailOrRejectError(msg))
        }

    } else Right(())
  )

  private def ensurePaymentsAreValid(blockchain: Blockchain, tx: InvokeScript, invoker: Address, dAppAddress: Address) = traced {
    def errMsg(payment: Payment) =
      s"DApp $invoker invoked DApp $dAppAddress with attached ${payment.assetId.fold("WAVES")(a => s"token $a")} amount = ${payment.amount}"

    tx.payments
      .collectFirst {
        case p if p.amount <= 0 && blockchain.isFeatureActivated(BlockchainFeatures.RideV6) =>
          Left(GenericError(errMsg(p)))
        case p
            if p.amount < 0 && blockchain.isFeatureActivated(BlockchainFeatures.SynchronousCalls) &&
              blockchain.height >= blockchain.settings.functionalitySettings.enforceTransferValidationAfter =>
          Left(FailOrRejectError(errMsg(p)))
      }
      .getOrElse(Right(()))
  }
}<|MERGE_RESOLUTION|>--- conflicted
+++ resolved
@@ -91,7 +91,6 @@
               ValidationError.ScriptRunsLimitError(s"DApp calls limit = ${ContractLimits.MaxSyncDAppCalls(version)} is exceeded")
             )
           )
-<<<<<<< HEAD
           _ <- traced(
             Either.cond(
               !blockchain.isFeatureActivated(BlockchainFeatures.RideV6) || remainingPayments >= tx.payments.size,
@@ -99,10 +98,7 @@
               GenericError(s"Invoke payments limit = ${ContractLimits.MaxTotalPaymentAmountRideV6} is exceeded")
             )
           )
-          _ <- ensurePaymentsAreNotNegative(blockchain, tx, invoker, dAppAddress)
-=======
           _ <- ensurePaymentsAreValid(blockchain, tx, invoker, dAppAddress)
->>>>>>> e4defa20
           invocationComplexity <- traced {
             InvokeDiffsCommon.getInvocationComplexity(blockchain, tx.funcCall, callableComplexities, dAppAddress)
           }
