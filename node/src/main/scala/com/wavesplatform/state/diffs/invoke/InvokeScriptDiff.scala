package com.wavesplatform.state.diffs.invoke

import cats.Id
import cats.implicits._
import com.wavesplatform.account._
import com.wavesplatform.common.state.ByteStr
import com.wavesplatform.lang._
import com.wavesplatform.lang.contract.DApp
import com.wavesplatform.lang.directives.DirectiveSet
import com.wavesplatform.lang.directives.values.{DApp => DAppType, _}
import com.wavesplatform.lang.script.ContractScript.ContractScriptImpl
import com.wavesplatform.lang.v1.ContractLimits
import com.wavesplatform.lang.v1.compiler.Terms._
import com.wavesplatform.lang.v1.evaluator.ctx.impl.unit
import com.wavesplatform.lang.v1.evaluator.{ContractEvaluator, IncompleteResult, Log, ScriptResult, ScriptResultV3, ScriptResultV4}
import com.wavesplatform.lang.v1.traits.Environment
import com.wavesplatform.lang.v1.traits.domain.Tx.ScriptTransfer
import com.wavesplatform.lang.v1.traits.domain._
import com.wavesplatform.metrics._
import com.wavesplatform.state._
import com.wavesplatform.state.reader.CompositeBlockchain
import com.wavesplatform.transaction.Asset.IssuedAsset
import com.wavesplatform.transaction.TxValidationError._
import com.wavesplatform.transaction.smart.script.ScriptRunner
import com.wavesplatform.transaction.smart.script.ScriptRunner.TxOrd
import com.wavesplatform.transaction.smart.script.trace.CoevalR.traced
import com.wavesplatform.transaction.smart.script.trace.{AssetVerifierTrace, CoevalR, TracedResult}
import com.wavesplatform.transaction.smart.{DApp => DAppTarget, _}
import com.wavesplatform.transaction.{Transaction, TxValidationError}
import monix.eval.Coeval
import shapeless.Coproduct

import scala.util.Right

object InvokeScriptDiff {
  private val stats = TxProcessingStats
  import stats.TxTimerExt

  def apply(blockchain: Blockchain, blockTime: Long, limitedExecution: Boolean, remainingComplexity: Int, remainingCalls: Int, callsLimit: Int)(
      tx: InvokeScript
  ): CoevalR[(Diff, EVALUATED)] = {
    val dAppAddress = tx.dAppAddress
    blockchain.accountScript(dAppAddress) match {
      case Some(AccountScriptInfo(pk, ContractScriptImpl(version, contract), _, callableComplexities)) =>
        for {
          _ <- traced(
            Either.cond(
              remainingCalls > 0,
              (),
              ValidationError.ScriptRunsLimitError(s"DApp calls limit = $callsLimit for attached fee = ${tx.root.fee} is exceeded")
            )
          )
          invocationComplexity <- traced {
            InvokeDiffsCommon.getInvocationComplexity(blockchain, tx.funcCall, callableComplexities, dAppAddress)
          }

          _ <- traced(
            Either.cond(
              invocationComplexity <= ContractLimits.MaxComplexityByVersion(version),
              (),
              GenericError("Continuation is not allowed for Invoke by script")
            )
          )

          directives: DirectiveSet <- traced(DirectiveSet(version, Account, DAppType).leftMap(GenericError.apply))
          payments                 <- traced(AttachedPaymentExtractor.extractPayments(tx, version, blockchain, DAppTarget).leftMap(GenericError.apply))
          checkedPayments = payments.payments.flatMap {
            case (amount, Some(assetId)) => blockchain.assetScript(IssuedAsset(assetId)).flatMap(s => Some((s, amount, assetId)))
            case _                       => None
          }
          _ <- checkedPayments.foldLeft(traced(Right(()): TxValidationError.Validation[Unit])) { (prev, a) =>
            (prev.v.value(), a) match {
              case (TracedResult(Left(_), _), _) => prev
              case (_, (script, amount, assetId)) =>
                val pseudoTx: PseudoTx = ScriptTransfer(
                  Some(assetId),
                  Recipient.Address(ByteStr(tx.senderDApp.bytes)),
                  tx.sender,
                  Recipient.Address(ByteStr(tx.dAppAddress.bytes)),
                  amount,
                  tx.root.timestamp,
                  tx.root.id()
                )
                val r = ScriptRunner(
                  Coproduct[TxOrd](pseudoTx),
                  blockchain,
                  script.script,
                  isAssetScript = true,
                  scriptContainerAddress = Coproduct[Environment.Tthis](Environment.AssetId(assetId.arr)),
                  Int.MaxValue
                ) match {
                  case (log, Left(error)) =>
                    val err = FailedTransactionError.assetExecutionInAction(error, 0, log, assetId)
                    TracedResult(Left(err), List(AssetVerifierTrace(assetId, Some(err))))
                  case (log, Right(FALSE)) =>
                    val err = FailedTransactionError.notAllowedByAssetInAction(0, log, assetId)
                    TracedResult(Left(err), List(AssetVerifierTrace(assetId, Some(err))))
                  case (_, Right(TRUE)) =>
                    TracedResult(Right(()))
                  case (log, Right(x)) =>
                    val err = FailedTransactionError.assetExecutionInAction(s"Script returned not a boolean result, but $x", 0, log, assetId)
                    TracedResult(Left(err), List(AssetVerifierTrace(assetId, Some(err))))
                }
                CoevalR(Coeval.now(r))
            }
          }
          paymentsComplexity = checkedPayments.map(_._1.complexity).sum.toInt

          tthis = Coproduct[Environment.Tthis](Recipient.Address(ByteStr(dAppAddress.bytes)))
          input <- traced(
            buildThisValue(Coproduct[TxOrd](tx.root: Transaction), blockchain, directives, tthis).leftMap(GenericError.apply)
          )

          result <- for {
            (diff, (scriptResult, log)) <- {
              val scriptResultE = stats.invokedScriptExecution.measureForType(InvokeScriptTransaction.typeId)({
                val invoker = tx.senderDApp
                val invocation = ContractEvaluator.Invocation(
                  tx.funcCall,
                  Recipient.Address(ByteStr(invoker.bytes)),
                  ByteStr(tx.sender.arr),
                  payments,
                  tx.root.id(),
                  tx.root.fee,
                  tx.root.feeAssetId.compatId
                )
                val height = blockchain.height

                val environment = new DAppEnvironment(
                  AddressScheme.current.chainId,
                  Coeval.evalOnce(input),
                  Coeval(height),
                  blockchain,
                  tthis,
                  directives,
                  tx.root,
                  tx.dAppAddress,
                  pk,
                  tx.senderDApp,
<<<<<<< HEAD
                  callsLimit,
                  remainingCalls - 1
=======
                  runsLimit-1-checkedPayments.size,
                  invokeDeep-1,
                  (if(version < V5) { Diff.empty } else { InvokeDiffsCommon.paymentsPart(tx, tx.dAppAddress, Map()) })
>>>>>>> 03ef02be
                )

                for {
                  result <- CoevalR(
                    evaluateV2(version, contract, invocation, environment, remainingComplexity, paymentsComplexity).map(TracedResult(_))
                  )
                } yield (environment.currentDiff, result)
              })
              scriptResultE
            }

            doProcessActions = (actions: List[CallableAction], unusedComplexity: Int) =>
              CoevalR(
                Coeval.now(
                  InvokeDiffsCommon.processActions(
                    actions,
                    version,
                    dAppAddress,
                    pk,
                    invocationComplexity,
                    tx,
                    CompositeBlockchain(blockchain, Some(diff)),
                    blockTime,
                    unusedComplexity,
                    isSyncCall = true,
                    limitedExecution,
                    Seq()
                  )
                )
              )

            (actionsDiff, evaluated) <- scriptResult match {
              case ScriptResultV3(dataItems, transfers, unusedComplexity) =>
                doProcessActions(dataItems ::: transfers, unusedComplexity).map((_, unit))
              case ScriptResultV4(actions, unusedComplexity, ret) => doProcessActions(actions, unusedComplexity).map((_, ret))
              case _: IncompleteResult if limitedExecution        => doProcessActions(Nil, 0).map((_, unit))
              case r: IncompleteResult =>
                val limit          = ContractLimits.MaxTotalInvokeComplexity(version)
                val usedComplexity = remainingComplexity - r.unusedComplexity
                val error          = FailedTransactionError.dAppExecution(s"Invoke complexity limit = $limit is exceeded", usedComplexity, log)
                traced(error.asLeft[(Diff, EVALUATED)])
            }
            resultDiff = diff |+| actionsDiff |+| Diff.empty.copy(scriptsComplexity = paymentsComplexity)
          } yield (resultDiff, evaluated)
        } yield result

      case _ => traced(Left(GenericError(s"No contract at address ${tx.dAppAddress}")))
    }
  }

  private def evaluateV2(
      version: StdLibVersion,
      contract: DApp,
      invocation: ContractEvaluator.Invocation,
      environment: Environment[Id],
      limit: Int,
      paymentsComplexity: Int
  ): Coeval[Either[ValidationError, (ScriptResult, Log[Id])]] = {
    val evaluationCtx = CachedDAppCTX.forVersion(version).completeContext(environment)
    ContractEvaluator
      .applyV2Coeval(evaluationCtx, Map(), contract, invocation, version, limit - paymentsComplexity)
      .map(
        _.leftMap(
          {
            case (error, unusedComplexity, log) =>
              val usedComplexity = paymentsComplexity + limit - unusedComplexity
              FailedTransactionError.dAppExecution(error, usedComplexity, log)
          }
        )
      )
  }
}<|MERGE_RESOLUTION|>--- conflicted
+++ resolved
@@ -137,14 +137,9 @@
                   tx.dAppAddress,
                   pk,
                   tx.senderDApp,
-<<<<<<< HEAD
                   callsLimit,
-                  remainingCalls - 1
-=======
-                  runsLimit-1-checkedPayments.size,
-                  invokeDeep-1,
+                  remainingCalls - 1,
                   (if(version < V5) { Diff.empty } else { InvokeDiffsCommon.paymentsPart(tx, tx.dAppAddress, Map()) })
->>>>>>> 03ef02be
                 )
 
                 for {
