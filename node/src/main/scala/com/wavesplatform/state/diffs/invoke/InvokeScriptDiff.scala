package com.wavesplatform.state.diffs.invoke

import cats.Id
import cats.implicits._
import com.wavesplatform.account._
import com.wavesplatform.common.state.ByteStr
import com.wavesplatform.lang._
import com.wavesplatform.lang.contract.DApp
import com.wavesplatform.lang.directives.DirectiveSet
import com.wavesplatform.lang.directives.values.{DApp => DAppType, _}
import com.wavesplatform.lang.script.ContractScript.ContractScriptImpl
import com.wavesplatform.lang.v1.ContractLimits
import com.wavesplatform.lang.v1.compiler.Terms._
import com.wavesplatform.lang.v1.evaluator.ctx.impl.unit
import com.wavesplatform.lang.v1.evaluator.{ContractEvaluator, IncompleteResult, Log, ScriptResult, ScriptResultV3, ScriptResultV4}
import com.wavesplatform.lang.v1.traits.Environment
import com.wavesplatform.lang.v1.traits.domain.Tx.ScriptTransfer
import com.wavesplatform.lang.v1.traits.domain._
import com.wavesplatform.metrics._
import com.wavesplatform.state._
import com.wavesplatform.state.reader.CompositeBlockchain
import com.wavesplatform.transaction.Asset.IssuedAsset
import com.wavesplatform.transaction.TxValidationError._
import com.wavesplatform.transaction.smart.script.ScriptRunner
import com.wavesplatform.transaction.smart.script.ScriptRunner.TxOrd
import com.wavesplatform.transaction.smart.script.trace.CoevalR.traced
import com.wavesplatform.transaction.smart.script.trace.{AssetVerifierTrace, CoevalR, TracedResult}
import com.wavesplatform.transaction.smart.{DApp => DAppTarget, _}
import com.wavesplatform.transaction.{Transaction, TxValidationError}
import monix.eval.Coeval
import shapeless.Coproduct

import scala.util.Right

object InvokeScriptDiff {
  private val stats = TxProcessingStats
  import stats.TxTimerExt

  def apply(blockchain: Blockchain, blockTime: Long, limitedExecution: Boolean, remainingComplexity: Int, remainingCalls: Int)(
      tx: InvokeScript
  ): CoevalR[(Diff, EVALUATED)] = {
    val dAppAddress = tx.dAppAddress
    blockchain.accountScript(dAppAddress) match {
      case Some(AccountScriptInfo(pk, ContractScriptImpl(version, contract), _, callableComplexities)) =>
        val limit = ContractLimits.MaxTotalInvokeComplexity(version)
        val fee   = tx.root.map(_.fee).getOrElse(0L)
        for {
          _ <- traced(
            Either.cond(
              remainingCalls > 0,
              (),
<<<<<<< HEAD
              ValidationError.ScriptRunsLimitError(s"DApp calls limit = $callsLimit for attached fee = $fee is exceeded")
=======
              ValidationError.ScriptRunsLimitError(s"DApp calls limit = ${ContractLimits.MaxSyncDAppCalls(version)} is exceeded")
>>>>>>> b27b3cea
            )
          )
          invocationComplexity <- traced {
            InvokeDiffsCommon.getInvocationComplexity(blockchain, tx.funcCall, callableComplexities, dAppAddress)
          }

          _ <- traced(
            Either.cond(
              invocationComplexity <= ContractLimits.MaxComplexityByVersion(version),
              (),
              GenericError("Continuation is not allowed for Invoke by script")
            )
          )

          directives: DirectiveSet <- traced(DirectiveSet(version, Account, DAppType).leftMap(GenericError.apply))
          payments                 <- traced(AttachedPaymentExtractor.extractPayments(tx, version, blockchain, DAppTarget).leftMap(GenericError.apply))
          checkedPayments = payments.payments.flatMap {
            case (amount, Some(assetId)) => blockchain.assetScript(IssuedAsset(assetId)).flatMap(s => Some((s, amount, assetId)))
            case _                       => None
          }
          complexityAfterPayments <- checkedPayments.foldLeft(traced(Right(remainingComplexity): TxValidationError.Validation[Int])) { (prev, a) =>
            (prev.v.value(), a) match {
              case (TracedResult(Left(_), _), _) => prev
              case (TracedResult(Right(nextRemainingComplexity), _), (script, amount, assetId)) =>
                val usedComplexity = limit - nextRemainingComplexity
                val r = if (script.complexity > nextRemainingComplexity) {
                  val err = FailedTransactionError.assetExecution(s"Invoke complexity limit = $limit is exceeded", usedComplexity, Nil, assetId)
                  TracedResult(Left(err), List(AssetVerifierTrace(assetId, Some(err))))
                } else {
                  val pseudoTx: PseudoTx = ScriptTransfer(
                    Some(assetId),
                    Recipient.Address(ByteStr(tx.senderDApp.bytes)),
                    tx.sender,
                    Recipient.Address(ByteStr(tx.dAppAddress.bytes)),
                    amount,
                    tx.timestamp,
                    tx.txId
                  )
                  ScriptRunner(
                    Coproduct[TxOrd](pseudoTx),
                    blockchain,
                    script.script,
                    isAssetScript = true,
                    scriptContainerAddress = Coproduct[Environment.Tthis](Environment.AssetId(assetId.arr)),
                    Int.MaxValue
                  ) match {
                    case (log, Left(error)) =>
                      val err =
                        FailedTransactionError.assetExecutionInAction(s"Invoke complexity limit = $limit is exceeded", usedComplexity, log, assetId)
                      TracedResult(Left(err), List(AssetVerifierTrace(assetId, Some(err))))
                    case (log, Right(FALSE)) =>
                      val err = FailedTransactionError.notAllowedByAsset(usedComplexity, log, assetId)
                      TracedResult(Left(err), List(AssetVerifierTrace(assetId, Some(err))))
                    case (_, Right(TRUE)) =>
                      TracedResult(Right(nextRemainingComplexity - script.complexity.toInt))
                    case (log, Right(x)) =>
                      val err = FailedTransactionError.assetExecution(s"Script returned not a boolean result, but $x", usedComplexity, log, assetId)
                      TracedResult(Left(err), List(AssetVerifierTrace(assetId, Some(err))))
                  }
                }
                CoevalR(Coeval.now(r))
            }
          }
          paymentsComplexity = checkedPayments.map(_._1.complexity).sum.toInt

          tthis = Coproduct[Environment.Tthis](Recipient.Address(ByteStr(dAppAddress.bytes)))
          input <- traced(
            tx.root
              .map(t => buildThisValue(Coproduct[TxOrd](t: Transaction), blockchain, directives, tthis).leftMap(GenericError.apply))
              .getOrElse(Right(null))
          )

          result <- for {
            (diff, (scriptResult, log)) <- {
              val scriptResultE = stats.invokedScriptExecution.measureForType(InvokeScriptTransaction.typeId)({
                val invoker = tx.senderDApp
                val invocation = ContractEvaluator.Invocation(
                  tx.funcCall,
                  Recipient.Address(ByteStr(invoker.bytes)),
                  ByteStr(tx.sender.arr),
                  payments,
                  tx.txId,
                  fee,
                  tx.root.flatMap(_.feeAssetId.compatId)
                )
                val height = blockchain.height

                val environment = new DAppEnvironment(
                  AddressScheme.current.chainId,
                  Coeval.evalOnce(input),
                  Coeval(height),
                  blockchain,
                  tthis,
                  directives,
                  tx.root,
                  tx.dAppAddress,
                  pk,
                  tx.senderDApp,
                  remainingCalls - 1,
                  (if (version < V5) {
                     Diff.empty
                   } else {
                     InvokeDiffsCommon.paymentsPart(tx, tx.dAppAddress, Map())
                   })
                )

                for {
                  result <- CoevalR(
                    evaluateV2(version, contract, invocation, environment, complexityAfterPayments, remainingComplexity).map(TracedResult(_))
                  )
                } yield (environment.currentDiff, result)
              })
              scriptResultE
            }

            doProcessActions = (actions: List[CallableAction], unusedComplexity: Int) =>
              CoevalR(
                Coeval.now(
                  InvokeDiffsCommon.processActions(
                    actions,
                    version,
                    dAppAddress,
                    pk,
                    invocationComplexity,
                    tx,
                    CompositeBlockchain(blockchain, Some(diff)),
                    blockTime,
                    unusedComplexity,
                    isSyncCall = true,
                    limitedExecution,
                    Seq()
                  )
                )
              )

            (actionsDiff, evaluated) <- scriptResult match {
              case ScriptResultV3(dataItems, transfers, unusedComplexity) =>
                doProcessActions(dataItems ::: transfers, unusedComplexity).map((_, unit))
              case ScriptResultV4(actions, unusedComplexity, ret) => doProcessActions(actions, unusedComplexity).map((_, ret))
              case _: IncompleteResult if limitedExecution        => doProcessActions(Nil, 0).map((_, unit))
              case r: IncompleteResult =>
                val usedComplexity = remainingComplexity - r.unusedComplexity
                val error          = FailedTransactionError.dAppExecution(s"Invoke complexity limit = $limit is exceeded", usedComplexity, log)
                traced(error.asLeft[(Diff, EVALUATED)])
            }
            resultDiff = diff |+| actionsDiff |+| Diff.empty.copy(scriptsComplexity = paymentsComplexity)
          } yield (resultDiff, evaluated)
        } yield result

      case _ => traced(Left(GenericError(s"No contract at address ${tx.dAppAddress}")))
    }
  }

  private def evaluateV2(
      version: StdLibVersion,
      contract: DApp,
      invocation: ContractEvaluator.Invocation,
      environment: Environment[Id],
      limit: Int,
      startComplexity: Int
  ): Coeval[Either[ValidationError, (ScriptResult, Log[Id])]] = {
    val evaluationCtx = CachedDAppCTX.forVersion(version).completeContext(environment)
    ContractEvaluator
      .applyV2Coeval(evaluationCtx, Map(), contract, invocation, version, limit)
      .map(
        _.leftMap(
          {
            case (error, unusedComplexity, log) =>
              val usedComplexity = startComplexity - unusedComplexity
              FailedTransactionError.dAppExecution(error, usedComplexity, log)
          }
        )
      )
  }
}<|MERGE_RESOLUTION|>--- conflicted
+++ resolved
@@ -49,11 +49,7 @@
             Either.cond(
               remainingCalls > 0,
               (),
-<<<<<<< HEAD
-              ValidationError.ScriptRunsLimitError(s"DApp calls limit = $callsLimit for attached fee = $fee is exceeded")
-=======
               ValidationError.ScriptRunsLimitError(s"DApp calls limit = ${ContractLimits.MaxSyncDAppCalls(version)} is exceeded")
->>>>>>> b27b3cea
             )
           )
           invocationComplexity <- traced {
