--- conflicted
+++ resolved
@@ -161,10 +161,6 @@
     val verifierCount          = if (blockchain.hasPaidVerifier(tx.sender.toAddress)) 1 else 0
     val additionalScriptsCount = actions.complexities.size + verifierCount + tx.paymentAssets.count(blockchain.hasAssetScript)
     for {
-<<<<<<< HEAD
-      _ <- checkActions(actions, version, dAppAddress, storingComplexity, tx, limitedExecution, totalComplexityLimit, log)
-      feePortfolios <-
-=======
       _ <- checkActions(
         actions,
         version,
@@ -177,8 +173,7 @@
         log,
         blockchain.isFeatureActivated(BlockRewardDistribution)
       )
-      feeDiff <-
->>>>>>> 1612edad
+      feePortfolios <-
         if (isSyncCall)
           TracedResult.wrapValue(Map[Address, Portfolio]())
         else {
