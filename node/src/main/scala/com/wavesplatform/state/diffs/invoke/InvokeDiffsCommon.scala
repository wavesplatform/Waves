--- conflicted
+++ resolved
@@ -155,13 +155,8 @@
 
       paymentsAndFeeDiff = paymentsPart(tx, dAppAddress, feeInfo._2)
 
-<<<<<<< HEAD
-      compositeDiff <- foldActions(blockchain, blockTime, tx, dAppAddress, dAppPublicKey)(actions, paymentsAndFeeDiff)
+      compositeDiff <- foldActions(blockchain, blockTime, tx, dAppAddress, dAppPublicKey)(actions, paymentsAndFeeDiff, verifyAssets)
         .leftMap(_.addComplexity(invocationComplexity))
-=======
-      compositeDiff <- foldActions(blockchain, blockTime, tx, dAppAddress, dAppPublicKey)(actions, paymentsAndFeeDiff, verifyAssets)
-        .leftMap(asFailedScriptError)
->>>>>>> ec4583be
 
       transfers = compositeDiff.portfolios |+| feeInfo._2.view.mapValues(_.negate).toMap
 
@@ -251,11 +246,7 @@
     else
       ().asRight[String]
 
-<<<<<<< HEAD
-  private def checkOverflow(dataList: Traversable[Long]): Either[String, Unit] = {
-=======
-  private def checkOverflow(dataList: Iterable[Long]): Either[ScriptExecutionError, Unit] = {
->>>>>>> ec4583be
+  private def checkOverflow(dataList: Iterable[Long]): Either[String, Unit] = {
     Try(dataList.foldLeft(0L)(Math.addExact))
       .fold(
         _ => "Attempt to transfer unavailable funds in contract payment".asLeft[Unit],
@@ -296,16 +287,10 @@
 
   private def foldActions(sblockchain: Blockchain, blockTime: Long, tx: InvokeScriptTransaction, dAppAddress: Address, pk: PublicKey)(
       ps: List[CallableAction],
-<<<<<<< HEAD
-      paymentsDiff: Diff
+      paymentsDiff: Diff,
+      verifyAssets: Boolean
   ): TracedResult[FailedTransactionError, Diff] =
     ps.foldLeft(TracedResult(paymentsDiff.asRight[FailedTransactionError])) { (diffAcc, action) =>
-=======
-      paymentsDiff: Diff,
-      verifyAssets: Boolean
-  ): TracedResult[ValidationError, Diff] =
-    ps.foldLeft(TracedResult(paymentsDiff.asRight[ValidationError])) { (diffAcc, action) =>
->>>>>>> ec4583be
       diffAcc match {
         case TracedResult(Right(curDiff), _) =>
           val blockchain   = CompositeBlockchain(sblockchain, Some(curDiff))
@@ -328,14 +313,8 @@
                     Map(address       -> Portfolio(0, LeaseBalance.empty, Map(a -> amount))) |+|
                       Map(dAppAddress -> Portfolio(0, LeaseBalance.empty, Map(a -> -amount)))
                 )
-<<<<<<< HEAD
-                blockchain.assetScript(a) match {
-                  case None => nextDiff.asRight[FailedTransactionError]
-                  case Some(AssetScriptInfo(script, complexity)) =>
-=======
-                blockchain.assetScript(a).filter(_ => verifyAssets).fold(TracedResult(nextDiff.asRight[ValidationError])) {
-                  case AssetScriptInfo(script, _) =>
->>>>>>> ec4583be
+                blockchain.assetScript(a).filter(_ => verifyAssets).fold(TracedResult(nextDiff.asRight[FailedTransactionError])) {
+                  case AssetScriptInfo(script, complexity) =>
                     val assetVerifierDiff =
                       if (blockchain.disallowSelfPayment) nextDiff
                       else
@@ -364,11 +343,7 @@
             }
           }
 
-<<<<<<< HEAD
-          def applyDataItem(item: DataItem[_]): TracedResult[FailedTransactionError, Diff] =
-=======
-          def applyDataItem(item: DataOp): TracedResult[ValidationError, Diff] =
->>>>>>> ec4583be
+          def applyDataItem(item: DataOp): TracedResult[FailedTransactionError, Diff] =
             TracedResult.wrapValue(
               Diff.stateOps(accountData = Map(dAppAddress -> AccountDataInfo(Map(item.key -> dataItemToEntry(item)))))
             )
@@ -434,16 +409,9 @@
               actionDiff: Either[FailedTransactionError, Diff],
               assetId: ByteStr,
               pseudoTx: PseudoTx
-<<<<<<< HEAD
           ): TracedResult[FailedTransactionError, Diff] =
-            blockchain.assetScript(IssuedAsset(assetId)) match {
-              case None => actionDiff
-              case Some(AssetScriptInfo(script, complexity)) =>
-=======
-          ): TracedResult[ValidationError, Diff] =
             blockchain.assetScript(IssuedAsset(assetId)).filter(_ => verifyAssets).fold(TracedResult(actionDiff)) {
-              case AssetScriptInfo(script, _) =>
->>>>>>> ec4583be
+              case AssetScriptInfo(script, complexity) =>
                 val assetValidationDiff =
                   for {
                     result          <- actionDiff
