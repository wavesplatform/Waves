package com.wavesplatform.state.diffs.invoke

import cats.implicits._
import com.google.common.base.Throwables
import com.google.protobuf.ByteString
import com.wavesplatform.account.{Address, PublicKey}
import com.wavesplatform.common.state.ByteStr
import com.wavesplatform.common.utils.EitherExt2
import com.wavesplatform.features.BlockchainFeatures.BlockV5
import com.wavesplatform.features.EstimatorProvider._
import com.wavesplatform.features.InvokeScriptSelfPaymentPolicyProvider._
import com.wavesplatform.features.ScriptTransferValidationProvider._
import com.wavesplatform.lang._
import com.wavesplatform.lang.directives.values._
import com.wavesplatform.lang.script.Script
import com.wavesplatform.lang.v1.ContractLimits
import com.wavesplatform.lang.v1.compiler.Terms._
import com.wavesplatform.lang.v1.traits.Environment
import com.wavesplatform.lang.v1.traits.domain.Tx.{BurnPseudoTx, ReissuePseudoTx, ScriptTransfer, SponsorFeePseudoTx}
import com.wavesplatform.lang.v1.traits.domain._
import com.wavesplatform.lang.v1.compiler.Terms.FUNCTION_CALL
import com.wavesplatform.settings.Constants
import com.wavesplatform.state._
import com.wavesplatform.state.diffs.DiffsCommon
import com.wavesplatform.state.diffs.FeeValidation._
import com.wavesplatform.state.reader.CompositeBlockchain
import com.wavesplatform.transaction.ApplicationStatus.{ScriptExecutionFailed, Succeeded}
import com.wavesplatform.transaction.Asset
import com.wavesplatform.transaction.Asset.{IssuedAsset, Waves}
import com.wavesplatform.transaction.TxValidationError._
import com.wavesplatform.transaction.assets.IssueTransaction
import com.wavesplatform.transaction.smart._
import com.wavesplatform.transaction.smart.script.ScriptRunner
import com.wavesplatform.transaction.smart.script.ScriptRunner.TxOrd
import com.wavesplatform.transaction.smart.script.trace.AssetVerifierTrace.AssetContext
import com.wavesplatform.transaction.smart.script.trace.{AssetVerifierTrace, TracedResult}
import com.wavesplatform.transaction.validation.impl.SponsorFeeTxValidator
import com.wavesplatform.utils._
import shapeless.Coproduct

import scala.util.{Failure, Right, Success, Try}

object InvokeDiffsCommon {
  def calcAndCheckFee[E <: ValidationError](
      makeError: (String, Long) => E,
      tx: InvokeScriptTransaction,
      blockchain: Blockchain,
      stepLimit: Long,
      invocationComplexity: Long,
      issueList: List[Issue],
      actionScriptsInvoked: Int
  ): TracedResult[ValidationError, Map[Address, Portfolio]] =
    TracedResult {
      val stepsNumber =
        if (invocationComplexity % stepLimit == 0)
          invocationComplexity / stepLimit
        else
          invocationComplexity / stepLimit + 1

      val attachedFee = tx.fee

      for {
        (attachedFeeInWaves, portfolioDiff) <- tx.assetFee._1 match {
          case Waves => Right((attachedFee, Map(tx.sender.toAddress -> Portfolio(-attachedFee))))
          case asset @ IssuedAsset(_) =>
            for {
              assetInfo <- blockchain
                .assetDescription(asset)
                .toRight(GenericError(s"Asset $asset does not exist, cannot be used to pay fees"))
              feeInWaves <- Either.cond(
                assetInfo.sponsorship > 0,
                Sponsorship.toWaves(attachedFee, assetInfo.sponsorship),
                GenericError(s"Asset $asset is not sponsored, cannot be used to pay fees")
              )
            } yield {
              val portfolioDiff =
                Map(tx.sender.toAddress          -> Portfolio(assets = Map(asset              -> -attachedFee))) |+|
                  Map(assetInfo.issuer.toAddress -> Portfolio(-feeInWaves, assets = Map(asset -> attachedFee)))
              (feeInWaves, portfolioDiff)
            }
        }
        _ <- {
          val dAppFee    = expectedStepFeeInWaves(tx, blockchain) * stepsNumber
          val issuesFee  = issueList.count(!blockchain.isNFT(_)) * FeeConstants(IssueTransaction.typeId) * FeeUnit
          val actionsFee = actionScriptsInvoked * ScriptExtraFee
          val minFee     = dAppFee + issuesFee + actionsFee

          lazy val errorMessage = {
            val stepsInfo =
              if (stepsNumber > 1)
                s" with $stepsNumber invocation steps"
              else
                ""

            val extraFeePerStepInfo =
              if (tx.extraFeePerStep > InvokeScriptTransaction.DefaultExtraFeePerStep)
                s" with extra fee per step = ${tx.extraFeePerStep}"
              else
                ""

            val totalScriptsInvokedInfo =
              if (actionScriptsInvoked > 0)
                s" with $actionScriptsInvoked total scripts invoked"
              else
                ""

            val issuesInfo =
              if (issueList.nonEmpty)
                s" with ${issueList.length} assets issued"
              else
                ""

            val assetName = tx.assetFee._1.fold("WAVES")(_.id.toString)
            val txName    = Constants.TransactionNames(InvokeScriptTransaction.typeId)

            s"Fee in $assetName for $txName (${tx.assetFee._2} in $assetName)" +
              s"$stepsInfo$extraFeePerStepInfo$totalScriptsInvokedInfo$issuesInfo " +
              s"does not exceed minimal value of $minFee WAVES."
          }

          Either.cond(
            attachedFeeInWaves >= minFee,
            (),
            makeError(errorMessage, invocationComplexity)
          )
        }
      } yield portfolioDiff
    }

  private def expectedStepFeeInAttachedAsset(tx: InvokeScriptTransaction, blockchain: Blockchain): Long =
    wavesToAttachedAsset(tx, blockchain, FeeConstants(InvokeScriptTransaction.typeId) * FeeUnit) + tx.extraFeePerStep

  private def expectedStepFeeInWaves(tx: InvokeScriptTransaction, blockchain: Blockchain): Long =
    FeeConstants(InvokeScriptTransaction.typeId) * FeeUnit + attachedAssetToWaves(tx, blockchain, tx.extraFeePerStep)

  private def wavesToAttachedAsset(
      tx: InvokeScriptTransaction,
      blockchain: Blockchain,
      waves: Long
  ): Long =
    invokeSponsorshipConverter(tx, blockchain, Sponsorship.fromWaves)(waves)

  private def attachedAssetToWaves(
      tx: InvokeScriptTransaction,
      blockchain: Blockchain,
      attachedAsset: Long
  ): Long =
    invokeSponsorshipConverter(tx, blockchain, Sponsorship.toWaves)(attachedAsset)

  private def invokeSponsorshipConverter(
      tx: InvokeScriptTransaction,
      blockchain: Blockchain,
      converter: (Long, Long) => Long
  ): Long => Long =
    amount =>
      tx.assetFee._1 match {
        case Waves =>
          amount
        case asset @ IssuedAsset(_) =>
          val assetInfo = blockchain.assetDescription(asset).get
          converter(amount, assetInfo.sponsorship)
      }

  def getInvocationComplexity(
      blockchain: Blockchain,
      call : FUNCTION_CALL,
      callableComplexities: Map[Int, Map[String, Long]],
      dAppAddress: Address
  ): Either[ValidationError, Long] = {
    for {
      complexitiesByCallable <- callableComplexities.get(blockchain.estimator.version).toRight {
        GenericError(s"Cannot find complexity storage, address = $dAppAddress, estimator version = ${blockchain.estimator.version}")
      }
      complexity <- complexitiesByCallable.get(call.function.funcName).toRight {
        GenericError(s"Cannot find callable function `${call.function.funcName}`, address = $dAppAddress`")
      }
    } yield complexity
  }

  def processActions(
      actions: List[CallableAction],
      version: StdLibVersion,
      dAppAddress: Address,
      dAppPublicKey: PublicKey,
<<<<<<< HEAD
=======
      feeInfo: Option[(Long, Map[Address, Portfolio])],
>>>>>>> 1755f525
      invocationComplexity: Long,
      tx: InvokeScriptLike,
      blockchain: Blockchain,
      blockTime: Long,
<<<<<<< HEAD
      isContinuation: Boolean, // TODO refactor?
      limitedExecution: Boolean
=======
      runsLimit: Int,
      limitedExecution: Boolean = false
>>>>>>> 1755f525
  ): TracedResult[ValidationError, Diff] = {
    val complexityLimit =
      if (limitedExecution) ContractLimits.FailFreeInvokeComplexity - invocationComplexity.toInt
      else Int.MaxValue

    val actionsByType  = actions.groupBy(a => if (classOf[DataOp].isAssignableFrom(a.getClass)) classOf[DataOp] else a.getClass).withDefaultValue(Nil)
    val transferList   = actionsByType(classOf[AssetTransfer]).asInstanceOf[List[AssetTransfer]]
    val issueList      = actionsByType(classOf[Issue]).asInstanceOf[List[Issue]]
    val reissueList    = actionsByType(classOf[Reissue]).asInstanceOf[List[Reissue]]
    val burnList       = actionsByType(classOf[Burn]).asInstanceOf[List[Burn]]
    val sponsorFeeList = actionsByType(classOf[SponsorFee]).asInstanceOf[List[SponsorFee]]
    val dataEntries    = actionsByType(classOf[DataOp]).asInstanceOf[List[DataOp]].map(dataItemToEntry)

    for {
      _ <- TracedResult(checkDataEntries(tx, dataEntries, version)).leftMap(FailedTransactionError.dAppExecution(_, invocationComplexity))
      _ <- TracedResult(
        Either.cond(
          actions.length - dataEntries.length <= ContractLimits.MaxCallableActionsAmount,
          (),
          FailedTransactionError.dAppExecution(
            s"Too many script actions: max: ${ContractLimits.MaxCallableActionsAmount}, actual: ${actions.length}",
            invocationComplexity
          )
        )
      )

      _ <- TracedResult(checkSelfPayments(dAppAddress, blockchain, tx, version, transferList))
        .leftMap(FailedTransactionError.dAppExecution(_, invocationComplexity))
      _ <- TracedResult(
        Either.cond(transferList.map(_.amount).forall(_ >= 0), (), FailedTransactionError.dAppExecution("Negative amount", invocationComplexity))
      )
      _ <- TracedResult(checkOverflow(transferList.map(_.amount))).leftMap(FailedTransactionError.dAppExecution(_, invocationComplexity))

<<<<<<< HEAD
      actionAssets = tx.checkedAssets ++
        transferList.flatMap(_.assetId).map(IssuedAsset) ++
        reissueList.map(r => IssuedAsset(r.assetId)) ++
        burnList.map(b => IssuedAsset(b.assetId)) ++
        sponsorFeeList.map(sf => IssuedAsset(sf.assetId))

      actionScriptsInvoked = actionAssets.count(blockchain.hasAssetScript) +
        (if (blockchain.hasAccountScript(tx.sender.toAddress)) 1 else 0)

      stepLimit = ContractLimits.MaxComplexityByVersion(version)
      feeDiff <- if (isContinuation)
        TracedResult.wrapValue(Map[Address, Portfolio]())
      else
        calcAndCheckFee(
          FailedTransactionError.feeForActions,
          tx,
          blockchain,
          stepLimit,
          invocationComplexity,
          issueList,
          actionScriptsInvoked
=======
      scriptsInvoked <- TracedResult {
        val stepLimit = ContractLimits.MaxComplexityByVersion(version)
        val stepsNumber =
          if (invocationComplexity % stepLimit == 0)
            invocationComplexity / stepLimit
          else
            invocationComplexity / stepLimit + 1
        val stepsInfo = if (stepsNumber > 1) s" with $stepsNumber invocation steps" else ""

        val smartAssetInvocations =
          tx.checkedAssets ++
            transferList.flatMap(_.assetId).map(IssuedAsset) ++
            reissueList.map(r => IssuedAsset(r.assetId)) ++
            burnList.map(b => IssuedAsset(b.assetId)) ++
            sponsorFeeList.map(sf => IssuedAsset(sf.assetId))
        val totalScriptsInvoked = smartAssetInvocations.count(blockchain.hasAssetScript) +
                                  (if (tx.isInstanceOf[InvokeScriptTransaction] && blockchain.hasAccountScript(tx.root.sender.toAddress)) 1 else 0)
        val minIssueFee       = issueList.count(i => !blockchain.isNFT(i)) * FeeConstants(IssueTransaction.typeId) * FeeUnit
        val dAppInvocationFee = FeeConstants(InvokeScriptTransaction.typeId) * FeeUnit * stepsNumber
        val minWaves          = totalScriptsInvoked * ScriptExtraFee + dAppInvocationFee + minIssueFee
        val txName            = Constants.TransactionNames(InvokeScriptTransaction.typeId)
        val assetName         = tx.root.assetFee._1.fold("WAVES")(_.id.toString)
        Either.cond(
          totalScriptsInvoked <= runsLimit && feeInfo.forall(minWaves <= _._1),
          totalScriptsInvoked,
          FailedTransactionError.feeForActions(
            s"Fee in $assetName for $txName (${tx.root.assetFee._2} in $assetName)" +
              s" with $totalScriptsInvoked total scripts invoked$stepsInfo does not exceed minimal value of $minWaves WAVES.",
            invocationComplexity
          )
>>>>>>> 1755f525
        )

<<<<<<< HEAD
      paymentsAndFeeDiff = if (isContinuation) Diff(tx = tx) else paymentsPart(tx, dAppAddress, feeDiff)
=======
      feePortfolios = feeInfo.fold(Map.empty[Address, Portfolio])(_._2)
      paymentsAndFeeDiff = paymentsPart(tx, dAppAddress, feePortfolios)
>>>>>>> 1755f525

      compositeDiff <- foldActions(blockchain, blockTime, tx, dAppAddress, dAppPublicKey)(actions, paymentsAndFeeDiff, complexityLimit)
        .leftMap(_.addComplexity(invocationComplexity))

<<<<<<< HEAD
      transfers = compositeDiff.portfolios |+| feeDiff.view.mapValues(_.negate).toMap
=======
      transfers = compositeDiff.portfolios |+| feePortfolios.view.mapValues(_.negate).toMap
>>>>>>> 1755f525

      currentTxDiff         = compositeDiff.transactions(tx.root.id())
      currentTxDiffWithKeys = currentTxDiff.copy(affected = currentTxDiff.affected ++ transfers.keys ++ compositeDiff.accountData.keys)
      updatedTxDiff         = compositeDiff.transactions.concat(Map(tx.root.id() -> currentTxDiffWithKeys))

      isr = InvokeScriptResult(
        dataEntries,
        transferList.map { tr =>
          InvokeScriptResult.Payment(
            Address.fromBytes(tr.recipient.bytes.arr).explicitGet(),
            Asset.fromCompatId(tr.assetId),
            tr.amount
          )
        },
        issueList,
        reissueList,
        burnList,
        sponsorFeeList
      )

      resultDiff = compositeDiff.copy(
        transactions = updatedTxDiff,
<<<<<<< HEAD
        scriptsRun = if (isContinuation) 0 else actionScriptsInvoked + 1,
        scriptResults = Map(tx.id() -> isr),
        scriptsComplexity = (if (isContinuation) 0 else invocationComplexity) + compositeDiff.scriptsComplexity
=======
        scriptsRun = scriptsInvoked + 1,
        scriptResults = Map(tx.root.id() -> isr),
        scriptsComplexity = invocationComplexity + compositeDiff.scriptsComplexity
>>>>>>> 1755f525
      )
    } yield resultDiff
  }

  def finishContinuation(
      diff: Diff,
      tx: ContinuationTransaction,
      blockchain: Blockchain,
      invoke: InvokeScriptTransaction,
      spentComplexity: Long,
      failed: Boolean
  ): Diff = {
    val dAppAddress                      = blockchain.resolveAlias(invoke.dAppAddressOrAlias).explicitGet()
    val diffWithState                    = diff.addContinuationState(dAppAddress, ContinuationState.Finished)
    val StepInfo(_, stepFee, scriptsRun) = stepInfo(diffWithState, blockchain, invoke)
    val status                           = if (failed) ScriptExecutionFailed else Succeeded
    diffWithState |+| Diff.empty.copy(
      portfolios = unusedFeePortfolios(dAppAddress, invoke, blockchain, stepFee),
      scriptsRun = scriptsRun,
      scriptsComplexity = spentComplexity,
      replacingTransactions = Seq(
        NewTransactionInfo(tx.copy(fee = stepFee), Set(), status),
        NewTransactionInfo(invoke, (diffWithState.portfolios.keys ++ diffWithState.accountData.keys).toSet, status)
      )
    )
  }

  def stepInfo(
      diff: Diff,
      blockchain: Blockchain,
      invoke: InvokeScriptTransaction
  ): StepInfo = {
    val dAppAddress = blockchain.resolveAlias(invoke.dAppAddressOrAlias).explicitGet()
    val isFirstStep = diff.continuationStates.get(dAppAddress).exists {
      case s: ContinuationState.InProgress if s.precedingStepCount == 0 => true
      case _                                                            => false
    }
    val isLastStep = diff.continuationStates.get(dAppAddress).contains(ContinuationState.Finished)

    val scriptResult = diff.scriptResults.getOrElse(invoke.id.value(), InvokeScriptResult())
    val assetActions =
      if (isLastStep)
        scriptResult.transfers.flatMap(_.asset.fold(Option.empty[IssuedAsset])(Some(_))) ++
          scriptResult.burns.map(b => IssuedAsset(b.assetId)) ++
          scriptResult.reissues.map(r => IssuedAsset(r.assetId)) ++
          scriptResult.sponsorFees.map(sf => IssuedAsset(sf.assetId))
      else
        Seq()
    val smartAccountCount    = if (isFirstStep && blockchain.hasAccountScript(invoke.sender.toAddress)) 1 else 0
    val paymentsCount        = if (isFirstStep) invoke.checkedAssets.count(blockchain.hasAssetScript) else 0
    val additionalScriptsRun = smartAccountCount + paymentsCount + assetActions.count(blockchain.hasAssetScript)
    val additionalScriptsFee = additionalScriptsRun * ScriptExtraFee
    val issuesFee            = scriptResult.issues.count(!blockchain.isNFT(_)) * FeeConstants(IssueTransaction.typeId) * FeeUnit
    val baseStepFee          = expectedStepFeeInWaves(invoke, blockchain)
    val feeInWaves           = baseStepFee + additionalScriptsFee + issuesFee
    val feeInAttachedAsset   = wavesToAttachedAsset(invoke, blockchain, feeInWaves)
    StepInfo(feeInWaves, feeInAttachedAsset, scriptsRun = 1 + additionalScriptsRun)
  }

  def unusedFeePortfolios(
      dAppAddress: Address,
      invoke: InvokeScriptTransaction,
      blockchain: Blockchain,
      lastStepFee: Long
  ): Map[Address, Portfolio] = {
    val precedingStepCount = blockchain.continuationStates(dAppAddress).asInstanceOf[ContinuationState.InProgress].precedingStepCount
    val consumedFee        = (precedingStepCount + 1) * expectedStepFeeInAttachedAsset(invoke, blockchain) + lastStepFee
    val unusedFee          = invoke.fee - consumedFee
    invoke.assetFee._1 match {
      case Waves =>
        Map(invoke.sender.toAddress -> Portfolio(unusedFee))
      case asset @ IssuedAsset(_) =>
        val assetInfo  = blockchain.assetDescription(asset).get
        val feeInWaves = Sponsorship.toWaves(unusedFee, assetInfo.sponsorship)
        Map(invoke.sender.toAddress      -> Portfolio.build(asset, unusedFee)) |+|
          Map(assetInfo.issuer.toAddress -> Portfolio(feeInWaves, assets = Map(asset -> -unusedFee)))
    }
  }

  def paymentsPart(
      tx: InvokeScriptLike,
      dAppAddress: Address,
      feePart: Map[Address, Portfolio]
  ): Diff = {
    val payablePart = tx.payments
      .map {
        case InvokeScriptTransaction.Payment(amt, assetId) =>
          assetId match {
            case asset @ IssuedAsset(_) =>
<<<<<<< HEAD
              Map(tx.sender.toAddress -> Portfolio(assets = Map(asset -> -amt))) |+|
                Map(dAppAddress       -> Portfolio(assets = Map(asset -> amt)))
            case Waves =>
              Map(tx.sender.toAddress -> Portfolio(-amt)) |+|
                Map(dAppAddress       -> Portfolio(amt))
=======
              Map(tx.senderAddress -> Portfolio(0, LeaseBalance.empty, Map(asset -> -amt))) |+|
                Map(dAppAddress       -> Portfolio(0, LeaseBalance.empty, Map(asset -> amt)))
            case Waves =>
              Map(tx.senderAddress -> Portfolio(-amt, LeaseBalance.empty, Map.empty)) |+|
                Map(dAppAddress       -> Portfolio(amt, LeaseBalance.empty, Map.empty))
>>>>>>> 1755f525
          }
      }
      .foldLeft(Map[Address, Portfolio]())(_ |+| _)

    Diff(tx = tx.root, portfolios = feePart |+| payablePart)
  }

  private def dataItemToEntry(item: DataOp): DataEntry[_] =
    item match {
      case DataItem.Bool(k, b) => BooleanDataEntry(k, b)
      case DataItem.Str(k, b)  => StringDataEntry(k, b)
      case DataItem.Lng(k, b)  => IntegerDataEntry(k, b)
      case DataItem.Bin(k, b)  => BinaryDataEntry(k, b)
      case DataItem.Delete(k)  => EmptyDataEntry(k)
    }

  private def checkSelfPayments(
      dAppAddress: Address,
      blockchain: Blockchain,
      tx: InvokeScriptLike,
      version: StdLibVersion,
      transfers: List[AssetTransfer]
  ): Either[String, Unit] =
    if (blockchain.disallowSelfPayment && version >= V4)
      if (tx.payments.nonEmpty && tx.senderAddress == dAppAddress)
        "DApp self-payment is forbidden since V4".asLeft[Unit]
      else if (transfers.exists(_.recipient.bytes == ByteStr(dAppAddress.bytes)))
        "DApp self-transfer is forbidden since V4".asLeft[Unit]
      else
        ().asRight[String]
    else
      ().asRight[String]

  private def checkOverflow(dataList: Iterable[Long]): Either[String, Unit] = {
    Try(dataList.foldLeft(0L)(Math.addExact))
      .fold(
        _ => "Attempt to transfer unavailable funds in contract payment".asLeft[Unit],
        _ => ().asRight[String]
      )
  }

  private[this] def checkDataEntries(
      tx: InvokeScriptLike,
      dataEntries: Seq[DataEntry[_]],
      stdLibVersion: StdLibVersion
  ): Either[String, Unit] =
    for {
      _ <- Either.cond(
        dataEntries.length <= ContractLimits.MaxWriteSetSize,
        (),
        s"WriteSet can't contain more than ${ContractLimits.MaxWriteSetSize} entries"
      )
      _ <- Either.cond(
        !tx.enableEmptyKeys || dataEntries.forall(_.key.nonEmpty),
        (),
        s"Empty keys aren't allowed in tx version >= ${tx.root.protobufVersion}"
      )

      maxKeySize = ContractLimits.MaxKeySizeInBytesByVersion(stdLibVersion)
      _ <- dataEntries
        .collectFirst {
          Function.unlift { entry =>
            val length = entry.key.utf8Bytes.length
            if (length > maxKeySize)
              Some(s"Data entry key size = $length bytes must be less than $maxKeySize")
            else if (entry.key.isEmpty && stdLibVersion >= V4)
              Some(s"Data entry key should not be empty")
            else
              None
          }
        }
        .toLeft(())

      totalDataBytes = dataEntries.map(_.toBytes.length).sum
      _ <- Either.cond(
        totalDataBytes <= ContractLimits.MaxWriteSetSizeInBytes,
        (),
        s"WriteSet size can't exceed ${ContractLimits.MaxWriteSetSizeInBytes} bytes, actual: $totalDataBytes bytes"
      )
    } yield ()

  private def foldActions(
      sblockchain: Blockchain,
      blockTime: Long,
      tx: InvokeScriptLike,
      dAppAddress: Address,
      pk: PublicKey
  )(
      actions: List[CallableAction],
      paymentsDiff: Diff,
      remainingLimit: Int
  ): TracedResult[FailedTransactionError, Diff] =
    actions.foldLeft(TracedResult(paymentsDiff.asRight[FailedTransactionError])) { (diffAcc, action) =>
      diffAcc match {
        case TracedResult(Right(curDiff), _) =>
          val complexityLimit =
            if (remainingLimit < Int.MaxValue) remainingLimit - curDiff.scriptsComplexity.toInt
            else remainingLimit

          val blockchain   = CompositeBlockchain(sblockchain, Some(curDiff))
          val actionSender = Recipient.Address(ByteStr(tx.dAppAddressOrAlias.bytes))  // XXX Is it correct for aliases&

          def applyTransfer(transfer: AssetTransfer, pk: PublicKey): TracedResult[FailedTransactionError, Diff] = {
            val AssetTransfer(addressRepr, amount, asset) = transfer
            val address                                   = Address.fromBytes(addressRepr.bytes.arr).explicitGet()
            Asset.fromCompatId(asset) match {
              case Waves =>
                val r = Diff.stateOps(
                  portfolios =
                    Map(address       -> Portfolio(amount)) |+|
                      Map(dAppAddress -> Portfolio(-amount))
                )
                TracedResult.wrapValue(r)
              case a @ IssuedAsset(id) =>
                val nextDiff = Diff.stateOps(
                  portfolios =
                    Map(address       -> Portfolio(assets = Map(a -> amount))) |+|
                      Map(dAppAddress -> Portfolio(assets = Map(a -> -amount)))
                )
                blockchain.assetScript(a).fold(TracedResult(nextDiff.asRight[FailedTransactionError])) {
                  case AssetScriptInfo(script, complexity) =>
                    val assetVerifierDiff =
                      if (blockchain.disallowSelfPayment) nextDiff
                      else
                        nextDiff.copy(
                          portfolios = Map(
                            address     -> Portfolio(assets = Map(a -> amount)),
                            dAppAddress -> Portfolio(assets = Map(a -> -amount))
                          )
                        )
                    val pseudoTx = ScriptTransfer(
                      asset,
                      actionSender,
                      pk,
                      Recipient.Address(addressRepr.bytes),
                      amount,
                      tx.root.timestamp,
                      tx.root.id()
                    )
                    val assetValidationDiff =
                      validatePseudoTxWithSmartAssetScript(blockchain, tx.root)(pseudoTx, a.id, assetVerifierDiff, script, complexity, complexityLimit)
                    val errorOpt = assetValidationDiff.fold(Some(_), _ => None)
                    TracedResult(
                      assetValidationDiff.map(d => nextDiff.copy(scriptsComplexity = d.scriptsComplexity)),
                      List(AssetVerifierTrace(id, errorOpt, AssetContext.Transfer))
                    )
                }
            }
          }

          def applyDataItem(item: DataOp): TracedResult[FailedTransactionError, Diff] =
            TracedResult.wrapValue(
              Diff.stateOps(accountData = Map(dAppAddress -> AccountDataInfo(Map(item.key -> dataItemToEntry(item)))))
            )

          def applyIssue(itx: InvokeScriptLike, pk: PublicKey, issue: Issue): TracedResult[FailedTransactionError, Diff] = {
            if (issue.name
                  .getBytes("UTF-8")
                  .length < IssueTransaction.MinAssetNameLength || issue.name.getBytes("UTF-8").length > IssueTransaction.MaxAssetNameLength) {
              TracedResult(Left(FailedTransactionError.dAppExecution("Invalid asset name", 0L)), List())
            } else if (issue.description.length > IssueTransaction.MaxAssetDescriptionLength) {
              TracedResult(Left(FailedTransactionError.dAppExecution("Invalid asset description", 0L)), List())
            } else if (blockchain.assetDescription(IssuedAsset(issue.id)).isDefined) {
              TracedResult(Left(FailedTransactionError.dAppExecution(s"Asset ${issue.id} is already issued", 0L)), List())
            } else {
              val staticInfo = AssetStaticInfo(TransactionId @@ itx.root.id(), pk, issue.decimals, blockchain.isNFT(issue))
              val volumeInfo = AssetVolumeInfo(issue.isReissuable, BigInt(issue.quantity))
              val info       = AssetInfo(ByteString.copyFromUtf8(issue.name), ByteString.copyFromUtf8(issue.description), Height @@ blockchain.height)

              val asset = IssuedAsset(issue.id)

              DiffsCommon
                .countVerifierComplexity(None /*issue.compiledScript*/, blockchain, isAsset = true)
                .map(
                  script =>
                    Diff(
                      tx = itx.root,
                      portfolios = Map(pk.toAddress -> Portfolio(assets = Map(asset -> issue.quantity))),
                      issuedAssets = Map(asset      -> NewAssetInfo(staticInfo, info, volumeInfo)),
                      assetScripts = Map(asset      -> script.map(script => AssetScriptInfo(script._1, script._2)))
                    )
                )
                .leftMap(asFailedScriptError)
            }
          }

          def applyReissue(reissue: Reissue, pk: PublicKey): TracedResult[FailedTransactionError, Diff] = {
            val reissueDiff = DiffsCommon.processReissue(blockchain, dAppAddress, blockTime, fee = 0, reissue).leftMap(asFailedScriptError)
            val pseudoTx    = ReissuePseudoTx(reissue, actionSender, pk, tx.root.id(), tx.root.timestamp)
            callAssetVerifierWithPseudoTx(reissueDiff, reissue.assetId, pseudoTx, AssetContext.Reissue)
          }

          def applyBurn(burn: Burn, pk: PublicKey): TracedResult[FailedTransactionError, Diff] = {
            val burnDiff = DiffsCommon.processBurn(blockchain, dAppAddress, fee = 0, burn).leftMap(asFailedScriptError)
            val pseudoTx = BurnPseudoTx(burn, actionSender, pk, tx.root.id(), tx.root.timestamp)
            callAssetVerifierWithPseudoTx(burnDiff, burn.assetId, pseudoTx, AssetContext.Burn)
          }

          def applySponsorFee(sponsorFee: SponsorFee, pk: PublicKey): TracedResult[FailedTransactionError, Diff] =
            for {
              _ <- TracedResult(
                Either.cond(
                  blockchain.assetDescription(IssuedAsset(sponsorFee.assetId)).exists(_.issuer == pk),
                  (),
                  FailedTransactionError.dAppExecution(s"SponsorFee assetId=${sponsorFee.assetId} was not issued from address of current dApp", 0L)
                )
              )
              _ <- TracedResult(SponsorFeeTxValidator.checkMinSponsoredAssetFee(sponsorFee.minSponsoredAssetFee).leftMap(asFailedScriptError))
              sponsorDiff = DiffsCommon.processSponsor(blockchain, dAppAddress, fee = 0, sponsorFee).leftMap(asFailedScriptError)
              pseudoTx    = SponsorFeePseudoTx(sponsorFee, actionSender, pk, tx.root.id(), tx.root.timestamp)
              r <- callAssetVerifierWithPseudoTx(sponsorDiff, sponsorFee.assetId, pseudoTx, AssetContext.Sponsor)
            } yield r

          def callAssetVerifierWithPseudoTx(
              actionDiff: Either[FailedTransactionError, Diff],
              assetId: ByteStr,
              pseudoTx: PseudoTx,
              assetType: AssetContext
          ): TracedResult[FailedTransactionError, Diff] =
            blockchain.assetScript(IssuedAsset(assetId)).fold(TracedResult(actionDiff)) {
              case AssetScriptInfo(script, complexity) =>
                val assetValidationDiff =
                  for {
                    result <- actionDiff
                    validatedResult <- validatePseudoTxWithSmartAssetScript(blockchain, tx.root)(
                      pseudoTx,
                      assetId,
                      result,
                      script,
                      complexity,
                      complexityLimit
                    )
                  } yield validatedResult
                val errorOpt = assetValidationDiff.fold(Some(_), _ => None)
                TracedResult(
                  assetValidationDiff,
                  List(AssetVerifierTrace(assetId, errorOpt, assetType))
                )
            }

          val diff = action match {
            case t: AssetTransfer =>
              applyTransfer(t, if (blockchain.isFeatureActivated(BlockV5)) {
                pk
              } else {
                PublicKey(new Array[Byte](32))
              })
            case d: DataOp      => applyDataItem(d)
            case i: Issue       => applyIssue(tx, pk, i)
            case r: Reissue     => applyReissue(r, pk)
            case b: Burn        => applyBurn(b, pk)
            case sf: SponsorFee => applySponsorFee(sf, pk)
          }
          diffAcc |+| diff.leftMap(_.addComplexity(curDiff.scriptsComplexity))

        case _ => diffAcc
      }
    }

  private def validatePseudoTxWithSmartAssetScript(blockchain: Blockchain, tx: InvokeScriptTransaction)(
      pseudoTx: PseudoTx,
      assetId: ByteStr,
      nextDiff: Diff,
      script: Script,
      complexity: Long,
      complexityLimit: Int
  ): Either[FailedTransactionError, Diff] =
    Try {
      ScriptRunner(
        Coproduct[TxOrd](pseudoTx),
        blockchain,
        script,
        isAssetScript = true,
        scriptContainerAddress =
          if (blockchain.passCorrectAssetId) Coproduct[Environment.Tthis](Environment.AssetId(assetId.arr))
          else Coproduct[Environment.Tthis](Environment.AssetId(tx.root.dAppAddressOrAlias.bytes)),
        complexityLimit
      ) match {
        case (log, Left(error))  => Left(FailedTransactionError.assetExecutionInAction(error, complexity, log, assetId))
        case (log, Right(FALSE)) => Left(FailedTransactionError.notAllowedByAssetInAction(complexity, log, assetId))
        case (_, Right(TRUE))    => Right(nextDiff.copy(scriptsComplexity = nextDiff.scriptsComplexity + complexity))
        case (log, Right(x)) =>
          Left(FailedTransactionError.assetExecutionInAction(s"Script returned not a boolean result, but $x", complexity, log, assetId))
      }
    } match {
      case Failure(e) =>
        Left(
          FailedTransactionError
            .assetExecutionInAction(s"Uncaught execution error: ${Throwables.getStackTraceAsString(e)}", complexity, List.empty, assetId)
        )
      case Success(s) => s
    }

  private def asFailedScriptError(ve: ValidationError): FailedTransactionError =
    ve match {
      case e: FailedTransactionError => e
      case e: GenericError           => FailedTransactionError.dAppExecution(e.err, 0L)
      case e                         => FailedTransactionError.dAppExecution(e.toString, 0L)
    }

  case class StepInfo(
      feeInWaves: Long,
      feeInAttachedAsset: Long,
      scriptsRun: Int
  )
}<|MERGE_RESOLUTION|>--- conflicted
+++ resolved
@@ -49,7 +49,7 @@
       invocationComplexity: Long,
       issueList: List[Issue],
       actionScriptsInvoked: Int
-  ): TracedResult[ValidationError, Map[Address, Portfolio]] =
+  ): TracedResult[ValidationError, (Long, Map[Address, Portfolio])] =
     TracedResult {
       val stepsNumber =
         if (invocationComplexity % stepLimit == 0)
@@ -124,7 +124,7 @@
             makeError(errorMessage, invocationComplexity)
           )
         }
-      } yield portfolioDiff
+      } yield (attachedFeeInWaves, portfolioDiff)
     }
 
   private def expectedStepFeeInAttachedAsset(tx: InvokeScriptTransaction, blockchain: Blockchain): Long =
@@ -182,21 +182,13 @@
       version: StdLibVersion,
       dAppAddress: Address,
       dAppPublicKey: PublicKey,
-<<<<<<< HEAD
-=======
-      feeInfo: Option[(Long, Map[Address, Portfolio])],
->>>>>>> 1755f525
       invocationComplexity: Long,
       tx: InvokeScriptLike,
       blockchain: Blockchain,
       blockTime: Long,
-<<<<<<< HEAD
+      runsLimit: Int,
       isContinuation: Boolean, // TODO refactor?
       limitedExecution: Boolean
-=======
-      runsLimit: Int,
-      limitedExecution: Boolean = false
->>>>>>> 1755f525
   ): TracedResult[ValidationError, Diff] = {
     val complexityLimit =
       if (limitedExecution) ContractLimits.FailFreeInvokeComplexity - invocationComplexity.toInt
@@ -230,7 +222,6 @@
       )
       _ <- TracedResult(checkOverflow(transferList.map(_.amount))).leftMap(FailedTransactionError.dAppExecution(_, invocationComplexity))
 
-<<<<<<< HEAD
       actionAssets = tx.checkedAssets ++
         transferList.flatMap(_.assetId).map(IssuedAsset) ++
         reissueList.map(r => IssuedAsset(r.assetId)) ++
@@ -246,61 +237,20 @@
       else
         calcAndCheckFee(
           FailedTransactionError.feeForActions,
-          tx,
+          tx.root,
           blockchain,
           stepLimit,
           invocationComplexity,
           issueList,
           actionScriptsInvoked
-=======
-      scriptsInvoked <- TracedResult {
-        val stepLimit = ContractLimits.MaxComplexityByVersion(version)
-        val stepsNumber =
-          if (invocationComplexity % stepLimit == 0)
-            invocationComplexity / stepLimit
-          else
-            invocationComplexity / stepLimit + 1
-        val stepsInfo = if (stepsNumber > 1) s" with $stepsNumber invocation steps" else ""
-
-        val smartAssetInvocations =
-          tx.checkedAssets ++
-            transferList.flatMap(_.assetId).map(IssuedAsset) ++
-            reissueList.map(r => IssuedAsset(r.assetId)) ++
-            burnList.map(b => IssuedAsset(b.assetId)) ++
-            sponsorFeeList.map(sf => IssuedAsset(sf.assetId))
-        val totalScriptsInvoked = smartAssetInvocations.count(blockchain.hasAssetScript) +
-                                  (if (tx.isInstanceOf[InvokeScriptTransaction] && blockchain.hasAccountScript(tx.root.sender.toAddress)) 1 else 0)
-        val minIssueFee       = issueList.count(i => !blockchain.isNFT(i)) * FeeConstants(IssueTransaction.typeId) * FeeUnit
-        val dAppInvocationFee = FeeConstants(InvokeScriptTransaction.typeId) * FeeUnit * stepsNumber
-        val minWaves          = totalScriptsInvoked * ScriptExtraFee + dAppInvocationFee + minIssueFee
-        val txName            = Constants.TransactionNames(InvokeScriptTransaction.typeId)
-        val assetName         = tx.root.assetFee._1.fold("WAVES")(_.id.toString)
-        Either.cond(
-          totalScriptsInvoked <= runsLimit && feeInfo.forall(minWaves <= _._1),
-          totalScriptsInvoked,
-          FailedTransactionError.feeForActions(
-            s"Fee in $assetName for $txName (${tx.root.assetFee._2} in $assetName)" +
-              s" with $totalScriptsInvoked total scripts invoked$stepsInfo does not exceed minimal value of $minWaves WAVES.",
-            invocationComplexity
-          )
->>>>>>> 1755f525
-        )
-
-<<<<<<< HEAD
-      paymentsAndFeeDiff = if (isContinuation) Diff(tx = tx) else paymentsPart(tx, dAppAddress, feeDiff)
-=======
-      feePortfolios = feeInfo.fold(Map.empty[Address, Portfolio])(_._2)
-      paymentsAndFeeDiff = paymentsPart(tx, dAppAddress, feePortfolios)
->>>>>>> 1755f525
+        ).map(_._2)
+
+      paymentsAndFeeDiff = if (isContinuation) Diff(tx = tx.root) else paymentsPart(tx, dAppAddress, feeDiff)
 
       compositeDiff <- foldActions(blockchain, blockTime, tx, dAppAddress, dAppPublicKey)(actions, paymentsAndFeeDiff, complexityLimit)
         .leftMap(_.addComplexity(invocationComplexity))
 
-<<<<<<< HEAD
       transfers = compositeDiff.portfolios |+| feeDiff.view.mapValues(_.negate).toMap
-=======
-      transfers = compositeDiff.portfolios |+| feePortfolios.view.mapValues(_.negate).toMap
->>>>>>> 1755f525
 
       currentTxDiff         = compositeDiff.transactions(tx.root.id())
       currentTxDiffWithKeys = currentTxDiff.copy(affected = currentTxDiff.affected ++ transfers.keys ++ compositeDiff.accountData.keys)
@@ -323,15 +273,9 @@
 
       resultDiff = compositeDiff.copy(
         transactions = updatedTxDiff,
-<<<<<<< HEAD
         scriptsRun = if (isContinuation) 0 else actionScriptsInvoked + 1,
-        scriptResults = Map(tx.id() -> isr),
+        scriptResults = Map(tx.root.id() -> isr),
         scriptsComplexity = (if (isContinuation) 0 else invocationComplexity) + compositeDiff.scriptsComplexity
-=======
-        scriptsRun = scriptsInvoked + 1,
-        scriptResults = Map(tx.root.id() -> isr),
-        scriptsComplexity = invocationComplexity + compositeDiff.scriptsComplexity
->>>>>>> 1755f525
       )
     } yield resultDiff
   }
@@ -421,19 +365,11 @@
         case InvokeScriptTransaction.Payment(amt, assetId) =>
           assetId match {
             case asset @ IssuedAsset(_) =>
-<<<<<<< HEAD
-              Map(tx.sender.toAddress -> Portfolio(assets = Map(asset -> -amt))) |+|
+              Map(tx.senderAddress -> Portfolio(assets = Map(asset -> -amt))) |+|
                 Map(dAppAddress       -> Portfolio(assets = Map(asset -> amt)))
             case Waves =>
-              Map(tx.sender.toAddress -> Portfolio(-amt)) |+|
+              Map(tx.senderAddress -> Portfolio(-amt)) |+|
                 Map(dAppAddress       -> Portfolio(amt))
-=======
-              Map(tx.senderAddress -> Portfolio(0, LeaseBalance.empty, Map(asset -> -amt))) |+|
-                Map(dAppAddress       -> Portfolio(0, LeaseBalance.empty, Map(asset -> amt)))
-            case Waves =>
-              Map(tx.senderAddress -> Portfolio(-amt, LeaseBalance.empty, Map.empty)) |+|
-                Map(dAppAddress       -> Portfolio(amt, LeaseBalance.empty, Map.empty))
->>>>>>> 1755f525
           }
       }
       .foldLeft(Map[Address, Portfolio]())(_ |+| _)
