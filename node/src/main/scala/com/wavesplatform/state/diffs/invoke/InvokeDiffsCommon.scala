package com.wavesplatform.state.diffs.invoke

import cats.Id
import cats.implicits.*
import com.google.common.base.Throwables
import com.google.protobuf.ByteString
import com.wavesplatform.account.{Address, AddressOrAlias, PublicKey}
import com.wavesplatform.common.state.ByteStr
import com.wavesplatform.common.utils.EitherExt2
import com.wavesplatform.features.BlockchainFeatures
import com.wavesplatform.features.BlockchainFeatures.{BlockV5, RideV6, SynchronousCalls}
import com.wavesplatform.features.EstimatorProvider.*
import com.wavesplatform.features.InvokeScriptSelfPaymentPolicyProvider.*
import com.wavesplatform.features.ScriptTransferValidationProvider.*
import com.wavesplatform.lang.*
import com.wavesplatform.lang.directives.values.*
import com.wavesplatform.lang.script.Script
import com.wavesplatform.lang.v1.ContractLimits
import com.wavesplatform.lang.v1.compiler.Terms.{FUNCTION_CALL, *}
import com.wavesplatform.lang.v1.evaluator.{Log, ScriptResult, ScriptResultV4}
import com.wavesplatform.lang.v1.traits.Environment
import com.wavesplatform.lang.v1.traits.domain.*
import com.wavesplatform.lang.v1.traits.domain.Tx.{BurnPseudoTx, ReissuePseudoTx, ScriptTransfer, SponsorFeePseudoTx}
import com.wavesplatform.state.*
import com.wavesplatform.state.diffs.FeeValidation.*
import com.wavesplatform.state.diffs.{BalanceDiffValidation, DiffsCommon}
import com.wavesplatform.state.reader.CompositeBlockchain
import com.wavesplatform.transaction.Asset.{IssuedAsset, Waves}
import com.wavesplatform.transaction.TxValidationError.*
import com.wavesplatform.transaction.assets.IssueTransaction
import com.wavesplatform.transaction.smart.*
import com.wavesplatform.transaction.smart.script.ScriptRunner
import com.wavesplatform.transaction.smart.script.ScriptRunner.TxOrd
import com.wavesplatform.transaction.smart.script.trace.AssetVerifierTrace.AssetContext
import com.wavesplatform.transaction.smart.script.trace.TracedResult.Attribute
import com.wavesplatform.transaction.smart.script.trace.{AssetVerifierTrace, TracedResult}
import com.wavesplatform.transaction.validation.impl.{DataTxValidator, LeaseCancelTxValidator, LeaseTxValidator, SponsorFeeTxValidator}
import com.wavesplatform.transaction.{Asset, AssetIdLength, ERC20Address, PBSince, TransactionType}
import com.wavesplatform.utils.*
import shapeless.Coproduct

import scala.collection.immutable.VectorMap
import scala.util.{Failure, Right, Success, Try}

object InvokeDiffsCommon {
  val callExpressionError: Either[GenericError, Nothing] =
    Left(GenericError("Trying to call dApp on the account with expression script"))

  def txFeeDiff(blockchain: Blockchain, tx: InvokeScriptTransactionLike): Either[GenericError, (Long, Map[Address, Portfolio])] = {
    val attachedFee = tx.fee
    tx.feeAssetId match {
      case Waves => Right((attachedFee, Map(tx.sender.toAddress -> Portfolio(-attachedFee))))
      case asset @ IssuedAsset(_) =>
        for {
          assetInfo <- blockchain
            .assetDescription(asset)
            .toRight(GenericError(s"Asset $asset does not exist, cannot be used to pay fees"))
          feeInWaves <- Either.cond(
            assetInfo.sponsorship > 0,
            Sponsorship.toWaves(attachedFee, assetInfo.sponsorship),
            GenericError(s"Asset $asset is not sponsored, cannot be used to pay fees")
          )
          portfolioDiff <- Diff
            .combine(
              Map[Address, Portfolio](tx.sender.toAddress        -> Portfolio.build(asset, -attachedFee)),
              Map[Address, Portfolio](assetInfo.issuer.toAddress -> Portfolio.build(-feeInWaves, asset, attachedFee))
            )
            .leftMap(GenericError(_))
        } yield (feeInWaves, portfolioDiff)
    }
  }

  private def calculateMinFee(
      tx: InvokeScriptTransactionLike,
      blockchain: Blockchain,
      issueList: List[Issue],
      additionalScriptsInvoked: Int,
      stepsNumber: Long
  ): Long = {
    val dAppFee    = FeeConstants(tx.tpe) * FeeUnit * stepsNumber
    val issuesFee  = issueList.count(!blockchain.isNFT(_)) * FeeConstants(TransactionType.Issue) * FeeUnit
    val actionsFee = additionalScriptsInvoked * ScriptExtraFee
    dAppFee + issuesFee + actionsFee
  }

  private[invoke] def calcAndCheckFee[E <: ValidationError](
      makeError: (String, Long) => E,
      tx: InvokeScriptTransactionLike,
      blockchain: Blockchain,
      stepLimit: Long,
      invocationComplexity: Long,
      issueList: List[Issue],
      additionalScriptsInvoked: Int
  ): TracedResult[ValidationError, (Long, Map[Address, Portfolio])] = {
    val stepsNumber =
      if (invocationComplexity % stepLimit == 0)
        invocationComplexity / stepLimit
      else
        invocationComplexity / stepLimit + 1

    val minFee = calculateMinFee(tx, blockchain, issueList, additionalScriptsInvoked, stepsNumber)

    val resultE = for {
      (attachedFeeInWaves, portfolioDiff) <- txFeeDiff(blockchain, tx)
      _ <- {
        lazy val errorMessage = {
          val stepsInfo =
            if (stepsNumber > 1)
              s" with $stepsNumber invocation steps"
            else
              ""

          val totalScriptsInvokedInfo =
            if (additionalScriptsInvoked > 0)
              s" with $additionalScriptsInvoked total scripts invoked"
            else
              ""

          val issuesInfo =
            if (issueList.nonEmpty)
              s" with ${issueList.length} assets issued"
            else
              ""

          val assetName = tx.assetFee._1.fold("WAVES")(_.id.toString)
          val txName    = tx.tpe.transactionName

          s"Fee in $assetName for $txName (${tx.assetFee._2} in $assetName)" +
            s"$stepsInfo$totalScriptsInvokedInfo$issuesInfo " +
            s"does not exceed minimal value of $minFee WAVES."
        }

        Either.cond(
          attachedFeeInWaves >= minFee,
          (),
          makeError(errorMessage, invocationComplexity)
        )
      }
    } yield (attachedFeeInWaves, portfolioDiff)
    TracedResult(resultE).withAttributes(Attribute.MinFee -> minFee)
  }

  def getInvocationComplexity(
      blockchain: Blockchain,
      call: FUNCTION_CALL,
      callableComplexities: Map[Int, Map[String, Long]],
      dAppAddress: Address
  ): Either[ValidationError, Long] = {
    for {
      complexitiesByCallable <- callableComplexities.get(blockchain.estimator.version).toRight {
        GenericError(s"Cannot find complexity storage, address = $dAppAddress, estimator version = ${blockchain.estimator.version}")
      }
      complexity <- complexitiesByCallable.get(call.function.funcName).toRight {
        GenericError(s"Cannot find callable function `${call.function.funcName}`, address = $dAppAddress`")
      }
    } yield complexity
  }

  def processActions(
      actions: StructuredCallableActions,
      version: StdLibVersion,
      dAppAddress: Address,
      dAppPublicKey: PublicKey,
      storingComplexity: Int,
      tx: InvokeScriptLike,
      blockchain: Blockchain,
      blockTime: Long,
      isSyncCall: Boolean,
      limitedExecution: Boolean,
      totalComplexityLimit: Int,
      otherIssues: Seq[Issue],
      enableExecutionLog: Boolean,
      log: Log[Id]
  ): TracedResult[ValidationError, Diff] = {
    val verifierCount          = if (blockchain.hasPaidVerifier(tx.sender.toAddress)) 1 else 0
    val additionalScriptsCount = actions.complexities.size + verifierCount + tx.paymentAssets.count(blockchain.hasAssetScript)
    for {
      _ <- checkActions(actions, version, dAppAddress, storingComplexity, tx, limitedExecution, totalComplexityLimit, log)
      feeDiff <-
        if (isSyncCall)
          TracedResult.wrapValue(Map[Address, Portfolio]())
        else {
          val feeActionsCount = if (blockchain.isFeatureActivated(SynchronousCalls)) verifierCount else additionalScriptsCount
          val stepLimit       = ContractLimits.MaxComplexityByVersion(version)
          calcAndCheckFee(
            FailedTransactionError.feeForActions(_, _, log),
            tx.root,
            blockchain,
            stepLimit,
            storingComplexity.min(stepLimit), // complexity increased by sync calls should not require fee for additional steps
            actions.issueList ++ otherIssues,
            feeActionsCount
          ).map(_._2)
        }
      paymentsAndFeeDiff <-
        if (isSyncCall) {
          TracedResult.wrapValue(Diff.empty)
        } else if (version < V5) {
          TracedResult(paymentsPart(tx, dAppAddress, feeDiff))
        } else {
          TracedResult.wrapValue(Diff(portfolios = txFeeDiff(blockchain, tx.root).explicitGet()._2))
        }
<<<<<<< HEAD

      resultTransfers <- transferList.traverse { transfer =>
        resolveAddress(transfer.address, blockchain)
          .map(InvokeScriptResult.Payment(_, Asset.fromCompatId(transfer.assetId), transfer.amount))
          .leftMap {
            case f: FailedTransactionError => f.addComplexity(storingComplexity).withLog(log)
            case e                         => e
          }
      }

      compositeDiff <- foldActions(blockchain, blockTime, tx, dAppAddress, dAppPublicKey, enableExecutionLog)(
        actions,
        paymentsAndFeeDiff,
        complexityLimit
      )
=======
      complexityLimit =
        if (limitedExecution) ContractLimits.FailFreeInvokeComplexity - storingComplexity
        else Int.MaxValue
      compositeDiff <- foldActions(blockchain, blockTime, tx, dAppAddress, dAppPublicKey)(actions.list, paymentsAndFeeDiff, complexityLimit)
>>>>>>> 78e37d99
        .leftMap {
          case failed: FailedTransactionError => failed.addComplexity(storingComplexity).withLog(log)
          case other                          => other
        }
      isr <- actionsToScriptResult(actions, storingComplexity, tx, log)
      resultDiff = compositeDiff
        .withScriptRuns(if (isSyncCall) 0 else additionalScriptsCount + 1)
        .withScriptResults(Map(tx.txId -> isr))
        .withScriptsComplexity(storingComplexity + compositeDiff.scriptsComplexity)
    } yield resultDiff
  }

  def checkActions(
      actions: StructuredCallableActions,
      version: StdLibVersion,
      dAppAddress: Address,
      storingComplexity: Int,
      tx: InvokeScriptLike,
      limitedExecution: Boolean,
      totalComplexityLimit: Int,
      log: Log[Id]
  ): TracedResult[ValidationError, Unit] = {
    import actions.*
    for {
      _ <- TracedResult(checkDataEntries(blockchain, tx, dataEntries, version)).leftMap(
        FailedTransactionError.dAppExecution(_, storingComplexity, log)
      )
      _ <- TracedResult(checkLeaseCancels(leaseCancelList)).leftMap(FailedTransactionError.dAppExecution(_, storingComplexity, log))
      _ <- TracedResult(
        checkScriptActionsAmount(version, actions.list, transferList, leaseList, leaseCancelList, dataEntries)
          .leftMap(FailedTransactionError.dAppExecution(_, storingComplexity, log))
      )
      _ <- TracedResult(checkSelfPayments(dAppAddress, blockchain, tx, version, transferList))
        .leftMap(FailedTransactionError.dAppExecution(_, storingComplexity, log))
      _ <- TracedResult(
        Either.cond(transferList.map(_.amount).forall(_ >= 0), (), FailedTransactionError.dAppExecution("Negative amount", storingComplexity, log))
      )
      _ <- TracedResult(checkOverflow(transferList.map(_.amount))).leftMap(FailedTransactionError.dAppExecution(_, storingComplexity, log))
      _ <- TracedResult(
        Either.cond(
          actions.complexities.sum + storingComplexity <= totalComplexityLimit || limitedExecution, // limited execution has own restriction "complexityLimit"
          (),
          FailedTransactionError.feeForActions(s"Invoke complexity limit = $totalComplexityLimit is exceeded", storingComplexity, log)
        )
      )
    } yield ()
  }

  def actionsToScriptResult(
      actions: StructuredCallableActions,
      storingComplexity: Int,
      tx: InvokeScriptLike,
      log: Log[Id]
  ): TracedResult[ValidationError, InvokeScriptResult] = {
    import actions.*
    for {
      resultTransfers <- transferList.traverse { transfer =>
        resolveAddress(transfer.address, blockchain)
          .map(InvokeScriptResult.Payment(_, Asset.fromCompatId(transfer.assetId), transfer.amount))
          .leftMap {
            case f: FailedTransactionError => f.addComplexity(storingComplexity).withLog(log)
            case e                         => e
          }
      }
      leaseListWithIds <- leaseList.traverse { case l @ Lease(recipient, amount, nonce) =>
        val id = Lease.calculateId(l, tx.txId)
        AddressOrAlias.fromRide(recipient).map(r => InvokeScriptResult.Lease(r, amount, nonce, id))
      }
    } yield InvokeScriptResult(
      dataEntries,
      resultTransfers,
      issueList,
      reissueList,
      burnList,
      sponsorFeeList,
      leaseListWithIds,
      leaseCancelList
    )
  }

  def paymentsPart(tx: InvokeScriptLike, dAppAddress: Address, feePart: Map[Address, Portfolio]): Either[GenericError, Diff] =
    tx.payments
      .traverse { case InvokeScriptTransaction.Payment(amt, assetId) =>
        assetId match {
          case asset @ IssuedAsset(_) =>
            Diff.combine(
              Map(tx.sender.toAddress -> Portfolio.build(asset, -amt)),
              Map(dAppAddress         -> Portfolio.build(asset, amt))
            )
          case Waves =>
            Diff.combine(
              Map(tx.sender.toAddress -> Portfolio(-amt)),
              Map(dAppAddress         -> Portfolio(amt))
            )
        }
      }
      .flatMap(_.foldM(Map[Address, Portfolio]())(Diff.combine))
      .flatMap(Diff.combine(feePart, _))
      .bimap(GenericError(_), p => Diff(portfolios = p))

  def dataItemToEntry(item: DataOp): DataEntry[?] =
    item match {
      case DataItem.Bool(k, b) => BooleanDataEntry(k, b)
      case DataItem.Str(k, b)  => StringDataEntry(k, b)
      case DataItem.Lng(k, b)  => IntegerDataEntry(k, b)
      case DataItem.Bin(k, b)  => BinaryDataEntry(k, b)
      case DataItem.Delete(k)  => EmptyDataEntry(k)
    }

  private def checkSelfPayments(
      dAppAddress: Address,
      blockchain: Blockchain,
      tx: InvokeScriptLike,
      version: StdLibVersion,
      transfers: List[AssetTransfer]
  ): Either[String, Unit] =
    if (blockchain.disallowSelfPayment && version >= V4)
      if (tx.payments.nonEmpty && tx.sender.toAddress == dAppAddress)
        "DApp self-payment is forbidden since V4".asLeft[Unit]
      else if (transfers.exists(_.address.bytes == ByteStr(dAppAddress.bytes)))
        "DApp self-transfer is forbidden since V4".asLeft[Unit]
      else
        ().asRight[String]
    else
      ().asRight[String]

  private def checkOverflow(dataList: Iterable[Long]): Either[String, Unit] = {
    Try(dataList.foldLeft(0L)(Math.addExact))
      .fold(
        _ => "ScriptTransfer overflow".asLeft[Unit],
        _ => ().asRight[String]
      )
  }

  def checkAsset(blockchain: Blockchain, assetId: ByteStr): Either[String, Unit] =
    if (blockchain.isFeatureActivated(BlockchainFeatures.SynchronousCalls))
      if (assetId.size != AssetIdLength)
        Left(s"Transfer error: invalid asset ID '$assetId' length = ${assetId.size} bytes, must be $AssetIdLength")
      else if (blockchain.assetDescription(IssuedAsset(assetId)).isEmpty)
        Left(s"Transfer error: asset '$assetId' is not found on the blockchain")
      else
        Right(())
    else
      Right(())

  private def checkDataEntries(blockchain: Blockchain, tx: InvokeScriptLike, dataEntries: Seq[DataEntry[?]], stdLibVersion: StdLibVersion) =
    for {
      _ <- Either.cond(
        dataEntries.length <= ContractLimits.MaxWriteSetSize,
        (),
        s"WriteSet can't contain more than ${ContractLimits.MaxWriteSetSize} entries"
      )
      _ <- Either.cond(
        tx.enableEmptyKeys || dataEntries.forall(_.key.nonEmpty),
        (), {
          val versionInfo = tx.root match {
            case s: PBSince => s" in tx version >= ${s.protobufVersion}"
            case _          => ""
          }
          s"Empty keys aren't allowed$versionInfo"
        }
      )

      maxKeySize = ContractLimits.MaxKeySizeInBytesByVersion(stdLibVersion)
      _ <- dataEntries
        .collectFirst {
          Function.unlift { entry =>
            val length = entry.key.utf8Bytes.length
            if (length > maxKeySize)
              Some(s"Data entry key size = $length bytes must be less than $maxKeySize")
            else if (entry.key.isEmpty && stdLibVersion >= V4)
              Some(s"Data entry key should not be empty")
            else
              None
          }
        }
        .toLeft(())

      _ <- DataTxValidator.verifyInvokeWriteSet(blockchain, dataEntries)
    } yield ()

  private def checkLeaseCancels(leaseCancels: Seq[LeaseCancel]): Either[String, Unit] = {
    val duplicates = leaseCancels.diff(leaseCancels.distinct)
    Either.cond(
      duplicates.isEmpty,
      (),
      s"Duplicate LeaseCancel id(s): ${duplicates.distinct.map(_.id).mkString(", ")}"
    )
  }

  private def checkScriptActionsAmount(
      version: StdLibVersion,
      actions: List[CallableAction],
      transferList: List[AssetTransfer],
      leaseList: List[Lease],
      leaseCancelList: List[LeaseCancel],
      dataEntries: Seq[DataEntry[?]]
  ): Either[String, Unit] = {
    if (version >= V6) {
      val balanceChangeActionsAmount = transferList.length + leaseList.length + leaseCancelList.length
      val assetsActionsAmount        = actions.length - dataEntries.length - balanceChangeActionsAmount

      for {
        _ <- Either.cond(
          balanceChangeActionsAmount <= ContractLimits.MaxBalanceScriptActionsAmountV6,
          (),
          s"Too many ScriptTransfer, Lease, LeaseCancel actions: max: ${ContractLimits.MaxBalanceScriptActionsAmountV6}, actual: $balanceChangeActionsAmount"
        )
        _ <- Either.cond(
          assetsActionsAmount <= ContractLimits.MaxAssetScriptActionsAmountV6,
          (),
          s"Too many Issue, Reissue, Burn, SponsorFee actions: max: ${ContractLimits.MaxAssetScriptActionsAmountV6}, actual: $assetsActionsAmount"
        )
      } yield ()
    } else {
      val actionsAmount = actions.length - dataEntries.length

      Either.cond(
        actionsAmount <= ContractLimits.MaxCallableActionsAmountBeforeV6(version),
        (),
        s"Too many script actions: max: ${ContractLimits.MaxCallableActionsAmountBeforeV6(version)}, actual: $actionsAmount"
      )
    }
  }

  private def resolveAddress(recipient: Recipient.Address, blockchain: Blockchain): TracedResult[ValidationError, Address] =
    TracedResult {
      val address = Address.fromBytes(recipient.bytes.arr)
      if (blockchain.isFeatureActivated(BlockchainFeatures.RideV6))
        address.leftMap(e => FailedTransactionError.dAppExecution(e.reason, 0))
      else
        address
    }

  private def foldActions(
      sblockchain: Blockchain,
      blockTime: Long,
      tx: InvokeScriptLike,
      dAppAddress: Address,
      pk: PublicKey,
      enableExecutionLog: Boolean
  )(
      actions: List[CallableAction],
      paymentsDiff: Diff,
      remainingLimit: Int
  ): TracedResult[ValidationError, Diff] =
    actions.foldM(paymentsDiff) { (curDiff, action) =>
      val complexityLimit =
        if (remainingLimit < Int.MaxValue) remainingLimit - curDiff.scriptsComplexity.toInt
        else remainingLimit

      val blockchain   = CompositeBlockchain(sblockchain, curDiff)
      val actionSender = Recipient.Address(ByteStr(dAppAddress.bytes))

      def applyTransfer(transfer: AssetTransfer, pk: PublicKey): TracedResult[ValidationError, Diff] = {
        val AssetTransfer(addressRepr, recipient, amount, asset) = transfer

        for {
          address <- resolveAddress(addressRepr, blockchain)
          diff <- Asset.fromCompatId(asset) match {
            case Waves =>
              TracedResult(Diff.combine(Map(address -> Portfolio(amount)), Map(dAppAddress -> Portfolio(-amount))).map(p => Diff(portfolios = p)))
                .leftMap(GenericError(_))
            case a @ IssuedAsset(id) =>
              TracedResult(
                Diff
                  .combine(
                    Map(address     -> Portfolio(assets = VectorMap(a -> amount))),
                    Map(dAppAddress -> Portfolio(assets = VectorMap(a -> -amount)))
                  )
                  .bimap(GenericError(_), p => Diff(portfolios = p))
              ).flatMap(nextDiff =>
                blockchain
                  .assetScript(a)
                  .fold {
                    val r = checkAsset(blockchain, id)
                      .map(_ => nextDiff)
                      .leftMap(FailedTransactionError.dAppExecution(_, 0): ValidationError)
                    TracedResult(r)
                  } { case AssetScriptInfo(script, complexity) =>
                    val assetVerifierDiff =
                      if (blockchain.disallowSelfPayment) nextDiff
                      else
                        nextDiff.withPortfolios(
                          Map(
                            address     -> Portfolio(assets = VectorMap(a -> amount)),
                            dAppAddress -> Portfolio(assets = VectorMap(a -> -amount))
                          )
                        )
                    val pseudoTxRecipient =
                      if (blockchain.isFeatureActivated(BlockchainFeatures.SynchronousCalls))
                        recipient
                      else
                        Recipient.Address(addressRepr.bytes)
                    val pseudoTx = ScriptTransfer(
                      asset,
                      actionSender,
                      pk,
                      pseudoTxRecipient,
                      amount,
                      tx.timestamp,
                      tx.txId
                    )
                    val assetValidationDiff = for {
                      _ <- BalanceDiffValidation.cond(blockchain, _.isFeatureActivated(BlockchainFeatures.RideV6))(assetVerifierDiff)
                      assetValidationDiff <- validatePseudoTxWithSmartAssetScript(blockchain, tx)(
                        pseudoTx,
                        a.id,
                        assetVerifierDiff,
                        script,
                        complexity,
                        complexityLimit,
                        enableExecutionLog
                      )
                    } yield assetValidationDiff
                    val errorOpt = assetValidationDiff.fold(Some(_), _ => None)
                    TracedResult(
                      assetValidationDiff.map(d => nextDiff.withScriptsComplexity(d.scriptsComplexity)),
                      List(AssetVerifierTrace(id, errorOpt, AssetContext.Transfer))
                    )
                  }
              )
          }
        } yield diff
      }

      def applyDataItem(item: DataOp): TracedResult[FailedTransactionError, Diff] =
        TracedResult.wrapValue(Diff(accountData = Map(dAppAddress -> Map(item.key -> dataItemToEntry(item)))))

      def applyIssue(itx: InvokeScriptLike, pk: PublicKey, issue: Issue): TracedResult[ValidationError, Diff] = {
        val asset = IssuedAsset(issue.id)
        if (
          issue.name.getBytes("UTF-8").length < IssueTransaction.MinAssetNameLength ||
          issue.name.getBytes("UTF-8").length > IssueTransaction.MaxAssetNameLength
        ) {
          TracedResult(Left(FailedTransactionError.dAppExecution("Invalid asset name", 0L)), List())
        } else if (issue.description.length > IssueTransaction.MaxAssetDescriptionLength) {
          TracedResult(Left(FailedTransactionError.dAppExecution("Invalid asset description", 0L)), List())
        } else if (blockchain.assetDescription(IssuedAsset(issue.id)).isDefined || blockchain.resolveERC20Address(ERC20Address(asset)).isDefined) {
          val error = s"Asset ${issue.id} is already issued"
          if (blockchain.isFeatureActivated(RideV6) || blockchain.height < blockchain.settings.functionalitySettings.enforceTransferValidationAfter) {
            TracedResult(Left(FailedTransactionError.dAppExecution(error, 0L)), List())
          } else {
            TracedResult(Left(FailOrRejectError(error)))
          }
        } else {
          val staticInfo = AssetStaticInfo(asset.id, TransactionId @@ itx.txId, pk, issue.decimals, blockchain.isNFT(issue))
          val volumeInfo = AssetVolumeInfo(issue.isReissuable, BigInt(issue.quantity))
          val info       = AssetInfo(ByteString.copyFromUtf8(issue.name), ByteString.copyFromUtf8(issue.description), Height @@ blockchain.height)
          Right(
            Diff(
              portfolios = Map(pk.toAddress -> Portfolio(assets = VectorMap(asset -> issue.quantity))),
              issuedAssets = Map(asset -> NewAssetInfo(staticInfo, info, volumeInfo)),
              assetScripts = Map(asset -> None)
            )
          )
        }
      }

      def applyReissue(reissue: Reissue, pk: PublicKey): TracedResult[ValidationError, Diff] = {
        val reissueDiff =
          DiffsCommon.processReissue(blockchain, dAppAddress, blockTime, fee = 0, reissue).leftMap(FailedTransactionError.asFailedScriptError)
        val pseudoTx = ReissuePseudoTx(reissue, actionSender, pk, tx.txId, tx.timestamp)
        callAssetVerifierWithPseudoTx(reissueDiff, reissue.assetId, pseudoTx, AssetContext.Reissue)
      }

      def applyBurn(burn: Burn, pk: PublicKey): TracedResult[ValidationError, Diff] = {
        val burnDiff = DiffsCommon.processBurn(blockchain, dAppAddress, fee = 0, burn).leftMap(FailedTransactionError.asFailedScriptError)
        val pseudoTx = BurnPseudoTx(burn, actionSender, pk, tx.txId, tx.timestamp)
        callAssetVerifierWithPseudoTx(burnDiff, burn.assetId, pseudoTx, AssetContext.Burn)
      }

      def applySponsorFee(sponsorFee: SponsorFee, pk: PublicKey): TracedResult[ValidationError, Diff] =
        for {
          _ <- TracedResult(
            Either.cond(
              blockchain.assetDescription(IssuedAsset(sponsorFee.assetId)).exists(_.issuer == pk),
              (),
              FailedTransactionError.dAppExecution(s"SponsorFee assetId=${sponsorFee.assetId} was not issued from address of current dApp", 0L)
            )
          )
          _ <- TracedResult(
            SponsorFeeTxValidator.checkMinSponsoredAssetFee(sponsorFee.minSponsoredAssetFee).leftMap(FailedTransactionError.asFailedScriptError)
          )
          sponsorDiff = DiffsCommon
            .processSponsor(blockchain, dAppAddress, fee = 0, sponsorFee)
            .leftMap(FailedTransactionError.asFailedScriptError)
          pseudoTx = SponsorFeePseudoTx(sponsorFee, actionSender, pk, tx.txId, tx.timestamp)
          r <- callAssetVerifierWithPseudoTx(sponsorDiff, sponsorFee.assetId, pseudoTx, AssetContext.Sponsor)
        } yield r

      def applyLease(l: Lease): TracedResult[ValidationError, Diff] =
        for {
          _         <- TracedResult(LeaseTxValidator.validateAmount(l.amount))
          recipient <- TracedResult(AddressOrAlias.fromRide(l.recipient))
          leaseId = Lease.calculateId(l, tx.txId)
          diff <- DiffsCommon.processLease(blockchain, l.amount, pk, recipient, fee = 0, leaseId, tx.txId)
        } yield diff

      def applyLeaseCancel(l: LeaseCancel): TracedResult[ValidationError, Diff] =
        for {
          _    <- TracedResult(LeaseCancelTxValidator.checkLeaseId(l.id))
          diff <- DiffsCommon.processLeaseCancel(blockchain, pk, fee = 0, blockTime, l.id, tx.txId)
        } yield diff

      def callAssetVerifierWithPseudoTx(
          actionDiff: Either[FailedTransactionError, Diff],
          assetId: ByteStr,
          pseudoTx: PseudoTx,
          assetType: AssetContext
      ): TracedResult[ValidationError, Diff] =
        blockchain.assetScript(IssuedAsset(assetId)).fold(TracedResult(actionDiff)) { case AssetScriptInfo(script, complexity) =>
          val assetValidationDiff =
            for {
              result <- actionDiff
              validatedResult <- validatePseudoTxWithSmartAssetScript(blockchain, tx)(
                pseudoTx,
                assetId,
                result,
                script,
                complexity,
                complexityLimit,
                enableExecutionLog
              )
            } yield validatedResult
          val errorOpt = assetValidationDiff.fold(Some(_), _ => None)
          TracedResult(
            assetValidationDiff,
            List(AssetVerifierTrace(assetId, errorOpt, assetType))
          )
        }

      val nextDiff = action match {
        case t: AssetTransfer =>
          applyTransfer(
            t,
            if (blockchain.isFeatureActivated(BlockV5)) {
              pk
            } else {
              PublicKey(new Array[Byte](32))
            }
          )
        case d: DataOp       => applyDataItem(d)
        case i: Issue        => applyIssue(tx, pk, i)
        case r: Reissue      => applyReissue(r, pk)
        case b: Burn         => applyBurn(b, pk)
        case sf: SponsorFee  => applySponsorFee(sf, pk)
        case l: Lease        => applyLease(l).leftMap(FailedTransactionError.asFailedScriptError)
        case lc: LeaseCancel => applyLeaseCancel(lc).leftMap(FailedTransactionError.asFailedScriptError)
      }
      nextDiff
        .flatMap(baseDiff =>
          TracedResult(
            BalanceDiffValidation
              .cond(blockchain, _.isFeatureActivated(BlockchainFeatures.RideV6))(baseDiff)
              .leftMap(FailedTransactionError.asFailedScriptError(_).addComplexity(baseDiff.scriptsComplexity))
          )
        )
        .leftMap {
          case f: FailedTransactionError => f.addComplexity(curDiff.scriptsComplexity)
          case e                         => e
        }
        .flatMap(d => TracedResult(curDiff.combineF(d)).leftMap(GenericError(_)))
    }

  private def validatePseudoTxWithSmartAssetScript(blockchain: Blockchain, tx: InvokeScriptLike)(
      pseudoTx: PseudoTx,
      assetId: ByteStr,
      nextDiff: Diff,
      script: Script,
      estimatedComplexity: Long,
      complexityLimit: Int,
      enableExecutionLog: Boolean
  ): Either[FailedTransactionError, Diff] =
    Try {
      val (log, evaluatedComplexity, result) = ScriptRunner(
        Coproduct[TxOrd](pseudoTx),
        blockchain,
        script,
        isAssetScript = true,
        scriptContainerAddress =
          if (blockchain.passCorrectAssetId) Coproduct[Environment.Tthis](Environment.AssetId(assetId.arr))
          else Coproduct[Environment.Tthis](Environment.AssetId(tx.dApp.bytes)),
        enableExecutionLog = enableExecutionLog,
        complexityLimit
      )
      val complexity = if (blockchain.storeEvaluatedComplexity) evaluatedComplexity else estimatedComplexity
      result match {
        case Left(error)  => Left(FailedTransactionError.assetExecutionInAction(error.message, complexity, log, assetId))
        case Right(FALSE) => Left(FailedTransactionError.notAllowedByAssetInAction(complexity, log, assetId))
        case Right(TRUE)  => Right(nextDiff.withScriptsComplexity(nextDiff.scriptsComplexity + complexity))
        case Right(x) =>
          Left(FailedTransactionError.assetExecutionInAction(s"Script returned not a boolean result, but $x", complexity, log, assetId))
      }
    } match {
      case Failure(e) =>
        Left(
          FailedTransactionError
            .assetExecutionInAction(s"Uncaught execution error: ${Throwables.getStackTraceAsString(e)}", estimatedComplexity, List.empty, assetId)
        )
      case Success(s) => s
    }

  def checkCallResultLimits(
      version: StdLibVersion,
      blockchain: Blockchain,
      usedComplexity: Long,
      log: Log[Id],
      actionsCount: Int,
      balanceActionsCount: Int,
      assetActionsCount: Int,
      dataCount: Int,
      dataSize: Int,
      availableActions: Int,
      availableBalanceActions: Int,
      availableAssetActions: Int,
      availableData: Int,
      availableDataSize: Int
  ): TracedResult[ValidationError, Unit] = {
    def error(message: String) = TracedResult(Left(FailedTransactionError.dAppExecution(message, usedComplexity, log)))

    if (dataCount > availableData)
      error("Stored data count limit is exceeded")
    else if (dataSize > availableDataSize) {
      val limit   = ContractLimits.MaxTotalWriteSetSizeInBytes
      val actual  = limit + dataSize - availableDataSize
      val message = s"Storing data size should not exceed $limit, actual: $actual bytes"
      if (blockchain.isFeatureActivated(RideV6)) {
        error(message)
      } else if (
        blockchain.isFeatureActivated(
          SynchronousCalls
        ) && blockchain.height >= blockchain.settings.functionalitySettings.enforceTransferValidationAfter
      ) {
        TracedResult(Left(FailOrRejectError(message)))
      } else
        TracedResult(Right(()))
    } else if (version >= V6 && balanceActionsCount > availableBalanceActions) {
      error("ScriptTransfer, Lease, LeaseCancel actions count limit is exceeded")
    } else if (version >= V6 && assetActionsCount > availableAssetActions) {
      error("Issue, Reissue, Burn, SponsorFee actions count limit is exceeded")
    } else if (version < V6 && actionsCount > availableActions)
      error("Actions count limit is exceeded")
    else
      TracedResult(Right(()))
  }

  def checkScriptResultFields(blockchain: Blockchain, r: ScriptResult): Either[ValidationError, ScriptResult] =
    r match {
      case rv4: ScriptResultV4 =>
        rv4.actions
          .collectFirstSome {
            case Reissue(_, _, quantity) if quantity < 0   => Some(s"Negative reissue quantity = $quantity")
            case Burn(_, quantity) if quantity < 0         => Some(s"Negative burn quantity = $quantity")
            case t: AssetTransfer if t.amount < 0          => Some(s"Negative transfer amount = ${t.amount}")
            case l: Lease if l.amount < 0                  => Some(s"Negative lease amount = ${l.amount}")
            case SponsorFee(_, Some(amount)) if amount < 0 => Some(s"Negative sponsor amount = $amount")
            case i: Issue =>
              val length = i.name.getBytes("UTF-8").length
              if (length < IssueTransaction.MinAssetNameLength || length > IssueTransaction.MaxAssetNameLength)
                Some("Invalid asset name")
              else if (i.description.length > IssueTransaction.MaxAssetDescriptionLength)
                Some("Invalid asset description")
              else
                None
            case _ =>
              None
          }
          .collect {
            case e if blockchain.isFeatureActivated(BlockchainFeatures.RideV6)                                      => GenericError(e)
            case e if blockchain.height >= blockchain.settings.functionalitySettings.enforceTransferValidationAfter => FailOrRejectError(e)
          }
          .toLeft(r)
      case _ => Right(r)
    }
}<|MERGE_RESOLUTION|>--- conflicted
+++ resolved
@@ -200,28 +200,10 @@
         } else {
           TracedResult.wrapValue(Diff(portfolios = txFeeDiff(blockchain, tx.root).explicitGet()._2))
         }
-<<<<<<< HEAD
-
-      resultTransfers <- transferList.traverse { transfer =>
-        resolveAddress(transfer.address, blockchain)
-          .map(InvokeScriptResult.Payment(_, Asset.fromCompatId(transfer.assetId), transfer.amount))
-          .leftMap {
-            case f: FailedTransactionError => f.addComplexity(storingComplexity).withLog(log)
-            case e                         => e
-          }
-      }
-
-      compositeDiff <- foldActions(blockchain, blockTime, tx, dAppAddress, dAppPublicKey, enableExecutionLog)(
-        actions,
-        paymentsAndFeeDiff,
-        complexityLimit
-      )
-=======
       complexityLimit =
         if (limitedExecution) ContractLimits.FailFreeInvokeComplexity - storingComplexity
         else Int.MaxValue
-      compositeDiff <- foldActions(blockchain, blockTime, tx, dAppAddress, dAppPublicKey)(actions.list, paymentsAndFeeDiff, complexityLimit)
->>>>>>> 78e37d99
+      compositeDiff <- foldActions(blockchain, blockTime, tx, dAppAddress, dAppPublicKey, enableExecutionLog)(actions.list, paymentsAndFeeDiff, complexityLimit)
         .leftMap {
           case failed: FailedTransactionError => failed.addComplexity(storingComplexity).withLog(log)
           case other                          => other
