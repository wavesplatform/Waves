package com.wavesplatform.state.diffs.invoke

import cats.instances.map._
import cats.syntax.either._
import cats.Id
import cats.syntax.semigroup._
import com.google.common.base.Throwables
import com.google.protobuf.ByteString
import com.wavesplatform.account.{Address, AddressOrAlias, PublicKey}
import com.wavesplatform.common.state.ByteStr
import com.wavesplatform.common.utils.EitherExt2
import com.wavesplatform.features.BlockchainFeatures
import com.wavesplatform.features.BlockchainFeatures.{BlockV5, SynchronousCalls}
import com.wavesplatform.features.EstimatorProvider._
import com.wavesplatform.features.InvokeScriptSelfPaymentPolicyProvider._
import com.wavesplatform.features.ScriptTransferValidationProvider._
import com.wavesplatform.lang._
import com.wavesplatform.lang.directives.values._
import com.wavesplatform.lang.script.Script
import com.wavesplatform.lang.v1.ContractLimits
import com.wavesplatform.lang.v1.compiler.Terms.{FUNCTION_CALL, _}
import com.wavesplatform.lang.v1.evaluator.Log
import com.wavesplatform.lang.v1.traits.Environment
import com.wavesplatform.lang.v1.traits.domain.Tx.{BurnPseudoTx, ReissuePseudoTx, ScriptTransfer, SponsorFeePseudoTx}
import com.wavesplatform.lang.v1.traits.domain._
import com.wavesplatform.state._
import com.wavesplatform.state.diffs.DiffsCommon
import com.wavesplatform.state.diffs.FeeValidation._
import com.wavesplatform.state.reader.CompositeBlockchain
import com.wavesplatform.transaction.Asset.{IssuedAsset, Waves}
import com.wavesplatform.transaction.TxValidationError._
import com.wavesplatform.transaction.assets.IssueTransaction
import com.wavesplatform.transaction.smart._
import com.wavesplatform.transaction.smart.script.ScriptRunner
import com.wavesplatform.transaction.smart.script.ScriptRunner.TxOrd
import com.wavesplatform.transaction.smart.script.trace.AssetVerifierTrace.AssetContext
import com.wavesplatform.transaction.smart.script.trace.TracedResult.Attribute
import com.wavesplatform.transaction.smart.script.trace.{AssetVerifierTrace, TracedResult}
import com.wavesplatform.transaction.validation.impl.{LeaseCancelTxValidator, LeaseTxValidator, SponsorFeeTxValidator}
<<<<<<< HEAD
import com.wavesplatform.transaction.{Asset, AssetIdLength, TransactionType}
=======
import com.wavesplatform.transaction.{Asset, AssetIdLength, LegacyPBSwitch}
>>>>>>> bfd8218a
import com.wavesplatform.utils._
import shapeless.Coproduct

import scala.util.{Failure, Right, Success, Try}

object InvokeDiffsCommon {
<<<<<<< HEAD
  def txFeeDiff(blockchain: Blockchain, tx: InvokeScriptTransactionLike): Either[GenericError, (Long, Map[Address, Portfolio])] = {
=======
  def txFeeDiff(blockchain: Blockchain, tx: InvokeTransaction): Either[GenericError, (Long, Map[Address, Portfolio])] = {
>>>>>>> bfd8218a
    val attachedFee = tx.fee
    tx.feeAssetId match {
      case Waves => Right((attachedFee, Map(tx.sender.toAddress -> Portfolio(-attachedFee))))
      case asset @ IssuedAsset(_) =>
        for {
          assetInfo <- blockchain
            .assetDescription(asset)
            .toRight(GenericError(s"Asset $asset does not exist, cannot be used to pay fees"))
          feeInWaves <- Either.cond(
            assetInfo.sponsorship > 0,
            Sponsorship.toWaves(attachedFee, assetInfo.sponsorship),
            GenericError(s"Asset $asset is not sponsored, cannot be used to pay fees")
          )
        } yield {
          val portfolioDiff =
            Map[Address, Portfolio](tx.sender.toAddress          -> Portfolio(assets = Map(asset              -> -attachedFee))) |+|
              Map[Address, Portfolio](assetInfo.issuer.toAddress -> Portfolio(-feeInWaves, assets = Map(asset -> attachedFee)))
          (feeInWaves, portfolioDiff)
        }
    }
  }

<<<<<<< HEAD
  def calculateMinFee(blockchain: Blockchain, issueList: List[Issue], additionalScriptsInvoked: Int, stepsNumber: Long): Long = {
    val dAppFee    = FeeConstants(TransactionType.InvokeScript) * FeeUnit * stepsNumber
    val issuesFee  = issueList.count(!blockchain.isNFT(_)) * FeeConstants(TransactionType.Issue) * FeeUnit
=======
  private def calculateMinFee(
      tx: InvokeTransaction,
      blockchain: Blockchain,
      issueList: List[Issue],
      additionalScriptsInvoked: Int,
      stepsNumber: Long
  ): Long = {
    val dAppFee    = FeeConstants(tx.typeId) * FeeUnit * stepsNumber
    val issuesFee  = issueList.count(!blockchain.isNFT(_)) * FeeConstants(IssueTransaction.typeId) * FeeUnit
>>>>>>> bfd8218a
    val actionsFee = additionalScriptsInvoked * ScriptExtraFee
    dAppFee + issuesFee + actionsFee
  }

  private[invoke] def calcAndCheckFee[E <: ValidationError](
      makeError: (String, Long) => E,
<<<<<<< HEAD
      tx: InvokeScriptTransactionLike,
=======
      tx: InvokeTransaction,
>>>>>>> bfd8218a
      blockchain: Blockchain,
      stepLimit: Long,
      invocationComplexity: Long,
      issueList: List[Issue],
      additionalScriptsInvoked: Int
  ): TracedResult[ValidationError, (Long, Map[Address, Portfolio])] = {
    val stepsNumber =
      if (invocationComplexity % stepLimit == 0)
        invocationComplexity / stepLimit
      else
        invocationComplexity / stepLimit + 1

    val minFee = calculateMinFee(tx, blockchain, issueList, additionalScriptsInvoked, stepsNumber)

    val resultE = for {
      (attachedFeeInWaves, portfolioDiff) <- txFeeDiff(blockchain, tx)
      _ <- {
        lazy val errorMessage = {
          val stepsInfo =
            if (stepsNumber > 1)
              s" with $stepsNumber invocation steps"
            else
              ""

          val totalScriptsInvokedInfo =
            if (additionalScriptsInvoked > 0)
              s" with $additionalScriptsInvoked total scripts invoked"
            else
              ""

          val issuesInfo =
            if (issueList.nonEmpty)
              s" with ${issueList.length} assets issued"
            else
              ""

<<<<<<< HEAD
          val assetName = tx.feeAssetId.fold("WAVES")(_.id.toString)
          s"Fee in $assetName for ${TransactionType.InvokeScript.transactionName} (${tx.fee} in $assetName)" +
=======
          val assetName = tx.assetFee._1.fold("WAVES")(_.id.toString)
          val txName    = Constants.TransactionNames(tx.typeId)

          s"Fee in $assetName for $txName (${tx.assetFee._2} in $assetName)" +
>>>>>>> bfd8218a
            s"$stepsInfo$totalScriptsInvokedInfo$issuesInfo " +
            s"does not exceed minimal value of $minFee WAVES."
        }

        Either.cond(
          attachedFeeInWaves >= minFee,
          (),
          makeError(errorMessage, invocationComplexity)
        )
      }
    } yield (attachedFeeInWaves, portfolioDiff)
    TracedResult(resultE).withAttributes(Attribute.MinFee -> minFee)
  }

  def getInvocationComplexity(
      blockchain: Blockchain,
      call: FUNCTION_CALL,
      callableComplexities: Map[Int, Map[String, Long]],
      dAppAddress: Address
  ): Either[ValidationError, Long] = {
    for {
      complexitiesByCallable <- callableComplexities.get(blockchain.estimator.version).toRight {
        GenericError(s"Cannot find complexity storage, address = $dAppAddress, estimator version = ${blockchain.estimator.version}")
      }
      complexity <- complexitiesByCallable.get(call.function.funcName).toRight {
        GenericError(s"Cannot find callable function `${call.function.funcName}`, address = $dAppAddress`")
      }
    } yield complexity
  }

  def processActions(
      actions: List[CallableAction],
      version: StdLibVersion,
      dAppAddress: Address,
      dAppPublicKey: PublicKey,
      storingComplexity: Int,
      tx: InvokeScriptLike,
      blockchain: Blockchain,
      blockTime: Long,
      isSyncCall: Boolean,
      limitedExecution: Boolean,
      totalComplexityLimit: Int,
      otherIssues: Seq[Issue]
  ): TracedResult[ValidationError, Diff] = {
    val complexityLimit =
      if (limitedExecution) ContractLimits.FailFreeInvokeComplexity - storingComplexity
      else Int.MaxValue

    val actionsByType   = actions.groupBy(a => if (classOf[DataOp].isAssignableFrom(a.getClass)) classOf[DataOp] else a.getClass).withDefaultValue(Nil)
    val transferList    = actionsByType(classOf[AssetTransfer]).asInstanceOf[List[AssetTransfer]]
    val issueList       = actionsByType(classOf[Issue]).asInstanceOf[List[Issue]]
    val reissueList     = actionsByType(classOf[Reissue]).asInstanceOf[List[Reissue]]
    val burnList        = actionsByType(classOf[Burn]).asInstanceOf[List[Burn]]
    val sponsorFeeList  = actionsByType(classOf[SponsorFee]).asInstanceOf[List[SponsorFee]]
    val leaseList       = actionsByType(classOf[Lease]).asInstanceOf[List[Lease]]
    val leaseCancelList = actionsByType(classOf[LeaseCancel]).asInstanceOf[List[LeaseCancel]]
    val dataEntries     = actionsByType(classOf[DataOp]).asInstanceOf[List[DataOp]].map(dataItemToEntry)

    for {
      _ <- TracedResult(checkDataEntries(tx, dataEntries, version)).leftMap(FailedTransactionError.dAppExecution(_, storingComplexity))
      _ <- TracedResult(checkLeaseCancels(leaseCancelList)).leftMap(FailedTransactionError.dAppExecution(_, storingComplexity))
      _ <- TracedResult(
        Either.cond(
          actions.length - dataEntries.length <= ContractLimits.MaxCallableActionsAmount(version),
          (),
          FailedTransactionError.dAppExecution(
            s"Too many script actions: max: ${ContractLimits.MaxCallableActionsAmount(version)}, actual: ${actions.length}",
            storingComplexity
          )
        )
      )

      _ <- TracedResult(checkSelfPayments(dAppAddress, blockchain, tx, version, transferList))
        .leftMap(FailedTransactionError.dAppExecution(_, storingComplexity))
      _ <- TracedResult(
        Either.cond(transferList.map(_.amount).forall(_ >= 0), (), FailedTransactionError.dAppExecution("Negative amount", storingComplexity))
      )
      _ <- TracedResult(checkOverflow(transferList.map(_.amount))).leftMap(FailedTransactionError.dAppExecution(_, storingComplexity))

      actionAssets = transferList.flatMap(_.assetId).map(IssuedAsset) ++
        reissueList.map(r => IssuedAsset(r.assetId)) ++
        burnList.map(b => IssuedAsset(b.assetId)) ++
        sponsorFeeList.map(sf => IssuedAsset(sf.assetId))

      actionComplexities     = actionAssets.flatMap(blockchain.assetScript(_).map(_.complexity))
      verifierCount          = if (blockchain.hasPaidVerifier(tx.sender.toAddress)) 1 else 0
      additionalScriptsCount = actionComplexities.size + verifierCount + tx.paymentAssets.count(blockchain.hasAssetScript)

      feeDiff <- if (isSyncCall)
        TracedResult.wrapValue(Map[Address, Portfolio]())
      else {
        val feeActionsCount = if (blockchain.isFeatureActivated(SynchronousCalls)) verifierCount else additionalScriptsCount
        val stepLimit       = ContractLimits.MaxComplexityByVersion(version)

        calcAndCheckFee(
          FailedTransactionError.feeForActions,
          tx.root,
          blockchain,
          stepLimit,
          storingComplexity.min(stepLimit), // complexity increased by sync calls should not require fee for additional steps
          issueList ++ otherIssues,
          feeActionsCount
        ).map(_._2)

      }

      _ <- TracedResult(
        Either.cond(
          actionComplexities.sum + storingComplexity <= totalComplexityLimit || limitedExecution, // limited execution has own restriction "complexityLimit"
          (),
          FailedTransactionError.feeForActions(s"Invoke complexity limit = $totalComplexityLimit is exceeded", storingComplexity)
        )
      )

      paymentsAndFeeDiff = if (isSyncCall) {
        Diff.empty
      } else if (version < V5) {
        paymentsPart(tx, dAppAddress, feeDiff)
      } else {
        Diff(portfolios = txFeeDiff(blockchain, tx.root).explicitGet()._2)
      }

      compositeDiff <- foldActions(blockchain, blockTime, tx, dAppAddress, dAppPublicKey)(actions, paymentsAndFeeDiff, complexityLimit)
        .leftMap(_.addComplexity(storingComplexity))

      isr = InvokeScriptResult(
        dataEntries,
        transferList.map { tr =>
          InvokeScriptResult.Payment(
            Address.fromBytes(tr.address.bytes.arr).explicitGet(),
            Asset.fromCompatId(tr.assetId),
            tr.amount
          )
        },
        issueList,
        reissueList,
        burnList,
        sponsorFeeList,
        leaseList.map {
          case l @ Lease(recipient, amount, nonce) =>
            val id = Lease.calculateId(l, tx.txId)
            InvokeScriptResult.Lease(AddressOrAlias.fromRide(recipient).explicitGet(), amount, nonce, id)
        },
        leaseCancelList
      )

      resultDiff = compositeDiff.copy(
        scriptsRun = if (isSyncCall) 0 else additionalScriptsCount + 1,
        scriptResults = Map(tx.txId -> isr),
        scriptsComplexity = storingComplexity + compositeDiff.scriptsComplexity
      )
    } yield resultDiff
  }

  def paymentsPart(tx: InvokeScriptLike, dAppAddress: Address, feePart: Map[Address, Portfolio]): Diff =
    Diff(
      portfolios = feePart |+| tx.payments
        .map {
          case InvokeScriptTransaction.Payment(amt, assetId) =>
            assetId match {
              case asset @ IssuedAsset(_) =>
                Map(tx.sender.toAddress -> Portfolio(assets = Map(asset -> -amt))) |+|
                  Map(dAppAddress       -> Portfolio(assets = Map(asset -> amt)))
              case Waves =>
                Map(tx.sender.toAddress -> Portfolio(-amt)) |+|
                  Map(dAppAddress       -> Portfolio(amt))
            }
        }
        .foldLeft(Map[Address, Portfolio]())(_ |+| _)
    )

  def dataItemToEntry(item: DataOp): DataEntry[_] =
    item match {
      case DataItem.Bool(k, b) => BooleanDataEntry(k, b)
      case DataItem.Str(k, b)  => StringDataEntry(k, b)
      case DataItem.Lng(k, b)  => IntegerDataEntry(k, b)
      case DataItem.Bin(k, b)  => BinaryDataEntry(k, b)
      case DataItem.Delete(k)  => EmptyDataEntry(k)
    }

  private def checkSelfPayments(
      dAppAddress: Address,
      blockchain: Blockchain,
      tx: InvokeScriptLike,
      version: StdLibVersion,
      transfers: List[AssetTransfer]
  ): Either[String, Unit] =
    if (blockchain.disallowSelfPayment && version >= V4)
      if (tx.payments.nonEmpty && tx.sender.toAddress == dAppAddress)
        "DApp self-payment is forbidden since V4".asLeft[Unit]
      else if (transfers.exists(_.address.bytes == ByteStr(dAppAddress.bytes)))
        "DApp self-transfer is forbidden since V4".asLeft[Unit]
      else
        ().asRight[String]
    else
      ().asRight[String]

  private def checkOverflow(dataList: Iterable[Long]): Either[String, Unit] = {
    Try(dataList.foldLeft(0L)(Math.addExact))
      .fold(
        _ => "Attempt to transfer unavailable funds in contract payment".asLeft[Unit],
        _ => ().asRight[String]
      )
  }

  def checkAsset(blockchain: Blockchain, assetId: ByteStr): Either[String, Unit] =
    if (blockchain.isFeatureActivated(BlockchainFeatures.SynchronousCalls))
      if (assetId.size != AssetIdLength)
        Left(s"Transfer error: invalid asset ID '$assetId' length = ${assetId.size} bytes, must be $AssetIdLength")
      else if (blockchain.assetDescription(IssuedAsset(assetId)).isEmpty)
        Left(s"Transfer error: asset '$assetId' is not found on the blockchain")
      else
        Right(())
    else
      Right(())

  private[this] def checkDataEntries(
      tx: InvokeScriptLike,
      dataEntries: Seq[DataEntry[_]],
      stdLibVersion: StdLibVersion
  ): Either[String, Unit] =
    for {
      _ <- Either.cond(
        dataEntries.length <= ContractLimits.MaxWriteSetSize(stdLibVersion),
        (),
        s"WriteSet can't contain more than ${ContractLimits.MaxWriteSetSize(stdLibVersion)} entries"
      )
      _ <- Either.cond(
<<<<<<< HEAD
        tx.enableEmptyKeys || dataEntries.forall(_.key.nonEmpty),
        (),
        s"Empty keys aren't allowed in tx version >= 2"
=======
        !tx.enableEmptyKeys || dataEntries.forall(_.key.nonEmpty),
        (), {
          val versionInfo = tx.root.get match {
            case s: LegacyPBSwitch => s" in tx version >= ${s.protobufVersion}"
            case _                 => ""
          }
          s"Empty keys aren't allowed$versionInfo"
        }
>>>>>>> bfd8218a
      )

      maxKeySize = ContractLimits.MaxKeySizeInBytesByVersion(stdLibVersion)
      _ <- dataEntries
        .collectFirst {
          Function.unlift { entry =>
            val length = entry.key.utf8Bytes.length
            if (length > maxKeySize)
              Some(s"Data entry key size = $length bytes must be less than $maxKeySize")
            else if (entry.key.isEmpty && stdLibVersion >= V4)
              Some(s"Data entry key should not be empty")
            else
              None
          }
        }
        .toLeft(())

      totalDataBytes = dataEntries.map(_.toBytes.length).sum
      _ <- Either.cond(
        totalDataBytes <= ContractLimits.MaxWriteSetSizeInBytes,
        (),
        s"WriteSet size can't exceed ${ContractLimits.MaxWriteSetSizeInBytes} bytes, actual: $totalDataBytes bytes"
      )
    } yield ()

  private def checkLeaseCancels(leaseCancels: Seq[LeaseCancel]): Either[String, Unit] = {
    val duplicates = leaseCancels.diff(leaseCancels.distinct)
    Either.cond(
      duplicates.isEmpty,
      (),
      s"Duplicate LeaseCancel id(s): ${duplicates.distinct.map(_.id).mkString(", ")}"
    )
  }

  private def foldActions(
      sblockchain: Blockchain,
      blockTime: Long,
      tx: InvokeScriptLike,
      dAppAddress: Address,
      pk: PublicKey
  )(
      actions: List[CallableAction],
      paymentsDiff: Diff,
      remainingLimit: Int
  ): TracedResult[FailedTransactionError, Diff] =
    actions.foldLeft(TracedResult(paymentsDiff.asRight[FailedTransactionError])) { (diffAcc, action) =>
      diffAcc match {
        case TracedResult(Right(curDiff), _, _) =>
          val complexityLimit =
            if (remainingLimit < Int.MaxValue) remainingLimit - curDiff.scriptsComplexity.toInt
            else remainingLimit

          val blockchain   = CompositeBlockchain(sblockchain, curDiff)
<<<<<<< HEAD
          val actionSender = Recipient.Address(ByteStr(tx.dApp.bytes)) // XXX Is it correct for aliases&
=======
          val actionSender = Recipient.Address(ByteStr(dAppAddress.bytes))
>>>>>>> bfd8218a

          def applyTransfer(transfer: AssetTransfer, pk: PublicKey): TracedResult[FailedTransactionError, Diff] = {
            val AssetTransfer(addressRepr, recipient, amount, asset) = transfer
            val address                                              = Address.fromBytes(addressRepr.bytes.arr).explicitGet()
            Asset.fromCompatId(asset) match {
              case Waves =>
                TracedResult.wrapValue(
                  Diff(portfolios = Map[Address, Portfolio](address -> Portfolio(amount)) |+| Map(dAppAddress -> Portfolio(-amount)))
                )
              case a @ IssuedAsset(id) =>
                val nextDiff = Diff(
                  portfolios = Map[Address, Portfolio](address -> Portfolio(assets = Map(a -> amount))) |+| Map(
                    dAppAddress                                -> Portfolio(assets = Map(a -> -amount))
                  )
                )
                blockchain
                  .assetScript(a)
                  .fold {
                    val r = checkAsset(blockchain, id)
                      .map(_ => nextDiff)
                      .leftMap(FailedTransactionError.dAppExecution(_, 0))
                    TracedResult(r)
                  } {
                    case AssetScriptInfo(script, complexity) =>
                      val assetVerifierDiff =
                        if (blockchain.disallowSelfPayment) nextDiff
                        else
                          nextDiff.copy(
                            portfolios = Map(
                              address     -> Portfolio(assets = Map(a -> amount)),
                              dAppAddress -> Portfolio(assets = Map(a -> -amount))
                            )
                          )
                      val pseudoTxRecipient =
                        if (blockchain.isFeatureActivated(BlockchainFeatures.SynchronousCalls))
                          recipient
                        else
                          Recipient.Address(addressRepr.bytes)
                      val pseudoTx = ScriptTransfer(
                        asset,
                        actionSender,
                        pk,
                        pseudoTxRecipient,
                        amount,
                        tx.timestamp,
                        tx.txId
                      )
                      val assetValidationDiff =
                        validatePseudoTxWithSmartAssetScript(blockchain, tx)(pseudoTx, a.id, assetVerifierDiff, script, complexity, complexityLimit)
                      val errorOpt = assetValidationDiff.fold(Some(_), _ => None)
                      TracedResult(
                        assetValidationDiff.map(d => nextDiff.copy(scriptsComplexity = d.scriptsComplexity)),
                        List(AssetVerifierTrace(id, errorOpt, AssetContext.Transfer))
                      )
                  }
            }
          }

          def applyDataItem(item: DataOp): TracedResult[FailedTransactionError, Diff] =
            TracedResult.wrapValue(Diff(accountData = Map(dAppAddress -> AccountDataInfo(Map(item.key -> dataItemToEntry(item))))))

          def applyIssue(itx: InvokeScriptLike, pk: PublicKey, issue: Issue): TracedResult[FailedTransactionError, Diff] = {
            if (issue.name
                  .getBytes("UTF-8")
                  .length < IssueTransaction.MinAssetNameLength || issue.name.getBytes("UTF-8").length > IssueTransaction.MaxAssetNameLength) {
              TracedResult(Left(FailedTransactionError.dAppExecution("Invalid asset name", 0L)), List())
            } else if (issue.description.length > IssueTransaction.MaxAssetDescriptionLength) {
              TracedResult(Left(FailedTransactionError.dAppExecution("Invalid asset description", 0L)), List())
            } else if (blockchain.assetDescription(IssuedAsset(issue.id)).isDefined) {
              TracedResult(Left(FailedTransactionError.dAppExecution(s"Asset ${issue.id} is already issued", 0L)), List())
            } else {
              val staticInfo = AssetStaticInfo(TransactionId @@ itx.txId, pk, issue.decimals, blockchain.isNFT(issue))
              val volumeInfo = AssetVolumeInfo(issue.isReissuable, BigInt(issue.quantity))
              val info       = AssetInfo(ByteString.copyFromUtf8(issue.name), ByteString.copyFromUtf8(issue.description), Height @@ blockchain.height)

              val asset = IssuedAsset(issue.id)

              DiffsCommon
                .countVerifierComplexity(None /*issue.compiledScript*/, blockchain, isAsset = true)
                .map { script =>
                  Diff(
                    portfolios = Map(pk.toAddress -> Portfolio(assets = Map(asset -> issue.quantity))),
                    issuedAssets = Map(asset      -> NewAssetInfo(staticInfo, info, volumeInfo)),
                    assetScripts = Map(asset      -> script.map(script => AssetScriptInfo(script._1, script._2)))
                  )
                }
                .leftMap(FailedTransactionError.asFailedScriptError)
            }
          }

          def applyReissue(reissue: Reissue, pk: PublicKey): TracedResult[FailedTransactionError, Diff] = {
            val reissueDiff =
              DiffsCommon.processReissue(blockchain, dAppAddress, blockTime, fee = 0, reissue).leftMap(FailedTransactionError.asFailedScriptError)
            val pseudoTx = ReissuePseudoTx(reissue, actionSender, pk, tx.txId, tx.timestamp)
            callAssetVerifierWithPseudoTx(reissueDiff, reissue.assetId, pseudoTx, AssetContext.Reissue)
          }

          def applyBurn(burn: Burn, pk: PublicKey): TracedResult[FailedTransactionError, Diff] = {
            val burnDiff = DiffsCommon.processBurn(blockchain, dAppAddress, fee = 0, burn).leftMap(FailedTransactionError.asFailedScriptError)
            val pseudoTx = BurnPseudoTx(burn, actionSender, pk, tx.txId, tx.timestamp)
            callAssetVerifierWithPseudoTx(burnDiff, burn.assetId, pseudoTx, AssetContext.Burn)
          }

          def applySponsorFee(sponsorFee: SponsorFee, pk: PublicKey): TracedResult[FailedTransactionError, Diff] =
            for {
              _ <- TracedResult(
                Either.cond(
                  blockchain.assetDescription(IssuedAsset(sponsorFee.assetId)).exists(_.issuer == pk),
                  (),
                  FailedTransactionError.dAppExecution(s"SponsorFee assetId=${sponsorFee.assetId} was not issued from address of current dApp", 0L)
                )
              )
              _ <- TracedResult(
                SponsorFeeTxValidator.checkMinSponsoredAssetFee(sponsorFee.minSponsoredAssetFee).leftMap(FailedTransactionError.asFailedScriptError)
              )
              sponsorDiff = DiffsCommon
                .processSponsor(blockchain, dAppAddress, fee = 0, sponsorFee)
                .leftMap(FailedTransactionError.asFailedScriptError)
              pseudoTx = SponsorFeePseudoTx(sponsorFee, actionSender, pk, tx.txId, tx.timestamp)
              r <- callAssetVerifierWithPseudoTx(sponsorDiff, sponsorFee.assetId, pseudoTx, AssetContext.Sponsor)
            } yield r

          def applyLease(l: Lease): TracedResult[ValidationError, Diff] =
            for {
              _         <- TracedResult(LeaseTxValidator.validateAmount(l.amount))
              recipient <- TracedResult(AddressOrAlias.fromRide(l.recipient))
              leaseId = Lease.calculateId(l, tx.txId)
              diff <- DiffsCommon.processLease(blockchain, l.amount, pk, recipient, fee = 0, leaseId, tx.txId)
            } yield diff

          def applyLeaseCancel(l: LeaseCancel): TracedResult[ValidationError, Diff] =
            for {
              _    <- TracedResult(LeaseCancelTxValidator.checkLeaseId(l.id))
              diff <- DiffsCommon.processLeaseCancel(blockchain, pk, fee = 0, blockTime, l.id, tx.txId)
            } yield diff

          def callAssetVerifierWithPseudoTx(
              actionDiff: Either[FailedTransactionError, Diff],
              assetId: ByteStr,
              pseudoTx: PseudoTx,
              assetType: AssetContext
          ): TracedResult[FailedTransactionError, Diff] =
            blockchain.assetScript(IssuedAsset(assetId)).fold(TracedResult(actionDiff)) {
              case AssetScriptInfo(script, complexity) =>
                val assetValidationDiff =
                  for {
                    result <- actionDiff
                    validatedResult <- validatePseudoTxWithSmartAssetScript(blockchain, tx)(
                      pseudoTx,
                      assetId,
                      result,
                      script,
                      complexity,
                      complexityLimit
                    )
                  } yield validatedResult
                val errorOpt = assetValidationDiff.fold(Some(_), _ => None)
                TracedResult(
                  assetValidationDiff,
                  List(AssetVerifierTrace(assetId, errorOpt, assetType))
                )
            }

          val diff = action match {
            case t: AssetTransfer =>
              applyTransfer(t, if (blockchain.isFeatureActivated(BlockV5)) {
                pk
              } else {
                PublicKey(new Array[Byte](32))
              })
            case d: DataOp       => applyDataItem(d)
            case i: Issue        => applyIssue(tx, pk, i)
            case r: Reissue      => applyReissue(r, pk)
            case b: Burn         => applyBurn(b, pk)
            case sf: SponsorFee  => applySponsorFee(sf, pk)
            case l: Lease        => applyLease(l).leftMap(FailedTransactionError.asFailedScriptError)
            case lc: LeaseCancel => applyLeaseCancel(lc).leftMap(FailedTransactionError.asFailedScriptError)
          }
          diffAcc |+| diff.leftMap(_.addComplexity(curDiff.scriptsComplexity))

        case _ => diffAcc
      }
    }

  private def validatePseudoTxWithSmartAssetScript(blockchain: Blockchain, tx: InvokeScriptLike)(
      pseudoTx: PseudoTx,
      assetId: ByteStr,
      nextDiff: Diff,
      script: Script,
      estimatedComplexity: Long,
      complexityLimit: Int
  ): Either[FailedTransactionError, Diff] =
    Try {
      val (log, evaluatedComplexity, result) = ScriptRunner(
        Coproduct[TxOrd](pseudoTx),
        blockchain,
        script,
        isAssetScript = true,
        scriptContainerAddress =
          if (blockchain.passCorrectAssetId) Coproduct[Environment.Tthis](Environment.AssetId(assetId.arr))
          else Coproduct[Environment.Tthis](Environment.AssetId(tx.dApp.bytes)),
        complexityLimit
      )
      val complexity = if (blockchain.storeEvaluatedComplexity) evaluatedComplexity else estimatedComplexity
      result match {
        case Left(error)  => Left(FailedTransactionError.assetExecutionInAction(error, complexity, log, assetId))
        case Right(FALSE) => Left(FailedTransactionError.notAllowedByAssetInAction(complexity, log, assetId))
        case Right(TRUE)  => Right(nextDiff.copy(scriptsComplexity = nextDiff.scriptsComplexity + complexity))
        case Right(x) =>
          Left(FailedTransactionError.assetExecutionInAction(s"Script returned not a boolean result, but $x", complexity, log, assetId))
      }
    } match {
      case Failure(e) =>
        Left(
          FailedTransactionError
            .assetExecutionInAction(s"Uncaught execution error: ${Throwables.getStackTraceAsString(e)}", estimatedComplexity, List.empty, assetId)
        )
      case Success(s) => s
    }

  def checkCallResultLimits(
      blockchain: Blockchain,
      usedComplexity: Long,
      log: Log[Id],
      actionsCount: Int,
      dataCount: Int,
      dataSize: Int,
      availableActions: Int,
      availableData: Int,
      availableDataSize: Int
  ): TracedResult[ValidationError, Unit] = {
    def error(message: String) = TracedResult(Left(FailedTransactionError.dAppExecution(message, usedComplexity, log)))
    val checkSizeHeight        = blockchain.settings.functionalitySettings.checkTotalDataEntriesBytesHeight

    if (dataCount > availableData)
      error("Stored data count limit is exceeded")
    else if (dataSize > availableDataSize && blockchain.height >= checkSizeHeight) {
      val limit = ContractLimits.MaxTotalWriteSetSizeInBytes
      val actual = limit + dataSize - availableDataSize
      error(s"Storing data size should not exceed $limit, actual: $actual bytes")
    }
    else if (actionsCount > availableActions)
      error("Actions count limit is exceeded")
    else
      TracedResult(Right(()))
  }
}<|MERGE_RESOLUTION|>--- conflicted
+++ resolved
@@ -37,22 +37,14 @@
 import com.wavesplatform.transaction.smart.script.trace.TracedResult.Attribute
 import com.wavesplatform.transaction.smart.script.trace.{AssetVerifierTrace, TracedResult}
 import com.wavesplatform.transaction.validation.impl.{LeaseCancelTxValidator, LeaseTxValidator, SponsorFeeTxValidator}
-<<<<<<< HEAD
 import com.wavesplatform.transaction.{Asset, AssetIdLength, TransactionType}
-=======
-import com.wavesplatform.transaction.{Asset, AssetIdLength, LegacyPBSwitch}
->>>>>>> bfd8218a
 import com.wavesplatform.utils._
 import shapeless.Coproduct
 
 import scala.util.{Failure, Right, Success, Try}
 
 object InvokeDiffsCommon {
-<<<<<<< HEAD
   def txFeeDiff(blockchain: Blockchain, tx: InvokeScriptTransactionLike): Either[GenericError, (Long, Map[Address, Portfolio])] = {
-=======
-  def txFeeDiff(blockchain: Blockchain, tx: InvokeTransaction): Either[GenericError, (Long, Map[Address, Portfolio])] = {
->>>>>>> bfd8218a
     val attachedFee = tx.fee
     tx.feeAssetId match {
       case Waves => Right((attachedFee, Map(tx.sender.toAddress -> Portfolio(-attachedFee))))
@@ -75,11 +67,6 @@
     }
   }
 
-<<<<<<< HEAD
-  def calculateMinFee(blockchain: Blockchain, issueList: List[Issue], additionalScriptsInvoked: Int, stepsNumber: Long): Long = {
-    val dAppFee    = FeeConstants(TransactionType.InvokeScript) * FeeUnit * stepsNumber
-    val issuesFee  = issueList.count(!blockchain.isNFT(_)) * FeeConstants(TransactionType.Issue) * FeeUnit
-=======
   private def calculateMinFee(
       tx: InvokeTransaction,
       blockchain: Blockchain,
@@ -89,18 +76,13 @@
   ): Long = {
     val dAppFee    = FeeConstants(tx.typeId) * FeeUnit * stepsNumber
     val issuesFee  = issueList.count(!blockchain.isNFT(_)) * FeeConstants(IssueTransaction.typeId) * FeeUnit
->>>>>>> bfd8218a
     val actionsFee = additionalScriptsInvoked * ScriptExtraFee
     dAppFee + issuesFee + actionsFee
   }
 
   private[invoke] def calcAndCheckFee[E <: ValidationError](
       makeError: (String, Long) => E,
-<<<<<<< HEAD
       tx: InvokeScriptTransactionLike,
-=======
-      tx: InvokeTransaction,
->>>>>>> bfd8218a
       blockchain: Blockchain,
       stepLimit: Long,
       invocationComplexity: Long,
@@ -137,15 +119,10 @@
             else
               ""
 
-<<<<<<< HEAD
-          val assetName = tx.feeAssetId.fold("WAVES")(_.id.toString)
-          s"Fee in $assetName for ${TransactionType.InvokeScript.transactionName} (${tx.fee} in $assetName)" +
-=======
           val assetName = tx.assetFee._1.fold("WAVES")(_.id.toString)
           val txName    = Constants.TransactionNames(tx.typeId)
 
           s"Fee in $assetName for $txName (${tx.assetFee._2} in $assetName)" +
->>>>>>> bfd8218a
             s"$stepsInfo$totalScriptsInvokedInfo$issuesInfo " +
             s"does not exceed minimal value of $minFee WAVES."
         }
@@ -374,11 +351,6 @@
         s"WriteSet can't contain more than ${ContractLimits.MaxWriteSetSize(stdLibVersion)} entries"
       )
       _ <- Either.cond(
-<<<<<<< HEAD
-        tx.enableEmptyKeys || dataEntries.forall(_.key.nonEmpty),
-        (),
-        s"Empty keys aren't allowed in tx version >= 2"
-=======
         !tx.enableEmptyKeys || dataEntries.forall(_.key.nonEmpty),
         (), {
           val versionInfo = tx.root.get match {
@@ -387,7 +359,6 @@
           }
           s"Empty keys aren't allowed$versionInfo"
         }
->>>>>>> bfd8218a
       )
 
       maxKeySize = ContractLimits.MaxKeySizeInBytesByVersion(stdLibVersion)
@@ -441,11 +412,7 @@
             else remainingLimit
 
           val blockchain   = CompositeBlockchain(sblockchain, curDiff)
-<<<<<<< HEAD
-          val actionSender = Recipient.Address(ByteStr(tx.dApp.bytes)) // XXX Is it correct for aliases&
-=======
           val actionSender = Recipient.Address(ByteStr(dAppAddress.bytes))
->>>>>>> bfd8218a
 
           def applyTransfer(transfer: AssetTransfer, pk: PublicKey): TracedResult[FailedTransactionError, Diff] = {
             val AssetTransfer(addressRepr, recipient, amount, asset) = transfer
