--- conflicted
+++ resolved
@@ -108,11 +108,7 @@
       .map(dataItemToEntry)
 
     for {
-<<<<<<< HEAD
-      _ <- TracedResult(checkDataEntries(tx, dataEntries, version)).leftMap(ScriptExecutionError.dApp)
-=======
-      _ <- TracedResult(checkDataEntries(tx, dataEntries)).leftMap(e => ScriptExecutionError.ByDAppScript(e))
->>>>>>> 5935166e
+      _ <- TracedResult(checkDataEntries(tx, dataEntries, version)).leftMap(e => ScriptExecutionError.ByDAppScript(e))
       _ <- TracedResult(
         Either.cond(
           actions.length - dataEntries.length <= ContractLimits.MaxCallableActionsAmount,
