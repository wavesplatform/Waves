--- conflicted
+++ resolved
@@ -519,13 +519,8 @@
 
           def applyLeaseCancel(l: LeaseCancel): TracedResult[ValidationError, Diff] =
             for {
-<<<<<<< HEAD
               _    <- TracedResult(LeaseCancelTxValidator.checkLeaseId(l.id))
-              diff <- DiffsCommon.processLeaseCancel(blockchain, pk, fee = 0, blockTime, l.id)
-=======
-              _    <- TracedResult(LeaseCancelTxValidator.checkLeaseId(l.leaseId))
-              diff <- DiffsCommon.processLeaseCancel(blockchain, pk, fee = 0, blockTime, l.leaseId, tx.txId)
->>>>>>> d04cdb74
+              diff <- DiffsCommon.processLeaseCancel(blockchain, pk, fee = 0, blockTime, l.id, tx.txId)
             } yield diff
 
           def callAssetVerifierWithPseudoTx(
