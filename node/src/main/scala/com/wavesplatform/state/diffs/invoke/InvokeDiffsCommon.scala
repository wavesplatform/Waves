package com.wavesplatform.state.diffs.invoke

import cats.Id
import cats.implicits.*
import com.google.common.base.Throwables
import com.google.protobuf.ByteString
import com.wavesplatform.account.{Address, AddressOrAlias, PublicKey}
import com.wavesplatform.common.state.ByteStr
import com.wavesplatform.common.utils.EitherExt2
import com.wavesplatform.features.BlockchainFeatures
import com.wavesplatform.features.BlockchainFeatures.{BlockV5, RideV6, SynchronousCalls}
import com.wavesplatform.features.EstimatorProvider.*
import com.wavesplatform.features.InvokeScriptSelfPaymentPolicyProvider.*
import com.wavesplatform.features.ScriptTransferValidationProvider.*
import com.wavesplatform.lang.*
import com.wavesplatform.lang.directives.values.*
import com.wavesplatform.lang.script.Script
import com.wavesplatform.lang.v1.ContractLimits
import com.wavesplatform.lang.v1.compiler.Terms.{FUNCTION_CALL, *}
import com.wavesplatform.lang.v1.evaluator.{Log, ScriptResult, ScriptResultV4}
import com.wavesplatform.lang.v1.traits.Environment
import com.wavesplatform.lang.v1.traits.domain.*
import com.wavesplatform.lang.v1.traits.domain.Tx.{BurnPseudoTx, ReissuePseudoTx, ScriptTransfer, SponsorFeePseudoTx}
import com.wavesplatform.state.*
import com.wavesplatform.state.diffs.FeeValidation.*
import com.wavesplatform.state.diffs.{BalanceDiffValidation, DiffsCommon}
import com.wavesplatform.state.reader.CompositeBlockchain
import com.wavesplatform.transaction.Asset.{IssuedAsset, Waves}
import com.wavesplatform.transaction.TxValidationError.*
import com.wavesplatform.transaction.assets.IssueTransaction
import com.wavesplatform.transaction.smart.*
import com.wavesplatform.transaction.smart.script.ScriptRunner
import com.wavesplatform.transaction.smart.script.ScriptRunner.TxOrd
import com.wavesplatform.transaction.smart.script.trace.AssetVerifierTrace.AssetContext
import com.wavesplatform.transaction.smart.script.trace.TracedResult.Attribute
import com.wavesplatform.transaction.smart.script.trace.{AssetVerifierTrace, TracedResult}
import com.wavesplatform.transaction.validation.impl.{DataTxValidator, LeaseCancelTxValidator, LeaseTxValidator, SponsorFeeTxValidator}
import com.wavesplatform.transaction.{Asset, AssetIdLength, ERC20Address, PBSince, TransactionType}
import com.wavesplatform.utils.*
import shapeless.Coproduct

import scala.util.{Failure, Right, Success, Try}

object InvokeDiffsCommon {
  def txFeeDiff(blockchain: Blockchain, tx: InvokeScriptTransactionLike): Either[GenericError, (Long, Map[Address, Portfolio])] = {
    val attachedFee = tx.fee
    tx.feeAssetId match {
      case Waves => Right((attachedFee, Map(tx.sender.toAddress -> Portfolio(-attachedFee))))
      case asset @ IssuedAsset(_) =>
        for {
          assetInfo <- blockchain
            .assetDescription(asset)
            .toRight(GenericError(s"Asset $asset does not exist, cannot be used to pay fees"))
          feeInWaves <- Either.cond(
            assetInfo.sponsorship > 0,
            Sponsorship.toWaves(attachedFee, assetInfo.sponsorship),
            GenericError(s"Asset $asset is not sponsored, cannot be used to pay fees")
          )
          portfolioDiff <- Diff
            .combine(
              Map[Address, Portfolio](tx.sender.toAddress        -> Portfolio.build(asset, -attachedFee)),
              Map[Address, Portfolio](assetInfo.issuer.toAddress -> Portfolio.build(-feeInWaves, asset, attachedFee))
            )
            .leftMap(GenericError(_))
        } yield (feeInWaves, portfolioDiff)
    }
  }

  private def calculateMinFee(
      tx: InvokeScriptTransactionLike,
      blockchain: Blockchain,
      issueList: List[Issue],
      additionalScriptsInvoked: Int,
      stepsNumber: Long
  ): Long = {
    val dAppFee    = FeeConstants(tx.tpe) * FeeUnit * stepsNumber
    val issuesFee  = issueList.count(!blockchain.isNFT(_)) * FeeConstants(TransactionType.Issue) * FeeUnit
    val actionsFee = additionalScriptsInvoked * ScriptExtraFee
    dAppFee + issuesFee + actionsFee
  }

  private[invoke] def calcAndCheckFee[E <: ValidationError](
      makeError: (String, Long) => E,
      tx: InvokeScriptTransactionLike,
      blockchain: Blockchain,
      stepLimit: Long,
      invocationComplexity: Long,
      issueList: List[Issue],
      additionalScriptsInvoked: Int
  ): TracedResult[ValidationError, (Long, Map[Address, Portfolio])] = {
    val stepsNumber =
      if (invocationComplexity % stepLimit == 0)
        invocationComplexity / stepLimit
      else
        invocationComplexity / stepLimit + 1

    val minFee = calculateMinFee(tx, blockchain, issueList, additionalScriptsInvoked, stepsNumber)

    val resultE = for {
      (attachedFeeInWaves, portfolioDiff) <- txFeeDiff(blockchain, tx)
      _ <- {
        lazy val errorMessage = {
          val stepsInfo =
            if (stepsNumber > 1)
              s" with $stepsNumber invocation steps"
            else
              ""

          val totalScriptsInvokedInfo =
            if (additionalScriptsInvoked > 0)
              s" with $additionalScriptsInvoked total scripts invoked"
            else
              ""

          val issuesInfo =
            if (issueList.nonEmpty)
              s" with ${issueList.length} assets issued"
            else
              ""

          val assetName = tx.assetFee._1.fold("WAVES")(_.id.toString)
          val txName    = tx.tpe.transactionName

          s"Fee in $assetName for $txName (${tx.assetFee._2} in $assetName)" +
            s"$stepsInfo$totalScriptsInvokedInfo$issuesInfo " +
            s"does not exceed minimal value of $minFee WAVES."
        }

        Either.cond(
          attachedFeeInWaves >= minFee,
          (),
          makeError(errorMessage, invocationComplexity)
        )
      }
    } yield (attachedFeeInWaves, portfolioDiff)
    TracedResult(resultE).withAttributes(Attribute.MinFee -> minFee)
  }

  def getInvocationComplexity(
      blockchain: Blockchain,
      call: FUNCTION_CALL,
      callableComplexities: Map[Int, Map[String, Long]],
      dAppAddress: Address
  ): Either[ValidationError, Long] = {
    for {
      complexitiesByCallable <- callableComplexities.get(blockchain.estimator.version).toRight {
        GenericError(s"Cannot find complexity storage, address = $dAppAddress, estimator version = ${blockchain.estimator.version}")
      }
      complexity <- complexitiesByCallable.get(call.function.funcName).toRight {
        GenericError(s"Cannot find callable function `${call.function.funcName}`, address = $dAppAddress`")
      }
    } yield complexity
  }

  def processActions(
      actions: List[CallableAction],
      version: StdLibVersion,
      dAppAddress: Address,
      dAppPublicKey: PublicKey,
      storingComplexity: Int,
      tx: InvokeScriptLike,
      blockchain: Blockchain,
      blockTime: Long,
      isSyncCall: Boolean,
      limitedExecution: Boolean,
      totalComplexityLimit: Int,
      otherIssues: Seq[Issue]
  ): TracedResult[ValidationError, Diff] = {
    val complexityLimit =
      if (limitedExecution) ContractLimits.FailFreeInvokeComplexity - storingComplexity
      else Int.MaxValue

    val actionsByType  = actions.groupBy(a => if (classOf[DataOp].isAssignableFrom(a.getClass)) classOf[DataOp] else a.getClass).withDefaultValue(Nil)
    val transferList   = actionsByType(classOf[AssetTransfer]).asInstanceOf[List[AssetTransfer]]
    val issueList      = actionsByType(classOf[Issue]).asInstanceOf[List[Issue]]
    val reissueList    = actionsByType(classOf[Reissue]).asInstanceOf[List[Reissue]]
    val burnList       = actionsByType(classOf[Burn]).asInstanceOf[List[Burn]]
    val sponsorFeeList = actionsByType(classOf[SponsorFee]).asInstanceOf[List[SponsorFee]]
    val leaseList      = actionsByType(classOf[Lease]).asInstanceOf[List[Lease]]
    val leaseCancelList = actionsByType(classOf[LeaseCancel]).asInstanceOf[List[LeaseCancel]]
    val dataEntries     = actionsByType(classOf[DataOp]).asInstanceOf[List[DataOp]].map(dataItemToEntry)

    for {
      _ <- TracedResult(checkDataEntries(blockchain, tx, dataEntries, version)).leftMap(FailedTransactionError.dAppExecution(_, storingComplexity))
      _ <- TracedResult(checkLeaseCancels(leaseCancelList)).leftMap(FailedTransactionError.dAppExecution(_, storingComplexity))
      _ <- TracedResult(
        checkScriptActionsAmount(version, actions, transferList, leaseList, leaseCancelList, dataEntries)
          .leftMap(FailedTransactionError.dAppExecution(_, storingComplexity))
      )

      _ <- TracedResult(checkSelfPayments(dAppAddress, blockchain, tx, version, transferList))
        .leftMap(FailedTransactionError.dAppExecution(_, storingComplexity))
      _ <- TracedResult(
        Either.cond(transferList.map(_.amount).forall(_ >= 0), (), FailedTransactionError.dAppExecution("Negative amount", storingComplexity))
      )
      _ <- TracedResult(checkOverflow(transferList.map(_.amount))).leftMap(FailedTransactionError.dAppExecution(_, storingComplexity))

      actionAssets = transferList.flatMap(_.assetId).map(IssuedAsset(_)) ++
        reissueList.map(r => IssuedAsset(r.assetId)) ++
        burnList.map(b => IssuedAsset(b.assetId)) ++
        sponsorFeeList.map(sf => IssuedAsset(sf.assetId))

      actionComplexities     = actionAssets.flatMap(blockchain.assetScript(_).map(_.complexity))
      verifierCount          = if (blockchain.hasPaidVerifier(tx.sender.toAddress)) 1 else 0
      additionalScriptsCount = actionComplexities.size + verifierCount + tx.paymentAssets.count(blockchain.hasAssetScript)

      feeDiff <-
        if (isSyncCall)
          TracedResult.wrapValue(Map[Address, Portfolio]())
        else {
          val feeActionsCount = if (blockchain.isFeatureActivated(SynchronousCalls)) verifierCount else additionalScriptsCount
          val stepLimit       = ContractLimits.MaxComplexityByVersion(version)

          calcAndCheckFee(
            FailedTransactionError.feeForActions,
            tx.root,
            blockchain,
            stepLimit,
            storingComplexity.min(stepLimit), // complexity increased by sync calls should not require fee for additional steps
            issueList ++ otherIssues,
            feeActionsCount
          ).map(_._2)

        }

      _ <- TracedResult(
        Either.cond(
          actionComplexities.sum + storingComplexity <= totalComplexityLimit || limitedExecution, // limited execution has own restriction "complexityLimit"
          (),
          FailedTransactionError.feeForActions(s"Invoke complexity limit = $totalComplexityLimit is exceeded", storingComplexity)
        )
      )

      paymentsAndFeeDiff <-
        if (isSyncCall) {
          TracedResult.wrapValue(Diff.empty)
        } else if (version < V5) {
          TracedResult(paymentsPart(tx, dAppAddress, feeDiff))
        } else {
          TracedResult.wrapValue(Diff(portfolios = txFeeDiff(blockchain, tx.root).explicitGet()._2))
        }

      resultTransfers <- transferList.traverse { transfer =>
        resolveAddress(transfer.address, blockchain)
          .map(InvokeScriptResult.Payment(_, Asset.fromCompatId(transfer.assetId), transfer.amount))
          .leftMap {
            case f: FailedTransactionError => f.addComplexity(storingComplexity)
            case e                         => e
          }
      }

      compositeDiff <- foldActions(blockchain, blockTime, tx, dAppAddress, dAppPublicKey)(actions, paymentsAndFeeDiff, complexityLimit)
        .leftMap {
          case failed: FailedTransactionError => failed.addComplexity(storingComplexity)
          case other                          => other
        }

      isr = InvokeScriptResult(
        dataEntries,
        resultTransfers,
        issueList,
        reissueList,
        burnList,
        sponsorFeeList,
        leaseList.map { case l @ Lease(recipient, amount, nonce) =>
          val id = Lease.calculateId(l, tx.txId)
          InvokeScriptResult.Lease(AddressOrAlias.fromRide(recipient).explicitGet(), amount, nonce, id)
        },
        leaseCancelList
      )

      resultDiff = compositeDiff.copy(
        scriptsRun = if (isSyncCall) 0 else additionalScriptsCount + 1,
        scriptResults = Map(tx.txId -> isr),
        scriptsComplexity = storingComplexity + compositeDiff.scriptsComplexity
      )
    } yield resultDiff
  }

  def paymentsPart(tx: InvokeScriptLike, dAppAddress: Address, feePart: Map[Address, Portfolio]): Either[GenericError, Diff] =
    tx.payments
      .traverse { case InvokeScriptTransaction.Payment(amt, assetId) =>
        assetId match {
          case asset @ IssuedAsset(_) =>
            Diff.combine(
              Map(tx.sender.toAddress -> Portfolio.build(asset, -amt)),
              Map(dAppAddress         -> Portfolio.build(asset, amt))
            )
          case Waves =>
            Diff.combine(
              Map(tx.sender.toAddress -> Portfolio(-amt)),
              Map(dAppAddress         -> Portfolio(amt))
            )
        }
      }
      .flatMap(_.foldM(Map[Address, Portfolio]())(Diff.combine))
      .flatMap(Diff.combine(feePart, _))
      .bimap(GenericError(_), p => Diff(portfolios = p))

  def dataItemToEntry(item: DataOp): DataEntry[?] =
    item match {
      case DataItem.Bool(k, b) => BooleanDataEntry(k, b)
      case DataItem.Str(k, b)  => StringDataEntry(k, b)
      case DataItem.Lng(k, b)  => IntegerDataEntry(k, b)
      case DataItem.Bin(k, b)  => BinaryDataEntry(k, b)
      case DataItem.Delete(k)  => EmptyDataEntry(k)
    }

  private def checkSelfPayments(
      dAppAddress: Address,
      blockchain: Blockchain,
      tx: InvokeScriptLike,
      version: StdLibVersion,
      transfers: List[AssetTransfer]
  ): Either[String, Unit] =
    if (blockchain.disallowSelfPayment && version >= V4)
      if (tx.payments.nonEmpty && tx.sender.toAddress == dAppAddress)
        "DApp self-payment is forbidden since V4".asLeft[Unit]
      else if (transfers.exists(_.address.bytes == ByteStr(dAppAddress.bytes)))
        "DApp self-transfer is forbidden since V4".asLeft[Unit]
      else
        ().asRight[String]
    else
      ().asRight[String]

  private def checkOverflow(dataList: Iterable[Long]): Either[String, Unit] = {
    Try(dataList.foldLeft(0L)(Math.addExact))
      .fold(
        _ => "Attempt to transfer unavailable funds in contract payment".asLeft[Unit],
        _ => ().asRight[String]
      )
  }

  def checkAsset(blockchain: Blockchain, assetId: ByteStr): Either[String, Unit] =
    if (blockchain.isFeatureActivated(BlockchainFeatures.SynchronousCalls))
      if (assetId.size != AssetIdLength)
        Left(s"Transfer error: invalid asset ID '$assetId' length = ${assetId.size} bytes, must be $AssetIdLength")
      else if (blockchain.assetDescription(IssuedAsset(assetId)).isEmpty)
        Left(s"Transfer error: asset '$assetId' is not found on the blockchain")
      else
        Right(())
    else
      Right(())

  private def checkDataEntries(blockchain: Blockchain, tx: InvokeScriptLike, dataEntries: Seq[DataEntry[?]], stdLibVersion: StdLibVersion) =
    for {
      _ <- Either.cond(
        dataEntries.length <= ContractLimits.MaxWriteSetSize,
        (),
        s"WriteSet can't contain more than ${ContractLimits.MaxWriteSetSize} entries"
      )
      _ <- Either.cond(
        tx.enableEmptyKeys || dataEntries.forall(_.key.nonEmpty),
        (), {
          val versionInfo = tx.root match {
            case s: PBSince => s" in tx version >= ${s.protobufVersion}"
            case _          => ""
          }
          s"Empty keys aren't allowed$versionInfo"
        }
      )

      maxKeySize = ContractLimits.MaxKeySizeInBytesByVersion(stdLibVersion)
      _ <- dataEntries
        .collectFirst {
          Function.unlift { entry =>
            val length = entry.key.utf8Bytes.length
            if (length > maxKeySize)
              Some(s"Data entry key size = $length bytes must be less than $maxKeySize")
            else if (entry.key.isEmpty && stdLibVersion >= V4)
              Some(s"Data entry key should not be empty")
            else
              None
          }
        }
        .toLeft(())

      _ <- DataTxValidator.verifyInvokeWriteSet(blockchain, dataEntries)
    } yield ()

  private def checkLeaseCancels(leaseCancels: Seq[LeaseCancel]): Either[String, Unit] = {
    val duplicates = leaseCancels.diff(leaseCancels.distinct)
    Either.cond(
      duplicates.isEmpty,
      (),
      s"Duplicate LeaseCancel id(s): ${duplicates.distinct.map(_.id).mkString(", ")}"
    )
  }

  private def checkScriptActionsAmount(
      version: StdLibVersion,
      actions: List[CallableAction],
      transferList: List[AssetTransfer],
      leaseList: List[Lease],
      leaseCancelList: List[LeaseCancel],
      dataEntries: Seq[DataEntry[?]]
  ): Either[String, Unit] = {
    if (version >= V6) {
      val balanceChangeActionsAmount = transferList.length + leaseList.length + leaseCancelList.length
      val assetsActionsAmount        = actions.length - dataEntries.length - balanceChangeActionsAmount

      for {
        _ <- Either.cond(
          balanceChangeActionsAmount <= ContractLimits.MaxBalanceScriptActionsAmountV6,
          (),
          s"Too many ScriptTransfer, Lease, LeaseCancel actions: max: ${ContractLimits.MaxBalanceScriptActionsAmountV6}, actual: $balanceChangeActionsAmount"
        )
        _ <- Either.cond(
          assetsActionsAmount <= ContractLimits.MaxAssetScriptActionsAmountV6,
          (),
          s"Too many Issue, Reissue, Burn, SponsorFee actions: max: ${ContractLimits.MaxAssetScriptActionsAmountV6}, actual: $assetsActionsAmount"
        )
      } yield ()
    } else {
      val actionsAmount = actions.length - dataEntries.length

      Either.cond(
        actionsAmount <= ContractLimits.MaxCallableActionsAmountBeforeV6(version),
        (),
        s"Too many script actions: max: ${ContractLimits.MaxCallableActionsAmountBeforeV6(version)}, actual: $actionsAmount"
      )
    }
  }

  private def resolveAddress(recipient: Recipient.Address, blockchain: Blockchain): TracedResult[FailedTransactionError, Address] =
    TracedResult {
      val address = Address.fromBytes(recipient.bytes.arr)
      if (blockchain.isFeatureActivated(BlockchainFeatures.RideV6))
        address.leftMap(e => FailedTransactionError.dAppExecution(e.reason, 0))
      else
        address.explicitGet().asRight
    }

  private def foldActions(
      sblockchain: Blockchain,
      blockTime: Long,
      tx: InvokeScriptLike,
      dAppAddress: Address,
      pk: PublicKey
  )(
      actions: List[CallableAction],
      paymentsDiff: Diff,
      remainingLimit: Int
  ): TracedResult[ValidationError, Diff] =
    actions.foldM(paymentsDiff) { (curDiff, action) =>
      val complexityLimit =
        if (remainingLimit < Int.MaxValue) remainingLimit - curDiff.scriptsComplexity.toInt
        else remainingLimit

      val blockchain   = CompositeBlockchain(sblockchain, curDiff)
      val actionSender = Recipient.Address(ByteStr(dAppAddress.bytes))

      def applyTransfer(transfer: AssetTransfer, pk: PublicKey): TracedResult[ValidationError, Diff] = {
        val AssetTransfer(addressRepr, recipient, amount, asset) = transfer
        val address                                              = Address.fromBytes(addressRepr.bytes.arr).explicitGet()
        Asset.fromCompatId(asset) match {
          case Waves =>
            TracedResult(Diff.combine(Map(address -> Portfolio(amount)), Map(dAppAddress -> Portfolio(-amount))).map(p => Diff(portfolios = p)))
              .leftMap(GenericError(_))
          case a @ IssuedAsset(id) =>
            TracedResult(
              Diff
                .combine(Map(address -> Portfolio(assets = Map(a -> amount))), Map(dAppAddress -> Portfolio(assets = Map(a -> -amount))))
                .bimap(GenericError(_), p => Diff(portfolios = p))
            ).flatMap(nextDiff =>
              blockchain
                .assetScript(a)
                .fold {
                  val r = checkAsset(blockchain, id)
                    .map(_ => nextDiff)
                    .leftMap(FailedTransactionError.dAppExecution(_, 0))
                  TracedResult(r)
                } { case AssetScriptInfo(script, complexity) =>
                  val assetVerifierDiff =
                    if (blockchain.disallowSelfPayment) nextDiff
                    else
                      nextDiff.copy(
                        portfolios = Map(
                          address     -> Portfolio(assets = Map(a -> amount)),
                          dAppAddress -> Portfolio(assets = Map(a -> -amount))
                        )
                      )
                  val pseudoTxRecipient =
                    if (blockchain.isFeatureActivated(BlockchainFeatures.SynchronousCalls))
                      recipient
                    else
                      Recipient.Address(addressRepr.bytes)
                  val pseudoTx = ScriptTransfer(
                    asset,
                    actionSender,
                    pk,
                    pseudoTxRecipient,
                    amount,
                    tx.timestamp,
                    tx.txId
                  )
                  val assetValidationDiff =
                    validatePseudoTxWithSmartAssetScript(blockchain, tx)(
                      pseudoTx,
                      a.id,
                      assetVerifierDiff,
                      script,
                      complexity,
                      complexityLimit
                    )
                  val errorOpt = assetValidationDiff.fold(Some(_), _ => None)
                  TracedResult(
                    assetValidationDiff.map(d => nextDiff.copy(scriptsComplexity = d.scriptsComplexity)),
                    List(AssetVerifierTrace(id, errorOpt, AssetContext.Transfer))
                  )
                }
            )

        }
      }

      def applyDataItem(item: DataOp): TracedResult[FailedTransactionError, Diff] =
        TracedResult.wrapValue(Diff(accountData = Map(dAppAddress -> AccountDataInfo(Map(item.key -> dataItemToEntry(item))))))

      def applyIssue(itx: InvokeScriptLike, pk: PublicKey, issue: Issue): TracedResult[ValidationError, Diff] = {
        val asset = IssuedAsset(issue.id)
        if (
          issue.name.getBytes("UTF-8").length < IssueTransaction.MinAssetNameLength ||
          issue.name.getBytes("UTF-8").length > IssueTransaction.MaxAssetNameLength
        ) {
          TracedResult(Left(FailedTransactionError.dAppExecution("Invalid asset name", 0L)), List())
        } else if (issue.description.length > IssueTransaction.MaxAssetDescriptionLength) {
          TracedResult(Left(FailedTransactionError.dAppExecution("Invalid asset description", 0L)), List())
        } else if (blockchain.assetDescription(IssuedAsset(issue.id)).isDefined || blockchain.resolveERC20Address(ERC20Address(asset)).isDefined) {
          val error = s"Asset ${issue.id} is already issued"
          if (blockchain.isFeatureActivated(RideV6) || blockchain.height < blockchain.settings.functionalitySettings.enforceTransferValidationAfter) {
            TracedResult(Left(FailedTransactionError.dAppExecution(error, 0L)), List())
          } else {
            TracedResult(Left(FailOrRejectError(error)))
          }
        } else {
          val staticInfo = AssetStaticInfo(TransactionId @@ itx.txId, pk, issue.decimals, blockchain.isNFT(issue))
          val volumeInfo = AssetVolumeInfo(issue.isReissuable, BigInt(issue.quantity))
          val info       = AssetInfo(ByteString.copyFromUtf8(issue.name), ByteString.copyFromUtf8(issue.description), Height @@ blockchain.height)
          Right(
            Diff(
              portfolios = Map(pk.toAddress -> Portfolio(assets = Map(asset -> issue.quantity))),
              issuedAssets = Map(asset -> NewAssetInfo(staticInfo, info, volumeInfo)),
              assetScripts = Map(asset -> None)
            )
          )
        }
      }

      def applyReissue(reissue: Reissue, pk: PublicKey): TracedResult[ValidationError, Diff] = {
        val reissueDiff =
          DiffsCommon.processReissue(blockchain, dAppAddress, blockTime, fee = 0, reissue).leftMap(FailedTransactionError.asFailedScriptError)
        val pseudoTx = ReissuePseudoTx(reissue, actionSender, pk, tx.txId, tx.timestamp)
        callAssetVerifierWithPseudoTx(reissueDiff, reissue.assetId, pseudoTx, AssetContext.Reissue)
      }

      def applyBurn(burn: Burn, pk: PublicKey): TracedResult[ValidationError, Diff] = {
        val burnDiff = DiffsCommon.processBurn(blockchain, dAppAddress, fee = 0, burn).leftMap(FailedTransactionError.asFailedScriptError)
        val pseudoTx = BurnPseudoTx(burn, actionSender, pk, tx.txId, tx.timestamp)
        callAssetVerifierWithPseudoTx(burnDiff, burn.assetId, pseudoTx, AssetContext.Burn)
      }

      def applySponsorFee(sponsorFee: SponsorFee, pk: PublicKey): TracedResult[ValidationError, Diff] =
        for {
          _ <- TracedResult(
            Either.cond(
              blockchain.assetDescription(IssuedAsset(sponsorFee.assetId)).exists(_.issuer == pk),
              (),
              FailedTransactionError.dAppExecution(s"SponsorFee assetId=${sponsorFee.assetId} was not issued from address of current dApp", 0L)
            )
          )
          _ <- TracedResult(
            SponsorFeeTxValidator.checkMinSponsoredAssetFee(sponsorFee.minSponsoredAssetFee).leftMap(FailedTransactionError.asFailedScriptError)
          )
          sponsorDiff = DiffsCommon
            .processSponsor(blockchain, dAppAddress, fee = 0, sponsorFee)
            .leftMap(FailedTransactionError.asFailedScriptError)
          pseudoTx = SponsorFeePseudoTx(sponsorFee, actionSender, pk, tx.txId, tx.timestamp)
          r <- callAssetVerifierWithPseudoTx(sponsorDiff, sponsorFee.assetId, pseudoTx, AssetContext.Sponsor)
        } yield r

      def applyLease(l: Lease): TracedResult[ValidationError, Diff] =
        for {
          _         <- TracedResult(LeaseTxValidator.validateAmount(l.amount))
          recipient <- TracedResult(AddressOrAlias.fromRide(l.recipient))
          leaseId = Lease.calculateId(l, tx.txId)
          diff <- DiffsCommon.processLease(blockchain, l.amount, pk, recipient, fee = 0, leaseId, tx.txId)
        } yield diff

      def applyLeaseCancel(l: LeaseCancel): TracedResult[ValidationError, Diff] =
        for {
          _    <- TracedResult(LeaseCancelTxValidator.checkLeaseId(l.id))
          diff <- DiffsCommon.processLeaseCancel(blockchain, pk, fee = 0, blockTime, l.id, tx.txId)
        } yield diff

      def callAssetVerifierWithPseudoTx(
          actionDiff: Either[FailedTransactionError, Diff],
          assetId: ByteStr,
          pseudoTx: PseudoTx,
          assetType: AssetContext
      ): TracedResult[ValidationError, Diff] =
        blockchain.assetScript(IssuedAsset(assetId)).fold(TracedResult(actionDiff)) { case AssetScriptInfo(script, complexity) =>
          val assetValidationDiff =
            for {
              result <- actionDiff
              validatedResult <- validatePseudoTxWithSmartAssetScript(blockchain, tx)(
                pseudoTx,
                assetId,
                result,
                script,
                complexity,
                complexityLimit
              )
            } yield validatedResult
          val errorOpt = assetValidationDiff.fold(Some(_), _ => None)
          TracedResult(
            assetValidationDiff,
            List(AssetVerifierTrace(assetId, errorOpt, assetType))
          )
        }

      val nextDiff = action match {
        case t: AssetTransfer =>
          applyTransfer(
            t,
            if (blockchain.isFeatureActivated(BlockV5)) {
              pk
            } else {
              PublicKey(new Array[Byte](32))
            }
          )
        case d: DataOp       => applyDataItem(d)
        case i: Issue        => applyIssue(tx, pk, i)
        case r: Reissue      => applyReissue(r, pk)
        case b: Burn         => applyBurn(b, pk)
        case sf: SponsorFee  => applySponsorFee(sf, pk)
        case l: Lease        => applyLease(l).leftMap(FailedTransactionError.asFailedScriptError)
        case lc: LeaseCancel => applyLeaseCancel(lc).leftMap(FailedTransactionError.asFailedScriptError)
      }
      nextDiff
        .flatMap(baseDiff =>
          TracedResult(
            BalanceDiffValidation
              .cond(blockchain, _.isFeatureActivated(BlockchainFeatures.RideV6))(baseDiff)
              .leftMap(FailedTransactionError.asFailedScriptError(_).addComplexity(baseDiff.scriptsComplexity))
          )
        )
        .leftMap {
          case f: FailedTransactionError => f.addComplexity(curDiff.scriptsComplexity)
          case e                         => e
        }
        .flatMap(d => TracedResult(curDiff.combineF(d)).leftMap(GenericError(_)))
    }

  private def validatePseudoTxWithSmartAssetScript(blockchain: Blockchain, tx: InvokeScriptLike)(
      pseudoTx: PseudoTx,
      assetId: ByteStr,
      nextDiff: Diff,
      script: Script,
      estimatedComplexity: Long,
      complexityLimit: Int
  ): Either[FailedTransactionError, Diff] =
    Try {
      val (log, evaluatedComplexity, result) = ScriptRunner(
        Coproduct[TxOrd](pseudoTx),
        blockchain,
        script,
        isAssetScript = true,
        scriptContainerAddress =
          if (blockchain.passCorrectAssetId) Coproduct[Environment.Tthis](Environment.AssetId(assetId.arr))
          else Coproduct[Environment.Tthis](Environment.AssetId(tx.dApp.bytes)),
        complexityLimit
      )
      val complexity = if (blockchain.storeEvaluatedComplexity) evaluatedComplexity else estimatedComplexity
      result match {
        case Left(error)  => Left(FailedTransactionError.assetExecutionInAction(error.message, complexity, log, assetId))
        case Right(FALSE) => Left(FailedTransactionError.notAllowedByAssetInAction(complexity, log, assetId))
        case Right(TRUE)  => Right(nextDiff.copy(scriptsComplexity = nextDiff.scriptsComplexity + complexity))
        case Right(x) =>
          Left(FailedTransactionError.assetExecutionInAction(s"Script returned not a boolean result, but $x", complexity, log, assetId))
      }
    } match {
      case Failure(e) =>
        Left(
          FailedTransactionError
            .assetExecutionInAction(s"Uncaught execution error: ${Throwables.getStackTraceAsString(e)}", estimatedComplexity, List.empty, assetId)
        )
      case Success(s) => s
    }

  def checkCallResultLimits(
      version: StdLibVersion,
      blockchain: Blockchain,
      usedComplexity: Long,
      log: Log[Id],
      actionsCount: Int,
      balanceActionsCount: Int,
      assetActionsCount: Int,
      dataCount: Int,
      dataSize: Int,
      availableActions: Int,
      availableBalanceActions: Int,
      availableAssetActions: Int,
      availableData: Int,
      availableDataSize: Int
  ): TracedResult[ValidationError, Unit] = {
    def error(message: String) = TracedResult(Left(FailedTransactionError.dAppExecution(message, usedComplexity, log)))

    if (dataCount > availableData)
      error("Stored data count limit is exceeded")
    else if (dataSize > availableDataSize) {
      val limit   = ContractLimits.MaxTotalWriteSetSizeInBytes
      val actual  = limit + dataSize - availableDataSize
      val message = s"Storing data size should not exceed $limit, actual: $actual bytes"
      if (blockchain.isFeatureActivated(RideV6)) {
        error(message)
      } else if (
        blockchain.isFeatureActivated(
          SynchronousCalls
        ) && blockchain.height >= blockchain.settings.functionalitySettings.enforceTransferValidationAfter
      ) {
<<<<<<< HEAD
        TracedResult(Left(AlwaysRejectError(message)))
=======
        TracedResult(Left(FailOrRejectError(message)))
>>>>>>> 5a112645
      } else
        TracedResult(Right(()))
    } else if (version >= V6 && balanceActionsCount > availableBalanceActions) {
      error("ScriptTransfer, Lease, LeaseCancel actions count limit is exceeded")
    } else if (version >= V6 && assetActionsCount > availableAssetActions) {
      error("Issue, Reissue, Burn, SponsorFee actions count limit is exceeded")
    } else if (version < V6 && actionsCount > availableActions)
      error("Actions count limit is exceeded")
    else
      TracedResult(Right(()))
  }

  def checkScriptResultFields(blockchain: Blockchain, r: ScriptResult): Either[ValidationError, ScriptResult] =
    r match {
      case rv4: ScriptResultV4 =>
        rv4.actions
          .collectFirstSome {
            case Reissue(_, _, quantity) if quantity < 0   => Some(s"Negative reissue quantity = $quantity")
            case Burn(_, quantity) if quantity < 0         => Some(s"Negative burn quantity = $quantity")
            case t: AssetTransfer if t.amount < 0          => Some(s"Negative transfer amount = ${t.amount}")
            case l: Lease if l.amount < 0                  => Some(s"Negative lease amount = ${l.amount}")
            case SponsorFee(_, Some(amount)) if amount < 0 => Some(s"Negative sponsor amount = $amount")
            case i: Issue =>
              val length = i.name.getBytes("UTF-8").length
              if (length < IssueTransaction.MinAssetNameLength || length > IssueTransaction.MaxAssetNameLength)
                Some("Invalid asset name")
              else if (i.description.length > IssueTransaction.MaxAssetDescriptionLength)
                Some("Invalid asset description")
              else
                None
            case _ =>
              None
          }
          .collect {
            case e if blockchain.isFeatureActivated(BlockchainFeatures.RideV6)                                      => GenericError(e)
            case e if blockchain.height >= blockchain.settings.functionalitySettings.enforceTransferValidationAfter => FailOrRejectError(e)
          }
          .toLeft(r)
      case _ => Right(r)
    }
}<|MERGE_RESOLUTION|>--- conflicted
+++ resolved
@@ -718,12 +718,9 @@
         blockchain.isFeatureActivated(
           SynchronousCalls
         ) && blockchain.height >= blockchain.settings.functionalitySettings.enforceTransferValidationAfter
+
       ) {
-<<<<<<< HEAD
-        TracedResult(Left(AlwaysRejectError(message)))
-=======
         TracedResult(Left(FailOrRejectError(message)))
->>>>>>> 5a112645
       } else
         TracedResult(Right(()))
     } else if (version >= V6 && balanceActionsCount > availableBalanceActions) {
