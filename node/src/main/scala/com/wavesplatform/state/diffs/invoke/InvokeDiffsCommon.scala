--- conflicted
+++ resolved
@@ -2,13 +2,10 @@
 
 import cats.implicits._
 import cats.Id
-<<<<<<< HEAD
-=======
 import cats.implicits.{toFoldableOps, toTraverseOps}
 import cats.instances.either.*
 import cats.instances.list.*
 import cats.syntax.either.*
->>>>>>> 03403f62
 import com.google.common.base.Throwables
 import com.google.protobuf.ByteString
 import com.wavesplatform.account.{Address, AddressOrAlias, PublicKey}
@@ -23,11 +20,7 @@
 import com.wavesplatform.lang.directives.values.*
 import com.wavesplatform.lang.script.Script
 import com.wavesplatform.lang.v1.ContractLimits
-<<<<<<< HEAD
-import com.wavesplatform.lang.v1.compiler.Terms.{FUNCTION_CALL, _}
-=======
 import com.wavesplatform.lang.v1.compiler.Terms.{FUNCTION_CALL, *}
->>>>>>> 03403f62
 import com.wavesplatform.lang.v1.evaluator.{Log, ScriptResult, ScriptResultV4}
 import com.wavesplatform.lang.v1.traits.Environment
 import com.wavesplatform.lang.v1.traits.domain.*
@@ -268,13 +261,8 @@
 
       compositeDiff <- foldActions(blockchain, blockTime, tx, dAppAddress, dAppPublicKey)(actions, paymentsAndFeeDiff, complexityLimit)
         .leftMap {
-<<<<<<< HEAD
           case failed: FailedTransactionError => failed.addComplexity(storingComplexity)
           case other                          => other
-=======
-          case f: FailedTransactionError => f.addComplexity(storingComplexity)
-          case e                         => e
->>>>>>> 03403f62
         }
 
       isr = InvokeScriptResult(
@@ -429,66 +417,6 @@
       paymentsDiff: Diff,
       remainingLimit: Int
   ): TracedResult[ValidationError, Diff] =
-<<<<<<< HEAD
-    actions.foldLeft(TracedResult(paymentsDiff.asRight[ValidationError])) { (diffAcc, action) =>
-      diffAcc match {
-        case TracedResult(Right(curDiff), _, _) =>
-          val complexityLimit =
-            if (remainingLimit < Int.MaxValue) remainingLimit - curDiff.scriptsComplexity.toInt
-            else remainingLimit
-
-          val blockchain   = CompositeBlockchain(sblockchain, curDiff)
-          val actionSender = Recipient.Address(ByteStr(tx.dAppAddressOrAlias.bytes)) // XXX Is it correct for aliases&
-
-          def applyTransfer(transfer: AssetTransfer, pk: PublicKey): TracedResult[FailedTransactionError, Diff] = {
-            val AssetTransfer(addressRepr, recipient, amount, asset) = transfer
-            val address                                              = Address.fromBytes(addressRepr.bytes.arr).explicitGet()
-            Asset.fromCompatId(asset) match {
-              case Waves =>
-                TracedResult.wrapValue(Diff(portfolios = Map(address -> Portfolio(amount)) |+| Map(dAppAddress -> Portfolio(-amount))))
-              case a @ IssuedAsset(id) =>
-                val nextDiff = Diff(
-                  portfolios = Map(address -> Portfolio(assets = Map(a -> amount))) |+| Map(dAppAddress -> Portfolio(assets = Map(a -> -amount)))
-                )
-                blockchain
-                  .assetScript(a)
-                  .fold {
-                    val r = checkAsset(blockchain, id)
-                      .map(_ => nextDiff)
-                      .leftMap(FailedTransactionError.dAppExecution(_, 0))
-                    TracedResult(r)
-                  } {
-                    case AssetScriptInfo(script, complexity) =>
-                      val assetVerifierDiff =
-                        if (blockchain.disallowSelfPayment) nextDiff
-                        else
-                          nextDiff.copy(
-                            portfolios = Map(
-                              address     -> Portfolio(assets = Map(a -> amount)),
-                              dAppAddress -> Portfolio(assets = Map(a -> -amount))
-                            )
-                          )
-                      val pseudoTxRecipient =
-                        if (blockchain.isFeatureActivated(BlockchainFeatures.SynchronousCalls))
-                          recipient
-                        else
-                          Recipient.Address(addressRepr.bytes)
-                      val pseudoTx = ScriptTransfer(
-                        asset,
-                        actionSender,
-                        pk,
-                        pseudoTxRecipient,
-                        amount,
-                        tx.timestamp,
-                        tx.txId
-                      )
-                      val assetValidationDiff =
-                        validatePseudoTxWithSmartAssetScript(blockchain, tx)(pseudoTx, a.id, assetVerifierDiff, script, complexity, complexityLimit)
-                      val errorOpt = assetValidationDiff.fold(Some(_), _ => None)
-                      TracedResult(
-                        assetValidationDiff.map(d => nextDiff.copy(scriptsComplexity = d.scriptsComplexity)),
-                        List(AssetVerifierTrace(id, errorOpt, AssetContext.Transfer))
-=======
     actions.foldM(paymentsDiff) { (curDiff, action) =>
       val complexityLimit =
         if (remainingLimit < Int.MaxValue) remainingLimit - curDiff.scriptsComplexity.toInt
@@ -526,7 +454,6 @@
                           address     -> Portfolio(assets = Map(a -> amount)),
                           dAppAddress -> Portfolio(assets = Map(a -> -amount))
                         )
->>>>>>> 03403f62
                       )
                   val pseudoTxRecipient =
                     if (blockchain.isFeatureActivated(BlockchainFeatures.SynchronousCalls))
@@ -559,9 +486,11 @@
                 }
             )
 
-<<<<<<< HEAD
-          def applyDataItem(item: DataOp): TracedResult[FailedTransactionError, Diff] =
-            TracedResult.wrapValue(Diff(accountData = Map(dAppAddress -> AccountDataInfo(Map(item.key -> dataItemToEntry(item))))))
+        }
+      }
+
+      def applyDataItem(item: DataOp): TracedResult[FailedTransactionError, Diff] =
+        TracedResult.wrapValue(Diff(accountData = Map(dAppAddress -> AccountDataInfo(Map(item.key -> dataItemToEntry(item))))))
 
           def applyIssue(itx: InvokeScriptLike, pk: PublicKey, issue: Issue): TracedResult[ValidationError, Diff] = {
             if (issue.name
@@ -573,63 +502,12 @@
             } else if (blockchain.assetDescription(IssuedAsset(issue.id)).isDefined) {
               if (blockchain.height >= blockchain.settings.functionalitySettings.syncDAppCheckTransfersHeight)
                 TracedResult(Left(AlwaysRejectError(s"Asset ${issue.id} is already issued")))
-              else
+              else if (blockchain.assetDescription(asset).isDefined || blockchain.resolveERC20Address(ERC20Address(asset)).isDefined)
                 TracedResult(Left(FailedTransactionError.dAppExecution(s"Asset ${issue.id} is already issued", 0L)), List())
             } else {
               val staticInfo = AssetStaticInfo(TransactionId @@ itx.txId, pk, issue.decimals, blockchain.isNFT(issue))
               val volumeInfo = AssetVolumeInfo(issue.isReissuable, BigInt(issue.quantity))
               val info       = AssetInfo(ByteString.copyFromUtf8(issue.name), ByteString.copyFromUtf8(issue.description), Height @@ blockchain.height)
-
-              val asset = IssuedAsset(issue.id)
-
-              Right(
-                Diff(
-                  portfolios = Map(pk.toAddress -> Portfolio(assets = Map(asset -> issue.quantity))),
-                  issuedAssets = Map(asset      -> NewAssetInfo(staticInfo, info, volumeInfo)),
-                  assetScripts = Map(asset      -> None)
-                )
-              )
-            }
-          }
-
-          def applyReissue(reissue: Reissue, pk: PublicKey): TracedResult[ValidationError, Diff] = {
-            val reissueDiff =
-              DiffsCommon.processReissue(blockchain, dAppAddress, blockTime, fee = 0, reissue).leftMap(FailedTransactionError.asFailedScriptError)
-            val pseudoTx = ReissuePseudoTx(reissue, actionSender, pk, tx.txId, tx.timestamp)
-            callAssetVerifierWithPseudoTx(reissueDiff, reissue.assetId, pseudoTx, AssetContext.Reissue)
-          }
-
-          def applyBurn(burn: Burn, pk: PublicKey): TracedResult[ValidationError, Diff] = {
-            val burnDiff = DiffsCommon.processBurn(blockchain, dAppAddress, fee = 0, burn).leftMap(FailedTransactionError.asFailedScriptError)
-            val pseudoTx = BurnPseudoTx(burn, actionSender, pk, tx.txId, tx.timestamp)
-            callAssetVerifierWithPseudoTx(burnDiff, burn.assetId, pseudoTx, AssetContext.Burn)
-          }
-
-          def applySponsorFee(sponsorFee: SponsorFee, pk: PublicKey): TracedResult[ValidationError, Diff] =
-=======
-        }
-      }
-
-      def applyDataItem(item: DataOp): TracedResult[FailedTransactionError, Diff] =
-        TracedResult.wrapValue(Diff(accountData = Map(dAppAddress -> AccountDataInfo(Map(item.key -> dataItemToEntry(item))))))
-
-      def applyIssue(itx: InvokeScriptLike, pk: PublicKey, issue: Issue): TracedResult[FailedTransactionError, Diff] = {
-        val asset = IssuedAsset(issue.id)
-
-        if (
-          issue.name
-            .getBytes("UTF-8")
-            .length < IssueTransaction.MinAssetNameLength || issue.name.getBytes("UTF-8").length > IssueTransaction.MaxAssetNameLength
-        ) {
-          TracedResult(Left(FailedTransactionError.dAppExecution("Invalid asset name", 0L)), List())
-        } else if (issue.description.length > IssueTransaction.MaxAssetDescriptionLength) {
-          TracedResult(Left(FailedTransactionError.dAppExecution("Invalid asset description", 0L)), List())
-        } else if (blockchain.assetDescription(asset).isDefined || blockchain.resolveERC20Address(ERC20Address(asset)).isDefined) {
-          TracedResult(Left(FailedTransactionError.dAppExecution(s"Asset $asset is already issued", 0L)), List())
-        } else {
-          val staticInfo = AssetStaticInfo(TransactionId @@ itx.txId, pk, issue.decimals, blockchain.isNFT(issue))
-          val volumeInfo = AssetVolumeInfo(issue.isReissuable, BigInt(issue.quantity))
-          val info       = AssetInfo(ByteString.copyFromUtf8(issue.name), ByteString.copyFromUtf8(issue.description), Height @@ blockchain.height)
 
           val asset = IssuedAsset(issue.id)
 
@@ -643,20 +521,20 @@
         }
       }
 
-      def applyReissue(reissue: Reissue, pk: PublicKey): TracedResult[FailedTransactionError, Diff] = {
+      def applyReissue(reissue: Reissue, pk: PublicKey): TracedResult[ValidationError, Diff] = {
         val reissueDiff =
           DiffsCommon.processReissue(blockchain, dAppAddress, blockTime, fee = 0, reissue).leftMap(FailedTransactionError.asFailedScriptError)
         val pseudoTx = ReissuePseudoTx(reissue, actionSender, pk, tx.txId, tx.timestamp)
         callAssetVerifierWithPseudoTx(reissueDiff, reissue.assetId, pseudoTx, AssetContext.Reissue)
       }
 
-      def applyBurn(burn: Burn, pk: PublicKey): TracedResult[FailedTransactionError, Diff] = {
+      def applyBurn(burn: Burn, pk: PublicKey): TracedResult[ValidationError, Diff] = {
         val burnDiff = DiffsCommon.processBurn(blockchain, dAppAddress, fee = 0, burn).leftMap(FailedTransactionError.asFailedScriptError)
         val pseudoTx = BurnPseudoTx(burn, actionSender, pk, tx.txId, tx.timestamp)
         callAssetVerifierWithPseudoTx(burnDiff, burn.assetId, pseudoTx, AssetContext.Burn)
       }
 
-      def applySponsorFee(sponsorFee: SponsorFee, pk: PublicKey): TracedResult[FailedTransactionError, Diff] =
+      def applySponsorFee(sponsorFee: SponsorFee, pk: PublicKey): TracedResult[ValidationError, Diff] =
         for {
           _ <- TracedResult(
             Either.cond(
@@ -694,10 +572,9 @@
           assetId: ByteStr,
           pseudoTx: PseudoTx,
           assetType: AssetContext
-      ): TracedResult[FailedTransactionError, Diff] =
+      ): TracedResult[ValidationError, Diff] =
         blockchain.assetScript(IssuedAsset(assetId)).fold(TracedResult(actionDiff)) { case AssetScriptInfo(script, complexity) =>
           val assetValidationDiff =
->>>>>>> 03403f62
             for {
               result <- actionDiff
               validatedResult <- validatePseudoTxWithSmartAssetScript(blockchain, tx)(
@@ -716,62 +593,6 @@
           )
         }
 
-<<<<<<< HEAD
-          def applyLeaseCancel(l: LeaseCancel): TracedResult[ValidationError, Diff] =
-            for {
-              _    <- TracedResult(LeaseCancelTxValidator.checkLeaseId(l.id))
-              diff <- DiffsCommon.processLeaseCancel(blockchain, pk, fee = 0, blockTime, l.id, tx.txId)
-            } yield diff
-
-          def callAssetVerifierWithPseudoTx(
-              actionDiff: Either[FailedTransactionError, Diff],
-              assetId: ByteStr,
-              pseudoTx: PseudoTx,
-              assetType: AssetContext
-          ): TracedResult[ValidationError, Diff] =
-            blockchain.assetScript(IssuedAsset(assetId)).fold(TracedResult(actionDiff)) {
-              case AssetScriptInfo(script, complexity) =>
-                val assetValidationDiff =
-                  for {
-                    result <- actionDiff
-                    validatedResult <- validatePseudoTxWithSmartAssetScript(blockchain, tx)(
-                      pseudoTx,
-                      assetId,
-                      result,
-                      script,
-                      complexity,
-                      complexityLimit
-                    )
-                  } yield validatedResult
-                val errorOpt = assetValidationDiff.fold(Some(_), _ => None)
-                TracedResult(
-                  assetValidationDiff,
-                  List(AssetVerifierTrace(assetId, errorOpt, assetType))
-                )
-            }
-
-          val diff = action match {
-            case t: AssetTransfer =>
-              applyTransfer(t, if (blockchain.isFeatureActivated(BlockV5)) {
-                pk
-              } else {
-                PublicKey(new Array[Byte](32))
-              })
-            case d: DataOp       => applyDataItem(d)
-            case i: Issue        => applyIssue(tx, pk, i)
-            case r: Reissue      => applyReissue(r, pk)
-            case b: Burn         => applyBurn(b, pk)
-            case sf: SponsorFee  => applySponsorFee(sf, pk)
-            case l: Lease        => applyLease(l).leftMap(FailedTransactionError.asFailedScriptError)
-            case lc: LeaseCancel => applyLeaseCancel(lc).leftMap(FailedTransactionError.asFailedScriptError)
-          }
-          diffAcc |+| diff.leftMap {
-            case failed: FailedTransactionError => failed.addComplexity(curDiff.scriptsComplexity)
-            case other                          => other
-          }
-
-        case _ => diffAcc
-=======
       val nextDiff = action match {
         case t: AssetTransfer =>
           applyTransfer(
@@ -789,7 +610,6 @@
         case sf: SponsorFee  => applySponsorFee(sf, pk)
         case l: Lease        => applyLease(l).leftMap(FailedTransactionError.asFailedScriptError)
         case lc: LeaseCancel => applyLeaseCancel(lc).leftMap(FailedTransactionError.asFailedScriptError)
->>>>>>> 03403f62
       }
       nextDiff
         .flatMap(baseDiff =>
@@ -803,7 +623,10 @@
           case f: FailedTransactionError => f.addComplexity(curDiff.scriptsComplexity)
           case e                         => e
         }
-        .flatMap(curDiff.combine(_).leftMap(GenericError(_)))
+        .flatMap(curDiff.combine(_).leftMap {
+          case failed: FailedTransactionError => failed.addComplexity(curDiff.scriptsComplexity)
+          case other                          => other
+        }))
     }
 
   private def validatePseudoTxWithSmartAssetScript(blockchain: Blockchain, tx: InvokeScriptLike)(
@@ -858,21 +681,12 @@
     if (dataCount > availableData)
       error("Stored data count limit is exceeded")
     else if (dataSize > availableDataSize) {
-<<<<<<< HEAD
       val limit   = ContractLimits.MaxTotalWriteSetSizeInBytes
       val actual  = limit + dataSize - availableDataSize
       val message = s"Storing data size should not exceed $limit, actual: $actual bytes"
-      if (blockchain.height >= checkSizeRejectHeight) {
+      if (blockchain.isFeatureActivated(BlockchainFeatures.SynchronousCalls)) {
         TracedResult(Left(AlwaysRejectError(message)))
-      } else if (blockchain.height >= checkSizeHeight)
-        error(message)
-=======
-      val limit  = ContractLimits.MaxTotalWriteSetSizeInBytes
-      val actual = limit + dataSize - availableDataSize
-      if (blockchain.isFeatureActivated(BlockchainFeatures.SynchronousCalls))
-        error(s"Storing data size should not exceed $limit, actual: $actual bytes")
->>>>>>> 03403f62
-      else
+      }  else
         TracedResult(Right(()))
     } else if (actionsCount > availableActions)
       error("Actions count limit is exceeded")
@@ -880,7 +694,6 @@
       TracedResult(Right(()))
   }
 
-<<<<<<< HEAD
   def checkScriptResultFields(blockchain: Blockchain, r: ScriptResult): Either[AlwaysRejectError, Unit] =
     r match {
       case ScriptResultV4(actions, _, _) if blockchain.height >= blockchain.settings.functionalitySettings.syncDAppCheckTransfersHeight =>
@@ -905,38 +718,5 @@
           .toLeft(())
       case _ =>
         Right(())
-=======
-  /** Checks invoke script callable function result for negative numbers in issue, burn, transfers, etc. Should produce failed transactions if the
-    * spent complexity went over the fail-free limit, and should reject them if not.
-    * @note
-    *   Ignores all checks before the SynchronousCalls feature activation
-    * @note
-    *   Caller should calculate spent complexity and transform the error into a FailedTransactionError
-    */
-  private[invoke] def checkScriptResultFields(blockchain: Blockchain, result: ScriptResult): Either[ValidationError, Unit] =
-    result match {
-      case ScriptResultV4(actions, _, _) if blockchain.isFeatureActivated(BlockchainFeatures.SynchronousCalls) =>
-        actions
-          .map {
-            case Reissue(_, _, quantity) if quantity < 0 => Left(GenericError(s"Negative reissue quantity = $quantity"))
-            case Burn(_, quantity) if quantity < 0       => Left(GenericError(s"Negative burn quantity = $quantity"))
-            case t: AssetTransfer if t.amount < 0        => Left(GenericError(s"Negative transfer amount = ${t.amount}"))
-            case l: Lease if l.amount < 0                => Left(GenericError(s"Negative lease amount = ${l.amount}"))
-            case s: SponsorFee if s.minSponsoredAssetFee.exists(_ < 0) =>
-              Left(GenericError(s"Negative sponsor amount = ${s.minSponsoredAssetFee.get}"))
-            case i: Issue =>
-              val length = i.name.getBytes("UTF-8").length
-              if (length < IssueTransaction.MinAssetNameLength || length > IssueTransaction.MaxAssetNameLength) {
-                Left(GenericError("Invalid asset name"))
-              } else if (i.description.length > IssueTransaction.MaxAssetDescriptionLength) {
-                Left(GenericError("Invalid asset description"))
-              } else Right(())
-            case _ => Right(())
-          }
-          .sequence
-          .map(_ => ())
-
-      case _ => Right(())
->>>>>>> 03403f62
     }
 }