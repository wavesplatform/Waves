package com.wavesplatform.state.diffs.invoke

<<<<<<< HEAD
import cats.implicits._
=======
import cats.instances.map._
import cats.syntax.either._
import cats.syntax.semigroup._
>>>>>>> c66f70d6
import com.google.common.base.Throwables
import com.google.protobuf.ByteString
import com.wavesplatform.account.{Address, AddressOrAlias, PublicKey, WavesAddress}
import com.wavesplatform.common.state.ByteStr
import com.wavesplatform.common.utils.EitherExt2
import com.wavesplatform.features.BlockchainFeatures
import com.wavesplatform.features.BlockchainFeatures.{BlockV5, SynchronousCalls}
import com.wavesplatform.features.EstimatorProvider._
import com.wavesplatform.features.InvokeScriptSelfPaymentPolicyProvider._
import com.wavesplatform.features.ScriptTransferValidationProvider._
import com.wavesplatform.lang._
import com.wavesplatform.lang.directives.values._
import com.wavesplatform.lang.script.Script
import com.wavesplatform.lang.v1.ContractLimits
import com.wavesplatform.lang.v1.compiler.Terms.{FUNCTION_CALL, _}
import com.wavesplatform.lang.v1.traits.Environment
import com.wavesplatform.lang.v1.traits.domain.Tx.{BurnPseudoTx, ReissuePseudoTx, ScriptTransfer, SponsorFeePseudoTx}
import com.wavesplatform.lang.v1.traits.domain.{AssetTransfer, _}
<<<<<<< HEAD
=======
import com.wavesplatform.settings.Constants
>>>>>>> c66f70d6
import com.wavesplatform.state._
import com.wavesplatform.state.diffs.DiffsCommon
import com.wavesplatform.state.diffs.FeeValidation._
import com.wavesplatform.state.reader.CompositeBlockchain
import com.wavesplatform.transaction.Asset.{IssuedAsset, Waves}
import com.wavesplatform.transaction.TxValidationError._
import com.wavesplatform.transaction.assets.IssueTransaction
import com.wavesplatform.transaction.smart._
import com.wavesplatform.transaction.smart.script.ScriptRunner
import com.wavesplatform.transaction.smart.script.ScriptRunner.TxOrd
import com.wavesplatform.transaction.smart.script.trace.AssetVerifierTrace.AssetContext
<<<<<<< HEAD
import com.wavesplatform.transaction.smart.script.trace.{AssetVerifierTrace, TracedResult}
import com.wavesplatform.transaction.validation.impl.{LeaseCancelTxValidator, LeaseTxValidator, SponsorFeeTxValidator}
import com.wavesplatform.transaction.{Asset, AssetIdLength, TransactionType}
=======
import com.wavesplatform.transaction.smart.script.trace.TracedResult.Attribute
import com.wavesplatform.transaction.smart.script.trace.{AssetVerifierTrace, TracedResult}
import com.wavesplatform.transaction.validation.impl.{LeaseCancelTxValidator, LeaseTxValidator, SponsorFeeTxValidator}
import com.wavesplatform.transaction.{Asset, AssetIdLength}
>>>>>>> c66f70d6
import com.wavesplatform.utils._
import shapeless.Coproduct

import scala.util.{Failure, Right, Success, Try}

object InvokeDiffsCommon {
  def txFeeDiff(blockchain: Blockchain, tx: InvokeScriptTransaction): Either[GenericError, (Long, Map[Address, Portfolio])] = {
    val attachedFee = tx.fee
    tx.assetFee._1 match {
      case Waves => Right((attachedFee, Map(tx.sender.toAddress -> Portfolio(-attachedFee))))
      case asset @ IssuedAsset(_) =>
        for {
          assetInfo <- blockchain
            .assetDescription(asset)
            .toRight(GenericError(s"Asset $asset does not exist, cannot be used to pay fees"))
          feeInWaves <- Either.cond(
            assetInfo.sponsorship > 0,
            Sponsorship.toWaves(attachedFee, assetInfo.sponsorship),
            GenericError(s"Asset $asset is not sponsored, cannot be used to pay fees")
          )
        } yield {
          val portfolioDiff =
            Map[Address, Portfolio](tx.sender.toAddress          -> Portfolio(assets = Map(asset              -> -attachedFee))) |+|
              Map[Address, Portfolio](assetInfo.issuer.toAddress -> Portfolio(-feeInWaves, assets = Map(asset -> attachedFee)))
          (feeInWaves, portfolioDiff)
        }
    }
  }

  def calculateMinFee(blockchain: Blockchain, issueList: List[Issue], additionalScriptsInvoked: Int, stepsNumber: Long): Long = {
    val dAppFee    = FeeConstants(InvokeScriptTransaction.typeId) * FeeUnit * stepsNumber
    val issuesFee  = issueList.count(!blockchain.isNFT(_)) * FeeConstants(IssueTransaction.typeId) * FeeUnit
    val actionsFee = additionalScriptsInvoked * ScriptExtraFee
    dAppFee + issuesFee + actionsFee
  }

  def calcAndCheckFee[E <: ValidationError](
      makeError: (String, Long) => E,
      tx: InvokeScriptTransaction,
      blockchain: Blockchain,
      stepLimit: Long,
      invocationComplexity: Long,
      issueList: List[Issue],
      additionalScriptsInvoked: Int
<<<<<<< HEAD
  ): TracedResult[ValidationError, (Long, Map[Address, Portfolio])] =
    TracedResult {
      val stepsNumber =
        if (invocationComplexity % stepLimit == 0)
          invocationComplexity / stepLimit
        else
          invocationComplexity / stepLimit + 1

      for {
        (attachedFeeInWaves, portfolioDiff) <- txFeeDiff(blockchain, tx)
        _ <- {
          val dAppFee    = FeeConstants(TransactionType.InvokeScript) * FeeUnit * stepsNumber
          val issuesFee  = issueList.count(!blockchain.isNFT(_)) * FeeConstants(TransactionType.Issue) * FeeUnit
          val actionsFee = additionalScriptsInvoked * ScriptExtraFee
          val minFee     = dAppFee + issuesFee + actionsFee

          lazy val errorMessage = {
            val stepsInfo =
              if (stepsNumber > 1)
                s" with $stepsNumber invocation steps"
              else
                ""

            val totalScriptsInvokedInfo =
              if (additionalScriptsInvoked > 0)
                s" with $additionalScriptsInvoked total scripts invoked"
              else
                ""

            val issuesInfo =
              if (issueList.nonEmpty)
                s" with ${issueList.length} assets issued"
              else
                ""

            val assetName = tx.assetFee._1.fold("WAVES")(_.id.toString)
            s"Fee in $assetName for ${TransactionType.InvokeScript.transactionName} (${tx.assetFee._2} in $assetName)" +
              s"$stepsInfo$totalScriptsInvokedInfo$issuesInfo " +
              s"does not exceed minimal value of $minFee WAVES."
          }
=======
  ): TracedResult[ValidationError, (Long, Map[Address, Portfolio])] = {
    val stepsNumber =
      if (invocationComplexity % stepLimit == 0)
        invocationComplexity / stepLimit
      else
        invocationComplexity / stepLimit + 1
>>>>>>> c66f70d6

    val minFee = calculateMinFee(blockchain, issueList, additionalScriptsInvoked, stepsNumber)

    val resultE = for {
      (attachedFeeInWaves, portfolioDiff) <- txFeeDiff(blockchain, tx)
      _ <- {
        lazy val errorMessage = {
          val stepsInfo =
            if (stepsNumber > 1)
              s" with $stepsNumber invocation steps"
            else
              ""

          val totalScriptsInvokedInfo =
            if (additionalScriptsInvoked > 0)
              s" with $additionalScriptsInvoked total scripts invoked"
            else
              ""

          val issuesInfo =
            if (issueList.nonEmpty)
              s" with ${issueList.length} assets issued"
            else
              ""

          val assetName = tx.assetFee._1.fold("WAVES")(_.id.toString)
          val txName    = Constants.TransactionNames(InvokeScriptTransaction.typeId)

          s"Fee in $assetName for $txName (${tx.assetFee._2} in $assetName)" +
            s"$stepsInfo$totalScriptsInvokedInfo$issuesInfo " +
            s"does not exceed minimal value of $minFee WAVES."
        }

        Either.cond(
          attachedFeeInWaves >= minFee,
          (),
          makeError(errorMessage, invocationComplexity)
        )
      }
    } yield (attachedFeeInWaves, portfolioDiff)
    TracedResult(resultE).withAttributes(Attribute.MinFee -> minFee)
  }

  def getInvocationComplexity(
      blockchain: Blockchain,
      call: FUNCTION_CALL,
      callableComplexities: Map[Int, Map[String, Long]],
      dAppAddress: Address
  ): Either[ValidationError, Long] = {
    for {
      complexitiesByCallable <- callableComplexities.get(blockchain.estimator.version).toRight {
        GenericError(s"Cannot find complexity storage, address = $dAppAddress, estimator version = ${blockchain.estimator.version}")
      }
      complexity <- complexitiesByCallable.get(call.function.funcName).toRight {
        GenericError(s"Cannot find callable function `${call.function.funcName}`, address = $dAppAddress`")
      }
    } yield complexity
  }

  def processActions(
      actions: List[CallableAction],
      version: StdLibVersion,
      dAppAddress: WavesAddress,
      dAppPublicKey: PublicKey,
      storingComplexity: Int,
      tx: InvokeScriptLike,
      blockchain: Blockchain,
      blockTime: Long,
      isSyncCall: Boolean,
      limitedExecution: Boolean,
      totalComplexityLimit: Int,
      otherIssues: Seq[Issue]
  ): TracedResult[ValidationError, Diff] = {
    val complexityLimit =
      if (limitedExecution) ContractLimits.FailFreeInvokeComplexity - storingComplexity
      else Int.MaxValue

    val actionsByType   = actions.groupBy(a => if (classOf[DataOp].isAssignableFrom(a.getClass)) classOf[DataOp] else a.getClass).withDefaultValue(Nil)
    val transferList    = actionsByType(classOf[AssetTransfer]).asInstanceOf[List[AssetTransfer]]
    val issueList       = actionsByType(classOf[Issue]).asInstanceOf[List[Issue]]
    val reissueList     = actionsByType(classOf[Reissue]).asInstanceOf[List[Reissue]]
    val burnList        = actionsByType(classOf[Burn]).asInstanceOf[List[Burn]]
    val sponsorFeeList  = actionsByType(classOf[SponsorFee]).asInstanceOf[List[SponsorFee]]
    val leaseList       = actionsByType(classOf[Lease]).asInstanceOf[List[Lease]]
    val leaseCancelList = actionsByType(classOf[LeaseCancel]).asInstanceOf[List[LeaseCancel]]
    val dataEntries     = actionsByType(classOf[DataOp]).asInstanceOf[List[DataOp]].map(dataItemToEntry)

    for {
      _ <- TracedResult(checkDataEntries(tx, dataEntries, version)).leftMap(FailedTransactionError.dAppExecution(_, storingComplexity))
      _ <- TracedResult(checkLeaseCancels(leaseCancelList)).leftMap(FailedTransactionError.dAppExecution(_, storingComplexity))
      _ <- TracedResult(
        Either.cond(
          actions.length - dataEntries.length <= ContractLimits.MaxCallableActionsAmount(version),
          (),
          FailedTransactionError.dAppExecution(
            s"Too many script actions: max: ${ContractLimits.MaxCallableActionsAmount(version)}, actual: ${actions.length}",
            storingComplexity
          )
        )
      )

      _ <- TracedResult(checkSelfPayments(dAppAddress, blockchain, tx, version, transferList))
        .leftMap(FailedTransactionError.dAppExecution(_, storingComplexity))
      _ <- TracedResult(
        Either.cond(transferList.map(_.amount).forall(_ >= 0), (), FailedTransactionError.dAppExecution("Negative amount", storingComplexity))
      )
      _ <- TracedResult(checkOverflow(transferList.map(_.amount))).leftMap(FailedTransactionError.dAppExecution(_, storingComplexity))

      actionAssets = transferList.flatMap(_.assetId).map(IssuedAsset) ++
        reissueList.map(r => IssuedAsset(r.assetId)) ++
        burnList.map(b => IssuedAsset(b.assetId)) ++
        sponsorFeeList.map(sf => IssuedAsset(sf.assetId))

      actionComplexities     = actionAssets.flatMap(blockchain.assetScript(_).map(_.complexity))
      verifierCount          = if (blockchain.hasPaidVerifier(tx.senderAddress)) 1 else 0
      additionalScriptsCount = actionComplexities.size + verifierCount + tx.checkedAssets.count(blockchain.hasAssetScript)

      feeDiff <- if (isSyncCall)
        TracedResult.wrapValue(Map[Address, Portfolio]())
      else {
        val feeActionsCount = if (blockchain.isFeatureActivated(SynchronousCalls)) verifierCount else additionalScriptsCount
        val stepLimit       = ContractLimits.MaxComplexityByVersion(version)
        tx.root
          .map(
            calcAndCheckFee(
              FailedTransactionError.feeForActions,
              _,
              blockchain,
              stepLimit,
              storingComplexity.min(stepLimit), // complexity increased by sync calls should not require fee for additional steps
              issueList ++ otherIssues,
              feeActionsCount
            ).map(_._2)
          )
          .getOrElse(TracedResult(Right(Map[Address, Portfolio]())))
      }

      _ <- TracedResult(
        Either.cond(
          actionComplexities.sum + storingComplexity <= totalComplexityLimit || limitedExecution, // limited execution has own restriction "complexityLimit"
          (),
          FailedTransactionError.feeForActions(s"Invoke complexity limit = $totalComplexityLimit is exceeded", storingComplexity)
        )
      )

      paymentsAndFeeDiff = if (isSyncCall) {
        Diff.empty
      } else if (version < V5) {
        paymentsPart(tx, dAppAddress, feeDiff)
      } else {
        Diff(portfolios = txFeeDiff(blockchain, tx.root.get).explicitGet()._2)
      }

      compositeDiff <- foldActions(blockchain, blockTime, tx, dAppAddress, dAppPublicKey)(actions, paymentsAndFeeDiff, complexityLimit)
        .leftMap(_.addComplexity(storingComplexity))

      isr = InvokeScriptResult(
        dataEntries,
        transferList.map { tr =>
          InvokeScriptResult.Payment(
            Address.fromBytes(tr.address.bytes.arr).explicitGet(),
            Asset.fromCompatId(tr.assetId),
            tr.amount
          )
        },
        issueList,
        reissueList,
        burnList,
        sponsorFeeList,
        leaseList.map {
          case l @ Lease(recipient, amount, nonce) =>
            val id = Lease.calculateId(l, tx.txId)
            InvokeScriptResult.Lease(AddressOrAlias.fromRide(recipient).explicitGet(), amount, nonce, id)
        },
        leaseCancelList
      )

      resultDiff = compositeDiff.copy(
        scriptsRun = if (isSyncCall) 0 else additionalScriptsCount + 1,
        scriptResults = Map(tx.txId -> isr),
        scriptsComplexity = storingComplexity + compositeDiff.scriptsComplexity
      )
    } yield resultDiff
  }

  def paymentsPart(tx: InvokeScriptLike, dAppAddress: Address, feePart: Map[Address, Portfolio]): Diff =
    Diff(
      portfolios = feePart |+| tx.payments
        .map {
          case InvokeScriptTransaction.Payment(amt, assetId) =>
            assetId match {
              case asset @ IssuedAsset(_) =>
                Map(tx.senderAddress -> Portfolio(assets = Map(asset -> -amt))) |+|
                  Map(dAppAddress    -> Portfolio(assets = Map(asset -> amt)))
              case Waves =>
                Map(tx.senderAddress -> Portfolio(-amt)) |+|
                  Map(dAppAddress    -> Portfolio(amt))
            }
        }
        .foldLeft(Map[Address, Portfolio]())(_ |+| _)
    )

  private def dataItemToEntry(item: DataOp): DataEntry[_] =
    item match {
      case DataItem.Bool(k, b) => BooleanDataEntry(k, b)
      case DataItem.Str(k, b)  => StringDataEntry(k, b)
      case DataItem.Lng(k, b)  => IntegerDataEntry(k, b)
      case DataItem.Bin(k, b)  => BinaryDataEntry(k, b)
      case DataItem.Delete(k)  => EmptyDataEntry(k)
    }

  private def checkSelfPayments(
      dAppAddress: WavesAddress,
      blockchain: Blockchain,
      tx: InvokeScriptLike,
      version: StdLibVersion,
      transfers: List[AssetTransfer]
  ): Either[String, Unit] =
    if (blockchain.disallowSelfPayment && version >= V4)
      if (tx.payments.nonEmpty && tx.senderAddress == dAppAddress)
        "DApp self-payment is forbidden since V4".asLeft[Unit]
      else if (transfers.exists(_.address.bytes == ByteStr(dAppAddress.bytes)))
        "DApp self-transfer is forbidden since V4".asLeft[Unit]
      else
        ().asRight[String]
    else
      ().asRight[String]

  private def checkOverflow(dataList: Iterable[Long]): Either[String, Unit] = {
    Try(dataList.foldLeft(0L)(Math.addExact))
      .fold(
        _ => "Attempt to transfer unavailable funds in contract payment".asLeft[Unit],
        _ => ().asRight[String]
      )
  }

  def checkAsset(blockchain: Blockchain, assetId: ByteStr): Either[String, Unit] =
    if (blockchain.isFeatureActivated(BlockchainFeatures.SynchronousCalls))
      if (assetId.size != AssetIdLength)
        Left(s"Transfer error: invalid asset ID '$assetId' length = ${assetId.size} bytes, must be $AssetIdLength")
      else if (blockchain.assetDescription(IssuedAsset(assetId)).isEmpty)
        Left(s"Transfer error: asset '$assetId' is not found on the blockchain")
      else
        Right(())
    else
      Right(())

  private[this] def checkDataEntries(
      tx: InvokeScriptLike,
      dataEntries: Seq[DataEntry[_]],
      stdLibVersion: StdLibVersion
  ): Either[String, Unit] =
    for {
      _ <- Either.cond(
        dataEntries.length <= ContractLimits.MaxWriteSetSize(stdLibVersion),
        (),
        s"WriteSet can't contain more than ${ContractLimits.MaxWriteSetSize(stdLibVersion)} entries"
      )
      _ <- Either.cond(
        !tx.enableEmptyKeys || dataEntries.forall(_.key.nonEmpty),
        (),
        s"Empty keys aren't allowed in tx version >= ${tx.root.get.protobufVersion}"
      )

      maxKeySize = ContractLimits.MaxKeySizeInBytesByVersion(stdLibVersion)
      _ <- dataEntries
        .collectFirst {
          Function.unlift { entry =>
            val length = entry.key.utf8Bytes.length
            if (length > maxKeySize)
              Some(s"Data entry key size = $length bytes must be less than $maxKeySize")
            else if (entry.key.isEmpty && stdLibVersion >= V4)
              Some(s"Data entry key should not be empty")
            else
              None
          }
        }
        .toLeft(())

      totalDataBytes = dataEntries.map(_.toBytes.length).sum
      _ <- Either.cond(
        totalDataBytes <= ContractLimits.MaxWriteSetSizeInBytes,
        (),
        s"WriteSet size can't exceed ${ContractLimits.MaxWriteSetSizeInBytes} bytes, actual: $totalDataBytes bytes"
      )
    } yield ()

  private def checkLeaseCancels(leaseCancels: Seq[LeaseCancel]): Either[String, Unit] = {
    val duplicates = leaseCancels.diff(leaseCancels.distinct)
    Either.cond(
      duplicates.isEmpty,
      (),
      s"Duplicate LeaseCancel id(s): ${duplicates.distinct.map(_.id).mkString(", ")}"
    )
  }

  private def foldActions(
      sblockchain: Blockchain,
      blockTime: Long,
      tx: InvokeScriptLike,
      dAppAddress: Address,
      pk: PublicKey
  )(
      actions: List[CallableAction],
      paymentsDiff: Diff,
      remainingLimit: Int
  ): TracedResult[FailedTransactionError, Diff] =
    actions.foldLeft(TracedResult(paymentsDiff.asRight[FailedTransactionError])) { (diffAcc, action) =>
      diffAcc match {
        case TracedResult(Right(curDiff), _, _) =>
          val complexityLimit =
            if (remainingLimit < Int.MaxValue) remainingLimit - curDiff.scriptsComplexity.toInt
            else remainingLimit

          val blockchain   = CompositeBlockchain(sblockchain, curDiff)
          val actionSender = Recipient.Address(ByteStr(tx.dApp.bytes)) // XXX Is it correct for aliases&

          def applyTransfer(transfer: AssetTransfer, pk: PublicKey): TracedResult[FailedTransactionError, Diff] = {
            val AssetTransfer(addressRepr, recipient, amount, asset) = transfer
            val address                                              = Address.fromBytes(addressRepr.bytes.arr).explicitGet()
            Asset.fromCompatId(asset) match {
              case Waves =>
                TracedResult.wrapValue(
                  Diff(portfolios = Map[Address, Portfolio](address -> Portfolio(amount)) |+| Map(dAppAddress -> Portfolio(-amount)))
                )
              case a @ IssuedAsset(id) =>
                val nextDiff = Diff(
                  portfolios = Map[Address, Portfolio](address -> Portfolio(assets = Map(a -> amount))) |+| Map(
                    dAppAddress                                -> Portfolio(assets = Map(a -> -amount))
                  )
                )
                blockchain
                  .assetScript(a)
                  .fold {
                    val r = checkAsset(blockchain, id)
                      .map(_ => nextDiff)
                      .leftMap(FailedTransactionError.dAppExecution(_, 0))
                    TracedResult(r)
                  } {
                    case AssetScriptInfo(script, complexity) =>
                      val assetVerifierDiff =
                        if (blockchain.disallowSelfPayment) nextDiff
                        else
                          nextDiff.copy(
                            portfolios = Map(
                              address     -> Portfolio(assets = Map(a -> amount)),
                              dAppAddress -> Portfolio(assets = Map(a -> -amount))
                            )
                          )
                      val pseudoTxRecipient =
                        if (blockchain.isFeatureActivated(BlockchainFeatures.SynchronousCalls))
                          recipient
                        else
                          Recipient.Address(addressRepr.bytes)
                      val pseudoTx = ScriptTransfer(
                        asset,
                        actionSender,
                        pk,
                        pseudoTxRecipient,
                        amount,
                        tx.timestamp,
                        tx.txId
                      )
                      val assetValidationDiff =
                        validatePseudoTxWithSmartAssetScript(blockchain, tx)(pseudoTx, a.id, assetVerifierDiff, script, complexity, complexityLimit)
                      val errorOpt = assetValidationDiff.fold(Some(_), _ => None)
                      TracedResult(
                        assetValidationDiff.map(d => nextDiff.copy(scriptsComplexity = d.scriptsComplexity)),
                        List(AssetVerifierTrace(id, errorOpt, AssetContext.Transfer))
                      )
                  }
            }
          }

          def applyDataItem(item: DataOp): TracedResult[FailedTransactionError, Diff] =
            TracedResult.wrapValue(Diff(accountData = Map(dAppAddress -> AccountDataInfo(Map(item.key -> dataItemToEntry(item))))))

          def applyIssue(itx: InvokeScriptLike, pk: PublicKey, issue: Issue): TracedResult[FailedTransactionError, Diff] = {
            if (issue.name
                  .getBytes("UTF-8")
                  .length < IssueTransaction.MinAssetNameLength || issue.name.getBytes("UTF-8").length > IssueTransaction.MaxAssetNameLength) {
              TracedResult(Left(FailedTransactionError.dAppExecution("Invalid asset name", 0L)), List())
            } else if (issue.description.length > IssueTransaction.MaxAssetDescriptionLength) {
              TracedResult(Left(FailedTransactionError.dAppExecution("Invalid asset description", 0L)), List())
            } else if (blockchain.assetDescription(IssuedAsset(issue.id)).isDefined) {
              TracedResult(Left(FailedTransactionError.dAppExecution(s"Asset ${issue.id} is already issued", 0L)), List())
            } else {
              val staticInfo = AssetStaticInfo(TransactionId @@ itx.txId, pk, issue.decimals, blockchain.isNFT(issue))
              val volumeInfo = AssetVolumeInfo(issue.isReissuable, BigInt(issue.quantity))
              val info       = AssetInfo(ByteString.copyFromUtf8(issue.name), ByteString.copyFromUtf8(issue.description), Height @@ blockchain.height)

              val asset = IssuedAsset(issue.id)

              DiffsCommon
                .countVerifierComplexity(None /*issue.compiledScript*/, blockchain, isAsset = true)
                .map { script =>
                  Diff(
                    portfolios = Map(pk.toAddress -> Portfolio(assets = Map(asset -> issue.quantity))),
                    issuedAssets = Map(asset      -> NewAssetInfo(staticInfo, info, volumeInfo)),
                    assetScripts = Map(asset      -> script.map(script => AssetScriptInfo(script._1, script._2)))
                  )
                }
                .leftMap(FailedTransactionError.asFailedScriptError)
            }
          }

          def applyReissue(reissue: Reissue, pk: PublicKey): TracedResult[FailedTransactionError, Diff] = {
            val reissueDiff =
              DiffsCommon.processReissue(blockchain, dAppAddress, blockTime, fee = 0, reissue).leftMap(FailedTransactionError.asFailedScriptError)
            val pseudoTx = ReissuePseudoTx(reissue, actionSender, pk, tx.txId, tx.timestamp)
            callAssetVerifierWithPseudoTx(reissueDiff, reissue.assetId, pseudoTx, AssetContext.Reissue)
          }

          def applyBurn(burn: Burn, pk: PublicKey): TracedResult[FailedTransactionError, Diff] = {
            val burnDiff = DiffsCommon.processBurn(blockchain, dAppAddress, fee = 0, burn).leftMap(FailedTransactionError.asFailedScriptError)
            val pseudoTx = BurnPseudoTx(burn, actionSender, pk, tx.txId, tx.timestamp)
            callAssetVerifierWithPseudoTx(burnDiff, burn.assetId, pseudoTx, AssetContext.Burn)
          }

          def applySponsorFee(sponsorFee: SponsorFee, pk: PublicKey): TracedResult[FailedTransactionError, Diff] =
            for {
              _ <- TracedResult(
                Either.cond(
                  blockchain.assetDescription(IssuedAsset(sponsorFee.assetId)).exists(_.issuer == pk),
                  (),
                  FailedTransactionError.dAppExecution(s"SponsorFee assetId=${sponsorFee.assetId} was not issued from address of current dApp", 0L)
                )
              )
              _ <- TracedResult(
                SponsorFeeTxValidator.checkMinSponsoredAssetFee(sponsorFee.minSponsoredAssetFee).leftMap(FailedTransactionError.asFailedScriptError)
              )
              sponsorDiff = DiffsCommon
                .processSponsor(blockchain, dAppAddress, fee = 0, sponsorFee)
                .leftMap(FailedTransactionError.asFailedScriptError)
              pseudoTx = SponsorFeePseudoTx(sponsorFee, actionSender, pk, tx.txId, tx.timestamp)
              r <- callAssetVerifierWithPseudoTx(sponsorDiff, sponsorFee.assetId, pseudoTx, AssetContext.Sponsor)
            } yield r

          def applyLease(l: Lease): TracedResult[ValidationError, Diff] =
            for {
              _         <- TracedResult(LeaseTxValidator.validateAmount(l.amount))
              recipient <- TracedResult(AddressOrAlias.fromRide(l.recipient))
              leaseId = Lease.calculateId(l, tx.txId)
              diff <- DiffsCommon.processLease(blockchain, l.amount, pk, recipient, fee = 0, leaseId, tx.txId)
            } yield diff

          def applyLeaseCancel(l: LeaseCancel): TracedResult[ValidationError, Diff] =
            for {
              _    <- TracedResult(LeaseCancelTxValidator.checkLeaseId(l.id))
              diff <- DiffsCommon.processLeaseCancel(blockchain, pk, fee = 0, blockTime, l.id, tx.txId)
            } yield diff

          def callAssetVerifierWithPseudoTx(
              actionDiff: Either[FailedTransactionError, Diff],
              assetId: ByteStr,
              pseudoTx: PseudoTx,
              assetType: AssetContext
          ): TracedResult[FailedTransactionError, Diff] =
            blockchain.assetScript(IssuedAsset(assetId)).fold(TracedResult(actionDiff)) {
              case AssetScriptInfo(script, complexity) =>
                val assetValidationDiff =
                  for {
                    result <- actionDiff
                    validatedResult <- validatePseudoTxWithSmartAssetScript(blockchain, tx)(
                      pseudoTx,
                      assetId,
                      result,
                      script,
                      complexity,
                      complexityLimit
                    )
                  } yield validatedResult
                val errorOpt = assetValidationDiff.fold(Some(_), _ => None)
                TracedResult(
                  assetValidationDiff,
                  List(AssetVerifierTrace(assetId, errorOpt, assetType))
                )
            }

          val diff = action match {
            case t: AssetTransfer =>
              applyTransfer(t, if (blockchain.isFeatureActivated(BlockV5)) {
                pk
              } else {
                PublicKey(new Array[Byte](32))
              })
            case d: DataOp       => applyDataItem(d)
            case i: Issue        => applyIssue(tx, pk, i)
            case r: Reissue      => applyReissue(r, pk)
            case b: Burn         => applyBurn(b, pk)
            case sf: SponsorFee  => applySponsorFee(sf, pk)
            case l: Lease        => applyLease(l).leftMap(FailedTransactionError.asFailedScriptError)
            case lc: LeaseCancel => applyLeaseCancel(lc).leftMap(FailedTransactionError.asFailedScriptError)
          }
          diffAcc |+| diff.leftMap(_.addComplexity(curDiff.scriptsComplexity))

        case _ => diffAcc
      }
    }

  private def validatePseudoTxWithSmartAssetScript(blockchain: Blockchain, tx: InvokeScriptLike)(
      pseudoTx: PseudoTx,
      assetId: ByteStr,
      nextDiff: Diff,
      script: Script,
      estimatedComplexity: Long,
      complexityLimit: Int
  ): Either[FailedTransactionError, Diff] =
    Try {
      val (log, evaluatedComplexity, result) = ScriptRunner(
        Coproduct[TxOrd](pseudoTx),
        blockchain,
        script,
        isAssetScript = true,
        scriptContainerAddress =
          if (blockchain.passCorrectAssetId) Coproduct[Environment.Tthis](Environment.AssetId(assetId.arr))
          else Coproduct[Environment.Tthis](Environment.AssetId(tx.dApp.bytes)),
        complexityLimit
      )
      val complexity = if (blockchain.storeEvaluatedComplexity) evaluatedComplexity else estimatedComplexity
      result match {
        case Left(error)  => Left(FailedTransactionError.assetExecutionInAction(error, complexity, log, assetId))
        case Right(FALSE) => Left(FailedTransactionError.notAllowedByAssetInAction(complexity, log, assetId))
        case Right(TRUE)  => Right(nextDiff.copy(scriptsComplexity = nextDiff.scriptsComplexity + complexity))
        case Right(x) =>
          Left(FailedTransactionError.assetExecutionInAction(s"Script returned not a boolean result, but $x", complexity, log, assetId))
      }
    } match {
      case Failure(e) =>
        Left(
          FailedTransactionError
            .assetExecutionInAction(s"Uncaught execution error: ${Throwables.getStackTraceAsString(e)}", estimatedComplexity, List.empty, assetId)
        )
      case Success(s) => s
    }

  case class StepInfo(
      feeInWaves: Long,
      feeInAttachedAsset: Long,
      scriptsRun: Int
  )
}<|MERGE_RESOLUTION|>--- conflicted
+++ resolved
@@ -1,12 +1,8 @@
 package com.wavesplatform.state.diffs.invoke
 
-<<<<<<< HEAD
-import cats.implicits._
-=======
 import cats.instances.map._
 import cats.syntax.either._
 import cats.syntax.semigroup._
->>>>>>> c66f70d6
 import com.google.common.base.Throwables
 import com.google.protobuf.ByteString
 import com.wavesplatform.account.{Address, AddressOrAlias, PublicKey, WavesAddress}
@@ -25,10 +21,6 @@
 import com.wavesplatform.lang.v1.traits.Environment
 import com.wavesplatform.lang.v1.traits.domain.Tx.{BurnPseudoTx, ReissuePseudoTx, ScriptTransfer, SponsorFeePseudoTx}
 import com.wavesplatform.lang.v1.traits.domain.{AssetTransfer, _}
-<<<<<<< HEAD
-=======
-import com.wavesplatform.settings.Constants
->>>>>>> c66f70d6
 import com.wavesplatform.state._
 import com.wavesplatform.state.diffs.DiffsCommon
 import com.wavesplatform.state.diffs.FeeValidation._
@@ -40,16 +32,10 @@
 import com.wavesplatform.transaction.smart.script.ScriptRunner
 import com.wavesplatform.transaction.smart.script.ScriptRunner.TxOrd
 import com.wavesplatform.transaction.smart.script.trace.AssetVerifierTrace.AssetContext
-<<<<<<< HEAD
+import com.wavesplatform.transaction.smart.script.trace.TracedResult.Attribute
 import com.wavesplatform.transaction.smart.script.trace.{AssetVerifierTrace, TracedResult}
 import com.wavesplatform.transaction.validation.impl.{LeaseCancelTxValidator, LeaseTxValidator, SponsorFeeTxValidator}
 import com.wavesplatform.transaction.{Asset, AssetIdLength, TransactionType}
-=======
-import com.wavesplatform.transaction.smart.script.trace.TracedResult.Attribute
-import com.wavesplatform.transaction.smart.script.trace.{AssetVerifierTrace, TracedResult}
-import com.wavesplatform.transaction.validation.impl.{LeaseCancelTxValidator, LeaseTxValidator, SponsorFeeTxValidator}
-import com.wavesplatform.transaction.{Asset, AssetIdLength}
->>>>>>> c66f70d6
 import com.wavesplatform.utils._
 import shapeless.Coproduct
 
@@ -80,8 +66,8 @@
   }
 
   def calculateMinFee(blockchain: Blockchain, issueList: List[Issue], additionalScriptsInvoked: Int, stepsNumber: Long): Long = {
-    val dAppFee    = FeeConstants(InvokeScriptTransaction.typeId) * FeeUnit * stepsNumber
-    val issuesFee  = issueList.count(!blockchain.isNFT(_)) * FeeConstants(IssueTransaction.typeId) * FeeUnit
+    val dAppFee    = FeeConstants(TransactionType.InvokeScript) * FeeUnit * stepsNumber
+    val issuesFee  = issueList.count(!blockchain.isNFT(_)) * FeeConstants(TransactionType.Issue) * FeeUnit
     val actionsFee = additionalScriptsInvoked * ScriptExtraFee
     dAppFee + issuesFee + actionsFee
   }
@@ -94,55 +80,12 @@
       invocationComplexity: Long,
       issueList: List[Issue],
       additionalScriptsInvoked: Int
-<<<<<<< HEAD
-  ): TracedResult[ValidationError, (Long, Map[Address, Portfolio])] =
-    TracedResult {
-      val stepsNumber =
-        if (invocationComplexity % stepLimit == 0)
-          invocationComplexity / stepLimit
-        else
-          invocationComplexity / stepLimit + 1
-
-      for {
-        (attachedFeeInWaves, portfolioDiff) <- txFeeDiff(blockchain, tx)
-        _ <- {
-          val dAppFee    = FeeConstants(TransactionType.InvokeScript) * FeeUnit * stepsNumber
-          val issuesFee  = issueList.count(!blockchain.isNFT(_)) * FeeConstants(TransactionType.Issue) * FeeUnit
-          val actionsFee = additionalScriptsInvoked * ScriptExtraFee
-          val minFee     = dAppFee + issuesFee + actionsFee
-
-          lazy val errorMessage = {
-            val stepsInfo =
-              if (stepsNumber > 1)
-                s" with $stepsNumber invocation steps"
-              else
-                ""
-
-            val totalScriptsInvokedInfo =
-              if (additionalScriptsInvoked > 0)
-                s" with $additionalScriptsInvoked total scripts invoked"
-              else
-                ""
-
-            val issuesInfo =
-              if (issueList.nonEmpty)
-                s" with ${issueList.length} assets issued"
-              else
-                ""
-
-            val assetName = tx.assetFee._1.fold("WAVES")(_.id.toString)
-            s"Fee in $assetName for ${TransactionType.InvokeScript.transactionName} (${tx.assetFee._2} in $assetName)" +
-              s"$stepsInfo$totalScriptsInvokedInfo$issuesInfo " +
-              s"does not exceed minimal value of $minFee WAVES."
-          }
-=======
   ): TracedResult[ValidationError, (Long, Map[Address, Portfolio])] = {
     val stepsNumber =
       if (invocationComplexity % stepLimit == 0)
         invocationComplexity / stepLimit
       else
         invocationComplexity / stepLimit + 1
->>>>>>> c66f70d6
 
     val minFee = calculateMinFee(blockchain, issueList, additionalScriptsInvoked, stepsNumber)
 
@@ -168,10 +111,8 @@
             else
               ""
 
-          val assetName = tx.assetFee._1.fold("WAVES")(_.id.toString)
-          val txName    = Constants.TransactionNames(InvokeScriptTransaction.typeId)
-
-          s"Fee in $assetName for $txName (${tx.assetFee._2} in $assetName)" +
+            val assetName = tx.assetFee._1.fold("WAVES")(_.id.toString)
+            s"Fee in $assetName for ${TransactionType.InvokeScript.transactionName} (${tx.assetFee._2} in $assetName)" +
             s"$stepsInfo$totalScriptsInvokedInfo$issuesInfo " +
             s"does not exceed minimal value of $minFee WAVES."
         }
