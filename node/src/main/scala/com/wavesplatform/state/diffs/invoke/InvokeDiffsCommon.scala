--- conflicted
+++ resolved
@@ -1,19 +1,10 @@
 package com.wavesplatform.state.diffs.invoke
 
-import scala.util.{Failure, Right, Success, Try}
-
 import cats.Id
-<<<<<<< HEAD
+import cats.implicits.{toFoldableOps, toTraverseOps}
 import cats.instances.either.*
 import cats.instances.list.*
-import cats.instances.map.*
 import cats.syntax.either.*
-import cats.syntax.semigroup.*
-import cats.syntax.traverse.*
-=======
-import cats.implicits.{toFoldableOps, toTraverseOps}
-import cats.syntax.either._
->>>>>>> 2f13caf8
 import com.google.common.base.Throwables
 import com.google.protobuf.ByteString
 import com.wavesplatform.account.{Address, AddressOrAlias, PublicKey}
@@ -33,42 +24,31 @@
 import com.wavesplatform.lang.v1.traits.Environment
 import com.wavesplatform.lang.v1.traits.domain.*
 import com.wavesplatform.lang.v1.traits.domain.Tx.{BurnPseudoTx, ReissuePseudoTx, ScriptTransfer, SponsorFeePseudoTx}
-<<<<<<< HEAD
 import com.wavesplatform.state.*
+import com.wavesplatform.state.diffs.FeeValidation.*
 import com.wavesplatform.state.diffs.{BalanceDiffValidation, DiffsCommon}
-import com.wavesplatform.state.diffs.FeeValidation.*
-=======
-import com.wavesplatform.lang.v1.traits.domain._
-import com.wavesplatform.settings.Constants
-import com.wavesplatform.state._
-import com.wavesplatform.state.diffs.DiffsCommon
-import com.wavesplatform.state.diffs.FeeValidation._
->>>>>>> 2f13caf8
 import com.wavesplatform.state.reader.CompositeBlockchain
-import com.wavesplatform.transaction.{Asset, AssetIdLength, ERC20Address, PBSince, TransactionType}
 import com.wavesplatform.transaction.Asset.{IssuedAsset, Waves}
 import com.wavesplatform.transaction.TxValidationError.*
 import com.wavesplatform.transaction.assets.IssueTransaction
 import com.wavesplatform.transaction.smart.*
 import com.wavesplatform.transaction.smart.script.ScriptRunner
 import com.wavesplatform.transaction.smart.script.ScriptRunner.TxOrd
-import com.wavesplatform.transaction.smart.script.trace.{AssetVerifierTrace, TracedResult}
 import com.wavesplatform.transaction.smart.script.trace.AssetVerifierTrace.AssetContext
 import com.wavesplatform.transaction.smart.script.trace.TracedResult.Attribute
+import com.wavesplatform.transaction.smart.script.trace.{AssetVerifierTrace, TracedResult}
 import com.wavesplatform.transaction.validation.impl.{DataTxValidator, LeaseCancelTxValidator, LeaseTxValidator, SponsorFeeTxValidator}
+import com.wavesplatform.transaction.{Asset, AssetIdLength, ERC20Address, PBSince, TransactionType}
 import com.wavesplatform.utils.*
 import shapeless.Coproduct
+
+import scala.util.{Failure, Right, Success, Try}
 
 object InvokeDiffsCommon {
   def txFeeDiff(blockchain: Blockchain, tx: InvokeScriptTransactionLike): Either[GenericError, (Long, Map[Address, Portfolio])] = {
     val attachedFee = tx.fee
-<<<<<<< HEAD
     tx.feeAssetId match {
       case Waves => Right((attachedFee, Map(tx.sender.toAddress -> Portfolio(-attachedFee))))
-=======
-    tx.assetFee._1 match {
-      case Waves => Right((attachedFee.value, Map(tx.sender.toAddress -> Portfolio(-attachedFee.value))))
->>>>>>> 2f13caf8
       case asset @ IssuedAsset(_) =>
         for {
           assetInfo <- blockchain
@@ -76,25 +56,16 @@
             .toRight(GenericError(s"Asset $asset does not exist, cannot be used to pay fees"))
           feeInWaves <- Either.cond(
             assetInfo.sponsorship > 0,
-            Sponsorship.toWaves(attachedFee.value, assetInfo.sponsorship),
+            Sponsorship.toWaves(attachedFee, assetInfo.sponsorship),
             GenericError(s"Asset $asset is not sponsored, cannot be used to pay fees")
           )
-<<<<<<< HEAD
-        } yield {
-          val portfolioDiff =
-            Map[Address, Portfolio](tx.sender.toAddress          -> Portfolio(assets = Map(asset              -> -attachedFee))) |+|
-              Map[Address, Portfolio](assetInfo.issuer.toAddress -> Portfolio(-feeInWaves, assets = Map(asset -> attachedFee)))
-          (feeInWaves, portfolioDiff)
-        }
-=======
           portfolioDiff <- Diff
             .combine(
-              Map(tx.sender.toAddress        -> Portfolio(assets = Map(asset              -> -attachedFee.value))),
-              Map(assetInfo.issuer.toAddress -> Portfolio(-feeInWaves, assets = Map(asset -> attachedFee.value)))
+              Map[Address, Portfolio](tx.sender.toAddress        -> Portfolio(assets = Map(asset -> -attachedFee))),
+              Map[Address, Portfolio](assetInfo.issuer.toAddress -> Portfolio(-feeInWaves, assets = Map(asset -> attachedFee)))
             )
             .leftMap(GenericError(_))
         } yield (feeInWaves, portfolioDiff)
->>>>>>> 2f13caf8
     }
   }
 
@@ -202,13 +173,13 @@
       if (limitedExecution) ContractLimits.FailFreeInvokeComplexity - storingComplexity
       else Int.MaxValue
 
-    val actionsByType   = actions.groupBy(a => if (classOf[DataOp].isAssignableFrom(a.getClass)) classOf[DataOp] else a.getClass).withDefaultValue(Nil)
-    val transferList    = actionsByType(classOf[AssetTransfer]).asInstanceOf[List[AssetTransfer]]
-    val issueList       = actionsByType(classOf[Issue]).asInstanceOf[List[Issue]]
-    val reissueList     = actionsByType(classOf[Reissue]).asInstanceOf[List[Reissue]]
-    val burnList        = actionsByType(classOf[Burn]).asInstanceOf[List[Burn]]
-    val sponsorFeeList  = actionsByType(classOf[SponsorFee]).asInstanceOf[List[SponsorFee]]
-    val leaseList       = actionsByType(classOf[Lease]).asInstanceOf[List[Lease]]
+    val actionsByType  = actions.groupBy(a => if (classOf[DataOp].isAssignableFrom(a.getClass)) classOf[DataOp] else a.getClass).withDefaultValue(Nil)
+    val transferList   = actionsByType(classOf[AssetTransfer]).asInstanceOf[List[AssetTransfer]]
+    val issueList      = actionsByType(classOf[Issue]).asInstanceOf[List[Issue]]
+    val reissueList    = actionsByType(classOf[Reissue]).asInstanceOf[List[Reissue]]
+    val burnList       = actionsByType(classOf[Burn]).asInstanceOf[List[Burn]]
+    val sponsorFeeList = actionsByType(classOf[SponsorFee]).asInstanceOf[List[SponsorFee]]
+    val leaseList      = actionsByType(classOf[Lease]).asInstanceOf[List[Lease]]
     val leaseCancelList = actionsByType(classOf[LeaseCancel]).asInstanceOf[List[LeaseCancel]]
     val dataEntries     = actionsByType(classOf[DataOp]).asInstanceOf[List[DataOp]].map(dataItemToEntry)
 
@@ -242,23 +213,24 @@
       verifierCount          = if (blockchain.hasPaidVerifier(tx.sender.toAddress)) 1 else 0
       additionalScriptsCount = actionComplexities.size + verifierCount + tx.paymentAssets.count(blockchain.hasAssetScript)
 
-      feeDiff <- if (isSyncCall)
-        TracedResult.wrapValue(Map[Address, Portfolio]())
-      else {
-        val feeActionsCount = if (blockchain.isFeatureActivated(SynchronousCalls)) verifierCount else additionalScriptsCount
-        val stepLimit       = ContractLimits.MaxComplexityByVersion(version)
-
-        calcAndCheckFee(
-          FailedTransactionError.feeForActions,
-          tx.root,
-          blockchain,
-          stepLimit,
-          storingComplexity.min(stepLimit), // complexity increased by sync calls should not require fee for additional steps
-          issueList ++ otherIssues,
-          feeActionsCount
-        ).map(_._2)
-
-      }
+      feeDiff <-
+        if (isSyncCall)
+          TracedResult.wrapValue(Map[Address, Portfolio]())
+        else {
+          val feeActionsCount = if (blockchain.isFeatureActivated(SynchronousCalls)) verifierCount else additionalScriptsCount
+          val stepLimit       = ContractLimits.MaxComplexityByVersion(version)
+
+          calcAndCheckFee(
+            FailedTransactionError.feeForActions,
+            tx.root,
+            blockchain,
+            stepLimit,
+            storingComplexity.min(stepLimit), // complexity increased by sync calls should not require fee for additional steps
+            issueList ++ otherIssues,
+            feeActionsCount
+          ).map(_._2)
+
+        }
 
       _ <- TracedResult(
         Either.cond(
@@ -268,16 +240,22 @@
         )
       )
 
-      paymentsAndFeeDiff <- if (isSyncCall) {
-        TracedResult.wrapValue(Diff.empty)
-      } else if (version < V5) {
-        TracedResult(paymentsPart(tx, dAppAddress, feeDiff))
-      } else {
-<<<<<<< HEAD
-        Diff(portfolios = txFeeDiff(blockchain, tx.root).explicitGet()._2)
-=======
-        TracedResult.wrapValue(Diff(portfolios = txFeeDiff(blockchain, tx.root.get).explicitGet()._2))
->>>>>>> 2f13caf8
+      paymentsAndFeeDiff <-
+        if (isSyncCall) {
+          TracedResult.wrapValue(Diff.empty)
+        } else if (version < V5) {
+          TracedResult(paymentsPart(tx, dAppAddress, feeDiff))
+        } else {
+          TracedResult.wrapValue(Diff(portfolios = txFeeDiff(blockchain, tx.root).explicitGet()._2))
+        }
+
+      resultTransfers <- transferList.traverse { transfer =>
+        resolveAddress(transfer.address, blockchain)
+          .map(InvokeScriptResult.Payment(_, Asset.fromCompatId(transfer.assetId), transfer.amount))
+          .leftMap {
+            case f: FailedTransactionError => f.addComplexity(storingComplexity)
+            case e                         => e
+          }
       }
 
       compositeDiff <- foldActions(blockchain, blockTime, tx, dAppAddress, dAppPublicKey)(actions, paymentsAndFeeDiff, complexityLimit)
@@ -285,11 +263,6 @@
           case f: FailedTransactionError => f.addComplexity(storingComplexity)
           case e                         => e
         }
-
-      resultTransfers <- transferList.traverse { transfer =>
-        resolveAddress(transfer.address, blockchain)
-          .map(InvokeScriptResult.Payment(_, Asset.fromCompatId(transfer.assetId), transfer.amount))
-      }
 
       isr = InvokeScriptResult(
         dataEntries,
@@ -298,10 +271,9 @@
         reissueList,
         burnList,
         sponsorFeeList,
-        leaseList.map {
-          case l @ Lease(recipient, amount, nonce) =>
-            val id = Lease.calculateId(l, tx.txId)
-            InvokeScriptResult.Lease(AddressOrAlias.fromRide(recipient).explicitGet(), amount, nonce, id)
+        leaseList.map { case l @ Lease(recipient, amount, nonce) =>
+          val id = Lease.calculateId(l, tx.txId)
+          InvokeScriptResult.Lease(AddressOrAlias.fromRide(recipient).explicitGet(), amount, nonce, id)
         },
         leaseCancelList
       )
@@ -314,47 +286,27 @@
     } yield resultDiff
   }
 
-<<<<<<< HEAD
-  def paymentsPart(tx: InvokeScriptLike, dAppAddress: Address, feePart: Map[Address, Portfolio]): Diff =
-    Diff(
-      portfolios = feePart |+| tx.payments
-        .map {
-          case InvokeScriptTransaction.Payment(amt, assetId) =>
-            assetId match {
-              case asset @ IssuedAsset(_) =>
-                Map(tx.sender.toAddress -> Portfolio(assets = Map(asset -> -amt))) |+|
-                  Map(dAppAddress       -> Portfolio(assets = Map(asset -> amt)))
-              case Waves =>
-                Map(tx.sender.toAddress -> Portfolio(-amt)) |+|
-                  Map(dAppAddress       -> Portfolio(amt))
-            }
-        }
-        .foldLeft(Map[Address, Portfolio]())(_ |+| _)
-    )
-=======
   def paymentsPart(tx: InvokeScriptLike, dAppAddress: Address, feePart: Map[Address, Portfolio]): Either[GenericError, Diff] =
     tx.payments
-      .traverse {
-        case InvokeScriptTransaction.Payment(amt, assetId) =>
-          assetId match {
-            case asset @ IssuedAsset(_) =>
-              Diff.combine(
-                Map(tx.senderAddress -> Portfolio(assets = Map(asset -> -amt))),
-                Map(dAppAddress      -> Portfolio(assets = Map(asset -> amt)))
-              )
-            case Waves =>
-              Diff.combine(
-                Map(tx.senderAddress -> Portfolio(-amt)),
-                Map(dAppAddress      -> Portfolio(amt))
-              )
-          }
+      .traverse { case InvokeScriptTransaction.Payment(amt, assetId) =>
+        assetId match {
+          case asset @ IssuedAsset(_) =>
+            Diff.combine(
+              Map(tx.sender.toAddress -> Portfolio(assets = Map(asset -> -amt))),
+              Map(dAppAddress         -> Portfolio(assets = Map(asset -> amt)))
+            )
+          case Waves =>
+            Diff.combine(
+              Map(tx.sender.toAddress -> Portfolio(-amt)),
+              Map(dAppAddress         -> Portfolio(amt))
+            )
+        }
       }
       .flatMap(_.foldM(Map[Address, Portfolio]())(Diff.combine))
       .flatMap(Diff.combine(feePart, _))
       .bimap(GenericError(_), p => Diff(portfolios = p))
->>>>>>> 2f13caf8
-
-  def dataItemToEntry(item: DataOp): DataEntry[_] =
+
+  def dataItemToEntry(item: DataOp): DataEntry[?] =
     item match {
       case DataItem.Bool(k, b) => BooleanDataEntry(k, b)
       case DataItem.Str(k, b)  => StringDataEntry(k, b)
@@ -399,7 +351,7 @@
     else
       Right(())
 
-  private def checkDataEntries(blockchain: Blockchain, tx: InvokeScriptLike, dataEntries: Seq[DataEntry[_]], stdLibVersion: StdLibVersion) =
+  private def checkDataEntries(blockchain: Blockchain, tx: InvokeScriptLike, dataEntries: Seq[DataEntry[?]], stdLibVersion: StdLibVersion) =
     for {
       _ <- Either.cond(
         dataEntries.length <= ContractLimits.MaxWriteSetSize,
@@ -463,111 +415,6 @@
       actions: List[CallableAction],
       paymentsDiff: Diff,
       remainingLimit: Int
-<<<<<<< HEAD
-  ): TracedResult[FailedTransactionError, Diff] =
-    actions.foldLeft(TracedResult(paymentsDiff.asRight[FailedTransactionError])) { (diffAcc, action) =>
-      diffAcc match {
-        case TracedResult(Right(curDiff), _, _) =>
-          val complexityLimit =
-            if (remainingLimit < Int.MaxValue) remainingLimit - curDiff.scriptsComplexity.toInt
-            else remainingLimit
-
-          val blockchain   = CompositeBlockchain(sblockchain, curDiff)
-          val actionSender = Recipient.Address(ByteStr(dAppAddress.bytes))
-
-          def applyTransfer(transfer: AssetTransfer, pk: PublicKey): TracedResult[FailedTransactionError, Diff] = {
-            val AssetTransfer(addressRepr, recipient, amount, asset) = transfer
-
-            def processTransfer(address: Address): TracedResult[FailedTransactionError, Diff] =
-              Asset.fromCompatId(asset) match {
-                case Waves =>
-                  TracedResult.wrapValue(
-                    Diff(portfolios = Map[Address, Portfolio](address -> Portfolio(amount)) |+| Map(dAppAddress -> Portfolio(-amount)))
-                  )
-                case a @ IssuedAsset(id) =>
-                  val nextDiff = Diff(
-                    portfolios = Map[Address, Portfolio](address -> Portfolio(assets = Map(a -> amount))) |+| Map(
-                      dAppAddress                                -> Portfolio(assets = Map(a -> -amount))
-                    )
-                  )
-                  blockchain
-                    .assetScript(a)
-                    .fold(
-                      TracedResult(checkAsset(blockchain, id))
-                        .map(_ => nextDiff)
-                        .leftMap(FailedTransactionError.dAppExecution(_, 0))
-                    ) {
-                      case AssetScriptInfo(script, complexity) =>
-                        val assetVerifierDiff =
-                          if (blockchain.disallowSelfPayment) nextDiff
-                          else
-                            nextDiff.copy(
-                              portfolios = Map(
-                                address     -> Portfolio(assets = Map(a -> amount)),
-                                dAppAddress -> Portfolio(assets = Map(a -> -amount))
-                              )
-                            )
-                        val pseudoTxRecipient =
-                          if (blockchain.isFeatureActivated(BlockchainFeatures.SynchronousCalls))
-                            recipient
-                          else
-                            Recipient.Address(addressRepr.bytes)
-                        val pseudoTx = ScriptTransfer(
-                          asset,
-                          actionSender,
-                          pk,
-                          pseudoTxRecipient,
-                          amount,
-                          tx.timestamp,
-                          tx.txId
-                        )
-                        val assetValidationDiff =
-                          validatePseudoTxWithSmartAssetScript(blockchain, tx)(pseudoTx, a.id, assetVerifierDiff, script, complexity, complexityLimit)
-                        val errorOpt = assetValidationDiff.fold(Some(_), _ => None)
-                        TracedResult(
-                          assetValidationDiff.map(d => nextDiff.copy(scriptsComplexity = d.scriptsComplexity)),
-                          List(AssetVerifierTrace(id, errorOpt, AssetContext.Transfer))
-                        )
-                    }
-              }
-
-            for {
-              address <- resolveAddress(addressRepr, blockchain)
-              result  <- processTransfer(address)
-            } yield result
-          }
-
-          def applyDataItem(item: DataOp): TracedResult[FailedTransactionError, Diff] =
-            TracedResult.wrapValue(Diff(accountData = Map(dAppAddress -> AccountDataInfo(Map(item.key -> dataItemToEntry(item))))))
-
-          def applyIssue(itx: InvokeScriptLike, pk: PublicKey, issue: Issue): TracedResult[FailedTransactionError, Diff] = {
-            val asset = IssuedAsset(issue.id)
-
-            if (issue.name
-                  .getBytes("UTF-8")
-                  .length < IssueTransaction.MinAssetNameLength || issue.name.getBytes("UTF-8").length > IssueTransaction.MaxAssetNameLength) {
-              TracedResult(Left(FailedTransactionError.dAppExecution("Invalid asset name", 0L)), List())
-            } else if (issue.description.length > IssueTransaction.MaxAssetDescriptionLength) {
-              TracedResult(Left(FailedTransactionError.dAppExecution("Invalid asset description", 0L)), List())
-            } else if (blockchain.assetDescription(asset).isDefined || blockchain.resolveERC20Address(ERC20Address(asset)).isDefined) {
-              TracedResult(Left(FailedTransactionError.dAppExecution(s"Asset $asset is already issued", 0L)), List())
-            } else {
-              val staticInfo = AssetStaticInfo(TransactionId @@ itx.txId, pk, issue.decimals, blockchain.isNFT(issue))
-              val volumeInfo = AssetVolumeInfo(issue.isReissuable, BigInt(issue.quantity))
-              val info       = AssetInfo(ByteString.copyFromUtf8(issue.name), ByteString.copyFromUtf8(issue.description), Height @@ blockchain.height)
-
-              val asset = IssuedAsset(issue.id)
-
-              Right(
-                Diff(
-                  portfolios = Map(pk.toAddress -> Portfolio(assets = Map(asset -> issue.quantity))),
-                  issuedAssets = Map(asset      -> NewAssetInfo(staticInfo, info, volumeInfo)),
-                  assetScripts = Map(asset      -> None)
-                )
-              )
-            }
-          }
-=======
   ): TracedResult[ValidationError, Diff] =
     actions.foldM(paymentsDiff) { (curDiff, action) =>
       val complexityLimit =
@@ -575,7 +422,7 @@
         else remainingLimit
 
       val blockchain   = CompositeBlockchain(sblockchain, curDiff)
-      val actionSender = Recipient.Address(ByteStr(tx.dAppAddressOrAlias.bytes)) // XXX Is it correct for aliases&
+      val actionSender = Recipient.Address(ByteStr(dAppAddress.bytes))
 
       def applyTransfer(transfer: AssetTransfer, pk: PublicKey): TracedResult[ValidationError, Diff] = {
         val AssetTransfer(addressRepr, recipient, amount, asset) = transfer
@@ -589,76 +436,74 @@
               Diff
                 .combine(Map(address -> Portfolio(assets = Map(a -> amount))), Map(dAppAddress -> Portfolio(assets = Map(a -> -amount))))
                 .bimap(GenericError(_), p => Diff(portfolios = p))
-            ).flatMap(
-              nextDiff =>
-                blockchain
-                  .assetScript(a)
-                  .fold {
-                    val r = checkAsset(blockchain, id)
-                      .map(_ => nextDiff)
-                      .leftMap(FailedTransactionError.dAppExecution(_, 0))
-                    TracedResult(r)
-                  } {
-                    case AssetScriptInfo(script, complexity) =>
-                      val assetVerifierDiff =
-                        if (blockchain.disallowSelfPayment) nextDiff
-                        else
-                          nextDiff.copy(
-                            portfolios = Map(
-                              address     -> Portfolio(assets = Map(a -> amount)),
-                              dAppAddress -> Portfolio(assets = Map(a -> -amount))
-                            )
-                          )
-                      val pseudoTxRecipient =
-                        if (blockchain.isFeatureActivated(BlockchainFeatures.SynchronousCalls))
-                          recipient
-                        else
-                          Recipient.Address(addressRepr.bytes)
-                      val pseudoTx = ScriptTransfer(
-                        asset,
-                        actionSender,
-                        pk,
-                        pseudoTxRecipient,
-                        amount,
-                        tx.timestamp,
-                        tx.txId
+            ).flatMap(nextDiff =>
+              blockchain
+                .assetScript(a)
+                .fold {
+                  val r = checkAsset(blockchain, id)
+                    .map(_ => nextDiff)
+                    .leftMap(FailedTransactionError.dAppExecution(_, 0))
+                  TracedResult(r)
+                } { case AssetScriptInfo(script, complexity) =>
+                  val assetVerifierDiff =
+                    if (blockchain.disallowSelfPayment) nextDiff
+                    else
+                      nextDiff.copy(
+                        portfolios = Map(
+                          address     -> Portfolio(assets = Map(a -> amount)),
+                          dAppAddress -> Portfolio(assets = Map(a -> -amount))
+                        )
                       )
-                      val assetValidationDiff =
-                        validatePseudoTxWithSmartAssetScript(blockchain, tx)(
-                          pseudoTx,
-                          a.id,
-                          assetVerifierDiff,
-                          script,
-                          complexity,
-                          complexityLimit
-                        )
-                      val errorOpt = assetValidationDiff.fold(Some(_), _ => None)
-                      TracedResult(
-                        assetValidationDiff.map(d => nextDiff.copy(scriptsComplexity = d.scriptsComplexity)),
-                        List(AssetVerifierTrace(id, errorOpt, AssetContext.Transfer))
-                      )
-                  }
+                  val pseudoTxRecipient =
+                    if (blockchain.isFeatureActivated(BlockchainFeatures.SynchronousCalls))
+                      recipient
+                    else
+                      Recipient.Address(addressRepr.bytes)
+                  val pseudoTx = ScriptTransfer(
+                    asset,
+                    actionSender,
+                    pk,
+                    pseudoTxRecipient,
+                    amount,
+                    tx.timestamp,
+                    tx.txId
+                  )
+                  val assetValidationDiff =
+                    validatePseudoTxWithSmartAssetScript(blockchain, tx)(
+                      pseudoTx,
+                      a.id,
+                      assetVerifierDiff,
+                      script,
+                      complexity,
+                      complexityLimit
+                    )
+                  val errorOpt = assetValidationDiff.fold(Some(_), _ => None)
+                  TracedResult(
+                    assetValidationDiff.map(d => nextDiff.copy(scriptsComplexity = d.scriptsComplexity)),
+                    List(AssetVerifierTrace(id, errorOpt, AssetContext.Transfer))
+                  )
+                }
             )
 
         }
       }
->>>>>>> 2f13caf8
 
       def applyDataItem(item: DataOp): TracedResult[FailedTransactionError, Diff] =
         TracedResult.wrapValue(Diff(accountData = Map(dAppAddress -> AccountDataInfo(Map(item.key -> dataItemToEntry(item))))))
 
       def applyIssue(itx: InvokeScriptLike, pk: PublicKey, issue: Issue): TracedResult[FailedTransactionError, Diff] = {
-        if (issue.name
-              .getBytes("UTF-8")
-              .length < IssueTransaction.MinAssetNameLength || issue.name.getBytes("UTF-8").length > IssueTransaction.MaxAssetNameLength) {
+        val asset = IssuedAsset(issue.id)
+
+        if (
+          issue.name
+            .getBytes("UTF-8")
+            .length < IssueTransaction.MinAssetNameLength || issue.name.getBytes("UTF-8").length > IssueTransaction.MaxAssetNameLength
+        ) {
           TracedResult(Left(FailedTransactionError.dAppExecution("Invalid asset name", 0L)), List())
         } else if (issue.description.length > IssueTransaction.MaxAssetDescriptionLength) {
           TracedResult(Left(FailedTransactionError.dAppExecution("Invalid asset description", 0L)), List())
-        } else if (blockchain.assetDescription(IssuedAsset(issue.id)).isDefined) {
-          if (blockchain.height >= blockchain.settings.functionalitySettings.syncDAppCheckTransfersHeight)
-            throw RejectException(s"Asset ${issue.id} is already issued")
-          else
-            TracedResult(Left(FailedTransactionError.dAppExecution(s"Asset ${issue.id} is already issued", 0L)), List())
+        } else if (blockchain.assetDescription(asset).isDefined || blockchain.resolveERC20Address(ERC20Address(asset)).isDefined) {
+          TracedResult(Left(FailedTransactionError.dAppExecution(s"Asset $asset is already issued", 0L)), List())
         } else {
           val staticInfo = AssetStaticInfo(TransactionId @@ itx.txId, pk, issue.decimals, blockchain.isNFT(issue))
           val volumeInfo = AssetVolumeInfo(issue.isReissuable, BigInt(issue.quantity))
@@ -669,8 +514,8 @@
           Right(
             Diff(
               portfolios = Map(pk.toAddress -> Portfolio(assets = Map(asset -> issue.quantity))),
-              issuedAssets = Map(asset      -> NewAssetInfo(staticInfo, info, volumeInfo)),
-              assetScripts = Map(asset      -> None)
+              issuedAssets = Map(asset -> NewAssetInfo(staticInfo, info, volumeInfo)),
+              assetScripts = Map(asset -> None)
             )
           )
         }
@@ -689,31 +534,6 @@
         callAssetVerifierWithPseudoTx(burnDiff, burn.assetId, pseudoTx, AssetContext.Burn)
       }
 
-<<<<<<< HEAD
-          val baseDiffTraced = action match {
-            case t: AssetTransfer =>
-              applyTransfer(t, if (blockchain.isFeatureActivated(BlockV5)) {
-                pk
-              } else {
-                PublicKey(new Array[Byte](32))
-              })
-            case d: DataOp       => applyDataItem(d)
-            case i: Issue        => applyIssue(tx, pk, i)
-            case r: Reissue      => applyReissue(r, pk)
-            case b: Burn         => applyBurn(b, pk)
-            case sf: SponsorFee  => applySponsorFee(sf, pk)
-            case l: Lease        => applyLease(l).leftMap(FailedTransactionError.asFailedScriptError)
-            case lc: LeaseCancel => applyLeaseCancel(lc).leftMap(FailedTransactionError.asFailedScriptError)
-          }
-
-          val diff = baseDiffTraced.flatMap(baseDiff => TracedResult(
-            BalanceDiffValidation
-              .cond(blockchain, _.isFeatureActivated(BlockchainFeatures.RideV6))(baseDiff)
-              .leftMap(FailedTransactionError.asFailedScriptError(_).addComplexity(baseDiff.scriptsComplexity))
-          ))
-
-          diffAcc |+| diff.leftMap(_.addComplexity(curDiff.scriptsComplexity))
-=======
       def applySponsorFee(sponsorFee: SponsorFee, pk: PublicKey): TracedResult[FailedTransactionError, Diff] =
         for {
           _ <- TracedResult(
@@ -740,7 +560,6 @@
           leaseId = Lease.calculateId(l, tx.txId)
           diff <- DiffsCommon.processLease(blockchain, l.amount, pk, recipient, fee = 0, leaseId, tx.txId)
         } yield diff
->>>>>>> 2f13caf8
 
       def applyLeaseCancel(l: LeaseCancel): TracedResult[ValidationError, Diff] =
         for {
@@ -754,34 +573,36 @@
           pseudoTx: PseudoTx,
           assetType: AssetContext
       ): TracedResult[FailedTransactionError, Diff] =
-        blockchain.assetScript(IssuedAsset(assetId)).fold(TracedResult(actionDiff)) {
-          case AssetScriptInfo(script, complexity) =>
-            val assetValidationDiff =
-              for {
-                result <- actionDiff
-                validatedResult <- validatePseudoTxWithSmartAssetScript(blockchain, tx)(
-                  pseudoTx,
-                  assetId,
-                  result,
-                  script,
-                  complexity,
-                  complexityLimit
-                )
-              } yield validatedResult
-            val errorOpt = assetValidationDiff.fold(Some(_), _ => None)
-            TracedResult(
-              assetValidationDiff,
-              List(AssetVerifierTrace(assetId, errorOpt, assetType))
-            )
+        blockchain.assetScript(IssuedAsset(assetId)).fold(TracedResult(actionDiff)) { case AssetScriptInfo(script, complexity) =>
+          val assetValidationDiff =
+            for {
+              result <- actionDiff
+              validatedResult <- validatePseudoTxWithSmartAssetScript(blockchain, tx)(
+                pseudoTx,
+                assetId,
+                result,
+                script,
+                complexity,
+                complexityLimit
+              )
+            } yield validatedResult
+          val errorOpt = assetValidationDiff.fold(Some(_), _ => None)
+          TracedResult(
+            assetValidationDiff,
+            List(AssetVerifierTrace(assetId, errorOpt, assetType))
+          )
         }
 
       val nextDiff = action match {
         case t: AssetTransfer =>
-          applyTransfer(t, if (blockchain.isFeatureActivated(BlockV5)) {
-            pk
-          } else {
-            PublicKey(new Array[Byte](32))
-          })
+          applyTransfer(
+            t,
+            if (blockchain.isFeatureActivated(BlockV5)) {
+              pk
+            } else {
+              PublicKey(new Array[Byte](32))
+            }
+          )
         case d: DataOp       => applyDataItem(d)
         case i: Issue        => applyIssue(tx, pk, i)
         case r: Reissue      => applyReissue(r, pk)
@@ -791,6 +612,13 @@
         case lc: LeaseCancel => applyLeaseCancel(lc).leftMap(FailedTransactionError.asFailedScriptError)
       }
       nextDiff
+        .flatMap(baseDiff =>
+          TracedResult(
+            BalanceDiffValidation
+              .cond(blockchain, _.isFeatureActivated(BlockchainFeatures.RideV6))(baseDiff)
+              .leftMap(FailedTransactionError.asFailedScriptError(_).addComplexity(baseDiff.scriptsComplexity))
+          )
+        )
         .leftMap {
           case f: FailedTransactionError => f.addComplexity(curDiff.scriptsComplexity)
           case e                         => e
@@ -862,11 +690,12 @@
       TracedResult(Right(()))
   }
 
-  /**
-    * Checks invoke script callable function result for negative numbers in issue, burn, transfers, etc.
-      Should produce failed transactions if the spent complexity went over the fail-free limit, and should reject them if not.
-    * @note Ignores all checks before the SynchronousCalls feature activation
-    * @note Caller should calculate spent complexity and transform the error into a FailedTransactionError
+  /** Checks invoke script callable function result for negative numbers in issue, burn, transfers, etc. Should produce failed transactions if the
+    * spent complexity went over the fail-free limit, and should reject them if not.
+    * @note
+    *   Ignores all checks before the SynchronousCalls feature activation
+    * @note
+    *   Caller should calculate spent complexity and transform the error into a FailedTransactionError
     */
   private[invoke] def checkScriptResultFields(blockchain: Blockchain, result: ScriptResult): Either[ValidationError, Unit] =
     result match {
