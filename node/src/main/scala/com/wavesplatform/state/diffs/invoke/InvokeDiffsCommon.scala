package com.wavesplatform.state.diffs.invoke

import cats.implicits._
import cats.Id
import com.google.common.base.Throwables
import com.google.protobuf.ByteString
import com.wavesplatform.account.{Address, AddressOrAlias, PublicKey}
import com.wavesplatform.common.state.ByteStr
import com.wavesplatform.common.utils.EitherExt2
import com.wavesplatform.features.BlockchainFeatures
import com.wavesplatform.features.BlockchainFeatures.{BlockV5, SynchronousCalls}
import com.wavesplatform.features.EstimatorProvider._
import com.wavesplatform.features.InvokeScriptSelfPaymentPolicyProvider._
import com.wavesplatform.features.ScriptTransferValidationProvider._
import com.wavesplatform.lang._
import com.wavesplatform.lang.directives.values._
import com.wavesplatform.lang.script.Script
import com.wavesplatform.lang.v1.ContractLimits
import com.wavesplatform.lang.v1.compiler.Terms.{FUNCTION_CALL, _}
import com.wavesplatform.lang.v1.evaluator.Log
import com.wavesplatform.lang.v1.traits.Environment
import com.wavesplatform.lang.v1.traits.domain.Tx.{BurnPseudoTx, ReissuePseudoTx, ScriptTransfer, SponsorFeePseudoTx}
import com.wavesplatform.lang.v1.traits.domain._
import com.wavesplatform.state._
import com.wavesplatform.state.diffs.DiffsCommon
import com.wavesplatform.state.diffs.FeeValidation._
import com.wavesplatform.state.reader.CompositeBlockchain
import com.wavesplatform.transaction.Asset.{IssuedAsset, Waves}
import com.wavesplatform.transaction.TxValidationError._
import com.wavesplatform.transaction.assets.IssueTransaction
import com.wavesplatform.transaction.smart._
import com.wavesplatform.transaction.smart.script.ScriptRunner
import com.wavesplatform.transaction.smart.script.ScriptRunner.TxOrd
import com.wavesplatform.transaction.smart.script.trace.AssetVerifierTrace.AssetContext
import com.wavesplatform.transaction.smart.script.trace.TracedResult.Attribute
import com.wavesplatform.transaction.smart.script.trace.{AssetVerifierTrace, TracedResult}
import com.wavesplatform.transaction.validation.impl.{LeaseCancelTxValidator, LeaseTxValidator, SponsorFeeTxValidator}
import com.wavesplatform.transaction.{Asset, AssetIdLength, ERC20Address, PBSince, TransactionType}
import com.wavesplatform.utils._
import shapeless.Coproduct
import scala.util.{Failure, Right, Success, Try}

object InvokeDiffsCommon {
  def txFeeDiff(blockchain: Blockchain, tx: InvokeScriptTransactionLike): Either[GenericError, (Long, Map[Address, Portfolio])] = {
    val attachedFee = tx.fee
    tx.feeAssetId match {
      case Waves => Right((attachedFee, Map(tx.sender.toAddress -> Portfolio(-attachedFee))))
      case asset @ IssuedAsset(_) =>
        for {
          assetInfo <- blockchain
            .assetDescription(asset)
            .toRight(GenericError(s"Asset $asset does not exist, cannot be used to pay fees"))
          feeInWaves <- Either.cond(
            assetInfo.sponsorship > 0,
            Sponsorship.toWaves(attachedFee, assetInfo.sponsorship),
            GenericError(s"Asset $asset is not sponsored, cannot be used to pay fees")
          )
        } yield {
          val portfolioDiff =
            Map[Address, Portfolio](tx.sender.toAddress          -> Portfolio(assets = Map(asset              -> -attachedFee))) |+|
              Map[Address, Portfolio](assetInfo.issuer.toAddress -> Portfolio(-feeInWaves, assets = Map(asset -> attachedFee)))
          (feeInWaves, portfolioDiff)
        }
    }
  }

  private def calculateMinFee(
      tx: InvokeScriptTransactionLike,
      blockchain: Blockchain,
      issueList: List[Issue],
      additionalScriptsInvoked: Int,
      stepsNumber: Long
  ): Long = {
    val dAppFee    = FeeConstants(tx.tpe) * FeeUnit * stepsNumber
    val issuesFee  = issueList.count(!blockchain.isNFT(_)) * FeeConstants(TransactionType.Issue) * FeeUnit
    val actionsFee = additionalScriptsInvoked * ScriptExtraFee
    dAppFee + issuesFee + actionsFee
  }

  private[invoke] def calcAndCheckFee[E <: ValidationError](
      makeError: (String, Long) => E,
      tx: InvokeScriptTransactionLike,
      blockchain: Blockchain,
      stepLimit: Long,
      invocationComplexity: Long,
      issueList: List[Issue],
      additionalScriptsInvoked: Int
  ): TracedResult[ValidationError, (Long, Map[Address, Portfolio])] = {
    val stepsNumber =
      if (invocationComplexity % stepLimit == 0)
        invocationComplexity / stepLimit
      else
        invocationComplexity / stepLimit + 1

    val minFee = calculateMinFee(tx, blockchain, issueList, additionalScriptsInvoked, stepsNumber)

    val resultE = for {
      (attachedFeeInWaves, portfolioDiff) <- txFeeDiff(blockchain, tx)
      _ <- {
        lazy val errorMessage = {
          val stepsInfo =
            if (stepsNumber > 1)
              s" with $stepsNumber invocation steps"
            else
              ""

          val totalScriptsInvokedInfo =
            if (additionalScriptsInvoked > 0)
              s" with $additionalScriptsInvoked total scripts invoked"
            else
              ""

          val issuesInfo =
            if (issueList.nonEmpty)
              s" with ${issueList.length} assets issued"
            else
              ""

          val assetName = tx.assetFee._1.fold("WAVES")(_.id.toString)
          val txName    = tx.tpe.transactionName

          s"Fee in $assetName for $txName (${tx.assetFee._2} in $assetName)" +
            s"$stepsInfo$totalScriptsInvokedInfo$issuesInfo " +
            s"does not exceed minimal value of $minFee WAVES."
        }

        Either.cond(
          attachedFeeInWaves >= minFee,
          (),
          makeError(errorMessage, invocationComplexity)
        )
      }
    } yield (attachedFeeInWaves, portfolioDiff)
    TracedResult(resultE).withAttributes(Attribute.MinFee -> minFee)
  }

  def getInvocationComplexity(
      blockchain: Blockchain,
      call: FUNCTION_CALL,
      callableComplexities: Map[Int, Map[String, Long]],
      dAppAddress: Address
  ): Either[ValidationError, Long] = {
    for {
      complexitiesByCallable <- callableComplexities.get(blockchain.estimator.version).toRight {
        GenericError(s"Cannot find complexity storage, address = $dAppAddress, estimator version = ${blockchain.estimator.version}")
      }
      complexity <- complexitiesByCallable.get(call.function.funcName).toRight {
        GenericError(s"Cannot find callable function `${call.function.funcName}`, address = $dAppAddress`")
      }
    } yield complexity
  }

  def processActions(
      actions: List[CallableAction],
      version: StdLibVersion,
      dAppAddress: Address,
      dAppPublicKey: PublicKey,
      storingComplexity: Int,
      tx: InvokeScriptLike,
      blockchain: Blockchain,
      blockTime: Long,
      isSyncCall: Boolean,
      limitedExecution: Boolean,
      totalComplexityLimit: Int,
      otherIssues: Seq[Issue]
  ): TracedResult[ValidationError, Diff] = {
    val complexityLimit =
      if (limitedExecution) ContractLimits.FailFreeInvokeComplexity - storingComplexity
      else Int.MaxValue

    val actionsByType   = actions.groupBy(a => if (classOf[DataOp].isAssignableFrom(a.getClass)) classOf[DataOp] else a.getClass).withDefaultValue(Nil)
    val transferList    = actionsByType(classOf[AssetTransfer]).asInstanceOf[List[AssetTransfer]]
    val issueList       = actionsByType(classOf[Issue]).asInstanceOf[List[Issue]]
    val reissueList     = actionsByType(classOf[Reissue]).asInstanceOf[List[Reissue]]
    val burnList        = actionsByType(classOf[Burn]).asInstanceOf[List[Burn]]
    val sponsorFeeList  = actionsByType(classOf[SponsorFee]).asInstanceOf[List[SponsorFee]]
    val leaseList       = actionsByType(classOf[Lease]).asInstanceOf[List[Lease]]
    val leaseCancelList = actionsByType(classOf[LeaseCancel]).asInstanceOf[List[LeaseCancel]]
    val dataEntries     = actionsByType(classOf[DataOp]).asInstanceOf[List[DataOp]].map(dataItemToEntry)

    for {
      _ <- TracedResult(checkDataEntries(tx, dataEntries, version)).leftMap(FailedTransactionError.dAppExecution(_, storingComplexity))
      _ <- TracedResult(checkLeaseCancels(leaseCancelList)).leftMap(FailedTransactionError.dAppExecution(_, storingComplexity))
      _ <- TracedResult(
        Either.cond(
          actions.length - dataEntries.length <= ContractLimits.MaxCallableActionsAmount(version),
          (),
          FailedTransactionError.dAppExecution(
            s"Too many script actions: max: ${ContractLimits.MaxCallableActionsAmount(version)}, actual: ${actions.length}",
            storingComplexity
          )
        )
      )

      _ <- TracedResult(checkSelfPayments(dAppAddress, blockchain, tx, version, transferList))
        .leftMap(FailedTransactionError.dAppExecution(_, storingComplexity))
      _ <- TracedResult(
        Either.cond(transferList.map(_.amount).forall(_ >= 0), (), FailedTransactionError.dAppExecution("Negative amount", storingComplexity))
      )
      _ <- TracedResult(checkOverflow(transferList.map(_.amount))).leftMap(FailedTransactionError.dAppExecution(_, storingComplexity))

      actionAssets = transferList.flatMap(_.assetId).map(IssuedAsset) ++
        reissueList.map(r => IssuedAsset(r.assetId)) ++
        burnList.map(b => IssuedAsset(b.assetId)) ++
        sponsorFeeList.map(sf => IssuedAsset(sf.assetId))

      actionComplexities     = actionAssets.flatMap(blockchain.assetScript(_).map(_.complexity))
      verifierCount          = if (blockchain.hasPaidVerifier(tx.sender.toAddress)) 1 else 0
      additionalScriptsCount = actionComplexities.size + verifierCount + tx.paymentAssets.count(blockchain.hasAssetScript)

      feeDiff <- if (isSyncCall)
        TracedResult.wrapValue(Map[Address, Portfolio]())
      else {
        val feeActionsCount = if (blockchain.isFeatureActivated(SynchronousCalls)) verifierCount else additionalScriptsCount
        val stepLimit       = ContractLimits.MaxComplexityByVersion(version)

        calcAndCheckFee(
          FailedTransactionError.feeForActions,
          tx.root,
          blockchain,
          stepLimit,
          storingComplexity.min(stepLimit), // complexity increased by sync calls should not require fee for additional steps
          issueList ++ otherIssues,
          feeActionsCount
        ).map(_._2)

      }

      _ <- TracedResult(
        Either.cond(
          actionComplexities.sum + storingComplexity <= totalComplexityLimit || limitedExecution, // limited execution has own restriction "complexityLimit"
          (),
          FailedTransactionError.feeForActions(s"Invoke complexity limit = $totalComplexityLimit is exceeded", storingComplexity)
        )
      )

      paymentsAndFeeDiff = if (isSyncCall) {
        Diff.empty
      } else if (version < V5) {
        paymentsPart(tx, dAppAddress, feeDiff)
      } else {
        Diff(portfolios = txFeeDiff(blockchain, tx.root).explicitGet()._2)
      }

      compositeDiff <- foldActions(blockchain, blockTime, tx, dAppAddress, dAppPublicKey)(actions, paymentsAndFeeDiff, complexityLimit)
        .leftMap(_.addComplexity(storingComplexity))

      resultTransfers <- transferList.traverse { transfer =>
        resolveAddress(transfer.address, blockchain)
          .map(InvokeScriptResult.Payment(_, Asset.fromCompatId(transfer.assetId), transfer.amount))
      }

      isr = InvokeScriptResult(
        dataEntries,
        resultTransfers,
        issueList,
        reissueList,
        burnList,
        sponsorFeeList,
        leaseList.map {
          case l @ Lease(recipient, amount, nonce) =>
            val id = Lease.calculateId(l, tx.txId)
            InvokeScriptResult.Lease(AddressOrAlias.fromRide(recipient).explicitGet(), amount, nonce, id)
        },
        leaseCancelList
      )

      resultDiff = compositeDiff.copy(
        scriptsRun = if (isSyncCall) 0 else additionalScriptsCount + 1,
        scriptResults = Map(tx.txId -> isr),
        scriptsComplexity = storingComplexity + compositeDiff.scriptsComplexity
      )
    } yield resultDiff
  }

  def paymentsPart(tx: InvokeScriptLike, dAppAddress: Address, feePart: Map[Address, Portfolio]): Diff =
    Diff(
      portfolios = feePart |+| tx.payments
        .map {
          case InvokeScriptTransaction.Payment(amt, assetId) =>
            assetId match {
              case asset @ IssuedAsset(_) =>
                Map(tx.sender.toAddress -> Portfolio(assets = Map(asset -> -amt))) |+|
                  Map(dAppAddress       -> Portfolio(assets = Map(asset -> amt)))
              case Waves =>
                Map(tx.sender.toAddress -> Portfolio(-amt)) |+|
                  Map(dAppAddress       -> Portfolio(amt))
            }
        }
        .foldLeft(Map[Address, Portfolio]())(_ |+| _)
    )

  def dataItemToEntry(item: DataOp): DataEntry[_] =
    item match {
      case DataItem.Bool(k, b) => BooleanDataEntry(k, b)
      case DataItem.Str(k, b)  => StringDataEntry(k, b)
      case DataItem.Lng(k, b)  => IntegerDataEntry(k, b)
      case DataItem.Bin(k, b)  => BinaryDataEntry(k, b)
      case DataItem.Delete(k)  => EmptyDataEntry(k)
    }

  private def checkSelfPayments(
      dAppAddress: Address,
      blockchain: Blockchain,
      tx: InvokeScriptLike,
      version: StdLibVersion,
      transfers: List[AssetTransfer]
  ): Either[String, Unit] =
    if (blockchain.disallowSelfPayment && version >= V4)
      if (tx.payments.nonEmpty && tx.sender.toAddress == dAppAddress)
        "DApp self-payment is forbidden since V4".asLeft[Unit]
      else if (transfers.exists(_.address.bytes == ByteStr(dAppAddress.bytes)))
        "DApp self-transfer is forbidden since V4".asLeft[Unit]
      else
        ().asRight[String]
    else
      ().asRight[String]

  private def checkOverflow(dataList: Iterable[Long]): Either[String, Unit] = {
    Try(dataList.foldLeft(0L)(Math.addExact))
      .fold(
        _ => "Attempt to transfer unavailable funds in contract payment".asLeft[Unit],
        _ => ().asRight[String]
      )
  }

  def checkAsset(blockchain: Blockchain, assetId: ByteStr): Either[String, Unit] =
    if (blockchain.isFeatureActivated(BlockchainFeatures.SynchronousCalls))
      if (assetId.size != AssetIdLength)
        Left(s"Transfer error: invalid asset ID '$assetId' length = ${assetId.size} bytes, must be $AssetIdLength")
      else if (blockchain.assetDescription(IssuedAsset(assetId)).isEmpty)
        Left(s"Transfer error: asset '$assetId' is not found on the blockchain")
      else
        Right(())
    else
      Right(())

  private[this] def checkDataEntries(
      tx: InvokeScriptLike,
      dataEntries: Seq[DataEntry[_]],
      stdLibVersion: StdLibVersion
  ): Either[String, Unit] =
    for {
      _ <- Either.cond(
        dataEntries.length <= ContractLimits.MaxWriteSetSize(stdLibVersion),
        (),
        s"WriteSet can't contain more than ${ContractLimits.MaxWriteSetSize(stdLibVersion)} entries"
      )
      _ <- Either.cond(
        tx.enableEmptyKeys || dataEntries.forall(_.key.nonEmpty),
        (), {
          val versionInfo = tx.root match {
            case s: PBSince => s" in tx version >= ${s.protobufVersion}"
            case _          => ""
          }
          s"Empty keys aren't allowed$versionInfo"
        }
      )

      maxKeySize = ContractLimits.MaxKeySizeInBytesByVersion(stdLibVersion)
      _ <- dataEntries
        .collectFirst {
          Function.unlift { entry =>
            val length = entry.key.utf8Bytes.length
            if (length > maxKeySize)
              Some(s"Data entry key size = $length bytes must be less than $maxKeySize")
            else if (entry.key.isEmpty && stdLibVersion >= V4)
              Some(s"Data entry key should not be empty")
            else
              None
          }
        }
        .toLeft(())

      totalDataBytes = dataEntries.map(_.toBytes.length).sum
      _ <- Either.cond(
        totalDataBytes <= ContractLimits.MaxWriteSetSizeInBytes,
        (),
        s"WriteSet size can't exceed ${ContractLimits.MaxWriteSetSizeInBytes} bytes, actual: $totalDataBytes bytes"
      )
    } yield ()

  private def checkLeaseCancels(leaseCancels: Seq[LeaseCancel]): Either[String, Unit] = {
    val duplicates = leaseCancels.diff(leaseCancels.distinct)
    Either.cond(
      duplicates.isEmpty,
      (),
      s"Duplicate LeaseCancel id(s): ${duplicates.distinct.map(_.id).mkString(", ")}"
    )
  }

  private def resolveAddress(recipient: Recipient.Address, blockchain: Blockchain): TracedResult[FailedTransactionError, Address] =
    TracedResult {
      val address = Address.fromBytes(recipient.bytes.arr)
      if (blockchain.isFeatureActivated(BlockchainFeatures.RideV6))
        address.leftMap(e => FailedTransactionError.dAppExecution(e.reason, 0))
      else
        address.explicitGet().asRight
    }

  private def foldActions(
      sblockchain: Blockchain,
      blockTime: Long,
      tx: InvokeScriptLike,
      dAppAddress: Address,
      pk: PublicKey
  )(
      actions: List[CallableAction],
      paymentsDiff: Diff,
      remainingLimit: Int
  ): TracedResult[FailedTransactionError, Diff] =
    actions.foldLeft(TracedResult(paymentsDiff.asRight[FailedTransactionError])) { (diffAcc, action) =>
      diffAcc match {
        case TracedResult(Right(curDiff), _, _) =>
          val complexityLimit =
            if (remainingLimit < Int.MaxValue) remainingLimit - curDiff.scriptsComplexity.toInt
            else remainingLimit

          val blockchain   = CompositeBlockchain(sblockchain, curDiff)
          val actionSender = Recipient.Address(ByteStr(dAppAddress.bytes))

          def applyTransfer(transfer: AssetTransfer, pk: PublicKey): TracedResult[FailedTransactionError, Diff] = {
            val AssetTransfer(addressRepr, recipient, amount, asset) = transfer
<<<<<<< HEAD
            val address                                              = Address.fromBytes(addressRepr.bytes.arr).explicitGet()
            Asset.fromCompatId(asset) match {
              case Waves =>
                TracedResult.wrapValue(
                  Diff(portfolios = Map[Address, Portfolio](address -> Portfolio(amount)) |+| Map(dAppAddress -> Portfolio(-amount)))
                )
              case a @ IssuedAsset(id) =>
                val nextDiff = Diff(
                  portfolios = Map[Address, Portfolio](address -> Portfolio(assets = Map(a -> amount))) |+| Map(
                    dAppAddress                                -> Portfolio(assets = Map(a -> -amount))
                  )
                )
                blockchain
                  .assetScript(a)
                  .fold {
                    val r = checkAsset(blockchain, id)
                      .map(_ => nextDiff)
                      .leftMap(FailedTransactionError.dAppExecution(_, 0))
                    TracedResult(r)
                  } {
                    case AssetScriptInfo(script, complexity) =>
                      val assetVerifierDiff =
                        if (blockchain.disallowSelfPayment) nextDiff
                        else
                          nextDiff.copy(
                            portfolios = Map(
                              address     -> Portfolio(assets = Map(a -> amount)),
                              dAppAddress -> Portfolio(assets = Map(a -> -amount))
=======

            def processTransfer(address: Address): TracedResult[FailedTransactionError, Diff] =
              Asset.fromCompatId(asset) match {
                case Waves =>
                  TracedResult.wrapValue(Diff(portfolios = Map(address -> Portfolio(amount)) |+| Map(dAppAddress -> Portfolio(-amount))))
                case a @ IssuedAsset(id) =>
                  val nextDiff = Diff(
                    portfolios = Map(address -> Portfolio(assets = Map(a -> amount))) |+| Map(dAppAddress -> Portfolio(assets = Map(a -> -amount)))
                  )
                  blockchain
                    .assetScript(a)
                    .fold(
                      TracedResult(checkAsset(blockchain, id))
                        .map(_ => nextDiff)
                        .leftMap(FailedTransactionError.dAppExecution(_, 0))
                    ) {
                      case AssetScriptInfo(script, complexity) =>
                        val assetVerifierDiff =
                          if (blockchain.disallowSelfPayment) nextDiff
                          else
                            nextDiff.copy(
                              portfolios = Map(
                                address     -> Portfolio(assets = Map(a -> amount)),
                                dAppAddress -> Portfolio(assets = Map(a -> -amount))
                              )
>>>>>>> 64582bfe
                            )
                        val pseudoTxRecipient =
                          if (blockchain.isFeatureActivated(BlockchainFeatures.SynchronousCalls))
                            recipient
                          else
                            Recipient.Address(addressRepr.bytes)
                        val pseudoTx = ScriptTransfer(
                          asset,
                          actionSender,
                          pk,
                          pseudoTxRecipient,
                          amount,
                          tx.timestamp,
                          tx.txId
                        )
                        val assetValidationDiff =
                          validatePseudoTxWithSmartAssetScript(blockchain, tx)(pseudoTx, a.id, assetVerifierDiff, script, complexity, complexityLimit)
                        val errorOpt = assetValidationDiff.fold(Some(_), _ => None)
                        TracedResult(
                          assetValidationDiff.map(d => nextDiff.copy(scriptsComplexity = d.scriptsComplexity)),
                          List(AssetVerifierTrace(id, errorOpt, AssetContext.Transfer))
                        )
                    }
              }

            for {
              address <- resolveAddress(addressRepr, blockchain)
              result  <- processTransfer(address)
            } yield result
          }

          def applyDataItem(item: DataOp): TracedResult[FailedTransactionError, Diff] =
            TracedResult.wrapValue(Diff(accountData = Map(dAppAddress -> AccountDataInfo(Map(item.key -> dataItemToEntry(item))))))

          def applyIssue(itx: InvokeScriptLike, pk: PublicKey, issue: Issue): TracedResult[FailedTransactionError, Diff] = {
            val asset = IssuedAsset(issue.id)

            if (issue.name
                  .getBytes("UTF-8")
                  .length < IssueTransaction.MinAssetNameLength || issue.name.getBytes("UTF-8").length > IssueTransaction.MaxAssetNameLength) {
              TracedResult(Left(FailedTransactionError.dAppExecution("Invalid asset name", 0L)), List())
            } else if (issue.description.length > IssueTransaction.MaxAssetDescriptionLength) {
              TracedResult(Left(FailedTransactionError.dAppExecution("Invalid asset description", 0L)), List())
            } else if (blockchain.assetDescription(asset).isDefined || blockchain.resolveERC20Address(ERC20Address(asset)).isDefined) {
              TracedResult(Left(FailedTransactionError.dAppExecution(s"Asset $asset is already issued", 0L)), List())
            } else {
              val staticInfo = AssetStaticInfo(TransactionId @@ itx.txId, pk, issue.decimals, blockchain.isNFT(issue))
              val volumeInfo = AssetVolumeInfo(issue.isReissuable, BigInt(issue.quantity))
              val info       = AssetInfo(ByteString.copyFromUtf8(issue.name), ByteString.copyFromUtf8(issue.description), Height @@ blockchain.height)
              DiffsCommon
                .countVerifierComplexity(None /*issue.compiledScript*/, blockchain, isAsset = true)
                .map { script =>
                  Diff(
                    portfolios = Map(pk.toAddress -> Portfolio(assets = Map(asset -> issue.quantity))),
                    issuedAssets = Map(asset      -> NewAssetInfo(staticInfo, info, volumeInfo)),
                    assetScripts = Map(asset      -> script.map(script => AssetScriptInfo(script._1, script._2)))
                  )
                }
                .leftMap(FailedTransactionError.asFailedScriptError)
            }
          }

          def applyReissue(reissue: Reissue, pk: PublicKey): TracedResult[FailedTransactionError, Diff] = {
            val reissueDiff =
              DiffsCommon.processReissue(blockchain, dAppAddress, blockTime, fee = 0, reissue).leftMap(FailedTransactionError.asFailedScriptError)
            val pseudoTx = ReissuePseudoTx(reissue, actionSender, pk, tx.txId, tx.timestamp)
            callAssetVerifierWithPseudoTx(reissueDiff, reissue.assetId, pseudoTx, AssetContext.Reissue)
          }

          def applyBurn(burn: Burn, pk: PublicKey): TracedResult[FailedTransactionError, Diff] = {
            val burnDiff = DiffsCommon.processBurn(blockchain, dAppAddress, fee = 0, burn).leftMap(FailedTransactionError.asFailedScriptError)
            val pseudoTx = BurnPseudoTx(burn, actionSender, pk, tx.txId, tx.timestamp)
            callAssetVerifierWithPseudoTx(burnDiff, burn.assetId, pseudoTx, AssetContext.Burn)
          }

          def applySponsorFee(sponsorFee: SponsorFee, pk: PublicKey): TracedResult[FailedTransactionError, Diff] =
            for {
              _ <- TracedResult(
                Either.cond(
                  blockchain.assetDescription(IssuedAsset(sponsorFee.assetId)).exists(_.issuer == pk),
                  (),
                  FailedTransactionError.dAppExecution(s"SponsorFee assetId=${sponsorFee.assetId} was not issued from address of current dApp", 0L)
                )
              )
              _ <- TracedResult(
                SponsorFeeTxValidator.checkMinSponsoredAssetFee(sponsorFee.minSponsoredAssetFee).leftMap(FailedTransactionError.asFailedScriptError)
              )
              sponsorDiff = DiffsCommon
                .processSponsor(blockchain, dAppAddress, fee = 0, sponsorFee)
                .leftMap(FailedTransactionError.asFailedScriptError)
              pseudoTx = SponsorFeePseudoTx(sponsorFee, actionSender, pk, tx.txId, tx.timestamp)
              r <- callAssetVerifierWithPseudoTx(sponsorDiff, sponsorFee.assetId, pseudoTx, AssetContext.Sponsor)
            } yield r

          def applyLease(l: Lease): TracedResult[ValidationError, Diff] =
            for {
              _         <- TracedResult(LeaseTxValidator.validateAmount(l.amount))
              recipient <- TracedResult(AddressOrAlias.fromRide(l.recipient))
              leaseId = Lease.calculateId(l, tx.txId)
              diff <- DiffsCommon.processLease(blockchain, l.amount, pk, recipient, fee = 0, leaseId, tx.txId)
            } yield diff

          def applyLeaseCancel(l: LeaseCancel): TracedResult[ValidationError, Diff] =
            for {
              _    <- TracedResult(LeaseCancelTxValidator.checkLeaseId(l.id))
              diff <- DiffsCommon.processLeaseCancel(blockchain, pk, fee = 0, blockTime, l.id, tx.txId)
            } yield diff

          def callAssetVerifierWithPseudoTx(
              actionDiff: Either[FailedTransactionError, Diff],
              assetId: ByteStr,
              pseudoTx: PseudoTx,
              assetType: AssetContext
          ): TracedResult[FailedTransactionError, Diff] =
            blockchain.assetScript(IssuedAsset(assetId)).fold(TracedResult(actionDiff)) {
              case AssetScriptInfo(script, complexity) =>
                val assetValidationDiff =
                  for {
                    result <- actionDiff
                    validatedResult <- validatePseudoTxWithSmartAssetScript(blockchain, tx)(
                      pseudoTx,
                      assetId,
                      result,
                      script,
                      complexity,
                      complexityLimit
                    )
                  } yield validatedResult
                val errorOpt = assetValidationDiff.fold(Some(_), _ => None)
                TracedResult(
                  assetValidationDiff,
                  List(AssetVerifierTrace(assetId, errorOpt, assetType))
                )
            }

          val diff = action match {
            case t: AssetTransfer =>
              applyTransfer(t, if (blockchain.isFeatureActivated(BlockV5)) {
                pk
              } else {
                PublicKey(new Array[Byte](32))
              })
            case d: DataOp       => applyDataItem(d)
            case i: Issue        => applyIssue(tx, pk, i)
            case r: Reissue      => applyReissue(r, pk)
            case b: Burn         => applyBurn(b, pk)
            case sf: SponsorFee  => applySponsorFee(sf, pk)
            case l: Lease        => applyLease(l).leftMap(FailedTransactionError.asFailedScriptError)
            case lc: LeaseCancel => applyLeaseCancel(lc).leftMap(FailedTransactionError.asFailedScriptError)
          }
          diffAcc |+| diff.leftMap(_.addComplexity(curDiff.scriptsComplexity))

        case _ => diffAcc
      }
    }

  private def validatePseudoTxWithSmartAssetScript(blockchain: Blockchain, tx: InvokeScriptLike)(
      pseudoTx: PseudoTx,
      assetId: ByteStr,
      nextDiff: Diff,
      script: Script,
      estimatedComplexity: Long,
      complexityLimit: Int
  ): Either[FailedTransactionError, Diff] =
    Try {
      val (log, evaluatedComplexity, result) = ScriptRunner(
        Coproduct[TxOrd](pseudoTx),
        blockchain,
        script,
        isAssetScript = true,
        scriptContainerAddress =
          if (blockchain.passCorrectAssetId) Coproduct[Environment.Tthis](Environment.AssetId(assetId.arr))
          else Coproduct[Environment.Tthis](Environment.AssetId(tx.dApp.bytes)),
        complexityLimit
      )
      val complexity = if (blockchain.storeEvaluatedComplexity) evaluatedComplexity else estimatedComplexity
      result match {
        case Left(error)  => Left(FailedTransactionError.assetExecutionInAction(error, complexity, log, assetId))
        case Right(FALSE) => Left(FailedTransactionError.notAllowedByAssetInAction(complexity, log, assetId))
        case Right(TRUE)  => Right(nextDiff.copy(scriptsComplexity = nextDiff.scriptsComplexity + complexity))
        case Right(x) =>
          Left(FailedTransactionError.assetExecutionInAction(s"Script returned not a boolean result, but $x", complexity, log, assetId))
      }
    } match {
      case Failure(e) =>
        Left(
          FailedTransactionError
            .assetExecutionInAction(s"Uncaught execution error: ${Throwables.getStackTraceAsString(e)}", estimatedComplexity, List.empty, assetId)
        )
      case Success(s) => s
    }

  def checkCallResultLimits(
      blockchain: Blockchain,
      usedComplexity: Long,
      log: Log[Id],
      actionsCount: Int,
      dataCount: Int,
      dataSize: Int,
      availableActions: Int,
      availableData: Int,
      availableDataSize: Int
  ): TracedResult[ValidationError, Unit] = {
    def error(message: String) = TracedResult(Left(FailedTransactionError.dAppExecution(message, usedComplexity, log)))
    val checkSizeHeight        = blockchain.settings.functionalitySettings.checkTotalDataEntriesBytesHeight

    if (dataCount > availableData)
      error("Stored data count limit is exceeded")
    else if (dataSize > availableDataSize && blockchain.height >= checkSizeHeight) {
      val limit = ContractLimits.MaxTotalWriteSetSizeInBytes
      val actual = limit + dataSize - availableDataSize
      error(s"Storing data size should not exceed $limit, actual: $actual bytes")
    }
    else if (actionsCount > availableActions)
      error("Actions count limit is exceeded")
    else
      TracedResult(Right(()))
  }
}<|MERGE_RESOLUTION|>--- conflicted
+++ resolved
@@ -421,44 +421,18 @@
 
           def applyTransfer(transfer: AssetTransfer, pk: PublicKey): TracedResult[FailedTransactionError, Diff] = {
             val AssetTransfer(addressRepr, recipient, amount, asset) = transfer
-<<<<<<< HEAD
-            val address                                              = Address.fromBytes(addressRepr.bytes.arr).explicitGet()
-            Asset.fromCompatId(asset) match {
-              case Waves =>
-                TracedResult.wrapValue(
-                  Diff(portfolios = Map[Address, Portfolio](address -> Portfolio(amount)) |+| Map(dAppAddress -> Portfolio(-amount)))
-                )
-              case a @ IssuedAsset(id) =>
-                val nextDiff = Diff(
-                  portfolios = Map[Address, Portfolio](address -> Portfolio(assets = Map(a -> amount))) |+| Map(
-                    dAppAddress                                -> Portfolio(assets = Map(a -> -amount))
-                  )
-                )
-                blockchain
-                  .assetScript(a)
-                  .fold {
-                    val r = checkAsset(blockchain, id)
-                      .map(_ => nextDiff)
-                      .leftMap(FailedTransactionError.dAppExecution(_, 0))
-                    TracedResult(r)
-                  } {
-                    case AssetScriptInfo(script, complexity) =>
-                      val assetVerifierDiff =
-                        if (blockchain.disallowSelfPayment) nextDiff
-                        else
-                          nextDiff.copy(
-                            portfolios = Map(
-                              address     -> Portfolio(assets = Map(a -> amount)),
-                              dAppAddress -> Portfolio(assets = Map(a -> -amount))
-=======
 
             def processTransfer(address: Address): TracedResult[FailedTransactionError, Diff] =
               Asset.fromCompatId(asset) match {
                 case Waves =>
-                  TracedResult.wrapValue(Diff(portfolios = Map(address -> Portfolio(amount)) |+| Map(dAppAddress -> Portfolio(-amount))))
+                  TracedResult.wrapValue(
+                  Diff(portfolios = Map[Address, Portfolio](address -> Portfolio(amount)) |+| Map(dAppAddress -> Portfolio(-amount)))
+                )
                 case a @ IssuedAsset(id) =>
                   val nextDiff = Diff(
-                    portfolios = Map(address -> Portfolio(assets = Map(a -> amount))) |+| Map(dAppAddress -> Portfolio(assets = Map(a -> -amount)))
+                    portfolios = Map[Address, Portfolio](address -> Portfolio(assets = Map(a -> amount))) |+| Map(
+                    dAppAddress                                -> Portfolio(assets = Map(a -> -amount))
+                  )
                   )
                   blockchain
                     .assetScript(a)
@@ -476,7 +450,6 @@
                                 address     -> Portfolio(assets = Map(a -> amount)),
                                 dAppAddress -> Portfolio(assets = Map(a -> -amount))
                               )
->>>>>>> 64582bfe
                             )
                         val pseudoTxRecipient =
                           if (blockchain.isFeatureActivated(BlockchainFeatures.SynchronousCalls))
