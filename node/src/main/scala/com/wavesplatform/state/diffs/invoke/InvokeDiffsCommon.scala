--- conflicted
+++ resolved
@@ -115,19 +115,9 @@
         )
       )
 
-<<<<<<< HEAD
       _ <- TracedResult(checkSelfPayments(dAppAddress, blockchain, tx, version, transferList)).leftMap(FailedTransactionError.dAppExecution(_, invocationComplexity))
       _ <- TracedResult(Either.cond(transferList.map(_.amount).forall(_ >= 0), (), FailedTransactionError.dAppExecution("Negative amount", invocationComplexity)))
       _ <- TracedResult(checkOverflow(transferList.map(_.amount))).leftMap(FailedTransactionError.dAppExecution(_, invocationComplexity))
-=======
-      _ <- TracedResult(checkSelfPayments(dAppAddress, blockchain, tx, version, transferList))
-      _ <- TracedResult(Either.cond(transferList.map(_.amount).forall(_ >= 0), (), ScriptExecutionError.ByDAppScript("Negative amount")))
-      _ <- TracedResult(checkOverflow(transferList.map(_.amount)))
-
-      assetsComplexity = (tx.checkedAssets.map(_.id) ++ transferList.flatMap(_.assetId))
-        .flatMap(id => blockchain.assetScript(IssuedAsset(id)))
-        .map(_.complexity)
->>>>>>> 9a307a1a
 
       scriptsInvoked <- TracedResult {
         val stepLimit = ContractLimits.MaxComplexityByVersion(version)
@@ -321,13 +311,8 @@
                       Map(dAppAddress -> Portfolio(0, LeaseBalance.empty, Map(a -> -amount)))
                 )
                 blockchain.assetScript(a) match {
-<<<<<<< HEAD
                   case None => nextDiff.asRight[FailedTransactionError]
-                  case Some((script, complexity)) =>
-=======
-                  case None => nextDiff.asRight[ValidationError]
-                  case Some(AssetScriptInfo(script, _)) =>
->>>>>>> 9a307a1a
+                  case Some(AssetScriptInfo(script, complexity)) =>
                     val assetVerifierDiff =
                       if (blockchain.disallowSelfPayment) nextDiff
                       else
@@ -425,11 +410,7 @@
           ): TracedResult[FailedTransactionError, Diff] =
             blockchain.assetScript(IssuedAsset(assetId)) match {
               case None => actionDiff
-<<<<<<< HEAD
-              case Some((script, complexity)) =>
-=======
-              case Some(AssetScriptInfo(script, _)) =>
->>>>>>> 9a307a1a
+              case Some(AssetScriptInfo(script, complexity)) =>
                 val assetValidationDiff =
                   for {
                     result          <- actionDiff
