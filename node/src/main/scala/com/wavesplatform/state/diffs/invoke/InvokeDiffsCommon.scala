--- conflicted
+++ resolved
@@ -219,13 +219,9 @@
 
       _ <- TracedResult(
         Either.cond(
-          actionComplexities.sum + storingComplexity <= totalLimit || limitedExecution, // limited execution has own restriction "complexityLimit"
+          actionComplexities.sum + storingComplexity <= totalComplexityLimit || limitedExecution, // limited execution has own restriction "complexityLimit"
           (),
-<<<<<<< HEAD
-          FailedTransactionError.feeForActions(s"Invoke complexity limit = $totalComplexityLimit is exceeded", totalComplexityLimit - remainingComplexity)
-=======
-          FailedTransactionError.feeForActions(s"Invoke complexity limit = $totalLimit is exceeded", storingComplexity)
->>>>>>> 2b8d94e2
+          FailedTransactionError.feeForActions(s"Invoke complexity limit = $totalComplexityLimit is exceeded", storingComplexity)
         )
       )
 
