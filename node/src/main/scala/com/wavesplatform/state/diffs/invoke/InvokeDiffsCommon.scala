package com.wavesplatform.state.diffs.invoke

import cats.Id
import cats.implicits.*
import com.google.common.base.Throwables
import com.google.protobuf.ByteString
import com.wavesplatform.account.{Address, AddressOrAlias, PublicKey}
import com.wavesplatform.common.state.ByteStr
import com.wavesplatform.common.utils.EitherExt2
import com.wavesplatform.features.BlockchainFeatures
import com.wavesplatform.features.BlockchainFeatures.{BlockV5, RideV6, SynchronousCalls}
import com.wavesplatform.features.EstimatorProvider.*
import com.wavesplatform.features.InvokeScriptSelfPaymentPolicyProvider.*
import com.wavesplatform.features.ScriptTransferValidationProvider.*
import com.wavesplatform.lang.*
import com.wavesplatform.lang.directives.values.*
import com.wavesplatform.lang.script.Script
import com.wavesplatform.lang.v1.ContractLimits
import com.wavesplatform.lang.v1.compiler.Terms.{FUNCTION_CALL, *}
import com.wavesplatform.lang.v1.evaluator.{Log, ScriptResult, ScriptResultV4}
import com.wavesplatform.lang.v1.traits.Environment
import com.wavesplatform.lang.v1.traits.domain.*
import com.wavesplatform.lang.v1.traits.domain.Tx.{BurnPseudoTx, ReissuePseudoTx, ScriptTransfer, SponsorFeePseudoTx}
import com.wavesplatform.state.*
import com.wavesplatform.state.diffs.FeeValidation.*
import com.wavesplatform.state.diffs.{BalanceDiffValidation, DiffsCommon}
import com.wavesplatform.state.reader.CompositeBlockchain
import com.wavesplatform.transaction.Asset.{IssuedAsset, Waves}
import com.wavesplatform.transaction.TxValidationError.*
import com.wavesplatform.transaction.assets.IssueTransaction
import com.wavesplatform.transaction.smart.*
import com.wavesplatform.transaction.smart.script.ScriptRunner
import com.wavesplatform.transaction.smart.script.ScriptRunner.TxOrd
import com.wavesplatform.transaction.smart.script.trace.AssetVerifierTrace.AssetContext
import com.wavesplatform.transaction.smart.script.trace.TracedResult.Attribute
import com.wavesplatform.transaction.smart.script.trace.{AssetVerifierTrace, TracedResult}
import com.wavesplatform.transaction.validation.impl.{DataTxValidator, LeaseCancelTxValidator, LeaseTxValidator, SponsorFeeTxValidator}
import com.wavesplatform.transaction.{Asset, AssetIdLength, ERC20Address, PBSince, TransactionType}
import com.wavesplatform.utils.*
import shapeless.Coproduct

import scala.util.{Failure, Right, Success, Try}

object InvokeDiffsCommon {
  val callExpressionError: Either[GenericError, Nothing] =
    Left(GenericError("Trying to call dApp on the account with expression script"))

  def txFeeDiff(blockchain: Blockchain, tx: InvokeScriptTransactionLike): Either[GenericError, (Long, Map[Address, Portfolio])] = {
    val attachedFee = tx.fee
    tx.feeAssetId match {
      case Waves => Right((attachedFee, Map(tx.sender.toAddress -> Portfolio(-attachedFee))))
      case asset @ IssuedAsset(_) =>
        for {
          assetInfo <- blockchain
            .assetDescription(asset)
            .toRight(GenericError(s"Asset $asset does not exist, cannot be used to pay fees"))
          feeInWaves <- Either.cond(
            assetInfo.sponsorship > 0,
            Sponsorship.toWaves(attachedFee, assetInfo.sponsorship),
            GenericError(s"Asset $asset is not sponsored, cannot be used to pay fees")
          )
          portfolioDiff <- Diff
            .combine(
              Map[Address, Portfolio](tx.sender.toAddress        -> Portfolio.build(asset, -attachedFee)),
              Map[Address, Portfolio](assetInfo.issuer.toAddress -> Portfolio.build(-feeInWaves, asset, attachedFee))
            )
            .leftMap(GenericError(_))
        } yield (feeInWaves, portfolioDiff)
    }
  }

  private def calculateMinFee(
      tx: InvokeScriptTransactionLike,
      blockchain: Blockchain,
      issueList: List[Issue],
      additionalScriptsInvoked: Int,
      stepsNumber: Long
  ): Long = {
    val dAppFee    = FeeConstants(tx.tpe) * FeeUnit * stepsNumber
    val issuesFee  = issueList.count(!blockchain.isNFT(_)) * FeeConstants(TransactionType.Issue) * FeeUnit
    val actionsFee = additionalScriptsInvoked * ScriptExtraFee
    dAppFee + issuesFee + actionsFee
  }

  private[invoke] def calcAndCheckFee[E <: ValidationError](
      makeError: (String, Long) => E,
      tx: InvokeScriptTransactionLike,
      blockchain: Blockchain,
      stepLimit: Long,
      invocationComplexity: Long,
      issueList: List[Issue],
      additionalScriptsInvoked: Int
  ): TracedResult[ValidationError, (Long, Map[Address, Portfolio])] = {
    val stepsNumber =
      if (invocationComplexity % stepLimit == 0)
        invocationComplexity / stepLimit
      else
        invocationComplexity / stepLimit + 1

    val minFee = calculateMinFee(tx, blockchain, issueList, additionalScriptsInvoked, stepsNumber)

    val resultE = for {
      (attachedFeeInWaves, portfolioDiff) <- txFeeDiff(blockchain, tx)
      _ <- {
        lazy val errorMessage = {
          val stepsInfo =
            if (stepsNumber > 1)
              s" with $stepsNumber invocation steps"
            else
              ""

          val totalScriptsInvokedInfo =
            if (additionalScriptsInvoked > 0)
              s" with $additionalScriptsInvoked total scripts invoked"
            else
              ""

          val issuesInfo =
            if (issueList.nonEmpty)
              s" with ${issueList.length} assets issued"
            else
              ""

          val assetName = tx.assetFee._1.fold("WAVES")(_.id.toString)
          val txName    = tx.tpe.transactionName

          s"Fee in $assetName for $txName (${tx.assetFee._2} in $assetName)" +
            s"$stepsInfo$totalScriptsInvokedInfo$issuesInfo " +
            s"does not exceed minimal value of $minFee WAVES."
        }

        Either.cond(
          attachedFeeInWaves >= minFee,
          (),
          makeError(errorMessage, invocationComplexity)
        )
      }
    } yield (attachedFeeInWaves, portfolioDiff)
    TracedResult(resultE).withAttributes(Attribute.MinFee -> minFee)
  }

  def getInvocationComplexity(
      blockchain: Blockchain,
      call: FUNCTION_CALL,
      callableComplexities: Map[Int, Map[String, Long]],
      dAppAddress: Address
  ): Either[ValidationError, Long] = {
    for {
      complexitiesByCallable <- callableComplexities.get(blockchain.estimator.version).toRight {
        GenericError(s"Cannot find complexity storage, address = $dAppAddress, estimator version = ${blockchain.estimator.version}")
      }
      complexity <- complexitiesByCallable.get(call.function.funcName).toRight {
        GenericError(s"Cannot find callable function `${call.function.funcName}`, address = $dAppAddress`")
      }
    } yield complexity
  }

  def processActions(
      actions: List[CallableAction],
      version: StdLibVersion,
      dAppAddress: Address,
      dAppPublicKey: PublicKey,
      storingComplexity: Int,
      tx: InvokeScriptLike,
      blockchain: Blockchain,
      blockTime: Long,
      isSyncCall: Boolean,
      limitedExecution: Boolean,
      totalComplexityLimit: Int,
      otherIssues: Seq[Issue],
<<<<<<< HEAD
      enableExecutionLog: Boolean
=======
      log: Log[Id]
>>>>>>> 573c86c0
  ): TracedResult[ValidationError, Diff] = {
    val complexityLimit =
      if (limitedExecution) ContractLimits.FailFreeInvokeComplexity - storingComplexity
      else Int.MaxValue

    val actionsByType  = actions.groupBy(a => if (classOf[DataOp].isAssignableFrom(a.getClass)) classOf[DataOp] else a.getClass).withDefaultValue(Nil)
    val transferList   = actionsByType(classOf[AssetTransfer]).asInstanceOf[List[AssetTransfer]]
    val issueList      = actionsByType(classOf[Issue]).asInstanceOf[List[Issue]]
    val reissueList    = actionsByType(classOf[Reissue]).asInstanceOf[List[Reissue]]
    val burnList       = actionsByType(classOf[Burn]).asInstanceOf[List[Burn]]
    val sponsorFeeList = actionsByType(classOf[SponsorFee]).asInstanceOf[List[SponsorFee]]
    val leaseList      = actionsByType(classOf[Lease]).asInstanceOf[List[Lease]]
    val leaseCancelList = actionsByType(classOf[LeaseCancel]).asInstanceOf[List[LeaseCancel]]
    val dataEntries     = actionsByType(classOf[DataOp]).asInstanceOf[List[DataOp]].map(dataItemToEntry)

    for {
      _ <- TracedResult(checkDataEntries(blockchain, tx, dataEntries, version)).leftMap(
        FailedTransactionError.dAppExecution(_, storingComplexity, log)
      )
      _ <- TracedResult(checkLeaseCancels(leaseCancelList)).leftMap(FailedTransactionError.dAppExecution(_, storingComplexity, log))
      _ <- TracedResult(
        checkScriptActionsAmount(version, actions, transferList, leaseList, leaseCancelList, dataEntries)
          .leftMap(FailedTransactionError.dAppExecution(_, storingComplexity, log))
      )

      _ <- TracedResult(checkSelfPayments(dAppAddress, blockchain, tx, version, transferList))
        .leftMap(FailedTransactionError.dAppExecution(_, storingComplexity, log))
      _ <- TracedResult(
        Either.cond(transferList.map(_.amount).forall(_ >= 0), (), FailedTransactionError.dAppExecution("Negative amount", storingComplexity, log))
      )
      _ <- TracedResult(checkOverflow(transferList.map(_.amount))).leftMap(FailedTransactionError.dAppExecution(_, storingComplexity, log))

      actionAssets = transferList.flatMap(_.assetId).map(IssuedAsset(_)) ++
        reissueList.map(r => IssuedAsset(r.assetId)) ++
        burnList.map(b => IssuedAsset(b.assetId)) ++
        sponsorFeeList.map(sf => IssuedAsset(sf.assetId))

      actionComplexities     = actionAssets.flatMap(blockchain.assetScript(_).map(_.complexity))
      verifierCount          = if (blockchain.hasPaidVerifier(tx.sender.toAddress)) 1 else 0
      additionalScriptsCount = actionComplexities.size + verifierCount + tx.paymentAssets.count(blockchain.hasAssetScript)

      feeDiff <-
        if (isSyncCall)
          TracedResult.wrapValue(Map[Address, Portfolio]())
        else {
          val feeActionsCount = if (blockchain.isFeatureActivated(SynchronousCalls)) verifierCount else additionalScriptsCount
          val stepLimit       = ContractLimits.MaxComplexityByVersion(version)

          calcAndCheckFee(
            FailedTransactionError.feeForActions(_, _, log),
            tx.root,
            blockchain,
            stepLimit,
            storingComplexity.min(stepLimit), // complexity increased by sync calls should not require fee for additional steps
            issueList ++ otherIssues,
            feeActionsCount
          ).map(_._2)

        }

      _ <- TracedResult(
        Either.cond(
          actionComplexities.sum + storingComplexity <= totalComplexityLimit || limitedExecution, // limited execution has own restriction "complexityLimit"
          (),
          FailedTransactionError.feeForActions(s"Invoke complexity limit = $totalComplexityLimit is exceeded", storingComplexity, log)
        )
      )

      paymentsAndFeeDiff <-
        if (isSyncCall) {
          TracedResult.wrapValue(Diff.empty)
        } else if (version < V5) {
          TracedResult(paymentsPart(tx, dAppAddress, feeDiff))
        } else {
          TracedResult.wrapValue(Diff(portfolios = txFeeDiff(blockchain, tx.root).explicitGet()._2))
        }

      resultTransfers <- transferList.traverse { transfer =>
        resolveAddress(transfer.address, blockchain)
          .map(InvokeScriptResult.Payment(_, Asset.fromCompatId(transfer.assetId), transfer.amount))
          .leftMap {
            case f: FailedTransactionError => f.addComplexity(storingComplexity).withLog(log)
            case e                         => e
          }
      }

      compositeDiff <- foldActions(blockchain, blockTime, tx, dAppAddress, dAppPublicKey, enableExecutionLog)(
        actions,
        paymentsAndFeeDiff,
        complexityLimit
      )
        .leftMap {
          case failed: FailedTransactionError => failed.addComplexity(storingComplexity).withLog(log)
          case other                          => other
        }

      isr = InvokeScriptResult(
        dataEntries,
        resultTransfers,
        issueList,
        reissueList,
        burnList,
        sponsorFeeList,
        leaseList.map { case l @ Lease(recipient, amount, nonce) =>
          val id = Lease.calculateId(l, tx.txId)
          InvokeScriptResult.Lease(AddressOrAlias.fromRide(recipient).explicitGet(), amount, nonce, id)
        },
        leaseCancelList
      )

      resultDiff = compositeDiff
        .withScriptRuns(if (isSyncCall) 0 else additionalScriptsCount + 1)
        .withScriptResults(Map(tx.txId -> isr))
        .withScriptsComplexity(storingComplexity + compositeDiff.scriptsComplexity)
    } yield resultDiff
  }

  def paymentsPart(tx: InvokeScriptLike, dAppAddress: Address, feePart: Map[Address, Portfolio]): Either[GenericError, Diff] =
    tx.payments
      .traverse { case InvokeScriptTransaction.Payment(amt, assetId) =>
        assetId match {
          case asset @ IssuedAsset(_) =>
            Diff.combine(
              Map(tx.sender.toAddress -> Portfolio.build(asset, -amt)),
              Map(dAppAddress         -> Portfolio.build(asset, amt))
            )
          case Waves =>
            Diff.combine(
              Map(tx.sender.toAddress -> Portfolio(-amt)),
              Map(dAppAddress         -> Portfolio(amt))
            )
        }
      }
      .flatMap(_.foldM(Map[Address, Portfolio]())(Diff.combine))
      .flatMap(Diff.combine(feePart, _))
      .bimap(GenericError(_), p => Diff(portfolios = p))

  def dataItemToEntry(item: DataOp): DataEntry[?] =
    item match {
      case DataItem.Bool(k, b) => BooleanDataEntry(k, b)
      case DataItem.Str(k, b)  => StringDataEntry(k, b)
      case DataItem.Lng(k, b)  => IntegerDataEntry(k, b)
      case DataItem.Bin(k, b)  => BinaryDataEntry(k, b)
      case DataItem.Delete(k)  => EmptyDataEntry(k)
    }

  private def checkSelfPayments(
      dAppAddress: Address,
      blockchain: Blockchain,
      tx: InvokeScriptLike,
      version: StdLibVersion,
      transfers: List[AssetTransfer]
  ): Either[String, Unit] =
    if (blockchain.disallowSelfPayment && version >= V4)
      if (tx.payments.nonEmpty && tx.sender.toAddress == dAppAddress)
        "DApp self-payment is forbidden since V4".asLeft[Unit]
      else if (transfers.exists(_.address.bytes == ByteStr(dAppAddress.bytes)))
        "DApp self-transfer is forbidden since V4".asLeft[Unit]
      else
        ().asRight[String]
    else
      ().asRight[String]

  private def checkOverflow(dataList: Iterable[Long]): Either[String, Unit] = {
    Try(dataList.foldLeft(0L)(Math.addExact))
      .fold(
        _ => "ScriptTransfer overflow".asLeft[Unit],
        _ => ().asRight[String]
      )
  }

  def checkAsset(blockchain: Blockchain, assetId: ByteStr): Either[String, Unit] =
    if (blockchain.isFeatureActivated(BlockchainFeatures.SynchronousCalls))
      if (assetId.size != AssetIdLength)
        Left(s"Transfer error: invalid asset ID '$assetId' length = ${assetId.size} bytes, must be $AssetIdLength")
      else if (blockchain.assetDescription(IssuedAsset(assetId)).isEmpty)
        Left(s"Transfer error: asset '$assetId' is not found on the blockchain")
      else
        Right(())
    else
      Right(())

  private def checkDataEntries(blockchain: Blockchain, tx: InvokeScriptLike, dataEntries: Seq[DataEntry[?]], stdLibVersion: StdLibVersion) =
    for {
      _ <- Either.cond(
        dataEntries.length <= ContractLimits.MaxWriteSetSize,
        (),
        s"WriteSet can't contain more than ${ContractLimits.MaxWriteSetSize} entries"
      )
      _ <- Either.cond(
        tx.enableEmptyKeys || dataEntries.forall(_.key.nonEmpty),
        (), {
          val versionInfo = tx.root match {
            case s: PBSince => s" in tx version >= ${s.protobufVersion}"
            case _          => ""
          }
          s"Empty keys aren't allowed$versionInfo"
        }
      )

      maxKeySize = ContractLimits.MaxKeySizeInBytesByVersion(stdLibVersion)
      _ <- dataEntries
        .collectFirst {
          Function.unlift { entry =>
            val length = entry.key.utf8Bytes.length
            if (length > maxKeySize)
              Some(s"Data entry key size = $length bytes must be less than $maxKeySize")
            else if (entry.key.isEmpty && stdLibVersion >= V4)
              Some(s"Data entry key should not be empty")
            else
              None
          }
        }
        .toLeft(())

      _ <- DataTxValidator.verifyInvokeWriteSet(blockchain, dataEntries)
    } yield ()

  private def checkLeaseCancels(leaseCancels: Seq[LeaseCancel]): Either[String, Unit] = {
    val duplicates = leaseCancels.diff(leaseCancels.distinct)
    Either.cond(
      duplicates.isEmpty,
      (),
      s"Duplicate LeaseCancel id(s): ${duplicates.distinct.map(_.id).mkString(", ")}"
    )
  }

  private def checkScriptActionsAmount(
      version: StdLibVersion,
      actions: List[CallableAction],
      transferList: List[AssetTransfer],
      leaseList: List[Lease],
      leaseCancelList: List[LeaseCancel],
      dataEntries: Seq[DataEntry[?]]
  ): Either[String, Unit] = {
    if (version >= V6) {
      val balanceChangeActionsAmount = transferList.length + leaseList.length + leaseCancelList.length
      val assetsActionsAmount        = actions.length - dataEntries.length - balanceChangeActionsAmount

      for {
        _ <- Either.cond(
          balanceChangeActionsAmount <= ContractLimits.MaxBalanceScriptActionsAmountV6,
          (),
          s"Too many ScriptTransfer, Lease, LeaseCancel actions: max: ${ContractLimits.MaxBalanceScriptActionsAmountV6}, actual: $balanceChangeActionsAmount"
        )
        _ <- Either.cond(
          assetsActionsAmount <= ContractLimits.MaxAssetScriptActionsAmountV6,
          (),
          s"Too many Issue, Reissue, Burn, SponsorFee actions: max: ${ContractLimits.MaxAssetScriptActionsAmountV6}, actual: $assetsActionsAmount"
        )
      } yield ()
    } else {
      val actionsAmount = actions.length - dataEntries.length

      Either.cond(
        actionsAmount <= ContractLimits.MaxCallableActionsAmountBeforeV6(version),
        (),
        s"Too many script actions: max: ${ContractLimits.MaxCallableActionsAmountBeforeV6(version)}, actual: $actionsAmount"
      )
    }
  }

  private def resolveAddress(recipient: Recipient.Address, blockchain: Blockchain): TracedResult[ValidationError, Address] =
    TracedResult {
      val address = Address.fromBytes(recipient.bytes.arr)
      if (blockchain.isFeatureActivated(BlockchainFeatures.RideV6))
        address.leftMap(e => FailedTransactionError.dAppExecution(e.reason, 0))
      else
        address
    }

  private def foldActions(
      sblockchain: Blockchain,
      blockTime: Long,
      tx: InvokeScriptLike,
      dAppAddress: Address,
      pk: PublicKey,
      enableExecutionLog: Boolean
  )(
      actions: List[CallableAction],
      paymentsDiff: Diff,
      remainingLimit: Int
  ): TracedResult[ValidationError, Diff] =
    actions.foldM(paymentsDiff) { (curDiff, action) =>
      val complexityLimit =
        if (remainingLimit < Int.MaxValue) remainingLimit - curDiff.scriptsComplexity.toInt
        else remainingLimit

      val blockchain   = CompositeBlockchain(sblockchain, curDiff)
      val actionSender = Recipient.Address(ByteStr(dAppAddress.bytes))

      def applyTransfer(transfer: AssetTransfer, pk: PublicKey): TracedResult[ValidationError, Diff] = {
        val AssetTransfer(addressRepr, recipient, amount, asset) = transfer

        for {
          address <- TracedResult(Address.fromBytes(addressRepr.bytes.arr))
          diff <- Asset.fromCompatId(asset) match {
            case Waves =>
              TracedResult(Diff.combine(Map(address -> Portfolio(amount)), Map(dAppAddress -> Portfolio(-amount))).map(p => Diff(portfolios = p)))
                .leftMap(GenericError(_))
            case a @ IssuedAsset(id) =>
              TracedResult(
                Diff
                  .combine(
                    Map(address     -> Portfolio(assets = Map(a -> amount))),
                    Map(dAppAddress -> Portfolio(assets = Map(a -> -amount)))
                  )
                  .bimap(GenericError(_), p => Diff(portfolios = p))
              ).flatMap(nextDiff =>
                blockchain
                  .assetScript(a)
                  .fold {
                    val r = checkAsset(blockchain, id)
                      .map(_ => nextDiff)
                      .leftMap(FailedTransactionError.dAppExecution(_, 0): ValidationError)
                    TracedResult(r)
                  } { case AssetScriptInfo(script, complexity) =>
                    val assetVerifierDiff =
                      if (blockchain.disallowSelfPayment) nextDiff
                      else
                        nextDiff.withPortfolios(
                          Map(
                            address     -> Portfolio(assets = Map(a -> amount)),
                            dAppAddress -> Portfolio(assets = Map(a -> -amount))
                          )
                        )
                    val pseudoTxRecipient =
                      if (blockchain.isFeatureActivated(BlockchainFeatures.SynchronousCalls))
                        recipient
                      else
                        Recipient.Address(addressRepr.bytes)
                    val pseudoTx = ScriptTransfer(
                      asset,
                      actionSender,
                      pk,
                      pseudoTxRecipient,
                      amount,
                      tx.timestamp,
                      tx.txId
                    )
                    val assetValidationDiff = for {
                      _ <- BalanceDiffValidation.cond(blockchain, _.isFeatureActivated(BlockchainFeatures.RideV6))(assetVerifierDiff)
                      assetValidationDiff <- validatePseudoTxWithSmartAssetScript(blockchain, tx)(
                        pseudoTx,
                        a.id,
                        assetVerifierDiff,
                        script,
                        complexity,
                        complexityLimit,
                        enableExecutionLog
                      )
                    } yield assetValidationDiff
                    val errorOpt = assetValidationDiff.fold(Some(_), _ => None)
                    TracedResult(
                      assetValidationDiff.map(d => nextDiff.withScriptsComplexity(d.scriptsComplexity)),
                      List(AssetVerifierTrace(id, errorOpt, AssetContext.Transfer))
                    )
                  }
              )
          }
        } yield diff
      }

      def applyDataItem(item: DataOp): TracedResult[FailedTransactionError, Diff] =
        TracedResult.wrapValue(Diff(accountData = Map(dAppAddress -> AccountDataInfo(Map(item.key -> dataItemToEntry(item))))))

      def applyIssue(itx: InvokeScriptLike, pk: PublicKey, issue: Issue): TracedResult[ValidationError, Diff] = {
        val asset = IssuedAsset(issue.id)
        if (
          issue.name.getBytes("UTF-8").length < IssueTransaction.MinAssetNameLength ||
          issue.name.getBytes("UTF-8").length > IssueTransaction.MaxAssetNameLength
        ) {
          TracedResult(Left(FailedTransactionError.dAppExecution("Invalid asset name", 0L)), List())
        } else if (issue.description.length > IssueTransaction.MaxAssetDescriptionLength) {
          TracedResult(Left(FailedTransactionError.dAppExecution("Invalid asset description", 0L)), List())
        } else if (blockchain.assetDescription(IssuedAsset(issue.id)).isDefined || blockchain.resolveERC20Address(ERC20Address(asset)).isDefined) {
          val error = s"Asset ${issue.id} is already issued"
          if (blockchain.isFeatureActivated(RideV6) || blockchain.height < blockchain.settings.functionalitySettings.enforceTransferValidationAfter) {
            TracedResult(Left(FailedTransactionError.dAppExecution(error, 0L)), List())
          } else {
            TracedResult(Left(FailOrRejectError(error)))
          }
        } else {
          val staticInfo = AssetStaticInfo(TransactionId @@ itx.txId, pk, issue.decimals, blockchain.isNFT(issue))
          val volumeInfo = AssetVolumeInfo(issue.isReissuable, BigInt(issue.quantity))
          val info       = AssetInfo(ByteString.copyFromUtf8(issue.name), ByteString.copyFromUtf8(issue.description), Height @@ blockchain.height)
          Right(
            Diff(
              portfolios = Map(pk.toAddress -> Portfolio(assets = Map(asset -> issue.quantity))),
              issuedAssets = Map(asset -> NewAssetInfo(staticInfo, info, volumeInfo)),
              assetScripts = Map(asset -> None)
            )
          )
        }
      }

      def applyReissue(reissue: Reissue, pk: PublicKey): TracedResult[ValidationError, Diff] = {
        val reissueDiff =
          DiffsCommon.processReissue(blockchain, dAppAddress, blockTime, fee = 0, reissue).leftMap(FailedTransactionError.asFailedScriptError)
        val pseudoTx = ReissuePseudoTx(reissue, actionSender, pk, tx.txId, tx.timestamp)
        callAssetVerifierWithPseudoTx(reissueDiff, reissue.assetId, pseudoTx, AssetContext.Reissue)
      }

      def applyBurn(burn: Burn, pk: PublicKey): TracedResult[ValidationError, Diff] = {
        val burnDiff = DiffsCommon.processBurn(blockchain, dAppAddress, fee = 0, burn).leftMap(FailedTransactionError.asFailedScriptError)
        val pseudoTx = BurnPseudoTx(burn, actionSender, pk, tx.txId, tx.timestamp)
        callAssetVerifierWithPseudoTx(burnDiff, burn.assetId, pseudoTx, AssetContext.Burn)
      }

      def applySponsorFee(sponsorFee: SponsorFee, pk: PublicKey): TracedResult[ValidationError, Diff] =
        for {
          _ <- TracedResult(
            Either.cond(
              blockchain.assetDescription(IssuedAsset(sponsorFee.assetId)).exists(_.issuer == pk),
              (),
              FailedTransactionError.dAppExecution(s"SponsorFee assetId=${sponsorFee.assetId} was not issued from address of current dApp", 0L)
            )
          )
          _ <- TracedResult(
            SponsorFeeTxValidator.checkMinSponsoredAssetFee(sponsorFee.minSponsoredAssetFee).leftMap(FailedTransactionError.asFailedScriptError)
          )
          sponsorDiff = DiffsCommon
            .processSponsor(blockchain, dAppAddress, fee = 0, sponsorFee)
            .leftMap(FailedTransactionError.asFailedScriptError)
          pseudoTx = SponsorFeePseudoTx(sponsorFee, actionSender, pk, tx.txId, tx.timestamp)
          r <- callAssetVerifierWithPseudoTx(sponsorDiff, sponsorFee.assetId, pseudoTx, AssetContext.Sponsor)
        } yield r

      def applyLease(l: Lease): TracedResult[ValidationError, Diff] =
        for {
          _         <- TracedResult(LeaseTxValidator.validateAmount(l.amount))
          recipient <- TracedResult(AddressOrAlias.fromRide(l.recipient))
          leaseId = Lease.calculateId(l, tx.txId)
          diff <- DiffsCommon.processLease(blockchain, l.amount, pk, recipient, fee = 0, leaseId, tx.txId)
        } yield diff

      def applyLeaseCancel(l: LeaseCancel): TracedResult[ValidationError, Diff] =
        for {
          _    <- TracedResult(LeaseCancelTxValidator.checkLeaseId(l.id))
          diff <- DiffsCommon.processLeaseCancel(blockchain, pk, fee = 0, blockTime, l.id, tx.txId)
        } yield diff

      def callAssetVerifierWithPseudoTx(
          actionDiff: Either[FailedTransactionError, Diff],
          assetId: ByteStr,
          pseudoTx: PseudoTx,
          assetType: AssetContext
      ): TracedResult[ValidationError, Diff] =
        blockchain.assetScript(IssuedAsset(assetId)).fold(TracedResult(actionDiff)) { case AssetScriptInfo(script, complexity) =>
          val assetValidationDiff =
            for {
              result <- actionDiff
              validatedResult <- validatePseudoTxWithSmartAssetScript(blockchain, tx)(
                pseudoTx,
                assetId,
                result,
                script,
                complexity,
                complexityLimit,
                enableExecutionLog
              )
            } yield validatedResult
          val errorOpt = assetValidationDiff.fold(Some(_), _ => None)
          TracedResult(
            assetValidationDiff,
            List(AssetVerifierTrace(assetId, errorOpt, assetType))
          )
        }

      val nextDiff = action match {
        case t: AssetTransfer =>
          applyTransfer(
            t,
            if (blockchain.isFeatureActivated(BlockV5)) {
              pk
            } else {
              PublicKey(new Array[Byte](32))
            }
          )
        case d: DataOp       => applyDataItem(d)
        case i: Issue        => applyIssue(tx, pk, i)
        case r: Reissue      => applyReissue(r, pk)
        case b: Burn         => applyBurn(b, pk)
        case sf: SponsorFee  => applySponsorFee(sf, pk)
        case l: Lease        => applyLease(l).leftMap(FailedTransactionError.asFailedScriptError)
        case lc: LeaseCancel => applyLeaseCancel(lc).leftMap(FailedTransactionError.asFailedScriptError)
      }
      nextDiff
        .flatMap(baseDiff =>
          TracedResult(
            BalanceDiffValidation
              .cond(blockchain, _.isFeatureActivated(BlockchainFeatures.RideV6))(baseDiff)
              .leftMap(FailedTransactionError.asFailedScriptError(_).addComplexity(baseDiff.scriptsComplexity))
          )
        )
        .leftMap {
          case f: FailedTransactionError => f.addComplexity(curDiff.scriptsComplexity)
          case e                         => e
        }
        .flatMap(d => TracedResult(curDiff.combineF(d)).leftMap(GenericError(_)))
    }

  private def validatePseudoTxWithSmartAssetScript(blockchain: Blockchain, tx: InvokeScriptLike)(
      pseudoTx: PseudoTx,
      assetId: ByteStr,
      nextDiff: Diff,
      script: Script,
      estimatedComplexity: Long,
      complexityLimit: Int,
      enableExecutionLog: Boolean
  ): Either[FailedTransactionError, Diff] =
    Try {
      val (log, evaluatedComplexity, result) = ScriptRunner(
        Coproduct[TxOrd](pseudoTx),
        blockchain,
        script,
        isAssetScript = true,
        scriptContainerAddress =
          if (blockchain.passCorrectAssetId) Coproduct[Environment.Tthis](Environment.AssetId(assetId.arr))
          else Coproduct[Environment.Tthis](Environment.AssetId(tx.dApp.bytes)),
        complexityLimit,
        enableExecutionLog = enableExecutionLog
      )
      val complexity = if (blockchain.storeEvaluatedComplexity) evaluatedComplexity else estimatedComplexity
      result match {
        case Left(error)  => Left(FailedTransactionError.assetExecutionInAction(error.message, complexity, log, assetId))
        case Right(FALSE) => Left(FailedTransactionError.notAllowedByAssetInAction(complexity, log, assetId))
        case Right(TRUE)  => Right(nextDiff.withScriptsComplexity(nextDiff.scriptsComplexity + complexity))
        case Right(x) =>
          Left(FailedTransactionError.assetExecutionInAction(s"Script returned not a boolean result, but $x", complexity, log, assetId))
      }
    } match {
      case Failure(e) =>
        Left(
          FailedTransactionError
            .assetExecutionInAction(s"Uncaught execution error: ${Throwables.getStackTraceAsString(e)}", estimatedComplexity, List.empty, assetId)
        )
      case Success(s) => s
    }

  def checkCallResultLimits(
      version: StdLibVersion,
      blockchain: Blockchain,
      usedComplexity: Long,
      log: Log[Id],
      actionsCount: Int,
      balanceActionsCount: Int,
      assetActionsCount: Int,
      dataCount: Int,
      dataSize: Int,
      availableActions: Int,
      availableBalanceActions: Int,
      availableAssetActions: Int,
      availableData: Int,
      availableDataSize: Int
  ): TracedResult[ValidationError, Unit] = {
    def error(message: String) = TracedResult(Left(FailedTransactionError.dAppExecution(message, usedComplexity, log)))

    if (dataCount > availableData)
      error("Stored data count limit is exceeded")
    else if (dataSize > availableDataSize) {
      val limit   = ContractLimits.MaxTotalWriteSetSizeInBytes
      val actual  = limit + dataSize - availableDataSize
      val message = s"Storing data size should not exceed $limit, actual: $actual bytes"
      if (blockchain.isFeatureActivated(RideV6)) {
        error(message)
      } else if (
        blockchain.isFeatureActivated(
          SynchronousCalls
        ) && blockchain.height >= blockchain.settings.functionalitySettings.enforceTransferValidationAfter
      ) {
        TracedResult(Left(FailOrRejectError(message)))
      } else
        TracedResult(Right(()))
    } else if (version >= V6 && balanceActionsCount > availableBalanceActions) {
      error("ScriptTransfer, Lease, LeaseCancel actions count limit is exceeded")
    } else if (version >= V6 && assetActionsCount > availableAssetActions) {
      error("Issue, Reissue, Burn, SponsorFee actions count limit is exceeded")
    } else if (version < V6 && actionsCount > availableActions)
      error("Actions count limit is exceeded")
    else
      TracedResult(Right(()))
  }

  def checkScriptResultFields(blockchain: Blockchain, r: ScriptResult): Either[ValidationError, ScriptResult] =
    r match {
      case rv4: ScriptResultV4 =>
        rv4.actions
          .collectFirstSome {
            case Reissue(_, _, quantity) if quantity < 0   => Some(s"Negative reissue quantity = $quantity")
            case Burn(_, quantity) if quantity < 0         => Some(s"Negative burn quantity = $quantity")
            case t: AssetTransfer if t.amount < 0          => Some(s"Negative transfer amount = ${t.amount}")
            case l: Lease if l.amount < 0                  => Some(s"Negative lease amount = ${l.amount}")
            case SponsorFee(_, Some(amount)) if amount < 0 => Some(s"Negative sponsor amount = $amount")
            case i: Issue =>
              val length = i.name.getBytes("UTF-8").length
              if (length < IssueTransaction.MinAssetNameLength || length > IssueTransaction.MaxAssetNameLength)
                Some("Invalid asset name")
              else if (i.description.length > IssueTransaction.MaxAssetDescriptionLength)
                Some("Invalid asset description")
              else
                None
            case _ =>
              None
          }
          .collect {
            case e if blockchain.isFeatureActivated(BlockchainFeatures.RideV6)                                      => GenericError(e)
            case e if blockchain.height >= blockchain.settings.functionalitySettings.enforceTransferValidationAfter => FailOrRejectError(e)
          }
          .toLeft(r)
      case _ => Right(r)
    }
}<|MERGE_RESOLUTION|>--- conflicted
+++ resolved
@@ -168,11 +168,8 @@
       limitedExecution: Boolean,
       totalComplexityLimit: Int,
       otherIssues: Seq[Issue],
-<<<<<<< HEAD
-      enableExecutionLog: Boolean
-=======
+      enableExecutionLog: Boolean,
       log: Log[Id]
->>>>>>> 573c86c0
   ): TracedResult[ValidationError, Diff] = {
     val complexityLimit =
       if (limitedExecution) ContractLimits.FailFreeInvokeComplexity - storingComplexity
