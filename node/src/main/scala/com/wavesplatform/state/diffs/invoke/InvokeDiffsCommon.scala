--- conflicted
+++ resolved
@@ -199,40 +199,25 @@
 
       feeDiff <- if (isSyncCall)
         TracedResult.wrapValue(Map[Address, Portfolio]())
-<<<<<<< HEAD
-      else
-        tx.root
-          .map(
-            calcAndCheckFee(
-              FailedTransactionError.feeForActions,
-              _,
-              blockchain,
-              stepLimit,
-              invocationComplexity,
-              issueList ++ otherIssues,
-              additionalScriptsCount
-            ).map(_._2)
-          )
-          .getOrElse(TracedResult(Right(Map[Address, Portfolio]())))
-
-      verifierComplexity   = blockchain.accountScript(tx.senderAddress).map(_.verifierComplexity).getOrElse(0L)
-=======
       else {
         val feeActionsCount = if (blockchain.isFeatureActivated(SynchronousCalls)) verifierCount else additionalScriptsCount
         val stepLimit = ContractLimits.MaxComplexityByVersion(version)
+        tx.root
+          .map(
         calcAndCheckFee(
           FailedTransactionError.feeForActions,
-          tx.root,
+          _,
           blockchain,
           stepLimit,
           invocationComplexity,
           issueList ++ otherIssues,
           feeActionsCount
         ).map(_._2)
+          )
+          .getOrElse(TracedResult(Right(Map[Address, Portfolio]())))
       }
 
-      verifierComplexity = blockchain.accountScript(tx.senderAddress).map(_.verifierComplexity).getOrElse(0L)
->>>>>>> b27b3cea
+      verifierComplexity   = blockchain.accountScript(tx.senderAddress).map(_.verifierComplexity).getOrElse(0L)
       additionalComplexity = actionComplexities.sum + verifierComplexity
       totalLimit           = ContractLimits.MaxTotalInvokeComplexity(version)
       _ <- TracedResult(
