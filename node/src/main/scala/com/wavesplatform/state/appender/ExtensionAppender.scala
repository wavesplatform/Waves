--- conflicted
+++ resolved
@@ -69,7 +69,6 @@
                 }
             }
 
-<<<<<<< HEAD
             val initialHeight = blockchainUpdater.height
 
             val droppedBlocksEi = for {
@@ -78,29 +77,6 @@
                 if (commonBlockHeight < initialHeight)
                   blockchainUpdater.removeAfter(lastCommonBlockId)
                 else Right(Seq.empty)
-=======
-              droppedBlocksEi.flatMap {
-                case (commonBlockHeight, droppedBlocks) =>
-                  forkApplicationResultEi() match {
-                    case Left(e) =>
-                      blockchainUpdater.removeAfter(lastCommonBlockId).explicitGet()
-                      droppedBlocks.foreach { case (b, gp) => blockchainUpdater.processBlock(b, gp).explicitGet() }
-                      Left(e)
-
-                    case Right(_) =>
-                      val depth = initialHeight - commonBlockHeight
-                      if (depth > 0) {
-                        Metrics.write(
-                          Point
-                            .measurement("rollback")
-                            .addField("depth", initialHeight - commonBlockHeight)
-                            .addField("txs", droppedBlocks.size)
-                        )
-                      }
-                      utxStorage.addAndCleanup(droppedBlocks.flatMap { case (b, _) => b.transactionData })
-                      Right(Some(blockchainUpdater.score))
-                  }
->>>>>>> 25ad5537
               }
             } yield (commonBlockHeight, droppedBlocks)
 
@@ -109,7 +85,7 @@
                 forkApplicationResultEi() match {
                   case Left(e) =>
                     blockchainUpdater.removeAfter(lastCommonBlockId).explicitGet()
-                    droppedBlocks.foreach(blockchainUpdater.processBlock(_).explicitGet())
+                    droppedBlocks.foreach { case (b, gp) => blockchainUpdater.processBlock(b, gp).explicitGet() }
                     Left(e)
 
                   case Right(_) =>
@@ -122,7 +98,7 @@
                           .addField("txs", droppedBlocks.size)
                       )
                     }
-                    utxStorage.addAndCleanup(droppedBlocks.flatMap(_.transactionData))
+                    utxStorage.addAndCleanup(droppedBlocks.flatMap { case (b, _) => b.transactionData })
                     Right(Some(blockchainUpdater.score))
                 }
             }
