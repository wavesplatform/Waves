--- conflicted
+++ resolved
@@ -34,29 +34,18 @@
       time: Time,
       verify: Boolean,
       txSignParCheck: Boolean
-<<<<<<< HEAD
-  )(block: Block, snapshot: Option[BlockSnapshot]): Either[ValidationError, Option[Int]] =
-=======
-  )(block: Block): Either[ValidationError, BlockApplyResult] =
->>>>>>> a9cecb92
+  )(block: Block, snapshot: Option[BlockSnapshot]): Either[ValidationError, BlockApplyResult] =
     for {
       hitSource <- if (verify) validateBlock(blockchainUpdater, pos, time)(block) else pos.validateGenerationSignature(block)
       newHeight <-
         metrics.appendBlock
-<<<<<<< HEAD
           .measureSuccessful(blockchainUpdater.processBlock(block, hitSource, snapshot, None, verify, txSignParCheck))
-          .map { discardedDiffs =>
-            // TODO: NODE-2609 not needed for light node
-            utx.setPrioritySnapshots(discardedDiffs)
-            Some(blockchainUpdater.height)
-=======
-          .measureSuccessful(blockchainUpdater.processBlock(block, hitSource, None, verify, txSignParCheck))
           .map {
             case res @ Applied(discardedDiffs, _) =>
+              // TODO: NODE-2609 not needed for light node
               utx.setPrioritySnapshots(discardedDiffs)
               res
             case res => res
->>>>>>> a9cecb92
           }
     } yield newHeight
 
@@ -66,25 +55,14 @@
       time: Time,
       verify: Boolean,
       txSignParCheck: Boolean
-<<<<<<< HEAD
-  )(block: Block, snapshot: Option[BlockSnapshot]): Either[ValidationError, Option[Int]] = {
+  )(block: Block, snapshot: Option[BlockSnapshot]): Either[ValidationError, (BlockApplyResult, Int)] = {
     if (block.header.challengedHeader.nonEmpty) {
-      processBlockWithChallenge(blockchainUpdater, pos, time, verify, txSignParCheck)(block, snapshot).map(_._2)
-    } else {
-      for {
-        hitSource <- if (verify) validateBlock(blockchainUpdater, pos, time)(block) else pos.validateGenerationSignature(block)
-        _         <- metrics.appendBlock.measureSuccessful(blockchainUpdater.processBlock(block, hitSource, snapshot, None, verify, txSignParCheck))
-      } yield Some(blockchainUpdater.height)
-=======
-  )(block: Block): Either[ValidationError, (BlockApplyResult, Int)] = {
-    if (block.header.challengedHeader.nonEmpty) {
-      processBlockWithChallenge(blockchainUpdater, pos, time, verify, txSignParCheck)(block)
+      processBlockWithChallenge(blockchainUpdater, pos, time, verify, txSignParCheck)(block, snapshot)
     } else {
       for {
         hitSource   <- if (verify) validateBlock(blockchainUpdater, pos, time)(block) else pos.validateGenerationSignature(block)
-        applyResult <- metrics.appendBlock.measureSuccessful(blockchainUpdater.processBlock(block, hitSource, None, verify, txSignParCheck))
+        applyResult <- metrics.appendBlock.measureSuccessful(blockchainUpdater.processBlock(block, hitSource, snapshot, None, verify, txSignParCheck))
       } yield applyResult -> blockchainUpdater.height
->>>>>>> a9cecb92
     }
   }
 
@@ -95,19 +73,12 @@
       time: Time,
       verify: Boolean,
       txSignParCheck: Boolean
-<<<<<<< HEAD
-  )(block: Block, snapshot: Option[BlockSnapshot]): Either[ValidationError, Option[Int]] =
-    processBlockWithChallenge(blockchainUpdater, pos, time, verify, txSignParCheck)(block, snapshot).map { case (discardedDiffs, newHeight) =>
-      utx.setPrioritySnapshots(discardedDiffs)
-      newHeight
-=======
-  )(block: Block): Either[ValidationError, BlockApplyResult] =
-    processBlockWithChallenge(blockchainUpdater, pos, time, verify, txSignParCheck)(block).map {
+  )(block: Block, snapshot: Option[BlockSnapshot]): Either[ValidationError, BlockApplyResult] =
+    processBlockWithChallenge(blockchainUpdater, pos, time, verify, txSignParCheck)(block, snapshot).map {
       case (res @ Applied(discardedDiffs, _), _) =>
         utx.setPrioritySnapshots(discardedDiffs)
         res
       case (res, _) => res
->>>>>>> a9cecb92
     }
 
   private def processBlockWithChallenge(
@@ -116,11 +87,7 @@
       time: Time,
       verify: Boolean,
       txSignParCheck: Boolean
-<<<<<<< HEAD
-  )(block: Block, snapshot: Option[BlockSnapshot]): Either[ValidationError, (Seq[StateSnapshot], Option[Int])] = {
-=======
-  )(block: Block): Either[ValidationError, (BlockApplyResult, Int)] = {
->>>>>>> a9cecb92
+  )(block: Block, snapshot: Option[BlockSnapshot]): Either[ValidationError, (BlockApplyResult, Int)] = {
     val challengedBlock = block.toOriginal
     for {
       challengedHitSource <-
@@ -128,13 +95,8 @@
       hitSource <- if (verify) validateBlock(blockchainUpdater, pos, time)(block) else pos.validateGenerationSignature(block)
       applyResult <-
         metrics.appendBlock
-<<<<<<< HEAD
           .measureSuccessful(blockchainUpdater.processBlock(block, hitSource, snapshot, Some(challengedHitSource), verify, txSignParCheck))
-    } yield discardedSnapshots -> Some(blockchainUpdater.height)
-=======
-          .measureSuccessful(blockchainUpdater.processBlock(block, hitSource, Some(challengedHitSource), verify, txSignParCheck))
     } yield applyResult -> blockchainUpdater.height
->>>>>>> a9cecb92
   }
 
   private def validateBlock(blockchainUpdater: Blockchain, pos: PoSSelector, time: Time)(block: Block) =
