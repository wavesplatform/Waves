package com.wavesplatform.state

import cats.syntax.either.*
import com.wavesplatform.block.Block
import com.wavesplatform.block.Block.BlockId
import com.wavesplatform.common.state.ByteStr
import com.wavesplatform.consensus.PoSSelector
import com.wavesplatform.lang.ValidationError
import com.wavesplatform.metrics.*
import com.wavesplatform.mining.Miner
import com.wavesplatform.transaction.*
import com.wavesplatform.transaction.TxValidationError.{BlockAppendError, BlockFromFuture, GenericError}
import com.wavesplatform.utils.Time
import com.wavesplatform.utx.UtxForAppender
import kamon.Kamon

package object appender {

  val MaxTimeDrift: Long = 100 // millis

  // Invalid blocks, that are already in blockchain
  private val exceptions = List(
    812608 -> ByteStr.decodeBase58("2GNCYVy7k3kEPXzz12saMtRDeXFKr8cymVsG8Yxx3sZZ75eHj9csfXnGHuuJe7XawbcwjKdifUrV1uMq4ZNCWPf1").get,
    813207 -> ByteStr.decodeBase58("5uZoDnRKeWZV9Thu2nvJVZ5dBvPB7k2gvpzFD618FMXCbBVBMN2rRyvKBZBhAGnGdgeh2LXEeSr9bJqruJxngsE7").get
  )

  private[appender] def appendKeyBlock(
      blockchainUpdater: BlockchainUpdater & Blockchain,
      utx: UtxForAppender,
      pos: PoSSelector,
      time: Time,
      verify: Boolean
  )(block: Block): Either[ValidationError, Option[Int]] =
    for {
      hitSource <- if (verify) validateBlock(blockchainUpdater, pos, time)(block) else pos.validateGenerationSignature(block)
      newHeight <-
        metrics.appendBlock
          .measureSuccessful(blockchainUpdater.processBlock(block, hitSource, verify))
          .map { discardedDiffs =>
            utx.setPriorityDiffs(discardedDiffs)
<<<<<<< HEAD
=======
            utx.scheduleCleanup()
>>>>>>> deb8ae33
            Some(blockchainUpdater.height)
          }

    } yield newHeight

  private[appender] def appendExtensionBlock(
      blockchainUpdater: BlockchainUpdater & Blockchain,
      pos: PoSSelector,
      time: Time,
      verify: Boolean
  )(block: Block): Either[ValidationError, Option[Int]] =
    for {
      hitSource <- if (verify) validateBlock(blockchainUpdater, pos, time)(block) else pos.validateGenerationSignature(block)
      _         <- metrics.appendBlock.measureSuccessful(blockchainUpdater.processBlock(block, hitSource, verify))
    } yield Some(blockchainUpdater.height)

  private def validateBlock(blockchainUpdater: Blockchain, pos: PoSSelector, time: Time)(block: Block) =
    for {
      _ <- Miner.isAllowedForMining(block.sender.toAddress, blockchainUpdater).leftMap(BlockAppendError(_, block))
      hitSource <- blockConsensusValidation(blockchainUpdater, pos, time.correctedTime(), block) { (height, parent) =>
        val balance = blockchainUpdater.generatingBalance(block.sender.toAddress, Some(parent))
        Either.cond(
          blockchainUpdater.isEffectiveBalanceValid(height, block, balance),
          balance,
          s"generator's effective balance $balance is less that required for generation"
        )
      }
    } yield hitSource

  private def blockConsensusValidation(blockchain: Blockchain, pos: PoSSelector, currentTs: Long, block: Block)(
      genBalance: (Int, BlockId) => Either[String, Long]
  ): Either[ValidationError, ByteStr] =
    metrics.blockConsensusValidation
      .measureSuccessful {

        val blockTime = block.header.timestamp

        for {
          height <- blockchain
            .heightOf(block.header.reference)
            .toRight(GenericError(s"height: history does not contain parent ${block.header.reference}"))
          parent <- blockchain.parentHeader(block.header).toRight(GenericError(s"parent: history does not contain parent ${block.header.reference}"))
          grandParent = blockchain.parentHeader(parent, 2)
          effectiveBalance <- genBalance(height, block.header.reference).left.map(GenericError(_))
          _                <- validateBlockVersion(height, block, blockchain)
          _                <- Either.cond(blockTime - currentTs < MaxTimeDrift, (), BlockFromFuture(blockTime))
          _                <- pos.validateBaseTarget(height, block, parent, grandParent)
          hitSource        <- pos.validateGenerationSignature(block)
          _                <- pos.validateBlockDelay(height, block.header, parent, effectiveBalance).orElse(checkExceptions(height, block))
        } yield hitSource
      }
      .left
      .map {
        case GenericError(x) => GenericError(s"Block $block is invalid: $x")
        case x               => x
      }

  private def checkExceptions(height: Int, block: Block): Either[ValidationError, Unit] = {
    Either
      .cond(
        exceptions.contains((height, block.id())),
        (),
        GenericError(s"Block time ${block.header.timestamp} less than expected")
      )
  }

  private def validateBlockVersion(parentHeight: Int, block: Block, blockchain: Blockchain): Either[ValidationError, Unit] = {
    Either.cond(
      blockchain.blockVersionAt(parentHeight + 1) == block.header.version,
      (),
      GenericError(s"Block version should be equal to ${blockchain.blockVersionAt(parentHeight + 1)}")
    )
  }

  private[this] object metrics {
    val blockConsensusValidation = Kamon.timer("block-appender.block-consensus-validation").withoutTags()
    val appendBlock              = Kamon.timer("block-appender.blockchain-append-block").withoutTags()
  }

}<|MERGE_RESOLUTION|>--- conflicted
+++ resolved
@@ -38,10 +38,7 @@
           .measureSuccessful(blockchainUpdater.processBlock(block, hitSource, verify))
           .map { discardedDiffs =>
             utx.setPriorityDiffs(discardedDiffs)
-<<<<<<< HEAD
-=======
             utx.scheduleCleanup()
->>>>>>> deb8ae33
             Some(blockchainUpdater.height)
           }
 
