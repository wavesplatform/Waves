--- conflicted
+++ resolved
@@ -2,19 +2,11 @@
 
 import java.nio.charset.StandardCharsets.UTF_8
 
-<<<<<<< HEAD
-import com.google.common.primitives.{Longs, Shorts}
-=======
 import com.google.common.primitives.{Bytes, Longs, Shorts}
->>>>>>> 417c994d
 import com.wavesplatform.common.state.ByteStr
 import com.wavesplatform.serialization.Deser
 import com.wavesplatform.state.DataEntry._
 import io.swagger.annotations.ApiModelProperty
-<<<<<<< HEAD
-import monix.eval.Coeval
-=======
->>>>>>> 417c994d
 import play.api.libs.json._
 
 import scala.annotation.meta.field
@@ -26,20 +18,13 @@
     val value: T)(implicit val dataBytesOpt: DataBytesOpt) {
   def valueBytes: Array[Byte]
 
-<<<<<<< HEAD
-  private[this] val bytes = Coeval.evalOnce {
-    val keyBytes = key.getBytes(UTF_8)
-    Array.concat(Shorts.toByteArray(keyBytes.length.toShort), keyBytes, valueBytes)
-=======
   def toBytes: Array[Byte] = {
     dataBytesOpt.getOrElse {
       val keyBytes = key.getBytes(UTF_8)
       Bytes.concat(Shorts.toByteArray(keyBytes.length.toShort), keyBytes, valueBytes)
     }
->>>>>>> 417c994d
   }
 
-  def toBytes: Array[Byte] = bytes()
   def toJson: JsObject = Json.obj("key" -> key, "type" -> `type`)
   def valid: Boolean   = key.length <= MaxKeySize
 }
