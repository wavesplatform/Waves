package com.wavesplatform

import java.io.File
import java.security.Security
import java.util.concurrent.atomic.AtomicBoolean
import java.util.concurrent.{TimeUnit, *}

import akka.actor.ActorSystem
import akka.http.scaladsl.Http
import akka.http.scaladsl.Http.ServerBinding
import cats.Eq
import cats.instances.bigInt.*
import cats.syntax.option.*
import com.typesafe.config.*
import com.wavesplatform.account.AddressScheme
import com.wavesplatform.actor.RootActorSystem
import com.wavesplatform.api.BlockMeta
import com.wavesplatform.api.common.*
import com.wavesplatform.api.http.*
import com.wavesplatform.api.http.alias.AliasApiRoute
import com.wavesplatform.api.http.assets.AssetsApiRoute
import com.wavesplatform.api.http.eth.EthRpcRoute
import com.wavesplatform.api.http.leasing.LeaseApiRoute
import com.wavesplatform.api.http.utils.UtilsApiRoute
import com.wavesplatform.common.state.ByteStr
import com.wavesplatform.consensus.PoSSelector
import com.wavesplatform.database.{DBExt, Keys, RDB}
import com.wavesplatform.events.{BlockchainUpdateTriggers, UtxEvent}
import com.wavesplatform.extensions.{Context, Extension}
import com.wavesplatform.features.EstimatorProvider.*
import com.wavesplatform.features.api.ActivationApiRoute
import com.wavesplatform.history.{History, StorageFactory}
import com.wavesplatform.lang.ValidationError
import com.wavesplatform.metrics.Metrics
import com.wavesplatform.mining.{Miner, MinerDebugInfo, MinerImpl}
import com.wavesplatform.network.*
import com.wavesplatform.settings.WavesSettings
import com.wavesplatform.state.appender.{BlockAppender, ExtensionAppender, MicroblockAppender}
import com.wavesplatform.state.{BlockRewardCalculator, Blockchain, BlockchainUpdaterImpl, Diff, Height, TxMeta}
import com.wavesplatform.transaction.TxValidationError.GenericError
import com.wavesplatform.transaction.smart.script.trace.TracedResult
import com.wavesplatform.transaction.{DiscardedBlocks, Transaction}
import com.wavesplatform.utils.*
import com.wavesplatform.utils.Schedulers.*
import com.wavesplatform.utx.{UtxPool, UtxPoolImpl}
import com.wavesplatform.wallet.Wallet
import io.netty.channel.Channel
import io.netty.channel.group.DefaultChannelGroup
import io.netty.util.HashedWheelTimer
import io.netty.util.concurrent.{DefaultThreadFactory, GlobalEventExecutor}
import kamon.Kamon
import kamon.instrumentation.executor.ExecutorInstrumentation
import monix.eval.{Coeval, Task}
import monix.execution.schedulers.{ExecutorScheduler, SchedulerService}
import monix.execution.{Scheduler, UncaughtExceptionReporter}
import monix.reactive.Observable
import monix.reactive.subjects.ConcurrentSubject
import org.influxdb.dto.Point
import org.rocksdb.RocksDB
import org.slf4j.LoggerFactory

import scala.concurrent.ExecutionContext.Implicits.global
import scala.concurrent.duration.*
import scala.concurrent.{Await, Future}
import scala.util.{Failure, Success, Try}

class Application(val actorSystem: ActorSystem, val settings: WavesSettings, configRoot: ConfigObject, time: NTP) extends ScorexLogging {
  app =>

  import Application.*
  import monix.execution.Scheduler.Implicits.global as scheduler

  private[this] val rdb = RDB.open(settings.dbSettings)

  private[this] lazy val upnp = new UPnP(settings.networkSettings.uPnPSettings) // don't initialize unless enabled

  private[this] val wallet: Wallet = Wallet(settings.walletSettings)

  private[this] val peerDatabase = new PeerDatabaseImpl(settings.networkSettings)

  // This handler is needed in case Fatal exception is thrown inside the task

  private[this] val stopOnAppendError = UncaughtExceptionReporter { cause =>
    log.error("Error in Appender", cause)
    forceStopApplication(FatalDBError)
  }

  private[this] val appenderScheduler = singleThread("appender", stopOnAppendError)

  private[this] val extensionLoaderScheduler = singleThread("rx-extension-loader", reporter = log.error("Error in Extension Loader", _))
  private[this] val microblockSynchronizerScheduler =
    singleThread("microblock-synchronizer", reporter = log.error("Error in Microblock Synchronizer", _))
  private[this] val scoreObserverScheduler  = singleThread("rx-score-observer", reporter = log.error("Error in Score Observer", _))
  private[this] val historyRepliesScheduler = fixedPool(poolSize = 2, "history-replier", reporter = log.error("Error in History Replier", _))
  private[this] val minerScheduler          = singleThread("block-miner", reporter = log.error("Error in Miner", _))

  private[this] val utxEvents = ConcurrentSubject.publish[UtxEvent](scheduler)

  private var extensions = Seq.empty[Extension]

  private var triggers = Seq.empty[BlockchainUpdateTriggers]

  private[this] var miner: Miner & MinerDebugInfo = Miner.Disabled
  private[this] val (blockchainUpdater, rocksDB) =
    StorageFactory(settings, rdb, time, BlockchainUpdateTriggers.combined(triggers), bc => miner.scheduleMining(bc))

  @volatile
  private[this] var maybeUtx: Option[UtxPool] = None

  @volatile
  private[this] var maybeNetworkServer: Option[NS] = None

  @volatile
  private[this] var serverBinding: ServerBinding = _

  def run(): Unit = {
    // initialization
    implicit val as: ActorSystem = actorSystem

    if (wallet.privateKeyAccounts.isEmpty)
      wallet.generateNewAccounts(1)

    val establishedConnections = new ConcurrentHashMap[Channel, PeerInfo]
    val allChannels            = new DefaultChannelGroup(GlobalEventExecutor.INSTANCE)
    val utxStorage =
      new UtxPoolImpl(time, blockchainUpdater, settings.utxSettings, settings.maxTxErrorLogSize, settings.minerSettings.enable, utxEvents.onNext)
    maybeUtx = Some(utxStorage)

    val timer                 = new HashedWheelTimer()
    val utxSynchronizerLogger = LoggerFacade(LoggerFactory.getLogger(classOf[TransactionPublisher]))
    val timedTxValidator =
      Schedulers.timeBoundedFixedPool(
        timer,
        5.seconds,
        settings.synchronizationSettings.utxSynchronizer.maxThreads,
        "utx-time-bounded-tx-validator",
        reporter = utxSynchronizerLogger.trace("Uncaught exception in UTX Synchronizer", _)
      )

    val knownInvalidBlocks = new InvalidBlockStorageImpl(settings.synchronizationSettings.invalidBlocksStorage)

    val pos = PoSSelector(blockchainUpdater, settings.synchronizationSettings.maxBaseTarget)

    if (settings.minerSettings.enable)
      miner = new MinerImpl(
        allChannels,
        blockchainUpdater,
        settings,
        time,
        utxStorage,
        wallet,
        pos,
        minerScheduler,
        appenderScheduler,
        utxEvents.collect { case _: UtxEvent.TxAdded =>
          ()
        }
      )

    val processBlock =
      BlockAppender(blockchainUpdater, time, utxStorage, pos, allChannels, peerDatabase, appenderScheduler) _

    val processFork =
      ExtensionAppender(blockchainUpdater, utxStorage, pos, time, knownInvalidBlocks, peerDatabase, appenderScheduler) _
    val processMicroBlock =
      MicroblockAppender(blockchainUpdater, utxStorage, allChannels, peerDatabase, appenderScheduler) _

    import blockchainUpdater.lastBlockInfo

    val lastScore = lastBlockInfo
      .map(_.score)
      .distinctUntilChanged
      .share(scheduler)

    lastScore
      .debounce(1.second)
      .foreach { x =>
        allChannels.broadcast(LocalScoreChanged(x))
      }(scheduler)

    val history = History(blockchainUpdater, blockchainUpdater.liquidBlock, blockchainUpdater.microBlock, rdb)

    val historyReplier = new HistoryReplier(blockchainUpdater.score, history, settings.synchronizationSettings)(historyRepliesScheduler)

    val transactionPublisher =
      TransactionPublisher.timeBounded(
        utxStorage.putIfNew,
        allChannels.broadcast,
        timedTxValidator,
        settings.synchronizationSettings.utxSynchronizer.allowTxRebroadcasting,
        () =>
          if (allChannels.size >= settings.restAPISettings.minimumPeers) Right(())
          else Left(GenericError(s"There are not enough connections with peers (${allChannels.size}) to accept transaction"))
      )

    def rollbackTask(blockId: ByteStr, returnTxsToUtx: Boolean) =
      Task {
        utxStorage.resetPriorityPool()
        blockchainUpdater.removeAfter(blockId)
      }.executeOn(appenderScheduler)
        .asyncBoundary
        .map {
          case Right(discardedBlocks) =>
            allChannels.broadcast(LocalScoreChanged(blockchainUpdater.score))
            if (returnTxsToUtx) utxStorage.addAndScheduleCleanup(discardedBlocks.view.flatMap(_._1.transactionData))
            Right(discardedBlocks)
          case Left(error) => Left(error)
        }

    // Extensions start
    val extensionContext: Context = new Context {
      override def settings: WavesSettings                                                      = app.settings
      override def blockchain: Blockchain                                                       = app.blockchainUpdater
      override def rollbackTo(blockId: ByteStr): Task[Either[ValidationError, DiscardedBlocks]] = rollbackTask(blockId, returnTxsToUtx = false)
      override def time: Time                                                                   = app.time
      override def wallet: Wallet                                                               = app.wallet
      override def utx: UtxPool                                                                 = utxStorage
      override def broadcastTransaction(tx: Transaction): TracedResult[ValidationError, Boolean] =
        Await.result(transactionPublisher.validateAndBroadcast(tx, None), Duration.Inf) // TODO: Replace with async if possible
      override def actorSystem: ActorSystem        = app.actorSystem
      override def utxEvents: Observable[UtxEvent] = app.utxEvents

      override val transactionsApi: CommonTransactionsApi = CommonTransactionsApi(
        blockchainUpdater.bestLiquidDiff.map(diff => Height(blockchainUpdater.height) -> diff),
        rdb,
        blockchainUpdater,
        utxStorage,
        tx => transactionPublisher.validateAndBroadcast(tx, None),
        loadBlockAt(rdb, blockchainUpdater)
      )
      override val blocksApi: CommonBlocksApi =
        CommonBlocksApi(blockchainUpdater, loadBlockMetaAt(rdb.db, blockchainUpdater), loadBlockInfoAt(rdb, blockchainUpdater))
      override val accountsApi: CommonAccountsApi =
        CommonAccountsApi(() => blockchainUpdater.getCompositeBlockchain, rdb, blockchainUpdater)
      override val assetsApi: CommonAssetsApi =
        CommonAssetsApi(() => blockchainUpdater.bestLiquidDiff.getOrElse(Diff.empty), rdb.db, blockchainUpdater)
    }

    extensions = settings.extensions.map { extensionClassName =>
      val extensionClass = Class.forName(extensionClassName).asInstanceOf[Class[Extension]]
      val ctor           = extensionClass.getConstructor(classOf[Context])
      log.info(s"Enable extension: $extensionClassName")
      ctor.newInstance(extensionContext)
    }
    triggers ++= extensions.collect { case e: BlockchainUpdateTriggers => e }
    extensions.foreach(_.start())

    // Node start
    // After this point, node actually starts doing something
    appenderScheduler.execute(() => checkGenesis(settings, blockchainUpdater, miner))

    // Network server should be started only after all extensions initialized
    val networkServer =
      NetworkServer(
        settings,
        lastBlockInfo,
        historyReplier,
        peerDatabase,
        allChannels,
        establishedConnections
      )
    maybeNetworkServer = Some(networkServer)
    val (signatures, blocks, blockchainScores, microblockInvs, microblockResponses, transactions) = networkServer.messages

    val timeoutSubject: ConcurrentSubject[Channel, Channel] = ConcurrentSubject.publish[Channel]

    val (syncWithChannelClosed, scoreStatsReporter) = RxScoreObserver(
      settings.synchronizationSettings.scoreTTL,
      1.second,
      blockchainUpdater.score,
      lastScore,
      blockchainScores,
      networkServer.closedChannels,
      timeoutSubject,
      scoreObserverScheduler
    )
    val (microblockData, mbSyncCacheSizes) = MicroBlockSynchronizer(
      settings.synchronizationSettings.microBlockSynchronizer,
      peerDatabase,
      lastBlockInfo.map(_.id),
      microblockInvs,
      microblockResponses,
      microblockSynchronizerScheduler
    )
    val (newBlocks, extLoaderState, _) = RxExtensionLoader(
      settings.synchronizationSettings.synchronizationTimeout,
      Coeval(blockchainUpdater.lastBlockIds(settings.synchronizationSettings.maxRollback)),
      peerDatabase,
      knownInvalidBlocks,
      blocks,
      signatures,
      syncWithChannelClosed,
      extensionLoaderScheduler,
      timeoutSubject
    ) { case (c, b) =>
      processFork(c, b).doOnFinish {
        case None    => Task.now(())
        case Some(e) => Task(stopOnAppendError.reportFailure(e))
      }
    }

    TransactionSynchronizer(
      settings.synchronizationSettings.utxSynchronizer,
      lastBlockInfo.map(_.id).distinctUntilChanged(Eq.fromUniversalEquals),
      transactions,
      transactionPublisher
    )

    Observable(
      microblockData
        .mapEval(processMicroBlock.tupled),
      newBlocks
        .mapEval(processBlock.tupled)
    ).merge
      .onErrorHandle(stopOnAppendError.reportFailure)
      .subscribe()

    // API start
    if (settings.restAPISettings.enable) {

      val limitedScheduler =
        Schedulers.timeBoundedFixedPool(
          new HashedWheelTimer(),
          5.seconds,
          settings.restAPISettings.limitedPoolThreads,
          "rest-time-limited",
          reporter = log.trace("Uncaught exception in time limited pool", _)
        )
      val heavyRequestProcessorPoolThreads =
        settings.restAPISettings.heavyRequestProcessorPoolThreads.getOrElse((Runtime.getRuntime.availableProcessors() * 2).min(4))
      val heavyRequestExecutor = new ThreadPoolExecutor(
        heavyRequestProcessorPoolThreads,
        heavyRequestProcessorPoolThreads,
        0,
        TimeUnit.MILLISECONDS,
        new LinkedBlockingQueue[Runnable],
        new DefaultThreadFactory("rest-heavy-request-processor", true),
        { (r: Runnable, executor: ThreadPoolExecutor) =>
          log.error(s"$r has been rejected from $executor")
          throw new RejectedExecutionException
        }
      )

      val heavyRequestScheduler = Scheduler(
        if (settings.config.getBoolean("kamon.enable"))
          ExecutorInstrumentation.instrument(heavyRequestExecutor, "heavy-request-executor")
        else heavyRequestExecutor
      )

      val routeTimeout = new RouteTimeout(
        FiniteDuration(settings.config.getDuration("akka.http.server.request-timeout").getSeconds, TimeUnit.SECONDS)
      )(heavyRequestScheduler)

      val apiRoutes = Seq(
        new EthRpcRoute(blockchainUpdater, extensionContext.transactionsApi, time),
        NodeApiRoute(settings.restAPISettings, blockchainUpdater, () => shutdown()),
        BlocksApiRoute(settings.restAPISettings, extensionContext.blocksApi, time, routeTimeout),
        TransactionsApiRoute(
          settings.restAPISettings,
          extensionContext.transactionsApi,
          wallet,
          blockchainUpdater,
          () => blockchainUpdater.getCompositeBlockchain,
          () => utxStorage.size,
          transactionPublisher,
          time,
          routeTimeout
        ),
        WalletApiRoute(settings.restAPISettings, wallet),
        UtilsApiRoute(
          time,
          settings.restAPISettings,
          settings.maxTxErrorLogSize,
          () => blockchainUpdater.estimator,
          limitedScheduler,
          blockchainUpdater
        ),
        PeersApiRoute(settings.restAPISettings, address => networkServer.connect(address), peerDatabase, establishedConnections),
        AddressApiRoute(
          settings.restAPISettings,
          wallet,
          blockchainUpdater,
          transactionPublisher,
          time,
          limitedScheduler,
          routeTimeout,
          extensionContext.accountsApi,
          settings.dbSettings.maxRollbackDepth
        ),
        DebugApiRoute(
          settings,
          time,
          blockchainUpdater,
          wallet,
          extensionContext.accountsApi,
          extensionContext.transactionsApi,
          extensionContext.assetsApi,
          peerDatabase,
          establishedConnections,
          (id, returnTxs) => rollbackTask(id, returnTxs).map(_.map(_ => ())),
          utxStorage,
          miner,
          historyReplier,
          extLoaderState,
          mbSyncCacheSizes,
          scoreStatsReporter,
          configRoot,
          rocksDB.loadBalanceHistory,
          rocksDB.loadStateHash,
          () => utxStorage.priorityPool.compositeBlockchain,
          routeTimeout,
          heavyRequestScheduler
        ),
        AssetsApiRoute(
          settings.restAPISettings,
          wallet,
          transactionPublisher,
          blockchainUpdater,
          () => blockchainUpdater.getCompositeBlockchain,
          time,
          extensionContext.accountsApi,
          extensionContext.assetsApi,
          settings.dbSettings.maxRollbackDepth,
          routeTimeout
        ),
        ActivationApiRoute(settings.restAPISettings, settings.featuresSettings, blockchainUpdater),
        LeaseApiRoute(
          settings.restAPISettings,
          wallet,
          blockchainUpdater,
          transactionPublisher,
          time,
          extensionContext.accountsApi,
          routeTimeout
        ),
        AliasApiRoute(
          settings.restAPISettings,
          extensionContext.transactionsApi,
          wallet,
          transactionPublisher,
          time,
          blockchainUpdater,
          routeTimeout
        ),
        RewardApiRoute(blockchainUpdater)
      )

      val httpService = CompositeHttpService(apiRoutes, settings.restAPISettings)
      val httpFuture =
        Http().newServerAt(settings.restAPISettings.bindAddress, settings.restAPISettings.port).bindFlow(httpService.loggingCompositeRoute)
      serverBinding = Await.result(httpFuture, 20.seconds)
      serverBinding.whenTerminated.foreach(_ => heavyRequestScheduler.shutdown())
      log.info(s"REST API was bound on ${settings.restAPISettings.bindAddress}:${settings.restAPISettings.port}")
    }

    for (addr <- settings.networkSettings.declaredAddress if settings.networkSettings.uPnPSettings.enable) {
      upnp.addPort(addr.getPort)
    }

    // on unexpected shutdown
    sys.addShutdownHook {
      timer.stop()
      shutdown()
    }
  }

  private[this] val shutdownInProgress = new AtomicBoolean(false)

  def shutdown(): Unit =
    if (shutdownInProgress.compareAndSet(false, true)) {
      maybeUtx.foreach(_.close())

      log.info("Closing REST API")
      if (settings.restAPISettings.enable)
        Try(Await.ready(serverBinding.unbind(), 2.minutes)).failed.map(e => log.error("Failed to unbind REST API port", e))
      for (addr <- settings.networkSettings.declaredAddress if settings.networkSettings.uPnPSettings.enable) upnp.deletePort(addr.getPort)

      log.debug("Closing peer database")
      peerDatabase.close()

      Try(Await.result(actorSystem.terminate(), 2.minute)).failed.map(e => log.error("Failed to terminate actor system", e))
      log.debug("Node's actor system shutdown successful")

      blockchainUpdater.shutdown()

      maybeNetworkServer.foreach { network =>
        log.info("Stopping network services")
        network.shutdown()
      }

      shutdownAndWait(appenderScheduler, "Appender", 5.minutes.some)

      log.info("Closing storage")
      rdb.close()

      // extensions should be shut down last, after all node functionality, to guarantee no data loss
      if (extensions.nonEmpty) {
        log.info(s"Shutting down extensions")
        Await.ready(Future.sequence(extensions.map(_.shutdown())), settings.extensionsShutdownTimeout)
      }

      time.close()
      log.info("Shutdown complete")
    }

  private def shutdownAndWait(scheduler: SchedulerService, name: String, timeout: Option[FiniteDuration], tryForce: Boolean = true): Unit = {
    log.debug(s"Shutting down $name")
    scheduler match {
      case es: ExecutorScheduler if tryForce => es.executor.shutdownNow()
      case s                                 => s.shutdown()
    }
    timeout.foreach { to =>
      val r = Await.result(scheduler.awaitTermination(to, global), 2 * to)
      if (r)
        log.info(s"$name was shutdown successfully")
      else
        log.warn(s"Failed to shutdown $name properly during timeout")
    }
  }
}

object Application extends ScorexLogging {
  private[wavesplatform] def loadApplicationConfig(external: Option[File] = None): WavesSettings = {
    import com.wavesplatform.settings.*

    val maybeExternalConfig = Try(external.map(f => ConfigFactory.parseFile(f.getAbsoluteFile, ConfigParseOptions.defaults().setAllowMissing(false))))
    val config              = loadConfig(maybeExternalConfig.getOrElse(None))

    // DO NOT LOG BEFORE THIS LINE, THIS PROPERTY IS USED IN logback.xml
    System.setProperty("waves.directory", config.getString("waves.directory"))
    if (config.hasPath("waves.config.directory")) System.setProperty("waves.config.directory", config.getString("waves.config.directory"))

    maybeExternalConfig match {
      case Success(None) =>
        val currentBlockchainType = Try(ConfigFactory.defaultOverrides().getString("waves.blockchain.type"))
          .orElse(Try(ConfigFactory.defaultOverrides().getString("waves.defaults.blockchain.type")))
          .map(_.toUpperCase)
          .getOrElse("TESTNET")

        log.warn(s"Config file not defined, default $currentBlockchainType config will be used")
      case Failure(exception) =>
        log.error(s"Couldn't read ${external.get.toPath.toAbsolutePath}", exception)
        forceStopApplication(Misconfiguration)
      case _ => // Pass
    }

    val settings = WavesSettings.fromRootConfig(config)

    // Initialize global var with actual address scheme
    AddressScheme.current = new AddressScheme {
      override val chainId: Byte = settings.blockchainSettings.addressSchemeCharacter.toByte
    }

    // IMPORTANT: to make use of default settings for histograms and timers, it's crucial to reconfigure Kamon with
    //            our merged config BEFORE initializing any metrics, including in settings-related companion objects
    if (config.getBoolean("kamon.enable")) {
      Kamon.init(config)
    } else {
      Kamon.reconfigure(config)
    }

    sys.addShutdownHook {
      Try(Await.result(Kamon.stop(), 30 seconds))
      Metrics.shutdown()
    }

    val DisabledHash = "H6nsiifwYKYEx6YzYD7woP1XCn72RVvx6tC1zjjLXqsu"
    if (settings.restAPISettings.enable && settings.restAPISettings.apiKeyHash == DisabledHash) {
      log.error(s"Usage of the default api key hash ($DisabledHash) is prohibited, please change it in the waves.conf")
      forceStopApplication(Misconfiguration)
    }

    settings
  }

  private[wavesplatform] def loadBlockAt(rdb: RDB, blockchainUpdater: BlockchainUpdaterImpl)(
      height: Int
  ): Option[(BlockMeta, Seq[(TxMeta, Transaction)])] =
    loadBlockInfoAt(rdb, blockchainUpdater)(height)

  private[wavesplatform] def loadBlockInfoAt(rdb: RDB, blockchainUpdater: BlockchainUpdaterImpl)(
      height: Int
  ): Option[(BlockMeta, Seq[(TxMeta, Transaction)])] =
    loadBlockMetaAt(rdb.db, blockchainUpdater)(height).map { meta =>
      meta -> blockchainUpdater
        .liquidTransactions(meta.id)
        .getOrElse(database.loadTransactions(Height(height), rdb))
    }

<<<<<<< HEAD
  private[wavesplatform] def loadBlockMetaAt(db: RocksDB, blockchainUpdater: BlockchainUpdaterImpl)(height: Int): Option[BlockMeta] =
    blockchainUpdater.liquidBlockMeta
      .filter(_ => blockchainUpdater.height == height)
      .orElse(db.get(Keys.blockMetaAt(Height(height))).flatMap(BlockMeta.fromPb))
=======
  private[wavesplatform] def loadBlockMetaAt(db: DB, blockchainUpdater: BlockchainUpdaterImpl)(height: Int): Option[BlockMeta] = {
    blockchainUpdater.liquidBlockMeta
      .filter(_ => blockchainUpdater.height == height)
      .orElse(db.get(Keys.blockMetaAt(Height(height))))
      .map { blockMeta =>
        val rewardShares = BlockRewardCalculator.getSortedBlockRewardShares(height, blockMeta.header.generator.toAddress, blockchainUpdater)

        blockMeta.copy(rewardShares = rewardShares)
      }
  }
>>>>>>> 68097920

  def main(args: Array[String]): Unit = {

    // prevents java from caching successful name resolutions, which is needed e.g. for proper NTP server rotation
    // http://stackoverflow.com/a/17219327
    System.setProperty("sun.net.inetaddr.ttl", "0")
    System.setProperty("sun.net.inetaddr.negative.ttl", "0")
    Security.setProperty("networkaddress.cache.ttl", "0")
    Security.setProperty("networkaddress.cache.negative.ttl", "0")

    args.headOption.getOrElse("") match {
      case "export"                 => Exporter.main(args.tail)
      case "import"                 => Importer.main(args.tail)
      case "explore"                => Explorer.main(args.tail)
      case "util"                   => UtilApp.main(args.tail)
      case "help" | "--help" | "-h" => println("Usage: waves <config> | export | import | explore | util")
      case _                        => startNode(args.headOption) // TODO: Consider adding option to specify network-name
    }
  }

  private[this] def startNode(configFile: Option[String]): Unit = {
    import com.wavesplatform.settings.Constants
    val settings = loadApplicationConfig(configFile.map(new File(_)))

    val log = LoggerFacade(LoggerFactory.getLogger(getClass))
    log.info("Starting...")
    sys.addShutdownHook {
      SystemInformationReporter.report(settings.config)
    }

    val time = new NTP(settings.ntpServer)
    Metrics.start(settings.metrics, time)

    def dumpMinerConfig(): Unit = {
      import settings.minerSettings as miner
      import settings.synchronizationSettings.microBlockSynchronizer

      Metrics.write(
        Point
          .measurement("config")
          .addField("miner-micro-block-interval", miner.microBlockInterval.toMillis)
          .addField("miner-max-transactions-in-micro-block", miner.maxTransactionsInMicroBlock)
          .addField("miner-min-micro-block-age", miner.minMicroBlockAge.toMillis)
          .addField("mbs-wait-response-timeout", microBlockSynchronizer.waitResponseTimeout.toMillis)
      )
    }

    RootActorSystem.start("wavesplatform", settings.config) { actorSystem =>
      dumpMinerConfig()
      log.info(s"${Constants.AgentName} Blockchain Id: ${settings.blockchainSettings.addressSchemeCharacter}")
      new Application(actorSystem, settings, settings.config.root(), time).run()
    }
  }
}<|MERGE_RESOLUTION|>--- conflicted
+++ resolved
@@ -587,23 +587,14 @@
         .getOrElse(database.loadTransactions(Height(height), rdb))
     }
 
-<<<<<<< HEAD
   private[wavesplatform] def loadBlockMetaAt(db: RocksDB, blockchainUpdater: BlockchainUpdaterImpl)(height: Int): Option[BlockMeta] =
     blockchainUpdater.liquidBlockMeta
       .filter(_ => blockchainUpdater.height == height)
       .orElse(db.get(Keys.blockMetaAt(Height(height))).flatMap(BlockMeta.fromPb))
-=======
-  private[wavesplatform] def loadBlockMetaAt(db: DB, blockchainUpdater: BlockchainUpdaterImpl)(height: Int): Option[BlockMeta] = {
-    blockchainUpdater.liquidBlockMeta
-      .filter(_ => blockchainUpdater.height == height)
-      .orElse(db.get(Keys.blockMetaAt(Height(height))))
       .map { blockMeta =>
         val rewardShares = BlockRewardCalculator.getSortedBlockRewardShares(height, blockMeta.header.generator.toAddress, blockchainUpdater)
-
         blockMeta.copy(rewardShares = rewardShares)
       }
-  }
->>>>>>> 68097920
 
   def main(args: Array[String]): Unit = {
 
