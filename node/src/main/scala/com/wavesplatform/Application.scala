package com.wavesplatform

import java.io.File
import java.security.Security
import java.util.concurrent.ConcurrentHashMap
import java.util.concurrent.atomic.AtomicBoolean

import akka.actor.ActorSystem
import akka.http.scaladsl.Http
import akka.http.scaladsl.Http.ServerBinding
import cats.instances.all._
import cats.syntax.option._
import com.typesafe.config._
import com.wavesplatform.account.{Address, AddressScheme}
import com.wavesplatform.actor.RootActorSystem
import com.wavesplatform.api.BlockMeta
import com.wavesplatform.api.common._
import com.wavesplatform.api.http._
import com.wavesplatform.api.http.alias.AliasApiRoute
import com.wavesplatform.api.http.assets.AssetsApiRoute
import com.wavesplatform.api.http.leasing.LeaseApiRoute
import com.wavesplatform.block.{Block, MicroBlock}
import com.wavesplatform.common.state.ByteStr
import com.wavesplatform.consensus.PoSSelector
import com.wavesplatform.consensus.nxt.api.http.NxtConsensusApiRoute
import com.wavesplatform.database.{DBExt, Keys, openDB}
import com.wavesplatform.events.{BlockchainUpdateTriggers, UtxEvent}
import com.wavesplatform.extensions.{Context, Extension}
import com.wavesplatform.features.EstimatorProvider._
import com.wavesplatform.features.api.ActivationApiRoute
import com.wavesplatform.history.{History, StorageFactory}
import com.wavesplatform.http.{DebugApiRoute, NodeApiRoute}
import com.wavesplatform.lang.ValidationError
import com.wavesplatform.metrics.Metrics
import com.wavesplatform.mining.{Miner, MinerDebugInfo, MinerImpl}
import com.wavesplatform.network.RxExtensionLoader.RxExtensionLoaderShutdownHook
import com.wavesplatform.network._
import com.wavesplatform.settings.WavesSettings
import com.wavesplatform.state.appender.{BlockAppender, ExtensionAppender, MicroblockAppender}
import com.wavesplatform.state.diffs.BlockDiffer
import com.wavesplatform.state.{Blockchain, BlockchainUpdaterImpl, Diff, Height}
import com.wavesplatform.transaction.smart.script.trace.TracedResult
import com.wavesplatform.transaction.{Asset, DiscardedBlocks, Transaction}
import com.wavesplatform.utils.Schedulers._
import com.wavesplatform.utils._
import com.wavesplatform.utx.{UtxPool, UtxPoolImpl}
import com.wavesplatform.wallet.Wallet
import io.netty.channel.Channel
import io.netty.channel.group.DefaultChannelGroup
import io.netty.util.HashedWheelTimer
import io.netty.util.concurrent.GlobalEventExecutor
import kamon.Kamon
import monix.eval.{Coeval, Task}
import monix.execution.UncaughtExceptionReporter
import monix.execution.schedulers.{ExecutorScheduler, SchedulerService}
import monix.reactive.Observable
import monix.reactive.subjects.ConcurrentSubject
import org.influxdb.dto.Point
import org.iq80.leveldb.DB
import org.slf4j.LoggerFactory

import scala.concurrent.ExecutionContext.Implicits.global
import scala.concurrent.duration._
import scala.concurrent.{Await, Future}
import scala.util.control.NonFatal
import scala.util.{Failure, Success, Try}

class Application(val actorSystem: ActorSystem, val settings: WavesSettings, configRoot: ConfigObject, time: NTP) extends ScorexLogging {
  app =>

  import Application._
  import monix.execution.Scheduler.Implicits.{global => scheduler}

  private val db = openDB(settings.dbSettings.directory)

  private val LocalScoreBroadcastDebounce = 1.second

  private val spendableBalanceChanged = ConcurrentSubject.publish[(Address, Asset)]

  private lazy val upnp = new UPnP(settings.networkSettings.uPnPSettings) // don't initialize unless enabled

  private val wallet: Wallet = try {
    Wallet(settings.walletSettings)
  } catch {
    case NonFatal(e) =>
      log.error(s"Failed to open wallet file '${settings.walletSettings.file.get.getAbsolutePath}", e)
      throw e
  }

  private val peerDatabase = new PeerDatabaseImpl(settings.networkSettings)

  // This handler is needed in case Fatal exception is thrown inside the task

  private val stopOnAppendError = UncaughtExceptionReporter { cause =>
    log.error("Error in Appender", cause)
    forceStopApplication(FatalDBError)
  }

  private val appenderScheduler = singleThread("appender", stopOnAppendError)

  private val extensionLoaderScheduler        = singleThread("rx-extension-loader", reporter = log.error("Error in Extension Loader", _))
  private val microblockSynchronizerScheduler = singleThread("microblock-synchronizer", reporter = log.error("Error in Microblock Synchronizer", _))
  private val scoreObserverScheduler          = singleThread("rx-score-observer", reporter = log.error("Error in Score Observer", _))
  private val historyRepliesScheduler         = fixedPool(poolSize = 2, "history-replier", reporter = log.error("Error in History Replier", _))
  private val minerScheduler                  = singleThread("block-miner", reporter = log.error("Error in Miner", _))

  private val utxEvents = ConcurrentSubject.publish[UtxEvent](scheduler)

  private var extensions = Seq.empty[Extension]

  // update triggers combined into one instance
  private var triggers = Seq.empty[BlockchainUpdateTriggers]
  private val triggersCombined = new BlockchainUpdateTriggers {
    override def onProcessBlock(block: Block, diff: BlockDiffer.DetailedDiff, minerReward: Option[Long], blockchainBeforeWithMinerReward: Blockchain): Unit =
      triggers.foreach(_.onProcessBlock(block, diff, minerReward, blockchainBeforeWithMinerReward))

    override def onProcessMicroBlock(
                                      microBlock: MicroBlock,
                                      diff: BlockDiffer.DetailedDiff,
                                      blockchainBeforeWithMinerReward: Blockchain,
                                      totalBlockId: ByteStr,
                                      totalTransactionsRoot: ByteStr
    ): Unit =
      triggers.foreach(_.onProcessMicroBlock(microBlock, diff, blockchainBeforeWithMinerReward, totalBlockId, totalTransactionsRoot))

    override def onRollback(toBlockId: ByteStr, toHeight: Int): Unit =
      triggers.foreach(_.onRollback(toBlockId, toHeight))

    override def onMicroBlockRollback(toBlockId: ByteStr, height: Int): Unit =
      triggers.foreach(_.onMicroBlockRollback(toBlockId, height))
  }

  private[this] var miner: Miner with MinerDebugInfo = Miner.Disabled
  private val (blockchainUpdater, levelDB) =
    StorageFactory(settings, db, time, spendableBalanceChanged, triggersCombined, bc => miner.scheduleMining(bc))

  private var rxExtensionLoaderShutdown: Option[RxExtensionLoaderShutdownHook] = None
  private var maybeUtx: Option[UtxPool]                                        = None
  private var maybeNetwork: Option[NS]                                         = None

  def apiShutdown(): Unit = {
    for {
      u <- maybeUtx
      n <- maybeNetwork
    } yield shutdown(u, n)
  }

  def run(): Unit = {
    // initialization
    implicit val as: ActorSystem = actorSystem

    if (wallet.privateKeyAccounts.isEmpty)
      wallet.generateNewAccounts(1)

    val establishedConnections = new ConcurrentHashMap[Channel, PeerInfo]
    val allChannels            = new DefaultChannelGroup(GlobalEventExecutor.INSTANCE)
    val utxStorage =
      new UtxPoolImpl(time, blockchainUpdater, spendableBalanceChanged, settings.utxSettings, utxEvents.onNext)
    maybeUtx = Some(utxStorage)

    val timer                 = new HashedWheelTimer()
    val utxSynchronizerLogger = LoggerFacade(LoggerFactory.getLogger(classOf[UtxPoolSynchronizerImpl]))
    val utxSynchronizerScheduler =
      Schedulers.timeBoundedFixedPool(
        timer,
        5.seconds,
        settings.synchronizationSettings.utxSynchronizer.maxThreads,
        "utx-pool-synchronizer",
        reporter = utxSynchronizerLogger.trace("Uncaught exception in UTX Synchronizer", _)
      )
    val utxSynchronizer =
      UtxPoolSynchronizer(
        utxStorage,
        settings.synchronizationSettings.utxSynchronizer,
        allChannels,
        blockchainUpdater.lastBlockInfo,
        utxSynchronizerScheduler
      )

    val knownInvalidBlocks = new InvalidBlockStorageImpl(settings.synchronizationSettings.invalidBlocksStorage)

    val pos = PoSSelector(blockchainUpdater, settings.synchronizationSettings)

    if (settings.minerSettings.enable)
      miner = new MinerImpl(allChannels, blockchainUpdater, settings, time, utxStorage, wallet, pos, minerScheduler, appenderScheduler)

    val processBlock =
      BlockAppender(blockchainUpdater, time, utxStorage, pos, allChannels, peerDatabase, appenderScheduler) _

    val processFork =
      ExtensionAppender(blockchainUpdater, utxStorage, pos, time, knownInvalidBlocks, peerDatabase, appenderScheduler) _
    val processMicroBlock =
      MicroblockAppender(blockchainUpdater, utxStorage, allChannels, peerDatabase, appenderScheduler) _

    import blockchainUpdater.lastBlockInfo

    val lastScore = lastBlockInfo
      .map(_.score)
      .distinctUntilChanged
      .share(scheduler)

    lastScore
      .debounce(LocalScoreBroadcastDebounce)
      .foreach { x =>
        allChannels.broadcast(LocalScoreChanged(x))
      }(scheduler)

    val history = History(blockchainUpdater, blockchainUpdater.liquidBlock, blockchainUpdater.microBlock, db)

    val historyReplier = new HistoryReplier(blockchainUpdater.score, history, settings.synchronizationSettings)(historyRepliesScheduler)

    def rollbackTask(blockId: ByteStr, returnTxsToUtx: Boolean) =
      Task(blockchainUpdater.removeAfter(blockId))
        .executeOn(appenderScheduler)
        .asyncBoundary
        .map {
          case Right(discardedBlocks) =>
            allChannels.broadcast(LocalScoreChanged(blockchainUpdater.score))
            if (returnTxsToUtx) utxStorage.addAndCleanup(discardedBlocks.view.flatMap(_._1.transactionData))
            Right(discardedBlocks)
          case Left(error) => Left(error)
        }

    // Extensions start
    val extensionContext: Context = new Context {
<<<<<<< HEAD
      override def settings: WavesSettings                                                       = app.settings
      override def blockchain: Blockchain                                                        = app.blockchainUpdater
      override def rollbackTo(blockId: ByteStr): Task[Either[ValidationError, DiscardedBlocks]]  = rollbackTask(blockId, returnTxsToUtx = false)
      override def time: Time                                                                    = app.time
      override def wallet: Wallet                                                                = app.wallet
      override def utx: UtxPool                                                                  = utxStorage
      override def broadcastTransaction(tx: Transaction): TracedResult[ValidationError, Boolean] = utxSynchronizer.publish(tx)
      override def spendableBalanceChanged: Observable[(Address, Asset)]                         = app.spendableBalanceChanged
      override def actorSystem: ActorSystem                                                      = app.actorSystem
      override def utxEvents: Observable[UtxEvent]                                               = app.utxEvents
=======
      override def settings: WavesSettings                                                      = app.settings
      override def blockchain: Blockchain                                                       = app.blockchainUpdater
      override def rollbackTo(blockId: ByteStr): Task[Either[ValidationError, DiscardedBlocks]] = rollbackTask(blockId, returnTxsToUtx = false)
      override def time: Time                                                                   = app.time
      override def wallet: Wallet                                                               = app.wallet
      override def utx: UtxPool                                                                 = utxStorage
      override def broadcastTransaction(tx: Transaction): TracedResult[ValidationError, Boolean] =
        Await.result(utxSynchronizer.publish(tx), Duration.Inf) // TODO: Replace with async if possible
      override def spendableBalanceChanged: Observable[(Address, Asset)] = app.spendableBalanceChanged
      override def actorSystem: ActorSystem                              = app.actorSystem
      override def utxEvents: Observable[UtxEvent]                       = app.utxEvents
      override def blockchainUpdated: Observable[BlockchainUpdated]      = app.blockchainUpdated
>>>>>>> c3e4fa3d

      override val transactionsApi: CommonTransactionsApi = CommonTransactionsApi(
        blockchainUpdater.bestLiquidDiff.map(diff => Height(blockchainUpdater.height) -> diff),
        db,
        blockchainUpdater,
        utxStorage,
        wallet,
        utxSynchronizer.publish,
        loadBlockAt(db, blockchainUpdater)
      )
      override val blocksApi: CommonBlocksApi =
        CommonBlocksApi(blockchainUpdater, loadBlockMetaAt(db, blockchainUpdater), loadBlockInfoAt(db, blockchainUpdater))
      override val accountsApi: CommonAccountsApi = CommonAccountsApi(blockchainUpdater.bestLiquidDiff.getOrElse(Diff.empty), db, blockchainUpdater)
      override val assetsApi: CommonAssetsApi     = CommonAssetsApi(blockchainUpdater.bestLiquidDiff.getOrElse(Diff.empty), db, blockchainUpdater)
    }

    extensions = settings.extensions.map { extensionClassName =>
      val extensionClass = Class.forName(extensionClassName).asInstanceOf[Class[Extension]]
      val ctor           = extensionClass.getConstructor(classOf[Context])
      log.info(s"Enable extension: $extensionClassName")
      ctor.newInstance(extensionContext)
    }
    triggers ++= extensions.collect { case e: BlockchainUpdateTriggers => e }
    extensions.foreach(_.start())

    // Node start
    // After this point, node actually starts doing something
    checkGenesis(settings, blockchainUpdater)

    val network =
      NetworkServer(settings, lastBlockInfo, historyReplier, utxStorage, peerDatabase, allChannels, establishedConnections)
    maybeNetwork = Some(network)
    val (signatures, blocks, blockchainScores, microblockInvs, microblockResponses, transactions) = network.messages

    val timeoutSubject: ConcurrentSubject[Channel, Channel] = ConcurrentSubject.publish[Channel]

    val (syncWithChannelClosed, scoreStatsReporter) = RxScoreObserver(
      settings.synchronizationSettings.scoreTTL,
      1.second,
      blockchainUpdater.score,
      lastScore,
      blockchainScores,
      network.closedChannels,
      timeoutSubject,
      scoreObserverScheduler
    )
    val (microblockData, mbSyncCacheSizes) = MicroBlockSynchronizer(
      settings.synchronizationSettings.microBlockSynchronizer,
      peerDatabase,
      lastBlockInfo.map(_.id),
      microblockInvs,
      microblockResponses,
      microblockSynchronizerScheduler
    )
    val (newBlocks, extLoaderState, sh) = RxExtensionLoader(
      settings.synchronizationSettings.synchronizationTimeout,
      Coeval(blockchainUpdater.lastBlockIds(settings.synchronizationSettings.maxRollback)),
      peerDatabase,
      knownInvalidBlocks,
      blocks,
      signatures,
      syncWithChannelClosed,
      extensionLoaderScheduler,
      timeoutSubject
    ) {
      case (c, b) =>
        processFork(c, b.blocks).doOnFinish {
          case None    => Task.now(())
          case Some(e) => Task(stopOnAppendError.reportFailure(e))
        }
    }

    rxExtensionLoaderShutdown = Some(sh)

    transactions.foreach {
      case (channel, transaction) => utxSynchronizer.tryPublish(transaction, channel)
    }

    val microBlockSink = microblockData
      .mapEval(processMicroBlock.tupled)

    val blockSink = newBlocks
      .mapEval(processBlock.tupled)

    Observable(microBlockSink, blockSink).merge
      .onErrorHandle(stopOnAppendError.reportFailure)
      .subscribe()

    miner.scheduleMining()

    for (addr <- settings.networkSettings.declaredAddress if settings.networkSettings.uPnPSettings.enable) {
      upnp.addPort(addr.getPort)
    }

    // API start
    if (settings.restAPISettings.enable) {
      if (settings.restAPISettings.apiKeyHash == "H6nsiifwYKYEx6YzYD7woP1XCn72RVvx6tC1zjjLXqsu") {
        log.error(
          "Usage of the default api key hash (H6nsiifwYKYEx6YzYD7woP1XCn72RVvx6tC1zjjLXqsu) is prohibited, please change it in the waves.conf"
        )
        forceStopApplication(Misconfiguration)
      }

      def loadBalanceHistory(address: Address): Seq[(Int, Long)] = db.readOnly { rdb =>
        rdb.get(Keys.addressId(address)).fold(Seq.empty[(Int, Long)]) { aid =>
          rdb.get(Keys.wavesBalanceHistory(aid)).map { h =>
            h -> rdb.get(Keys.wavesBalance(aid)(h))
          }
        }
      }

      val limitedScheduler =
        Schedulers.timeBoundedFixedPool(
          new HashedWheelTimer(),
          5.seconds,
          settings.restAPISettings.limitedPoolThreads,
          "rest-time-limited",
          reporter = log.trace("Uncaught exception in time limited pool", _)
        )

      val apiRoutes = Seq(
        NodeApiRoute(settings.restAPISettings, blockchainUpdater, () => apiShutdown()),
        BlocksApiRoute(settings.restAPISettings, extensionContext.blocksApi),
        TransactionsApiRoute(
          settings.restAPISettings,
          extensionContext.transactionsApi,
          wallet,
          blockchainUpdater,
          () => utxStorage.size,
          utxSynchronizer,
          time
        ),
        NxtConsensusApiRoute(settings.restAPISettings, blockchainUpdater),
        WalletApiRoute(settings.restAPISettings, wallet),
        UtilsApiRoute(time, settings.restAPISettings, blockchainUpdater.estimator, limitedScheduler, blockchainUpdater),
        PeersApiRoute(settings.restAPISettings, network.connect, peerDatabase, establishedConnections),
        AddressApiRoute(settings.restAPISettings, wallet, blockchainUpdater, utxSynchronizer, time, limitedScheduler, extensionContext.accountsApi),
        DebugApiRoute(
          settings,
          time,
          blockchainUpdater,
          wallet,
          extensionContext.accountsApi,
          extensionContext.transactionsApi,
          extensionContext.assetsApi,
          peerDatabase,
          establishedConnections,
          (id, returnTxs) => rollbackTask(id, returnTxs).map(_.map(_ => ())),
          utxStorage,
          miner,
          historyReplier,
          extLoaderState,
          mbSyncCacheSizes,
          scoreStatsReporter,
          configRoot,
          loadBalanceHistory,
          levelDB.loadStateHash
        ),
        AssetsApiRoute(
          settings.restAPISettings,
          wallet,
          utxSynchronizer,
          blockchainUpdater,
          time,
          extensionContext.accountsApi,
          extensionContext.assetsApi
        ),
        ActivationApiRoute(settings.restAPISettings, settings.featuresSettings, blockchainUpdater),
        LeaseApiRoute(settings.restAPISettings, wallet, blockchainUpdater, utxSynchronizer, time, extensionContext.accountsApi),
        AliasApiRoute(settings.restAPISettings, extensionContext.transactionsApi, wallet, utxSynchronizer, time, blockchainUpdater),
        RewardApiRoute(blockchainUpdater)
      )

      val httpService = CompositeHttpService(apiRoutes, settings.restAPISettings)(actorSystem)
      val combinedRoute = httpService.loggingCompositeRoute
      val httpFuture    = Http().bindAndHandle(combinedRoute, settings.restAPISettings.bindAddress, settings.restAPISettings.port)
      serverBinding = Await.result(httpFuture, 20.seconds)
      serverBinding.whenTerminated.foreach(_ => httpService.scheduler.shutdown())
      log.info(s"REST API was bound on ${settings.restAPISettings.bindAddress}:${settings.restAPISettings.port}")
    }

    // on unexpected shutdown
    sys.addShutdownHook {
      timer.stop()
      shutdown(utxStorage, network)
    }
  }

  private val shutdownInProgress             = new AtomicBoolean(false)
  @volatile var serverBinding: ServerBinding = _

  def shutdown(utx: UtxPool, network: NS): Unit =
    if (shutdownInProgress.compareAndSet(false, true)) {
      spendableBalanceChanged.onComplete()
      utx.close()

      shutdownAndWait(historyRepliesScheduler, "HistoryReplier", 5.minutes.some)

      log.info("Closing REST API")
      if (settings.restAPISettings.enable)
        Try(Await.ready(serverBinding.unbind(), 2.minutes)).failed.map(e => log.error("Failed to unbind REST API port", e))
      for (addr <- settings.networkSettings.declaredAddress if settings.networkSettings.uPnPSettings.enable) upnp.deletePort(addr.getPort)

      log.debug("Closing peer database")
      peerDatabase.close()

      Try(Await.result(actorSystem.terminate(), 2.minute)).failed.map(e => log.error("Failed to terminate actor system", e))
      log.debug("Node's actor system shutdown successful")

      blockchainUpdater.shutdown()
      rxExtensionLoaderShutdown.foreach(_.shutdown())

      log.info("Stopping network services")
      network.shutdown()

      shutdownAndWait(minerScheduler, "Miner")
      shutdownAndWait(microblockSynchronizerScheduler, "MicroblockSynchronizer")
      shutdownAndWait(scoreObserverScheduler, "ScoreObserver")
      shutdownAndWait(extensionLoaderScheduler, "ExtensionLoader")

      appenderScheduler.execute(() => levelDB.close())

      shutdownAndWait(appenderScheduler, "Appender", 5.minutes.some, tryForce = false)

      log.info("Closing storage")
      db.close()

      // extensions should be shut down last, after all node functionality, to guarantee no data loss
      if (extensions.nonEmpty) {
        log.info(s"Shutting down extensions")
        Await.ready(Future.sequence(extensions.map(_.shutdown())), settings.extensionsShutdownTimeout)
      }

      time.close()
      log.info("Shutdown complete")
    }

  private def shutdownAndWait(scheduler: SchedulerService, name: String, timeout: Option[FiniteDuration] = none, tryForce: Boolean = true): Unit = {
    log.debug(s"Shutting down $name")
    scheduler match {
      case es: ExecutorScheduler if tryForce => es.executor.shutdownNow()
      case s                                 => s.shutdown()
    }
    timeout.foreach { to =>
      val r = Await.result(scheduler.awaitTermination(to, global), 2 * to)
      if (r)
        log.info(s"$name was shutdown successfully")
      else
        log.warn(s"Failed to shutdown $name properly during timeout")
    }
  }
}

object Application extends ScorexLogging {
  private[wavesplatform] def loadApplicationConfig(external: Option[File] = None): WavesSettings = {
    import com.wavesplatform.settings._

    val maybeExternalConfig = Try(external.map(ConfigFactory.parseFile(_, ConfigParseOptions.defaults().setAllowMissing(false))))
    val config              = loadConfig(maybeExternalConfig.getOrElse(None))

    // DO NOT LOG BEFORE THIS LINE, THIS PROPERTY IS USED IN logback.xml
    System.setProperty("waves.directory", config.getString("waves.directory"))
    if (config.hasPath("waves.config.directory")) System.setProperty("waves.config.directory", config.getString("waves.config.directory"))

    maybeExternalConfig match {
      case Success(None) => log.warn("Config file not defined, TESTNET config will be used")
      case Failure(exception) =>
        log.error(s"Couldn't read ${external.get.toPath.toAbsolutePath}", exception)
        forceStopApplication(Misconfiguration)
      case _ => // Pass
    }

    val settings = WavesSettings.fromRootConfig(config)

    // Initialize global var with actual address scheme
    AddressScheme.current = new AddressScheme {
      override val chainId: Byte = settings.blockchainSettings.addressSchemeCharacter.toByte
    }

    // IMPORTANT: to make use of default settings for histograms and timers, it's crucial to reconfigure Kamon with
    //            our merged config BEFORE initializing any metrics, including in settings-related companion objects
    Kamon.reconfigure(config)
    sys.addShutdownHook {
      Try(Await.result(Kamon.stopModules(), 30 seconds))
      Metrics.shutdown()
    }

    if (config.getBoolean("kamon.enable")) {
      Kamon.loadModules()
    }

    settings
  }

  private[wavesplatform] def loadBlockAt(db: DB, blockchainUpdater: BlockchainUpdaterImpl)(height: Int): Option[(BlockMeta, Seq[Transaction])] =
    loadBlockInfoAt(db, blockchainUpdater)(height).map { case (meta, txs) => (meta, txs.map(_._1)) }

  private[wavesplatform] def loadBlockInfoAt(db: DB, blockchainUpdater: BlockchainUpdaterImpl)(
      height: Int
  ): Option[(BlockMeta, Seq[(Transaction, Boolean)])] =
    loadBlockMetaAt(db, blockchainUpdater)(height).map { meta =>
      meta -> blockchainUpdater
        .liquidTransactions(meta.id)
        .orElse(db.readOnly(ro => database.loadTransactions(Height(height), ro)))
        .fold(Seq.empty[(Transaction, Boolean)])(identity)
    }

  private[wavesplatform] def loadBlockMetaAt(db: DB, blockchainUpdater: BlockchainUpdaterImpl)(height: Int): Option[BlockMeta] =
    blockchainUpdater.liquidBlockMeta.filter(_ => blockchainUpdater.height == height).orElse(db.get(Keys.blockMetaAt(Height(height))))

  def main(args: Array[String]): Unit = {

    // prevents java from caching successful name resolutions, which is needed e.g. for proper NTP server rotation
    // http://stackoverflow.com/a/17219327
    System.setProperty("sun.net.inetaddr.ttl", "0")
    System.setProperty("sun.net.inetaddr.negative.ttl", "0")
    Security.setProperty("networkaddress.cache.ttl", "0")
    Security.setProperty("networkaddress.cache.negative.ttl", "0")

    // specify aspectj to use it's build-in infrastructure
    // http://www.eclipse.org/aspectj/doc/released/pdguide/trace.html
    System.setProperty("org.aspectj.tracing.factory", "default")

    args.headOption.getOrElse("") match {
      case "export"                 => Exporter.main(args.tail)
      case "import"                 => Importer.main(args.tail)
      case "explore"                => Explorer.main(args.tail)
      case "util"                   => UtilApp.main(args.tail)
      case "help" | "--help" | "-h" => println("Usage: waves <config> | export | import | explore | util")
      case _                        => startNode(args.headOption) // TODO: Consider adding option to specify network-name
    }
  }

  private[this] def startNode(configFile: Option[String]): Unit = {
    import com.wavesplatform.settings.Constants
    val settings = loadApplicationConfig(configFile.map(new File(_)))

    val log = LoggerFacade(LoggerFactory.getLogger(getClass))
    log.info("Starting...")
    sys.addShutdownHook {
      SystemInformationReporter.report(settings.config)
    }

    val time = new NTP(settings.ntpServer)
    Metrics.start(settings.metrics, time)

    def dumpMinerConfig(): Unit = {
      import settings.synchronizationSettings.microBlockSynchronizer
      import settings.{minerSettings => miner}

      Metrics.write(
        Point
          .measurement("config")
          .addField("miner-micro-block-interval", miner.microBlockInterval.toMillis)
          .addField("miner-max-transactions-in-micro-block", miner.maxTransactionsInMicroBlock)
          .addField("miner-min-micro-block-age", miner.minMicroBlockAge.toMillis)
          .addField("mbs-wait-response-timeout", microBlockSynchronizer.waitResponseTimeout.toMillis)
      )
    }

    RootActorSystem.start("wavesplatform", settings.config) { actorSystem =>
      dumpMinerConfig()
      log.info(s"${Constants.AgentName} Blockchain Id: ${settings.blockchainSettings.addressSchemeCharacter}")
      new Application(actorSystem, settings, settings.config.root(), time).run()
    }
  }
}<|MERGE_RESOLUTION|>--- conflicted
+++ resolved
@@ -223,18 +223,6 @@
 
     // Extensions start
     val extensionContext: Context = new Context {
-<<<<<<< HEAD
-      override def settings: WavesSettings                                                       = app.settings
-      override def blockchain: Blockchain                                                        = app.blockchainUpdater
-      override def rollbackTo(blockId: ByteStr): Task[Either[ValidationError, DiscardedBlocks]]  = rollbackTask(blockId, returnTxsToUtx = false)
-      override def time: Time                                                                    = app.time
-      override def wallet: Wallet                                                                = app.wallet
-      override def utx: UtxPool                                                                  = utxStorage
-      override def broadcastTransaction(tx: Transaction): TracedResult[ValidationError, Boolean] = utxSynchronizer.publish(tx)
-      override def spendableBalanceChanged: Observable[(Address, Asset)]                         = app.spendableBalanceChanged
-      override def actorSystem: ActorSystem                                                      = app.actorSystem
-      override def utxEvents: Observable[UtxEvent]                                               = app.utxEvents
-=======
       override def settings: WavesSettings                                                      = app.settings
       override def blockchain: Blockchain                                                       = app.blockchainUpdater
       override def rollbackTo(blockId: ByteStr): Task[Either[ValidationError, DiscardedBlocks]] = rollbackTask(blockId, returnTxsToUtx = false)
@@ -243,11 +231,9 @@
       override def utx: UtxPool                                                                 = utxStorage
       override def broadcastTransaction(tx: Transaction): TracedResult[ValidationError, Boolean] =
         Await.result(utxSynchronizer.publish(tx), Duration.Inf) // TODO: Replace with async if possible
-      override def spendableBalanceChanged: Observable[(Address, Asset)] = app.spendableBalanceChanged
-      override def actorSystem: ActorSystem                              = app.actorSystem
-      override def utxEvents: Observable[UtxEvent]                       = app.utxEvents
-      override def blockchainUpdated: Observable[BlockchainUpdated]      = app.blockchainUpdated
->>>>>>> c3e4fa3d
+      override def spendableBalanceChanged: Observable[(Address, Asset)]                         = app.spendableBalanceChanged
+      override def actorSystem: ActorSystem                                                      = app.actorSystem
+      override def utxEvents: Observable[UtxEvent]                                               = app.utxEvents
 
       override val transactionsApi: CommonTransactionsApi = CommonTransactionsApi(
         blockchainUpdater.bestLiquidDiff.map(diff => Height(blockchainUpdater.height) -> diff),
