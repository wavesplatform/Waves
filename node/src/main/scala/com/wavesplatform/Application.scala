--- conflicted
+++ resolved
@@ -277,12 +277,8 @@
         AssetsApiRoute(settings.restAPISettings, wallet, utxSynchronizer, blockchainUpdater, time),
         ActivationApiRoute(settings.restAPISettings, settings.featuresSettings, blockchainUpdater),
         LeaseApiRoute(settings.restAPISettings, wallet, blockchainUpdater, utxSynchronizer, time),
-<<<<<<< HEAD
-        AliasApiRoute(settings.restAPISettings, wallet, utxSynchronizer, time, blockchainUpdater)
-=======
         AliasApiRoute(settings.restAPISettings, wallet, utxSynchronizer, time, blockchainUpdater),
         RewardApiRoute(blockchainUpdater),
->>>>>>> 329d12f9
       )
 
       val apiTypes: Set[Class[_]] = Set(
