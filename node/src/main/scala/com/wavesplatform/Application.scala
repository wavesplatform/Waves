--- conflicted
+++ resolved
@@ -22,10 +22,6 @@
 import com.wavesplatform.database.{DBExt, Keys, openDB}
 import com.wavesplatform.events.{BlockchainUpdateTriggers, UtxEvent}
 import com.wavesplatform.extensions.{Context, Extension}
-<<<<<<< HEAD
-import com.wavesplatform.features.BlockchainFeatures
-=======
->>>>>>> 4247663d
 import com.wavesplatform.features.EstimatorProvider.*
 import com.wavesplatform.features.api.ActivationApiRoute
 import com.wavesplatform.history.{History, StorageFactory}
@@ -61,13 +57,8 @@
 
 import java.io.File
 import java.security.Security
-<<<<<<< HEAD
-import java.util.concurrent.ConcurrentHashMap
-import java.util.concurrent.atomic.AtomicBoolean
-=======
 import java.util.concurrent.atomic.AtomicBoolean
 import java.util.concurrent.{TimeUnit, *}
->>>>>>> 4247663d
 import scala.concurrent.ExecutionContext.Implicits.global
 import scala.concurrent.duration.*
 import scala.concurrent.{Await, Future}
@@ -449,31 +440,22 @@
           routeTimeout
         ),
         ActivationApiRoute(settings.restAPISettings, settings.featuresSettings, blockchainUpdater),
-<<<<<<< HEAD
-        LeaseApiRoute(settings.restAPISettings, wallet, transactionPublisher, time, extensionContext.accountsApi),
-=======
         LeaseApiRoute(
           settings.restAPISettings,
           wallet,
-          blockchainUpdater,
           transactionPublisher,
           time,
           extensionContext.accountsApi,
           routeTimeout
         ),
->>>>>>> 4247663d
         AliasApiRoute(
           settings.restAPISettings,
           extensionContext.transactionsApi,
           wallet,
           transactionPublisher,
           time,
-<<<<<<< HEAD
-          () => blockchainWithDiscardedDiffs()
-=======
-          blockchainUpdater,
+          () => blockchainWithDiscardedDiffs(),
           routeTimeout
->>>>>>> 4247663d
         ),
         RewardApiRoute(blockchainUpdater)
       )
