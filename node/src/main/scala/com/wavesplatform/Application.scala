package com.wavesplatform

import java.io.File
import java.security.Security
import java.util.concurrent.ConcurrentHashMap
import java.util.concurrent.atomic.AtomicBoolean

import akka.actor.ActorSystem
import akka.http.scaladsl.Http
import akka.http.scaladsl.Http.ServerBinding
import akka.stream.ActorMaterializer
import cats.instances.all._
import cats.syntax.option._
import com.typesafe.config._
import com.wavesplatform.account.{Address, AddressScheme}
import com.wavesplatform.actor.RootActorSystem
import com.wavesplatform.api.http._
import com.wavesplatform.api.http.alias.AliasApiRoute
import com.wavesplatform.api.http.assets.AssetsApiRoute
import com.wavesplatform.api.http.leasing.LeaseApiRoute
import com.wavesplatform.consensus.PoSSelector
import com.wavesplatform.consensus.nxt.api.http.NxtConsensusApiRoute
import com.wavesplatform.database.openDB
import com.wavesplatform.extensions.{Context, Extension}
import com.wavesplatform.features.EstimatorProvider._
import com.wavesplatform.features.api.ActivationApiRoute
import com.wavesplatform.history.StorageFactory
import com.wavesplatform.http.{DebugApiRoute, NodeApiRoute}
import com.wavesplatform.lang.ValidationError
import com.wavesplatform.metrics.Metrics
import com.wavesplatform.mining.{Miner, MinerImpl}
import com.wavesplatform.network.RxExtensionLoader.RxExtensionLoaderShutdownHook
import com.wavesplatform.network._
import com.wavesplatform.settings.WavesSettings
import com.wavesplatform.state.appender.{BlockAppender, ExtensionAppender, MicroblockAppender}
import com.wavesplatform.state.extensions.ApiExtensions
import com.wavesplatform.state.extensions.impl.CompositeApiExtensions
import com.wavesplatform.state.{Blockchain, BlockchainUpdaterImpl}
import com.wavesplatform.transaction.smart.script.trace.TracedResult
import com.wavesplatform.transaction.{Asset, Transaction}
import com.wavesplatform.utils.Schedulers._
import com.wavesplatform.utils.{InvalidApiKey, LoggerFacade, NTP, Schedulers, ScorexLogging, SystemInformationReporter, Time, UtilApp, forceStopApplication}
import com.wavesplatform.utx.{UtxPool, UtxPoolImpl}
import com.wavesplatform.wallet.Wallet
import io.netty.channel.Channel
import io.netty.channel.group.DefaultChannelGroup
import io.netty.util.concurrent.GlobalEventExecutor
import kamon.Kamon
import kamon.influxdb.InfluxDBReporter
import kamon.system.SystemMetrics
import monix.eval.{Coeval, Task}
import monix.execution.schedulers.{ExecutorScheduler, SchedulerService}
import monix.reactive.Observable
import monix.reactive.subjects.ConcurrentSubject
import org.influxdb.dto.Point
import org.slf4j.LoggerFactory

import scala.concurrent.ExecutionContext.Implicits.global
import scala.concurrent.duration._
import scala.concurrent.{Await, Future}
import scala.util.Try
import scala.util.control.NonFatal

class Application(val actorSystem: ActorSystem, val settings: WavesSettings, configRoot: ConfigObject, time: NTP) extends ScorexLogging {
  app =>

  import monix.execution.Scheduler.Implicits.{global => scheduler}

  private val db = openDB(settings.dbSettings.directory)

  private val LocalScoreBroadcastDebounce = 1.second

  private val spendableBalanceChanged = ConcurrentSubject.publish[(Address, Asset)]

  private val blockchainUpdater = StorageFactory(settings, db, time, spendableBalanceChanged)

  private val apiExtensions = CompositeApiExtensions(blockchainUpdater.asInstanceOf[BlockchainUpdaterImpl])

  private lazy val upnp = new UPnP(settings.networkSettings.uPnPSettings) // don't initialize unless enabled

  private val wallet: Wallet = try {
    Wallet(settings.walletSettings)
  } catch {
    case NonFatal(e) =>
      log.error(s"Failed to open wallet file '${settings.walletSettings.file.get.getAbsolutePath}", e)
      throw e
  }

  private val peerDatabase = new PeerDatabaseImpl(settings.networkSettings)

  private val extensionLoaderScheduler        = singleThread("rx-extension-loader", reporter = log.error("Error in Extension Loader", _))
  private val microblockSynchronizerScheduler = singleThread("microblock-synchronizer", reporter = log.error("Error in Microblock Synchronizer", _))
  private val scoreObserverScheduler          = singleThread("rx-score-observer", reporter = log.error("Error in Score Observer", _))
  private val appenderScheduler               = singleThread("appender", reporter = log.error("Error in Appender", _))
  private val historyRepliesScheduler         = fixedPool(poolSize = 2, "history-replier", reporter = log.error("Error in History Replier", _))
  private val minerScheduler                  = fixedPool(poolSize = 2, "miner-pool", reporter = log.error("Error in Miner", _))

  private var rxExtensionLoaderShutdown: Option[RxExtensionLoaderShutdownHook] = None
  private var maybeUtx: Option[UtxPool]                                        = None
  private var maybeNetwork: Option[NS]                                         = None

  private var extensions = Seq.empty[Extension]

  def apiShutdown(): Unit = {
    for {
      u <- maybeUtx
      n <- maybeNetwork
    } yield shutdown(u, n)
  }

  def run(): Unit = {
    checkGenesis(settings, blockchainUpdater)

    if (wallet.privateKeyAccounts.isEmpty)
      wallet.generateNewAccounts(1)

    val establishedConnections = new ConcurrentHashMap[Channel, PeerInfo]
    val allChannels            = new DefaultChannelGroup(GlobalEventExecutor.INSTANCE)
    val utxStorage             = new UtxPoolImpl(time, blockchainUpdater, spendableBalanceChanged, settings.utxSettings)
    maybeUtx = Some(utxStorage)

    val knownInvalidBlocks = new InvalidBlockStorageImpl(settings.synchronizationSettings.invalidBlocksStorage)

    val pos = new PoSSelector(blockchainUpdater, settings.blockchainSettings, settings.synchronizationSettings)

    val miner =
      if (settings.minerSettings.enable)
        new MinerImpl(allChannels, blockchainUpdater, settings, time, utxStorage, wallet, pos, minerScheduler, appenderScheduler)
      else Miner.Disabled

    val processBlock =
      BlockAppender(blockchainUpdater, time, utxStorage, pos, allChannels, peerDatabase, miner, appenderScheduler) _

    val processFork =
      ExtensionAppender(blockchainUpdater, utxStorage, pos, time, knownInvalidBlocks, peerDatabase, miner, appenderScheduler) _
    val processMicroBlock =
      MicroblockAppender(blockchainUpdater, utxStorage, allChannels, peerDatabase, appenderScheduler) _

    import blockchainUpdater.lastBlockInfo

    val lastScore = lastBlockInfo
      .map(_.score)
      .distinctUntilChanged
      .share(scheduler)

    lastScore
      .debounce(LocalScoreBroadcastDebounce)
      .foreach { x =>
        allChannels.broadcast(LocalScoreChanged(x))
      }(scheduler)

    val historyReplier = new HistoryReplier(blockchainUpdater, settings.synchronizationSettings, historyRepliesScheduler)
    val network =
      NetworkServer(settings, lastBlockInfo, blockchainUpdater, historyReplier, utxStorage, peerDatabase, allChannels, establishedConnections)
    maybeNetwork = Some(network)
    val (signatures, blocks, blockchainScores, microblockInvs, microblockResponses, transactions) = network.messages

    val timeoutSubject: ConcurrentSubject[Channel, Channel] = ConcurrentSubject.publish[Channel]

    val (syncWithChannelClosed, scoreStatsReporter) = RxScoreObserver(
      settings.synchronizationSettings.scoreTTL,
      1.second,
      blockchainUpdater.score,
      lastScore,
      blockchainScores,
      network.closedChannels,
      timeoutSubject,
      scoreObserverScheduler
    )
    val (microblockData, mbSyncCacheSizes) = MicroBlockSynchronizer(
      settings.synchronizationSettings.microBlockSynchronizer,
      peerDatabase,
      lastBlockInfo.map(_.id),
      microblockInvs,
      microblockResponses,
      microblockSynchronizerScheduler
    )
    val (newBlocks, extLoaderState, sh) = RxExtensionLoader(
      settings.synchronizationSettings.synchronizationTimeout,
      Coeval(blockchainUpdater.lastBlockIds(settings.synchronizationSettings.maxRollback)),
      peerDatabase,
      knownInvalidBlocks,
      blocks,
      signatures,
      syncWithChannelClosed,
      extensionLoaderScheduler,
      timeoutSubject
    ) { case (c, b) => processFork(c, b.blocks) }

    rxExtensionLoaderShutdown = Some(sh)

    val utxSynchronizerScheduler = Schedulers.fixedPool(settings.synchronizationSettings.utxSynchronizer.maxThreads, "utx-pool-synchronizer")
    val utxSynchronizer =
      UtxPoolSynchronizer(utxStorage, settings.synchronizationSettings.utxSynchronizer, allChannels, blockchainUpdater.lastBlockInfo)(
        utxSynchronizerScheduler
      )

    transactions.foreach {
      case (channel, transaction) => utxSynchronizer.tryPublish(transaction, channel)
    }

    val microBlockSink = microblockData
      .mapEval(scala.Function.tupled(processMicroBlock))

    val blockSink = newBlocks
      .mapEval(scala.Function.tupled(processBlock))

    Observable(microBlockSink, blockSink).merge.subscribe()

    miner.scheduleMining()

    for (addr <- settings.networkSettings.declaredAddress if settings.networkSettings.uPnPSettings.enable) {
      upnp.addPort(addr.getPort)
    }

    implicit val as: ActorSystem                 = actorSystem
    implicit val materializer: ActorMaterializer = ActorMaterializer()

    val extensionContext = new Context {
      override def settings: WavesSettings = app.settings

<<<<<<< HEAD
      override def blockchain: Blockchain = app.blockchainUpdater

      override def time: Time = app.time

      override def wallet: Wallet = app.wallet

      override def utx: UtxPool = utxStorage

      override def apiExtensions: ApiExtensions = app.apiExtensions

      override def broadcastTransaction(tx: Transaction): TracedResult[ValidationError, Boolean] =
        utxSynchronizer
          .publish(tx)
      override def spendableBalanceChanged: Observable[(Address, Asset)] = app.spendableBalanceChanged

      override def actorSystem: ActorSystem = app.actorSystem
=======
      override def broadcastTransaction(tx: Transaction): TracedResult[ValidationError, Boolean] = utxSynchronizer.publish(tx)
      override def spendableBalanceChanged: Observable[(Address, Asset)]                         = app.spendableBalanceChanged
      override def actorSystem: ActorSystem                                                      = app.actorSystem
>>>>>>> 80e7f447
    }

    extensions = settings.extensions.map { extensionClassName =>
      val extensionClass = Class.forName(extensionClassName).asInstanceOf[Class[Extension]]
      val ctor           = extensionClass.getConstructor(classOf[Context])
      log.info(s"Enable extension: $extensionClassName")
      ctor.newInstance(extensionContext)
    }

    if (settings.restAPISettings.enable) {
      if (settings.restAPISettings.apiKeyHash == "H6nsiifwYKYEx6YzYD7woP1XCn72RVvx6tC1zjjLXqsu") {
        log.error(
          "Usage of the default api key hash (H6nsiifwYKYEx6YzYD7woP1XCn72RVvx6tC1zjjLXqsu) is prohibited, please change it in the waves.conf"
        )
        forceStopApplication(InvalidApiKey)
      }

      val apiRoutes = Seq(
        NodeApiRoute(settings.restAPISettings, blockchainUpdater, () => apiShutdown()),
        BlocksApiRoute(settings.restAPISettings, blockchainUpdater),
        TransactionsApiRoute(settings.restAPISettings, wallet, blockchainUpdater, apiExtensions, utxStorage, utxSynchronizer, time),
        NxtConsensusApiRoute(settings.restAPISettings, blockchainUpdater),
        WalletApiRoute(settings.restAPISettings, wallet),
        UtilsApiRoute(time, settings.restAPISettings, blockchainUpdater.estimator),
        PeersApiRoute(settings.restAPISettings, network.connect, peerDatabase, establishedConnections),
        AddressApiRoute(settings.restAPISettings, wallet, blockchainUpdater, apiExtensions, utxSynchronizer, time),
        DebugApiRoute(
          settings,
          time,
          blockchainUpdater,
          wallet,
          blockchainUpdater,
          apiExtensions,
          peerDatabase,
          establishedConnections,
          blockId => Task(blockchainUpdater.removeAfter(blockId)).executeOn(appenderScheduler),
          allChannels,
          utxStorage,
          miner,
          historyReplier,
          extLoaderState,
          mbSyncCacheSizes,
          scoreStatsReporter,
          configRoot
        ),
        AssetsApiRoute(settings.restAPISettings, wallet, utxSynchronizer, blockchainUpdater, apiExtensions, time),
        ActivationApiRoute(settings.restAPISettings, settings.featuresSettings, blockchainUpdater),
<<<<<<< HEAD
        LeaseApiRoute(settings.restAPISettings, wallet, blockchainUpdater, apiExtensions, utxSynchronizer, time),
        AliasApiRoute(settings.restAPISettings, wallet, utxSynchronizer, time, blockchainUpdater, apiExtensions),
=======
        LeaseApiRoute(settings.restAPISettings, wallet, blockchainUpdater, utxSynchronizer, time),
        AliasApiRoute(settings.restAPISettings, wallet, utxSynchronizer, time, blockchainUpdater),
>>>>>>> 80e7f447
        RewardApiRoute(blockchainUpdater)
      )

      val apiTypes: Set[Class[_]] = Set(
        classOf[NodeApiRoute],
        classOf[BlocksApiRoute],
        classOf[TransactionsApiRoute],
        classOf[NxtConsensusApiRoute],
        classOf[WalletApiRoute],
        classOf[UtilsApiRoute],
        classOf[PeersApiRoute],
        classOf[AddressApiRoute],
        classOf[DebugApiRoute],
        classOf[AssetsApiRoute],
        classOf[ActivationApiRoute],
        classOf[LeaseApiRoute],
        classOf[AliasApiRoute],
        classOf[RewardApiRoute]
      )

      val combinedRoute = CompositeHttpService(apiTypes, apiRoutes, settings.restAPISettings)(actorSystem).loggingCompositeRoute
      val httpFuture    = Http().bindAndHandle(combinedRoute, settings.restAPISettings.bindAddress, settings.restAPISettings.port)
      serverBinding = Await.result(httpFuture, 20.seconds)
      log.info(s"REST API was bound on ${settings.restAPISettings.bindAddress}:${settings.restAPISettings.port}")
    }

    extensions.foreach(_.start())

    // on unexpected shutdown
    sys.addShutdownHook {
      Await.ready(Kamon.stopAllReporters(), 20.seconds)
      Metrics.shutdown()
      shutdown(utxStorage, network)
    }
  }

  private val shutdownInProgress             = new AtomicBoolean(false)
  @volatile var serverBinding: ServerBinding = _

  def shutdown(utx: UtxPool, network: NS): Unit =
    if (shutdownInProgress.compareAndSet(false, true)) {

      if (extensions.nonEmpty) {
        log.info(s"Shutting down extensions")
        Await.ready(Future.sequence(extensions.map(_.shutdown())), settings.extensionsShutdownTimeout)
      }

      spendableBalanceChanged.onComplete()
      utx.close()

      shutdownAndWait(historyRepliesScheduler, "HistoryReplier", 5.minutes.some)

      log.info("Closing REST API")
      if (settings.restAPISettings.enable)
        Try(Await.ready(serverBinding.unbind(), 2.minutes)).failed.map(e => log.error("Failed to unbind REST API port", e))
      for (addr <- settings.networkSettings.declaredAddress if settings.networkSettings.uPnPSettings.enable) upnp.deletePort(addr.getPort)

      log.debug("Closing peer database")
      peerDatabase.close()

      Try(Await.result(actorSystem.terminate(), 2.minute)).failed.map(e => log.error("Failed to terminate actor system", e))
      log.debug("Node's actor system shutdown successful")

      blockchainUpdater.shutdown()
      rxExtensionLoaderShutdown.foreach(_.shutdown())

      log.info("Stopping network services")
      network.shutdown()

      shutdownAndWait(minerScheduler, "Miner")
      shutdownAndWait(microblockSynchronizerScheduler, "MicroblockSynchronizer")
      shutdownAndWait(scoreObserverScheduler, "ScoreObserver")
      shutdownAndWait(extensionLoaderScheduler, "ExtensionLoader")
      shutdownAndWait(appenderScheduler, "Appender", 5.minutes.some, tryForce = false)

      log.info("Closing storage")
      db.close()

      time.close()
      log.info("Shutdown complete")
    }

  private def shutdownAndWait(scheduler: SchedulerService, name: String, timeout: Option[FiniteDuration] = none, tryForce: Boolean = true): Unit = {
    log.debug(s"Shutting down $name")
    scheduler match {
      case es: ExecutorScheduler if tryForce => es.executor.shutdownNow()
      case s                                 => s.shutdown()
    }
    timeout.foreach { to =>
      val r = Await.result(scheduler.awaitTermination(to, global), 2 * to)
      if (r)
        log.info(s"$name was shutdown successfully")
      else
        log.warn(s"Failed to shutdown $name properly during timeout")
    }
  }
}

object Application {
  private[wavesplatform] def loadApplicationConfig(external: Option[File] = None): WavesSettings = {
    import com.wavesplatform.settings._

    val config = loadConfig(external.map(ConfigFactory.parseFile))

    // DO NOT LOG BEFORE THIS LINE, THIS PROPERTY IS USED IN logback.xml
    System.setProperty("waves.directory", config.getString("waves.directory"))
    if (config.hasPath("waves.config.directory")) System.setProperty("waves.config.directory", config.getString("waves.config.directory"))

    val settings = WavesSettings.fromRootConfig(config)

    // Initialize global var with actual address scheme
    AddressScheme.current = new AddressScheme {
      override val chainId: Byte = settings.blockchainSettings.addressSchemeCharacter.toByte
    }

    // IMPORTANT: to make use of default settings for histograms and timers, it's crucial to reconfigure Kamon with
    //            our merged config BEFORE initializing any metrics, including in settings-related companion objects
    Kamon.reconfigure(config)

    if (config.getBoolean("kamon.enable")) {
      Kamon.addReporter(new InfluxDBReporter())
      SystemMetrics.startCollecting()
    }

    settings
  }

  def main(args: Array[String]): Unit = {

    // prevents java from caching successful name resolutions, which is needed e.g. for proper NTP server rotation
    // http://stackoverflow.com/a/17219327
    System.setProperty("sun.net.inetaddr.ttl", "0")
    System.setProperty("sun.net.inetaddr.negative.ttl", "0")
    Security.setProperty("networkaddress.cache.ttl", "0")
    Security.setProperty("networkaddress.cache.negative.ttl", "0")

    // specify aspectj to use it's build-in infrastructure
    // http://www.eclipse.org/aspectj/doc/released/pdguide/trace.html
    System.setProperty("org.aspectj.tracing.factory", "default")

    args.headOption.getOrElse("") match {
      case "export"                 => Exporter.main(args.tail)
      case "import"                 => Importer.main(args.tail)
      case "explore"                => Explorer.main(args.tail)
      case "util"                   => UtilApp.main(args.tail)
      case "help" | "--help" | "-h" => println("Usage: waves <config> | export | import | explore | util")
      case _                        => startNode(args.headOption)
    }
  }

  private[this] def startNode(configFile: Option[String]): Unit = {
    import com.wavesplatform.settings.Constants
    val settings = loadApplicationConfig(configFile.map(new File(_)))

    val log = LoggerFacade(LoggerFactory.getLogger(getClass))
    log.info("Starting...")
    sys.addShutdownHook {
      SystemInformationReporter.report(settings.config)
    }

    val time             = new NTP(settings.ntpServer)
    val isMetricsStarted = Metrics.start(settings.metrics, time)

    RootActorSystem.start("wavesplatform", settings.config) { actorSystem =>
      isMetricsStarted.foreach { started =>
        if (started) {
          import settings.synchronizationSettings.microBlockSynchronizer
          import settings.{minerSettings => miner}

          Metrics.write(
            Point
              .measurement("config")
              .addField("miner-micro-block-interval", miner.microBlockInterval.toMillis)
              .addField("miner-max-transactions-in-key-block", miner.maxTransactionsInKeyBlock)
              .addField("miner-max-transactions-in-micro-block", miner.maxTransactionsInMicroBlock)
              .addField("miner-min-micro-block-age", miner.minMicroBlockAge.toMillis)
              .addField("mbs-wait-response-timeout", microBlockSynchronizer.waitResponseTimeout.toMillis)
          )
        }
      }

      log.info(s"${Constants.AgentName} Blockchain Id: ${settings.blockchainSettings.addressSchemeCharacter}")

      new Application(actorSystem, settings, settings.config.root(), time).run()
    }
  }
}<|MERGE_RESOLUTION|>--- conflicted
+++ resolved
@@ -219,7 +219,6 @@
     val extensionContext = new Context {
       override def settings: WavesSettings = app.settings
 
-<<<<<<< HEAD
       override def blockchain: Blockchain = app.blockchainUpdater
 
       override def time: Time = app.time
@@ -236,11 +235,6 @@
       override def spendableBalanceChanged: Observable[(Address, Asset)] = app.spendableBalanceChanged
 
       override def actorSystem: ActorSystem = app.actorSystem
-=======
-      override def broadcastTransaction(tx: Transaction): TracedResult[ValidationError, Boolean] = utxSynchronizer.publish(tx)
-      override def spendableBalanceChanged: Observable[(Address, Asset)]                         = app.spendableBalanceChanged
-      override def actorSystem: ActorSystem                                                      = app.actorSystem
->>>>>>> 80e7f447
     }
 
     extensions = settings.extensions.map { extensionClassName =>
@@ -288,13 +282,8 @@
         ),
         AssetsApiRoute(settings.restAPISettings, wallet, utxSynchronizer, blockchainUpdater, apiExtensions, time),
         ActivationApiRoute(settings.restAPISettings, settings.featuresSettings, blockchainUpdater),
-<<<<<<< HEAD
         LeaseApiRoute(settings.restAPISettings, wallet, blockchainUpdater, apiExtensions, utxSynchronizer, time),
         AliasApiRoute(settings.restAPISettings, wallet, utxSynchronizer, time, blockchainUpdater, apiExtensions),
-=======
-        LeaseApiRoute(settings.restAPISettings, wallet, blockchainUpdater, utxSynchronizer, time),
-        AliasApiRoute(settings.restAPISettings, wallet, utxSynchronizer, time, blockchainUpdater),
->>>>>>> 80e7f447
         RewardApiRoute(blockchainUpdater)
       )
 
