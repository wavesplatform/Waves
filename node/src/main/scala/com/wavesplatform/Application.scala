--- conflicted
+++ resolved
@@ -491,14 +491,7 @@
     // IMPORTANT: to make use of default settings for histograms and timers, it's crucial to reconfigure Kamon with
     //            our merged config BEFORE initializing any metrics, including in settings-related companion objects
     Kamon.reconfigure(config)
-<<<<<<< HEAD
     sys.addShutdownHook {
-      Kamon.stopModules()
-      Metrics.shutdown()
-    }
-
-=======
-    sys.addShutdownHook { () =>
       Try(Await.result(Kamon.stopModules(), 30 seconds))
       Metrics.shutdown()
     }
@@ -507,7 +500,6 @@
       Kamon.loadModules()
     }
 
->>>>>>> c6450693
     settings
   }
 
