package com.wavesplatform

import java.io.File
import java.security.Security
import java.util.concurrent.ConcurrentHashMap
import java.util.concurrent.atomic.AtomicBoolean

import scala.concurrent.{Await, Future}
import scala.concurrent.ExecutionContext.Implicits.global
import scala.concurrent.duration._
import scala.util.{Failure, Success, Try}
import akka.actor.ActorSystem
import akka.http.scaladsl.Http
import akka.http.scaladsl.Http.ServerBinding
import cats.instances.bigInt._
import cats.instances.int._
import cats.syntax.option._
import com.typesafe.config._
import com.wavesplatform.account.{Address, AddressScheme}
import com.wavesplatform.actor.RootActorSystem
import com.wavesplatform.api.BlockMeta
import com.wavesplatform.api.common._
import com.wavesplatform.api.http._
import com.wavesplatform.api.http.alias.AliasApiRoute
import com.wavesplatform.api.http.assets.AssetsApiRoute
import com.wavesplatform.api.http.leasing.LeaseApiRoute
import com.wavesplatform.common.state.ByteStr
import com.wavesplatform.consensus.PoSSelector
import com.wavesplatform.consensus.nxt.api.http.NxtConsensusApiRoute
import com.wavesplatform.database.{DBExt, Keys, openDB}
import com.wavesplatform.events.{BlockchainUpdateTriggers, UtxEvent}
import com.wavesplatform.extensions.{Context, Extension}
import com.wavesplatform.features.EstimatorProvider._
import com.wavesplatform.features.api.ActivationApiRoute
import com.wavesplatform.history.{History, StorageFactory}
import com.wavesplatform.lang.ValidationError
import com.wavesplatform.metrics.Metrics
import com.wavesplatform.mining.{Miner, MinerDebugInfo, MinerImpl}
import com.wavesplatform.network._
import com.wavesplatform.settings.WavesSettings
import com.wavesplatform.state.{Blockchain, BlockchainUpdaterImpl, Diff, Height, TxMeta}
import com.wavesplatform.state.appender.{BlockAppender, ExtensionAppender, MicroblockAppender}
import com.wavesplatform.transaction.{Asset, DiscardedBlocks, Transaction}
import com.wavesplatform.transaction.smart.script.trace.TracedResult
import com.wavesplatform.transaction.TxValidationError.GenericError
import com.wavesplatform.utils._
import com.wavesplatform.utils.Schedulers._
import com.wavesplatform.utx.{UtxPool, UtxPoolImpl}
import com.wavesplatform.wallet.Wallet
import io.netty.channel.Channel
import io.netty.channel.group.DefaultChannelGroup
import io.netty.util.HashedWheelTimer
import io.netty.util.concurrent.GlobalEventExecutor
import kamon.Kamon
import monix.eval.{Coeval, Task}
import monix.execution.UncaughtExceptionReporter
import monix.execution.schedulers.{ExecutorScheduler, SchedulerService}
import monix.reactive.Observable
import monix.reactive.subjects.ConcurrentSubject
import org.influxdb.dto.Point
import org.iq80.leveldb.DB
import org.slf4j.LoggerFactory

class Application(val actorSystem: ActorSystem, val settings: WavesSettings, configRoot: ConfigObject, time: NTP) extends ScorexLogging {
  app =>

  import Application._
  import monix.execution.Scheduler.Implicits.{global => scheduler}

  private[this] val db = openDB(settings.dbSettings.directory)

  private[this] val spendableBalanceChanged = ConcurrentSubject.publish[(Address, Asset)]

  private[this] lazy val upnp = new UPnP(settings.networkSettings.uPnPSettings) // don't initialize unless enabled

  private[this] val wallet: Wallet = Wallet(settings.walletSettings)

  private[this] val peerDatabase = new PeerDatabaseImpl(settings.networkSettings)

  // This handler is needed in case Fatal exception is thrown inside the task

  private[this] val stopOnAppendError = UncaughtExceptionReporter { cause =>
    log.error("Error in Appender", cause)
    forceStopApplication(FatalDBError)
  }

  private[this] val appenderScheduler = singleThread("appender", stopOnAppendError)

  private[this] val extensionLoaderScheduler = singleThread("rx-extension-loader", reporter = log.error("Error in Extension Loader", _))
  private[this] val microblockSynchronizerScheduler =
    singleThread("microblock-synchronizer", reporter = log.error("Error in Microblock Synchronizer", _))
  private[this] val scoreObserverScheduler  = singleThread("rx-score-observer", reporter = log.error("Error in Score Observer", _))
  private[this] val historyRepliesScheduler = fixedPool(poolSize = 2, "history-replier", reporter = log.error("Error in History Replier", _))
  private[this] val minerScheduler          = singleThread("block-miner", reporter = log.error("Error in Miner", _))

  private[this] val utxEvents = ConcurrentSubject.publish[UtxEvent](scheduler)

  private var extensions = Seq.empty[Extension]

  private var triggers = Seq.empty[BlockchainUpdateTriggers]

  private[this] var miner: Miner with MinerDebugInfo = Miner.Disabled
  private[this] val (blockchainUpdater, levelDB) =
    StorageFactory(settings, db, time, spendableBalanceChanged, BlockchainUpdateTriggers.combined(triggers), bc => miner.scheduleMining(bc))

  @volatile
  private[this] var maybeUtx: Option[UtxPool] = None

  @volatile
  private[this] var maybeNetworkServer: Option[NS] = None

  @volatile
  private[this] var serverBinding: ServerBinding = _

  def run(): Unit = {
    // initialization
    implicit val as: ActorSystem = actorSystem

    if (wallet.privateKeyAccounts.isEmpty)
      wallet.generateNewAccounts(1)

    val establishedConnections = new ConcurrentHashMap[Channel, PeerInfo]
    val allChannels            = new DefaultChannelGroup(GlobalEventExecutor.INSTANCE)

    val utxStorage =
<<<<<<< HEAD
      new UtxPoolImpl(time, blockchainUpdater, spendableBalanceChanged, settings.utxSettings, utxEvents)
=======
      new UtxPoolImpl(time, blockchainUpdater, settings.utxSettings, utxEvents.onNext)
>>>>>>> d54e4e7e
    maybeUtx = Some(utxStorage)

    val timer                 = new HashedWheelTimer()
    val utxSynchronizerLogger = LoggerFacade(LoggerFactory.getLogger(classOf[TransactionPublisher]))
    val timedTxValidator =
      Schedulers.timeBoundedFixedPool(
        timer,
        5.seconds,
        settings.synchronizationSettings.utxSynchronizer.maxThreads,
        "utx-time-bounded-tx-validator",
        reporter = utxSynchronizerLogger.trace("Uncaught exception in UTX Synchronizer", _)
      )

    val knownInvalidBlocks = new InvalidBlockStorageImpl(settings.synchronizationSettings.invalidBlocksStorage)

    val pos = PoSSelector(blockchainUpdater, settings.synchronizationSettings.maxBaseTarget)

    if (settings.minerSettings.enable)
      miner = new MinerImpl(
        allChannels,
        blockchainUpdater,
        settings,
        time,
        utxStorage,
        wallet,
        pos,
        minerScheduler,
        appenderScheduler,
        Task.defer(utxEvents.collect { case UtxEvent.TxAdded(_, _) => () }.firstL)
      )

    val processBlock =
      BlockAppender(blockchainUpdater, time, utxStorage, pos, allChannels, peerDatabase, appenderScheduler) _

    val processFork =
      ExtensionAppender(blockchainUpdater, utxStorage, pos, time, knownInvalidBlocks, peerDatabase, appenderScheduler) _
    val processMicroBlock =
      MicroblockAppender(blockchainUpdater, utxStorage, allChannels, peerDatabase, appenderScheduler) _

    import blockchainUpdater.lastBlockInfo

    val lastScore = lastBlockInfo
      .map(_.score)
      .distinctUntilChanged
      .share(scheduler)

    lastScore
      .debounce(1.second)
      .foreach { x =>
        allChannels.broadcast(LocalScoreChanged(x))
      }(scheduler)

    val history = History(blockchainUpdater, blockchainUpdater.liquidBlock, blockchainUpdater.microBlock, db)

    val historyReplier = new HistoryReplier(blockchainUpdater.score, history, settings.synchronizationSettings)(historyRepliesScheduler)

    val transactionPublisher =
      TransactionPublisher.timeBounded(
        utxStorage.putIfNew,
        allChannels.broadcast,
        timedTxValidator,
        settings.synchronizationSettings.utxSynchronizer.allowTxRebroadcasting,
        () =>
          if (allChannels.size >= settings.restAPISettings.minimumPeers) Right(())
          else Left(GenericError(s"There are not enough connections with peers (${allChannels.size}) to accept transaction"))
      )

    def rollbackTask(blockId: ByteStr, returnTxsToUtx: Boolean) =
      Task {
        utxStorage.resetPriorityPool()
        blockchainUpdater.removeAfter(blockId)
      }.executeOn(appenderScheduler)
        .asyncBoundary
        .map {
          case Right(discardedBlocks) =>
            allChannels.broadcast(LocalScoreChanged(blockchainUpdater.score))
            if (returnTxsToUtx) utxStorage.addAndCleanup(discardedBlocks.view.flatMap(_._1.transactionData))
            Right(discardedBlocks)
          case Left(error) => Left(error)
        }

    // Extensions start
    val extensionContext: Context = new Context {
      override def settings: WavesSettings                                                      = app.settings
      override def blockchain: Blockchain                                                       = app.blockchainUpdater
      override def rollbackTo(blockId: ByteStr): Task[Either[ValidationError, DiscardedBlocks]] = rollbackTask(blockId, returnTxsToUtx = false)
      override def time: Time                                                                   = app.time
      override def wallet: Wallet                                                               = app.wallet
      override def utx: UtxPool                                                                 = utxStorage
      override def broadcastTransaction(tx: Transaction): TracedResult[ValidationError, Boolean] =
        Await.result(transactionPublisher.validateAndBroadcast(tx, None), Duration.Inf) // TODO: Replace with async if possible
      override def spendableBalanceChanged: Observable[(Address, Asset)] = app.spendableBalanceChanged
      override def actorSystem: ActorSystem                              = app.actorSystem
      override def utxEvents: Observable[UtxEvent]                       = app.utxEvents

      override val transactionsApi: CommonTransactionsApi = CommonTransactionsApi(
        blockchainUpdater.bestLiquidDiff.map(diff => Height(blockchainUpdater.height) -> diff),
        db,
        blockchainUpdater,
        utxStorage,
        wallet,
        tx => transactionPublisher.validateAndBroadcast(tx, None),
        loadBlockAt(db, blockchainUpdater)
      )
      override val blocksApi: CommonBlocksApi =
        CommonBlocksApi(blockchainUpdater, loadBlockMetaAt(db, blockchainUpdater), loadBlockInfoAt(db, blockchainUpdater))
      override val accountsApi: CommonAccountsApi =
        CommonAccountsApi(() => blockchainUpdater.bestLiquidDiff.getOrElse(Diff.empty), db, blockchainUpdater)
      override val assetsApi: CommonAssetsApi = CommonAssetsApi(() => blockchainUpdater.bestLiquidDiff.getOrElse(Diff.empty), db, blockchainUpdater)
    }

    extensions = settings.extensions.map { extensionClassName =>
      val extensionClass = Class.forName(extensionClassName).asInstanceOf[Class[Extension]]
      val ctor           = extensionClass.getConstructor(classOf[Context])
      log.info(s"Enable extension: $extensionClassName")
      ctor.newInstance(extensionContext)
    }
    triggers ++= extensions.collect { case e: BlockchainUpdateTriggers => e }
    extensions.foreach(_.start())

    // Node start
    // After this point, node actually starts doing something
    appenderScheduler.execute(() => checkGenesis(settings, blockchainUpdater, miner))

    // Network server should be started only after all extensions initialized
    val networkServer =
      NetworkServer(settings, lastBlockInfo, historyReplier, utxStorage, peerDatabase, allChannels, establishedConnections)
    maybeNetworkServer = Some(networkServer)
    val (signatures, blocks, blockchainScores, microblockInvs, microblockResponses, transactions) = networkServer.messages

    val timeoutSubject: ConcurrentSubject[Channel, Channel] = ConcurrentSubject.publish[Channel]

    val (syncWithChannelClosed, scoreStatsReporter) = RxScoreObserver(
      settings.synchronizationSettings.scoreTTL,
      1.second,
      blockchainUpdater.score,
      lastScore,
      blockchainScores,
      networkServer.closedChannels,
      timeoutSubject,
      scoreObserverScheduler
    )
    val (microblockData, mbSyncCacheSizes) = MicroBlockSynchronizer(
      settings.synchronizationSettings.microBlockSynchronizer,
      peerDatabase,
      lastBlockInfo.map(_.id),
      microblockInvs,
      microblockResponses,
      microblockSynchronizerScheduler
    )
    val (newBlocks, extLoaderState, _) = RxExtensionLoader(
      settings.synchronizationSettings.synchronizationTimeout,
      Coeval(blockchainUpdater.lastBlockIds(settings.synchronizationSettings.maxRollback)),
      peerDatabase,
      knownInvalidBlocks,
      blocks,
      signatures,
      syncWithChannelClosed,
      extensionLoaderScheduler,
      timeoutSubject
    ) {
      case (c, b) =>
        processFork(c, b).doOnFinish {
          case None    => Task.now(())
          case Some(e) => Task(stopOnAppendError.reportFailure(e))
        }
    }

    TransactionSynchronizer(
      settings.synchronizationSettings.utxSynchronizer,
      lastBlockInfo.map(_.height).distinctUntilChanged,
      transactions,
      transactionPublisher
    )

    Observable(
      microblockData
        .mapEval(processMicroBlock.tupled),
      newBlocks
        .mapEval(processBlock.tupled)
    ).merge
      .onErrorHandle(stopOnAppendError.reportFailure)
      .subscribe()

    // API start
    if (settings.restAPISettings.enable) {
      def loadBalanceHistory(address: Address): Seq[(Int, Long)] = db.readOnly { rdb =>
        rdb.get(Keys.addressId(address)).fold(Seq.empty[(Int, Long)]) { aid =>
          rdb.get(Keys.wavesBalanceHistory(aid)).map { h =>
            h -> rdb.get(Keys.wavesBalance(aid)(h))
          }
        }
      }

      val limitedScheduler =
        Schedulers.timeBoundedFixedPool(
          new HashedWheelTimer(),
          5.seconds,
          settings.restAPISettings.limitedPoolThreads,
          "rest-time-limited",
          reporter = log.trace("Uncaught exception in time limited pool", _)
        )

      val apiRoutes = Seq(
        NodeApiRoute(settings.restAPISettings, blockchainUpdater, () => shutdown()),
        BlocksApiRoute(settings.restAPISettings, extensionContext.blocksApi, time),
        TransactionsApiRoute(
          settings.restAPISettings,
          extensionContext.transactionsApi,
          wallet,
          blockchainUpdater,
          () => utxStorage.size,
          transactionPublisher,
          time
        ),
        NxtConsensusApiRoute(settings.restAPISettings, blockchainUpdater),
        WalletApiRoute(settings.restAPISettings, wallet),
        UtilsApiRoute(
          time,
          settings.restAPISettings,
          () => blockchainUpdater.estimator,
          limitedScheduler,
          blockchainUpdater
        ),
        PeersApiRoute(settings.restAPISettings, address => networkServer.connect(address), peerDatabase, establishedConnections),
        AddressApiRoute(
          settings.restAPISettings,
          wallet,
          blockchainUpdater,
          transactionPublisher,
          time,
          limitedScheduler,
          extensionContext.accountsApi,
          settings.dbSettings.maxRollbackDepth
        ),
        DebugApiRoute(
          settings,
          time,
          blockchainUpdater,
          wallet,
          extensionContext.accountsApi,
          extensionContext.transactionsApi,
          extensionContext.assetsApi,
          peerDatabase,
          establishedConnections,
          (id, returnTxs) => rollbackTask(id, returnTxs).map(_.map(_ => ())),
          utxStorage,
          miner,
          historyReplier,
          extLoaderState,
          mbSyncCacheSizes,
          scoreStatsReporter,
          configRoot,
          loadBalanceHistory,
          levelDB.loadStateHash,
          () => utxStorage.priorityPool.compositeBlockchain
        ),
        AssetsApiRoute(
          settings.restAPISettings,
          wallet,
          transactionPublisher,
          blockchainUpdater,
          time,
          extensionContext.accountsApi,
          extensionContext.assetsApi,
          settings.dbSettings.maxRollbackDepth
        ),
        ActivationApiRoute(settings.restAPISettings, settings.featuresSettings, blockchainUpdater),
        LeaseApiRoute(settings.restAPISettings, wallet, blockchainUpdater, transactionPublisher, time, extensionContext.accountsApi),
        AliasApiRoute(settings.restAPISettings, extensionContext.transactionsApi, wallet, transactionPublisher, time, blockchainUpdater),
        RewardApiRoute(blockchainUpdater)
      )

      val httpService = CompositeHttpService(apiRoutes, settings.restAPISettings)
      val httpFuture =
        Http().newServerAt(settings.restAPISettings.bindAddress, settings.restAPISettings.port).bindFlow(httpService.loggingCompositeRoute)
      serverBinding = Await.result(httpFuture, 20.seconds)
      serverBinding.whenTerminated.foreach(_ => httpService.scheduler.shutdown())
      log.info(s"REST API was bound on ${settings.restAPISettings.bindAddress}:${settings.restAPISettings.port}")
    }

    for (addr <- settings.networkSettings.declaredAddress if settings.networkSettings.uPnPSettings.enable) {
      upnp.addPort(addr.getPort)
    }

    // on unexpected shutdown
    sys.addShutdownHook {
      timer.stop()
      shutdown()
    }
  }

  private[this] val shutdownInProgress = new AtomicBoolean(false)

  def shutdown(): Unit =
    if (shutdownInProgress.compareAndSet(false, true)) {
      spendableBalanceChanged.onComplete()
      maybeUtx.foreach(_.close())

      log.info("Closing REST API")
      if (settings.restAPISettings.enable)
        Try(Await.ready(serverBinding.unbind(), 2.minutes)).failed.map(e => log.error("Failed to unbind REST API port", e))
      for (addr <- settings.networkSettings.declaredAddress if settings.networkSettings.uPnPSettings.enable) upnp.deletePort(addr.getPort)

      log.debug("Closing peer database")
      peerDatabase.close()

      Try(Await.result(actorSystem.terminate(), 2.minute)).failed.map(e => log.error("Failed to terminate actor system", e))
      log.debug("Node's actor system shutdown successful")

      blockchainUpdater.shutdown()

      maybeNetworkServer.foreach { network =>
        log.info("Stopping network services")
        network.shutdown()
      }

      shutdownAndWait(appenderScheduler, "Appender", 5.minutes.some)

      log.info("Closing storage")
      levelDB.close()
      db.close()

      // extensions should be shut down last, after all node functionality, to guarantee no data loss
      if (extensions.nonEmpty) {
        log.info(s"Shutting down extensions")
        Await.ready(Future.sequence(extensions.map(_.shutdown())), settings.extensionsShutdownTimeout)
      }

      time.close()
      log.info("Shutdown complete")
    }

  private def shutdownAndWait(scheduler: SchedulerService, name: String, timeout: Option[FiniteDuration], tryForce: Boolean = true): Unit = {
    log.debug(s"Shutting down $name")
    scheduler match {
      case es: ExecutorScheduler if tryForce => es.executor.shutdownNow()
      case s                                 => s.shutdown()
    }
    timeout.foreach { to =>
      val r = Await.result(scheduler.awaitTermination(to, global), 2 * to)
      if (r)
        log.info(s"$name was shutdown successfully")
      else
        log.warn(s"Failed to shutdown $name properly during timeout")
    }
  }
}

object Application extends ScorexLogging {
  private[wavesplatform] def loadApplicationConfig(external: Option[File] = None): WavesSettings = {
    import com.wavesplatform.settings._

    val maybeExternalConfig = Try(external.map(f => ConfigFactory.parseFile(f.getAbsoluteFile, ConfigParseOptions.defaults().setAllowMissing(false))))
    val config              = loadConfig(maybeExternalConfig.getOrElse(None))

    // DO NOT LOG BEFORE THIS LINE, THIS PROPERTY IS USED IN logback.xml
    System.setProperty("waves.directory", config.getString("waves.directory"))
    if (config.hasPath("waves.config.directory")) System.setProperty("waves.config.directory", config.getString("waves.config.directory"))

    maybeExternalConfig match {
      case Success(None) =>
        val currentBlockchainType = Try(ConfigFactory.defaultOverrides().getString("waves.blockchain.type"))
          .orElse(Try(ConfigFactory.defaultOverrides().getString("waves.defaults.blockchain.type")))
          .map(_.toUpperCase)
          .getOrElse("TESTNET")

        log.warn(s"Config file not defined, default $currentBlockchainType config will be used")
      case Failure(exception) =>
        log.error(s"Couldn't read ${external.get.toPath.toAbsolutePath}", exception)
        forceStopApplication(Misconfiguration)
      case _ => // Pass
    }

    val settings = WavesSettings.fromRootConfig(config)

    // Initialize global var with actual address scheme
    AddressScheme.current = new AddressScheme {
      override val chainId: Byte = settings.blockchainSettings.addressSchemeCharacter.toByte
    }

    // IMPORTANT: to make use of default settings for histograms and timers, it's crucial to reconfigure Kamon with
    //            our merged config BEFORE initializing any metrics, including in settings-related companion objects
    Kamon.reconfigure(config)
    sys.addShutdownHook {
      Try(Await.result(Kamon.stopModules(), 30 seconds))
      Metrics.shutdown()
    }

    if (config.getBoolean("kamon.enable")) {
      Kamon.loadModules()
    }

    val DisabledHash = "H6nsiifwYKYEx6YzYD7woP1XCn72RVvx6tC1zjjLXqsu"
    if (settings.restAPISettings.enable && settings.restAPISettings.apiKeyHash == DisabledHash) {
      log.error(s"Usage of the default api key hash ($DisabledHash) is prohibited, please change it in the waves.conf")
      forceStopApplication(Misconfiguration)
    }

    settings
  }

  private[wavesplatform] def loadBlockAt(db: DB, blockchainUpdater: BlockchainUpdaterImpl)(height: Int): Option[(BlockMeta, Seq[(TxMeta, Transaction)])] =
    loadBlockInfoAt(db, blockchainUpdater)(height)

  private[wavesplatform] def loadBlockInfoAt(db: DB, blockchainUpdater: BlockchainUpdaterImpl)(
      height: Int
  ): Option[(BlockMeta, Seq[(TxMeta, Transaction)])] =
    loadBlockMetaAt(db, blockchainUpdater)(height).map { meta =>
      meta -> blockchainUpdater
        .liquidTransactions(meta.id)
        .getOrElse(db.readOnly(ro => database.loadTransactions(Height(height), ro)))
    }

  private[wavesplatform] def loadBlockMetaAt(db: DB, blockchainUpdater: BlockchainUpdaterImpl)(height: Int): Option[BlockMeta] = {
    val result = blockchainUpdater.liquidBlockMeta
      .filter(_ => blockchainUpdater.height == height)
      .orElse(db.get(Keys.blockMetaAt(Height(height))))
    result
  }

  def main(args: Array[String]): Unit = {

    // prevents java from caching successful name resolutions, which is needed e.g. for proper NTP server rotation
    // http://stackoverflow.com/a/17219327
    System.setProperty("sun.net.inetaddr.ttl", "0")
    System.setProperty("sun.net.inetaddr.negative.ttl", "0")
    Security.setProperty("networkaddress.cache.ttl", "0")
    Security.setProperty("networkaddress.cache.negative.ttl", "0")

    args.headOption.getOrElse("") match {
      case "export"                 => Exporter.main(args.tail)
      case "import"                 => Importer.main(args.tail)
      case "explore"                => Explorer.main(args.tail)
      case "util"                   => UtilApp.main(args.tail)
      case "help" | "--help" | "-h" => println("Usage: waves <config> | export | import | explore | util")
      case _                        => startNode(args.headOption) // TODO: Consider adding option to specify network-name
    }
  }

  private[this] def startNode(configFile: Option[String]): Unit = {
    import com.wavesplatform.settings.Constants
    val settings = loadApplicationConfig(configFile.map(new File(_)))

    val log = LoggerFacade(LoggerFactory.getLogger(getClass))
    log.info("Starting...")
    sys.addShutdownHook {
      SystemInformationReporter.report(settings.config)
    }

    val time = new NTP(settings.ntpServer)
    Metrics.start(settings.metrics, time)

    def dumpMinerConfig(): Unit = {
      import settings.{minerSettings => miner}
      import settings.synchronizationSettings.microBlockSynchronizer

      Metrics.write(
        Point
          .measurement("config")
          .addField("miner-micro-block-interval", miner.microBlockInterval.toMillis)
          .addField("miner-max-transactions-in-micro-block", miner.maxTransactionsInMicroBlock)
          .addField("miner-min-micro-block-age", miner.minMicroBlockAge.toMillis)
          .addField("mbs-wait-response-timeout", microBlockSynchronizer.waitResponseTimeout.toMillis)
      )
    }

    RootActorSystem.start("wavesplatform", settings.config) { actorSystem =>
      dumpMinerConfig()
      log.info(s"${Constants.AgentName} Blockchain Id: ${settings.blockchainSettings.addressSchemeCharacter}")
      new Application(actorSystem, settings, settings.config.root(), time).run()
    }
  }
}<|MERGE_RESOLUTION|>--- conflicted
+++ resolved
@@ -123,11 +123,7 @@
     val allChannels            = new DefaultChannelGroup(GlobalEventExecutor.INSTANCE)
 
     val utxStorage =
-<<<<<<< HEAD
-      new UtxPoolImpl(time, blockchainUpdater, spendableBalanceChanged, settings.utxSettings, utxEvents)
-=======
-      new UtxPoolImpl(time, blockchainUpdater, settings.utxSettings, utxEvents.onNext)
->>>>>>> d54e4e7e
+      new UtxPoolImpl(time, blockchainUpdater, settings.utxSettings, utxEvents)
     maybeUtx = Some(utxStorage)
 
     val timer                 = new HashedWheelTimer()
