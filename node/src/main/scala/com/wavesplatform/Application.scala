--- conflicted
+++ resolved
@@ -15,16 +15,10 @@
 import com.wavesplatform.account.{Address, AddressScheme}
 import com.wavesplatform.actor.RootActorSystem
 import com.wavesplatform.api.http._
-<<<<<<< HEAD
-import com.wavesplatform.api.http.alias.{AliasApiRoute, AliasBroadcastApiRoute}
-import com.wavesplatform.api.http.assets.{AssetsApiRoute, AssetsBroadcastApiRoute}
-import com.wavesplatform.api.http.leasing.{LeaseApiRoute, LeaseBroadcastApiRoute}
-import com.wavesplatform.common.state.ByteStr
-=======
 import com.wavesplatform.api.http.alias.AliasApiRoute
 import com.wavesplatform.api.http.assets.AssetsApiRoute
 import com.wavesplatform.api.http.leasing.LeaseApiRoute
->>>>>>> f2a3fa77
+import com.wavesplatform.common.state.ByteStr
 import com.wavesplatform.consensus.PoSSelector
 import com.wavesplatform.consensus.nxt.api.http.NxtConsensusApiRoute
 import com.wavesplatform.database.openDB
@@ -38,14 +32,10 @@
 import com.wavesplatform.network.RxExtensionLoader.RxExtensionLoaderShutdownHook
 import com.wavesplatform.network._
 import com.wavesplatform.settings.WavesSettings
+import com.wavesplatform.state.appender.{BlockAppender, ExtensionAppender, MicroblockAppender}
 import com.wavesplatform.state.{Blockchain, BlockchainUpdated}
-import com.wavesplatform.state.appender.{BlockAppender, ExtensionAppender, MicroblockAppender}
-<<<<<<< HEAD
-import com.wavesplatform.transaction.{Asset, BlockchainUpdater, DiscardedBlocks, Transaction}
-=======
 import com.wavesplatform.transaction.smart.script.trace.TracedResult
-import com.wavesplatform.transaction.{Asset, Transaction}
->>>>>>> f2a3fa77
+import com.wavesplatform.transaction.{Asset, DiscardedBlocks, Transaction}
 import com.wavesplatform.utils.Schedulers._
 import com.wavesplatform.utils.{LoggerFacade, NTP, Schedulers, ScorexLogging, SystemInformationReporter, Time, UtilApp}
 import com.wavesplatform.utx.{UtxPool, UtxPoolImpl}
@@ -133,6 +123,12 @@
     val utxStorage             = new UtxPoolImpl(time, blockchainUpdater, spendableBalanceChanged, settings.utxSettings)
     maybeUtx = Some(utxStorage)
 
+    val utxSynchronizerScheduler = Schedulers.fixedPool(settings.synchronizationSettings.utxSynchronizer.maxThreads, "utx-pool-synchronizer")
+    val utxSynchronizer =
+      UtxPoolSynchronizer(utxStorage, settings.synchronizationSettings.utxSynchronizer, allChannels, blockchainUpdater.lastBlockInfo)(
+        utxSynchronizerScheduler
+      )
+
     val knownInvalidBlocks = new InvalidBlockStorageImpl(settings.synchronizationSettings.invalidBlocksStorage)
 
     val pos = new PoSSelector(blockchainUpdater, settings.blockchainSettings, settings.synchronizationSettings)
@@ -167,16 +163,16 @@
 
     // Extensions start
     val extensionContext = new Context {
-      override def settings: WavesSettings                                                      = app.settings
-      override def blockchain: Blockchain with BlockchainUpdater                                = app.blockchainUpdater
-      override def rollbackTo(blockId: ByteStr): Task[Either[ValidationError, DiscardedBlocks]] = app.rollbackTo(blockId)
-      override def time: Time                                                                   = app.time
-      override def wallet: Wallet                                                               = app.wallet
-      override def utx: UtxPool                                                                 = utxStorage
-      override def broadcastTx(tx: Transaction): Unit                                           = allChannels.broadcastTx(tx, None)
-      override def spendableBalanceChanged: Observable[(Address, Asset)]                        = app.spendableBalanceChanged
-      override def actorSystem: ActorSystem                                                     = app.actorSystem
-      override def blockchainUpdated: Observable[BlockchainUpdated]                             = app.blockchainUpdated
+      override def settings: WavesSettings                                                       = app.settings
+      override def blockchain: Blockchain                                                        = app.blockchainUpdater
+      override def rollbackTo(blockId: ByteStr): Task[Either[ValidationError, DiscardedBlocks]]  = app.rollbackTo(blockId)
+      override def time: Time                                                                    = app.time
+      override def wallet: Wallet                                                                = app.wallet
+      override def utx: UtxPool                                                                  = utxStorage
+      override def broadcastTransaction(tx: Transaction): TracedResult[ValidationError, Boolean] = utxSynchronizer.publish(tx)
+      override def spendableBalanceChanged: Observable[(Address, Asset)]                         = app.spendableBalanceChanged
+      override def actorSystem: ActorSystem                                                      = app.actorSystem
+      override def blockchainUpdated: Observable[BlockchainUpdated]                              = app.blockchainUpdated
     }
 
     extensions = settings.extensions.map { extensionClassName =>
@@ -230,11 +226,6 @@
 
     rxExtensionLoaderShutdown = Some(sh)
 
-    val utxSynchronizerScheduler = Schedulers.fixedPool(settings.synchronizationSettings.utxSynchronizer.maxThreads, "utx-pool-synchronizer")
-    val utxSynchronizer =
-      UtxPoolSynchronizer(utxStorage, settings.synchronizationSettings.utxSynchronizer, allChannels, blockchainUpdater.lastBlockInfo)(
-        utxSynchronizerScheduler)
-
     transactions.foreach {
       case (channel, transaction) => utxSynchronizer.tryPublish(transaction, channel)
     }
@@ -253,32 +244,7 @@
       upnp.addPort(addr.getPort)
     }
 
-<<<<<<< HEAD
     // API start
-=======
-    implicit val as: ActorSystem                 = actorSystem
-    implicit val materializer: ActorMaterializer = ActorMaterializer()
-
-    val extensionContext = new Context {
-      override def settings: WavesSettings = app.settings
-      override def blockchain: Blockchain  = app.blockchainUpdater
-      override def time: Time              = app.time
-      override def wallet: Wallet          = app.wallet
-      override def utx: UtxPool            = utxStorage
-
-      override def broadcastTransaction(tx: Transaction): TracedResult[ValidationError, Boolean] = utxSynchronizer.publish(tx)
-      override def spendableBalanceChanged: Observable[(Address, Asset)] = app.spendableBalanceChanged
-      override def actorSystem: ActorSystem                              = app.actorSystem
-    }
-
-    extensions = settings.extensions.map { extensionClassName =>
-      val extensionClass = Class.forName(extensionClassName).asInstanceOf[Class[Extension]]
-      val ctor           = extensionClass.getConstructor(classOf[Context])
-      log.info(s"Enable extension: $extensionClassName")
-      ctor.newInstance(extensionContext)
-    }
-
->>>>>>> f2a3fa77
     if (settings.restAPISettings.enable) {
       val apiRoutes = Seq(
         NodeApiRoute(settings.restAPISettings, blockchainUpdater, () => apiShutdown()),
@@ -307,14 +273,10 @@
           scoreStatsReporter,
           configRoot
         ),
-<<<<<<< HEAD
-        AssetsApiRoute(settings.restAPISettings, wallet, utxStorage, allChannels, blockchainUpdater, time)(apiScheduler),
-=======
         AssetsApiRoute(settings.restAPISettings, wallet, utxSynchronizer, blockchainUpdater, time),
->>>>>>> f2a3fa77
         ActivationApiRoute(settings.restAPISettings, settings.featuresSettings, blockchainUpdater),
         LeaseApiRoute(settings.restAPISettings, wallet, blockchainUpdater, utxSynchronizer, time),
-        AliasApiRoute(settings.restAPISettings, wallet, utxSynchronizer, time, blockchainUpdater),
+        AliasApiRoute(settings.restAPISettings, wallet, utxSynchronizer, time, blockchainUpdater)
       )
 
       val apiTypes: Set[Class[_]] = Set(
