--- conflicted
+++ resolved
@@ -44,12 +44,8 @@
 
   private def stringify(msg: Any): String = msg match {
     case tx: Transaction => tx.json().toString()
-<<<<<<< HEAD
-    case b: Block        => b.uniqueId.toString
+    case b: Block        => b.id().toString
     case RawBytes(_, data) => Base64.encode(data)
-=======
-    case b: Block        => b.id().toString
->>>>>>> 3cca7732
     case other           => other.toString
   }
 }
