--- conflicted
+++ resolved
@@ -1,5 +1,6 @@
 package com.wavesplatform.network
 
+import com.wavesplatform.block.Block
 import com.wavesplatform.history.History
 import com.wavesplatform.network.HistoryReplier._
 import com.wavesplatform.settings.SynchronizationSettings
@@ -7,25 +8,8 @@
 import io.netty.channel.ChannelHandler.Sharable
 import io.netty.channel.{ChannelHandlerContext, ChannelInboundHandlerAdapter}
 
-<<<<<<< HEAD
 import scala.concurrent.{ExecutionContext, Future}
 import scala.util.{Failure, Success}
-=======
-@Sharable
-class HistoryReplier(ng: NG, settings: SynchronizationSettings, scheduler: SchedulerService) extends ChannelInboundHandlerAdapter with ScorexLogging {
-  private lazy val historyReplierSettings = settings.historyReplier
-
-  private implicit val s: SchedulerService = scheduler
-
-  // both caches call .get so that NoSuchElementException is thrown and only successfully loaded (micro)blocks are cached
-
-  private val knownMicroBlocks = CacheBuilder
-    .newBuilder()
-    .maximumSize(historyReplierSettings.maxMicroBlockCacheSize)
-    .build(new CacheLoader[MicroBlockSignature, RawBytes] {
-      override def load(key: MicroBlockSignature): RawBytes = RawBytes.fromMicroBlock(ng.microBlock(key).get)
-    })
->>>>>>> 06c38826
 
 @Sharable
 class HistoryReplier(score: => BigInt, history: History, settings: SynchronizationSettings)(implicit ec: ExecutionContext)
@@ -51,18 +35,21 @@
       respondWith(
         ctx,
         Future(history.loadBlockBytes(sig))
-          .map(bb => RawBytes(BlockSpec.messageCode, bb.getOrElse(throw new NoSuchElementException(s"Error loading block $sig"))))
+          .map {
+            case Some((blockVersion, bytes)) =>
+              RawBytes(if (blockVersion < Block.ProtoBlockVersion) BlockSpec.messageCode else PBBlockSpec.messageCode, bytes)
+            case _ => throw new NoSuchElementException(s"Error loading block $sig")
+          }
       )
 
     case MicroBlockRequest(totalResBlockSig) =>
       respondWith(
         ctx,
-        Future(
-          RawBytes(
-            MicroBlockResponseSpec.messageCode,
-            history.loadMicroBlockBytes(totalResBlockSig).getOrElse(throw new NoSuchElementException(s"Error loading microblock $totalResBlockSig"))
-          )
-        )
+        Future(history.loadMicroBlockBytes(totalResBlockSig)).map {
+          case Some((mbVersion, bytes)) =>
+            RawBytes(if (mbVersion < Block.ProtoBlockVersion) LegacyMicroBlockResponseSpec.messageCode else PBMicroBlockSpec.messageCode, bytes)
+          case _ => throw new NoSuchElementException(s"Error loading microblock $totalResBlockSig")
+        }
       )
 
     case _: Handshake =>
