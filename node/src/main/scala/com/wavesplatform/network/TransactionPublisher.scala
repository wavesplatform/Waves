package com.wavesplatform.network

import scala.concurrent.{ExecutionException, Future}
import scala.util.Success

import com.wavesplatform.lang.ValidationError
import com.wavesplatform.transaction.Transaction
import com.wavesplatform.transaction.TxValidationError.GenericError
import com.wavesplatform.transaction.smart.script.trace.TracedResult
import com.wavesplatform.utils.Schedulers.ExecutorExt
import com.wavesplatform.utils.ScorexLogging
import io.netty.channel.Channel
import monix.execution.Scheduler

trait TransactionPublisher {
  def validateAndBroadcast(tx: Transaction, source: Option[Channel]): Future[TracedResult[ValidationError, Boolean]]
}

object TransactionPublisher extends ScorexLogging {

  import Scheduler.Implicits.global

  def timeBounded(
      putIfNew: (Transaction, Boolean) => TracedResult[ValidationError, Boolean],
      broadcast: (Transaction, Option[Channel]) => Unit,
      timedScheduler: Scheduler,
      allowRebroadcast: Boolean,
      canBroadcast: () => Either[ValidationError, Unit]
  ): TransactionPublisher = { (tx, source) =>
<<<<<<< HEAD
    canBroadcast() match {
      case Right(_) =>
        timedScheduler
          .executeCatchingInterruptedException(putIfNew(tx, source.isEmpty))
          .recover {
            case err: ExecutionException if err.getCause.isInstanceOf[InterruptedException] =>
              log.trace(s"Transaction took too long to validate: ${tx.id()}")
              TracedResult(Left(GenericError("Transaction took too long to validate")))
            case err =>
              log.warn(s"Error validating transaction ${tx.id()}", err)
              TracedResult(Left(GenericError(err)))
          }
          .andThen {
            case Success(TracedResult(Right(isNew), _)) if isNew || (allowRebroadcast && source.isEmpty) => broadcast(tx, source)
          }

      case Left(err) =>
        Future.successful(TracedResult.wrapE(Left(err)))
    }
=======
    timedScheduler
      .executeCatchingInterruptedException(putIfNew(tx, source.isEmpty))
      .recover {
        case err: ExecutionException if err.getCause.isInstanceOf[InterruptedException] =>
          log.trace(s"Transaction took too long to validate: ${tx.id()}")
          TracedResult(Left(GenericError("Transaction took too long to validate")))
        case err =>
          log.warn(s"Error validating transaction ${tx.id()}", err)
          TracedResult(Left(GenericError(err)))
      }
      .andThen {
        case Success(TracedResult(Right(isNew), _, _)) if isNew || (allowRebroadcast && source.isEmpty) => broadcast(tx, source)
      }
>>>>>>> 1fec2774
  }
}<|MERGE_RESOLUTION|>--- conflicted
+++ resolved
@@ -27,7 +27,6 @@
       allowRebroadcast: Boolean,
       canBroadcast: () => Either[ValidationError, Unit]
   ): TransactionPublisher = { (tx, source) =>
-<<<<<<< HEAD
     canBroadcast() match {
       case Right(_) =>
         timedScheduler
@@ -41,26 +40,11 @@
               TracedResult(Left(GenericError(err)))
           }
           .andThen {
-            case Success(TracedResult(Right(isNew), _)) if isNew || (allowRebroadcast && source.isEmpty) => broadcast(tx, source)
+            case Success(TracedResult(Right(isNew), _, _)) if isNew || (allowRebroadcast && source.isEmpty) => broadcast(tx, source)
           }
 
       case Left(err) =>
         Future.successful(TracedResult.wrapE(Left(err)))
     }
-=======
-    timedScheduler
-      .executeCatchingInterruptedException(putIfNew(tx, source.isEmpty))
-      .recover {
-        case err: ExecutionException if err.getCause.isInstanceOf[InterruptedException] =>
-          log.trace(s"Transaction took too long to validate: ${tx.id()}")
-          TracedResult(Left(GenericError("Transaction took too long to validate")))
-        case err =>
-          log.warn(s"Error validating transaction ${tx.id()}", err)
-          TracedResult(Left(GenericError(err)))
-      }
-      .andThen {
-        case Success(TracedResult(Right(isNew), _, _)) if isNew || (allowRebroadcast && source.isEmpty) => broadcast(tx, source)
-      }
->>>>>>> 1fec2774
   }
 }