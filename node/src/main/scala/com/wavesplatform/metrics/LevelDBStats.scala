--- conflicted
+++ resolved
@@ -6,19 +6,11 @@
 
 //noinspection TypeAnnotation
 object LevelDBStats {
-<<<<<<< HEAD
-  implicit class DbHistogramExt(val h: Metric.Histogram) {
-    def recordTagged(key: Key[_], value: Array[Byte]): Unit = recordTagged(key.name, value)
-
-    def recordTagged(tag: String, value: Array[Byte]): Unit =
-      h.withTag("key", tag).record(Option(value).map(_.length.toLong).getOrElse(0))
-=======
   implicit class DbHistogramExt(private val h: Metric.Histogram) extends AnyVal {
     def recordTagged(key: Key[_], value: Array[Byte]): Unit = recordTagged(key.name, value)
 
     def recordTagged(tag: String, value: Array[Byte]): Unit =
       h.withTag("key", tag).record(Option(value).fold(0L)(_.length))
->>>>>>> c6450693
 
     def recordTagged(tag: String, totalBytes: Long): Unit =
       h.withTag("key", tag).record(totalBytes)
