package com.wavesplatform.metrics

import com.wavesplatform.block.Block.BlockId
import com.wavesplatform.block.{Block, BlockSnapshot, MicroBlock, MicroBlockSnapshot}
import com.wavesplatform.common.state.ByteStr
import com.wavesplatform.network.{HandshakeHandler, MicroBlockInv}
import io.netty.channel.Channel
import org.influxdb.dto.Point

object BlockStats {

  private val StringIdLength = 6

  trait Named {
    private[BlockStats] val name: String = {
      val className = getClass.getName
      className.slice(className.lastIndexOf('$', className.length - 2) + 1, className.length - 1)
    }
  }

  private sealed abstract class Event extends Named

  private object Event {
    case object Inv      extends Event
    case object Received extends Event
    case object Replaced extends Event
    case object Applied  extends Event
    case object Appended extends Event
    case object Declined extends Event
    case object Mined    extends Event
  }

  private sealed abstract class Type extends Named

  private object Type {
    case object Block              extends Type
    case object Micro              extends Type
    case object BlockSnapshot      extends Type
    case object MicroBlockSnapshot extends Type
  }

  sealed abstract class Source extends Named

  object Source {
    case object Broadcast extends Source
    case object Ext       extends Source
  }

  def received(b: Block, source: Source, ch: Channel): Unit = write(
    block(b, source)
      .addField("from", nodeName(ch))
      .addField("bt", b.header.baseTarget),
    Event.Received,
    Seq.empty
  )

<<<<<<< HEAD
  def received(s: BlockSnapshot, source: Source, ch: Channel): Unit = write(
    blockSnapshot(s, source)
      .addField("from", nodeName(ch)),
    Event.Received,
=======
  def replaced(b: Block, betterBlock: Block): Unit = write(
    measurement(Type.Block)
      .tag("id", id(b.id()))
      .tag("better-id", id(betterBlock.id())),
    Event.Replaced,
>>>>>>> a9cecb92
    Seq.empty
  )

  def applied(b: Block, source: Source, newHeight: Int): Unit = write(
    block(b, source)
      .addField("txs", b.transactionData.size)
      .addField("height", newHeight),
    Event.Applied,
    Seq.empty
  )

  def declined(b: Block, source: Source): Unit = write(
    block(b, source),
    Event.Declined,
    Seq.empty
  )

  def mined(b: Block, baseHeight: Int): Unit = write(
    block(b, Source.Broadcast)
      .tag("parent-id", id(b.header.reference))
      .addField("txs", b.transactionData.size)
      .addField("bt", b.header.baseTarget)
      .addField("height", baseHeight),
    Event.Mined,
    Seq.empty
  )

  def appended(b: Block, complexity: Long): Unit = write(
    measurement(Type.Block)
      .tag("id", id(b.id()))
      .addField("complexity", complexity),
    Event.Appended,
    Seq.empty
  )

  def inv(m: MicroBlockInv, ch: Channel): Unit = write(
    measurement(Type.Micro)
      .tag("id", id(m.totalBlockId))
      .tag("parent-id", id(m.reference))
      .addField("from", nodeName(ch)),
    Event.Inv,
    Seq.empty
  )

  def received(m: MicroBlockSnapshot, ch: Channel, blockId: BlockId): Unit = write(
    microBlockSnapshot(blockId)
      .addField("from", nodeName(ch)),
    Event.Received,
    Seq.empty
  )

  def received(m: MicroBlock, ch: Channel, blockId: BlockId): Unit = write(
    micro(blockId)
      .tag("parent-id", id(m.reference))
      .addField("from", nodeName(ch)),
    Event.Received,
    Seq.empty
  )

  def applied(m: MicroBlock, blockId: BlockId): Unit = write(
    micro(blockId)
      .addField("txs", m.transactionData.size),
    Event.Applied,
    Seq.empty
  )

  def declined(blockId: BlockId): Unit = write(
    micro(blockId),
    Event.Declined,
    Seq.empty
  )

  def mined(m: MicroBlock, blockId: BlockId): Unit = write(
    micro(blockId)
      .tag("parent-id", id(m.reference))
      .addField("txs", m.transactionData.size),
    Event.Mined,
    Seq.empty
  )

  private def block(b: Block, source: Source): Point.Builder = {
    val isWhitelistMiner = {
      val whitelistAddrs = Set(
        "3P2HNUd5VUPLMQkJmctTPEeeHumiPN2GkTb",
        "3PA1KvFfq9VuJjg45p2ytGgaNjrgnLSgf4r",
        "3P9DEDP5VbyXQyKtXDUt2crRPn5B7gs6ujc",
        "3P23fi1qfVw6RVDn4CH2a5nNouEtWNQ4THs",
        "3PEDjPSkKrMtaaJJLGfL849Fg39TSZ7WGzY",
        "3P5dg6PtSAQmdH1qCGKJWu7bkzRG27mny5i",
        "3PNDoRLsFoPtW1P3nvVHAt7V6hfpyQ8Az9w"
      )
      whitelistAddrs(b.sender.toAddress.toString)
    }

    measurement(Type.Block)
      .tag("id", id(b.id()))
      .tag("source", source.name)
      .tag("whitelist", isWhitelistMiner.toString)
  }

  private def blockSnapshot(s: BlockSnapshot, source: Source): Point.Builder = {
    measurement(Type.BlockSnapshot)
      .tag("id", id(s.blockId))
      .tag("source", source.name)
  }

  private def microBlockSnapshot(totalBlockId: BlockId): Point.Builder =
    measurement(Type.MicroBlockSnapshot)
      .tag("id", id(totalBlockId))

  private def micro(blockId: BlockId): Point.Builder =
    measurement(Type.Micro)
      .tag("id", id(blockId))

  private def measurement(t: Type): Point.Builder =
    Point.measurement("block").tag("type", t.toString)

  private def nodeName(ch: Channel): String =
    if (ch == null) "???" else Option(ch.attr(HandshakeHandler.NodeNameAttributeKey).get()).getOrElse("")

  def id(x: ByteStr): String = x.toString.take(StringIdLength)

  private def write(init: Point.Builder, event: Event, addFields: Seq[(String, String)]): Unit = {
    Metrics.write(addFields.foldLeft(init.tag("event", event.name)) { case (r, (k, v)) => r.addField(k, v) })
  }
}<|MERGE_RESOLUTION|>--- conflicted
+++ resolved
@@ -54,18 +54,18 @@
     Seq.empty
   )
 
-<<<<<<< HEAD
   def received(s: BlockSnapshot, source: Source, ch: Channel): Unit = write(
     blockSnapshot(s, source)
       .addField("from", nodeName(ch)),
     Event.Received,
-=======
+    Seq.empty
+  )
+
   def replaced(b: Block, betterBlock: Block): Unit = write(
     measurement(Type.Block)
       .tag("id", id(b.id()))
       .tag("better-id", id(betterBlock.id())),
     Event.Replaced,
->>>>>>> a9cecb92
     Seq.empty
   )
 
