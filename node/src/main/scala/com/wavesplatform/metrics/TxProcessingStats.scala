package com.wavesplatform.metrics

import com.google.common.base.CaseFormat
import com.wavesplatform.settings.Constants
import kamon.Kamon
<<<<<<< HEAD
import kamon.metric.Timer
=======
import kamon.metric.Metric
>>>>>>> c6450693
import supertagged._

object TxProcessingStats {
  val typeToName: Map[Byte, String] = {
    def timerName(name: String): String =
      CaseFormat.UPPER_CAMEL
        .converterTo(CaseFormat.LOWER_HYPHEN)
        .convert(name.replace("Transaction", ""))

    Constants.TransactionNames.view.mapValues(timerName).toMap
  }

<<<<<<< HEAD
  object TxTimer extends TaggedType[Timer]
=======
  object TxTimer extends TaggedType[Metric.Timer]
>>>>>>> c6450693

  type TxTimer = TxTimer.Type

  implicit class TxTimerExt(val t: TxTimer) extends AnyVal {
    def measureForType[A](typeId: Byte)(f: => A): A = {
      val start  = t.withTag("transaction-type", typeToName(typeId)).start()
      val result = f
      start.stop()
      result
    }
  }

  val invokedScriptExecution: TxTimer    = TxTimer(Kamon.timer("tx.processing.script-execution.invoked").withoutTags())
  val accountScriptExecution: TxTimer    = TxTimer(Kamon.timer("tx.processing.script-execution.account").withoutTags())
  val assetScriptExecution: TxTimer      = TxTimer(Kamon.timer("tx.processing.script-execution.asset").withoutTags())
  val signatureVerification: TxTimer     = TxTimer(Kamon.timer("tx.processing.validation.signature").withoutTags())
  val balanceValidation: TxTimer         = TxTimer(Kamon.timer("tx.processing.validation.balance").withoutTags())
  val commonValidation: TxTimer          = TxTimer(Kamon.timer("tx.processing.validation.common").withoutTags())
  val transactionDiffValidation: TxTimer = TxTimer(Kamon.timer("tx.processing.validation.diff").withoutTags())
  val orderValidation: TxTimer           = TxTimer(Kamon.timer("tx.processing.validation.order").withoutTags())
}<|MERGE_RESOLUTION|>--- conflicted
+++ resolved
@@ -3,11 +3,7 @@
 import com.google.common.base.CaseFormat
 import com.wavesplatform.settings.Constants
 import kamon.Kamon
-<<<<<<< HEAD
-import kamon.metric.Timer
-=======
 import kamon.metric.Metric
->>>>>>> c6450693
 import supertagged._
 
 object TxProcessingStats {
@@ -20,11 +16,7 @@
     Constants.TransactionNames.view.mapValues(timerName).toMap
   }
 
-<<<<<<< HEAD
-  object TxTimer extends TaggedType[Timer]
-=======
   object TxTimer extends TaggedType[Metric.Timer]
->>>>>>> c6450693
 
   type TxTimer = TxTimer.Type
 
