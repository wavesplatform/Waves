package com.wavesplatform

import java.io.{BufferedOutputStream, File, FileOutputStream, OutputStream}
import com.google.common.primitives.Ints
import com.wavesplatform.block.Block
import com.wavesplatform.database.RDB
import com.wavesplatform.events.BlockchainUpdateTriggers
import com.wavesplatform.history.StorageFactory
import com.wavesplatform.metrics.Metrics
import com.wavesplatform.protobuf.block.PBBlocks
import com.wavesplatform.state.Height
import com.wavesplatform.utils.*
import kamon.Kamon
<<<<<<< HEAD
import monix.execution.UncaughtExceptionReporter
import monix.reactive.Observer
=======
>>>>>>> cedb401e
import scopt.OParser

import scala.concurrent.Await
import scala.concurrent.duration.*
<<<<<<< HEAD
import scala.util.{Failure, Success, Try, Using}
=======
import scala.util.{Failure, Success, Try}
>>>>>>> cedb401e

object Exporter extends ScorexLogging {
  private[wavesplatform] object Formats {
    val Binary   = "BINARY"
    val Protobuf = "PROTOBUF"
    val Json     = "JSON"

    def list         = Seq(Binary, Protobuf, Json)
    def importerList = Seq(Binary, Protobuf)
    def default      = Binary

    def isSupported(f: String)           = list.contains(f.toUpperCase)
    def isSupportedInImporter(f: String) = importerList.contains(f.toUpperCase)
  }

  // noinspection ScalaStyle
  def main(args: Array[String]): Unit = {
    OParser.parse(commandParser, args, ExporterOptions()).foreach { case ExporterOptions(configFile, outputFileNamePrefix, exportHeight, format) =>
<<<<<<< HEAD
      implicit val reporter: UncaughtExceptionReporter = UncaughtExceptionReporter.default

      val settings = Application.loadApplicationConfig(configFile)

      Using.resources(
        new NTP(settings.ntpServer),
        openDB(settings.dbSettings.directory)
      ) { (time, db) =>
        val (blockchain, _)  = StorageFactory(settings, db, time, Observer.empty, BlockchainUpdateTriggers.noop)
        val blockchainHeight = blockchain.height
        val height           = Math.min(blockchainHeight, exportHeight.getOrElse(blockchainHeight))
        log.info(s"Blockchain height is $blockchainHeight exporting to $height")
        val outputFilename = s"$outputFileNamePrefix-$height"
        log.info(s"Output file: $outputFilename")

        Using.resource {
          IO.createOutputStream(outputFilename) match {
            case Success(output) => output
            case Failure(ex) =>
              log.error(s"Failed to create file '$outputFilename': $ex")
              throw ex
          }
        } { output =>
          Using.resource(new BufferedOutputStream(output, 10 * 1024 * 1024)) { bos =>
            var exportedBytes = 0L
            val start         = System.currentTimeMillis()
            exportedBytes += IO.writeHeader(bos, format)
            (2 to height).foreach { h =>
              val block = db.readOnly(ro => database.loadBlock(Height(h), ro))
              exportedBytes += (if (format == "JSON") IO.exportBlockToJson(bos, block, h)
                                else IO.exportBlockToBinary(bos, block, format == Formats.Binary))
              if (h % (height / 10) == 0)
                log.info(s"$h blocks exported, ${humanReadableSize(exportedBytes)} written")
            }
            exportedBytes += IO.writeFooter(bos, format)
            val duration = System.currentTimeMillis() - start
            log.info(s"Finished exporting $height blocks in ${humanReadableDuration(duration)}, ${humanReadableSize(exportedBytes)} written")
          }
        }
=======
      val settings = Application.loadApplicationConfig(configFile)

      val time             = new NTP(settings.ntpServer)
      val rdb              = RDB.open(settings.dbSettings)
      val (blockchain, _)  = StorageFactory(settings, rdb, time, BlockchainUpdateTriggers.noop)
      val blockchainHeight = blockchain.height
      val height           = Math.min(blockchainHeight, exportHeight.getOrElse(blockchainHeight))
      log.info(s"Blockchain height is $blockchainHeight exporting to $height")
      val outputFilename = s"$outputFileNamePrefix-$height"
      log.info(s"Output file: $outputFilename")

      IO.createOutputStream(outputFilename) match {
        case Success(output) =>
          var exportedBytes = 0L
          val bos           = new BufferedOutputStream(output, 10 * 1024 * 1024)
          val start         = System.currentTimeMillis()
          exportedBytes += IO.writeHeader(bos, format)
          (2 to height).foreach { h =>
            exportedBytes += (if (format == "JSON") IO.exportBlockToJson(bos, rdb, h)
                              else IO.exportBlockToBinary(bos, rdb, h, format == Formats.Binary))
            if (h % (height / 10) == 0)
              log.info(s"$h blocks exported, ${humanReadableSize(exportedBytes)} written")
          }
          exportedBytes += IO.writeFooter(bos, format)
          val duration = System.currentTimeMillis() - start
          log.info(s"Finished exporting $height blocks in ${humanReadableDuration(duration)}, ${humanReadableSize(exportedBytes)} written")
          bos.close()
          output.close()
        case Failure(ex) => log.error(s"Failed to create file '$outputFilename': $ex")
>>>>>>> cedb401e
      }

      Try(Await.result(Kamon.stopModules(), 10.seconds))
      Metrics.shutdown()
<<<<<<< HEAD
=======
      time.close()
>>>>>>> cedb401e
    }
  }

  object IO {
    def createOutputStream(filename: String): Try[FileOutputStream] =
      Try(new FileOutputStream(filename))

<<<<<<< HEAD
    def exportBlockToBinary(stream: OutputStream, maybeBlock: Option[Block], legacy: Boolean): Int = {
      val maybeBlockBytes = maybeBlock.map(_.bytes())
=======
    def exportBlockToBinary(stream: OutputStream, rdb: RDB, height: Int, legacy: Boolean): Int = {
      val maybeBlockBytes = database.loadBlock(Height(height), rdb).map(_.bytes())
>>>>>>> cedb401e
      maybeBlockBytes
        .map { oldBytes =>
          val bytes       = if (legacy) oldBytes else PBBlocks.clearChainId(PBBlocks.protobuf(Block.parseBytes(oldBytes).get)).toByteArray
          val bytesLength = bytes.length

          stream.write(Ints.toByteArray(bytesLength))
          stream.write(bytes)

          Ints.BYTES + bytesLength
        }
        .getOrElse(0)
    }

<<<<<<< HEAD
    def exportBlockToJson(stream: OutputStream, maybeBlock: Option[Block], height: Int): Int = {
=======
    def exportBlockToJson(stream: OutputStream, rdb: RDB, height: Int): Int = {
      val maybeBlock = database.loadBlock(Height(height), rdb)
>>>>>>> cedb401e
      maybeBlock
        .map { block =>
          val len = if (height != 2) {
            val bytes = ",\n".utf8Bytes
            stream.write(bytes)
            bytes.length
          } else 0
          val bytes = block.json().toString().utf8Bytes
          stream.write(bytes)
          len + bytes.length
        }
        .getOrElse(0)
    }

    def writeHeader(stream: OutputStream, format: String): Int =
      if (format == "JSON") writeString(stream, "[\n") else 0

    def writeFooter(stream: OutputStream, format: String): Int =
      if (format == "JSON") writeString(stream, "]\n") else 0

    def writeString(stream: OutputStream, str: String): Int = {
      val bytes = str.utf8Bytes
      stream.write(bytes)
      bytes.length
    }
  }

  private[this] final case class ExporterOptions(
      configFileName: Option[File] = None,
      outputFileNamePrefix: String = "blockchain",
      exportHeight: Option[Int] = None,
      format: String = Formats.Binary
  )

  private[this] lazy val commandParser = {
    import scopt.OParser

    val builder = OParser.builder[ExporterOptions]
    import builder.*

    OParser.sequence(
      programName("waves export"),
      head("Waves Blockchain Exporter", Version.VersionString),
      opt[File]('c', "config")
        .text("Node config file path")
        .action((f, c) => c.copy(configFileName = Some(f))),
      opt[String]('o', "output-prefix")
        .text("Output file name prefix")
        .action((p, c) => c.copy(outputFileNamePrefix = p)),
      opt[Int]('h', "height")
        .text("Export to height")
        .action((h, c) => c.copy(exportHeight = Some(h)))
        .validate(h => if (h > 0) success else failure("Export height must be > 0")),
      opt[String]('f', "format")
        .hidden()
        .text("Output file format")
        .valueName(s"<${Formats.list.mkString("|")}> (default is ${Formats.default})")
        .action { (f, c) =>
          log.warn("Export file format option is deprecated and will be removed eventually")
          c.copy(format = f)
        }
        .validate {
          case f if Formats.isSupported(f.toUpperCase) => success
          case f                                       => failure(s"Unsupported format: $f")
        },
      opt[Int]('h', "height")
        .text("Export to height")
        .action((h, c) => c.copy(exportHeight = Some(h)))
        .validate(h => if (h > 0) success else failure("Export height must be > 0")),
      help("help").hidden()
    )
  }
}<|MERGE_RESOLUTION|>--- conflicted
+++ resolved
@@ -11,20 +11,11 @@
 import com.wavesplatform.state.Height
 import com.wavesplatform.utils.*
 import kamon.Kamon
-<<<<<<< HEAD
-import monix.execution.UncaughtExceptionReporter
-import monix.reactive.Observer
-=======
->>>>>>> cedb401e
 import scopt.OParser
 
 import scala.concurrent.Await
 import scala.concurrent.duration.*
-<<<<<<< HEAD
 import scala.util.{Failure, Success, Try, Using}
-=======
-import scala.util.{Failure, Success, Try}
->>>>>>> cedb401e
 
 object Exporter extends ScorexLogging {
   private[wavesplatform] object Formats {
@@ -43,16 +34,13 @@
   // noinspection ScalaStyle
   def main(args: Array[String]): Unit = {
     OParser.parse(commandParser, args, ExporterOptions()).foreach { case ExporterOptions(configFile, outputFileNamePrefix, exportHeight, format) =>
-<<<<<<< HEAD
-      implicit val reporter: UncaughtExceptionReporter = UncaughtExceptionReporter.default
-
       val settings = Application.loadApplicationConfig(configFile)
 
       Using.resources(
         new NTP(settings.ntpServer),
-        openDB(settings.dbSettings.directory)
-      ) { (time, db) =>
-        val (blockchain, _)  = StorageFactory(settings, db, time, Observer.empty, BlockchainUpdateTriggers.noop)
+        RDB.open(settings.dbSettings)
+      ) { (time, rdb) =>
+        val (blockchain, _)  = StorageFactory(settings, rdb, time, BlockchainUpdateTriggers.noop)
         val blockchainHeight = blockchain.height
         val height           = Math.min(blockchainHeight, exportHeight.getOrElse(blockchainHeight))
         log.info(s"Blockchain height is $blockchainHeight exporting to $height")
@@ -72,7 +60,7 @@
             val start         = System.currentTimeMillis()
             exportedBytes += IO.writeHeader(bos, format)
             (2 to height).foreach { h =>
-              val block = db.readOnly(ro => database.loadBlock(Height(h), ro))
+              val block = database.loadBlock(Height(h), rdb)
               exportedBytes += (if (format == "JSON") IO.exportBlockToJson(bos, block, h)
                                 else IO.exportBlockToBinary(bos, block, format == Formats.Binary))
               if (h % (height / 10) == 0)
@@ -83,45 +71,10 @@
             log.info(s"Finished exporting $height blocks in ${humanReadableDuration(duration)}, ${humanReadableSize(exportedBytes)} written")
           }
         }
-=======
-      val settings = Application.loadApplicationConfig(configFile)
-
-      val time             = new NTP(settings.ntpServer)
-      val rdb              = RDB.open(settings.dbSettings)
-      val (blockchain, _)  = StorageFactory(settings, rdb, time, BlockchainUpdateTriggers.noop)
-      val blockchainHeight = blockchain.height
-      val height           = Math.min(blockchainHeight, exportHeight.getOrElse(blockchainHeight))
-      log.info(s"Blockchain height is $blockchainHeight exporting to $height")
-      val outputFilename = s"$outputFileNamePrefix-$height"
-      log.info(s"Output file: $outputFilename")
-
-      IO.createOutputStream(outputFilename) match {
-        case Success(output) =>
-          var exportedBytes = 0L
-          val bos           = new BufferedOutputStream(output, 10 * 1024 * 1024)
-          val start         = System.currentTimeMillis()
-          exportedBytes += IO.writeHeader(bos, format)
-          (2 to height).foreach { h =>
-            exportedBytes += (if (format == "JSON") IO.exportBlockToJson(bos, rdb, h)
-                              else IO.exportBlockToBinary(bos, rdb, h, format == Formats.Binary))
-            if (h % (height / 10) == 0)
-              log.info(s"$h blocks exported, ${humanReadableSize(exportedBytes)} written")
-          }
-          exportedBytes += IO.writeFooter(bos, format)
-          val duration = System.currentTimeMillis() - start
-          log.info(s"Finished exporting $height blocks in ${humanReadableDuration(duration)}, ${humanReadableSize(exportedBytes)} written")
-          bos.close()
-          output.close()
-        case Failure(ex) => log.error(s"Failed to create file '$outputFilename': $ex")
->>>>>>> cedb401e
       }
 
       Try(Await.result(Kamon.stopModules(), 10.seconds))
       Metrics.shutdown()
-<<<<<<< HEAD
-=======
-      time.close()
->>>>>>> cedb401e
     }
   }
 
@@ -129,13 +82,8 @@
     def createOutputStream(filename: String): Try[FileOutputStream] =
       Try(new FileOutputStream(filename))
 
-<<<<<<< HEAD
     def exportBlockToBinary(stream: OutputStream, maybeBlock: Option[Block], legacy: Boolean): Int = {
       val maybeBlockBytes = maybeBlock.map(_.bytes())
-=======
-    def exportBlockToBinary(stream: OutputStream, rdb: RDB, height: Int, legacy: Boolean): Int = {
-      val maybeBlockBytes = database.loadBlock(Height(height), rdb).map(_.bytes())
->>>>>>> cedb401e
       maybeBlockBytes
         .map { oldBytes =>
           val bytes       = if (legacy) oldBytes else PBBlocks.clearChainId(PBBlocks.protobuf(Block.parseBytes(oldBytes).get)).toByteArray
@@ -149,12 +97,7 @@
         .getOrElse(0)
     }
 
-<<<<<<< HEAD
     def exportBlockToJson(stream: OutputStream, maybeBlock: Option[Block], height: Int): Int = {
-=======
-    def exportBlockToJson(stream: OutputStream, rdb: RDB, height: Int): Int = {
-      val maybeBlock = database.loadBlock(Height(height), rdb)
->>>>>>> cedb401e
       maybeBlock
         .map { block =>
           val len = if (height != 2) {
