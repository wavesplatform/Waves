--- conflicted
+++ resolved
@@ -89,15 +89,9 @@
                 val duration = System.currentTimeMillis() - start
                 log
                   .info(
-                    s"Finished exporting $height blocks in ${humanReadableDuration(duration)}, ${humanReadableSize(exportedBlocksBytes)} written for blocks${snapshotsLogInfo(exportSnapshots, exportedSnapshotsBytes)}"
+                    s"Finished exporting $height blocks in ${java.time.Duration.ofMillis(duration)}, ${humanReadableSize(exportedBlocksBytes)} written for blocks${snapshotsLogInfo(exportSnapshots, exportedSnapshotsBytes)}"
                   )
             }
-<<<<<<< HEAD
-=======
-            exportedBytes += IO.writeFooter(bos, format)
-            val duration = System.currentTimeMillis() - start
-            log.info(s"Finished exporting $height blocks in ${java.time.Duration.ofMillis(duration)}, ${humanReadableSize(exportedBytes)} written")
->>>>>>> 40f15b2e
           }
         }
 
