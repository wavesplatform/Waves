package com.wavesplatform

import java.io.{BufferedOutputStream, File, FileOutputStream, OutputStream}
import java.nio.charset.StandardCharsets

import com.google.common.primitives.Ints
import com.wavesplatform.block.Block
import com.wavesplatform.db.openDB
import com.wavesplatform.history.StorageFactory
import com.wavesplatform.protobuf.block.PBBlocks
import com.wavesplatform.state.Blockchain
import com.wavesplatform.utils._
import monix.execution.UncaughtExceptionReporter
import monix.reactive.Observer
import scopt.OParser

import scala.util.{Failure, Success, Try}

object Exporter extends ScorexLogging {
  private[wavesplatform] object Formats {
    val Binary   = "BINARY"
    val Protobuf = "PROTOBUF"
    val Json     = "JSON"

    def list         = Seq(Binary, Protobuf, Json)
    def importerList = Seq(Binary, Protobuf)
    def default      = Binary

    def isSupported(f: String)           = list.contains(f.toUpperCase)
    def isSupportedInImporter(f: String) = importerList.contains(f.toUpperCase)
  }

  //noinspection ScalaStyle
  def main(args: Array[String]): Unit = {
    OParser.parse(commandParser, args, ExporterOptions()).foreach {
<<<<<<< HEAD
      case ExporterOptions(configFilename, outputFileNamePrefix, exportHeight, format) =>
        implicit val reporter: UncaughtExceptionReporter = UncaughtExceptionReporter.LogExceptionsToStandardErr

        val settings = WavesSettings.fromRootConfig(loadConfig(ConfigFactory.parseFile(configFilename)))
        AddressScheme.current = new AddressScheme {
          override val chainId: Byte = settings.blockchainSettings.addressSchemeCharacter.toByte
        }
=======
      case ExporterOptions(configFile, outputFileNamePrefix, exportHeight, format) =>
        val settings = Application.loadApplicationConfig(Some(configFile))
>>>>>>> acf69a62

        val time             = new NTP(settings.ntpServer)
        val db               = openDB(settings.dbSettings.directory)
        val blockchain       = StorageFactory(settings, db, time, Observer.empty, Observer.empty)
        val blockchainHeight = blockchain.height
        val height           = Math.min(blockchainHeight, exportHeight.getOrElse(blockchainHeight))
        log.info(s"Blockchain height is $blockchainHeight exporting to $height")
        val outputFilename = s"$outputFileNamePrefix-$height"
        log.info(s"Output file: $outputFilename")

        IO.createOutputStream(outputFilename) match {
          case Success(output) =>
            var exportedBytes = 0L
            val bos           = new BufferedOutputStream(output)
            val start         = System.currentTimeMillis()
            exportedBytes += IO.writeHeader(bos, format)
            (2 to height).foreach { h =>
              exportedBytes += (if (format == "JSON") IO.exportBlockToJson(bos, blockchain, h)
                                else IO.exportBlockToBinary(bos, blockchain, h, format == Formats.Binary))
              if (h % (height / 10) == 0)
                log.info(s"$h blocks exported, ${humanReadableSize(exportedBytes)} written")
            }
            exportedBytes += IO.writeFooter(bos, format)
            val duration = System.currentTimeMillis() - start
            log.info(s"Finished exporting $height blocks in ${humanReadableDuration(duration)}, ${humanReadableSize(exportedBytes)} written")
            bos.close()
            output.close()
          case Failure(ex) => log.error(s"Failed to create file '$outputFilename': $ex")
        }

        time.close()
    }
  }

  private[this] object IO {
    def createOutputStream(filename: String): Try[FileOutputStream] =
      Try(new FileOutputStream(filename))

    def exportBlockToBinary(stream: OutputStream, blockchain: Blockchain, height: Int, legacy: Boolean): Int = {
      val maybeBlockBytes = blockchain.blockBytes(height)
      maybeBlockBytes
        .map { oldBytes =>
          val bytes       = if (legacy) oldBytes else PBBlocks.clearChainId(PBBlocks.protobuf(Block.parseBytes(oldBytes).get)).toByteArray
          val bytesLength = bytes.length

          stream.write(Ints.toByteArray(bytesLength))
          stream.write(bytes)

          Ints.BYTES + bytesLength
        }
        .getOrElse(0)
    }

    def exportBlockToJson(stream: OutputStream, blockchain: Blockchain, height: Int): Int = {
      val maybeBlock = blockchain.blockAt(height)
      maybeBlock
        .map { block =>
          val len = if (height != 2) {
            val bytes = ",\n".getBytes(StandardCharsets.UTF_8)
            stream.write(bytes)
            bytes.length
          } else 0
          val bytes = block.json().toString().getBytes(StandardCharsets.UTF_8)
          stream.write(bytes)
          len + bytes.length
        }
        .getOrElse(0)
    }

    def writeHeader(stream: OutputStream, format: String): Int =
      if (format == "JSON") writeString(stream, "[\n") else 0

    def writeFooter(stream: OutputStream, format: String): Int =
      if (format == "JSON") writeString(stream, "]\n") else 0

    def writeString(stream: OutputStream, str: String): Int = {
      val bytes = str.getBytes(StandardCharsets.UTF_8)
      stream.write(bytes)
      bytes.length
    }
  }

  private[this] final case class ExporterOptions(configFileName: File = new File("waves-testnet.conf"),
                                                 outputFileNamePrefix: String = "blockchain",
                                                 exportHeight: Option[Int] = None,
                                                 format: String = Formats.Binary)

  private[this] lazy val commandParser = {
    import scopt.OParser

    val builder = OParser.builder[ExporterOptions]
    import builder._

    OParser.sequence(
      programName("waves export"),
      head("Waves Blockchain Exporter", Version.VersionString),
      opt[File]('c', "config")
        .text("Node config file path")
        .action((f, c) => c.copy(configFileName = f)),
      opt[String]('o', "output-prefix")
        .text("Output file name prefix")
        .action((p, c) => c.copy(outputFileNamePrefix = p)),
      opt[String]('f', "format")
        .text("Output file format")
        .valueName(s"<${Formats.list.mkString("|")}> (default is ${Formats.default})")
        .action((f, c) => c.copy(format = f))
        .validate {
          case f if Formats.isSupported(f.toUpperCase) => success
          case f                                       => failure(s"Unsupported format: $f")
        },
      help("help").hidden()
    )
  }
}<|MERGE_RESOLUTION|>--- conflicted
+++ resolved
@@ -33,18 +33,10 @@
   //noinspection ScalaStyle
   def main(args: Array[String]): Unit = {
     OParser.parse(commandParser, args, ExporterOptions()).foreach {
-<<<<<<< HEAD
-      case ExporterOptions(configFilename, outputFileNamePrefix, exportHeight, format) =>
+      case ExporterOptions(configFile, outputFileNamePrefix, exportHeight, format) =>
         implicit val reporter: UncaughtExceptionReporter = UncaughtExceptionReporter.LogExceptionsToStandardErr
 
-        val settings = WavesSettings.fromRootConfig(loadConfig(ConfigFactory.parseFile(configFilename)))
-        AddressScheme.current = new AddressScheme {
-          override val chainId: Byte = settings.blockchainSettings.addressSchemeCharacter.toByte
-        }
-=======
-      case ExporterOptions(configFile, outputFileNamePrefix, exportHeight, format) =>
         val settings = Application.loadApplicationConfig(Some(configFile))
->>>>>>> acf69a62
 
         val time             = new NTP(settings.ntpServer)
         val db               = openDB(settings.dbSettings.directory)
