--- conflicted
+++ resolved
@@ -37,11 +37,7 @@
 
     val time             = new NTP(settings.ntpServer)
     val db               = openDB(settings.dbSettings.directory)
-<<<<<<< HEAD
-    val blockchain       = StorageFactory(settings, db, time, Observer.empty(UncaughtExceptionReporter.LogExceptionsToStandardErr), false, None)
-=======
-    val blockchain       = StorageFactory(settings, db, time, Observer.empty(UncaughtExceptionReporter.LogExceptionsToStandardErr))
->>>>>>> 66018b83
+    val blockchain       = StorageFactory(settings, db, time, Observer.empty(UncaughtExceptionReporter.LogExceptionsToStandardErr), None)
     val blockchainHeight = blockchain.height
     val height           = Math.min(blockchainHeight, exportHeight.getOrElse(blockchainHeight))
     log.info(s"Blockchain height is $blockchainHeight exporting to $height")
