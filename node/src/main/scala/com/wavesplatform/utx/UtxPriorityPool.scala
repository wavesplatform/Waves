package com.wavesplatform.utx

import java.time.Duration
import java.time.temporal.ChronoUnit

import com.wavesplatform.ResponsivenessLogs
import com.wavesplatform.common.state.ByteStr
import com.wavesplatform.state.reader.CompositeBlockchain
import com.wavesplatform.state.{Blockchain, Diff}
import com.wavesplatform.transaction.Transaction
import com.wavesplatform.utils.{OptimisticLockable, ScorexLogging}
import kamon.Kamon
import kamon.metric.MeasurementUnit

import scala.annotation.tailrec

final class UtxPriorityPool(realBlockchain: Blockchain) extends ScorexLogging with OptimisticLockable {
  import UtxPriorityPool.*

  private[this] case class PriorityData(diff: Diff, isValid: Boolean = true)

  @volatile private[this] var priorityDiffs         = Seq.empty[PriorityData]
  @volatile private[this] var priorityDiffsCombined = Diff.empty

  def validPriorityDiffs: Seq[Diff]          = priorityDiffs.takeWhile(_.isValid).map(_.diff)
  def priorityTransactions: Seq[Transaction] = priorityDiffs.flatMap(_.diff.transactionsValues)
  def priorityTransactionIds: Seq[ByteStr]   = priorityTransactions.map(_.id())

  def compositeBlockchain: Blockchain =
    if (priorityDiffs.isEmpty) realBlockchain
    else CompositeBlockchain(realBlockchain, priorityDiffsCombined)

  def lockedWrite[T](f: => T): T =
    this.writeLock(f)

  def optimisticRead[T](f: => T)(shouldRecheck: T => Boolean): T =
    this.readLockCond(f)(shouldRecheck)

  private[utx] def setPriorityDiffs(discDiffs: Seq[Diff]): Set[Transaction] =
    if (discDiffs.isEmpty) {
      clear()
      Set.empty
    } else {
      val transactions = updateDiffs(_ => discDiffs.map(PriorityData(_)))
      log.trace(
        s"Priority pool updated with diffs: [${discDiffs.map(_.hashString).mkString(", ")}], transactions order: [${priorityTransactionIds.mkString(", ")}]"
      )
      transactions
    }

  private[utx] def invalidateTxs(removed: Set[ByteStr]): Unit =
    updateDiffs(_.map { pd =>
      if (pd.diff.transactionIds.exists(removed)) {
        val keep = pd.diff.transactions.filterNot(nti => removed(nti.transaction.id()))
<<<<<<< HEAD
        pd.copy(pd.diff.copy(keep), isValid = false)
=======
        pd.copy(Diff.withTransactions(keep), isValid = false)
>>>>>>> deb8ae33
      } else pd
    })

  private[utx] def removeIds(removed: Set[ByteStr]): Set[Transaction] = {
    case class RemoveResult(diffsRest: Seq[PriorityData], removed: Set[Transaction])

    @tailrec
    def removeRec(diffs: Seq[PriorityData], cleanRemoved: Set[Transaction] = Set.empty): RemoveResult = diffs match {
      case Nil =>
        RemoveResult(Nil, cleanRemoved)

      case pd +: rest if pd.diff.transactionIds.subsetOf(removed) =>
        removeRec(rest, cleanRemoved ++ pd.diff.transactionsValues)

      case _ if cleanRemoved.map(_.id()) == removed =>
        RemoveResult(diffs, cleanRemoved)

      case _ => // Partial remove, invalidate priority pool
        RemoveResult(diffs.map(_.copy(isValid = false)), cleanRemoved)
    }

    val result = removeRec(this.priorityDiffs)
    if (result.removed.nonEmpty)
      log.trace(
        s"Removing diffs from priority pool: removed txs: [${result.removed.map(_.id()).mkString(", ")}], remaining diffs: [${result.diffsRest.map(_.diff.hashString).mkString(", ")}]"
      )

    updateDiffs(_ => result.diffsRest)
    if (priorityTransactionIds.nonEmpty) log.trace(s"Priority pool transactions order: ${priorityTransactionIds.mkString(", ")}")

    result.removed
  }

  def transactionById(txId: ByteStr): Option[Transaction] =
<<<<<<< HEAD
    priorityDiffsCombined.transactions.find(_.transaction.id() == txId).map(_.transaction)
=======
    priorityDiffsCombined.transaction(txId).map(_.transaction)
>>>>>>> deb8ae33

  def contains(txId: ByteStr): Boolean = transactionById(txId).nonEmpty

  def nextMicroBlockSize(limit: Int): Int = {
    @tailrec
    def nextMicroBlockSizeRec(last: Int, diffs: Seq[Diff]): Int = (diffs: @unchecked) match {
      case Nil => last.max(limit)
      case diff +: _ if last + diff.transactions.size > limit =>
        if (last == 0) diff.transactions.size // First micro
        else last
      case diff +: rest => nextMicroBlockSizeRec(last + diff.transactions.size, rest)
    }
    nextMicroBlockSizeRec(0, priorityDiffs.map(_.diff))
  }

  private[utx] def clear(): Seq[Transaction] = {
    val txs = this.priorityTransactions
    updateDiffs(_ => Nil)
    txs
  }

  private[this] def updateDiffs(f: Seq[PriorityData] => Seq[PriorityData]): Set[Transaction] = {
    val oldTxs = priorityTransactions.toSet

    priorityDiffs = f(priorityDiffs).filterNot(_.diff.transactions.isEmpty)
    priorityDiffsCombined = validPriorityDiffs.fold(Diff())(_.combineF(_).getOrElse(Diff.empty))

    val newTxs = priorityTransactions.toSet

    val removed = oldTxs diff newTxs
    removed.foreach(PoolMetrics.removeTransactionPriority)
    (newTxs diff oldTxs).foreach { tx =>
      PoolMetrics.addTransactionPriority(tx)
      ResponsivenessLogs.writeEvent(realBlockchain.height, tx, ResponsivenessLogs.TxEvent.Received)
    }
    removed
  }

  // noinspection TypeAnnotation
  private[this] object PoolMetrics {
    private[this] val SampleInterval: Duration = Duration.of(500, ChronoUnit.MILLIS)

    private[this] val prioritySizeStats = Kamon.rangeSampler("utx.priority-pool-size", MeasurementUnit.none, SampleInterval).withoutTags()
    private[this] val priorityBytesStats =
      Kamon.rangeSampler("utx.priority-pool-bytes", MeasurementUnit.information.bytes, SampleInterval).withoutTags()

    def addTransactionPriority(tx: Transaction): Unit = {
      prioritySizeStats.increment()
      priorityBytesStats.increment(tx.bytes().length)
    }

    def removeTransactionPriority(tx: Transaction): Unit = {
      prioritySizeStats.decrement()
      priorityBytesStats.decrement(tx.bytes().length)
    }
  }
}

private object UtxPriorityPool {
  implicit class DiffExt(private val diff: Diff) extends AnyVal {
<<<<<<< HEAD
    def contains(txId: ByteStr): Boolean        = diff.transactions.exists(_.transaction.id() == txId)
    def transactionsValues: Seq[Transaction]    = diff.transactions.map(_.transaction)
    def transactionIds: collection.Set[ByteStr] = diff.transactions.map(_.transaction.id()).toSet
=======
    def contains(txId: ByteStr): Boolean        = diff.transaction(txId).isDefined
    def transactionsValues: Seq[Transaction]    = diff.transactions.map(_.transaction)
    def transactionIds: collection.Set[ByteStr] = transactionsValues.map(_.id()).toSet
>>>>>>> deb8ae33
  }
}<|MERGE_RESOLUTION|>--- conflicted
+++ resolved
@@ -52,11 +52,7 @@
     updateDiffs(_.map { pd =>
       if (pd.diff.transactionIds.exists(removed)) {
         val keep = pd.diff.transactions.filterNot(nti => removed(nti.transaction.id()))
-<<<<<<< HEAD
-        pd.copy(pd.diff.copy(keep), isValid = false)
-=======
         pd.copy(Diff.withTransactions(keep), isValid = false)
->>>>>>> deb8ae33
       } else pd
     })
 
@@ -91,11 +87,7 @@
   }
 
   def transactionById(txId: ByteStr): Option[Transaction] =
-<<<<<<< HEAD
-    priorityDiffsCombined.transactions.find(_.transaction.id() == txId).map(_.transaction)
-=======
     priorityDiffsCombined.transaction(txId).map(_.transaction)
->>>>>>> deb8ae33
 
   def contains(txId: ByteStr): Boolean = transactionById(txId).nonEmpty
 
@@ -156,14 +148,8 @@
 
 private object UtxPriorityPool {
   implicit class DiffExt(private val diff: Diff) extends AnyVal {
-<<<<<<< HEAD
-    def contains(txId: ByteStr): Boolean        = diff.transactions.exists(_.transaction.id() == txId)
-    def transactionsValues: Seq[Transaction]    = diff.transactions.map(_.transaction)
-    def transactionIds: collection.Set[ByteStr] = diff.transactions.map(_.transaction.id()).toSet
-=======
     def contains(txId: ByteStr): Boolean        = diff.transaction(txId).isDefined
     def transactionsValues: Seq[Transaction]    = diff.transactions.map(_.transaction)
     def transactionIds: collection.Set[ByteStr] = transactionsValues.map(_.id()).toSet
->>>>>>> deb8ae33
   }
 }