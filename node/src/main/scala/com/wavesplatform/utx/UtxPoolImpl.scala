package com.wavesplatform.utx

import java.time.Duration
import java.time.temporal.ChronoUnit
import java.util.concurrent.ConcurrentHashMap

import cats._
import com.wavesplatform.account.{Address, Alias}
import com.wavesplatform.common.state.ByteStr
import com.wavesplatform.consensus.TransactionsOrdering
import com.wavesplatform.lang.ValidationError
import com.wavesplatform.metrics._
import com.wavesplatform.mining.MultiDimensionalMiningConstraint
import com.wavesplatform.settings.{FunctionalitySettings, UtxSettings}
import com.wavesplatform.state.diffs.TransactionDiffer
import com.wavesplatform.state.reader.CompositeBlockchain.composite
import com.wavesplatform.state.{Blockchain, Diff, Portfolio}
import com.wavesplatform.transaction.Asset.IssuedAsset
import com.wavesplatform.transaction.TxValidationError.{GenericError, SenderIsBlacklisted}
import com.wavesplatform.transaction._
import com.wavesplatform.transaction.assets.ReissueTransaction
import com.wavesplatform.transaction.smart.script.trace.TracedResult
import com.wavesplatform.transaction.transfer._
import com.wavesplatform.utils.{ScorexLogging, Time}
import kamon.Kamon
import kamon.metric.MeasurementUnit
import monix.eval.Task
import monix.execution.schedulers.SchedulerService
import monix.execution.{Cancelable, Scheduler}
import monix.reactive.{Observable, Observer}

import scala.collection.JavaConverters._
import scala.util.{Left, Right}

class UtxPoolImpl(time: Time,
                  blockchain: Blockchain,
                  spendableBalanceChanged: Observer[(Address, Asset)],
                  fs: FunctionalitySettings,
                  utxSettings: UtxSettings)
    extends ScorexLogging
    with AutoCloseable
    with UtxPool {
  outer =>

  import com.wavesplatform.utx.UtxPoolImpl._

  // State
  private[this] val transactions          = new ConcurrentHashMap[ByteStr, Transaction]()
  private[this] val pessimisticPortfolios = new PessimisticPortfolios(spendableBalanceChanged)

  override def putIfNewTraced(tx: Transaction): TracedResult[ValidationError, (Boolean, Diff)] = {
    def canReissue(blockchain: Blockchain, tx: Transaction): Either[GenericError, Unit] =
      PoolMetrics.checkCanReissue.measure(tx match {
        case r: ReissueTransaction if !TxCheck.canReissue(r.asset) => Left(GenericError(s"Asset is not reissuable"))
        case _                                                     => Right(())
      })

    def checkAlias(blockchain: Blockchain, tx: Transaction): Either[GenericError, Unit] =
      PoolMetrics.checkAlias.measure(tx match {
        case cat: CreateAliasTransaction if !TxCheck.canCreateAlias(cat.alias) => Left(GenericError("Alias already claimed"))
        case _                                                                 => Right(())
      })

    def checkScripted(blockchain: Blockchain, tx: Transaction, skipSizeCheck: Boolean): Either[GenericError, Transaction] =
      PoolMetrics.checkScripted.measure(tx match {
        case scripted if TxCheck.isScripted(scripted) =>
          for {
            _ <- Either.cond(utxSettings.allowTransactionsFromSmartAccounts,
              (),
              GenericError("transactions from scripted accounts are denied from UTX pool"))

            scriptedCount = transactions.values().asScala.count(TxCheck.isScripted)
            _ <- Either.cond(skipSizeCheck || scriptedCount < utxSettings.maxScriptedSize,
              (),
              GenericError("Transaction pool scripted txs size limit is reached"))
          } yield tx

        case _ =>
          Right(tx)
      })

    def checkNotBlacklisted(tx: Transaction): Either[SenderIsBlacklisted, Unit] = PoolMetrics.checkNotBlacklisted.measure {
      if (utxSettings.blacklistSenderAddresses.isEmpty) {
        Right(())
      } else {
        val sender: Option[String] = tx match {
          case x: Authorized => Some(x.sender.address)
          case _             => None
        }

        sender match {
          case Some(addr) if utxSettings.blacklistSenderAddresses.contains(addr) =>
            val recipients = tx match {
              case tt: TransferTransaction      => Seq(tt.recipient)
              case mtt: MassTransferTransaction => mtt.transfers.map(_.address)
              case _                            => Seq()
            }
            val allowed =
              recipients.nonEmpty &&
                recipients.forall(r => utxSettings.allowBlacklistedTransferTo.contains(r.stringRepr))
            Either.cond(allowed, (), SenderIsBlacklisted(addr))
          case _ => Right(())
        }
      }
    }

    def checkIsMostProfitable(newTx: Transaction): Boolean = PoolMetrics.checkIsMostProfitable.measure {
      transactions
        .values()
        .asScala
        .forall(poolTx => TransactionsOrdering.InUTXPool.compare(newTx, poolTx) < 0)
    }

    PoolMetrics.putRequestStats.increment()
    val tracedResult = PoolMetrics.putTimeStats.measure {
      val skipSizeCheck = utxSettings.allowSkipChecks && checkIsMostProfitable(tx)

      val checks = for {
        _ <- Either.cond(skipSizeCheck || transactions.size < utxSettings.maxSize, (), GenericError("Transaction pool size limit is reached"))

        transactionsBytes = transactions.values.asScala // Bytes size of all transactions in pool
          .map(_.bytes().length)
          .sum
        _ <- Either.cond(skipSizeCheck || (transactionsBytes + tx.bytes().length) <= utxSettings.maxBytesSize,
          (),
          GenericError("Transaction pool bytes size limit is reached"))

        _ <- checkScripted(blockchain, tx, skipSizeCheck)
        _ <- checkNotBlacklisted(tx)
        _ <- checkAlias(blockchain, tx)
        _ <- canReissue(blockchain, tx)
      } yield ()

      for {
        _    <- TracedResult(checks)
        diff <- TransactionDiffer(fs, blockchain.lastBlockTimestamp, time.correctedTime(), blockchain.height)(blockchain, tx)
      } yield {
        pessimisticPortfolios.add(tx.id(), diff)
        val isNew = Option(transactions.put(tx.id(), tx)).isEmpty
        if (isNew) PoolMetrics.addTransaction(tx)
        (isNew, diff)
      }
    }

    tracedResult.resultE.fold(
      err => log.trace(s"UTX putIfNew(${tx.id()}) failed with $err, trace = ${tracedResult.trace}"),
      r => log.trace(s"UTX putIfNew(${tx.id()}) succeeded, isNew = ${r._1}, trace = ${tracedResult.trace}")
    )
    tracedResult
  }

  override def removeAll(txs: Traversable[Transaction]): Unit =
    txs.view
      .map(_.id())
      .foreach(remove)

  private[this] def afterRemove(tx: Transaction): Unit = {
    PoolMetrics.removeTransaction(tx)
    pessimisticPortfolios.remove(tx.id())
  }

  private[this] def remove(txId: ByteStr): Unit =
    Option(transactions.remove(txId))
      .foreach(afterRemove)

  override def spendableBalance(addr: Address, assetId: Asset): Long =
    blockchain.balance(addr, assetId) -
      assetId.fold(blockchain.leaseBalance(addr).out)(_ => 0L) +
      pessimisticPortfolios
        .getAggregated(addr)
        .spendableBalanceOf(assetId)

  override def pessimisticPortfolio(addr: Address): Portfolio = pessimisticPortfolios.getAggregated(addr)

  override def all: Seq[Transaction] = transactions.values.asScala.toSeq.sorted(TransactionsOrdering.InUTXPool)

  override def size: Int = transactions.size

  override def transactionById(transactionId: ByteStr): Option[Transaction] = Option(transactions.get(transactionId))

  override def packUnconfirmed(rest: MultiDimensionalMiningConstraint): (Seq[Transaction], MultiDimensionalMiningConstraint) = {
    val differ = TransactionDiffer(fs, blockchain.lastBlockTimestamp, time.correctedTime(), blockchain.height) _
    val (invalidTxs, reversedValidTxs, _, finalConstraint, _, _, totalIterations) = PoolMetrics.packTimeStats.measure {
      transactions.values.asScala.toSeq
        .sorted(TransactionsOrdering.InUTXPool)
        .iterator
        .scanLeft((Seq.empty[ByteStr], Seq.empty[Transaction], Monoid[Diff].empty, rest, false, rest, 0)) {
          case ((invalid, valid, diff, currRest, _, lastOverfilled, iterations), tx) =>
            val updatedBlockchain = composite(blockchain, diff)
<<<<<<< HEAD
            val updatedRest       = currRest.put(updatedBlockchain, tx)
            if (updatedRest.isOverfilled) {
              if (updatedRest != lastOverfilled)
                log.trace(
                  s"Mining constraints overfilledwith $tx: ${MultiDimensionalMiningConstraint.formatOverfilledConstraints(currRest, updatedRest).mkString(", ")}")
              (invalid, valid, diff, currRest, currRest.isEmpty, updatedRest, iterations + 1)
            } else if (TxCheck.isExpired(tx)) {
=======
            if (TxCheck.isExpired(tx)) {
>>>>>>> 171ad7f1
              (tx.id() +: invalid, valid, diff, currRest, currRest.isEmpty, lastOverfilled, iterations + 1)
            } else {
              differ(updatedBlockchain, tx).resultE match {
                case Right(newDiff) =>
                 val updatedRest       = currRest.put(updatedBlockchain, tx, newDiff)
                 if (updatedRest.isOverfilled) {
                   if (updatedRest != lastOverfilled) {
                     log.trace(s"Mining constraints overfilled with $tx: ${MultiDimensionalMiningConstraint.formatOverfilledConstraints(currRest, updatedRest).mkString(", ")}")
                   }
                   (invalid, valid, diff, currRest, currRest.isEmpty, updatedRest, iterations + 1)
                 } else {
                  (invalid, tx +: valid, Monoid.combine(diff, newDiff), updatedRest, currRest.isEmpty, lastOverfilled, iterations + 1)
                 }
                case Left(_) =>
                  (tx.id() +: invalid, valid, diff, currRest, currRest.isEmpty, lastOverfilled, iterations + 1)
              }
            }
        }
        .takeWhile(!_._5) // !currRest.isEmpty
        .reduce((_, right) => right)
    }

    if (invalidTxs.nonEmpty) {
      log.trace(s"Removing ${invalidTxs.length} invalid transactions from UTX: [${invalidTxs.mkString(", ")}]")
      invalidTxs.foreach(remove)
    }

    val txs = reversedValidTxs.reverse
    if (txs.nonEmpty) log.trace(s"Packed ${txs.length} transactions of $totalIterations checked, final constraint: $finalConstraint")
    (txs, finalConstraint)
  }

  //noinspection ScalaStyle
  private[this] object TxCheck {
    private[this] val ExpirationTime = fs.maxTransactionTimeBackOffset.toMillis

    def isExpired(transaction: Transaction, currentTime: Long = time.correctedTime()): Boolean = {
      (currentTime - transaction.timestamp) > ExpirationTime
    }

    def validate(transaction: Transaction,
                 lastBlockTimestamp: Option[Long] = blockchain.lastBlockTimestamp,
                 currentTime: Long = time.correctedTime(),
                 height: Int = blockchain.height): Either[ValidationError, Diff] = {
      for {
        _    <- Either.cond(!isExpired(transaction), (), GenericError("Transaction is expired"))
        diff <- TransactionDiffer(fs, lastBlockTimestamp, currentTime, height)(blockchain, transaction).resultE
      } yield diff
    }

    def isScripted(transaction: Transaction): Boolean = {
      transaction match {
        case a: AuthorizedTransaction => blockchain.hasScript(a.sender.toAddress)
        case _                        => false
      }
    }

    def canCreateAlias(alias: Alias): Boolean =
      blockchain.canCreateAlias(alias)

    def canReissue(asset: IssuedAsset): Boolean =
      blockchain.assetDescription(asset).forall(_.reissuable)
  }

  //noinspection ScalaStyle
  object cleanup {
    private[UtxPoolImpl] implicit val scheduler: SchedulerService = Scheduler.singleThread("utx-pool-cleanup")

    val runCleanupTask: Task[Unit] = Task
      .eval(doCleanup())
      .executeOn(scheduler)

    def runCleanupOn(observable: Observable[_]): Cancelable = {
      observable
        .whileBusyDropEventsAndSignal(dropped => log.warn(s"UTX pool cleanup is too slow, $dropped cleanups skipped"))
        .mapTask(_ => runCleanupTask)
        .doOnComplete(() => log.debug("UTX pool cleanup stopped"))
        .doOnError(err => log.error("UTX pool cleanup error", err))
        .subscribe()
    }

    private[UtxPoolImpl] def doCleanup(): Unit = {
      UtxPoolImpl.this.transactions
        .values()
        .removeIf(tx =>
          TxCheck.validate(tx) match {
            case Left(error) =>
              log.trace(s"Transaction [${tx.id()}] is removed during UTX cleanup: $error")
              UtxPoolImpl.this.afterRemove(tx)
              true

            case Right(_) =>
              false
        })
    }
  }

  override def close(): Unit = {
    cleanup.scheduler.shutdown()
  }

  private[this] object PoolMetrics {
    private[this] val sizeStats  = Kamon.rangeSampler("utx.pool-size", MeasurementUnit.none, Duration.of(500, ChronoUnit.MILLIS))
    private[this] val bytesStats = Kamon.rangeSampler("utx.pool-bytes", MeasurementUnit.information.bytes, Duration.of(500, ChronoUnit.MILLIS))
    val putTimeStats             = Kamon.timer("utx.put-if-new")
    val putRequestStats          = Kamon.counter("utx.put-if-new.requests")
    val packTimeStats            = Kamon.timer("utx.pack-unconfirmed")

    val checkIsMostProfitable = Kamon.timer("utx.check.is-most-profitable")
    val checkAlias            = Kamon.timer("utx.check.alias")
    val checkCanReissue       = Kamon.timer("utx.check.can-reissue")
    val checkNotBlacklisted   = Kamon.timer("utx.check.not-blacklisted")
    val checkScripted         = Kamon.timer("utx.check.scripted")

    def addTransaction(tx: Transaction): Unit = {
      sizeStats.increment()
      bytesStats.increment(tx.bytes().length)
    }

    def removeTransaction(tx: Transaction): Unit = {
      sizeStats.decrement()
      bytesStats.decrement(tx.bytes().length)
    }
  }
}

object UtxPoolImpl {
  private class PessimisticPortfolios(spendableBalanceChanged: Observer[(Address, Asset)]) {
    private type Portfolios = Map[Address, Portfolio]
    private val transactionPortfolios = new ConcurrentHashMap[ByteStr, Portfolios]()
    private val transactions          = new ConcurrentHashMap[Address, Set[ByteStr]]()

    def add(txId: ByteStr, txDiff: Diff): Unit = {
      val pessimisticPortfolios         = txDiff.portfolios.map { case (addr, portfolio)        => addr -> portfolio.pessimistic }
      val nonEmptyPessimisticPortfolios = pessimisticPortfolios.filterNot { case (_, portfolio) => portfolio.isEmpty }

      if (nonEmptyPessimisticPortfolios.nonEmpty &&
          Option(transactionPortfolios.put(txId, nonEmptyPessimisticPortfolios)).isEmpty) {
        nonEmptyPessimisticPortfolios.keys.foreach { address =>
          transactions.put(address, transactions.getOrDefault(address, Set.empty) + txId)
        }
      }

      // Because we need to notify about balance changes when they are applied
      pessimisticPortfolios.foreach {
        case (addr, p) => p.assetIds.foreach(assetId => spendableBalanceChanged.onNext(addr -> assetId))
      }
    }

    def getAggregated(accountAddr: Address): Portfolio = {
      val portfolios = for {
        txId <- transactions.getOrDefault(accountAddr, Set.empty).toSeq
        txPortfolios = transactionPortfolios.getOrDefault(txId, Map.empty[Address, Portfolio])
        txAccountPortfolio <- txPortfolios.get(accountAddr).toSeq
      } yield txAccountPortfolio

      Monoid.combineAll[Portfolio](portfolios)
    }

    def remove(txId: ByteStr): Unit = {
      Option(transactionPortfolios.remove(txId)) match {
        case Some(txPortfolios) =>
          txPortfolios.foreach {
            case (addr, p) =>
              transactions.computeIfPresent(addr, (_, prevTxs) => prevTxs - txId)
              p.assetIds.foreach(assetId => spendableBalanceChanged.onNext(addr -> assetId))
          }
        case None =>
      }
    }
  }
}<|MERGE_RESOLUTION|>--- conflicted
+++ resolved
@@ -187,28 +187,18 @@
         .scanLeft((Seq.empty[ByteStr], Seq.empty[Transaction], Monoid[Diff].empty, rest, false, rest, 0)) {
           case ((invalid, valid, diff, currRest, _, lastOverfilled, iterations), tx) =>
             val updatedBlockchain = composite(blockchain, diff)
-<<<<<<< HEAD
-            val updatedRest       = currRest.put(updatedBlockchain, tx)
-            if (updatedRest.isOverfilled) {
-              if (updatedRest != lastOverfilled)
-                log.trace(
-                  s"Mining constraints overfilledwith $tx: ${MultiDimensionalMiningConstraint.formatOverfilledConstraints(currRest, updatedRest).mkString(", ")}")
-              (invalid, valid, diff, currRest, currRest.isEmpty, updatedRest, iterations + 1)
-            } else if (TxCheck.isExpired(tx)) {
-=======
             if (TxCheck.isExpired(tx)) {
->>>>>>> 171ad7f1
               (tx.id() +: invalid, valid, diff, currRest, currRest.isEmpty, lastOverfilled, iterations + 1)
             } else {
               differ(updatedBlockchain, tx).resultE match {
-                case Right(newDiff) =>
-                 val updatedRest       = currRest.put(updatedBlockchain, tx, newDiff)
-                 if (updatedRest.isOverfilled) {
-                   if (updatedRest != lastOverfilled) {
-                     log.trace(s"Mining constraints overfilled with $tx: ${MultiDimensionalMiningConstraint.formatOverfilledConstraints(currRest, updatedRest).mkString(", ")}")
-                   }
-                   (invalid, valid, diff, currRest, currRest.isEmpty, updatedRest, iterations + 1)
-                 } else {
+                case Right(newDiff) =>val updatedRest       = currRest.put(updatedBlockchain, tx, newDiff)
+            if (updatedRest.isOverfilled) {
+              if (updatedRest != lastOverfilled){
+                log.trace(
+                  s"Mining constraints overfilled with $tx: ${MultiDimensionalMiningConstraint.formatOverfilledConstraints(currRest, updatedRest).mkString(", ")}")
+}
+              (invalid, valid, diff, currRest, currRest.isEmpty, updatedRest, iterations + 1)
+            } else {
                   (invalid, tx +: valid, Monoid.combine(diff, newDiff), updatedRest, currRest.isEmpty, lastOverfilled, iterations + 1)
                  }
                 case Left(_) =>
