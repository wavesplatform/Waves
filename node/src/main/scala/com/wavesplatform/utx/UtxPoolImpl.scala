--- conflicted
+++ resolved
@@ -40,10 +40,6 @@
 import scala.annotation.tailrec
 import scala.collection.JavaConverters._
 import scala.collection.mutable
-<<<<<<< HEAD
-import scala.concurrent.duration.{Duration => ScalaDuration, _}
-=======
->>>>>>> 7c1a5734
 import scala.util.{Left, Right}
 
 //noinspection ScalaStyle
@@ -69,8 +65,9 @@
   private[this] val transactions          = new ConcurrentHashMap[ByteStr, Transaction]()
   private[this] val pessimisticPortfolios = new PessimisticPortfolios(spendableBalanceChanged, blockchain.transactionHeight(_).isDefined) // TODO delete in the future
 
-  private[this] val priorityDiffs        = mutable.LinkedHashSet.empty[Diff]
-  private[this] def priorityTransactions = priorityDiffs.toVector.flatMap(_.transactionsValues)
+  private[this] val priorityDiffs          = mutable.LinkedHashSet.empty[Diff]
+  private[this] def priorityTransactionIds = priorityDiffs.toVector.flatMap(_.transactions.keys)
+  private[this] def priorityTransactions   = priorityDiffs.toVector.flatMap(_.transactionsValues)
 
   override def putIfNew(tx: Transaction): TracedResult[ValidationError, Boolean] = {
     if (transactions.containsKey(tx.id()) || priorityDiffs.exists(_.contains(tx.id()))) TracedResult.wrapValue(false)
@@ -189,7 +186,7 @@
 
   private[this] def removeIds(removed: Set[ByteStr]): Unit = priorityDiffs.synchronized {
     val diffsToReset = priorityDiffs.filter(pd => removed.exists(pd.contains))
-    val factRemoved = Set.newBuilder[Transaction]
+    val factRemoved  = Set.newBuilder[Transaction]
     diffsToReset.foreach { diff =>
       val fullyReset: Boolean = diff.transactions.keySet.forall(removed)
       diff.transactionsValues.foreach { tx =>
@@ -198,7 +195,7 @@
       }
       if (!fullyReset) {
         log.warn(s"Priority $diff is partially reset")
-        val txsToAdd = diff.transactions.filterKeys(!removed(_)).values.map(_._1)
+        val txsToAdd = diff.transactions.filterKeys(!removed(_)).values.map(_.transaction)
         txsToAdd.foreach(addTransaction(_, verify = false))
       }
     }
@@ -390,7 +387,7 @@
 
       @tailrec
       def loop(seed: PackResult): PackResult = {
-        def allValidated(seed: PackResult) = (transactions.keys().asScala ++ priorityTransactions.keysIterator).forall(seed.validatedTransactions)
+        def allValidated(seed: PackResult) = (transactions.keys().asScala ++ priorityTransactionIds).forall(seed.validatedTransactions)
 
         val newSeed = packIteration(
           seed.copy(checkedAddresses = Set.empty),
@@ -497,7 +494,6 @@
     import scala.concurrent.duration._
     cleanupScheduler.shutdown()
     cleanupScheduler.awaitTermination(10 seconds)
-<<<<<<< HEAD
   }
 
   override def finalize(): Unit = {
@@ -506,9 +502,7 @@
 
   private[this] implicit class DiffExt(diff: Diff) {
     def contains(txId: ByteStr): Boolean     = diff.transactions.contains(txId)
-    def transactionsValues: Seq[Transaction] = diff.transactions.values.map(_._1).toVector
-=======
->>>>>>> 7c1a5734
+    def transactionsValues: Seq[Transaction] = diff.transactions.values.map(_.transaction).toVector
   }
 
   //noinspection TypeAnnotation
