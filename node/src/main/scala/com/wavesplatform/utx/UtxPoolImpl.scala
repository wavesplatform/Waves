package com.wavesplatform.utx

import java.time.Duration
import java.time.temporal.ChronoUnit
import java.util.concurrent.ConcurrentHashMap

import cats._
import com.wavesplatform.account.{Address, Alias}
import com.wavesplatform.common.state.ByteStr
import com.wavesplatform.consensus.TransactionsOrdering
import com.wavesplatform.lang.ValidationError
import com.wavesplatform.metrics._
import com.wavesplatform.mining.MultiDimensionalMiningConstraint
import com.wavesplatform.settings.UtxSettings
import com.wavesplatform.state.diffs.TransactionDiffer
import com.wavesplatform.state.reader.CompositeBlockchain.composite
import com.wavesplatform.state.{Blockchain, Diff, Portfolio}
import com.wavesplatform.transaction.Asset.IssuedAsset
import com.wavesplatform.transaction.TxValidationError.{GenericError, SenderIsBlacklisted}
import com.wavesplatform.transaction._
import com.wavesplatform.transaction.assets.ReissueTransaction
import com.wavesplatform.transaction.smart.script.trace.TracedResult
import com.wavesplatform.transaction.transfer._
import com.wavesplatform.utils.{ScorexLogging, Time}
import kamon.Kamon
import kamon.metric.MeasurementUnit
import monix.eval.Task
import monix.execution.schedulers.SchedulerService
import monix.execution.{Cancelable, Scheduler}
import monix.reactive.{Observable, Observer}

import scala.collection.JavaConverters._
import scala.util.{Left, Right}

class UtxPoolImpl(time: Time, blockchain: Blockchain, spendableBalanceChanged: Observer[(Address, Asset)], utxSettings: UtxSettings)
    extends ScorexLogging
    with AutoCloseable
    with UtxPool {
  outer =>

  import com.wavesplatform.utx.UtxPoolImpl._

  // State
  private[this] val transactions          = new ConcurrentHashMap[ByteStr, Transaction]()
  private[this] val pessimisticPortfolios = new PessimisticPortfolios(spendableBalanceChanged)

  override def putIfNew(tx: Transaction, verify: Boolean): TracedResult[ValidationError, Boolean] = {
    val knownTx = pessimisticPortfolios.contains(tx.id())

    if (knownTx) TracedResult.wrapValue(utxSettings.allowRebroadcasting)
    else putNewTx(tx, verify)
  }

  protected def putNewTx(tx: Transaction, verify: Boolean): TracedResult[ValidationError, Boolean] = {
    def canReissue(blockchain: Blockchain, tx: Transaction): Either[GenericError, Unit] =
      PoolMetrics.checkCanReissue.measure(tx match {
        case r: ReissueTransaction if !TxCheck.canReissue(r.asset) => Left(GenericError(s"Asset is not reissuable"))
        case _                                                     => Right(())
      })

    def checkAlias(blockchain: Blockchain, tx: Transaction): Either[GenericError, Unit] =
      PoolMetrics.checkAlias.measure(tx match {
        case cat: CreateAliasTransaction if !TxCheck.canCreateAlias(cat.alias) => Left(GenericError("Alias already claimed"))
        case _                                                                 => Right(())
      })

    def checkScripted(blockchain: Blockchain, tx: Transaction, skipSizeCheck: Boolean): Either[GenericError, Transaction] =
      PoolMetrics.checkScripted.measure(tx match {
        case scripted if TxCheck.isScripted(scripted) =>
          for {
            _ <- Either.cond(utxSettings.allowTransactionsFromSmartAccounts,
                             (),
                             GenericError("transactions from scripted accounts are denied from UTX pool"))

            scriptedCount = transactions.values().asScala.count(TxCheck.isScripted)
            _ <- Either.cond(skipSizeCheck || scriptedCount < utxSettings.maxScriptedSize,
                             (),
                             GenericError("Transaction pool scripted txs size limit is reached"))
          } yield tx

        case _ =>
          Right(tx)
      })

    def checkNotBlacklisted(tx: Transaction): Either[SenderIsBlacklisted, Unit] = PoolMetrics.checkNotBlacklisted.measure {
      if (utxSettings.blacklistSenderAddresses.isEmpty) {
        Right(())
      } else {
        val sender: Option[String] = tx match {
          case x: Authorized => Some(x.sender.address)
          case _             => None
        }

        sender match {
          case Some(addr) if utxSettings.blacklistSenderAddresses.contains(addr) =>
            val recipients = tx match {
              case tt: TransferTransaction      => Seq(tt.recipient)
              case mtt: MassTransferTransaction => mtt.transfers.map(_.address)
              case _                            => Seq()
            }
            val allowed =
              recipients.nonEmpty &&
                recipients.forall(r => utxSettings.allowBlacklistedTransferTo.contains(r.stringRepr))
            Either.cond(allowed, (), SenderIsBlacklisted(addr))
          case _ => Right(())
        }
      }
    }

    def checkIsMostProfitable(newTx: Transaction): Boolean = PoolMetrics.checkIsMostProfitable.measure {
      transactions
        .values()
        .asScala
        .forall(poolTx => TransactionsOrdering.InUTXPool.compare(newTx, poolTx) < 0)
    }

    PoolMetrics.putRequestStats.increment()

    if (!verify) {
      transactions.put(tx.id(), tx)
      return TracedResult.wrapValue(true)
    }

    val tracedResult = PoolMetrics.putTimeStats.measure {
      val skipSizeCheck = utxSettings.allowSkipChecks && checkIsMostProfitable(tx)

      val checks = for {
        _ <- Either.cond(skipSizeCheck || transactions.size < utxSettings.maxSize, (), GenericError("Transaction pool size limit is reached"))

        transactionsBytes = transactions.values.asScala // Bytes size of all transactions in pool
          .map(_.bytes().length)
          .sum
        _ <- Either.cond(skipSizeCheck || (transactionsBytes + tx.bytes().length) <= utxSettings.maxBytesSize,
                         (),
                         GenericError("Transaction pool bytes size limit is reached"))

        _ <- checkScripted(blockchain, tx, skipSizeCheck)
        _ <- checkNotBlacklisted(tx)
        _ <- checkAlias(blockchain, tx)
        _ <- canReissue(blockchain, tx)
      } yield ()

      for {
        _    <- TracedResult(checks)
        diff <- TransactionDiffer(blockchain.lastBlockTimestamp, time.correctedTime(), blockchain.height)(blockchain, tx)
      } yield {
        pessimisticPortfolios.add(tx.id(), diff)
        transactions.put(tx.id(), tx)
        PoolMetrics.addTransaction(tx)
        true
      }
    }

    tracedResult.resultE.fold(
      err => log.trace(s"UTX putIfNew(${tx.id()}) failed with $err, trace = ${tracedResult.trace}"),
      _ => log.trace(s"UTX putIfNew(${tx.id()}) succeeded, isNew = true, trace = ${tracedResult.trace}")
    )
    tracedResult
  }

  override def removeAll(txs: Traversable[Transaction]): Unit =
    txs.view
      .map(_.id())
      .foreach(remove)

  private[this] def afterRemove(tx: Transaction): Unit = {
    PoolMetrics.removeTransaction(tx)
    pessimisticPortfolios.remove(tx.id())
  }

  private[this] def remove(txId: ByteStr): Unit =
    Option(transactions.remove(txId))
      .foreach(afterRemove)

  override def spendableBalance(addr: Address, assetId: Asset): Long =
    blockchain.balance(addr, assetId) -
      assetId.fold(blockchain.leaseBalance(addr).out)(_ => 0L) +
      pessimisticPortfolios
        .getAggregated(addr)
        .spendableBalanceOf(assetId)

  override def pessimisticPortfolio(addr: Address): Portfolio = pessimisticPortfolios.getAggregated(addr)

  override def all: Seq[Transaction] = transactions.values.asScala.toSeq.sorted(TransactionsOrdering.InUTXPool)

  override def size: Int = transactions.size

  override def transactionById(transactionId: ByteStr): Option[Transaction] = Option(transactions.get(transactionId))

  override def packUnconfirmed(rest: MultiDimensionalMiningConstraint): (Seq[Transaction], MultiDimensionalMiningConstraint) = {
<<<<<<< HEAD
    val differ = TransactionDiffer(blockchain.lastBlockTimestamp, time.correctedTime(), blockchain.height) _
    val (invalidTxs, reversedValidTxs, _, finalConstraint, _, _, totalIterations) = PoolMetrics.packTimeStats.measure {
=======
    val differ = TransactionDiffer(fs, blockchain.lastBlockTimestamp, time.correctedTime(), blockchain.height) _
    val (reversedValidTxs, _, finalConstraint, _, _, totalIterations) = PoolMetrics.packTimeStats.measure {
>>>>>>> 2965e979
      transactions.values.asScala.toSeq
        .sorted(TransactionsOrdering.InUTXPool)
        .iterator
        .scanLeft((Seq.empty[Transaction], Monoid[Diff].empty, rest, false, rest, 0)) {
          case ((valid, diff, currRest, _, lastOverfilled, iterations), tx) =>
            val updatedBlockchain = composite(blockchain, diff)
            if (TxCheck.isExpired(tx)) {
              log.trace(s"Transaction [${tx.id()}] is expired")
              remove(tx.id())
              (valid, diff, currRest, currRest.isEmpty, lastOverfilled, iterations + 1)
            } else {
              differ(updatedBlockchain, tx).resultE match {
                case Right(newDiff) =>
                  val updatedRest = currRest.put(updatedBlockchain, tx, newDiff)
                  if (updatedRest.isOverfilled) {
                    if (updatedRest != lastOverfilled) {
                      log.trace(
                        s"Mining constraints overfilled with $tx: ${MultiDimensionalMiningConstraint.formatOverfilledConstraints(currRest, updatedRest).mkString(", ")}")
                    }
                    (valid, diff, currRest, currRest.isEmpty, updatedRest, iterations + 1)
                  } else {
                    (tx +: valid, Monoid.combine(diff, newDiff), updatedRest, currRest.isEmpty, lastOverfilled, iterations + 1)
                  }
                case Left(error) =>
                  log.trace(s"Transaction [${tx.id()}] is removed: $error")
                  remove(tx.id())
                  (valid, diff, currRest, currRest.isEmpty, lastOverfilled, iterations + 1)
              }
            }
        }
        .takeWhile(!_._4) // !currRest.isEmpty
        .reduce((_, right) => right)
    }

    val txs = reversedValidTxs.reverse
    if (txs.nonEmpty) log.trace(s"Packed ${txs.length} transactions of $totalIterations checked, final constraint: $finalConstraint")
    (txs, finalConstraint)
  }

  //noinspection ScalaStyle
  private[this] object TxCheck {
    private[this] val ExpirationTime = blockchain.settings.functionalitySettings.maxTransactionTimeBackOffset.toMillis

    def isExpired(transaction: Transaction, currentTime: Long = time.correctedTime()): Boolean = {
      (currentTime - transaction.timestamp) > ExpirationTime
    }

    def validate(transaction: Transaction,
                 lastBlockTimestamp: Option[Long] = blockchain.lastBlockTimestamp,
                 currentTime: Long = time.correctedTime(),
                 height: Int = blockchain.height): Either[ValidationError, Diff] = {
      for {
        _    <- Either.cond(!isExpired(transaction), (), GenericError("Transaction is expired"))
        diff <- TransactionDiffer(lastBlockTimestamp, currentTime, height)(blockchain, transaction).resultE
      } yield diff
    }

    def isScripted(transaction: Transaction): Boolean = {
      transaction match {
        case a: AuthorizedTransaction => blockchain.hasScript(a.sender.toAddress)
        case _                        => false
      }
    }

    def canCreateAlias(alias: Alias): Boolean =
      blockchain.canCreateAlias(alias)

    def canReissue(asset: IssuedAsset): Boolean =
      blockchain.assetDescription(asset).forall(_.reissuable)
  }

  //noinspection ScalaStyle
  object cleanup {
    private[UtxPoolImpl] implicit val scheduler: SchedulerService = Scheduler.singleThread("utx-pool-cleanup")

    val runCleanupTask: Task[Unit] = Task
      .eval(doCleanup())
      .executeOn(scheduler)

    def runCleanupOn(observable: Observable[_]): Cancelable = {
      observable
        .whileBusyDropEventsAndSignal(dropped => log.warn(s"UTX pool cleanup is too slow, $dropped cleanups skipped"))
        .mapTask(_ => runCleanupTask)
        .doOnComplete(() => log.debug("UTX pool cleanup stopped"))
        .doOnError(err => log.error("UTX pool cleanup error", err))
        .subscribe()
    }

    private[UtxPoolImpl] def doCleanup(): Unit = {
      UtxPoolImpl.this.packUnconfirmed(MultiDimensionalMiningConstraint.unlimited)
    }
  }

  override def close(): Unit = {
    cleanup.scheduler.shutdown()
  }

  private[this] object PoolMetrics {
    private[this] val sizeStats  = Kamon.rangeSampler("utx.pool-size", MeasurementUnit.none, Duration.of(500, ChronoUnit.MILLIS))
    private[this] val bytesStats = Kamon.rangeSampler("utx.pool-bytes", MeasurementUnit.information.bytes, Duration.of(500, ChronoUnit.MILLIS))
    val putTimeStats             = Kamon.timer("utx.put-if-new")
    val putRequestStats          = Kamon.counter("utx.put-if-new.requests")
    val packTimeStats            = Kamon.timer("utx.pack-unconfirmed")

    val checkIsMostProfitable = Kamon.timer("utx.check.is-most-profitable")
    val checkAlias            = Kamon.timer("utx.check.alias")
    val checkCanReissue       = Kamon.timer("utx.check.can-reissue")
    val checkNotBlacklisted   = Kamon.timer("utx.check.not-blacklisted")
    val checkScripted         = Kamon.timer("utx.check.scripted")

    def addTransaction(tx: Transaction): Unit = {
      sizeStats.increment()
      bytesStats.increment(tx.bytes().length)
    }

    def removeTransaction(tx: Transaction): Unit = {
      sizeStats.decrement()
      bytesStats.decrement(tx.bytes().length)
    }
  }

}

object UtxPoolImpl {

  private class PessimisticPortfolios(spendableBalanceChanged: Observer[(Address, Asset)]) {
    private type Portfolios = Map[Address, Portfolio]
    private val transactionPortfolios = new ConcurrentHashMap[ByteStr, Portfolios]()
    private val transactions          = new ConcurrentHashMap[Address, Set[ByteStr]]()

    def add(txId: ByteStr, txDiff: Diff): Unit = {
      val pessimisticPortfolios         = txDiff.portfolios.map { case (addr, portfolio)        => addr -> portfolio.pessimistic }
      val nonEmptyPessimisticPortfolios = pessimisticPortfolios.filterNot { case (_, portfolio) => portfolio.isEmpty }

      if (nonEmptyPessimisticPortfolios.nonEmpty &&
          Option(transactionPortfolios.put(txId, nonEmptyPessimisticPortfolios)).isEmpty) {
        nonEmptyPessimisticPortfolios.keys.foreach { address =>
          transactions.put(address, transactions.getOrDefault(address, Set.empty) + txId)
        }
      }

      // Because we need to notify about balance changes when they are applied
      pessimisticPortfolios.foreach {
        case (addr, p) => p.assetIds.foreach(assetId => spendableBalanceChanged.onNext(addr -> assetId))
      }
    }

    def contains(txId: ByteStr): Boolean = transactionPortfolios.containsKey(txId)

    def getAggregated(accountAddr: Address): Portfolio = {
      val portfolios = for {
        txId <- transactions.getOrDefault(accountAddr, Set.empty).toSeq
        txPortfolios = transactionPortfolios.getOrDefault(txId, Map.empty[Address, Portfolio])
        txAccountPortfolio <- txPortfolios.get(accountAddr).toSeq
      } yield txAccountPortfolio

      Monoid.combineAll[Portfolio](portfolios)
    }

    def remove(txId: ByteStr): Unit = {
      Option(transactionPortfolios.remove(txId)) match {
        case Some(txPortfolios) =>
          txPortfolios.foreach {
            case (addr, p) =>
              transactions.computeIfPresent(addr, (_, prevTxs) => prevTxs - txId)
              p.assetIds.foreach(assetId => spendableBalanceChanged.onNext(addr -> assetId))
          }
        case None =>
      }
    }
  }

}<|MERGE_RESOLUTION|>--- conflicted
+++ resolved
@@ -188,17 +188,11 @@
   override def transactionById(transactionId: ByteStr): Option[Transaction] = Option(transactions.get(transactionId))
 
   override def packUnconfirmed(rest: MultiDimensionalMiningConstraint): (Seq[Transaction], MultiDimensionalMiningConstraint) = {
-<<<<<<< HEAD
     val differ = TransactionDiffer(blockchain.lastBlockTimestamp, time.correctedTime(), blockchain.height) _
-    val (invalidTxs, reversedValidTxs, _, finalConstraint, _, _, totalIterations) = PoolMetrics.packTimeStats.measure {
-=======
-    val differ = TransactionDiffer(fs, blockchain.lastBlockTimestamp, time.correctedTime(), blockchain.height) _
     val (reversedValidTxs, _, finalConstraint, _, _, totalIterations) = PoolMetrics.packTimeStats.measure {
->>>>>>> 2965e979
       transactions.values.asScala.toSeq
         .sorted(TransactionsOrdering.InUTXPool)
-        .iterator
-        .scanLeft((Seq.empty[Transaction], Monoid[Diff].empty, rest, false, rest, 0)) {
+        .iterator        .scanLeft((Seq.empty[Transaction], Monoid[Diff].empty, rest, false, rest, 0)) {
           case ((valid, diff, currRest, _, lastOverfilled, iterations), tx) =>
             val updatedBlockchain = composite(blockchain, diff)
             if (TxCheck.isExpired(tx)) {
